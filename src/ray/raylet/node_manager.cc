--- conflicted
+++ resolved
@@ -100,15 +100,10 @@
                      gcs_client_->raylet_task_table(), gcs_client_->raylet_task_table(),
                      config.max_lineage_size),
       actor_registry_(),
-<<<<<<< HEAD
-      node_manager_server_(config.node_manager_port, io_service, *this),
-      client_call_manager_(io_service),
-      worker_client_call_manager_(io_service) {
-=======
       node_manager_server_("NodeManager", config.node_manager_port),
       node_manager_service_(io_service, *this),
-      client_call_manager_(io_service) {
->>>>>>> 2205c873
+      client_call_manager_(io_service),
+      worker_client_call_manager_(io_service) {      
   RAY_CHECK(heartbeat_period_.count() > 0);
   // Initialize the resource map with own cluster resource configuration.
   ClientID local_client_id = gcs_client_->client_table().GetLocalClientId();
@@ -842,7 +837,8 @@
       std::make_shared<Worker>(message->worker_pid(), message->language(), message->port(), client);
   if (message->is_worker()) {
     // Register the new worker.
-    if (worker->Port() > 0) {
+    bool use_push_task = (worker->Port() > 0);
+    if (use_push_task) {
       auto entry = worker_clients_.find(client_id);
       if (entry != worker_clients_.end()) {
         RAY_LOG(WARNING) << "Received registration of a new worker that already exists: "
@@ -851,13 +847,20 @@
       }
 
       // Initialize a rpc client to the new worker.
-      std::unique_ptr<rpc::WorkerClient> client(
-          new rpc::WorkerClient("0.0.0.0", worker->Port(), worker_client_call_manager_));
-      worker_clients_.emplace(client_id, std::move(client));
+      std::unique_ptr<rpc::WorkerTaskClient> grpc_client(
+          new rpc::WorkerTaskClient("0.0.0.0", worker->Port(), worker_client_call_manager_));
+      worker_clients_.emplace(client_id, std::move(grpc_client));
     }
 
     worker_pool_.RegisterWorker(std::move(worker));
-    DispatchTasks(local_queues_.GetReadyTasksWithResources());
+    if (use_push_task) {
+      auto registered_worker = worker_pool_.GetRegisteredWorker(client);
+      HandleWorkerAvailable(registered_worker);
+    } else {
+      // TODO(zhijunfu): this seems unnecessary as we already call
+      // `DispatchTasks` when this worker calls `GetTask`?
+      DispatchTasks(local_queues_.GetReadyTasksWithResources());
+    }
   } else {
     // Register the new driver. Note that here the driver_id in RegisterClientRequest
     // message is actually the ID of the driver task, while client_id represents the
@@ -924,14 +927,8 @@
   if (!worker->GetAssignedTaskId().IsNil()) {
     FinishAssignedTask(*worker);
   }
-  // Return the worker to the idle pool.
-  worker_pool_.PushWorker(std::move(worker));
-  // Local resource availability changed: invoke scheduling policy for local node.
-  const ClientID &local_client_id = gcs_client_->client_table().GetLocalClientId();
-  cluster_resource_map_[local_client_id].SetLoadResources(
-      local_queues_.GetResourceLoad());
-  // Call task dispatch to assign work to the new worker.
-  DispatchTasks(local_queues_.GetReadyTasksWithResources());
+
+  HandleWorkerAvailable(worker);
 }
 
 void NodeManager::ProcessDisconnectClientMessage(
@@ -1869,21 +1866,32 @@
                      Status status, const rpc::PushTaskReply &reply) {
       // Worker has finished this task. The logic below is the same
       // as ProcessGetTaskMessage(). 
+      auto conn = worker->Connection();
+      auto registered_worker = worker_pool_.GetRegisteredWorker(conn);
+      if (registered_worker == nullptr) {
+        RAY_LOG(DEBUG) << "worker with pid " << worker->Pid()
+                       << " has already dead";
+        return;
+      }
+
       // If the worker was assigned a task, mark it as finished.
       RAY_CHECK(!worker->GetAssignedTaskId().IsNil());
       FinishAssignedTask(*worker);
 
-      // Return the worker to the idle pool.
-      worker_pool_.PushWorker(std::move(worker));
-      // Local resource availability changed: invoke scheduling policy for local node.
-      const ClientID &local_client_id = gcs_client_->client_table().GetLocalClientId();
-      cluster_resource_map_[local_client_id].SetLoadResources(
-          local_queues_.GetResourceLoad());
-      // Call task dispatch to assign work to the new worker.
-      DispatchTasks(local_queues_.GetReadyTasksWithResources());
+      HandleWorkerAvailable(worker);
     });
 
-    finish_assign_task_callback(status);
+    // NOTE: we cannot directly call `finish_assign_task_callback` here because 
+    // it assumes the task is in SWAP queue, thus we need to delay invoking this
+    // function after the assigned tasks are moved from READY queue to SWAP queue
+    // in `DispatchTasks`.
+    // Another option is to move the tasks to SWAP queue here just before calling
+    // `finish_assign_task_callback` so we can save an io_service post, at the
+    // expense of calling `MoveTask` for each of the assigned tasks.
+    io_service_.post([status, finish_assign_task_callback]() {
+      finish_assign_task_callback(status); 
+    });
+    
   } else {
     ResourceIdSet resource_id_set =
         worker->GetTaskResourceIds().Plus(worker->GetLifetimeResourceIds());
@@ -2344,6 +2352,17 @@
   });
 }
 
+void NodeManager::HandleWorkerAvailable(std::shared_ptr<Worker> worker) {
+  // Return the worker to the idle pool.
+  worker_pool_.PushWorker(std::move(worker));
+  // Local resource availability changed: invoke scheduling policy for local node.
+  const ClientID &local_client_id = gcs_client_->client_table().GetLocalClientId();
+  cluster_resource_map_[local_client_id].SetLoadResources(
+      local_queues_.GetResourceLoad());
+  // Call task dispatch to assign work to the new worker.
+  DispatchTasks(local_queues_.GetReadyTasksWithResources());
+}
+
 void NodeManager::DumpDebugState() const {
   std::fstream fs;
   fs.open(initial_config_.session_dir + "/debug_state.txt",
