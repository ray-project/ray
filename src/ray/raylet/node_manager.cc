--- conflicted
+++ resolved
@@ -715,15 +715,9 @@
 
   // Clean up workers that were owned by processes that were on the failed
   // node.
-<<<<<<< HEAD
   rpc::WorkerDeltaData data;
-  data.set_raylet_id(node_info.node_id());
+  data.set_raylet_id(node_id.Binary());
   HandleUnexpectedWorkerFailure(data);
-=======
-  rpc::Address address;
-  address.set_raylet_id(node_id.Binary());
-  HandleUnexpectedWorkerFailure(address);
->>>>>>> e74947cc
 }
 
 void NodeManager::HandleUnexpectedWorkerFailure(const rpc::WorkerDeltaData &data) {
