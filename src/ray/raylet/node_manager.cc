--- conflicted
+++ resolved
@@ -1114,36 +1114,6 @@
                                worker_startup_token));
 
   std::function<void(Status, int)> send_reply_callback;
-<<<<<<< HEAD
-  if (port.has_value()) {
-    worker->SetAssignedPort(*port);
-  } else {
-    send_reply_callback = [this, client](Status status, int assigned_port) {
-      flatbuffers::FlatBufferBuilder fbb;
-      auto reply =
-          ray::protocol::CreateRegisterClientReply(fbb,
-                                                   status.ok(),
-                                                   fbb.CreateString(status.ToString()),
-                                                   to_flatbuf(fbb, self_node_id_),
-                                                   assigned_port);
-      fbb.Finish(reply);
-      client->WriteMessageAsync(
-          static_cast<int64_t>(protocol::MessageType::RegisterClientReply),
-          fbb.GetSize(),
-          fbb.GetBufferPointer(),
-          [this, client](const ray::Status &write_msg_status) {
-            if (!write_msg_status.ok()) {
-              DisconnectClient(client,
-                               /*graceful=*/false,
-                               rpc::WorkerExitType::SYSTEM_ERROR,
-                               "Worker is failed because the raylet couldn't reply the "
-                               "registration request: " +
-                                   write_msg_status.ToString());
-            }
-          });
-    };
-  }
-=======
   send_reply_callback = [this, client](Status status, int assigned_port) {
     flatbuffers::FlatBufferBuilder fbb;
     auto reply =
@@ -1157,18 +1127,17 @@
         static_cast<int64_t>(protocol::MessageType::RegisterClientReply),
         fbb.GetSize(),
         fbb.GetBufferPointer(),
-        [this, client](const ray::Status &status) {
-          if (!status.ok()) {
+        [this, client](const ray::Status &write_msg_status) {
+          if (!write_msg_status.ok()) {
             DisconnectClient(client,
                              /*graceful=*/false,
                              rpc::WorkerExitType::SYSTEM_ERROR,
                              "Worker is failed because the raylet couldn't reply the "
                              "registration request: " +
-                                 status.ToString());
+                                 write_msg_status.ToString());
           }
         });
   };
->>>>>>> b8938ac8
 
   if (worker_type == rpc::WorkerType::WORKER ||
       worker_type == rpc::WorkerType::SPILL_WORKER ||
@@ -1290,50 +1259,6 @@
       });
 }
 
-<<<<<<< HEAD
-void NodeManager::ProcessRegisterClientAndAnnouncePortMessage(
-    const std::shared_ptr<ClientConnection> &client, const uint8_t *message_data) {
-  auto *message =
-      flatbuffers::GetRoot<protocol::RegisterWorkerWithPortRequest>(message_data);
-  const ray::protocol::RegisterClientRequest *register_client_request =
-      message->request_client_request();
-  auto status = ProcessRegisterClientRequestMessageImpl(
-      client, register_client_request, register_client_request->port());
-  if (!status.ok()) {
-    SendRegisterClientAndAnnouncePortResponse(client, std::move(status));
-    return;
-  }
-  ProcessAnnounceWorkerPortMessageImpl(client, message->announcement_port_request());
-
-  // TODO(hjiang): In the next PR, `ProcessAnnounceWorkerPortMessageImpl` should split
-  // into two parts, one for worker, another for driver.
-  SendRegisterClientAndAnnouncePortResponse(client, Status::OK());
-}
-
-void NodeManager::SendRegisterClientAndAnnouncePortResponse(
-    const std::shared_ptr<ClientConnection> &client, Status status) {
-  flatbuffers::FlatBufferBuilder fbb;
-  auto message = protocol::CreateRegisterWorkerWithPortReply(
-      fbb, status.ok(), fbb.CreateString(status.ToString()));
-  fbb.Finish(message);
-
-  client->WriteMessageAsync(
-      static_cast<int64_t>(protocol::MessageType::RegisterWorkerWithPortReply),
-      fbb.GetSize(),
-      fbb.GetBufferPointer(),
-      [this, client](const ray::Status &write_msg_status) {
-        if (!write_msg_status.ok()) {
-          DisconnectClient(client,
-                           /*graceful=*/false,
-                           rpc::WorkerExitType::SYSTEM_ERROR,
-                           "Failed to send RegisterWorkerWithPortReply to client: " +
-                               write_msg_status.ToString());
-        }
-      });
-}
-
-=======
->>>>>>> b8938ac8
 void NodeManager::HandleWorkerAvailable(const std::shared_ptr<WorkerInterface> &worker) {
   RAY_CHECK(worker);
 
@@ -2705,13 +2630,8 @@
 
   auto store_reply =
       [replies, reply, num_nodes, send_reply_callback, include_memory_info](
-<<<<<<< HEAD
-          const rpc::GetNodeStatsReply &get_node_status_reply) {
-        replies->push_back(get_node_status_reply);
-=======
-          rpc::GetNodeStatsReply &&local_reply) {
-        replies->push_back(std::move(local_reply));
->>>>>>> b8938ac8
+          rpc::GetNodeStatsReply &&get_node_status_local_reply) {
+        replies->push_back(std::move(get_node_status_local_reply));
         if (replies->size() >= num_nodes) {
           if (include_memory_info) {
             reply->set_memory_summary(FormatMemoryInfo(*replies));
