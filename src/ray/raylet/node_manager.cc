--- conflicted
+++ resolved
@@ -1421,8 +1421,6 @@
           job_id, "task", error_message, current_time_ms()));
     }
   }
-<<<<<<< HEAD
-=======
   task_dependency_manager_.TaskCanceled(spec.TaskId());
   // Notify the task dependency manager that we no longer need this task's
   // object dependencies. TODO(swang): Ideally, we would check the return value
@@ -1430,7 +1428,6 @@
   // or READY queue before, in which case we would not have been subscribed to
   // its dependencies.
   task_dependency_manager_.UnsubscribeGetDependencies(spec.TaskId());
->>>>>>> 15959b0f
 }
 
 void NodeManager::TreatTaskAsFailedIfLost(const Task &task) {
