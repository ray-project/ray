// Copyright 2017 The Ray Authors.
//
// Licensed under the Apache License, Version 2.0 (the "License");
// you may not use this file except in compliance with the License.
// You may obtain a copy of the License at
//
//  http://www.apache.org/licenses/LICENSE-2.0
//
// Unless required by applicable law or agreed to in writing, software
// distributed under the License is distributed on an "AS IS" BASIS,
// WITHOUT WARRANTIES OR CONDITIONS OF ANY KIND, either express or implied.
// See the License for the specific language governing permissions and
// limitations under the License.

#include "ray/raylet/node_manager.h"

#include <cctype>
#include <fstream>
#include <memory>

#include "ray/common/buffer.h"
#include "ray/common/common_protocol.h"
#include "ray/common/id.h"
#include "ray/common/status.h"
#include "ray/gcs/pb_util.h"
#include "ray/raylet/format/node_manager_generated.h"
#include "ray/stats/stats.h"
#include "ray/util/sample.h"

namespace {

#define RAY_CHECK_ENUM(x, y) \
  static_assert(static_cast<int>(x) == static_cast<int>(y), "protocol mismatch")

/// A helper function to return the expected actor counter for a given actor
/// and actor handle, according to the given actor registry. If a task's
/// counter is less than the returned value, then the task is a duplicate. If
/// the task's counter is equal to the returned value, then the task should be
/// the next to run.
int64_t GetExpectedTaskCounter(
    const std::unordered_map<ray::ActorID, ray::raylet::ActorRegistration>
        &actor_registry,
    const ray::ActorID &actor_id, const ray::TaskID &actor_caller_id) {
  auto actor_entry = actor_registry.find(actor_id);
  RAY_CHECK(actor_entry != actor_registry.end());
  const auto &frontier = actor_entry->second.GetFrontier();
  int64_t expected_task_counter = 0;
  auto frontier_entry = frontier.find(actor_caller_id);
  if (frontier_entry != frontier.end()) {
    expected_task_counter = frontier_entry->second.task_counter;
  }
  return expected_task_counter;
};

struct ActorStats {
  int live_actors = 0;
  int dead_actors = 0;
  int reconstructing_actors = 0;
  int max_num_handles = 0;
};

/// A helper function to return the statistical data of actors in this node manager.
ActorStats GetActorStatisticalData(
    std::unordered_map<ray::ActorID, ray::raylet::ActorRegistration> actor_registry) {
  ActorStats item;
  for (auto &pair : actor_registry) {
    if (pair.second.GetState() == ray::rpc::ActorTableData::ALIVE) {
      item.live_actors += 1;
    } else if (pair.second.GetState() == ray::rpc::ActorTableData::RECONSTRUCTING) {
      item.reconstructing_actors += 1;
    } else {
      item.dead_actors += 1;
    }
    if (pair.second.NumHandles() > item.max_num_handles) {
      item.max_num_handles = pair.second.NumHandles();
    }
  }
  return item;
}

}  // namespace

namespace ray {

namespace raylet {

// A helper function to print the leased workers.
std::string LeasedWorkersSring(
    const std::unordered_map<WorkerID, std::shared_ptr<Worker>> &leased_workers) {
  std::stringstream buffer;
  buffer << "  @leased_workers: (";
  for (const auto &pair : leased_workers) {
    auto &worker = pair.second;
    buffer << worker->WorkerId() << ", ";
  }
  buffer << ")";
  return buffer.str();
}

// A helper function to print the workers in worker_pool_.
std::string WorkerPoolString(const std::vector<std::shared_ptr<Worker>> &worker_pool) {
  std::stringstream buffer;
  buffer << "   @worker_pool: (";
  for (const auto &worker : worker_pool) {
    buffer << worker->WorkerId() << ", ";
  }
  buffer << ")";
  return buffer.str();
}

// Helper function to print the worker's owner worker and and node owner.
std::string WorkerOwnerString(std::shared_ptr<Worker> &worker) {
  std::stringstream buffer;
  const auto owner_worker_id =
      WorkerID::FromBinary(worker->GetOwnerAddress().worker_id());
  const auto owner_node_id = WorkerID::FromBinary(worker->GetOwnerAddress().raylet_id());
  buffer << "leased_worker Lease " << worker->WorkerId() << " owned by "
         << owner_worker_id << " / " << owner_node_id;
  return buffer.str();
}

NodeManager::NodeManager(boost::asio::io_service &io_service,
                         const ClientID &self_node_id, const NodeManagerConfig &config,
                         ObjectManager &object_manager,
                         std::shared_ptr<gcs::GcsClient> gcs_client,
                         std::shared_ptr<ObjectDirectoryInterface> object_directory)
    : self_node_id_(self_node_id),
      io_service_(io_service),
      object_manager_(object_manager),
      gcs_client_(gcs_client),
      object_directory_(object_directory),
      heartbeat_timer_(io_service),
      heartbeat_period_(std::chrono::milliseconds(config.heartbeat_period_ms)),
      debug_dump_period_(config.debug_dump_period_ms),
      free_objects_period_(config.free_objects_period_ms),
      fair_queueing_enabled_(config.fair_queueing_enabled),
      object_pinning_enabled_(config.object_pinning_enabled),
      temp_dir_(config.temp_dir),
      object_manager_profile_timer_(io_service),
      initial_config_(config),
      local_available_resources_(config.resource_config),
      worker_pool_(
          io_service, config.num_initial_workers, config.maximum_startup_concurrency,
          gcs_client_, config.worker_commands, config.raylet_config,
          /*starting_worker_timeout_callback=*/
          [this]() { this->DispatchTasks(this->local_queues_.GetReadyTasksByClass()); }),
      scheduling_policy_(local_queues_),
      reconstruction_policy_(
          io_service_,
          [this](const TaskID &task_id, const ObjectID &required_object_id) {
            HandleTaskReconstruction(task_id, required_object_id);
          },
          RayConfig::instance().initial_reconstruction_timeout_milliseconds(),
          self_node_id_, gcs_client_, object_directory_),
      task_dependency_manager_(
          object_manager, reconstruction_policy_, io_service, self_node_id_,
          RayConfig::instance().initial_reconstruction_timeout_milliseconds(),
          gcs_client_),
      lineage_cache_(self_node_id_, gcs_client_, config.max_lineage_size),
      actor_registry_(),
      node_manager_server_("NodeManager", config.node_manager_port),
      node_manager_service_(io_service, *this),
      client_call_manager_(io_service),
      new_scheduler_enabled_(RayConfig::instance().new_scheduler_enabled()) {
  RAY_LOG(INFO) << "Initializing NodeManager with ID " << self_node_id_;
  RAY_CHECK(heartbeat_period_.count() > 0);
  // Initialize the resource map with own cluster resource configuration.
  cluster_resource_map_.emplace(self_node_id_,
                                SchedulingResources(config.resource_config));

  RAY_CHECK_OK(object_manager_.SubscribeObjAdded(
      [this](const object_manager::protocol::ObjectInfoT &object_info) {
        ObjectID object_id = ObjectID::FromPlasmaIdBinary(object_info.object_id);
        HandleObjectLocal(object_id);
      }));
  RAY_CHECK_OK(object_manager_.SubscribeObjDeleted(
      [this](const ObjectID &object_id) { HandleObjectMissing(object_id); }));

  if (new_scheduler_enabled_) {
    SchedulingResources &local_resources = cluster_resource_map_[self_node_id_];
    new_resource_scheduler_ =
        std::shared_ptr<ClusterResourceScheduler>(new ClusterResourceScheduler(
            self_node_id_.Binary(),
            local_resources.GetTotalResources().GetResourceMap()));
  }

  RAY_ARROW_CHECK_OK(store_client_.Connect(config.store_socket_name.c_str()));
  // Run the node manger rpc server.
  node_manager_server_.RegisterService(node_manager_service_);
  node_manager_server_.Run();

  RAY_CHECK_OK(SetupPlasmaSubscription());
}

ray::Status NodeManager::RegisterGcs() {
  // The TaskLease subscription is done on demand in reconstruction policy.
  // Register a callback to handle actor notifications.
  auto actor_notification_callback = [this](const ActorID &actor_id,
                                            const ActorTableData &data) {
    HandleActorStateTransition(actor_id, ActorRegistration(data));
  };

  RAY_RETURN_NOT_OK(
      gcs_client_->Actors().AsyncSubscribeAll(actor_notification_callback, nullptr));

  auto on_node_change = [this](const ClientID &node_id, const GcsNodeInfo &data) {
    if (data.state() == GcsNodeInfo::ALIVE) {
      NodeAdded(data);
    } else {
      RAY_CHECK(data.state() == GcsNodeInfo::DEAD);
      NodeRemoved(data);
    }
  };
  // Register a callback to monitor new nodes and a callback to monitor removed nodes.
  RAY_RETURN_NOT_OK(
      gcs_client_->Nodes().AsyncSubscribeToNodeChange(on_node_change, nullptr));

  // Subscribe to resource changes.
  const auto &resources_changed =
      [this](const ClientID &id,
             const gcs::ResourceChangeNotification &resource_notification) {
        if (resource_notification.IsAdded()) {
          ResourceSet resource_set;
          for (auto &entry : resource_notification.GetData()) {
            resource_set.AddOrUpdateResource(entry.first,
                                             entry.second->resource_capacity());
          }
          ResourceCreateUpdated(id, resource_set);
        } else {
          RAY_CHECK(resource_notification.IsRemoved());
          std::vector<std::string> resource_names;
          for (auto &entry : resource_notification.GetData()) {
            resource_names.push_back(entry.first);
          }
          ResourceDeleted(id, resource_names);
        }
      };
  RAY_RETURN_NOT_OK(gcs_client_->Nodes().AsyncSubscribeToResources(
      /*subscribe_callback=*/resources_changed,
      /*done_callback=*/nullptr));

  // Subscribe to heartbeat batches from the monitor.
  const auto &heartbeat_batch_added =
      [this](const HeartbeatBatchTableData &heartbeat_batch) {
        HeartbeatBatchAdded(heartbeat_batch);
      };
  RAY_RETURN_NOT_OK(gcs_client_->Nodes().AsyncSubscribeBatchHeartbeat(
      heartbeat_batch_added, /*done*/ nullptr));

  // Subscribe to all unexpected failure notifications from the local and
  // remote raylets. Note that this does not include workers that failed due to
  // node failure. These workers can be identified by comparing the raylet_id
  // in their rpc::Address to the ID of a failed raylet.
  const auto &worker_failure_handler =
      [this](const WorkerID &id, const gcs::WorkerFailureData &worker_failure_data) {
        HandleUnexpectedWorkerFailure(worker_failure_data.worker_address());
      };
  RAY_CHECK_OK(gcs_client_->Workers().AsyncSubscribeToWorkerFailures(
      worker_failure_handler, /*done_callback=*/nullptr));

  // Subscribe to job updates.
  const auto job_subscribe_handler = [this](const JobID &job_id,
                                            const JobTableData &job_data) {
    HandleJobFinished(job_id, job_data);
  };
  RAY_RETURN_NOT_OK(
      gcs_client_->Jobs().AsyncSubscribeToFinishedJobs(job_subscribe_handler, nullptr));

  // Start sending heartbeats to the GCS.
  last_heartbeat_at_ms_ = current_time_ms();
  last_debug_dump_at_ms_ = current_time_ms();
  last_free_objects_at_ms_ = current_time_ms();
  Heartbeat();
  // Start the timer that gets object manager profiling information and sends it
  // to the GCS.
  GetObjectManagerProfileInfo();

  return ray::Status::OK();
}

void NodeManager::KillWorker(std::shared_ptr<Worker> worker) {
#ifdef _WIN32
  // TODO(mehrdadn): implement graceful process termination mechanism
#else
  // If we're just cleaning up a single worker, allow it some time to clean
  // up its state before force killing. The client socket will be closed
  // and the worker struct will be freed after the timeout.
  kill(worker->GetProcess().GetId(), SIGTERM);
#endif

  auto retry_timer = std::make_shared<boost::asio::deadline_timer>(io_service_);
  auto retry_duration = boost::posix_time::milliseconds(
      RayConfig::instance().kill_worker_timeout_milliseconds());
  retry_timer->expires_from_now(retry_duration);
  retry_timer->async_wait([retry_timer, worker](const boost::system::error_code &error) {
    RAY_LOG(DEBUG) << "Send SIGKILL to worker, pid=" << worker->GetProcess().GetId();
    // Force kill worker
    worker->GetProcess().Kill();
  });
}

void NodeManager::HandleJobFinished(const JobID &job_id, const JobTableData &job_data) {
  RAY_LOG(DEBUG) << "HandleJobFinished " << job_id;
  RAY_CHECK(job_data.is_dead());
  auto workers = worker_pool_.GetWorkersRunningTasksForJob(job_id);
  // Kill all the workers. The actual cleanup for these workers is done
  // later when we receive the DisconnectClient message from them.
  for (const auto &worker : workers) {
    if (!worker->IsDetachedActor()) {
      // Clean up any open ray.wait calls that the worker made.
      task_dependency_manager_.UnsubscribeWaitDependencies(worker->WorkerId());
      // Mark the worker as dead so further messages from it are ignored
      // (except DisconnectClient).
      worker->MarkDead();
      // Then kill the worker process.
      KillWorker(worker);
    }
  }

  // Remove all tasks for this job from the scheduling queues, mark
  // the results for these tasks as not required, cancel any attempts
  // at reconstruction. Note that at this time the workers are likely
  // alive because of the delay in killing workers.
  auto tasks_to_remove = local_queues_.GetTaskIdsForJob(job_id);
  task_dependency_manager_.RemoveTasksAndRelatedObjects(tasks_to_remove);
  // NOTE(swang): SchedulingQueue::RemoveTasks modifies its argument so we must
  // call it last.
  local_queues_.RemoveTasks(tasks_to_remove);
}

void NodeManager::Heartbeat() {
  uint64_t now_ms = current_time_ms();
  uint64_t interval = now_ms - last_heartbeat_at_ms_;
  if (interval > RayConfig::instance().num_heartbeats_warning() *
                     RayConfig::instance().raylet_heartbeat_timeout_milliseconds()) {
    RAY_LOG(WARNING) << "Last heartbeat was sent " << interval << " ms ago ";
  }
  last_heartbeat_at_ms_ = now_ms;

  auto heartbeat_data = std::make_shared<HeartbeatTableData>();
  SchedulingResources &local_resources = cluster_resource_map_[self_node_id_];
  heartbeat_data->set_client_id(self_node_id_.Binary());
  // TODO(atumanov): modify the heartbeat table protocol to use the ResourceSet directly.
  // TODO(atumanov): implement a ResourceSet const_iterator.
  for (const auto &resource_pair :
       local_resources.GetAvailableResources().GetResourceMap()) {
    heartbeat_data->add_resources_available_label(resource_pair.first);
    heartbeat_data->add_resources_available_capacity(resource_pair.second);
  }
  for (const auto &resource_pair : local_resources.GetTotalResources().GetResourceMap()) {
    heartbeat_data->add_resources_total_label(resource_pair.first);
    heartbeat_data->add_resources_total_capacity(resource_pair.second);
  }

  local_resources.SetLoadResources(local_queues_.GetResourceLoad());
  for (const auto &resource_pair : local_resources.GetLoadResources().GetResourceMap()) {
    heartbeat_data->add_resource_load_label(resource_pair.first);
    heartbeat_data->add_resource_load_capacity(resource_pair.second);
  }

  // Set the global gc bit on the outgoing heartbeat message.
  if (should_global_gc_) {
    heartbeat_data->set_should_global_gc(true);
    should_global_gc_ = false;
  }

  // Trigger local GC if needed. This throttles the frequency of local GC calls
  // to at most once per heartbeat interval.
  if (should_local_gc_) {
    DoLocalGC();
    should_local_gc_ = false;
  }

  ray::Status status = gcs_client_->Nodes().AsyncReportHeartbeat(heartbeat_data,
                                                                 /*done*/ nullptr);
  RAY_CHECK_OK_PREPEND(status, "Heartbeat failed");

  if (debug_dump_period_ > 0 &&
      static_cast<int64_t>(now_ms - last_debug_dump_at_ms_) > debug_dump_period_) {
    DumpDebugState();
    RecordMetrics();
    WarnResourceDeadlock();
    last_debug_dump_at_ms_ = now_ms;
  }

  // Evict all copies of freed objects from the cluster.
  if (free_objects_period_ > 0 &&
      static_cast<int64_t>(now_ms - last_free_objects_at_ms_) > free_objects_period_) {
    FlushObjectsToFree();
  }

  // Reset the timer.
  heartbeat_timer_.expires_from_now(heartbeat_period_);
  heartbeat_timer_.async_wait([this](const boost::system::error_code &error) {
    RAY_CHECK(!error);
    Heartbeat();
  });
}

void NodeManager::DoLocalGC() {
  auto all_workers = worker_pool_.GetAllWorkers();
  for (const auto &driver : worker_pool_.GetAllDrivers()) {
    all_workers.push_back(driver);
  }
  RAY_LOG(WARNING) << "Sending local GC request to " << all_workers.size() << " workers.";
  for (const auto &worker : all_workers) {
    rpc::LocalGCRequest request;
    auto status = worker->rpc_client()->LocalGC(
        request, [](const ray::Status &status, const rpc::LocalGCReply &r) {
          if (!status.ok()) {
            RAY_LOG(ERROR) << "Failed to send local GC request: " << status.ToString();
          }
        });
    if (!status.ok()) {
      RAY_LOG(ERROR) << "Failed to send local GC request: " << status.ToString();
    }
  }
}

// TODO(edoakes): this function is problematic because it both sends warnings spuriously
// under normal conditions and sometimes doesn't send a warning under actual deadlock
// conditions. The current logic is to push a warning when: all running tasks are
// blocked, there is at least one ready task, and a warning hasn't been pushed in
// debug_dump_period_ milliseconds.
// See https://github.com/ray-project/ray/issues/5790 for details.
void NodeManager::WarnResourceDeadlock() {
  // Check if any progress is being made on this raylet.
  for (const auto &task : local_queues_.GetTasks(TaskState::RUNNING)) {
    // Ignore blocked tasks.
    if (local_queues_.GetBlockedTaskIds().count(task.GetTaskSpecification().TaskId())) {
      continue;
    }
    // Progress is being made, don't warn.
    resource_deadlock_warned_ = false;
    return;
  }

  // suppress duplicates warning messages
  if (resource_deadlock_warned_) {
    return;
  }

  // The node is full of actors and no progress has been made for some time.
  // If there are any pending tasks, build a warning.
  std::ostringstream error_message;
  ray::Task exemplar;
  bool should_warn = false;
  int pending_actor_creations = 0;
  int pending_tasks = 0;

  // See if any tasks are blocked trying to acquire resources.
  for (const auto &task : local_queues_.GetTasks(TaskState::READY)) {
    const TaskSpecification &spec = task.GetTaskSpecification();
    if (spec.IsActorCreationTask()) {
      pending_actor_creations += 1;
    } else {
      pending_tasks += 1;
    }
    if (!should_warn) {
      exemplar = task;
      should_warn = true;
    }
  }

  // Push an warning to the driver that a task is blocked trying to acquire resources.
  if (should_warn) {
    SchedulingResources &local_resources = cluster_resource_map_[self_node_id_];
    error_message
        << "The actor or task with ID " << exemplar.GetTaskSpecification().TaskId()
        << " is pending and cannot currently be scheduled. It requires "
        << exemplar.GetTaskSpecification().GetRequiredResources().ToString()
        << " for execution and "
        << exemplar.GetTaskSpecification().GetRequiredPlacementResources().ToString()
        << " for placement, but this node only has remaining "
        << local_resources.GetAvailableResources().ToString() << ". In total there are "
        << pending_tasks << " pending tasks and " << pending_actor_creations
        << " pending actors on this node. "
        << "This is likely due to all cluster resources being claimed by actors. "
        << "To resolve the issue, consider creating fewer actors or increase the "
        << "resources available to this Ray cluster. You can ignore this message "
        << "if this Ray cluster is expected to auto-scale.";
    auto error_data_ptr = gcs::CreateErrorTableData(
        "resource_deadlock", error_message.str(), current_time_ms(),
        exemplar.GetTaskSpecification().JobId());
    RAY_CHECK_OK(gcs_client_->Errors().AsyncReportJobError(error_data_ptr, nullptr));
    resource_deadlock_warned_ = true;
  }
}

void NodeManager::GetObjectManagerProfileInfo() {
  int64_t start_time_ms = current_time_ms();

  auto profile_info = object_manager_.GetAndResetProfilingInfo();

  if (profile_info->profile_events_size() > 0) {
    RAY_CHECK_OK(gcs_client_->Stats().AsyncAddProfileData(profile_info, nullptr));
  }

  // Reset the timer.
  object_manager_profile_timer_.expires_from_now(heartbeat_period_);
  object_manager_profile_timer_.async_wait(
      [this](const boost::system::error_code &error) {
        RAY_CHECK(!error);
        GetObjectManagerProfileInfo();
      });

  int64_t interval = current_time_ms() - start_time_ms;
  if (interval > RayConfig::instance().handler_warning_timeout_ms()) {
    RAY_LOG(WARNING) << "GetObjectManagerProfileInfo handler took " << interval << " ms.";
  }
}

void NodeManager::NodeAdded(const GcsNodeInfo &node_info) {
  const ClientID node_id = ClientID::FromBinary(node_info.node_id());

  RAY_LOG(DEBUG) << "[NodeAdded] Received callback from client id " << node_id;
  if (node_id == self_node_id_) {
    // We got a notification for ourselves, so we are connected to the GCS now.
    // Save this NodeManager's resource information in the cluster resource map.
    cluster_resource_map_[node_id] = initial_config_.resource_config;
    return;
  }

  auto entry = remote_node_manager_clients_.find(node_id);
  if (entry != remote_node_manager_clients_.end()) {
    RAY_LOG(DEBUG) << "Received notification of a new client that already exists: "
                   << node_id;
    return;
  }

  // Initialize a rpc client to the new node manager.
  std::unique_ptr<rpc::NodeManagerClient> client(
      new rpc::NodeManagerClient(node_info.node_manager_address(),
                                 node_info.node_manager_port(), client_call_manager_));
  remote_node_manager_clients_.emplace(node_id, std::move(client));

  // Fetch resource info for the remote client and update cluster resource map.
  RAY_CHECK_OK(gcs_client_->Nodes().AsyncGetResources(
      node_id,
      [this, node_id](Status status,
                      const boost::optional<gcs::NodeInfoAccessor::ResourceMap> &data) {
        if (data) {
          ResourceSet resource_set;
          for (auto &resource_entry : *data) {
            resource_set.AddOrUpdateResource(resource_entry.first,
                                             resource_entry.second->resource_capacity());
          }
          ResourceCreateUpdated(node_id, resource_set);
        }
      }));
}

void NodeManager::NodeRemoved(const GcsNodeInfo &node_info) {
  // TODO(swang): If we receive a notification for our own death, clean up and
  // exit immediately.
  const ClientID node_id = ClientID::FromBinary(node_info.node_id());
  RAY_LOG(DEBUG) << "[NodeRemoved] Received callback from client id " << node_id;

  RAY_CHECK(node_id != self_node_id_)
      << "Exiting because this node manager has mistakenly been marked dead by the "
      << "monitor.";

  // Below, when we remove node_id from all of these data structures, we could
  // check that it is actually removed, or log a warning otherwise, but that may
  // not be necessary.

  // Remove the client from the resource map.
  cluster_resource_map_.erase(node_id);

  // Remove the node manager client.
  const auto client_entry = remote_node_manager_clients_.find(node_id);
  if (client_entry != remote_node_manager_clients_.end()) {
    remote_node_manager_clients_.erase(client_entry);
  } else {
    RAY_LOG(WARNING) << "Received NodeRemoved callback for an unknown client " << node_id
                     << ".";
  }

  // For any live actors that were on the dead node, broadcast a notification
  // about the actor's death
  // TODO(swang): This could be very slow if there are many actors.
  for (const auto &actor_entry : actor_registry_) {
    if (actor_entry.second.GetNodeManagerId() == node_id &&
        actor_entry.second.GetState() == ActorTableData::ALIVE) {
      RAY_LOG(INFO) << "Actor " << actor_entry.first
                    << " is disconnected, because its node " << node_id
                    << " is removed from cluster. It may be reconstructed.";
      HandleDisconnectedActor(actor_entry.first, /*was_local=*/false,
                              /*intentional_disconnect=*/false);
    }
  }
  // Notify the object directory that the client has been removed so that it
  // can remove it from any cached locations.
  object_directory_->HandleClientRemoved(node_id);

  // Flush all uncommitted tasks from the local lineage cache. This is to
  // guarantee that all tasks get flushed eventually, in case one of the tasks
  // in our local cache was supposed to be flushed by the node that died.
  lineage_cache_.FlushAllUncommittedTasks();

  // Clean up workers that were owned by processes that were on the failed
  // node.
  rpc::Address address;
  address.set_raylet_id(node_info.node_id());
  HandleUnexpectedWorkerFailure(address);
}

void NodeManager::HandleUnexpectedWorkerFailure(const rpc::Address &address) {
  const WorkerID worker_id = WorkerID::FromBinary(address.worker_id());
  const ClientID node_id = ClientID::FromBinary(address.raylet_id());
  if (!worker_id.IsNil()) {
    RAY_LOG(DEBUG) << "Worker " << worker_id << " failed";
    failed_workers_cache_.insert(worker_id);
  } else {
    RAY_CHECK(!node_id.IsNil());
    failed_nodes_cache_.insert(node_id);
  }

  // TODO(swang): Also clean up any lease requests owned by the failed worker
  // from the task queues. This is only necessary for lease requests that are
  // infeasible, since requests that are fulfilled will get canceled during
  // dispatch.
  for (const auto &pair : leased_workers_) {
    auto &worker = pair.second;
    const auto owner_worker_id =
        WorkerID::FromBinary(worker->GetOwnerAddress().worker_id());
    const auto owner_node_id =
        WorkerID::FromBinary(worker->GetOwnerAddress().raylet_id());
    RAY_LOG(DEBUG) << "Lease " << worker->WorkerId() << " owned by " << owner_worker_id;
    RAY_CHECK(!owner_worker_id.IsNil() && !owner_node_id.IsNil());
    if (!worker->IsDetachedActor()) {
      if (!worker_id.IsNil()) {
        // If the failed worker was a leased worker's owner, then kill the leased worker.
        if (owner_worker_id == worker_id) {
          RAY_LOG(INFO) << "Owner process " << owner_worker_id
                        << " died, killing leased worker " << worker->WorkerId();
          KillWorker(worker);
        }
      } else if (owner_node_id == node_id) {
        // If the leased worker's owner was on the failed node, then kill the leased
        // worker.
        RAY_LOG(INFO) << "Owner node " << owner_node_id << " died, killing leased worker "
                      << worker->WorkerId();
        KillWorker(worker);
      }
    }
  }
}

void NodeManager::ResourceCreateUpdated(const ClientID &client_id,
                                        const ResourceSet &createUpdatedResources) {
  RAY_LOG(DEBUG) << "[ResourceCreateUpdated] received callback from client id "
                 << client_id << " with created or updated resources: "
                 << createUpdatedResources.ToString() << ". Updating resource map.";

  SchedulingResources &cluster_schedres = cluster_resource_map_[client_id];

  // Update local_available_resources_ and SchedulingResources
  for (const auto &resource_pair : createUpdatedResources.GetResourceMap()) {
    const std::string &resource_label = resource_pair.first;
    const double &new_resource_capacity = resource_pair.second;

    cluster_schedres.UpdateResourceCapacity(resource_label, new_resource_capacity);
    if (client_id == self_node_id_) {
      local_available_resources_.AddOrUpdateResource(resource_label,
                                                     new_resource_capacity);
    }
    if (new_scheduler_enabled_) {
      new_resource_scheduler_->UpdateResourceCapacity(client_id.Binary(), resource_label,
                                                      new_resource_capacity);
    }
  }
  RAY_LOG(DEBUG) << "[ResourceCreateUpdated] Updated cluster_resource_map.";

  if (client_id == self_node_id_) {
    // The resource update is on the local node, check if we can reschedule tasks.
    TryLocalInfeasibleTaskScheduling();
  }
  return;
}

void NodeManager::ResourceDeleted(const ClientID &client_id,
                                  const std::vector<std::string> &resource_names) {
  if (RAY_LOG_ENABLED(DEBUG)) {
    std::ostringstream oss;
    for (auto &resource_name : resource_names) {
      oss << resource_name << ", ";
    }
    RAY_LOG(DEBUG) << "[ResourceDeleted] received callback from client id " << client_id
                   << " with deleted resources: " << oss.str()
                   << ". Updating resource map.";
  }

  SchedulingResources &cluster_schedres = cluster_resource_map_[client_id];

  // Update local_available_resources_ and SchedulingResources
  for (const auto &resource_label : resource_names) {
    cluster_schedres.DeleteResource(resource_label);
    if (client_id == self_node_id_) {
      local_available_resources_.DeleteResource(resource_label);
    }
    if (new_scheduler_enabled_) {
      new_resource_scheduler_->DeleteResource(client_id.Binary(), resource_label);
    }
  }
  return;
}

void NodeManager::TryLocalInfeasibleTaskScheduling() {
  RAY_LOG(DEBUG) << "[LocalResourceUpdateRescheduler] The resource update is on the "
                    "local node, check if we can reschedule tasks";
  SchedulingResources &new_local_resources = cluster_resource_map_[self_node_id_];

  // SpillOver locally to figure out which infeasible tasks can be placed now
  std::vector<TaskID> decision = scheduling_policy_.SpillOver(new_local_resources);

  std::unordered_set<TaskID> local_task_ids(decision.begin(), decision.end());

  // Transition locally placed tasks to waiting or ready for dispatch.
  if (local_task_ids.size() > 0) {
    std::vector<Task> tasks = local_queues_.RemoveTasks(local_task_ids);
    for (const auto &t : tasks) {
      EnqueuePlaceableTask(t);
    }
  }
}

void NodeManager::HeartbeatAdded(const ClientID &client_id,
                                 const HeartbeatTableData &heartbeat_data) {
  // Locate the client id in remote client table and update available resources based on
  // the received heartbeat information.
  auto it = cluster_resource_map_.find(client_id);
  if (it == cluster_resource_map_.end()) {
    // Haven't received the client registration for this client yet, skip this heartbeat.
    RAY_LOG(INFO) << "[HeartbeatAdded]: received heartbeat from unknown client id "
                  << client_id;
    return;
  }
  // Trigger local GC at the next heartbeat interval.
  if (heartbeat_data.should_global_gc()) {
    should_local_gc_ = true;
  }

  SchedulingResources &remote_resources = it->second;

  ResourceSet remote_total(VectorFromProtobuf(heartbeat_data.resources_total_label()),
                           VectorFromProtobuf(heartbeat_data.resources_total_capacity()));
  ResourceSet remote_available(
      VectorFromProtobuf(heartbeat_data.resources_available_label()),
      VectorFromProtobuf(heartbeat_data.resources_available_capacity()));
  ResourceSet remote_load(VectorFromProtobuf(heartbeat_data.resource_load_label()),
                          VectorFromProtobuf(heartbeat_data.resource_load_capacity()));
  // TODO(atumanov): assert that the load is a non-empty ResourceSet.
  remote_resources.SetAvailableResources(std::move(remote_available));
  // Extract the load information and save it locally.
  remote_resources.SetLoadResources(std::move(remote_load));

  if (new_scheduler_enabled_ && client_id != self_node_id_) {
    new_resource_scheduler_->AddOrUpdateNode(client_id.Binary(),
                                             remote_total.GetResourceMap(),
                                             remote_available.GetResourceMap());
    NewSchedulerSchedulePendingTasks();
    return;
  }

  // Extract decision for this raylet.
  auto decision = scheduling_policy_.SpillOver(remote_resources);
  std::unordered_set<TaskID> local_task_ids;
  for (const auto &task_id : decision) {
    // (See design_docs/task_states.rst for the state transition diagram.)
    Task task;
    TaskState state;
    if (!local_queues_.RemoveTask(task_id, &task, &state)) {
      return;
    }
    // Since we are spilling back from the ready and waiting queues, we need
    // to unsubscribe the dependencies.
    if (state != TaskState::INFEASIBLE) {
      // Don't unsubscribe for infeasible tasks because we never subscribed in
      // the first place.
      RAY_CHECK(task_dependency_manager_.UnsubscribeGetDependencies(task_id));
    }
    // Attempt to forward the task. If this fails to forward the task,
    // the task will be resubmit locally.
    ForwardTaskOrResubmit(task, client_id);
  }
}

void NodeManager::HeartbeatBatchAdded(const HeartbeatBatchTableData &heartbeat_batch) {
  // Update load information provided by each heartbeat.
  for (const auto &heartbeat_data : heartbeat_batch.batch()) {
    const ClientID &client_id = ClientID::FromBinary(heartbeat_data.client_id());
    if (client_id == self_node_id_) {
      // Skip heartbeats from self.
      continue;
    }
    HeartbeatAdded(client_id, heartbeat_data);
  }
}

void NodeManager::HandleActorStateTransition(const ActorID &actor_id,
                                             ActorRegistration &&actor_registration) {
  // Update local registry.
  auto it = actor_registry_.find(actor_id);
  if (it == actor_registry_.end()) {
    it = actor_registry_.emplace(actor_id, actor_registration).first;
  } else {
    if (RayConfig::instance().gcs_service_enabled()) {
      it->second = actor_registration;
    } else {
      // Only process the state transition if it is to a later state than ours.
      if (actor_registration.GetState() > it->second.GetState() &&
          actor_registration.GetRemainingReconstructions() ==
              it->second.GetRemainingReconstructions()) {
        // The new state is later than ours if it is about the same lifetime, but
        // a greater state.
        it->second = actor_registration;
      } else if (actor_registration.GetRemainingReconstructions() <
                 it->second.GetRemainingReconstructions()) {
        // The new state is also later than ours it is about a later lifetime of
        // the actor.
        it->second = actor_registration;
      } else {
        // Our state is already at or past the update, so skip the update.
        return;
      }
    }
  }
  RAY_LOG(DEBUG) << "Actor notification received: actor_id = " << actor_id
                 << ", node_manager_id = " << actor_registration.GetNodeManagerId()
                 << ", state = "
                 << ActorTableData::ActorState_Name(actor_registration.GetState())
                 << ", remaining_reconstructions = "
                 << actor_registration.GetRemainingReconstructions();

  if (actor_registration.GetState() == ActorTableData::ALIVE) {
    // The actor is now alive (created for the first time or reconstructed). We can
    // stop listening for the actor creation task. This is needed because we use
    // `ListenAndMaybeReconstruct` to reconstruct the actor.
    reconstruction_policy_.Cancel(actor_registration.GetActorCreationDependency());
    // The actor's location is now known. Dequeue any methods that were
    // submitted before the actor's location was known.
    // (See design_docs/task_states.rst for the state transition diagram.)
    const auto &methods = local_queues_.GetTasks(TaskState::WAITING_FOR_ACTOR_CREATION);
    std::unordered_set<TaskID> created_actor_method_ids;
    for (const auto &method : methods) {
      if (method.GetTaskSpecification().ActorId() == actor_id) {
        created_actor_method_ids.insert(method.GetTaskSpecification().TaskId());
      }
    }
    // Resubmit the methods that were submitted before the actor's location was
    // known.
    auto created_actor_methods = local_queues_.RemoveTasks(created_actor_method_ids);
    for (const auto &method : created_actor_methods) {
      // Maintain the invariant that if a task is in the
      // MethodsWaitingForActorCreation queue, then it is subscribed to its
      // respective actor creation task. Since the actor location is now known,
      // we can remove the task from the queue and forget its dependency on the
      // actor creation task.
      RAY_CHECK(task_dependency_manager_.UnsubscribeGetDependencies(
          method.GetTaskSpecification().TaskId()));
      // The task's uncommitted lineage was already added to the local lineage
      // cache upon the initial submission, so it's okay to resubmit it with an
      // empty lineage this time.
      SubmitTask(method, Lineage());
    }
  } else if (actor_registration.GetState() == ActorTableData::DEAD) {
    // When an actor dies, loop over all of the queued tasks for that actor
    // and treat them as failed.
    auto tasks_to_remove = local_queues_.GetTaskIdsForActor(actor_id);
    auto removed_tasks = local_queues_.RemoveTasks(tasks_to_remove);
    for (auto const &task : removed_tasks) {
      TreatTaskAsFailed(task, ErrorType::ACTOR_DIED);
    }
  } else if (actor_registration.GetState() == ActorTableData::RECONSTRUCTING) {
    RAY_LOG(DEBUG) << "Actor is being reconstructed: " << actor_id;
    if (!RayConfig::instance().gcs_service_enabled()) {
      // The actor is dead and needs reconstruction. Attempting to reconstruct its
      // creation task.
      reconstruction_policy_.ListenAndMaybeReconstruct(
          actor_registration.GetActorCreationDependency());
    }

    // When an actor fails but can be reconstructed, resubmit all of the queued
    // tasks for that actor. This will mark the tasks as waiting for actor
    // creation.
    auto tasks_to_remove = local_queues_.GetTaskIdsForActor(actor_id);
    auto removed_tasks = local_queues_.RemoveTasks(tasks_to_remove);
    for (auto const &task : removed_tasks) {
      SubmitTask(task, Lineage());
    }
  } else {
    RAY_CHECK(actor_registration.GetState() == ActorTableData::PENDING);
    // Do nothing.
  }
}

void NodeManager::ProcessNewClient(ClientConnection &client) {
  // The new client is a worker, so begin listening for messages.
  client.ProcessMessages();
}

// A helper function to create a mapping from task scheduling class to
// tasks with that class from a given list of tasks.
std::unordered_map<SchedulingClass, ordered_set<TaskID>> MakeTasksByClass(
    const std::vector<Task> &tasks) {
  std::unordered_map<SchedulingClass, ordered_set<TaskID>> result;
  for (const auto &task : tasks) {
    auto spec = task.GetTaskSpecification();
    result[spec.GetSchedulingClass()].push_back(spec.TaskId());
  }
  return result;
}

void NodeManager::DispatchTasks(
    const std::unordered_map<SchedulingClass, ordered_set<TaskID>> &tasks_by_class) {
  // Dispatch tasks in priority order by class. This avoids starvation problems where
  // one class of tasks become stuck behind others in the queue, causing Ray to start
  // many workers. See #3644 for a more detailed description of this issue.
  std::vector<const std::pair<const SchedulingClass, ordered_set<TaskID>> *> fair_order;
  RAY_CHECK(new_scheduler_enabled_ == false);
  for (auto &it : tasks_by_class) {
    fair_order.emplace_back(&it);
  }
  // Prioritize classes that have fewer currently running tasks. Note that we only
  // sort once per round of task dispatch, which is less fair then it could be, but
  // is simpler and faster.
  if (fair_queueing_enabled_) {
    std::sort(
        std::begin(fair_order), std::end(fair_order),
        [this](const std::pair<const SchedulingClass, ordered_set<ray::TaskID>> *a,
               const std::pair<const SchedulingClass, ordered_set<ray::TaskID>> *b) {
          return local_queues_.NumRunning(a->first) < local_queues_.NumRunning(b->first);
        });
  }
  std::vector<std::function<void()>> post_assign_callbacks;
  // Approximate fair round robin between classes.
  for (const auto &it : fair_order) {
    const auto &task_resources =
        TaskSpecification::GetSchedulingClassDescriptor(it->first).first;
    // FIFO order within each class.
    for (const auto &task_id : it->second) {
      const auto &task = local_queues_.GetTaskOfState(task_id, TaskState::READY);
      if (!local_available_resources_.Contains(task_resources)) {
        // All the tasks in it.second have the same resource shape, so
        // once the first task is not feasible, we can break out of this loop
        break;
      }

      // Try to get an idle worker to execute this task. If nullptr, there
      // aren't any available workers so we can't assign the task.
      std::shared_ptr<Worker> worker =
          worker_pool_.PopWorker(task.GetTaskSpecification());
      if (worker != nullptr) {
        AssignTask(worker, task, &post_assign_callbacks);
      }
    }
  }
  // Call the callbacks from the AssignTask calls above. These need to be called
  // after the above loop, as they may alter the scheduling queues and invalidate
  // the loop iterator.
  for (auto &func : post_assign_callbacks) {
    func();
  }
}

void NodeManager::ProcessClientMessage(const std::shared_ptr<ClientConnection> &client,
                                       int64_t message_type,
                                       const uint8_t *message_data) {
  auto registered_worker = worker_pool_.GetRegisteredWorker(client);
  auto message_type_value = static_cast<protocol::MessageType>(message_type);
  RAY_LOG(DEBUG) << "[Worker] Message "
                 << protocol::EnumNameMessageType(message_type_value) << "("
                 << message_type << ") from worker with PID "
                 << (registered_worker
                         ? std::to_string(registered_worker->GetProcess().GetId())
                         : "nil");

  if (registered_worker && registered_worker->IsDead()) {
    // For a worker that is marked as dead (because the job has died already),
    // all the messages are ignored except DisconnectClient.
    if ((message_type_value != protocol::MessageType::DisconnectClient) &&
        (message_type_value != protocol::MessageType::IntentionalDisconnectClient)) {
      // Listen for more messages.
      client->ProcessMessages();
      return;
    }
  }

  switch (message_type_value) {
  case protocol::MessageType::RegisterClientRequest: {
    ProcessRegisterClientRequestMessage(client, message_data);
  } break;
  case protocol::MessageType::TaskDone: {
    HandleWorkerAvailable(client);
  } break;
  case protocol::MessageType::DisconnectClient: {
    ProcessDisconnectClientMessage(client);
    // We don't need to receive future messages from this client,
    // because it's already disconnected.
    return;
  } break;
  case protocol::MessageType::IntentionalDisconnectClient: {
    ProcessDisconnectClientMessage(client, /* intentional_disconnect = */ true);
    // We don't need to receive future messages from this client,
    // because it's already disconnected.
    return;
  } break;
  case protocol::MessageType::SubmitTask: {
    // For tasks submitted via the raylet path, we must make sure to order the
    // task submission so that tasks are always submitted after the tasks that
    // they depend on.
    ProcessSubmitTaskMessage(message_data);
  } break;
  case protocol::MessageType::SetResourceRequest: {
    ProcessSetResourceRequest(client, message_data);
  } break;
  case protocol::MessageType::FetchOrReconstruct: {
    ProcessFetchOrReconstructMessage(client, message_data);
  } break;
  case protocol::MessageType::NotifyDirectCallTaskBlocked: {
    std::shared_ptr<Worker> worker = worker_pool_.GetRegisteredWorker(client);
    HandleDirectCallTaskBlocked(worker);
  } break;
  case protocol::MessageType::NotifyDirectCallTaskUnblocked: {
    std::shared_ptr<Worker> worker = worker_pool_.GetRegisteredWorker(client);
    HandleDirectCallTaskUnblocked(worker);
  } break;
  case protocol::MessageType::NotifyUnblocked: {
    auto message = flatbuffers::GetRoot<protocol::NotifyUnblocked>(message_data);
    AsyncResolveObjectsFinish(client, from_flatbuf<TaskID>(*message->task_id()),
                              /*was_blocked*/ true);
  } break;
  case protocol::MessageType::WaitRequest: {
    ProcessWaitRequestMessage(client, message_data);
  } break;
  case protocol::MessageType::WaitForDirectActorCallArgsRequest: {
    ProcessWaitForDirectActorCallArgsRequestMessage(client, message_data);
  } break;
  case protocol::MessageType::PushErrorRequest: {
    ProcessPushErrorRequestMessage(message_data);
  } break;
  case protocol::MessageType::PushProfileEventsRequest: {
    auto fbs_message = flatbuffers::GetRoot<flatbuffers::String>(message_data);
    auto profile_table_data = std::make_shared<rpc::ProfileTableData>();
    RAY_CHECK(
        profile_table_data->ParseFromArray(fbs_message->data(), fbs_message->size()));
    RAY_CHECK_OK(gcs_client_->Stats().AsyncAddProfileData(profile_table_data, nullptr));
  } break;
  case protocol::MessageType::FreeObjectsInObjectStoreRequest: {
    auto message = flatbuffers::GetRoot<protocol::FreeObjectsRequest>(message_data);
    std::vector<ObjectID> object_ids = from_flatbuf<ObjectID>(*message->object_ids());
    // Clean up objects from the object store.
    object_manager_.FreeObjects(object_ids, message->local_only());
    if (message->delete_creating_tasks()) {
      // Clean up their creating tasks from GCS.
      std::vector<TaskID> creating_task_ids;
      for (const auto &object_id : object_ids) {
        creating_task_ids.push_back(object_id.TaskId());
      }
      RAY_CHECK_OK(gcs_client_->Tasks().AsyncDelete(creating_task_ids, nullptr));
    }
  } break;
  case protocol::MessageType::PrepareActorCheckpointRequest: {
    ProcessPrepareActorCheckpointRequest(client, message_data);
  } break;
  case protocol::MessageType::NotifyActorResumedFromCheckpoint: {
    ProcessNotifyActorResumedFromCheckpoint(message_data);
  } break;
  case protocol::MessageType::SubscribePlasmaReady: {
    ProcessSubscribePlasmaReady(client, message_data);
  } break;

  default:
    RAY_LOG(FATAL) << "Received unexpected message type " << message_type;
  }

  // Listen for more messages.
  client->ProcessMessages();
}

void NodeManager::ProcessRegisterClientRequestMessage(
    const std::shared_ptr<ClientConnection> &client, const uint8_t *message_data) {
  client->Register();
  flatbuffers::FlatBufferBuilder fbb;
  auto reply =
      ray::protocol::CreateRegisterClientReply(fbb, to_flatbuf(fbb, self_node_id_));
  fbb.Finish(reply);
  client->WriteMessageAsync(
      static_cast<int64_t>(protocol::MessageType::RegisterClientReply), fbb.GetSize(),
      fbb.GetBufferPointer(), [this, client](const ray::Status &status) {
        if (!status.ok()) {
          ProcessDisconnectClientMessage(client);
        }
      });

  auto message = flatbuffers::GetRoot<protocol::RegisterClientRequest>(message_data);
  Language language = static_cast<Language>(message->language());
  WorkerID worker_id = from_flatbuf<WorkerID>(*message->worker_id());
  pid_t pid = message->worker_pid();
  std::string worker_ip_address = string_from_flatbuf(*message->ip_address());
  auto worker = std::make_shared<Worker>(worker_id, language, worker_ip_address,
                                         message->port(), client,
                                         client_call_manager_);
  if (message->is_worker()) {
    // Register the new worker.
    if (worker_pool_.RegisterWorker(worker, pid).ok()) {
      HandleWorkerAvailable(worker->Connection());
    }
  } else {
    // Register the new driver.
    RAY_CHECK(pid >= 0);
    worker->SetProcess(Process::FromPid(pid));
    const JobID job_id = from_flatbuf<JobID>(*message->job_id());
    // Compute a dummy driver task id from a given driver.
    const TaskID driver_task_id = TaskID::ComputeDriverTaskId(worker_id);
    worker->AssignTaskId(driver_task_id);
    worker->AssignJobId(job_id);
    Status status = worker_pool_.RegisterDriver(worker);
    if (status.ok()) {
      local_queues_.AddDriverTaskId(driver_task_id);
      auto job_data_ptr =
          gcs::CreateJobTableData(job_id, /*is_dead*/ false, std::time(nullptr),
                                  worker_ip_address, pid);
      RAY_CHECK_OK(gcs_client_->Jobs().AsyncAdd(job_data_ptr, nullptr));
    }
  }
}

void NodeManager::HandleDisconnectedActor(const ActorID &actor_id, bool was_local,
                                          bool intentional_disconnect) {
  if (RayConfig::instance().gcs_service_enabled()) {
    // If gcs actor management is enabled, the gcs will take over the status change of all
    // actors.
    return;
  }
  auto actor_entry = actor_registry_.find(actor_id);
  RAY_CHECK(actor_entry != actor_registry_.end());
  auto &actor_registration = actor_entry->second;
  RAY_LOG(DEBUG) << "The actor with ID " << actor_id << " died "
                 << (intentional_disconnect ? "intentionally" : "unintentionally")
                 << ", remaining reconstructions = "
                 << actor_registration.GetRemainingReconstructions();

  // Check if this actor needs to be reconstructed.
  ActorState new_state =
      actor_registration.GetRemainingReconstructions() > 0 && !intentional_disconnect
          ? ActorTableData::RECONSTRUCTING
          : ActorTableData::DEAD;
  if (was_local) {
    // Clean up the dummy objects from this actor.
    RAY_LOG(DEBUG) << "Removing dummy objects for actor: " << actor_id;
    for (auto &dummy_object_pair : actor_entry->second.GetDummyObjects()) {
      HandleObjectMissing(dummy_object_pair.first);
    }
  }
  // Update the actor's state.
  ActorTableData new_actor_info = actor_entry->second.GetTableData();
  new_actor_info.set_state(new_state);
  if (was_local) {
    // If the actor was local, immediately update the state in actor registry.
    // So if we receive any actor tasks before we receive GCS notification,
    // these tasks can be correctly routed to the `MethodsWaitingForActorCreation`
    // queue, instead of being assigned to the dead actor.
    HandleActorStateTransition(actor_id, ActorRegistration(new_actor_info));
  }

  auto done = [was_local, actor_id](Status status) {
    if (was_local && !status.ok()) {
      // If the disconnected actor was local, only this node will try to update actor
      // state. So the update shouldn't fail.
      RAY_LOG(FATAL) << "Failed to update state for actor " << actor_id
                     << ", status: " << status.ToString();
    }
  };
  auto actor_notification = std::make_shared<ActorTableData>(new_actor_info);
  RAY_CHECK_OK(gcs_client_->Actors().AsyncUpdate(actor_id, actor_notification, done));

  if (was_local && new_state == ActorTableData::RECONSTRUCTING) {
    RAY_LOG(INFO) << "A local actor (id = " << actor_id
                  << " ) is dead, reconstructing it.";
    const ObjectID &actor_creation_dummy_object_id =
        actor_registration.GetActorCreationDependency();
    HandleTaskReconstruction(actor_creation_dummy_object_id.TaskId(),
                             actor_creation_dummy_object_id);
  }
}

void NodeManager::HandleWorkerAvailable(const std::shared_ptr<ClientConnection> &client) {
  std::shared_ptr<Worker> worker = worker_pool_.GetRegisteredWorker(client);
  HandleWorkerAvailable(worker);
}

void NodeManager::HandleWorkerAvailable(const std::shared_ptr<Worker> &worker) {
  RAY_CHECK(worker);
  bool worker_idle = true;

  // If the worker was assigned a task, mark it as finished.
  if (!worker->GetAssignedTaskId().IsNil()) {
    worker_idle = FinishAssignedTask(*worker);
  }

  if (worker_idle) {
    // Return the worker to the idle pool.
    worker_pool_.PushWorker(worker);
  }

  // Local resource availability changed: invoke scheduling policy for local node.
  if (new_scheduler_enabled_) {
    NewSchedulerSchedulePendingTasks();
  } else {
    cluster_resource_map_[self_node_id_].SetLoadResources(
        local_queues_.GetResourceLoad());
    // Call task dispatch to assign work to the new worker.
    DispatchTasks(local_queues_.GetReadyTasksByClass());
  }
}

void NodeManager::ProcessDisconnectClientMessage(
    const std::shared_ptr<ClientConnection> &client, bool intentional_disconnect) {
  std::shared_ptr<Worker> worker = worker_pool_.GetRegisteredWorker(client);
  bool is_worker = false, is_driver = false;
  if (worker) {
    // The client is a worker.
    is_worker = true;
  } else {
    worker = worker_pool_.GetRegisteredDriver(client);
    if (worker) {
      // The client is a driver.
      is_driver = true;
    } else {
      RAY_LOG(INFO) << "Ignoring client disconnect because the client has already "
                    << "been disconnected.";
      return;
    }
  }
  RAY_CHECK(!(is_worker && is_driver));
  // If the client has any blocked tasks, mark them as unblocked. In
  // particular, we are no longer waiting for their dependencies.
  if (worker) {
    if (is_worker && worker->IsDead()) {
      // If the worker was killed by us because the driver exited,
      // treat it as intentionally disconnected.
      intentional_disconnect = true;
      // Don't need to unblock the client if it's a worker and is already dead.
      // Because in this case, its task is already cleaned up.
      RAY_LOG(DEBUG) << "Skip unblocking worker because it's already dead.";
    } else {
      // Clean up any open ray.get calls that the worker made.
      while (!worker->GetBlockedTaskIds().empty()) {
        // NOTE(swang): AsyncResolveObjectsFinish will modify the worker, so it is
        // not safe to pass in the iterator directly.
        const TaskID task_id = *worker->GetBlockedTaskIds().begin();
        AsyncResolveObjectsFinish(client, task_id, true);
      }
      // Clean up any open ray.wait calls that the worker made.
      task_dependency_manager_.UnsubscribeWaitDependencies(worker->WorkerId());
    }

    // Erase any lease metadata.
    leased_workers_.erase(worker->WorkerId());

    // Publish the worker failure.
    auto worker_failure_data_ptr = gcs::CreateWorkerFailureData(
<<<<<<< HEAD
        self_node_id_, worker->WorkerId(), worker->IpAddress(),
        worker->Port());
=======
        self_node_id_, worker->WorkerId(), initial_config_.node_manager_address,
        worker->Port(), time(nullptr), intentional_disconnect);
>>>>>>> 4a81793b
    RAY_CHECK_OK(gcs_client_->Workers().AsyncReportWorkerFailure(worker_failure_data_ptr,
                                                                 nullptr));
  }

  if (is_worker) {
    const ActorID &actor_id = worker->GetActorId();
    if (!actor_id.IsNil()) {
      // If the worker was an actor, update actor state, reconstruct the actor if needed,
      // and clean up actor's tasks if the actor is permanently dead.
      HandleDisconnectedActor(actor_id, true, intentional_disconnect);
    }

    const TaskID &task_id = worker->GetAssignedTaskId();
    // If the worker was running a task or actor, clean up the task and push an
    // error to the driver, unless the worker is already dead.
    if ((!task_id.IsNil() || !actor_id.IsNil()) && !worker->IsDead()) {
      // If the worker was an actor, the task was already cleaned up in
      // `HandleDisconnectedActor`.
      if (actor_id.IsNil()) {
        Task task;
        if (local_queues_.RemoveTask(task_id, &task)) {
          TreatTaskAsFailed(task, ErrorType::WORKER_DIED);
        }
      }

      if (!intentional_disconnect) {
        // Push the error to driver.
        const JobID &job_id = worker->GetAssignedJobId();
        // TODO(rkn): Define this constant somewhere else.
        std::string type = "worker_died";
        std::ostringstream error_message;
        error_message << "A worker died or was killed while executing task " << task_id
                      << ".";
        auto error_data_ptr = gcs::CreateErrorTableData(type, error_message.str(),
                                                        current_time_ms(), job_id);
        RAY_CHECK_OK(gcs_client_->Errors().AsyncReportJobError(error_data_ptr, nullptr));
      }
    }

    // Remove the dead client from the pool and stop listening for messages.
    worker_pool_.DisconnectWorker(worker);

    // Return the resources that were being used by this worker.
    if (new_scheduler_enabled_) {
      new_resource_scheduler_->SubtractCPUResourceInstances(
          worker->GetBorrowedCPUInstances());
      new_resource_scheduler_->FreeLocalTaskResources(worker->GetAllocatedInstances());
      worker->ClearAllocatedInstances();
      new_resource_scheduler_->FreeLocalTaskResources(
          worker->GetLifetimeAllocatedInstances());
      worker->ClearLifetimeAllocatedInstances();
    } else {
      auto const &task_resources = worker->GetTaskResourceIds();
      local_available_resources_.ReleaseConstrained(
          task_resources, cluster_resource_map_[self_node_id_].GetTotalResources());
      cluster_resource_map_[self_node_id_].Release(task_resources.ToResourceSet());
      worker->ResetTaskResourceIds();

      auto const &lifetime_resources = worker->GetLifetimeResourceIds();
      local_available_resources_.ReleaseConstrained(
          lifetime_resources, cluster_resource_map_[self_node_id_].GetTotalResources());
      cluster_resource_map_[self_node_id_].Release(lifetime_resources.ToResourceSet());
      worker->ResetLifetimeResourceIds();
    }

    // Since some resources may have been released, we can try to dispatch more tasks. YYY
    if (new_scheduler_enabled_) {
      NewSchedulerSchedulePendingTasks();
    } else {
      DispatchTasks(local_queues_.GetReadyTasksByClass());
    }
  } else if (is_driver) {
    // The client is a driver.
    const auto job_id = worker->GetAssignedJobId();
    RAY_CHECK(!job_id.IsNil());
    RAY_CHECK_OK(gcs_client_->Jobs().AsyncMarkFinished(job_id, nullptr));
    const auto driver_id = ComputeDriverIdFromJob(job_id);
    local_queues_.RemoveDriverTaskId(TaskID::ComputeDriverTaskId(driver_id));
    worker_pool_.DisconnectDriver(worker);

    RAY_LOG(DEBUG) << "Driver (pid=" << worker->GetProcess().GetId()
                   << ") is disconnected. "
                   << "job_id: " << worker->GetAssignedJobId();
  }

  client->Close();

  // TODO(rkn): Tell the object manager that this client has disconnected so
  // that it can clean up the wait requests for this client. Currently I think
  // these can be leaked.
}

void NodeManager::ProcessFetchOrReconstructMessage(
    const std::shared_ptr<ClientConnection> &client, const uint8_t *message_data) {
  auto message = flatbuffers::GetRoot<protocol::FetchOrReconstruct>(message_data);
  std::vector<ObjectID> required_object_ids;
  for (int64_t i = 0; i < message->object_ids()->size(); ++i) {
    ObjectID object_id = from_flatbuf<ObjectID>(*message->object_ids()->Get(i));
    if (message->fetch_only()) {
      // If only a fetch is required, then do not subscribe to the
      // dependencies to the task dependency manager.
      if (!task_dependency_manager_.CheckObjectLocal(object_id)) {
        // Fetch the object if it's not already local.
        RAY_CHECK_OK(object_manager_.Pull(object_id));
      }
    } else {
      // If reconstruction is also required, then add any requested objects to
      // the list to subscribe to in the task dependency manager. These objects
      // will be pulled from remote node managers and reconstructed if
      // necessary.
      required_object_ids.push_back(object_id);
    }
  }

  if (!required_object_ids.empty()) {
    const TaskID task_id = from_flatbuf<TaskID>(*message->task_id());
    AsyncResolveObjects(client, required_object_ids, task_id, /*ray_get=*/true,
                        /*mark_worker_blocked*/ message->mark_worker_blocked());
  }
}

void NodeManager::ProcessWaitRequestMessage(
    const std::shared_ptr<ClientConnection> &client, const uint8_t *message_data) {
  // Read the data.
  auto message = flatbuffers::GetRoot<protocol::WaitRequest>(message_data);
  std::vector<ObjectID> object_ids = from_flatbuf<ObjectID>(*message->object_ids());
  int64_t wait_ms = message->timeout();
  uint64_t num_required_objects = static_cast<uint64_t>(message->num_ready_objects());
  bool wait_local = message->wait_local();

  std::vector<ObjectID> required_object_ids;
  for (auto const &object_id : object_ids) {
    if (!task_dependency_manager_.CheckObjectLocal(object_id)) {
      // Add any missing objects to the list to subscribe to in the task
      // dependency manager. These objects will be pulled from remote node
      // managers and reconstructed if necessary.
      required_object_ids.push_back(object_id);
    }
  }

  const TaskID &current_task_id = from_flatbuf<TaskID>(*message->task_id());
  bool resolve_objects = !required_object_ids.empty();
  bool was_blocked = message->mark_worker_blocked();
  if (resolve_objects) {
    AsyncResolveObjects(client, required_object_ids, current_task_id, /*ray_get=*/false,
                        /*mark_worker_blocked*/ was_blocked);
  }

  ray::Status status = object_manager_.Wait(
      object_ids, wait_ms, num_required_objects, wait_local,
      [this, resolve_objects, was_blocked, client, current_task_id](
          std::vector<ObjectID> found, std::vector<ObjectID> remaining) {
        // Write the data.
        flatbuffers::FlatBufferBuilder fbb;
        flatbuffers::Offset<protocol::WaitReply> wait_reply = protocol::CreateWaitReply(
            fbb, to_flatbuf(fbb, found), to_flatbuf(fbb, remaining));
        fbb.Finish(wait_reply);

        auto status =
            client->WriteMessage(static_cast<int64_t>(protocol::MessageType::WaitReply),
                                 fbb.GetSize(), fbb.GetBufferPointer());
        if (status.ok()) {
          // The client is unblocked now because the wait call has returned.
          if (resolve_objects) {
            AsyncResolveObjectsFinish(client, current_task_id, was_blocked);
          }
        } else {
          // We failed to write to the client, so disconnect the client.
          ProcessDisconnectClientMessage(client);
        }
      });
  RAY_CHECK_OK(status);
}

void NodeManager::ProcessWaitForDirectActorCallArgsRequestMessage(
    const std::shared_ptr<ClientConnection> &client, const uint8_t *message_data) {
  // Read the data.
  auto message =
      flatbuffers::GetRoot<protocol::WaitForDirectActorCallArgsRequest>(message_data);
  int64_t tag = message->tag();
  std::vector<ObjectID> object_ids = from_flatbuf<ObjectID>(*message->object_ids());
  std::vector<ObjectID> required_object_ids;
  for (auto const &object_id : object_ids) {
    if (!task_dependency_manager_.CheckObjectLocal(object_id)) {
      // Add any missing objects to the list to subscribe to in the task
      // dependency manager. These objects will be pulled from remote node
      // managers and reconstructed if necessary.
      required_object_ids.push_back(object_id);
    }
  }

  ray::Status status = object_manager_.Wait(
      object_ids, -1, object_ids.size(), false,
      [this, client, tag](std::vector<ObjectID> found, std::vector<ObjectID> remaining) {
        RAY_CHECK(remaining.empty());
        std::shared_ptr<Worker> worker = worker_pool_.GetRegisteredWorker(client);
        if (!worker) {
          RAY_LOG(ERROR) << "Lost worker for wait request " << client;
        } else {
          worker->DirectActorCallArgWaitComplete(tag);
        }
      });
  RAY_CHECK_OK(status);
}

void NodeManager::ProcessPushErrorRequestMessage(const uint8_t *message_data) {
  auto message = flatbuffers::GetRoot<protocol::PushErrorRequest>(message_data);

  auto const &type = string_from_flatbuf(*message->type());
  auto const &error_message = string_from_flatbuf(*message->error_message());
  double timestamp = message->timestamp();
  JobID job_id = from_flatbuf<JobID>(*message->job_id());
  auto error_data_ptr = gcs::CreateErrorTableData(type, error_message, timestamp, job_id);
  RAY_CHECK_OK(gcs_client_->Errors().AsyncReportJobError(error_data_ptr, nullptr));
}

void NodeManager::ProcessPrepareActorCheckpointRequest(
    const std::shared_ptr<ClientConnection> &client, const uint8_t *message_data) {
  auto message =
      flatbuffers::GetRoot<protocol::PrepareActorCheckpointRequest>(message_data);
  ActorID actor_id = from_flatbuf<ActorID>(*message->actor_id());
  RAY_LOG(DEBUG) << "Preparing checkpoint for actor " << actor_id;
  const auto &actor_entry = actor_registry_.find(actor_id);
  RAY_CHECK(actor_entry != actor_registry_.end());

  std::shared_ptr<Worker> worker = worker_pool_.GetRegisteredWorker(client);
  RAY_CHECK(worker && worker->GetActorId() == actor_id);

  std::shared_ptr<ActorCheckpointData> checkpoint_data =
      actor_entry->second.GenerateCheckpointData(actor_entry->first, nullptr);

  // Write checkpoint data to GCS.
  RAY_CHECK_OK(gcs_client_->Actors().AsyncAddCheckpoint(
      checkpoint_data, [worker, checkpoint_data](Status status) {
        ActorCheckpointID checkpoint_id =
            ActorCheckpointID::FromBinary(checkpoint_data->checkpoint_id());
        RAY_CHECK(status.ok()) << "Add checkpoint failed, actor is "
                               << worker->GetActorId() << " checkpoint_id is "
                               << checkpoint_id;
        RAY_LOG(DEBUG) << "Checkpoint " << checkpoint_id << " saved for actor "
                       << worker->GetActorId();
        // Send reply to worker.
        flatbuffers::FlatBufferBuilder fbb;
        auto reply = ray::protocol::CreatePrepareActorCheckpointReply(
            fbb, to_flatbuf(fbb, checkpoint_id));
        fbb.Finish(reply);
        worker->Connection()->WriteMessageAsync(
            static_cast<int64_t>(protocol::MessageType::PrepareActorCheckpointReply),
            fbb.GetSize(), fbb.GetBufferPointer(), [](const ray::Status &status) {
              if (!status.ok()) {
                RAY_LOG(WARNING)
                    << "Failed to send PrepareActorCheckpointReply to client";
              }
            });
      }));
}

void NodeManager::ProcessNotifyActorResumedFromCheckpoint(const uint8_t *message_data) {
  auto message =
      flatbuffers::GetRoot<protocol::NotifyActorResumedFromCheckpoint>(message_data);
  ActorID actor_id = from_flatbuf<ActorID>(*message->actor_id());
  ActorCheckpointID checkpoint_id =
      from_flatbuf<ActorCheckpointID>(*message->checkpoint_id());
  RAY_LOG(DEBUG) << "Actor " << actor_id << " was resumed from checkpoint "
                 << checkpoint_id;
  checkpoint_id_to_restore_.emplace(actor_id, checkpoint_id);
}

void NodeManager::ProcessSubmitTaskMessage(const uint8_t *message_data) {
  // Read the task submitted by the client.
  auto fbs_message = flatbuffers::GetRoot<protocol::SubmitTaskRequest>(message_data);
  rpc::Task task_message;
  RAY_CHECK(task_message.mutable_task_spec()->ParseFromArray(
      fbs_message->task_spec()->data(), fbs_message->task_spec()->size()));

  // Submit the task to the raylet. Since the task was submitted
  // locally, there is no uncommitted lineage.
  SubmitTask(Task(task_message), Lineage());
}

void NodeManager::DispatchScheduledTasksToWorkers() {
  RAY_CHECK(new_scheduler_enabled_);

  // Check every task in task_to_dispatch queue to see
  // whether it can be dispatched and ran. This avoids head-of-line
  // blocking where a task which cannot be dispatched because
  // there are not enough available resources blocks other
  // tasks from being dispatched.
  for (size_t queue_size = tasks_to_dispatch_.size(); queue_size > 0; queue_size--) {
    auto task = tasks_to_dispatch_.front();
    auto reply = task.first;
    auto spec = task.second.GetTaskSpecification();
    tasks_to_dispatch_.pop_front();

    std::shared_ptr<Worker> worker = worker_pool_.PopWorker(spec);
    if (!worker) {
      // No worker available to schedule this task.
      // Put the task back in the dispatch queue.
      tasks_to_dispatch_.push_front(task);
      return;
    }

    std::shared_ptr<TaskResourceInstances> allocated_instances(
        new TaskResourceInstances());
    bool schedulable = new_resource_scheduler_->AllocateLocalTaskResources(
        spec.GetRequiredResources().GetResourceMap(), allocated_instances);
    if (!schedulable) {
      // Not enough resources to schedule this task.
      // Put it back at the end of the dispatch queue.
      tasks_to_dispatch_.push_back(task);
      worker_pool_.PushWorker(worker);
      // Try next task in the dispatch queue.
      continue;
    }
    worker->SetOwnerAddress(spec.CallerAddress());
    if (spec.IsActorCreationTask()) {
      // The actor belongs to this worker now.
      worker->AssignActorId(spec.ActorCreationId());
      worker->SetLifetimeAllocatedInstances(allocated_instances);
    } else {
      worker->SetAllocatedInstances(allocated_instances);
    }
    worker->AssignTaskId(spec.TaskId());
    worker->AssignJobId(spec.JobId());
    worker->SetAssignedTask(task.second);

    reply(worker, ClientID::Nil(), "", -1);
  }
}

void NodeManager::NewSchedulerSchedulePendingTasks() {
  RAY_CHECK(new_scheduler_enabled_);
  size_t queue_size = tasks_to_schedule_.size();

  // Check every task in task_to_schedule queue to see
  // whether it can be scheduled. This avoids head-of-line
  // blocking where a task which cannot be scheduled because
  // there are not enough available resources blocks other
  // tasks from being scheduled.
  while (queue_size > 0) {
    if (queue_size == 0) {
      return;
    } else {
      queue_size--;
    }
    auto work = tasks_to_schedule_.front();
    auto task = work.second;
    auto request_resources =
        task.GetTaskSpecification().GetRequiredResources().GetResourceMap();
    int64_t violations = 0;
    std::string node_id_string =
        new_resource_scheduler_->GetBestSchedulableNode(request_resources, &violations);
    if (node_id_string.empty()) {
      /// There is no node that has available resources to run the request.
      tasks_to_schedule_.pop_front();
      tasks_to_schedule_.push_back(work);
      continue;
    } else {
      if (node_id_string == self_node_id_.Binary()) {
        WaitForTaskArgsRequests(work);
      } else {
        new_resource_scheduler_->AllocateRemoteTaskResources(node_id_string,
                                                             request_resources);

        ClientID node_id = ClientID::FromBinary(node_id_string);
        auto node_info_opt = gcs_client_->Nodes().Get(node_id);
        RAY_CHECK(node_info_opt)
            << "Spilling back to a node manager, but no GCS info found for node "
            << node_id;
        work.first(nullptr, node_id, node_info_opt->node_manager_address(),
                   node_info_opt->node_manager_port());
      }
      tasks_to_schedule_.pop_front();
    }
  }
  DispatchScheduledTasksToWorkers();
}

void NodeManager::WaitForTaskArgsRequests(std::pair<ScheduleFn, Task> &work) {
  RAY_CHECK(new_scheduler_enabled_);
  const Task &task = work.second;
  std::vector<ObjectID> object_ids = task.GetTaskSpecification().GetDependencies();

  if (object_ids.size() > 0) {
    bool args_ready = task_dependency_manager_.SubscribeGetDependencies(
        task.GetTaskSpecification().TaskId(), task.GetDependencies());
    if (args_ready) {
      task_dependency_manager_.UnsubscribeGetDependencies(
          task.GetTaskSpecification().TaskId());
      tasks_to_dispatch_.push_back(work);
    } else {
      waiting_tasks_[task.GetTaskSpecification().TaskId()] = work;
    }
  } else {
    tasks_to_dispatch_.push_back(work);
  }
}

void NodeManager::HandleRequestWorkerLease(const rpc::RequestWorkerLeaseRequest &request,
                                           rpc::RequestWorkerLeaseReply *reply,
                                           rpc::SendReplyCallback send_reply_callback) {
  rpc::Task task_message;
  task_message.mutable_task_spec()->CopyFrom(request.resource_spec());
  Task task(task_message);
  bool is_actor_creation_task = task.GetTaskSpecification().IsActorCreationTask();
  ActorID actor_id = ActorID::Nil();

  if (is_actor_creation_task) {
    actor_id = task.GetTaskSpecification().ActorCreationId();

    // Save the actor creation task spec to GCS, which is needed to
    // reconstruct the actor when raylet detect it dies.
    std::shared_ptr<rpc::TaskTableData> data = std::make_shared<rpc::TaskTableData>();
    data->mutable_task()->mutable_task_spec()->CopyFrom(
        task.GetTaskSpecification().GetMessage());
    RAY_CHECK_OK(gcs_client_->Tasks().AsyncAdd(data, nullptr));
  }

  if (new_scheduler_enabled_) {
    auto task_spec = task.GetTaskSpecification();
    auto work = std::make_pair(
        [this, task_spec, reply, send_reply_callback](std::shared_ptr<Worker> worker,
                                                      ClientID spillback_to,
                                                      std::string address, int port) {
          if (worker != nullptr) {
            reply->mutable_worker_address()->set_ip_address(worker->IpAddress());
            reply->mutable_worker_address()->set_port(worker->Port());
            reply->mutable_worker_address()->set_worker_id(worker->WorkerId().Binary());
            reply->mutable_worker_address()->set_raylet_id(self_node_id_.Binary());
            RAY_CHECK(leased_workers_.find(worker->WorkerId()) == leased_workers_.end());
            leased_workers_[worker->WorkerId()] = worker;
// TODO (Ion): Fix handling floating point errors, maybe by moving to integers.
#define ZERO_CAPACITY 1.0e-5
            std::shared_ptr<TaskResourceInstances> allocated_resources;
            if (task_spec.IsActorCreationTask()) {
              allocated_resources = worker->GetLifetimeAllocatedInstances();
            } else {
              allocated_resources = worker->GetAllocatedInstances();
            }
            auto predefined_resources = allocated_resources->predefined_resources;
            ::ray::rpc::ResourceMapEntry *resource;
            for (size_t res_idx = 0; res_idx < predefined_resources.size(); res_idx++) {
              bool first = true;  // Set resource name only if at least one of its
                                  // instances has available capacity.
              for (size_t inst_idx = 0; inst_idx < predefined_resources[res_idx].size();
                   inst_idx++) {
                if (std::abs(predefined_resources[res_idx][inst_idx]) > ZERO_CAPACITY) {
                  if (first) {
                    resource = reply->add_resource_mapping();
                    resource->set_name(
                        new_resource_scheduler_->GetResourceNameFromIndex(res_idx));
                    first = false;
                  }
                  auto rid = resource->add_resource_ids();
                  rid->set_index(inst_idx);
                  rid->set_quantity(predefined_resources[res_idx][inst_idx]);
                }
              }
            }
            auto custom_resources = allocated_resources->custom_resources;
            for (auto it = custom_resources.begin(); it != custom_resources.end(); ++it) {
              bool first = true;  // Set resource name only if at least one of its
                                  // instances has available capacity.
              for (size_t inst_idx = 0; inst_idx < it->second.size(); inst_idx++) {
                if (std::abs(it->second[inst_idx]) > ZERO_CAPACITY) {
                  if (first) {
                    resource = reply->add_resource_mapping();
                    resource->set_name(
                        new_resource_scheduler_->GetResourceNameFromIndex(it->first));
                    first = false;
                  }
                  auto rid = resource->add_resource_ids();
                  rid->set_index(inst_idx);
                  rid->set_quantity(it->second[inst_idx]);
                }
              }
            }
          } else {
            reply->mutable_retry_at_raylet_address()->set_ip_address(address);
            reply->mutable_retry_at_raylet_address()->set_port(port);
            reply->mutable_retry_at_raylet_address()->set_raylet_id(
                spillback_to.Binary());
          }
          send_reply_callback(Status::OK(), nullptr, nullptr);
        },
        task);
    tasks_to_schedule_.push_back(work);
    NewSchedulerSchedulePendingTasks();
    return;
  }

  // Override the task dispatch to call back to the client instead of executing the
  // task directly on the worker.
  RAY_LOG(DEBUG) << "Worker lease request " << task.GetTaskSpecification().TaskId();
  TaskID task_id = task.GetTaskSpecification().TaskId();
  rpc::Address owner_address = task.GetTaskSpecification().CallerAddress();
  task.OnDispatchInstead(
      [this, owner_address, reply, send_reply_callback](
          const std::shared_ptr<void> granted, const std::string &address, int port,
          const WorkerID &worker_id, const ResourceIdSet &resource_ids) {
        reply->mutable_worker_address()->set_ip_address(address);
        reply->mutable_worker_address()->set_port(port);
        reply->mutable_worker_address()->set_worker_id(worker_id.Binary());
        reply->mutable_worker_address()->set_raylet_id(self_node_id_.Binary());
        for (const auto &mapping : resource_ids.AvailableResources()) {
          auto resource = reply->add_resource_mapping();
          resource->set_name(mapping.first);
          for (const auto &id : mapping.second.WholeIds()) {
            auto rid = resource->add_resource_ids();
            rid->set_index(id);
            rid->set_quantity(1.0);
          }
          for (const auto &id : mapping.second.FractionalIds()) {
            auto rid = resource->add_resource_ids();
            rid->set_index(id.first);
            rid->set_quantity(id.second.ToDouble());
          }
        }
        send_reply_callback(Status::OK(), nullptr, nullptr);
        RAY_CHECK(leased_workers_.find(worker_id) == leased_workers_.end())
            << "Worker is already leased out " << worker_id;

        auto worker = std::static_pointer_cast<Worker>(granted);
        leased_workers_[worker_id] = worker;
      });
  task.OnSpillbackInstead(
      [reply, task_id, send_reply_callback](const ClientID &spillback_to,
                                            const std::string &address, int port) {
        RAY_LOG(DEBUG) << "Worker lease request SPILLBACK " << task_id;
        reply->mutable_retry_at_raylet_address()->set_ip_address(address);
        reply->mutable_retry_at_raylet_address()->set_port(port);
        reply->mutable_retry_at_raylet_address()->set_raylet_id(spillback_to.Binary());
        send_reply_callback(Status::OK(), nullptr, nullptr);
      });
  task.OnCancellationInstead([reply, task_id, send_reply_callback]() {
    RAY_LOG(DEBUG) << "Task lease request canceled " << task_id;
    reply->set_canceled(true);
    send_reply_callback(Status::OK(), nullptr, nullptr);
  });
  SubmitTask(task, Lineage());
}

void NodeManager::HandleReturnWorker(const rpc::ReturnWorkerRequest &request,
                                     rpc::ReturnWorkerReply *reply,
                                     rpc::SendReplyCallback send_reply_callback) {
  // Read the resource spec submitted by the client.
  auto worker_id = WorkerID::FromBinary(request.worker_id());
  std::shared_ptr<Worker> worker = leased_workers_[worker_id];

  Status status;
  leased_workers_.erase(worker_id);

  if (worker) {
    if (request.disconnect_worker()) {
      ProcessDisconnectClientMessage(worker->Connection());
    } else {
      // Handle the edge case where the worker was returned before we got the
      // unblock RPC by unblocking it immediately (unblock is idempotent).
      if (worker->IsBlocked()) {
        HandleDirectCallTaskUnblocked(worker);
      }
      if (new_scheduler_enabled_) {
        new_resource_scheduler_->SubtractCPUResourceInstances(
            worker->GetBorrowedCPUInstances());
        new_resource_scheduler_->FreeLocalTaskResources(worker->GetAllocatedInstances());
        worker->ClearAllocatedInstances();
      }
      HandleWorkerAvailable(worker);
    }
  } else {
    status = Status::Invalid("Returned worker does not exist any more");
  }
  send_reply_callback(status, nullptr, nullptr);
}

void NodeManager::HandleCancelWorkerLease(const rpc::CancelWorkerLeaseRequest &request,
                                          rpc::CancelWorkerLeaseReply *reply,
                                          rpc::SendReplyCallback send_reply_callback) {
  const TaskID task_id = TaskID::FromBinary(request.task_id());
  Task removed_task;
  TaskState removed_task_state;
  const auto canceled =
      local_queues_.RemoveTask(task_id, &removed_task, &removed_task_state);
  if (!canceled) {
    // We do not have the task. This could be because we haven't received the
    // lease request yet, or because we already granted the lease request and
    // it has already been returned.
  } else {
    if (removed_task.OnDispatch()) {
      // We have not yet granted the worker lease. Cancel it now.
      removed_task.OnCancellation()();
      task_dependency_manager_.TaskCanceled(task_id);
      task_dependency_manager_.UnsubscribeGetDependencies(task_id);
    } else {
      // We already granted the worker lease and sent the reply. Re-queue the
      // task and wait for the requester to return the leased worker.
      local_queues_.QueueTasks({removed_task}, removed_task_state);
    }
  }
  // The task cancellation failed if we did not have the task queued, since
  // this means that we may not have received the task request yet. It is
  // successful if we did have the task queued, since we have now replied to
  // the client that requested the lease.
  reply->set_success(canceled);
  send_reply_callback(Status::OK(), nullptr, nullptr);
}

void NodeManager::HandleForwardTask(const rpc::ForwardTaskRequest &request,
                                    rpc::ForwardTaskReply *reply,
                                    rpc::SendReplyCallback send_reply_callback) {
  // Get the forwarded task and its uncommitted lineage from the request.
  TaskID task_id = TaskID::FromBinary(request.task_id());
  Lineage uncommitted_lineage;
  for (int i = 0; i < request.uncommitted_tasks_size(); i++) {
    Task task(request.uncommitted_tasks(i));
    RAY_CHECK(uncommitted_lineage.SetEntry(task, GcsStatus::UNCOMMITTED));
  }
  const Task &task = uncommitted_lineage.GetEntry(task_id)->TaskData();
  RAY_LOG(DEBUG) << "Received forwarded task " << task.GetTaskSpecification().TaskId()
                 << " on node " << self_node_id_
                 << " spillback=" << task.GetTaskExecutionSpec().NumForwards();
  SubmitTask(task, uncommitted_lineage, /* forwarded = */ true);
  send_reply_callback(Status::OK(), nullptr, nullptr);
}

void NodeManager::ProcessSetResourceRequest(
    const std::shared_ptr<ClientConnection> &client, const uint8_t *message_data) {
  // Read the SetResource message
  auto message = flatbuffers::GetRoot<protocol::SetResourceRequest>(message_data);

  auto const &resource_name = string_from_flatbuf(*message->resource_name());
  double const &capacity = message->capacity();
  bool is_deletion = capacity <= 0;

  ClientID node_id = from_flatbuf<ClientID>(*message->client_id());

  // If the python arg was null, set node_id to the local node id.
  if (node_id.IsNil()) {
    node_id = self_node_id_;
  }

  if (is_deletion &&
      cluster_resource_map_[node_id].GetTotalResources().GetResourceMap().count(
          resource_name) == 0) {
    // Resource does not exist in the cluster resource map, thus nothing to delete.
    // Return..
    RAY_LOG(INFO) << "[ProcessDeleteResourceRequest] Trying to delete resource "
                  << resource_name << ", but it does not exist. Doing nothing..";
    return;
  }

  // Submit to the resource table. This calls the ResourceCreateUpdated or ResourceDeleted
  // callback, which updates cluster_resource_map_.
  if (is_deletion) {
    RAY_CHECK_OK(
        gcs_client_->Nodes().AsyncDeleteResources(node_id, {resource_name}, nullptr));
  } else {
    std::unordered_map<std::string, std::shared_ptr<gcs::ResourceTableData>> data_map;
    auto resource_table_data = std::make_shared<gcs::ResourceTableData>();
    resource_table_data->set_resource_capacity(capacity);
    data_map.emplace(resource_name, resource_table_data);
    RAY_CHECK_OK(gcs_client_->Nodes().AsyncUpdateResources(node_id, data_map, nullptr));
  }
}

void NodeManager::ScheduleTasks(
    std::unordered_map<ClientID, SchedulingResources> &resource_map) {
  // If the resource map contains the local raylet, update load before calling policy.
  if (resource_map.count(self_node_id_) > 0) {
    resource_map[self_node_id_].SetLoadResources(local_queues_.GetResourceLoad());
  }
  // Invoke the scheduling policy.
  auto policy_decision = scheduling_policy_.Schedule(resource_map, self_node_id_);

#ifndef NDEBUG
  RAY_LOG(DEBUG) << "[NM ScheduleTasks] policy decision:";
  for (const auto &task_client_pair : policy_decision) {
    TaskID task_id = task_client_pair.first;
    ClientID node_id = task_client_pair.second;
    RAY_LOG(DEBUG) << task_id << " --> " << node_id;
  }
#endif

  // Extract decision for this raylet.
  std::unordered_set<TaskID> local_task_ids;
  // Iterate over (taskid, clientid) pairs, extract tasks assigned to the local node.
  for (const auto &task_client_pair : policy_decision) {
    const TaskID &task_id = task_client_pair.first;
    const ClientID &node_id = task_client_pair.second;
    if (node_id == self_node_id_) {
      local_task_ids.insert(task_id);
    } else {
      // TODO(atumanov): need a better interface for task exit on forward.
      // (See design_docs/task_states.rst for the state transition diagram.)
      Task task;
      if (local_queues_.RemoveTask(task_id, &task)) {
        // Attempt to forward the task. If this fails to forward the task,
        // the task will be resubmit locally.
        ForwardTaskOrResubmit(task, node_id);
      }
    }
  }

  // Transition locally placed tasks to waiting or ready for dispatch.
  if (local_task_ids.size() > 0) {
    std::vector<Task> tasks = local_queues_.RemoveTasks(local_task_ids);
    for (const auto &t : tasks) {
      EnqueuePlaceableTask(t);
    }
  }

  // All remaining placeable tasks should be registered with the task dependency
  // manager. TaskDependencyManager::TaskPending() is assumed to be idempotent.
  // TODO(atumanov): evaluate performance implications of registering all new tasks on
  // submission vs. registering remaining queued placeable tasks here.
  std::unordered_set<TaskID> move_task_set;
  for (const auto &task : local_queues_.GetTasks(TaskState::PLACEABLE)) {
    task_dependency_manager_.TaskPending(task);
    move_task_set.insert(task.GetTaskSpecification().TaskId());
    // Push a warning to the task's driver that this task is currently infeasible.
    {
      // TODO(rkn): Define this constant somewhere else.
      std::string type = "infeasible_task";
      std::ostringstream error_message;
      error_message
          << "The actor or task with ID " << task.GetTaskSpecification().TaskId()
          << " is infeasible and cannot currently be scheduled. It requires "
          << task.GetTaskSpecification().GetRequiredResources().ToString()
          << " for execution and "
          << task.GetTaskSpecification().GetRequiredPlacementResources().ToString()
          << " for placement, however there are no nodes in the cluster that can "
          << "provide the requested resources. To resolve this issue, consider "
          << "reducing the resource requests of this task or add nodes that "
          << "can fit the task.";
      auto error_data_ptr =
          gcs::CreateErrorTableData(type, error_message.str(), current_time_ms(),
                                    task.GetTaskSpecification().JobId());
      RAY_CHECK_OK(gcs_client_->Errors().AsyncReportJobError(error_data_ptr, nullptr));
    }
    // Assert that this placeable task is not feasible locally (necessary but not
    // sufficient).
    RAY_CHECK(!task.GetTaskSpecification().GetRequiredPlacementResources().IsSubset(
        cluster_resource_map_[self_node_id_].GetTotalResources()));
  }

  // Assumption: all remaining placeable tasks are infeasible and are moved to the
  // infeasible task queue. Infeasible task queue is checked when new nodes join.
  local_queues_.MoveTasks(move_task_set, TaskState::PLACEABLE, TaskState::INFEASIBLE);
  // Check the invariant that no placeable tasks remain after a call to the policy.
  RAY_CHECK(local_queues_.GetTasks(TaskState::PLACEABLE).size() == 0);
}

bool NodeManager::CheckDependencyManagerInvariant() const {
  std::vector<TaskID> pending_task_ids = task_dependency_manager_.GetPendingTasks();
  // Assert that each pending task in the task dependency manager is in one of the queues.
  for (const auto &task_id : pending_task_ids) {
    if (!local_queues_.HasTask(task_id)) {
      return false;
    }
  }
  // TODO(atumanov): perform the check in the opposite direction.
  return true;
}

void NodeManager::TreatTaskAsFailed(const Task &task, const ErrorType &error_type) {
  const TaskSpecification &spec = task.GetTaskSpecification();
  RAY_LOG(DEBUG) << "Treating task " << spec.TaskId() << " as failed because of error "
                 << ErrorType_Name(error_type) << ".";
  // If this was an actor creation task that tried to resume from a checkpoint,
  // then erase it here since the task did not finish.
  if (spec.IsActorCreationTask()) {
    ActorID actor_id = spec.ActorCreationId();
    checkpoint_id_to_restore_.erase(actor_id);
  }
  // Loop over the return IDs (except the dummy ID) and store a fake object in
  // the object store.
  int64_t num_returns = spec.NumReturns();
  if (spec.IsActorCreationTask() || spec.IsActorTask()) {
    // TODO(rkn): We subtract 1 to avoid the dummy ID. However, this leaks
    // information about the TaskSpecification implementation.
    num_returns -= 1;
  }
  // Determine which IDs should be marked as failed.
  std::vector<plasma::ObjectID> objects_to_fail;
  for (int64_t i = 0; i < num_returns; i++) {
    objects_to_fail.push_back(spec.ReturnId(i, TaskTransportType::RAYLET).ToPlasmaId());
  }
  const JobID job_id = task.GetTaskSpecification().JobId();
  MarkObjectsAsFailed(error_type, objects_to_fail, job_id);
  task_dependency_manager_.TaskCanceled(spec.TaskId());
  // Notify the task dependency manager that we no longer need this task's
  // object dependencies. TODO(swang): Ideally, we would check the return value
  // here. However, we don't know at this point if the task was in the WAITING
  // or READY queue before, in which case we would not have been subscribed to
  // its dependencies.
  task_dependency_manager_.UnsubscribeGetDependencies(spec.TaskId());
}

void NodeManager::MarkObjectsAsFailed(const ErrorType &error_type,
                                      const std::vector<plasma::ObjectID> objects_to_fail,
                                      const JobID &job_id) {
  const std::string meta = std::to_string(static_cast<int>(error_type));
  for (const auto &object_id : objects_to_fail) {
    arrow::Status status = store_client_.CreateAndSeal(object_id, "", meta);
    if (!status.ok() && !plasma::IsPlasmaObjectExists(status)) {
      // If we failed to save the error code, log a warning and push an error message
      // to the driver.
      std::ostringstream stream;
      stream << "An plasma error (" << status.ToString() << ") occurred while saving"
             << " error code to object " << object_id << ". Anyone who's getting this"
             << " object may hang forever.";
      std::string error_message = stream.str();
      RAY_LOG(WARNING) << error_message;
      auto error_data_ptr =
          gcs::CreateErrorTableData("task", error_message, current_time_ms(), job_id);
      RAY_CHECK_OK(gcs_client_->Errors().AsyncReportJobError(error_data_ptr, nullptr));
    }
  }
}

void NodeManager::TreatTaskAsFailedIfLost(const Task &task) {
  const TaskSpecification &spec = task.GetTaskSpecification();
  RAY_LOG(DEBUG) << "Treating task " << spec.TaskId()
                 << " as failed if return values lost.";
  // Loop over the return IDs (except the dummy ID) and check whether a
  // location for the return ID exists.
  int64_t num_returns = spec.NumReturns();
  if (spec.IsActorCreationTask() || spec.IsActorTask()) {
    // TODO(rkn): We subtract 1 to avoid the dummy ID. However, this leaks
    // information about the TaskSpecification implementation.
    num_returns -= 1;
  }
  // Use a shared flag to make sure that we only treat the task as failed at
  // most once. This flag will get deallocated once all of the object table
  // lookup callbacks are fired.
  auto task_marked_as_failed = std::make_shared<bool>(false);
  for (int64_t i = 0; i < num_returns; i++) {
    const ObjectID object_id = spec.ReturnId(i, TaskTransportType::RAYLET);
    // Lookup the return value's locations.
    RAY_CHECK_OK(object_directory_->LookupLocations(
        object_id, [this, task_marked_as_failed, task](
                       const ray::ObjectID &object_id,
                       const std::unordered_set<ray::ClientID> &clients) {
          if (!*task_marked_as_failed) {
            // Only process the object locations if we haven't already marked the
            // task as failed.
            if (clients.empty()) {
              // The object does not exist on any nodes but has been created
              // before, so the object has been lost. Mark the task as failed to
              // prevent any tasks that depend on this object from hanging.
              TreatTaskAsFailed(task, ErrorType::OBJECT_UNRECONSTRUCTABLE);
              *task_marked_as_failed = true;
            }
          }
        }));
  }
}

void NodeManager::SubmitTask(const Task &task, const Lineage &uncommitted_lineage,
                             bool forwarded) {
  stats::TaskCountReceived().Record(1);
  const TaskSpecification &spec = task.GetTaskSpecification();
  const TaskID &task_id = spec.TaskId();
  RAY_LOG(DEBUG) << "Submitting task: " << task.DebugString();

  if (local_queues_.HasTask(task_id)) {
    RAY_LOG(WARNING) << "Submitted task " << task_id
                     << " is already queued and will not be reconstructed. This is most "
                        "likely due to spurious reconstruction.";
    return;
  }

  if (spec.IsActorTask()) {
    // Check whether we know the location of the actor.
    const auto actor_entry = actor_registry_.find(spec.ActorId());
    bool seen = actor_entry != actor_registry_.end();
    // If we have already seen this actor and this actor is not being reconstructed,
    // its location is known.
    bool location_known =
        seen && actor_entry->second.GetState() != ActorTableData::RECONSTRUCTING;
    if (location_known) {
      if (actor_entry->second.GetState() == ActorTableData::DEAD) {
        // If this actor is dead, either because the actor process is dead
        // or because its residing node is dead, treat this task as failed.
        TreatTaskAsFailed(task, ErrorType::ACTOR_DIED);
      } else {
        // If this actor is alive, check whether this actor is local.
        auto node_manager_id = actor_entry->second.GetNodeManagerId();
        if (node_manager_id == self_node_id_) {
          // The actor is local.
          int64_t expected_task_counter =
              GetExpectedTaskCounter(actor_registry_, spec.ActorId(), spec.CallerId());
          if (static_cast<int64_t>(spec.ActorCounter()) < expected_task_counter) {
            // A task that has already been executed before has been found. The
            // task will be treated as failed if at least one of the task's
            // return values have been evicted, to prevent the application from
            // hanging.
            // TODO(swang): Clean up the task from the lineage cache? If the
            // task is not marked as failed, then it may never get marked as
            // ready to flush to the GCS.
            RAY_LOG(WARNING) << "A task was resubmitted, so we are ignoring it. This "
                             << "should only happen during reconstruction.";
            TreatTaskAsFailedIfLost(task);
          } else {
            // The task has not yet been executed. Queue the task for local
            // execution, bypassing placement.
            EnqueuePlaceableTask(task);
          }
        } else {
          // The actor is remote. Forward the task to the node manager that owns
          // the actor.
          // Attempt to forward the task. If this fails to forward the task,
          // the task will be resubmit locally.
          ForwardTaskOrResubmit(task, node_manager_id);
        }
      }
    } else {
      ObjectID actor_creation_dummy_object;
      if (!seen) {
        // We do not have a registered location for the object, so either the
        // actor has not yet been created or we missed the notification for the
        // actor creation because this node joined the cluster after the actor
        // was already created. Look up the actor's registered location in case
        // we missed the creation notification.
        const ActorID &actor_id = spec.ActorId();
        auto lookup_callback =
            [this, actor_id](Status status, const boost::optional<ActorTableData> &data) {
              if (data) {
                // The actor has been created. We only need the last entry, because
                // it represents the latest state of this actor.
                HandleActorStateTransition(actor_id, ActorRegistration(*data));
              }
            };
        RAY_CHECK_OK(gcs_client_->Actors().AsyncGet(actor_id, lookup_callback));
        actor_creation_dummy_object = spec.ActorCreationDummyObjectId();
      } else {
        actor_creation_dummy_object = actor_entry->second.GetActorCreationDependency();
      }

      // Keep the task queued until we discover the actor's location.
      // (See design_docs/task_states.rst for the state transition diagram.)
      local_queues_.QueueTasks({task}, TaskState::WAITING_FOR_ACTOR_CREATION);
      // The actor has not yet been created and may have failed. To make sure
      // that the actor is eventually recreated, we maintain the invariant that
      // if a task is in the MethodsWaitingForActorCreation queue, then it is
      // subscribed to its respective actor creation task and that task only.
      // Once the actor has been created and this method removed from the
      // waiting queue, the caller must make the corresponding call to
      // UnsubscribeGetDependencies.
      task_dependency_manager_.SubscribeGetDependencies(spec.TaskId(),
                                                        {actor_creation_dummy_object});
      // Mark the task as pending. It will be canceled once we discover the
      // actor's location and either execute the task ourselves or forward it
      // to another node.
      task_dependency_manager_.TaskPending(task);
    }
  } else {
    // This is a non-actor task. Queue the task for a placement decision or for dispatch
    // if the task was forwarded.
    if (forwarded) {
      // Check for local dependencies and enqueue as waiting or ready for dispatch.
      EnqueuePlaceableTask(task);
    } else {
      // (See design_docs/task_states.rst for the state transition diagram.)
      local_queues_.QueueTasks({task}, TaskState::PLACEABLE);
      ScheduleTasks(cluster_resource_map_);
      // TODO(atumanov): assert that !placeable.isempty() => insufficient available
      // resources locally.
    }
  }
}

void NodeManager::HandleDirectCallTaskBlocked(const std::shared_ptr<Worker> &worker) {
  if (new_scheduler_enabled_) {
    if (!worker) {
      return;
    }
    std::vector<double> cpu_instances;
    if (worker->GetAllocatedInstances() != nullptr) {
      cpu_instances = worker->GetAllocatedInstances()->GetCPUInstances();
    }
    if (cpu_instances.size() > 0) {
      std::vector<double> borrowed_cpu_instances =
          new_resource_scheduler_->AddCPUResourceInstances(cpu_instances);
      worker->SetBorrowedCPUInstances(borrowed_cpu_instances);
      worker->MarkBlocked();
    }
    NewSchedulerSchedulePendingTasks();
    return;
  }

  if (!worker || worker->GetAssignedTaskId().IsNil() || worker->IsBlocked()) {
    return;  // The worker may have died or is no longer processing the task.
  }
  auto const cpu_resource_ids = worker->ReleaseTaskCpuResources();
  local_available_resources_.Release(cpu_resource_ids);
  cluster_resource_map_[self_node_id_].Release(cpu_resource_ids.ToResourceSet());
  worker->MarkBlocked();
  DispatchTasks(local_queues_.GetReadyTasksByClass());
}

void NodeManager::HandleDirectCallTaskUnblocked(const std::shared_ptr<Worker> &worker) {
  if (new_scheduler_enabled_) {
    if (!worker) {
      return;
    }
    std::vector<double> cpu_instances;
    if (worker->GetAllocatedInstances() != nullptr) {
      cpu_instances = worker->GetAllocatedInstances()->GetCPUInstances();
    }
    if (cpu_instances.size() > 0) {
      new_resource_scheduler_->SubtractCPUResourceInstances(cpu_instances);
      new_resource_scheduler_->AddCPUResourceInstances(worker->GetBorrowedCPUInstances());
      worker->MarkUnblocked();
    }
    NewSchedulerSchedulePendingTasks();
    return;
  }

  if (!worker || worker->GetAssignedTaskId().IsNil()) {
    return;  // The worker may have died or is no longer processing the task.
  }
  TaskID task_id = worker->GetAssignedTaskId();

  // First, always release task dependencies. This ensures we don't leak resources even
  // if we don't need to unblock the worker below.
  task_dependency_manager_.UnsubscribeGetDependencies(task_id);

  if (!worker->IsBlocked()) {
    return;  // Don't need to unblock the worker.
  }

  Task task = local_queues_.GetTaskOfState(task_id, TaskState::RUNNING);
  const auto required_resources = task.GetTaskSpecification().GetRequiredResources();
  const ResourceSet cpu_resources = required_resources.GetNumCpus();
  bool oversubscribed = !local_available_resources_.Contains(cpu_resources);
  if (!oversubscribed) {
    // Reacquire the CPU resources for the worker. Note that care needs to be
    // taken if the user is using the specific CPU IDs since the IDs that we
    // reacquire here may be different from the ones that the task started with.
    auto const resource_ids = local_available_resources_.Acquire(cpu_resources);
    worker->AcquireTaskCpuResources(resource_ids);
    cluster_resource_map_[self_node_id_].Acquire(cpu_resources);
  } else {
    // In this case, we simply don't reacquire the CPU resources for the worker.
    // The worker can keep running and when the task finishes, it will simply
    // not have any CPU resources to release.
    RAY_LOG(WARNING)
        << "Resources oversubscribed: "
        << cluster_resource_map_[self_node_id_].GetAvailableResources().ToString();
  }
  worker->MarkUnblocked();
}

void NodeManager::AsyncResolveObjects(const std::shared_ptr<ClientConnection> &client,
                                      const std::vector<ObjectID> &required_object_ids,
                                      const TaskID &current_task_id, bool ray_get,
                                      bool mark_worker_blocked) {
  std::shared_ptr<Worker> worker = worker_pool_.GetRegisteredWorker(client);
  if (worker) {
    // The client is a worker. If the worker is not already blocked and the
    // blocked task matches the one assigned to the worker, then mark the
    // worker as blocked. This temporarily releases any resources that the
    // worker holds while it is blocked.
    if (mark_worker_blocked && !worker->IsBlocked() &&
        current_task_id == worker->GetAssignedTaskId()) {
      Task task;
      RAY_CHECK(local_queues_.RemoveTask(current_task_id, &task));
      local_queues_.QueueTasks({task}, TaskState::RUNNING);
      // Get the CPU resources required by the running task.
      // Release the CPU resources.
      auto const cpu_resource_ids = worker->ReleaseTaskCpuResources();
      local_available_resources_.Release(cpu_resource_ids);
      cluster_resource_map_[self_node_id_].Release(cpu_resource_ids.ToResourceSet());
      worker->MarkBlocked();
      // Try dispatching tasks since we may have released some resources.
      DispatchTasks(local_queues_.GetReadyTasksByClass());
    }
  } else {
    // The client is a driver. Drivers do not hold resources, so we simply mark
    // the task as blocked.
    worker = worker_pool_.GetRegisteredDriver(client);
  }

  RAY_CHECK(worker);
  // Mark the task as blocked.
  if (mark_worker_blocked) {
    worker->AddBlockedTaskId(current_task_id);
    if (local_queues_.GetBlockedTaskIds().count(current_task_id) == 0) {
      local_queues_.AddBlockedTaskId(current_task_id);
    }
  }

  // Subscribe to the objects required by the task. These objects will be
  // fetched and/or reconstructed as necessary, until the objects become local
  // or are unsubscribed.
  if (ray_get) {
    // TODO(ekl) using the assigned task id is a hack to handle unsubscription for
    // HandleDirectCallUnblocked.
    auto &task_id = mark_worker_blocked ? current_task_id : worker->GetAssignedTaskId();
    if (!task_id.IsNil()) {
      task_dependency_manager_.SubscribeGetDependencies(task_id, required_object_ids);
    }
  } else {
    task_dependency_manager_.SubscribeWaitDependencies(worker->WorkerId(),
                                                       required_object_ids);
  }
}

void NodeManager::AsyncResolveObjectsFinish(
    const std::shared_ptr<ClientConnection> &client, const TaskID &current_task_id,
    bool was_blocked) {
  std::shared_ptr<Worker> worker = worker_pool_.GetRegisteredWorker(client);

  // TODO(swang): Because the object dependencies are tracked in the task
  // dependency manager, we could actually remove this message entirely and
  // instead unblock the worker once all the objects become available.
  if (worker) {
    // The client is a worker. If the worker is not already unblocked and the
    // unblocked task matches the one assigned to the worker, then mark the
    // worker as unblocked. This returns the temporarily released resources to
    // the worker. Workers that have been marked dead have already been cleaned
    // up.
    if (was_blocked && worker->IsBlocked() &&
        current_task_id == worker->GetAssignedTaskId() && !worker->IsDead()) {
      // (See design_docs/task_states.rst for the state transition diagram.)
      Task task;
      RAY_CHECK(local_queues_.RemoveTask(current_task_id, &task));
      local_queues_.QueueTasks({task}, TaskState::RUNNING);
      // Get the CPU resources required by the running task.
      const auto required_resources = task.GetTaskSpecification().GetRequiredResources();
      const ResourceSet cpu_resources = required_resources.GetNumCpus();
      // Check if we can reacquire the CPU resources.
      bool oversubscribed = !local_available_resources_.Contains(cpu_resources);

      if (!oversubscribed) {
        // Reacquire the CPU resources for the worker. Note that care needs to be
        // taken if the user is using the specific CPU IDs since the IDs that we
        // reacquire here may be different from the ones that the task started with.
        auto const resource_ids = local_available_resources_.Acquire(cpu_resources);
        worker->AcquireTaskCpuResources(resource_ids);
        cluster_resource_map_[self_node_id_].Acquire(cpu_resources);
      } else {
        // In this case, we simply don't reacquire the CPU resources for the worker.
        // The worker can keep running and when the task finishes, it will simply
        // not have any CPU resources to release.
        RAY_LOG(WARNING)
            << "Resources oversubscribed: "
            << cluster_resource_map_[self_node_id_].GetAvailableResources().ToString();
      }
      worker->MarkUnblocked();
    }
  } else {
    // The client is a driver. Drivers do not hold resources, so we simply
    // mark the driver as unblocked.
    worker = worker_pool_.GetRegisteredDriver(client);
  }

  // Unsubscribe from any `ray.get` objects that the task was blocked on.  Any
  // fetch or reconstruction operations to make the objects local are canceled.
  // `ray.wait` calls will stay active until the objects become local, or the
  // task/actor that called `ray.wait` exits.
  task_dependency_manager_.UnsubscribeGetDependencies(current_task_id);
  // Mark the task as unblocked.
  RAY_CHECK(worker);
  if (was_blocked) {
    worker->RemoveBlockedTaskId(current_task_id);
    local_queues_.RemoveBlockedTaskId(current_task_id);
  }
}

void NodeManager::EnqueuePlaceableTask(const Task &task) {
  // TODO(atumanov): add task lookup hashmap and change EnqueuePlaceableTask to take
  // a vector of TaskIDs. Trigger MoveTask internally.
  // Subscribe to the task's dependencies.
  bool args_ready = task_dependency_manager_.SubscribeGetDependencies(
      task.GetTaskSpecification().TaskId(), task.GetDependencies());
  // Enqueue the task. If all dependencies are available, then the task is queued
  // in the READY state, else the WAITING state.
  // (See design_docs/task_states.rst for the state transition diagram.)
  if (args_ready) {
    local_queues_.QueueTasks({task}, TaskState::READY);
    DispatchTasks(MakeTasksByClass({task}));
  } else {
    local_queues_.QueueTasks({task}, TaskState::WAITING);
  }
  // Mark the task as pending. Once the task has finished execution, or once it
  // has been forwarded to another node, the task must be marked as canceled in
  // the TaskDependencyManager.
  task_dependency_manager_.TaskPending(task);
}

void NodeManager::AssignTask(const std::shared_ptr<Worker> &worker, const Task &task,
                             std::vector<std::function<void()>> *post_assign_callbacks) {
  const TaskSpecification &spec = task.GetTaskSpecification();
  RAY_CHECK(post_assign_callbacks);

  // If this is an actor task, check that the new task has the correct counter.
  if (spec.IsActorTask()) {
    // An actor task should only be ready to be assigned if it matches the
    // expected task counter.
    int64_t expected_task_counter =
        GetExpectedTaskCounter(actor_registry_, spec.ActorId(), spec.CallerId());
    RAY_CHECK(static_cast<int64_t>(spec.ActorCounter()) == expected_task_counter)
        << "Expected actor counter: " << expected_task_counter << ", task "
        << spec.TaskId() << " has: " << spec.ActorCounter();
  }

  RAY_LOG(DEBUG) << "Assigning task " << spec.TaskId() << " to worker with pid "
                 << worker->GetProcess().GetId() << ", worker id: " << worker->WorkerId();
  flatbuffers::FlatBufferBuilder fbb;

  // Resource accounting: acquire resources for the assigned task.
  auto acquired_resources =
      local_available_resources_.Acquire(spec.GetRequiredResources());
  cluster_resource_map_[self_node_id_].Acquire(spec.GetRequiredResources());

  if (spec.IsActorCreationTask()) {
    // Check that the actor's placement resource requirements are satisfied.
    RAY_CHECK(spec.GetRequiredPlacementResources().IsSubset(
        cluster_resource_map_[self_node_id_].GetTotalResources()));
    worker->SetLifetimeResourceIds(acquired_resources);
  } else {
    worker->SetTaskResourceIds(acquired_resources);
  }

  auto task_id = spec.TaskId();
  if (task.OnDispatch() != nullptr) {
    if (task.GetTaskSpecification().IsDetachedActor()) {
      worker->MarkDetachedActor();
    }

    const auto owner_worker_id = WorkerID::FromBinary(spec.CallerAddress().worker_id());
    const auto owner_node_id = ClientID::FromBinary(spec.CallerAddress().raylet_id());
    RAY_CHECK(!owner_worker_id.IsNil());
    RAY_LOG(DEBUG) << "Worker lease request DISPATCH " << task_id << " to worker "
                   << worker->WorkerId() << ", owner ID " << owner_worker_id;

    task.OnDispatch()(worker, initial_config_.node_manager_address, worker->Port(),
                      worker->WorkerId(),
                      spec.IsActorCreationTask() ? worker->GetLifetimeResourceIds()
                                                 : worker->GetTaskResourceIds());

    // If the owner has died since this task was queued, cancel the task by
    // killing the worker.
    if (failed_workers_cache_.count(owner_worker_id) > 0 ||
        failed_nodes_cache_.count(owner_node_id) > 0) {
      // TODO(swang): Skip assigning this task to this worker instead of
      // killing the worker?
      KillWorker(worker);
    }

    post_assign_callbacks->push_back([this, worker, task_id]() {
      RAY_LOG(DEBUG) << "Finished assigning task " << task_id << " to worker "
                     << worker->WorkerId();

      FinishAssignTask(worker, task_id, /*success=*/true);
    });
  } else {
    ResourceIdSet resource_id_set =
        worker->GetTaskResourceIds().Plus(worker->GetLifetimeResourceIds());
    if (worker->AssignTask(task, resource_id_set).ok()) {
      RAY_LOG(DEBUG) << "Assigned task " << task_id << " to worker "
                     << worker->WorkerId();
      post_assign_callbacks->push_back([this, worker, task_id]() {
        FinishAssignTask(worker, task_id, /*success=*/true);
      });
    } else {
      RAY_LOG(ERROR) << "Failed to assign task " << task_id << " to worker "
                     << worker->WorkerId() << ", disconnecting client";
      post_assign_callbacks->push_back([this, worker, task_id]() {
        FinishAssignTask(worker, task_id, /*success=*/false);
      });
    }
  }
}

bool NodeManager::FinishAssignedTask(Worker &worker) {
  TaskID task_id = worker.GetAssignedTaskId();
  RAY_LOG(DEBUG) << "Finished task " << task_id;

  Task task;
  if (new_scheduler_enabled_) {
    task = worker.GetAssignedTask();
    // leased_workers_.erase(worker.WorkerId()); // Maybe RAY_CHECK ???
    if (worker.GetAllocatedInstances() != nullptr) {
      new_resource_scheduler_->SubtractCPUResourceInstances(
          worker.GetBorrowedCPUInstances());
      new_resource_scheduler_->FreeLocalTaskResources(worker.GetAllocatedInstances());
      worker.ClearAllocatedInstances();
    }
  } else {
    // (See design_docs/task_states.rst for the state transition diagram.)
    RAY_CHECK(local_queues_.RemoveTask(task_id, &task));

    // Release task's resources. The worker's lifetime resources are still held.
    auto const &task_resources = worker.GetTaskResourceIds();
    local_available_resources_.ReleaseConstrained(
        task_resources, cluster_resource_map_[self_node_id_].GetTotalResources());
    cluster_resource_map_[self_node_id_].Release(task_resources.ToResourceSet());
    worker.ResetTaskResourceIds();
  }

  const auto &spec = task.GetTaskSpecification();  //
  if ((spec.IsActorCreationTask() || spec.IsActorTask())) {
    // If this was an actor or actor creation task, handle the actor's new
    // state.
    FinishAssignedActorTask(worker, task);
  } else {
    // If this was a non-actor task, then cancel any ray.wait calls that were
    // made during the task execution.
    task_dependency_manager_.UnsubscribeWaitDependencies(worker.WorkerId());
  }

  // Notify the task dependency manager that this task has finished execution.
  task_dependency_manager_.UnsubscribeGetDependencies(spec.TaskId());
  task_dependency_manager_.TaskCanceled(task_id);

  // Unset the worker's assigned job Id if this is not an actor.
  if (!spec.IsActorCreationTask() && !spec.IsActorTask()) {
    worker.AssignJobId(JobID::Nil());
  }
  if (!spec.IsActorCreationTask()) {
    // Unset the worker's assigned task. We keep the assigned task ID for
    // direct actor creation calls because this ID is used later if the actor
    // requires objects from plasma.
    worker.AssignTaskId(TaskID::Nil());
    worker.SetOwnerAddress(rpc::Address());
  }
  // Direct actors will be assigned tasks via the core worker and therefore are
  // not idle.
  return !spec.IsActorCreationTask();
}

std::shared_ptr<ActorTableData> NodeManager::CreateActorTableDataFromCreationTask(
    const TaskSpecification &task_spec, int port, const WorkerID &worker_id) {
  RAY_CHECK(task_spec.IsActorCreationTask());
  auto actor_id = task_spec.ActorCreationId();
  auto actor_entry = actor_registry_.find(actor_id);
  std::shared_ptr<ActorTableData> actor_info_ptr;
  // TODO(swang): If this is an actor that was reconstructed, and previous
  // actor notifications were delayed, then this node may not have an entry for
  // the actor in actor_regisry_. Then, the fields for the number of
  // reconstructions will be wrong.
  if (actor_entry == actor_registry_.end()) {
    actor_info_ptr.reset(new ActorTableData());
    // Set all of the static fields for the actor. These fields will not
    // change even if the actor fails or is reconstructed.
    actor_info_ptr->set_actor_id(actor_id.Binary());
    actor_info_ptr->set_actor_creation_dummy_object_id(
        task_spec.ActorDummyObject().Binary());
    actor_info_ptr->set_job_id(task_spec.JobId().Binary());
    actor_info_ptr->set_max_reconstructions(task_spec.MaxActorReconstructions());
    // This is the first time that the actor has been created, so the number
    // of remaining reconstructions is the max.
    actor_info_ptr->set_remaining_reconstructions(task_spec.MaxActorReconstructions());
    actor_info_ptr->set_is_detached(task_spec.IsDetachedActor());
    actor_info_ptr->mutable_owner_address()->CopyFrom(
        task_spec.GetMessage().caller_address());
  } else {
    // If we've already seen this actor, it means that this actor was reconstructed.
    // Thus, its previous state must be RECONSTRUCTING.
    // TODO: The following is a workaround for the issue described in
    // https://github.com/ray-project/ray/issues/5524, please see the issue
    // description for more information.
    if (actor_entry->second.GetState() != ActorTableData::RECONSTRUCTING) {
      RAY_LOG(WARNING) << "Actor not in reconstructing state, most likely it "
                       << "died before creation handler could run. Actor state is "
                       << actor_entry->second.GetState();
    }
    // Copy the static fields from the current actor entry.
    actor_info_ptr.reset(new ActorTableData(actor_entry->second.GetTableData()));
    // We are reconstructing the actor, so subtract its
    // remaining_reconstructions by 1.
    actor_info_ptr->set_remaining_reconstructions(
        actor_info_ptr->remaining_reconstructions() - 1);
  }

  // Set the new fields for the actor's state to indicate that the actor is
  // now alive on this node manager.
  actor_info_ptr->mutable_address()->set_ip_address(
      gcs_client_->Nodes().GetSelfInfo().node_manager_address());
  actor_info_ptr->mutable_address()->set_port(port);
  actor_info_ptr->mutable_address()->set_raylet_id(self_node_id_.Binary());
  actor_info_ptr->mutable_address()->set_worker_id(worker_id.Binary());
  actor_info_ptr->set_state(ActorTableData::ALIVE);
  actor_info_ptr->set_timestamp(current_time_ms());
  return actor_info_ptr;
}

void NodeManager::FinishAssignedActorTask(Worker &worker, const Task &task) {
  RAY_LOG(INFO) << "Finishing assigned actor task";
  ActorID actor_id;
  TaskID caller_id;
  const TaskSpecification task_spec = task.GetTaskSpecification();
  bool resumed_from_checkpoint = false;
  if (task_spec.IsActorCreationTask()) {
    actor_id = task_spec.ActorCreationId();
    caller_id = TaskID::Nil();
    if (checkpoint_id_to_restore_.count(actor_id) > 0) {
      resumed_from_checkpoint = true;
    }
  } else {
    actor_id = task_spec.ActorId();
    caller_id = task_spec.CallerId();
  }

  if (task_spec.IsActorCreationTask()) {
    // This was an actor creation task. Convert the worker to an actor.
    worker.AssignActorId(actor_id);

    if (task_spec.IsDetachedActor()) {
      worker.MarkDetachedActor();
    }

    if (RayConfig::instance().gcs_service_enabled()) {
      // Gcs server is responsible for notifying other nodes of the changes of actor
      // status, and thus raylet doesn't need to handle this anymore.
      // And if `new_scheduler_enabled_` is true, this function `FinishAssignedActorTask`
      // will not be called because raylet is not aware of the actual task when receiving
      // a worker lease request.
      return;
    }

    // Lookup the parent actor id.
    auto parent_task_id = task_spec.ParentTaskId();
    int port = worker.Port();
    auto worker_id = worker.WorkerId();
    RAY_CHECK_OK(
        gcs_client_->Tasks().AsyncGet(
            parent_task_id,
            /*callback=*/
            [this, task_spec, resumed_from_checkpoint, port, parent_task_id, worker_id](
                Status status, const boost::optional<TaskTableData> &parent_task_data) {
              if (parent_task_data) {
                // The task was in the GCS task table. Use the stored task spec to
                // get the parent actor id.
                Task parent_task(parent_task_data->task());
                ActorID parent_actor_id = ActorID::Nil();
                if (parent_task.GetTaskSpecification().IsActorCreationTask()) {
                  parent_actor_id = parent_task.GetTaskSpecification().ActorCreationId();
                } else if (parent_task.GetTaskSpecification().IsActorTask()) {
                  parent_actor_id = parent_task.GetTaskSpecification().ActorId();
                }
                FinishAssignedActorCreationTask(parent_actor_id, task_spec,
                                                resumed_from_checkpoint, port, worker_id);
                return;
              }
              // The parent task was not in the GCS task table. It should most likely be
              // in the lineage cache.
              ActorID parent_actor_id = ActorID::Nil();
              if (lineage_cache_.ContainsTask(parent_task_id)) {
                // Use a copy of the cached task spec to get the parent actor id.
                Task parent_task = lineage_cache_.GetTaskOrDie(parent_task_id);
                if (parent_task.GetTaskSpecification().IsActorCreationTask()) {
                  parent_actor_id = parent_task.GetTaskSpecification().ActorCreationId();
                } else if (parent_task.GetTaskSpecification().IsActorTask()) {
                  parent_actor_id = parent_task.GetTaskSpecification().ActorId();
                }
              } else {
                RAY_LOG(WARNING)
                    << "Task metadata not found in either GCS or lineage cache. It may "
                       "have "
                       "been "
                       "evicted "
                    << "by the redis LRU configuration. Consider increasing the memory "
                       "allocation via "
                    << "ray.init(redis_max_memory=<max_memory_bytes>).";
              }
              FinishAssignedActorCreationTask(parent_actor_id, task_spec,
                                              resumed_from_checkpoint, port, worker_id);
            }));
  } else {
    auto actor_entry = actor_registry_.find(actor_id);
    RAY_CHECK(actor_entry != actor_registry_.end());
    // Extend the actor's frontier to include the executed task.
    const ObjectID object_to_release =
        actor_entry->second.ExtendFrontier(caller_id, task_spec.ActorDummyObject());
    if (!object_to_release.IsNil()) {
      // If there were no new actor handles created, then no other actor task
      // will depend on this execution dependency, so it safe to release.
      HandleObjectMissing(object_to_release);
    }
    // Mark the dummy object as locally available to indicate that the actor's
    // state has changed and the next method can run. This is not added to the
    // object table, so the update will be invisible to both the local object
    // manager and the other nodes.
    // NOTE(swang): The dummy objects must be marked as local whenever
    // ExtendFrontier is called, and vice versa, so that we can clean up the
    // dummy objects properly in case the actor fails and needs to be
    // reconstructed.
    HandleObjectLocal(task_spec.ActorDummyObject());
  }
}

void NodeManager::FinishAssignedActorCreationTask(const ActorID &parent_actor_id,
                                                  const TaskSpecification &task_spec,
                                                  bool resumed_from_checkpoint, int port,
                                                  const WorkerID &worker_id) {
  // Notify the other node managers that the actor has been created.
  const ActorID actor_id = task_spec.ActorCreationId();
  auto new_actor_info = CreateActorTableDataFromCreationTask(task_spec, port, worker_id);
  new_actor_info->set_parent_id(parent_actor_id.Binary());
  auto update_callback = [actor_id](Status status) {
    if (!status.ok()) {
      // Only one node at a time should succeed at creating or updating the actor.
      RAY_LOG(FATAL) << "Failed to update state to ALIVE for actor " << actor_id;
    }
  };

  if (resumed_from_checkpoint) {
    // This actor was resumed from a checkpoint. In this case, we first look
    // up the checkpoint in GCS and use it to restore the actor registration
    // and frontier.
    const auto checkpoint_id = checkpoint_id_to_restore_[actor_id];
    checkpoint_id_to_restore_.erase(actor_id);
    RAY_LOG(DEBUG) << "Looking up checkpoint " << checkpoint_id << " for actor "
                   << actor_id;
    RAY_CHECK_OK(gcs_client_->Actors().AsyncGetCheckpoint(
        checkpoint_id, actor_id,
        [this, checkpoint_id, actor_id, new_actor_info, update_callback](
            Status status, const boost::optional<ActorCheckpointData> &checkpoint_data) {
          RAY_CHECK(checkpoint_data) << "Couldn't find checkpoint " << checkpoint_id
                                     << " for actor " << actor_id << " in GCS.";
          RAY_LOG(INFO) << "Restoring registration for actor " << actor_id
                        << " from checkpoint " << checkpoint_id;
          ActorRegistration actor_registration =
              ActorRegistration(*new_actor_info, *checkpoint_data);
          // Mark the unreleased dummy objects in the checkpoint frontier as local.
          for (const auto &entry : actor_registration.GetDummyObjects()) {
            HandleObjectLocal(entry.first);
          }
          HandleActorStateTransition(actor_id, std::move(actor_registration));
          // The actor was created before.
          RAY_CHECK_OK(gcs_client_->Actors().AsyncUpdate(actor_id, new_actor_info,
                                                         update_callback));
        }));
  } else {
    // The actor did not resume from a checkpoint. Immediately notify the
    // other node managers that the actor has been created.
    HandleActorStateTransition(actor_id, ActorRegistration(*new_actor_info));
    if (actor_registry_.find(actor_id) != actor_registry_.end()) {
      // The actor was created before.
      RAY_CHECK_OK(
          gcs_client_->Actors().AsyncUpdate(actor_id, new_actor_info, update_callback));
    } else {
      // The actor was never created before.
      RAY_CHECK_OK(gcs_client_->Actors().AsyncRegister(new_actor_info, update_callback));
    }
  }
  if (!resumed_from_checkpoint) {
    // The actor was not resumed from a checkpoint. Store the
    // initial dummy object. All future handles to the actor will
    // depend on this object.
    HandleObjectLocal(task_spec.ActorDummyObject());
  }
}

void NodeManager::HandleTaskReconstruction(const TaskID &task_id,
                                           const ObjectID &required_object_id) {
  // Retrieve the task spec in order to re-execute the task.
  RAY_CHECK_OK(gcs_client_->Tasks().AsyncGet(
      task_id,
      /*callback=*/
      [this, required_object_id, task_id](
          Status status, const boost::optional<TaskTableData> &task_data) {
        if (task_data) {
          // The task was in the GCS task table. Use the stored task spec to
          // re-execute the task.
          ResubmitTask(Task(task_data->task()), required_object_id);
          return;
        }
        // The task was not in the GCS task table. It must therefore be in the
        // lineage cache.
        if (lineage_cache_.ContainsTask(task_id)) {
          // Use a copy of the cached task spec to re-execute the task.
          const Task task = lineage_cache_.GetTaskOrDie(task_id);
          ResubmitTask(task, required_object_id);
        } else {
          RAY_LOG(WARNING)
              << "Metadata of task " << task_id
              << " not found in either GCS or lineage cache. It may have been evicted "
              << "by the redis LRU configuration. Consider increasing the memory "
                 "allocation via "
              << "ray.init(redis_max_memory=<max_memory_bytes>).";
          MarkObjectsAsFailed(ErrorType::OBJECT_UNRECONSTRUCTABLE,
                              {required_object_id.ToPlasmaId()}, JobID::Nil());
        }
      }));
}

void NodeManager::ResubmitTask(const Task &task, const ObjectID &required_object_id) {
  RAY_LOG(DEBUG) << "Attempting to resubmit task "
                 << task.GetTaskSpecification().TaskId();

  // Actors should only be recreated if the first initialization failed or if
  // the most recent instance of the actor failed.
  if (task.GetTaskSpecification().IsActorCreationTask()) {
    const auto &actor_id = task.GetTaskSpecification().ActorCreationId();
    const auto it = actor_registry_.find(actor_id);
    if (it != actor_registry_.end() && it->second.GetState() == ActorTableData::ALIVE) {
      // If the actor is still alive, then do not resubmit the task. If the
      // actor actually is dead and a result is needed, then reconstruction
      // for this task will be triggered again.
      RAY_LOG(WARNING)
          << "Actor creation task resubmitted, but the actor is still alive.";
      return;
    }
  }

  // Driver tasks cannot be reconstructed. If this is a driver task, push an
  // error to the driver and do not resubmit it.
  if (task.GetTaskSpecification().IsDriverTask()) {
    // TODO(rkn): Define this constant somewhere else.
    std::string type = "put_reconstruction";
    std::ostringstream error_message;
    error_message << "The task with ID " << task.GetTaskSpecification().TaskId()
                  << " is a driver task and so the object created by ray.put "
                  << "could not be reconstructed.";
    auto error_data_ptr =
        gcs::CreateErrorTableData(type, error_message.str(), current_time_ms(),
                                  task.GetTaskSpecification().JobId());
    RAY_CHECK_OK(gcs_client_->Errors().AsyncReportJobError(error_data_ptr, nullptr));
    MarkObjectsAsFailed(ErrorType::OBJECT_UNRECONSTRUCTABLE,
                        {required_object_id.ToPlasmaId()},
                        task.GetTaskSpecification().JobId());
    return;
  }

  RAY_LOG(INFO) << "Resubmitting task " << task.GetTaskSpecification().TaskId()
                << " on node " << self_node_id_;
  // The task may be reconstructed. Submit it with an empty lineage, since any
  // uncommitted lineage must already be in the lineage cache. At this point,
  // the task should not yet exist in the local scheduling queue. If it does,
  // then this is a spurious reconstruction.
  SubmitTask(task, Lineage());
}

void NodeManager::HandleObjectLocal(const ObjectID &object_id) {
  // Notify the task dependency manager that this object is local.
  const auto ready_task_ids = task_dependency_manager_.HandleObjectLocal(object_id);
  RAY_LOG(DEBUG) << "Object local " << object_id << ", "
                 << " on " << self_node_id_ << ", " << ready_task_ids.size()
                 << " tasks ready";
  // Transition the tasks whose dependencies are now fulfilled to the ready state.
  if (new_scheduler_enabled_) {
    for (auto task_id : ready_task_ids) {
      auto it = waiting_tasks_.find(task_id);
      if (it != waiting_tasks_.end()) {
        task_dependency_manager_.UnsubscribeGetDependencies(task_id);
        tasks_to_dispatch_.push_back(it->second);
        waiting_tasks_.erase(it);
      }
    }
    NewSchedulerSchedulePendingTasks();
  } else {
    if (ready_task_ids.size() > 0) {
      std::unordered_set<TaskID> ready_task_id_set(ready_task_ids.begin(),
                                                   ready_task_ids.end());

      // First filter out the tasks that should not be moved to READY.
      local_queues_.FilterState(ready_task_id_set, TaskState::BLOCKED);
      local_queues_.FilterState(ready_task_id_set, TaskState::RUNNING);
      local_queues_.FilterState(ready_task_id_set, TaskState::DRIVER);
      local_queues_.FilterState(ready_task_id_set, TaskState::WAITING_FOR_ACTOR_CREATION);

      // Make sure that the remaining tasks are all WAITING or direct call
      // actors.
      auto ready_task_id_set_copy = ready_task_id_set;
      local_queues_.FilterState(ready_task_id_set_copy, TaskState::WAITING);
      // Filter out direct call actors. These are not tracked by the raylet and
      // their assigned task ID is the actor ID.
      for (const auto &id : ready_task_id_set_copy) {
        RAY_CHECK(actor_registry_.count(id.ActorId()) > 0);
        ready_task_id_set.erase(id);
      }

      // Queue and dispatch the tasks that are ready to run (i.e., WAITING).
      auto ready_tasks = local_queues_.RemoveTasks(ready_task_id_set);
      local_queues_.QueueTasks(ready_tasks, TaskState::READY);
      DispatchTasks(MakeTasksByClass(ready_tasks));
    }
  }
}

bool NodeManager::IsActorCreationTask(const TaskID &task_id) {
  auto actor_id = task_id.ActorId();
  if (!actor_id.IsNil() && task_id == TaskID::ForActorCreationTask(actor_id)) {
    // This task ID corresponds to an actor creation task.
    auto iter = actor_registry_.find(actor_id);
    if (iter != actor_registry_.end()) {
      // This actor is direct call actor.
      return true;
    }
  }

  return false;
}

void NodeManager::HandleObjectMissing(const ObjectID &object_id) {
  // Notify the task dependency manager that this object is no longer local.
  const auto waiting_task_ids = task_dependency_manager_.HandleObjectMissing(object_id);
  std::stringstream result;
  result << "Object missing " << object_id << ", "
         << " on " << self_node_id_ << ", " << waiting_task_ids.size()
         << " tasks waiting";
  if (waiting_task_ids.size() > 0) {
    result << ", tasks: ";
    for (const auto &task_id : waiting_task_ids) {
      result << task_id << "  ";
    }
  }
  RAY_LOG(DEBUG) << result.str();

  // Transition any tasks that were in the runnable state and are dependent on
  // this object to the waiting state.
  if (!waiting_task_ids.empty()) {
    std::unordered_set<TaskID> waiting_task_id_set(waiting_task_ids.begin(),
                                                   waiting_task_ids.end());

    // NOTE(zhijunfu): For direct actors, the worker is initially assigned actor
    // creation task ID, which will not be reset after the task finishes. And later tasks
    // of this actor will reuse this task ID to require objects from plasma with
    // FetchOrReconstruct, since direct actor task IDs are not known to raylet.
    // To support actor reconstruction for direct actor, raylet marks actor creation task
    // as completed and removes it from `local_queues_` when it receives `TaskDone`
    // message from worker. This is necessary because the actor creation task will be
    // re-submitted during reconstruction, if the task is not removed previously, the new
    // submitted task will be marked as duplicate and thus ignored.
    // So here we check for direct actor creation task explicitly to allow this case.
    auto iter = waiting_task_id_set.begin();
    while (iter != waiting_task_id_set.end()) {
      if (IsActorCreationTask(*iter)) {
        RAY_LOG(DEBUG) << "Ignoring direct actor creation task " << *iter
                       << " when handling object missing for " << object_id;
        iter = waiting_task_id_set.erase(iter);
      } else {
        ++iter;
      }
    }

    // First filter out any tasks that can't be transitioned to READY. These
    // are running workers or drivers, now blocked in a get.
    local_queues_.FilterState(waiting_task_id_set, TaskState::RUNNING);
    local_queues_.FilterState(waiting_task_id_set, TaskState::DRIVER);
    // Transition the tasks back to the waiting state. They will be made
    // runnable once the deleted object becomes available again.
    local_queues_.MoveTasks(waiting_task_id_set, TaskState::READY, TaskState::WAITING);
    RAY_CHECK(waiting_task_id_set.empty());
    // Moving ready tasks to waiting may have changed the load, making space for placing
    // new tasks locally.
    ScheduleTasks(cluster_resource_map_);
  }
}

void NodeManager::ForwardTaskOrResubmit(const Task &task,
                                        const ClientID &node_manager_id) {
  /// TODO(rkn): Should we check that the node manager is remote and not local?
  /// TODO(rkn): Should we check if the remote node manager is known to be dead?
  // Attempt to forward the task.
  ForwardTask(
      task, node_manager_id,
      [this, node_manager_id](ray::Status error, const Task &task) {
        const TaskID task_id = task.GetTaskSpecification().TaskId();
        RAY_LOG(INFO) << "Failed to forward task " << task_id << " to node manager "
                      << node_manager_id;

        // Mark the failed task as pending to let other raylets know that we still
        // have the task. TaskDependencyManager::TaskPending() is assumed to be
        // idempotent.
        task_dependency_manager_.TaskPending(task);

        // Actor tasks can only be executed at the actor's location, so they are
        // retried after a timeout. All other tasks that fail to be forwarded are
        // deemed to be placeable again.
        if (task.GetTaskSpecification().IsActorTask()) {
          // The task is for an actor on another node.  Create a timer to resubmit
          // the task in a little bit. TODO(rkn): Really this should be a
          // unique_ptr instead of a shared_ptr. However, it's a little harder to
          // move unique_ptrs into lambdas.
          auto retry_timer = std::make_shared<boost::asio::deadline_timer>(io_service_);
          auto retry_duration = boost::posix_time::milliseconds(
              RayConfig::instance()
                  .node_manager_forward_task_retry_timeout_milliseconds());
          retry_timer->expires_from_now(retry_duration);
          retry_timer->async_wait(
              [this, task_id, retry_timer](const boost::system::error_code &error) {
                // Timer killing will receive the boost::asio::error::operation_aborted,
                // we only handle the timeout event.
                RAY_CHECK(!error);
                RAY_LOG(INFO) << "Resubmitting task " << task_id
                              << " because ForwardTask failed.";
                // Remove the RESUBMITTED task from the SWAP queue.
                Task task;
                TaskState state;
                if (local_queues_.RemoveTask(task_id, &task, &state)) {
                  RAY_CHECK(state == TaskState::SWAP);
                  // Submit the task again.
                  SubmitTask(task, Lineage());
                }
              });
          // Temporarily move the RESUBMITTED task to the SWAP queue while the
          // timer is active.
          local_queues_.QueueTasks({task}, TaskState::SWAP);
        } else {
          // The task is not for an actor and may therefore be placed on another
          // node immediately. Send it to the scheduling policy to be placed again.
          local_queues_.QueueTasks({task}, TaskState::PLACEABLE);
          ScheduleTasks(cluster_resource_map_);
        }
      });
}

void NodeManager::ForwardTask(
    const Task &task, const ClientID &node_id,
    const std::function<void(const ray::Status &, const Task &)> &on_error) {
  // Override spillback for direct tasks.
  if (task.OnSpillback() != nullptr) {
    auto node_info = gcs_client_->Nodes().Get(node_id);
    RAY_CHECK(node_info)
        << "Spilling back to a node manager, but no GCS info found for node " << node_id;
    task.OnSpillback()(node_id, node_info->node_manager_address(),
                       node_info->node_manager_port());
    return;
  }

  // Lookup node manager client for this node_id and use it to send the request.
  auto client_entry = remote_node_manager_clients_.find(node_id);
  if (client_entry == remote_node_manager_clients_.end()) {
    // TODO(atumanov): caller must handle failure to ensure tasks are not lost.
    RAY_LOG(INFO) << "No node manager client found for GCS client id " << node_id;
    on_error(ray::Status::IOError("Node manager client not found"), task);
    return;
  }
  auto &client = client_entry->second;

  const auto &spec = task.GetTaskSpecification();
  auto task_id = spec.TaskId();

  if (worker_pool_.HasPendingWorkerForTask(spec.GetLanguage(), task_id)) {
    // There is a worker being starting for this task,
    // so we shouldn't forward this task to another node.
    on_error(ray::Status::Invalid("Already has pending worker for this task"), task);
    return;
  }

  // Get the task's unforwarded, uncommitted lineage.
  Lineage uncommitted_lineage = lineage_cache_.GetUncommittedLineage(task_id, node_id);
  if (uncommitted_lineage.GetEntries().empty()) {
    // There is no uncommitted lineage. This can happen if the lineage was
    // already evicted before we forwarded the task.
    uncommitted_lineage.SetEntry(task, GcsStatus::NONE);
  }
  auto entry = uncommitted_lineage.GetEntryMutable(task_id);
  Task &lineage_cache_entry_task = entry->TaskDataMutable();
  // Increment forward count for the forwarded task.
  lineage_cache_entry_task.IncrementNumForwards();
  RAY_LOG(DEBUG) << "Forwarding task " << task_id << " from " << self_node_id_ << " to "
                 << node_id << " spillback="
                 << lineage_cache_entry_task.GetTaskExecutionSpec().NumForwards();

  // Prepare the request message.
  rpc::ForwardTaskRequest request;
  request.set_task_id(task_id.Binary());
  for (auto &task_entry : uncommitted_lineage.GetEntries()) {
    auto task = request.add_uncommitted_tasks();
    task->mutable_task_spec()->CopyFrom(
        task_entry.second.TaskData().GetTaskSpecification().GetMessage());
    task->mutable_task_execution_spec()->CopyFrom(
        task_entry.second.TaskData().GetTaskExecutionSpec().GetMessage());
  }

  client->ForwardTask(request, [this, on_error, task, task_id, node_id](
                                   Status status, const rpc::ForwardTaskReply &reply) {
    if (local_queues_.HasTask(task_id)) {
      // It must have been forwarded back to us if it's in the queue again
      // so just return here.
      return;
    }

    if (status.ok()) {
      const auto &spec = task.GetTaskSpecification();
      // Mark as forwarded so that the task and its lineage are not
      // re-forwarded in the future to the receiving node.
      lineage_cache_.MarkTaskAsForwarded(task_id, node_id);

      // Notify the task dependency manager that we are no longer responsible
      // for executing this task.
      task_dependency_manager_.TaskCanceled(task_id);
      // Preemptively push any local arguments to the receiving node. For now, we
      // only do this with actor tasks, since actor tasks must be executed by a
      // specific process and therefore have affinity to the receiving node.
      if (spec.IsActorTask()) {
        // Iterate through the object's arguments. NOTE(swang): We do not include
        // the execution dependencies here since those cannot be transferred
        // between nodes.
        for (size_t i = 0; i < spec.NumArgs(); ++i) {
          int count = spec.ArgIdCount(i);
          for (int j = 0; j < count; j++) {
            ObjectID argument_id = spec.ArgId(i, j);
            // If the argument is local, then push it to the receiving node.
            if (task_dependency_manager_.CheckObjectLocal(argument_id)) {
              object_manager_.Push(argument_id, node_id);
            }
          }
        }
      }
    } else {
      on_error(status, task);
    }
  });
}

void NodeManager::FinishAssignTask(const std::shared_ptr<Worker> &worker,
                                   const TaskID &task_id, bool success) {
  RAY_LOG(DEBUG) << "FinishAssignTask: " << task_id;
  // Remove the ASSIGNED task from the READY queue.
  Task assigned_task;
  TaskState state;
  if (!local_queues_.RemoveTask(task_id, &assigned_task, &state)) {
    // TODO(edoakes): should we be failing silently here?
    return;
  }
  RAY_CHECK(state == TaskState::READY);
  if (success) {
    auto spec = assigned_task.GetTaskSpecification();
    // We successfully assigned the task to the worker.
    worker->AssignTaskId(spec.TaskId());
    worker->SetOwnerAddress(spec.CallerAddress());
    worker->AssignJobId(spec.JobId());
    // TODO(swang): For actors with multiple actor handles, to
    // guarantee that tasks are replayed in the same order after a
    // failure, we must update the task's execution dependency to be
    // the actor's current execution dependency.

    // Mark the task as running.
    // (See design_docs/task_states.rst for the state transition diagram.)
    assigned_task.OnDispatchInstead(nullptr);
    assigned_task.OnSpillbackInstead(nullptr);
    local_queues_.QueueTasks({assigned_task}, TaskState::RUNNING);
    // Notify the task dependency manager that we no longer need this task's
    // object dependencies.
    RAY_CHECK(task_dependency_manager_.UnsubscribeGetDependencies(spec.TaskId()));
  } else {
    RAY_LOG(WARNING) << "Failed to send task to worker, disconnecting client";
    // We failed to send the task to the worker, so disconnect the worker.
    ProcessDisconnectClientMessage(worker->Connection());
    // Queue this task for future assignment. We need to do this since
    // DispatchTasks() removed it from the ready queue. The task will be
    // assigned to a worker once one becomes available.
    // (See design_docs/task_states.rst for the state transition diagram.)
    local_queues_.QueueTasks({assigned_task}, TaskState::READY);
    DispatchTasks(MakeTasksByClass({assigned_task}));
  }
}

void NodeManager::ProcessSubscribePlasmaReady(
    const std::shared_ptr<ClientConnection> &client, const uint8_t *message_data) {
  std::shared_ptr<Worker> associated_worker = worker_pool_.GetRegisteredWorker(client);
  if (associated_worker == nullptr) {
    associated_worker = worker_pool_.GetRegisteredDriver(client);
  }
  RAY_CHECK(associated_worker != nullptr)
      << "No worker exists for CoreWorker with client: " << client->DebugString();

  auto message = flatbuffers::GetRoot<protocol::SubscribePlasmaReady>(message_data);
  ObjectID id = from_flatbuf<ObjectID>(*message->object_id());
  {
    absl::MutexLock guard(&plasma_object_notification_lock_);
    if (!async_plasma_objects_notification_.contains(id)) {
      async_plasma_objects_notification_.emplace(
          id, absl::flat_hash_set<std::shared_ptr<Worker>>());
    }

    // Only insert a worker once
    if (!async_plasma_objects_notification_[id].contains(associated_worker)) {
      async_plasma_objects_notification_[id].insert(associated_worker);
    }
  }
}

ray::Status NodeManager::SetupPlasmaSubscription() {
  return object_manager_.SubscribeObjAdded(
      [this](const object_manager::protocol::ObjectInfoT &object_info) {
        ObjectID object_id = ObjectID::FromPlasmaIdBinary(object_info.object_id);
        auto waiting_workers = absl::flat_hash_set<std::shared_ptr<Worker>>();
        {
          absl::MutexLock guard(&plasma_object_notification_lock_);
          auto waiting = this->async_plasma_objects_notification_.extract(object_id);
          if (!waiting.empty()) {
            waiting_workers.swap(waiting.mapped());
          }
        }
        rpc::PlasmaObjectReadyRequest request;
        request.set_object_id(object_id.Binary());
        request.set_metadata_size(object_info.metadata_size);
        request.set_data_size(object_info.data_size);

        for (auto worker : waiting_workers) {
          RAY_CHECK_OK(worker->rpc_client()->PlasmaObjectReady(
              request, [](Status status, const rpc::PlasmaObjectReadyReply &reply) {
                if (!status.ok()) {
                  RAY_LOG(INFO)
                      << "Problem with telling worker that plasma object is ready"
                      << status.ToString();
                }
              }));
        }
      });
}

void NodeManager::DumpDebugState() const {
  std::fstream fs;
  fs.open(initial_config_.session_dir + "/debug_state.txt",
          std::fstream::out | std::fstream::trunc);
  fs << DebugString();
  fs.close();
}

const NodeManagerConfig &NodeManager::GetInitialConfig() const { return initial_config_; }

std::string NodeManager::DebugString() const {
  std::stringstream result;
  uint64_t now_ms = current_time_ms();
  result << "NodeManager:";
  result << "\nInitialConfigResources: " << initial_config_.resource_config.ToString();
  result << "\nClusterResources:";
  for (auto &pair : cluster_resource_map_) {
    result << "\n" << pair.first.Hex() << ": " << pair.second.DebugString();
  }
  result << "\n" << object_manager_.DebugString();
  result << "\n" << gcs_client_->DebugString();
  result << "\n" << worker_pool_.DebugString();
  result << "\n" << local_queues_.DebugString();
  result << "\n" << reconstruction_policy_.DebugString();
  result << "\n" << task_dependency_manager_.DebugString();
  result << "\n" << lineage_cache_.DebugString();
  {
    absl::MutexLock guard(&plasma_object_notification_lock_);
    result << "\nnum async plasma notifications: "
           << async_plasma_objects_notification_.size();
  }
  result << "\nActorRegistry:";

  auto statistical_data = GetActorStatisticalData(actor_registry_);
  result << "\n- num live actors: " << statistical_data.live_actors;
  result << "\n- num reconstructing actors: " << statistical_data.reconstructing_actors;
  result << "\n- num dead actors: " << statistical_data.dead_actors;
  result << "\n- max num handles: " << statistical_data.max_num_handles;

  result << "\nRemote node manager clients: ";
  for (const auto &entry : remote_node_manager_clients_) {
    result << "\n" << entry.first;
  }

  result << "\nDebugString() time ms: " << (current_time_ms() - now_ms);
  return result.str();
}

// Summarizes a Census view and tag values into a compact string, e.g.,
// "Tag1:Value1,Tag2:Value2,Tag3:Value3".
std::string compact_tag_string(const opencensus::stats::ViewDescriptor &view,
                               const std::vector<std::string> &values) {
  std::stringstream result;
  const auto &keys = view.columns();
  for (size_t i = 0; i < values.size(); i++) {
    result << keys[i].name() << ":" << values[i];
    if (i < values.size() - 1) {
      result << ",";
    }
  }
  return result.str();
}

void NodeManager::HandlePinObjectIDs(const rpc::PinObjectIDsRequest &request,
                                     rpc::PinObjectIDsReply *reply,
                                     rpc::SendReplyCallback send_reply_callback) {
  if (!object_pinning_enabled_) {
    send_reply_callback(Status::OK(), nullptr, nullptr);
    return;
  }
  WorkerID worker_id = WorkerID::FromBinary(request.owner_address().worker_id());
  auto it = worker_rpc_clients_.find(worker_id);
  if (it == worker_rpc_clients_.end()) {
    auto client = std::unique_ptr<rpc::CoreWorkerClient>(
        new rpc::CoreWorkerClient(request.owner_address(), client_call_manager_));
    it = worker_rpc_clients_
             .emplace(worker_id,
                      std::make_pair<std::unique_ptr<rpc::CoreWorkerClient>, size_t>(
                          std::move(client), 0))
             .first;
  }

  // Pin the objects in plasma by getting them and holding a reference to
  // the returned buffer.
  // NOTE: the caller must ensure that the objects already exist in plamsa before
  // sending a PinObjectIDs request.
  std::vector<plasma::ObjectID> plasma_ids;
  plasma_ids.reserve(request.object_ids_size());
  for (const auto &object_id_binary : request.object_ids()) {
    plasma_ids.push_back(plasma::ObjectID::from_binary(object_id_binary));
  }
  std::vector<plasma::ObjectBuffer> plasma_results;
  // TODO(swang): This `Get` has a timeout of 0, so the plasma store will not
  // block when serving the request. However, if the plasma store is under
  // heavy load, then this request can still block the NodeManager event loop
  // since we must wait for the plasma store's reply. We should consider using
  // an `AsyncGet` instead.
  if (!store_client_.Get(plasma_ids, /*timeout_ms=*/0, &plasma_results).ok()) {
    RAY_LOG(WARNING) << "Failed to get objects to be pinned from object store.";
    send_reply_callback(Status::Invalid("Failed to get objects."), nullptr, nullptr);
    return;
  }

  // Pin the requested objects until the owner notifies us that the objects can be
  // unpinned by responding to the WaitForObjectEviction message.
  // TODO(edoakes): we should be batching these requests instead of sending one per
  // pinned object.
  size_t i = 0;
  for (const auto &object_id_binary : request.object_ids()) {
    ObjectID object_id = ObjectID::FromBinary(object_id_binary);

    if (plasma_results[i].data == nullptr) {
      RAY_LOG(ERROR) << "Plasma object " << object_id
                     << " was evicted before the raylet could pin it.";
      continue;
    }

    RAY_LOG(DEBUG) << "Pinning object " << object_id;
    RAY_CHECK(
        pinned_objects_
            .emplace(object_id,
                     std::unique_ptr<RayObject>(new RayObject(
                         std::make_shared<PlasmaBuffer>(plasma_results[i].data),
                         std::make_shared<PlasmaBuffer>(plasma_results[i].metadata), {})))
            .second);
    i++;

    // Send a long-running RPC request to the owner for each object. When we get a
    // response or the RPC fails (due to the owner crashing), unpin the object.
    rpc::WaitForObjectEvictionRequest wait_request;
    wait_request.set_object_id(object_id_binary);
    wait_request.set_intended_worker_id(request.owner_address().worker_id());
    worker_rpc_clients_[worker_id].second++;
    RAY_CHECK_OK(it->second.first->WaitForObjectEviction(
        wait_request, [this, worker_id, object_id](
                          Status status, const rpc::WaitForObjectEvictionReply &reply) {
          if (!status.ok()) {
            RAY_LOG(WARNING) << "Worker " << worker_id << " failed. Unpinning object "
                             << object_id;
          }
          RAY_LOG(DEBUG) << "Unpinning object " << object_id;
          pinned_objects_.erase(object_id);

          // Try to evict all copies of the object from the cluster.
          if (free_objects_period_ >= 0) {
            objects_to_free_.push_back(object_id);
          }
          if (objects_to_free_.size() ==
                  RayConfig::instance().free_objects_batch_size() ||
              free_objects_period_ == 0) {
            FlushObjectsToFree();
          }

          // Remove the cached worker client if there are no more pending requests.
          if (--worker_rpc_clients_[worker_id].second == 0) {
            worker_rpc_clients_.erase(worker_id);
          }
        }));
  }
  send_reply_callback(Status::OK(), nullptr, nullptr);
}

void NodeManager::FlushObjectsToFree() {
  if (!objects_to_free_.empty()) {
    RAY_LOG(DEBUG) << "Freeing " << objects_to_free_.size() << " out-of-scope objects";
    object_manager_.FreeObjects(objects_to_free_, /*local_only=*/false);
    objects_to_free_.clear();
  }
  last_free_objects_at_ms_ = current_time_ms();
}

void NodeManager::HandleGetNodeStats(const rpc::GetNodeStatsRequest &node_stats_request,
                                     rpc::GetNodeStatsReply *reply,
                                     rpc::SendReplyCallback send_reply_callback) {
  // NOTE(sang): Currently reporting only infeasible/ready ActorCreationTask
  // because Ray dashboard only renders actorCreationTask as of Feb 3 2020.
  // TODO(sang): Support dashboard for non-ActorCreationTask.
  for (const auto task : local_queues_.GetTasks(TaskState::INFEASIBLE)) {
    if (task.GetTaskSpecification().IsActorCreationTask()) {
      auto infeasible_task = reply->add_infeasible_tasks();
      infeasible_task->ParseFromString(task.GetTaskSpecification().Serialize());
    }
  }
  // Report tasks that are not scheduled because
  // resources are occupied by other actors/tasks.
  // NOTE(sang): This solution is a workaround. It can be replaced by creating a new state
  // like PENDING_UNTIL_RESOURCE_AVAILABLE.
  for (const auto task : local_queues_.GetTasks(TaskState::READY)) {
    if (task.GetTaskSpecification().IsActorCreationTask()) {
      auto ready_task = reply->add_ready_tasks();
      ready_task->ParseFromString(task.GetTaskSpecification().Serialize());
    }
  }
  // Ensure we never report an empty set of metrics.
  if (!recorded_metrics_) {
    RecordMetrics();
    RAY_CHECK(recorded_metrics_);
  }
  for (const auto &view : opencensus::stats::StatsExporter::GetViewData()) {
    auto view_data = reply->add_view_data();
    view_data->set_view_name(view.first.name());
    if (view.second.type() == opencensus::stats::ViewData::Type::kInt64) {
      for (const auto &measure : view.second.int_data()) {
        auto measure_data = view_data->add_measures();
        measure_data->set_tags(compact_tag_string(view.first, measure.first));
        measure_data->set_int_value(measure.second);
      }
    } else if (view.second.type() == opencensus::stats::ViewData::Type::kDouble) {
      for (const auto &measure : view.second.double_data()) {
        auto measure_data = view_data->add_measures();
        measure_data->set_tags(compact_tag_string(view.first, measure.first));
        measure_data->set_double_value(measure.second);
      }
    } else {
      RAY_CHECK(view.second.type() == opencensus::stats::ViewData::Type::kDistribution);
      for (const auto &measure : view.second.distribution_data()) {
        auto measure_data = view_data->add_measures();
        measure_data->set_tags(compact_tag_string(view.first, measure.first));
        measure_data->set_distribution_min(measure.second.min());
        measure_data->set_distribution_mean(measure.second.mean());
        measure_data->set_distribution_max(measure.second.max());
        measure_data->set_distribution_count(measure.second.count());
        for (const auto &bound : measure.second.bucket_boundaries().lower_boundaries()) {
          measure_data->add_distribution_bucket_boundaries(bound);
        }
        for (const auto &count : measure.second.bucket_counts()) {
          measure_data->add_distribution_bucket_counts(count);
        }
      }
    }
  }
  // As a result of the HandleGetNodeStats, we are collecting information from all
  // workers on this node. This is done by calling GetCoreWorkerStats on each worker. In
  // order to send up-to-date information back, we wait until all workers have replied,
  // and return the information from HandleNodesStatsRequest. The caller of
  // HandleGetNodeStats should set a timeout so that the rpc finishes even if not all
  // workers have replied.
  auto all_workers = worker_pool_.GetAllWorkers();
  absl::flat_hash_set<WorkerID> driver_ids;
  for (auto driver : worker_pool_.GetAllDrivers()) {
    all_workers.push_back(driver);
    driver_ids.insert(driver->WorkerId());
  }
  for (const auto &worker : all_workers) {
    rpc::GetCoreWorkerStatsRequest request;
    request.set_intended_worker_id(worker->WorkerId().Binary());
    request.set_include_memory_info(node_stats_request.include_memory_info());
    auto status = worker->rpc_client()->GetCoreWorkerStats(
        request, [reply, worker, all_workers, driver_ids, send_reply_callback](
                     const ray::Status &status, const rpc::GetCoreWorkerStatsReply &r) {
          auto worker_stats = reply->add_workers_stats();
          worker_stats->set_pid(worker->GetProcess().GetId());
          worker_stats->set_is_driver(driver_ids.contains(worker->WorkerId()));
          reply->set_num_workers(reply->num_workers() + 1);
          if (status.ok()) {
            worker_stats->mutable_core_worker_stats()->MergeFrom(r.core_worker_stats());
          } else {
            RAY_LOG(ERROR) << "Failed to send get core worker stats request: "
                           << status.ToString();
            worker_stats->set_fetch_error(status.ToString());
          }
          if (reply->num_workers() == all_workers.size()) {
            send_reply_callback(Status::OK(), nullptr, nullptr);
          }
        });
    if (!status.ok()) {
      RAY_LOG(ERROR) << "Failed to send get core worker stats request: "
                     << status.ToString();
    }
  }
}

std::string FormatMemoryInfo(std::vector<rpc::GetNodeStatsReply> node_stats) {
  // First pass to compute object sizes.
  absl::flat_hash_map<ObjectID, int64_t> object_sizes;
  for (const auto &reply : node_stats) {
    for (const auto &worker_stats : reply.workers_stats()) {
      for (const auto &object_ref : worker_stats.core_worker_stats().object_refs()) {
        auto obj_id = ObjectID::FromBinary(object_ref.object_id());
        if (object_ref.object_size() > 0) {
          object_sizes[obj_id] = object_ref.object_size();
        }
      }
    }
  }

  std::ostringstream builder;
  builder
      << "----------------------------------------------------------------------------"
         "-------------------------\n";
  builder
      << " Object ID                                Reference Type       Object Size  "
         " Reference Creation Site\n";
  builder
      << "============================================================================"
         "=========================\n";

  // Second pass builds the summary string for each node.
  for (const auto &reply : node_stats) {
    for (const auto &worker_stats : reply.workers_stats()) {
      bool pid_printed = false;
      for (const auto &object_ref : worker_stats.core_worker_stats().object_refs()) {
        auto obj_id = ObjectID::FromBinary(object_ref.object_id());
        if (!object_ref.pinned_in_memory() && object_ref.local_ref_count() == 0 &&
            object_ref.submitted_task_ref_count() == 0 &&
            object_ref.contained_in_owned_size() == 0) {
          continue;
        }
        if (obj_id.IsNil()) {
          continue;
        }
        if (!pid_printed) {
          if (worker_stats.is_driver()) {
            builder << "; driver pid=" << worker_stats.pid() << "\n";
          } else {
            builder << "; worker pid=" << worker_stats.pid() << "\n";
          }
          pid_printed = true;
        }
        builder << obj_id.Hex() << "  ";
        // TODO(ekl) we could convey more information about the reference status.
        if (object_ref.pinned_in_memory()) {
          builder << "PINNED_IN_MEMORY     ";
        } else if (object_ref.submitted_task_ref_count() > 0) {
          builder << "USED_BY_PENDING_TASK ";
        } else if (object_ref.local_ref_count() > 0) {
          builder << "LOCAL_REFERENCE      ";
        } else if (object_ref.contained_in_owned_size() > 0) {
          builder << "CAPTURED_IN_OBJECT   ";
        } else {
          builder << "UNKNOWN_STATUS       ";
        }
        builder << std::right << std::setfill(' ') << std::setw(11);
        if (object_sizes.contains(obj_id)) {
          builder << object_sizes[obj_id];
        } else {
          builder << "          ?";
        }
        builder << "   " << object_ref.call_site();
        builder << "\n";
      }
    }
  }
  builder
      << "----------------------------------------------------------------------------"
         "-------------------------\n";

  return builder.str();
}

void NodeManager::HandleFormatGlobalMemoryInfo(
    const rpc::FormatGlobalMemoryInfoRequest &request,
    rpc::FormatGlobalMemoryInfoReply *reply, rpc::SendReplyCallback send_reply_callback) {
  auto replies = std::make_shared<std::vector<rpc::GetNodeStatsReply>>();
  auto local_request = std::make_shared<rpc::GetNodeStatsRequest>();
  auto local_reply = std::make_shared<rpc::GetNodeStatsReply>();
  local_request->set_include_memory_info(true);

  unsigned int num_nodes = remote_node_manager_clients_.size() + 1;
  rpc::GetNodeStatsRequest stats_req;
  stats_req.set_include_memory_info(true);

  auto store_reply = [replies, reply, num_nodes,
                      send_reply_callback](const rpc::GetNodeStatsReply &local_reply) {
    replies->push_back(local_reply);
    if (replies->size() >= num_nodes) {
      reply->set_memory_summary(FormatMemoryInfo(*replies));
      send_reply_callback(Status::OK(), nullptr, nullptr);
    }
  };

  // Fetch from remote nodes.
  for (const auto &entry : remote_node_manager_clients_) {
    entry.second->GetNodeStats(
        stats_req, [replies, store_reply](const ray::Status &status,
                                          const rpc::GetNodeStatsReply &r) {
          if (!status.ok()) {
            RAY_LOG(ERROR) << "Failed to get remote node stats: " << status.ToString();
          }
          store_reply(r);
        });
  }

  // Fetch from the local node.
  HandleGetNodeStats(
      stats_req, local_reply.get(),
      [local_reply, store_reply](Status status, std::function<void()> success,
                                 std::function<void()> failure) mutable {
        store_reply(*local_reply);
      });
}

void NodeManager::HandleGlobalGC(const rpc::GlobalGCRequest &request,
                                 rpc::GlobalGCReply *reply,
                                 rpc::SendReplyCallback send_reply_callback) {
  RAY_LOG(WARNING) << "Broadcasting global GC request to all raylets.";
  should_global_gc_ = true;
  // We won't see our own request, so trigger local GC in the next heartbeat.
  should_local_gc_ = true;
}

void NodeManager::RecordMetrics() {
  recorded_metrics_ = true;
  if (stats::StatsConfig::instance().IsStatsDisabled()) {
    return;
  }

  // Record available resources of this node.
  const auto &available_resources =
      cluster_resource_map_.at(self_node_id_).GetAvailableResources().GetResourceMap();
  for (const auto &pair : available_resources) {
    stats::LocalAvailableResource().Record(pair.second,
                                           {{stats::ResourceNameKey, pair.first}});
  }
  // Record total resources of this node.
  const auto &total_resources =
      cluster_resource_map_.at(self_node_id_).GetTotalResources().GetResourceMap();
  for (const auto &pair : total_resources) {
    stats::LocalTotalResource().Record(pair.second,
                                       {{stats::ResourceNameKey, pair.first}});
  }

  object_manager_.RecordMetrics();
  worker_pool_.RecordMetrics();
  local_queues_.RecordMetrics();
  reconstruction_policy_.RecordMetrics();
  task_dependency_manager_.RecordMetrics();
  lineage_cache_.RecordMetrics();

  auto statistical_data = GetActorStatisticalData(actor_registry_);
  stats::ActorStats().Record(statistical_data.live_actors,
                             {{stats::ValueTypeKey, "live_actors"}});
  stats::ActorStats().Record(statistical_data.reconstructing_actors,
                             {{stats::ValueTypeKey, "reconstructing_actors"}});
  stats::ActorStats().Record(statistical_data.dead_actors,
                             {{stats::ValueTypeKey, "dead_actors"}});
  stats::ActorStats().Record(statistical_data.max_num_handles,
                             {{stats::ValueTypeKey, "max_num_handles"}});
}

}  // namespace raylet

}  // namespace ray<|MERGE_RESOLUTION|>--- conflicted
+++ resolved
@@ -1262,13 +1262,8 @@
 
     // Publish the worker failure.
     auto worker_failure_data_ptr = gcs::CreateWorkerFailureData(
-<<<<<<< HEAD
         self_node_id_, worker->WorkerId(), worker->IpAddress(),
-        worker->Port());
-=======
-        self_node_id_, worker->WorkerId(), initial_config_.node_manager_address,
         worker->Port(), time(nullptr), intentional_disconnect);
->>>>>>> 4a81793b
     RAY_CHECK_OK(gcs_client_->Workers().AsyncReportWorkerFailure(worker_failure_data_ptr,
                                                                  nullptr));
   }
