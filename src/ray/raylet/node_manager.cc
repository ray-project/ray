// Copyright 2017 The Ray Authors.
//
// Licensed under the Apache License, Version 2.0 (the "License");
// you may not use this file except in compliance with the License.
// You may obtain a copy of the License at
//
//  http://www.apache.org/licenses/LICENSE-2.0
//
// Unless required by applicable law or agreed to in writing, software
// distributed under the License is distributed on an "AS IS" BASIS,
// WITHOUT WARRANTIES OR CONDITIONS OF ANY KIND, either express or implied.
// See the License for the specific language governing permissions and
// limitations under the License.

#include "ray/raylet/node_manager.h"

#include <cctype>
#include <fstream>
#include <memory>

#include "ray/common/buffer.h"
#include "ray/common/common_protocol.h"
#include "ray/common/constants.h"
#include "ray/common/id.h"
#include "ray/common/status.h"
#include "ray/gcs/pb_util.h"
#include "ray/raylet/format/node_manager_generated.h"
#include "ray/stats/stats.h"
#include "ray/util/asio_util.h"
#include "ray/util/sample.h"
#include "ray/util/util.h"

namespace {

#define RAY_CHECK_ENUM(x, y) \
  static_assert(static_cast<int>(x) == static_cast<int>(y), "protocol mismatch")

struct ActorStats {
  int live_actors = 0;
  int dead_actors = 0;
  int restarting_actors = 0;
};

inline ray::rpc::ObjectReference FlatbufferToSingleObjectReference(
    const flatbuffers::String &object_id, const ray::protocol::Address &address) {
  ray::rpc::ObjectReference ref;
  ref.set_object_id(object_id.str());
  ref.mutable_owner_address()->set_raylet_id(address.raylet_id()->str());
  ref.mutable_owner_address()->set_ip_address(address.ip_address()->str());
  ref.mutable_owner_address()->set_port(address.port());
  ref.mutable_owner_address()->set_worker_id(address.worker_id()->str());
  return ref;
}

std::vector<ray::rpc::ObjectReference> FlatbufferToObjectReference(
    const flatbuffers::Vector<flatbuffers::Offset<flatbuffers::String>> &object_ids,
    const flatbuffers::Vector<flatbuffers::Offset<ray::protocol::Address>>
        &owner_addresses) {
  RAY_CHECK(object_ids.size() == owner_addresses.size());
  std::vector<ray::rpc::ObjectReference> refs;
  for (int64_t i = 0; i < object_ids.size(); i++) {
    ray::rpc::ObjectReference ref;
    ref.set_object_id(object_ids.Get(i)->str());
    const auto &addr = owner_addresses.Get(i);
    ref.mutable_owner_address()->set_raylet_id(addr->raylet_id()->str());
    ref.mutable_owner_address()->set_ip_address(addr->ip_address()->str());
    ref.mutable_owner_address()->set_port(addr->port());
    ref.mutable_owner_address()->set_worker_id(addr->worker_id()->str());
    refs.emplace_back(std::move(ref));
  }
  return refs;
}

}  // namespace

namespace ray {

namespace raylet {

// A helper function to print the leased workers.
std::string LeasedWorkersSring(
    const std::unordered_map<WorkerID, std::shared_ptr<WorkerInterface>>
        &leased_workers) {
  std::stringstream buffer;
  buffer << "  @leased_workers: (";
  for (const auto &pair : leased_workers) {
    auto &worker = pair.second;
    buffer << worker->WorkerId() << ", ";
  }
  buffer << ")";
  return buffer.str();
}

// A helper function to print the workers in worker_pool_.
std::string WorkerPoolString(
    const std::vector<std::shared_ptr<WorkerInterface>> &worker_pool) {
  std::stringstream buffer;
  buffer << "   @worker_pool: (";
  for (const auto &worker : worker_pool) {
    buffer << worker->WorkerId() << ", ";
  }
  buffer << ")";
  return buffer.str();
}

// Helper function to print the worker's owner worker and and node owner.
std::string WorkerOwnerString(std::shared_ptr<WorkerInterface> &worker) {
  std::stringstream buffer;
  const auto owner_worker_id =
      WorkerID::FromBinary(worker->GetOwnerAddress().worker_id());
  const auto owner_node_id = WorkerID::FromBinary(worker->GetOwnerAddress().raylet_id());
  buffer << "leased_worker Lease " << worker->WorkerId() << " owned by "
         << owner_worker_id << " / " << owner_node_id;
  return buffer.str();
}

HeartbeatSender::HeartbeatSender(NodeID self_node_id,
                                 std::shared_ptr<gcs::GcsClient> gcs_client)
    : self_node_id_(self_node_id), gcs_client_(gcs_client) {
  // Init heartbeat thread and run its io service.
  heartbeat_thread_.reset(new std::thread([this] {
    SetThreadName("heartbeat");
    /// The asio work to keep io_service_ alive.
    boost::asio::io_service::work io_service_work_(heartbeat_io_service_);
    heartbeat_io_service_.run();
  }));
  heartbeat_runner_.reset(new PeriodicalRunner(heartbeat_io_service_));

  // Start sending heartbeats to the GCS.
  last_heartbeat_at_ms_ = current_time_ms();
  heartbeat_runner_->RunFnPeriodically(
      [this] { Heartbeat(); },
      RayConfig::instance().raylet_heartbeat_period_milliseconds());
}

HeartbeatSender::~HeartbeatSender() {
  heartbeat_runner_.reset();
  heartbeat_io_service_.stop();
  if (heartbeat_thread_->joinable()) {
    heartbeat_thread_->join();
  }
  heartbeat_thread_.reset();
}

void HeartbeatSender::Heartbeat() {
  uint64_t now_ms = current_time_ms();
  uint64_t interval = now_ms - last_heartbeat_at_ms_;
  if (interval > RayConfig::instance().num_heartbeats_warning() *
                     RayConfig::instance().raylet_heartbeat_period_milliseconds()) {
    RAY_LOG(WARNING)
        << "Last heartbeat was sent " << interval
        << " ms ago. There might be resource pressure on this node. If heartbeat keeps "
           "lagging, this node can be marked as dead mistakenly.";
  }
  last_heartbeat_at_ms_ = now_ms;
  stats::HeartbeatReportMs.Record(interval);

  auto heartbeat_data = std::make_shared<HeartbeatTableData>();
  heartbeat_data->set_node_id(self_node_id_.Binary());
  RAY_CHECK_OK(
      gcs_client_->Nodes().AsyncReportHeartbeat(heartbeat_data, [](Status status) {
        if (status.IsDisconnected()) {
          RAY_LOG(FATAL) << "This node has beem marked as dead.";
        }
      }));
}

NodeManager::NodeManager(boost::asio::io_service &io_service, const NodeID &self_node_id,
                         const NodeManagerConfig &config, ObjectManager &object_manager,
                         std::shared_ptr<gcs::GcsClient> gcs_client,
                         std::shared_ptr<ObjectDirectoryInterface> object_directory,
                         std::function<bool(const ObjectID &)> is_plasma_object_spillable)
    : self_node_id_(self_node_id),
      io_service_(io_service),
      object_manager_(object_manager),
      gcs_client_(gcs_client),
      object_directory_(object_directory),
      periodical_runner_(io_service),
      report_resources_period_ms_(config.report_resources_period_ms),
      fair_queueing_enabled_(config.fair_queueing_enabled),
      temp_dir_(config.temp_dir),
      initial_config_(config),
      worker_pool_(io_service, self_node_id_, config.node_manager_address,
                   config.num_workers_soft_limit,
                   config.num_initial_python_workers_for_first_job,
                   config.maximum_startup_concurrency, config.min_worker_port,
                   config.max_worker_port, config.worker_ports, gcs_client_,
                   config.worker_commands,
                   /*starting_worker_timeout_callback=*/
                   [this] { cluster_task_manager_->ScheduleAndDispatchTasks(); },
                   /*get_time=*/[]() { return absl::GetCurrentTimeNanos() / 1e6; }),
      dependency_manager_(object_manager),
      node_manager_server_("NodeManager", config.node_manager_port),
      node_manager_service_(io_service, *this),
      agent_manager_service_handler_(
          new DefaultAgentManagerServiceHandler(agent_manager_)),
      agent_manager_service_(io_service, *agent_manager_service_handler_),
      client_call_manager_(io_service),
      worker_rpc_pool_(client_call_manager_),
      local_object_manager_(
          self_node_id_, RayConfig::instance().free_objects_batch_size(),
          RayConfig::instance().free_objects_period_milliseconds(), worker_pool_,
          gcs_client_->Objects(), worker_rpc_pool_,
          /* automatic_object_deletion_enabled */
          config.automatic_object_deletion_enabled,
          /*max_io_workers*/ config.max_io_workers,
          /*min_spilling_size*/ config.min_spilling_size,
          /*is_external_storage_type_fs*/
          RayConfig::instance().is_external_storage_type_fs(),
          /*on_objects_freed*/
          [this](const std::vector<ObjectID> &object_ids) {
            object_manager_.FreeObjects(object_ids,
                                        /*local_only=*/false);
          },
          is_plasma_object_spillable,
          /*restore_object_from_remote_node*/
          [this](const ObjectID &object_id, const std::string &spilled_url,
                 const NodeID &node_id) {
            SendSpilledObjectRestorationRequestToRemoteNode(object_id, spilled_url,
                                                            node_id);
          }),
      last_local_gc_ns_(absl::GetCurrentTimeNanos()),
      local_gc_interval_ns_(RayConfig::instance().local_gc_interval_s() * 1e9),
      local_gc_min_interval_ns_(RayConfig::instance().local_gc_min_interval_s() * 1e9),
      record_metrics_period_ms_(config.record_metrics_period_ms) {
  RAY_LOG(INFO) << "Initializing NodeManager with ID " << self_node_id_;
  RAY_CHECK(RayConfig::instance().raylet_heartbeat_period_milliseconds() > 0);

  RAY_CHECK_OK(object_manager_.SubscribeObjAdded(
      [this](const object_manager::protocol::ObjectInfoT &object_info) {
        ObjectID object_id = ObjectID::FromBinary(object_info.object_id);
        HandleObjectLocal(object_id);
      }));
  RAY_CHECK_OK(object_manager_.SubscribeObjDeleted(
      [this](const ObjectID &object_id) { HandleObjectMissing(object_id); }));

  SchedulingResources local_resources(config.resource_config);
  cluster_resource_scheduler_ =
      std::shared_ptr<ClusterResourceScheduler>(new ClusterResourceScheduler(
          self_node_id_.Binary(), local_resources.GetTotalResources().GetResourceMap(),
          [this]() { return object_manager_.GetUsedMemory(); }));

  auto get_node_info_func = [this](const NodeID &node_id) {
    return gcs_client_->Nodes().Get(node_id);
  };
  auto is_owner_alive = [this](const WorkerID &owner_worker_id,
                               const NodeID &owner_node_id) {
    return !(failed_workers_cache_.count(owner_worker_id) > 0 ||
             failed_nodes_cache_.count(owner_node_id) > 0);
  };
  auto announce_infeasible_task = [this](const Task &task) {
    PublishInfeasibleTaskError(task);
  };
  cluster_task_manager_ = std::shared_ptr<ClusterTaskManager>(new ClusterTaskManager(
      self_node_id_,
      std::dynamic_pointer_cast<ClusterResourceScheduler>(cluster_resource_scheduler_),
      dependency_manager_, is_owner_alive, get_node_info_func, announce_infeasible_task,
      worker_pool_, leased_workers_,
      [this](const std::vector<ObjectID> &object_ids,
             std::vector<std::unique_ptr<RayObject>> *results) {
        return GetObjectsFromPlasma(object_ids, results);
      }));
  placement_group_resource_manager_ = std::make_shared<NewPlacementGroupResourceManager>(
      std::dynamic_pointer_cast<ClusterResourceScheduler>(cluster_resource_scheduler_));

  RAY_CHECK_OK(store_client_.Connect(config.store_socket_name.c_str()));
  // Run the node manger rpc server.
  node_manager_server_.RegisterService(node_manager_service_);
  node_manager_server_.RegisterService(agent_manager_service_);
  node_manager_server_.Run();

  worker_pool_.SetNodeManagerPort(GetServerPort());

  auto agent_command_line = ParseCommandLine(config.agent_command);
  for (auto &arg : agent_command_line) {
    auto node_manager_port_position = arg.find(kNodeManagerPortPlaceholder);
    if (node_manager_port_position != std::string::npos) {
      arg.replace(node_manager_port_position, strlen(kNodeManagerPortPlaceholder),
                  std::to_string(GetServerPort()));
    }
  }

  auto options = AgentManager::Options({self_node_id, agent_command_line});
  agent_manager_.reset(
      new AgentManager(std::move(options),
                       /*delay_executor=*/
                       [this](std::function<void()> task, uint32_t delay_ms) {
                         return execute_after(io_service_, task, delay_ms);
                       }));

  RAY_CHECK_OK(SetupPlasmaSubscription());
}

ray::Status NodeManager::RegisterGcs() {
  // Start sending heartbeat here to ensure it happening after raylet being registered.
  heartbeat_sender_.reset(new HeartbeatSender(self_node_id_, gcs_client_));
  auto on_node_change = [this](const NodeID &node_id, const GcsNodeInfo &data) {
    if (data.state() == GcsNodeInfo::ALIVE) {
      NodeAdded(data);
    } else {
      RAY_CHECK(data.state() == GcsNodeInfo::DEAD);
      NodeRemoved(node_id);
    }
  };

  // If the node resource message is received first and then the node message is received,
  // ForwardTask will throw exception, because it can't get node info.
  auto on_done = [this](Status status) {
    RAY_CHECK_OK(status);
    // Subscribe to resource changes.
    const auto &resources_changed =
        [this](const rpc::NodeResourceChange &resource_notification) {
          auto id = NodeID::FromBinary(resource_notification.node_id());
          if (resource_notification.updated_resources_size() != 0) {
            ResourceSet resource_set(
                MapFromProtobuf(resource_notification.updated_resources()));
            ResourceCreateUpdated(id, resource_set);
          }

          if (resource_notification.deleted_resources_size() != 0) {
            ResourceDeleted(
                id, VectorFromProtobuf(resource_notification.deleted_resources()));
          }
        };
    RAY_CHECK_OK(gcs_client_->NodeResources().AsyncSubscribeToResources(
        /*subscribe_callback=*/resources_changed,
        /*done_callback=*/nullptr));
  };
  // Register a callback to monitor new nodes and a callback to monitor removed nodes.
  RAY_RETURN_NOT_OK(
      gcs_client_->Nodes().AsyncSubscribeToNodeChange(on_node_change, on_done));

  // Subscribe to resource usage batches from the monitor.
  const auto &resource_usage_batch_added =
      [this](const ResourceUsageBatchData &resource_usage_batch) {
        ResourceUsageBatchReceived(resource_usage_batch);
      };
  RAY_RETURN_NOT_OK(gcs_client_->NodeResources().AsyncSubscribeBatchedResourceUsage(
      resource_usage_batch_added, /*done*/ nullptr));

  // Subscribe to all unexpected failure notifications from the local and
  // remote raylets. Note that this does not include workers that failed due to
  // node failure. These workers can be identified by comparing the raylet_id
  // in their rpc::Address to the ID of a failed raylet.
  const auto &worker_failure_handler =
      [this](const rpc::WorkerDeltaData &worker_failure_data) {
        HandleUnexpectedWorkerFailure(worker_failure_data);
      };
  RAY_CHECK_OK(gcs_client_->Workers().AsyncSubscribeToWorkerFailures(
      worker_failure_handler, /*done_callback=*/nullptr));

  // Subscribe to job updates.
  const auto job_subscribe_handler = [this](const JobID &job_id,
                                            const JobTableData &job_data) {
    if (!job_data.is_dead()) {
      HandleJobStarted(job_id, job_data);
    } else {
      HandleJobFinished(job_id, job_data);
    }
  };
  RAY_RETURN_NOT_OK(
      gcs_client_->Jobs().AsyncSubscribeAll(job_subscribe_handler, nullptr));

  periodical_runner_.RunFnPeriodically(
      [this] {
        DumpDebugState();
        WarnResourceDeadlock();
      },
      RayConfig::instance().debug_dump_period_milliseconds());
  periodical_runner_.RunFnPeriodically([this] { RecordMetrics(); },
                                       record_metrics_period_ms_);
  if (RayConfig::instance().free_objects_period_milliseconds() > 0) {
    periodical_runner_.RunFnPeriodically(
        [this] { local_object_manager_.FlushFreeObjects(); },
        RayConfig::instance().free_objects_period_milliseconds());
  }
  periodical_runner_.RunFnPeriodically([this] { ReportResourceUsage(); },
                                       report_resources_period_ms_);
  // Start the timer that gets object manager profiling information and sends it
  // to the GCS.
  periodical_runner_.RunFnPeriodically(
      [this] { GetObjectManagerProfileInfo(); },
      RayConfig::instance().raylet_heartbeat_period_milliseconds());

  return ray::Status::OK();
}

void NodeManager::KillWorker(std::shared_ptr<WorkerInterface> worker) {
#ifdef _WIN32
  // TODO(mehrdadn): implement graceful process termination mechanism
#else
  // If we're just cleaning up a single worker, allow it some time to clean
  // up its state before force killing. The client socket will be closed
  // and the worker struct will be freed after the timeout.
  kill(worker->GetProcess().GetId(), SIGTERM);
#endif

  auto retry_timer = std::make_shared<boost::asio::deadline_timer>(io_service_);
  auto retry_duration = boost::posix_time::milliseconds(
      RayConfig::instance().kill_worker_timeout_milliseconds());
  retry_timer->expires_from_now(retry_duration);
  retry_timer->async_wait([retry_timer, worker](const boost::system::error_code &error) {
    RAY_LOG(DEBUG) << "Send SIGKILL to worker, pid=" << worker->GetProcess().GetId();
    // Force kill worker
    worker->GetProcess().Kill();
  });
}

void NodeManager::DestroyWorker(std::shared_ptr<WorkerInterface> worker,
                                rpc::WorkerExitType disconnect_type) {
  // We should disconnect the client first. Otherwise, we'll remove bundle resources
  // before actual resources are returned. Subsequent disconnect request that comes
  // due to worker dead will be ignored.
  DisconnectClient(worker->Connection(), disconnect_type);
  worker->MarkDead();
  KillWorker(worker);
}

void NodeManager::HandleJobStarted(const JobID &job_id, const JobTableData &job_data) {
  RAY_LOG(DEBUG) << "HandleJobStarted " << job_id;
  RAY_CHECK(!job_data.is_dead());

  worker_pool_.HandleJobStarted(job_id, job_data.config());
  // Tasks of this job may already arrived but failed to pop a worker because the job
  // config is not local yet. So we trigger dispatching again here to try to
  // reschedule these tasks.
  cluster_task_manager_->ScheduleAndDispatchTasks();
}

void NodeManager::HandleJobFinished(const JobID &job_id, const JobTableData &job_data) {
  RAY_LOG(DEBUG) << "HandleJobFinished " << job_id;
  RAY_CHECK(job_data.is_dead());
  worker_pool_.HandleJobFinished(job_id);

  auto workers = worker_pool_.GetWorkersRunningTasksForJob(job_id);
  // Kill all the workers. The actual cleanup for these workers is done
  // later when we receive the DisconnectClient message from them.
  for (const auto &worker : workers) {
    if (!worker->IsDetachedActor()) {
      // Clean up any open ray.wait calls that the worker made.
      dependency_manager_.CancelWaitRequest(worker->WorkerId());
      // Mark the worker as dead so further messages from it are ignored
      // (except DisconnectClient).
      worker->MarkDead();
      // Then kill the worker process.
      KillWorker(worker);
    }
  }
}

void NodeManager::FillResourceReport(rpc::ResourcesData &resources_data) {
  resources_data.set_node_id(self_node_id_.Binary());
  resources_data.set_node_manager_address(initial_config_.node_manager_address);
<<<<<<< HEAD
  // Update local chache from gcs remote cache, this is needed when gcs restart.
=======
  // Update local cache from gcs remote cache, this is needed when gcs restart.
>>>>>>> ba6cebe3
  // We should always keep the cache view consistent.
  cluster_resource_scheduler_->UpdateLastResourceUsage(
                                                        gcs_client_->NodeResources().GetLastResourceUsage());
  cluster_resource_scheduler_->FillResourceUsage(resources_data);
  cluster_task_manager_->FillResourceUsage(resources_data);

  // Set the global gc bit on the outgoing heartbeat message.
  if (should_global_gc_) {
    resources_data.set_should_global_gc(true);
    resources_data.set_should_global_gc(true);
    should_global_gc_ = false;
  }
}

void NodeManager::ReportResourceUsage() {
<<<<<<< HEAD
  if (initial_config_.pull_based_resource_reporting) {
    return;
  }
=======
>>>>>>> ba6cebe3
  auto resources_data = std::make_shared<rpc::ResourcesData>();
  FillResourceReport(*resources_data);

  // Trigger local GC if needed. This throttles the frequency of local GC calls
  // to at most once per heartbeat interval.
  auto now = absl::GetCurrentTimeNanos();
  if ((should_local_gc_ || now - last_local_gc_ns_ > local_gc_interval_ns_) &&
      now - last_local_gc_ns_ > local_gc_min_interval_ns_) {
    DoLocalGC();
    should_local_gc_ = false;
    last_local_gc_ns_ = now;
  }

  if (resources_data->resources_total_size() > 0 ||
      resources_data->resources_available_changed() ||
      resources_data->resource_load_changed() || resources_data->should_global_gc()) {
    RAY_CHECK_OK(gcs_client_->NodeResources().AsyncReportResourceUsage(resources_data,
                                                                       /*done*/ nullptr));
  }
}

void NodeManager::DoLocalGC() {
  auto all_workers = worker_pool_.GetAllRegisteredWorkers();
  for (const auto &driver : worker_pool_.GetAllRegisteredDrivers()) {
    all_workers.push_back(driver);
  }
  RAY_LOG(INFO) << "Sending Python GC request to " << all_workers.size()
                << " local workers to clean up Python cyclic references.";
  for (const auto &worker : all_workers) {
    rpc::LocalGCRequest request;
    worker->rpc_client()->LocalGC(
        request, [](const ray::Status &status, const rpc::LocalGCReply &r) {
          if (!status.ok()) {
            RAY_LOG(DEBUG) << "Failed to send local GC request: " << status.ToString();
          }
        });
  }
}

void NodeManager::HandleRequestObjectSpillage(
    const rpc::RequestObjectSpillageRequest &request,
    rpc::RequestObjectSpillageReply *reply, rpc::SendReplyCallback send_reply_callback) {
  const auto &object_id = ObjectID::FromBinary(request.object_id());
  RAY_LOG(DEBUG) << "Received RequestObjectSpillage for object " << object_id;
  local_object_manager_.SpillObjects(
      {object_id}, [object_id, reply, send_reply_callback](const ray::Status &status) {
        if (status.ok()) {
          RAY_LOG(DEBUG) << "Object " << object_id
                         << " has been spilled, replying to owner";
          reply->set_success(true);
          // TODO(Clark): Add spilled URLs and spilled node ID to owner RPC reply here
          // if OBOD is enabled, instead of relying on automatic raylet spilling path to
          // send an extra RPC to the owner.
        }
        send_reply_callback(Status::OK(), nullptr, nullptr);
      });
}

void NodeManager::HandleRestoreSpilledObject(
    const rpc::RestoreSpilledObjectRequest &request,
    rpc::RestoreSpilledObjectReply *reply, rpc::SendReplyCallback send_reply_callback) {
  const auto object_id = ObjectID::FromBinary(request.object_id());
  const auto spilled_node_id = NodeID::FromBinary(request.spilled_node_id());
  const auto object_url = request.object_url();
  RAY_CHECK(spilled_node_id == self_node_id_);
  RAY_LOG(DEBUG) << "Restore spilled object request received. Object id: " << object_id
                 << " spilled_node_id: " << self_node_id_
                 << " object url: " << object_url;
  local_object_manager_.AsyncRestoreSpilledObject(object_id, object_url, spilled_node_id,
                                                  nullptr);
  // Just reply right away. The caller will keep hitting this RPC endpoint until
  // restoration succeeds, so we can safely reply here without waiting for the
  // restoreSpilledObject to be done.
  send_reply_callback(Status::OK(), nullptr, nullptr);
}

void NodeManager::HandleReleaseUnusedBundles(
    const rpc::ReleaseUnusedBundlesRequest &request,
    rpc::ReleaseUnusedBundlesReply *reply, rpc::SendReplyCallback send_reply_callback) {
  RAY_LOG(DEBUG) << "Releasing unused bundles.";
  std::unordered_set<BundleID, pair_hash> in_use_bundles;
  for (int index = 0; index < request.bundles_in_use_size(); ++index) {
    const auto &bundle_id = request.bundles_in_use(index).bundle_id();
    in_use_bundles.emplace(
        std::make_pair(PlacementGroupID::FromBinary(bundle_id.placement_group_id()),
                       bundle_id.bundle_index()));
  }

  // Kill all workers that are currently associated with the unused bundles.
  // NOTE: We can't traverse directly with `leased_workers_`, because `DestroyWorker` will
  // delete the element of `leased_workers_`. So we need to filter out
  // `workers_associated_with_unused_bundles` separately.
  std::vector<std::shared_ptr<WorkerInterface>> workers_associated_with_unused_bundles;
  for (const auto &worker_it : leased_workers_) {
    auto &worker = worker_it.second;
    const auto &bundle_id = worker->GetBundleId();
    // We need to filter out the workers used by placement group.
    if (!bundle_id.first.IsNil() && 0 == in_use_bundles.count(bundle_id)) {
      workers_associated_with_unused_bundles.emplace_back(worker);
    }
  }

  for (const auto &worker : workers_associated_with_unused_bundles) {
    RAY_LOG(DEBUG)
        << "Destroying worker since its bundle was unused. Placement group id: "
        << worker->GetBundleId().first
        << ", bundle index: " << worker->GetBundleId().second
        << ", task id: " << worker->GetAssignedTaskId()
        << ", actor id: " << worker->GetActorId()
        << ", worker id: " << worker->WorkerId();
    DestroyWorker(worker, rpc::WorkerExitType::UNUSED_RESOURCE_RELEASED);
  }

  // Return unused bundle resources.
  placement_group_resource_manager_->ReturnUnusedBundle(in_use_bundles);

  send_reply_callback(Status::OK(), nullptr, nullptr);
}

// TODO(edoakes): this function is problematic because it both sends warnings spuriously
// under normal conditions and sometimes doesn't send a warning under actual deadlock
// conditions. The current logic is to push a warning when: all running tasks are
// blocked, there is at least one ready task, and a warning hasn't been pushed in
// debug_dump_period_ milliseconds.
// See https://github.com/ray-project/ray/issues/5790 for details.
void NodeManager::WarnResourceDeadlock() {
  ray::Task exemplar;
  bool any_pending = false;
  int pending_actor_creations = 0;
  int pending_tasks = 0;
  std::string available_resources;

  // Check if any progress is being made on this raylet.
  for (const auto &worker : worker_pool_.GetAllRegisteredWorkers()) {
    if (!worker->IsDead() && !worker->GetAssignedTaskId().IsNil() &&
        !worker->IsBlocked() && worker->GetActorId().IsNil()) {
      // Progress is being made in a task, don't warn.
      resource_deadlock_warned_ = 0;
      return;
    }
  }

  // Check if any tasks are blocked on resource acquisition.
  if (!cluster_task_manager_->AnyPendingTasks(&exemplar, &any_pending,
                                              &pending_actor_creations, &pending_tasks)) {
    // No pending tasks, no need to warn.
    resource_deadlock_warned_ = 0;
    return;
  }
  available_resources = cluster_resource_scheduler_->GetLocalResourceViewString();

  // Push an warning to the driver that a task is blocked trying to acquire resources.
  // To avoid spurious triggers, only take action starting with the second time.
  // case resource_deadlock_warned_:  0 => first time, don't do anything yet
  // case resource_deadlock_warned_:  1 => second time, print a warning
  // case resource_deadlock_warned_: >1 => global gc but don't print any warnings
  std::ostringstream error_message;
  if (any_pending && resource_deadlock_warned_++ > 0) {
    // Actor references may be caught in cycles, preventing them from being deleted.
    // Trigger global GC to hopefully free up resource slots.
    TriggerGlobalGC();

    // Suppress duplicates warning messages.
    if (resource_deadlock_warned_ > 2) {
      return;
    }

    error_message
        << "The actor or task with ID " << exemplar.GetTaskSpecification().TaskId()
        << " cannot be scheduled right now. It requires "
        << exemplar.GetTaskSpecification().GetRequiredPlacementResources().ToString()
        << " for placement, but this node only has remaining " << available_resources
        << ". In total there are " << pending_tasks << " pending tasks and "
        << pending_actor_creations << " pending actors on this node. "
        << "This is likely due to all cluster resources being claimed by actors. "
        << "To resolve the issue, consider creating fewer actors or increase the "
        << "resources available to this Ray cluster. You can ignore this message "
        << "if this Ray cluster is expected to auto-scale.";
    auto error_data_ptr = gcs::CreateErrorTableData(
        "resource_deadlock", error_message.str(), current_time_ms(),
        exemplar.GetTaskSpecification().JobId());
    RAY_CHECK_OK(gcs_client_->Errors().AsyncReportJobError(error_data_ptr, nullptr));
  }
}

void NodeManager::GetObjectManagerProfileInfo() {
  int64_t start_time_ms = current_time_ms();

  auto profile_info = object_manager_.GetAndResetProfilingInfo();

  if (profile_info->profile_events_size() > 0) {
    RAY_CHECK_OK(gcs_client_->Stats().AsyncAddProfileData(profile_info, nullptr));
  }

  int64_t interval = current_time_ms() - start_time_ms;
  if (interval > RayConfig::instance().handler_warning_timeout_ms()) {
    RAY_LOG(WARNING) << "GetObjectManagerProfileInfo handler took " << interval << " ms.";
  }
}

void NodeManager::NodeAdded(const GcsNodeInfo &node_info) {
  const NodeID node_id = NodeID::FromBinary(node_info.node_id());

  RAY_LOG(DEBUG) << "[NodeAdded] Received callback from node id " << node_id;
  if (node_id == self_node_id_) {
    return;
  }

  // Store address of the new node manager for rpc requests.
  remote_node_manager_addresses_[node_id] =
      std::make_pair(node_info.node_manager_address(), node_info.node_manager_port());

  // Fetch resource info for the remote node and update cluster resource map.
  RAY_CHECK_OK(gcs_client_->NodeResources().AsyncGetResources(
      node_id,
      [this, node_id](
          Status status,
          const boost::optional<gcs::NodeResourceInfoAccessor::ResourceMap> &data) {
        if (data) {
          ResourceSet resource_set;
          for (auto &resource_entry : *data) {
            resource_set.AddOrUpdateResource(resource_entry.first,
                                             resource_entry.second->resource_capacity());
          }
          ResourceCreateUpdated(node_id, resource_set);
        }
      }));
}

void NodeManager::NodeRemoved(const NodeID &node_id) {
  // TODO(swang): If we receive a notification for our own death, clean up and
  // exit immediately.
  RAY_LOG(DEBUG) << "[NodeRemoved] Received callback from node id " << node_id;

  RAY_CHECK(node_id != self_node_id_)
      << "Exiting because this node manager has mistakenly been marked dead by the "
      << "monitor: GCS didn't receive heartbeats within timeout "
      << RayConfig::instance().num_heartbeats_timeout() *
             RayConfig::instance().raylet_heartbeat_period_milliseconds()
      << " ms. This is likely since the machine or raylet became overloaded.";

  // Below, when we remove node_id from all of these data structures, we could
  // check that it is actually removed, or log a warning otherwise, but that may
  // not be necessary.

  // Remove the node from the resource map.
  if (!cluster_resource_scheduler_->RemoveNode(node_id.Binary())) {
    RAY_LOG(DEBUG) << "Received NodeRemoved callback for an unknown node: " << node_id
                   << ".";
    return;
  }

  // Remove the node manager address.
  const auto node_entry = remote_node_manager_addresses_.find(node_id);
  if (node_entry != remote_node_manager_addresses_.end()) {
    remote_node_manager_addresses_.erase(node_entry);
  }

  // Notify the object directory that the node has been removed so that it
  // can remove it from any cached locations.
  object_directory_->HandleNodeRemoved(node_id);

  // Clean up workers that were owned by processes that were on the failed
  // node.
  rpc::WorkerDeltaData data;
  data.set_raylet_id(node_id.Binary());
  HandleUnexpectedWorkerFailure(data);
}

void NodeManager::HandleUnexpectedWorkerFailure(const rpc::WorkerDeltaData &data) {
  const WorkerID worker_id = WorkerID::FromBinary(data.worker_id());
  const NodeID node_id = NodeID::FromBinary(data.raylet_id());
  if (!worker_id.IsNil()) {
    RAY_LOG(DEBUG) << "Worker " << worker_id << " failed";
    failed_workers_cache_.insert(worker_id);
  } else {
    RAY_CHECK(!node_id.IsNil());
    failed_nodes_cache_.insert(node_id);
  }

  // TODO(swang): Also clean up any lease requests owned by the failed worker
  // from the task queues. This is only necessary for lease requests that are
  // infeasible, since requests that are fulfilled will get canceled during
  // dispatch.
  for (const auto &pair : leased_workers_) {
    auto &worker = pair.second;
    const auto owner_worker_id =
        WorkerID::FromBinary(worker->GetOwnerAddress().worker_id());
    const auto owner_node_id =
        WorkerID::FromBinary(worker->GetOwnerAddress().raylet_id());
    RAY_LOG(DEBUG) << "Lease " << worker->WorkerId() << " owned by " << owner_worker_id;
    RAY_CHECK(!owner_worker_id.IsNil() && !owner_node_id.IsNil());
    if (!worker->IsDetachedActor()) {
      // TODO (Alex): Cancel all pending child tasks of the tasks whose owners have failed
      // because the owner could've submitted lease requests before failing.
      if (!worker_id.IsNil()) {
        // If the failed worker was a leased worker's owner, then kill the leased worker.
        if (owner_worker_id == worker_id) {
          RAY_LOG(INFO) << "Owner process " << owner_worker_id
                        << " died, killing leased worker " << worker->WorkerId();
          KillWorker(worker);
        }
      } else if (owner_node_id == node_id) {
        // If the leased worker's owner was on the failed node, then kill the leased
        // worker.
        RAY_LOG(INFO) << "Owner node " << owner_node_id << " died, killing leased worker "
                      << worker->WorkerId();
        KillWorker(worker);
      }
    }
  }
}

void NodeManager::ResourceCreateUpdated(const NodeID &node_id,
                                        const ResourceSet &createUpdatedResources) {
  RAY_LOG(DEBUG) << "[ResourceCreateUpdated] received callback from node id " << node_id
                 << " with created or updated resources: "
                 << createUpdatedResources.ToString() << ". Updating resource map.";

  // Update local_available_resources_ and SchedulingResources
  for (const auto &resource_pair : createUpdatedResources.GetResourceMap()) {
    const std::string &resource_label = resource_pair.first;
    const double &new_resource_capacity = resource_pair.second;
    cluster_resource_scheduler_->UpdateResourceCapacity(node_id.Binary(), resource_label,
                                                        new_resource_capacity);
  }
  RAY_LOG(DEBUG) << "[ResourceCreateUpdated] Updated cluster_resource_map.";

  if (node_id == self_node_id_) {
    // The resource update is on the local node, check if we can reschedule tasks.
    cluster_task_manager_->ScheduleInfeasibleTasks();
  }
}

void NodeManager::ResourceDeleted(const NodeID &node_id,
                                  const std::vector<std::string> &resource_names) {
  if (RAY_LOG_ENABLED(DEBUG)) {
    std::ostringstream oss;
    for (auto &resource_name : resource_names) {
      oss << resource_name << ", ";
    }
    RAY_LOG(DEBUG) << "[ResourceDeleted] received callback from node id " << node_id
                   << " with deleted resources: " << oss.str()
                   << ". Updating resource map.";
  }

  // Update local_available_resources_ and SchedulingResources
  for (const auto &resource_label : resource_names) {
    cluster_resource_scheduler_->DeleteResource(node_id.Binary(), resource_label);
  }
  return;
}

void NodeManager::UpdateResourceUsage(const NodeID &node_id,
                                      const rpc::ResourcesData &resource_data) {
  if (!cluster_resource_scheduler_->UpdateNode(node_id.Binary(), resource_data)) {
    RAY_LOG(INFO)
        << "[UpdateResourceUsage]: received resource usage from unknown node id "
        << node_id;
    return;
  }

  // Trigger local GC at the next heartbeat interval.
  if (resource_data.should_global_gc()) {
    should_local_gc_ = true;
  }

  // If light resource usage report enabled, we update remote resources only when related
  // resources map in heartbeat is not empty.
  cluster_task_manager_->ScheduleAndDispatchTasks();
}

void NodeManager::ResourceUsageBatchReceived(
    const ResourceUsageBatchData &resource_usage_batch) {
  // Update load information provided by each message.
  for (const auto &resource_usage : resource_usage_batch.batch()) {
    const NodeID &node_id = NodeID::FromBinary(resource_usage.node_id());
    if (node_id == self_node_id_) {
      // Skip messages from self.
      continue;
    }
    UpdateResourceUsage(node_id, resource_usage);
  }
}

void NodeManager::ProcessNewClient(ClientConnection &client) {
  // The new client is a worker, so begin listening for messages.
  client.ProcessMessages();
}

void NodeManager::ProcessClientMessage(const std::shared_ptr<ClientConnection> &client,
                                       int64_t message_type,
                                       const uint8_t *message_data) {
  auto registered_worker = worker_pool_.GetRegisteredWorker(client);
  auto message_type_value = static_cast<protocol::MessageType>(message_type);
  RAY_LOG(DEBUG) << "[Worker] Message "
                 << protocol::EnumNameMessageType(message_type_value) << "("
                 << message_type << ") from worker with PID "
                 << (registered_worker
                         ? std::to_string(registered_worker->GetProcess().GetId())
                         : "nil");

  if (registered_worker && registered_worker->IsDead()) {
    // For a worker that is marked as dead (because the job has died already),
    // all the messages are ignored except DisconnectClient.
    if (message_type_value != protocol::MessageType::DisconnectClient) {
      // Listen for more messages.
      client->ProcessMessages();
      return;
    }
  }

  switch (message_type_value) {
  case protocol::MessageType::RegisterClientRequest: {
    ProcessRegisterClientRequestMessage(client, message_data);
  } break;
  case protocol::MessageType::AnnounceWorkerPort: {
    ProcessAnnounceWorkerPortMessage(client, message_data);
  } break;
  case protocol::MessageType::TaskDone: {
    HandleWorkerAvailable(client);
  } break;
  case protocol::MessageType::DisconnectClient: {
    ProcessDisconnectClientMessage(client, message_data);
    // We don't need to receive future messages from this client,
    // because it's already disconnected.
    return;
  } break;
  case protocol::MessageType::FetchOrReconstruct: {
    ProcessFetchOrReconstructMessage(client, message_data);
  } break;
  case protocol::MessageType::NotifyDirectCallTaskBlocked: {
    ProcessDirectCallTaskBlocked(client, message_data);
  } break;
  case protocol::MessageType::NotifyDirectCallTaskUnblocked: {
    std::shared_ptr<WorkerInterface> worker = worker_pool_.GetRegisteredWorker(client);
    HandleDirectCallTaskUnblocked(worker);
  } break;
  case protocol::MessageType::NotifyUnblocked: {
    // TODO(ekl) this is still used from core worker even in direct call mode to
    // finish up get requests.
    auto message = flatbuffers::GetRoot<protocol::NotifyUnblocked>(message_data);
    AsyncResolveObjectsFinish(client, from_flatbuf<TaskID>(*message->task_id()),
                              /*was_blocked*/ true);
  } break;
  case protocol::MessageType::WaitRequest: {
    ProcessWaitRequestMessage(client, message_data);
  } break;
  case protocol::MessageType::WaitForDirectActorCallArgsRequest: {
    ProcessWaitForDirectActorCallArgsRequestMessage(client, message_data);
  } break;
  case protocol::MessageType::PushErrorRequest: {
    ProcessPushErrorRequestMessage(message_data);
  } break;
  case protocol::MessageType::PushProfileEventsRequest: {
    auto fbs_message = flatbuffers::GetRoot<flatbuffers::String>(message_data);
    auto profile_table_data = std::make_shared<rpc::ProfileTableData>();
    RAY_CHECK(
        profile_table_data->ParseFromArray(fbs_message->data(), fbs_message->size()));
    RAY_CHECK_OK(gcs_client_->Stats().AsyncAddProfileData(profile_table_data, nullptr));
  } break;
  case protocol::MessageType::FreeObjectsInObjectStoreRequest: {
    auto message = flatbuffers::GetRoot<protocol::FreeObjectsRequest>(message_data);
    std::vector<ObjectID> object_ids = from_flatbuf<ObjectID>(*message->object_ids());
    // Clean up objects from the object store.
    object_manager_.FreeObjects(object_ids, message->local_only());
  } break;
  case protocol::MessageType::SubscribePlasmaReady: {
    ProcessSubscribePlasmaReady(client, message_data);
  } break;
  default:
    RAY_LOG(FATAL) << "Received unexpected message type " << message_type;
  }

  // Listen for more messages.
  client->ProcessMessages();
}

void NodeManager::ProcessRegisterClientRequestMessage(
    const std::shared_ptr<ClientConnection> &client, const uint8_t *message_data) {
  client->Register();

  auto message = flatbuffers::GetRoot<protocol::RegisterClientRequest>(message_data);
  Language language = static_cast<Language>(message->language());
  const JobID job_id = from_flatbuf<JobID>(*message->job_id());
  WorkerID worker_id = from_flatbuf<WorkerID>(*message->worker_id());
  pid_t pid = message->worker_pid();
  std::string worker_ip_address = string_from_flatbuf(*message->ip_address());
  // TODO(suquark): Use `WorkerType` in `common.proto` without type converting.
  rpc::WorkerType worker_type = static_cast<rpc::WorkerType>(message->worker_type());
  if (((worker_type != rpc::WorkerType::SPILL_WORKER &&
        worker_type != rpc::WorkerType::RESTORE_WORKER)) ||
      worker_type == rpc::WorkerType::DRIVER) {
    RAY_CHECK(!job_id.IsNil());
  } else {
    RAY_CHECK(job_id.IsNil());
  }
  auto worker = std::dynamic_pointer_cast<WorkerInterface>(
      std::make_shared<Worker>(job_id, worker_id, language, worker_type,
                               worker_ip_address, client, client_call_manager_));

  auto send_reply_callback = [this, client, job_id](Status status, int assigned_port) {
    flatbuffers::FlatBufferBuilder fbb;
    std::string serialized_job_config;
    auto job_config = worker_pool_.GetJobConfig(job_id);
    if (job_config != boost::none) {
      serialized_job_config = (*job_config).SerializeAsString();
    }
    auto reply = ray::protocol::CreateRegisterClientReply(
        fbb, status.ok(), fbb.CreateString(status.ToString()),
        to_flatbuf(fbb, self_node_id_), assigned_port,
        fbb.CreateString(serialized_job_config));
    fbb.Finish(reply);
    client->WriteMessageAsync(
        static_cast<int64_t>(protocol::MessageType::RegisterClientReply), fbb.GetSize(),
        fbb.GetBufferPointer(), [this, client](const ray::Status &status) {
          if (!status.ok()) {
            DisconnectClient(client);
          }
        });
  };

  if (worker_type == rpc::WorkerType::WORKER ||
      worker_type == rpc::WorkerType::SPILL_WORKER ||
      worker_type == rpc::WorkerType::RESTORE_WORKER) {
    // Register the new worker.
    auto status = worker_pool_.RegisterWorker(worker, pid, send_reply_callback);
    if (!status.ok()) {
      // If the worker failed to register to Raylet, trigger task dispatching here to
      // allow new worker processes to be started (if capped by
      // maximum_startup_concurrency).
      cluster_task_manager_->ScheduleAndDispatchTasks();
    }
  } else {
    // Register the new driver.
    RAY_CHECK(pid >= 0);
    worker->SetProcess(Process::FromPid(pid));
    // Compute a dummy driver task id from a given driver.
    const TaskID driver_task_id = TaskID::ComputeDriverTaskId(worker_id);
    worker->AssignTaskId(driver_task_id);
    rpc::JobConfig job_config;
    job_config.ParseFromString(message->serialized_job_config()->str());
    Status status = worker_pool_.RegisterDriver(worker, job_config, send_reply_callback);
    if (status.ok()) {
      auto job_data_ptr =
          gcs::CreateJobTableData(job_id, /*is_dead*/ false, std::time(nullptr),
                                  worker_ip_address, pid, job_config);
      RAY_CHECK_OK(gcs_client_->Jobs().AsyncAdd(job_data_ptr, nullptr));
    }
  }
}

void NodeManager::ProcessAnnounceWorkerPortMessage(
    const std::shared_ptr<ClientConnection> &client, const uint8_t *message_data) {
  bool is_worker = true;
  std::shared_ptr<WorkerInterface> worker = worker_pool_.GetRegisteredWorker(client);
  if (worker == nullptr) {
    is_worker = false;
    worker = worker_pool_.GetRegisteredDriver(client);
  }
  RAY_CHECK(worker != nullptr) << "No worker exists for CoreWorker with client: "
                               << client->DebugString();

  auto message = flatbuffers::GetRoot<protocol::AnnounceWorkerPort>(message_data);
  int port = message->port();
  worker->Connect(port);
  if (is_worker) {
    worker_pool_.OnWorkerStarted(worker);
    HandleWorkerAvailable(worker->Connection());
  }
}

void NodeManager::HandleWorkerAvailable(const std::shared_ptr<ClientConnection> &client) {
  std::shared_ptr<WorkerInterface> worker = worker_pool_.GetRegisteredWorker(client);
  HandleWorkerAvailable(worker);
}

void NodeManager::HandleWorkerAvailable(const std::shared_ptr<WorkerInterface> &worker) {
  RAY_CHECK(worker);

  if (worker->GetWorkerType() == rpc::WorkerType::SPILL_WORKER) {
    // Return the worker to the idle pool.
    worker_pool_.PushSpillWorker(worker);
    return;
  }

  if (worker->GetWorkerType() == rpc::WorkerType::RESTORE_WORKER) {
    // Return the worker to the idle pool.
    worker_pool_.PushRestoreWorker(worker);
    return;
  }

  bool worker_idle = true;

  // If the worker was assigned a task, mark it as finished.
  if (!worker->GetAssignedTaskId().IsNil()) {
    worker_idle = FinishAssignedTask(worker);
  }

  if (worker_idle) {
    // Return the worker to the idle pool.
    worker_pool_.PushWorker(worker);
  }

  cluster_task_manager_->ScheduleAndDispatchTasks();
}

void NodeManager::DisconnectClient(const std::shared_ptr<ClientConnection> &client,
                                   rpc::WorkerExitType disconnect_type) {
  std::shared_ptr<WorkerInterface> worker = worker_pool_.GetRegisteredWorker(client);
  bool is_worker = false, is_driver = false;
  if (worker) {
    // The client is a worker.
    is_worker = true;
  } else {
    worker = worker_pool_.GetRegisteredDriver(client);
    if (worker) {
      // The client is a driver.
      is_driver = true;
    } else {
      RAY_LOG(INFO) << "Ignoring client disconnect because the client has already "
                    << "been disconnected.";
      return;
    }
  }
  RAY_CHECK(!(is_worker && is_driver));
  // If the client has any blocked tasks, mark them as unblocked. In
  // particular, we are no longer waiting for their dependencies.
  if (is_worker && worker->IsDead()) {
    // If the worker was killed by us because the driver exited,
    // treat it as intentionally disconnected.
    // Don't need to unblock the client if it's a worker and is already dead.
    // Because in this case, its task is already cleaned up.
    RAY_LOG(DEBUG) << "Skip unblocking worker because it's already dead.";
  } else {
    // Clean up any open ray.wait calls that the worker made.
    dependency_manager_.CancelGetRequest(worker->WorkerId());
    dependency_manager_.CancelWaitRequest(worker->WorkerId());
  }

  // Erase any lease metadata.
  leased_workers_.erase(worker->WorkerId());

  // Publish the worker failure.
  auto worker_failure_data_ptr =
      gcs::CreateWorkerFailureData(self_node_id_, worker->WorkerId(), worker->IpAddress(),
                                   worker->Port(), time(nullptr), disconnect_type);
  RAY_CHECK_OK(
      gcs_client_->Workers().AsyncReportWorkerFailure(worker_failure_data_ptr, nullptr));

  if (is_worker) {
    const ActorID &actor_id = worker->GetActorId();
    const TaskID &task_id = worker->GetAssignedTaskId();
    // If the worker was running a task or actor, clean up the task and push an
    // error to the driver, unless the worker is already dead.
    if ((!task_id.IsNil() || !actor_id.IsNil()) && !worker->IsDead()) {
      // If the worker was an actor, it'll be cleaned by GCS.
      if (actor_id.IsNil()) {
        // Return the resources that were being used by this worker.
        Task task;
        cluster_task_manager_->TaskFinished(worker, &task);
      }

      if (disconnect_type == rpc::WorkerExitType::SYSTEM_ERROR_EXIT) {
        // Push the error to driver.
        const JobID &job_id = worker->GetAssignedJobId();
        // TODO(rkn): Define this constant somewhere else.
        std::string type = "worker_died";
        std::ostringstream error_message;
        error_message << "A worker died or was killed while executing task " << task_id
                      << ".";
        auto error_data_ptr = gcs::CreateErrorTableData(type, error_message.str(),
                                                        current_time_ms(), job_id);
        RAY_CHECK_OK(gcs_client_->Errors().AsyncReportJobError(error_data_ptr, nullptr));
      }
    }

    // Remove the dead client from the pool and stop listening for messages.
    worker_pool_.DisconnectWorker(worker, disconnect_type);

    // Return the resources that were being used by this worker.
    cluster_task_manager_->ReleaseWorkerResources(worker);

    // Since some resources may have been released, we can try to dispatch more tasks. YYY
    cluster_task_manager_->ScheduleAndDispatchTasks();
  } else if (is_driver) {
    // The client is a driver.
    const auto job_id = worker->GetAssignedJobId();
    RAY_CHECK(!job_id.IsNil());
    RAY_CHECK_OK(gcs_client_->Jobs().AsyncMarkFinished(job_id, nullptr));
    worker_pool_.DisconnectDriver(worker);

    RAY_LOG(INFO) << "Driver (pid=" << worker->GetProcess().GetId()
                  << ") is disconnected. "
                  << "job_id: " << worker->GetAssignedJobId();
  }

  client->Close();

  // TODO(rkn): Tell the object manager that this client has disconnected so
  // that it can clean up the wait requests for this client. Currently I think
  // these can be leaked.
}

void NodeManager::ProcessDisconnectClientMessage(
    const std::shared_ptr<ClientConnection> &client, const uint8_t *message_data) {
  auto message = flatbuffers::GetRoot<protocol::DisconnectClient>(message_data);
  auto disconnect_type = static_cast<rpc::WorkerExitType>(message->disconnect_type());
  DisconnectClient(client, disconnect_type);
}

void NodeManager::ProcessFetchOrReconstructMessage(
    const std::shared_ptr<ClientConnection> &client, const uint8_t *message_data) {
  auto message = flatbuffers::GetRoot<protocol::FetchOrReconstruct>(message_data);
  const auto refs =
      FlatbufferToObjectReference(*message->object_ids(), *message->owner_addresses());
  if (message->fetch_only()) {
    std::shared_ptr<WorkerInterface> worker = worker_pool_.GetRegisteredWorker(client);
    if (!worker) {
      worker = worker_pool_.GetRegisteredDriver(client);
    }
    if (worker) {
      // This will start a fetch for the objects that gets canceled once the
      // objects are local, or if the worker dies.
      dependency_manager_.StartOrUpdateWaitRequest(worker->WorkerId(), refs);
    }
  } else {
    // The values are needed. Add all requested objects to the list to
    // subscribe to in the task dependency manager. These objects will be
    // pulled from remote node managers. If an object's owner dies, an error
    // will be stored as the object's value.
    const TaskID task_id = from_flatbuf<TaskID>(*message->task_id());
    AsyncResolveObjects(client, refs, task_id, /*ray_get=*/true,
                        /*mark_worker_blocked*/ message->mark_worker_blocked());
  }
}

void NodeManager::ProcessDirectCallTaskBlocked(
    const std::shared_ptr<ClientConnection> &client, const uint8_t *message_data) {
  auto message =
      flatbuffers::GetRoot<protocol::NotifyDirectCallTaskBlocked>(message_data);
  bool release_resources = message->release_resources();
  std::shared_ptr<WorkerInterface> worker = worker_pool_.GetRegisteredWorker(client);
  HandleDirectCallTaskBlocked(worker, release_resources);
}

void NodeManager::ProcessWaitRequestMessage(
    const std::shared_ptr<ClientConnection> &client, const uint8_t *message_data) {
  // Read the data.
  auto message = flatbuffers::GetRoot<protocol::WaitRequest>(message_data);
  std::vector<ObjectID> object_ids = from_flatbuf<ObjectID>(*message->object_ids());
  const auto refs =
      FlatbufferToObjectReference(*message->object_ids(), *message->owner_addresses());
  std::unordered_map<ObjectID, rpc::Address> owner_addresses;
  for (const auto &ref : refs) {
    owner_addresses.emplace(ObjectID::FromBinary(ref.object_id()), ref.owner_address());
  }

  bool resolve_objects = false;
  for (auto const &object_id : object_ids) {
    if (!dependency_manager_.CheckObjectLocal(object_id)) {
      // At least one object requires resolution.
      resolve_objects = true;
    }
  }

  const TaskID &current_task_id = from_flatbuf<TaskID>(*message->task_id());
  bool was_blocked = message->mark_worker_blocked();
  if (resolve_objects) {
    // Resolve any missing objects. This is a no-op for any objects that are
    // already local. Missing objects will be pulled from remote node managers.
    // If an object's owner dies, an error will be stored as the object's
    // value.
    AsyncResolveObjects(client, refs, current_task_id, /*ray_get=*/false,
                        /*mark_worker_blocked*/ was_blocked);
  }
  int64_t wait_ms = message->timeout();
  uint64_t num_required_objects = static_cast<uint64_t>(message->num_ready_objects());
  // TODO Remove in the future since it should have already be done in other place
  ray::Status status = object_manager_.Wait(
      object_ids, owner_addresses, wait_ms, num_required_objects,
      [this, resolve_objects, was_blocked, client, current_task_id](
          std::vector<ObjectID> found, std::vector<ObjectID> remaining) {
        // Write the data.
        flatbuffers::FlatBufferBuilder fbb;
        flatbuffers::Offset<protocol::WaitReply> wait_reply = protocol::CreateWaitReply(
            fbb, to_flatbuf(fbb, found), to_flatbuf(fbb, remaining));
        fbb.Finish(wait_reply);

        auto status =
            client->WriteMessage(static_cast<int64_t>(protocol::MessageType::WaitReply),
                                 fbb.GetSize(), fbb.GetBufferPointer());
        if (status.ok()) {
          // The client is unblocked now because the wait call has returned.
          if (resolve_objects) {
            AsyncResolveObjectsFinish(client, current_task_id, was_blocked);
          }
        } else {
          // We failed to write to the client, so disconnect the client.
          DisconnectClient(client);
        }
      });
  RAY_CHECK_OK(status);
}

void NodeManager::ProcessWaitForDirectActorCallArgsRequestMessage(
    const std::shared_ptr<ClientConnection> &client, const uint8_t *message_data) {
  // Read the data.
  auto message =
      flatbuffers::GetRoot<protocol::WaitForDirectActorCallArgsRequest>(message_data);
  std::vector<ObjectID> object_ids = from_flatbuf<ObjectID>(*message->object_ids());
  int64_t tag = message->tag();
  // Resolve any missing objects. This will pull the objects from remote node
  // managers or store an error if the objects have failed.
  const auto refs =
      FlatbufferToObjectReference(*message->object_ids(), *message->owner_addresses());
  std::unordered_map<ObjectID, rpc::Address> owner_addresses;
  for (const auto &ref : refs) {
    owner_addresses.emplace(ObjectID::FromBinary(ref.object_id()), ref.owner_address());
  }
  AsyncResolveObjects(client, refs, TaskID::Nil(), /*ray_get=*/false,
                      /*mark_worker_blocked*/ false);
  // Reply to the client once a location has been found for all arguments.
  // NOTE(swang): ObjectManager::Wait currently returns as soon as any location
  // has been found, so the object may still be on a remote node when the
  // client receives the reply.
  ray::Status status = object_manager_.Wait(
      object_ids, owner_addresses, -1, object_ids.size(),
      [this, client, tag](std::vector<ObjectID> found, std::vector<ObjectID> remaining) {
        RAY_CHECK(remaining.empty());
        std::shared_ptr<WorkerInterface> worker =
            worker_pool_.GetRegisteredWorker(client);
        if (!worker) {
          RAY_LOG(ERROR) << "Lost worker for wait request " << client;
        } else {
          worker->DirectActorCallArgWaitComplete(tag);
        }
      });
  RAY_CHECK_OK(status);
}

void NodeManager::ProcessPushErrorRequestMessage(const uint8_t *message_data) {
  auto message = flatbuffers::GetRoot<protocol::PushErrorRequest>(message_data);

  auto const &type = string_from_flatbuf(*message->type());
  auto const &error_message = string_from_flatbuf(*message->error_message());
  double timestamp = message->timestamp();
  JobID job_id = from_flatbuf<JobID>(*message->job_id());
  auto error_data_ptr = gcs::CreateErrorTableData(type, error_message, timestamp, job_id);
  RAY_CHECK_OK(gcs_client_->Errors().AsyncReportJobError(error_data_ptr, nullptr));
}

void NodeManager::HandleRequestResourceReport(
    const rpc::RequestResourceReportRequest &request,
    rpc::RequestResourceReportReply *reply, rpc::SendReplyCallback send_reply_callback) {
  auto resources_data = reply->mutable_resources();
  FillResourceReport(*resources_data);

  send_reply_callback(Status::OK(), nullptr, nullptr);
}

void NodeManager::HandleRequestResourceReport(
    const rpc::RequestResourceReportRequest &request,
    rpc::RequestResourceReportReply *reply, rpc::SendReplyCallback send_reply_callback) {
  auto resources_data = reply->mutable_resources();
  FillResourceReport(*resources_data);

  send_reply_callback(Status::OK(), nullptr, nullptr);
}

void NodeManager::HandleRequestWorkerLease(const rpc::RequestWorkerLeaseRequest &request,
                                           rpc::RequestWorkerLeaseReply *reply,
                                           rpc::SendReplyCallback send_reply_callback) {
  rpc::Task task_message;
  task_message.mutable_task_spec()->CopyFrom(request.resource_spec());
  auto backlog_size = -1;
  if (RayConfig::instance().report_worker_backlog()) {
    backlog_size = request.backlog_size();
  }
  Task task(task_message, backlog_size);
  bool is_actor_creation_task = task.GetTaskSpecification().IsActorCreationTask();
  ActorID actor_id = ActorID::Nil();
  metrics_num_task_scheduled_ += 1;

  if (is_actor_creation_task) {
    actor_id = task.GetTaskSpecification().ActorCreationId();

    // Save the actor creation task spec to GCS, which is needed to
    // reconstruct the actor when raylet detect it dies.
    std::shared_ptr<rpc::TaskTableData> data = std::make_shared<rpc::TaskTableData>();
    data->mutable_task()->mutable_task_spec()->CopyFrom(
        task.GetTaskSpecification().GetMessage());
    RAY_CHECK_OK(gcs_client_->Tasks().AsyncAdd(data, nullptr));
  }

  if (RayConfig::instance().enable_worker_prestart()) {
    auto task_spec = task.GetTaskSpecification();
    worker_pool_.PrestartWorkers(task_spec, request.backlog_size());
  }

  cluster_task_manager_->QueueAndScheduleTask(task, reply, send_reply_callback);
}

void NodeManager::HandlePrepareBundleResources(
    const rpc::PrepareBundleResourcesRequest &request,
    rpc::PrepareBundleResourcesReply *reply, rpc::SendReplyCallback send_reply_callback) {
  auto bundle_spec = BundleSpecification(request.bundle_spec());
  RAY_LOG(DEBUG) << "Request to prepare bundle resources is received, "
                 << bundle_spec.DebugString();

  auto prepared = placement_group_resource_manager_->PrepareBundle(bundle_spec);
  reply->set_success(prepared);
  send_reply_callback(Status::OK(), nullptr, nullptr);
}

void NodeManager::HandleCommitBundleResources(
    const rpc::CommitBundleResourcesRequest &request,
    rpc::CommitBundleResourcesReply *reply, rpc::SendReplyCallback send_reply_callback) {
  auto bundle_spec = BundleSpecification(request.bundle_spec());
  RAY_LOG(DEBUG) << "Request to commit bundle resources is received, "
                 << bundle_spec.DebugString();
  placement_group_resource_manager_->CommitBundle(bundle_spec);
  send_reply_callback(Status::OK(), nullptr, nullptr);

  cluster_task_manager_->ScheduleInfeasibleTasks();
  cluster_task_manager_->ScheduleAndDispatchTasks();
}

void NodeManager::HandleCancelResourceReserve(
    const rpc::CancelResourceReserveRequest &request,
    rpc::CancelResourceReserveReply *reply, rpc::SendReplyCallback send_reply_callback) {
  auto bundle_spec = BundleSpecification(request.bundle_spec());
  RAY_LOG(INFO) << "Request to cancel reserved resource is received, "
                << bundle_spec.DebugString();

  // Kill all workers that are currently associated with the placement group.
  // NOTE: We can't traverse directly with `leased_workers_`, because `DestroyWorker` will
  // delete the element of `leased_workers_`. So we need to filter out
  // `workers_associated_with_pg` separately.
  std::vector<std::shared_ptr<WorkerInterface>> workers_associated_with_pg;
  for (const auto &worker_it : leased_workers_) {
    auto &worker = worker_it.second;
    if (worker->GetBundleId().first == bundle_spec.PlacementGroupId()) {
      workers_associated_with_pg.emplace_back(worker);
    }
  }
  for (const auto &worker : workers_associated_with_pg) {
    RAY_LOG(DEBUG)
        << "Destroying worker since its placement group was removed. Placement group id: "
        << worker->GetBundleId().first
        << ", bundle index: " << bundle_spec.BundleId().second
        << ", task id: " << worker->GetAssignedTaskId()
        << ", actor id: " << worker->GetActorId()
        << ", worker id: " << worker->WorkerId();
    DestroyWorker(worker, rpc::WorkerExitType::PLACEMENT_GROUP_REMOVED);
  }

  // Return bundle resources.
  placement_group_resource_manager_->ReturnBundle(bundle_spec);
  cluster_task_manager_->ScheduleInfeasibleTasks();
  cluster_task_manager_->ScheduleAndDispatchTasks();
  send_reply_callback(Status::OK(), nullptr, nullptr);
}

void NodeManager::HandleReturnWorker(const rpc::ReturnWorkerRequest &request,
                                     rpc::ReturnWorkerReply *reply,
                                     rpc::SendReplyCallback send_reply_callback) {
  // Read the resource spec submitted by the client.
  auto worker_id = WorkerID::FromBinary(request.worker_id());
  std::shared_ptr<WorkerInterface> worker = leased_workers_[worker_id];

  Status status;
  leased_workers_.erase(worker_id);

  if (worker) {
    if (request.disconnect_worker()) {
      DisconnectClient(worker->Connection());
    } else {
      // Handle the edge case where the worker was returned before we got the
      // unblock RPC by unblocking it immediately (unblock is idempotent).
      if (worker->IsBlocked()) {
        HandleDirectCallTaskUnblocked(worker);
      }
      cluster_task_manager_->ReturnWorkerResources(worker);
      HandleWorkerAvailable(worker);
    }
  } else {
    status = Status::Invalid("Returned worker does not exist any more");
  }
  send_reply_callback(status, nullptr, nullptr);
}

void NodeManager::HandleReleaseUnusedWorkers(
    const rpc::ReleaseUnusedWorkersRequest &request,
    rpc::ReleaseUnusedWorkersReply *reply, rpc::SendReplyCallback send_reply_callback) {
  std::unordered_set<WorkerID> in_use_worker_ids;
  for (int index = 0; index < request.worker_ids_in_use_size(); ++index) {
    auto worker_id = WorkerID::FromBinary(request.worker_ids_in_use(index));
    in_use_worker_ids.emplace(worker_id);
  }

  std::vector<WorkerID> unused_worker_ids;
  for (auto &iter : leased_workers_) {
    // We need to exclude workers used by common tasks.
    // Because they are not used by GCS.
    if (!iter.second->GetActorId().IsNil() && !in_use_worker_ids.count(iter.first)) {
      unused_worker_ids.emplace_back(iter.first);
    }
  }

  for (auto &iter : unused_worker_ids) {
    leased_workers_.erase(iter);
  }

  send_reply_callback(Status::OK(), nullptr, nullptr);
}

void NodeManager::HandleCancelWorkerLease(const rpc::CancelWorkerLeaseRequest &request,
                                          rpc::CancelWorkerLeaseReply *reply,
                                          rpc::SendReplyCallback send_reply_callback) {
  const TaskID task_id = TaskID::FromBinary(request.task_id());
  bool canceled = cluster_task_manager_->CancelTask(task_id);
  // The task cancellation failed if we did not have the task queued, since
  // this means that we may not have received the task request yet. It is
  // successful if we did have the task queued, since we have now replied to
  // the client that requested the lease.
  reply->set_success(canceled);
  send_reply_callback(Status::OK(), nullptr, nullptr);
}

void NodeManager::MarkObjectsAsFailed(
    const ErrorType &error_type, const std::vector<rpc::ObjectReference> objects_to_fail,
    const JobID &job_id) {
  const std::string meta = std::to_string(static_cast<int>(error_type));
  for (const auto &ref : objects_to_fail) {
    ObjectID object_id = ObjectID::FromBinary(ref.object_id());
    std::shared_ptr<Buffer> data;
    Status status;
    status = store_client_.TryCreateImmediately(
        object_id, ref.owner_address(), 0,
        reinterpret_cast<const uint8_t *>(meta.c_str()), meta.length(), &data);
    if (status.ok()) {
      status = store_client_.Seal(object_id);
    }
    if (!status.ok() && !status.IsObjectExists()) {
      RAY_LOG(INFO) << "Marking plasma object failed " << object_id;
      // If we failed to save the error code, log a warning and push an error message
      // to the driver.
      std::ostringstream stream;
      stream << "A plasma error (" << status.ToString() << ") occurred while saving"
             << " error code to object " << object_id << ". Anyone who's getting this"
             << " object may hang forever.";
      std::string error_message = stream.str();
      RAY_LOG(ERROR) << error_message;
      auto error_data_ptr =
          gcs::CreateErrorTableData("task", error_message, current_time_ms(), job_id);
      RAY_CHECK_OK(gcs_client_->Errors().AsyncReportJobError(error_data_ptr, nullptr));
    }
  }
}

void NodeManager::HandleDirectCallTaskBlocked(
    const std::shared_ptr<WorkerInterface> &worker, bool release_resources) {
  if (!worker || worker->IsBlocked() || worker->GetAssignedTaskId().IsNil() ||
      !release_resources) {
    return;  // The worker may have died or is no longer processing the task.
  }

  if (cluster_task_manager_->ReleaseCpuResourcesFromUnblockedWorker(worker)) {
    worker->MarkBlocked();
  }
  cluster_task_manager_->ScheduleAndDispatchTasks();
}

void NodeManager::HandleDirectCallTaskUnblocked(
    const std::shared_ptr<WorkerInterface> &worker) {
  if (!worker || worker->GetAssignedTaskId().IsNil()) {
    return;  // The worker may have died or is no longer processing the task.
  }

  // First, always release task dependencies. This ensures we don't leak resources even
  // if we don't need to unblock the worker below.
  dependency_manager_.CancelGetRequest(worker->WorkerId());

  if (worker->IsBlocked()) {
    if (cluster_task_manager_->ReturnCpuResourcesToBlockedWorker(worker)) {
      worker->MarkUnblocked();
    }
    cluster_task_manager_->ScheduleAndDispatchTasks();
  }
}

void NodeManager::AsyncResolveObjects(
    const std::shared_ptr<ClientConnection> &client,
    const std::vector<rpc::ObjectReference> &required_object_refs,
    const TaskID &current_task_id, bool ray_get, bool mark_worker_blocked) {
  std::shared_ptr<WorkerInterface> worker = worker_pool_.GetRegisteredWorker(client);
  if (!worker) {
    // The client is a driver. Drivers do not hold resources, so we simply mark
    // the task as blocked.
    worker = worker_pool_.GetRegisteredDriver(client);
  }

  RAY_CHECK(worker);
  // Subscribe to the objects required by the task. These objects will be
  // fetched and/or restarted as necessary, until the objects become local
  // or are unsubscribed.
  if (ray_get) {
    dependency_manager_.StartOrUpdateGetRequest(worker->WorkerId(), required_object_refs);
  } else {
    dependency_manager_.StartOrUpdateWaitRequest(worker->WorkerId(),
                                                 required_object_refs);
  }
}

void NodeManager::AsyncResolveObjectsFinish(
    const std::shared_ptr<ClientConnection> &client, const TaskID &current_task_id,
    bool was_blocked) {
  std::shared_ptr<WorkerInterface> worker = worker_pool_.GetRegisteredWorker(client);
  if (!worker) {
    // The client is a driver. Drivers do not hold resources, so we simply
    // mark the driver as unblocked.
    worker = worker_pool_.GetRegisteredDriver(client);
  }

  RAY_CHECK(worker);
  // Unsubscribe from any `ray.get` objects that the task was blocked on.  Any
  // fetch or reconstruction operations to make the objects local are canceled.
  // `ray.wait` calls will stay active until the objects become local, or the
  // task/actor that called `ray.wait` exits.
  dependency_manager_.CancelGetRequest(worker->WorkerId());
  // Mark the task as unblocked.
  if (was_blocked) {
    worker->RemoveBlockedTaskId(current_task_id);
  }
}

bool NodeManager::FinishAssignedTask(const std::shared_ptr<WorkerInterface> &worker_ptr) {
  // TODO (Alex): We should standardize to pass
  // std::shared_ptr<WorkerInterface> instead of refs.
  auto &worker = *worker_ptr;
  TaskID task_id = worker.GetAssignedTaskId();
  RAY_LOG(DEBUG) << "Finished task " << task_id;

  Task task;
  cluster_task_manager_->TaskFinished(worker_ptr, &task);

  const auto &spec = task.GetTaskSpecification();  //
  if ((spec.IsActorCreationTask())) {
    // If this was an actor or actor creation task, handle the actor's new
    // state.
    FinishAssignedActorCreationTask(worker, task);
  } else {
    // If this was a non-actor task, then cancel any ray.wait calls that were
    // made during the task execution.
    dependency_manager_.CancelWaitRequest(worker.WorkerId());
  }

  // Notify the task dependency manager that this task has finished execution.
  dependency_manager_.CancelGetRequest(worker.WorkerId());

  if (!spec.IsActorCreationTask()) {
    // Unset the worker's assigned task. We keep the assigned task ID for
    // direct actor creation calls because this ID is used later if the actor
    // requires objects from plasma.
    worker.AssignTaskId(TaskID::Nil());
    worker.SetOwnerAddress(rpc::Address());
  }
  // Direct actors will be assigned tasks via the core worker and therefore are
  // not idle.
  return !spec.IsActorCreationTask();
}

void NodeManager::FinishAssignedActorCreationTask(WorkerInterface &worker,
                                                  const Task &task) {
  RAY_LOG(DEBUG) << "Finishing assigned actor creation task";
  const TaskSpecification task_spec = task.GetTaskSpecification();
  ActorID actor_id = task_spec.ActorCreationId();

  // This was an actor creation task. Convert the worker to an actor.
  worker.AssignActorId(actor_id);

  if (task_spec.IsDetachedActor()) {
    worker.MarkDetachedActor();
  }
}

void NodeManager::HandleObjectLocal(const ObjectID &object_id) {
  // Notify the task dependency manager that this object is local.
  const auto ready_task_ids = dependency_manager_.HandleObjectLocal(object_id);
  RAY_LOG(DEBUG) << "Object local " << object_id << ", "
                 << " on " << self_node_id_ << ", " << ready_task_ids.size()
                 << " tasks ready";
  cluster_task_manager_->TasksUnblocked(ready_task_ids);
}

bool NodeManager::IsActorCreationTask(const TaskID &task_id) {
  auto actor_id = task_id.ActorId();
  if (!actor_id.IsNil() && task_id == TaskID::ForActorCreationTask(actor_id)) {
    // This task ID corresponds to an actor creation task.
    return true;
  }

  return false;
}

void NodeManager::HandleObjectMissing(const ObjectID &object_id) {
  // Notify the task dependency manager that this object is no longer local.
  const auto waiting_task_ids = dependency_manager_.HandleObjectMissing(object_id);
  std::stringstream result;
  result << "Object missing " << object_id << ", "
         << " on " << self_node_id_ << ", " << waiting_task_ids.size()
         << " tasks waiting";
  if (waiting_task_ids.size() > 0) {
    result << ", tasks: ";
    for (const auto &task_id : waiting_task_ids) {
      result << task_id << "  ";
    }
  }
  RAY_LOG(DEBUG) << result.str();
}

void NodeManager::ProcessSubscribePlasmaReady(
    const std::shared_ptr<ClientConnection> &client, const uint8_t *message_data) {
  std::shared_ptr<WorkerInterface> associated_worker =
      worker_pool_.GetRegisteredWorker(client);
  if (associated_worker == nullptr) {
    associated_worker = worker_pool_.GetRegisteredDriver(client);
  }
  RAY_CHECK(associated_worker != nullptr)
      << "No worker exists for CoreWorker with client: " << client->DebugString();

  auto message = flatbuffers::GetRoot<protocol::SubscribePlasmaReady>(message_data);
  ObjectID id = from_flatbuf<ObjectID>(*message->object_id());

  if (dependency_manager_.CheckObjectLocal(id)) {
    // Object is already local, so we directly fire the callback to tell the core worker
    // that the plasma object is ready.
    rpc::PlasmaObjectReadyRequest request;
    request.set_object_id(id.Binary());

    RAY_LOG(DEBUG) << "Object " << id << " is already local, firing callback directly.";
    associated_worker->rpc_client()->PlasmaObjectReady(
        request, [](Status status, const rpc::PlasmaObjectReadyReply &reply) {
          if (!status.ok()) {
            RAY_LOG(INFO) << "Problem with telling worker that plasma object is ready"
                          << status.ToString();
          }
        });
  } else {
    // The object is not local, so we are subscribing to pull and wait for the objects.
    std::vector<rpc::ObjectReference> refs = {FlatbufferToSingleObjectReference(
        *message->object_id(), *message->owner_address())};

    // NOTE(simon): This call will issue a pull request to remote workers and make sure
    // the object will be local.
    // 1. We currently do not allow user to cancel this call. The object will be pulled
    //    even if the `await object_ref` is cancelled.
    // 2. We currently do not handle edge cases with object eviction where the object
    //    is local at this time but when the core worker was notified, the object is
    //    is evicted. The core worker should be able to handle evicted object in this
    //    case.
    dependency_manager_.StartOrUpdateWaitRequest(associated_worker->WorkerId(), refs);

    // Add this worker to the listeners for the object ID.
    {
      absl::MutexLock guard(&plasma_object_notification_lock_);
      async_plasma_objects_notification_[id].insert(associated_worker);
    }
  }
}

ray::Status NodeManager::SetupPlasmaSubscription() {
  return object_manager_.SubscribeObjAdded(
      [this](const object_manager::protocol::ObjectInfoT &object_info) {
        ObjectID object_id = ObjectID::FromBinary(object_info.object_id);
        auto waiting_workers = absl::flat_hash_set<std::shared_ptr<WorkerInterface>>();
        {
          absl::MutexLock guard(&plasma_object_notification_lock_);
          auto waiting = this->async_plasma_objects_notification_.extract(object_id);
          if (!waiting.empty()) {
            waiting_workers.swap(waiting.mapped());
          }
        }
        rpc::PlasmaObjectReadyRequest request;
        request.set_object_id(object_id.Binary());

        for (auto worker : waiting_workers) {
          worker->rpc_client()->PlasmaObjectReady(
              request, [](Status status, const rpc::PlasmaObjectReadyReply &reply) {
                if (!status.ok()) {
                  RAY_LOG(INFO)
                      << "Problem with telling worker that plasma object is ready"
                      << status.ToString();
                }
              });
        }
      });
}

void NodeManager::DumpDebugState() const {
  std::fstream fs;
  fs.open(initial_config_.session_dir + "/debug_state.txt",
          std::fstream::out | std::fstream::trunc);
  fs << DebugString();
  fs.close();
}

const NodeManagerConfig &NodeManager::GetInitialConfig() const { return initial_config_; }

std::string NodeManager::DebugString() const {
  std::stringstream result;
  uint64_t now_ms = current_time_ms();
  result << "NodeManager:";
  result << "\nInitialConfigResources: " << initial_config_.resource_config.ToString();
  if (cluster_task_manager_ != nullptr) {
    result << "\nClusterTaskManager:\n";
    result << cluster_task_manager_->DebugStr();
  }
  result << "\nClusterResources:";
  result << "\n" << local_object_manager_.DebugString();
  result << "\n" << object_manager_.DebugString();
  result << "\n" << gcs_client_->DebugString();
  result << "\n" << worker_pool_.DebugString();
  result << "\n" << dependency_manager_.DebugString();
  {
    absl::MutexLock guard(&plasma_object_notification_lock_);
    result << "\nnum async plasma notifications: "
           << async_plasma_objects_notification_.size();
  }

  result << "\nRemote node managers: ";
  for (const auto &entry : remote_node_manager_addresses_) {
    result << "\n" << entry.first;
  }

  result << "\nDebugString() time ms: " << (current_time_ms() - now_ms);
  return result.str();
}

// Summarizes a Census view and tag values into a compact string, e.g.,
// "Tag1:Value1,Tag2:Value2,Tag3:Value3".
std::string compact_tag_string(const opencensus::stats::ViewDescriptor &view,
                               const std::vector<std::string> &values) {
  std::stringstream result;
  const auto &keys = view.columns();
  for (size_t i = 0; i < values.size(); i++) {
    result << keys[i].name() << ":" << values[i];
    if (i < values.size() - 1) {
      result << ",";
    }
  }
  return result.str();
}

bool NodeManager::GetObjectsFromPlasma(const std::vector<ObjectID> &object_ids,
                                       std::vector<std::unique_ptr<RayObject>> *results) {
  // Pin the objects in plasma by getting them and holding a reference to
  // the returned buffer.
  // NOTE: the caller must ensure that the objects already exist in plasma before
  // sending a PinObjectIDs request.
  std::vector<plasma::ObjectBuffer> plasma_results;
  // TODO(swang): This `Get` has a timeout of 0, so the plasma store will not
  // block when serving the request. However, if the plasma store is under
  // heavy load, then this request can still block the NodeManager event loop
  // since we must wait for the plasma store's reply. We should consider using
  // an `AsyncGet` instead.
  if (!store_client_
           .Get(object_ids, /*timeout_ms=*/0, &plasma_results, /*is_from_worker=*/false)
           .ok()) {
    return false;
  }

  for (const auto &plasma_result : plasma_results) {
    if (plasma_result.data == nullptr) {
      results->push_back(nullptr);
    } else {
      results->emplace_back(std::unique_ptr<RayObject>(
          new RayObject(plasma_result.data, plasma_result.metadata, {})));
    }
  }
  return true;
}

void NodeManager::HandlePinObjectIDs(const rpc::PinObjectIDsRequest &request,
                                     rpc::PinObjectIDsReply *reply,
                                     rpc::SendReplyCallback send_reply_callback) {
  std::vector<ObjectID> object_ids;
  object_ids.reserve(request.object_ids_size());
  const auto &owner_address = request.owner_address();
  for (const auto &object_id_binary : request.object_ids()) {
    object_ids.push_back(ObjectID::FromBinary(object_id_binary));
  }
  std::vector<std::unique_ptr<RayObject>> results;
  if (!GetObjectsFromPlasma(object_ids, &results)) {
    RAY_LOG(WARNING)
        << "Failed to get objects that should have been in the object store. These "
           "objects may have been evicted while there are still references in scope.";
    // TODO(suquark): Maybe "Status::ObjectNotFound" is more accurate here.
    send_reply_callback(Status::Invalid("Failed to get objects."), nullptr, nullptr);
    return;
  }
  local_object_manager_.PinObjects(object_ids, std::move(results), owner_address);
  // Wait for the object to be freed by the owner, which keeps the ref count.
  local_object_manager_.WaitForObjectFree(owner_address, object_ids);
  send_reply_callback(Status::OK(), nullptr, nullptr);
}

void NodeManager::HandleGetSystemConfig(const rpc::GetSystemConfigRequest &request,
                                        rpc::GetSystemConfigReply *reply,
                                        rpc::SendReplyCallback send_reply_callback) {
  reply->set_system_config(initial_config_.raylet_config);
  send_reply_callback(Status::OK(), nullptr, nullptr);
}

void NodeManager::HandleGetNodeStats(const rpc::GetNodeStatsRequest &node_stats_request,
                                     rpc::GetNodeStatsReply *reply,
                                     rpc::SendReplyCallback send_reply_callback) {
  cluster_task_manager_->FillPendingActorInfo(reply);
  // Report object spilling stats.
  local_object_manager_.FillObjectSpillingStats(reply);
  // Report object store stats.
  object_manager_.FillObjectStoreStats(reply);
  // Ensure we never report an empty set of metrics.
  if (!recorded_metrics_) {
    RecordMetrics();
    RAY_CHECK(recorded_metrics_);
  }
  for (const auto &view : opencensus::stats::StatsExporter::GetViewData()) {
    auto view_data = reply->add_view_data();
    view_data->set_view_name(view.first.name());
    if (view.second.type() == opencensus::stats::ViewData::Type::kInt64) {
      for (const auto &measure : view.second.int_data()) {
        auto measure_data = view_data->add_measures();
        measure_data->set_tags(compact_tag_string(view.first, measure.first));
        measure_data->set_int_value(measure.second);
      }
    } else if (view.second.type() == opencensus::stats::ViewData::Type::kDouble) {
      for (const auto &measure : view.second.double_data()) {
        auto measure_data = view_data->add_measures();
        measure_data->set_tags(compact_tag_string(view.first, measure.first));
        measure_data->set_double_value(measure.second);
      }
    } else {
      RAY_CHECK(view.second.type() == opencensus::stats::ViewData::Type::kDistribution);
      for (const auto &measure : view.second.distribution_data()) {
        auto measure_data = view_data->add_measures();
        measure_data->set_tags(compact_tag_string(view.first, measure.first));
        measure_data->set_distribution_min(measure.second.min());
        measure_data->set_distribution_mean(measure.second.mean());
        measure_data->set_distribution_max(measure.second.max());
        measure_data->set_distribution_count(measure.second.count());
        for (const auto &bound : measure.second.bucket_boundaries().lower_boundaries()) {
          measure_data->add_distribution_bucket_boundaries(bound);
        }
        for (const auto &count : measure.second.bucket_counts()) {
          measure_data->add_distribution_bucket_counts(count);
        }
      }
    }
  }
  // As a result of the HandleGetNodeStats, we are collecting information from all
  // workers on this node. This is done by calling GetCoreWorkerStats on each worker. In
  // order to send up-to-date information back, we wait until all workers have replied,
  // and return the information from HandleNodesStatsRequest. The caller of
  // HandleGetNodeStats should set a timeout so that the rpc finishes even if not all
  // workers have replied.
  auto all_workers = worker_pool_.GetAllRegisteredWorkers(/* filter_dead_worker */ true);
  absl::flat_hash_set<WorkerID> driver_ids;
  for (auto driver :
       worker_pool_.GetAllRegisteredDrivers(/* filter_dead_driver */ true)) {
    all_workers.push_back(driver);
    driver_ids.insert(driver->WorkerId());
  }
  if (all_workers.empty()) {
    send_reply_callback(Status::OK(), nullptr, nullptr);
    return;
  }
  for (const auto &worker : all_workers) {
    if (worker->IsDead()) {
      continue;
    }
    rpc::GetCoreWorkerStatsRequest request;
    request.set_intended_worker_id(worker->WorkerId().Binary());
    request.set_include_memory_info(node_stats_request.include_memory_info());
    worker->rpc_client()->GetCoreWorkerStats(
        request, [reply, worker, all_workers, driver_ids, send_reply_callback](
                     const ray::Status &status, const rpc::GetCoreWorkerStatsReply &r) {
          reply->add_core_workers_stats()->MergeFrom(r.core_worker_stats());
          reply->set_num_workers(reply->num_workers() + 1);
          if (reply->num_workers() == all_workers.size()) {
            send_reply_callback(Status::OK(), nullptr, nullptr);
          }
        });
  }
}

rpc::ObjectStoreStats AccumulateStoreStats(
    std::vector<rpc::GetNodeStatsReply> node_stats) {
  rpc::ObjectStoreStats store_stats;
  for (const auto &reply : node_stats) {
    auto cur_store = reply.store_stats();
    // Use max aggregation for time, since the nodes are spilling concurrently.
    store_stats.set_spill_time_total_s(
        std::max(store_stats.spill_time_total_s(), cur_store.spill_time_total_s()));
    store_stats.set_restore_time_total_s(
        std::max(store_stats.restore_time_total_s(), cur_store.restore_time_total_s()));
    // Use sum aggregation for the rest of the metrics.
    store_stats.set_spilled_bytes_total(store_stats.spilled_bytes_total() +
                                        cur_store.spilled_bytes_total());
    store_stats.set_spilled_objects_total(store_stats.spilled_objects_total() +
                                          cur_store.spilled_objects_total());
    store_stats.set_restored_bytes_total(store_stats.restored_bytes_total() +
                                         cur_store.restored_bytes_total());
    store_stats.set_restored_objects_total(store_stats.restored_objects_total() +
                                           cur_store.restored_objects_total());
    store_stats.set_object_store_bytes_used(store_stats.object_store_bytes_used() +
                                            cur_store.object_store_bytes_used());
    store_stats.set_object_store_bytes_avail(store_stats.object_store_bytes_avail() +
                                             cur_store.object_store_bytes_avail());
    store_stats.set_num_local_objects(store_stats.num_local_objects() +
                                      cur_store.num_local_objects());
    store_stats.set_consumed_bytes(store_stats.consumed_bytes() +
                                   cur_store.consumed_bytes());
  }
  return store_stats;
}

std::string FormatMemoryInfo(std::vector<rpc::GetNodeStatsReply> node_stats) {
  // First pass to compute object sizes.
  absl::flat_hash_map<ObjectID, int64_t> object_sizes;
  for (const auto &reply : node_stats) {
    for (const auto &core_worker_stats : reply.core_workers_stats()) {
      for (const auto &object_ref : core_worker_stats.object_refs()) {
        auto obj_id = ObjectID::FromBinary(object_ref.object_id());
        if (object_ref.object_size() > 0) {
          object_sizes[obj_id] = object_ref.object_size();
        }
      }
    }
  }

  std::ostringstream builder;
  builder
      << "----------------------------------------------------------------------------"
         "-----------------------------------------\n";
  builder
      << " Object ID                                                Reference Type    "
         "   Object Size  "
         " Reference Creation Site\n";
  builder
      << "============================================================================"
         "=========================================\n";

  // Second pass builds the summary string for each node.
  for (const auto &reply : node_stats) {
    for (const auto &core_worker_stats : reply.core_workers_stats()) {
      bool pid_printed = false;
      for (const auto &object_ref : core_worker_stats.object_refs()) {
        auto obj_id = ObjectID::FromBinary(object_ref.object_id());
        if (!object_ref.pinned_in_memory() && object_ref.local_ref_count() == 0 &&
            object_ref.submitted_task_ref_count() == 0 &&
            object_ref.contained_in_owned_size() == 0) {
          continue;
        }
        if (obj_id.IsNil()) {
          continue;
        }
        if (!pid_printed) {
          if (core_worker_stats.worker_type() == rpc::WorkerType::DRIVER) {
            builder << "; driver pid=" << core_worker_stats.pid() << "\n";
          } else {
            builder << "; worker pid=" << core_worker_stats.pid() << "\n";
          }
          pid_printed = true;
        }
        builder << obj_id.Hex() << "  ";
        // TODO(ekl) we could convey more information about the reference status.
        if (object_ref.pinned_in_memory()) {
          builder << "PINNED_IN_MEMORY     ";
        } else if (object_ref.submitted_task_ref_count() > 0) {
          builder << "USED_BY_PENDING_TASK ";
        } else if (object_ref.local_ref_count() > 0) {
          builder << "LOCAL_REFERENCE      ";
        } else if (object_ref.contained_in_owned_size() > 0) {
          builder << "CAPTURED_IN_OBJECT   ";
        } else {
          builder << "UNKNOWN_STATUS       ";
        }
        builder << std::right << std::setfill(' ') << std::setw(11);
        if (object_sizes.contains(obj_id)) {
          builder << object_sizes[obj_id];
        } else {
          builder << "          ?";
        }
        builder << "   " << object_ref.call_site();
        builder << "\n";
      }
    }
  }
  builder
      << "----------------------------------------------------------------------------"
         "-----------------------------------------\n";

  return builder.str();
}

void NodeManager::HandleFormatGlobalMemoryInfo(
    const rpc::FormatGlobalMemoryInfoRequest &request,
    rpc::FormatGlobalMemoryInfoReply *reply, rpc::SendReplyCallback send_reply_callback) {
  auto replies = std::make_shared<std::vector<rpc::GetNodeStatsReply>>();
  auto local_request = std::make_shared<rpc::GetNodeStatsRequest>();
  auto local_reply = std::make_shared<rpc::GetNodeStatsReply>();
  bool include_memory_info = request.include_memory_info();
  local_request->set_include_memory_info(include_memory_info);

  unsigned int num_nodes = remote_node_manager_addresses_.size() + 1;
  rpc::GetNodeStatsRequest stats_req;
  stats_req.set_include_memory_info(include_memory_info);

  auto store_reply = [replies, reply, num_nodes, send_reply_callback,
                      include_memory_info](const rpc::GetNodeStatsReply &local_reply) {
    replies->push_back(local_reply);
    if (replies->size() >= num_nodes) {
      if (include_memory_info) {
        reply->set_memory_summary(FormatMemoryInfo(*replies));
      }
      reply->mutable_store_stats()->CopyFrom(AccumulateStoreStats(*replies));
      send_reply_callback(Status::OK(), nullptr, nullptr);
    }
  };

  // Fetch from remote nodes.
  for (const auto &entry : remote_node_manager_addresses_) {
    std::unique_ptr<rpc::NodeManagerClient> client(new rpc::NodeManagerClient(
        entry.second.first, entry.second.second, client_call_manager_));
    client->GetNodeStats(
        stats_req, [replies, store_reply](const ray::Status &status,
                                          const rpc::GetNodeStatsReply &r) {
          if (!status.ok()) {
            RAY_LOG(ERROR) << "Failed to get remote node stats: " << status.ToString();
          }
          store_reply(r);
        });
  }

  // Fetch from the local node.
  HandleGetNodeStats(
      stats_req, local_reply.get(),
      [local_reply, store_reply](Status status, std::function<void()> success,
                                 std::function<void()> failure) mutable {
        store_reply(*local_reply);
      });
}

void NodeManager::HandleGlobalGC(const rpc::GlobalGCRequest &request,
                                 rpc::GlobalGCReply *reply,
                                 rpc::SendReplyCallback send_reply_callback) {
  TriggerGlobalGC();
}

void NodeManager::TriggerGlobalGC() {
  should_global_gc_ = true;
  // We won't see our own request, so trigger local GC in the next heartbeat.
  should_local_gc_ = true;
}

void NodeManager::Stop() {
  if (heartbeat_sender_) {
    heartbeat_sender_.reset();
  }
}

void NodeManager::RecordMetrics() {
  recorded_metrics_ = true;
  if (stats::StatsConfig::instance().IsStatsDisabled()) {
    return;
  }
  // Last recorded time will be reset in the caller side.
  uint64_t current_time = current_time_ms();
  uint64_t duration_ms = current_time - metrics_last_recorded_time_ms_;

  // Record average number of tasks information per second.
  stats::AvgNumScheduledTasks.Record((double)metrics_num_task_scheduled_ *
                                     (1000.0 / (double)duration_ms));
  metrics_num_task_scheduled_ = 0;
  stats::AvgNumExecutedTasks.Record((double)metrics_num_task_executed_ *
                                    (1000.0 / (double)duration_ms));
  metrics_num_task_executed_ = 0;
  stats::AvgNumSpilledBackTasks.Record((double)metrics_num_task_spilled_back_ *
                                       (1000.0 / (double)duration_ms));
  metrics_num_task_spilled_back_ = 0;

  object_manager_.RecordMetrics();
  local_object_manager_.RecordObjectSpillingStats();
}

void NodeManager::PublishInfeasibleTaskError(const Task &task) const {
  // This block is used to suppress infeasible task warning.
  bool suppress_warning = false;
  const auto &required_resources = task.GetTaskSpecification().GetRequiredResources();
  const auto &resources_map = required_resources.GetResourceMap();
  const auto &it = resources_map.begin();
  // It is a hack to suppress infeasible task warning.
  // If the first resource of a task requires this magic number, infeasible warning is
  // suppressed. It is currently only used by placement group ready API. We don't want
  // to have this in ray_config_def.h because the use case is very narrow, and we don't
  // want to expose this anywhere.
  double INFEASIBLE_TASK_SUPPRESS_MAGIC_NUMBER = 0.0101;
  if (it != resources_map.end() && it->second == INFEASIBLE_TASK_SUPPRESS_MAGIC_NUMBER) {
    suppress_warning = true;
  }

  // Push a warning to the task's driver that this task is currently infeasible.
  if (!suppress_warning) {
    // TODO(rkn): Define this constant somewhere else.
    std::string type = "infeasible_task";
    std::ostringstream error_message;
    error_message
        << "The actor or task with ID " << task.GetTaskSpecification().TaskId()
        << " cannot be scheduled right now. It requires "
        << task.GetTaskSpecification().GetRequiredPlacementResources().ToString()
        << " for placement, however the cluster currently cannot provide the requested "
           "resources. The required resources may be added as autoscaling takes place "
           "or placement groups are scheduled. Otherwise, consider reducing the "
           "resource requirements of the task.";
    auto error_data_ptr =
        gcs::CreateErrorTableData(type, error_message.str(), current_time_ms(),
                                  task.GetTaskSpecification().JobId());
    RAY_CHECK_OK(gcs_client_->Errors().AsyncReportJobError(error_data_ptr, nullptr));
  }
}

void NodeManager::SendSpilledObjectRestorationRequestToRemoteNode(
    const ObjectID &object_id, const std::string &spilled_url, const NodeID &node_id) {
  // Fetch from a remote node.
  if (!remote_node_manager_addresses_.contains(node_id)) {
    // It is possible the new node information is not received at this point.
    // In this case, the PullManager will handle retry, so we just return.
    return;
  }
  const auto &entry = remote_node_manager_addresses_.find(node_id);
  // TODO(sang): Use a node manager pool instead.
  auto raylet_client =
      std::make_shared<ray::raylet::RayletClient>(rpc::NodeManagerWorkerClient::make(
          entry->second.first, entry->second.second, client_call_manager_));
  raylet_client->RestoreSpilledObject(
      object_id, spilled_url, node_id,
      [](const ray::Status &status, const rpc::RestoreSpilledObjectReply &r) {
        if (!status.ok()) {
          RAY_LOG(WARNING) << "Failed to send a spilled object restoration request to a "
                              "remote node. This request will be retried. Error message: "
                           << status.ToString();
        }
      });
}

}  // namespace raylet

}  // namespace ray<|MERGE_RESOLUTION|>--- conflicted
+++ resolved
@@ -451,11 +451,7 @@
 void NodeManager::FillResourceReport(rpc::ResourcesData &resources_data) {
   resources_data.set_node_id(self_node_id_.Binary());
   resources_data.set_node_manager_address(initial_config_.node_manager_address);
-<<<<<<< HEAD
-  // Update local chache from gcs remote cache, this is needed when gcs restart.
-=======
   // Update local cache from gcs remote cache, this is needed when gcs restart.
->>>>>>> ba6cebe3
   // We should always keep the cache view consistent.
   cluster_resource_scheduler_->UpdateLastResourceUsage(
                                                         gcs_client_->NodeResources().GetLastResourceUsage());
@@ -471,12 +467,9 @@
 }
 
 void NodeManager::ReportResourceUsage() {
-<<<<<<< HEAD
   if (initial_config_.pull_based_resource_reporting) {
     return;
   }
-=======
->>>>>>> ba6cebe3
   auto resources_data = std::make_shared<rpc::ResourcesData>();
   FillResourceReport(*resources_data);
 
@@ -1338,15 +1331,6 @@
   send_reply_callback(Status::OK(), nullptr, nullptr);
 }
 
-void NodeManager::HandleRequestResourceReport(
-    const rpc::RequestResourceReportRequest &request,
-    rpc::RequestResourceReportReply *reply, rpc::SendReplyCallback send_reply_callback) {
-  auto resources_data = reply->mutable_resources();
-  FillResourceReport(*resources_data);
-
-  send_reply_callback(Status::OK(), nullptr, nullptr);
-}
-
 void NodeManager::HandleRequestWorkerLease(const rpc::RequestWorkerLeaseRequest &request,
                                            rpc::RequestWorkerLeaseReply *reply,
                                            rpc::SendReplyCallback send_reply_callback) {
