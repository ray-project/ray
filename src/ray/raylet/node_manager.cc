// Copyright 2017 The Ray Authors.
//
// Licensed under the Apache License, Version 2.0 (the "License");
// you may not use this file except in compliance with the License.
// You may obtain a copy of the License at
//
//  http://www.apache.org/licenses/LICENSE-2.0
//
// Unless required by applicable law or agreed to in writing, software
// distributed under the License is distributed on an "AS IS" BASIS,
// WITHOUT WARRANTIES OR CONDITIONS OF ANY KIND, either express or implied.
// See the License for the specific language governing permissions and
// limitations under the License.

#include "ray/raylet/node_manager.h"

#include <algorithm>
#include <boost/bind/bind.hpp>
#include <cctype>
#include <cerrno>
#include <csignal>
#include <cstddef>
#include <cstdint>
#include <fstream>
#include <memory>
#include <optional>
#include <string>
#include <unordered_set>
#include <utility>
#include <vector>

#include "absl/strings/str_format.h"
#include "absl/time/clock.h"
#include "ray/common/asio/asio_util.h"
#include "ray/common/asio/instrumented_io_context.h"
#include "ray/common/buffer.h"
#include "ray/common/cgroup2/cgroup_manager_interface.h"
#include "ray/common/constants.h"
#include "ray/common/flatbuf_utils.h"
#include "ray/common/grpc_util.h"
#include "ray/common/lease/lease.h"
#include "ray/common/memory_monitor.h"
#include "ray/common/protobuf_utils.h"
#include "ray/common/scheduling/scheduling_ids.h"
#include "ray/common/status.h"
#include "ray/core_worker_rpc_client/core_worker_client_pool.h"
#include "ray/flatbuffers/node_manager_generated.h"
#include "ray/raylet/local_object_manager_interface.h"
#include "ray/raylet/worker.h"
#include "ray/raylet/worker_killing_policy_factory.h"
#include "ray/raylet/worker_pool.h"
#include "ray/raylet_ipc_client/client_connection.h"
#include "ray/rpc/authentication/authentication_token_loader.h"
#include "ray/util/cmd_line_utils.h"
#include "ray/util/event.h"
#include "ray/util/network_util.h"
#include "ray/util/string_utils.h"
#include "ray/util/time.h"

namespace ray::raylet {

namespace {

rpc::ObjectReference FlatbufferToSingleObjectReference(
    const flatbuffers::String &object_id, const protocol::Address &address) {
  rpc::ObjectReference ref;
  ref.set_object_id(object_id.str());
  ref.mutable_owner_address()->set_node_id(address.node_id()->str());
  ref.mutable_owner_address()->set_ip_address(address.ip_address()->str());
  ref.mutable_owner_address()->set_port(address.port());
  ref.mutable_owner_address()->set_worker_id(address.worker_id()->str());
  return ref;
}

std::vector<rpc::ObjectReference> FlatbufferToObjectReferences(
    const flatbuffers::Vector<flatbuffers::Offset<flatbuffers::String>> &object_ids,
    const flatbuffers::Vector<flatbuffers::Offset<protocol::Address>> &owner_addresses) {
  RAY_CHECK(object_ids.size() == owner_addresses.size());
  std::vector<rpc::ObjectReference> refs;
  refs.reserve(object_ids.size());
  for (int64_t i = 0; i < object_ids.size(); i++) {
    refs.push_back(
        FlatbufferToSingleObjectReference(*object_ids.Get(i), *owner_addresses.Get(i)));
  }
  return refs;
}

std::vector<ObjectID> FlatbufferToObjectIds(
    const flatbuffers::Vector<flatbuffers::Offset<flatbuffers::String>> &vector) {
  std::vector<ObjectID> ids;
  ids.reserve(vector.size());
  for (int64_t i = 0; i < vector.size(); i++) {
    ids.push_back(ObjectID::FromBinary(vector.Get(i)->str()));
  }
  return ids;
}

#if !defined(_WIN32)
// Send a signal to the worker's saved process group with safety guards and logging.
void CleanupProcessGroupSend(pid_t saved_pgid,
                             const WorkerID &wid,
                             const std::string &ctx,
                             int sig) {
  // Guard against targeting the raylet's own process group if isolation failed.
  pid_t raylet_pgid = getpgid(0);
  if (raylet_pgid == saved_pgid) {
    RAY_LOG(WARNING).WithField(wid)
        << ctx
        << ": skipping PG cleanup: worker pgid equals raylet pgid (isolation failed): "
        << saved_pgid;
    return;
  }
  RAY_LOG(INFO).WithField(wid) << ctx << ": sending "
                               << (sig == SIGKILL ? "SIGKILL" : "SIGTERM")
                               << " to pgid=" << saved_pgid;
  auto err = KillProcessGroup(saved_pgid, sig);
  if (err && *err) {
    RAY_LOG(WARNING).WithField(wid)
        << ctx << ": failed to send " << (sig == SIGKILL ? "SIGKILL" : "SIGTERM")
        << " to process group " << saved_pgid << ": " << err->message()
        << ", errno=" << err->value();
  }
}
#endif

std::vector<std::string> GenerateEnumNames(const char *const *enum_names_ptr,
                                           int start_index,
                                           int end_index) {
  std::vector<std::string> enum_names;
  enum_names.reserve(start_index);
  for (int i = 0; i < start_index; ++i) {
    enum_names.emplace_back("EmptyMessageType");
  }
  size_t i = 0;
  while (true) {
    const char *name = enum_names_ptr[i];
    if (name == nullptr) {
      break;
    }
    enum_names.emplace_back(name);
    i++;
  }
  RAY_CHECK(static_cast<size_t>(end_index) == enum_names.size() - 1)
      << "Message Type mismatch!";
  return enum_names;
}

const std::vector<std::string> node_manager_message_enum =
    GenerateEnumNames(ray::protocol::EnumNamesMessageType(),
                      static_cast<int>(ray::protocol::MessageType::MIN),
                      static_cast<int>(ray::protocol::MessageType::MAX));

}  // namespace

NodeManager::NodeManager(
    instrumented_io_context &io_service,
    const NodeID &self_node_id,
    std::string self_node_name,
    const NodeManagerConfig &config,
    gcs::GcsClient &gcs_client,
    rpc::ClientCallManager &client_call_manager,
    rpc::CoreWorkerClientPool &worker_rpc_pool,
    rpc::RayletClientPool &raylet_client_pool,
    pubsub::SubscriberInterface &core_worker_subscriber,
    ClusterResourceScheduler &cluster_resource_scheduler,
    LocalLeaseManagerInterface &local_lease_manager,
    ClusterLeaseManagerInterface &cluster_lease_manager,
    IObjectDirectory &object_directory,
    ObjectManagerInterface &object_manager,
    LocalObjectManagerInterface &local_object_manager,
    LeaseDependencyManager &lease_dependency_manager,
    WorkerPoolInterface &worker_pool,
    absl::flat_hash_map<LeaseID, std::shared_ptr<WorkerInterface>> &leased_workers,
    std::shared_ptr<plasma::PlasmaClientInterface> store_client,
    std::unique_ptr<core::experimental::MutableObjectProviderInterface>
        mutable_object_provider,
    std::function<void(const rpc::NodeDeathInfo &)> shutdown_raylet_gracefully,
    AddProcessToCgroupHook add_process_to_system_cgroup_hook,
    std::unique_ptr<CgroupManagerInterface> cgroup_manager,
    std::atomic_bool &shutting_down,
    PlacementGroupResourceManager &placement_group_resource_manager,
    boost::asio::basic_socket_acceptor<local_stream_protocol> acceptor,
    local_stream_socket socket,
    ray::observability::MetricInterface &memory_manager_worker_eviction_total_count)
    : self_node_id_(self_node_id),
      self_node_name_(std::move(self_node_name)),
      io_service_(io_service),
      gcs_client_(gcs_client),
      shutdown_raylet_gracefully_(std::move(shutdown_raylet_gracefully)),
      worker_pool_(worker_pool),
      client_call_manager_(client_call_manager),
      worker_rpc_pool_(worker_rpc_pool),
      raylet_client_pool_(raylet_client_pool),
      core_worker_subscriber_(core_worker_subscriber),
      object_directory_(object_directory),
      object_manager_(object_manager),
      store_client_(std::move(store_client)),
      mutable_object_provider_(std::move(mutable_object_provider)),
      periodical_runner_(PeriodicalRunner::Create(io_service)),
      report_resources_period_ms_(config.report_resources_period_ms),
      initial_config_(config),
      lease_dependency_manager_(lease_dependency_manager),
      wait_manager_(/*is_object_local*/
                    [this](const ObjectID &object_id) {
                      return lease_dependency_manager_.CheckObjectLocal(object_id);
                    },
                    /*delay_executor*/
                    [this](std::function<void()> fn, int64_t delay_ms) {
                      RAY_UNUSED(execute_after(io_service_,
                                               std::move(fn),
                                               std::chrono::milliseconds(delay_ms)));
                    }),
      node_manager_server_("NodeManager",
                           config.node_manager_port,
                           config.node_manager_address == "127.0.0.1"),
      local_object_manager_(local_object_manager),
      leased_workers_(leased_workers),
      local_gc_interval_ns_(RayConfig::instance().local_gc_interval_s() * 1e9),
      plasma_store_usage_trigger_gc_threshold_(
          RayConfig::instance().plasma_store_usage_trigger_gc_threshold()),
      local_gc_throttler_(RayConfig::instance().local_gc_min_interval_s() * 1e9),
      global_gc_throttler_(RayConfig::instance().global_gc_min_interval_s() * 1e9),
      memory_manager_worker_eviction_total_count_(
          memory_manager_worker_eviction_total_count),
      cluster_resource_scheduler_(cluster_resource_scheduler),
      local_lease_manager_(local_lease_manager),
      cluster_lease_manager_(cluster_lease_manager),
      record_metrics_period_ms_(config.record_metrics_period_ms),
      placement_group_resource_manager_(placement_group_resource_manager),
      ray_syncer_(io_service_, self_node_id_.Binary(), 1, 0),
      worker_killing_policy_(WorkerKillingPolicyFactory::Create()),
      memory_monitor_(std::make_unique<MemoryMonitor>(
          io_service,
          RayConfig::instance().memory_usage_threshold(),
          RayConfig::instance().min_memory_free_bytes(),
          RayConfig::instance().memory_monitor_refresh_ms(),
          CreateMemoryUsageRefreshCallback())),
      add_process_to_system_cgroup_hook_(std::move(add_process_to_system_cgroup_hook)),
      cgroup_manager_(std::move(cgroup_manager)),
      shutting_down_(shutting_down),
      acceptor_(std::move(acceptor)),
      socket_(std::move(socket)) {
  RAY_LOG(INFO).WithField(kLogKeyNodeID, self_node_id_) << "Initializing NodeManager";

  periodical_runner_->RunFnPeriodically(
      [this]() { cluster_lease_manager_.ScheduleAndGrantLeases(); },
      RayConfig::instance().worker_cap_initial_backoff_delay_ms(),
      "NodeManager.ScheduleAndGrantLeases");

  periodical_runner_->RunFnPeriodically(
      [this]() { CheckForUnexpectedWorkerDisconnects(); },
      RayConfig::instance().raylet_check_for_unexpected_worker_disconnect_interval_ms(),
      "NodeManager.CheckForUnexpectedWorkerDisconnects");

  RAY_CHECK_OK(store_client_->Connect(config.store_socket_name));
  // Run the node manager rpc server.
  node_manager_server_.RegisterService(
      std::make_unique<rpc::NodeManagerGrpcService>(io_service, *this), false);
  // Pass auth token from the RPC server to the syncer service
  node_manager_server_.RegisterService(std::make_unique<syncer::RaySyncerService>(
      ray_syncer_, ray::rpc::AuthenticationTokenLoader::instance().GetToken()));
  node_manager_server_.Run();
  // GCS will check the health of the service named with the node id.
  // Fail to setup this will lead to the health check failure.
  node_manager_server_.GetServer().GetHealthCheckService()->SetServingStatus(
      self_node_id_.Hex(), true);
  worker_pool_.SetNodeManagerPort(GetServerPort());

  dashboard_agent_manager_ = CreateDashboardAgentManager(self_node_id, config);
  runtime_env_agent_manager_ = CreateRuntimeEnvAgentManager(self_node_id, config);

  auto runtime_env_agent_client = RuntimeEnvAgentClient::Create(
      io_service_,
      config.node_manager_address,
      config.runtime_env_agent_port, /*delay_executor=*/
      [this](std::function<void()> task, uint32_t delay_ms) {
        return execute_after(
            io_service_, std::move(task), std::chrono::milliseconds(delay_ms));
      },
      shutdown_raylet_gracefully_);

  worker_pool_.SetRuntimeEnvAgentClient(std::move(runtime_env_agent_client));
  worker_pool_.Start();
  periodical_runner_->RunFnPeriodically([this]() { GCWorkerFailureReason(); },
                                        RayConfig::instance().task_failure_entry_ttl_ms(),
                                        "NodeManager.GCTaskFailureReason");
}

void NodeManager::Start(rpc::GcsNodeInfo &&self_node_info) {
  auto register_callback =
      [this,
       object_manager_port = self_node_info.object_manager_port()](const Status &status) {
        RAY_CHECK_OK(status);
        RAY_LOG(INFO) << "Raylet of id, " << self_node_id_
                      << " started. Raylet consists of node_manager and object_manager."
                      << " node_manager address: "
                      << BuildAddress(initial_config_.node_manager_address,
                                      initial_config_.node_manager_port)
                      << " object_manager address: "
                      << BuildAddress(initial_config_.node_manager_address,
                                      object_manager_port)
                      << " hostname: " << boost::asio::ip::host_name();
        this->RegisterGcs();
      };
  gcs_client_.Nodes().RegisterSelf(std::move(self_node_info), register_callback);

  acceptor_.async_accept(
      socket_,
      boost::bind(&NodeManager::HandleAccept, this, boost::asio::placeholders::error));
}

void NodeManager::RegisterGcs() {
  auto on_node_change = [this](const NodeID &node_id,
                               const rpc::GcsNodeAddressAndLiveness &data) {
    if (data.state() == GcsNodeInfo::ALIVE) {
      NodeAdded(data);
    } else {
      RAY_CHECK(data.state() == GcsNodeInfo::DEAD);
      NodeRemoved(node_id);
    }
  };

  // If the node resource message is received first and then the node message is
  // received, ForwardTask will throw exception, because it can't get node info.
  auto on_node_change_subscribe_done = [this](Status status) {
    RAY_CHECK_OK(status);

    // RESOURCE_VIEW is used to synchronize available resources across Raylets.
    //
    // LocalResourceManager::CreateSyncMessage will be called periodically to collect
    // the local Raylet's usage to broadcast to others (via the GCS). The updates are
    // versioned inside of `LocalResourceManager` to avoid unnecessary broadcasts.
    //
    // NodeManager::ConsumeSyncMessage will be called when a sync message containing
    // other Raylets' resource usage is received.
    ray_syncer_.Register(
        /* message_type */ syncer::MessageType::RESOURCE_VIEW,
        /* reporter */ &cluster_resource_scheduler_.GetLocalResourceManager(),
        /* receiver */ this,
        /* pull_from_reporter_interval_ms */
        report_resources_period_ms_);

    // COMMANDS is used only to broadcast a global request to call the Python garbage
    // collector on all Raylets when the cluster is under memory pressure.
    //
    // Periodic collection is disabled, so this command is only broadcasted via
    // `OnDemandBroadcasting` (which will call NodeManager::CreateSyncMessage).
    //
    // NodeManager::ConsumeSyncMessage is called to execute the GC command from other
    // Raylets.
    ray_syncer_.Register(
        /* message_type */ syncer::MessageType::COMMANDS,
        /* reporter */ this,
        /* receiver */ this,
        /* pull_from_reporter_interval_ms */ 0);

    auto gcs_channel = gcs_client_.GetGcsRpcClient().GetChannel();
    ray_syncer_.Connect(kGCSNodeID.Binary(), gcs_channel);
    periodical_runner_->RunFnPeriodically(
        [this] { TriggerLocalOrGlobalGCIfNeeded(); },
        RayConfig::instance().raylet_check_gc_period_milliseconds(),
        "NodeManager.CheckGC");
  };

  // Register a callback to monitor new nodes and a callback to monitor removed nodes.
  gcs_client_.Nodes().AsyncSubscribeToNodeAddressAndLivenessChange(
      std::move(on_node_change), std::move(on_node_change_subscribe_done));

  // Subscribe to all unexpected failure notifications from the local and
  // remote raylets. Note that this does not include workers that failed due to
  // node failure. These workers can be identified by comparing the node_id
  // in their rpc::Address to the ID of a failed raylet.
  const auto &worker_failure_handler =
      [this](const rpc::WorkerDeltaData &worker_failure_data) {
        HandleUnexpectedWorkerFailure(
            WorkerID::FromBinary(worker_failure_data.worker_id()));
      };
  gcs_client_.Workers().AsyncSubscribeToWorkerFailures(worker_failure_handler, nullptr);

  // Subscribe to job updates.
  const auto job_subscribe_handler = [this](const JobID &job_id,
                                            const JobTableData &job_data) {
    // HandleJobStarted is idempotent so it's ok to call it again when the job
    // finishes. We always need to call `HandleJobStarted` even when a job has
    // finished, because we may have missed the started event (for example,
    // because the node wasn't up when the job started). JobStarted +
    // JobFinished events both need to be processed because we need to persist
    // the job config of dead jobs in order for detached actors to function
    // properly.
    HandleJobStarted(job_id, job_data);
    if (job_data.is_dead()) {
      HandleJobFinished(job_id, job_data);
    }
  };
  gcs_client_.Jobs().AsyncSubscribeAll(job_subscribe_handler, nullptr);

  periodical_runner_->RunFnPeriodically(
      [this] {
        DumpDebugState();
        WarnResourceDeadlock();
      },
      RayConfig::instance().debug_dump_period_milliseconds(),
      "NodeManager.deadline_timer.debug_state_dump");
  uint64_t now_ms = current_time_ms();
  last_metrics_recorded_at_ms_ = now_ms;
  periodical_runner_->RunFnPeriodically([this] { RecordMetrics(); },
                                        record_metrics_period_ms_,
                                        "NodeManager.deadline_timer.record_metrics");
  if (RayConfig::instance().free_objects_period_milliseconds() > 0) {
    periodical_runner_->RunFnPeriodically(
        [this] { local_object_manager_.FlushFreeObjects(); },
        RayConfig::instance().free_objects_period_milliseconds(),
        "NodeManager.deadline_timer.flush_free_objects");
    if (RayConfig::instance().object_spilling_config().empty()) {
      RAY_LOG(INFO) << "Object spilling is disabled because spilling config is "
                    << "unspecified";
    } else {
      periodical_runner_->RunFnPeriodically(
          [this] { SpillIfOverPrimaryObjectsThreshold(); },
          RayConfig::instance().free_objects_period_milliseconds(),
          "NodeManager.deadline_timer.spill_objects_when_over_threshold");
    }
  }
  /// If periodic asio stats print is enabled, it will print it.
  const auto event_stats_print_interval_ms =
      RayConfig::instance().event_stats_print_interval_ms();
  if (event_stats_print_interval_ms != -1 && RayConfig::instance().event_stats()) {
    periodical_runner_->RunFnPeriodically(
        [this] {
          std::stringstream debug_msg;
          debug_msg << DebugString() << "\n\n";
          RAY_LOG(INFO) << PrependToEachLine(debug_msg.str(), "[state-dump] ");
          ReportWorkerOOMKillStats();
        },
        event_stats_print_interval_ms,
        "NodeManager.deadline_timer.print_event_loop_stats");
  }
  // Raylet periodically check whether it's alive in GCS.
  // For failure cases, GCS might think this raylet dead, but this
  // raylet still think it's alive. This could happen when the cluster setup is wrong,
  // for example, there is data loss in the DB.
  periodical_runner_->RunFnPeriodically(
      [this] {
        // Flag to see whether a request is running.
        static bool checking = false;
        if (checking) {
          return;
        }
        checking = true;
        gcs_client_.Nodes().AsyncCheckAlive(
            {self_node_id_},
            /* timeout_ms = */ 30000,
            // capture checking ptr here because vs17 fail to compile
            [this, checking_ptr = &checking](const auto &status,
                                             const auto &alive_vec) mutable {
              bool alive = alive_vec[0];
              if ((status.ok() && !alive)) {
                // GCS think this raylet is dead. Fail the node
                RAY_LOG(FATAL)
                    << "GCS consider this node to be dead. This may happen when "
                    << "GCS is not backed by a DB and restarted or there is data loss "
                    << "in the DB.";
              } else if (status.IsUnauthenticated()) {
                RAY_LOG(FATAL)
                    << "GCS returned an authentication error. This may happen when "
                    << "GCS is not backed by a DB and restarted or there is data loss "
                    << "in the DB. Local cluster ID: " << gcs_client_.GetClusterId();
              }
              *checking_ptr = false;
            });
      },
      RayConfig::instance().raylet_liveness_self_check_interval_ms(),
      "NodeManager.GcsCheckAlive");
}

void NodeManager::HandleAccept(const boost::system::error_code &error) {
  if (!error) {
    ConnectionErrorHandler error_handler =
        [this](const std::shared_ptr<ClientConnection> &client,
               const boost::system::error_code &err) {
          this->HandleClientConnectionError(client, err);
        };

    MessageHandler message_handler = [this](
                                         const std::shared_ptr<ClientConnection> &client,
                                         int64_t message_type,
                                         const std::vector<uint8_t> &message) {
      this->ProcessClientMessage(client, message_type, message.data());
    };

    // Accept a new local client and dispatch it to the node manager.
    auto conn = ClientConnection::Create(message_handler,
                                         error_handler,
                                         std::move(socket_),
                                         "worker",
                                         node_manager_message_enum);

    // Begin processing messages. The message handler above is expected to call this to
    // continue processing messages.
    conn->ProcessMessages();
  } else {
    RAY_LOG(ERROR) << "Raylet failed to accept new connection: " << error.message();
    if (error == boost::asio::error::operation_aborted) {
      // The server is being destroyed. Don't continue accepting connections.
      return;
    }
  };

  // We're ready to accept another client.
  acceptor_.async_accept(
      socket_,
      boost::bind(&NodeManager::HandleAccept, this, boost::asio::placeholders::error));
}

void NodeManager::DestroyWorker(std::shared_ptr<WorkerInterface> worker,
                                rpc::WorkerExitType disconnect_type,
                                const std::string &disconnect_detail,
                                bool force) {
  // We should disconnect the client first. Otherwise, we'll remove bundle resources
  // before actual resources are returned. Subsequent disconnect request that comes
  // due to worker dead will be ignored.
  DisconnectClient(
      worker->Connection(), /*graceful=*/false, disconnect_type, disconnect_detail);
  worker->KillAsync(io_service_, force);
  if (disconnect_type == rpc::WorkerExitType::SYSTEM_ERROR) {
    number_workers_killed_++;
  } else if (disconnect_type == rpc::WorkerExitType::NODE_OUT_OF_MEMORY) {
    number_workers_killed_by_oom_++;
  }
}

void NodeManager::HandleJobStarted(const JobID &job_id, const JobTableData &job_data) {
  RAY_LOG(DEBUG).WithField(job_id)
      << "HandleJobStarted Driver pid " << job_data.driver_pid()
      << " is dead: " << job_data.is_dead()
      << " driver address: " << job_data.driver_address().ip_address();
  worker_pool_.HandleJobStarted(job_id, job_data.config());
  // Leases of this job may already arrived but failed to pop a worker because the job
  // config is not local yet. So we trigger granting again here to try to
  // reschedule these leases.
  cluster_lease_manager_.ScheduleAndGrantLeases();
}

void NodeManager::HandleJobFinished(const JobID &job_id, const JobTableData &job_data) {
  RAY_LOG(DEBUG).WithField(job_id) << "HandleJobFinished";
  RAY_CHECK(job_data.is_dead());
  // Force kill all the worker processes belonging to the finished job
  // so that no worker processes is leaked.
  for (const auto &pair : leased_workers_) {
    auto &worker = pair.second;
    RAY_CHECK(!worker->GetAssignedJobId().IsNil());
    if (worker->GetRootDetachedActorId().IsNil() &&
        (worker->GetAssignedJobId() == job_id)) {
      // Don't kill worker processes belonging to the detached actor
      // since those are expected to outlive the job.
      RAY_LOG(INFO).WithField(worker->WorkerId()).WithField(job_id)
          << "Killing leased worker because its job finished.";
      rpc::ExitRequest request;
      request.set_force_exit(true);
      worker->rpc_client()->Exit(
          request, [this, worker](const ray::Status &status, const rpc::ExitReply &r) {
            if (!status.ok()) {
              RAY_LOG(WARNING).WithField(worker->WorkerId())
                  << "Failed to send exit request to worker "
                  << ": " << status.ToString() << ". Killing it using SIGKILL instead.";
              // Just kill-9 as a last resort.
              worker->KillAsync(io_service_, /* force */ true);
            }
          });
    }
  }
  worker_pool_.HandleJobFinished(job_id);
}

// TODO(edoakes): the connection management and logic to destroy a worker should live
// inside of the WorkerPool. We also need to unify the destruction paths between
// DestroyWorker, and DisconnectWorker.
void NodeManager::CheckForUnexpectedWorkerDisconnects() {
  std::vector<std::shared_ptr<ClientConnection>> all_connections;
  std::vector<std::shared_ptr<WorkerInterface>> all_workers =
      worker_pool_.GetAllRegisteredWorkers();
  all_connections.reserve(all_workers.size());
  for (const auto &worker : all_workers) {
    all_connections.push_back(worker->Connection());
  }
  for (const auto &driver : worker_pool_.GetAllRegisteredDrivers()) {
    all_workers.push_back(driver);
    all_connections.push_back(driver->Connection());
  }

  RAY_CHECK_EQ(all_connections.size(), all_workers.size());

  // Check if there are any unexpected disconnects on the worker socket connections.
  // This will close the connection without processing remaining messages.
  std::vector<bool> disconnects = CheckForClientDisconnects(all_connections);
  for (size_t i = 0; i < disconnects.size(); i++) {
    if (disconnects[i]) {
      std::string msg = "Worker connection closed unexpectedly.";
      RAY_LOG(DEBUG).WithField(all_workers[i]->WorkerId()) << msg;
      DestroyWorker(all_workers[i], rpc::WorkerExitType::SYSTEM_ERROR, msg);
    }
  }
}

void NodeManager::HandleReleaseUnusedBundles(rpc::ReleaseUnusedBundlesRequest request,
                                             rpc::ReleaseUnusedBundlesReply *reply,
                                             rpc::SendReplyCallback send_reply_callback) {
  RAY_LOG(DEBUG) << "Releasing unused bundles.";
  std::unordered_set<BundleID, pair_hash> in_use_bundles;
  for (int index = 0; index < request.bundles_in_use_size(); ++index) {
    const auto &bundle_id = request.bundles_in_use(index).bundle_id();
    in_use_bundles.emplace(PlacementGroupID::FromBinary(bundle_id.placement_group_id()),
                           bundle_id.bundle_index());
    // Add -1 one to the in_use_bundles. It's ok to add it more than one times since
    // it's a set.
    in_use_bundles.emplace(PlacementGroupID::FromBinary(bundle_id.placement_group_id()),
                           -1);
  }

  // Cancel lease requests that are waiting for workers
  // to free the acquired pg bundle resources
  // so that pg bundle can be returned.
  local_lease_manager_.CancelLeases(
      [&](const std::shared_ptr<internal::Work> &work) {
        const auto bundle_id =
            work->lease_.GetLeaseSpecification().PlacementGroupBundleId();
        return !bundle_id.first.IsNil() && (0 == in_use_bundles.count(bundle_id)) &&
               (work->GetState() == internal::WorkStatus::WAITING_FOR_WORKER);
      },
      rpc::RequestWorkerLeaseReply::SCHEDULING_CANCELLED_INTENDED,
      "The lease request is cancelled because it uses placement group bundles that are "
      "not "
      "registered to GCS. It can happen upon GCS restart.");

  // Kill all workers that are currently associated with the unused bundles.
  // NOTE: We can't traverse directly with `leased_workers_`, because `DestroyWorker`
  // will delete the element of `leased_workers_`. So we need to filter out
  // `workers_associated_with_unused_bundles` separately.
  std::vector<std::shared_ptr<WorkerInterface>> workers_associated_with_unused_bundles;
  for (const auto &worker_it : leased_workers_) {
    auto &worker = worker_it.second;
    const auto &bundle_id = worker->GetBundleId();
    // We need to filter out the workers used by placement group.
    if (!bundle_id.first.IsNil() && 0 == in_use_bundles.count(bundle_id)) {
      workers_associated_with_unused_bundles.emplace_back(worker);
    }
  }

  for (const auto &worker : workers_associated_with_unused_bundles) {
    RAY_LOG(DEBUG)
            .WithField(worker->GetBundleId().first)
            .WithField(worker->GetGrantedLeaseId())
            .WithField(worker->GetActorId())
            .WithField(worker->WorkerId())
        << "Destroying worker since its bundle was unused, bundle index: "
        << worker->GetBundleId().second;
    DestroyWorker(worker,
                  rpc::WorkerExitType::INTENDED_SYSTEM_EXIT,
                  "Worker exits because it uses placement group bundles that are not "
                  "registered to GCS. It can happen upon GCS restart.");
  }

  // Return unused bundle resources.
  placement_group_resource_manager_.ReturnUnusedBundle(in_use_bundles);

  send_reply_callback(Status::OK(), nullptr, nullptr);
}

void NodeManager::HandleGetObjectsInfo(rpc::GetObjectsInfoRequest request,
                                       rpc::GetObjectsInfoReply *reply,
                                       rpc::SendReplyCallback send_reply_callback) {
  RAY_LOG(DEBUG) << "Received a HandleGetObjectsInfo request";
  auto total = std::make_shared<int>(0);
  auto count = std::make_shared<int>(0);
  auto limit = request.has_limit() ? request.limit() : -1;

  // Each worker query will have limit as well.
  // At the end there will be limit * num_workers entries returned at max.
  QueryAllWorkerStates(
      /*on_replied*/
      [reply, total, count, limit](const ray::Status &status,
                                   const rpc::GetCoreWorkerStatsReply &r) {
        *total += r.core_worker_stats().objects_total();
        if (limit != -1 && *count >= limit) {
          return;
        }
        // Currently, instead of counting object one by one, we add all object refs
        // returned. This means there can be overflow. TODO(sang): Fix it after
        // refactoring this code path.
        *count += r.core_worker_stats().object_refs_size();
        if (status.ok()) {
          reply->add_core_workers_stats()->MergeFrom(r.core_worker_stats());
        } else {
          RAY_LOG(INFO) << "Failed to query object information from a worker.";
        }
      },
      send_reply_callback,
      /*include_memory_info*/ true,
      /*include_task_info*/ false,
      /*limit*/ limit,
      /*on_all_replied*/ [total, reply]() { reply->set_total(*total); });
}

void NodeManager::HandleGetWorkerFailureCause(
    rpc::GetWorkerFailureCauseRequest request,
    rpc::GetWorkerFailureCauseReply *reply,
    rpc::SendReplyCallback send_reply_callback) {
  const LeaseID lease_id = LeaseID::FromBinary(request.lease_id());
  RAY_LOG(DEBUG) << "Received a HandleGetWorkerFailureCause request for lease "
                 << lease_id;

  auto it = worker_failure_reasons_.find(lease_id);
  if (it != worker_failure_reasons_.end()) {
    RAY_LOG(DEBUG) << "lease " << lease_id << " has failure reason "
                   << ray::gcs::RayErrorInfoToString(it->second.ray_error_info_)
                   << ", fail immediately: " << !it->second.should_retry_;
    reply->mutable_failure_cause()->CopyFrom(it->second.ray_error_info_);
    reply->set_fail_task_immediately(!it->second.should_retry_);
  } else {
    RAY_LOG(INFO) << "didn't find failure cause for lease " << lease_id;
  }

  send_reply_callback(Status::OK(), nullptr, nullptr);
}

void NodeManager::HandleRegisterMutableObject(
    rpc::RegisterMutableObjectRequest request,
    rpc::RegisterMutableObjectReply *reply,
    rpc::SendReplyCallback send_reply_callback) {
  ObjectID writer_object_id = ObjectID::FromBinary(request.writer_object_id());
  int64_t num_readers = request.num_readers();
  ObjectID reader_object_id = ObjectID::FromBinary(request.reader_object_id());

  mutable_object_provider_->HandleRegisterMutableObject(
      writer_object_id, num_readers, reader_object_id);
  send_reply_callback(Status::OK(), nullptr, nullptr);
}

void NodeManager::HandlePushMutableObject(rpc::PushMutableObjectRequest request,
                                          rpc::PushMutableObjectReply *reply,
                                          rpc::SendReplyCallback send_reply_callback) {
  mutable_object_provider_->HandlePushMutableObject(request, reply);
  send_reply_callback(Status::OK(), nullptr, nullptr);
}

void NodeManager::QueryAllWorkerStates(
    const std::function<void(const ray::Status &, const rpc::GetCoreWorkerStatsReply &)>
        &on_replied,
    rpc::SendReplyCallback &send_reply_callback,
    bool include_memory_info,
    bool include_task_info,
    int64_t limit,
    const std::function<void()> &on_all_replied) {
  auto all_workers = worker_pool_.GetAllRegisteredWorkers(/* filter_dead_workers */ true,
                                                          /*filter_io_workers*/ true);
  for (auto &driver :
       worker_pool_.GetAllRegisteredDrivers(/* filter_dead_driver */ true)) {
    all_workers.push_back(driver);
  }

  if (all_workers.empty()) {
    send_reply_callback(Status::OK(), nullptr, nullptr);
    return;
  }

  // Sort workers for the consistent ordering.
  auto sort_func = [](const auto &worker_a, const auto &worker_b) {
    // Prioritize drivers over workers. It is because drivers usually have data users
    // care more. Note the enum values Driver == 1, Worker == 0.
    return (worker_a->GetWorkerType() > worker_b->GetWorkerType())
           // If the worker type is the same, order it based on pid (just for consistent
           // ordering).
           || ((worker_a->GetWorkerType() == worker_b->GetWorkerType()) &&
               (worker_a->GetProcess().GetId() < worker_b->GetProcess().GetId()));
  };
  std::sort(all_workers.begin(), all_workers.end(), sort_func);

  // Query all workers.
  auto rpc_replied = std::make_shared<size_t>(0);
  auto num_workers = all_workers.size();
  bool all_dead = true;
  for (const auto &worker : all_workers) {
    if (worker->IsDead()) {
      *rpc_replied += 1;
      continue;
    }
    all_dead = false;
    rpc::GetCoreWorkerStatsRequest request;
    request.set_intended_worker_id(worker->WorkerId().Binary());
    request.set_include_memory_info(include_memory_info);
    request.set_include_task_info(include_task_info);
    request.set_limit(limit);
    // TODO(sang): Add timeout to the RPC call.
    worker->rpc_client()->GetCoreWorkerStats(
        request,
        [num_workers, rpc_replied, send_reply_callback, on_replied, on_all_replied](
            const ray::Status &status, const rpc::GetCoreWorkerStatsReply &r) {
          *rpc_replied += 1;
          on_replied(status, r);
          if (*rpc_replied == num_workers) {
            if (on_all_replied) {
              on_all_replied();
            }
            send_reply_callback(Status::OK(), nullptr, nullptr);
          }
        });
  }
  if (all_dead) {
    send_reply_callback(Status::OK(), nullptr, nullptr);
  }
}

// This warns users that there could be the resource deadlock. It works this way;
// - If there's no available workers for scheduling
// - But if there are still pending leases waiting for resource acquisition
// It means the cluster might not have enough resources to be in progress.
// Note that this can print the false negative messages
// e.g., there are many actors taking up resources for a long time.
void NodeManager::WarnResourceDeadlock() {
  int pending_actor_creations = 0;
  int pending_leases = 0;

  // Check if any progress is being made on this raylet.
  if (worker_pool_.IsWorkerAvailableForScheduling()) {
    // Progress is being made in a lease, don't warn.
    resource_deadlock_warned_ = 0;
    return;
  }

  auto exemplar = cluster_lease_manager_.AnyPendingLeasesForResourceAcquisition(
      &pending_actor_creations, &pending_leases);
  // Check if any leases are blocked on resource acquisition.
  if (exemplar == nullptr) {
    // No pending leases, no need to warn.
    resource_deadlock_warned_ = 0;
    return;
  }

  // Push an warning to the driver that a lease is blocked trying to acquire resources.
  // To avoid spurious triggers, only take action starting with the second time.
  // case resource_deadlock_warned_:  0 => first time, don't do anything yet
  // case resource_deadlock_warned_:  1 => second time, print a warning
  // case resource_deadlock_warned_: >1 => global gc but don't print any warnings
  if (resource_deadlock_warned_++ > 0) {
    // Actor references may be caught in cycles, preventing them from being deleted.
    // Set should global gc to hopefully free up resource slots.
    SetShouldGlobalGC();

    // Suppress duplicates warning messages.
    if (resource_deadlock_warned_ > 2) {
      return;
    }

    RAY_LOG(WARNING)
        << "The lease with ID " << exemplar->GetLeaseSpecification().LeaseId()
        << " cannot be scheduled right now. You can ignore this message if this "
        << "Ray cluster is expected to auto-scale or if you specified a "
        << "runtime_env for this actor or lease, which may take time to install.  "
        << "Otherwise, this is likely due to all cluster resources being claimed "
        << "by actors. To resolve the issue, consider creating fewer actors or "
        << "increasing the resources available to this Ray cluster.\n"
        << "Required resources for this lease: "
        << exemplar->GetLeaseSpecification().GetRequiredPlacementResources().DebugString()
        << "\n"
        << "Available resources on this node: "
        << cluster_resource_scheduler_.GetClusterResourceManager()
               .GetNodeResourceViewString(scheduling::NodeID(self_node_id_.Binary()))
        << " In total there are " << pending_leases << " pending leases and "
        << pending_actor_creations << " pending actors on this node.";
    RAY_LOG_EVERY_MS(WARNING, 10 * 1000) << cluster_lease_manager_.DebugStr();
  }
  // Try scheduling leases. Without this, if there's no more leases coming in,
  // deadlocked leases are never be scheduled.
  cluster_lease_manager_.ScheduleAndGrantLeases();
}

void NodeManager::NodeAdded(const rpc::GcsNodeAddressAndLiveness &node_info) {
  const NodeID node_id = NodeID::FromBinary(node_info.node_id());

  RAY_LOG(DEBUG).WithField(node_id) << "[NodeAdded] Received callback from node id ";
  if (node_id == self_node_id_) {
    return;
  }

  // Store address of the new node manager for rpc requests.
  remote_node_manager_addresses_[node_id] =
      std::make_pair(node_info.node_manager_address(), node_info.node_manager_port());

  // Update the resource view if a new message has been sent.
  if (auto sync_msg = ray_syncer_.GetSyncMessage(node_id.Binary(),
                                                 syncer::MessageType::RESOURCE_VIEW)) {
    if (sync_msg) {
      ConsumeSyncMessage(sync_msg);
    }
  }
}

void NodeManager::NodeRemoved(const NodeID &node_id) {
  RAY_LOG(DEBUG).WithField(node_id) << "[NodeRemoved] Received callback from node id ";

  if (node_id == self_node_id_) {
    if (!shutting_down_) {
      std::ostringstream error_message;
      error_message
          << "[Timeout] Exiting because this node manager has mistakenly been marked "
             "as dead by the GCS: GCS failed to check the health of this node for "
          << RayConfig::instance().health_check_failure_threshold() << " times."
          << " This is likely because the machine or raylet has become overloaded.";
      RAY_EVENT(FATAL, "RAYLET_MARKED_DEAD").WithField("node_id", self_node_id_.Hex())
          << error_message.str();
      RAY_LOG(FATAL) << error_message.str();
    } else {
      // No-op since this node is already shutting down, and GCS already knows.
      RAY_LOG(INFO).WithField(node_id)
          << "Node is marked as dead by GCS as it's already shutting down.";
      return;
    }
  }

  failed_nodes_cache_.insert(node_id);

  cluster_lease_manager_.CancelAllLeasesOwnedBy(node_id);

  raylet_client_pool_.Disconnect(node_id);
  worker_rpc_pool_.Disconnect(node_id);

  // Clean up workers that were owned by processes that were on the failed
  // node.
  for (const auto &[_, worker] : leased_workers_) {
    const auto owner_node_id = NodeID::FromBinary(worker->GetOwnerAddress().node_id());
    RAY_CHECK(!owner_node_id.IsNil());
    if (worker->IsDetachedActor() || owner_node_id != node_id) {
      continue;
    }
    // If the leased worker's owner was on the failed node, then kill the leased
    // worker.
    RAY_LOG(INFO).WithField(worker->WorkerId()).WithField(owner_node_id)
        << "Killing leased worker because its owner's node died.";
    worker->KillAsync(io_service_);
  }

  // Below, when we remove node_id from all of these data structures, we could
  // check that it is actually removed, or log a warning otherwise, but that may
  // not be necessary.
  // Remove the node from the resource map.
  if (!cluster_resource_scheduler_.GetClusterResourceManager().RemoveNode(
          scheduling::NodeID(node_id.Binary()))) {
    RAY_LOG(DEBUG).WithField(node_id)
        << "Received NodeRemoved callback for an unknown node.";
  }

  // Remove the node manager address.
  const auto node_entry = remote_node_manager_addresses_.find(node_id);
  if (node_entry != remote_node_manager_addresses_.end()) {
    remote_node_manager_addresses_.erase(node_entry);
  }

  // Notify the object directory that the node has been removed so that it
  // can remove it from any cached locations.
  object_directory_.HandleNodeRemoved(node_id);
  object_manager_.HandleNodeRemoved(node_id);
}

void NodeManager::HandleUnexpectedWorkerFailure(const WorkerID &worker_id) {
  RAY_CHECK(!worker_id.IsNil());
  RAY_LOG(DEBUG).WithField(worker_id) << "Worker failed";
  failed_workers_cache_.insert(worker_id);

  cluster_lease_manager_.CancelAllLeasesOwnedBy(worker_id);

  for (const auto &[_, worker] : leased_workers_) {
    const auto owner_worker_id =
        WorkerID::FromBinary(worker->GetOwnerAddress().worker_id());
    RAY_CHECK(!owner_worker_id.IsNil());
    if (worker->IsDetachedActor() || owner_worker_id != worker_id) {
      continue;
    }
    // If the failed worker was a leased worker's owner, then kill the leased worker.
    RAY_LOG(INFO)
            .WithField(worker->WorkerId())
            .WithField("owner_worker_id", owner_worker_id)
        << "Killing leased worker because its owner died.";
    worker->KillAsync(io_service_);
  }
}

bool NodeManager::ResourceCreateUpdated(const NodeID &node_id,
                                        const ResourceRequest &createUpdatedResources) {
  RAY_LOG(DEBUG).WithField(node_id)
      << "[ResourceCreateUpdated] received callback from node with created or updated "
         "resources: "
      << createUpdatedResources.DebugString()
      << ". Updating resource map. skip=" << (node_id == self_node_id_);

  // Skip updating local node since local node always has the latest information.
  // Updating local node could result in a inconsistence view in cluster resource
  // scheduler which could make task hang.
  if (node_id == self_node_id_) {
    return false;
  }

  for (const auto &resource_id : createUpdatedResources.ResourceIds()) {
    cluster_resource_scheduler_.GetClusterResourceManager().UpdateResourceCapacity(
        scheduling::NodeID(node_id.Binary()),
        resource_id,
        createUpdatedResources.Get(resource_id).Double());
  }
  RAY_LOG(DEBUG) << "[ResourceCreateUpdated] Updated cluster_resource_map.";
  return true;
}

bool NodeManager::ResourceDeleted(const NodeID &node_id,
                                  const std::vector<std::string> &resource_names) {
  if (RAY_LOG_ENABLED(DEBUG)) {
    std::ostringstream oss;
    for (auto &resource_name : resource_names) {
      oss << resource_name << ", ";
    }
    RAY_LOG(DEBUG).WithField(node_id)
        << "[ResourceDeleted] received callback from node with deleted resources: "
        << oss.str() << ". Updating resource map. skip=" << (node_id == self_node_id_);
  }

  // Skip updating local node since local node always has the latest information.
  // Updating local node could result in a inconsistence view in cluster resource
  // scheduler which could make task hang.
  if (node_id == self_node_id_) {
    return false;
  }

  std::vector<scheduling::ResourceID> resource_ids;
  resource_ids.reserve(resource_names.size());
  for (const auto &resource_label : resource_names) {
    resource_ids.emplace_back(resource_label);
  }
  cluster_resource_scheduler_.GetClusterResourceManager().DeleteResources(
      scheduling::NodeID(node_id.Binary()), resource_ids);
  return true;
}

void NodeManager::HandleNotifyGCSRestart(rpc::NotifyGCSRestartRequest request,
                                         rpc::NotifyGCSRestartReply *reply,
                                         rpc::SendReplyCallback send_reply_callback) {
  RAY_LOG(INFO)
      << "The GCS has restarted. Resubscribing to pubsub and notifying local workers.";
  // When GCS restarts, it'll notify raylet to do some initialization work
  // (resubscribing). Raylet will also notify all workers to do this job. Workers are
  // registered to raylet first (blocking call) and then connect to GCS, so there is no
  // race condition here.
  gcs_client_.AsyncResubscribe();
  auto workers = worker_pool_.GetAllRegisteredWorkers(/* filter_dead_workers */ true);
  for (const auto &worker : workers) {
    worker->AsyncNotifyGCSRestart();
  }
  auto drivers = worker_pool_.GetAllRegisteredDrivers(/* filter_dead_drivers */ true);
  for (const auto &driver : drivers) {
    driver->AsyncNotifyGCSRestart();
  }
  send_reply_callback(Status::OK(), nullptr, nullptr);
}

bool NodeManager::UpdateResourceUsage(
    const NodeID &node_id,
    const syncer::ResourceViewSyncMessage &resource_view_sync_message) {
  if (!cluster_resource_scheduler_.GetClusterResourceManager().UpdateNode(
          scheduling::NodeID(node_id.Binary()), resource_view_sync_message)) {
    RAY_LOG(INFO).WithField(node_id)
        << "[UpdateResourceUsage]: received resource usage from unknown node.";
    return false;
  }

  return true;
}

void NodeManager::HandleClientConnectionError(
    const std::shared_ptr<ClientConnection> &client,
    const boost::system::error_code &error) {
  const std::string err_msg = absl::StrCat(
      "Worker unexpectedly exits with a connection error code ",
      error.value(),
      ". ",
      error.message(),
      ". Some common causes include: (1) the process was killed by the OOM killer "
      "due to high memory usage, (2) ray stop --force was called, or (3) the worker "
      "crashed unexpectedly due to SIGSEGV or another unexpected error.");

  // Disconnect the client and don't process more messages.
  DisconnectClient(
      client, /*graceful=*/false, ray::rpc::WorkerExitType::SYSTEM_ERROR, err_msg);
}

void NodeManager::ProcessClientMessage(const std::shared_ptr<ClientConnection> &client,
                                       int64_t message_type,
                                       const uint8_t *message_data) {
  auto registered_worker = worker_pool_.GetRegisteredWorker(client);
  auto message_type_value = static_cast<protocol::MessageType>(message_type);
  RAY_LOG(DEBUG) << "[Worker] Message "
                 << protocol::EnumNameMessageType(message_type_value) << "("
                 << message_type << ") from worker with PID "
                 << (registered_worker
                         ? std::to_string(registered_worker->GetProcess().GetId())
                         : "nil");

  if (registered_worker && registered_worker->IsDead()) {
    // For a worker that is marked as dead (because the job has died already),
    // all the messages are ignored except DisconnectClient.
    if (message_type_value != protocol::MessageType::DisconnectClientRequest) {
      // Listen for more messages.
      client->ProcessMessages();
      return;
    }
  }

  switch (message_type_value) {
  case protocol::MessageType::RegisterClientRequest: {
    ProcessRegisterClientRequestMessage(client, message_data);
  } break;
  case ray::protocol::MessageType::AnnounceWorkerPort: {
    ProcessAnnounceWorkerPortMessage(client, message_data);
  } break;
  case protocol::MessageType::ActorCreationTaskDone: {
    if (registered_worker) {
      // Worker may send this message after it was disconnected.
      HandleWorkerAvailable(registered_worker);
    }
  } break;
  case protocol::MessageType::DisconnectClientRequest: {
    ProcessDisconnectClientMessage(client, message_data);
    // We don't need to receive future messages from this client,
    // because it's already disconnected.
    return;
  } break;
  case protocol::MessageType::AsyncGetObjectsRequest: {
    HandleAsyncGetObjectsRequest(client, message_data);
  } break;
  case protocol::MessageType::NotifyWorkerBlocked: {
    HandleNotifyWorkerBlocked(registered_worker);
  } break;
  case protocol::MessageType::NotifyWorkerUnblocked: {
    HandleNotifyWorkerUnblocked(registered_worker);
  } break;
  case protocol::MessageType::CancelGetRequest: {
    CancelGetRequest(client, message_data);
  } break;
  case protocol::MessageType::WaitRequest: {
    ProcessWaitRequestMessage(client, message_data);
  } break;
  case protocol::MessageType::WaitForActorCallArgsRequest: {
    ProcessWaitForActorCallArgsRequestMessage(client, message_data);
  } break;
  case protocol::MessageType::PushErrorRequest: {
    ProcessPushErrorRequestMessage(message_data);
  } break;
  case protocol::MessageType::FreeObjectsInObjectStoreRequest: {
    auto message = flatbuffers::GetRoot<protocol::FreeObjectsRequest>(message_data);
    auto object_ids = FlatbufferToObjectIds(*message->object_ids());
    // Clean up objects from the object store.
    object_manager_.FreeObjects(object_ids, message->local_only());
  } break;
  case protocol::MessageType::SubscribePlasmaReady: {
    ProcessSubscribePlasmaReady(client, message_data);
  } break;
  default:
    RAY_LOG(FATAL) << "Received unexpected message type " << message_type;
  }

  // Listen for more messages.
  client->ProcessMessages();
}

void NodeManager::ProcessRegisterClientRequestMessage(
    const std::shared_ptr<ClientConnection> &client, const uint8_t *message_data) {
  auto *message = flatbuffers::GetRoot<protocol::RegisterClientRequest>(message_data);
  RAY_UNUSED(ProcessRegisterClientRequestMessageImpl(client, message));
}

Status NodeManager::ProcessRegisterClientRequestMessageImpl(
    const std::shared_ptr<ClientConnection> &client,
    const ray::protocol::RegisterClientRequest *message) {
  client->Register();

  Language language = static_cast<Language>(message->language());
  const JobID job_id = JobID::FromBinary(message->job_id()->str());
  const int runtime_env_hash = static_cast<int>(message->runtime_env_hash());
  WorkerID worker_id = WorkerID::FromBinary(message->worker_id()->str());
  pid_t pid = message->worker_pid();
  StartupToken worker_startup_token = message->startup_token();
  std::string worker_ip_address = message->ip_address()->str();
  // TODO(suquark): Use `WorkerType` in `common.proto` without type converting.
  rpc::WorkerType worker_type = static_cast<rpc::WorkerType>(message->worker_type());
  if (worker_type == rpc::WorkerType::DRIVER) {
    RAY_CHECK(!job_id.IsNil());
  } else if (worker_type == rpc::WorkerType::SPILL_WORKER ||
             worker_type == rpc::WorkerType::RESTORE_WORKER) {
    RAY_CHECK(job_id.IsNil());
  }

  auto worker = std::static_pointer_cast<WorkerInterface>(
      std::make_shared<Worker>(job_id,
                               runtime_env_hash,
                               worker_id,
                               language,
                               worker_type,
                               worker_ip_address,
                               client,
                               client_call_manager_,
                               worker_startup_token));

  std::function<void(Status, int)> send_reply_callback;
  send_reply_callback = [this, client](Status status, int assigned_port) {
    flatbuffers::FlatBufferBuilder fbb;
    auto reply =
        ray::protocol::CreateRegisterClientReply(fbb,
                                                 status.ok(),
                                                 fbb.CreateString(status.ToString()),
                                                 flatbuf::to_flatbuf(fbb, self_node_id_),
                                                 assigned_port);
    fbb.Finish(reply);
    client->WriteMessageAsync(
        static_cast<int64_t>(protocol::MessageType::RegisterClientReply),
        fbb.GetSize(),
        fbb.GetBufferPointer(),
        [this, client](const ray::Status &write_msg_status) {
          if (!write_msg_status.ok()) {
            DisconnectClient(client,
                             /*graceful=*/false,
                             rpc::WorkerExitType::SYSTEM_ERROR,
                             "Worker is failed because the raylet couldn't reply the "
                             "registration request: " +
                                 write_msg_status.ToString());
          }
        });
  };

  if (worker_type == rpc::WorkerType::WORKER ||
      worker_type == rpc::WorkerType::SPILL_WORKER ||
      worker_type == rpc::WorkerType::RESTORE_WORKER) {
    return RegisterForNewWorker(
        worker, pid, worker_startup_token, std::move(send_reply_callback));
  }
  return RegisterForNewDriver(
      worker, pid, job_id, message, std::move(send_reply_callback));
}

Status NodeManager::RegisterForNewWorker(
    std::shared_ptr<WorkerInterface> worker,
    pid_t pid,
    const StartupToken &worker_startup_token,
    std::function<void(Status, int)> send_reply_callback) {
  Status status =
      worker_pool_.RegisterWorker(worker, pid, worker_startup_token, send_reply_callback);
  if (!status.ok()) {
    // If the worker failed to register to Raylet, trigger lease granting here to
    // allow new worker processes to be started (if capped by
    // maximum_startup_concurrency).
    cluster_lease_manager_.ScheduleAndGrantLeases();
  }
  return status;
}

Status NodeManager::RegisterForNewDriver(
    std::shared_ptr<WorkerInterface> worker,
    pid_t pid,
    const JobID &job_id,
    const ray::protocol::RegisterClientRequest *message,
    std::function<void(Status, int)> send_reply_callback) {
  worker->SetProcess(Process::FromPid(pid));
  rpc::JobConfig job_config;
  job_config.ParseFromString(message->serialized_job_config()->str());
  return worker_pool_.RegisterDriver(worker, job_config, send_reply_callback);
}

void NodeManager::ProcessAnnounceWorkerPortMessage(
    const std::shared_ptr<ClientConnection> &client, const uint8_t *message_data) {
  auto *message = flatbuffers::GetRoot<protocol::AnnounceWorkerPort>(message_data);
  ProcessAnnounceWorkerPortMessageImpl(client, message);
}

void NodeManager::ProcessAnnounceWorkerPortMessageImpl(
    const std::shared_ptr<ClientConnection> &client,
    const ray::protocol::AnnounceWorkerPort *message) {
  bool is_worker = true;
  std::shared_ptr<WorkerInterface> worker = worker_pool_.GetRegisteredWorker(client);
  if (worker == nullptr) {
    is_worker = false;
    worker = worker_pool_.GetRegisteredDriver(client);
  }
  RAY_CHECK(worker != nullptr) << "No worker exists for CoreWorker with client: "
                               << client->DebugString();

  int port = message->port();
  worker->Connect(port);
  if (is_worker) {
    worker_pool_.OnWorkerStarted(worker);
    HandleWorkerAvailable(worker);
  } else {
    // Driver is ready. Add the job to GCS.
    JobID job_id = worker->GetAssignedJobId();
    boost::optional<const rpc::JobConfig &> job_config =
        worker_pool_.GetJobConfig(job_id);
    RAY_CHECK(job_config.has_value());

    rpc::Address driver_address;
    // Assume node ID is the same as the node ID.
    driver_address.set_node_id(self_node_id_.Binary());
    driver_address.set_ip_address(worker->IpAddress());
    driver_address.set_port(port);
    driver_address.set_worker_id(worker->WorkerId().Binary());
    auto job_data_ptr = gcs::CreateJobTableData(job_id,
                                                /*is_dead=*/false,
                                                driver_address,
                                                worker->GetProcess().GetId(),
                                                message->entrypoint()->str(),
                                                *job_config);

    gcs_client_.Jobs().AsyncAdd(job_data_ptr, [this, client](Status status) {
      SendPortAnnouncementResponse(client, std::move(status));
    });
  }
}

void NodeManager::SendPortAnnouncementResponse(
    const std::shared_ptr<ClientConnection> &client, Status status) {
  if (!status.ok()) {
    RAY_LOG(ERROR) << "Failed to add job to GCS: " << status.ToString();
  }
  // Write the reply back.
  flatbuffers::FlatBufferBuilder fbb;
  auto message = protocol::CreateAnnounceWorkerPortReply(
      fbb, status.ok(), fbb.CreateString(status.ToString()));
  fbb.Finish(message);

  client->WriteMessageAsync(
      static_cast<int64_t>(protocol::MessageType::AnnounceWorkerPortReply),
      fbb.GetSize(),
      fbb.GetBufferPointer(),
      [this, client](const ray::Status &write_msg_status) {
        if (!write_msg_status.ok()) {
          DisconnectClient(client,
                           /*graceful=*/false,
                           rpc::WorkerExitType::SYSTEM_ERROR,
                           "Failed to send AnnounceWorkerPortReply to client: " +
                               write_msg_status.ToString());
        }
      });
}

void NodeManager::HandleWorkerAvailable(const std::shared_ptr<WorkerInterface> &worker) {
  RAY_CHECK(worker);
  RAY_CHECK_NE(worker->GetWorkerType(), rpc::WorkerType::DRIVER);

  if (worker->GetWorkerType() == rpc::WorkerType::SPILL_WORKER) {
    // Return the worker to the idle pool.
    worker_pool_.PushSpillWorker(worker);
    return;
  }

  if (worker->GetWorkerType() == rpc::WorkerType::RESTORE_WORKER) {
    // Return the worker to the idle pool.
    worker_pool_.PushRestoreWorker(worker);
    return;
  }

  bool worker_idle = true;

  // If the worker was granted a lease, clean up any lease resources and state
  if (!worker->GetGrantedLeaseId().IsNil()) {
    worker_idle = CleanupLease(worker);
  }

  if (worker_idle) {
    // Return the worker to the idle pool.
    worker_pool_.PushWorker(worker);
  }

  cluster_lease_manager_.ScheduleAndGrantLeases();
}

namespace {
void SendDisconnectClientReply(const WorkerID &worker_id,
                               const std::shared_ptr<ClientConnection> &client) {
  flatbuffers::FlatBufferBuilder fbb;
  auto reply = protocol::CreateDisconnectClientReply(fbb);
  fbb.Finish(reply);

  // NOTE(edoakes): it's important to use sync WriteMessage here to ensure the message
  // is written to the socket before it's closed.
  const auto status = client->WriteMessage(
      static_cast<int64_t>(protocol::MessageType::DisconnectClientReply),
      fbb.GetSize(),
      fbb.GetBufferPointer());
  if (!status.ok()) {
    RAY_LOG(WARNING).WithField(worker_id)
        << "Failed to send disconnect reply to worker: " << status.ToString();
  }
}

}  // namespace

void NodeManager::DisconnectClient(const std::shared_ptr<ClientConnection> &client,
                                   bool graceful,
                                   rpc::WorkerExitType disconnect_type,
                                   const std::string &disconnect_detail,
                                   const rpc::RayException *creation_task_exception) {
  bool is_worker = false, is_driver = false;
  std::shared_ptr<WorkerInterface> worker;
  if ((worker = worker_pool_.GetRegisteredWorker(client))) {
    is_worker = true;
    RAY_LOG(INFO).WithField(worker->WorkerId()).WithField(worker->GetAssignedJobId())
        << "Disconnecting worker, graceful=" << std::boolalpha << graceful
        << ", disconnect_type=" << disconnect_type
        << ", has_creation_task_exception=" << std::boolalpha
        << (creation_task_exception != nullptr);
  } else if ((worker = worker_pool_.GetRegisteredDriver(client))) {
    is_driver = true;
    RAY_LOG(INFO).WithField(worker->WorkerId()).WithField(worker->GetAssignedJobId())
        << "Disconnecting driver, graceful=" << std::boolalpha << graceful
        << ", disconnect_type=" << disconnect_type;
  } else {
    RAY_LOG(INFO) << "Got disconnect message from an unregistered client, ignoring.";
    return;
  }

  RAY_CHECK(is_worker != is_driver) << "Client must be a registered worker or driver.";

  // Clean up any open ray.get or ray.wait calls that the worker made.
  lease_dependency_manager_.CancelGetRequest(worker->WorkerId());
  lease_dependency_manager_.CancelWaitRequest(worker->WorkerId());

  // Erase any lease metadata.
  if (leased_workers_.contains(worker->GetGrantedLeaseId())) {
    ReleaseWorker(worker->GetGrantedLeaseId());
  }

  if (creation_task_exception != nullptr) {
    RAY_LOG(INFO).WithField(worker->WorkerId())
        << "Formatted creation task exception: "
        << creation_task_exception->formatted_exception_string();
  }
  // Publish the worker failure.
  auto worker_failure_data_ptr =
      gcs::CreateWorkerFailureData(worker->WorkerId(),
                                   self_node_id_,
                                   initial_config_.node_manager_address,
                                   time(nullptr),
                                   disconnect_type,
                                   disconnect_detail,
                                   worker->GetProcess().GetId(),
                                   creation_task_exception);
  gcs_client_.Workers().AsyncReportWorkerFailure(worker_failure_data_ptr, nullptr);

  if (is_worker) {
    const ActorID &actor_id = worker->GetActorId();
    const LeaseID &lease_id = worker->GetGrantedLeaseId();
    // If the worker was granted a lease, clean up the lease and push an
    // error to the driver, unless the worker is already dead.
    if ((!lease_id.IsNil() || !actor_id.IsNil()) && !worker->IsDead()) {
      // If the worker was an actor, it'll be cleaned by GCS.
      if (actor_id.IsNil()) {
        // Return the resources that were being used by this worker.
        RayLease lease;
        local_lease_manager_.CleanupLease(worker, &lease);
      }

      if (disconnect_type == rpc::WorkerExitType::SYSTEM_ERROR) {
        // Push the error to driver.
        const JobID &job_id = worker->GetAssignedJobId();
        // TODO(rkn): Define this constant somewhere else.
        std::string type = "worker_died";
        std::ostringstream error_message;
        error_message << "A worker died or was killed while executing a task by an "
                         "unexpected system "
                         "error. To troubleshoot the problem, check the logs for the "
                         "dead worker."
                      << " Lease ID: " << lease_id << " Worker ID: " << worker->WorkerId()
                      << " Node ID: " << self_node_id_
                      << " Worker IP address: " << worker->IpAddress()
                      << " Worker port: " << worker->Port()
                      << " Worker PID: " << worker->GetProcess().GetId()
                      << " Worker exit type: "
                      << rpc::WorkerExitType_Name(disconnect_type)
                      << " Worker exit detail: " << disconnect_detail;
        std::string error_message_str = error_message.str();
        RAY_EVENT(ERROR, "RAY_WORKER_FAILURE")
                .WithField("worker_id", worker->WorkerId().Hex())
                .WithField("node_id", self_node_id_.Hex())
                .WithField("job_id", worker->GetAssignedJobId().Hex())
            << error_message_str;
        auto error_data = gcs::CreateErrorTableData(
            type, error_message_str, absl::FromUnixMillis(current_time_ms()), job_id);
        gcs_client_.Errors().AsyncReportJobError(std::move(error_data));
      }
    }

    // Attempt per-worker process-group cleanup before removing the worker.
#if !defined(_WIN32)
    const bool pg_enabled = RayConfig::instance().process_group_cleanup_enabled();
    const bool subreaper_enabled =
        RayConfig::instance().kill_child_processes_on_worker_exit_with_raylet_subreaper();
    if (pg_enabled && subreaper_enabled) {
      RAY_LOG_EVERY_MS(WARNING, 60000)
          << "Both per-worker process groups and subreaper are enabled; "
          << "using PGs for worker cleanup. "
          << "Subreaper is deprecated and will be removed in a future release.";
    }
    if (pg_enabled) {
      auto saved = worker->GetSavedProcessGroupId();
      if (saved.has_value()) {
        // Send SIGTERM first, then schedule a short async escalation to SIGKILL.
        CleanupProcessGroupSend(*saved, worker->WorkerId(), "DisconnectClient", SIGTERM);
        auto timer = std::make_shared<boost::asio::deadline_timer>(
            io_service_, boost::posix_time::milliseconds(200));
        auto wid = worker->WorkerId();
        auto pgid = *saved;
        timer->async_wait(
            [timer, wid, pgid](const boost::system::error_code &ec) mutable {
              if (!ec) {
                // Probe with signal 0; if group plausibly exists, send SIGKILL.
                auto probe = KillProcessGroup(pgid, 0);
                const bool group_absent = (probe && probe->value() == ESRCH);
                if (!group_absent) {
                  CleanupProcessGroupSend(pgid, wid, "DisconnectClient", SIGKILL);
                }
              }
            });
      }
    }
#endif

    // Remove the dead client from the pool and stop listening for messages.
    worker_pool_.DisconnectWorker(worker, disconnect_type);

    // Return the resources that were being used by this worker.
    local_lease_manager_.ReleaseWorkerResources(worker);

    // Since some resources may have been released, we can try to grant more leases.
    cluster_lease_manager_.ScheduleAndGrantLeases();
  } else if (is_driver) {
    // The client is a driver.
    const auto job_id = worker->GetAssignedJobId();
    RAY_CHECK(!job_id.IsNil());
    gcs_client_.Jobs().AsyncMarkFinished(job_id, nullptr);
    worker_pool_.DisconnectDriver(worker);

    RAY_LOG(INFO).WithField(worker->WorkerId()).WithField(worker->GetAssignedJobId())
        << "Driver (pid=" << worker->GetProcess().GetId() << ") is disconnected.";
    if (disconnect_type == rpc::WorkerExitType::SYSTEM_ERROR) {
      RAY_EVENT(ERROR, "RAY_DRIVER_FAILURE")
              .WithField("node_id", self_node_id_.Hex())
              .WithField("job_id", worker->GetAssignedJobId().Hex())
          << "Driver " << worker->WorkerId()
          << " died. Address: " << BuildAddress(worker->IpAddress(), worker->Port())
          << ", Pid: " << worker->GetProcess().GetId()
          << ", JobId: " << worker->GetAssignedJobId();
    }
  }

  local_lease_manager_.ClearWorkerBacklog(worker->WorkerId());
  cluster_lease_manager_.CancelAllLeasesOwnedBy(worker->WorkerId());

  if (graceful) {
    // Graceful disconnects are initiated by a request from the worker and
    // it blocks waiting for this reply.
    SendDisconnectClientReply(worker->WorkerId(), client);
  }
  client->Close();

  // TODO(rkn): Tell the object manager that this client has disconnected so
  // that it can clean up the wait requests for this client. Currently I think
  // these can be leaked.
}

void NodeManager::ProcessDisconnectClientMessage(
    const std::shared_ptr<ClientConnection> &client, const uint8_t *message_data) {
  auto message = flatbuffers::GetRoot<protocol::DisconnectClientRequest>(message_data);
  auto disconnect_type = static_cast<rpc::WorkerExitType>(message->disconnect_type());
  const auto &disconnect_detail = message->disconnect_detail()->str();
  const flatbuffers::Vector<uint8_t> *exception_pb =
      message->creation_task_exception_pb();

  std::unique_ptr<rpc::RayException> creation_task_exception = nullptr;
  if (exception_pb != nullptr) {
    creation_task_exception = std::make_unique<rpc::RayException>();
    creation_task_exception->ParseFromString(std::string(
        reinterpret_cast<const char *>(exception_pb->data()), exception_pb->size()));
  }
  DisconnectClient(client,
                   /*graceful=*/true,
                   disconnect_type,
                   disconnect_detail,
                   creation_task_exception.get());
}

void NodeManager::HandleAsyncGetObjectsRequest(
    const std::shared_ptr<ClientConnection> &client, const uint8_t *message_data) {
  auto request = flatbuffers::GetRoot<protocol::AsyncGetObjectsRequest>(message_data);
  std::vector<rpc::ObjectReference> refs =
      FlatbufferToObjectReferences(*request->object_ids(), *request->owner_addresses());
  AsyncGet(client, refs, request->get_request_id());
}

void NodeManager::ProcessWaitRequestMessage(
    const std::shared_ptr<ClientConnection> &client, const uint8_t *message_data) {
  // Read the data.
  auto message = flatbuffers::GetRoot<protocol::WaitRequest>(message_data);
  auto object_ids = FlatbufferToObjectIds(*message->object_ids());
  const auto refs =
      FlatbufferToObjectReferences(*message->object_ids(), *message->owner_addresses());

  bool all_objects_local = true;
  for (auto const &object_id : object_ids) {
    if (!lease_dependency_manager_.CheckObjectLocal(object_id)) {
      all_objects_local = false;
    }
  }

  if (!all_objects_local) {
    // Resolve any missing objects. This is a no-op for any objects that are
    // already local. Missing objects will be pulled from remote node managers.
    // If an object's owner dies, an error will be stored as the object's
    // value.
    AsyncWait(client, refs);
  }

  if (message->num_required_objects() == 0) {
    // If we don't need to wait for any, return immediately after making the pull
    // requests through AsyncWait above.
    flatbuffers::FlatBufferBuilder fbb;
    auto wait_reply =
        protocol::CreateWaitReply(fbb,
                                  flatbuf::to_flatbuf(fbb, std::vector<ObjectID>{}),
                                  flatbuf::to_flatbuf(fbb, std::vector<ObjectID>{}));
    fbb.Finish(wait_reply);
    const auto status =
        client->WriteMessage(static_cast<int64_t>(protocol::MessageType::WaitReply),
                             fbb.GetSize(),
                             fbb.GetBufferPointer());
    if (!status.ok()) {
      // We failed to write to the client, so disconnect the client.
      std::ostringstream stream;
      stream << "Failed to write WaitReply to the client. Status " << status;
      DisconnectClient(
          client, /*graceful=*/false, rpc::WorkerExitType::SYSTEM_ERROR, stream.str());
    }
    return;
  }

  wait_manager_.Wait(
      object_ids,
      message->timeout(),
      message->num_required_objects(),
      [this, client](const std::vector<ObjectID> &ready,
                     const std::vector<ObjectID> &remaining) {
        // Write the data.
        flatbuffers::FlatBufferBuilder fbb;
        flatbuffers::Offset<protocol::WaitReply> wait_reply = protocol::CreateWaitReply(
            fbb, flatbuf::to_flatbuf(fbb, ready), flatbuf::to_flatbuf(fbb, remaining));
        fbb.Finish(wait_reply);

        auto status =
            client->WriteMessage(static_cast<int64_t>(protocol::MessageType::WaitReply),
                                 fbb.GetSize(),
                                 fbb.GetBufferPointer());

        // TODO(57923): May need to call lease_dependency_manager_.CancelWaitRequest
        // when ray.wait is made thread-safe.
        if (!status.ok()) {
          // We failed to write to the client, so disconnect the client.
          std::ostringstream stream;
          stream << "Failed to write WaitReply to the client. Status " << status;
          DisconnectClient(client,
                           /*graceful=*/false,
                           rpc::WorkerExitType::SYSTEM_ERROR,
                           stream.str());
        }
      });
}

void NodeManager::ProcessWaitForActorCallArgsRequestMessage(
    const std::shared_ptr<ClientConnection> &client, const uint8_t *message_data) {
  auto message =
      flatbuffers::GetRoot<protocol::WaitForActorCallArgsRequest>(message_data);
  auto object_ids = FlatbufferToObjectIds(*message->object_ids());
  int64_t tag = message->tag();
  // Pull any missing objects to the local node.
  const auto refs =
      FlatbufferToObjectReferences(*message->object_ids(), *message->owner_addresses());
  AsyncWait(client, refs);
  // De-duplicate the object IDs.
  absl::flat_hash_set<ObjectID> object_id_set(object_ids.begin(), object_ids.end());
  object_ids.assign(object_id_set.begin(), object_id_set.end());
  wait_manager_.Wait(object_ids,
                     -1,
                     object_ids.size(),
                     [this, client, tag](const std::vector<ObjectID> &ready,
                                         const std::vector<ObjectID> &remaining) {
                       RAY_CHECK(remaining.empty());
                       std::shared_ptr<WorkerInterface> worker =
                           worker_pool_.GetRegisteredWorker(client);
                       if (!worker) {
                         RAY_LOG(ERROR) << "Lost worker for wait request " << client;
                       } else {
                         worker->ActorCallArgWaitComplete(tag);
                       }
                     });
}

void NodeManager::ProcessPushErrorRequestMessage(const uint8_t *message_data) {
  auto message = flatbuffers::GetRoot<protocol::PushErrorRequest>(message_data);

  auto const &type = message->type()->str();
  auto const &error_message = message->error_message()->str();
  // TODO(hjiang): Figure out what's the unit for `PushErrorRequest`.
  double timestamp = message->timestamp();
  JobID job_id = JobID::FromBinary(message->job_id()->str());
  auto error_data = gcs::CreateErrorTableData(
      type, error_message, absl::FromUnixMillis(timestamp), job_id);
  gcs_client_.Errors().AsyncReportJobError(std::move(error_data));
}

void NodeManager::HandleGetResourceLoad(rpc::GetResourceLoadRequest request,
                                        rpc::GetResourceLoadReply *reply,
                                        rpc::SendReplyCallback send_reply_callback) {
  auto resources_data = reply->mutable_resources();
  resources_data->set_node_id(self_node_id_.Binary());
  resources_data->set_node_manager_address(initial_config_.node_manager_address);
  cluster_lease_manager_.FillResourceUsage(*resources_data);
  send_reply_callback(Status::OK(), nullptr, nullptr);
}

void NodeManager::HandleCancelLeasesWithResourceShapes(
    rpc::CancelLeasesWithResourceShapesRequest request,
    rpc::CancelLeasesWithResourceShapesReply *reply,
    rpc::SendReplyCallback send_reply_callback) {
  const auto &resource_shapes = request.resource_shapes();
  std::vector<ResourceSet> target_resource_shapes;
  for (const auto &resource_shape : resource_shapes) {
    target_resource_shapes.emplace_back(MapFromProtobuf(resource_shape.resource_shape()));
  }

  cluster_lease_manager_.CancelLeasesWithResourceShapes(target_resource_shapes);
  send_reply_callback(Status::OK(), nullptr, nullptr);
}

void NodeManager::HandleReportWorkerBacklog(rpc::ReportWorkerBacklogRequest request,
                                            rpc::ReportWorkerBacklogReply *reply,
                                            rpc::SendReplyCallback send_reply_callback) {
  HandleReportWorkerBacklog(
      request, reply, send_reply_callback, worker_pool_, local_lease_manager_);
}

void NodeManager::HandleReportWorkerBacklog(
    rpc::ReportWorkerBacklogRequest request,
    rpc::ReportWorkerBacklogReply *reply,
    rpc::SendReplyCallback send_reply_callback,
    WorkerPoolInterface &worker_pool,
    LocalLeaseManagerInterface &local_lease_manager) {
  const WorkerID worker_id = WorkerID::FromBinary(request.worker_id());
  if (worker_pool.GetRegisteredWorker(worker_id) == nullptr &&
      worker_pool.GetRegisteredDriver(worker_id) == nullptr) {
    // The worker is already disconnected.
    send_reply_callback(Status::OK(), nullptr, nullptr);
    return;
  }

  local_lease_manager.ClearWorkerBacklog(worker_id);
  std::unordered_set<SchedulingClass> seen;
  for (const auto &backlog_report : request.backlog_reports()) {
    const LeaseSpecification lease_spec(backlog_report.lease_spec());
    const SchedulingClass scheduling_class = lease_spec.GetSchedulingClass();
    RAY_CHECK(seen.find(scheduling_class) == seen.end());
    local_lease_manager.SetWorkerBacklog(
        scheduling_class, worker_id, backlog_report.backlog_size());
  }
  send_reply_callback(Status::OK(), nullptr, nullptr);
}

void NodeManager::HandleRequestWorkerLease(rpc::RequestWorkerLeaseRequest request,
                                           rpc::RequestWorkerLeaseReply *reply,
                                           rpc::SendReplyCallback send_reply_callback) {
  auto lease_id = LeaseID::FromBinary(request.lease_spec().lease_id());
  // If the lease is already granted, this is a retry and forward the address of the
  // already leased worker to use
  if (leased_workers_.contains(lease_id)) {
    const auto &worker = leased_workers_[lease_id];
    RAY_LOG(DEBUG) << "Lease " << lease_id
                   << " is already granted with worker: " << worker->WorkerId();
    reply->set_worker_pid(worker->GetProcess().GetId());
    reply->mutable_worker_address()->set_ip_address(worker->IpAddress());
    reply->mutable_worker_address()->set_port(worker->Port());
    reply->mutable_worker_address()->set_worker_id(worker->WorkerId().Binary());
    reply->mutable_worker_address()->set_node_id(self_node_id_.Binary());
    send_reply_callback(Status::OK(), nullptr, nullptr);
    return;
  }
  RayLease lease{std::move(*request.mutable_lease_spec())};
  const auto caller_worker =
      WorkerID::FromBinary(lease.GetLeaseSpecification().CallerAddress().worker_id());
  const auto caller_node =
      NodeID::FromBinary(lease.GetLeaseSpecification().CallerAddress().node_id());
  if (!lease.GetLeaseSpecification().IsDetachedActor() &&
      (failed_workers_cache_.contains(caller_worker) ||
       failed_nodes_cache_.contains(caller_node))) {
    RAY_LOG(INFO).WithField(caller_worker).WithField(caller_node)
        << "Caller of RequestWorkerLease is dead. Skip leasing.";
    reply->set_canceled(true);
    reply->set_failure_type(rpc::RequestWorkerLeaseReply::SCHEDULING_CANCELLED_INTENDED);
    reply->set_scheduling_failure_message(
        "Cancelled leasing because the caller worker is dead.");
    send_reply_callback(Status::OK(), nullptr, nullptr);
    return;
  };

  const bool is_actor_creation_task = lease.GetLeaseSpecification().IsActorCreationTask();
  ActorID actor_id = ActorID::Nil();

  if (is_actor_creation_task) {
    actor_id = lease.GetLeaseSpecification().ActorId();
  }

  auto send_reply_callback_wrapper =
      [this, is_actor_creation_task, actor_id, reply, send_reply_callback](
          Status status, std::function<void()> success, std::function<void()> failure) {
        if (reply->rejected() && is_actor_creation_task) {
          auto resources_data = reply->mutable_resources_data();
          resources_data->set_node_id(self_node_id_.Binary());
          // If resources are not enough due to normal tasks' preemption
          // for GCS based actor scheduling, return
          // with normal task resource usages so GCS can fast update
          // its resource view of this raylet.
          if (RayConfig::instance().gcs_actor_scheduling_enabled()) {
            auto normal_task_resources = local_lease_manager_.CalcNormalTaskResources();
            RAY_LOG(DEBUG).WithField(actor_id)
                << "Reject leasing as the raylet has no enough resources. "
                   "normal_task_resources = "
                << normal_task_resources.DebugString() << ", local_resource_view = "
                << cluster_resource_scheduler_.GetClusterResourceManager()
                       .GetNodeResourceViewString(
                           scheduling::NodeID(self_node_id_.Binary()));
            resources_data->set_resources_normal_task_changed(true);
            auto resource_map = normal_task_resources.GetResourceMap();
            resources_data->mutable_resources_normal_task()->insert(resource_map.begin(),
                                                                    resource_map.end());
            resources_data->set_resources_normal_task_timestamp(
                absl::GetCurrentTimeNanos());
          }
        }
        send_reply_callback(status, std::move(success), std::move(failure));
      };

  if (cluster_lease_manager_.IsLeaseQueued(
          lease.GetLeaseSpecification().GetSchedulingClass(), lease_id)) {
    RAY_CHECK(cluster_lease_manager_.AddReplyCallback(
        lease.GetLeaseSpecification().GetSchedulingClass(),
        lease_id,
        std::move(send_reply_callback_wrapper),
        reply));
    return;
  }

  if (local_lease_manager_.IsLeaseQueued(
          lease.GetLeaseSpecification().GetSchedulingClass(), lease_id)) {
    RAY_CHECK(local_lease_manager_.AddReplyCallback(
        lease.GetLeaseSpecification().GetSchedulingClass(),
        lease_id,
        std::move(send_reply_callback_wrapper),
        reply));
    return;
  }

  const auto &lease_spec = lease.GetLeaseSpecification();
  worker_pool_.PrestartWorkers(lease_spec, request.backlog_size());

  cluster_lease_manager_.QueueAndScheduleLease(
      std::move(lease),
      request.grant_or_reject(),
      request.is_selected_based_on_locality(),
      {internal::ReplyCallback(std::move(send_reply_callback_wrapper), reply)});
}

void NodeManager::HandlePrestartWorkers(rpc::PrestartWorkersRequest request,
                                        rpc::PrestartWorkersReply *reply,
                                        rpc::SendReplyCallback send_reply_callback) {
  auto pop_worker_request = std::make_shared<PopWorkerRequest>(
      request.language(),
      rpc::WorkerType::WORKER,
      request.has_job_id() ? JobID::FromBinary(request.job_id()) : JobID::Nil(),
      /*root_detached_actor_id=*/ActorID::Nil(),
      /*gpu=*/std::nullopt,
      /*actor_worker=*/std::nullopt,
      request.runtime_env_info(),
      /*runtime_env_hash=*/
      CalculateRuntimeEnvHash(request.runtime_env_info().serialized_runtime_env()),
      /*options=*/std::vector<std::string>{},
      absl::Seconds(request.keep_alive_duration_secs()),
      /*callback=*/
      [request](const std::shared_ptr<WorkerInterface> &worker,
                PopWorkerStatus status,
                const std::string &runtime_env_setup_error_message) {
        // This callback does not use the worker.
        RAY_LOG(DEBUG).WithField(worker->WorkerId())
            << "Prestart worker started! token " << worker->GetStartupToken()
            << ", status " << status << ", runtime_env_setup_error_message "
            << runtime_env_setup_error_message;
        return false;
      });

  for (uint64_t i = 0; i < request.num_workers(); i++) {
    worker_pool_.StartNewWorker(pop_worker_request);
  }
  send_reply_callback(Status::OK(), nullptr, nullptr);
}

void NodeManager::HandlePrepareBundleResources(
    rpc::PrepareBundleResourcesRequest request,
    rpc::PrepareBundleResourcesReply *reply,
    rpc::SendReplyCallback send_reply_callback) {
  std::vector<std::shared_ptr<const BundleSpecification>> bundle_specs;
  bundle_specs.reserve(request.bundle_specs_size());
  for (auto &bundle_spec : *request.mutable_bundle_specs()) {
    bundle_specs.push_back(
        std::make_shared<const BundleSpecification>(std::move(bundle_spec)));
  }
  RAY_LOG(DEBUG) << "Request to prepare resources for bundles: "
                 << GetDebugStringForBundles(bundle_specs);
  auto prepared = placement_group_resource_manager_.PrepareBundles(bundle_specs);
  reply->set_success(prepared);
  send_reply_callback(Status::OK(), nullptr, nullptr);
}

void NodeManager::HandleCommitBundleResources(
    rpc::CommitBundleResourcesRequest request,
    rpc::CommitBundleResourcesReply *reply,
    rpc::SendReplyCallback send_reply_callback) {
  std::vector<std::shared_ptr<const BundleSpecification>> bundle_specs;
  for (auto &bundle_spec : *request.mutable_bundle_specs()) {
    bundle_specs.push_back(
        std::make_shared<const BundleSpecification>(std::move(bundle_spec)));
  }
  RAY_LOG(DEBUG) << "Request to commit resources for bundles: "
                 << GetDebugStringForBundles(bundle_specs);
  placement_group_resource_manager_.CommitBundles(bundle_specs);
  send_reply_callback(Status::OK(), nullptr, nullptr);

  cluster_lease_manager_.ScheduleAndGrantLeases();
}

void NodeManager::HandleCancelResourceReserve(
    rpc::CancelResourceReserveRequest request,
    rpc::CancelResourceReserveReply *reply,
    rpc::SendReplyCallback send_reply_callback) {
  auto bundle_spec = BundleSpecification(request.bundle_spec());
  RAY_LOG(DEBUG) << "Request to cancel reserved resource is received, "
                 << bundle_spec.DebugString();

  // The PG bundle resource must be committed before a lease request asking for it
  // can be added to local_lease_manager and the only reason why we cancel
  // a committed bundle is when the placement group is removed.
  // In the case of placement group removal, we should cancel all the lease requests.
  local_lease_manager_.CancelLeases(
      [&](const std::shared_ptr<internal::Work> &work) {
        const auto bundle_id =
            work->lease_.GetLeaseSpecification().PlacementGroupBundleId();
        return bundle_id.first == bundle_spec.PlacementGroupId();
      },
      rpc::RequestWorkerLeaseReply::SCHEDULING_CANCELLED_PLACEMENT_GROUP_REMOVED,
      absl::StrCat("Required placement group ",
                   bundle_spec.PlacementGroupId().Hex(),
                   " is removed."));

  // Kill all workers that are currently associated with the placement group.
  // NOTE: We can't traverse directly with `leased_workers_`, because `DestroyWorker`
  // will delete the element of `leased_workers_`. So we need to filter out
  // `workers_associated_with_pg` separately.
  std::vector<std::shared_ptr<WorkerInterface>> workers_associated_with_pg;
  for (const auto &worker_it : leased_workers_) {
    auto &worker = worker_it.second;
    if (worker->GetBundleId().first == bundle_spec.PlacementGroupId()) {
      workers_associated_with_pg.emplace_back(worker);
    }
  }
  for (const auto &worker : workers_associated_with_pg) {
    std::ostringstream stream;
    stream << "Destroying worker since its placement group was removed. Placement "
              "group id: "
           << worker->GetBundleId().first
           << ", bundle index: " << bundle_spec.BundleId().second
           << ", lease id: " << worker->GetGrantedLeaseId()
           << ", actor id: " << worker->GetActorId()
           << ", worker id: " << worker->WorkerId();
    const auto &message = stream.str();
    RAY_LOG(DEBUG) << message;
    DestroyWorker(worker, rpc::WorkerExitType::INTENDED_SYSTEM_EXIT, message);
  }

  RAY_CHECK_OK(placement_group_resource_manager_.ReturnBundle(bundle_spec));
  cluster_lease_manager_.ScheduleAndGrantLeases();
  send_reply_callback(Status::OK(), nullptr, nullptr);
}

void NodeManager::HandleResizeLocalResourceInstances(
    rpc::ResizeLocalResourceInstancesRequest request,
    rpc::ResizeLocalResourceInstancesReply *reply,
    rpc::SendReplyCallback send_reply_callback) {
  const auto &target_resource_map = request.resources();

  // Check if any resource is a unit instance resource
  // Unit instance resources (e.g., GPU) cannot be resized with this API
  for (const auto &[resource_name, target_value] : target_resource_map) {
    if (ResourceID(resource_name).IsUnitInstanceResource()) {
      std::string error_msg = absl::StrFormat(
          "Cannot resize unit instance resource '%s'. Unit instance resources "
          "(e.g., GPU) cannot be resized dynamically.",
          resource_name);
      send_reply_callback(Status::InvalidArgument(error_msg), nullptr, nullptr);
      return;
    }
  }

  // Get current local resources and convert to resource maps
  const auto &current_resources =
      cluster_resource_scheduler_.GetLocalResourceManager().GetLocalResources();
  const auto &current_total_map =
      current_resources.GetTotalResourceInstances().ToNodeResourceSet().GetResourceMap();
  const auto &current_available_map = current_resources.GetAvailableResourceInstances()
                                          .ToNodeResourceSet()
                                          .GetResourceMap();

  // Calculate delta resource map (target - current) and clamp to avoid
  // making available resources negative
  absl::flat_hash_map<std::string, double> delta_resource_map;
  for (const auto &[resource_name, target_value] : target_resource_map) {
    double current_total = 0.0;
    double current_available = 0.0;

    if (auto total_it = current_total_map.find(resource_name);
        total_it != current_total_map.end()) {
      current_total = total_it->second;
    }

    if (auto available_it = current_available_map.find(resource_name);
        available_it != current_available_map.end()) {
      current_available = available_it->second;
    }

    double delta_value = target_value - current_total;

    // Clamp so current_available never goes below 0.
    // For example, if delta_value is -4 but the current_available is 2,
    // then clamp delta_value to -2.
    if (delta_value < -current_available) {
      delta_value = -current_available;
    }

    if (delta_value != 0.0) {
      delta_resource_map[resource_name] = delta_value;
    }
  }

  // Convert the delta resource map to NodeResourceInstanceSet and apply
  if (!delta_resource_map.empty()) {
    NodeResourceSet delta_resources(delta_resource_map);
    NodeResourceInstanceSet delta_instances(delta_resources);

    // Apply deltas for each resource
    for (const auto &resource_id : delta_resources.ExplicitResourceIds()) {
      const auto &instances = delta_instances.Get(resource_id);
      cluster_resource_scheduler_.GetLocalResourceManager().AddLocalResourceInstances(
          resource_id, instances);
    }
  }

  // Get updated resource state and populate reply
  const auto &updated_resources =
      cluster_resource_scheduler_.GetLocalResourceManager().GetLocalResources();
  const auto &updated_total_map =
      updated_resources.GetTotalResourceInstances().ToNodeResourceSet().GetResourceMap();
  const auto &updated_available_map = updated_resources.GetAvailableResourceInstances()
                                          .ToNodeResourceSet()
                                          .GetResourceMap();

  if (!delta_resource_map.empty()) {
    // Log the updated resources
    RAY_LOG(INFO) << "Successfully resized local resources. Current total resources: "
                  << debug_string(updated_total_map);
    RAY_LOG(INFO) << "Available resources: " << debug_string(updated_available_map);
    // Trigger scheduling to account for the new resources
    cluster_lease_manager_.ScheduleAndGrantLeases();
  }

  // Populate the reply with the current resource state
  auto *total_resources = reply->mutable_total_resources();
  total_resources->insert(updated_total_map.begin(), updated_total_map.end());

  send_reply_callback(Status::OK(), nullptr, nullptr);
}

void NodeManager::HandleReturnWorkerLease(rpc::ReturnWorkerLeaseRequest request,
                                          rpc::ReturnWorkerLeaseReply *reply,
                                          rpc::SendReplyCallback send_reply_callback) {
  // Read the resource spec submitted by the client.
  auto lease_id = LeaseID::FromBinary(request.lease_id());

  // Check if this message is a retry
  if (!leased_workers_.contains(lease_id)) {
    send_reply_callback(Status::OK(), nullptr, nullptr);
    return;
  }

  std::shared_ptr<WorkerInterface> worker = leased_workers_[lease_id];
  ReleaseWorker(lease_id);

  if (request.disconnect_worker()) {
    // The worker should be destroyed.
    DisconnectClient(
        worker->Connection(),
        /*graceful=*/false,
        rpc::WorkerExitType::SYSTEM_ERROR,
        absl::StrCat("The leased worker has unrecoverable failure. Worker is requested "
                     "to be destroyed when it is returned. ",
                     request.disconnect_worker_error_detail()));
  } else {
    if (worker->IsBlocked()) {
      // Handle the edge case where the worker was returned before we got the
      // unblock RPC by unblocking it immediately (unblock is idempotent).
      HandleNotifyWorkerUnblocked(worker);
    }
    local_lease_manager_.ReleaseWorkerResources(worker);
    // If the worker is exiting, don't add it to our pool. The worker will cleanup
    // and terminate itself.
    if (!request.worker_exiting()) {
      HandleWorkerAvailable(worker);
    }
  }

  send_reply_callback(Status::OK(), nullptr, nullptr);
}

void NodeManager::HandleIsLocalWorkerDead(rpc::IsLocalWorkerDeadRequest request,
                                          rpc::IsLocalWorkerDeadReply *reply,
                                          rpc::SendReplyCallback send_reply_callback) {
  reply->set_is_dead(worker_pool_.GetRegisteredWorker(
                         WorkerID::FromBinary(request.worker_id())) == nullptr);
  send_reply_callback(Status::OK(), /*success=*/nullptr, /*failure=*/nullptr);
}

void NodeManager::HandleDrainRaylet(rpc::DrainRayletRequest request,
                                    rpc::DrainRayletReply *reply,
                                    rpc::SendReplyCallback send_reply_callback) {
  RAY_LOG(INFO) << "Drain raylet RPC has received. Deadline is "
                << request.deadline_timestamp_ms() << ". Drain reason: "
                << rpc::autoscaler::DrainNodeReason_Name(request.reason())
                << ". Drain reason message: " << request.reason_message();

  if (cluster_resource_scheduler_.GetLocalResourceManager().IsLocalNodeDraining()) {
    reply->set_is_accepted(true);
    send_reply_callback(Status::OK(), nullptr, nullptr);
    return;
  }

  if (request.reason() ==
      rpc::autoscaler::DrainNodeReason::DRAIN_NODE_REASON_IDLE_TERMINATION) {
    const bool is_idle =
        cluster_resource_scheduler_.GetLocalResourceManager().IsLocalNodeIdle();
    if (is_idle) {
      cluster_resource_scheduler_.GetLocalResourceManager().SetLocalNodeDraining(request);
      reply->set_is_accepted(true);
    } else {
      reply->set_is_accepted(false);
      reply->set_rejection_reason_message(
          "The node to be idle terminated is no longer idle.");
    }
  } else {
    // Non-rejectable draining request.
    RAY_CHECK_EQ(request.reason(),
                 rpc::autoscaler::DrainNodeReason::DRAIN_NODE_REASON_PREEMPTION);
    cluster_resource_scheduler_.GetLocalResourceManager().SetLocalNodeDraining(request);
    reply->set_is_accepted(true);
  }

  const bool is_drain_accepted = reply->is_accepted();
  send_reply_callback(Status::OK(), nullptr, nullptr);

  if (is_drain_accepted) {
    // Fail fast on the leases in the local lease manager
    // and add them back to the cluster lease manager so a new node
    // can be selected by the scheduler.
    auto cancelled_works = local_lease_manager_.CancelLeasesWithoutReply(
        [&](const std::shared_ptr<internal::Work> &work) { return true; });
    for (const auto &work : cancelled_works) {
      cluster_lease_manager_.QueueAndScheduleLease(work->lease_,
                                                   work->grant_or_reject_,
                                                   work->is_selected_based_on_locality_,
                                                   work->reply_callbacks_);
    }
  }
}

void NodeManager::HandleShutdownRaylet(rpc::ShutdownRayletRequest request,
                                       rpc::ShutdownRayletReply *reply,
                                       rpc::SendReplyCallback send_reply_callback) {
  RAY_LOG(INFO)
      << "Shutdown RPC has received. Shutdown will happen after the RPC is replied.";
  // Exit right away if it is not graceful.
  if (!request.graceful()) {
    std::_Exit(EXIT_SUCCESS);
  }

  if (shutting_down_) {
    RAY_LOG(INFO)
        << "Node is already shutting down. Ignoring the ShutdownRaylet request.";
    return;
  }

  send_reply_callback(Status::OK(), nullptr, nullptr);

  // Draining the server call executor so that we try to reply to the RPC before the
  // raylet shuts down.
  rpc::DrainServerCallExecutor();
  rpc::NodeDeathInfo node_death_info;
  node_death_info.set_reason(rpc::NodeDeathInfo::EXPECTED_TERMINATION);
  node_death_info.set_reason_message("Terminated by autoscaler.");
  shutdown_raylet_gracefully_(node_death_info);
}

void NodeManager::HandleReleaseUnusedActorWorkers(
    rpc::ReleaseUnusedActorWorkersRequest request,
    rpc::ReleaseUnusedActorWorkersReply *reply,
    rpc::SendReplyCallback send_reply_callback) {
  absl::flat_hash_set<WorkerID> in_use_worker_ids;
  in_use_worker_ids.reserve(request.worker_ids_in_use_size());
  for (const auto &worker_id_in_use_binary : request.worker_ids_in_use()) {
    in_use_worker_ids.emplace(WorkerID::FromBinary(worker_id_in_use_binary));
  }

  std::vector<std::shared_ptr<WorkerInterface>> unused_actor_workers;
  for (auto &iter : leased_workers_) {
    // We only kill *actor* workers.
    if (!iter.second->GetActorId().IsNil() &&
        !in_use_worker_ids.contains(iter.second->WorkerId())) {
      unused_actor_workers.push_back(iter.second);
    }
  }

  for (auto &worker : unused_actor_workers) {
    RAY_LOG(DEBUG).WithField(worker->WorkerId())
        << "GCS requested to release unused actor worker.";
    DestroyWorker(worker,
                  rpc::WorkerExitType::INTENDED_SYSTEM_EXIT,
                  "Worker is no longer needed by the GCS.");
  }

  send_reply_callback(Status::OK(), nullptr, nullptr);
}

void NodeManager::HandleCancelWorkerLease(rpc::CancelWorkerLeaseRequest request,
                                          rpc::CancelWorkerLeaseReply *reply,
                                          rpc::SendReplyCallback send_reply_callback) {
  const LeaseID lease_id = LeaseID::FromBinary(request.lease_id());
  bool canceled = cluster_lease_manager_.CancelLease(lease_id);
  // The lease cancellation failed if we did not have the lease queued, since
  // this means that we may not have received the lease request yet. It is
  // successful if we did have the lease queued, since we have now replied to
  // the client that requested the lease.
  reply->set_success(canceled);
  send_reply_callback(Status::OK(), nullptr, nullptr);
}

void NodeManager::MarkObjectsAsFailed(
    const ErrorType &error_type,
    const std::vector<rpc::ObjectReference> &objects_to_fail,
    const JobID &job_id) {
  // TODO(swang): Ideally we should return the error directly to the client
  // that needs this object instead of storing the object in plasma, which is
  // not guaranteed to succeed. This avoids hanging the client if plasma is not
  // reachable.
  const std::string meta = std::to_string(static_cast<int>(error_type));
  for (const auto &ref : objects_to_fail) {
    ObjectID object_id = ObjectID::FromBinary(ref.object_id());
    RAY_LOG(DEBUG).WithField(object_id)
        << "Mark the object as failed due to " << error_type;
    std::shared_ptr<Buffer> data;
    Status status;
    status = store_client_->TryCreateImmediately(
        object_id,
        ref.owner_address(),
        0,
        reinterpret_cast<const uint8_t *>(meta.c_str()),
        meta.length(),
        &data,
        plasma::flatbuf::ObjectSource::ErrorStoredByRaylet);
    if (status.ok()) {
      status = store_client_->Seal(object_id);
    }
    if (!status.ok() && !status.IsObjectExists()) {
      RAY_LOG(DEBUG).WithField(object_id) << "Marking plasma object failed.";
      // If we failed to save the error code, log a warning and push an error message
      // to the driver.
      std::ostringstream stream;
      stream << "A plasma error (" << status.ToString() << ") occurred while saving"
             << " error code to object " << object_id << ". Anyone who's getting this"
             << " object may hang forever.";
      std::string error_message = stream.str();
      RAY_LOG(ERROR) << error_message;
      auto error_data = gcs::CreateErrorTableData(
          "task", error_message, absl::FromUnixMillis(current_time_ms()), job_id);
      gcs_client_.Errors().AsyncReportJobError(std::move(error_data));
    }
  }
}

void NodeManager::HandleNotifyWorkerBlocked(
    const std::shared_ptr<WorkerInterface> &worker) {
  if (!worker || worker->IsBlocked() || worker->GetGrantedLeaseId().IsNil()) {
    return;  // The worker may have died or is no longer processing the task.
  }

  local_lease_manager_.ReleaseCpuResourcesFromBlockedWorker(worker);
  cluster_lease_manager_.ScheduleAndGrantLeases();
}

void NodeManager::HandleNotifyWorkerUnblocked(
    const std::shared_ptr<WorkerInterface> &worker) {
  if (!worker || worker->GetGrantedLeaseId().IsNil()) {
    return;  // The worker may have died or is no longer processing the task.
  }

  if (worker->IsBlocked()) {
    local_lease_manager_.ReturnCpuResourcesToUnblockedWorker(worker);
    cluster_lease_manager_.ScheduleAndGrantLeases();
  }
}

void NodeManager::AsyncGet(const std::shared_ptr<ClientConnection> &client,
                           std::vector<rpc::ObjectReference> &object_refs,
                           int64_t get_request_id) {
  std::shared_ptr<WorkerInterface> worker = worker_pool_.GetRegisteredWorker(client);
  if (!worker) {
    worker = worker_pool_.GetRegisteredDriver(client);
  }
  RAY_CHECK(worker);
  lease_dependency_manager_.StartGetRequest(
      worker->WorkerId(), std::move(object_refs), get_request_id);
}

void NodeManager::AsyncWait(const std::shared_ptr<ClientConnection> &client,
                            const std::vector<rpc::ObjectReference> &object_refs) {
  std::shared_ptr<WorkerInterface> worker = worker_pool_.GetRegisteredWorker(client);
  if (!worker) {
    worker = worker_pool_.GetRegisteredDriver(client);
  } else if (worker->GetGrantedLeaseId().IsNil()) {
    return;  // The worker may have died or is no longer processing the task.
  }
  RAY_CHECK(worker);

  // Start an async request to get or wait for the objects.
  // The objects will be fetched locally unless the get or wait request is canceled.
  lease_dependency_manager_.StartOrUpdateWaitRequest(worker->WorkerId(), object_refs);
}

void NodeManager::CancelGetRequest(const std::shared_ptr<ClientConnection> &client,
                                   const uint8_t *message_data) {
  std::shared_ptr<WorkerInterface> worker = worker_pool_.GetRegisteredWorker(client);

  auto message = flatbuffers::GetRoot<protocol::CancelGetRequest>(message_data);

  if (!worker) {
    worker = worker_pool_.GetRegisteredDriver(client);
  }
  RAY_CHECK(worker);

  lease_dependency_manager_.CancelGetRequest(worker->WorkerId(), message->request_id());
}

bool NodeManager::CleanupLease(const std::shared_ptr<WorkerInterface> &worker) {
  LeaseID lease_id = worker->GetGrantedLeaseId();
  RAY_LOG(DEBUG).WithField(lease_id) << "Cleaning up lease ";

  RayLease lease;
  local_lease_manager_.CleanupLease(worker, &lease);

  const auto &lease_spec = lease.GetLeaseSpecification();
  if ((lease_spec.IsActorCreationTask())) {
    // If this was an actor or actor creation task, convert the worker to an actor.
    ConvertWorkerToActor(worker, lease);
  } else {
    // If this was a non-actor lease, cancel any ray.wait calls that were
    // made during the lease execution.
    lease_dependency_manager_.CancelWaitRequest(worker->WorkerId());
    // Notify the lease dependency manager that this lease has returned.
    lease_dependency_manager_.CancelGetRequest(worker->WorkerId());
  }

  if (!lease_spec.IsActorCreationTask()) {
    worker->GrantLeaseId(LeaseID::Nil());
    worker->SetOwnerAddress(rpc::Address());
  }
  // Actors will be assigned tasks via the core worker and therefore are not idle.
  return !lease_spec.IsActorCreationTask();
}

void NodeManager::ConvertWorkerToActor(const std::shared_ptr<WorkerInterface> &worker,
                                       const RayLease &lease) {
  RAY_LOG(DEBUG) << "Converting worker to actor";
  const LeaseSpecification &lease_spec = lease.GetLeaseSpecification();
  ActorID actor_id = lease_spec.ActorId();

  // This was an actor creation task. Convert the worker to an actor.
  worker->AssignActorId(actor_id);

  if (lease_spec.IsDetachedActor()) {
    auto job_id = lease_spec.JobId();
    auto job_config = worker_pool_.GetJobConfig(job_id);
    RAY_CHECK(job_config);
  }
}

void NodeManager::SpillIfOverPrimaryObjectsThreshold() {
  if (RayConfig::instance().object_spilling_config().empty()) {
    RAY_LOG(INFO) << "Object spilling is disabled because spilling config is unspecified";
    return;
  }
  // Trigger object spilling if current usage is above the specified threshold.
  const float allocated_percentage =
      static_cast<float>(local_object_manager_.GetPrimaryBytes()) /
      object_manager_.GetMemoryCapacity();
  if (allocated_percentage >= RayConfig::instance().object_spilling_threshold()) {
    RAY_LOG(INFO) << "Triggering object spilling because current usage "
                  << allocated_percentage * 100 << "% is above threshold "
                  << RayConfig::instance().object_spilling_threshold() * 100 << "%.";
    local_object_manager_.SpillObjectUptoMaxThroughput();
  }
}

void NodeManager::HandleObjectLocal(const ObjectInfo &object_info) {
  const ObjectID &object_id = object_info.object_id;
  // Notify the task dependency manager that this object is local.
  const auto ready_lease_ids = lease_dependency_manager_.HandleObjectLocal(object_id);
  RAY_LOG(DEBUG).WithField(object_id).WithField(self_node_id_)
      << "Object local on node, " << ready_lease_ids.size() << " tasks ready";
  local_lease_manager_.LeasesUnblocked(ready_lease_ids);

  // Notify the wait manager that this object is local.
  wait_manager_.HandleObjectLocal(object_id);

  auto waiting_workers = absl::flat_hash_set<std::shared_ptr<WorkerInterface>>();
  {
    absl::MutexLock guard(&plasma_object_notification_lock_);
    auto waiting = this->async_plasma_objects_notification_.extract(object_id);
    if (!waiting.empty()) {
      waiting_workers.swap(waiting.mapped());
    }
  }
  rpc::PlasmaObjectReadyRequest request;
  request.set_object_id(object_id.Binary());

  for (const auto &worker : waiting_workers) {
    worker->rpc_client()->PlasmaObjectReady(
        request, [](Status status, const rpc::PlasmaObjectReadyReply &reply) {
          if (!status.ok()) {
            RAY_LOG(INFO) << "Problem with telling worker that plasma object is ready"
                          << status.ToString();
          }
        });
  }

  // An object was created so we may be over the spill
  // threshold now.
  SpillIfOverPrimaryObjectsThreshold();
}

void NodeManager::HandleObjectMissing(const ObjectID &object_id) {
  // Notify the lease dependency manager that this object is no longer local.
  const auto waiting_lease_ids = lease_dependency_manager_.HandleObjectMissing(object_id);
  std::stringstream result;
  result << "Object missing " << object_id << ", "
         << " on " << self_node_id_ << ", " << waiting_lease_ids.size()
         << " leases waiting";
  if (waiting_lease_ids.size() > 0) {
    result << ", leases: ";
    for (const auto &lease_id : waiting_lease_ids) {
      result << lease_id << "  ";
    }
  }
  RAY_LOG(DEBUG) << result.str();
}

void NodeManager::ProcessSubscribePlasmaReady(
    const std::shared_ptr<ClientConnection> &client, const uint8_t *message_data) {
  std::shared_ptr<WorkerInterface> associated_worker =
      worker_pool_.GetRegisteredWorker(client);
  if (associated_worker == nullptr) {
    associated_worker = worker_pool_.GetRegisteredDriver(client);
  }
  RAY_CHECK(associated_worker != nullptr)
      << "No worker exists for CoreWorker with client: " << client->DebugString();

  auto message = flatbuffers::GetRoot<protocol::SubscribePlasmaReady>(message_data);
  auto id = ObjectID::FromBinary(message->object_id()->str());

  if (lease_dependency_manager_.CheckObjectLocal(id)) {
    // Object is already local, so we directly fire the callback to tell the core worker
    // that the plasma object is ready.
    rpc::PlasmaObjectReadyRequest request;
    request.set_object_id(id.Binary());

    RAY_LOG(DEBUG).WithField(id) << "Object is already local, firing callback directly.";
    associated_worker->rpc_client()->PlasmaObjectReady(
        request, [](Status status, const rpc::PlasmaObjectReadyReply &reply) {
          if (!status.ok()) {
            RAY_LOG(INFO) << "Problem with telling worker that plasma object is ready"
                          << status.ToString();
          }
        });
  } else {
    // The object is not local, so we are subscribing to pull and wait for the objects.
    std::vector<rpc::ObjectReference> refs = {FlatbufferToSingleObjectReference(
        *message->object_id(), *message->owner_address())};

    // NOTE(simon): This call will issue a pull request to remote workers and make sure
    // the object will be local.
    // 1. We currently do not allow user to cancel this call. The object will be pulled
    //    even if the `await object_ref` is cancelled.
    // 2. We currently do not handle edge cases with object eviction where the object
    //    is local at this time but when the core worker was notified, the object is
    //    is evicted. The core worker should be able to handle evicted object in this
    //    case.
    lease_dependency_manager_.StartOrUpdateWaitRequest(associated_worker->WorkerId(),
                                                       refs);

    // Add this worker to the listeners for the object ID.
    {
      absl::MutexLock guard(&plasma_object_notification_lock_);
      async_plasma_objects_notification_[id].insert(associated_worker);
    }
  }
}

void NodeManager::DumpDebugState() const {
  std::fstream fs;
  fs.open(initial_config_.log_dir + "/debug_state.txt",
          std::fstream::out | std::fstream::trunc);
  fs << DebugString();
  fs.close();
}

const NodeManagerConfig &NodeManager::GetInitialConfig() const { return initial_config_; }

std::string NodeManager::DebugString() const {
  std::stringstream result;
  uint64_t now_ms = current_time_ms();
  result << "NodeManager:";
  result << "\nNode ID: " << self_node_id_;
  result << "\nNode name: " << self_node_name_;
  result << "\nInitialConfigResources: " << initial_config_.resource_config.DebugString();
  result << "\nClusterLeaseManager:\n";
  result << cluster_lease_manager_.DebugStr();
  result << "\nClusterResources:";
  result << "\n" << local_object_manager_.DebugString();
  result << "\n" << object_manager_.DebugString();
  result << "\n" << gcs_client_.DebugString();
  result << "\n" << worker_pool_.DebugString();
  result << "\n" << lease_dependency_manager_.DebugString();
  result << "\n" << wait_manager_.DebugString();
  result << "\n" << core_worker_subscriber_.DebugString();
  {
    absl::MutexLock guard(&plasma_object_notification_lock_);
    result << "\nnum async plasma notifications: "
           << async_plasma_objects_notification_.size();
  }

  // Event stats.
  result << "\nEvent stats:" << io_service_.stats()->StatsString();

  result << "\nDebugString() time ms: " << (current_time_ms() - now_ms);
  return result.str();
}

bool NodeManager::GetObjectsFromPlasma(const std::vector<ObjectID> &object_ids,
                                       std::vector<std::unique_ptr<RayObject>> *results) {
  // Pin the objects in plasma by getting them and holding a reference to
  // the returned buffer.
  // NOTE: the caller must ensure that the objects already exist in plasma before
  // sending a PinObjectIDs request.
  std::vector<plasma::ObjectBuffer> plasma_results;
  // TODO(swang): This `Get` has a timeout of 0, so the plasma store will not
  // block when serving the request. However, if the plasma store is under
  // heavy load, then this request can still block the NodeManager event loop
  // since we must wait for the plasma store's reply. We should consider using
  // an `AsyncGet` instead.
  if (!store_client_->Get(object_ids, /*timeout_ms=*/0, &plasma_results).ok()) {
    return false;
  }

  for (const auto &plasma_result : plasma_results) {
    if (plasma_result.data == nullptr) {
      results->push_back(nullptr);
    } else {
      results->emplace_back(std::unique_ptr<RayObject>(
          new RayObject(plasma_result.data, plasma_result.metadata, {})));
    }
  }
  return true;
}

void NodeManager::HandlePinObjectIDs(rpc::PinObjectIDsRequest request,
                                     rpc::PinObjectIDsReply *reply,
                                     rpc::SendReplyCallback send_reply_callback) {
  std::vector<ObjectID> object_ids;
  object_ids.reserve(request.object_ids_size());
  for (const auto &object_id_binary : request.object_ids()) {
    object_ids.push_back(ObjectID::FromBinary(object_id_binary));
  }
  std::vector<std::unique_ptr<RayObject>> results;
  if (!GetObjectsFromPlasma(object_ids, &results)) {
    for (size_t i = 0; i < object_ids.size(); ++i) {
      reply->add_successes(false);
    }
  } else {
    RAY_CHECK_EQ(object_ids.size(), results.size());
    auto object_id_it = object_ids.begin();
    auto result_it = results.begin();
    while (object_id_it != object_ids.end()) {
      // Note: It is safe to call ObjectPendingDeletion here because the asynchronous
      // deletion can only happen on the same thread as the call to HandlePinObjectIDs.
      // Therefore, a new object cannot be marked for deletion while this function is
      // executing.
      if (*result_it == nullptr ||
          local_object_manager_.ObjectPendingDeletion(*object_id_it)) {
        RAY_LOG(DEBUG).WithField(*object_id_it)
            << "Failed to get object in the object store. This should only happen when "
               "the owner tries to pin an object and it's already been deleted or is "
               "marked for deletion.";
        object_id_it = object_ids.erase(object_id_it);
        result_it = results.erase(result_it);
        reply->add_successes(false);
      } else {
        ++object_id_it;
        ++result_it;
        reply->add_successes(true);
      }
    }
    // Wait for the object to be freed by the owner, which keeps the ref count.
    ObjectID generator_id = request.has_generator_id()
                                ? ObjectID::FromBinary(request.generator_id())
                                : ObjectID::Nil();
    local_object_manager_.PinObjectsAndWaitForFree(
        object_ids, std::move(results), request.owner_address(), generator_id);
  }
  RAY_CHECK_EQ(request.object_ids_size(), reply->successes_size());
  send_reply_callback(Status::OK(), nullptr, nullptr);
}

void NodeManager::HandleGetSystemConfig(rpc::GetSystemConfigRequest request,
                                        rpc::GetSystemConfigReply *reply,
                                        rpc::SendReplyCallback send_reply_callback) {
  reply->set_system_config(initial_config_.raylet_config);
  send_reply_callback(Status::OK(), nullptr, nullptr);
}

void NodeManager::HandleGetNodeStats(rpc::GetNodeStatsRequest node_stats_request,
                                     rpc::GetNodeStatsReply *reply,
                                     rpc::SendReplyCallback send_reply_callback) {
  // Report object spilling stats.
  local_object_manager_.FillObjectStoreStats(reply);
  // Report object store stats.
  object_manager_.FillObjectStoreStats(reply);
  // As a result of the HandleGetNodeStats, we are collecting information from all
  // workers on this node. This is done by calling GetCoreWorkerStats on each worker. In
  // order to send up-to-date information back, we wait until all workers have replied,
  // and return the information from HandleNodesStatsRequest. The caller of
  // HandleGetNodeStats should set a timeout so that the rpc finishes even if not all
  // workers have replied.
  auto all_workers = worker_pool_.GetAllRegisteredWorkers(/* filter_dead_workers */ true);
  absl::flat_hash_set<WorkerID> driver_ids;
  for (const auto &driver :
       worker_pool_.GetAllRegisteredDrivers(/* filter_dead_driver */ true)) {
    all_workers.push_back(driver);
    driver_ids.insert(driver->WorkerId());
  }
  if (all_workers.empty()) {
    send_reply_callback(Status::OK(), nullptr, nullptr);
    return;
  }
  for (const auto &worker : all_workers) {
    if (worker->IsDead()) {
      continue;
    }
    rpc::GetCoreWorkerStatsRequest request;
    request.set_intended_worker_id(worker->WorkerId().Binary());
    request.set_include_memory_info(node_stats_request.include_memory_info());
    worker->rpc_client()->GetCoreWorkerStats(
        request,
        [reply, worker, all_workers, driver_ids, send_reply_callback](
            const ray::Status &status, const rpc::GetCoreWorkerStatsReply &r) {
          reply->add_core_workers_stats()->MergeFrom(r.core_worker_stats());
          reply->set_num_workers(reply->num_workers() + 1);
          if (reply->num_workers() == all_workers.size()) {
            send_reply_callback(Status::OK(), nullptr, nullptr);
          }
        });
  }
}

namespace {
rpc::ObjectStoreStats AccumulateStoreStats(
    const std::vector<rpc::GetNodeStatsReply> &node_stats) {
  rpc::ObjectStoreStats store_stats;
  for (const auto &reply : node_stats) {
    const auto &cur_store = reply.store_stats();
    // Use max aggregation for time, since the nodes are spilling concurrently.
    store_stats.set_spill_time_total_s(
        std::max(store_stats.spill_time_total_s(), cur_store.spill_time_total_s()));
    store_stats.set_restore_time_total_s(
        std::max(store_stats.restore_time_total_s(), cur_store.restore_time_total_s()));
    // Use sum aggregation for the rest of the metrics.
    store_stats.set_spilled_bytes_total(store_stats.spilled_bytes_total() +
                                        cur_store.spilled_bytes_total());
    store_stats.set_spilled_objects_total(store_stats.spilled_objects_total() +
                                          cur_store.spilled_objects_total());
    store_stats.set_restored_bytes_total(store_stats.restored_bytes_total() +
                                         cur_store.restored_bytes_total());
    store_stats.set_restored_objects_total(store_stats.restored_objects_total() +
                                           cur_store.restored_objects_total());
    store_stats.set_object_store_bytes_used(store_stats.object_store_bytes_used() +
                                            cur_store.object_store_bytes_used());
    store_stats.set_object_store_bytes_avail(store_stats.object_store_bytes_avail() +
                                             cur_store.object_store_bytes_avail());
    store_stats.set_object_store_bytes_primary_copy(
        store_stats.object_store_bytes_primary_copy() +
        cur_store.object_store_bytes_primary_copy());
    store_stats.set_object_store_bytes_fallback(
        store_stats.object_store_bytes_fallback() +
        cur_store.object_store_bytes_fallback());
    store_stats.set_num_local_objects(store_stats.num_local_objects() +
                                      cur_store.num_local_objects());
    if (cur_store.object_pulls_queued()) {
      store_stats.set_object_pulls_queued(true);
    }
    store_stats.set_cumulative_created_objects(store_stats.cumulative_created_objects() +
                                               cur_store.cumulative_created_objects());
    store_stats.set_cumulative_created_bytes(store_stats.cumulative_created_bytes() +
                                             cur_store.cumulative_created_bytes());
  }
  return store_stats;
}

std::string FormatMemoryInfo(const std::vector<rpc::GetNodeStatsReply> &node_stats) {
  // First pass to compute object sizes.
  absl::flat_hash_map<ObjectID, int64_t> object_sizes;
  for (const auto &reply : node_stats) {
    for (const auto &core_worker_stats : reply.core_workers_stats()) {
      for (const auto &object_ref : core_worker_stats.object_refs()) {
        auto obj_id = ObjectID::FromBinary(object_ref.object_id());
        if (object_ref.object_size() > 0) {
          object_sizes[obj_id] = object_ref.object_size();
        }
      }
    }
  }

  std::ostringstream builder;
  builder
      << "----------------------------------------------------------------------------"
         "-----------------------------------------\n";
  builder
      << " Object ID                                                Reference Type    "
         "   Object Size  "
         " Reference Creation Site\n";
  builder
      << "============================================================================"
         "=========================================\n";

  // Second pass builds the summary string for each node.
  for (const auto &reply : node_stats) {
    for (const auto &core_worker_stats : reply.core_workers_stats()) {
      bool pid_printed = false;
      for (const auto &object_ref : core_worker_stats.object_refs()) {
        auto obj_id = ObjectID::FromBinary(object_ref.object_id());
        if (!object_ref.pinned_in_memory() && object_ref.local_ref_count() == 0 &&
            object_ref.submitted_task_ref_count() == 0 &&
            object_ref.contained_in_owned_size() == 0) {
          continue;
        }
        if (obj_id.IsNil()) {
          continue;
        }
        if (!pid_printed) {
          if (core_worker_stats.worker_type() == rpc::WorkerType::DRIVER) {
            builder << "; driver pid=" << core_worker_stats.pid() << "\n";
          } else {
            builder << "; worker pid=" << core_worker_stats.pid() << "\n";
          }
          pid_printed = true;
        }
        builder << obj_id.Hex() << "  ";
        // TODO(ekl) we could convey more information about the reference status.
        if (object_ref.pinned_in_memory()) {
          builder << "PINNED_IN_MEMORY     ";
        } else if (object_ref.submitted_task_ref_count() > 0) {
          builder << "USED_BY_PENDING_TASK ";
        } else if (object_ref.local_ref_count() > 0) {
          builder << "LOCAL_REFERENCE      ";
        } else if (object_ref.contained_in_owned_size() > 0) {
          builder << "CAPTURED_IN_OBJECT   ";
        } else {
          builder << "UNKNOWN_STATUS       ";
        }
        builder << std::right << std::setfill(' ') << std::setw(11);
        if (object_sizes.contains(obj_id)) {
          builder << object_sizes[obj_id];
        } else {
          builder << "          ?";
        }
        builder << "   " << object_ref.call_site();
        builder << "\n";
      }
    }
  }
  builder
      << "----------------------------------------------------------------------------"
         "-----------------------------------------\n";

  return builder.str();
}

}  // namespace

void NodeManager::HandleFormatGlobalMemoryInfo(
    rpc::FormatGlobalMemoryInfoRequest request,
    rpc::FormatGlobalMemoryInfoReply *reply,
    rpc::SendReplyCallback send_reply_callback) {
  auto replies = std::make_shared<std::vector<rpc::GetNodeStatsReply>>();
  auto local_request = std::make_shared<rpc::GetNodeStatsRequest>();
  auto local_reply = std::make_shared<rpc::GetNodeStatsReply>();
  bool include_memory_info = request.include_memory_info();
  local_request->set_include_memory_info(include_memory_info);

  unsigned int num_nodes = remote_node_manager_addresses_.size() + 1;
  rpc::GetNodeStatsRequest stats_req;
  stats_req.set_include_memory_info(include_memory_info);

  auto store_reply =
      [replies, reply, num_nodes, send_reply_callback, include_memory_info](
          rpc::GetNodeStatsReply &&get_node_status_local_reply) {
        replies->push_back(std::move(get_node_status_local_reply));
        if (replies->size() >= num_nodes) {
          if (include_memory_info) {
            reply->set_memory_summary(FormatMemoryInfo(*replies));
          }
          reply->mutable_store_stats()->CopyFrom(AccumulateStoreStats(*replies));
          send_reply_callback(Status::OK(), nullptr, nullptr);
        }
      };

  // Fetch from remote nodes.
  for (const auto &[node_id, address] : remote_node_manager_addresses_) {
    auto addr = rpc::RayletClientPool::GenerateRayletAddress(
        node_id, address.first, address.second);
    auto raylet_client = raylet_client_pool_.GetOrConnectByAddress(addr);
    raylet_client->GetNodeStats(
        stats_req,
        [replies, store_reply](const ray::Status &status, rpc::GetNodeStatsReply &&r) {
          if (!status.ok()) {
            RAY_LOG(ERROR) << "Failed to get remote node stats: " << status.ToString();
          }
          store_reply(std::move(r));
        });
  }

  // Fetch from the local node.
  HandleGetNodeStats(
      stats_req,
      local_reply.get(),
      [local_reply, store_reply](const auto &, const auto &, const auto &) mutable {
        store_reply(std::move(*local_reply));
      });
}

void NodeManager::HandleGlobalGC(rpc::GlobalGCRequest request,
                                 rpc::GlobalGCReply *reply,
                                 rpc::SendReplyCallback send_reply_callback) {
  SetShouldGlobalGC();
}

void NodeManager::TriggerLocalOrGlobalGCIfNeeded() {
  // If plasma store is under high pressure, we should try to schedule a global gc.
  const bool plasma_high_pressure = object_manager_.GetUsedMemoryPercentage() >
                                    plasma_store_usage_trigger_gc_threshold_;
  if (plasma_high_pressure && global_gc_throttler_.CheckAndUpdateIfPossible()) {
    SetShouldGlobalGC();
  }

  if (should_global_gc_) {
    // Always increment the sync message version number so it's always triggered once per
    // call.
    gc_command_sync_version_++;
    ray_syncer_.OnDemandBroadcasting(syncer::MessageType::COMMANDS);
    should_global_gc_ = false;
  }

  // Trigger local GC if needed.
  const bool local_gc_trigger =
      absl::GetCurrentTimeNanos() - local_gc_throttler_.LastRunTime() >
      local_gc_interval_ns_;
  if ((local_gc_triggered_by_global_gc_ || local_gc_trigger) &&
      local_gc_throttler_.CheckAndUpdateIfPossible()) {
    auto all_workers = worker_pool_.GetAllRegisteredWorkers();
    for (auto &driver : worker_pool_.GetAllRegisteredDrivers()) {
      all_workers.push_back(std::move(driver));
    }
    RAY_LOG(INFO) << "Sending Python GC request to " << all_workers.size()
                  << " local workers to clean up Python cyclic references.";
    for (const auto &worker : all_workers) {
      worker->rpc_client()->LocalGC(
          rpc::LocalGCRequest{}, [](const ray::Status &, const rpc::LocalGCReply &) {});
    }
    local_gc_triggered_by_global_gc_ = false;
  }
}

void NodeManager::SetShouldGlobalGC() {
  should_global_gc_ = true;
  // We won't see our own request, so trigger local GC in the next heartbeat.
  local_gc_triggered_by_global_gc_ = true;
}

void NodeManager::HandleGetWorkerPIDs(rpc::GetWorkerPIDsRequest request,
                                      rpc::GetWorkerPIDsReply *reply,
                                      rpc::SendReplyCallback send_reply_callback) {
  auto all_workers = worker_pool_.GetAllRegisteredWorkers(/* filter_dead_workers */ true,
                                                          /* filter_io_workers */ true);
  auto drivers = worker_pool_.GetAllRegisteredDrivers(/* filter_dead_drivers */ true,
                                                      /* filter_system_drivers */ true);
  all_workers.insert(all_workers.end(),
                     std::make_move_iterator(drivers.begin()),
                     std::make_move_iterator(drivers.end()));
  for (const auto &worker : all_workers) {
    reply->add_pids(worker->GetProcess().GetId());
  }
  send_reply_callback(Status::OK(), /* success */ nullptr, /* failure */ nullptr);
}

void NodeManager::Stop() {
  store_client_->Disconnect();
#if !defined(_WIN32)
  // Best-effort process-group cleanup for any remaining workers before shutdown.
  if (RayConfig::instance().process_group_cleanup_enabled()) {
    auto workers = worker_pool_.GetAllRegisteredWorkers(/* filter_dead_workers=*/true,
                                                        /* filter_io_workers=*/false);
    for (const auto &w : workers) {
      auto saved = w->GetSavedProcessGroupId();
      if (saved.has_value()) {
        // During shutdown, escalate immediately to avoid relying on timers.
        CleanupProcessGroupSend(*saved, w->WorkerId(), "Stop", SIGTERM);
        auto probe = KillProcessGroup(*saved, 0);
        const bool group_absent = (probe && probe->value() == ESRCH);
        if (!group_absent) {
          CleanupProcessGroupSend(*saved, w->WorkerId(), "Stop", SIGKILL);
        }
      }
    }
  }
#endif
  object_manager_.Stop();
  dashboard_agent_manager_.reset();
  runtime_env_agent_manager_.reset();
  acceptor_.close();
}

void NodeManager::RecordMetrics() {
  recorded_metrics_ = true;
  if (stats::StatsConfig::instance().IsStatsDisabled()) {
    return;
  }

  cluster_lease_manager_.RecordMetrics();
  object_manager_.RecordMetrics();
  local_object_manager_.RecordMetrics();

  uint64_t current_time = current_time_ms();
  uint64_t duration_ms = current_time - last_metrics_recorded_at_ms_;
  last_metrics_recorded_at_ms_ = current_time;
  object_directory_.RecordMetrics(duration_ms);
  lease_dependency_manager_.RecordMetrics();
}

void NodeManager::ConsumeSyncMessage(
    std::shared_ptr<const syncer::RaySyncMessage> message) {
  if (message->message_type() == syncer::MessageType::RESOURCE_VIEW) {
    syncer::ResourceViewSyncMessage resource_view_sync_message;
    resource_view_sync_message.ParseFromString(message->sync_message());
    NodeID node_id = NodeID::FromBinary(message->node_id());
    // Set node labels when node added.
    auto node_labels = MapFromProtobuf(resource_view_sync_message.labels());
    cluster_resource_scheduler_.GetClusterResourceManager().SetNodeLabels(
        scheduling::NodeID(node_id.Binary()), std::move(node_labels));
    ResourceRequest resources;
    for (auto &resource_entry : resource_view_sync_message.resources_total()) {
      resources.Set(scheduling::ResourceID(resource_entry.first),
                    FixedPoint(resource_entry.second));
    }
    const bool capacity_updated = ResourceCreateUpdated(node_id, resources);
    const bool usage_update = UpdateResourceUsage(node_id, resource_view_sync_message);
    if (capacity_updated || usage_update) {
      cluster_lease_manager_.ScheduleAndGrantLeases();
    }
  } else if (message->message_type() == syncer::MessageType::COMMANDS) {
    syncer::CommandsSyncMessage commands_sync_message;
    commands_sync_message.ParseFromString(message->sync_message());
    if (commands_sync_message.should_global_gc()) {
      local_gc_triggered_by_global_gc_ = true;
    }
  }
}

std::optional<syncer::RaySyncMessage> NodeManager::CreateSyncMessage(
    int64_t after_version, syncer::MessageType message_type) const {
  // This method is only called for the COMMANDS channel, as the RESOURCE_VIEW
  // channel goes through the LocalResourceManager.
  RAY_CHECK_EQ(message_type, syncer::MessageType::COMMANDS);

  // Serialize the COMMANDS message to a byte string to be nested inside the sync message.
  std::string serialized_commands_sync_msg;
  syncer::CommandsSyncMessage commands_sync_message;
  commands_sync_message.set_should_global_gc(true);
  RAY_CHECK(commands_sync_message.SerializeToString(&serialized_commands_sync_msg));

  // Populate the sync message.
  syncer::RaySyncMessage msg;
  msg.set_version(gc_command_sync_version_);
  msg.set_node_id(self_node_id_.Binary());
  msg.set_message_type(syncer::MessageType::COMMANDS);
  msg.set_sync_message(std::move(serialized_commands_sync_msg));

  return std::make_optional(std::move(msg));
}

// Picks the worker with the latest submitted task and kills the process
// if the memory usage is above the threshold. Allows one in-flight
// process kill at a time as killing a process could sometimes take
// seconds.
// Assumes that the callback is running on the node manager's io_service thread.
MemoryUsageRefreshCallback NodeManager::CreateMemoryUsageRefreshCallback() {
  return [this](bool is_usage_above_threshold,
                MemorySnapshot system_memory,
                float usage_threshold) {
    if (!is_usage_above_threshold) {
      return;
    }
    system_memory.process_used_bytes = MemoryMonitor::GetProcessMemoryUsage();
    auto workers = worker_pool_.GetAllRegisteredWorkers();
    if (workers.empty()) {
      RAY_LOG_EVERY_MS(WARNING, 5000)
          << "Memory usage above threshold but no workers are available for "
             "killing."
          << "This could be due to worker memory leak and"
          << "idle worker are occupying most of the memory.";
      return;
    }
    auto workers_to_kill_and_should_retry =
        worker_killing_policy_->SelectWorkersToKill(workers, system_memory);
    for (std::pair<std::shared_ptr<WorkerInterface>, bool>
             worker_to_kill_and_should_retry : workers_to_kill_and_should_retry) {
      std::shared_ptr<WorkerInterface> worker_to_kill =
          worker_to_kill_and_should_retry.first;
      bool should_retry = worker_to_kill_and_should_retry.second;
      /// TODO: (clarng) expose these strings in the frontend python error as well.
      std::string oom_kill_details = this->CreateOomKillMessageDetails(
          worker_to_kill, this->self_node_id_, system_memory, usage_threshold);
      std::string oom_kill_suggestions =
          this->CreateOomKillMessageSuggestions(worker_to_kill, should_retry);

      RAY_LOG(INFO)
          << "Killing worker with task "
          << worker_to_kill->GetGrantedLease().GetLeaseSpecification().DebugString()
          << "\n\n"
          << oom_kill_details << "\n\n"
          << oom_kill_suggestions;

      std::stringstream worker_exit_message_ss;
      worker_exit_message_ss << "Task was killed due to the node running low on memory.\n"
                             << oom_kill_details << "\n"
                             << oom_kill_suggestions;
      std::string worker_exit_message = worker_exit_message_ss.str();

      // Rerpot the event to the dashboard.
      RAY_EVENT_EVERY_MS(ERROR, "Out of Memory", 10 * 1000) << worker_exit_message;

      // Mark the worker as failure and raise an exception from a caller.
      rpc::RayErrorInfo worker_failure_reason;
      worker_failure_reason.set_error_message(worker_exit_message);
      worker_failure_reason.set_error_type(rpc::ErrorType::OUT_OF_MEMORY);
      SetWorkerFailureReason(
          worker_to_kill->GetGrantedLeaseId(), worker_failure_reason, should_retry);

      /// since we print the process memory in the message. Destroy should be called
      /// as soon as possible to free up memory.
      DestroyWorker(worker_to_kill,
                    rpc::WorkerExitType::NODE_OUT_OF_MEMORY,
                    worker_exit_message,
                    true /* force */);

      // Record worker killing metrics.
      if (worker_to_kill->GetWorkerType() == rpc::WorkerType::DRIVER) {
        // TODO(sang): Add the job entrypoint to the name.
<<<<<<< HEAD
        memory_manager_worker_eviction_total_count_.Record(
            1, {{"Type", "MemoryManager.DriverEviction.Total"}, {"Name", ""}});
      } else if (worker_to_kill->GetActorId().IsNil()) {
        const auto &ray_lease = worker_to_kill->GetGrantedLease();
        memory_manager_worker_eviction_total_count_.Record(
            1,
            {{"Type", "MemoryManager.TaskEviction.Total"},
              {"Name", ray_lease.GetLeaseSpecification().GetTaskName()}});
      } else {
        const auto &ray_lease = worker_to_kill->GetGrantedLease();
        memory_manager_worker_eviction_total_count_.Record(
            1,
            {{"Type", "MemoryManager.ActorEviction.Total"},
              {"Name", ray_lease.GetLeaseSpecification().GetTaskName()}});
=======
        memory_manager_worker_eviction_total_gauge_.Record(
            1, {{"Type", "MemoryManager.DriverEviction.Total"}, {"Name", ""}});
      } else if (worker_to_kill->GetActorId().IsNil()) {
        const auto &ray_lease = worker_to_kill->GetGrantedLease();
        memory_manager_worker_eviction_total_gauge_.Record(
            1,
            {{"Type", "MemoryManager.TaskEviction.Total"},
             {"Name", ray_lease.GetLeaseSpecification().GetTaskName()}});
      } else {
        const auto &ray_lease = worker_to_kill->GetGrantedLease();
        memory_manager_worker_eviction_total_gauge_.Record(
            1,
            {{"Type", "MemoryManager.ActorEviction.Total"},
             {"Name", ray_lease.GetLeaseSpecification().GetTaskName()}});
>>>>>>> acb6ee87
      }
    }
  };
}

std::string NodeManager::CreateOomKillMessageDetails(
    const std::shared_ptr<WorkerInterface> &worker,
    const NodeID &node_id,
    const MemorySnapshot &system_memory,
    float usage_threshold) const {
  float usage_fraction =
      static_cast<float>(system_memory.used_bytes) / system_memory.total_bytes;
  std::string used_bytes_gb = absl::StrFormat(
      "%.2f", static_cast<float>(system_memory.used_bytes) / 1024 / 1024 / 1024);
  std::string total_bytes_gb = absl::StrFormat(
      "%.2f", static_cast<float>(system_memory.total_bytes) / 1024 / 1024 / 1024);
  std::stringstream oom_kill_details_ss;

  auto pid = worker->GetProcess().GetId();
  int64_t used_bytes = 0;
  const auto pid_entry = system_memory.process_used_bytes.find(pid);
  if (pid_entry != system_memory.process_used_bytes.end()) {
    used_bytes = pid_entry->second;
  } else {
    return "";
    RAY_LOG_EVERY_MS(INFO, 60000)
        << "Can't find memory usage for PID, reporting zero. PID: " << pid;
  }
  std::string process_used_bytes_gb =
      absl::StrFormat("%.2f", static_cast<float>(used_bytes) / 1024 / 1024 / 1024);

  oom_kill_details_ss
      << "Memory on the node (IP: " << worker->IpAddress() << ", ID: " << node_id
      << ") where the lease (" << worker->GetLeaseIdAsDebugString()
      << ", name=" << worker->GetGrantedLease().GetLeaseSpecification().GetTaskName()
      << ", pid=" << worker->GetProcess().GetId()
      << ", memory used=" << process_used_bytes_gb << "GB) was running was "
      << used_bytes_gb << "GB / " << total_bytes_gb << "GB (" << usage_fraction
      << "), which exceeds the memory usage threshold of " << usage_threshold
      << ". Ray killed this worker (ID: " << worker->WorkerId()
      << ") because it was the most recently scheduled task; to see more "
         "information about memory usage on this node, use `ray logs raylet.out "
         "-ip "
      << worker->IpAddress() << "`. To see the logs of the worker, use `ray logs worker-"
      << worker->WorkerId() << "*out -ip " << worker->IpAddress()
      << ". Top 10 memory users:\n"
      << MemoryMonitor::TopNMemoryDebugString(10, system_memory);
  return oom_kill_details_ss.str();
}

std::string NodeManager::CreateOomKillMessageSuggestions(
    const std::shared_ptr<WorkerInterface> &worker, bool should_retry) const {
  std::stringstream not_retriable_recommendation_ss;
  if (worker && !worker->GetGrantedLease().GetLeaseSpecification().IsRetriable()) {
    not_retriable_recommendation_ss << "Set ";
    if (worker->GetGrantedLease().GetLeaseSpecification().IsNormalTask()) {
      not_retriable_recommendation_ss << "max_retries";
    } else {
      not_retriable_recommendation_ss << "max_restarts and max_task_retries";
    }
    not_retriable_recommendation_ss
        << " to enable retry when the task crashes due to OOM. ";
  }
  std::stringstream deadlock_recommendation;
  if (!should_retry) {
    deadlock_recommendation
        << "The node has insufficient memory to execute this workload. ";
  }
  std::stringstream oom_kill_suggestions_ss;
  oom_kill_suggestions_ss
      << "Refer to the documentation on how to address the out of memory issue: "
         "https://docs.ray.io/en/latest/ray-core/scheduling/ray-oom-prevention.html. "
         "Consider provisioning more memory on this node or reducing task "
         "parallelism by requesting more CPUs per task. "
      << not_retriable_recommendation_ss.str()
      << "To adjust the kill "
         "threshold, set the environment variable "
         "`RAY_memory_usage_threshold` when starting Ray. To disable "
         "worker killing, set the environment variable "
         "`RAY_memory_monitor_refresh_ms` to zero.";
  return oom_kill_suggestions_ss.str();
}

void NodeManager::SetWorkerFailureReason(const LeaseID &lease_id,
                                         const rpc::RayErrorInfo &failure_reason,
                                         bool should_retry) {
  RAY_LOG(DEBUG).WithField(lease_id) << "set failure reason for lease ";
  ray::TaskFailureEntry entry(failure_reason, should_retry);
  auto result = worker_failure_reasons_.emplace(lease_id, std::move(entry));
  if (!result.second) {
    RAY_LOG(WARNING).WithField(lease_id)
        << "Trying to insert failure reason more than once for the same "
           "worker, the previous failure will be removed.";
  }
}

void NodeManager::GCWorkerFailureReason() {
  for (const auto &entry : worker_failure_reasons_) {
    auto duration = static_cast<uint64_t>(
        std::chrono::duration_cast<std::chrono::milliseconds>(
            std::chrono::steady_clock::now() - entry.second.creation_time_)
            .count());
    if (duration > RayConfig::instance().task_failure_entry_ttl_ms()) {
      RAY_LOG(INFO).WithField(entry.first)
          << "Removing worker failure reason since it expired";
      worker_failure_reasons_.erase(entry.first);
    }
  }
}

void NodeManager::ReportWorkerOOMKillStats() {
  if (number_workers_killed_by_oom_ > 0) {
    RAY_LOG(ERROR) << number_workers_killed_by_oom_
                   << " Workers (tasks / actors) killed due to memory pressure (OOM), "
                   << number_workers_killed_
                   << " Workers crashed due to other reasons at node (ID: "
                   << self_node_id_ << ", IP: " << initial_config_.node_manager_address
                   << ") over the last time period. "
                   << "To see more information about the Workers killed on this node, "
                   << "use `ray logs raylet.out -ip "
                   << initial_config_.node_manager_address << "`\n\n"
                   << CreateOomKillMessageSuggestions({});
  }
  number_workers_killed_by_oom_ = 0;
  number_workers_killed_ = 0;
}

std::unique_ptr<AgentManager> NodeManager::CreateDashboardAgentManager(
    const NodeID &self_node_id, const NodeManagerConfig &config) {
  auto agent_command_line = ParseCommandLine(config.dashboard_agent_command);

  if (agent_command_line.empty()) {
    return nullptr;
  }

  for (auto &arg : agent_command_line) {
    auto node_manager_port_position = arg.find(kNodeManagerPortPlaceholder);
    if (node_manager_port_position != std::string::npos) {
      arg.replace(node_manager_port_position,
                  strlen(kNodeManagerPortPlaceholder),
                  std::to_string(GetServerPort()));
    }
  }
  // Disable metrics report if needed.
  if (!RayConfig::instance().enable_metrics_collection()) {
    agent_command_line.emplace_back("--disable-metrics-collection");
  }

  std::string agent_name = "dashboard_agent";
  // TODO(ryw): after thorough testing, we can disable the fate_shares flag and let a
  // dashboard agent crash no longer lead to a raylet crash.
  auto options = AgentManager::Options({self_node_id,
                                        agent_name,
                                        agent_command_line,
                                        /*fate_shares=*/true});
  return std::make_unique<AgentManager>(
      std::move(options),
      /*delay_executor=*/
      [this](std::function<void()> task, uint32_t delay_ms) {
        return execute_after(
            io_service_, std::move(task), std::chrono::milliseconds(delay_ms));
      },
      this->shutdown_raylet_gracefully_,
      true,
      add_process_to_system_cgroup_hook_);
}

std::unique_ptr<AgentManager> NodeManager::CreateRuntimeEnvAgentManager(
    const NodeID &self_node_id, const NodeManagerConfig &config) {
  auto agent_command_line = ParseCommandLine(config.runtime_env_agent_command);

  if (agent_command_line.empty()) {
    return nullptr;
  }

  for (auto &arg : agent_command_line) {
    auto node_manager_port_position = arg.find(kNodeManagerPortPlaceholder);
    if (node_manager_port_position != std::string::npos) {
      arg.replace(node_manager_port_position,
                  strlen(kNodeManagerPortPlaceholder),
                  std::to_string(GetServerPort()));
    }
  }

  std::string agent_name = "runtime_env_agent";

  auto options = AgentManager::Options({self_node_id,
                                        agent_name,
                                        agent_command_line,
                                        /*fate_shares=*/true});
  return std::make_unique<AgentManager>(
      std::move(options),
      /*delay_executor=*/
      [this](std::function<void()> task, uint32_t delay_ms) {
        return execute_after(
            io_service_, std::move(task), std::chrono::milliseconds(delay_ms));
      },
      this->shutdown_raylet_gracefully_,
      true,
      add_process_to_system_cgroup_hook_);
}

void NodeManager::HandleKillLocalActor(rpc::KillLocalActorRequest request,
                                       rpc::KillLocalActorReply *reply,
                                       rpc::SendReplyCallback send_reply_callback) {
  auto worker =
      worker_pool_.GetRegisteredWorker(WorkerID::FromBinary(request.worker_id()));
  // If the worker is not registered, then it must have already been killed
  if (!worker || worker->IsDead()) {
    send_reply_callback(Status::OK(), nullptr, nullptr);
    return;
  }

  auto worker_id = worker->WorkerId();

  rpc::KillActorRequest kill_actor_request;
  kill_actor_request.set_intended_actor_id(request.intended_actor_id());
  kill_actor_request.set_force_kill(request.force_kill());
  kill_actor_request.mutable_death_cause()->CopyFrom(request.death_cause());
  std::shared_ptr<bool> replied = std::make_shared<bool>(false);

  auto timer = execute_after(
      io_service_,
      [this, send_reply_callback, worker_id, replied]() {
        if (*replied) {
          return;
        }
        auto current_worker = worker_pool_.GetRegisteredWorker(worker_id);
        if (current_worker) {
          // If the worker is still alive, force kill it
          RAY_LOG(INFO) << "Worker with PID=" << current_worker->GetProcess().GetId()
                        << " did not exit after "
                        << RayConfig::instance().kill_worker_timeout_milliseconds()
                        << "ms, force killing with SIGKILL.";
          DestroyWorker(current_worker,
                        rpc::WorkerExitType::INTENDED_SYSTEM_EXIT,
                        "Actor killed by GCS",
                        /*force=*/true);
        }

        *replied = true;
        send_reply_callback(Status::OK(), nullptr, nullptr);
      },
      std::chrono::milliseconds(
          RayConfig::instance().kill_worker_timeout_milliseconds()));

  worker->rpc_client()->KillActor(
      kill_actor_request,
      [actor_id = ActorID::FromBinary(request.intended_actor_id()),
       timer,
       send_reply_callback,
       replied](const ray::Status &status, const rpc::KillActorReply &) {
        if (*replied) {
          return;
        }
        if (!status.ok()) {
          std::ostringstream stream;
          stream << "KillActor RPC failed for actor " << actor_id << ": "
                 << status.ToString();
          const auto &msg = stream.str();
          RAY_LOG(DEBUG) << msg;
          *replied = true;
          timer->cancel();
          send_reply_callback(Status::Invalid(msg), nullptr, nullptr);
        }
        // NOTE: on a successful kill, we don't expect a reply back from the dead actor.
        // The only case where we receive a reply is if the mismatched actor ID check is
        // triggered.
      });
}

void NodeManager::HandleCancelLocalTask(rpc::CancelLocalTaskRequest request,
                                        rpc::CancelLocalTaskReply *reply,
                                        rpc::SendReplyCallback send_reply_callback) {
  auto executor_worker_id = WorkerID::FromBinary(request.executor_worker_id());

  auto worker = worker_pool_.GetRegisteredWorker(executor_worker_id);
  // If the worker is not registered, then it must have already been killed
  if (!worker || worker->IsDead()) {
    reply->set_attempt_succeeded(true);
    reply->set_requested_task_running(false);
    send_reply_callback(Status::OK(), nullptr, nullptr);
    return;
  }

  WorkerID worker_id = worker->WorkerId();

  rpc::CancelTaskRequest cancel_task_request;
  cancel_task_request.set_intended_task_id(request.intended_task_id());
  cancel_task_request.set_force_kill(request.force_kill());
  cancel_task_request.set_recursive(request.recursive());
  cancel_task_request.set_caller_worker_id(request.caller_worker_id());

  // The timer and RPC response can come back in any order since they can be queued on the
  // io service before either is executed.
  std::shared_ptr<bool> replied = std::make_shared<bool>(false);
  std::shared_ptr<boost::asio::deadline_timer> timer;

  if (request.force_kill()) {
    timer = execute_after(
        io_service_,
        [this, reply, send_reply_callback, worker_id, replied]() {
          if (*replied) {
            return;
          }
          auto current_worker = worker_pool_.GetRegisteredWorker(worker_id);
          if (current_worker) {
            // If the worker is still alive, force kill it
            RAY_LOG(INFO) << "Worker with PID=" << current_worker->GetProcess().GetId()
                          << " did not exit after "
                          << RayConfig::instance().kill_worker_timeout_milliseconds()
                          << "ms, force killing with SIGKILL.";
            DestroyWorker(current_worker,
                          rpc::WorkerExitType::INTENDED_SYSTEM_EXIT,
                          "Force-killed by ray.cancel(force=True)",
                          /*force=*/true);
          }
          *replied = true;
          reply->set_attempt_succeeded(true);
          reply->set_requested_task_running(false);
          send_reply_callback(Status::OK(), nullptr, nullptr);
        },
        std::chrono::milliseconds(
            RayConfig::instance().kill_worker_timeout_milliseconds()));
  }

  worker->rpc_client()->CancelTask(
      cancel_task_request,
      [task_id = request.intended_task_id(),
       executor_worker_id,
       timer,
       reply,
       send_reply_callback,
       replied](const ray::Status &status,
                const rpc::CancelTaskReply &cancel_task_reply) {
        // Check if timer already fired (only relevant for force_kill case)
        if (*replied) {
          return;
        }
        if (!status.ok()) {
          RAY_LOG(WARNING) << "CancelTask RPC failed for task "
                           << TaskID::FromBinary(task_id) << ": " << status.ToString()
                           << "with Worker ID: " << executor_worker_id;
          if (timer) {
            RAY_LOG(INFO) << "Escalating graceful shutdown to SIGKILL instead.";
            return;
          }
        }
        *replied = true;
        reply->set_attempt_succeeded(cancel_task_reply.attempt_succeeded());
        reply->set_requested_task_running(cancel_task_reply.requested_task_running());
        send_reply_callback(status, nullptr, nullptr);
        if (timer) {
          timer->cancel();
        }
      });
}

}  // namespace ray::raylet<|MERGE_RESOLUTION|>--- conflicted
+++ resolved
@@ -3104,7 +3104,6 @@
       // Record worker killing metrics.
       if (worker_to_kill->GetWorkerType() == rpc::WorkerType::DRIVER) {
         // TODO(sang): Add the job entrypoint to the name.
-<<<<<<< HEAD
         memory_manager_worker_eviction_total_count_.Record(
             1, {{"Type", "MemoryManager.DriverEviction.Total"}, {"Name", ""}});
       } else if (worker_to_kill->GetActorId().IsNil()) {
@@ -3112,29 +3111,13 @@
         memory_manager_worker_eviction_total_count_.Record(
             1,
             {{"Type", "MemoryManager.TaskEviction.Total"},
-              {"Name", ray_lease.GetLeaseSpecification().GetTaskName()}});
+             {"Name", ray_lease.GetLeaseSpecification().GetTaskName()}});
       } else {
         const auto &ray_lease = worker_to_kill->GetGrantedLease();
         memory_manager_worker_eviction_total_count_.Record(
             1,
             {{"Type", "MemoryManager.ActorEviction.Total"},
-              {"Name", ray_lease.GetLeaseSpecification().GetTaskName()}});
-=======
-        memory_manager_worker_eviction_total_gauge_.Record(
-            1, {{"Type", "MemoryManager.DriverEviction.Total"}, {"Name", ""}});
-      } else if (worker_to_kill->GetActorId().IsNil()) {
-        const auto &ray_lease = worker_to_kill->GetGrantedLease();
-        memory_manager_worker_eviction_total_gauge_.Record(
-            1,
-            {{"Type", "MemoryManager.TaskEviction.Total"},
              {"Name", ray_lease.GetLeaseSpecification().GetTaskName()}});
-      } else {
-        const auto &ray_lease = worker_to_kill->GetGrantedLease();
-        memory_manager_worker_eviction_total_gauge_.Record(
-            1,
-            {{"Type", "MemoryManager.ActorEviction.Total"},
-             {"Name", ray_lease.GetLeaseSpecification().GetTaskName()}});
->>>>>>> acb6ee87
       }
     }
   };
