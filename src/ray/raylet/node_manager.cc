--- conflicted
+++ resolved
@@ -2968,14 +2968,9 @@
   return result.str();
 }
 
-<<<<<<< HEAD
-void NodeManager::HandleGetNodeStats(const rpc::GetNodeStatsRequest &request,
-                                     rpc::GetNodeStatsReply *reply,
+void NodeManager::HandlePinObjectIDs(const rpc::PinObjectIDsRequest &request,
+                                     rpc::PinObjectIDsReply *reply,
                                      rpc::SendReplyCallback send_reply_callback) {
-=======
-void NodeManager::HandlePinObjectIDsRequest(const rpc::PinObjectIDsRequest &request,
-                                            rpc::PinObjectIDsReply *reply,
-                                            rpc::SendReplyCallback send_reply_callback) {
   if (!object_pinning_enabled_) {
     send_reply_callback(Status::OK(), nullptr, nullptr);
     return;
@@ -3049,10 +3044,9 @@
   send_reply_callback(Status::OK(), nullptr, nullptr);
 }
 
-void NodeManager::HandleNodeStatsRequest(const rpc::GetNodeStatsRequest &request,
-                                         rpc::GetNodeStatsReply *reply,
-                                         rpc::SendReplyCallback send_reply_callback) {
->>>>>>> 20ba7ef6
+void NodeManager::HandleGetNodeStats(const rpc::GetNodeStatsRequest &request,
+                                     rpc::GetNodeStatsReply *reply,
+                                     rpc::SendReplyCallback send_reply_callback) {
   for (const auto &driver : worker_pool_.GetAllDrivers()) {
     auto worker_stats = reply->add_workers_stats();
     worker_stats->set_pid(driver->Pid());
