--- conflicted
+++ resolved
@@ -1112,27 +1112,21 @@
     worker_idle = FinishAssignedTask(*worker);
   }
 
-<<<<<<< HEAD
   if (worker_idle) {
     // Return the worker to the idle pool.
     worker_pool_.PushWorker(std::move(worker));
   }
-=======
-  // Return the worker to the idle pool.
-  worker_pool_.PushWorker(std::move(worker));
 
   if (new_scheduler_enabled_) {
     DispatchScheduledTasksToWorkers();
-    return;
-  }
-
->>>>>>> dff60172
-  // Local resource availability changed: invoke scheduling policy for local node.
-  const ClientID &local_client_id = gcs_client_->client_table().GetLocalClientId();
-  cluster_resource_map_[local_client_id].SetLoadResources(
-      local_queues_.GetResourceLoad());
-  // Call task dispatch to assign work to the new worker.
-  DispatchTasks(local_queues_.GetReadyTasksByClass());
+  } else {
+    // Local resource availability changed: invoke scheduling policy for local node.
+    const ClientID &local_client_id = gcs_client_->client_table().GetLocalClientId();
+    cluster_resource_map_[local_client_id].SetLoadResources(
+        local_queues_.GetResourceLoad());
+    // Call task dispatch to assign work to the new worker.
+    DispatchTasks(local_queues_.GetReadyTasksByClass());
+  }
 }
 
 void NodeManager::ProcessDisconnectClientMessage(
