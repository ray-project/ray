// Copyright 2017 The Ray Authors.
//
// Licensed under the Apache License, Version 2.0 (the "License");
// you may not use this file except in compliance with the License.
// You may obtain a copy of the License at
//
//  http://www.apache.org/licenses/LICENSE-2.0
//
// Unless required by applicable law or agreed to in writing, software
// distributed under the License is distributed on an "AS IS" BASIS,
// WITHOUT WARRANTIES OR CONDITIONS OF ANY KIND, either express or implied.
// See the License for the specific language governing permissions and
// limitations under the License.

#include "ray/raylet/node_manager.h"

#include <cctype>
#include <fstream>
#include <memory>

#include "ray/common/buffer.h"
#include "ray/common/common_protocol.h"
#include "ray/common/constants.h"
#include "ray/common/id.h"
#include "ray/common/status.h"
#include "ray/gcs/pb_util.h"
#include "ray/raylet/format/node_manager_generated.h"
#include "ray/stats/stats.h"
#include "ray/util/asio_util.h"
#include "ray/util/sample.h"

namespace {

#define RAY_CHECK_ENUM(x, y) \
  static_assert(static_cast<int>(x) == static_cast<int>(y), "protocol mismatch")

struct ActorStats {
  int live_actors = 0;
  int dead_actors = 0;
  int restarting_actors = 0;
};

/// A helper function to return the statistical data of actors in this node manager.
ActorStats GetActorStatisticalData(
    std::unordered_map<ray::ActorID, ray::raylet::ActorRegistration> actor_registry) {
  ActorStats item;
  for (auto &pair : actor_registry) {
    if (pair.second.GetState() == ray::rpc::ActorTableData::ALIVE) {
      item.live_actors += 1;
    } else if (pair.second.GetState() == ray::rpc::ActorTableData::RESTARTING) {
      item.restarting_actors += 1;
    } else {
      item.dead_actors += 1;
    }
  }
  return item;
}

std::vector<ray::rpc::ObjectReference> FlatbufferToObjectReference(
    const flatbuffers::Vector<flatbuffers::Offset<flatbuffers::String>> &object_ids,
    const flatbuffers::Vector<flatbuffers::Offset<ray::protocol::Address>>
        &owner_addresses) {
  RAY_CHECK(object_ids.size() == owner_addresses.size());
  std::vector<ray::rpc::ObjectReference> refs;
  for (int64_t i = 0; i < object_ids.size(); i++) {
    ray::rpc::ObjectReference ref;
    ref.set_object_id(object_ids.Get(i)->str());
    const auto &addr = owner_addresses.Get(i);
    ref.mutable_owner_address()->set_raylet_id(addr->raylet_id()->str());
    ref.mutable_owner_address()->set_ip_address(addr->ip_address()->str());
    ref.mutable_owner_address()->set_port(addr->port());
    ref.mutable_owner_address()->set_worker_id(addr->worker_id()->str());
    refs.emplace_back(std::move(ref));
  }
  return refs;
}

}  // namespace

namespace ray {

namespace raylet {

// A helper function to print the leased workers.
std::string LeasedWorkersSring(
    const std::unordered_map<WorkerID, std::shared_ptr<WorkerInterface>>
        &leased_workers) {
  std::stringstream buffer;
  buffer << "  @leased_workers: (";
  for (const auto &pair : leased_workers) {
    auto &worker = pair.second;
    buffer << worker->WorkerId() << ", ";
  }
  buffer << ")";
  return buffer.str();
}

// A helper function to print the workers in worker_pool_.
std::string WorkerPoolString(
    const std::vector<std::shared_ptr<WorkerInterface>> &worker_pool) {
  std::stringstream buffer;
  buffer << "   @worker_pool: (";
  for (const auto &worker : worker_pool) {
    buffer << worker->WorkerId() << ", ";
  }
  buffer << ")";
  return buffer.str();
}

// Helper function to print the worker's owner worker and and node owner.
std::string WorkerOwnerString(std::shared_ptr<WorkerInterface> &worker) {
  std::stringstream buffer;
  const auto owner_worker_id =
      WorkerID::FromBinary(worker->GetOwnerAddress().worker_id());
  const auto owner_node_id = WorkerID::FromBinary(worker->GetOwnerAddress().raylet_id());
  buffer << "leased_worker Lease " << worker->WorkerId() << " owned by "
         << owner_worker_id << " / " << owner_node_id;
  return buffer.str();
}

NodeManager::NodeManager(boost::asio::io_service &io_service, const NodeID &self_node_id,
                         const NodeManagerConfig &config, ObjectManager &object_manager,
                         std::shared_ptr<gcs::GcsClient> gcs_client,
                         std::shared_ptr<ObjectDirectoryInterface> object_directory)
    : self_node_id_(self_node_id),
      io_service_(io_service),
      object_manager_(object_manager),
      gcs_client_(gcs_client),
      object_directory_(object_directory),
      heartbeat_timer_(io_service),
      heartbeat_period_(std::chrono::milliseconds(config.heartbeat_period_ms)),
      debug_dump_period_(config.debug_dump_period_ms),
      free_objects_period_(config.free_objects_period_ms),
      fair_queueing_enabled_(config.fair_queueing_enabled),
      object_pinning_enabled_(config.object_pinning_enabled),
      temp_dir_(config.temp_dir),
      object_manager_profile_timer_(io_service),
      light_heartbeat_enabled_(RayConfig::instance().light_heartbeat_enabled()),
      initial_config_(config),
      local_available_resources_(config.resource_config),
      worker_pool_(
          io_service, config.num_initial_workers, config.num_workers_soft_limit,
          config.num_initial_python_workers_for_first_job,
          config.maximum_startup_concurrency, config.min_worker_port,
          config.max_worker_port, gcs_client_, config.worker_commands,
          config.raylet_config,
          /*starting_worker_timeout_callback=*/
          [this]() { this->DispatchTasks(this->local_queues_.GetReadyTasksByClass()); }),
      scheduling_policy_(local_queues_),
      reconstruction_policy_(
          io_service_,
          [this](const TaskID &task_id, const ObjectID &required_object_id) {
            HandleTaskReconstruction(task_id, required_object_id);
          },
          RayConfig::instance().object_timeout_milliseconds(), self_node_id_, gcs_client_,
          object_directory_),
      task_dependency_manager_(object_manager, reconstruction_policy_),
      actor_registry_(),
      node_manager_server_("NodeManager", config.node_manager_port),
      node_manager_service_(io_service, *this),
      agent_manager_service_handler_(
          new DefaultAgentManagerServiceHandler(agent_manager_)),
      agent_manager_service_(io_service, *agent_manager_service_handler_),
      client_call_manager_(io_service),
      new_scheduler_enabled_(RayConfig::instance().new_scheduler_enabled()) {
  RAY_LOG(INFO) << "Initializing NodeManager with ID " << self_node_id_;
  RAY_CHECK(heartbeat_period_.count() > 0);
  // Initialize the resource map with own cluster resource configuration.
  cluster_resource_map_.emplace(self_node_id_,
                                SchedulingResources(config.resource_config));

  RAY_CHECK_OK(object_manager_.SubscribeObjAdded(
      [this](const object_manager::protocol::ObjectInfoT &object_info) {
        ObjectID object_id = ObjectID::FromBinary(object_info.object_id);
        HandleObjectLocal(object_id);
      }));
  RAY_CHECK_OK(object_manager_.SubscribeObjDeleted(
      [this](const ObjectID &object_id) { HandleObjectMissing(object_id); }));

  if (new_scheduler_enabled_) {
    SchedulingResources &local_resources = cluster_resource_map_[self_node_id_];
    new_resource_scheduler_ =
        std::shared_ptr<ClusterResourceScheduler>(new ClusterResourceScheduler(
            self_node_id_.Binary(),
            local_resources.GetTotalResources().GetResourceMap()));
    std::function<bool(const Task &)> fulfills_dependencies_func =
        [this](const Task &task) {
          bool args_ready = task_dependency_manager_.SubscribeGetDependencies(
              task.GetTaskSpecification().TaskId(), task.GetDependencies());
          if (args_ready) {
            task_dependency_manager_.UnsubscribeGetDependencies(
                task.GetTaskSpecification().TaskId());
          }
          return args_ready;
        };

    auto get_node_info_func = [this](const NodeID &node_id) {
      return gcs_client_->Nodes().Get(node_id);
    };
    cluster_task_manager_ = std::shared_ptr<ClusterTaskManager>(
        new ClusterTaskManager(self_node_id_, new_resource_scheduler_,
                               fulfills_dependencies_func, get_node_info_func));
  }

  RAY_CHECK_OK(store_client_.Connect(config.store_socket_name.c_str()));
  // Run the node manger rpc server.
  node_manager_server_.RegisterService(node_manager_service_);
  node_manager_server_.RegisterService(agent_manager_service_);
  node_manager_server_.Run();

  auto options =
      AgentManager::Options({self_node_id, ParseCommandLine(config.agent_command)});
  agent_manager_.reset(
      new AgentManager(std::move(options),
                       /*delay_executor=*/
                       [this](std::function<void()> task, uint32_t delay_ms) {
                         return execute_after(io_service_, task, delay_ms);
                       }));

  RAY_CHECK_OK(SetupPlasmaSubscription());
}

ray::Status NodeManager::RegisterGcs() {
  // The TaskLease subscription is done on demand in reconstruction policy.
  // Register a callback to handle actor notifications.
  auto actor_notification_callback = [this](const ActorID &actor_id,
                                            const ActorTableData &data) {
    HandleActorStateTransition(actor_id, ActorRegistration(data));
  };

  RAY_RETURN_NOT_OK(
      gcs_client_->Actors().AsyncSubscribeAll(actor_notification_callback, nullptr));

  auto on_node_change = [this](const NodeID &node_id, const GcsNodeInfo &data) {
    if (data.state() == GcsNodeInfo::ALIVE) {
      NodeAdded(data);
    } else {
      RAY_CHECK(data.state() == GcsNodeInfo::DEAD);
      NodeRemoved(data);
    }
  };

  // If the node resource message is received first and then the node message is received,
  // ForwardTask will throw exception, because it can't get node info.
  auto on_done = [this](Status status) {
    RAY_CHECK_OK(status);
    // Subscribe to resource changes.
    const auto &resources_changed =
        [this](const rpc::NodeResourceChange &resource_notification) {
          auto id = NodeID::FromBinary(resource_notification.node_id());
          if (resource_notification.updated_resources_size() != 0) {
            ResourceSet resource_set(
                MapFromProtobuf(resource_notification.updated_resources()));
            ResourceCreateUpdated(id, resource_set);
          }

          if (resource_notification.deleted_resources_size() != 0) {
            ResourceDeleted(
                id, VectorFromProtobuf(resource_notification.deleted_resources()));
          }
        };
    RAY_CHECK_OK(gcs_client_->Nodes().AsyncSubscribeToResources(
        /*subscribe_callback=*/resources_changed,
        /*done_callback=*/nullptr));
  };
  // Register a callback to monitor new nodes and a callback to monitor removed nodes.
  RAY_RETURN_NOT_OK(
      gcs_client_->Nodes().AsyncSubscribeToNodeChange(on_node_change, on_done));

  // Subscribe to heartbeat batches from the monitor.
  const auto &heartbeat_batch_added =
      [this](const HeartbeatBatchTableData &heartbeat_batch) {
        HeartbeatBatchAdded(heartbeat_batch);
      };
  RAY_RETURN_NOT_OK(gcs_client_->Nodes().AsyncSubscribeBatchHeartbeat(
      heartbeat_batch_added, /*done*/ nullptr));

  // Subscribe to all unexpected failure notifications from the local and
  // remote raylets. Note that this does not include workers that failed due to
  // node failure. These workers can be identified by comparing the raylet_id
  // in their rpc::Address to the ID of a failed raylet.
  const auto &worker_failure_handler =
      [this](const WorkerID &id, const gcs::WorkerTableData &worker_failure_data) {
        HandleUnexpectedWorkerFailure(worker_failure_data.worker_address());
      };
  RAY_CHECK_OK(gcs_client_->Workers().AsyncSubscribeToWorkerFailures(
      worker_failure_handler, /*done_callback=*/nullptr));

  // Subscribe to job updates.
  const auto job_subscribe_handler = [this](const JobID &job_id,
                                            const JobTableData &job_data) {
    if (!job_data.is_dead()) {
      HandleJobStarted(job_id, job_data);
    } else {
      HandleJobFinished(job_id, job_data);
    }
  };
  RAY_RETURN_NOT_OK(
      gcs_client_->Jobs().AsyncSubscribeAll(job_subscribe_handler, nullptr));

  // Start sending heartbeats to the GCS.
  last_heartbeat_at_ms_ = current_time_ms();
  last_debug_dump_at_ms_ = current_time_ms();
  last_free_objects_at_ms_ = current_time_ms();
  Heartbeat();
  // Start the timer that gets object manager profiling information and sends it
  // to the GCS.
  GetObjectManagerProfileInfo();

  return ray::Status::OK();
}

void NodeManager::KillWorker(std::shared_ptr<WorkerInterface> worker) {
#ifdef _WIN32
  // TODO(mehrdadn): implement graceful process termination mechanism
#else
  // If we're just cleaning up a single worker, allow it some time to clean
  // up its state before force killing. The client socket will be closed
  // and the worker struct will be freed after the timeout.
  kill(worker->GetProcess().GetId(), SIGTERM);
#endif

  auto retry_timer = std::make_shared<boost::asio::deadline_timer>(io_service_);
  auto retry_duration = boost::posix_time::milliseconds(
      RayConfig::instance().kill_worker_timeout_milliseconds());
  retry_timer->expires_from_now(retry_duration);
  retry_timer->async_wait([retry_timer, worker](const boost::system::error_code &error) {
    RAY_LOG(DEBUG) << "Send SIGKILL to worker, pid=" << worker->GetProcess().GetId();
    // Force kill worker
    worker->GetProcess().Kill();
  });
}

void NodeManager::HandleJobStarted(const JobID &job_id, const JobTableData &job_data) {
  RAY_LOG(DEBUG) << "HandleJobStarted " << job_id;
  RAY_CHECK(!job_data.is_dead());

  worker_pool_.HandleJobStarted(job_id, job_data.config());
  if (RayConfig::instance().enable_multi_tenancy()) {
    // Tasks of this job may already arrived but failed to pop a worker because the job
    // config is not local yet. So we trigger dispatching again here to try to
    // reschedule these tasks.
    DispatchTasks(local_queues_.GetReadyTasksByClass());
  }
}

void NodeManager::HandleJobFinished(const JobID &job_id, const JobTableData &job_data) {
  RAY_LOG(DEBUG) << "HandleJobFinished " << job_id;
  RAY_CHECK(job_data.is_dead());
  worker_pool_.HandleJobFinished(job_id);

  auto workers = worker_pool_.GetWorkersRunningTasksForJob(job_id);
  // Kill all the workers. The actual cleanup for these workers is done
  // later when we receive the DisconnectClient message from them.
  for (const auto &worker : workers) {
    if (!worker->IsDetachedActor()) {
      // Clean up any open ray.wait calls that the worker made.
      task_dependency_manager_.UnsubscribeWaitDependencies(worker->WorkerId());
      // Mark the worker as dead so further messages from it are ignored
      // (except DisconnectClient).
      worker->MarkDead();
      // Then kill the worker process.
      KillWorker(worker);
    }
  }

  // Remove all tasks for this job from the scheduling queues, mark
  // the results for these tasks as not required, cancel any attempts
  // at reconstruction. Note that at this time the workers are likely
  // alive because of the delay in killing workers.
  auto tasks_to_remove = local_queues_.GetTaskIdsForJob(job_id);
  task_dependency_manager_.RemoveTasksAndRelatedObjects(tasks_to_remove);
  // NOTE(swang): SchedulingQueue::RemoveTasks modifies its argument so we must
  // call it last.
  local_queues_.RemoveTasks(tasks_to_remove);
}

void NodeManager::Heartbeat() {
  uint64_t now_ms = current_time_ms();
  uint64_t interval = now_ms - last_heartbeat_at_ms_;
  if (interval > RayConfig::instance().num_heartbeats_warning() *
                     RayConfig::instance().raylet_heartbeat_timeout_milliseconds()) {
    RAY_LOG(WARNING)
        << "Last heartbeat was sent " << interval
        << " ms ago. There might be resource pressure on this node. If heartbeat keeps "
           "lagging, this node can be marked as dead mistakenly.";
  }
  last_heartbeat_at_ms_ = now_ms;

  auto heartbeat_data = std::make_shared<HeartbeatTableData>();
  SchedulingResources &local_resources = cluster_resource_map_[self_node_id_];
  heartbeat_data->set_client_id(self_node_id_.Binary());

  // TODO(atumanov): modify the heartbeat table protocol to use the ResourceSet directly.
  // TODO(atumanov): implement a ResourceSet const_iterator.
  // If light heartbeat enabled, we only set filed that represent resources changed.
  if (light_heartbeat_enabled_) {
    if (!last_heartbeat_resources_.GetTotalResources().IsEqual(
            local_resources.GetTotalResources())) {
      for (const auto &resource_pair :
           local_resources.GetTotalResources().GetResourceMap()) {
        (*heartbeat_data->mutable_resources_total())[resource_pair.first] =
            resource_pair.second;
      }
      last_heartbeat_resources_.SetTotalResources(
          ResourceSet(local_resources.GetTotalResources()));
    }

    if (!last_heartbeat_resources_.GetAvailableResources().IsEqual(
            local_resources.GetAvailableResources())) {
      heartbeat_data->set_resources_available_changed(true);
      for (const auto &resource_pair :
           local_resources.GetAvailableResources().GetResourceMap()) {
        (*heartbeat_data->mutable_resources_available())[resource_pair.first] =
            resource_pair.second;
      }
      last_heartbeat_resources_.SetAvailableResources(
          ResourceSet(local_resources.GetAvailableResources()));
    }

    local_resources.SetLoadResources(local_queues_.GetTotalResourceLoad());
    if (!last_heartbeat_resources_.GetLoadResources().IsEqual(
            local_resources.GetLoadResources())) {
      heartbeat_data->set_resource_load_changed(true);
      for (const auto &resource_pair :
           local_resources.GetLoadResources().GetResourceMap()) {
        (*heartbeat_data->mutable_resource_load())[resource_pair.first] =
            resource_pair.second;
      }
      last_heartbeat_resources_.SetLoadResources(
          ResourceSet(local_resources.GetLoadResources()));
    }
  } else {
    // If light heartbeat disabled, we send whole resources information every time.
    for (const auto &resource_pair :
         local_resources.GetTotalResources().GetResourceMap()) {
      (*heartbeat_data->mutable_resources_total())[resource_pair.first] =
          resource_pair.second;
    }

    for (const auto &resource_pair :
         local_resources.GetAvailableResources().GetResourceMap()) {
      (*heartbeat_data->mutable_resources_available())[resource_pair.first] =
          resource_pair.second;
    }

    local_resources.SetLoadResources(local_queues_.GetTotalResourceLoad());
    for (const auto &resource_pair :
         local_resources.GetLoadResources().GetResourceMap()) {
      (*heartbeat_data->mutable_resource_load())[resource_pair.first] =
          resource_pair.second;
    }
  }

  // Add resource load by shape. This will be used by the new autoscaler.
  auto resource_load = local_queues_.GetResourceLoadByShape(
      RayConfig::instance().max_resource_shapes_per_load_report());
  heartbeat_data->mutable_resource_load_by_shape()->Swap(&resource_load);

  // Set the global gc bit on the outgoing heartbeat message.
  if (should_global_gc_) {
    heartbeat_data->set_should_global_gc(true);
    should_global_gc_ = false;
  }

  // Trigger local GC if needed. This throttles the frequency of local GC calls
  // to at most once per heartbeat interval.
  if (should_local_gc_) {
    DoLocalGC();
    should_local_gc_ = false;
  }

  RAY_CHECK_OK(
      gcs_client_->Nodes().AsyncReportHeartbeat(heartbeat_data, /*done*/ nullptr));

  if (debug_dump_period_ > 0 &&
      static_cast<int64_t>(now_ms - last_debug_dump_at_ms_) > debug_dump_period_) {
    DumpDebugState();
    RecordMetrics();
    WarnResourceDeadlock();
    last_debug_dump_at_ms_ = now_ms;
  }

  // Evict all copies of freed objects from the cluster.
  if (free_objects_period_ > 0 &&
      static_cast<int64_t>(now_ms - last_free_objects_at_ms_) > free_objects_period_) {
    FlushObjectsToFree();
  }

  // Reset the timer.
  heartbeat_timer_.expires_from_now(heartbeat_period_);
  heartbeat_timer_.async_wait([this](const boost::system::error_code &error) {
    RAY_CHECK(!error);
    Heartbeat();
  });
}

void NodeManager::DoLocalGC() {
  auto all_workers = worker_pool_.GetAllRegisteredWorkers();
  for (const auto &driver : worker_pool_.GetAllRegisteredDrivers()) {
    all_workers.push_back(driver);
  }
  RAY_LOG(WARNING) << "Sending local GC request to " << all_workers.size()
                   << " workers. It is due to memory pressure on the local node.";
  for (const auto &worker : all_workers) {
    rpc::LocalGCRequest request;
    worker->rpc_client()->LocalGC(
        request, [](const ray::Status &status, const rpc::LocalGCReply &r) {
          if (!status.ok()) {
            RAY_LOG(ERROR) << "Failed to send local GC request: " << status.ToString();
          }
        });
  }
}

void NodeManager::HandleRequestObjectSpillage(
    const rpc::RequestObjectSpillageRequest &request,
    rpc::RequestObjectSpillageReply *reply, rpc::SendReplyCallback send_reply_callback) {
  SpillObjects({ObjectID::FromBinary(request.object_id())},
               [reply, send_reply_callback](const ray::Status &status) {
                 if (status.ok()) {
                   reply->set_success(true);
                 }
                 send_reply_callback(Status::OK(), nullptr, nullptr);
               });
}

void NodeManager::SpillObjects(const std::vector<ObjectID> &objects_ids,
                               std::function<void(const ray::Status &)> callback) {
  for (const auto &id : objects_ids) {
    // We should not spill an object that we are not the primary copy for.
    // TODO(swang): We should really return an error here but right now there
    // is a race condition where the raylet receives the owner's request to
    // spill an object before it receives the message to pin the objects from
    // the local worker.
    if (pinned_objects_.count(id) == 0) {
      RAY_LOG(WARNING) << "Requested spill for object that has not yet been marked as "
                          "the primary copy.";
    }
  }
  worker_pool_.PopIOWorker([this, objects_ids,
                            callback](std::shared_ptr<WorkerInterface> io_worker) {
    rpc::SpillObjectsRequest request;
    for (const auto &object_id : objects_ids) {
      RAY_LOG(DEBUG) << "Sending spill request for object " << object_id;
      request.add_object_ids_to_spill(object_id.Binary());
    }
    io_worker->rpc_client()->SpillObjects(
        request, [this, objects_ids, callback, io_worker](
                     const ray::Status &status, const rpc::SpillObjectsReply &r) {
          worker_pool_.PushIOWorker(io_worker);
          if (!status.ok()) {
            RAY_LOG(ERROR) << "Failed to send object spilling request: "
                           << status.ToString();
            if (callback) {
              callback(status);
            }
          } else {
            for (size_t i = 0; i < objects_ids.size(); ++i) {
              const ObjectID &object_id = objects_ids[i];
              const std::string &object_url = r.spilled_objects_url(i);
              RAY_LOG(DEBUG) << "Object " << object_id << " spilled at " << object_url;
              // Write to object directory. Wait for the write to finish before
              // releasing the object to make sure that the spilled object can
              // be retrieved by other raylets.
              RAY_CHECK_OK(gcs_client_->Objects().AsyncAddSpilledUrl(
                  object_id, object_url, [this, object_id, callback](Status status) {
                    RAY_CHECK_OK(status);
                    // Unpin the object.
                    // NOTE(swang): Due to a race condition, the object may not be in
                    // the map yet. In that case, the owner will respond to the
                    // WaitForObjectEvictionRequest and we will unpin the object
                    // then.
                    pinned_objects_.erase(object_id);
                    if (callback) {
                      callback(status);
                    }
                  }));
            }
          }
        });
  });
}

void NodeManager::AsyncRestoreSpilledObject(
    const ObjectID &object_id, const std::string &object_url,
    std::function<void(const ray::Status &)> callback) {
  RAY_LOG(DEBUG) << "Restoring spilled object " << object_id << " from URL "
                 << object_url;
  worker_pool_.PopIOWorker([this, object_url,
                            callback](std::shared_ptr<WorkerInterface> io_worker) {
    RAY_LOG(DEBUG) << "Sending restore spilled object request";
    rpc::RestoreSpilledObjectsRequest request;
    request.add_spilled_objects_url(std::move(object_url));
    io_worker->rpc_client()->RestoreSpilledObjects(
        request, [this, callback, io_worker](const ray::Status &status,
                                             const rpc::RestoreSpilledObjectsReply &r) {
          worker_pool_.PushIOWorker(io_worker);
          if (!status.ok()) {
            RAY_LOG(ERROR) << "Failed to send restore spilled object request: "
                           << status.ToString();
          }
          if (callback) {
            callback(status);
          }
        });
  });
}

// TODO(edoakes): this function is problematic because it both sends warnings spuriously
// under normal conditions and sometimes doesn't send a warning under actual deadlock
// conditions. The current logic is to push a warning when: all running tasks are
// blocked, there is at least one ready task, and a warning hasn't been pushed in
// debug_dump_period_ milliseconds.
// See https://github.com/ray-project/ray/issues/5790 for details.
void NodeManager::WarnResourceDeadlock() {
  // Check if any progress is being made on this raylet.
  for (const auto &task : local_queues_.GetTasks(TaskState::RUNNING)) {
    // Ignore blocked tasks.
    if (local_queues_.GetBlockedTaskIds().count(task.GetTaskSpecification().TaskId())) {
      continue;
    }
    // Progress is being made, don't warn.
    resource_deadlock_warned_ = false;
    return;
  }

  // The node is full of actors and no progress has been made for some time.
  // If there are any pending tasks, build a warning.
  std::ostringstream error_message;
  ray::Task exemplar;
  bool any_pending = false;
  int pending_actor_creations = 0;
  int pending_tasks = 0;

  // See if any tasks are blocked trying to acquire resources.
  for (const auto &task : local_queues_.GetTasks(TaskState::READY)) {
    const TaskSpecification &spec = task.GetTaskSpecification();
    if (spec.IsActorCreationTask()) {
      pending_actor_creations += 1;
    } else {
      pending_tasks += 1;
    }
    if (!any_pending) {
      exemplar = task;
      any_pending = true;
    }
  }

  // Push an warning to the driver that a task is blocked trying to acquire resources.
  if (any_pending) {
    // Actor references may be caught in cycles, preventing them from being deleted.
    // Trigger global GC to hopefully free up resource slots.
    TriggerGlobalGC();

    // Suppress duplicates warning messages.
    if (resource_deadlock_warned_) {
      return;
    }

    SchedulingResources &local_resources = cluster_resource_map_[self_node_id_];
    error_message
        << "The actor or task with ID " << exemplar.GetTaskSpecification().TaskId()
        << " is pending and cannot currently be scheduled. It requires "
        << exemplar.GetTaskSpecification().GetRequiredResources().ToString()
        << " for execution and "
        << exemplar.GetTaskSpecification().GetRequiredPlacementResources().ToString()
        << " for placement, but this node only has remaining "
        << local_resources.GetAvailableResources().ToString() << ". In total there are "
        << pending_tasks << " pending tasks and " << pending_actor_creations
        << " pending actors on this node. "
        << "This is likely due to all cluster resources being claimed by actors. "
        << "To resolve the issue, consider creating fewer actors or increase the "
        << "resources available to this Ray cluster. You can ignore this message "
        << "if this Ray cluster is expected to auto-scale.";
    auto error_data_ptr = gcs::CreateErrorTableData(
        "resource_deadlock", error_message.str(), current_time_ms(),
        exemplar.GetTaskSpecification().JobId());
    RAY_CHECK_OK(gcs_client_->Errors().AsyncReportJobError(error_data_ptr, nullptr));
    resource_deadlock_warned_ = true;
  }
}

void NodeManager::GetObjectManagerProfileInfo() {
  int64_t start_time_ms = current_time_ms();

  auto profile_info = object_manager_.GetAndResetProfilingInfo();

  if (profile_info->profile_events_size() > 0) {
    RAY_CHECK_OK(gcs_client_->Stats().AsyncAddProfileData(profile_info, nullptr));
  }

  // Reset the timer.
  object_manager_profile_timer_.expires_from_now(heartbeat_period_);
  object_manager_profile_timer_.async_wait(
      [this](const boost::system::error_code &error) {
        RAY_CHECK(!error);
        GetObjectManagerProfileInfo();
      });

  int64_t interval = current_time_ms() - start_time_ms;
  if (interval > RayConfig::instance().handler_warning_timeout_ms()) {
    RAY_LOG(WARNING) << "GetObjectManagerProfileInfo handler took " << interval << " ms.";
  }
}

void NodeManager::NodeAdded(const GcsNodeInfo &node_info) {
  const NodeID node_id = NodeID::FromBinary(node_info.node_id());

  RAY_LOG(DEBUG) << "[NodeAdded] Received callback from client id " << node_id;
  if (1 == cluster_resource_map_.count(node_id)) {
    RAY_LOG(DEBUG) << "Received notification of a new node that already exists: "
                   << node_id;
    return;
  }

  if (node_id == self_node_id_) {
    // We got a notification for ourselves, so we are connected to the GCS now.
    // Save this NodeManager's resource information in the cluster resource map.
    cluster_resource_map_[node_id] = initial_config_.resource_config;
    return;
  }

  // Initialize a rpc client to the new node manager.
  std::unique_ptr<rpc::NodeManagerClient> client(
      new rpc::NodeManagerClient(node_info.node_manager_address(),
                                 node_info.node_manager_port(), client_call_manager_));
  remote_node_manager_clients_.emplace(node_id, std::move(client));

  // Fetch resource info for the remote client and update cluster resource map.
  RAY_CHECK_OK(gcs_client_->Nodes().AsyncGetResources(
      node_id,
      [this, node_id](Status status,
                      const boost::optional<gcs::NodeInfoAccessor::ResourceMap> &data) {
        if (data) {
          ResourceSet resource_set;
          for (auto &resource_entry : *data) {
            resource_set.AddOrUpdateResource(resource_entry.first,
                                             resource_entry.second->resource_capacity());
          }
          ResourceCreateUpdated(node_id, resource_set);
        }
      }));
}

void NodeManager::NodeRemoved(const GcsNodeInfo &node_info) {
  // TODO(swang): If we receive a notification for our own death, clean up and
  // exit immediately.
  const NodeID node_id = NodeID::FromBinary(node_info.node_id());
  RAY_LOG(DEBUG) << "[NodeRemoved] Received callback from client id " << node_id;

  RAY_CHECK(node_id != self_node_id_)
      << "Exiting because this node manager has mistakenly been marked dead by the "
      << "monitor: GCS didn't receive heartbeats within timeout "
      << RayConfig::instance().num_heartbeats_timeout() *
             RayConfig::instance().raylet_heartbeat_timeout_milliseconds()
      << " ms. This is likely since the machine or raylet became overloaded.";

  // Below, when we remove node_id from all of these data structures, we could
  // check that it is actually removed, or log a warning otherwise, but that may
  // not be necessary.

  // Remove the client from the resource map.
  if (0 == cluster_resource_map_.erase(node_id)) {
    RAY_LOG(DEBUG) << "Received NodeRemoved callback for an unknown node: " << node_id
                   << ".";
    return;
  }

  // Remove the client from the resource map.
  if (new_scheduler_enabled_) {
    if (!new_resource_scheduler_->RemoveNode(node_id.Binary())) {
      RAY_LOG(DEBUG) << "Received NodeRemoved callback for an unknown node: " << node_id
                     << ".";
      return;
    }
  }

  // Remove the node manager client.
  const auto client_entry = remote_node_manager_clients_.find(node_id);
  if (client_entry != remote_node_manager_clients_.end()) {
    remote_node_manager_clients_.erase(client_entry);
  }

  // Notify the object directory that the client has been removed so that it
  // can remove it from any cached locations.
  object_directory_->HandleClientRemoved(node_id);

  // Clean up workers that were owned by processes that were on the failed
  // node.
  rpc::Address address;
  address.set_raylet_id(node_info.node_id());
  HandleUnexpectedWorkerFailure(address);
}

void NodeManager::HandleUnexpectedWorkerFailure(const rpc::Address &address) {
  const WorkerID worker_id = WorkerID::FromBinary(address.worker_id());
  const NodeID node_id = NodeID::FromBinary(address.raylet_id());
  if (!worker_id.IsNil()) {
    RAY_LOG(DEBUG) << "Worker " << worker_id << " failed";
    failed_workers_cache_.insert(worker_id);
  } else {
    RAY_CHECK(!node_id.IsNil());
    failed_nodes_cache_.insert(node_id);
  }

  // TODO(swang): Also clean up any lease requests owned by the failed worker
  // from the task queues. This is only necessary for lease requests that are
  // infeasible, since requests that are fulfilled will get canceled during
  // dispatch.
  for (const auto &pair : leased_workers_) {
    auto &worker = pair.second;
    const auto owner_worker_id =
        WorkerID::FromBinary(worker->GetOwnerAddress().worker_id());
    const auto owner_node_id =
        WorkerID::FromBinary(worker->GetOwnerAddress().raylet_id());
    RAY_LOG(DEBUG) << "Lease " << worker->WorkerId() << " owned by " << owner_worker_id;
    RAY_CHECK(!owner_worker_id.IsNil() && !owner_node_id.IsNil());
    if (!worker->IsDetachedActor()) {
      if (!worker_id.IsNil()) {
        // If the failed worker was a leased worker's owner, then kill the leased worker.
        if (owner_worker_id == worker_id) {
          RAY_LOG(INFO) << "Owner process " << owner_worker_id
                        << " died, killing leased worker " << worker->WorkerId();
          KillWorker(worker);
        }
      } else if (owner_node_id == node_id) {
        // If the leased worker's owner was on the failed node, then kill the leased
        // worker.
        RAY_LOG(INFO) << "Owner node " << owner_node_id << " died, killing leased worker "
                      << worker->WorkerId();
        KillWorker(worker);
      }
    }
  }
}

void NodeManager::ResourceCreateUpdated(const NodeID &client_id,
                                        const ResourceSet &createUpdatedResources) {
  RAY_LOG(DEBUG) << "[ResourceCreateUpdated] received callback from client id "
                 << client_id << " with created or updated resources: "
                 << createUpdatedResources.ToString() << ". Updating resource map.";

  SchedulingResources &cluster_schedres = cluster_resource_map_[client_id];

  // Update local_available_resources_ and SchedulingResources
  for (const auto &resource_pair : createUpdatedResources.GetResourceMap()) {
    const std::string &resource_label = resource_pair.first;
    const double &new_resource_capacity = resource_pair.second;

    cluster_schedres.UpdateResourceCapacity(resource_label, new_resource_capacity);
    if (client_id == self_node_id_) {
      local_available_resources_.AddOrUpdateResource(resource_label,
                                                     new_resource_capacity);
    }
    if (new_scheduler_enabled_) {
      new_resource_scheduler_->UpdateResourceCapacity(client_id.Binary(), resource_label,
                                                      new_resource_capacity);
    }
  }
  RAY_LOG(DEBUG) << "[ResourceCreateUpdated] Updated cluster_resource_map.";

  if (client_id == self_node_id_) {
    // The resource update is on the local node, check if we can reschedule tasks.
    TryLocalInfeasibleTaskScheduling();
  }
  return;
}

void NodeManager::ResourceDeleted(const NodeID &client_id,
                                  const std::vector<std::string> &resource_names) {
  if (RAY_LOG_ENABLED(DEBUG)) {
    std::ostringstream oss;
    for (auto &resource_name : resource_names) {
      oss << resource_name << ", ";
    }
    RAY_LOG(DEBUG) << "[ResourceDeleted] received callback from client id " << client_id
                   << " with deleted resources: " << oss.str()
                   << ". Updating resource map.";
  }

  SchedulingResources &cluster_schedres = cluster_resource_map_[client_id];

  // Update local_available_resources_ and SchedulingResources
  for (const auto &resource_label : resource_names) {
    cluster_schedres.DeleteResource(resource_label);
    if (client_id == self_node_id_) {
      local_available_resources_.DeleteResource(resource_label);
    }
    if (new_scheduler_enabled_) {
      new_resource_scheduler_->DeleteResource(client_id.Binary(), resource_label);
    }
  }
  return;
}

void NodeManager::TryLocalInfeasibleTaskScheduling() {
  RAY_LOG(DEBUG) << "[LocalResourceUpdateRescheduler] The resource update is on the "
                    "local node, check if we can reschedule tasks";
  SchedulingResources &new_local_resources = cluster_resource_map_[self_node_id_];

  // SpillOver locally to figure out which infeasible tasks can be placed now
  std::vector<TaskID> decision =
      scheduling_policy_.SpillOverInfeasibleTasks(new_local_resources);

  std::unordered_set<TaskID> local_task_ids(decision.begin(), decision.end());

  // Transition locally placed tasks to waiting or ready for dispatch.
  if (local_task_ids.size() > 0) {
    std::vector<Task> tasks = local_queues_.RemoveTasks(local_task_ids);
    for (const auto &t : tasks) {
      EnqueuePlaceableTask(t);
    }
  }
}

void NodeManager::HeartbeatAdded(const NodeID &client_id,
                                 const HeartbeatTableData &heartbeat_data) {
  // Locate the client id in remote client table and update available resources based on
  // the received heartbeat information.
  auto it = cluster_resource_map_.find(client_id);
  if (it == cluster_resource_map_.end()) {
    // Haven't received the client registration for this client yet, skip this heartbeat.
    RAY_LOG(INFO) << "[HeartbeatAdded]: received heartbeat from unknown client id "
                  << client_id;
    return;
  }
  // Trigger local GC at the next heartbeat interval.
  if (heartbeat_data.should_global_gc()) {
    should_local_gc_ = true;
  }

  SchedulingResources &remote_resources = it->second;

  // If light heartbeat enabled, we update remote resources only when related resources
  // map in heartbeat is not empty.
  if (light_heartbeat_enabled_) {
    if (heartbeat_data.resources_total_size() > 0) {
      ResourceSet remote_total(MapFromProtobuf(heartbeat_data.resources_total()));
      remote_resources.SetTotalResources(std::move(remote_total));
    }
    if (heartbeat_data.resource_load_changed()) {
      ResourceSet remote_available(MapFromProtobuf(heartbeat_data.resources_available()));
      remote_resources.SetAvailableResources(std::move(remote_available));
    }
    if (heartbeat_data.resource_load_changed()) {
      ResourceSet remote_load(MapFromProtobuf(heartbeat_data.resource_load()));
      // Extract the load information and save it locally.
      remote_resources.SetLoadResources(std::move(remote_load));
    }
  } else {
    // If light heartbeat disabled, we update remote resources every time.
    ResourceSet remote_total(MapFromProtobuf(heartbeat_data.resources_total()));
    remote_resources.SetTotalResources(std::move(remote_total));
    ResourceSet remote_available(MapFromProtobuf(heartbeat_data.resources_available()));
    remote_resources.SetAvailableResources(std::move(remote_available));
    ResourceSet remote_load(MapFromProtobuf(heartbeat_data.resource_load()));
    // Extract the load information and save it locally.
    remote_resources.SetLoadResources(std::move(remote_load));
  }

  if (new_scheduler_enabled_ && client_id != self_node_id_) {
    new_resource_scheduler_->AddOrUpdateNode(
        client_id.Binary(), remote_resources.GetTotalResources().GetResourceMap(),
        remote_resources.GetAvailableResources().GetResourceMap());
    ScheduleAndDispatch();
    return;
  }

  // Extract decision for this raylet.
  auto decision = scheduling_policy_.SpillOver(remote_resources,
                                               cluster_resource_map_[self_node_id_]);
  std::unordered_set<TaskID> local_task_ids;
  for (const auto &task_id : decision) {
    // (See design_docs/task_states.rst for the state transition diagram.)
    Task task;
    TaskState state;
    if (!local_queues_.RemoveTask(task_id, &task, &state)) {
      return;
    }
    // Since we are spilling back from the ready and waiting queues, we need
    // to unsubscribe the dependencies.
    if (state != TaskState::INFEASIBLE) {
      // Don't unsubscribe for infeasible tasks because we never subscribed in
      // the first place.
      RAY_CHECK(task_dependency_manager_.UnsubscribeGetDependencies(task_id));
    }
    // Attempt to forward the task. If this fails to forward the task,
    // the task will be resubmit locally.
    ForwardTaskOrResubmit(task, client_id);
  }
}

void NodeManager::HeartbeatBatchAdded(const HeartbeatBatchTableData &heartbeat_batch) {
  // Update load information provided by each heartbeat.
  for (const auto &heartbeat_data : heartbeat_batch.batch()) {
    const NodeID &client_id = NodeID::FromBinary(heartbeat_data.client_id());
    if (client_id == self_node_id_) {
      // Skip heartbeats from self.
      continue;
    }
    HeartbeatAdded(client_id, heartbeat_data);
  }
}

void NodeManager::HandleActorStateTransition(const ActorID &actor_id,
                                             ActorRegistration &&actor_registration) {
  // Update local registry.
  auto it = actor_registry_.find(actor_id);
  if (it == actor_registry_.end()) {
    it = actor_registry_.emplace(actor_id, actor_registration).first;
  } else {
    it->second = actor_registration;
  }
  RAY_LOG(DEBUG) << "Actor notification received: actor_id = " << actor_id
                 << ", node_manager_id = " << actor_registration.GetNodeManagerId()
                 << ", state = "
                 << ActorTableData::ActorState_Name(actor_registration.GetState())
                 << ", remaining_restarts = "
                 << actor_registration.GetRemainingRestarts();

  if (actor_registration.GetState() == ActorTableData::ALIVE) {
    // The actor is now alive (created for the first time or restarted). We can
    // stop listening for the actor creation task. This is needed because we use
    // `ListenAndMaybeReconstruct` to reconstruct the actor.
    reconstruction_policy_.Cancel(actor_registration.GetActorCreationDependency());
  }
}

void NodeManager::ProcessNewClient(ClientConnection &client) {
  // The new client is a worker, so begin listening for messages.
  client.ProcessMessages();
}

// A helper function to create a mapping from task scheduling class to
// tasks with that class from a given list of tasks.
std::unordered_map<SchedulingClass, ordered_set<TaskID>> MakeTasksByClass(
    const std::vector<Task> &tasks) {
  std::unordered_map<SchedulingClass, ordered_set<TaskID>> result;
  for (const auto &task : tasks) {
    auto spec = task.GetTaskSpecification();
    result[spec.GetSchedulingClass()].push_back(spec.TaskId());
  }
  return result;
}

void NodeManager::DispatchTasks(
    const std::unordered_map<SchedulingClass, ordered_set<TaskID>> &tasks_by_class) {
  // Dispatch tasks in priority order by class. This avoids starvation problems where
  // one class of tasks become stuck behind others in the queue, causing Ray to start
  // many workers. See #3644 for a more detailed description of this issue.
  std::vector<const std::pair<const SchedulingClass, ordered_set<TaskID>> *> fair_order;
  RAY_CHECK(new_scheduler_enabled_ == false);
  for (auto &it : tasks_by_class) {
    fair_order.emplace_back(&it);
  }
  // Prioritize classes that have fewer currently running tasks. Note that we only
  // sort once per round of task dispatch, which is less fair then it could be, but
  // is simpler and faster.
  if (fair_queueing_enabled_) {
    std::sort(
        std::begin(fair_order), std::end(fair_order),
        [this](const std::pair<const SchedulingClass, ordered_set<ray::TaskID>> *a,
               const std::pair<const SchedulingClass, ordered_set<ray::TaskID>> *b) {
          return local_queues_.NumRunning(a->first) < local_queues_.NumRunning(b->first);
        });
  }
  std::vector<std::function<void()>> post_assign_callbacks;
  // Approximate fair round robin between classes.
  for (const auto &it : fair_order) {
    const auto &task_resources =
        TaskSpecification::GetSchedulingClassDescriptor(it->first);
    // FIFO order within each class.
    for (const auto &task_id : it->second) {
      const auto &task = local_queues_.GetTaskOfState(task_id, TaskState::READY);
      if (!local_available_resources_.Contains(task_resources)) {
        // All the tasks in it.second have the same resource shape, so
        // once the first task is not feasible, we can break out of this loop
        break;
      }

      // Try to get an idle worker to execute this task. If nullptr, there
      // aren't any available workers so we can't assign the task.
      std::shared_ptr<WorkerInterface> worker =
          worker_pool_.PopWorker(task.GetTaskSpecification());
      if (worker != nullptr) {
        AssignTask(worker, task, &post_assign_callbacks);
      }
    }
  }
  // Call the callbacks from the AssignTask calls above. These need to be called
  // after the above loop, as they may alter the scheduling queues and invalidate
  // the loop iterator.
  for (auto &func : post_assign_callbacks) {
    func();
  }
}

void NodeManager::ProcessClientMessage(const std::shared_ptr<ClientConnection> &client,
                                       int64_t message_type,
                                       const uint8_t *message_data) {
  auto registered_worker = worker_pool_.GetRegisteredWorker(client);
  auto message_type_value = static_cast<protocol::MessageType>(message_type);
  RAY_LOG(DEBUG) << "[Worker] Message "
                 << protocol::EnumNameMessageType(message_type_value) << "("
                 << message_type << ") from worker with PID "
                 << (registered_worker
                         ? std::to_string(registered_worker->GetProcess().GetId())
                         : "nil");

  if (registered_worker && registered_worker->IsDead()) {
    // For a worker that is marked as dead (because the job has died already),
    // all the messages are ignored except DisconnectClient.
    if ((message_type_value != protocol::MessageType::DisconnectClient) &&
        (message_type_value != protocol::MessageType::IntentionalDisconnectClient)) {
      // Listen for more messages.
      client->ProcessMessages();
      return;
    }
  }

  switch (message_type_value) {
  case protocol::MessageType::RegisterClientRequest: {
    ProcessRegisterClientRequestMessage(client, message_data);
  } break;
  case protocol::MessageType::AnnounceWorkerPort: {
    ProcessAnnounceWorkerPortMessage(client, message_data);
  } break;
  case protocol::MessageType::TaskDone: {
    HandleWorkerAvailable(client);
  } break;
  case protocol::MessageType::DisconnectClient: {
    ProcessDisconnectClientMessage(client);
    // We don't need to receive future messages from this client,
    // because it's already disconnected.
    return;
  } break;
  case protocol::MessageType::IntentionalDisconnectClient: {
    ProcessDisconnectClientMessage(client, /* intentional_disconnect = */ true);
    // We don't need to receive future messages from this client,
    // because it's already disconnected.
    return;
  } break;
  case protocol::MessageType::SubmitTask: {
    // For tasks submitted via the raylet path, we must make sure to order the
    // task submission so that tasks are always submitted after the tasks that
    // they depend on.
    ProcessSubmitTaskMessage(message_data);
  } break;
  case protocol::MessageType::SetResourceRequest: {
    ProcessSetResourceRequest(client, message_data);
  } break;
  case protocol::MessageType::FetchOrReconstruct: {
    ProcessFetchOrReconstructMessage(client, message_data);
  } break;
  case protocol::MessageType::NotifyDirectCallTaskBlocked: {
    std::shared_ptr<WorkerInterface> worker = worker_pool_.GetRegisteredWorker(client);
    HandleDirectCallTaskBlocked(worker);
  } break;
  case protocol::MessageType::NotifyDirectCallTaskUnblocked: {
    std::shared_ptr<WorkerInterface> worker = worker_pool_.GetRegisteredWorker(client);
    HandleDirectCallTaskUnblocked(worker);
  } break;
  case protocol::MessageType::NotifyUnblocked: {
    auto message = flatbuffers::GetRoot<protocol::NotifyUnblocked>(message_data);
    AsyncResolveObjectsFinish(client, from_flatbuf<TaskID>(*message->task_id()),
                              /*was_blocked*/ true);
  } break;
  case protocol::MessageType::WaitRequest: {
    ProcessWaitRequestMessage(client, message_data);
  } break;
  case protocol::MessageType::WaitForDirectActorCallArgsRequest: {
    ProcessWaitForDirectActorCallArgsRequestMessage(client, message_data);
  } break;
  case protocol::MessageType::PushErrorRequest: {
    ProcessPushErrorRequestMessage(message_data);
  } break;
  case protocol::MessageType::PushProfileEventsRequest: {
    auto fbs_message = flatbuffers::GetRoot<flatbuffers::String>(message_data);
    auto profile_table_data = std::make_shared<rpc::ProfileTableData>();
    RAY_CHECK(
        profile_table_data->ParseFromArray(fbs_message->data(), fbs_message->size()));
    RAY_CHECK_OK(gcs_client_->Stats().AsyncAddProfileData(profile_table_data, nullptr));
  } break;
  case protocol::MessageType::FreeObjectsInObjectStoreRequest: {
    auto message = flatbuffers::GetRoot<protocol::FreeObjectsRequest>(message_data);
    std::vector<ObjectID> object_ids = from_flatbuf<ObjectID>(*message->object_ids());
    // Clean up objects from the object store.
    object_manager_.FreeObjects(object_ids, message->local_only());
    if (message->delete_creating_tasks()) {
      // Clean up their creating tasks from GCS.
      std::vector<TaskID> creating_task_ids;
      for (const auto &object_id : object_ids) {
        creating_task_ids.push_back(object_id.TaskId());
      }
      RAY_CHECK_OK(gcs_client_->Tasks().AsyncDelete(creating_task_ids, nullptr));
    }
  } break;
  case protocol::MessageType::PrepareActorCheckpointRequest: {
    ProcessPrepareActorCheckpointRequest(client, message_data);
  } break;
  case protocol::MessageType::NotifyActorResumedFromCheckpoint: {
    ProcessNotifyActorResumedFromCheckpoint(message_data);
  } break;
  case protocol::MessageType::SubscribePlasmaReady: {
    ProcessSubscribePlasmaReady(client, message_data);
  } break;
  default:
    RAY_LOG(FATAL) << "Received unexpected message type " << message_type;
  }

  // Listen for more messages.
  client->ProcessMessages();
}

void NodeManager::ProcessRegisterClientRequestMessage(
    const std::shared_ptr<ClientConnection> &client, const uint8_t *message_data) {
  client->Register();

  auto message = flatbuffers::GetRoot<protocol::RegisterClientRequest>(message_data);
  Language language = static_cast<Language>(message->language());
  WorkerID worker_id = from_flatbuf<WorkerID>(*message->worker_id());
  pid_t pid = message->worker_pid();
  std::string worker_ip_address = string_from_flatbuf(*message->ip_address());
  // TODO(suquark): Use `WorkerType` in `common.proto` without type converting.
  rpc::WorkerType worker_type = static_cast<rpc::WorkerType>(message->worker_type());
  auto worker = std::dynamic_pointer_cast<WorkerInterface>(std::make_shared<Worker>(
      worker_id, language, worker_type, worker_ip_address, client, client_call_manager_));

  auto send_reply_callback = [this, client](Status status, int assigned_port) {
    flatbuffers::FlatBufferBuilder fbb;
    std::vector<std::string> system_config_keys;
    std::vector<std::string> system_config_values;
    for (auto kv : initial_config_.raylet_config) {
      system_config_keys.push_back(kv.first);
      system_config_values.push_back(kv.second);
    }
    auto reply = ray::protocol::CreateRegisterClientReply(
        fbb, status.ok(), fbb.CreateString(status.ToString()),
        to_flatbuf(fbb, self_node_id_), assigned_port,
        string_vec_to_flatbuf(fbb, system_config_keys),
        string_vec_to_flatbuf(fbb, system_config_values));
    fbb.Finish(reply);
    client->WriteMessageAsync(
        static_cast<int64_t>(protocol::MessageType::RegisterClientReply), fbb.GetSize(),
        fbb.GetBufferPointer(), [this, client](const ray::Status &status) {
          if (!status.ok()) {
            ProcessDisconnectClientMessage(client);
          }
        });
  };

  if (worker_type == rpc::WorkerType::WORKER ||
      worker_type == rpc::WorkerType::IO_WORKER) {
    // Register the new worker.
    auto status = worker_pool_.RegisterWorker(worker, pid, send_reply_callback);
    if (!status.ok()) {
      // If the worker failed to register to Raylet, trigger task dispatching here to
      // allow new worker processes to be started (if capped by
      // maximum_startup_concurrency).
      DispatchTasks(local_queues_.GetReadyTasksByClass());
    }
  } else {
    // Register the new driver.
    RAY_CHECK(pid >= 0);
    worker->SetProcess(Process::FromPid(pid));
    const JobID job_id = from_flatbuf<JobID>(*message->job_id());
    // Compute a dummy driver task id from a given driver.
    const TaskID driver_task_id = TaskID::ComputeDriverTaskId(worker_id);
    worker->AssignTaskId(driver_task_id);
    rpc::JobConfig job_config;
    job_config.ParseFromString(message->serialized_job_config()->str());
    Status status =
        worker_pool_.RegisterDriver(worker, job_id, job_config, send_reply_callback);
    if (status.ok()) {
      local_queues_.AddDriverTaskId(driver_task_id);
      auto job_data_ptr =
          gcs::CreateJobTableData(job_id, /*is_dead*/ false, std::time(nullptr),
                                  worker_ip_address, pid, job_config);
      RAY_CHECK_OK(gcs_client_->Jobs().AsyncAdd(job_data_ptr, nullptr));
    }
  }
}

void NodeManager::ProcessAnnounceWorkerPortMessage(
    const std::shared_ptr<ClientConnection> &client, const uint8_t *message_data) {
  bool is_worker = true;
  std::shared_ptr<WorkerInterface> worker = worker_pool_.GetRegisteredWorker(client);
  if (worker == nullptr) {
    is_worker = false;
    worker = worker_pool_.GetRegisteredDriver(client);
  }
  RAY_CHECK(worker != nullptr) << "No worker exists for CoreWorker with client: "
                               << client->DebugString();

  auto message = flatbuffers::GetRoot<protocol::AnnounceWorkerPort>(message_data);
  int port = message->port();
  worker->Connect(port);
  if (is_worker) {
    worker_pool_.OnWorkerStarted(worker);
    HandleWorkerAvailable(worker->Connection());
  }
}

void NodeManager::HandleWorkerAvailable(const std::shared_ptr<ClientConnection> &client) {
  std::shared_ptr<WorkerInterface> worker = worker_pool_.GetRegisteredWorker(client);
  HandleWorkerAvailable(worker);
}

void NodeManager::HandleWorkerAvailable(const std::shared_ptr<WorkerInterface> &worker) {
  RAY_CHECK(worker);

  if (worker->GetWorkerType() == rpc::WorkerType::IO_WORKER) {
    // Return the worker to the idle pool.
    worker_pool_.PushIOWorker(worker);
    return;
  }

  bool worker_idle = true;

  // If the worker was assigned a task, mark it as finished.
  if (!worker->GetAssignedTaskId().IsNil()) {
    worker_idle = FinishAssignedTask(*worker);
  }

  if (worker_idle) {
    // Return the worker to the idle pool.
    worker_pool_.PushWorker(worker);
  }

  // Local resource availability changed: invoke scheduling policy for local node.
  if (new_scheduler_enabled_) {
    ScheduleAndDispatch();
  } else {
    cluster_resource_map_[self_node_id_].SetLoadResources(
        local_queues_.GetTotalResourceLoad());
    // Call task dispatch to assign work to the new worker.
    DispatchTasks(local_queues_.GetReadyTasksByClass());
  }
  if (RayConfig::instance().enable_multi_tenancy()) {
    // We trigger killing here instead of inside `Worker::PushWorker` because we
    // only kill an idle worker if it remains idle after scheduling.
    worker_pool_.TryKillingIdleWorkers();
  }
}

void NodeManager::ProcessDisconnectClientMessage(
    const std::shared_ptr<ClientConnection> &client, bool intentional_disconnect) {
  std::shared_ptr<WorkerInterface> worker = worker_pool_.GetRegisteredWorker(client);
  bool is_worker = false, is_driver = false;
  if (worker) {
    // The client is a worker.
    is_worker = true;
  } else {
    worker = worker_pool_.GetRegisteredDriver(client);
    if (worker) {
      // The client is a driver.
      is_driver = true;
    } else {
      RAY_LOG(INFO) << "Ignoring client disconnect because the client has already "
                    << "been disconnected.";
      return;
    }
  }
  RAY_CHECK(!(is_worker && is_driver));
  // If the client has any blocked tasks, mark them as unblocked. In
  // particular, we are no longer waiting for their dependencies.
  if (is_worker && worker->IsDead()) {
    // If the worker was killed by us because the driver exited,
    // treat it as intentionally disconnected.
    intentional_disconnect = true;
    // Don't need to unblock the client if it's a worker and is already dead.
    // Because in this case, its task is already cleaned up.
    RAY_LOG(DEBUG) << "Skip unblocking worker because it's already dead.";
  } else {
    // Clean up any open ray.get calls that the worker made.
    while (!worker->GetBlockedTaskIds().empty()) {
      // NOTE(swang): AsyncResolveObjectsFinish will modify the worker, so it is
      // not safe to pass in the iterator directly.
      const TaskID task_id = *worker->GetBlockedTaskIds().begin();
      AsyncResolveObjectsFinish(client, task_id, true);
    }
    // Clean up any open ray.wait calls that the worker made.
    task_dependency_manager_.UnsubscribeWaitDependencies(worker->WorkerId());
  }

  // Erase any lease metadata.
  leased_workers_.erase(worker->WorkerId());

  // Publish the worker failure.
  auto worker_failure_data_ptr =
      gcs::CreateWorkerFailureData(self_node_id_, worker->WorkerId(), worker->IpAddress(),
                                   worker->Port(), time(nullptr), intentional_disconnect);
  RAY_CHECK_OK(
      gcs_client_->Workers().AsyncReportWorkerFailure(worker_failure_data_ptr, nullptr));

  if (is_worker) {
    const ActorID &actor_id = worker->GetActorId();
    const TaskID &task_id = worker->GetAssignedTaskId();
    // If the worker was running a task or actor, clean up the task and push an
    // error to the driver, unless the worker is already dead.
    if ((!task_id.IsNil() || !actor_id.IsNil()) && !worker->IsDead()) {
      // If the worker was an actor, it'll be cleaned by GCS.
      if (actor_id.IsNil()) {
        Task task;
        if (local_queues_.RemoveTask(task_id, &task)) {
          TreatTaskAsFailed(task, ErrorType::WORKER_DIED);
        }
      }

      if (!intentional_disconnect) {
        // Push the error to driver.
        const JobID &job_id = worker->GetAssignedJobId();
        // TODO(rkn): Define this constant somewhere else.
        std::string type = "worker_died";
        std::ostringstream error_message;
        error_message << "A worker died or was killed while executing task " << task_id
                      << ".";
        auto error_data_ptr = gcs::CreateErrorTableData(type, error_message.str(),
                                                        current_time_ms(), job_id);
        RAY_CHECK_OK(gcs_client_->Errors().AsyncReportJobError(error_data_ptr, nullptr));
      }
    }

    // Remove the dead client from the pool and stop listening for messages.
    worker_pool_.DisconnectWorker(worker);

    // Return the resources that were being used by this worker.
    if (new_scheduler_enabled_) {
      new_resource_scheduler_->SubtractCPUResourceInstances(
          worker->GetBorrowedCPUInstances());
      new_resource_scheduler_->FreeLocalTaskResources(worker->GetAllocatedInstances());
      worker->ClearAllocatedInstances();
      new_resource_scheduler_->FreeLocalTaskResources(
          worker->GetLifetimeAllocatedInstances());
      worker->ClearLifetimeAllocatedInstances();
    } else {
      auto const &task_resources = worker->GetTaskResourceIds();
      local_available_resources_.ReleaseConstrained(
          task_resources, cluster_resource_map_[self_node_id_].GetTotalResources());
      cluster_resource_map_[self_node_id_].Release(task_resources.ToResourceSet());
      worker->ResetTaskResourceIds();

      auto const &lifetime_resources = worker->GetLifetimeResourceIds();
      local_available_resources_.ReleaseConstrained(
          lifetime_resources, cluster_resource_map_[self_node_id_].GetTotalResources());
      cluster_resource_map_[self_node_id_].Release(lifetime_resources.ToResourceSet());
      worker->ResetLifetimeResourceIds();
    }

    // Since some resources may have been released, we can try to dispatch more tasks. YYY
    if (new_scheduler_enabled_) {
      ScheduleAndDispatch();
    } else {
      DispatchTasks(local_queues_.GetReadyTasksByClass());
    }
  } else if (is_driver) {
    // The client is a driver.
    const auto job_id = worker->GetAssignedJobId();
    RAY_CHECK(!job_id.IsNil());
    RAY_CHECK_OK(gcs_client_->Jobs().AsyncMarkFinished(job_id, nullptr));
    const auto driver_id = ComputeDriverIdFromJob(job_id);
    local_queues_.RemoveDriverTaskId(TaskID::ComputeDriverTaskId(driver_id));
    worker_pool_.DisconnectDriver(worker);

    RAY_LOG(INFO) << "Driver (pid=" << worker->GetProcess().GetId()
                  << ") is disconnected. "
                  << "job_id: " << worker->GetAssignedJobId();
  }

  client->Close();

  // TODO(rkn): Tell the object manager that this client has disconnected so
  // that it can clean up the wait requests for this client. Currently I think
  // these can be leaked.
}

void NodeManager::ProcessFetchOrReconstructMessage(
    const std::shared_ptr<ClientConnection> &client, const uint8_t *message_data) {
  auto message = flatbuffers::GetRoot<protocol::FetchOrReconstruct>(message_data);
  const auto refs =
      FlatbufferToObjectReference(*message->object_ids(), *message->owner_addresses());
  if (message->fetch_only()) {
    for (const auto &ref : refs) {
      ObjectID object_id = ObjectID::FromBinary(ref.object_id());
      // If only a fetch is required, then do not subscribe to the
      // dependencies to the task dependency manager.
      if (!task_dependency_manager_.CheckObjectLocal(object_id)) {
        // Fetch the object if it's not already local.
        RAY_CHECK_OK(object_manager_.Pull(object_id, ref.owner_address()));
      }
    }
  } else {
    // The values are needed. Add all requested objects to the list to
    // subscribe to in the task dependency manager. These objects will be
    // pulled from remote node managers. If an object's owner dies, an error
    // will be stored as the object's value.
    const TaskID task_id = from_flatbuf<TaskID>(*message->task_id());
    AsyncResolveObjects(client, refs, task_id, /*ray_get=*/true,
                        /*mark_worker_blocked*/ message->mark_worker_blocked());
  }
}

void NodeManager::ProcessWaitRequestMessage(
    const std::shared_ptr<ClientConnection> &client, const uint8_t *message_data) {
  // Read the data.
  auto message = flatbuffers::GetRoot<protocol::WaitRequest>(message_data);
  std::vector<ObjectID> object_ids = from_flatbuf<ObjectID>(*message->object_ids());
  int64_t wait_ms = message->timeout();
  uint64_t num_required_objects = static_cast<uint64_t>(message->num_ready_objects());
  bool wait_local = message->wait_local();
  const auto refs =
      FlatbufferToObjectReference(*message->object_ids(), *message->owner_addresses());
  std::unordered_map<ObjectID, rpc::Address> owner_addresses;
  for (const auto &ref : refs) {
    owner_addresses.emplace(ObjectID::FromBinary(ref.object_id()), ref.owner_address());
  }

  bool resolve_objects = false;
  for (auto const &object_id : object_ids) {
    if (!task_dependency_manager_.CheckObjectLocal(object_id)) {
      // At least one object requires resolution.
      resolve_objects = true;
    }
  }

  const TaskID &current_task_id = from_flatbuf<TaskID>(*message->task_id());
  bool was_blocked = message->mark_worker_blocked();
  if (resolve_objects) {
    // Resolve any missing objects. This is a no-op for any objects that are
    // already local. Missing objects will be pulled from remote node managers.
    // If an object's owner dies, an error will be stored as the object's
    // value.
    AsyncResolveObjects(client, refs, current_task_id, /*ray_get=*/false,
                        /*mark_worker_blocked*/ was_blocked);
  }

  ray::Status status = object_manager_.Wait(
      object_ids, owner_addresses, wait_ms, num_required_objects, wait_local,
      [this, resolve_objects, was_blocked, client, current_task_id](
          std::vector<ObjectID> found, std::vector<ObjectID> remaining) {
        // Write the data.
        flatbuffers::FlatBufferBuilder fbb;
        flatbuffers::Offset<protocol::WaitReply> wait_reply = protocol::CreateWaitReply(
            fbb, to_flatbuf(fbb, found), to_flatbuf(fbb, remaining));
        fbb.Finish(wait_reply);

        auto status =
            client->WriteMessage(static_cast<int64_t>(protocol::MessageType::WaitReply),
                                 fbb.GetSize(), fbb.GetBufferPointer());
        if (status.ok()) {
          // The client is unblocked now because the wait call has returned.
          if (resolve_objects) {
            AsyncResolveObjectsFinish(client, current_task_id, was_blocked);
          }
        } else {
          // We failed to write to the client, so disconnect the client.
          ProcessDisconnectClientMessage(client);
        }
      });
  RAY_CHECK_OK(status);
}

void NodeManager::ProcessWaitForDirectActorCallArgsRequestMessage(
    const std::shared_ptr<ClientConnection> &client, const uint8_t *message_data) {
  // Read the data.
  auto message =
      flatbuffers::GetRoot<protocol::WaitForDirectActorCallArgsRequest>(message_data);
  std::vector<ObjectID> object_ids = from_flatbuf<ObjectID>(*message->object_ids());
  int64_t tag = message->tag();
  // Resolve any missing objects. This will pull the objects from remote node
  // managers or store an error if the objects have failed.
  const auto refs =
      FlatbufferToObjectReference(*message->object_ids(), *message->owner_addresses());
  std::unordered_map<ObjectID, rpc::Address> owner_addresses;
  for (const auto &ref : refs) {
    owner_addresses.emplace(ObjectID::FromBinary(ref.object_id()), ref.owner_address());
  }
  AsyncResolveObjects(client, refs, TaskID::Nil(), /*ray_get=*/false,
                      /*mark_worker_blocked*/ false);
  // Reply to the client once a location has been found for all arguments.
  // NOTE(swang): ObjectManager::Wait currently returns as soon as any location
  // has been found, so the object may still be on a remote node when the
  // client receives the reply.
  ray::Status status = object_manager_.Wait(
      object_ids, owner_addresses, -1, object_ids.size(), false,
      [this, client, tag](std::vector<ObjectID> found, std::vector<ObjectID> remaining) {
        RAY_CHECK(remaining.empty());
        std::shared_ptr<WorkerInterface> worker =
            worker_pool_.GetRegisteredWorker(client);
        if (!worker) {
          RAY_LOG(ERROR) << "Lost worker for wait request " << client;
        } else {
          worker->DirectActorCallArgWaitComplete(tag);
        }
      });
  RAY_CHECK_OK(status);
}

void NodeManager::ProcessPushErrorRequestMessage(const uint8_t *message_data) {
  auto message = flatbuffers::GetRoot<protocol::PushErrorRequest>(message_data);

  auto const &type = string_from_flatbuf(*message->type());
  auto const &error_message = string_from_flatbuf(*message->error_message());
  double timestamp = message->timestamp();
  JobID job_id = from_flatbuf<JobID>(*message->job_id());
  auto error_data_ptr = gcs::CreateErrorTableData(type, error_message, timestamp, job_id);
  RAY_CHECK_OK(gcs_client_->Errors().AsyncReportJobError(error_data_ptr, nullptr));
}

void NodeManager::ProcessPrepareActorCheckpointRequest(
    const std::shared_ptr<ClientConnection> &client, const uint8_t *message_data) {
  auto message =
      flatbuffers::GetRoot<protocol::PrepareActorCheckpointRequest>(message_data);
  ActorID actor_id = from_flatbuf<ActorID>(*message->actor_id());
  RAY_LOG(DEBUG) << "Preparing checkpoint for actor " << actor_id;
  const auto &actor_entry = actor_registry_.find(actor_id);
  RAY_CHECK(actor_entry != actor_registry_.end());

  std::shared_ptr<WorkerInterface> worker = worker_pool_.GetRegisteredWorker(client);
  RAY_CHECK(worker && worker->GetActorId() == actor_id);

  std::shared_ptr<ActorCheckpointData> checkpoint_data =
      actor_entry->second.GenerateCheckpointData(actor_entry->first, nullptr);

  // Write checkpoint data to GCS.
  RAY_CHECK_OK(gcs_client_->Actors().AsyncAddCheckpoint(
      checkpoint_data, [worker, checkpoint_data](Status status) {
        ActorCheckpointID checkpoint_id =
            ActorCheckpointID::FromBinary(checkpoint_data->checkpoint_id());
        RAY_CHECK(status.ok()) << "Add checkpoint failed, actor is "
                               << worker->GetActorId() << " checkpoint_id is "
                               << checkpoint_id;
        RAY_LOG(DEBUG) << "Checkpoint " << checkpoint_id << " saved for actor "
                       << worker->GetActorId();
        // Send reply to worker.
        flatbuffers::FlatBufferBuilder fbb;
        auto reply = ray::protocol::CreatePrepareActorCheckpointReply(
            fbb, to_flatbuf(fbb, checkpoint_id));
        fbb.Finish(reply);
        worker->Connection()->WriteMessageAsync(
            static_cast<int64_t>(protocol::MessageType::PrepareActorCheckpointReply),
            fbb.GetSize(), fbb.GetBufferPointer(), [](const ray::Status &status) {
              if (!status.ok()) {
                RAY_LOG(WARNING)
                    << "Failed to send PrepareActorCheckpointReply to client";
              }
            });
      }));
}

void NodeManager::ProcessNotifyActorResumedFromCheckpoint(const uint8_t *message_data) {
  auto message =
      flatbuffers::GetRoot<protocol::NotifyActorResumedFromCheckpoint>(message_data);
  ActorID actor_id = from_flatbuf<ActorID>(*message->actor_id());
  ActorCheckpointID checkpoint_id =
      from_flatbuf<ActorCheckpointID>(*message->checkpoint_id());
  RAY_LOG(DEBUG) << "Actor " << actor_id << " was resumed from checkpoint "
                 << checkpoint_id;
  checkpoint_id_to_restore_.emplace(actor_id, checkpoint_id);
}

void NodeManager::ProcessSubmitTaskMessage(const uint8_t *message_data) {
  // Read the task submitted by the client.
  auto fbs_message = flatbuffers::GetRoot<protocol::SubmitTaskRequest>(message_data);
  rpc::Task task_message;
  RAY_CHECK(task_message.mutable_task_spec()->ParseFromArray(
      fbs_message->task_spec()->data(), fbs_message->task_spec()->size()));

  // Submit the task to the raylet. Since the task was submitted
  // locally, there is no uncommitted lineage.
  SubmitTask(Task(task_message));
}

void NodeManager::ScheduleAndDispatch() {
  RAY_CHECK(new_scheduler_enabled_);
  cluster_task_manager_->SchedulePendingTasks();
  cluster_task_manager_->DispatchScheduledTasksToWorkers(worker_pool_, leased_workers_);
}

void NodeManager::HandleRequestWorkerLease(const rpc::RequestWorkerLeaseRequest &request,
                                           rpc::RequestWorkerLeaseReply *reply,
                                           rpc::SendReplyCallback send_reply_callback) {
  rpc::Task task_message;
  task_message.mutable_task_spec()->CopyFrom(request.resource_spec());
  Task task(task_message);
  bool is_actor_creation_task = task.GetTaskSpecification().IsActorCreationTask();
  ActorID actor_id = ActorID::Nil();

  if (is_actor_creation_task) {
    actor_id = task.GetTaskSpecification().ActorCreationId();

    // Save the actor creation task spec to GCS, which is needed to
    // reconstruct the actor when raylet detect it dies.
    std::shared_ptr<rpc::TaskTableData> data = std::make_shared<rpc::TaskTableData>();
    data->mutable_task()->mutable_task_spec()->CopyFrom(
        task.GetTaskSpecification().GetMessage());
    RAY_CHECK_OK(gcs_client_->Tasks().AsyncAdd(data, nullptr));
  }

  if (new_scheduler_enabled_) {
    auto task_spec = task.GetTaskSpecification();
    cluster_task_manager_->QueueTask(task, reply, [send_reply_callback]() {
      send_reply_callback(Status::OK(), nullptr, nullptr);
    });
    ScheduleAndDispatch();
    return;
  }

  // Override the task dispatch to call back to the client instead of executing the
  // task directly on the worker.
  TaskID task_id = task.GetTaskSpecification().TaskId();
  rpc::Address owner_address = task.GetTaskSpecification().CallerAddress();
  task.OnDispatchInstead(
      [this, owner_address, reply, send_reply_callback](
          const std::shared_ptr<void> granted, const std::string &address, int port,
          const WorkerID &worker_id, const ResourceIdSet &resource_ids) {
        reply->mutable_worker_address()->set_ip_address(address);
        reply->mutable_worker_address()->set_port(port);
        reply->mutable_worker_address()->set_worker_id(worker_id.Binary());
        reply->mutable_worker_address()->set_raylet_id(self_node_id_.Binary());
        for (const auto &mapping : resource_ids.AvailableResources()) {
          auto resource = reply->add_resource_mapping();
          resource->set_name(mapping.first);
          for (const auto &id : mapping.second.WholeIds()) {
            auto rid = resource->add_resource_ids();
            rid->set_index(id);
            rid->set_quantity(1.0);
          }
          for (const auto &id : mapping.second.FractionalIds()) {
            auto rid = resource->add_resource_ids();
            rid->set_index(id.first);
            rid->set_quantity(id.second.ToDouble());
          }
        }

        auto reply_failure_handler = [this, worker_id]() {
          RAY_LOG(WARNING)
              << "Failed to reply to GCS server, because it might have restarted. GCS "
                 "cannot obtain the information of the leased worker, so we need to "
                 "release the leased worker to avoid leakage.";
          leased_workers_.erase(worker_id);
        };
        send_reply_callback(Status::OK(), nullptr, reply_failure_handler);
        RAY_CHECK(leased_workers_.find(worker_id) == leased_workers_.end())
            << "Worker is already leased out " << worker_id;

        auto worker = std::static_pointer_cast<Worker>(granted);
        leased_workers_[worker_id] = worker;
      });
  task.OnSpillbackInstead(
      [reply, task_id, send_reply_callback](const NodeID &spillback_to,
                                            const std::string &address, int port) {
        RAY_LOG(DEBUG) << "Worker lease request SPILLBACK " << task_id;
        reply->mutable_retry_at_raylet_address()->set_ip_address(address);
        reply->mutable_retry_at_raylet_address()->set_port(port);
        reply->mutable_retry_at_raylet_address()->set_raylet_id(spillback_to.Binary());
        send_reply_callback(Status::OK(), nullptr, nullptr);
      });
  task.OnCancellationInstead([reply, task_id, send_reply_callback]() {
    RAY_LOG(DEBUG) << "Task lease request canceled " << task_id;
    reply->set_canceled(true);
    send_reply_callback(Status::OK(), nullptr, nullptr);
  });
  SubmitTask(task);
}

void NodeManager::HandlePrepareBundleResources(
    const rpc::PrepareBundleResourcesRequest &request,
    rpc::PrepareBundleResourcesReply *reply, rpc::SendReplyCallback send_reply_callback) {
  // TODO(sang): Port this onto the new scheduler.
  RAY_CHECK(!new_scheduler_enabled_) << "Not implemented yet.";
  auto bundle_spec = BundleSpecification(request.bundle_spec());
  RAY_LOG(DEBUG) << "Request to prepare bundle resources is received, "
                 << bundle_spec.DebugString();
  auto prepared = PrepareBundle(cluster_resource_map_, bundle_spec);
  reply->set_success(prepared);
  send_reply_callback(Status::OK(), nullptr, nullptr);
  // Call task dispatch to assign work to the new group.
  TryLocalInfeasibleTaskScheduling();
  DispatchTasks(local_queues_.GetReadyTasksByClass());
}

void NodeManager::HandleCommitBundleResources(
    const rpc::CommitBundleResourcesRequest &request,
    rpc::CommitBundleResourcesReply *reply, rpc::SendReplyCallback send_reply_callback) {
  RAY_CHECK(!new_scheduler_enabled_) << "Not implemented yet.";

  auto bundle_spec = BundleSpecification(request.bundle_spec());
  RAY_LOG(DEBUG) << "Request to commit bundle resources is received, "
                 << bundle_spec.DebugString();
  CommitBundle(cluster_resource_map_, bundle_spec);
  send_reply_callback(Status::OK(), nullptr, nullptr);

  // Call task dispatch to assign work to the new group.
  TryLocalInfeasibleTaskScheduling();
  DispatchTasks(local_queues_.GetReadyTasksByClass());
}

void NodeManager::HandleCancelResourceReserve(
    const rpc::CancelResourceReserveRequest &request,
    rpc::CancelResourceReserveReply *reply, rpc::SendReplyCallback send_reply_callback) {
  RAY_CHECK(!new_scheduler_enabled_) << "Not implemented";
  auto bundle_spec = BundleSpecification(request.bundle_spec());
  RAY_LOG(INFO) << "Request to cancel reserved resource is received, "
                << bundle_spec.DebugString();

  // Kill all workers that are currently associated with the placement group.
  std::vector<std::shared_ptr<WorkerInterface>> workers_associated_with_pg;
  for (const auto &worker_it : leased_workers_) {
    auto &worker = worker_it.second;
    if (worker->GetPlacementGroupId() == bundle_spec.PlacementGroupId()) {
      workers_associated_with_pg.push_back(worker);
    }
  }
  for (const auto &worker : workers_associated_with_pg) {
    RAY_LOG(DEBUG)
        << "Destroying worker since its placement group was removed. Placement group id: "
        << worker->GetPlacementGroupId()
        << ", bundle index: " << bundle_spec.BundleId().second
        << ", task id: " << worker->GetAssignedTaskId()
        << ", actor id: " << worker->GetActorId()
        << ", worker id: " << worker->WorkerId();
    // We should disconnect the client first. Otherwise, we'll remove bundle resources
    // before actual resources are returned. Subsequent disconnect request that comes
    // due to worker dead will be ignored.
    ProcessDisconnectClientMessage(worker->Connection(), /* intentional exit */ true);
    worker->MarkDead();
    KillWorker(worker);
  }

  // Return bundle resources.
  if (ReturnBundleResources(bundle_spec)) {
    // Call task dispatch to assign work to the released resources.
    TryLocalInfeasibleTaskScheduling();
    DispatchTasks(local_queues_.GetReadyTasksByClass());
  }
  send_reply_callback(Status::OK(), nullptr, nullptr);
}

void NodeManager::HandleReturnWorker(const rpc::ReturnWorkerRequest &request,
                                     rpc::ReturnWorkerReply *reply,
                                     rpc::SendReplyCallback send_reply_callback) {
  // Read the resource spec submitted by the client.
  auto worker_id = WorkerID::FromBinary(request.worker_id());
  std::shared_ptr<WorkerInterface> worker = leased_workers_[worker_id];

  Status status;
  leased_workers_.erase(worker_id);

  if (worker) {
    if (request.disconnect_worker()) {
      ProcessDisconnectClientMessage(worker->Connection());
    } else {
      // Handle the edge case where the worker was returned before we got the
      // unblock RPC by unblocking it immediately (unblock is idempotent).
      if (worker->IsBlocked()) {
        HandleDirectCallTaskUnblocked(worker);
      }
      if (new_scheduler_enabled_) {
        cluster_task_manager_->HandleTaskFinished(worker);
      }
      HandleWorkerAvailable(worker);
    }
  } else {
    status = Status::Invalid("Returned worker does not exist any more");
  }
  send_reply_callback(status, nullptr, nullptr);
}

void NodeManager::HandleReleaseUnusedWorkers(
    const rpc::ReleaseUnusedWorkersRequest &request,
    rpc::ReleaseUnusedWorkersReply *reply, rpc::SendReplyCallback send_reply_callback) {
  std::unordered_set<WorkerID> in_use_worker_ids;
  for (int index = 0; index < request.worker_ids_in_use_size(); ++index) {
    auto worker_id = WorkerID::FromBinary(request.worker_ids_in_use(index));
    in_use_worker_ids.emplace(worker_id);
  }

  std::vector<WorkerID> unused_worker_ids;
  for (auto &iter : leased_workers_) {
    // We need to exclude workers used by common tasks.
    // Because they are not used by GCS.
    if (!iter.second->GetActorId().IsNil() && !in_use_worker_ids.count(iter.first)) {
      unused_worker_ids.emplace_back(iter.first);
    }
  }

  for (auto &iter : unused_worker_ids) {
    leased_workers_.erase(iter);
  }

  send_reply_callback(Status::OK(), nullptr, nullptr);
}

void NodeManager::HandleCancelWorkerLease(const rpc::CancelWorkerLeaseRequest &request,
                                          rpc::CancelWorkerLeaseReply *reply,
                                          rpc::SendReplyCallback send_reply_callback) {
  const TaskID task_id = TaskID::FromBinary(request.task_id());
  Task removed_task;
  TaskState removed_task_state;
  bool canceled;
  if (new_scheduler_enabled_) {
    canceled = cluster_task_manager_->CancelTask(task_id);
    if (canceled) {
      // We have not yet granted the worker lease. Cancel it now.
      task_dependency_manager_.TaskCanceled(task_id);
      task_dependency_manager_.UnsubscribeGetDependencies(task_id);
    } else {
      // There are 2 cases here.
      // 1. We haven't received the lease request yet. It's the caller's job to
      //    retry the cancellation once we've received the request.
      // 2. We have already granted the lease. The caller is now responsible
      //    for returning the lease, not cancelling it.
    }
  } else {
    canceled = local_queues_.RemoveTask(task_id, &removed_task, &removed_task_state);
    if (!canceled) {
      // We do not have the task. This could be because we haven't received the
      // lease request yet, or because we already granted the lease request and
      // it has already been returned.
    } else {
      if (removed_task.OnDispatch()) {
        // We have not yet granted the worker lease. Cancel it now.
        removed_task.OnCancellation()();
        task_dependency_manager_.TaskCanceled(task_id);
        task_dependency_manager_.UnsubscribeGetDependencies(task_id);
      } else {
        // We already granted the worker lease and sent the reply. Re-queue the
        // task and wait for the requester to return the leased worker.
        local_queues_.QueueTasks({removed_task}, removed_task_state);
      }
    }
  }
  // The task cancellation failed if we did not have the task queued, since
  // this means that we may not have received the task request yet. It is
  // successful if we did have the task queued, since we have now replied to
  // the client that requested the lease.
  reply->set_success(canceled);
  send_reply_callback(Status::OK(), nullptr, nullptr);
}

void NodeManager::ProcessSetResourceRequest(
    const std::shared_ptr<ClientConnection> &client, const uint8_t *message_data) {
  // Read the SetResource message
  auto message = flatbuffers::GetRoot<protocol::SetResourceRequest>(message_data);

  auto const &resource_name = string_from_flatbuf(*message->resource_name());
  double const &capacity = message->capacity();
  bool is_deletion = capacity <= 0;

  NodeID node_id = from_flatbuf<NodeID>(*message->client_id());

  // If the python arg was null, set node_id to the local node id.
  if (node_id.IsNil()) {
    node_id = self_node_id_;
  }

  if (is_deletion &&
      cluster_resource_map_[node_id].GetTotalResources().GetResourceMap().count(
          resource_name) == 0) {
    // Resource does not exist in the cluster resource map, thus nothing to delete.
    // Return..
    RAY_LOG(INFO) << "[ProcessDeleteResourceRequest] Trying to delete resource "
                  << resource_name << ", but it does not exist. Doing nothing..";
    return;
  }

  // Submit to the resource table. This calls the ResourceCreateUpdated or ResourceDeleted
  // callback, which updates cluster_resource_map_.
  if (is_deletion) {
    RAY_CHECK_OK(
        gcs_client_->Nodes().AsyncDeleteResources(node_id, {resource_name}, nullptr));
  } else {
    std::unordered_map<std::string, std::shared_ptr<gcs::ResourceTableData>> data_map;
    auto resource_table_data = std::make_shared<gcs::ResourceTableData>();
    resource_table_data->set_resource_capacity(capacity);
    data_map.emplace(resource_name, resource_table_data);
    RAY_CHECK_OK(gcs_client_->Nodes().AsyncUpdateResources(node_id, data_map, nullptr));
  }
}

bool NodeManager::PrepareBundle(
    std::unordered_map<NodeID, SchedulingResources> &resource_map,
    const BundleSpecification &bundle_spec) {
  // We will first delete the existing bundle to ensure idempotent.
  // The reason why we do this is: after GCS restarts, placement group can be rescheduled
  // directly without rolling back the operations performed before the restart.
  const auto &bundle_id = bundle_spec.BundleId();
  auto iter = bundle_state_map_.find(bundle_id);
  if (iter != bundle_state_map_.end()) {
    if (iter->second->state == CommitState::COMMITTED) {
      // If the bundle state is already committed, it means that prepare request is just
      // stale.
      RAY_LOG(INFO) << "Duplicate prepare bundle request, skip it directly.";
      return true;
    } else {
      // If there was a bundle in prepare state, it already locked resources, we will
      // return bundle resources.
      ReturnBundleResources(bundle_spec);
    }
  }

  // TODO(sang): It is currently not idempotent because we don't retry. Make it idempotent
  // once retry is implemented. If the resource map contains the local raylet, update load
  // before calling policy.
  if (resource_map.count(self_node_id_) > 0) {
    resource_map[self_node_id_].SetLoadResources(local_queues_.GetTotalResourceLoad());
  }
  // Invoke the scheduling policy.
  auto reserve_resource_success =
      scheduling_policy_.ScheduleBundle(resource_map, self_node_id_, bundle_spec);

  auto bundle_state = std::make_shared<BundleState>();
  if (reserve_resource_success) {
    // Register states.
    auto it = bundle_state_map_.find(bundle_id);
    // Same bundle cannot be rescheduled.
    RAY_CHECK(it == bundle_state_map_.end());

    // Prepare resources. This shouldn't create formatted placement group resources
    // because that'll be done at the commit phase.
    bundle_state->acquired_resources =
        local_available_resources_.Acquire(bundle_spec.GetRequiredResources());
    resource_map[self_node_id_].PrepareBundleResources(
        bundle_spec.PlacementGroupId(), bundle_spec.Index(),
        bundle_spec.GetRequiredResources());

    // Register bundle state.
    bundle_state->state = CommitState::PREPARED;
    bundle_state_map_.emplace(bundle_id, bundle_state);
  }
  return bundle_state->acquired_resources.AvailableResources().size() > 0;
}

void NodeManager::CommitBundle(
    std::unordered_map<NodeID, SchedulingResources> &resource_map,
    const BundleSpecification &bundle_spec) {
  // TODO(sang): It is currently not idempotent because we don't retry. Make it idempotent
  // once retry is implemented.
  const auto &bundle_id = bundle_spec.BundleId();
  auto it = bundle_state_map_.find(bundle_id);
  // When bundle is committed, it should've been prepared already.
  // If GCS call `CommitBundleResources` after `CancelResourceReserve`, we will skip it
  // directly.
  if (it == bundle_state_map_.end()) {
    RAY_LOG(INFO) << "The bundle has been cancelled. Skip it directly. Bundle info is "
                  << bundle_spec.DebugString();
    return;
  }
  const auto &bundle_state = it->second;
  bundle_state->state = CommitState::COMMITTED;
  const auto &acquired_resources = bundle_state->acquired_resources;
  for (auto resource : acquired_resources.AvailableResources()) {
    local_available_resources_.CommitBundleResourceIds(bundle_spec.PlacementGroupId(),
                                                       bundle_spec.Index(),
                                                       resource.first, resource.second);
  }

  resource_map[self_node_id_].CommitBundleResources(bundle_spec.PlacementGroupId(),
                                                    bundle_spec.Index(),
                                                    bundle_spec.GetRequiredResources());
  RAY_CHECK(bundle_state->acquired_resources.AvailableResources().size() > 0)
      << "Prepare should've been failed if there were no acquireable resources.";
}

void NodeManager::ScheduleTasks(
    std::unordered_map<NodeID, SchedulingResources> &resource_map) {
  // If the resource map contains the local raylet, update load before calling policy.
  if (resource_map.count(self_node_id_) > 0) {
    resource_map[self_node_id_].SetLoadResources(local_queues_.GetTotalResourceLoad());
  }
  // Invoke the scheduling policy.
  auto policy_decision = scheduling_policy_.Schedule(resource_map, self_node_id_);

#ifndef NDEBUG
  RAY_LOG(DEBUG) << "[NM ScheduleTasks] policy decision:";
  for (const auto &task_client_pair : policy_decision) {
    TaskID task_id = task_client_pair.first;
    NodeID node_id = task_client_pair.second;
    RAY_LOG(DEBUG) << task_id << " --> " << node_id;
  }
#endif

  // Extract decision for this raylet.
  std::unordered_set<TaskID> local_task_ids;
  // Iterate over (taskid, nodeid) pairs, extract tasks assigned to the local node.
  for (const auto &task_client_pair : policy_decision) {
    const TaskID &task_id = task_client_pair.first;
    const NodeID &node_id = task_client_pair.second;
    if (node_id == self_node_id_) {
      local_task_ids.insert(task_id);
    } else {
      // TODO(atumanov): need a better interface for task exit on forward.
      // (See design_docs/task_states.rst for the state transition diagram.)
      Task task;
      if (local_queues_.RemoveTask(task_id, &task)) {
        // Attempt to forward the task. If this fails to forward the task,
        // the task will be resubmit locally.
        ForwardTaskOrResubmit(task, node_id);
      }
    }
  }

  // Transition locally placed tasks to waiting or ready for dispatch.
  if (local_task_ids.size() > 0) {
    std::vector<Task> tasks = local_queues_.RemoveTasks(local_task_ids);
    for (const auto &t : tasks) {
      EnqueuePlaceableTask(t);
    }
  }

  // All remaining placeable tasks should be registered with the task dependency
  // manager. TaskDependencyManager::TaskPending() is assumed to be idempotent.
  // TODO(atumanov): evaluate performance implications of registering all new tasks on
  // submission vs. registering remaining queued placeable tasks here.
  std::unordered_set<TaskID> move_task_set;
  for (const auto &task : local_queues_.GetTasks(TaskState::PLACEABLE)) {
    task_dependency_manager_.TaskPending(task);
    move_task_set.insert(task.GetTaskSpecification().TaskId());

    // This block is used to suppress infeasible task warning.
    bool suppress_warning = false;
    const auto &required_resources = task.GetTaskSpecification().GetRequiredResources();
    const auto &resources_map = required_resources.GetResourceMap();
    const auto &it = resources_map.begin();
    // It is a hack to suppress infeasible task warning.
    // If the first resource of a task requires this magic number, infeasible warning is
    // suppressed. It is currently only used by placement group ready API. We don't want
    // to have this in ray_config_def.h because the use case is very narrow, and we don't
    // want to expose this anywhere.
    double INFEASIBLE_TASK_SUPPRESS_MAGIC_NUMBER = 0.0101;
    if (it != resources_map.end() &&
        it->second == INFEASIBLE_TASK_SUPPRESS_MAGIC_NUMBER) {
      suppress_warning = true;
    }

    // Push a warning to the task's driver that this task is currently infeasible.
    if (!suppress_warning) {
      // TODO(rkn): Define this constant somewhere else.
      std::string type = "infeasible_task";
      std::ostringstream error_message;
      error_message
          << "The actor or task with ID " << task.GetTaskSpecification().TaskId()
          << " is infeasible and cannot currently be scheduled. It requires "
          << task.GetTaskSpecification().GetRequiredResources().ToString()
          << " for execution and "
          << task.GetTaskSpecification().GetRequiredPlacementResources().ToString()
          << " for placement, however there are no nodes in the cluster that can "
          << "provide the requested resources. To resolve this issue, consider "
          << "reducing the resource requests of this task or add nodes that "
          << "can fit the task.";
      auto error_data_ptr =
          gcs::CreateErrorTableData(type, error_message.str(), current_time_ms(),
                                    task.GetTaskSpecification().JobId());
      RAY_CHECK_OK(gcs_client_->Errors().AsyncReportJobError(error_data_ptr, nullptr));
    }
    // Assert that this placeable task is not feasible locally (necessary but not
    // sufficient).
    RAY_CHECK(!task.GetTaskSpecification().GetRequiredPlacementResources().IsSubset(
        cluster_resource_map_[self_node_id_].GetTotalResources()));
  }

  // Assumption: all remaining placeable tasks are infeasible and are moved to the
  // infeasible task queue. Infeasible task queue is checked when new nodes join.
  local_queues_.MoveTasks(move_task_set, TaskState::PLACEABLE, TaskState::INFEASIBLE);
  // Check the invariant that no placeable tasks remain after a call to the policy.
  RAY_CHECK(local_queues_.GetTasks(TaskState::PLACEABLE).size() == 0);
}

void NodeManager::TreatTaskAsFailed(const Task &task, const ErrorType &error_type) {
  const TaskSpecification &spec = task.GetTaskSpecification();
  RAY_LOG(DEBUG) << "Treating task " << spec.TaskId() << " as failed because of error "
                 << ErrorType_Name(error_type) << ".";
  // If this was an actor creation task that tried to resume from a checkpoint,
  // then erase it here since the task did not finish.
  if (spec.IsActorCreationTask()) {
    ActorID actor_id = spec.ActorCreationId();
    checkpoint_id_to_restore_.erase(actor_id);
  }
  // Loop over the return IDs (except the dummy ID) and store a fake object in
  // the object store.
  int64_t num_returns = spec.NumReturns();
  if (spec.IsActorCreationTask()) {
    // TODO(rkn): We subtract 1 to avoid the dummy ID. However, this leaks
    // information about the TaskSpecification implementation.
    num_returns -= 1;
  }
  // Determine which IDs should be marked as failed.
  std::vector<rpc::ObjectReference> objects_to_fail;
  for (int64_t i = 0; i < num_returns; i++) {
    rpc::ObjectReference ref;
    ref.set_object_id(spec.ReturnId(i).Binary());
    ref.mutable_owner_address()->CopyFrom(spec.CallerAddress());
    objects_to_fail.push_back(ref);
  }
  const JobID job_id = task.GetTaskSpecification().JobId();
  MarkObjectsAsFailed(error_type, objects_to_fail, job_id);
  task_dependency_manager_.TaskCanceled(spec.TaskId());
  // Notify the task dependency manager that we no longer need this task's
  // object dependencies. TODO(swang): Ideally, we would check the return value
  // here. However, we don't know at this point if the task was in the WAITING
  // or READY queue before, in which case we would not have been subscribed to
  // its dependencies.
  task_dependency_manager_.UnsubscribeGetDependencies(spec.TaskId());
}

void NodeManager::MarkObjectsAsFailed(
    const ErrorType &error_type, const std::vector<rpc::ObjectReference> objects_to_fail,
    const JobID &job_id) {
  const std::string meta = std::to_string(static_cast<int>(error_type));
  for (const auto &ref : objects_to_fail) {
    ObjectID object_id = ObjectID::FromBinary(ref.object_id());
    std::shared_ptr<arrow::Buffer> data;
    Status status;
    status = store_client_.Create(object_id, ref.owner_address(), 0,
                                  reinterpret_cast<const uint8_t *>(meta.c_str()),
                                  meta.length(), &data);
    if (status.ok()) {
      status = store_client_.Seal(object_id);
    }
    if (!status.ok() && !status.IsObjectExists()) {
      RAY_LOG(INFO) << "Marking plasma object failed " << object_id;
      // If we failed to save the error code, log a warning and push an error message
      // to the driver.
      std::ostringstream stream;
      stream << "A plasma error (" << status.ToString() << ") occurred while saving"
             << " error code to object " << object_id << ". Anyone who's getting this"
             << " object may hang forever.";
      std::string error_message = stream.str();
      RAY_LOG(ERROR) << error_message;
      auto error_data_ptr =
          gcs::CreateErrorTableData("task", error_message, current_time_ms(), job_id);
      RAY_CHECK_OK(gcs_client_->Errors().AsyncReportJobError(error_data_ptr, nullptr));
    }
  }
}

<<<<<<< HEAD
=======
void NodeManager::TreatTaskAsFailedIfLost(const Task &task) {
  const TaskSpecification &spec = task.GetTaskSpecification();
  RAY_LOG(DEBUG) << "Treating task " << spec.TaskId()
                 << " as failed if return values lost.";
  // Loop over the return IDs (except the dummy ID) and check whether a
  // location for the return ID exists.
  int64_t num_returns = spec.NumReturns();
  if (spec.IsActorCreationTask()) {
    // TODO(rkn): We subtract 1 to avoid the dummy ID. However, this leaks
    // information about the TaskSpecification implementation.
    num_returns -= 1;
  }
  // Use a shared flag to make sure that we only treat the task as failed at
  // most once. This flag will get deallocated once all of the object table
  // lookup callbacks are fired.
  auto task_marked_as_failed = std::make_shared<bool>(false);
  for (int64_t i = 0; i < num_returns; i++) {
    const ObjectID object_id = spec.ReturnId(i);
    // Lookup the return value's locations.
    RAY_CHECK_OK(object_directory_->LookupLocations(
        object_id, spec.CallerAddress(),
        [this, task_marked_as_failed, task](
            const ray::ObjectID &object_id,
            const std::unordered_set<ray::NodeID> &clients) {
          if (!*task_marked_as_failed) {
            // Only process the object locations if we haven't already marked the
            // task as failed.
            if (clients.empty()) {
              // The object does not exist on any nodes but has been created
              // before, so the object has been lost. Mark the task as failed to
              // prevent any tasks that depend on this object from hanging.
              TreatTaskAsFailed(task, ErrorType::OBJECT_UNRECONSTRUCTABLE);
              *task_marked_as_failed = true;
            }
          }
        }));
  }
}

>>>>>>> 10015e60
void NodeManager::SubmitTask(const Task &task) {
  stats::TaskCountReceived().Record(1);
  const TaskSpecification &spec = task.GetTaskSpecification();
  // Actor tasks should be no longer submitted to raylet.
  RAY_CHECK(!spec.IsActorTask());
  const TaskID &task_id = spec.TaskId();
  RAY_LOG(DEBUG) << "Submitting task: " << task.DebugString();

  if (local_queues_.HasTask(task_id)) {
    if (spec.IsActorCreationTask()) {
      // NOTE(hchen): Normally when raylet receives a duplicated actor creation task
      // from GCS, raylet should just ignore the task. However, due to the hack that
      // we save the RPC reply in task's OnDispatch callback, we have to remove the
      // old task and re-add the new task, to make sure the RPC reply callback is correct.
      RAY_LOG(WARNING) << "Submitted actor creation task " << task_id
                       << " is already queued. This is most likely due to a GCS restart. "
                          "We will remove "
                          "the old one from the queue, and enqueue the new one.";
      std::unordered_set<TaskID> task_ids{task_id};
      local_queues_.RemoveTasks(task_ids);
    } else {
      RAY_LOG(WARNING) << "Submitted task " << task_id
                       << " is already queued and will not be restarted. This is most "
                          "likely due to spurious reconstruction.";
      return;
    }
  }
  // (See design_docs/task_states.rst for the state transition diagram.)
  local_queues_.QueueTasks({task}, TaskState::PLACEABLE);
  ScheduleTasks(cluster_resource_map_);
  // TODO(atumanov): assert that !placeable.isempty() => insufficient available
  // resources locally.
}

void NodeManager::HandleDirectCallTaskBlocked(
    const std::shared_ptr<WorkerInterface> &worker) {
  if (new_scheduler_enabled_) {
    if (!worker) {
      return;
    }
    std::vector<double> cpu_instances;
    if (worker->GetAllocatedInstances() != nullptr) {
      cpu_instances = worker->GetAllocatedInstances()->GetCPUInstancesDouble();
    }
    if (cpu_instances.size() > 0) {
      std::vector<double> borrowed_cpu_instances =
          new_resource_scheduler_->AddCPUResourceInstances(cpu_instances);
      worker->SetBorrowedCPUInstances(borrowed_cpu_instances);
      worker->MarkBlocked();
    }
    ScheduleAndDispatch();
    return;
  }

  if (!worker || worker->GetAssignedTaskId().IsNil() || worker->IsBlocked()) {
    return;  // The worker may have died or is no longer processing the task.
  }
  auto const cpu_resource_ids = worker->ReleaseTaskCpuResources();
  local_available_resources_.Release(cpu_resource_ids);
  cluster_resource_map_[self_node_id_].Release(cpu_resource_ids.ToResourceSet());
  worker->MarkBlocked();
  DispatchTasks(local_queues_.GetReadyTasksByClass());
}

void NodeManager::HandleDirectCallTaskUnblocked(
    const std::shared_ptr<WorkerInterface> &worker) {
  if (new_scheduler_enabled_) {
    if (!worker) {
      return;
    }
    std::vector<double> cpu_instances;
    if (worker->GetAllocatedInstances() != nullptr) {
      cpu_instances = worker->GetAllocatedInstances()->GetCPUInstancesDouble();
    }
    if (cpu_instances.size() > 0) {
      new_resource_scheduler_->SubtractCPUResourceInstances(cpu_instances);
      new_resource_scheduler_->AddCPUResourceInstances(worker->GetBorrowedCPUInstances());
      worker->MarkUnblocked();
    }
    ScheduleAndDispatch();
    return;
  }

  if (!worker || worker->GetAssignedTaskId().IsNil()) {
    return;  // The worker may have died or is no longer processing the task.
  }
  TaskID task_id = worker->GetAssignedTaskId();

  // First, always release task dependencies. This ensures we don't leak resources even
  // if we don't need to unblock the worker below.
  task_dependency_manager_.UnsubscribeGetDependencies(task_id);

  if (!worker->IsBlocked()) {
    return;  // Don't need to unblock the worker.
  }

  Task task = local_queues_.GetTaskOfState(task_id, TaskState::RUNNING);
  const auto required_resources = task.GetTaskSpecification().GetRequiredResources();
  const ResourceSet cpu_resources = required_resources.GetNumCpus();
  bool oversubscribed = !local_available_resources_.Contains(cpu_resources);
  if (!oversubscribed) {
    // Reacquire the CPU resources for the worker. Note that care needs to be
    // taken if the user is using the specific CPU IDs since the IDs that we
    // reacquire here may be different from the ones that the task started with.
    auto const resource_ids = local_available_resources_.Acquire(cpu_resources);
    worker->AcquireTaskCpuResources(resource_ids);
    cluster_resource_map_[self_node_id_].Acquire(cpu_resources);
  } else {
    // In this case, we simply don't reacquire the CPU resources for the worker.
    // The worker can keep running and when the task finishes, it will simply
    // not have any CPU resources to release.
    RAY_LOG(WARNING)
        << "Resources oversubscribed: "
        << cluster_resource_map_[self_node_id_].GetAvailableResources().ToString();
  }
  worker->MarkUnblocked();
}

void NodeManager::AsyncResolveObjects(
    const std::shared_ptr<ClientConnection> &client,
    const std::vector<rpc::ObjectReference> &required_object_refs,
    const TaskID &current_task_id, bool ray_get, bool mark_worker_blocked) {
  std::shared_ptr<WorkerInterface> worker = worker_pool_.GetRegisteredWorker(client);
  if (worker) {
    // The client is a worker. If the worker is not already blocked and the
    // blocked task matches the one assigned to the worker, then mark the
    // worker as blocked. This temporarily releases any resources that the
    // worker holds while it is blocked.
    if (mark_worker_blocked && !worker->IsBlocked() &&
        current_task_id == worker->GetAssignedTaskId()) {
      Task task;
      RAY_CHECK(local_queues_.RemoveTask(current_task_id, &task));
      local_queues_.QueueTasks({task}, TaskState::RUNNING);
      // Get the CPU resources required by the running task.
      // Release the CPU resources.
      auto const cpu_resource_ids = worker->ReleaseTaskCpuResources();
      local_available_resources_.Release(cpu_resource_ids);
      cluster_resource_map_[self_node_id_].Release(cpu_resource_ids.ToResourceSet());
      worker->MarkBlocked();
      // Try dispatching tasks since we may have released some resources.
      DispatchTasks(local_queues_.GetReadyTasksByClass());
    }
  } else {
    // The client is a driver. Drivers do not hold resources, so we simply mark
    // the task as blocked.
    worker = worker_pool_.GetRegisteredDriver(client);
  }

  RAY_CHECK(worker);
  // Mark the task as blocked.
  if (mark_worker_blocked) {
    worker->AddBlockedTaskId(current_task_id);
    if (local_queues_.GetBlockedTaskIds().count(current_task_id) == 0) {
      local_queues_.AddBlockedTaskId(current_task_id);
    }
  }

  // Subscribe to the objects required by the task. These objects will be
  // fetched and/or restarted as necessary, until the objects become local
  // or are unsubscribed.
  if (ray_get) {
    // TODO(ekl) using the assigned task id is a hack to handle unsubscription for
    // HandleDirectCallUnblocked.
    auto &task_id = mark_worker_blocked ? current_task_id : worker->GetAssignedTaskId();
    if (!task_id.IsNil()) {
      task_dependency_manager_.SubscribeGetDependencies(task_id, required_object_refs);
    }
  } else {
    task_dependency_manager_.SubscribeWaitDependencies(worker->WorkerId(),
                                                       required_object_refs);
  }
}

void NodeManager::AsyncResolveObjectsFinish(
    const std::shared_ptr<ClientConnection> &client, const TaskID &current_task_id,
    bool was_blocked) {
  std::shared_ptr<WorkerInterface> worker = worker_pool_.GetRegisteredWorker(client);

  // TODO(swang): Because the object dependencies are tracked in the task
  // dependency manager, we could actually remove this message entirely and
  // instead unblock the worker once all the objects become available.
  if (worker) {
    // The client is a worker. If the worker is not already unblocked and the
    // unblocked task matches the one assigned to the worker, then mark the
    // worker as unblocked. This returns the temporarily released resources to
    // the worker. Workers that have been marked dead have already been cleaned
    // up.
    if (was_blocked && worker->IsBlocked() &&
        current_task_id == worker->GetAssignedTaskId() && !worker->IsDead()) {
      // (See design_docs/task_states.rst for the state transition diagram.)
      Task task;
      RAY_CHECK(local_queues_.RemoveTask(current_task_id, &task));
      local_queues_.QueueTasks({task}, TaskState::RUNNING);
      // Get the CPU resources required by the running task.
      const auto required_resources = task.GetTaskSpecification().GetRequiredResources();
      const ResourceSet cpu_resources = required_resources.GetNumCpus();
      // Check if we can reacquire the CPU resources.
      bool oversubscribed = !local_available_resources_.Contains(cpu_resources);

      if (!oversubscribed) {
        // Reacquire the CPU resources for the worker. Note that care needs to be
        // taken if the user is using the specific CPU IDs since the IDs that we
        // reacquire here may be different from the ones that the task started with.
        auto const resource_ids = local_available_resources_.Acquire(cpu_resources);
        worker->AcquireTaskCpuResources(resource_ids);
        cluster_resource_map_[self_node_id_].Acquire(cpu_resources);
      } else {
        // In this case, we simply don't reacquire the CPU resources for the worker.
        // The worker can keep running and when the task finishes, it will simply
        // not have any CPU resources to release.
        RAY_LOG(WARNING)
            << "Resources oversubscribed: "
            << cluster_resource_map_[self_node_id_].GetAvailableResources().ToString();
      }
      worker->MarkUnblocked();
    }
  } else {
    // The client is a driver. Drivers do not hold resources, so we simply
    // mark the driver as unblocked.
    worker = worker_pool_.GetRegisteredDriver(client);
  }

  // Unsubscribe from any `ray.get` objects that the task was blocked on.  Any
  // fetch or reconstruction operations to make the objects local are canceled.
  // `ray.wait` calls will stay active until the objects become local, or the
  // task/actor that called `ray.wait` exits.
  task_dependency_manager_.UnsubscribeGetDependencies(current_task_id);
  // Mark the task as unblocked.
  RAY_CHECK(worker);
  if (was_blocked) {
    worker->RemoveBlockedTaskId(current_task_id);
    local_queues_.RemoveBlockedTaskId(current_task_id);
  }
}

void NodeManager::EnqueuePlaceableTask(const Task &task) {
  // TODO(atumanov): add task lookup hashmap and change EnqueuePlaceableTask to take
  // a vector of TaskIDs. Trigger MoveTask internally.
  // Subscribe to the task's dependencies.
  bool args_ready = task_dependency_manager_.SubscribeGetDependencies(
      task.GetTaskSpecification().TaskId(), task.GetDependencies());
  // Enqueue the task. If all dependencies are available, then the task is queued
  // in the READY state, else the WAITING state.
  // (See design_docs/task_states.rst for the state transition diagram.)
  if (args_ready) {
    local_queues_.QueueTasks({task}, TaskState::READY);
    DispatchTasks(MakeTasksByClass({task}));
  } else {
    local_queues_.QueueTasks({task}, TaskState::WAITING);
  }
  // Mark the task as pending. Once the task has finished execution, or once it
  // has been forwarded to another node, the task must be marked as canceled in
  // the TaskDependencyManager.
  task_dependency_manager_.TaskPending(task);
}

void NodeManager::AssignTask(const std::shared_ptr<WorkerInterface> &worker,
                             const Task &task,
                             std::vector<std::function<void()>> *post_assign_callbacks) {
  // TODO(sang): Modify method names.
  const TaskSpecification &spec = task.GetTaskSpecification();
  RAY_CHECK(post_assign_callbacks);

  RAY_LOG(DEBUG) << "Assigning task " << spec.TaskId() << " to worker with pid "
                 << worker->GetProcess().GetId() << ", worker id: " << worker->WorkerId();
  flatbuffers::FlatBufferBuilder fbb;

  // Resource accounting: acquire resources for the assigned task.
  auto acquired_resources =
      local_available_resources_.Acquire(spec.GetRequiredResources());
  cluster_resource_map_[self_node_id_].Acquire(spec.GetRequiredResources());
  if (spec.IsActorCreationTask()) {
    // Check that the actor's placement resource requirements are satisfied.
    RAY_CHECK(spec.GetRequiredPlacementResources().IsSubset(
        cluster_resource_map_[self_node_id_].GetTotalResources()));
    worker->SetLifetimeResourceIds(acquired_resources);
  } else {
    worker->SetTaskResourceIds(acquired_resources);
  }

  auto task_id = spec.TaskId();
  RAY_CHECK(task.OnDispatch() != nullptr);
  if (task.GetTaskSpecification().IsDetachedActor()) {
    worker->MarkDetachedActor();
  }
  worker->SetPlacementGroupId(spec.PlacementGroupId());

  const auto owner_worker_id = WorkerID::FromBinary(spec.CallerAddress().worker_id());
  const auto owner_node_id = NodeID::FromBinary(spec.CallerAddress().raylet_id());
  RAY_CHECK(!owner_worker_id.IsNil());
  RAY_LOG(DEBUG) << "Worker lease request DISPATCH " << task_id << " to worker "
                 << worker->WorkerId() << ", owner ID " << owner_worker_id;

  task.OnDispatch()(worker, initial_config_.node_manager_address, worker->Port(),
                    worker->WorkerId(),
                    spec.IsActorCreationTask() ? worker->GetLifetimeResourceIds()
                                               : worker->GetTaskResourceIds());

  // If the owner has died since this task was queued, cancel the task by
  // killing the worker (unless this task is for a detached actor).
  if (!worker->IsDetachedActor() && (failed_workers_cache_.count(owner_worker_id) > 0 ||
                                     failed_nodes_cache_.count(owner_node_id) > 0)) {
    // TODO(swang): Skip assigning this task to this worker instead of
    // killing the worker?
    RAY_LOG(INFO) << "Owner of assigned task " << task.GetTaskSpecification().TaskId()
                  << " died, killing leased worker " << worker->WorkerId();
    KillWorker(worker);
  }

  post_assign_callbacks->push_back([this, worker, task_id]() {
    RAY_LOG(DEBUG) << "Finished assigning task " << task_id << " to worker "
                   << worker->WorkerId();

    FinishAssignTask(worker, task_id, /*success=*/true);
  });
}

bool NodeManager::FinishAssignedTask(WorkerInterface &worker) {
  TaskID task_id = worker.GetAssignedTaskId();
  RAY_LOG(DEBUG) << "Finished task " << task_id;

  Task task;
  if (new_scheduler_enabled_) {
    task = worker.GetAssignedTask();
    // leased_workers_.erase(worker.WorkerId()); // Maybe RAY_CHECK ?
    if (worker.GetAllocatedInstances() != nullptr) {
      new_resource_scheduler_->SubtractCPUResourceInstances(
          worker.GetBorrowedCPUInstances());
      new_resource_scheduler_->FreeLocalTaskResources(worker.GetAllocatedInstances());
      worker.ClearAllocatedInstances();
    }
  } else {
    // (See design_docs/task_states.rst for the state transition diagram.)
    RAY_CHECK(local_queues_.RemoveTask(task_id, &task)) << task_id;

    // Release task's resources. The worker's lifetime resources are still held.
    auto const &task_resources = worker.GetTaskResourceIds();
    local_available_resources_.ReleaseConstrained(
        task_resources, cluster_resource_map_[self_node_id_].GetTotalResources());
    cluster_resource_map_[self_node_id_].Release(task_resources.ToResourceSet());
    worker.ResetTaskResourceIds();
  }

  const auto &spec = task.GetTaskSpecification();  //
  if ((spec.IsActorCreationTask())) {
    // If this was an actor or actor creation task, handle the actor's new
    // state.
    FinishAssignedActorCreationTask(worker, task);
  } else {
    // If this was a non-actor task, then cancel any ray.wait calls that were
    // made during the task execution.
    task_dependency_manager_.UnsubscribeWaitDependencies(worker.WorkerId());
  }

  // Notify the task dependency manager that this task has finished execution.
  task_dependency_manager_.UnsubscribeGetDependencies(spec.TaskId());
  task_dependency_manager_.TaskCanceled(task_id);

  if (!RayConfig::instance().enable_multi_tenancy()) {
    // Unset the worker's assigned job Id if this is not an actor.
    if (!spec.IsActorCreationTask()) {
      worker.AssignJobId(JobID::Nil());
    }
  }
  if (!spec.IsActorCreationTask()) {
    // Unset the worker's assigned task. We keep the assigned task ID for
    // direct actor creation calls because this ID is used later if the actor
    // requires objects from plasma.
    worker.AssignTaskId(TaskID::Nil());
    worker.SetOwnerAddress(rpc::Address());
  }
  // Direct actors will be assigned tasks via the core worker and therefore are
  // not idle.
  return !spec.IsActorCreationTask();
}

std::shared_ptr<ActorTableData> NodeManager::CreateActorTableDataFromCreationTask(
    const TaskSpecification &task_spec, int port, const WorkerID &worker_id) {
  RAY_CHECK(task_spec.IsActorCreationTask());
  auto actor_id = task_spec.ActorCreationId();
  auto actor_entry = actor_registry_.find(actor_id);
  std::shared_ptr<ActorTableData> actor_info_ptr;
  // TODO(swang): If this is an actor that was restarted, and previous
  // actor notifications were delayed, then this node may not have an entry for
  // the actor in actor_regisry_. Then, the fields for the number of
  // restarts will be wrong.
  if (actor_entry == actor_registry_.end()) {
    actor_info_ptr.reset(new ActorTableData());
    // Set all of the static fields for the actor. These fields will not
    // change even if the actor fails or is restarted.
    actor_info_ptr->set_actor_id(actor_id.Binary());
    actor_info_ptr->set_actor_creation_dummy_object_id(
        task_spec.ActorDummyObject().Binary());
    actor_info_ptr->set_job_id(task_spec.JobId().Binary());
    actor_info_ptr->set_max_restarts(task_spec.MaxActorRestarts());
    actor_info_ptr->set_num_restarts(0);
    actor_info_ptr->set_is_detached(task_spec.IsDetachedActor());
    actor_info_ptr->mutable_owner_address()->CopyFrom(
        task_spec.GetMessage().caller_address());
  } else {
    // If we've already seen this actor, it means that this actor was restarted.
    // Thus, its previous state must be RESTARTING.
    // TODO: The following is a workaround for the issue described in
    // https://github.com/ray-project/ray/issues/5524, please see the issue
    // description for more information.
    if (actor_entry->second.GetState() != ActorTableData::RESTARTING) {
      RAY_LOG(WARNING) << "Actor not in restarting state, most likely it "
                       << "died before creation handler could run. Actor state is "
                       << actor_entry->second.GetState();
    }
    // Copy the static fields from the current actor entry.
    actor_info_ptr.reset(new ActorTableData(actor_entry->second.GetTableData()));
    // We are restarting the actor, so increment its num_restarts
    actor_info_ptr->set_num_restarts(actor_info_ptr->num_restarts() + 1);
  }

  // Set the new fields for the actor's state to indicate that the actor is
  // now alive on this node manager.
  actor_info_ptr->mutable_address()->set_ip_address(
      gcs_client_->Nodes().GetSelfInfo().node_manager_address());
  actor_info_ptr->mutable_address()->set_port(port);
  actor_info_ptr->mutable_address()->set_raylet_id(self_node_id_.Binary());
  actor_info_ptr->mutable_address()->set_worker_id(worker_id.Binary());
  actor_info_ptr->set_state(ActorTableData::ALIVE);
  actor_info_ptr->set_timestamp(current_time_ms());
  return actor_info_ptr;
}

void NodeManager::FinishAssignedActorCreationTask(WorkerInterface &worker,
                                                  const Task &task) {
  RAY_LOG(DEBUG) << "Finishing assigned actor creation task";
  const TaskSpecification task_spec = task.GetTaskSpecification();
  ActorID actor_id = task_spec.ActorCreationId();

  // This was an actor creation task. Convert the worker to an actor.
  worker.AssignActorId(actor_id);

  if (task_spec.IsDetachedActor()) {
    worker.MarkDetachedActor();
  }
}

void NodeManager::HandleTaskReconstruction(const TaskID &task_id,
                                           const ObjectID &required_object_id) {
  // Get the owner's address.
  rpc::Address owner_addr;
  bool has_owner =
      task_dependency_manager_.GetOwnerAddress(required_object_id, &owner_addr);
  if (has_owner) {
    if (!RayConfig::instance().object_pinning_enabled()) {
      // LRU eviction is enabled. The object may still be in scope, but we
      // weren't able to fetch the value within the timeout, so the value has
      // most likely been evicted. Mark the object as unreachable.
      rpc::ObjectReference ref;
      ref.set_object_id(required_object_id.Binary());
      ref.mutable_owner_address()->CopyFrom(owner_addr);
      MarkObjectsAsFailed(ErrorType::OBJECT_UNRECONSTRUCTABLE, {ref}, JobID::Nil());
    } else {
      RAY_LOG(DEBUG) << "Required object " << required_object_id
                     << " fetch timed out, asking owner "
                     << WorkerID::FromBinary(owner_addr.worker_id());
      // The owner's address exists. Poll the owner to check if the object is
      // still in scope. If not, mark the object as failed.
      // TODO(swang): If the owner has died, we could also mark the object as
      // failed as soon as we hear about the owner's failure from the GCS,
      // avoiding the raylet's reconstruction timeout.
      auto client = std::unique_ptr<rpc::CoreWorkerClient>(
          new rpc::CoreWorkerClient(owner_addr, client_call_manager_));

      rpc::GetObjectStatusRequest request;
      request.set_object_id(required_object_id.Binary());
      request.set_owner_worker_id(owner_addr.worker_id());
      client->GetObjectStatus(request, [this, required_object_id, owner_addr](
                                           Status status,
                                           const rpc::GetObjectStatusReply &reply) {
        if (!status.ok() || reply.status() == rpc::GetObjectStatusReply::OUT_OF_SCOPE ||
            reply.status() == rpc::GetObjectStatusReply::FREED) {
          // The owner is gone, or the owner replied that the object has
          // gone out of scope (this is an edge case in the distributed ref
          // counting protocol where a borrower dies before it can notify
          // the owner of another borrower), or the object value has been
          // freed. Store an error in the local plasma store so that an
          // exception will be thrown when the worker tries to get the
          // value.
          rpc::ObjectReference ref;
          ref.set_object_id(required_object_id.Binary());
          ref.mutable_owner_address()->CopyFrom(owner_addr);
          MarkObjectsAsFailed(ErrorType::OBJECT_UNRECONSTRUCTABLE, {ref}, JobID::Nil());
        }
        // Do nothing if the owner replied that the object is available. The
        // object manager will continue trying to fetch the object, and this
        // handler will get triggered again if the object is still
        // unavailable after another timeout.
      });
    }
  } else {
    RAY_LOG(WARNING)
        << "Ray cannot get the value of ObjectIDs that are generated "
           "randomly (ObjectID.from_random()) or out-of-band "
           "(ObjectID.from_binary(...)) because Ray "
           "does not know which task will create them. "
           "If this was not how your object ID was generated, please file an "
           "issue "
           "at https://github.com/ray-project/ray/issues/";
    rpc::ObjectReference ref;
    ref.set_object_id(required_object_id.Binary());
    MarkObjectsAsFailed(ErrorType::OBJECT_UNRECONSTRUCTABLE, {ref}, JobID::Nil());
  }
}

void NodeManager::HandleObjectLocal(const ObjectID &object_id) {
  // Notify the task dependency manager that this object is local.
  const auto ready_task_ids = task_dependency_manager_.HandleObjectLocal(object_id);
  RAY_LOG(DEBUG) << "Object local " << object_id << ", "
                 << " on " << self_node_id_ << ", " << ready_task_ids.size()
                 << " tasks ready";
  // Transition the tasks whose dependencies are now fulfilled to the ready state.
  if (new_scheduler_enabled_) {
    cluster_task_manager_->TasksUnblocked(ready_task_ids);
    ScheduleAndDispatch();
  } else {
    if (ready_task_ids.size() > 0) {
      std::unordered_set<TaskID> ready_task_id_set(ready_task_ids.begin(),
                                                   ready_task_ids.end());

      // First filter out the tasks that should not be moved to READY.
      local_queues_.FilterState(ready_task_id_set, TaskState::BLOCKED);
      local_queues_.FilterState(ready_task_id_set, TaskState::RUNNING);
      local_queues_.FilterState(ready_task_id_set, TaskState::DRIVER);

      // Make sure that the remaining tasks are all WAITING or direct call
      // actors.
      auto ready_task_id_set_copy = ready_task_id_set;
      local_queues_.FilterState(ready_task_id_set_copy, TaskState::WAITING);
      // Filter out direct call actors. These are not tracked by the raylet and
      // their assigned task ID is the actor ID.
      for (const auto &id : ready_task_id_set_copy) {
        RAY_CHECK(actor_registry_.count(id.ActorId()) > 0);
        ready_task_id_set.erase(id);
      }

      // Queue and dispatch the tasks that are ready to run (i.e., WAITING).
      auto ready_tasks = local_queues_.RemoveTasks(ready_task_id_set);
      local_queues_.QueueTasks(ready_tasks, TaskState::READY);
      DispatchTasks(MakeTasksByClass(ready_tasks));
    }
  }
}

bool NodeManager::IsActorCreationTask(const TaskID &task_id) {
  auto actor_id = task_id.ActorId();
  if (!actor_id.IsNil() && task_id == TaskID::ForActorCreationTask(actor_id)) {
    // This task ID corresponds to an actor creation task.
    auto iter = actor_registry_.find(actor_id);
    if (iter != actor_registry_.end()) {
      // This actor is direct call actor.
      return true;
    }
  }

  return false;
}

void NodeManager::HandleObjectMissing(const ObjectID &object_id) {
  // Notify the task dependency manager that this object is no longer local.
  const auto waiting_task_ids = task_dependency_manager_.HandleObjectMissing(object_id);
  std::stringstream result;
  result << "Object missing " << object_id << ", "
         << " on " << self_node_id_ << ", " << waiting_task_ids.size()
         << " tasks waiting";
  if (waiting_task_ids.size() > 0) {
    result << ", tasks: ";
    for (const auto &task_id : waiting_task_ids) {
      result << task_id << "  ";
    }
  }
  RAY_LOG(DEBUG) << result.str();

  // Transition any tasks that were in the runnable state and are dependent on
  // this object to the waiting state.
  if (!waiting_task_ids.empty()) {
    std::unordered_set<TaskID> waiting_task_id_set(waiting_task_ids.begin(),
                                                   waiting_task_ids.end());

    // NOTE(zhijunfu): For direct actors, the worker is initially assigned actor
    // creation task ID, which will not be reset after the task finishes. And later tasks
    // of this actor will reuse this task ID to require objects from plasma with
    // FetchOrReconstruct, since direct actor task IDs are not known to raylet.
    // To support actor reconstruction for direct actor, raylet marks actor creation task
    // as completed and removes it from `local_queues_` when it receives `TaskDone`
    // message from worker. This is necessary because the actor creation task will be
    // re-submitted during reconstruction, if the task is not removed previously, the new
    // submitted task will be marked as duplicate and thus ignored.
    // So here we check for direct actor creation task explicitly to allow this case.
    auto iter = waiting_task_id_set.begin();
    while (iter != waiting_task_id_set.end()) {
      if (IsActorCreationTask(*iter)) {
        RAY_LOG(DEBUG) << "Ignoring direct actor creation task " << *iter
                       << " when handling object missing for " << object_id;
        iter = waiting_task_id_set.erase(iter);
      } else {
        ++iter;
      }
    }

    // First filter out any tasks that can't be transitioned to READY. These
    // are running workers or drivers, now blocked in a get.
    local_queues_.FilterState(waiting_task_id_set, TaskState::RUNNING);
    local_queues_.FilterState(waiting_task_id_set, TaskState::DRIVER);
    // Transition the tasks back to the waiting state. They will be made
    // runnable once the deleted object becomes available again.
    local_queues_.MoveTasks(waiting_task_id_set, TaskState::READY, TaskState::WAITING);
    RAY_CHECK(waiting_task_id_set.empty());
    // Moving ready tasks to waiting may have changed the load, making space for placing
    // new tasks locally.
    ScheduleTasks(cluster_resource_map_);
  }
}

void NodeManager::ForwardTaskOrResubmit(const Task &task, const NodeID &node_manager_id) {
  // Attempt to forward the task.
  // TODO(sang): Modify method names.
  ForwardTask(task, node_manager_id,
              [this, node_manager_id](ray::Status error, const Task &task) {
                const TaskID task_id = task.GetTaskSpecification().TaskId();
                RAY_LOG(INFO) << "Failed to forward task " << task_id
                              << " to node manager " << node_manager_id;

                // Mark the failed task as pending to let other raylets know that we still
                // have the task. TaskDependencyManager::TaskPending() is assumed to be
                // idempotent.
                task_dependency_manager_.TaskPending(task);
                // The task is not for an actor and may therefore be placed on another
                // node immediately. Send it to the scheduling policy to be placed again.
                local_queues_.QueueTasks({task}, TaskState::PLACEABLE);
                ScheduleTasks(cluster_resource_map_);
              });
}

void NodeManager::ForwardTask(
    const Task &task, const NodeID &node_id,
    const std::function<void(const ray::Status &, const Task &)> &on_error) {
  // This method spillbacks lease requests to other nodes.
  // TODO(sang): Modify method names.
  RAY_CHECK(task.OnSpillback() != nullptr);
  auto node_info = gcs_client_->Nodes().Get(node_id);
  RAY_CHECK(node_info)
      << "Spilling back to a node manager, but no GCS info found for node " << node_id;
  task.OnSpillback()(node_id, node_info->node_manager_address(),
                     node_info->node_manager_port());
}

void NodeManager::FinishAssignTask(const std::shared_ptr<WorkerInterface> &worker,
                                   const TaskID &task_id, bool success) {
  // TODO(sang): Modify method names.
  RAY_LOG(DEBUG) << "FinishAssignTask: " << task_id;
  // Remove the ASSIGNED task from the READY queue.
  Task assigned_task;
  TaskState state;
  if (!local_queues_.RemoveTask(task_id, &assigned_task, &state)) {
    // TODO(edoakes): should we be failing silently here?
    return;
  }
  RAY_CHECK(state == TaskState::READY);
  if (success) {
    auto spec = assigned_task.GetTaskSpecification();
    // We successfully assigned the task to the worker.
    worker->AssignTaskId(spec.TaskId());
    worker->SetOwnerAddress(spec.CallerAddress());
    worker->AssignJobId(spec.JobId());
    // TODO(swang): For actors with multiple actor handles, to
    // guarantee that tasks are replayed in the same order after a
    // failure, we must update the task's execution dependency to be
    // the actor's current execution dependency.

    // Mark the task as running.
    // (See design_docs/task_states.rst for the state transition diagram.)
    assigned_task.OnDispatchInstead(nullptr);
    assigned_task.OnSpillbackInstead(nullptr);
    local_queues_.QueueTasks({assigned_task}, TaskState::RUNNING);
    // Notify the task dependency manager that we no longer need this task's
    // object dependencies.
    RAY_CHECK(task_dependency_manager_.UnsubscribeGetDependencies(spec.TaskId()));
  } else {
    RAY_LOG(WARNING) << "Failed to send task to worker, disconnecting client";
    // We failed to send the task to the worker, so disconnect the worker.
    ProcessDisconnectClientMessage(worker->Connection());
    // Queue this task for future assignment. We need to do this since
    // DispatchTasks() removed it from the ready queue. The task will be
    // assigned to a worker once one becomes available.
    // (See design_docs/task_states.rst for the state transition diagram.)
    local_queues_.QueueTasks({assigned_task}, TaskState::READY);
    DispatchTasks(MakeTasksByClass({assigned_task}));
  }
}

void NodeManager::ProcessSubscribePlasmaReady(
    const std::shared_ptr<ClientConnection> &client, const uint8_t *message_data) {
  std::shared_ptr<WorkerInterface> associated_worker =
      worker_pool_.GetRegisteredWorker(client);
  if (associated_worker == nullptr) {
    associated_worker = worker_pool_.GetRegisteredDriver(client);
  }
  RAY_CHECK(associated_worker != nullptr)
      << "No worker exists for CoreWorker with client: " << client->DebugString();

  auto message = flatbuffers::GetRoot<protocol::SubscribePlasmaReady>(message_data);
  ObjectID id = from_flatbuf<ObjectID>(*message->object_id());
  {
    absl::MutexLock guard(&plasma_object_notification_lock_);
    if (!async_plasma_objects_notification_.contains(id)) {
      async_plasma_objects_notification_.emplace(
          id, absl::flat_hash_set<std::shared_ptr<WorkerInterface>>());
    }

    // Only insert a worker once
    if (!async_plasma_objects_notification_[id].contains(associated_worker)) {
      async_plasma_objects_notification_[id].insert(associated_worker);
    }
  }
}

ray::Status NodeManager::SetupPlasmaSubscription() {
  return object_manager_.SubscribeObjAdded(
      [this](const object_manager::protocol::ObjectInfoT &object_info) {
        ObjectID object_id = ObjectID::FromBinary(object_info.object_id);
        auto waiting_workers = absl::flat_hash_set<std::shared_ptr<WorkerInterface>>();
        {
          absl::MutexLock guard(&plasma_object_notification_lock_);
          auto waiting = this->async_plasma_objects_notification_.extract(object_id);
          if (!waiting.empty()) {
            waiting_workers.swap(waiting.mapped());
          }
        }
        rpc::PlasmaObjectReadyRequest request;
        request.set_object_id(object_id.Binary());
        request.set_metadata_size(object_info.metadata_size);
        request.set_data_size(object_info.data_size);

        for (auto worker : waiting_workers) {
          worker->rpc_client()->PlasmaObjectReady(
              request, [](Status status, const rpc::PlasmaObjectReadyReply &reply) {
                if (!status.ok()) {
                  RAY_LOG(INFO)
                      << "Problem with telling worker that plasma object is ready"
                      << status.ToString();
                }
              });
        }
      });
}

void NodeManager::DumpDebugState() const {
  std::fstream fs;
  fs.open(initial_config_.session_dir + "/debug_state.txt",
          std::fstream::out | std::fstream::trunc);
  fs << DebugString();
  fs.close();
}

const NodeManagerConfig &NodeManager::GetInitialConfig() const { return initial_config_; }

std::string NodeManager::DebugString() const {
  std::stringstream result;
  uint64_t now_ms = current_time_ms();
  result << "NodeManager:";
  result << "\nInitialConfigResources: " << initial_config_.resource_config.ToString();
  result << "\nClusterResources:";
  for (auto &pair : cluster_resource_map_) {
    result << "\n" << pair.first.Hex() << ": " << pair.second.DebugString();
  }
  result << "\n" << object_manager_.DebugString();
  result << "\n" << gcs_client_->DebugString();
  result << "\n" << worker_pool_.DebugString();
  result << "\n" << local_queues_.DebugString();
  result << "\n" << reconstruction_policy_.DebugString();
  result << "\n" << task_dependency_manager_.DebugString();
  {
    absl::MutexLock guard(&plasma_object_notification_lock_);
    result << "\nnum async plasma notifications: "
           << async_plasma_objects_notification_.size();
  }
  result << "\nActorRegistry:";

  auto statistical_data = GetActorStatisticalData(actor_registry_);
  result << "\n- num live actors: " << statistical_data.live_actors;
  result << "\n- num restarting actors: " << statistical_data.restarting_actors;
  result << "\n- num dead actors: " << statistical_data.dead_actors;

  result << "\nRemote node manager clients: ";
  for (const auto &entry : remote_node_manager_clients_) {
    result << "\n" << entry.first;
  }

  result << "\nDebugString() time ms: " << (current_time_ms() - now_ms);
  return result.str();
}

// Summarizes a Census view and tag values into a compact string, e.g.,
// "Tag1:Value1,Tag2:Value2,Tag3:Value3".
std::string compact_tag_string(const opencensus::stats::ViewDescriptor &view,
                               const std::vector<std::string> &values) {
  std::stringstream result;
  const auto &keys = view.columns();
  for (size_t i = 0; i < values.size(); i++) {
    result << keys[i].name() << ":" << values[i];
    if (i < values.size() - 1) {
      result << ",";
    }
  }
  return result.str();
}

void NodeManager::HandlePinObjectIDs(const rpc::PinObjectIDsRequest &request,
                                     rpc::PinObjectIDsReply *reply,
                                     rpc::SendReplyCallback send_reply_callback) {
  WorkerID worker_id = WorkerID::FromBinary(request.owner_address().worker_id());
  auto it = worker_rpc_clients_.find(worker_id);
  if (it == worker_rpc_clients_.end()) {
    auto client = std::unique_ptr<rpc::CoreWorkerClient>(
        new rpc::CoreWorkerClient(request.owner_address(), client_call_manager_));
    it = worker_rpc_clients_
             .emplace(worker_id,
                      std::make_pair<std::unique_ptr<rpc::CoreWorkerClient>, size_t>(
                          std::move(client), 0))
             .first;
  }

  if (object_pinning_enabled_) {
    // Pin the objects in plasma by getting them and holding a reference to
    // the returned buffer.
    // NOTE: the caller must ensure that the objects already exist in plasma before
    // sending a PinObjectIDs request.
    std::vector<ObjectID> object_ids;
    object_ids.reserve(request.object_ids_size());
    for (const auto &object_id_binary : request.object_ids()) {
      object_ids.push_back(ObjectID::FromBinary(object_id_binary));
    }
    std::vector<plasma::ObjectBuffer> plasma_results;
    // TODO(swang): This `Get` has a timeout of 0, so the plasma store will not
    // block when serving the request. However, if the plasma store is under
    // heavy load, then this request can still block the NodeManager event loop
    // since we must wait for the plasma store's reply. We should consider using
    // an `AsyncGet` instead.
    if (!store_client_.Get(object_ids, /*timeout_ms=*/0, &plasma_results).ok()) {
      RAY_LOG(WARNING) << "Failed to get objects to be pinned from object store.";
      // TODO(suquark): Maybe "Status::ObjectNotFound" is more accurate here.
      send_reply_callback(Status::Invalid("Failed to get objects."), nullptr, nullptr);
      return;
    }

    // Pin the requested objects until the owner notifies us that the objects can be
    // unpinned by responding to the WaitForObjectEviction message.
    // TODO(edoakes): we should be batching these requests instead of sending one per
    // pinned object.
    for (int64_t i = 0; i < request.object_ids().size(); i++) {
      ObjectID object_id = ObjectID::FromBinary(request.object_ids(i));

      if (plasma_results[i].data == nullptr) {
        RAY_LOG(ERROR) << "Plasma object " << object_id
                       << " was evicted before the raylet could pin it.";
        continue;
      }

      RAY_LOG(DEBUG) << "Pinning object " << object_id;
      RAY_CHECK(
          pinned_objects_
              .emplace(
                  object_id,
                  std::unique_ptr<RayObject>(new RayObject(
                      std::make_shared<PlasmaBuffer>(plasma_results[i].data),
                      std::make_shared<PlasmaBuffer>(plasma_results[i].metadata), {})))
              .second);
    }
  }

  for (const auto &object_id_binary : request.object_ids()) {
    ObjectID object_id = ObjectID::FromBinary(object_id_binary);
    // Send a long-running RPC request to the owner for each object. When we get a
    // response or the RPC fails (due to the owner crashing), unpin the object.
    rpc::WaitForObjectEvictionRequest wait_request;
    wait_request.set_object_id(object_id_binary);
    wait_request.set_intended_worker_id(request.owner_address().worker_id());
    worker_rpc_clients_[worker_id].second++;
    it->second.first->WaitForObjectEviction(
        wait_request, [this, worker_id, object_id](
                          Status status, const rpc::WaitForObjectEvictionReply &reply) {
          if (!status.ok()) {
            RAY_LOG(WARNING) << "Worker " << worker_id << " failed. Unpinning object "
                             << object_id;
          }
          RAY_LOG(DEBUG) << "Unpinning object " << object_id;
          pinned_objects_.erase(object_id);

          // Try to evict all copies of the object from the cluster.
          if (free_objects_period_ >= 0) {
            objects_to_free_.push_back(object_id);
          }
          if (objects_to_free_.size() ==
                  RayConfig::instance().free_objects_batch_size() ||
              free_objects_period_ == 0) {
            FlushObjectsToFree();
          }

          // Remove the cached worker client if there are no more pending requests.
          if (--worker_rpc_clients_[worker_id].second == 0) {
            worker_rpc_clients_.erase(worker_id);
          }
        });
  }
  send_reply_callback(Status::OK(), nullptr, nullptr);
}

void NodeManager::FlushObjectsToFree() {
  if (!objects_to_free_.empty()) {
    RAY_LOG(DEBUG) << "Freeing " << objects_to_free_.size() << " out-of-scope objects";
    object_manager_.FreeObjects(objects_to_free_, /*local_only=*/false);
    objects_to_free_.clear();
  }
  last_free_objects_at_ms_ = current_time_ms();
}

void NodeManager::HandleGetNodeStats(const rpc::GetNodeStatsRequest &node_stats_request,
                                     rpc::GetNodeStatsReply *reply,
                                     rpc::SendReplyCallback send_reply_callback) {
  reply->set_pid(getpid());
  for (const auto &task : local_queues_.GetTasks(TaskState::INFEASIBLE)) {
    if (task.GetTaskSpecification().IsActorCreationTask()) {
      auto infeasible_task = reply->add_infeasible_tasks();
      infeasible_task->ParseFromString(task.GetTaskSpecification().Serialize());
    }
  }
  // Report tasks that are not scheduled because
  // resources are occupied by other actors/tasks.
  for (const auto &task : local_queues_.GetTasks(TaskState::READY)) {
    if (task.GetTaskSpecification().IsActorCreationTask()) {
      auto ready_task = reply->add_ready_tasks();
      ready_task->ParseFromString(task.GetTaskSpecification().Serialize());
    }
  }
  // Ensure we never report an empty set of metrics.
  if (!recorded_metrics_) {
    RecordMetrics();
    RAY_CHECK(recorded_metrics_);
  }
  for (const auto &view : opencensus::stats::StatsExporter::GetViewData()) {
    auto view_data = reply->add_view_data();
    view_data->set_view_name(view.first.name());
    if (view.second.type() == opencensus::stats::ViewData::Type::kInt64) {
      for (const auto &measure : view.second.int_data()) {
        auto measure_data = view_data->add_measures();
        measure_data->set_tags(compact_tag_string(view.first, measure.first));
        measure_data->set_int_value(measure.second);
      }
    } else if (view.second.type() == opencensus::stats::ViewData::Type::kDouble) {
      for (const auto &measure : view.second.double_data()) {
        auto measure_data = view_data->add_measures();
        measure_data->set_tags(compact_tag_string(view.first, measure.first));
        measure_data->set_double_value(measure.second);
      }
    } else {
      RAY_CHECK(view.second.type() == opencensus::stats::ViewData::Type::kDistribution);
      for (const auto &measure : view.second.distribution_data()) {
        auto measure_data = view_data->add_measures();
        measure_data->set_tags(compact_tag_string(view.first, measure.first));
        measure_data->set_distribution_min(measure.second.min());
        measure_data->set_distribution_mean(measure.second.mean());
        measure_data->set_distribution_max(measure.second.max());
        measure_data->set_distribution_count(measure.second.count());
        for (const auto &bound : measure.second.bucket_boundaries().lower_boundaries()) {
          measure_data->add_distribution_bucket_boundaries(bound);
        }
        for (const auto &count : measure.second.bucket_counts()) {
          measure_data->add_distribution_bucket_counts(count);
        }
      }
    }
  }
  // As a result of the HandleGetNodeStats, we are collecting information from all
  // workers on this node. This is done by calling GetCoreWorkerStats on each worker. In
  // order to send up-to-date information back, we wait until all workers have replied,
  // and return the information from HandleNodesStatsRequest. The caller of
  // HandleGetNodeStats should set a timeout so that the rpc finishes even if not all
  // workers have replied.
  auto all_workers = worker_pool_.GetAllRegisteredWorkers();
  absl::flat_hash_set<WorkerID> driver_ids;
  for (auto driver : worker_pool_.GetAllRegisteredDrivers()) {
    all_workers.push_back(driver);
    driver_ids.insert(driver->WorkerId());
  }
  if (all_workers.empty()) {
    send_reply_callback(Status::OK(), nullptr, nullptr);
    return;
  }
  for (const auto &worker : all_workers) {
    rpc::GetCoreWorkerStatsRequest request;
    request.set_intended_worker_id(worker->WorkerId().Binary());
    request.set_include_memory_info(node_stats_request.include_memory_info());
    worker->rpc_client()->GetCoreWorkerStats(
        request, [reply, worker, all_workers, driver_ids, send_reply_callback](
                     const ray::Status &status, const rpc::GetCoreWorkerStatsReply &r) {
          auto worker_stats = reply->add_workers_stats();
          worker_stats->set_pid(worker->GetProcess().GetId());
          worker_stats->set_worker_id(worker->WorkerId().Binary());
          worker_stats->set_is_driver(driver_ids.contains(worker->WorkerId()));
          worker_stats->set_language(worker->GetLanguage());
          reply->set_num_workers(reply->num_workers() + 1);
          if (status.ok()) {
            worker_stats->mutable_core_worker_stats()->MergeFrom(r.core_worker_stats());
          } else {
            RAY_LOG(ERROR) << "Failed to send get core worker stats request: "
                           << status.ToString();
            worker_stats->set_fetch_error(status.ToString());
          }
          if (reply->num_workers() == all_workers.size()) {
            send_reply_callback(Status::OK(), nullptr, nullptr);
          }
        });
  }
}

std::string FormatMemoryInfo(std::vector<rpc::GetNodeStatsReply> node_stats) {
  // First pass to compute object sizes.
  absl::flat_hash_map<ObjectID, int64_t> object_sizes;
  for (const auto &reply : node_stats) {
    for (const auto &worker_stats : reply.workers_stats()) {
      for (const auto &object_ref : worker_stats.core_worker_stats().object_refs()) {
        auto obj_id = ObjectID::FromBinary(object_ref.object_id());
        if (object_ref.object_size() > 0) {
          object_sizes[obj_id] = object_ref.object_size();
        }
      }
    }
  }

  std::ostringstream builder;
  builder
      << "----------------------------------------------------------------------------"
         "-------------------------\n";
  builder
      << " Object ID                                Reference Type       Object Size  "
         " Reference Creation Site\n";
  builder
      << "============================================================================"
         "=========================\n";

  // Second pass builds the summary string for each node.
  for (const auto &reply : node_stats) {
    for (const auto &worker_stats : reply.workers_stats()) {
      bool pid_printed = false;
      for (const auto &object_ref : worker_stats.core_worker_stats().object_refs()) {
        auto obj_id = ObjectID::FromBinary(object_ref.object_id());
        if (!object_ref.pinned_in_memory() && object_ref.local_ref_count() == 0 &&
            object_ref.submitted_task_ref_count() == 0 &&
            object_ref.contained_in_owned_size() == 0) {
          continue;
        }
        if (obj_id.IsNil()) {
          continue;
        }
        if (!pid_printed) {
          if (worker_stats.is_driver()) {
            builder << "; driver pid=" << worker_stats.pid() << "\n";
          } else {
            builder << "; worker pid=" << worker_stats.pid() << "\n";
          }
          pid_printed = true;
        }
        builder << obj_id.Hex() << "  ";
        // TODO(ekl) we could convey more information about the reference status.
        if (object_ref.pinned_in_memory()) {
          builder << "PINNED_IN_MEMORY     ";
        } else if (object_ref.submitted_task_ref_count() > 0) {
          builder << "USED_BY_PENDING_TASK ";
        } else if (object_ref.local_ref_count() > 0) {
          builder << "LOCAL_REFERENCE      ";
        } else if (object_ref.contained_in_owned_size() > 0) {
          builder << "CAPTURED_IN_OBJECT   ";
        } else {
          builder << "UNKNOWN_STATUS       ";
        }
        builder << std::right << std::setfill(' ') << std::setw(11);
        if (object_sizes.contains(obj_id)) {
          builder << object_sizes[obj_id];
        } else {
          builder << "          ?";
        }
        builder << "   " << object_ref.call_site();
        builder << "\n";
      }
    }
  }
  builder
      << "----------------------------------------------------------------------------"
         "-------------------------\n";

  return builder.str();
}

void NodeManager::HandleFormatGlobalMemoryInfo(
    const rpc::FormatGlobalMemoryInfoRequest &request,
    rpc::FormatGlobalMemoryInfoReply *reply, rpc::SendReplyCallback send_reply_callback) {
  auto replies = std::make_shared<std::vector<rpc::GetNodeStatsReply>>();
  auto local_request = std::make_shared<rpc::GetNodeStatsRequest>();
  auto local_reply = std::make_shared<rpc::GetNodeStatsReply>();
  local_request->set_include_memory_info(true);

  unsigned int num_nodes = remote_node_manager_clients_.size() + 1;
  rpc::GetNodeStatsRequest stats_req;
  stats_req.set_include_memory_info(true);

  auto store_reply = [replies, reply, num_nodes,
                      send_reply_callback](const rpc::GetNodeStatsReply &local_reply) {
    replies->push_back(local_reply);
    if (replies->size() >= num_nodes) {
      reply->set_memory_summary(FormatMemoryInfo(*replies));
      send_reply_callback(Status::OK(), nullptr, nullptr);
    }
  };

  // Fetch from remote nodes.
  for (const auto &entry : remote_node_manager_clients_) {
    entry.second->GetNodeStats(
        stats_req, [replies, store_reply](const ray::Status &status,
                                          const rpc::GetNodeStatsReply &r) {
          if (!status.ok()) {
            RAY_LOG(ERROR) << "Failed to get remote node stats: " << status.ToString();
          }
          store_reply(r);
        });
  }

  // Fetch from the local node.
  HandleGetNodeStats(
      stats_req, local_reply.get(),
      [local_reply, store_reply](Status status, std::function<void()> success,
                                 std::function<void()> failure) mutable {
        store_reply(*local_reply);
      });
}

void NodeManager::HandleGlobalGC(const rpc::GlobalGCRequest &request,
                                 rpc::GlobalGCReply *reply,
                                 rpc::SendReplyCallback send_reply_callback) {
  TriggerGlobalGC();
}

void NodeManager::TriggerGlobalGC() {
  RAY_LOG(WARNING)
      << "Broadcasting global GC request to all raylets. This is usually because "
         "clusters have memory pressure, and ray needs to GC unused memory.";
  should_global_gc_ = true;
  // We won't see our own request, so trigger local GC in the next heartbeat.
  should_local_gc_ = true;
}

void NodeManager::RecordMetrics() {
  recorded_metrics_ = true;
  if (stats::StatsConfig::instance().IsStatsDisabled()) {
    return;
  }

  // Record available resources of this node.
  const auto &available_resources =
      cluster_resource_map_.at(self_node_id_).GetAvailableResources().GetResourceMap();
  for (const auto &pair : available_resources) {
    stats::LocalAvailableResource().Record(pair.second,
                                           {{stats::ResourceNameKey, pair.first}});
  }
  // Record total resources of this node.
  const auto &total_resources =
      cluster_resource_map_.at(self_node_id_).GetTotalResources().GetResourceMap();
  for (const auto &pair : total_resources) {
    stats::LocalTotalResource().Record(pair.second,
                                       {{stats::ResourceNameKey, pair.first}});
  }

  object_manager_.RecordMetrics();
  worker_pool_.RecordMetrics();
  local_queues_.RecordMetrics();
  task_dependency_manager_.RecordMetrics();

  auto statistical_data = GetActorStatisticalData(actor_registry_);
  stats::LiveActors().Record(statistical_data.live_actors);
  stats::RestartingActors().Record(statistical_data.restarting_actors);
  stats::DeadActors().Record(statistical_data.dead_actors);
}

bool NodeManager::ReturnBundleResources(const BundleSpecification &bundle_spec) {
  // We should commit resources if it weren't because
  // ReturnBundleResources requires resources to be committed when it is called.
  auto it = bundle_state_map_.find(bundle_spec.BundleId());
  if (it == bundle_state_map_.end()) {
    RAY_LOG(INFO) << "Duplicate cancel request, skip it directly.";
    return false;
  }
  const auto &bundle_state = it->second;
  if (bundle_state->state == CommitState::PREPARED) {
    CommitBundle(cluster_resource_map_, bundle_spec);
  }
  bundle_state_map_.erase(it);

  // Return resources.
  const auto &resource_set = bundle_spec.GetRequiredResources();
  for (const auto &resource : resource_set.GetResourceMap()) {
    local_available_resources_.ReturnBundleResources(bundle_spec.PlacementGroupId(),
                                                     bundle_spec.Index(), resource.first);
  }
  cluster_resource_map_[self_node_id_].ReturnBundleResources(
      bundle_spec.PlacementGroupId(), bundle_spec.Index());
  return true;
}

}  // namespace raylet

}  // namespace ray<|MERGE_RESOLUTION|>--- conflicted
+++ resolved
@@ -2236,48 +2236,6 @@
   }
 }
 
-<<<<<<< HEAD
-=======
-void NodeManager::TreatTaskAsFailedIfLost(const Task &task) {
-  const TaskSpecification &spec = task.GetTaskSpecification();
-  RAY_LOG(DEBUG) << "Treating task " << spec.TaskId()
-                 << " as failed if return values lost.";
-  // Loop over the return IDs (except the dummy ID) and check whether a
-  // location for the return ID exists.
-  int64_t num_returns = spec.NumReturns();
-  if (spec.IsActorCreationTask()) {
-    // TODO(rkn): We subtract 1 to avoid the dummy ID. However, this leaks
-    // information about the TaskSpecification implementation.
-    num_returns -= 1;
-  }
-  // Use a shared flag to make sure that we only treat the task as failed at
-  // most once. This flag will get deallocated once all of the object table
-  // lookup callbacks are fired.
-  auto task_marked_as_failed = std::make_shared<bool>(false);
-  for (int64_t i = 0; i < num_returns; i++) {
-    const ObjectID object_id = spec.ReturnId(i);
-    // Lookup the return value's locations.
-    RAY_CHECK_OK(object_directory_->LookupLocations(
-        object_id, spec.CallerAddress(),
-        [this, task_marked_as_failed, task](
-            const ray::ObjectID &object_id,
-            const std::unordered_set<ray::NodeID> &clients) {
-          if (!*task_marked_as_failed) {
-            // Only process the object locations if we haven't already marked the
-            // task as failed.
-            if (clients.empty()) {
-              // The object does not exist on any nodes but has been created
-              // before, so the object has been lost. Mark the task as failed to
-              // prevent any tasks that depend on this object from hanging.
-              TreatTaskAsFailed(task, ErrorType::OBJECT_UNRECONSTRUCTABLE);
-              *task_marked_as_failed = true;
-            }
-          }
-        }));
-  }
-}
-
->>>>>>> 10015e60
 void NodeManager::SubmitTask(const Task &task) {
   stats::TaskCountReceived().Record(1);
   const TaskSpecification &spec = task.GetTaskSpecification();
