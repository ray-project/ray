#include "ray/raylet/node_manager.h"

#include <fstream>
#include <sstream>

#include "ray/common/status.h"

#include "ray/common/common_protocol.h"
#include "ray/common/id.h"
#include "ray/stats/stats.h"

namespace {

#define RAY_CHECK_ENUM(x, y) \
  static_assert(static_cast<int>(x) == static_cast<int>(y), "protocol mismatch")

/// Macro to handle early return for preprocessing.
/// An early return will take place if the worker is being killed due to the exiting of
/// driver, or the worker is not registered yet.
#define PREPROCESS_WORKER_REQUEST(REQUEST_TYPE, REQUEST, SEND_REPLY)                \
  do {                                                                              \
    WorkerID worker_id = WorkerID::FromBinary(REQUEST.worker_id());                 \
    if (!PreprocessRequest(worker_id, #REQUEST_TYPE)) {                             \
      SEND_REPLY(                                                                   \
          Status::Invalid("Discard this request due to failure of preprocessing."), \
          nullptr, nullptr);                                                        \
      return;                                                                       \
    }                                                                               \
  } while (0)

/// A helper function to return the expected actor counter for a given actor
/// and actor handle, according to the given actor registry. If a task's
/// counter is less than the returned value, then the task is a duplicate. If
/// the task's counter is equal to the returned value, then the task should be
/// the next to run.
int64_t GetExpectedTaskCounter(
    const std::unordered_map<ray::ActorID, ray::raylet::ActorRegistration>
        &actor_registry,
    const ray::ActorID &actor_id, const ray::ActorHandleID &actor_handle_id) {
  auto actor_entry = actor_registry.find(actor_id);
  RAY_CHECK(actor_entry != actor_registry.end());
  const auto &frontier = actor_entry->second.GetFrontier();
  int64_t expected_task_counter = 0;
  auto frontier_entry = frontier.find(actor_handle_id);
  if (frontier_entry != frontier.end()) {
    expected_task_counter = frontier_entry->second.task_counter;
  }
  return expected_task_counter;
};

struct ActorStats {
  int live_actors = 0;
  int dead_actors = 0;
  int reconstructing_actors = 0;
  int max_num_handles = 0;
};

/// A helper function to return the statistical data of actors in this node manager.
ActorStats GetActorStatisticalData(
    std::unordered_map<ray::ActorID, ray::raylet::ActorRegistration> actor_registry) {
  ActorStats item;
  for (auto &pair : actor_registry) {
    if (pair.second.GetState() == ray::rpc::ActorTableData::ALIVE) {
      item.live_actors += 1;
    } else if (pair.second.GetState() == ray::rpc::ActorTableData::RECONSTRUCTING) {
      item.reconstructing_actors += 1;
    } else {
      item.dead_actors += 1;
    }
    if (pair.second.NumHandles() > item.max_num_handles) {
      item.max_num_handles = pair.second.NumHandles();
    }
  }
  return item;
}

}  // namespace

namespace ray {

namespace raylet {

NodeManager::NodeManager(boost::asio::io_service &io_service,
                         const NodeManagerConfig &config, ObjectManager &object_manager,
                         std::shared_ptr<gcs::RedisGcsClient> gcs_client,
                         std::shared_ptr<ObjectDirectoryInterface> object_directory)
    : client_id_(gcs_client->client_table().GetLocalClientId()),
      io_service_(io_service),
      object_manager_(object_manager),
      gcs_client_(std::move(gcs_client)),
      object_directory_(std::move(object_directory)),
      heartbeat_timer_(io_service),
      heartbeat_period_(config.heartbeat_period_ms),
      debug_dump_period_(config.debug_dump_period_ms),
      temp_dir_(config.temp_dir),
      object_manager_profile_timer_(io_service),
      initial_config_(config),
      local_available_resources_(config.resource_config),
      worker_pool_(config.num_initial_workers, config.num_workers_per_process,
                   config.maximum_startup_concurrency, gcs_client_,
                   config.worker_commands),
      scheduling_policy_(local_queues_),
      reconstruction_policy_(
          io_service_,
          [this](const TaskID &task_id, const ObjectID &required_object_id) {
            HandleTaskReconstruction(task_id, required_object_id);
          },
          RayConfig::instance().initial_reconstruction_timeout_milliseconds(),
          gcs_client_->client_table().GetLocalClientId(), gcs_client_->task_lease_table(),
          object_directory_, gcs_client_->task_reconstruction_log()),
      task_dependency_manager_(
          object_manager, reconstruction_policy_, io_service,
          gcs_client_->client_table().GetLocalClientId(),
          RayConfig::instance().initial_reconstruction_timeout_milliseconds(),
          gcs_client_->task_lease_table()),
      lineage_cache_(gcs_client_->client_table().GetLocalClientId(),
                     gcs_client_->raylet_task_table(), gcs_client_->raylet_task_table(),
                     config.max_lineage_size),
      actor_registry_(),
      node_manager_server_("NodeManager", config.node_manager_port),
      node_manager_service_(io_service, *this),
      raylet_service_(io_service, *this),
      client_call_manager_(io_service) {
  RAY_CHECK(heartbeat_period_.count() > 0);
  // Initialize the resource map with own cluster resource configuration.
  ClientID local_client_id = gcs_client_->client_table().GetLocalClientId();
  cluster_resource_map_.emplace(local_client_id,
                                SchedulingResources(config.resource_config));

  RAY_CHECK_OK(object_manager_.SubscribeObjAdded(
      [this](const object_manager::protocol::ObjectInfoT &object_info) {
        ObjectID object_id = ObjectID::FromPlasmaIdBinary(object_info.object_id);
        HandleObjectLocal(object_id);
      }));
  RAY_CHECK_OK(object_manager_.SubscribeObjDeleted(
      [this](const ObjectID &object_id) { HandleObjectMissing(object_id); }));

  RAY_ARROW_CHECK_OK(store_client_.Connect(config.store_socket_name.c_str()));
  // Run the node manger rpc server.
  node_manager_server_.RegisterService(node_manager_service_);
  node_manager_server_.Run();
}

ray::Status NodeManager::RegisterGcs() {
  object_manager_.RegisterGcs();

  // Subscribe to task entry commits in the GCS. These notifications are
  // forwarded to the lineage cache, which requests notifications about tasks
  // that were executed remotely.
  const auto task_committed_callback = [this](gcs::RedisGcsClient *client,
                                              const TaskID &task_id,
                                              const TaskTableData &task_data) {
    lineage_cache_.HandleEntryCommitted(task_id);
  };
  RAY_RETURN_NOT_OK(gcs_client_->raylet_task_table().Subscribe(
      JobID::Nil(), gcs_client_->client_table().GetLocalClientId(),
      task_committed_callback, nullptr, nullptr));

  const auto task_lease_notification_callback = [this](gcs::RedisGcsClient *client,
                                                       const TaskID &task_id,
                                                       const TaskLeaseData &task_lease) {
    const ClientID node_manager_id = ClientID::FromBinary(task_lease.node_manager_id());
    if (gcs_client_->client_table().IsRemoved(node_manager_id)) {
      // The node manager that added the task lease is already removed. The
      // lease is considered inactive.
      reconstruction_policy_.HandleTaskLeaseNotification(task_id, 0);
    } else {
      // NOTE(swang): The task_lease.timeout is an overestimate of the lease's
      // expiration period since the entry may have been in the GCS for some
      // time already. For a more accurate estimate, the age of the entry in
      // the GCS should be subtracted from task_lease.timeout.
      reconstruction_policy_.HandleTaskLeaseNotification(task_id, task_lease.timeout());
    }
  };
  const auto task_lease_empty_callback = [this](gcs::RedisGcsClient *client,
                                                const TaskID &task_id) {
    reconstruction_policy_.HandleTaskLeaseNotification(task_id, 0);
  };
  RAY_RETURN_NOT_OK(gcs_client_->task_lease_table().Subscribe(
      JobID::Nil(), gcs_client_->client_table().GetLocalClientId(),
      task_lease_notification_callback, task_lease_empty_callback, nullptr));

  // Register a callback to handle actor notifications.
  auto actor_notification_callback = [this](const ActorID &actor_id,
                                            const ActorTableData &data) {
    HandleActorStateTransition(actor_id, ActorRegistration(data));
  };

  RAY_RETURN_NOT_OK(
      gcs_client_->Actors().AsyncSubscribe(actor_notification_callback, nullptr));

  // Register a callback on the client table for new clients.
  auto node_manager_client_added = [this](gcs::RedisGcsClient *client, const UniqueID &id,
                                          const GcsNodeInfo &data) { ClientAdded(data); };
  gcs_client_->client_table().RegisterClientAddedCallback(node_manager_client_added);
  // Register a callback on the client table for removed clients.
  auto node_manager_client_removed = [this](gcs::RedisGcsClient *client,
                                            const UniqueID &id, const GcsNodeInfo &data) {
    ClientRemoved(data);
  };
  gcs_client_->client_table().RegisterClientRemovedCallback(node_manager_client_removed);

  // Subscribe to resource changes.
  const auto &resources_changed =
      [this](
          gcs::RedisGcsClient *client, const ClientID &id,
          const gcs::GcsChangeMode change_mode,
          const std::unordered_map<std::string, std::shared_ptr<gcs::ResourceTableData>>
              &data) {
        if (change_mode == gcs::GcsChangeMode::APPEND_OR_ADD) {
          ResourceSet resource_set;
          for (auto &entry : data) {
            resource_set.AddOrUpdateResource(entry.first,
                                             entry.second->resource_capacity());
          }
          ResourceCreateUpdated(id, resource_set);
        }
        if (change_mode == gcs::GcsChangeMode::REMOVE) {
          std::vector<std::string> resource_names;
          for (auto &entry : data) {
            resource_names.push_back(entry.first);
          }
          ResourceDeleted(id, resource_names);
        }
      };
  RAY_RETURN_NOT_OK(
      gcs_client_->resource_table().Subscribe(JobID::Nil(), ClientID::Nil(),
                                              /*subscribe_callback=*/resources_changed,
                                              /*done_callback=*/nullptr));

  // Subscribe to heartbeat batches from the monitor.
  const auto &heartbeat_batch_added =
      [this](gcs::RedisGcsClient *client, const ClientID &id,
             const HeartbeatBatchTableData &heartbeat_batch) {
        HeartbeatBatchAdded(heartbeat_batch);
      };
  RAY_RETURN_NOT_OK(gcs_client_->heartbeat_batch_table().Subscribe(
      JobID::Nil(), ClientID::Nil(), heartbeat_batch_added,
      /*subscribe_callback=*/nullptr,
      /*done_callback=*/nullptr));

  // Subscribe to driver table updates.
  const auto job_table_handler = [this](gcs::RedisGcsClient *client, const JobID &job_id,
                                        const std::vector<JobTableData> &job_data) {
    HandleJobTableUpdate(job_id, job_data);
  };
  RAY_RETURN_NOT_OK(gcs_client_->job_table().Subscribe(JobID::Nil(), ClientID::Nil(),
                                                       job_table_handler, nullptr));

  // Start sending heartbeats to the GCS.
  last_heartbeat_at_ms_ = current_time_ms();
  last_debug_dump_at_ms_ = current_time_ms();
  Heartbeat();
  // Start the timer that gets object manager profiling information and sends it
  // to the GCS.
  GetObjectManagerProfileInfo();

  return ray::Status::OK();
}

void NodeManager::KillWorker(std::shared_ptr<Worker> worker) {
  // If we're just cleaning up a single worker, allow it some time to clean
  // up its state before force killing. The client socket will be closed
  // and the worker struct will be freed after the timeout.
  kill(worker->Pid(), SIGTERM);
  worker->MarkAsBeingKilled();

  auto retry_timer = std::make_shared<boost::asio::deadline_timer>(io_service_);
  auto retry_duration = boost::posix_time::milliseconds(
      RayConfig::instance().kill_worker_timeout_milliseconds());
  retry_timer->expires_from_now(retry_duration);
  retry_timer->async_wait([retry_timer, worker](const boost::system::error_code &error) {
    RAY_LOG(DEBUG) << "Send SIGKILL to worker, pid=" << worker->Pid();
    // Force kill worker. TODO(rkn): Is there some small danger that the worker
    // has already died and the PID has been reassigned to a different process?
    kill(worker->Pid(), SIGKILL);
  });
}

void NodeManager::HandleJobTableUpdate(const JobID &id,
                                       const std::vector<JobTableData> &job_data) {
  for (const auto &entry : job_data) {
    RAY_LOG(DEBUG) << "HandleJobTableUpdate " << JobID::FromBinary(entry.job_id()) << " "
                   << entry.is_dead();
    if (entry.is_dead()) {
      auto job_id = JobID::FromBinary(entry.job_id());
      auto workers = worker_pool_.GetWorkersRunningTasksForJob(job_id);

      // Kill all the workers. The actual cleanup for these workers is done
      // later when the worker heartbeats timeout.
      for (const auto &worker : workers) {
        // Clean up any open ray.wait calls that the worker made.
        task_dependency_manager_.UnsubscribeWaitDependencies(worker->WorkerId());
        // Then kill the worker process.
        KillWorker(worker);
      }

      // Remove all tasks for this job from the scheduling queues, mark
      // the results for these tasks as not required, cancel any attempts
      // at reconstruction. Note that at this time the workers are likely
      // alive because of the delay in killing workers.
      auto tasks_to_remove = local_queues_.GetTaskIdsForJob(job_id);
      task_dependency_manager_.RemoveTasksAndRelatedObjects(tasks_to_remove);
      // NOTE(swang): SchedulingQueue::RemoveTasks modifies its argument so we must
      // call it last.
      local_queues_.RemoveTasks(tasks_to_remove);
    }
  }
}

void NodeManager::Heartbeat() {
  uint64_t now_ms = current_time_ms();
  uint64_t interval = now_ms - last_heartbeat_at_ms_;
  if (interval > RayConfig::instance().num_heartbeats_warning() *
                     RayConfig::instance().heartbeat_timeout_milliseconds()) {
    RAY_LOG(WARNING) << "Last heartbeat was sent " << interval << " ms ago ";
  }
  last_heartbeat_at_ms_ = now_ms;

  auto &heartbeat_table = gcs_client_->heartbeat_table();
  auto heartbeat_data = std::make_shared<HeartbeatTableData>();
  const auto &my_client_id = gcs_client_->client_table().GetLocalClientId();
  SchedulingResources &local_resources = cluster_resource_map_[my_client_id];
  heartbeat_data->set_client_id(my_client_id.Binary());
  // TODO(atumanov): modify the heartbeat table protocol to use the ResourceSet directly.
  // TODO(atumanov): implement a ResourceSet const_iterator.
  for (const auto &resource_pair :
       local_resources.GetAvailableResources().GetResourceMap()) {
    heartbeat_data->add_resources_available_label(resource_pair.first);
    heartbeat_data->add_resources_available_capacity(resource_pair.second);
  }
  for (const auto &resource_pair : local_resources.GetTotalResources().GetResourceMap()) {
    heartbeat_data->add_resources_total_label(resource_pair.first);
    heartbeat_data->add_resources_total_capacity(resource_pair.second);
  }

  local_resources.SetLoadResources(local_queues_.GetResourceLoad());
  for (const auto &resource_pair : local_resources.GetLoadResources().GetResourceMap()) {
    heartbeat_data->add_resource_load_label(resource_pair.first);
    heartbeat_data->add_resource_load_capacity(resource_pair.second);
  }

  ray::Status status = heartbeat_table.Add(
      JobID::Nil(), gcs_client_->client_table().GetLocalClientId(), heartbeat_data,
      /*success_callback=*/nullptr);
  RAY_CHECK_OK_PREPEND(status, "Heartbeat failed");

  if (debug_dump_period_ > 0 &&
      static_cast<int64_t>(now_ms - last_debug_dump_at_ms_) > debug_dump_period_) {
    DumpDebugState();
    RecordMetrics();
    last_debug_dump_at_ms_ = now_ms;
  }

  // Check worker heartbeat timeout times.
  std::vector<std::shared_ptr<Worker>> dead_workers;
  worker_pool_.TickHeartbeatTimer(RayConfig::instance().num_worker_heartbeats_timeout(),
                                  &dead_workers);
  if (!dead_workers.empty()) {
    for (const auto &worker : dead_workers) {
      RAY_LOG(INFO) << "Worker " << worker->GetWorkerId()
                    << " dead because of timeout, pid: " << worker->Pid();
      ProcessDisconnectClientMessage(worker->GetWorkerId(), worker->IsBeingKilled());
    }
  }

  // Reset the timer.
  heartbeat_timer_.expires_from_now(heartbeat_period_);
  heartbeat_timer_.async_wait([this](const boost::system::error_code &error) {
    if (error == boost::asio::error::operation_aborted) {
      return;
    }
    RAY_CHECK(!error);
    Heartbeat();
  });
}

void NodeManager::GetObjectManagerProfileInfo() {
  int64_t start_time_ms = current_time_ms();

  auto profile_info = object_manager_.GetAndResetProfilingInfo();

  if (profile_info.profile_events_size() > 0) {
    RAY_CHECK_OK(gcs_client_->profile_table().AddProfileEventBatch(profile_info));
  }

  // Reset the timer.
  object_manager_profile_timer_.expires_from_now(heartbeat_period_);
  object_manager_profile_timer_.async_wait(
      [this](const boost::system::error_code &error) {
        RAY_CHECK(!error);
        GetObjectManagerProfileInfo();
      });

  int64_t interval = current_time_ms() - start_time_ms;
  if (interval > RayConfig::instance().handler_warning_timeout_ms()) {
    RAY_LOG(WARNING) << "GetObjectManagerProfileInfo handler took " << interval << " ms.";
  }
}

void NodeManager::ClientAdded(const GcsNodeInfo &node_info) {
  const ClientID client_id = ClientID::FromBinary(node_info.node_id());

  RAY_LOG(DEBUG) << "[ClientAdded] Received callback from client id " << client_id;
  if (client_id == gcs_client_->client_table().GetLocalClientId()) {
    // We got a notification for ourselves, so we are connected to the GCS now.
    // Save this NodeManager's resource information in the cluster resource map.
    cluster_resource_map_[client_id] = initial_config_.resource_config;
    return;
  }

  auto entry = remote_node_manager_clients_.find(client_id);
  if (entry != remote_node_manager_clients_.end()) {
    RAY_LOG(DEBUG) << "Received notification of a new client that already exists: "
                   << client_id;
    return;
  }

  // Initialize a rpc client to the new node manager.
  std::unique_ptr<rpc::NodeManagerClient> client(
      new rpc::NodeManagerClient(node_info.node_manager_address(),
                                 node_info.node_manager_port(), client_call_manager_));
  remote_node_manager_clients_.emplace(client_id, std::move(client));

  // Fetch resource info for the remote client and update cluster resource map.
  RAY_CHECK_OK(gcs_client_->resource_table().Lookup(
      JobID::Nil(), client_id,
      [this](gcs::RedisGcsClient *client, const ClientID &client_id,
             const std::unordered_map<std::string,
                                      std::shared_ptr<gcs::ResourceTableData>> &pairs) {
        ResourceSet resource_set;
        for (auto &resource_entry : pairs) {
          resource_set.AddOrUpdateResource(resource_entry.first,
                                           resource_entry.second->resource_capacity());
        }
        ResourceCreateUpdated(client_id, resource_set);
      }));
}

void NodeManager::ClientRemoved(const GcsNodeInfo &node_info) {
  // TODO(swang): If we receive a notification for our own death, clean up and
  // exit immediately.
  const ClientID client_id = ClientID::FromBinary(node_info.node_id());
  RAY_LOG(DEBUG) << "[ClientRemoved] Received callback from client id " << client_id;

  RAY_CHECK(client_id != gcs_client_->client_table().GetLocalClientId())
      << "Exiting because this node manager has mistakenly been marked dead by the "
      << "monitor.";

  // Below, when we remove client_id from all of these data structures, we could
  // check that it is actually removed, or log a warning otherwise, but that may
  // not be necessary.

  // Remove the client from the resource map.
  cluster_resource_map_.erase(client_id);

  // Remove the node manager client.
  const auto client_entry = remote_node_manager_clients_.find(client_id);
  if (client_entry != remote_node_manager_clients_.end()) {
    remote_node_manager_clients_.erase(client_entry);
  } else {
    RAY_LOG(WARNING) << "Received ClientRemoved callback for an unknown client "
                     << client_id << ".";
  }

  // For any live actors that were on the dead node, broadcast a notification
  // about the actor's death
  // TODO(swang): This could be very slow if there are many actors.
  for (const auto &actor_entry : actor_registry_) {
    if (actor_entry.second.GetNodeManagerId() == client_id &&
        actor_entry.second.GetState() == ActorTableData::ALIVE) {
      RAY_LOG(INFO) << "Actor " << actor_entry.first
                    << " is disconnected, because its node " << client_id
                    << " is removed from cluster. It may be reconstructed.";
      HandleDisconnectedActor(actor_entry.first, /*was_local=*/false,
                              /*intentional_disconnect=*/false);
    }
  }
  // Notify the object directory that the client has been removed so that it
  // can remove it from any cached locations.
  object_directory_->HandleClientRemoved(client_id);

  // Flush all uncommitted tasks from the local lineage cache. This is to
  // guarantee that all tasks get flushed eventually, in case one of the tasks
  // in our local cache was supposed to be flushed by the node that died.
  lineage_cache_.FlushAllUncommittedTasks();
}

void NodeManager::ResourceCreateUpdated(const ClientID &client_id,
                                        const ResourceSet &createUpdatedResources) {
  const ClientID &local_client_id = gcs_client_->client_table().GetLocalClientId();

  RAY_LOG(DEBUG) << "[ResourceCreateUpdated] received callback from client id "
                 << client_id << " with created or updated resources: "
                 << createUpdatedResources.ToString() << ". Updating resource map.";

  SchedulingResources &cluster_schedres = cluster_resource_map_[client_id];

  // Update local_available_resources_ and SchedulingResources
  for (const auto &resource_pair : createUpdatedResources.GetResourceMap()) {
    const std::string &resource_label = resource_pair.first;
    const double &new_resource_capacity = resource_pair.second;

    cluster_schedres.UpdateResource(resource_label, new_resource_capacity);
    if (client_id == local_client_id) {
      local_available_resources_.AddOrUpdateResource(resource_label,
                                                     new_resource_capacity);
    }
  }
  RAY_LOG(DEBUG) << "[ResourceCreateUpdated] Updated cluster_resource_map.";

  if (client_id == local_client_id) {
    // The resource update is on the local node, check if we can reschedule tasks.
    TryLocalInfeasibleTaskScheduling();
  }
  return;
}

void NodeManager::ResourceDeleted(const ClientID &client_id,
                                  const std::vector<std::string> &resource_names) {
  const ClientID &local_client_id = gcs_client_->client_table().GetLocalClientId();

  if (RAY_LOG_ENABLED(DEBUG)) {
    std::ostringstream oss;
    for (auto &resource_name : resource_names) {
      oss << resource_name << ", ";
    }
    RAY_LOG(DEBUG) << "[ResourceDeleted] received callback from client id " << client_id
                   << " with deleted resources: " << oss.str()
                   << ". Updating resource map.";
  }

  SchedulingResources &cluster_schedres = cluster_resource_map_[client_id];

  // Update local_available_resources_ and SchedulingResources
  for (const auto &resource_label : resource_names) {
    cluster_schedres.DeleteResource(resource_label);
    if (client_id == local_client_id) {
      local_available_resources_.DeleteResource(resource_label);
    }
  }
  RAY_LOG(DEBUG) << "[ResourceDeleted] Updated cluster_resource_map.";
  return;
}

void NodeManager::TryLocalInfeasibleTaskScheduling() {
  RAY_LOG(DEBUG) << "[LocalResourceUpdateRescheduler] The resource update is on the "
                    "local node, check if we can reschedule tasks";
  const ClientID &local_client_id = gcs_client_->client_table().GetLocalClientId();
  SchedulingResources &new_local_resources = cluster_resource_map_[local_client_id];

  // SpillOver locally to figure out which infeasible tasks can be placed now
  std::vector<TaskID> decision = scheduling_policy_.SpillOver(new_local_resources);

  std::unordered_set<TaskID> local_task_ids(decision.begin(), decision.end());

  // Transition locally placed tasks to waiting or ready for dispatch.
  if (local_task_ids.size() > 0) {
    std::vector<Task> tasks = local_queues_.RemoveTasks(local_task_ids);
    for (const auto &t : tasks) {
      EnqueuePlaceableTask(t);
    }
  }
}

void NodeManager::HeartbeatAdded(const ClientID &client_id,
                                 const HeartbeatTableData &heartbeat_data) {
  // Locate the client id in remote client table and update available resources based on
  // the received heartbeat information.
  auto it = cluster_resource_map_.find(client_id);
  if (it == cluster_resource_map_.end()) {
    // Haven't received the client registration for this client yet, skip this heartbeat.
    RAY_LOG(INFO) << "[HeartbeatAdded]: received heartbeat from unknown client id "
                  << client_id;
    return;
  }
  SchedulingResources &remote_resources = it->second;

  ResourceSet remote_available(
      VectorFromProtobuf(heartbeat_data.resources_available_label()),
      VectorFromProtobuf(heartbeat_data.resources_available_capacity()));
  ResourceSet remote_load(VectorFromProtobuf(heartbeat_data.resource_load_label()),
                          VectorFromProtobuf(heartbeat_data.resource_load_capacity()));
  // TODO(atumanov): assert that the load is a non-empty ResourceSet.
  remote_resources.SetAvailableResources(std::move(remote_available));
  // Extract the load information and save it locally.
  remote_resources.SetLoadResources(std::move(remote_load));
  // Extract decision for this raylet.
  auto decision = scheduling_policy_.SpillOver(remote_resources);
  std::unordered_set<TaskID> local_task_ids;
  for (const auto &task_id : decision) {
    // (See design_docs/task_states.rst for the state transition diagram.)
    Task task;
    TaskState state;
    if (!local_queues_.RemoveTask(task_id, &task, &state)) {
      return;
    }
    // Since we are spilling back from the ready and waiting queues, we need
    // to unsubscribe the dependencies.
    if (state != TaskState::INFEASIBLE) {
      // Don't unsubscribe for infeasible tasks because we never subscribed in
      // the first place.
      RAY_CHECK(task_dependency_manager_.UnsubscribeGetDependencies(task_id));
    }
    // Attempt to forward the task. If this fails to forward the task,
    // the task will be resubmit locally.
    ForwardTaskOrResubmit(task, client_id);
  }
}

void NodeManager::HeartbeatBatchAdded(const HeartbeatBatchTableData &heartbeat_batch) {
  const ClientID &local_client_id = gcs_client_->client_table().GetLocalClientId();
  // Update load information provided by each heartbeat.
  for (const auto &heartbeat_data : heartbeat_batch.batch()) {
    const ClientID &client_id = ClientID::FromBinary(heartbeat_data.client_id());
    if (client_id == local_client_id) {
      // Skip heartbeats from self.
      continue;
    }
    HeartbeatAdded(client_id, heartbeat_data);
  }
}

void NodeManager::HandleActorStateTransition(const ActorID &actor_id,
                                             ActorRegistration &&actor_registration) {
  // Update local registry.
  auto it = actor_registry_.find(actor_id);
  if (it == actor_registry_.end()) {
    it = actor_registry_.emplace(actor_id, actor_registration).first;
  } else {
    // Only process the state transition if it is to a later state than ours.
    if (actor_registration.GetState() > it->second.GetState() &&
        actor_registration.GetRemainingReconstructions() ==
            it->second.GetRemainingReconstructions()) {
      // The new state is later than ours if it is about the same lifetime, but
      // a greater state.
      it->second = actor_registration;
    } else if (actor_registration.GetRemainingReconstructions() <
               it->second.GetRemainingReconstructions()) {
      // The new state is also later than ours it is about a later lifetime of
      // the actor.
      it->second = actor_registration;
    } else {
      // Our state is already at or past the update, so skip the update.
      return;
    }
  }
  RAY_LOG(DEBUG) << "Actor notification received: actor_id = " << actor_id
                 << ", node_manager_id = " << actor_registration.GetNodeManagerId()
                 << ", state = "
                 << ActorTableData::ActorState_Name(actor_registration.GetState())
                 << ", remaining_reconstructions = "
                 << actor_registration.GetRemainingReconstructions();

  if (actor_registration.GetState() == ActorTableData::ALIVE) {
    // Kill actor if local and parent actor is dead.
    auto node_manager_id = actor_registration.GetNodeManagerId();
    auto parent_actor_entry = actor_registry_.find(actor_registration.GetParentActorID());
    if (node_manager_id == gcs_client_->client_table().GetLocalClientId() && 
        parent_actor_entry != actor_registry_.end() &&
        parent_actor_entry->second.GetState() == ActorTableData::DEAD) {
      RAY_LOG(INFO) << "Killing newly created actor " << actor_id << " as parent actor "
                     << actor_registration.GetParentActorID() << " is dead.";
      auto worker = worker_pool_.GetActorWorker(actor_id);
      RAY_CHECK(worker) << "Worker not found for local & alive actor "<< actor_id;
      ProcessDisconnectClientMessage(worker->GetWorkerId());
    } else {
      // The actor is now alive (created for the first time or reconstructed). We can
      // stop listening for the actor creation task. This is needed because we use
      // `ListenAndMaybeReconstruct` to reconstruct the actor.
      reconstruction_policy_.Cancel(actor_registration.GetActorCreationDependency());
      // The actor's location is now known. Dequeue any methods that were
      // submitted before the actor's location was known.
      // (See design_docs/task_states.rst for the state transition diagram.)
      const auto &methods = local_queues_.GetTasks(TaskState::WAITING_FOR_ACTOR_CREATION);
      std::unordered_set<TaskID> created_actor_method_ids;
      for (const auto &method : methods) {
        if (method.GetTaskSpecification().ActorId() == actor_id) {
          created_actor_method_ids.insert(method.GetTaskSpecification().TaskId());
        }
      }
      // Resubmit the methods that were submitted before the actor's location was
      // known.
      auto created_actor_methods = local_queues_.RemoveTasks(created_actor_method_ids);
      for (const auto &method : created_actor_methods) {
        // Maintain the invariant that if a task is in the
        // MethodsWaitingForActorCreation queue, then it is subscribed to its
        // respective actor creation task. Since the actor location is now known,
        // we can remove the task from the queue and forget its dependency on the
        // actor creation task.
        RAY_CHECK(task_dependency_manager_.UnsubscribeGetDependencies(
            method.GetTaskSpecification().TaskId()));
        // The task's uncommitted lineage was already added to the local lineage
        // cache upon the initial submission, so it's okay to resubmit it with an
        // empty lineage this time.
        SubmitTask(method, Lineage());
      }
    }
  } else if (actor_registration.GetState() == ActorTableData::DEAD) {
    // When an actor dies, loop over all of the queued tasks for that actor
    // and treat them as failed.
    auto tasks_to_remove = local_queues_.GetTaskIdsForActor(actor_id);
    auto removed_tasks = local_queues_.RemoveTasks(tasks_to_remove);
    for (auto const &task : removed_tasks) {
      TreatTaskAsFailed(task, ErrorType::ACTOR_DIED);
    }
    // Loop over all actors and kill those whose parent actor
    // is the actor that just died.
    for (const auto &actor_entry : actor_registry_) {
      auto node_manager_id = actor_entry.second.GetNodeManagerId();
      // Kill this actor if it is local and is a child of the dead actor.
      if (node_manager_id == gcs_client_->client_table().GetLocalClientId() && 
          actor_entry.second.GetParentActorID() == actor_id) {
        auto worker = worker_pool_.GetActorWorker(actor_entry.first);
        RAY_CHECK(worker) << "Worker not found for local & alive actor "<<actor_entry.first;
        RAY_LOG(INFO) << "Killing child actor "<< actor_entry.first<<" as parent actor "
          << actor_id << "is dead";
        ProcessDisconnectClientMessage(worker->GetWorkerId());
      }
    }
  } else {
    RAY_CHECK(actor_registration.GetState() == ActorTableData::RECONSTRUCTING);
    RAY_LOG(DEBUG) << "Actor is being reconstructed: " << actor_id;
    // The actor is dead and needs reconstruction. Attempting to reconstruct its
    // creation task.
    reconstruction_policy_.ListenAndMaybeReconstruct(
        actor_registration.GetActorCreationDependency());
    // When an actor fails but can be reconstructed, resubmit all of the queued
    // tasks for that actor. This will mark the tasks as waiting for actor
    // creation.
    auto tasks_to_remove = local_queues_.GetTaskIdsForActor(actor_id);
    auto removed_tasks = local_queues_.RemoveTasks(tasks_to_remove);
    for (auto const &task : removed_tasks) {
      SubmitTask(task, Lineage());
    }
  }
}

void NodeManager::CleanUpTasksForFinishedJob(const JobID &job_id) {
  auto tasks_to_remove = local_queues_.GetTaskIdsForJob(job_id);
  task_dependency_manager_.RemoveTasksAndRelatedObjects(tasks_to_remove);
  // NOTE(swang): SchedulingQueue::RemoveTasks modifies its argument so we must
  // call it last.
  local_queues_.RemoveTasks(tasks_to_remove);
}

// A helper function to create a mapping from resource shapes to
// tasks with that resource shape from a given list of tasks.
std::unordered_map<ResourceSet, ordered_set<TaskID>> MakeTasksWithResources(
    const std::vector<Task> &tasks) {
  std::unordered_map<ResourceSet, ordered_set<TaskID>> result;
  for (const auto &task : tasks) {
    auto spec = task.GetTaskSpecification();
    result[spec.GetRequiredResources()].push_back(spec.TaskId());
  }
  return result;
}

void NodeManager::DispatchTasks(
    const std::unordered_map<ResourceSet, ordered_set<TaskID>> &tasks_with_resources) {
  std::unordered_set<TaskID> assigned_task_ids;
  for (const auto &it : tasks_with_resources) {
    const auto &task_resources = it.first;
    for (const auto &task_id : it.second) {
      const auto &task = local_queues_.GetTaskOfState(task_id, TaskState::READY);
      if (!local_available_resources_.Contains(task_resources)) {
        // All the tasks in it.second have the same resource shape, so
        // once the first task is not feasible, we can break out of this loop
        break;
      }
      if (AssignTask(task)) {
        assigned_task_ids.insert(task_id);
      }
    }
  }

  // Move the ASSIGNED task to the RUNNING queue.
  // We should move task outside `AssignTask` function because removing
  // task might influence the iterator.
  local_queues_.MoveTasks(assigned_task_ids, TaskState::READY, TaskState::RUNNING);
}

bool NodeManager::PreprocessRequest(const WorkerID &worker_id,
                                    const std::string &request_name) {
  std::ostringstream oss;
  if (RAY_LOG_ENABLED(DEBUG)) {
    oss << "Received a " << request_name << " request. Worker id " << worker_id << ".";
  }

  auto worker = worker_pool_.GetWorker(worker_id);
  // Worker process has been killed, we should discard this request.
  if (!worker) {
    RAY_LOG(WARNING) << "Worker " << worker_id << " is not found in worker pool, request "
                     << request_name << " will be discarded.";
    return false;
  }
  if (RAY_LOG_ENABLED(DEBUG)) {
    oss << " Is worker: " << (worker->IsWorker() ? "true" : "false") << ". Worker pid "
        << std::to_string(worker->Pid()) << ".";
    RAY_LOG(DEBUG) << oss.str();
  }

  // The worker process is being killing, we should discard this request.
  if (worker->IsBeingKilled()) {
    RAY_LOG(INFO) << "Worker " << worker_id << " is being killed, request "
                  << request_name << " will be discarded.";
    return false;
  }

  return true;
}

void NodeManager::HandleRegisterClientRequest(
    const rpc::RegisterClientRequest &request, rpc::RegisterClientReply *reply,
    rpc::SendReplyCallback send_reply_callback) {
  // Client id in register client is treated as worker id.
  const WorkerID worker_id = WorkerID::FromBinary(request.worker_id());
  bool is_worker = request.is_worker();
  auto worker =
      std::make_shared<Worker>(worker_id, request.worker_pid(), request.language(),
                               request.port(), client_call_manager_, is_worker);

  RAY_LOG(DEBUG) << "Received a RegisterClientRequest. Worker id: " << worker_id
                 << ". Is worker: " << is_worker << ". Worker pid "
                 << request.worker_pid();

  if (is_worker) {
    // Register the new worker.
    bool use_push_task = worker->UsePush();
    worker_pool_.RegisterWorker(worker_id, std::move(worker));
    if (use_push_task) {
      // only call `HandleWorkerAvailable` when push mode is used.
      HandleWorkerAvailable(worker_id);
    }
  } else {
    // Register the new driver.
    auto driver_task_id = TaskID::ComputeDriverTaskId(worker_id);
    auto job_id = JobID::FromBinary(request.job_id());
    worker->AssignTaskId(driver_task_id);
    worker->AssignJobId(job_id);
    worker_pool_.RegisterDriver(worker_id, std::move(worker));
    local_queues_.AddDriverTaskId(driver_task_id);
    RAY_CHECK_OK(gcs_client_->job_table().AppendJobData(
        job_id, /*is_dead=*/false, std::time(nullptr),
        initial_config_.node_manager_address, request.worker_pid()));
  }
  send_reply_callback(Status::OK(), nullptr, nullptr);
}

void NodeManager::HandleDisconnectedActor(const ActorID &actor_id, bool was_local,
                                          bool intentional_disconnect) {
  auto actor_entry = actor_registry_.find(actor_id);
  RAY_CHECK(actor_entry != actor_registry_.end());
  auto &actor_registration = actor_entry->second;
  RAY_LOG(DEBUG) << "The actor with ID " << actor_id << " died "
                 << (intentional_disconnect ? "intentionally" : "unintentionally")
                 << ", remaining reconstructions = "
                 << actor_registration.GetRemainingReconstructions();

  // Check if this actor needs to be reconstructed.
  ActorState new_state =
      actor_registration.GetRemainingReconstructions() > 0 && !intentional_disconnect
          ? ActorTableData::RECONSTRUCTING
          : ActorTableData::DEAD;
  if (was_local) {
    // Clean up the dummy objects from this actor.
    RAY_LOG(DEBUG) << "Removing dummy objects for actor: " << actor_id;
    for (auto &dummy_object_pair : actor_entry->second.GetDummyObjects()) {
      HandleObjectMissing(dummy_object_pair.first);
    }
  }
  // Update the actor's state.
  ActorTableData new_actor_info = actor_entry->second.GetTableData();
  new_actor_info.set_state(new_state);
  if (was_local) {
    // If the actor was local, immediately update the state in actor registry.
    // So if we receive any actor tasks before we receive GCS notification,
    // these tasks can be correctly routed to the `MethodsWaitingForActorCreation`
    // queue, instead of being assigned to the dead actor.
    HandleActorStateTransition(actor_id, ActorRegistration(new_actor_info));
  }

  auto done = [was_local, actor_id](Status status) {
    if (was_local && !status.ok()) {
      // If the disconnected actor was local, only this node will try to update actor
      // state. So the update shouldn't fail.
      RAY_LOG(FATAL) << "Failed to update state for actor " << actor_id;
    }
  };
  auto actor_notification = std::make_shared<ActorTableData>(new_actor_info);
  RAY_CHECK_OK(gcs_client_->Actors().AsyncUpdate(actor_id, actor_notification, done));
}

void NodeManager::HandleGetTaskRequest(const rpc::GetTaskRequest &request,
                                       rpc::GetTaskReply *reply,
                                       rpc::SendReplyCallback send_reply_callback) {
  PREPROCESS_WORKER_REQUEST(GetTaskRequest, request, send_reply_callback);
  WorkerID worker_id = WorkerID::FromBinary(request.worker_id());
  std::shared_ptr<Worker> worker = worker_pool_.GetRegisteredWorker(worker_id);

  RAY_CHECK(!worker->UsePush());
  // Reply would be sent when assigned a task to the worker successfully.
  worker->SetGetTaskReplyAndCallback(reply, std::move(send_reply_callback));
  HandleWorkerAvailable(worker_id);
}

void NodeManager::HandleTaskDoneRequest(const rpc::TaskDoneRequest &request,
                                        rpc::TaskDoneReply *reply,
                                        rpc::SendReplyCallback send_reply_callback) {
  PREPROCESS_WORKER_REQUEST(TaskDoneRequest, request, send_reply_callback);
  WorkerID worker_id = WorkerID::FromBinary(request.worker_id());
  auto worker = worker_pool_.GetRegisteredWorker(worker_id);
  RAY_CHECK(worker && worker->UsePush());
  HandleWorkerAvailable(worker_id);
  send_reply_callback(Status::OK(), nullptr, nullptr);
}

void NodeManager::HandleDisconnectClientRequest(
    const rpc::DisconnectClientRequest &request, rpc::DisconnectClientReply *reply,
    rpc::SendReplyCallback send_reply_callback) {
  const WorkerID worker_id = WorkerID::FromBinary(request.worker_id());
  ProcessDisconnectClientMessage(worker_id, true);
  send_reply_callback(Status::OK(), nullptr, nullptr);
}

void NodeManager::ProcessDisconnectClientMessage(const WorkerID &worker_id,
                                                 bool intentional_disconnect) {
  auto worker = worker_pool_.GetWorker(worker_id);
  if (!worker) {
    RAY_LOG(INFO) << "Ignoring client disconnect because the client has already "
                  << "been disconnected.";
    return;
  }
  bool is_worker = worker->IsWorker();

  // If the client has any blocked tasks, mark them as unblocked. In
  // particular, we are no longer waiting for their dependencies.
  if (is_worker && worker->IsBeingKilled()) {
    // Don't need to unblock the client if it's a worker and have sent kill signal to
    // it. Because in this case, its task is already cleaned up.
    RAY_LOG(DEBUG) << "Skip unblocking worker because it's already dead.";
  } else {
    // Clean up any open ray.get calls that the worker made.
    while (!worker->GetBlockedTaskIds().empty()) {
      // NOTE(swang): HandleTaskUnblocked will modify the worker, so it is
      // not safe to pass in the iterator directly.
      const TaskID task_id = *worker->GetBlockedTaskIds().begin();
      HandleTaskUnblocked(worker_id, task_id);
    }
    // Clean up any open ray.wait calls that the worker made.
    task_dependency_manager_.UnsubscribeWaitDependencies(worker->WorkerId());
  }

  if (is_worker) {
    const ActorID &actor_id = worker->GetActorId();
    if (!actor_id.IsNil()) {
      // If the worker was an actor, update actor state, reconstruct the actor if
      // needed, and clean up actor's tasks if the actor is permanently dead.
      HandleDisconnectedActor(actor_id, true, intentional_disconnect);
    }

    const TaskID &task_id = worker->GetAssignedTaskId();
    // If the worker was running a task, clean up the task and push an error to
    // the driver, unless the worker is already being killed.
    if (!task_id.IsNil() && !worker->IsBeingKilled()) {
      // If the worker was an actor, the task was already cleaned up in
      // `HandleDisconnectedActor`.
      if (actor_id.IsNil()) {
        Task task;
        if (local_queues_.RemoveTask(task_id, &task)) {
          TreatTaskAsFailed(task, ErrorType::WORKER_DIED);
        }
      }

      if (!intentional_disconnect) {
        // Push the error to driver.
        const JobID &job_id = worker->GetAssignedJobId();
        // TODO(rkn): Define this constant somewhere else.
        std::string type = "worker_died";
        std::ostringstream error_message;
        error_message << "A worker died or was killed while executing task " << task_id
                      << ".";
        RAY_CHECK_OK(gcs_client_->error_table().PushErrorToDriver(
            job_id, type, error_message.str(), current_time_ms()));
      }
    }

    // Remove the dead client from the pool and stop listening for messages.
    worker_pool_.DisconnectWorker(worker);

    const ClientID &client_id = gcs_client_->client_table().GetLocalClientId();

    // Return the resources that were being used by this worker.
    auto const &task_resources = worker->GetTaskResourceIds();
    local_available_resources_.ReleaseConstrained(
        task_resources, cluster_resource_map_[client_id].GetTotalResources());
    cluster_resource_map_[client_id].Release(task_resources.ToResourceSet());
    worker->ResetTaskResourceIds();

    auto const &lifetime_resources = worker->GetLifetimeResourceIds();
    local_available_resources_.ReleaseConstrained(
        lifetime_resources, cluster_resource_map_[client_id].GetTotalResources());
    cluster_resource_map_[client_id].Release(lifetime_resources.ToResourceSet());
    worker->ResetLifetimeResourceIds();

    RAY_LOG(DEBUG) << "Worker (pid=" << worker->Pid() << ") is disconnected. "
                   << "job_id: " << worker->GetAssignedJobId();

    // Since some resources may have been released, we can try to dispatch more tasks.
    DispatchTasks(local_queues_.GetReadyTasksWithResources());
  } else {
    // The client is a driver.
    const auto job_id = worker->GetAssignedJobId();
    const auto driver_id = ComputeDriverIdFromJob(job_id);
    RAY_CHECK(!job_id.IsNil());
    RAY_CHECK_OK(gcs_client_->job_table().AppendJobData(
        job_id, /*is_dead=*/true, std::time(nullptr),
        initial_config_.node_manager_address, worker->Pid()));
    local_queues_.RemoveDriverTaskId(TaskID::ComputeDriverTaskId(driver_id));
    worker_pool_.DisconnectDriver(worker);

    RAY_LOG(DEBUG) << "Driver (pid=" << worker->Pid() << ") is disconnected. "
                   << "job_id: " << job_id;
  }

  // TODO(rkn): Tell the object manager that this client has disconnected so
  // that it can clean up the wait requests for this client. Currently I think
  // these can be leaked.
}

void NodeManager::HandleSubmitTaskRequest(const rpc::SubmitTaskRequest &request,
                                          rpc::SubmitTaskReply *reply,
                                          rpc::SendReplyCallback send_reply_callback) {
  PREPROCESS_WORKER_REQUEST(SubmitTaskRequest, request, send_reply_callback);
  rpc::Task task;
  task.mutable_task_spec()->CopyFrom(request.task_spec());

  // Submit the task to the raylet. Since the task was submitted
  // locally, there is no uncommitted lineage.
  SubmitTask(Task(task), Lineage());
  send_reply_callback(Status::OK(), nullptr, nullptr);
}

void NodeManager::HandleFetchOrReconstructRequest(
    const rpc::FetchOrReconstructRequest &request, rpc::FetchOrReconstructReply *reply,
    rpc::SendReplyCallback send_reply_callback) {
  PREPROCESS_WORKER_REQUEST(FetchOrReconstructRequest, request, send_reply_callback);
  WorkerID worker_id = WorkerID::FromBinary(request.worker_id());
  const auto &object_ids = request.object_ids();
  std::vector<ObjectID> required_object_ids;
  for (int64_t i = 0; i < object_ids.size(); ++i) {
    ObjectID object_id = ObjectID::FromBinary(object_ids[i]);
    if (request.fetch_only()) {
      // If only a fetch is required, then do not subscribe to the
      // dependencies to the task dependency manager.
      if (!task_dependency_manager_.CheckObjectLocal(object_id)) {
        // Fetch the object if it's not already local.
        RAY_CHECK_OK(object_manager_.Pull(object_id));
      }
    } else {
      // If reconstruction is also required, then add any requested objects to
      // the list to subscribe to in the task dependency manager. These objects
      // will be pulled from remote node managers and reconstructed if
      // necessary.
      required_object_ids.push_back(object_id);
    }
  }

  if (!required_object_ids.empty()) {
    const TaskID task_id = TaskID::FromBinary(request.task_id());
    HandleTaskBlocked(worker_id, required_object_ids, task_id, /*ray_get=*/true);
  }
  send_reply_callback(Status::OK(), nullptr, nullptr);
}

void NodeManager::HandleWaitRequest(const rpc::WaitRequest &request,
                                    rpc::WaitReply *reply,
                                    rpc::SendReplyCallback send_reply_callback) {
  PREPROCESS_WORKER_REQUEST(WaitRequest, request, send_reply_callback);
  WorkerID worker_id = WorkerID::FromBinary(request.worker_id());
  // Read the data.
  std::vector<ObjectID> object_ids = IdVectorFromProtobuf<ObjectID>(request.object_ids());
  int64_t wait_ms = request.timeout();
  uint64_t num_required_objects = request.num_ready_objects();
  bool wait_local = request.wait_local();

  std::vector<ObjectID> required_object_ids;
  for (auto const &object_id : object_ids) {
    if (!task_dependency_manager_.CheckObjectLocal(object_id)) {
      // Add any missing objects to the list to subscribe to in the task
      // dependency manager. These objects will be pulled from remote node
      // managers and reconstructed if necessary.
      required_object_ids.push_back(object_id);
    }
  }

  const TaskID &current_task_id = TaskID::FromBinary(request.task_id());
  bool client_blocked = !required_object_ids.empty();
  if (client_blocked) {
    HandleTaskBlocked(worker_id, required_object_ids, current_task_id, /*ray_get=*/false);
  }

  ray::Status status = object_manager_.Wait(
      object_ids, wait_ms, num_required_objects, wait_local,
      [this, client_blocked, worker_id, current_task_id, reply, send_reply_callback](
          std::vector<ObjectID> found, std::vector<ObjectID> remaining) {
        IdVectorToProtobuf<ObjectID, rpc::WaitReply>(found, *reply,
                                                     &rpc::WaitReply::add_found);
        IdVectorToProtobuf<ObjectID, rpc::WaitReply>(remaining, *reply,
                                                     &rpc::WaitReply::add_remaining);

        // Send reply to finish this wait request.
        send_reply_callback(Status::OK(), nullptr, nullptr);
        if (client_blocked) {
          HandleTaskUnblocked(worker_id, current_task_id);
        }
      });
  RAY_CHECK_OK(status);
}

void NodeManager::HandlePushErrorRequest(const rpc::PushErrorRequest &request,
                                         rpc::PushErrorReply *reply,
                                         rpc::SendReplyCallback send_reply_callback) {
  PREPROCESS_WORKER_REQUEST(PushErrorRequest, request, send_reply_callback);
  JobID job_id = JobID::FromBinary(request.job_id());
  const auto &type = request.type();
  const auto &error_message = request.error_message();
  double timestamp = request.timestamp();
  RAY_LOG(DEBUG) << "Handle push error request for job " << job_id << ", type " << type
                 << " error message " << error_message;

  RAY_CHECK_OK(gcs_client_->error_table().PushErrorToDriver(job_id, type, error_message,
                                                            timestamp));
  send_reply_callback(Status::OK(), nullptr, nullptr);
}

void NodeManager::HandlePrepareActorCheckpointRequest(
    const rpc::PrepareActorCheckpointRequest &request,
    rpc::PrepareActorCheckpointReply *reply, rpc::SendReplyCallback send_reply_callback) {
  PREPROCESS_WORKER_REQUEST(PrepareActorCheckpointRequest, request, send_reply_callback);
  WorkerID worker_id = WorkerID::FromBinary(request.worker_id());
  ActorID actor_id = ActorID::FromBinary(request.actor_id());
  RAY_LOG(DEBUG) << "Preparing checkpoint for actor " << actor_id;
  const auto &actor_entry = actor_registry_.find(actor_id);
  RAY_CHECK(actor_entry != actor_registry_.end());

  std::shared_ptr<Worker> worker = worker_pool_.GetRegisteredWorker(worker_id);
  RAY_CHECK(worker && worker->GetActorId() == actor_id);

  // Find the task that is running on this actor.
  const auto task_id = worker->GetAssignedTaskId();
  const Task &task = local_queues_.GetTaskOfState(task_id, TaskState::RUNNING);
  // Generate checkpoint id and data.
  ActorCheckpointID checkpoint_id = ActorCheckpointID::FromRandom();
  auto checkpoint_data =
      actor_entry->second.GenerateCheckpointData(actor_entry->first, task);

  // Write checkpoint data to GCS.
  RAY_CHECK_OK(gcs_client_->actor_checkpoint_table().Add(
      JobID::Nil(), checkpoint_id, checkpoint_data,
      [worker, actor_id, reply, send_reply_callback, this](
          ray::gcs::RedisGcsClient *client, const ActorCheckpointID &checkpoint_id,
          const ActorCheckpointData &data) {
        RAY_LOG(DEBUG) << "Checkpoint " << checkpoint_id << " saved for actor "
                       << worker->GetActorId();
        // Save this actor-to-checkpoint mapping, and remove old checkpoints
        // associated with this actor.
        RAY_CHECK_OK(gcs_client_->actor_checkpoint_id_table().AddCheckpointId(
            JobID::Nil(), actor_id, checkpoint_id));
        // Send reply to worker.
        reply->set_checkpoint_id(checkpoint_id.Binary());
        send_reply_callback(Status::OK(), nullptr, []() {
          RAY_LOG(WARNING) << "Failed to send PrepareActorCheckpointReply to client";
        });
      }));
}

void NodeManager::HandleNotifyActorResumedFromCheckpointRequest(
    const rpc::NotifyActorResumedFromCheckpointRequest &request,
    rpc::NotifyActorResumedFromCheckpointReply *reply,
    rpc::SendReplyCallback send_reply_callback) {
  PREPROCESS_WORKER_REQUEST(NotifyActorResumedFromCheckpointRequest, request,
                            send_reply_callback);
  ActorID actor_id = ActorID::FromBinary(request.actor_id());
  ActorCheckpointID checkpoint_id =
      ActorCheckpointID::FromBinary(request.checkpoint_id());
  RAY_LOG(DEBUG) << "Actor " << actor_id << " was resumed from checkpoint "
                 << checkpoint_id;
  checkpoint_id_to_restore_.emplace(actor_id, checkpoint_id);
  send_reply_callback(Status::OK(), nullptr, nullptr);
}

void NodeManager::HandleForwardTask(const rpc::ForwardTaskRequest &request,
                                    rpc::ForwardTaskReply *reply,
                                    rpc::SendReplyCallback send_reply_callback) {
  // Get the forwarded task and its uncommitted lineage from the request.
  TaskID task_id = TaskID::FromBinary(request.task_id());
  Lineage uncommitted_lineage;
  for (int i = 0; i < request.uncommitted_tasks_size(); i++) {
    Task task(request.uncommitted_tasks(i));
    RAY_CHECK(uncommitted_lineage.SetEntry(task, GcsStatus::UNCOMMITTED));
  }
  const Task &task = uncommitted_lineage.GetEntry(task_id)->TaskData();
  RAY_LOG(DEBUG) << "Received forwarded task " << task.GetTaskSpecification().TaskId()
                 << " on node " << gcs_client_->client_table().GetLocalClientId()
                 << " spillback=" << task.GetTaskExecutionSpec().NumForwards();
  SubmitTask(task, uncommitted_lineage, /* forwarded = */ true);
  send_reply_callback(Status::OK(), nullptr, nullptr);
}

void NodeManager::HandleSetResourceRequest(const rpc::SetResourceRequest &request,
                                           rpc::SetResourceReply *reply,
                                           rpc::SendReplyCallback send_reply_callback) {
  PREPROCESS_WORKER_REQUEST(SetResourceRequest, request, send_reply_callback);
  auto const &resource_name = request.resource_name();
  double const capacity = request.capacity();
  bool is_deletion = capacity <= 0;

  ClientID client_id = ClientID::FromBinary(request.client_id());

  // If the python arg was null, set client_id to the local client
  if (client_id.IsNil()) {
    client_id = gcs_client_->client_table().GetLocalClientId();
  }

  if (is_deletion &&
      cluster_resource_map_[client_id].GetTotalResources().GetResourceMap().count(
          resource_name) == 0) {
    // Resource does not exist in the cluster resource map, thus nothing to delete.
    // Return..
    RAY_LOG(INFO) << "[ProcessDeleteResourceRequest] Trying to delete resource "
                  << resource_name << ", but it does not exist. Doing nothing..";
    return;
  }

  // Submit to the resource table. This calls the ResourceCreateUpdated or ResourceDeleted
  // callback, which updates cluster_resource_map_.
  if (is_deletion) {
    RAY_CHECK_OK(gcs_client_->resource_table().RemoveEntries(JobID::Nil(), client_id,
                                                             {resource_name}, nullptr));
  } else {
    std::unordered_map<std::string, std::shared_ptr<gcs::ResourceTableData>> data_map;
    auto resource_table_data = std::make_shared<gcs::ResourceTableData>();
    resource_table_data->set_resource_capacity(capacity);
    data_map.emplace(resource_name, resource_table_data);
    RAY_CHECK_OK(
        gcs_client_->resource_table().Update(JobID::Nil(), client_id, data_map, nullptr));
  }
  send_reply_callback(Status::OK(), nullptr, nullptr);
}

void NodeManager::HandleNotifyUnblockedRequest(
    const rpc::NotifyUnblockedRequest &request, rpc::NotifyUnblockedReply *reply,
    rpc::SendReplyCallback send_reply_callback) {
  PREPROCESS_WORKER_REQUEST(NotifyUnblockedRequest, request, send_reply_callback);
  WorkerID worker_id = WorkerID::FromBinary(request.worker_id());
  const TaskID current_task_id = TaskID::FromBinary(request.task_id());

  HandleTaskUnblocked(worker_id, current_task_id);
  send_reply_callback(Status::OK(), nullptr, nullptr);
}

void NodeManager::HandlePushProfileEventsRequest(
    const rpc::PushProfileEventsRequest &request, rpc::PushProfileEventsReply *reply,
    rpc::SendReplyCallback send_reply_callback) {
  PREPROCESS_WORKER_REQUEST(PushProfileEventsRequest, request, send_reply_callback);
  const auto &profile_table_data = request.profile_table_data();
  RAY_CHECK_OK(gcs_client_->profile_table().AddProfileEventBatch(profile_table_data));
  send_reply_callback(Status::OK(), nullptr, nullptr);
}

void NodeManager::HandleFreeObjectsInStoreRequest(
    const rpc::FreeObjectsInStoreRequest &request, rpc::FreeObjectsInStoreReply *reply,
    rpc::SendReplyCallback send_reply_callback) {
  PREPROCESS_WORKER_REQUEST(FreeObjectsInStoreRequest, request, send_reply_callback);
  std::vector<ObjectID> object_ids = IdVectorFromProtobuf<ObjectID>(request.object_ids());
  object_manager_.FreeObjects(object_ids, request.local_only());
  if (request.delete_creating_tasks()) {
    // Clean up their creating tasks from GCS.
    std::vector<TaskID> creating_task_ids;
    for (const auto &object_id : object_ids) {
      creating_task_ids.push_back(object_id.TaskId());
    }
    gcs_client_->raylet_task_table().Delete(JobID::Nil(), creating_task_ids);
  }
  send_reply_callback(Status::OK(), nullptr, nullptr);
}

void NodeManager::HandleHeartbeatRequest(const rpc::HeartbeatRequest &request,
                                         rpc::HeartbeatReply *reply,
                                         rpc::SendReplyCallback send_reply_callback) {
  bool is_worker = request.is_worker();
  const auto worker_id = WorkerID::FromBinary(request.worker_id());

  std::shared_ptr<Worker> worker = nullptr;
  if (is_worker) {
    worker = worker_pool_.GetRegisteredWorker(worker_id);
  } else {
    worker = worker_pool_.GetRegisteredDriver(worker_id);
  }
  if (worker) {
    worker->ClearHeartbeat();
  }
  send_reply_callback(Status::OK(), nullptr, nullptr);
}

void NodeManager::ScheduleTasks(
    std::unordered_map<ClientID, SchedulingResources> &resource_map) {
  const ClientID &local_client_id = gcs_client_->client_table().GetLocalClientId();

  // If the resource map contains the local raylet, update load before calling policy.
  if (resource_map.count(local_client_id) > 0) {
    resource_map[local_client_id].SetLoadResources(local_queues_.GetResourceLoad());
  }
  // Invoke the scheduling policy.
  auto policy_decision = scheduling_policy_.Schedule(resource_map, local_client_id);

#ifndef NDEBUG
  RAY_LOG(DEBUG) << "[NM ScheduleTasks] policy decision:";
  for (const auto &task_client_pair : policy_decision) {
    TaskID task_id = task_client_pair.first;
    ClientID client_id = task_client_pair.second;
    RAY_LOG(DEBUG) << task_id << " --> " << client_id;
  }
#endif

  // Extract decision for this raylet.
  std::unordered_set<TaskID> local_task_ids;
  // Iterate over (taskid, clientid) pairs, extract tasks assigned to the local node.
  for (const auto &task_client_pair : policy_decision) {
    const TaskID &task_id = task_client_pair.first;
    const ClientID &client_id = task_client_pair.second;
    if (client_id == local_client_id) {
      local_task_ids.insert(task_id);
    } else {
      // TODO(atumanov): need a better interface for task exit on forward.
      // (See design_docs/task_states.rst for the state transition diagram.)
      Task task;
      if (local_queues_.RemoveTask(task_id, &task)) {
        // Attempt to forward the task. If this fails to forward the task,
        // the task will be resubmit locally.
        ForwardTaskOrResubmit(task, client_id);
      }
    }
  }

  // Transition locally placed tasks to waiting or ready for dispatch.
  if (local_task_ids.size() > 0) {
    std::vector<Task> tasks = local_queues_.RemoveTasks(local_task_ids);
    for (const auto &t : tasks) {
      EnqueuePlaceableTask(t);
    }
  }

  // All remaining placeable tasks should be registered with the task dependency
  // manager. TaskDependencyManager::TaskPending() is assumed to be idempotent.
  // TODO(atumanov): evaluate performance implications of registering all new tasks on
  // submission vs. registering remaining queued placeable tasks here.
  std::unordered_set<TaskID> move_task_set;
  for (const auto &task : local_queues_.GetTasks(TaskState::PLACEABLE)) {
    task_dependency_manager_.TaskPending(task);
    move_task_set.insert(task.GetTaskSpecification().TaskId());
    // Push a warning to the task's driver that this task is currently infeasible.
    {
      // TODO(rkn): Define this constant somewhere else.
      std::string type = "infeasible_task";
      std::ostringstream error_message;
      error_message
          << "The task with ID " << task.GetTaskSpecification().TaskId()
          << " is infeasible and cannot currently be executed. It requires "
          << task.GetTaskSpecification().GetRequiredResources().ToString()
          << " for execution and "
          << task.GetTaskSpecification().GetRequiredPlacementResources().ToString()
          << " for placement. Check the client table to view node resources.";
      RAY_CHECK_OK(gcs_client_->error_table().PushErrorToDriver(
          task.GetTaskSpecification().JobId(), type, error_message.str(),
          current_time_ms()));
    }
    // Assert that this placeable task is not feasible locally (necessary but not
    // sufficient).
    RAY_CHECK(!task.GetTaskSpecification().GetRequiredPlacementResources().IsSubset(
        cluster_resource_map_[gcs_client_->client_table().GetLocalClientId()]
            .GetTotalResources()));
  }

  // Assumption: all remaining placeable tasks are infeasible and are moved to the
  // infeasible task queue. Infeasible task queue is checked when new nodes join.
  local_queues_.MoveTasks(move_task_set, TaskState::PLACEABLE, TaskState::INFEASIBLE);
  // Check the invariant that no placeable tasks remain after a call to the policy.
  RAY_CHECK(local_queues_.GetTasks(TaskState::PLACEABLE).size() == 0);
}

bool NodeManager::CheckDependencyManagerInvariant() const {
  std::vector<TaskID> pending_task_ids = task_dependency_manager_.GetPendingTasks();
  // Assert that each pending task in the task dependency manager is in one of the queues.
  for (const auto &task_id : pending_task_ids) {
    if (!local_queues_.HasTask(task_id)) {
      return false;
    }
  }
  // TODO(atumanov): perform the check in the opposite direction.
  return true;
}

void NodeManager::TreatTaskAsFailed(const Task &task, const ErrorType &error_type) {
  const TaskSpecification &spec = task.GetTaskSpecification();
  RAY_LOG(DEBUG) << "Treating task " << spec.TaskId() << " as failed because of error "
                 << ErrorType_Name(error_type) << ".";
  // If this was an actor creation task that tried to resume from a checkpoint,
  // then erase it here since the task did not finish.
  if (spec.IsActorCreationTask()) {
    ActorID actor_id = spec.ActorCreationId();
    checkpoint_id_to_restore_.erase(actor_id);
  }
  // Loop over the return IDs (except the dummy ID) and store a fake object in
  // the object store.
  int64_t num_returns = spec.NumReturns();
  if (spec.IsActorCreationTask() || spec.IsActorTask()) {
    // TODO(rkn): We subtract 1 to avoid the dummy ID. However, this leaks
    // information about the TaskSpecification implementation.
    num_returns -= 1;
  }
  // Determine which IDs should be marked as failed.
  std::vector<plasma::ObjectID> objects_to_fail;
  for (int64_t i = 0; i < num_returns; i++) {
    objects_to_fail.push_back(spec.ReturnId(i).ToPlasmaId());
  }
  const JobID job_id = task.GetTaskSpecification().JobId();
  MarkObjectsAsFailed(error_type, objects_to_fail, job_id);
  task_dependency_manager_.TaskCanceled(spec.TaskId());
  // Notify the task dependency manager that we no longer need this task's
  // object dependencies. TODO(swang): Ideally, we would check the return value
  // here. However, we don't know at this point if the task was in the WAITING
  // or READY queue before, in which case we would not have been subscribed to
  // its dependencies.
  task_dependency_manager_.UnsubscribeGetDependencies(spec.TaskId());
}

void NodeManager::MarkObjectsAsFailed(const ErrorType &error_type,
                                      const std::vector<plasma::ObjectID> objects_to_fail,
                                      const JobID &job_id) {
  const std::string meta = std::to_string(static_cast<int>(error_type));
  for (const auto &object_id : objects_to_fail) {
    arrow::Status status = store_client_.CreateAndSeal(object_id, "", meta);
    if (!status.ok() && !plasma::IsPlasmaObjectExists(status)) {
      // If we failed to save the error code, log a warning and push an error message
      // to the driver.
      std::ostringstream stream;
      stream << "An plasma error (" << status.ToString() << ") occurred while saving"
             << " error code to object " << object_id << ". Anyone who's getting this"
             << " object may hang forever.";
      std::string error_message = stream.str();
      RAY_LOG(WARNING) << error_message;
      RAY_CHECK_OK(gcs_client_->error_table().PushErrorToDriver(
          job_id, "task", error_message, current_time_ms()));
    }
  }
}

void NodeManager::TreatTaskAsFailedIfLost(const Task &task) {
  const TaskSpecification &spec = task.GetTaskSpecification();
  RAY_LOG(DEBUG) << "Treating task " << spec.TaskId()
                 << " as failed if return values lost.";
  // Loop over the return IDs (except the dummy ID) and check whether a
  // location for the return ID exists.
  int64_t num_returns = spec.NumReturns();
  if (spec.IsActorCreationTask() || spec.IsActorTask()) {
    // TODO(rkn): We subtract 1 to avoid the dummy ID. However, this leaks
    // information about the TaskSpecification implementation.
    num_returns -= 1;
  }
  // Use a shared flag to make sure that we only treat the task as failed at
  // most once. This flag will get deallocated once all of the object table
  // lookup callbacks are fired.
  auto task_marked_as_failed = std::make_shared<bool>(false);
  for (int64_t i = 0; i < num_returns; i++) {
    const ObjectID object_id = spec.ReturnId(i);
    // Lookup the return value's locations.
    RAY_CHECK_OK(object_directory_->LookupLocations(
        object_id, [this, task_marked_as_failed, task](
                       const ray::ObjectID &object_id,
                       const std::unordered_set<ray::ClientID> &clients) {
          if (!*task_marked_as_failed) {
            // Only process the object locations if we haven't already marked the
            // task as failed.
            if (clients.empty()) {
              // The object does not exist on any nodes but has been created
              // before, so the object has been lost. Mark the task as failed to
              // prevent any tasks that depend on this object from hanging.
              TreatTaskAsFailed(task, ErrorType::OBJECT_UNRECONSTRUCTABLE);
              *task_marked_as_failed = true;
            }
          }
        }));
  }
}

void NodeManager::SubmitTask(const Task &task, const Lineage &uncommitted_lineage,
                             bool forwarded) {
  stats::TaskCountReceived().Record(1);
  const TaskSpecification &spec = task.GetTaskSpecification();
  const TaskID &task_id = spec.TaskId();
  RAY_LOG(DEBUG) << "Submitting task: " << task.DebugString();

  if (local_queues_.HasTask(task_id)) {
    RAY_LOG(WARNING) << "Submitted task " << task_id
                     << " is already queued and will not be reconstructed. This is most "
                        "likely due to spurious reconstruction.";
    return;
  }

  // Add the task and its uncommitted lineage to the lineage cache.
  if (forwarded) {
    lineage_cache_.AddUncommittedLineage(task_id, uncommitted_lineage);
  } else {
    if (!lineage_cache_.CommitTask(task)) {
      RAY_LOG(WARNING)
          << "Task " << task_id
          << " already committed to the GCS. This is most likely due to reconstruction.";
    }
  }

  if (spec.IsActorTask()) {
    // Check whether we know the location of the actor.
    const auto actor_entry = actor_registry_.find(spec.ActorId());
    bool seen = actor_entry != actor_registry_.end();
    // If we have already seen this actor and this actor is not being reconstructed,
    // its location is known.
    bool location_known =
        seen && actor_entry->second.GetState() != ActorTableData::RECONSTRUCTING;
    if (location_known) {
      if (actor_entry->second.GetState() == ActorTableData::DEAD) {
        // If this actor is dead, either because the actor process is dead
        // or because its residing node is dead, treat this task as failed.
        TreatTaskAsFailed(task, ErrorType::ACTOR_DIED);
      } else {
        // If this actor is alive, check whether this actor is local.
        auto node_manager_id = actor_entry->second.GetNodeManagerId();
        if (node_manager_id == gcs_client_->client_table().GetLocalClientId()) {
          // The actor is local.
          int64_t expected_task_counter = GetExpectedTaskCounter(
              actor_registry_, spec.ActorId(), spec.ActorHandleId());
          if (static_cast<int64_t>(spec.ActorCounter()) < expected_task_counter) {
            // A task that has already been executed before has been found. The
            // task will be treated as failed if at least one of the task's
            // return values have been evicted, to prevent the application from
            // hanging.
            // TODO(swang): Clean up the task from the lineage cache? If the
            // task is not marked as failed, then it may never get marked as
            // ready to flush to the GCS.
            RAY_LOG(WARNING) << "A task was resubmitted, so we are ignoring it. This "
                             << "should only happen during reconstruction.";
            TreatTaskAsFailedIfLost(task);
          } else {
            // The task has not yet been executed. Queue the task for local
            // execution, bypassing placement.
            EnqueuePlaceableTask(task);
          }
        } else {
          // The actor is remote. Forward the task to the node manager that owns
          // the actor.
          // Attempt to forward the task. If this fails to forward the task,
          // the task will be resubmit locally.
          ForwardTaskOrResubmit(task, node_manager_id);
        }
      }
    } else {
      ObjectID actor_creation_dummy_object;
      if (!seen) {
        // We do not have a registered location for the object, so either the
        // actor has not yet been created or we missed the notification for the
        // actor creation because this node joined the cluster after the actor
        // was already created. Look up the actor's registered location in case
        // we missed the creation notification.
        const ActorID &actor_id = spec.ActorId();
        auto lookup_callback = [this, actor_id](Status status,
                                                const std::vector<ActorTableData> &data) {
          if (!data.empty()) {
            // The actor has been created. We only need the last entry, because
            // it represents the latest state of this actor.
            HandleActorStateTransition(actor_id, ActorRegistration(data.back()));
          }
        };
        RAY_CHECK_OK(gcs_client_->Actors().AsyncGet(actor_id, lookup_callback));
        actor_creation_dummy_object = spec.ActorCreationDummyObjectId();
      } else {
        actor_creation_dummy_object = actor_entry->second.GetActorCreationDependency();
      }

      // Keep the task queued until we discover the actor's location.
      // (See design_docs/task_states.rst for the state transition diagram.)
      local_queues_.QueueTasks({task}, TaskState::WAITING_FOR_ACTOR_CREATION);
      // The actor has not yet been created and may have failed. To make sure
      // that the actor is eventually recreated, we maintain the invariant that
      // if a task is in the MethodsWaitingForActorCreation queue, then it is
      // subscribed to its respective actor creation task and that task only.
      // Once the actor has been created and this method removed from the
      // waiting queue, the caller must make the corresponding call to
      // UnsubscribeGetDependencies.
      task_dependency_manager_.SubscribeGetDependencies(spec.TaskId(),
                                                        {actor_creation_dummy_object});
      // Mark the task as pending. It will be canceled once we discover the
      // actor's location and either execute the task ourselves or forward it
      // to another node.
      task_dependency_manager_.TaskPending(task);
    }
  } else {
    // This is a non-actor task. Queue the task for a placement decision or for dispatch
    // if the task was forwarded.
    if (forwarded) {
      // Check for local dependencies and enqueue as waiting or ready for
      // dispatch.
      EnqueuePlaceableTask(task);
    } else {
      // (See design_docs/task_states.rst for the state transition diagram.)
      local_queues_.QueueTasks({task}, TaskState::PLACEABLE);
      ScheduleTasks(cluster_resource_map_);
      // TODO(atumanov): assert that !placeable.isempty() => insufficient available
      // resources locally.
    }
  }
}

void NodeManager::HandleTaskBlocked(const WorkerID &worker_id,
                                    const std::vector<ObjectID> &required_object_ids,
                                    const TaskID &current_task_id, bool ray_get) {
  std::shared_ptr<Worker> worker = worker_pool_.GetRegisteredWorker(worker_id);
  if (worker) {
    // The client is a worker. If the worker is not already blocked and the
    // blocked task matches the one assigned to the worker, then mark the
    // worker as blocked. This temporarily releases any resources that the
    // worker holds while it is blocked.
    if (!worker->IsBlocked() && current_task_id == worker->GetAssignedTaskId()) {
      Task task;
      RAY_CHECK(local_queues_.RemoveTask(current_task_id, &task));
      local_queues_.QueueTasks({task}, TaskState::RUNNING);
      // Get the CPU resources required by the running task.
      // Release the CPU resources.
      auto const cpu_resource_ids = worker->ReleaseTaskCpuResources();
      local_available_resources_.Release(cpu_resource_ids);
      cluster_resource_map_[gcs_client_->client_table().GetLocalClientId()].Release(
          cpu_resource_ids.ToResourceSet());
      worker->MarkBlocked();

      // Try dispatching tasks since we may have released some resources.
      DispatchTasks(local_queues_.GetReadyTasksWithResources());
    }
  } else {
    // The client is a driver. Drivers do not hold resources, so we simply mark
    // the task as blocked.
    worker = worker_pool_.GetRegisteredDriver(worker_id);
  }

  RAY_CHECK(worker);
  // Mark the task as blocked.
  worker->AddBlockedTaskId(current_task_id);
  if (local_queues_.GetBlockedTaskIds().count(current_task_id) == 0) {
    local_queues_.AddBlockedTaskId(current_task_id);
  }

  // Subscribe to the objects required by the task. These objects will be
  // fetched and/or reconstructed as necessary, until the objects become local
  // or are unsubscribed.
  if (ray_get) {
    task_dependency_manager_.SubscribeGetDependencies(current_task_id,
                                                      required_object_ids);
  } else {
    task_dependency_manager_.SubscribeWaitDependencies(worker->WorkerId(),
                                                       required_object_ids);
  }
}

void NodeManager::HandleTaskUnblocked(const WorkerID &worker_id,
                                      const TaskID &current_task_id) {
  std::shared_ptr<Worker> worker = worker_pool_.GetRegisteredWorker(worker_id);

  // TODO(swang): Because the object dependencies are tracked in the task
  // dependency manager, we could actually remove this message entirely and
  // instead unblock the worker once all the objects become available.
  if (worker) {
    // The client is a worker. If the worker is not already unblocked and the
    // unblocked task matches the one assigned to the worker, then mark the
    // worker as unblocked. This returns the temporarily released resources to
    // the worker.
    if (worker->IsBlocked() && current_task_id == worker->GetAssignedTaskId()) {
      // (See design_docs/task_states.rst for the state transition diagram.)
      Task task;
      RAY_CHECK(local_queues_.RemoveTask(current_task_id, &task));
      local_queues_.QueueTasks({task}, TaskState::RUNNING);
      // Get the CPU resources required by the running task.
      const auto required_resources = task.GetTaskSpecification().GetRequiredResources();
      const ResourceSet cpu_resources = required_resources.GetNumCpus();
      // Check if we can reacquire the CPU resources.
      bool oversubscribed = !local_available_resources_.Contains(cpu_resources);

      if (!oversubscribed) {
        // Reacquire the CPU resources for the worker. Note that care needs to be
        // taken if the user is using the specific CPU IDs since the IDs that we
        // reacquire here may be different from the ones that the task started with.
        auto const resource_ids = local_available_resources_.Acquire(cpu_resources);
        worker->AcquireTaskCpuResources(resource_ids);
        cluster_resource_map_[gcs_client_->client_table().GetLocalClientId()].Acquire(
            cpu_resources);
      } else {
        // In this case, we simply don't reacquire the CPU resources for the
        // worker. The worker can keep running and when the task finishes, it will
        // simply not have any CPU resources to release.
        RAY_LOG(WARNING)
            << "Resources oversubscribed: "
            << cluster_resource_map_[gcs_client_->client_table().GetLocalClientId()]
                   .GetAvailableResources()
                   .ToString();
      }
      worker->MarkUnblocked();
    }
  } else {
    // The client is a driver. Drivers do not hold resources, so we simply
    // mark the driver as unblocked.
    worker = worker_pool_.GetRegisteredDriver(worker_id);
  }

  // Unsubscribe from any `ray.get` objects that the task was blocked on.  Any
  // fetch or reconstruction operations to make the objects local are canceled.
  // `ray.wait` calls will stay active until the objects become local, or the
  // task/actor that called `ray.wait` exits.
  task_dependency_manager_.UnsubscribeGetDependencies(current_task_id);
  // Mark the task as unblocked.
  RAY_CHECK(worker);
  worker->RemoveBlockedTaskId(current_task_id);
  local_queues_.RemoveBlockedTaskId(current_task_id);
}

void NodeManager::EnqueuePlaceableTask(const Task &task) {
  // TODO(atumanov): add task lookup hashmap and change EnqueuePlaceableTask to take
  // a vector of TaskIDs. Trigger MoveTask internally.
  // Subscribe to the task's dependencies.
  bool args_ready = task_dependency_manager_.SubscribeGetDependencies(
      task.GetTaskSpecification().TaskId(), task.GetDependencies());
  // Enqueue the task. If all dependencies are available, then the task is queued
  // in the READY state, else the WAITING state.
  // (See design_docs/task_states.rst for the state transition diagram.)
  if (args_ready) {
    local_queues_.QueueTasks({task}, TaskState::READY);
    DispatchTasks(MakeTasksWithResources({task}));
  } else {
    local_queues_.QueueTasks({task}, TaskState::WAITING);
  }
  // Mark the task as pending. Once the task has finished execution, or once it
  // has been forwarded to another node, the task must be marked as canceled in
  // the TaskDependencyManager.
  task_dependency_manager_.TaskPending(task);
}

void NodeManager::HandleWorkerAvailable(const WorkerID &worker_id) {
  std::shared_ptr<Worker> worker = worker_pool_.GetRegisteredWorker(worker_id);
  RAY_CHECK(worker);
  // If the worker was assigned a task, mark it as finished.
  if (!worker->GetAssignedTaskId().IsNil()) {
    FinishAssignedTask(*worker);
  }

  // Return the worker to the idle pool.
  worker_pool_.PushWorker(std::move(worker));
  // Local resource availability changed: invoke scheduling policy for local node.
  const ClientID &local_client_id = gcs_client_->client_table().GetLocalClientId();
  cluster_resource_map_[local_client_id].SetLoadResources(
      local_queues_.GetResourceLoad());
  // Call task dispatch to assign work to the new worker.
  DispatchTasks(local_queues_.GetReadyTasksWithResources());
}

bool NodeManager::AssignTask(const Task &task) {
  const TaskSpecification &spec = task.GetTaskSpecification();

  // If this is an actor task, check that the new task has the correct counter.
  if (spec.IsActorTask()) {
    // An actor task should only be ready to be assigned if it matches the
    // expected task counter.
    int64_t expected_task_counter =
        GetExpectedTaskCounter(actor_registry_, spec.ActorId(), spec.ActorHandleId());
    RAY_CHECK(static_cast<int64_t>(spec.ActorCounter()) == expected_task_counter)
        << "Expected actor counter: " << expected_task_counter << ", task "
        << spec.TaskId() << " has: " << spec.ActorCounter();
  }

  // Try to get an idle worker that can execute this task.
  std::shared_ptr<Worker> worker = worker_pool_.PopWorker(spec);
  if (worker == nullptr) {
    // There are no workers that can execute this task.
    // We couldn't assign this task, as no worker available.
    RAY_LOG(DEBUG) << "No idle worker is found to assign task " << spec.TaskId();
    return false;
  }

  RAY_LOG(DEBUG) << "Assigning task " << spec.TaskId() << " to worker "
                 << worker->GetWorkerId() << " pid " << worker->Pid();

  // Resource accounting: acquire resources for the assigned task.
  auto acquired_resources =
      local_available_resources_.Acquire(spec.GetRequiredResources());
  const auto &my_client_id = gcs_client_->client_table().GetLocalClientId();
  cluster_resource_map_[my_client_id].Acquire(spec.GetRequiredResources());

  if (spec.IsActorCreationTask()) {
    // Check that the actor's placement resource requirements are satisfied.
    RAY_CHECK(spec.GetRequiredPlacementResources().IsSubset(
        cluster_resource_map_[my_client_id].GetTotalResources()));
    worker->SetLifetimeResourceIds(acquired_resources);
  } else {
    worker->SetTaskResourceIds(acquired_resources);
  }

  ResourceIdSet resource_id_set =
      worker->GetTaskResourceIds().Plus(worker->GetLifetimeResourceIds());

  worker->AssignTask(task, resource_id_set);
  // Actor tasks require extra accounting to track the actor's state.
  if (spec.IsActorTask()) {
    auto actor_entry = actor_registry_.find(spec.ActorId());
    RAY_CHECK(actor_entry != actor_registry_.end());
    // Process any new actor handles that were created since the
    // previous task on this handle was executed. The first task
    // submitted on a new actor handle will depend on the dummy object
    // returned by the previous task, so the dependency will not be
    // released until this first task is submitted.
    for (auto &new_handle_id : spec.NewActorHandles()) {
      const auto prev_actor_task_id = spec.PreviousActorTaskDummyObjectId();
      RAY_CHECK(!prev_actor_task_id.IsNil());
      // Add the new handle and give it a reference to the finished task's
      // execution dependency.
      actor_entry->second.AddHandle(new_handle_id, prev_actor_task_id);
    }

    // TODO(swang): For actors with multiple actor handles, to
    // guarantee that tasks are replayed in the same order after a
    // failure, we must update the task's execution dependency to be
    // the actor's current execution dependency.
  }

  // Notify the task dependency manager that we no longer need this task's
  // object dependencies.
  RAY_CHECK(task_dependency_manager_.UnsubscribeGetDependencies(spec.TaskId()));

  return true;
}

void NodeManager::FinishAssignedTask(Worker &worker) {
  TaskID task_id = worker.GetAssignedTaskId();
  RAY_LOG(DEBUG) << "Finished task " << task_id << " from worker " << worker.GetWorkerId()
                 << " with pid " << worker.Pid();

  // (See design_docs/task_states.rst for the state transition diagram.)
  Task task;
  RAY_CHECK(local_queues_.RemoveTask(task_id, &task));

  // Release task's resources. The worker's lifetime resources are still held.
  auto const &task_resources = worker.GetTaskResourceIds();
  const ClientID &client_id = gcs_client_->client_table().GetLocalClientId();
  local_available_resources_.ReleaseConstrained(
      task_resources, cluster_resource_map_[client_id].GetTotalResources());
  cluster_resource_map_[gcs_client_->client_table().GetLocalClientId()].Release(
      task_resources.ToResourceSet());
  worker.ResetTaskResourceIds();

  if (task.GetTaskSpecification().IsActorCreationTask() ||
      task.GetTaskSpecification().IsActorTask()) {
    // If this was an actor or actor creation task, handle the actor's new
    // state.
    FinishAssignedActorTask(worker, task);
  } else {
    // If this was a non-actor task, then cancel any ray.wait calls that were
    // made during the task execution.
    task_dependency_manager_.UnsubscribeWaitDependencies(worker.WorkerId());
  }

  // Notify the task dependency manager that this task has finished execution.
  task_dependency_manager_.TaskCanceled(task_id);

  // Unset the worker's assigned task.
  worker.AssignTaskId(TaskID::Nil());
  // Unset the worker's assigned job Id if this is not an actor.
  if (!task.GetTaskSpecification().IsActorCreationTask() &&
      !task.GetTaskSpecification().IsActorTask()) {
    worker.AssignJobId(JobID::Nil());
  }
}

std::shared_ptr<ActorTableData> NodeManager::CreateActorTableDataFromCreationTask(
    const TaskSpecification &task_spec, int port) {
  RAY_CHECK(task_spec.IsActorCreationTask());
  auto actor_id = task_spec.ActorCreationId();
  auto actor_entry = actor_registry_.find(actor_id);
  std::shared_ptr<ActorTableData> actor_info_ptr;
  // TODO(swang): If this is an actor that was reconstructed, and previous
  // actor notifications were delayed, then this node may not have an entry for
  // the actor in actor_regisry_. Then, the fields for the number of
  // reconstructions will be wrong.
  if (actor_entry == actor_registry_.end()) {
    actor_info_ptr.reset(new ActorTableData());
    // Set all of the static fields for the actor. These fields will not
    // change even if the actor fails or is reconstructed.
    actor_info_ptr->set_actor_id(actor_id.Binary());
    actor_info_ptr->set_actor_creation_dummy_object_id(
        task_spec.ActorDummyObject().Binary());
    actor_info_ptr->set_job_id(task_spec.JobId().Binary());
    actor_info_ptr->set_max_reconstructions(task_spec.MaxActorReconstructions());
    // This is the first time that the actor has been created, so the number
    // of remaining reconstructions is the max.
    actor_info_ptr->set_remaining_reconstructions(task_spec.MaxActorReconstructions());
  } else {
    // If we've already seen this actor, it means that this actor was reconstructed.
    // Thus, its previous state must be RECONSTRUCTING.
    RAY_CHECK(actor_entry->second.GetState() == ActorTableData::RECONSTRUCTING);
    // Copy the static fields from the current actor entry.
    actor_info_ptr.reset(new ActorTableData(actor_entry->second.GetTableData()));
    // We are reconstructing the actor, so subtract its
    // remaining_reconstructions by 1.
    actor_info_ptr->set_remaining_reconstructions(
        actor_info_ptr->remaining_reconstructions() - 1);
  }

  // Set the ip address & port, which could change after reconstruction.
  actor_info_ptr->set_ip_address(
      gcs_client_->client_table().GetLocalClient().node_manager_address());
  actor_info_ptr->set_port(port);

  // Set the new fields for the actor's state to indicate that the actor is
  // now alive on this node manager.
  actor_info_ptr->set_node_manager_id(
      gcs_client_->client_table().GetLocalClientId().Binary());
  actor_info_ptr->set_state(ActorTableData::ALIVE);
  return actor_info_ptr;
}

void NodeManager::FinishAssignedActorTask(Worker &worker, const Task &task) {
  ActorID actor_id;
  ActorHandleID actor_handle_id;
  const TaskSpecification task_spec = task.GetTaskSpecification();
  bool resumed_from_checkpoint = false;
  if (task_spec.IsActorCreationTask()) {
    actor_id = task_spec.ActorCreationId();
    actor_handle_id = ActorHandleID::Nil();
    if (checkpoint_id_to_restore_.count(actor_id) > 0) {
      resumed_from_checkpoint = true;
    }
  } else {
    actor_id = task_spec.ActorId();
    actor_handle_id = task_spec.ActorHandleId();
  }

  if (task_spec.IsActorCreationTask()) {
    // This was an actor creation task. Convert the worker to an actor.
    worker.AssignActorId(actor_id);
    // Lookup the parent actor id.
    auto parent_task_id = task_spec.ParentTaskId();
    RAY_CHECK(actor_handle_id.IsNil());
    int port = worker.Port();
    RAY_CHECK_OK(gcs_client_->raylet_task_table().Lookup(
        JobID::Nil(), parent_task_id,
        /*success_callback=*/
        [this, task_spec, resumed_from_checkpoint, port](
            ray::gcs::RedisGcsClient *client, const TaskID &parent_task_id,
            const TaskTableData &parent_task_data) {
          // The task was in the GCS task table. Use the stored task spec to
          // get the parent actor id.
          Task parent_task(parent_task_data.task());
          ActorID parent_actor_id = ActorID::Nil();
          if (parent_task.GetTaskSpecification().IsActorCreationTask()) {
            parent_actor_id = parent_task.GetTaskSpecification().ActorCreationId();
          } else if (parent_task.GetTaskSpecification().IsActorTask()) {
            parent_actor_id = parent_task.GetTaskSpecification().ActorId();
          }
          FinishAssignedActorCreationTask(parent_actor_id, task_spec,
                                          resumed_from_checkpoint, port);
        },
        /*failure_callback=*/
        [this, task_spec, resumed_from_checkpoint, port](ray::gcs::RedisGcsClient *client,
                                                         const TaskID &parent_task_id) {
          // The parent task was not in the GCS task table. It should most likely be in
          // the
          // lineage cache.
          ActorID parent_actor_id = ActorID::Nil();
          if (lineage_cache_.ContainsTask(parent_task_id)) {
            // Use a copy of the cached task spec to get the parent actor id.
            Task parent_task = lineage_cache_.GetTaskOrDie(parent_task_id);
            if (parent_task.GetTaskSpecification().IsActorCreationTask()) {
              parent_actor_id = parent_task.GetTaskSpecification().ActorCreationId();
            } else if (parent_task.GetTaskSpecification().IsActorTask()) {
              parent_actor_id = parent_task.GetTaskSpecification().ActorId();
            }
          } else {
            RAY_LOG(WARNING)
                << "Task metadata not found in either GCS or lineage cache. It may have "
                   "been evicted "
                << "by the redis LRU configuration. Consider increasing the memory "
                   "allocation via "
                << "ray.init(redis_max_memory=<max_memory_bytes>).";
          }
          FinishAssignedActorCreationTask(parent_actor_id, task_spec,
                                          resumed_from_checkpoint, port);
        }));
  } else {
    // The actor was not resumed from a checkpoint. We extend the actor's
    // frontier as usual since there is no frontier to restore.
    ExtendActorFrontier(task_spec.ActorDummyObject(), actor_id, actor_handle_id);
  }
}

void NodeManager::ExtendActorFrontier(const ObjectID &dummy_object,
                                      const ActorID &actor_id,
                                      const ActorHandleID &actor_handle_id) {
  auto actor_entry = actor_registry_.find(actor_id);
  RAY_CHECK(actor_entry != actor_registry_.end());
  // Extend the actor's frontier to include the executed task.
  const ObjectID object_to_release =
      actor_entry->second.ExtendFrontier(actor_handle_id, dummy_object);
  if (!object_to_release.IsNil()) {
    // If there were no new actor handles created, then no other actor task
    // will depend on this execution dependency, so it safe to release.
    HandleObjectMissing(object_to_release);
  }
  // Mark the dummy object as locally available to indicate that the actor's
  // state has changed and the next method can run. This is not added to the
  // object table, so the update will be invisible to both the local object
  // manager and the other nodes.
  // NOTE(swang): The dummy objects must be marked as local whenever
  // ExtendFrontier is called, and vice versa, so that we can clean up the
  // dummy objects properly in case the actor fails and needs to be
  // reconstructed.
  HandleObjectLocal(dummy_object);
}

void NodeManager::FinishAssignedActorCreationTask(const ActorID &parent_actor_id,
                                                  const TaskSpecification &task_spec,
<<<<<<< HEAD
                                                  bool resumed_from_checkpoint) {
=======
                                                  bool resumed_from_checkpoint,
                                                  int port) {
  // Notify the other node managers that the actor has been created.
>>>>>>> 8d6c50c8
  const ActorID actor_id = task_spec.ActorCreationId();
  auto new_actor_info = CreateActorTableDataFromCreationTask(task_spec, port);
  new_actor_info->set_parent_actor_id(parent_actor_id.Binary());
  auto update_callback = [actor_id](Status status) {
    if (!status.ok()) {
      // Only one node at a time should succeed at creating or updating the actor.
      RAY_LOG(FATAL) << "Failed to update state to ALIVE for actor " << actor_id;
    }
  };

  if (resumed_from_checkpoint) {
    // This actor was resumed from a checkpoint. In this case, we first look
    // up the checkpoint in GCS and use it to restore the actor registration
    // and frontier.
    const auto checkpoint_id = checkpoint_id_to_restore_[actor_id];
    checkpoint_id_to_restore_.erase(actor_id);
    RAY_LOG(DEBUG) << "Looking up checkpoint " << checkpoint_id << " for actor "
                   << actor_id;
    RAY_CHECK_OK(gcs_client_->actor_checkpoint_table().Lookup(
        JobID::Nil(), checkpoint_id,
        [this, actor_id, new_actor_info, update_callback](
            ray::gcs::RedisGcsClient *client, const UniqueID &checkpoint_id,
            const ActorCheckpointData &checkpoint_data) {
          RAY_LOG(INFO) << "Restoring registration for actor " << actor_id
                        << " from checkpoint " << checkpoint_id;
          ActorRegistration actor_registration =
              ActorRegistration(*new_actor_info, checkpoint_data);
          // Mark the unreleased dummy objects in the checkpoint frontier as local.
          for (const auto &entry : actor_registration.GetDummyObjects()) {
            HandleObjectLocal(entry.first);
          }
          // The actor was created before.
          RAY_CHECK_OK(gcs_client_->Actors().AsyncUpdate(actor_id, new_actor_info,
                                                         update_callback));
          HandleActorStateTransition(actor_id, std::move(actor_registration));
        },
        [actor_id](ray::gcs::RedisGcsClient *client, const UniqueID &checkpoint_id) {
          RAY_LOG(FATAL) << "Couldn't find checkpoint " << checkpoint_id << " for actor "
                         << actor_id << " in GCS.";
        }));
  } else {
    // The actor did not resume from a checkpoint. Immediately notify the
    // other node managers that the actor has been created.
    if (actor_registry_.find(actor_id) != actor_registry_.end()) {
      // The actor was created before.
      RAY_CHECK_OK(
          gcs_client_->Actors().AsyncUpdate(actor_id, new_actor_info, update_callback));
    } else {
      // The actor was never created before.
      RAY_CHECK_OK(gcs_client_->Actors().AsyncRegister(new_actor_info, update_callback));
    }
    HandleActorStateTransition(actor_id, ActorRegistration(*new_actor_info));
  }
  if (!resumed_from_checkpoint) {
    // The actor was not resumed from a checkpoint. We extend the actor's
    // frontier as usual since there is no frontier to restore.
    ExtendActorFrontier(task_spec.ActorDummyObject(), actor_id, ActorHandleID::Nil());
  }
}

void NodeManager::HandleTaskReconstruction(const TaskID &task_id,
                                           const ObjectID &required_object_id) {
  // Retrieve the task spec in order to re-execute the task.
  RAY_CHECK_OK(gcs_client_->raylet_task_table().Lookup(
      JobID::Nil(), task_id,
      /*success_callback=*/
      [this, required_object_id](ray::gcs::RedisGcsClient *client, const TaskID &task_id,
                                 const TaskTableData &task_data) {
        // The task was in the GCS task table. Use the stored task spec to
        // re-execute the task.
        ResubmitTask(Task(task_data.task()), required_object_id);
      },
      /*failure_callback=*/
      [this, required_object_id](ray::gcs::RedisGcsClient *client,
                                 const TaskID &task_id) {
        // The task was not in the GCS task table. It must therefore be in the
        // lineage cache.
        if (lineage_cache_.ContainsTask(task_id)) {
          // Use a copy of the cached task spec to re-execute the task.
          const Task task = lineage_cache_.GetTaskOrDie(task_id);
          ResubmitTask(task, required_object_id);
        } else {
          RAY_LOG(WARNING)
              << "Metadata of task " << task_id
              << " not found in either GCS or lineage cache. It may have been evicted "
              << "by the redis LRU configuration. Consider increasing the memory "
                 "allocation via "
              << "ray.init(redis_max_memory=<max_memory_bytes>).";
          MarkObjectsAsFailed(ErrorType::OBJECT_UNRECONSTRUCTABLE,
                              {required_object_id.ToPlasmaId()}, JobID::Nil());
        }
      }));
}

void NodeManager::ResubmitTask(const Task &task, const ObjectID &required_object_id) {
  RAY_LOG(DEBUG) << "Attempting to resubmit task "
                 << task.GetTaskSpecification().TaskId();

  // Actors should only be recreated if the first initialization failed or if
  // the most recent instance of the actor failed.
  if (task.GetTaskSpecification().IsActorCreationTask()) {
    const auto &actor_id = task.GetTaskSpecification().ActorCreationId();
    const auto it = actor_registry_.find(actor_id);
    if (it != actor_registry_.end() && it->second.GetState() == ActorTableData::ALIVE) {
      // If the actor is still alive, then do not resubmit the task. If the
      // actor actually is dead and a result is needed, then reconstruction
      // for this task will be triggered again.
      RAY_LOG(WARNING)
          << "Actor creation task resubmitted, but the actor is still alive.";
      return;
    }
  }

  // Driver tasks cannot be reconstructed. If this is a driver task, push an
  // error to the driver and do not resubmit it.
  if (task.GetTaskSpecification().IsDriverTask()) {
    // TODO(rkn): Define this constant somewhere else.
    std::string type = "put_reconstruction";
    std::ostringstream error_message;
    error_message << "The task with ID " << task.GetTaskSpecification().TaskId()
                  << " is a driver task and so the object created by ray.put "
                  << "could not be reconstructed.";
    RAY_CHECK_OK(gcs_client_->error_table().PushErrorToDriver(
        task.GetTaskSpecification().JobId(), type, error_message.str(),
        current_time_ms()));
    MarkObjectsAsFailed(ErrorType::OBJECT_UNRECONSTRUCTABLE,
                        {required_object_id.ToPlasmaId()},
                        task.GetTaskSpecification().JobId());
    return;
  }

  RAY_LOG(INFO) << "Resubmitting task " << task.GetTaskSpecification().TaskId()
                << " on client " << gcs_client_->client_table().GetLocalClientId();
  // The task may be reconstructed. Submit it with an empty lineage, since any
  // uncommitted lineage must already be in the lineage cache. At this point,
  // the task should not yet exist in the local scheduling queue. If it does,
  // then this is a spurious reconstruction.
  SubmitTask(task, Lineage());
}

void NodeManager::HandleObjectLocal(const ObjectID &object_id) {
  // Notify the task dependency manager that this object is local.
  const auto ready_task_ids = task_dependency_manager_.HandleObjectLocal(object_id);
  RAY_LOG(DEBUG) << "Object local " << object_id << ", "
                 << " on " << gcs_client_->client_table().GetLocalClientId() << ", "
                 << ready_task_ids.size() << " tasks ready";
  // Transition the tasks whose dependencies are now fulfilled to the ready state.
  if (ready_task_ids.size() > 0) {
    std::unordered_set<TaskID> ready_task_id_set(ready_task_ids.begin(),
                                                 ready_task_ids.end());

    // First filter out the tasks that should not be moved to READY.
    local_queues_.FilterState(ready_task_id_set, TaskState::BLOCKED);
    local_queues_.FilterState(ready_task_id_set, TaskState::DRIVER);
    local_queues_.FilterState(ready_task_id_set, TaskState::WAITING_FOR_ACTOR_CREATION);

    // Make sure that the remaining tasks are all WAITING.
    auto ready_task_id_set_copy = ready_task_id_set;
    local_queues_.FilterState(ready_task_id_set_copy, TaskState::WAITING);
    RAY_CHECK(ready_task_id_set_copy.empty());

    // Queue and dispatch the tasks that are ready to run (i.e., WAITING).
    auto ready_tasks = local_queues_.RemoveTasks(ready_task_id_set);
    local_queues_.QueueTasks(ready_tasks, TaskState::READY);
    DispatchTasks(MakeTasksWithResources(ready_tasks));
  }
}

void NodeManager::HandleObjectMissing(const ObjectID &object_id) {
  // Notify the task dependency manager that this object is no longer local.
  const auto waiting_task_ids = task_dependency_manager_.HandleObjectMissing(object_id);
  RAY_LOG(DEBUG) << "Object missing " << object_id << ", "
                 << " on " << gcs_client_->client_table().GetLocalClientId()
                 << waiting_task_ids.size() << " tasks waiting";
  // Transition any tasks that were in the runnable state and are dependent on
  // this object to the waiting state.
  if (!waiting_task_ids.empty()) {
    std::unordered_set<TaskID> waiting_task_id_set(waiting_task_ids.begin(),
                                                   waiting_task_ids.end());
    // First filter out any tasks that can't be transitioned to READY. These
    // are running workers or drivers, now blocked in a get.
    local_queues_.FilterState(waiting_task_id_set, TaskState::RUNNING);
    local_queues_.FilterState(waiting_task_id_set, TaskState::DRIVER);
    // Transition the tasks back to the waiting state. They will be made
    // runnable once the deleted object becomes available again.
    local_queues_.MoveTasks(waiting_task_id_set, TaskState::READY, TaskState::WAITING);
    RAY_CHECK(waiting_task_id_set.empty());
    // Moving ready tasks to waiting may have changed the load, making space for placing
    // new tasks locally.
    ScheduleTasks(cluster_resource_map_);
  }
}

void NodeManager::ForwardTaskOrResubmit(const Task &task,
                                        const ClientID &node_manager_id) {
  /// TODO(rkn): Should we check that the node manager is remote and not local?
  /// TODO(rkn): Should we check if the remote node manager is known to be dead?
  // Attempt to forward the task.
  ForwardTask(
      task, node_manager_id,
      [this, node_manager_id](ray::Status error, const Task &task) {
        const TaskID task_id = task.GetTaskSpecification().TaskId();
        RAY_LOG(INFO) << "Failed to forward task " << task_id << " to node manager "
                      << node_manager_id;

        // Mark the failed task as pending to let other raylets know that we still
        // have the task. TaskDependencyManager::TaskPending() is assumed to be
        // idempotent.
        task_dependency_manager_.TaskPending(task);

        // Actor tasks can only be executed at the actor's location, so they are
        // retried after a timeout. All other tasks that fail to be forwarded are
        // deemed to be placeable again.
        if (task.GetTaskSpecification().IsActorTask()) {
          // The task is for an actor on another node.  Create a timer to resubmit
          // the task in a little bit. TODO(rkn): Really this should be a
          // unique_ptr instead of a shared_ptr. However, it's a little harder to
          // move unique_ptrs into lambdas.
          auto retry_timer = std::make_shared<boost::asio::deadline_timer>(io_service_);
          auto retry_duration = boost::posix_time::milliseconds(
              RayConfig::instance()
                  .node_manager_forward_task_retry_timeout_milliseconds());
          retry_timer->expires_from_now(retry_duration);
          retry_timer->async_wait(
              [this, task_id, retry_timer](const boost::system::error_code &error) {
                // Timer killing will receive the
                // boost::asio::error::operation_aborted, we only handle the timeout
                // event.
                RAY_CHECK(!error);
                RAY_LOG(INFO) << "Resubmitting task " << task_id
                              << " because ForwardTask failed.";
                // Remove the RESUBMITTED task from the SWAP queue.
                Task task;
                TaskState state;
                if (local_queues_.RemoveTask(task_id, &task, &state)) {
                  RAY_CHECK(state == TaskState::SWAP);
                  // Submit the task again.
                  SubmitTask(task, Lineage());
                }
              });
          // Temporarily move the RESUBMITTED task to the SWAP queue while the
          // timer is active.
          local_queues_.QueueTasks({task}, TaskState::SWAP);
        } else {
          // The task is not for an actor and may therefore be placed on another
          // node immediately. Send it to the scheduling policy to be placed again.
          local_queues_.QueueTasks({task}, TaskState::PLACEABLE);
          ScheduleTasks(cluster_resource_map_);
        }
      });
}

void NodeManager::ForwardTask(
    const Task &task, const ClientID &node_id,
    const std::function<void(const ray::Status &, const Task &)> &on_error) {
  // Lookup node manager client for this node_id and use it to send the request.
  auto client_entry = remote_node_manager_clients_.find(node_id);
  if (client_entry == remote_node_manager_clients_.end()) {
    // TODO(atumanov): caller must handle failure to ensure tasks are not lost.
    RAY_LOG(INFO) << "No node manager client found for GCS client id " << node_id;
    on_error(ray::Status::IOError("Node manager client not found"), task);
    return;
  }
  auto &client = client_entry->second;

  const auto &spec = task.GetTaskSpecification();
  auto task_id = spec.TaskId();

  if (worker_pool_.HasPendingWorkerForTask(spec.GetLanguage(), task_id)) {
    // There is a worker being starting for this task,
    // so we shouldn't forward this task to another node.
    return;
  }

  // Get the task's unforwarded, uncommitted lineage.
  Lineage uncommitted_lineage = lineage_cache_.GetUncommittedLineage(task_id, node_id);
  if (uncommitted_lineage.GetEntries().empty()) {
    // There is no uncommitted lineage. This can happen if the lineage was
    // already evicted before we forwarded the task.
    uncommitted_lineage.SetEntry(task, GcsStatus::NONE);
  }
  auto entry = uncommitted_lineage.GetEntryMutable(task_id);
  Task &lineage_cache_entry_task = entry->TaskDataMutable();
  // Increment forward count for the forwarded task.
  lineage_cache_entry_task.IncrementNumForwards();
  RAY_LOG(DEBUG) << "Forwarding task " << task_id << " from "
                 << gcs_client_->client_table().GetLocalClientId() << " to " << node_id
                 << " spillback="
                 << lineage_cache_entry_task.GetTaskExecutionSpec().NumForwards();

  // Prepare the request message.
  rpc::ForwardTaskRequest request;
  request.set_task_id(task_id.Binary());
  for (auto &task_entry : uncommitted_lineage.GetEntries()) {
    auto task = request.add_uncommitted_tasks();
    task->mutable_task_spec()->CopyFrom(
        task_entry.second.TaskData().GetTaskSpecification().GetMessage());
    task->mutable_task_execution_spec()->CopyFrom(
        task_entry.second.TaskData().GetTaskExecutionSpec().GetMessage());
  }

  // Move the FORWARDING task to the SWAP queue so that we remember that we
  // have it queued locally. Once the ForwardTaskRequest has been sent, the
  // task will get re-queued, depending on whether the message succeeded or
  // not.
  local_queues_.QueueTasks({task}, TaskState::SWAP);
  client->ForwardTask(request, [this, on_error, task_id, node_id](
                                   Status status, const rpc::ForwardTaskReply &reply) {
    // Remove the FORWARDING task from the SWAP queue.
    Task task;
    TaskState state;
    if (!local_queues_.RemoveTask(task_id, &task, &state)) {
      return;
    }
    RAY_CHECK(state == TaskState::SWAP);

    if (status.ok()) {
      const auto &spec = task.GetTaskSpecification();
      // Mark as forwarded so that the task and its lineage are not
      // re-forwarded in the future to the receiving node.
      lineage_cache_.MarkTaskAsForwarded(task_id, node_id);

      // Notify the task dependency manager that we are no longer responsible
      // for executing this task.
      task_dependency_manager_.TaskCanceled(task_id);
      // Preemptively push any local arguments to the receiving node. For now, we
      // only do this with actor tasks, since actor tasks must be executed by a
      // specific process and therefore have affinity to the receiving node.
      if (spec.IsActorTask()) {
        // Iterate through the object's arguments. NOTE(swang): We do not include
        // the execution dependencies here since those cannot be transferred
        // between nodes.
        for (size_t i = 0; i < spec.NumArgs(); ++i) {
          int count = spec.ArgIdCount(i);
          for (int j = 0; j < count; j++) {
            ObjectID argument_id = spec.ArgId(i, j);
            // If the argument is local, then push it to the receiving node.
            if (task_dependency_manager_.CheckObjectLocal(argument_id)) {
              object_manager_.Push(argument_id, node_id);
            }
          }
        }
      }
    } else {
      on_error(status, task);
    }
  });
}

void NodeManager::DumpDebugState() const {
  std::fstream fs;
  fs.open(initial_config_.session_dir + "/debug_state.txt",
          std::fstream::out | std::fstream::trunc);
  fs << DebugString();
  fs.close();
}

std::string NodeManager::DebugString() const {
  std::stringstream result;
  uint64_t now_ms = current_time_ms();
  result << "NodeManager:";
  result << "\nInitialConfigResources: " << initial_config_.resource_config.ToString();
  result << "\nClusterResources:";
  for (auto &pair : cluster_resource_map_) {
    result << "\n" << pair.first.Hex() << ": " << pair.second.DebugString();
  }
  result << "\n" << object_manager_.DebugString();
  result << "\n" << gcs_client_->DebugString();
  result << "\n" << worker_pool_.DebugString();
  result << "\n" << local_queues_.DebugString();
  result << "\n" << reconstruction_policy_.DebugString();
  result << "\n" << task_dependency_manager_.DebugString();
  result << "\n" << lineage_cache_.DebugString();
  result << "\nActorRegistry:";

  auto statistical_data = GetActorStatisticalData(actor_registry_);
  result << "\n- num live actors: " << statistical_data.live_actors;
  result << "\n- num reconstructing actors: " << statistical_data.reconstructing_actors;
  result << "\n- num dead actors: " << statistical_data.dead_actors;
  result << "\n- max num handles: " << statistical_data.max_num_handles;

  result << "\nRemote node manager clients: ";
  for (const auto &entry : remote_node_manager_clients_) {
    result << "\n" << entry.first;
  }

  result << "\nDebugString() time ms: " << (current_time_ms() - now_ms);
  return result.str();
}

void NodeManager::RecordMetrics() const {
  if (stats::StatsConfig::instance().IsStatsDisabled()) {
    return;
  }

  // Record available resources of this node.
  const auto &available_resources =
      cluster_resource_map_.at(client_id_).GetAvailableResources().GetResourceMap();
  for (const auto &pair : available_resources) {
    stats::LocalAvailableResource().Record(pair.second,
                                           {{stats::ResourceNameKey, pair.first}});
  }
  // Record total resources of this node.
  const auto &total_resources =
      cluster_resource_map_.at(client_id_).GetTotalResources().GetResourceMap();
  for (const auto &pair : total_resources) {
    stats::LocalTotalResource().Record(pair.second,
                                       {{stats::ResourceNameKey, pair.first}});
  }

  object_manager_.RecordMetrics();
  worker_pool_.RecordMetrics();
  local_queues_.RecordMetrics();
  reconstruction_policy_.RecordMetrics();
  task_dependency_manager_.RecordMetrics();
  lineage_cache_.RecordMetrics();

  auto statistical_data = GetActorStatisticalData(actor_registry_);
  stats::ActorStats().Record(statistical_data.live_actors,
                             {{stats::ValueTypeKey, "live_actors"}});
  stats::ActorStats().Record(statistical_data.reconstructing_actors,
                             {{stats::ValueTypeKey, "reconstructing_actors"}});
  stats::ActorStats().Record(statistical_data.dead_actors,
                             {{stats::ValueTypeKey, "dead_actors"}});
  stats::ActorStats().Record(statistical_data.max_num_handles,
                             {{stats::ValueTypeKey, "max_num_handles"}});
}

}  // namespace raylet

}  // namespace ray<|MERGE_RESOLUTION|>--- conflicted
+++ resolved
@@ -2032,13 +2032,9 @@
 
 void NodeManager::FinishAssignedActorCreationTask(const ActorID &parent_actor_id,
                                                   const TaskSpecification &task_spec,
-<<<<<<< HEAD
-                                                  bool resumed_from_checkpoint) {
-=======
                                                   bool resumed_from_checkpoint,
                                                   int port) {
   // Notify the other node managers that the actor has been created.
->>>>>>> 8d6c50c8
   const ActorID actor_id = task_spec.ActorCreationId();
   auto new_actor_info = CreateActorTableDataFromCreationTask(task_spec, port);
   new_actor_info->set_parent_actor_id(parent_actor_id.Binary());
