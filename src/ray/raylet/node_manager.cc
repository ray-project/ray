--- conflicted
+++ resolved
@@ -2234,30 +2234,10 @@
   if (stats::StatsConfig::instance().IsStatsDisabled()) {
     return;
   }
-<<<<<<< HEAD
+
   cluster_task_manager_->RecordMetrics();
-=======
-  // Last recorded time will be reset in the caller side.
-  uint64_t current_time = current_time_ms();
-  uint64_t duration_ms = current_time - last_metrics_recorded_at_ms_;
-
-  // Record average number of tasks information per second.
-  stats::AvgNumScheduledTasks.Record((double)metrics_num_task_scheduled_ *
-                                     (1000.0 / (double)duration_ms));
-  metrics_num_task_scheduled_ = 0;
-  stats::AvgNumExecutedTasks.Record((double)metrics_num_task_executed_ *
-                                    (1000.0 / (double)duration_ms));
-  metrics_num_task_executed_ = 0;
-  stats::AvgNumSpilledBackTasks.Record((double)metrics_num_task_spilled_back_ *
-                                       (1000.0 / (double)duration_ms));
-  metrics_num_task_spilled_back_ = 0;
-
-  object_directory_->RecordMetrics(duration_ms);
->>>>>>> 4061b72f
   object_manager_.RecordMetrics();
   local_object_manager_.RecordObjectSpillingStats();
-
-  last_metrics_recorded_at_ms_ = current_time;
 }
 
 void NodeManager::PublishInfeasibleTaskError(const Task &task) const {
