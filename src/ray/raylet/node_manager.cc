--- conflicted
+++ resolved
@@ -273,14 +273,8 @@
       // Kill all the workers. The actual cleanup for these workers is done
       // later when the worker heartbeats timeout.
       for (const auto &worker : workers) {
-<<<<<<< HEAD
-=======
         // Clean up any open ray.wait calls that the worker made.
         task_dependency_manager_.UnsubscribeWaitDependencies(worker->WorkerId());
-        // Mark the worker as dead so further messages from it are ignored
-        // (except DisconnectClient).
-        worker->MarkDead();
->>>>>>> 9c651f47
         // Then kill the worker process.
         KillWorker(worker);
       }
@@ -696,18 +690,12 @@
   }
 }
 
-<<<<<<< HEAD
 void NodeManager::CleanUpTasksForFinishedJob(const JobID &job_id) {
   auto tasks_to_remove = local_queues_.GetTaskIdsForJob(job_id);
   task_dependency_manager_.RemoveTasksAndRelatedObjects(tasks_to_remove);
   // NOTE(swang): SchedulingQueue::RemoveTasks modifies its argument so we must
   // call it last.
   local_queues_.RemoveTasks(tasks_to_remove);
-=======
-void NodeManager::ProcessNewClient(LocalClientConnection &client) {
-  // The new client is a worker, so begin listening for messages.
-  client.ProcessMessages();
->>>>>>> 9c651f47
 }
 
 // A helper function to create a mapping from resource shapes to
@@ -751,30 +739,15 @@
     rpc::SendReplyCallback send_reply_callback) {
   // Client id in register client is treated as worker id.
   const WorkerID worker_id = WorkerID::FromBinary(request.worker_id());
-  auto worker = std::make_shared<Worker>(worker_id, request.worker_pid(), request.port(),
-                                         request.language(), client_call_manager_);
+  auto worker =
+      std::make_shared<Worker>(worker_id, request.worker_pid(), request.language(),
+                               request.port(), client_call_manager_);
 
   RAY_LOG(DEBUG) << "Received a RegisterClientRequest, worker id: " << worker_id
                  << ", is worker: " << request.is_worker()
                  << ", pid: " << request.worker_pid();
 
-<<<<<<< HEAD
   if (request.is_worker()) {
-=======
-  // Listen for more messages.
-  client->ProcessMessages();
-}
-
-void NodeManager::ProcessRegisterClientRequestMessage(
-    const std::shared_ptr<LocalClientConnection> &client, const uint8_t *message_data) {
-  client->Register();
-  auto message = flatbuffers::GetRoot<protocol::RegisterClientRequest>(message_data);
-  Language language = static_cast<Language>(message->language());
-  WorkerID worker_id = from_flatbuf<WorkerID>(*message->worker_id());
-  auto worker = std::make_shared<Worker>(worker_id, message->worker_pid(), language,
-                                         message->port(), client, client_call_manager_);
-  if (message->is_worker()) {
->>>>>>> 9c651f47
     // Register the new worker.
     bool use_push_task = worker->UsePush();
     worker_pool_.RegisterWorker(worker_id, std::move(worker));
@@ -784,14 +757,8 @@
     }
   } else {
     // Register the new driver.
-<<<<<<< HEAD
     auto driver_task_id = TaskID::ComputeDriverTaskId(worker_id);
     auto job_id = JobID::FromBinary(request.job_id());
-=======
-    const JobID job_id = from_flatbuf<JobID>(*message->job_id());
-    // Compute a dummy driver task id from a given driver.
-    const TaskID driver_task_id = TaskID::ComputeDriverTaskId(worker_id);
->>>>>>> 9c651f47
     worker->AssignTaskId(driver_task_id);
     worker->AssignJobId(job_id);
     worker_pool_.RegisterDriver(worker_id, std::move(worker));
@@ -1043,14 +1010,9 @@
   }
 
   if (!required_object_ids.empty()) {
-<<<<<<< HEAD
     const TaskID task_id = TaskID::FromBinary(request.task_id());
     const WorkerID &worker_id = WorkerID::FromBinary(request.worker_id());
-    HandleTaskBlocked(worker_id, required_object_ids, task_id);
-=======
-    const TaskID task_id = from_flatbuf<TaskID>(*message->task_id());
-    HandleTaskBlocked(client, required_object_ids, task_id, /*ray_get=*/true);
->>>>>>> 9c651f47
+    HandleTaskBlocked(worker_id, required_object_ids, task_id, /*ray_get=*/true);
   }
   send_reply_callback(Status::OK(), nullptr, nullptr);
 }
@@ -1079,11 +1041,7 @@
   const WorkerID &worker_id = WorkerID::FromBinary(request.worker_id());
   bool client_blocked = !required_object_ids.empty();
   if (client_blocked) {
-<<<<<<< HEAD
-    HandleTaskBlocked(worker_id, required_object_ids, current_task_id);
-=======
-    HandleTaskBlocked(client, required_object_ids, current_task_id, /*ray_get=*/false);
->>>>>>> 9c651f47
+    HandleTaskBlocked(worker_id, required_object_ids, current_task_id, /*ray_get=*/false);
   }
 
   ray::Status status = object_manager_.Wait(
@@ -1593,13 +1551,8 @@
 
 void NodeManager::HandleTaskBlocked(const WorkerID &worker_id,
                                     const std::vector<ObjectID> &required_object_ids,
-<<<<<<< HEAD
-                                    const TaskID &current_task_id) {
+                                    const TaskID &current_task_id, bool ray_get) {
   std::shared_ptr<Worker> worker = worker_pool_.GetRegisteredWorker(worker_id);
-=======
-                                    const TaskID &current_task_id, bool ray_get) {
-  std::shared_ptr<Worker> worker = worker_pool_.GetRegisteredWorker(client);
->>>>>>> 9c651f47
   if (worker) {
     // The client is a worker. If the worker is not already blocked and the
     // blocked task matches the one assigned to the worker, then mark the
@@ -1709,17 +1662,10 @@
 }
 
 void NodeManager::EnqueuePlaceableTask(const Task &task) {
-<<<<<<< HEAD
-  // TODO(atumanov): add task lookup hashmap and change EnqueuePlaceableTask to
-  // take a vector of TaskIDs. Trigger MoveTask internally. Subscribe to the
-  // task's dependencies.
-  bool args_ready = task_dependency_manager_.SubscribeDependencies(
-=======
   // TODO(atumanov): add task lookup hashmap and change EnqueuePlaceableTask to take
   // a vector of TaskIDs. Trigger MoveTask internally.
   // Subscribe to the task's dependencies.
   bool args_ready = task_dependency_manager_.SubscribeGetDependencies(
->>>>>>> 9c651f47
       task.GetTaskSpecification().TaskId(), task.GetDependencies());
   // Enqueue the task. If all dependencies are available, then the task is queued
   // in the READY state, else the WAITING state.
@@ -1824,7 +1770,7 @@
 
   // Notify the task dependency manager that we no longer need this task's
   // object dependencies.
-  RAY_CHECK(task_dependency_manager_.UnsubscribeDependencies(spec.TaskId()));
+  RAY_CHECK(task_dependency_manager_.UnsubscribeGetDependencies(spec.TaskId()));
 
   return true;
 }
@@ -2355,66 +2301,6 @@
   });
 }
 
-<<<<<<< HEAD
-=======
-void NodeManager::FinishAssignTask(const TaskID &task_id, Worker &worker, bool success) {
-  // Remove the ASSIGNED task from the SWAP queue.
-  Task assigned_task;
-  TaskState state;
-  if (!local_queues_.RemoveTask(task_id, &assigned_task, &state)) {
-    return;
-  }
-
-  RAY_CHECK(state == TaskState::SWAP);
-
-  if (success) {
-    auto spec = assigned_task.GetTaskSpecification();
-    // We successfully assigned the task to the worker.
-    worker.AssignTaskId(spec.TaskId());
-    worker.AssignJobId(spec.JobId());
-    // Actor tasks require extra accounting to track the actor's state.
-    if (spec.IsActorTask()) {
-      auto actor_entry = actor_registry_.find(spec.ActorId());
-      RAY_CHECK(actor_entry != actor_registry_.end());
-      // Process any new actor handles that were created since the
-      // previous task on this handle was executed. The first task
-      // submitted on a new actor handle will depend on the dummy object
-      // returned by the previous task, so the dependency will not be
-      // released until this first task is submitted.
-      for (auto &new_handle_id : spec.NewActorHandles()) {
-        const auto prev_actor_task_id = spec.PreviousActorTaskDummyObjectId();
-        RAY_CHECK(!prev_actor_task_id.IsNil());
-        // Add the new handle and give it a reference to the finished task's
-        // execution dependency.
-        actor_entry->second.AddHandle(new_handle_id, prev_actor_task_id);
-      }
-
-      // TODO(swang): For actors with multiple actor handles, to
-      // guarantee that tasks are replayed in the same order after a
-      // failure, we must update the task's execution dependency to be
-      // the actor's current execution dependency.
-    }
-
-    // Mark the task as running.
-    // (See design_docs/task_states.rst for the state transition diagram.)
-    local_queues_.QueueTasks({assigned_task}, TaskState::RUNNING);
-    // Notify the task dependency manager that we no longer need this task's
-    // object dependencies.
-    RAY_CHECK(task_dependency_manager_.UnsubscribeGetDependencies(spec.TaskId()));
-  } else {
-    RAY_LOG(WARNING) << "Failed to send task to worker, disconnecting client";
-    // We failed to send the task to the worker, so disconnect the worker.
-    ProcessDisconnectClientMessage(worker.Connection());
-    // Queue this task for future assignment. We need to do this since
-    // DispatchTasks() removed it from the ready queue. The task will be
-    // assigned to a worker once one becomes available.
-    // (See design_docs/task_states.rst for the state transition diagram.)
-    local_queues_.QueueTasks({assigned_task}, TaskState::READY);
-    DispatchTasks(MakeTasksWithResources({assigned_task}));
-  }
-}
-
->>>>>>> 9c651f47
 void NodeManager::DumpDebugState() const {
   std::fstream fs;
   fs.open(initial_config_.session_dir + "/debug_state.txt",
