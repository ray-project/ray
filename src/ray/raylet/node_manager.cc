--- conflicted
+++ resolved
@@ -217,11 +217,7 @@
       PublishInfeasibleTaskError(task);
     };
     cluster_task_manager_ = std::shared_ptr<ClusterTaskManager>(new ClusterTaskManager(
-<<<<<<< HEAD
-        self_node_id_, new_resource_scheduler_, dependency_manager_, is_owner_alive,
-        get_node_info_func, announce_infeasible_task));
-=======
-        self_node_id_, new_resource_scheduler_, fulfills_dependencies_func,
+        self_node_id_, new_resource_scheduler_, dependency_manager_,
         is_owner_alive, get_node_info_func, announce_infeasible_task));
     placement_group_resource_manager_ =
         std::make_shared<NewPlacementGroupResourceManager>(new_resource_scheduler_);
@@ -229,7 +225,6 @@
     placement_group_resource_manager_ =
         std::make_shared<OldPlacementGroupResourceManager>(
             local_available_resources_, cluster_resource_map_, self_node_id_);
->>>>>>> 01faeabc
   }
 
   RAY_CHECK_OK(store_client_.Connect(config.store_socket_name.c_str()));
