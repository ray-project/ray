#include "ray/raylet/node_manager.h"

#include <cctype>
#include <fstream>
#include <memory>

#include "ray/common/status.h"

#include "ray/common/common_protocol.h"
#include "ray/common/id.h"
#include "ray/raylet/format/node_manager_generated.h"
#include "ray/stats/stats.h"
#include "ray/util/sample.h"

namespace {

const bool USE_NEW_SCHEDULER = true;

#define RAY_CHECK_ENUM(x, y) \
  static_assert(static_cast<int>(x) == static_cast<int>(y), "protocol mismatch")

/// A helper function to return the expected actor counter for a given actor
/// and actor handle, according to the given actor registry. If a task's
/// counter is less than the returned value, then the task is a duplicate. If
/// the task's counter is equal to the returned value, then the task should be
/// the next to run.
int64_t GetExpectedTaskCounter(
    const std::unordered_map<ray::ActorID, ray::raylet::ActorRegistration>
        &actor_registry,
    const ray::ActorID &actor_id, const ray::TaskID &actor_caller_id) {
  auto actor_entry = actor_registry.find(actor_id);
  RAY_CHECK(actor_entry != actor_registry.end());
  const auto &frontier = actor_entry->second.GetFrontier();
  int64_t expected_task_counter = 0;
  auto frontier_entry = frontier.find(actor_caller_id);
  if (frontier_entry != frontier.end()) {
    expected_task_counter = frontier_entry->second.task_counter;
  }
  return expected_task_counter;
};

struct ActorStats {
  int live_actors = 0;
  int dead_actors = 0;
  int reconstructing_actors = 0;
  int max_num_handles = 0;
};

/// A helper function to return the statistical data of actors in this node manager.
ActorStats GetActorStatisticalData(
    std::unordered_map<ray::ActorID, ray::raylet::ActorRegistration> actor_registry) {
  ActorStats item;
  for (auto &pair : actor_registry) {
    if (pair.second.GetState() == ray::rpc::ActorTableData::ALIVE) {
      item.live_actors += 1;
    } else if (pair.second.GetState() == ray::rpc::ActorTableData::RECONSTRUCTING) {
      item.reconstructing_actors += 1;
    } else {
      item.dead_actors += 1;
    }
    if (pair.second.NumHandles() > item.max_num_handles) {
      item.max_num_handles = pair.second.NumHandles();
    }
  }
  return item;
}

}  // namespace

namespace ray {

namespace raylet {

NodeManager::NodeManager(boost::asio::io_service &io_service,
                         const NodeManagerConfig &config, ObjectManager &object_manager,
                         std::shared_ptr<gcs::RedisGcsClient> gcs_client,
                         std::shared_ptr<ObjectDirectoryInterface> object_directory)
    : client_id_(gcs_client->client_table().GetLocalClientId()),
      io_service_(io_service),
      object_manager_(object_manager),
      gcs_client_(std::move(gcs_client)),
      object_directory_(std::move(object_directory)),
      heartbeat_timer_(io_service),
      heartbeat_period_(std::chrono::milliseconds(config.heartbeat_period_ms)),
      debug_dump_period_(config.debug_dump_period_ms),
      fair_queueing_enabled_(config.fair_queueing_enabled),
      temp_dir_(config.temp_dir),
      object_manager_profile_timer_(io_service),
      initial_config_(config),
      local_available_resources_(config.resource_config),
      worker_pool_(config.num_initial_workers, config.maximum_startup_concurrency,
                   gcs_client_, config.worker_commands),
      scheduling_policy_(local_queues_),
      reconstruction_policy_(
          io_service_,
          [this](const TaskID &task_id, const ObjectID &required_object_id) {
            HandleTaskReconstruction(task_id, required_object_id);
          },
          RayConfig::instance().initial_reconstruction_timeout_milliseconds(),
          gcs_client_->client_table().GetLocalClientId(), gcs_client_->task_lease_table(),
          object_directory_, gcs_client_->task_reconstruction_log()),
      task_dependency_manager_(
          object_manager, reconstruction_policy_, io_service,
          gcs_client_->client_table().GetLocalClientId(),
          RayConfig::instance().initial_reconstruction_timeout_milliseconds(),
          gcs_client_->task_lease_table()),
      lineage_cache_(gcs_client_->client_table().GetLocalClientId(),
                     gcs_client_->raylet_task_table(), gcs_client_->raylet_task_table(),
                     config.max_lineage_size),
      actor_registry_(),
      node_manager_server_("NodeManager", config.node_manager_port),
      node_manager_service_(io_service, *this),
      client_call_manager_(io_service),
      new_scheduler_enabled_(RayConfig::instance().new_scheduler_enabled()) {
  RAY_CHECK(heartbeat_period_.count() > 0);
  // Initialize the resource map with own cluster resource configuration.
  ClientID local_client_id = gcs_client_->client_table().GetLocalClientId();
  cluster_resource_map_.emplace(local_client_id,
                                SchedulingResources(config.resource_config));

  RAY_CHECK_OK(object_manager_.SubscribeObjAdded(
      [this](const object_manager::protocol::ObjectInfoT &object_info) {
        ObjectID object_id = ObjectID::FromPlasmaIdBinary(object_info.object_id);
        HandleObjectLocal(object_id);
      }));
  RAY_CHECK_OK(object_manager_.SubscribeObjDeleted(
      [this](const ObjectID &object_id) { HandleObjectMissing(object_id); }));

<<<<<<< HEAD
  if (USE_NEW_SCHEDULER) {
    SchedulingResources &local_resources = cluster_resource_map_[local_client_id];
    new_resource_scheduler_ = std::shared_ptr<ClusterResourceScheduler>(
        new ClusterResourceScheduler(client_id_.Binary(),
          local_resources.GetTotalResources().GetResourceMap()));
=======
  if (new_scheduler_enabled_) {
    SchedulingResources &local_resources = cluster_resource_map_[local_client_id];
    new_resource_scheduler_ =
        std::shared_ptr<ClusterResourceScheduler>(new ClusterResourceScheduler(
            client_id_.Binary(), local_resources.GetTotalResources().GetResourceMap()));
>>>>>>> ded89b1f
  }

  RAY_ARROW_CHECK_OK(store_client_.Connect(config.store_socket_name.c_str()));
  // Run the node manger rpc server.
  node_manager_server_.RegisterService(node_manager_service_);
  node_manager_server_.Run();
}

ray::Status NodeManager::RegisterGcs() {
  object_manager_.RegisterGcs();

  // Subscribe to task entry commits in the GCS. These notifications are
  // forwarded to the lineage cache, which requests notifications about tasks
  // that were executed remotely.
  const auto task_committed_callback = [this](gcs::RedisGcsClient *client,
                                              const TaskID &task_id,
                                              const TaskTableData &task_data) {
    lineage_cache_.HandleEntryCommitted(task_id);
  };
  RAY_RETURN_NOT_OK(gcs_client_->raylet_task_table().Subscribe(
      JobID::Nil(), gcs_client_->client_table().GetLocalClientId(),
      task_committed_callback, nullptr, nullptr));

  const auto task_lease_notification_callback = [this](gcs::RedisGcsClient *client,
                                                       const TaskID &task_id,
                                                       const TaskLeaseData &task_lease) {
    const ClientID node_manager_id = ClientID::FromBinary(task_lease.node_manager_id());
    if (gcs_client_->client_table().IsRemoved(node_manager_id)) {
      // The node manager that added the task lease is already removed. The
      // lease is considered inactive.
      reconstruction_policy_.HandleTaskLeaseNotification(task_id, 0);
    } else {
      // NOTE(swang): The task_lease.timeout is an overestimate of the lease's
      // expiration period since the entry may have been in the GCS for some
      // time already. For a more accurate estimate, the age of the entry in
      // the GCS should be subtracted from task_lease.timeout.
      reconstruction_policy_.HandleTaskLeaseNotification(task_id, task_lease.timeout());
    }
  };
  const auto task_lease_empty_callback = [this](gcs::RedisGcsClient *client,
                                                const TaskID &task_id) {
    reconstruction_policy_.HandleTaskLeaseNotification(task_id, 0);
  };
  RAY_RETURN_NOT_OK(gcs_client_->task_lease_table().Subscribe(
      JobID::Nil(), gcs_client_->client_table().GetLocalClientId(),
      task_lease_notification_callback, task_lease_empty_callback, nullptr));

  // Register a callback to handle actor notifications.
  auto actor_notification_callback = [this](const ActorID &actor_id,
                                            const ActorTableData &data) {
    HandleActorStateTransition(actor_id, ActorRegistration(data));
  };

  RAY_RETURN_NOT_OK(
      gcs_client_->Actors().AsyncSubscribe(actor_notification_callback, nullptr));

  // Register a callback on the client table for new clients.
  auto node_manager_client_added = [this](gcs::RedisGcsClient *client, const UniqueID &id,
                                          const GcsNodeInfo &data) { ClientAdded(data); };
  gcs_client_->client_table().RegisterClientAddedCallback(node_manager_client_added);
  // Register a callback on the client table for removed clients.
  auto node_manager_client_removed = [this](gcs::RedisGcsClient *client,
                                            const UniqueID &id, const GcsNodeInfo &data) {
    ClientRemoved(data);
  };
  gcs_client_->client_table().RegisterClientRemovedCallback(node_manager_client_removed);

  // Subscribe to resource changes.
  const auto &resources_changed =
      [this](
          gcs::RedisGcsClient *client, const ClientID &id,
          const gcs::GcsChangeMode change_mode,
          const std::unordered_map<std::string, std::shared_ptr<gcs::ResourceTableData>>
              &data) {
        if (change_mode == gcs::GcsChangeMode::APPEND_OR_ADD) {
          ResourceSet resource_set;
          for (auto &entry : data) {
            resource_set.AddOrUpdateResource(entry.first,
                                             entry.second->resource_capacity());
          }
          ResourceCreateUpdated(id, resource_set);
        }
        if (change_mode == gcs::GcsChangeMode::REMOVE) {
          std::vector<std::string> resource_names;
          for (auto &entry : data) {
            resource_names.push_back(entry.first);
          }
          ResourceDeleted(id, resource_names);
        }
      };
  RAY_RETURN_NOT_OK(
      gcs_client_->resource_table().Subscribe(JobID::Nil(), ClientID::Nil(),
                                              /*subscribe_callback=*/resources_changed,
                                              /*done_callback=*/nullptr));

  // Subscribe to heartbeat batches from the monitor.
  const auto &heartbeat_batch_added =
      [this](gcs::RedisGcsClient *client, const ClientID &id,
             const HeartbeatBatchTableData &heartbeat_batch) {
        HeartbeatBatchAdded(heartbeat_batch);
      };
  RAY_RETURN_NOT_OK(gcs_client_->heartbeat_batch_table().Subscribe(
      JobID::Nil(), ClientID::Nil(), heartbeat_batch_added,
      /*subscribe_callback=*/nullptr,
      /*done_callback=*/nullptr));

  // Subscribe to driver table updates.
  const auto job_table_handler = [this](gcs::RedisGcsClient *client, const JobID &job_id,
                                        const std::vector<JobTableData> &job_data) {
    HandleJobTableUpdate(job_id, job_data);
  };
  RAY_RETURN_NOT_OK(gcs_client_->job_table().Subscribe(JobID::Nil(), ClientID::Nil(),
                                                       job_table_handler, nullptr));

  // Start sending heartbeats to the GCS.
  last_heartbeat_at_ms_ = current_time_ms();
  last_debug_dump_at_ms_ = current_time_ms();
  Heartbeat();
  // Start the timer that gets object manager profiling information and sends it
  // to the GCS.
  GetObjectManagerProfileInfo();

  return ray::Status::OK();
}

void NodeManager::KillWorker(std::shared_ptr<Worker> worker) {
  // If we're just cleaning up a single worker, allow it some time to clean
  // up its state before force killing. The client socket will be closed
  // and the worker struct will be freed after the timeout.
  kill(worker->Pid(), SIGTERM);

  auto retry_timer = std::make_shared<boost::asio::deadline_timer>(io_service_);
  auto retry_duration = boost::posix_time::milliseconds(
      RayConfig::instance().kill_worker_timeout_milliseconds());
  retry_timer->expires_from_now(retry_duration);
  retry_timer->async_wait([retry_timer, worker](const boost::system::error_code &error) {
    RAY_LOG(DEBUG) << "Send SIGKILL to worker, pid=" << worker->Pid();
    // Force kill worker. TODO(rkn): Is there some small danger that the worker
    // has already died and the PID has been reassigned to a different process?
    kill(worker->Pid(), SIGKILL);
  });
}

void NodeManager::HandleJobTableUpdate(const JobID &id,
                                       const std::vector<JobTableData> &job_data) {
  for (const auto &entry : job_data) {
    RAY_LOG(DEBUG) << "HandleJobTableUpdate " << JobID::FromBinary(entry.job_id()) << " "
                   << entry.is_dead();
    if (entry.is_dead()) {
      auto job_id = JobID::FromBinary(entry.job_id());
      auto workers = worker_pool_.GetWorkersRunningTasksForJob(job_id);

      // Kill all the workers. The actual cleanup for these workers is done
      // later when we receive the DisconnectClient message from them.
      for (const auto &worker : workers) {
        if (!worker->IsDetachedActor()) {
          // Clean up any open ray.wait calls that the worker made.
          task_dependency_manager_.UnsubscribeWaitDependencies(worker->WorkerId());
          // Mark the worker as dead so further messages from it are ignored
          // (except DisconnectClient).
          worker->MarkDead();
          // Then kill the worker process.
          KillWorker(worker);
        }
      }

      // Remove all tasks for this job from the scheduling queues, mark
      // the results for these tasks as not required, cancel any attempts
      // at reconstruction. Note that at this time the workers are likely
      // alive because of the delay in killing workers.
      auto tasks_to_remove = local_queues_.GetTaskIdsForJob(job_id);
      task_dependency_manager_.RemoveTasksAndRelatedObjects(tasks_to_remove);
      // NOTE(swang): SchedulingQueue::RemoveTasks modifies its argument so we must
      // call it last.
      local_queues_.RemoveTasks(tasks_to_remove);
    }
  }
}

void NodeManager::Heartbeat() {
  uint64_t now_ms = current_time_ms();
  uint64_t interval = now_ms - last_heartbeat_at_ms_;
  if (interval > RayConfig::instance().num_heartbeats_warning() *
                     RayConfig::instance().raylet_heartbeat_timeout_milliseconds()) {
    RAY_LOG(WARNING) << "Last heartbeat was sent " << interval << " ms ago ";
  }
  last_heartbeat_at_ms_ = now_ms;

  auto &heartbeat_table = gcs_client_->heartbeat_table();
  auto heartbeat_data = std::make_shared<HeartbeatTableData>();
  const auto &my_client_id = gcs_client_->client_table().GetLocalClientId();
  SchedulingResources &local_resources = cluster_resource_map_[my_client_id];
  heartbeat_data->set_client_id(my_client_id.Binary());
  // TODO(atumanov): modify the heartbeat table protocol to use the ResourceSet directly.
  // TODO(atumanov): implement a ResourceSet const_iterator.
  for (const auto &resource_pair :
       local_resources.GetAvailableResources().GetResourceMap()) {
    heartbeat_data->add_resources_available_label(resource_pair.first);
    heartbeat_data->add_resources_available_capacity(resource_pair.second);
  }
  for (const auto &resource_pair : local_resources.GetTotalResources().GetResourceMap()) {
    heartbeat_data->add_resources_total_label(resource_pair.first);
    heartbeat_data->add_resources_total_capacity(resource_pair.second);
  }

  local_resources.SetLoadResources(local_queues_.GetResourceLoad());
  for (const auto &resource_pair : local_resources.GetLoadResources().GetResourceMap()) {
    heartbeat_data->add_resource_load_label(resource_pair.first);
    heartbeat_data->add_resource_load_capacity(resource_pair.second);
  }

  size_t max_size = RayConfig::instance().raylet_max_active_object_ids();
  std::unordered_set<ObjectID> active_object_ids = worker_pool_.GetActiveObjectIDs();
  if (active_object_ids.size() <= max_size) {
    for (const auto &object_id : active_object_ids) {
      heartbeat_data->add_active_object_id(object_id.Binary());
    }
  } else {
    // If there are more than the configured maximum number of object IDs to send per
    // heartbeat, sample from them randomly.
    // TODO(edoakes): we might want to improve the sampling technique here, for example
    // preferring object IDs with the earliest last-refreshed timestamp.
    std::vector<ObjectID> downsampled;
    random_sample(active_object_ids.begin(), active_object_ids.end(), max_size,
                  &downsampled);
    for (const auto &object_id : downsampled) {
      heartbeat_data->add_active_object_id(object_id.Binary());
    }
  }

  ray::Status status = heartbeat_table.Add(
      JobID::Nil(), gcs_client_->client_table().GetLocalClientId(), heartbeat_data,
      /*success_callback=*/nullptr);
  RAY_CHECK_OK_PREPEND(status, "Heartbeat failed");

  if (debug_dump_period_ > 0 &&
      static_cast<int64_t>(now_ms - last_debug_dump_at_ms_) > debug_dump_period_) {
    DumpDebugState();
    RecordMetrics();
    WarnResourceDeadlock();
    last_debug_dump_at_ms_ = now_ms;
  }

  // Reset the timer.
  heartbeat_timer_.expires_from_now(heartbeat_period_);
  heartbeat_timer_.async_wait([this](const boost::system::error_code &error) {
    RAY_CHECK(!error);
    Heartbeat();
  });
}

// TODO(edoakes): this function is problematic because it both sends warnings spuriously
// under normal conditions and sometimes doesn't send a warning under actual deadlock
// conditions. The current logic is to push a warning when: all running tasks are
// blocked, there is at least one ready task, and a warning hasn't been pushed in
// debug_dump_period_ milliseconds.
// See https://github.com/ray-project/ray/issues/5790 for details.
void NodeManager::WarnResourceDeadlock() {
  // Check if any progress is being made on this raylet.
  for (const auto &task : local_queues_.GetTasks(TaskState::RUNNING)) {
    // Ignore blocked tasks.
    if (local_queues_.GetBlockedTaskIds().count(task.GetTaskSpecification().TaskId())) {
      continue;
    }
    // Progress is being made, don't warn.
    resource_deadlock_warned_ = false;
    return;
  }

  // suppress duplicates warning messages
  if (resource_deadlock_warned_) {
    return;
  }

  // The node is full of actors and no progress has been made for some time.
  // If there are any pending tasks, build a warning.
  std::ostringstream error_message;
  ray::Task exemplar;
  bool should_warn = false;
  int pending_actor_creations = 0;
  int pending_tasks = 0;

  // See if any tasks are blocked trying to acquire resources.
  for (const auto &task : local_queues_.GetTasks(TaskState::READY)) {
    const TaskSpecification &spec = task.GetTaskSpecification();
    if (spec.IsActorCreationTask()) {
      pending_actor_creations += 1;
    } else {
      pending_tasks += 1;
    }
    if (!should_warn) {
      exemplar = task;
      should_warn = true;
    }
  }

  // Push an warning to the driver that a task is blocked trying to acquire resources.
  if (should_warn) {
    const auto &my_client_id = gcs_client_->client_table().GetLocalClientId();
    SchedulingResources &local_resources = cluster_resource_map_[my_client_id];
    error_message
        << "The actor or task with ID " << exemplar.GetTaskSpecification().TaskId()
        << " is pending and cannot currently be scheduled. It requires "
        << exemplar.GetTaskSpecification().GetRequiredResources().ToString()
        << " for execution and "
        << exemplar.GetTaskSpecification().GetRequiredPlacementResources().ToString()
        << " for placement, but this node only has remaining "
        << local_resources.GetAvailableResources().ToString() << ". In total there are "
        << pending_tasks << " pending tasks and " << pending_actor_creations
        << " pending actors on this node. "
        << "This is likely due to all cluster resources being claimed by actors. "
        << "To resolve the issue, consider creating fewer actors or increase the "
        << "resources available to this Ray cluster. You can ignore this message "
        << "if this Ray cluster is expected to auto-scale.";
    RAY_CHECK_OK(gcs_client_->error_table().PushErrorToDriver(
        exemplar.GetTaskSpecification().JobId(), "resource_deadlock", error_message.str(),
        current_time_ms()));
    resource_deadlock_warned_ = true;
  }
}

void NodeManager::GetObjectManagerProfileInfo() {
  int64_t start_time_ms = current_time_ms();

  auto profile_info = object_manager_.GetAndResetProfilingInfo();

  if (profile_info.profile_events_size() > 0) {
    RAY_CHECK_OK(gcs_client_->profile_table().AddProfileEventBatch(profile_info));
  }

  // Reset the timer.
  object_manager_profile_timer_.expires_from_now(heartbeat_period_);
  object_manager_profile_timer_.async_wait(
      [this](const boost::system::error_code &error) {
        RAY_CHECK(!error);
        GetObjectManagerProfileInfo();
      });

  int64_t interval = current_time_ms() - start_time_ms;
  if (interval > RayConfig::instance().handler_warning_timeout_ms()) {
    RAY_LOG(WARNING) << "GetObjectManagerProfileInfo handler took " << interval << " ms.";
  }
}

void NodeManager::ClientAdded(const GcsNodeInfo &node_info) {
  const ClientID client_id = ClientID::FromBinary(node_info.node_id());

  RAY_LOG(DEBUG) << "[ClientAdded] Received callback from client id " << client_id;
  if (client_id == gcs_client_->client_table().GetLocalClientId()) {
    // We got a notification for ourselves, so we are connected to the GCS now.
    // Save this NodeManager's resource information in the cluster resource map.
    cluster_resource_map_[client_id] = initial_config_.resource_config;
    return;
  }

  auto entry = remote_node_manager_clients_.find(client_id);
  if (entry != remote_node_manager_clients_.end()) {
    RAY_LOG(DEBUG) << "Received notification of a new client that already exists: "
                   << client_id;
    return;
  }

  // Initialize a rpc client to the new node manager.
  std::unique_ptr<rpc::NodeManagerClient> client(
      new rpc::NodeManagerClient(node_info.node_manager_address(),
                                 node_info.node_manager_port(), client_call_manager_));
  remote_node_manager_clients_.emplace(client_id, std::move(client));

  // Fetch resource info for the remote client and update cluster resource map.
  RAY_CHECK_OK(gcs_client_->resource_table().Lookup(
      JobID::Nil(), client_id,
      [this](gcs::RedisGcsClient *client, const ClientID &client_id,
             const std::unordered_map<std::string,
                                      std::shared_ptr<gcs::ResourceTableData>> &pairs) {
        ResourceSet resource_set;
        for (auto &resource_entry : pairs) {
          resource_set.AddOrUpdateResource(resource_entry.first,
                                           resource_entry.second->resource_capacity());
        }
        ResourceCreateUpdated(client_id, resource_set);
      }));
}

void NodeManager::ClientRemoved(const GcsNodeInfo &node_info) {
  // TODO(swang): If we receive a notification for our own death, clean up and
  // exit immediately.
  const ClientID client_id = ClientID::FromBinary(node_info.node_id());
  RAY_LOG(DEBUG) << "[ClientRemoved] Received callback from client id " << client_id;

  RAY_CHECK(client_id != gcs_client_->client_table().GetLocalClientId())
      << "Exiting because this node manager has mistakenly been marked dead by the "
      << "monitor.";

  // Below, when we remove client_id from all of these data structures, we could
  // check that it is actually removed, or log a warning otherwise, but that may
  // not be necessary.

  // Remove the client from the resource map.
  cluster_resource_map_.erase(client_id);

  // Remove the node manager client.
  const auto client_entry = remote_node_manager_clients_.find(client_id);
  if (client_entry != remote_node_manager_clients_.end()) {
    remote_node_manager_clients_.erase(client_entry);
  } else {
    RAY_LOG(WARNING) << "Received ClientRemoved callback for an unknown client "
                     << client_id << ".";
  }

  // For any live actors that were on the dead node, broadcast a notification
  // about the actor's death
  // TODO(swang): This could be very slow if there are many actors.
  for (const auto &actor_entry : actor_registry_) {
    if (actor_entry.second.GetNodeManagerId() == client_id &&
        actor_entry.second.GetState() == ActorTableData::ALIVE) {
      RAY_LOG(INFO) << "Actor " << actor_entry.first
                    << " is disconnected, because its node " << client_id
                    << " is removed from cluster. It may be reconstructed.";
      HandleDisconnectedActor(actor_entry.first, /*was_local=*/false,
                              /*intentional_disconnect=*/false);
    }
  }
  // Notify the object directory that the client has been removed so that it
  // can remove it from any cached locations.
  object_directory_->HandleClientRemoved(client_id);

  // Flush all uncommitted tasks from the local lineage cache. This is to
  // guarantee that all tasks get flushed eventually, in case one of the tasks
  // in our local cache was supposed to be flushed by the node that died.
  lineage_cache_.FlushAllUncommittedTasks();
}

void NodeManager::ResourceCreateUpdated(const ClientID &client_id,
                                        const ResourceSet &createUpdatedResources) {
  const ClientID &local_client_id = gcs_client_->client_table().GetLocalClientId();

  RAY_LOG(DEBUG) << "[ResourceCreateUpdated] received callback from client id "
                 << client_id << " with created or updated resources: "
                 << createUpdatedResources.ToString() << ". Updating resource map.";

  SchedulingResources &cluster_schedres = cluster_resource_map_[client_id];

  // Update local_available_resources_ and SchedulingResources
  for (const auto &resource_pair : createUpdatedResources.GetResourceMap()) {
    const std::string &resource_label = resource_pair.first;
    const double &new_resource_capacity = resource_pair.second;

    cluster_schedres.UpdateResourceCapacity(resource_label, new_resource_capacity);
    if (client_id == local_client_id) {
      local_available_resources_.AddOrUpdateResource(resource_label,
                                                     new_resource_capacity);
    }
    if (new_scheduler_enabled_) {
      new_resource_scheduler_->UpdateResourceCapacity(client_id.Binary(), resource_label,
                                                      new_resource_capacity);
    }
  }
  RAY_LOG(DEBUG) << "[ResourceCreateUpdated] Updated cluster_resource_map.";

  if (client_id == local_client_id) {
    // The resource update is on the local node, check if we can reschedule tasks.
    TryLocalInfeasibleTaskScheduling();
  }
  return;
}

void NodeManager::ResourceDeleted(const ClientID &client_id,
                                  const std::vector<std::string> &resource_names) {
  const ClientID &local_client_id = gcs_client_->client_table().GetLocalClientId();

  if (RAY_LOG_ENABLED(DEBUG)) {
    std::ostringstream oss;
    for (auto &resource_name : resource_names) {
      oss << resource_name << ", ";
    }
    RAY_LOG(DEBUG) << "[ResourceDeleted] received callback from client id " << client_id
                   << " with deleted resources: " << oss.str()
                   << ". Updating resource map.";
  }

  SchedulingResources &cluster_schedres = cluster_resource_map_[client_id];

  // Update local_available_resources_ and SchedulingResources
  for (const auto &resource_label : resource_names) {
    cluster_schedres.DeleteResource(resource_label);
    if (client_id == local_client_id) {
      local_available_resources_.DeleteResource(resource_label);
    }
    if (new_scheduler_enabled_) {
      new_resource_scheduler_->DeleteResource(client_id.Binary(), resource_label);
    }
  }
  RAY_LOG(DEBUG) << "[ResourceDeleted] Updated cluster_resource_map.";
  return;
}

void NodeManager::TryLocalInfeasibleTaskScheduling() {
  RAY_LOG(DEBUG) << "[LocalResourceUpdateRescheduler] The resource update is on the "
                    "local node, check if we can reschedule tasks";
  const ClientID &local_client_id = gcs_client_->client_table().GetLocalClientId();
  SchedulingResources &new_local_resources = cluster_resource_map_[local_client_id];

  // SpillOver locally to figure out which infeasible tasks can be placed now
  std::vector<TaskID> decision = scheduling_policy_.SpillOver(new_local_resources);

  std::unordered_set<TaskID> local_task_ids(decision.begin(), decision.end());

  // Transition locally placed tasks to waiting or ready for dispatch.
  if (local_task_ids.size() > 0) {
    std::vector<Task> tasks = local_queues_.RemoveTasks(local_task_ids);
    for (const auto &t : tasks) {
      EnqueuePlaceableTask(t);
    }
  }
}

void NodeManager::HeartbeatAdded(const ClientID &client_id,
                                 const HeartbeatTableData &heartbeat_data) {
  // Locate the client id in remote client table and update available resources based on
  // the received heartbeat information.
  auto it = cluster_resource_map_.find(client_id);
  if (it == cluster_resource_map_.end()) {
    // Haven't received the client registration for this client yet, skip this heartbeat.
    RAY_LOG(INFO) << "[HeartbeatAdded]: received heartbeat from unknown client id "
                  << client_id;
    return;
  }
  SchedulingResources &remote_resources = it->second;

  ResourceSet remote_total(VectorFromProtobuf(heartbeat_data.resources_total_label()),
                           VectorFromProtobuf(heartbeat_data.resources_total_capacity()));
  ResourceSet remote_available(
      VectorFromProtobuf(heartbeat_data.resources_available_label()),
      VectorFromProtobuf(heartbeat_data.resources_available_capacity()));
  ResourceSet remote_load(VectorFromProtobuf(heartbeat_data.resource_load_label()),
                          VectorFromProtobuf(heartbeat_data.resource_load_capacity()));
  // TODO(atumanov): assert that the load is a non-empty ResourceSet.
  remote_resources.SetAvailableResources(std::move(remote_available));
  // Extract the load information and save it locally.
  remote_resources.SetLoadResources(std::move(remote_load));

  if (new_scheduler_enabled_ && client_id != client_id_) {
    new_resource_scheduler_->AddOrUpdateNode(client_id.Binary(),
                                             remote_total.GetResourceMap(),
                                             remote_available.GetResourceMap());
    NewSchedulerSchedulePendingTasks();
    return;
  }

  // Extract decision for this raylet.
  auto decision = scheduling_policy_.SpillOver(remote_resources);
  std::unordered_set<TaskID> local_task_ids;
  for (const auto &task_id : decision) {
    // (See design_docs/task_states.rst for the state transition diagram.)
    Task task;
    TaskState state;
    if (!local_queues_.RemoveTask(task_id, &task, &state)) {
      return;
    }
    // Since we are spilling back from the ready and waiting queues, we need
    // to unsubscribe the dependencies.
    if (state != TaskState::INFEASIBLE) {
      // Don't unsubscribe for infeasible tasks because we never subscribed in
      // the first place.
      RAY_CHECK(task_dependency_manager_.UnsubscribeGetDependencies(task_id));
    }
    // Attempt to forward the task. If this fails to forward the task,
    // the task will be resubmit locally.
    ForwardTaskOrResubmit(task, client_id);
  }
}

void NodeManager::HeartbeatBatchAdded(const HeartbeatBatchTableData &heartbeat_batch) {
  const ClientID &local_client_id = gcs_client_->client_table().GetLocalClientId();
  // Update load information provided by each heartbeat.
  // TODO(edoakes): this isn't currently used, but will be used to refresh the LRU
  // cache in the object store.
  std::unordered_set<ObjectID> active_object_ids;
  for (const auto &heartbeat_data : heartbeat_batch.batch()) {
    for (int i = 0; i < heartbeat_data.active_object_id_size(); i++) {
      active_object_ids.insert(ObjectID::FromBinary(heartbeat_data.active_object_id(i)));
    }
    const ClientID &client_id = ClientID::FromBinary(heartbeat_data.client_id());
    if (client_id == local_client_id) {
      // Skip heartbeats from self.
      continue;
    }
    HeartbeatAdded(client_id, heartbeat_data);
  }

  RAY_LOG(DEBUG) << "Total active object IDs received: " << active_object_ids.size();

  // Refresh the active object IDs in plasma to prevent them from being evicted.
  std::vector<plasma::ObjectID> plasma_ids;
  plasma_ids.reserve(active_object_ids.size());
  for (const ObjectID &object_id : active_object_ids) {
    plasma_ids.push_back(object_id.ToPlasmaId());
  }
  if (!store_client_.Refresh(plasma_ids).ok()) {
    RAY_LOG(WARNING) << "Failed to refresh active object IDs in plasma.";
  }
}

void NodeManager::HandleActorStateTransition(const ActorID &actor_id,
                                             ActorRegistration &&actor_registration) {
  // Update local registry.
  auto it = actor_registry_.find(actor_id);
  if (it == actor_registry_.end()) {
    it = actor_registry_.emplace(actor_id, actor_registration).first;
  } else {
    // Only process the state transition if it is to a later state than ours.
    if (actor_registration.GetState() > it->second.GetState() &&
        actor_registration.GetRemainingReconstructions() ==
            it->second.GetRemainingReconstructions()) {
      // The new state is later than ours if it is about the same lifetime, but
      // a greater state.
      it->second = actor_registration;
    } else if (actor_registration.GetRemainingReconstructions() <
               it->second.GetRemainingReconstructions()) {
      // The new state is also later than ours it is about a later lifetime of
      // the actor.
      it->second = actor_registration;
    } else {
      // Our state is already at or past the update, so skip the update.
      return;
    }
  }
  RAY_LOG(DEBUG) << "Actor notification received: actor_id = " << actor_id
                 << ", node_manager_id = " << actor_registration.GetNodeManagerId()
                 << ", state = "
                 << ActorTableData::ActorState_Name(actor_registration.GetState())
                 << ", remaining_reconstructions = "
                 << actor_registration.GetRemainingReconstructions();

  if (actor_registration.GetState() == ActorTableData::ALIVE) {
    // The actor is now alive (created for the first time or reconstructed). We can
    // stop listening for the actor creation task. This is needed because we use
    // `ListenAndMaybeReconstruct` to reconstruct the actor.
    reconstruction_policy_.Cancel(actor_registration.GetActorCreationDependency());
    // The actor's location is now known. Dequeue any methods that were
    // submitted before the actor's location was known.
    // (See design_docs/task_states.rst for the state transition diagram.)
    const auto &methods = local_queues_.GetTasks(TaskState::WAITING_FOR_ACTOR_CREATION);
    std::unordered_set<TaskID> created_actor_method_ids;
    for (const auto &method : methods) {
      if (method.GetTaskSpecification().ActorId() == actor_id) {
        created_actor_method_ids.insert(method.GetTaskSpecification().TaskId());
      }
    }
    // Resubmit the methods that were submitted before the actor's location was
    // known.
    auto created_actor_methods = local_queues_.RemoveTasks(created_actor_method_ids);
    for (const auto &method : created_actor_methods) {
      // Maintain the invariant that if a task is in the
      // MethodsWaitingForActorCreation queue, then it is subscribed to its
      // respective actor creation task. Since the actor location is now known,
      // we can remove the task from the queue and forget its dependency on the
      // actor creation task.
      RAY_CHECK(task_dependency_manager_.UnsubscribeGetDependencies(
          method.GetTaskSpecification().TaskId()));
      // The task's uncommitted lineage was already added to the local lineage
      // cache upon the initial submission, so it's okay to resubmit it with an
      // empty lineage this time.
      SubmitTask(method, Lineage());
    }
  } else if (actor_registration.GetState() == ActorTableData::DEAD) {
    // When an actor dies, loop over all of the queued tasks for that actor
    // and treat them as failed.
    auto tasks_to_remove = local_queues_.GetTaskIdsForActor(actor_id);
    auto removed_tasks = local_queues_.RemoveTasks(tasks_to_remove);
    for (auto const &task : removed_tasks) {
      TreatTaskAsFailed(task, ErrorType::ACTOR_DIED);
    }
  } else {
    RAY_CHECK(actor_registration.GetState() == ActorTableData::RECONSTRUCTING);
    RAY_LOG(DEBUG) << "Actor is being reconstructed: " << actor_id;
    // The actor is dead and needs reconstruction. Attempting to reconstruct its
    // creation task.
    reconstruction_policy_.ListenAndMaybeReconstruct(
        actor_registration.GetActorCreationDependency());
    // When an actor fails but can be reconstructed, resubmit all of the queued
    // tasks for that actor. This will mark the tasks as waiting for actor
    // creation.
    auto tasks_to_remove = local_queues_.GetTaskIdsForActor(actor_id);
    auto removed_tasks = local_queues_.RemoveTasks(tasks_to_remove);
    for (auto const &task : removed_tasks) {
      SubmitTask(task, Lineage());
    }
  }
}

void NodeManager::ProcessNewClient(LocalClientConnection &client) {
  // The new client is a worker, so begin listening for messages.
  client.ProcessMessages();
}

// A helper function to create a mapping from task scheduling class to
// tasks with that class from a given list of tasks.
std::unordered_map<SchedulingClass, ordered_set<TaskID>> MakeTasksByClass(
    const std::vector<Task> &tasks) {
  std::unordered_map<SchedulingClass, ordered_set<TaskID>> result;
  for (const auto &task : tasks) {
    auto spec = task.GetTaskSpecification();
    result[spec.GetSchedulingClass()].push_back(spec.TaskId());
  }
  return result;
}

void NodeManager::DispatchTasks(
    const std::unordered_map<SchedulingClass, ordered_set<TaskID>> &tasks_by_class) {
  std::unordered_set<TaskID> removed_task_ids;

  // Dispatch tasks in priority order by class. This avoids starvation problems where
  // one class of tasks become stuck behind others in the queue, causing Ray to start
  // many workers. See #3644 for a more detailed description of this issue.
  std::vector<const std::pair<const SchedulingClass, ordered_set<TaskID>> *> fair_order;
  for (auto &it : tasks_by_class) {
    fair_order.emplace_back(&it);
  }
  // Prioritize classes that have fewer currently running tasks. Note that we only
  // sort once per round of task dispatch, which is less fair then it could be, but
  // is simpler and faster.
  if (fair_queueing_enabled_) {
    std::sort(
        std::begin(fair_order), std::end(fair_order),
        [this](const std::pair<const SchedulingClass, ordered_set<ray::TaskID>> *a,
               const std::pair<const SchedulingClass, ordered_set<ray::TaskID>> *b) {
          return local_queues_.NumRunning(a->first) < local_queues_.NumRunning(b->first);
        });
  }
  std::vector<std::function<void()>> post_assign_callbacks;
  // Approximate fair round robin between classes.
  for (const auto &it : fair_order) {
    const auto &task_resources =
        TaskSpecification::GetSchedulingClassDescriptor(it->first).first;
    // FIFO order within each class.
    for (const auto &task_id : it->second) {
      const auto &task = local_queues_.GetTaskOfState(task_id, TaskState::READY);
      if (!local_available_resources_.Contains(task_resources)) {
        // All the tasks in it.second have the same resource shape, so
        // once the first task is not feasible, we can break out of this loop
        break;
      }
      if (AssignTask(task, &post_assign_callbacks)) {
        removed_task_ids.insert(task_id);
      }
    }
  }
  // Move the ASSIGNED task to the SWAP queue so that we remember that we have
  // it queued locally. Once the GetTaskReply has been sent, the task will get
  // re-queued, depending on whether the message succeeded or not.
  local_queues_.MoveTasks(removed_task_ids, TaskState::READY, TaskState::SWAP);
  for (auto func : post_assign_callbacks) {
    func();
  }
}

void NodeManager::ProcessClientMessage(
    const std::shared_ptr<LocalClientConnection> &client, int64_t message_type,
    const uint8_t *message_data) {
  auto registered_worker = worker_pool_.GetRegisteredWorker(client);
  auto message_type_value = static_cast<protocol::MessageType>(message_type);
  RAY_LOG(DEBUG) << "[Worker] Message "
                 << protocol::EnumNameMessageType(message_type_value) << "("
                 << message_type << ") from worker with PID "
                 << (registered_worker ? std::to_string(registered_worker->Pid())
                                       : "nil");
  if (registered_worker && registered_worker->IsDead()) {
    // For a worker that is marked as dead (because the job has died already),
    // all the messages are ignored except DisconnectClient.
    if ((message_type_value != protocol::MessageType::DisconnectClient) &&
        (message_type_value != protocol::MessageType::IntentionalDisconnectClient)) {
      // Listen for more messages.
      client->ProcessMessages();
      return;
    }
  }

  switch (message_type_value) {
  case protocol::MessageType::RegisterClientRequest: {
    ProcessRegisterClientRequestMessage(client, message_data);
  } break;
  case protocol::MessageType::TaskDone: {
    HandleWorkerAvailable(client);
  } break;
  case protocol::MessageType::DisconnectClient: {
    ProcessDisconnectClientMessage(client);
    // We don't need to receive future messages from this client,
    // because it's already disconnected.
    return;
  } break;
  case protocol::MessageType::IntentionalDisconnectClient: {
    ProcessDisconnectClientMessage(client, /* intentional_disconnect = */ true);
    // We don't need to receive future messages from this client,
    // because it's already disconnected.
    return;
  } break;
  case protocol::MessageType::SubmitTask: {
    // For tasks submitted via the raylet path, we must make sure to order the
    // task submission so that tasks are always submitted after the tasks that
    // they depend on.
    ProcessSubmitTaskMessage(message_data);
  } break;
  case protocol::MessageType::SetResourceRequest: {
    ProcessSetResourceRequest(client, message_data);
  } break;
  case protocol::MessageType::FetchOrReconstruct: {
    ProcessFetchOrReconstructMessage(client, message_data);
  } break;
  case protocol::MessageType::NotifyDirectCallTaskBlocked: {
    std::shared_ptr<Worker> worker = worker_pool_.GetRegisteredWorker(client);
    HandleDirectCallTaskBlocked(worker);
  } break;
  case protocol::MessageType::NotifyDirectCallTaskUnblocked: {
    std::shared_ptr<Worker> worker = worker_pool_.GetRegisteredWorker(client);
    HandleDirectCallTaskUnblocked(worker);
  } break;
  case protocol::MessageType::NotifyUnblocked: {
    auto message = flatbuffers::GetRoot<protocol::NotifyUnblocked>(message_data);
    HandleTaskUnblocked(client, from_flatbuf<TaskID>(*message->task_id()));
  } break;
  case protocol::MessageType::WaitRequest: {
    ProcessWaitRequestMessage(client, message_data);
  } break;
  case protocol::MessageType::WaitForDirectActorCallArgsRequest: {
    ProcessWaitForDirectActorCallArgsRequestMessage(client, message_data);
  } break;
  case protocol::MessageType::PushErrorRequest: {
    ProcessPushErrorRequestMessage(message_data);
  } break;
  case protocol::MessageType::PushProfileEventsRequest: {
    auto fbs_message = flatbuffers::GetRoot<flatbuffers::String>(message_data);
    rpc::ProfileTableData profile_table_data;
    RAY_CHECK(
        profile_table_data.ParseFromArray(fbs_message->data(), fbs_message->size()));
    RAY_CHECK_OK(gcs_client_->profile_table().AddProfileEventBatch(profile_table_data));
  } break;
  case protocol::MessageType::FreeObjectsInObjectStoreRequest: {
    auto message = flatbuffers::GetRoot<protocol::FreeObjectsRequest>(message_data);
    std::vector<ObjectID> object_ids = from_flatbuf<ObjectID>(*message->object_ids());
    // Clean up objects from the object store.
    object_manager_.FreeObjects(object_ids, message->local_only());
    if (message->delete_creating_tasks()) {
      // Clean up their creating tasks from GCS.
      std::vector<TaskID> creating_task_ids;
      for (const auto &object_id : object_ids) {
        creating_task_ids.push_back(object_id.TaskId());
      }
      gcs_client_->raylet_task_table().Delete(JobID::Nil(), creating_task_ids);
    }
  } break;
  case protocol::MessageType::PrepareActorCheckpointRequest: {
    ProcessPrepareActorCheckpointRequest(client, message_data);
  } break;
  case protocol::MessageType::NotifyActorResumedFromCheckpoint: {
    ProcessNotifyActorResumedFromCheckpoint(message_data);
  } break;
  case protocol::MessageType::ReportActiveObjectIDs: {
    ProcessReportActiveObjectIDs(client, message_data);
  } break;

  default:
    RAY_LOG(FATAL) << "Received unexpected message type " << message_type;
  }

  // Listen for more messages.
  client->ProcessMessages();
}

void NodeManager::ProcessRegisterClientRequestMessage(
    const std::shared_ptr<LocalClientConnection> &client, const uint8_t *message_data) {
  client->Register();
  auto message = flatbuffers::GetRoot<protocol::RegisterClientRequest>(message_data);
  Language language = static_cast<Language>(message->language());
  WorkerID worker_id = from_flatbuf<WorkerID>(*message->worker_id());
  auto worker = std::make_shared<Worker>(worker_id, message->worker_pid(), language,
                                         message->port(), client, client_call_manager_);
  Status status;
  flatbuffers::FlatBufferBuilder fbb;
  auto reply = ray::protocol::CreateRegisterClientReply(
      fbb, to_flatbuf(fbb, gcs_client_->client_table().GetLocalClientId()));
  fbb.Finish(reply);
  client->WriteMessageAsync(
      static_cast<int64_t>(protocol::MessageType::RegisterClientReply), fbb.GetSize(),
      fbb.GetBufferPointer(), [this, client](const ray::Status &status) {
        if (!status.ok()) {
          RAY_LOG(WARNING)
              << "Failed to send RegisterClientReply to client, so disconnecting";
          ProcessDisconnectClientMessage(client);
        }
      });

  if (message->is_worker()) {
    // Register the new worker.
    if (worker_pool_.RegisterWorker(std::move(worker)).ok()) {
      HandleWorkerAvailable(worker->Connection());
    }
  } else {
    // Register the new driver.
    const JobID job_id = from_flatbuf<JobID>(*message->job_id());
    // Compute a dummy driver task id from a given driver.
    const TaskID driver_task_id = TaskID::ComputeDriverTaskId(worker_id);
    worker->AssignTaskId(driver_task_id);
    worker->AssignJobId(job_id);
    status = worker_pool_.RegisterDriver(std::move(worker));
    if (status.ok()) {
      local_queues_.AddDriverTaskId(driver_task_id);
      RAY_CHECK_OK(gcs_client_->job_table().AppendJobData(
          job_id, /*is_dead=*/false, std::time(nullptr),
          initial_config_.node_manager_address, message->worker_pid()));
    }
  }
}

void NodeManager::HandleDisconnectedActor(const ActorID &actor_id, bool was_local,
                                          bool intentional_disconnect) {
  auto actor_entry = actor_registry_.find(actor_id);
  RAY_CHECK(actor_entry != actor_registry_.end());
  auto &actor_registration = actor_entry->second;
  RAY_LOG(DEBUG) << "The actor with ID " << actor_id << " died "
                 << (intentional_disconnect ? "intentionally" : "unintentionally")
                 << ", remaining reconstructions = "
                 << actor_registration.GetRemainingReconstructions();

  // Check if this actor needs to be reconstructed.
  ActorState new_state =
      actor_registration.GetRemainingReconstructions() > 0 && !intentional_disconnect
          ? ActorTableData::RECONSTRUCTING
          : ActorTableData::DEAD;
  if (was_local) {
    // Clean up the dummy objects from this actor.
    RAY_LOG(DEBUG) << "Removing dummy objects for actor: " << actor_id;
    for (auto &dummy_object_pair : actor_entry->second.GetDummyObjects()) {
      HandleObjectMissing(dummy_object_pair.first);
    }
  }
  // Update the actor's state.
  ActorTableData new_actor_info = actor_entry->second.GetTableData();
  new_actor_info.set_state(new_state);
  if (was_local) {
    // If the actor was local, immediately update the state in actor registry.
    // So if we receive any actor tasks before we receive GCS notification,
    // these tasks can be correctly routed to the `MethodsWaitingForActorCreation`
    // queue, instead of being assigned to the dead actor.
    HandleActorStateTransition(actor_id, ActorRegistration(new_actor_info));
  }

  auto done = [was_local, actor_id](Status status) {
    if (was_local && !status.ok()) {
      // If the disconnected actor was local, only this node will try to update actor
      // state. So the update shouldn't fail.
      RAY_LOG(FATAL) << "Failed to update state for actor " << actor_id;
    }
  };
  auto actor_notification = std::make_shared<ActorTableData>(new_actor_info);
  RAY_CHECK_OK(gcs_client_->Actors().AsyncUpdate(actor_id, actor_notification, done));
}

void NodeManager::HandleWorkerAvailable(
    const std::shared_ptr<LocalClientConnection> &client) {
  std::shared_ptr<Worker> worker = worker_pool_.GetRegisteredWorker(client);
  HandleWorkerAvailable(worker);
}

void NodeManager::HandleWorkerAvailable(const std::shared_ptr<Worker> &worker) {
  RAY_CHECK(worker);
  // If the worker was assigned a task, mark it as finished.
  if (!worker->GetAssignedTaskId().IsNil()) {
    FinishAssignedTask(*worker);
  }

  // Return the worker to the idle pool.
  worker_pool_.PushWorker(std::move(worker));

<<<<<<< HEAD
  if (USE_NEW_SCHEDULER) {
    DispatchDirectCallTasks();
=======
  if (new_scheduler_enabled_) {
    DispatchScheduledTasksToWorkers();
>>>>>>> ded89b1f
    return;
  }

  // Local resource availability changed: invoke scheduling policy for local node.
  const ClientID &local_client_id = gcs_client_->client_table().GetLocalClientId();
  cluster_resource_map_[local_client_id].SetLoadResources(
      local_queues_.GetResourceLoad());
  // Call task dispatch to assign work to the new worker.
  DispatchTasks(local_queues_.GetReadyTasksByClass());
}

void NodeManager::ProcessDisconnectClientMessage(
    const std::shared_ptr<LocalClientConnection> &client, bool intentional_disconnect) {
  std::shared_ptr<Worker> worker = worker_pool_.GetRegisteredWorker(client);
  bool is_worker = false, is_driver = false;
  if (worker) {
    // The client is a worker.
    is_worker = true;
  } else {
    worker = worker_pool_.GetRegisteredDriver(client);
    if (worker) {
      // The client is a driver.
      is_driver = true;
    } else {
      RAY_LOG(INFO) << "Ignoring client disconnect because the client has already "
                    << "been disconnected.";
    }
  }
  RAY_CHECK(!(is_worker && is_driver));

  // If the client has any blocked tasks, mark them as unblocked. In
  // particular, we are no longer waiting for their dependencies.
  if (worker) {
    if (is_worker && worker->IsDead()) {
      // Don't need to unblock the client if it's a worker and is already dead.
      // Because in this case, its task is already cleaned up.
      RAY_LOG(DEBUG) << "Skip unblocking worker because it's already dead.";
    } else {
      // Clean up any open ray.get calls that the worker made.
      while (!worker->GetBlockedTaskIds().empty()) {
        // NOTE(swang): HandleTaskUnblocked will modify the worker, so it is
        // not safe to pass in the iterator directly.
        const TaskID task_id = *worker->GetBlockedTaskIds().begin();
        HandleTaskUnblocked(client, task_id);
      }
      // Clean up any open ray.wait calls that the worker made.
      task_dependency_manager_.UnsubscribeWaitDependencies(worker->WorkerId());
    }
    // Erase any lease metadata.
    leased_workers_.erase(worker->Port());
  }

  if (is_worker) {
    // The client is a worker.
    if (worker->IsDead()) {
      // If the worker was killed by us because the driver exited,
      // treat it as intentionally disconnected.
      intentional_disconnect = true;
    }

    const ActorID &actor_id = worker->GetActorId();
    if (!actor_id.IsNil()) {
      // If the worker was an actor, update actor state, reconstruct the actor if needed,
      // and clean up actor's tasks if the actor is permanently dead.
      HandleDisconnectedActor(actor_id, true, intentional_disconnect);
    }

    const TaskID &task_id = worker->GetAssignedTaskId();
    // If the worker was running a task or actor, clean up the task and push an
    // error to the driver, unless the worker is already dead.
    if ((!task_id.IsNil() || !actor_id.IsNil()) && !worker->IsDead()) {
      // If the worker was an actor, the task was already cleaned up in
      // `HandleDisconnectedActor`.
      if (actor_id.IsNil()) {
        Task task;
        if (local_queues_.RemoveTask(task_id, &task)) {
          TreatTaskAsFailed(task, ErrorType::WORKER_DIED);
        }
      }

      if (!intentional_disconnect) {
        // Push the error to driver.
        const JobID &job_id = worker->GetAssignedJobId();
        // TODO(rkn): Define this constant somewhere else.
        std::string type = "worker_died";
        std::ostringstream error_message;
        error_message << "A worker died or was killed while executing task " << task_id
                      << ".";
        RAY_CHECK_OK(gcs_client_->error_table().PushErrorToDriver(
            job_id, type, error_message.str(), current_time_ms()));
      }
    }

    // Remove the dead client from the pool and stop listening for messages.
    worker_pool_.DisconnectWorker(worker);

    const ClientID &client_id = gcs_client_->client_table().GetLocalClientId();

    // Return the resources that were being used by this worker.
    auto const &task_resources = worker->GetTaskResourceIds();
    local_available_resources_.ReleaseConstrained(
        task_resources, cluster_resource_map_[client_id].GetTotalResources());
    cluster_resource_map_[client_id].Release(task_resources.ToResourceSet());
    if (new_scheduler_enabled_) {
      new_resource_scheduler_->AddNodeAvailableResources(
          client_id_.Binary(), task_resources.ToResourceSet().GetResourceMap());
    }
    worker->ResetTaskResourceIds();

    auto const &lifetime_resources = worker->GetLifetimeResourceIds();
    local_available_resources_.ReleaseConstrained(
        lifetime_resources, cluster_resource_map_[client_id].GetTotalResources());
    cluster_resource_map_[client_id].Release(lifetime_resources.ToResourceSet());
    if (new_scheduler_enabled_) {
      new_resource_scheduler_->AddNodeAvailableResources(
          client_id_.Binary(), lifetime_resources.ToResourceSet().GetResourceMap());
    }
    worker->ResetLifetimeResourceIds();

    RAY_LOG(DEBUG) << "Worker (pid=" << worker->Pid() << ") is disconnected. "
                   << "job_id: " << worker->GetAssignedJobId();

    // Since some resources may have been released, we can try to dispatch more tasks.
    DispatchTasks(local_queues_.GetReadyTasksByClass());
  } else if (is_driver) {
    // The client is a driver.
    const auto job_id = worker->GetAssignedJobId();
    const auto driver_id = ComputeDriverIdFromJob(job_id);
    RAY_CHECK(!job_id.IsNil());
    RAY_CHECK_OK(gcs_client_->job_table().AppendJobData(
        job_id, /*is_dead=*/true, std::time(nullptr),
        initial_config_.node_manager_address, worker->Pid()));
    local_queues_.RemoveDriverTaskId(TaskID::ComputeDriverTaskId(driver_id));
    worker_pool_.DisconnectDriver(worker);

    RAY_LOG(DEBUG) << "Driver (pid=" << worker->Pid() << ") is disconnected. "
                   << "job_id: " << job_id;
  }

  client->Close();

  // TODO(rkn): Tell the object manager that this client has disconnected so
  // that it can clean up the wait requests for this client. Currently I think
  // these can be leaked.
}

void NodeManager::ProcessFetchOrReconstructMessage(
    const std::shared_ptr<LocalClientConnection> &client, const uint8_t *message_data) {
  auto message = flatbuffers::GetRoot<protocol::FetchOrReconstruct>(message_data);
  std::vector<ObjectID> required_object_ids;
  for (int64_t i = 0; i < message->object_ids()->size(); ++i) {
    ObjectID object_id = from_flatbuf<ObjectID>(*message->object_ids()->Get(i));
    if (message->fetch_only()) {
      // If only a fetch is required, then do not subscribe to the
      // dependencies to the task dependency manager.
      if (!task_dependency_manager_.CheckObjectLocal(object_id)) {
        // Fetch the object if it's not already local.
        RAY_CHECK_OK(object_manager_.Pull(object_id));
      }
    } else {
      // If reconstruction is also required, then add any requested objects to
      // the list to subscribe to in the task dependency manager. These objects
      // will be pulled from remote node managers and reconstructed if
      // necessary.
      required_object_ids.push_back(object_id);
    }
  }

  if (!required_object_ids.empty()) {
    const TaskID task_id = from_flatbuf<TaskID>(*message->task_id());
    HandleTaskBlocked(client, required_object_ids, task_id, /*ray_get=*/true);
  }
}

void NodeManager::ProcessWaitRequestMessage(
    const std::shared_ptr<LocalClientConnection> &client, const uint8_t *message_data) {
  // Read the data.
  auto message = flatbuffers::GetRoot<protocol::WaitRequest>(message_data);
  std::vector<ObjectID> object_ids = from_flatbuf<ObjectID>(*message->object_ids());
  int64_t wait_ms = message->timeout();
  uint64_t num_required_objects = static_cast<uint64_t>(message->num_ready_objects());
  bool wait_local = message->wait_local();

  std::vector<ObjectID> required_object_ids;
  for (auto const &object_id : object_ids) {
    if (!task_dependency_manager_.CheckObjectLocal(object_id)) {
      // Add any missing objects to the list to subscribe to in the task
      // dependency manager. These objects will be pulled from remote node
      // managers and reconstructed if necessary.
      required_object_ids.push_back(object_id);
    }
  }

  const TaskID &current_task_id = from_flatbuf<TaskID>(*message->task_id());
  bool client_blocked = !required_object_ids.empty();
  if (client_blocked) {
    HandleTaskBlocked(client, required_object_ids, current_task_id, /*ray_get=*/false);
  }

  ray::Status status = object_manager_.Wait(
      object_ids, wait_ms, num_required_objects, wait_local,
      [this, client_blocked, client, current_task_id](std::vector<ObjectID> found,
                                                      std::vector<ObjectID> remaining) {
        // Write the data.
        flatbuffers::FlatBufferBuilder fbb;
        flatbuffers::Offset<protocol::WaitReply> wait_reply = protocol::CreateWaitReply(
            fbb, to_flatbuf(fbb, found), to_flatbuf(fbb, remaining));
        fbb.Finish(wait_reply);

        auto status =
            client->WriteMessage(static_cast<int64_t>(protocol::MessageType::WaitReply),
                                 fbb.GetSize(), fbb.GetBufferPointer());
        if (status.ok()) {
          // The client is unblocked now because the wait call has returned.
          if (client_blocked) {
            HandleTaskUnblocked(client, current_task_id);
          }
        } else {
          // We failed to write to the client, so disconnect the client.
          RAY_LOG(WARNING)
              << "Failed to send WaitReply to client, so disconnecting client";
          // We failed to send the reply to the client, so disconnect the worker.
          ProcessDisconnectClientMessage(client);
        }
      });
  RAY_CHECK_OK(status);
}

void NodeManager::ProcessWaitForDirectActorCallArgsRequestMessage(
    const std::shared_ptr<LocalClientConnection> &client, const uint8_t *message_data) {
  // Read the data.
  auto message =
      flatbuffers::GetRoot<protocol::WaitForDirectActorCallArgsRequest>(message_data);
  int64_t tag = message->tag();
  std::vector<ObjectID> object_ids = from_flatbuf<ObjectID>(*message->object_ids());
  std::vector<ObjectID> required_object_ids;
  for (auto const &object_id : object_ids) {
    if (!task_dependency_manager_.CheckObjectLocal(object_id)) {
      // Add any missing objects to the list to subscribe to in the task
      // dependency manager. These objects will be pulled from remote node
      // managers and reconstructed if necessary.
      required_object_ids.push_back(object_id);
    }
  }

  ray::Status status = object_manager_.Wait(
      object_ids, -1, object_ids.size(), false,
      [this, client, tag](std::vector<ObjectID> found, std::vector<ObjectID> remaining) {
        RAY_CHECK(remaining.empty());
        std::shared_ptr<Worker> worker = worker_pool_.GetRegisteredWorker(client);
        if (worker == nullptr) {
          RAY_LOG(ERROR) << "Lost worker for wait request " << client;
        } else {
          worker->DirectActorCallArgWaitComplete(tag);
        }
      });
  RAY_CHECK_OK(status);
}

void NodeManager::ProcessPushErrorRequestMessage(const uint8_t *message_data) {
  auto message = flatbuffers::GetRoot<protocol::PushErrorRequest>(message_data);

  JobID job_id = from_flatbuf<JobID>(*message->job_id());
  auto const &type = string_from_flatbuf(*message->type());
  auto const &error_message = string_from_flatbuf(*message->error_message());
  double timestamp = message->timestamp();

  RAY_CHECK_OK(gcs_client_->error_table().PushErrorToDriver(job_id, type, error_message,
                                                            timestamp));
}

void NodeManager::ProcessPrepareActorCheckpointRequest(
    const std::shared_ptr<LocalClientConnection> &client, const uint8_t *message_data) {
  auto message =
      flatbuffers::GetRoot<protocol::PrepareActorCheckpointRequest>(message_data);
  ActorID actor_id = from_flatbuf<ActorID>(*message->actor_id());
  RAY_LOG(DEBUG) << "Preparing checkpoint for actor " << actor_id;
  const auto &actor_entry = actor_registry_.find(actor_id);
  RAY_CHECK(actor_entry != actor_registry_.end());

  std::shared_ptr<Worker> worker = worker_pool_.GetRegisteredWorker(client);
  RAY_CHECK(worker && worker->GetActorId() == actor_id);

  ActorCheckpointID checkpoint_id = ActorCheckpointID::FromRandom();
  std::shared_ptr<ActorCheckpointData> checkpoint_data;
  if (actor_entry->second.GetTableData().is_direct_call()) {
    checkpoint_data =
        actor_entry->second.GenerateCheckpointData(actor_entry->first, nullptr);
  } else {
    // Find the task that is running on this actor.
    const auto task_id = worker->GetAssignedTaskId();
    const Task &task = local_queues_.GetTaskOfState(task_id, TaskState::RUNNING);
    // Generate checkpoint data.
    checkpoint_data =
        actor_entry->second.GenerateCheckpointData(actor_entry->first, &task);
  }

  // Write checkpoint data to GCS.
  RAY_CHECK_OK(gcs_client_->actor_checkpoint_table().Add(
      JobID::Nil(), checkpoint_id, checkpoint_data,
      [worker, actor_id, this](ray::gcs::RedisGcsClient *client,
                               const ActorCheckpointID &checkpoint_id,
                               const ActorCheckpointData &data) {
        RAY_LOG(DEBUG) << "Checkpoint " << checkpoint_id << " saved for actor "
                       << worker->GetActorId();
        // Save this actor-to-checkpoint mapping, and remove old checkpoints associated
        // with this actor.
        RAY_CHECK_OK(gcs_client_->actor_checkpoint_id_table().AddCheckpointId(
            JobID::Nil(), actor_id, checkpoint_id));
        // Send reply to worker.
        flatbuffers::FlatBufferBuilder fbb;
        auto reply = ray::protocol::CreatePrepareActorCheckpointReply(
            fbb, to_flatbuf(fbb, checkpoint_id));
        fbb.Finish(reply);
        worker->Connection()->WriteMessageAsync(
            static_cast<int64_t>(protocol::MessageType::PrepareActorCheckpointReply),
            fbb.GetSize(), fbb.GetBufferPointer(), [](const ray::Status &status) {
              if (!status.ok()) {
                RAY_LOG(WARNING)
                    << "Failed to send PrepareActorCheckpointReply to client";
              }
            });
      }));
}

void NodeManager::ProcessNotifyActorResumedFromCheckpoint(const uint8_t *message_data) {
  auto message =
      flatbuffers::GetRoot<protocol::NotifyActorResumedFromCheckpoint>(message_data);
  ActorID actor_id = from_flatbuf<ActorID>(*message->actor_id());
  ActorCheckpointID checkpoint_id =
      from_flatbuf<ActorCheckpointID>(*message->checkpoint_id());
  RAY_LOG(DEBUG) << "Actor " << actor_id << " was resumed from checkpoint "
                 << checkpoint_id;
  checkpoint_id_to_restore_.emplace(actor_id, checkpoint_id);
}

void NodeManager::ProcessReportActiveObjectIDs(
    const std::shared_ptr<LocalClientConnection> &client, const uint8_t *message_data) {
  std::shared_ptr<Worker> worker = worker_pool_.GetRegisteredWorker(client);
  if (!worker) {
    worker = worker_pool_.GetRegisteredDriver(client);
    RAY_CHECK(worker);
  }

  auto message = flatbuffers::GetRoot<protocol::ReportActiveObjectIDs>(message_data);
  worker->SetActiveObjectIds(
      unordered_set_from_flatbuf<ObjectID>(*message->object_ids()));
}

void NodeManager::ProcessSubmitTaskMessage(const uint8_t *message_data) {
  // Read the task submitted by the client.
  auto fbs_message = flatbuffers::GetRoot<protocol::SubmitTaskRequest>(message_data);
  rpc::Task task_message;
  RAY_CHECK(task_message.mutable_task_spec()->ParseFromArray(
      fbs_message->task_spec()->data(), fbs_message->task_spec()->size()));

  // Submit the task to the raylet. Since the task was submitted
  // locally, there is no uncommitted lineage.
  SubmitTask(Task(task_message), Lineage());
}

<<<<<<< HEAD
void NodeManager::DispatchDirectCallTasks() {
  RAY_CHECK(USE_NEW_SCHEDULER);
  while (!new_runnable_queue_.empty()) {
    auto task = new_runnable_queue_.front();
    std::function<void(std::shared_ptr<Worker>)> reply = task.first;
=======
void NodeManager::DispatchScheduledTasksToWorkers() {
  RAY_CHECK(new_scheduler_enabled_);
  while (!tasks_to_dispatch_.empty()) {
    auto task = tasks_to_dispatch_.front();
    auto reply = task.first;
>>>>>>> ded89b1f
    std::shared_ptr<Worker> worker =
        worker_pool_.PopWorker(task.second.GetTaskSpecification());
    if (worker == nullptr) {
      return;
    }
<<<<<<< HEAD
    reply(worker);
    new_runnable_queue_.pop_front();
  }
}

=======
    reply(worker, ClientID::Nil(), "", -1);
    tasks_to_dispatch_.pop_front();
  }
}

void NodeManager::NewSchedulerSchedulePendingTasks() {
  RAY_CHECK(new_scheduler_enabled_);
  while (!tasks_to_schedule_.empty()) {
    auto work = tasks_to_schedule_.front();
    auto task = work.second;
    auto request_resources =
        task.GetTaskSpecification().GetRequiredResources().GetResourceMap();
    int64_t violations = 0;
    std::string node_id_string =
        new_resource_scheduler_->GetBestSchedulableNode(request_resources, &violations);
    if (node_id_string.empty()) {
      /// There is no node that has available resources to run the request.
      break;
    } else {
      new_resource_scheduler_->SubtractNodeAvailableResources(node_id_string,
                                                              request_resources);
      if (node_id_string == client_id_.Binary()) {
        tasks_to_dispatch_.push_back(work);
      } else {
        ClientID node_id = ClientID::FromBinary(node_id_string);
        GcsNodeInfo node_info;
        bool found = gcs_client_->client_table().GetClient(node_id, &node_info);
        RAY_CHECK(found)
            << "Spilling back to a node manager, but no GCS info found for node "
            << node_id;
        work.first(nullptr, node_id, node_info.node_manager_address(),
                   node_info.node_manager_port());
      }
      tasks_to_schedule_.pop_front();
    }
  }
  DispatchScheduledTasksToWorkers();
}

>>>>>>> ded89b1f
void NodeManager::HandleWorkerLeaseRequest(const rpc::WorkerLeaseRequest &request,
                                           rpc::WorkerLeaseReply *reply,
                                           rpc::SendReplyCallback send_reply_callback) {
  rpc::Task task_message;
  task_message.mutable_task_spec()->CopyFrom(request.resource_spec());
  Task task(task_message);

<<<<<<< HEAD
  if (USE_NEW_SCHEDULER) {
    auto request_resources = task.GetTaskSpecification().GetRequiredResources().GetResourceMap();
    int64_t violations = 0;
    std::string node_id_string =
      new_resource_scheduler_->GetBestSchedulableNode(request_resources, &violations);

    auto work = std::make_pair(
        [this, request_resources, reply, send_reply_callback](std::shared_ptr<Worker> worker) {
          reply->mutable_worker_address()->set_ip_address(
              initial_config_.node_manager_address);
          reply->mutable_worker_address()->set_port(worker->Port());
          reply->mutable_worker_address()->set_raylet_id(
              gcs_client_->client_table().GetLocalClientId().Binary());
          send_reply_callback(Status::OK(), nullptr, nullptr);
          RAY_CHECK(leased_workers_.find(worker->Port()) == leased_workers_.end());
          leased_workers_[worker->Port()] = worker;
          leased_worker_resources_[worker->Port()] = request_resources;
        },
        task);

    // Scheduled locally.
    // RAY_LOG(ERROR) << "node string id was " << node_id_string; 
    if (node_id_string == std::to_string(-1)) {
      new_pending_queue_.push_back(work);
    } else {
      RAY_CHECK(node_id_string == client_id_.Binary());
      new_resource_scheduler_->SubtractNodeAvailableResources(node_id_string,
          task.GetTaskSpecification().GetRequiredResources().GetResourceMap());
      new_runnable_queue_.push_back(work);
      DispatchDirectCallTasks();
    }
=======
  if (new_scheduler_enabled_) {
    auto request_resources =
        task.GetTaskSpecification().GetRequiredResources().GetResourceMap();
    auto work = std::make_pair(
        [this, request_resources, reply, send_reply_callback](
            std::shared_ptr<Worker> worker, ClientID spillback_to, std::string address,
            int port) {
          if (worker != nullptr) {
            reply->mutable_worker_address()->set_ip_address(
                initial_config_.node_manager_address);
            reply->mutable_worker_address()->set_port(worker->Port());
            reply->mutable_worker_address()->set_raylet_id(
                gcs_client_->client_table().GetLocalClientId().Binary());
            RAY_CHECK(leased_workers_.find(worker->Port()) == leased_workers_.end());
            leased_workers_[worker->Port()] = worker;
            leased_worker_resources_[worker->Port()] = request_resources;
          } else {
            reply->mutable_retry_at_raylet_address()->set_ip_address(address);
            reply->mutable_retry_at_raylet_address()->set_port(port);
            reply->mutable_retry_at_raylet_address()->set_raylet_id(
                spillback_to.Binary());
          }
          send_reply_callback(Status::OK(), nullptr, nullptr);
        },
        task);
    tasks_to_schedule_.push_back(work);
    NewSchedulerSchedulePendingTasks();
>>>>>>> ded89b1f
    return;
  }

  // Override the task dispatch to call back to the client instead of executing the
  // task directly on the worker.
  RAY_LOG(DEBUG) << "Worker lease request " << task.GetTaskSpecification().TaskId();
  TaskID task_id = task.GetTaskSpecification().TaskId();
  task.OnDispatchInstead(
      [this, task_id, reply, send_reply_callback](const std::shared_ptr<void> granted,
                                                  const std::string &address, int port) {
        RAY_LOG(DEBUG) << "Worker lease request DISPATCH " << task_id;
        reply->mutable_worker_address()->set_ip_address(address);
        reply->mutable_worker_address()->set_port(port);
        reply->mutable_worker_address()->set_raylet_id(
            gcs_client_->client_table().GetLocalClientId().Binary());
        send_reply_callback(Status::OK(), nullptr, nullptr);

        // TODO(swang): Kill worker if other end hangs up.
        // TODO(swang): Implement a lease term by which the owner needs to return the
        // worker.
        RAY_CHECK(leased_workers_.find(port) == leased_workers_.end());
        leased_workers_[port] = std::static_pointer_cast<Worker>(granted);
      });
  task.OnSpillbackInstead(
      [reply, task_id, send_reply_callback](const ClientID &spillback_to,
                                            const std::string &address, int port) {
        RAY_LOG(DEBUG) << "Worker lease request SPILLBACK " << task_id;
        reply->mutable_retry_at_raylet_address()->set_ip_address(address);
        reply->mutable_retry_at_raylet_address()->set_port(port);
        reply->mutable_retry_at_raylet_address()->set_raylet_id(spillback_to.Binary());
        send_reply_callback(Status::OK(), nullptr, nullptr);
      });
  SubmitTask(task, Lineage());
}

void NodeManager::HandleReturnWorker(const rpc::ReturnWorkerRequest &request,
                                     rpc::ReturnWorkerReply *reply,
                                     rpc::SendReplyCallback send_reply_callback) {
  // Read the resource spec submitted by the client.
  auto worker_port = request.worker_port();
  std::shared_ptr<Worker> worker = std::move(leased_workers_[worker_port]);

<<<<<<< HEAD
  if (USE_NEW_SCHEDULER) {
=======
  if (new_scheduler_enabled_) {
>>>>>>> ded89b1f
    auto it = leased_worker_resources_.find(worker_port);
    RAY_CHECK(it != leased_worker_resources_.end());
    new_resource_scheduler_->AddNodeAvailableResources(client_id_.Binary(), it->second);
    leased_worker_resources_.erase(it);
<<<<<<< HEAD
=======
    NewSchedulerSchedulePendingTasks();
>>>>>>> ded89b1f
  }

  leased_workers_.erase(worker_port);
  Status status;
  if (worker) {
    if (request.disconnect_worker()) {
      ProcessDisconnectClientMessage(worker->Connection());
    } else {
      // Handle the edge case where the worker was returned before we got the
      // unblock RPC by unblocking it immediately (unblock is idempotent).
      if (worker->IsBlocked()) {
        HandleDirectCallTaskUnblocked(worker);
      }
      HandleWorkerAvailable(worker);
    }
  } else {
    status = Status::Invalid("Returned worker does not exist any more");
  }
  send_reply_callback(status, nullptr, nullptr);
}

void NodeManager::HandleForwardTask(const rpc::ForwardTaskRequest &request,
                                    rpc::ForwardTaskReply *reply,
                                    rpc::SendReplyCallback send_reply_callback) {
  // Get the forwarded task and its uncommitted lineage from the request.
  TaskID task_id = TaskID::FromBinary(request.task_id());
  Lineage uncommitted_lineage;
  for (int i = 0; i < request.uncommitted_tasks_size(); i++) {
    Task task(request.uncommitted_tasks(i));
    RAY_CHECK(uncommitted_lineage.SetEntry(task, GcsStatus::UNCOMMITTED));
  }
  const Task &task = uncommitted_lineage.GetEntry(task_id)->TaskData();
  RAY_LOG(DEBUG) << "Received forwarded task " << task.GetTaskSpecification().TaskId()
                 << " on node " << gcs_client_->client_table().GetLocalClientId()
                 << " spillback=" << task.GetTaskExecutionSpec().NumForwards();
  SubmitTask(task, uncommitted_lineage, /* forwarded = */ true);
  send_reply_callback(Status::OK(), nullptr, nullptr);
}

void NodeManager::ProcessSetResourceRequest(
    const std::shared_ptr<LocalClientConnection> &client, const uint8_t *message_data) {
  // Read the SetResource message
  auto message = flatbuffers::GetRoot<protocol::SetResourceRequest>(message_data);

  auto const &resource_name = string_from_flatbuf(*message->resource_name());
  double const &capacity = message->capacity();
  bool is_deletion = capacity <= 0;

  ClientID client_id = from_flatbuf<ClientID>(*message->client_id());

  // If the python arg was null, set client_id to the local client
  if (client_id.IsNil()) {
    client_id = gcs_client_->client_table().GetLocalClientId();
  }

  if (is_deletion &&
      cluster_resource_map_[client_id].GetTotalResources().GetResourceMap().count(
          resource_name) == 0) {
    // Resource does not exist in the cluster resource map, thus nothing to delete.
    // Return..
    RAY_LOG(INFO) << "[ProcessDeleteResourceRequest] Trying to delete resource "
                  << resource_name << ", but it does not exist. Doing nothing..";
    return;
  }

  // Submit to the resource table. This calls the ResourceCreateUpdated or ResourceDeleted
  // callback, which updates cluster_resource_map_.
  if (is_deletion) {
    RAY_CHECK_OK(gcs_client_->resource_table().RemoveEntries(JobID::Nil(), client_id,
                                                             {resource_name}, nullptr));
  } else {
    std::unordered_map<std::string, std::shared_ptr<gcs::ResourceTableData>> data_map;
    auto resource_table_data = std::make_shared<gcs::ResourceTableData>();
    resource_table_data->set_resource_capacity(capacity);
    data_map.emplace(resource_name, resource_table_data);
    RAY_CHECK_OK(
        gcs_client_->resource_table().Update(JobID::Nil(), client_id, data_map, nullptr));
  }
}

void NodeManager::ScheduleTasks(
    std::unordered_map<ClientID, SchedulingResources> &resource_map) {
  const ClientID &local_client_id = gcs_client_->client_table().GetLocalClientId();

  // If the resource map contains the local raylet, update load before calling policy.
  if (resource_map.count(local_client_id) > 0) {
    resource_map[local_client_id].SetLoadResources(local_queues_.GetResourceLoad());
  }
  // Invoke the scheduling policy.
  auto policy_decision = scheduling_policy_.Schedule(resource_map, local_client_id);

#ifndef NDEBUG
  RAY_LOG(DEBUG) << "[NM ScheduleTasks] policy decision:";
  for (const auto &task_client_pair : policy_decision) {
    TaskID task_id = task_client_pair.first;
    ClientID client_id = task_client_pair.second;
    RAY_LOG(DEBUG) << task_id << " --> " << client_id;
  }
#endif

  // Extract decision for this raylet.
  std::unordered_set<TaskID> local_task_ids;
  // Iterate over (taskid, clientid) pairs, extract tasks assigned to the local node.
  for (const auto &task_client_pair : policy_decision) {
    const TaskID &task_id = task_client_pair.first;
    const ClientID &client_id = task_client_pair.second;
    if (client_id == local_client_id) {
      local_task_ids.insert(task_id);
    } else {
      // TODO(atumanov): need a better interface for task exit on forward.
      // (See design_docs/task_states.rst for the state transition diagram.)
      Task task;
      if (local_queues_.RemoveTask(task_id, &task)) {
        // Attempt to forward the task. If this fails to forward the task,
        // the task will be resubmit locally.
        ForwardTaskOrResubmit(task, client_id);
      }
    }
  }

  // Transition locally placed tasks to waiting or ready for dispatch.
  if (local_task_ids.size() > 0) {
    std::vector<Task> tasks = local_queues_.RemoveTasks(local_task_ids);
    for (const auto &t : tasks) {
      EnqueuePlaceableTask(t);
    }
  }

  // All remaining placeable tasks should be registered with the task dependency
  // manager. TaskDependencyManager::TaskPending() is assumed to be idempotent.
  // TODO(atumanov): evaluate performance implications of registering all new tasks on
  // submission vs. registering remaining queued placeable tasks here.
  std::unordered_set<TaskID> move_task_set;
  for (const auto &task : local_queues_.GetTasks(TaskState::PLACEABLE)) {
    task_dependency_manager_.TaskPending(task);
    move_task_set.insert(task.GetTaskSpecification().TaskId());
    // Push a warning to the task's driver that this task is currently infeasible.
    {
      // TODO(rkn): Define this constant somewhere else.
      std::string type = "infeasible_task";
      std::ostringstream error_message;
      error_message
          << "The actor or task with ID " << task.GetTaskSpecification().TaskId()
          << " is infeasible and cannot currently be scheduled. It requires "
          << task.GetTaskSpecification().GetRequiredResources().ToString()
          << " for execution and "
          << task.GetTaskSpecification().GetRequiredPlacementResources().ToString()
          << " for placement, however there are no nodes in the cluster that can "
          << "provide the requested resources. To resolve this issue, consider "
          << "reducing the resource requests of this task or add nodes that "
          << "can fit the task.";
      RAY_CHECK_OK(gcs_client_->error_table().PushErrorToDriver(
          task.GetTaskSpecification().JobId(), type, error_message.str(),
          current_time_ms()));
    }
    // Assert that this placeable task is not feasible locally (necessary but not
    // sufficient).
    RAY_CHECK(!task.GetTaskSpecification().GetRequiredPlacementResources().IsSubset(
        cluster_resource_map_[gcs_client_->client_table().GetLocalClientId()]
            .GetTotalResources()));
  }

  // Assumption: all remaining placeable tasks are infeasible and are moved to the
  // infeasible task queue. Infeasible task queue is checked when new nodes join.
  local_queues_.MoveTasks(move_task_set, TaskState::PLACEABLE, TaskState::INFEASIBLE);
  // Check the invariant that no placeable tasks remain after a call to the policy.
  RAY_CHECK(local_queues_.GetTasks(TaskState::PLACEABLE).size() == 0);
}

bool NodeManager::CheckDependencyManagerInvariant() const {
  std::vector<TaskID> pending_task_ids = task_dependency_manager_.GetPendingTasks();
  // Assert that each pending task in the task dependency manager is in one of the queues.
  for (const auto &task_id : pending_task_ids) {
    if (!local_queues_.HasTask(task_id)) {
      return false;
    }
  }
  // TODO(atumanov): perform the check in the opposite direction.
  return true;
}

void NodeManager::TreatTaskAsFailed(const Task &task, const ErrorType &error_type) {
  const TaskSpecification &spec = task.GetTaskSpecification();
  RAY_LOG(DEBUG) << "Treating task " << spec.TaskId() << " as failed because of error "
                 << ErrorType_Name(error_type) << ".";
  // If this was an actor creation task that tried to resume from a checkpoint,
  // then erase it here since the task did not finish.
  if (spec.IsActorCreationTask()) {
    ActorID actor_id = spec.ActorCreationId();
    checkpoint_id_to_restore_.erase(actor_id);
  }
  // Loop over the return IDs (except the dummy ID) and store a fake object in
  // the object store.
  int64_t num_returns = spec.NumReturns();
  if (spec.IsActorCreationTask() || spec.IsActorTask()) {
    // TODO(rkn): We subtract 1 to avoid the dummy ID. However, this leaks
    // information about the TaskSpecification implementation.
    num_returns -= 1;
  }
  // Determine which IDs should be marked as failed.
  std::vector<plasma::ObjectID> objects_to_fail;
  for (int64_t i = 0; i < num_returns; i++) {
    objects_to_fail.push_back(spec.ReturnId(i, TaskTransportType::RAYLET).ToPlasmaId());
  }
  const JobID job_id = task.GetTaskSpecification().JobId();
  MarkObjectsAsFailed(error_type, objects_to_fail, job_id);
  task_dependency_manager_.TaskCanceled(spec.TaskId());
  // Notify the task dependency manager that we no longer need this task's
  // object dependencies. TODO(swang): Ideally, we would check the return value
  // here. However, we don't know at this point if the task was in the WAITING
  // or READY queue before, in which case we would not have been subscribed to
  // its dependencies.
  task_dependency_manager_.UnsubscribeGetDependencies(spec.TaskId());
}

void NodeManager::MarkObjectsAsFailed(const ErrorType &error_type,
                                      const std::vector<plasma::ObjectID> objects_to_fail,
                                      const JobID &job_id) {
  const std::string meta = std::to_string(static_cast<int>(error_type));
  for (const auto &object_id : objects_to_fail) {
    arrow::Status status = store_client_.CreateAndSeal(object_id, "", meta);
    if (!status.ok() && !plasma::IsPlasmaObjectExists(status)) {
      // If we failed to save the error code, log a warning and push an error message
      // to the driver.
      std::ostringstream stream;
      stream << "An plasma error (" << status.ToString() << ") occurred while saving"
             << " error code to object " << object_id << ". Anyone who's getting this"
             << " object may hang forever.";
      std::string error_message = stream.str();
      RAY_LOG(WARNING) << error_message;
      RAY_CHECK_OK(gcs_client_->error_table().PushErrorToDriver(
          job_id, "task", error_message, current_time_ms()));
    }
  }
}

void NodeManager::TreatTaskAsFailedIfLost(const Task &task) {
  const TaskSpecification &spec = task.GetTaskSpecification();
  RAY_LOG(DEBUG) << "Treating task " << spec.TaskId()
                 << " as failed if return values lost.";
  // Loop over the return IDs (except the dummy ID) and check whether a
  // location for the return ID exists.
  int64_t num_returns = spec.NumReturns();
  if (spec.IsActorCreationTask() || spec.IsActorTask()) {
    // TODO(rkn): We subtract 1 to avoid the dummy ID. However, this leaks
    // information about the TaskSpecification implementation.
    num_returns -= 1;
  }
  // Use a shared flag to make sure that we only treat the task as failed at
  // most once. This flag will get deallocated once all of the object table
  // lookup callbacks are fired.
  auto task_marked_as_failed = std::make_shared<bool>(false);
  for (int64_t i = 0; i < num_returns; i++) {
    const ObjectID object_id = spec.ReturnId(i, TaskTransportType::RAYLET);
    // Lookup the return value's locations.
    RAY_CHECK_OK(object_directory_->LookupLocations(
        object_id, [this, task_marked_as_failed, task](
                       const ray::ObjectID &object_id,
                       const std::unordered_set<ray::ClientID> &clients) {
          if (!*task_marked_as_failed) {
            // Only process the object locations if we haven't already marked the
            // task as failed.
            if (clients.empty()) {
              // The object does not exist on any nodes but has been created
              // before, so the object has been lost. Mark the task as failed to
              // prevent any tasks that depend on this object from hanging.
              TreatTaskAsFailed(task, ErrorType::OBJECT_UNRECONSTRUCTABLE);
              *task_marked_as_failed = true;
            }
          }
        }));
  }
}

void NodeManager::SubmitTask(const Task &task, const Lineage &uncommitted_lineage,
                             bool forwarded) {
  stats::TaskCountReceived().Record(1);
  const TaskSpecification &spec = task.GetTaskSpecification();
  const TaskID &task_id = spec.TaskId();
  RAY_LOG(DEBUG) << "Submitting task: " << task.DebugString();

  if (local_queues_.HasTask(task_id)) {
    RAY_LOG(WARNING) << "Submitted task " << task_id
                     << " is already queued and will not be reconstructed. This is most "
                        "likely due to spurious reconstruction.";
    return;
  }

  // Add the task and its uncommitted lineage to the lineage cache.
  if (forwarded) {
    lineage_cache_.AddUncommittedLineage(task_id, uncommitted_lineage);
  } else {
    if (!lineage_cache_.CommitTask(task)) {
      RAY_LOG(WARNING)
          << "Task " << task_id
          << " already committed to the GCS. This is most likely due to reconstruction.";
    }
  }

  if (spec.IsActorTask()) {
    // Check whether we know the location of the actor.
    const auto actor_entry = actor_registry_.find(spec.ActorId());
    bool seen = actor_entry != actor_registry_.end();
    // If we have already seen this actor and this actor is not being reconstructed,
    // its location is known.
    bool location_known =
        seen && actor_entry->second.GetState() != ActorTableData::RECONSTRUCTING;
    if (location_known) {
      if (actor_entry->second.GetState() == ActorTableData::DEAD) {
        // If this actor is dead, either because the actor process is dead
        // or because its residing node is dead, treat this task as failed.
        TreatTaskAsFailed(task, ErrorType::ACTOR_DIED);
      } else {
        // If this actor is alive, check whether this actor is local.
        auto node_manager_id = actor_entry->second.GetNodeManagerId();
        if (node_manager_id == gcs_client_->client_table().GetLocalClientId()) {
          // The actor is local.
          int64_t expected_task_counter =
              GetExpectedTaskCounter(actor_registry_, spec.ActorId(), spec.CallerId());
          if (static_cast<int64_t>(spec.ActorCounter()) < expected_task_counter) {
            // A task that has already been executed before has been found. The
            // task will be treated as failed if at least one of the task's
            // return values have been evicted, to prevent the application from
            // hanging.
            // TODO(swang): Clean up the task from the lineage cache? If the
            // task is not marked as failed, then it may never get marked as
            // ready to flush to the GCS.
            RAY_LOG(WARNING) << "A task was resubmitted, so we are ignoring it. This "
                             << "should only happen during reconstruction.";
            TreatTaskAsFailedIfLost(task);
          } else {
            // The task has not yet been executed. Queue the task for local
            // execution, bypassing placement.
            EnqueuePlaceableTask(task);
          }
        } else {
          // The actor is remote. Forward the task to the node manager that owns
          // the actor.
          // Attempt to forward the task. If this fails to forward the task,
          // the task will be resubmit locally.
          ForwardTaskOrResubmit(task, node_manager_id);
        }
      }
    } else {
      ObjectID actor_creation_dummy_object;
      if (!seen) {
        // We do not have a registered location for the object, so either the
        // actor has not yet been created or we missed the notification for the
        // actor creation because this node joined the cluster after the actor
        // was already created. Look up the actor's registered location in case
        // we missed the creation notification.
        const ActorID &actor_id = spec.ActorId();
        auto lookup_callback =
            [this, actor_id](Status status, const boost::optional<ActorTableData> &data) {
              if (data) {
                // The actor has been created. We only need the last entry, because
                // it represents the latest state of this actor.
                HandleActorStateTransition(actor_id, ActorRegistration(*data));
              }
            };
        RAY_CHECK_OK(gcs_client_->Actors().AsyncGet(actor_id, lookup_callback));
        actor_creation_dummy_object = spec.ActorCreationDummyObjectId();
      } else {
        actor_creation_dummy_object = actor_entry->second.GetActorCreationDependency();
      }

      // Keep the task queued until we discover the actor's location.
      // (See design_docs/task_states.rst for the state transition diagram.)
      local_queues_.QueueTasks({task}, TaskState::WAITING_FOR_ACTOR_CREATION);
      // The actor has not yet been created and may have failed. To make sure
      // that the actor is eventually recreated, we maintain the invariant that
      // if a task is in the MethodsWaitingForActorCreation queue, then it is
      // subscribed to its respective actor creation task and that task only.
      // Once the actor has been created and this method removed from the
      // waiting queue, the caller must make the corresponding call to
      // UnsubscribeGetDependencies.
      task_dependency_manager_.SubscribeGetDependencies(spec.TaskId(),
                                                        {actor_creation_dummy_object});
      // Mark the task as pending. It will be canceled once we discover the
      // actor's location and either execute the task ourselves or forward it
      // to another node.
      task_dependency_manager_.TaskPending(task);
    }
  } else {
    // This is a non-actor task. Queue the task for a placement decision or for dispatch
    // if the task was forwarded.
    if (forwarded) {
      // Check for local dependencies and enqueue as waiting or ready for dispatch.
      EnqueuePlaceableTask(task);
    } else {
      // (See design_docs/task_states.rst for the state transition diagram.)
      local_queues_.QueueTasks({task}, TaskState::PLACEABLE);
      ScheduleTasks(cluster_resource_map_);
      // TODO(atumanov): assert that !placeable.isempty() => insufficient available
      // resources locally.
    }
  }
}

void NodeManager::HandleDirectCallTaskBlocked(const std::shared_ptr<Worker> &worker) {
  if (new_scheduler_enabled_) {
    // TODO (ion): replace this hard coded # of CPUs.
    std::unordered_map<std::string, double> task_request;
    task_request.emplace(kCPU_ResourceLabel, 1.);
    new_resource_scheduler_->AddNodeAvailableResources(client_id_.Binary(), task_request);
    return;
  }
  if (!worker || worker->GetAssignedTaskId().IsNil() || worker->IsBlocked()) {
    return;  // The worker may have died or is no longer processing the task.
  }
  auto const cpu_resource_ids = worker->ReleaseTaskCpuResources();
  local_available_resources_.Release(cpu_resource_ids);
  cluster_resource_map_[gcs_client_->client_table().GetLocalClientId()].Release(
      cpu_resource_ids.ToResourceSet());
  worker->MarkBlocked();
  DispatchTasks(local_queues_.GetReadyTasksByClass());
}

void NodeManager::HandleDirectCallTaskUnblocked(const std::shared_ptr<Worker> &worker) {
  if (!worker || worker->GetAssignedTaskId().IsNil() || !worker->IsBlocked()) {
    return;  // The worker may have died or is no longer processing the task.
  }
  TaskID task_id = worker->GetAssignedTaskId();
  Task task = local_queues_.GetTaskOfState(task_id, TaskState::RUNNING);
  const auto required_resources = task.GetTaskSpecification().GetRequiredResources();
  const ResourceSet cpu_resources = required_resources.GetNumCpus();
  bool oversubscribed = !local_available_resources_.Contains(cpu_resources);
  if (!oversubscribed) {
    // Reacquire the CPU resources for the worker. Note that care needs to be
    // taken if the user is using the specific CPU IDs since the IDs that we
    // reacquire here may be different from the ones that the task started with.
    auto const resource_ids = local_available_resources_.Acquire(cpu_resources);
    worker->AcquireTaskCpuResources(resource_ids);
    cluster_resource_map_[gcs_client_->client_table().GetLocalClientId()].Acquire(
        cpu_resources);
  } else {
    // In this case, we simply don't reacquire the CPU resources for the worker.
    // The worker can keep running and when the task finishes, it will simply
    // not have any CPU resources to release.
    RAY_LOG(WARNING)
        << "Resources oversubscribed: "
        << cluster_resource_map_[gcs_client_->client_table().GetLocalClientId()]
               .GetAvailableResources()
               .ToString();
  }
  worker->MarkUnblocked();
}

void NodeManager::HandleTaskBlocked(const std::shared_ptr<LocalClientConnection> &client,
                                    const std::vector<ObjectID> &required_object_ids,
                                    const TaskID &current_task_id, bool ray_get) {
  std::shared_ptr<Worker> worker = worker_pool_.GetRegisteredWorker(client);
  if (worker) {
    // The client is a worker. If the worker is not already blocked and the
    // blocked task matches the one assigned to the worker, then mark the
    // worker as blocked. This temporarily releases any resources that the
    // worker holds while it is blocked.
    if (!worker->IsBlocked() && current_task_id == worker->GetAssignedTaskId()) {
      Task task;
      RAY_CHECK(local_queues_.RemoveTask(current_task_id, &task));
      local_queues_.QueueTasks({task}, TaskState::RUNNING);
      // Get the CPU resources required by the running task.
      // Release the CPU resources.
      auto const cpu_resource_ids = worker->ReleaseTaskCpuResources();
      local_available_resources_.Release(cpu_resource_ids);
      cluster_resource_map_[gcs_client_->client_table().GetLocalClientId()].Release(
          cpu_resource_ids.ToResourceSet());
      worker->MarkBlocked();
      // Try dispatching tasks since we may have released some resources.
      DispatchTasks(local_queues_.GetReadyTasksByClass());
    }
  } else {
    // The client is a driver. Drivers do not hold resources, so we simply mark
    // the task as blocked.
    worker = worker_pool_.GetRegisteredDriver(client);
  }

  RAY_CHECK(worker);
  // Mark the task as blocked.
  worker->AddBlockedTaskId(current_task_id);
  if (local_queues_.GetBlockedTaskIds().count(current_task_id) == 0) {
    local_queues_.AddBlockedTaskId(current_task_id);
  }

  // Subscribe to the objects required by the task. These objects will be
  // fetched and/or reconstructed as necessary, until the objects become local
  // or are unsubscribed.
  if (ray_get) {
    task_dependency_manager_.SubscribeGetDependencies(current_task_id,
                                                      required_object_ids);
  } else {
    task_dependency_manager_.SubscribeWaitDependencies(worker->WorkerId(),
                                                       required_object_ids);
  }
}

void NodeManager::HandleTaskUnblocked(
    const std::shared_ptr<LocalClientConnection> &client, const TaskID &current_task_id) {
  std::shared_ptr<Worker> worker = worker_pool_.GetRegisteredWorker(client);

  // TODO(swang): Because the object dependencies are tracked in the task
  // dependency manager, we could actually remove this message entirely and
  // instead unblock the worker once all the objects become available.
  if (worker) {
    // The client is a worker. If the worker is not already unblocked and the
    // unblocked task matches the one assigned to the worker, then mark the
    // worker as unblocked. This returns the temporarily released resources to
    // the worker. Workers that have been marked dead have already been cleaned
    // up.
    if (worker->IsBlocked() && current_task_id == worker->GetAssignedTaskId() &&
        !worker->IsDead()) {
      // (See design_docs/task_states.rst for the state transition diagram.)
      Task task;
      RAY_CHECK(local_queues_.RemoveTask(current_task_id, &task));
      local_queues_.QueueTasks({task}, TaskState::RUNNING);
      // Get the CPU resources required by the running task.
      const auto required_resources = task.GetTaskSpecification().GetRequiredResources();
      const ResourceSet cpu_resources = required_resources.GetNumCpus();
      // Check if we can reacquire the CPU resources.
      bool oversubscribed = !local_available_resources_.Contains(cpu_resources);

      if (!oversubscribed) {
        // Reacquire the CPU resources for the worker. Note that care needs to be
        // taken if the user is using the specific CPU IDs since the IDs that we
        // reacquire here may be different from the ones that the task started with.
        auto const resource_ids = local_available_resources_.Acquire(cpu_resources);
        worker->AcquireTaskCpuResources(resource_ids);
        cluster_resource_map_[gcs_client_->client_table().GetLocalClientId()].Acquire(
            cpu_resources);
        if (new_scheduler_enabled_) {
          new_resource_scheduler_->SubtractNodeAvailableResources(
              client_id_.Binary(), cpu_resources.GetResourceMap());
        }
      } else {
        // In this case, we simply don't reacquire the CPU resources for the worker.
        // The worker can keep running and when the task finishes, it will simply
        // not have any CPU resources to release.
        RAY_LOG(WARNING)
            << "Resources oversubscribed: "
            << cluster_resource_map_[gcs_client_->client_table().GetLocalClientId()]
                   .GetAvailableResources()
                   .ToString();
      }
      worker->MarkUnblocked();
    }
  } else {
    // The client is a driver. Drivers do not hold resources, so we simply
    // mark the driver as unblocked.
    worker = worker_pool_.GetRegisteredDriver(client);
  }

  // Unsubscribe from any `ray.get` objects that the task was blocked on.  Any
  // fetch or reconstruction operations to make the objects local are canceled.
  // `ray.wait` calls will stay active until the objects become local, or the
  // task/actor that called `ray.wait` exits.
  task_dependency_manager_.UnsubscribeGetDependencies(current_task_id);
  // Mark the task as unblocked.
  RAY_CHECK(worker);
  worker->RemoveBlockedTaskId(current_task_id);
  local_queues_.RemoveBlockedTaskId(current_task_id);
}

void NodeManager::EnqueuePlaceableTask(const Task &task) {
  // TODO(atumanov): add task lookup hashmap and change EnqueuePlaceableTask to take
  // a vector of TaskIDs. Trigger MoveTask internally.
  // Subscribe to the task's dependencies.
  bool args_ready = task_dependency_manager_.SubscribeGetDependencies(
      task.GetTaskSpecification().TaskId(), task.GetDependencies());
  // Enqueue the task. If all dependencies are available, then the task is queued
  // in the READY state, else the WAITING state.
  // (See design_docs/task_states.rst for the state transition diagram.)
  if (args_ready) {
    local_queues_.QueueTasks({task}, TaskState::READY);
    DispatchTasks(MakeTasksByClass({task}));
  } else {
    local_queues_.QueueTasks({task}, TaskState::WAITING);
  }
  // Mark the task as pending. Once the task has finished execution, or once it
  // has been forwarded to another node, the task must be marked as canceled in
  // the TaskDependencyManager.
  task_dependency_manager_.TaskPending(task);
}

bool NodeManager::AssignTask(const Task &task,
                             std::vector<std::function<void()>> *post_assign_callbacks) {
  const TaskSpecification &spec = task.GetTaskSpecification();

  // If this is an actor task, check that the new task has the correct counter.
  if (spec.IsActorTask()) {
    // An actor task should only be ready to be assigned if it matches the
    // expected task counter.
    int64_t expected_task_counter =
        GetExpectedTaskCounter(actor_registry_, spec.ActorId(), spec.CallerId());
    RAY_CHECK(static_cast<int64_t>(spec.ActorCounter()) == expected_task_counter)
        << "Expected actor counter: " << expected_task_counter << ", task "
        << spec.TaskId() << " has: " << spec.ActorCounter();
  }

  // Try to get an idle worker that can execute this task.
  std::shared_ptr<Worker> worker = worker_pool_.PopWorker(spec);
  if (worker == nullptr) {
    // There are no workers that can execute this task.
    // We couldn't assign this task, as no worker available.
    return false;
  }

  RAY_LOG(DEBUG) << "Assigning task " << spec.TaskId() << " to worker with pid "
                 << worker->Pid();
  flatbuffers::FlatBufferBuilder fbb;

  // Resource accounting: acquire resources for the assigned task.
  auto acquired_resources =
      local_available_resources_.Acquire(spec.GetRequiredResources());
  const auto &my_client_id = gcs_client_->client_table().GetLocalClientId();
  cluster_resource_map_[my_client_id].Acquire(spec.GetRequiredResources());
  if (new_scheduler_enabled_) {
    new_resource_scheduler_->AddNodeAvailableResources(
        client_id_.Binary(), spec.GetRequiredResources().GetResourceMap());
  }

  if (spec.IsActorCreationTask()) {
    // Check that the actor's placement resource requirements are satisfied.
    RAY_CHECK(spec.GetRequiredPlacementResources().IsSubset(
        cluster_resource_map_[my_client_id].GetTotalResources()));
    worker->SetLifetimeResourceIds(acquired_resources);
  } else {
    worker->SetTaskResourceIds(acquired_resources);
  }

  auto task_id = spec.TaskId();
  auto finish_assign_task_callback = [this, worker, task_id](Status status) {
    // NOTE: we cannot directly call `FinishAssignTask` here because
    // it assumes the task is in SWAP queue, thus we need to delay invoking this
    // function after the assigned tasks are moved from READY queue to SWAP queue
    // in `DispatchTasks`.
    // Another option is to move the tasks to SWAP queue here just before calling
    // `FinishAssignTask` so we can save an io_service post, at the
    // expense of calling `MoveTask` for each of the assigned tasks.
    // TODO(zhijunfu): after all workers are fully migrated to push mode, the
    // `post` below and swap queue can be removed.
    io_service_.post([this, status, worker, task_id]() {
      FinishAssignTask(task_id, *worker, status.ok());
    });
  };

  ResourceIdSet resource_id_set =
      worker->GetTaskResourceIds().Plus(worker->GetLifetimeResourceIds());

  if (task.OnDispatch() != nullptr) {
    task.OnDispatch()(worker, initial_config_.node_manager_address, worker->Port());
    if (post_assign_callbacks != nullptr) {
      // Moves the tasks from SWAP to RUNNING state atomically. This avoids race
      // conditions with ReturnLease requests.
      post_assign_callbacks->push_back(
          [this, worker, task_id]() { FinishAssignTask(task_id, *worker, true); });
    }
  } else {
    worker->AssignTask(task, resource_id_set, finish_assign_task_callback);
  }

  // We assigned this task to a worker.
  // (Note this means that we sent the task to the worker. The assignment
  //  might still fail if the worker fails in the meantime, for instance.)
  return true;
}

void NodeManager::FinishAssignedTask(Worker &worker) {
  TaskID task_id = worker.GetAssignedTaskId();
  RAY_LOG(DEBUG) << "Finished task " << task_id;

  // (See design_docs/task_states.rst for the state transition diagram.)
  Task task;
  RAY_CHECK(local_queues_.RemoveTask(task_id, &task));

  // Release task's resources. The worker's lifetime resources are still held.
  auto const &task_resources = worker.GetTaskResourceIds();
  const ClientID &client_id = gcs_client_->client_table().GetLocalClientId();
  local_available_resources_.ReleaseConstrained(
      task_resources, cluster_resource_map_[client_id].GetTotalResources());
  cluster_resource_map_[gcs_client_->client_table().GetLocalClientId()].Release(
      task_resources.ToResourceSet());
  if (new_scheduler_enabled_) {
    new_resource_scheduler_->AddNodeAvailableResources(
        client_id_.Binary(), task_resources.ToResourceSet().GetResourceMap());
  }
  worker.ResetTaskResourceIds();

  const auto &spec = task.GetTaskSpecification();
  if (spec.IsActorCreationTask() || spec.IsActorTask()) {
    // If this was an actor or actor creation task, handle the actor's new
    // state.
    FinishAssignedActorTask(worker, task);
  } else {
    // If this was a non-actor task, then cancel any ray.wait calls that were
    // made during the task execution.
    task_dependency_manager_.UnsubscribeWaitDependencies(worker.WorkerId());
  }

  // Notify the task dependency manager that this task has finished execution.
  task_dependency_manager_.TaskCanceled(task_id);

  // Unset the worker's assigned task.
  worker.AssignTaskId(TaskID::Nil());
  // Unset the worker's assigned job Id if this is not an actor.
  if (!spec.IsActorCreationTask() && !spec.IsActorTask()) {
    worker.AssignJobId(JobID::Nil());
  }
}

std::shared_ptr<ActorTableData> NodeManager::CreateActorTableDataFromCreationTask(
    const TaskSpecification &task_spec, int port) {
  RAY_CHECK(task_spec.IsActorCreationTask());
  auto actor_id = task_spec.ActorCreationId();
  auto actor_entry = actor_registry_.find(actor_id);
  std::shared_ptr<ActorTableData> actor_info_ptr;
  // TODO(swang): If this is an actor that was reconstructed, and previous
  // actor notifications were delayed, then this node may not have an entry for
  // the actor in actor_regisry_. Then, the fields for the number of
  // reconstructions will be wrong.
  if (actor_entry == actor_registry_.end()) {
    actor_info_ptr.reset(new ActorTableData());
    // Set all of the static fields for the actor. These fields will not
    // change even if the actor fails or is reconstructed.
    actor_info_ptr->set_actor_id(actor_id.Binary());
    actor_info_ptr->set_actor_creation_dummy_object_id(
        task_spec.ActorDummyObject().Binary());
    actor_info_ptr->set_job_id(task_spec.JobId().Binary());
    actor_info_ptr->set_max_reconstructions(task_spec.MaxActorReconstructions());
    // This is the first time that the actor has been created, so the number
    // of remaining reconstructions is the max.
    actor_info_ptr->set_remaining_reconstructions(task_spec.MaxActorReconstructions());
    actor_info_ptr->set_is_direct_call(task_spec.IsDirectActorCreationCall());
    actor_info_ptr->set_is_detached(task_spec.IsDetachedActor());
    actor_info_ptr->mutable_owner_address()->CopyFrom(
        task_spec.GetMessage().caller_address());
  } else {
    // If we've already seen this actor, it means that this actor was reconstructed.
    // Thus, its previous state must be RECONSTRUCTING.
    // TODO: The following is a workaround for the issue described in
    // https://github.com/ray-project/ray/issues/5524, please see the issue
    // description for more information.
    if (actor_entry->second.GetState() != ActorTableData::RECONSTRUCTING) {
      RAY_LOG(WARNING) << "Actor not in reconstructing state, most likely it "
                       << "died before creation handler could run. Actor state is "
                       << actor_entry->second.GetState();
    }
    // Copy the static fields from the current actor entry.
    actor_info_ptr.reset(new ActorTableData(actor_entry->second.GetTableData()));
    // We are reconstructing the actor, so subtract its
    // remaining_reconstructions by 1.
    actor_info_ptr->set_remaining_reconstructions(
        actor_info_ptr->remaining_reconstructions() - 1);
  }

  // Set the new fields for the actor's state to indicate that the actor is
  // now alive on this node manager.
  actor_info_ptr->mutable_address()->set_ip_address(
      gcs_client_->client_table().GetLocalClient().node_manager_address());
  actor_info_ptr->mutable_address()->set_port(port);
  actor_info_ptr->mutable_address()->set_raylet_id(
      gcs_client_->client_table().GetLocalClientId().Binary());
  actor_info_ptr->set_state(ActorTableData::ALIVE);
  return actor_info_ptr;
}

void NodeManager::FinishAssignedActorTask(Worker &worker, const Task &task) {
  ActorID actor_id;
  TaskID caller_id;
  const TaskSpecification task_spec = task.GetTaskSpecification();
  bool resumed_from_checkpoint = false;
  if (task_spec.IsActorCreationTask()) {
    actor_id = task_spec.ActorCreationId();
    caller_id = TaskID::Nil();
    if (checkpoint_id_to_restore_.count(actor_id) > 0) {
      resumed_from_checkpoint = true;
    }
  } else {
    actor_id = task_spec.ActorId();
    caller_id = task_spec.CallerId();
  }

  if (task_spec.IsActorCreationTask()) {
    // This was an actor creation task. Convert the worker to an actor.
    worker.AssignActorId(actor_id);

    if (task_spec.IsDetachedActor()) {
      worker.MarkDetachedActor();
    }

    // Lookup the parent actor id.
    auto parent_task_id = task_spec.ParentTaskId();
    int port = worker.Port();
    RAY_CHECK_OK(gcs_client_->raylet_task_table().Lookup(
        JobID::Nil(), parent_task_id,
        /*success_callback=*/
        [this, task_spec, resumed_from_checkpoint, port](
            ray::gcs::RedisGcsClient *client, const TaskID &parent_task_id,
            const TaskTableData &parent_task_data) {
          // The task was in the GCS task table. Use the stored task spec to
          // get the parent actor id.
          Task parent_task(parent_task_data.task());
          ActorID parent_actor_id = ActorID::Nil();
          if (parent_task.GetTaskSpecification().IsActorCreationTask()) {
            parent_actor_id = parent_task.GetTaskSpecification().ActorCreationId();
          } else if (parent_task.GetTaskSpecification().IsActorTask()) {
            parent_actor_id = parent_task.GetTaskSpecification().ActorId();
          }
          FinishAssignedActorCreationTask(parent_actor_id, task_spec,
                                          resumed_from_checkpoint, port);
        },
        /*failure_callback=*/
        [this, task_spec, resumed_from_checkpoint, port](ray::gcs::RedisGcsClient *client,
                                                         const TaskID &parent_task_id) {
          // The parent task was not in the GCS task table. It should most likely be in
          // the
          // lineage cache.
          ActorID parent_actor_id = ActorID::Nil();
          if (lineage_cache_.ContainsTask(parent_task_id)) {
            // Use a copy of the cached task spec to get the parent actor id.
            Task parent_task = lineage_cache_.GetTaskOrDie(parent_task_id);
            if (parent_task.GetTaskSpecification().IsActorCreationTask()) {
              parent_actor_id = parent_task.GetTaskSpecification().ActorCreationId();
            } else if (parent_task.GetTaskSpecification().IsActorTask()) {
              parent_actor_id = parent_task.GetTaskSpecification().ActorId();
            }
          } else {
            RAY_LOG(WARNING)
                << "Task metadata not found in either GCS or lineage cache. It may have "
                   "been "
                   "evicted "
                << "by the redis LRU configuration. Consider increasing the memory "
                   "allocation via "
                << "ray.init(redis_max_memory=<max_memory_bytes>).";
          }
          FinishAssignedActorCreationTask(parent_actor_id, task_spec,
                                          resumed_from_checkpoint, port);
        }));
  } else {
    auto actor_entry = actor_registry_.find(actor_id);
    RAY_CHECK(actor_entry != actor_registry_.end());
    // Extend the actor's frontier to include the executed task.
    const ObjectID object_to_release =
        actor_entry->second.ExtendFrontier(caller_id, task_spec.ActorDummyObject());
    if (!object_to_release.IsNil()) {
      // If there were no new actor handles created, then no other actor task
      // will depend on this execution dependency, so it safe to release.
      HandleObjectMissing(object_to_release);
    }
    // Mark the dummy object as locally available to indicate that the actor's
    // state has changed and the next method can run. This is not added to the
    // object table, so the update will be invisible to both the local object
    // manager and the other nodes.
    // NOTE(swang): The dummy objects must be marked as local whenever
    // ExtendFrontier is called, and vice versa, so that we can clean up the
    // dummy objects properly in case the actor fails and needs to be
    // reconstructed.
    HandleObjectLocal(task_spec.ActorDummyObject());
  }
}

void NodeManager::FinishAssignedActorCreationTask(const ActorID &parent_actor_id,
                                                  const TaskSpecification &task_spec,
                                                  bool resumed_from_checkpoint,
                                                  int port) {
  // Notify the other node managers that the actor has been created.
  const ActorID actor_id = task_spec.ActorCreationId();
  auto new_actor_info = CreateActorTableDataFromCreationTask(task_spec, port);
  new_actor_info->set_parent_actor_id(parent_actor_id.Binary());
  auto update_callback = [actor_id](Status status) {
    if (!status.ok()) {
      // Only one node at a time should succeed at creating or updating the actor.
      RAY_LOG(FATAL) << "Failed to update state to ALIVE for actor " << actor_id;
    }
  };

  if (resumed_from_checkpoint) {
    // This actor was resumed from a checkpoint. In this case, we first look
    // up the checkpoint in GCS and use it to restore the actor registration
    // and frontier.
    const auto checkpoint_id = checkpoint_id_to_restore_[actor_id];
    checkpoint_id_to_restore_.erase(actor_id);
    RAY_LOG(DEBUG) << "Looking up checkpoint " << checkpoint_id << " for actor "
                   << actor_id;
    RAY_CHECK_OK(gcs_client_->actor_checkpoint_table().Lookup(
        JobID::Nil(), checkpoint_id,
        [this, actor_id, new_actor_info, update_callback](
            ray::gcs::RedisGcsClient *client, const UniqueID &checkpoint_id,
            const ActorCheckpointData &checkpoint_data) {
          RAY_LOG(INFO) << "Restoring registration for actor " << actor_id
                        << " from checkpoint " << checkpoint_id;
          ActorRegistration actor_registration =
              ActorRegistration(*new_actor_info, checkpoint_data);
          // Mark the unreleased dummy objects in the checkpoint frontier as local.
          for (const auto &entry : actor_registration.GetDummyObjects()) {
            HandleObjectLocal(entry.first);
          }
          HandleActorStateTransition(actor_id, std::move(actor_registration));
          // The actor was created before.
          RAY_CHECK_OK(gcs_client_->Actors().AsyncUpdate(actor_id, new_actor_info,
                                                         update_callback));
        },
        [actor_id](ray::gcs::RedisGcsClient *client, const UniqueID &checkpoint_id) {
          RAY_LOG(FATAL) << "Couldn't find checkpoint " << checkpoint_id << " for actor "
                         << actor_id << " in GCS.";
        }));
  } else {
    // The actor did not resume from a checkpoint. Immediately notify the
    // other node managers that the actor has been created.
    HandleActorStateTransition(actor_id, ActorRegistration(*new_actor_info));
    if (actor_registry_.find(actor_id) != actor_registry_.end()) {
      // The actor was created before.
      RAY_CHECK_OK(
          gcs_client_->Actors().AsyncUpdate(actor_id, new_actor_info, update_callback));
    } else {
      // The actor was never created before.
      RAY_CHECK_OK(gcs_client_->Actors().AsyncRegister(new_actor_info, update_callback));
    }
  }
  if (!resumed_from_checkpoint) {
    // The actor was not resumed from a checkpoint. Store the
    // initial dummy object. All future handles to the actor will
    // depend on this object.
    HandleObjectLocal(task_spec.ActorDummyObject());
  }
}

void NodeManager::HandleTaskReconstruction(const TaskID &task_id,
                                           const ObjectID &required_object_id) {
  // Retrieve the task spec in order to re-execute the task.
  RAY_CHECK_OK(gcs_client_->raylet_task_table().Lookup(
      JobID::Nil(), task_id,
      /*success_callback=*/
      [this, required_object_id](ray::gcs::RedisGcsClient *client, const TaskID &task_id,
                                 const TaskTableData &task_data) {
        // The task was in the GCS task table. Use the stored task spec to
        // re-execute the task.
        ResubmitTask(Task(task_data.task()), required_object_id);
      },
      /*failure_callback=*/
      [this, required_object_id](ray::gcs::RedisGcsClient *client,
                                 const TaskID &task_id) {
        // The task was not in the GCS task table. It must therefore be in the
        // lineage cache.
        if (lineage_cache_.ContainsTask(task_id)) {
          // Use a copy of the cached task spec to re-execute the task.
          const Task task = lineage_cache_.GetTaskOrDie(task_id);
          ResubmitTask(task, required_object_id);
        } else {
          RAY_LOG(WARNING)
              << "Metadata of task " << task_id
              << " not found in either GCS or lineage cache. It may have been evicted "
              << "by the redis LRU configuration. Consider increasing the memory "
                 "allocation via "
              << "ray.init(redis_max_memory=<max_memory_bytes>).";
          MarkObjectsAsFailed(ErrorType::OBJECT_UNRECONSTRUCTABLE,
                              {required_object_id.ToPlasmaId()}, JobID::Nil());
        }
      }));
}

void NodeManager::ResubmitTask(const Task &task, const ObjectID &required_object_id) {
  RAY_LOG(DEBUG) << "Attempting to resubmit task "
                 << task.GetTaskSpecification().TaskId();

  if (task.GetTaskSpecification().IsDirectCall()) {
    TreatTaskAsFailed(task, ErrorType::OBJECT_UNRECONSTRUCTABLE);
    return;
  }

  // Actors should only be recreated if the first initialization failed or if
  // the most recent instance of the actor failed.
  if (task.GetTaskSpecification().IsActorCreationTask()) {
    const auto &actor_id = task.GetTaskSpecification().ActorCreationId();
    const auto it = actor_registry_.find(actor_id);
    if (it != actor_registry_.end() && it->second.GetState() == ActorTableData::ALIVE) {
      // If the actor is still alive, then do not resubmit the task. If the
      // actor actually is dead and a result is needed, then reconstruction
      // for this task will be triggered again.
      RAY_LOG(WARNING)
          << "Actor creation task resubmitted, but the actor is still alive.";
      return;
    }
  }

  // Driver tasks cannot be reconstructed. If this is a driver task, push an
  // error to the driver and do not resubmit it.
  if (task.GetTaskSpecification().IsDriverTask()) {
    // TODO(rkn): Define this constant somewhere else.
    std::string type = "put_reconstruction";
    std::ostringstream error_message;
    error_message << "The task with ID " << task.GetTaskSpecification().TaskId()
                  << " is a driver task and so the object created by ray.put "
                  << "could not be reconstructed.";
    RAY_CHECK_OK(gcs_client_->error_table().PushErrorToDriver(
        task.GetTaskSpecification().JobId(), type, error_message.str(),
        current_time_ms()));
    MarkObjectsAsFailed(ErrorType::OBJECT_UNRECONSTRUCTABLE,
                        {required_object_id.ToPlasmaId()},
                        task.GetTaskSpecification().JobId());
    return;
  }

  RAY_LOG(INFO) << "Resubmitting task " << task.GetTaskSpecification().TaskId()
                << " on client " << gcs_client_->client_table().GetLocalClientId();
  // The task may be reconstructed. Submit it with an empty lineage, since any
  // uncommitted lineage must already be in the lineage cache. At this point,
  // the task should not yet exist in the local scheduling queue. If it does,
  // then this is a spurious reconstruction.
  SubmitTask(task, Lineage());
}

void NodeManager::HandleObjectLocal(const ObjectID &object_id) {
  // Notify the task dependency manager that this object is local.
  const auto ready_task_ids = task_dependency_manager_.HandleObjectLocal(object_id);
  RAY_LOG(DEBUG) << "Object local " << object_id << ", "
                 << " on " << gcs_client_->client_table().GetLocalClientId() << ", "
                 << ready_task_ids.size() << " tasks ready";
  // Transition the tasks whose dependencies are now fulfilled to the ready state.
  if (ready_task_ids.size() > 0) {
    std::unordered_set<TaskID> ready_task_id_set(ready_task_ids.begin(),
                                                 ready_task_ids.end());

    // First filter out the tasks that should not be moved to READY.
    local_queues_.FilterState(ready_task_id_set, TaskState::BLOCKED);
    local_queues_.FilterState(ready_task_id_set, TaskState::DRIVER);
    local_queues_.FilterState(ready_task_id_set, TaskState::WAITING_FOR_ACTOR_CREATION);

    // Make sure that the remaining tasks are all WAITING.
    auto ready_task_id_set_copy = ready_task_id_set;
    local_queues_.FilterState(ready_task_id_set_copy, TaskState::WAITING);
    RAY_CHECK(ready_task_id_set_copy.empty());

    // Queue and dispatch the tasks that are ready to run (i.e., WAITING).
    auto ready_tasks = local_queues_.RemoveTasks(ready_task_id_set);
    local_queues_.QueueTasks(ready_tasks, TaskState::READY);
    DispatchTasks(MakeTasksByClass(ready_tasks));
  }
}

void NodeManager::HandleObjectMissing(const ObjectID &object_id) {
  // Notify the task dependency manager that this object is no longer local.
  const auto waiting_task_ids = task_dependency_manager_.HandleObjectMissing(object_id);
  RAY_LOG(DEBUG) << "Object missing " << object_id << ", "
                 << " on " << gcs_client_->client_table().GetLocalClientId()
                 << waiting_task_ids.size() << " tasks waiting";
  // Transition any tasks that were in the runnable state and are dependent on
  // this object to the waiting state.
  if (!waiting_task_ids.empty()) {
    std::unordered_set<TaskID> waiting_task_id_set(waiting_task_ids.begin(),
                                                   waiting_task_ids.end());
    // First filter out any tasks that can't be transitioned to READY. These
    // are running workers or drivers, now blocked in a get.
    local_queues_.FilterState(waiting_task_id_set, TaskState::RUNNING);
    local_queues_.FilterState(waiting_task_id_set, TaskState::DRIVER);
    // Transition the tasks back to the waiting state. They will be made
    // runnable once the deleted object becomes available again.
    local_queues_.MoveTasks(waiting_task_id_set, TaskState::READY, TaskState::WAITING);
    RAY_CHECK(waiting_task_id_set.empty());
    // Moving ready tasks to waiting may have changed the load, making space for placing
    // new tasks locally.
    ScheduleTasks(cluster_resource_map_);
  }
}

void NodeManager::ForwardTaskOrResubmit(const Task &task,
                                        const ClientID &node_manager_id) {
  /// TODO(rkn): Should we check that the node manager is remote and not local?
  /// TODO(rkn): Should we check if the remote node manager is known to be dead?
  // Attempt to forward the task.
  ForwardTask(
      task, node_manager_id,
      [this, node_manager_id](ray::Status error, const Task &task) {
        const TaskID task_id = task.GetTaskSpecification().TaskId();
        RAY_LOG(INFO) << "Failed to forward task " << task_id << " to node manager "
                      << node_manager_id;

        // Mark the failed task as pending to let other raylets know that we still
        // have the task. TaskDependencyManager::TaskPending() is assumed to be
        // idempotent.
        task_dependency_manager_.TaskPending(task);

        // Actor tasks can only be executed at the actor's location, so they are
        // retried after a timeout. All other tasks that fail to be forwarded are
        // deemed to be placeable again.
        if (task.GetTaskSpecification().IsActorTask()) {
          // The task is for an actor on another node.  Create a timer to resubmit
          // the task in a little bit. TODO(rkn): Really this should be a
          // unique_ptr instead of a shared_ptr. However, it's a little harder to
          // move unique_ptrs into lambdas.
          auto retry_timer = std::make_shared<boost::asio::deadline_timer>(io_service_);
          auto retry_duration = boost::posix_time::milliseconds(
              RayConfig::instance()
                  .node_manager_forward_task_retry_timeout_milliseconds());
          retry_timer->expires_from_now(retry_duration);
          retry_timer->async_wait(
              [this, task_id, retry_timer](const boost::system::error_code &error) {
                // Timer killing will receive the boost::asio::error::operation_aborted,
                // we only handle the timeout event.
                RAY_CHECK(!error);
                RAY_LOG(INFO) << "Resubmitting task " << task_id
                              << " because ForwardTask failed.";
                // Remove the RESUBMITTED task from the SWAP queue.
                Task task;
                TaskState state;
                if (local_queues_.RemoveTask(task_id, &task, &state)) {
                  RAY_CHECK(state == TaskState::SWAP);
                  // Submit the task again.
                  SubmitTask(task, Lineage());
                }
              });
          // Temporarily move the RESUBMITTED task to the SWAP queue while the
          // timer is active.
          local_queues_.QueueTasks({task}, TaskState::SWAP);
        } else {
          // The task is not for an actor and may therefore be placed on another
          // node immediately. Send it to the scheduling policy to be placed again.
          local_queues_.QueueTasks({task}, TaskState::PLACEABLE);
          ScheduleTasks(cluster_resource_map_);
        }
      });
}

void NodeManager::ForwardTask(
    const Task &task, const ClientID &node_id,
    const std::function<void(const ray::Status &, const Task &)> &on_error) {
  // Override spillback for direct tasks.
  if (task.OnSpillback() != nullptr) {
    GcsNodeInfo node_info;
    bool found = gcs_client_->client_table().GetClient(node_id, &node_info);
    RAY_CHECK(found) << "Spilling back to a node manager, but no GCS info found for node "
                     << node_id;
    task.OnSpillback()(node_id, node_info.node_manager_address(),
                       node_info.node_manager_port());
    return;
  }

  // Lookup node manager client for this node_id and use it to send the request.
  auto client_entry = remote_node_manager_clients_.find(node_id);
  if (client_entry == remote_node_manager_clients_.end()) {
    // TODO(atumanov): caller must handle failure to ensure tasks are not lost.
    RAY_LOG(INFO) << "No node manager client found for GCS client id " << node_id;
    on_error(ray::Status::IOError("Node manager client not found"), task);
    return;
  }
  auto &client = client_entry->second;

  const auto &spec = task.GetTaskSpecification();
  auto task_id = spec.TaskId();

  if (worker_pool_.HasPendingWorkerForTask(spec.GetLanguage(), task_id)) {
    // There is a worker being starting for this task,
    // so we shouldn't forward this task to another node.
    return;
  }

  // Get the task's unforwarded, uncommitted lineage.
  Lineage uncommitted_lineage = lineage_cache_.GetUncommittedLineage(task_id, node_id);
  if (uncommitted_lineage.GetEntries().empty()) {
    // There is no uncommitted lineage. This can happen if the lineage was
    // already evicted before we forwarded the task.
    uncommitted_lineage.SetEntry(task, GcsStatus::NONE);
  }
  auto entry = uncommitted_lineage.GetEntryMutable(task_id);
  Task &lineage_cache_entry_task = entry->TaskDataMutable();
  // Increment forward count for the forwarded task.
  lineage_cache_entry_task.IncrementNumForwards();
  RAY_LOG(DEBUG) << "Forwarding task " << task_id << " from "
                 << gcs_client_->client_table().GetLocalClientId() << " to " << node_id
                 << " spillback="
                 << lineage_cache_entry_task.GetTaskExecutionSpec().NumForwards();

  // Prepare the request message.
  rpc::ForwardTaskRequest request;
  request.set_task_id(task_id.Binary());
  for (auto &task_entry : uncommitted_lineage.GetEntries()) {
    auto task = request.add_uncommitted_tasks();
    task->mutable_task_spec()->CopyFrom(
        task_entry.second.TaskData().GetTaskSpecification().GetMessage());
    task->mutable_task_execution_spec()->CopyFrom(
        task_entry.second.TaskData().GetTaskExecutionSpec().GetMessage());
  }

  client->ForwardTask(request, [this, on_error, task, task_id, node_id](
                                   Status status, const rpc::ForwardTaskReply &reply) {
    // Remove the FORWARDING task from the SWAP queue.
    if (status.ok()) {
      const auto &spec = task.GetTaskSpecification();
      // Mark as forwarded so that the task and its lineage are not
      // re-forwarded in the future to the receiving node.
      lineage_cache_.MarkTaskAsForwarded(task_id, node_id);

      // Notify the task dependency manager that we are no longer responsible
      // for executing this task.
      task_dependency_manager_.TaskCanceled(task_id);
      // Preemptively push any local arguments to the receiving node. For now, we
      // only do this with actor tasks, since actor tasks must be executed by a
      // specific process and therefore have affinity to the receiving node.
      if (spec.IsActorTask()) {
        // Iterate through the object's arguments. NOTE(swang): We do not include
        // the execution dependencies here since those cannot be transferred
        // between nodes.
        for (size_t i = 0; i < spec.NumArgs(); ++i) {
          int count = spec.ArgIdCount(i);
          for (int j = 0; j < count; j++) {
            ObjectID argument_id = spec.ArgId(i, j);
            // If the argument is local, then push it to the receiving node.
            if (task_dependency_manager_.CheckObjectLocal(argument_id)) {
              object_manager_.Push(argument_id, node_id);
            }
          }
        }
      }
    } else {
      on_error(status, task);
    }
  });
}

void NodeManager::FinishAssignTask(const TaskID &task_id, Worker &worker, bool success) {
  // Remove the ASSIGNED task from the SWAP queue.
  Task assigned_task;
  TaskState state;
  if (!local_queues_.RemoveTask(task_id, &assigned_task, &state)) {
    return;
  }

  RAY_CHECK(state == TaskState::SWAP);

  if (success) {
    auto spec = assigned_task.GetTaskSpecification();
    // We successfully assigned the task to the worker.
    worker.AssignTaskId(spec.TaskId());
    worker.AssignJobId(spec.JobId());
    // TODO(swang): For actors with multiple actor handles, to
    // guarantee that tasks are replayed in the same order after a
    // failure, we must update the task's execution dependency to be
    // the actor's current execution dependency.

    // Mark the task as running.
    // (See design_docs/task_states.rst for the state transition diagram.)
    local_queues_.QueueTasks({assigned_task}, TaskState::RUNNING);
    // Notify the task dependency manager that we no longer need this task's
    // object dependencies.
    RAY_CHECK(task_dependency_manager_.UnsubscribeGetDependencies(spec.TaskId()));
  } else {
    RAY_LOG(WARNING) << "Failed to send task to worker, disconnecting client";
    // We failed to send the task to the worker, so disconnect the worker.
    ProcessDisconnectClientMessage(worker.Connection());
    // Queue this task for future assignment. We need to do this since
    // DispatchTasks() removed it from the ready queue. The task will be
    // assigned to a worker once one becomes available.
    // (See design_docs/task_states.rst for the state transition diagram.)
    local_queues_.QueueTasks({assigned_task}, TaskState::READY);
    DispatchTasks(MakeTasksByClass({assigned_task}));
  }
}

void NodeManager::DumpDebugState() const {
  std::fstream fs;
  fs.open(initial_config_.session_dir + "/debug_state.txt",
          std::fstream::out | std::fstream::trunc);
  fs << DebugString();
  fs.close();
}

std::string NodeManager::DebugString() const {
  std::stringstream result;
  uint64_t now_ms = current_time_ms();
  result << "NodeManager:";
  result << "\nInitialConfigResources: " << initial_config_.resource_config.ToString();
  result << "\nClusterResources:";
  for (auto &pair : cluster_resource_map_) {
    result << "\n" << pair.first.Hex() << ": " << pair.second.DebugString();
  }
  result << "\n" << object_manager_.DebugString();
  result << "\n" << gcs_client_->DebugString();
  result << "\n" << worker_pool_.DebugString();
  result << "\n" << local_queues_.DebugString();
  result << "\n" << reconstruction_policy_.DebugString();
  result << "\n" << task_dependency_manager_.DebugString();
  result << "\n" << lineage_cache_.DebugString();
  result << "\nActorRegistry:";

  auto statistical_data = GetActorStatisticalData(actor_registry_);
  result << "\n- num live actors: " << statistical_data.live_actors;
  result << "\n- num reconstructing actors: " << statistical_data.reconstructing_actors;
  result << "\n- num dead actors: " << statistical_data.dead_actors;
  result << "\n- max num handles: " << statistical_data.max_num_handles;

  result << "\nRemote node manager clients: ";
  for (const auto &entry : remote_node_manager_clients_) {
    result << "\n" << entry.first;
  }

  result << "\nDebugString() time ms: " << (current_time_ms() - now_ms);
  return result.str();
}

// Summarizes a Census view and tag values into a compact string, e.g.,
// "Tag1:Value1,Tag2:Value2,Tag3:Value3".
std::string compact_tag_string(const opencensus::stats::ViewDescriptor &view,
                               const std::vector<std::string> &values) {
  std::stringstream result;
  const auto &keys = view.columns();
  for (size_t i = 0; i < values.size(); i++) {
    result << keys[i].name() << ":" << values[i];
    if (i < values.size() - 1) {
      result << ",";
    }
  }
  return result.str();
}

void NodeManager::HandleNodeStatsRequest(const rpc::NodeStatsRequest &request,
                                         rpc::NodeStatsReply *reply,
                                         rpc::SendReplyCallback send_reply_callback) {
  for (const auto &worker : worker_pool_.GetAllWorkers()) {
    auto worker_stats = reply->add_workers_stats();
    worker_stats->set_pid(worker->Pid());
    worker_stats->set_is_driver(false);
  }
  for (const auto &driver : worker_pool_.GetAllDrivers()) {
    auto worker_stats = reply->add_workers_stats();
    worker_stats->set_pid(driver->Pid());
    worker_stats->set_is_driver(true);
  }
  // Ensure we never report an empty set of metrics.
  if (!recorded_metrics_) {
    RecordMetrics();
    RAY_CHECK(recorded_metrics_);
  }
  for (const auto &view : opencensus::stats::StatsExporter::GetViewData()) {
    auto view_data = reply->add_view_data();
    view_data->set_view_name(view.first.name());
    if (view.second.type() == opencensus::stats::ViewData::Type::kInt64) {
      for (const auto &measure : view.second.int_data()) {
        auto measure_data = view_data->add_measures();
        measure_data->set_tags(compact_tag_string(view.first, measure.first));
        measure_data->set_int_value(measure.second);
      }
    } else if (view.second.type() == opencensus::stats::ViewData::Type::kDouble) {
      for (const auto &measure : view.second.double_data()) {
        auto measure_data = view_data->add_measures();
        measure_data->set_tags(compact_tag_string(view.first, measure.first));
        measure_data->set_double_value(measure.second);
      }
    } else {
      RAY_CHECK(view.second.type() == opencensus::stats::ViewData::Type::kDistribution);
      for (const auto &measure : view.second.distribution_data()) {
        auto measure_data = view_data->add_measures();
        measure_data->set_tags(compact_tag_string(view.first, measure.first));
        measure_data->set_distribution_min(measure.second.min());
        measure_data->set_distribution_mean(measure.second.mean());
        measure_data->set_distribution_max(measure.second.max());
        measure_data->set_distribution_count(measure.second.count());
        for (const auto &bound : measure.second.bucket_boundaries().lower_boundaries()) {
          measure_data->add_distribution_bucket_boundaries(bound);
        }
        for (const auto &count : measure.second.bucket_counts()) {
          measure_data->add_distribution_bucket_counts(count);
        }
      }
    }
  }
  send_reply_callback(Status::OK(), nullptr, nullptr);
}

void NodeManager::RecordMetrics() {
  recorded_metrics_ = true;
  if (stats::StatsConfig::instance().IsStatsDisabled()) {
    return;
  }

  // Record available resources of this node.
  const auto &available_resources =
      cluster_resource_map_.at(client_id_).GetAvailableResources().GetResourceMap();
  for (const auto &pair : available_resources) {
    stats::LocalAvailableResource().Record(pair.second,
                                           {{stats::ResourceNameKey, pair.first}});
  }
  // Record total resources of this node.
  const auto &total_resources =
      cluster_resource_map_.at(client_id_).GetTotalResources().GetResourceMap();
  for (const auto &pair : total_resources) {
    stats::LocalTotalResource().Record(pair.second,
                                       {{stats::ResourceNameKey, pair.first}});
  }

  object_manager_.RecordMetrics();
  worker_pool_.RecordMetrics();
  local_queues_.RecordMetrics();
  reconstruction_policy_.RecordMetrics();
  task_dependency_manager_.RecordMetrics();
  lineage_cache_.RecordMetrics();

  auto statistical_data = GetActorStatisticalData(actor_registry_);
  stats::ActorStats().Record(statistical_data.live_actors,
                             {{stats::ValueTypeKey, "live_actors"}});
  stats::ActorStats().Record(statistical_data.reconstructing_actors,
                             {{stats::ValueTypeKey, "reconstructing_actors"}});
  stats::ActorStats().Record(statistical_data.dead_actors,
                             {{stats::ValueTypeKey, "dead_actors"}});
  stats::ActorStats().Record(statistical_data.max_num_handles,
                             {{stats::ValueTypeKey, "max_num_handles"}});
}

}  // namespace raylet

}  // namespace ray<|MERGE_RESOLUTION|>--- conflicted
+++ resolved
@@ -13,8 +13,6 @@
 #include "ray/util/sample.h"
 
 namespace {
-
-const bool USE_NEW_SCHEDULER = true;
 
 #define RAY_CHECK_ENUM(x, y) \
   static_assert(static_cast<int>(x) == static_cast<int>(y), "protocol mismatch")
@@ -126,19 +124,11 @@
   RAY_CHECK_OK(object_manager_.SubscribeObjDeleted(
       [this](const ObjectID &object_id) { HandleObjectMissing(object_id); }));
 
-<<<<<<< HEAD
-  if (USE_NEW_SCHEDULER) {
-    SchedulingResources &local_resources = cluster_resource_map_[local_client_id];
-    new_resource_scheduler_ = std::shared_ptr<ClusterResourceScheduler>(
-        new ClusterResourceScheduler(client_id_.Binary(),
-          local_resources.GetTotalResources().GetResourceMap()));
-=======
   if (new_scheduler_enabled_) {
     SchedulingResources &local_resources = cluster_resource_map_[local_client_id];
     new_resource_scheduler_ =
         std::shared_ptr<ClusterResourceScheduler>(new ClusterResourceScheduler(
             client_id_.Binary(), local_resources.GetTotalResources().GetResourceMap()));
->>>>>>> ded89b1f
   }
 
   RAY_ARROW_CHECK_OK(store_client_.Connect(config.store_socket_name.c_str()));
@@ -1113,13 +1103,8 @@
   // Return the worker to the idle pool.
   worker_pool_.PushWorker(std::move(worker));
 
-<<<<<<< HEAD
-  if (USE_NEW_SCHEDULER) {
-    DispatchDirectCallTasks();
-=======
   if (new_scheduler_enabled_) {
     DispatchScheduledTasksToWorkers();
->>>>>>> ded89b1f
     return;
   }
 
@@ -1481,31 +1466,16 @@
   SubmitTask(Task(task_message), Lineage());
 }
 
-<<<<<<< HEAD
-void NodeManager::DispatchDirectCallTasks() {
-  RAY_CHECK(USE_NEW_SCHEDULER);
-  while (!new_runnable_queue_.empty()) {
-    auto task = new_runnable_queue_.front();
-    std::function<void(std::shared_ptr<Worker>)> reply = task.first;
-=======
 void NodeManager::DispatchScheduledTasksToWorkers() {
   RAY_CHECK(new_scheduler_enabled_);
   while (!tasks_to_dispatch_.empty()) {
     auto task = tasks_to_dispatch_.front();
     auto reply = task.first;
->>>>>>> ded89b1f
     std::shared_ptr<Worker> worker =
         worker_pool_.PopWorker(task.second.GetTaskSpecification());
     if (worker == nullptr) {
       return;
     }
-<<<<<<< HEAD
-    reply(worker);
-    new_runnable_queue_.pop_front();
-  }
-}
-
-=======
     reply(worker, ClientID::Nil(), "", -1);
     tasks_to_dispatch_.pop_front();
   }
@@ -1545,7 +1515,6 @@
   DispatchScheduledTasksToWorkers();
 }
 
->>>>>>> ded89b1f
 void NodeManager::HandleWorkerLeaseRequest(const rpc::WorkerLeaseRequest &request,
                                            rpc::WorkerLeaseReply *reply,
                                            rpc::SendReplyCallback send_reply_callback) {
@@ -1553,39 +1522,6 @@
   task_message.mutable_task_spec()->CopyFrom(request.resource_spec());
   Task task(task_message);
 
-<<<<<<< HEAD
-  if (USE_NEW_SCHEDULER) {
-    auto request_resources = task.GetTaskSpecification().GetRequiredResources().GetResourceMap();
-    int64_t violations = 0;
-    std::string node_id_string =
-      new_resource_scheduler_->GetBestSchedulableNode(request_resources, &violations);
-
-    auto work = std::make_pair(
-        [this, request_resources, reply, send_reply_callback](std::shared_ptr<Worker> worker) {
-          reply->mutable_worker_address()->set_ip_address(
-              initial_config_.node_manager_address);
-          reply->mutable_worker_address()->set_port(worker->Port());
-          reply->mutable_worker_address()->set_raylet_id(
-              gcs_client_->client_table().GetLocalClientId().Binary());
-          send_reply_callback(Status::OK(), nullptr, nullptr);
-          RAY_CHECK(leased_workers_.find(worker->Port()) == leased_workers_.end());
-          leased_workers_[worker->Port()] = worker;
-          leased_worker_resources_[worker->Port()] = request_resources;
-        },
-        task);
-
-    // Scheduled locally.
-    // RAY_LOG(ERROR) << "node string id was " << node_id_string; 
-    if (node_id_string == std::to_string(-1)) {
-      new_pending_queue_.push_back(work);
-    } else {
-      RAY_CHECK(node_id_string == client_id_.Binary());
-      new_resource_scheduler_->SubtractNodeAvailableResources(node_id_string,
-          task.GetTaskSpecification().GetRequiredResources().GetResourceMap());
-      new_runnable_queue_.push_back(work);
-      DispatchDirectCallTasks();
-    }
-=======
   if (new_scheduler_enabled_) {
     auto request_resources =
         task.GetTaskSpecification().GetRequiredResources().GetResourceMap();
@@ -1613,7 +1549,6 @@
         task);
     tasks_to_schedule_.push_back(work);
     NewSchedulerSchedulePendingTasks();
->>>>>>> ded89b1f
     return;
   }
 
@@ -1656,19 +1591,12 @@
   auto worker_port = request.worker_port();
   std::shared_ptr<Worker> worker = std::move(leased_workers_[worker_port]);
 
-<<<<<<< HEAD
-  if (USE_NEW_SCHEDULER) {
-=======
   if (new_scheduler_enabled_) {
->>>>>>> ded89b1f
     auto it = leased_worker_resources_.find(worker_port);
     RAY_CHECK(it != leased_worker_resources_.end());
     new_resource_scheduler_->AddNodeAvailableResources(client_id_.Binary(), it->second);
     leased_worker_resources_.erase(it);
-<<<<<<< HEAD
-=======
     NewSchedulerSchedulePendingTasks();
->>>>>>> ded89b1f
   }
 
   leased_workers_.erase(worker_port);
