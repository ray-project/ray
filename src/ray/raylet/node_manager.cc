--- conflicted
+++ resolved
@@ -1988,65 +1988,6 @@
   }
 }
 
-<<<<<<< HEAD
-=======
-std::shared_ptr<ActorTableData> NodeManager::CreateActorTableDataFromCreationTask(
-    const TaskSpecification &task_spec, int port) {
-  RAY_CHECK(task_spec.IsActorCreationTask());
-  auto actor_id = task_spec.ActorCreationId();
-  auto actor_entry = actor_registry_.find(actor_id);
-  std::shared_ptr<ActorTableData> actor_info_ptr;
-  // TODO(swang): If this is an actor that was reconstructed, and previous
-  // actor notifications were delayed, then this node may not have an entry for
-  // the actor in actor_regisry_. Then, the fields for the number of
-  // reconstructions will be wrong.
-  if (actor_entry == actor_registry_.end()) {
-    actor_info_ptr.reset(new ActorTableData());
-    // Set all of the static fields for the actor. These fields will not
-    // change even if the actor fails or is reconstructed.
-    actor_info_ptr->set_actor_id(actor_id.Binary());
-    actor_info_ptr->set_actor_creation_dummy_object_id(
-        task_spec.ActorDummyObject().Binary());
-    actor_info_ptr->set_job_id(task_spec.JobId().Binary());
-    actor_info_ptr->set_max_reconstructions(task_spec.MaxActorReconstructions());
-    // This is the first time that the actor has been created, so the number
-    // of remaining reconstructions is the max.
-    actor_info_ptr->set_remaining_reconstructions(task_spec.MaxActorReconstructions());
-    actor_info_ptr->set_is_direct_call(task_spec.IsDirectCall());
-    actor_info_ptr->set_is_detached(task_spec.IsDetachedActor());
-  } else {
-    // If we've already seen this actor, it means that this actor was reconstructed.
-    // Thus, its previous state must be RECONSTRUCTING.
-    // TODO: The following is a workaround for the issue described in
-    // https://github.com/ray-project/ray/issues/5524, please see the issue
-    // description for more information.
-    if (actor_entry->second.GetState() != ActorTableData::RECONSTRUCTING) {
-      RAY_LOG(WARNING) << "Actor not in reconstructing state, most likely it "
-                       << "died before creation handler could run. Actor state is "
-                       << actor_entry->second.GetState();
-    }
-    // Copy the static fields from the current actor entry.
-    actor_info_ptr.reset(new ActorTableData(actor_entry->second.GetTableData()));
-    // We are reconstructing the actor, so subtract its
-    // remaining_reconstructions by 1.
-    actor_info_ptr->set_remaining_reconstructions(
-        actor_info_ptr->remaining_reconstructions() - 1);
-  }
-
-  // Set the ip address & port, which could change after reconstruction.
-  actor_info_ptr->set_ip_address(
-      gcs_client_->client_table().GetLocalClient().node_manager_address());
-  actor_info_ptr->set_port(port);
-
-  // Set the new fields for the actor's state to indicate that the actor is
-  // now alive on this node manager.
-  actor_info_ptr->set_node_manager_id(
-      gcs_client_->client_table().GetLocalClientId().Binary());
-  actor_info_ptr->set_state(ActorTableData::ALIVE);
-  return actor_info_ptr;
-}
-
->>>>>>> fb34928a
 void NodeManager::FinishAssignedActorTask(Worker &worker, const Task &task) {
   ActorID actor_id;
   TaskID caller_id;
@@ -2066,7 +2007,10 @@
   if (task_spec.IsActorCreationTask()) {
     // This was an actor creation task. Convert the worker to an actor.
     worker.AssignActorId(actor_id);
-<<<<<<< HEAD
+    if (task_spec.IsDetachedActor()) {
+      worker.MarkDetachedActor();
+    }
+
     auto new_actor_info = gcs::CreateActorTableData(
         task_spec, gcs_client_->client_table().GetLocalClient().node_manager_address(),
         worker.Port(),
@@ -2116,48 +2060,6 @@
               for (const auto &entry : it->second.GetDummyObjects()) {
                 HandleObjectLocal(entry.first);
               }
-=======
-
-    if (task_spec.IsDetachedActor()) {
-      worker.MarkDetachedActor();
-    }
-
-    // Lookup the parent actor id.
-    auto parent_task_id = task_spec.ParentTaskId();
-    int port = worker.Port();
-    RAY_CHECK_OK(gcs_client_->raylet_task_table().Lookup(
-        JobID::Nil(), parent_task_id,
-        /*success_callback=*/
-        [this, task_spec, resumed_from_checkpoint, port](
-            ray::gcs::RedisGcsClient *client, const TaskID &parent_task_id,
-            const TaskTableData &parent_task_data) {
-          // The task was in the GCS task table. Use the stored task spec to
-          // get the parent actor id.
-          Task parent_task(parent_task_data.task());
-          ActorID parent_actor_id = ActorID::Nil();
-          if (parent_task.GetTaskSpecification().IsActorCreationTask()) {
-            parent_actor_id = parent_task.GetTaskSpecification().ActorCreationId();
-          } else if (parent_task.GetTaskSpecification().IsActorTask()) {
-            parent_actor_id = parent_task.GetTaskSpecification().ActorId();
-          }
-          FinishAssignedActorCreationTask(parent_actor_id, task_spec,
-                                          resumed_from_checkpoint, port);
-        },
-        /*failure_callback=*/
-        [this, task_spec, resumed_from_checkpoint, port](ray::gcs::RedisGcsClient *client,
-                                                         const TaskID &parent_task_id) {
-          // The parent task was not in the GCS task table. It should most likely be in
-          // the
-          // lineage cache.
-          ActorID parent_actor_id = ActorID::Nil();
-          if (lineage_cache_.ContainsTask(parent_task_id)) {
-            // Use a copy of the cached task spec to get the parent actor id.
-            Task parent_task = lineage_cache_.GetTaskOrDie(parent_task_id);
-            if (parent_task.GetTaskSpecification().IsActorCreationTask()) {
-              parent_actor_id = parent_task.GetTaskSpecification().ActorCreationId();
-            } else if (parent_task.GetTaskSpecification().IsActorTask()) {
-              parent_actor_id = parent_task.GetTaskSpecification().ActorId();
->>>>>>> fb34928a
             }
           },
           [actor_id](ray::gcs::RedisGcsClient *client, const UniqueID &checkpoint_id) {
