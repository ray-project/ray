// Copyright 2017 The Ray Authors.
//
// Licensed under the Apache License, Version 2.0 (the "License");
// you may not use this file except in compliance with the License.
// You may obtain a copy of the License at
//
//  http://www.apache.org/licenses/LICENSE-2.0
//
// Unless required by applicable law or agreed to in writing, software
// distributed under the License is distributed on an "AS IS" BASIS,
// WITHOUT WARRANTIES OR CONDITIONS OF ANY KIND, either express or implied.
// See the License for the specific language governing permissions and
// limitations under the License.

#include "ray/raylet/node_manager.h"

#include <cctype>
#include <csignal>
#include <filesystem>
#include <fstream>
#include <memory>

#include "absl/time/clock.h"
#include "boost/system/error_code.hpp"
#include "ray/common/asio/asio_util.h"
#include "ray/common/asio/instrumented_io_context.h"
#include "ray/common/buffer.h"
#include "ray/common/common_protocol.h"
#include "ray/common/constants.h"
#include "ray/common/memory_monitor.h"
#include "ray/common/status.h"
#include "ray/gcs/pb_util.h"
#include "ray/raylet/format/node_manager_generated.h"
#include "ray/raylet/worker_killing_policy.h"
#include "ray/stats/metric_defs.h"
#include "ray/stats/stats.h"
#include "ray/util/event.h"
#include "ray/util/event_label.h"
#include "ray/util/sample.h"
#include "ray/util/util.h"

namespace {

#define RAY_CHECK_ENUM(x, y) \
  static_assert(static_cast<int>(x) == static_cast<int>(y), "protocol mismatch")

struct ActorStats {
  int live_actors = 0;
  int dead_actors = 0;
  int restarting_actors = 0;
};

inline ray::rpc::ObjectReference FlatbufferToSingleObjectReference(
    const flatbuffers::String &object_id, const ray::protocol::Address &address) {
  ray::rpc::ObjectReference ref;
  ref.set_object_id(object_id.str());
  ref.mutable_owner_address()->set_raylet_id(address.raylet_id()->str());
  ref.mutable_owner_address()->set_ip_address(address.ip_address()->str());
  ref.mutable_owner_address()->set_port(address.port());
  ref.mutable_owner_address()->set_worker_id(address.worker_id()->str());
  return ref;
}

std::vector<ray::rpc::ObjectReference> FlatbufferToObjectReference(
    const flatbuffers::Vector<flatbuffers::Offset<flatbuffers::String>> &object_ids,
    const flatbuffers::Vector<flatbuffers::Offset<ray::protocol::Address>>
        &owner_addresses) {
  RAY_CHECK(object_ids.size() == owner_addresses.size());
  std::vector<ray::rpc::ObjectReference> refs;
  for (int64_t i = 0; i < object_ids.size(); i++) {
    ray::rpc::ObjectReference ref;
    ref.set_object_id(object_ids.Get(i)->str());
    const auto &addr = owner_addresses.Get(i);
    ref.mutable_owner_address()->set_raylet_id(addr->raylet_id()->str());
    ref.mutable_owner_address()->set_ip_address(addr->ip_address()->str());
    ref.mutable_owner_address()->set_port(addr->port());
    ref.mutable_owner_address()->set_worker_id(addr->worker_id()->str());
    refs.emplace_back(std::move(ref));
  }
  return refs;
}

}  // namespace

namespace ray {

namespace raylet {

// A helper function to print the leased workers.
std::string LeasedWorkersSring(
    const absl::flat_hash_map<WorkerID, std::shared_ptr<WorkerInterface>>
        &leased_workers) {
  std::stringstream buffer;
  buffer << "  @leased_workers: (";
  for (const auto &pair : leased_workers) {
    auto &worker = pair.second;
    buffer << worker->WorkerId() << ", ";
  }
  buffer << ")";
  return buffer.str();
}

// A helper function to print the workers in worker_pool_.
std::string WorkerPoolString(
    const std::vector<std::shared_ptr<WorkerInterface>> &worker_pool) {
  std::stringstream buffer;
  buffer << "   @worker_pool: (";
  for (const auto &worker : worker_pool) {
    buffer << worker->WorkerId() << ", ";
  }
  buffer << ")";
  return buffer.str();
}

// Helper function to print the worker's owner worker and and node owner.
std::string WorkerOwnerString(std::shared_ptr<WorkerInterface> &worker) {
  std::stringstream buffer;
  const auto owner_worker_id =
      WorkerID::FromBinary(worker->GetOwnerAddress().worker_id());
  const auto owner_node_id = NodeID::FromBinary(worker->GetOwnerAddress().raylet_id());
  buffer << "leased_worker Lease " << worker->WorkerId() << " owned by "
         << owner_worker_id << " / " << owner_node_id;
  return buffer.str();
}

NodeManager::NodeManager(instrumented_io_context &io_service,
                         const NodeID &self_node_id,
                         const std::string &self_node_name,
                         const NodeManagerConfig &config,
                         const ObjectManagerConfig &object_manager_config,
                         std::shared_ptr<gcs::GcsClient> gcs_client)
    : self_node_id_(self_node_id),
      self_node_name_(self_node_name),
      io_service_(io_service),
      gcs_client_(gcs_client),
      worker_pool_(
          io_service,
          self_node_id_,
          config.node_manager_address,
          config.num_workers_soft_limit,
          config.num_prestart_python_workers,
          config.maximum_startup_concurrency,
          config.min_worker_port,
          config.max_worker_port,
          config.worker_ports,
          gcs_client_,
          config.worker_commands,
          config.native_library_path,
          /*starting_worker_timeout_callback=*/
          [this] { cluster_task_manager_->ScheduleAndDispatchTasks(); },
          config.ray_debugger_external,
          /*get_time=*/[]() { return absl::GetCurrentTimeNanos() / 1e6; }),
      client_call_manager_(io_service),
      worker_rpc_pool_(client_call_manager_),
      core_worker_subscriber_(std::make_unique<pubsub::Subscriber>(
          self_node_id_,
          /*channels=*/
          std::vector<rpc::ChannelType>{
              rpc::ChannelType::WORKER_OBJECT_EVICTION,
              rpc::ChannelType::WORKER_REF_REMOVED_CHANNEL,
              rpc::ChannelType::WORKER_OBJECT_LOCATIONS_CHANNEL},
          RayConfig::instance().max_command_batch_size(),
          /*get_client=*/
          [this](const rpc::Address &address) {
            return worker_rpc_pool_.GetOrConnect(address);
          },
          &io_service_)),
      object_directory_(std::make_unique<OwnershipBasedObjectDirectory>(
          io_service_,
          gcs_client_,
          core_worker_subscriber_.get(),
          /*owner_client_pool=*/&worker_rpc_pool_,
          /*max_object_report_batch_size=*/
          RayConfig::instance().max_object_report_batch_size(),
          [this](const ObjectID &obj_id, const ErrorType &error_type) {
            rpc::ObjectReference ref;
            ref.set_object_id(obj_id.Binary());
            MarkObjectsAsFailed(error_type, {ref}, JobID::Nil());
          })),
      object_manager_(
          io_service,
          self_node_id,
          object_manager_config,
          object_directory_.get(),
          [this](const ObjectID &object_id,
                 int64_t object_size,
                 const std::string &object_url,
                 std::function<void(const ray::Status &)> callback) {
            GetLocalObjectManager().AsyncRestoreSpilledObject(
                object_id, object_size, object_url, callback);
          },
          /*get_spilled_object_url=*/
          [this](const ObjectID &object_id) {
            return GetLocalObjectManager().GetLocalSpilledObjectURL(object_id);
          },
          /*spill_objects_callback=*/
          [this]() {
            // This callback is called from the plasma store thread.
            // NOTE: It means the local object manager should be thread-safe.
            io_service_.post(
                [this]() { GetLocalObjectManager().SpillObjectUptoMaxThroughput(); },
                "NodeManager.SpillObjects");
            return GetLocalObjectManager().IsSpillingInProgress();
          },
          /*object_store_full_callback=*/
          [this]() {
            // Post on the node manager's event loop since this
            // callback is called from the plasma store thread.
            // This will help keep node manager lock-less.
            io_service_.post([this]() { TriggerGlobalGC(); }, "NodeManager.GlobalGC");
          },
          /*add_object_callback=*/
          [this](const ObjectInfo &object_info) { HandleObjectLocal(object_info); },
          /*delete_object_callback=*/
          [this](const ObjectID &object_id) { HandleObjectMissing(object_id); },
          /*pin_object=*/
          [this](const ObjectID &object_id) {
            std::vector<ObjectID> object_ids = {object_id};
            std::vector<std::unique_ptr<RayObject>> results;
            std::unique_ptr<RayObject> result;
            if (GetObjectsFromPlasma(object_ids, &results) && results.size() > 0) {
              result = std::move(results[0]);
            }
            return result;
          },
          /*fail_pull_request=*/
          [this](const ObjectID &object_id, rpc::ErrorType error_type) {
            rpc::ObjectReference ref;
            ref.set_object_id(object_id.Binary());
            MarkObjectsAsFailed(error_type, {ref}, JobID::Nil());
          }),
      periodical_runner_(io_service),
      report_resources_period_ms_(config.report_resources_period_ms),
      temp_dir_(config.temp_dir),
      initial_config_(config),
      dependency_manager_(object_manager_),
      wait_manager_(/*is_object_local*/
                    [this](const ObjectID &object_id) {
                      return dependency_manager_.CheckObjectLocal(object_id);
                    },
                    /*delay_executor*/
                    [this](std::function<void()> fn, int64_t delay_ms) {
                      RAY_UNUSED(execute_after(
                          io_service_, fn, std::chrono::milliseconds(delay_ms)));
                    }),
      node_manager_server_("NodeManager",
                           config.node_manager_port,
                           config.node_manager_address == "127.0.0.1"),
      node_manager_service_(io_service, *this),
      dashboard_agent_manager_service_handler_(
          new DefaultAgentManagerServiceHandler(dashboard_agent_manager_)),
      dashboard_agent_manager_service_(io_service,
                                       *dashboard_agent_manager_service_handler_),
      runtime_env_agent_manager_service_handler_(
          new DefaultRuntimeEnvAgentManagerServiceHandler(runtime_env_agent_manager_)),
      runtime_env_agent_manager_service_(io_service,
                                         *runtime_env_agent_manager_service_handler_),
      local_object_manager_(
          self_node_id_,
          config.node_manager_address,
          config.node_manager_port,
          io_service_,
          RayConfig::instance().free_objects_batch_size(),
          RayConfig::instance().free_objects_period_milliseconds(),
          worker_pool_,
          worker_rpc_pool_,
          /*max_io_workers*/ config.max_io_workers,
          /*min_spilling_size*/ config.min_spilling_size,
          /*is_external_storage_type_fs*/
          RayConfig::instance().is_external_storage_type_fs(),
          /*max_fused_object_count*/ RayConfig::instance().max_fused_object_count(),
          /*on_objects_freed*/
          [this](const std::vector<ObjectID> &object_ids) {
            object_manager_.FreeObjects(object_ids,
                                        /*local_only=*/false);
          },
          /*is_plasma_object_spillable*/
          [this](const ObjectID &object_id) {
            return object_manager_.IsPlasmaObjectSpillable(object_id);
          },
          /*core_worker_subscriber_=*/core_worker_subscriber_.get(),
          object_directory_.get()),
      high_plasma_storage_usage_(RayConfig::instance().high_plasma_storage_usage()),
      local_gc_run_time_ns_(absl::GetCurrentTimeNanos()),
      local_gc_throttler_(RayConfig::instance().local_gc_min_interval_s() * 1e9),
      global_gc_throttler_(RayConfig::instance().global_gc_min_interval_s() * 1e9),
      local_gc_interval_ns_(RayConfig::instance().local_gc_interval_s() * 1e9),
      record_metrics_period_ms_(config.record_metrics_period_ms),
      next_resource_seq_no_(0),
      ray_syncer_(io_service_, self_node_id_.Binary()),
      ray_syncer_service_(ray_syncer_),
      worker_killing_policy_(
          CreateWorkerKillingPolicy(RayConfig::instance().worker_killing_policy())),
      memory_monitor_(std::make_unique<MemoryMonitor>(
          io_service,
          RayConfig::instance().memory_usage_threshold(),
          RayConfig::instance().min_memory_free_bytes(),
          RayConfig::instance().memory_monitor_refresh_ms(),
          CreateMemoryUsageRefreshCallback())) {
  RAY_LOG(INFO) << "Initializing NodeManager with ID " << self_node_id_;
  cluster_resource_scheduler_ = std::make_shared<ClusterResourceScheduler>(
      io_service,
      scheduling::NodeID(self_node_id_.Binary()),
      config.resource_config.ToResourceMap(),
      /*is_node_available_fn*/
      [this](scheduling::NodeID node_id) {
        return gcs_client_->Nodes().Get(NodeID::FromBinary(node_id.Binary())) != nullptr;
      },
      /*get_used_object_store_memory*/
      [this]() {
        if (RayConfig::instance().scheduler_report_pinned_bytes_only()) {
          // Get the current bytes used by local primary object copies.  This
          // is used to help node scale down decisions. A node can only be
          // safely drained when this function reports zero.
          int64_t bytes_used = local_object_manager_.GetPrimaryBytes();
          // Report nonzero if we have objects spilled to the local filesystem.
          if (bytes_used == 0) {
            bytes_used = local_object_manager_.HasLocallySpilledObjects();
          }
          return bytes_used;
        } else {
          return object_manager_.GetUsedMemory();
        }
      },
      /*get_pull_manager_at_capacity*/
      [this]() { return object_manager_.PullManagerHasPullsQueued(); });

  auto get_node_info_func = [this](const NodeID &node_id) {
    return gcs_client_->Nodes().Get(node_id);
  };
  auto announce_infeasible_task = [this](const RayTask &task) {
    PublishInfeasibleTaskError(task);
  };
  RAY_CHECK(RayConfig::instance().max_task_args_memory_fraction() > 0 &&
            RayConfig::instance().max_task_args_memory_fraction() <= 1)
      << "max_task_args_memory_fraction must be a nonzero fraction.";
  int64_t max_task_args_memory = object_manager_.GetMemoryCapacity() *
                                 RayConfig::instance().max_task_args_memory_fraction();
  if (max_task_args_memory <= 0) {
    RAY_LOG(WARNING)
        << "Max task args should be a fraction of the object store capacity, but object "
           "store capacity is zero or negative. Allowing task args to use 100% of the "
           "local object store. This can cause ObjectStoreFullErrors if the tasks' "
           "return values are greater than the remaining capacity.";
    max_task_args_memory = 0;
  }
  auto is_owner_alive = [this](const WorkerID &owner_worker_id,
                               const NodeID &owner_node_id) {
    return !(failed_workers_cache_.count(owner_worker_id) > 0 ||
             failed_nodes_cache_.count(owner_node_id) > 0);
  };
  local_task_manager_ = std::make_shared<LocalTaskManager>(
      self_node_id_,
      std::dynamic_pointer_cast<ClusterResourceScheduler>(cluster_resource_scheduler_),
      dependency_manager_,
      is_owner_alive,
      get_node_info_func,
      worker_pool_,
      leased_workers_,
      [this](const std::vector<ObjectID> &object_ids,
             std::vector<std::unique_ptr<RayObject>> *results) {
        return GetObjectsFromPlasma(object_ids, results);
      },
      max_task_args_memory);
  cluster_task_manager_ = std::make_shared<ClusterTaskManager>(
      self_node_id_,
      std::dynamic_pointer_cast<ClusterResourceScheduler>(cluster_resource_scheduler_),
      get_node_info_func,
      announce_infeasible_task,
      local_task_manager_);
  placement_group_resource_manager_ = std::make_shared<NewPlacementGroupResourceManager>(
      std::dynamic_pointer_cast<ClusterResourceScheduler>(cluster_resource_scheduler_));

  periodical_runner_.RunFnPeriodically(
      [this]() { cluster_task_manager_->ScheduleAndDispatchTasks(); },
      RayConfig::instance().worker_cap_initial_backoff_delay_ms());

  RAY_CHECK_OK(store_client_.Connect(config.store_socket_name.c_str()));
  // Run the node manger rpc server.
  node_manager_server_.RegisterService(node_manager_service_);
  node_manager_server_.RegisterService(dashboard_agent_manager_service_);
  node_manager_server_.RegisterService(runtime_env_agent_manager_service_);

  if (RayConfig::instance().use_ray_syncer()) {
    node_manager_server_.RegisterService(ray_syncer_service_);
  }
  node_manager_server_.Run();
  // GCS will check the health of the service named with the node id.
  // Fail to setup this will lead to the health check failure.
  node_manager_server_.GetServer().GetHealthCheckService()->SetServingStatus(
      self_node_id_.Hex(), true);
  worker_pool_.SetNodeManagerPort(GetServerPort());

  auto dashboard_agent_command_line = ParseCommandLine(config.agent_command);
  int server_port = GetServerPort();
  for (auto &arg : dashboard_agent_command_line) {
    auto node_manager_port_position = arg.find(kNodeManagerPortPlaceholder);
    if (node_manager_port_position != std::string::npos) {
      arg.replace(node_manager_port_position,
                  strlen(kNodeManagerPortPlaceholder),
                  std::to_string(server_port));
    }
  }
  // Disable metrics report if needed.
  if (!RayConfig::instance().enable_metrics_collection()) {
    dashboard_agent_command_line.push_back("--disable-metrics-collection");
  }
  auto options = AgentManager::Options({self_node_id, dashboard_agent_command_line});
  dashboard_agent_manager_ = std::make_shared<DashboardAgentManager>(
      std::move(options),
      /*delay_executor=*/
      [this](std::function<void()> task, uint32_t delay_ms) {
<<<<<<< HEAD
        return execute_after(io_service_, task, delay_ms);
      });

  auto runtime_env_agent_command_line =
      ParseCommandLine(config.runtime_env_agent_command);
  for (auto &arg : runtime_env_agent_command_line) {
    auto node_manager_port_position = arg.find(kNodeManagerPortPlaceholder);
    if (node_manager_port_position != std::string::npos) {
      arg.replace(node_manager_port_position,
                  strlen(kNodeManagerPortPlaceholder),
                  std::to_string(server_port));
    }
  }
  auto runtime_env_agent_options =
      AgentManager::Options({self_node_id, runtime_env_agent_command_line});
  runtime_env_agent_manager_ = std::make_shared<RuntimeEnvAgentManager>(
      std::move(runtime_env_agent_options),
      /*delay_executor=*/
      [this](std::function<void()> task, uint32_t delay_ms) {
        return execute_after(io_service_, task, delay_ms);
=======
        return execute_after(io_service_, task, std::chrono::milliseconds(delay_ms));
>>>>>>> 1240a81a
      },
      /*runtime_env_agent_factory=*/
      [this](const std::string &ip_address, int port) {
        RAY_CHECK(!ip_address.empty())
            << "ip_address: " << ip_address << " port: " << port;
        return std::shared_ptr<rpc::RuntimeEnvAgentClientInterface>(
            new rpc::RuntimeEnvAgentClient(ip_address, port, client_call_manager_));
      });
  worker_pool_.SetAgentManager(runtime_env_agent_manager_);
  worker_pool_.Start();
  periodical_runner_.RunFnPeriodically([this]() { GCTaskFailureReason(); },
                                       RayConfig::instance().task_failure_entry_ttl_ms());
}

ray::Status NodeManager::RegisterGcs() {
  auto on_node_change = [this](const NodeID &node_id, const GcsNodeInfo &data) {
    if (data.state() == GcsNodeInfo::ALIVE) {
      NodeAdded(data);
    } else {
      RAY_CHECK(data.state() == GcsNodeInfo::DEAD);
      NodeRemoved(node_id);
    }
  };

  // If the node resource message is received first and then the node message is received,
  // ForwardTask will throw exception, because it can't get node info.
  auto on_node_change_subscribe_done = [this](Status status) {
    RAY_CHECK_OK(status);

    if (RayConfig::instance().use_ray_syncer()) {
      // Register resource manager and scheduler
      ray_syncer_.Register(
          /* message_type */ syncer::MessageType::RESOURCE_VIEW,
          /* reporter */ &cluster_resource_scheduler_->GetLocalResourceManager(),
          /* receiver */ this,
          /* pull_from_reporter_interval_ms */
          RayConfig::instance().raylet_report_resources_period_milliseconds());

      // Register a commands channel.
      // It's only used for GC right now.
      ray_syncer_.Register(
          /* message_type */ syncer::MessageType::COMMANDS,
          /* reporter */ this,
          /* receiver */ this,
          /* pull_from_reporter_interval_ms */ 0);

      auto gcs_channel = gcs_client_->GetGcsRpcClient().GetChannel();
      ray_syncer_.Connect(kGCSNodeID.Binary(), gcs_channel);
      periodical_runner_.RunFnPeriodically(
          [this] {
            auto triggered_by_global_gc = TryLocalGC();
            // If plasma store is under high pressure, we should try to schedule a global
            // gc.
            if (triggered_by_global_gc) {
              ray_syncer_.OnDemandBroadcasting(syncer::MessageType::COMMANDS);
            }
          },
          RayConfig::instance().raylet_check_gc_period_milliseconds(),
          "NodeManager.CheckGC");
    }
  };
  // Register a callback to monitor new nodes and a callback to monitor removed nodes.
  RAY_RETURN_NOT_OK(gcs_client_->Nodes().AsyncSubscribeToNodeChange(
      on_node_change, on_node_change_subscribe_done));

  // Subscribe to all unexpected failure notifications from the local and
  // remote raylets. Note that this does not include workers that failed due to
  // node failure. These workers can be identified by comparing the raylet_id
  // in their rpc::Address to the ID of a failed raylet.
  const auto &worker_failure_handler =
      [this](const rpc::WorkerDeltaData &worker_failure_data) {
        HandleUnexpectedWorkerFailure(worker_failure_data);
      };
  RAY_CHECK_OK(gcs_client_->Workers().AsyncSubscribeToWorkerFailures(
      worker_failure_handler, /*done_callback=*/nullptr));

  // Subscribe to job updates.
  const auto job_subscribe_handler = [this](const JobID &job_id,
                                            const JobTableData &job_data) {
    // HandleJobStarted is idempotent so it's ok to call it again when the job
    // finishes. We always need to call `HandleJobStarted` even when a job has
    // finished, because we may have missed the started event (for example,
    // because the node wasn't up when the job started). JobStarted +
    // JobFinished events both need to be processed because we need to persist
    // the job config of dead jobs in order for detached actors to function
    // properly.
    HandleJobStarted(job_id, job_data);
    if (job_data.is_dead()) {
      HandleJobFinished(job_id, job_data);
    }
  };
  RAY_RETURN_NOT_OK(
      gcs_client_->Jobs().AsyncSubscribeAll(job_subscribe_handler, nullptr));

  periodical_runner_.RunFnPeriodically(
      [this] {
        DumpDebugState();
        WarnResourceDeadlock();
      },
      RayConfig::instance().debug_dump_period_milliseconds(),
      "NodeManager.deadline_timer.debug_state_dump");
  uint64_t now_ms = current_time_ms();
  last_metrics_recorded_at_ms_ = now_ms;
  periodical_runner_.RunFnPeriodically([this] { RecordMetrics(); },
                                       record_metrics_period_ms_,
                                       "NodeManager.deadline_timer.record_metrics");
  if (RayConfig::instance().free_objects_period_milliseconds() > 0) {
    periodical_runner_.RunFnPeriodically(
        [this] { local_object_manager_.FlushFreeObjects(); },
        RayConfig::instance().free_objects_period_milliseconds(),
        "NodeManager.deadline_timer.flush_free_objects");
  }
  /// If periodic asio stats print is enabled, it will print it.
  const auto event_stats_print_interval_ms =
      RayConfig::instance().event_stats_print_interval_ms();
  if (event_stats_print_interval_ms != -1 && RayConfig::instance().event_stats()) {
    periodical_runner_.RunFnPeriodically(
        [this] {
          std::stringstream debug_msg;
          debug_msg << "Event stats:\n\n"
                    << io_service_.stats().StatsString() << "\n\n"
                    << DebugString() << "\n\n";
          RAY_LOG(INFO) << AppendToEachLine(debug_msg.str(), "[state-dump] ");
          ReportWorkerOOMKillStats();
        },
        event_stats_print_interval_ms,
        "NodeManager.deadline_timer.print_event_loop_stats");
  }
  // Raylet periodically check whether it's alive in GCS.
  // For failure cases, GCS might think this raylet dead, but this
  // raylet still think it's alive. This could happen when the cluster setup is wrong,
  // for example, there is data loss in the DB.
  periodical_runner_.RunFnPeriodically(
      [this] {
        // Flag to see whether a request is running.
        static bool checking = false;
        if (checking) {
          return;
        }
        checking = true;
        RAY_CHECK_OK(gcs_client_->Nodes().AsyncCheckSelfAlive(
            // capture checking ptr here because vs17 fail to compile
            [checking_ptr = &checking](auto status, auto alive) mutable {
              if (status.ok()) {
                if (!alive) {
                  // GCS think this raylet is dead. Fail the node
                  RAY_LOG(FATAL)
                      << "GCS consider this node to be dead. This may happen when "
                      << "GCS is not backed by a DB and restarted or there is data loss "
                      << "in the DB.";
                }
              }
              *checking_ptr = false;
            },
            /* timeout_ms = */ 30000));
      },
      RayConfig::instance().raylet_liveness_self_check_interval_ms(),
      "NodeManager.GcsCheckAlive");
  return ray::Status::OK();
}

void NodeManager::KillWorker(std::shared_ptr<WorkerInterface> worker, bool force) {
  if (force) {
    worker->GetProcess().Kill();
    return;
  }
#ifdef _WIN32
// TODO(mehrdadn): implement graceful process termination mechanism
#else
  // If we're just cleaning up a single worker, allow it some time to clean
  // up its state before force killing. The client socket will be closed
  // and the worker struct will be freed after the timeout.
  kill(worker->GetProcess().GetId(), SIGTERM);
#endif

  auto retry_timer = std::make_shared<boost::asio::deadline_timer>(io_service_);
  auto retry_duration = boost::posix_time::milliseconds(
      RayConfig::instance().kill_worker_timeout_milliseconds());
  retry_timer->expires_from_now(retry_duration);
  retry_timer->async_wait([retry_timer, worker](const boost::system::error_code &error) {
    RAY_LOG(DEBUG) << "Send SIGKILL to worker, pid=" << worker->GetProcess().GetId();
    // Force kill worker
    worker->GetProcess().Kill();
  });
}

void NodeManager::DestroyWorker(std::shared_ptr<WorkerInterface> worker,
                                rpc::WorkerExitType disconnect_type,
                                const std::string &disconnect_detail,
                                bool force) {
  // We should disconnect the client first. Otherwise, we'll remove bundle resources
  // before actual resources are returned. Subsequent disconnect request that comes
  // due to worker dead will be ignored.
  DisconnectClient(worker->Connection(), disconnect_type, disconnect_detail);
  worker->MarkDead();
  KillWorker(worker, force);
  if (disconnect_type == rpc::WorkerExitType::SYSTEM_ERROR) {
    number_workers_killed_++;
  } else if (disconnect_type == rpc::WorkerExitType::NODE_OUT_OF_MEMORY) {
    number_workers_killed_by_oom_++;
  }
}

void NodeManager::HandleJobStarted(const JobID &job_id, const JobTableData &job_data) {
  RAY_LOG(INFO) << "New job has started. Job id " << job_id << " Driver pid "
                << job_data.driver_pid() << " is dead: " << job_data.is_dead()
                << " driver address: " << job_data.driver_ip_address();
  worker_pool_.HandleJobStarted(job_id, job_data.config());
  // Tasks of this job may already arrived but failed to pop a worker because the job
  // config is not local yet. So we trigger dispatching again here to try to
  // reschedule these tasks.
  cluster_task_manager_->ScheduleAndDispatchTasks();
}

void NodeManager::HandleJobFinished(const JobID &job_id, const JobTableData &job_data) {
  RAY_LOG(DEBUG) << "HandleJobFinished " << job_id;
  RAY_CHECK(job_data.is_dead());
  worker_pool_.HandleJobFinished(job_id);
}

void NodeManager::FillNormalTaskResourceUsage(rpc::ResourcesData &resources_data) {
  auto last_heartbeat_resources = gcs_client_->NodeResources().GetLastResourceUsage();
  auto normal_task_resources = local_task_manager_->CalcNormalTaskResources();
  if (last_heartbeat_resources->normal_task_resources != normal_task_resources) {
    RAY_LOG(DEBUG) << "normal_task_resources = " << normal_task_resources.DebugString();
    resources_data.set_resources_normal_task_changed(true);
    auto resource_map = normal_task_resources.ToResourceMap();
    resources_data.mutable_resources_normal_task()->insert(resource_map.begin(),
                                                           resource_map.end());
    resources_data.set_resources_normal_task_timestamp(absl::GetCurrentTimeNanos());
    last_heartbeat_resources->normal_task_resources = normal_task_resources;
  }
}

void NodeManager::FillResourceReport(rpc::ResourcesData &resources_data) {
  resources_data.set_node_id(self_node_id_.Binary());
  resources_data.set_node_manager_address(initial_config_.node_manager_address);
  // Update local cache from gcs remote cache, this is needed when gcs restart.
  // We should always keep the cache view consistent.
  cluster_resource_scheduler_->GetLocalResourceManager().ResetLastReportResourceUsage(
      *(gcs_client_->NodeResources().GetLastResourceUsage()));
  cluster_resource_scheduler_->GetLocalResourceManager().FillResourceUsage(
      resources_data);
  if (RayConfig::instance().gcs_actor_scheduling_enabled()) {
    FillNormalTaskResourceUsage(resources_data);
  }

  resources_data.set_should_global_gc(TryLocalGC());
}

void NodeManager::DoLocalGC(bool triggered_by_global_gc) {
  auto all_workers = worker_pool_.GetAllRegisteredWorkers();
  for (const auto &driver : worker_pool_.GetAllRegisteredDrivers()) {
    all_workers.push_back(driver);
  }
  RAY_LOG(INFO) << "Sending Python GC request to " << all_workers.size()
                << " local workers to clean up Python cyclic references.";
  for (const auto &worker : all_workers) {
    rpc::LocalGCRequest request;
    request.set_triggered_by_global_gc(triggered_by_global_gc);
    worker->rpc_client()->LocalGC(
        request, [](const ray::Status &status, const rpc::LocalGCReply &r) {
          if (!status.ok()) {
            RAY_LOG(DEBUG) << "Failed to send local GC request: " << status.ToString();
          }
        });
  }
  local_gc_run_time_ns_ = absl::GetCurrentTimeNanos();
}

void NodeManager::HandleRequestObjectSpillage(
    rpc::RequestObjectSpillageRequest request,
    rpc::RequestObjectSpillageReply *reply,
    rpc::SendReplyCallback send_reply_callback) {
  const auto &object_id = ObjectID::FromBinary(request.object_id());
  RAY_LOG(DEBUG) << "Received RequestObjectSpillage for object " << object_id;
  local_object_manager_.SpillObjects(
      {object_id}, [object_id, reply, send_reply_callback](const ray::Status &status) {
        if (status.ok()) {
          RAY_LOG(DEBUG) << "Object " << object_id
                         << " has been spilled, replying to owner";
          reply->set_success(true);
          // TODO(Clark): Add spilled URLs and spilled node ID to owner RPC reply here
          // if OBOD is enabled, instead of relying on automatic raylet spilling path to
          // send an extra RPC to the owner.
        }
        send_reply_callback(Status::OK(), nullptr, nullptr);
      });
}

void NodeManager::HandleReleaseUnusedBundles(rpc::ReleaseUnusedBundlesRequest request,
                                             rpc::ReleaseUnusedBundlesReply *reply,
                                             rpc::SendReplyCallback send_reply_callback) {
  RAY_LOG(DEBUG) << "Releasing unused bundles.";
  std::unordered_set<BundleID, pair_hash> in_use_bundles;
  for (int index = 0; index < request.bundles_in_use_size(); ++index) {
    const auto &bundle_id = request.bundles_in_use(index).bundle_id();
    in_use_bundles.emplace(PlacementGroupID::FromBinary(bundle_id.placement_group_id()),
                           bundle_id.bundle_index());
    // Add -1 one to the in_use_bundles. It's ok to add it more than one times since it's
    // a set.
    in_use_bundles.emplace(PlacementGroupID::FromBinary(bundle_id.placement_group_id()),
                           -1);
  }

  // Kill all workers that are currently associated with the unused bundles.
  // NOTE: We can't traverse directly with `leased_workers_`, because `DestroyWorker` will
  // delete the element of `leased_workers_`. So we need to filter out
  // `workers_associated_with_unused_bundles` separately.
  std::vector<std::shared_ptr<WorkerInterface>> workers_associated_with_unused_bundles;
  for (const auto &worker_it : leased_workers_) {
    auto &worker = worker_it.second;
    const auto &bundle_id = worker->GetBundleId();
    // We need to filter out the workers used by placement group.
    if (!bundle_id.first.IsNil() && 0 == in_use_bundles.count(bundle_id)) {
      workers_associated_with_unused_bundles.emplace_back(worker);
    }
  }

  for (const auto &worker : workers_associated_with_unused_bundles) {
    RAY_LOG(DEBUG)
        << "Destroying worker since its bundle was unused. Placement group id: "
        << worker->GetBundleId().first
        << ", bundle index: " << worker->GetBundleId().second
        << ", task id: " << worker->GetAssignedTaskId()
        << ", actor id: " << worker->GetActorId()
        << ", worker id: " << worker->WorkerId();
    DestroyWorker(worker,
                  rpc::WorkerExitType::INTENDED_SYSTEM_EXIT,
                  "Worker exits because it uses placement group bundles that are not "
                  "registered to GCS. It can happen upon GCS restart.");
  }

  // Return unused bundle resources.
  placement_group_resource_manager_->ReturnUnusedBundle(in_use_bundles);

  send_reply_callback(Status::OK(), nullptr, nullptr);
}

void NodeManager::HandleGetTasksInfo(rpc::GetTasksInfoRequest request,
                                     rpc::GetTasksInfoReply *reply,
                                     rpc::SendReplyCallback send_reply_callback) {
  RAY_LOG(DEBUG) << "Received a HandleGetTasksInfo request";
  auto total = std::make_shared<int>(0);
  auto count = std::make_shared<int>(0);
  auto limit = request.has_limit() ? request.limit() : -1;
  // Each worker query will have limit as well.
  // At the end there will be limit * num_workers entries returned at max.
  QueryAllWorkerStates(
      /*on_replied*/
      [reply, total, limit, count](const ray::Status &status,
                                   const rpc::GetCoreWorkerStatsReply &r) {
        *total += r.tasks_total();
        if (status.ok()) {
          for (const auto &task_info : r.owned_task_info_entries()) {
            if (limit != -1 && *count >= limit) {
              break;
            }
            *count += 1;
            reply->add_owned_task_info_entries()->CopyFrom(task_info);
          }
          for (const auto &running_task_id : r.running_task_ids()) {
            reply->add_running_task_ids(running_task_id);
          }
        } else {
          RAY_LOG(INFO) << "Failed to query task information from a worker.";
        }
      },
      send_reply_callback,
      /*include_memory_info*/ false,
      /*include_task_info*/ true,
      /*limit*/ limit,
      /*on_all_replied*/ [total, reply]() { reply->set_total(*total); });
}

void NodeManager::HandleGetObjectsInfo(rpc::GetObjectsInfoRequest request,
                                       rpc::GetObjectsInfoReply *reply,
                                       rpc::SendReplyCallback send_reply_callback) {
  RAY_LOG(DEBUG) << "Received a HandleGetObjectsInfo request";
  auto total = std::make_shared<int>(0);
  auto count = std::make_shared<int>(0);
  auto limit = request.has_limit() ? request.limit() : -1;

  // Each worker query will have limit as well.
  // At the end there will be limit * num_workers entries returned at max.
  QueryAllWorkerStates(
      /*on_replied*/
      [reply, total, count, limit](const ray::Status &status,
                                   const rpc::GetCoreWorkerStatsReply &r) {
        *total += r.core_worker_stats().objects_total();
        if (limit != -1 && *count >= limit) {
          return;
        }
        // Currently, instead of counting object one by one, we add all object refs
        // returned. This means there can be overflow. TODO(sang): Fix it after
        // refactoring this code path.
        *count += r.core_worker_stats().object_refs_size();
        if (status.ok()) {
          reply->add_core_workers_stats()->MergeFrom(r.core_worker_stats());
        } else {
          RAY_LOG(INFO) << "Failed to query object information from a worker.";
        }
      },
      send_reply_callback,
      /*include_memory_info*/ true,
      /*include_task_info*/ false,
      /*limit*/ limit,
      /*on_all_replied*/ [total, reply]() { reply->set_total(*total); });
}

void NodeManager::HandleGetTaskFailureCause(rpc::GetTaskFailureCauseRequest request,
                                            rpc::GetTaskFailureCauseReply *reply,
                                            rpc::SendReplyCallback send_reply_callback) {
  const TaskID task_id = TaskID::FromBinary(request.task_id());
  RAY_LOG(DEBUG) << "Received a HandleGetTaskFailureCause request for task " << task_id;

  auto it = task_failure_reasons_.find(task_id);
  if (it != task_failure_reasons_.end()) {
    RAY_LOG(DEBUG) << "task " << task_id << " has failure reason "
                   << ray::gcs::RayErrorInfoToString(it->second.ray_error_info)
                   << ", fail immediately: " << !it->second.should_retry;
    reply->mutable_failure_cause()->CopyFrom(it->second.ray_error_info);
    reply->set_fail_task_immediately(!it->second.should_retry);
  } else {
    RAY_LOG(INFO) << "didn't find failure cause for task " << task_id;
  }

  send_reply_callback(Status::OK(), nullptr, nullptr);
}

void NodeManager::QueryAllWorkerStates(
    const std::function<void(const ray::Status &, const rpc::GetCoreWorkerStatsReply &)>
        &on_replied,
    rpc::SendReplyCallback &send_reply_callback,
    bool include_memory_info,
    bool include_task_info,
    int64_t limit,
    const std::function<void()> &on_all_replied) {
  auto all_workers = worker_pool_.GetAllRegisteredWorkers(/* filter_dead_worker */ true,
                                                          /*filter_io_workers*/ true);
  for (auto driver :
       worker_pool_.GetAllRegisteredDrivers(/* filter_dead_driver */ true)) {
    all_workers.push_back(driver);
  }

  if (all_workers.empty()) {
    send_reply_callback(Status::OK(), nullptr, nullptr);
    return;
  }

  // Sort workers for the consistent ordering.
  auto sort_func = [](std::shared_ptr<WorkerInterface> worker_a,
                      std::shared_ptr<WorkerInterface> worker_b) {
    // Prioritize drivers over workers. It is because drivers usually have data users care
    // more. Note the enum values Driver == 1, Worker == 0.
    return (worker_a->GetWorkerType() > worker_b->GetWorkerType())
           // If the worker type is the same, order it based on pid (just for consistent
           // ordering).
           || ((worker_a->GetWorkerType() == worker_b->GetWorkerType()) &&
               (worker_a->GetProcess().GetId() < worker_b->GetProcess().GetId()));
  };
  std::sort(all_workers.begin(), all_workers.end(), sort_func);

  // Query all workers.
  auto rpc_replied = std::make_shared<size_t>(0);
  auto num_workers = all_workers.size();
  for (const auto &worker : all_workers) {
    if (worker->IsDead()) {
      continue;
    }
    rpc::GetCoreWorkerStatsRequest request;
    request.set_intended_worker_id(worker->WorkerId().Binary());
    request.set_include_memory_info(include_memory_info);
    request.set_include_task_info(include_task_info);
    request.set_limit(limit);
    // TODO(sang): Add timeout to the RPC call.
    worker->rpc_client()->GetCoreWorkerStats(
        request,
        [num_workers,
         rpc_replied,
         send_reply_callback,
         on_replied = std::move(on_replied),
         on_all_replied](const ray::Status &status,
                         const rpc::GetCoreWorkerStatsReply &r) {
          *rpc_replied += 1;
          on_replied(status, r);
          if (*rpc_replied == num_workers) {
            if (on_all_replied) {
              on_all_replied();
            }
            send_reply_callback(Status::OK(), nullptr, nullptr);
          }
        });
  }
}

// This warns users that there could be the resource deadlock. It works this way;
// - If there's no available workers for scheduling
// - But if there are still pending tasks waiting for resource acquisition
// It means the cluster might not have enough resources to be in progress.
// Note that this can print the false negative messages
// e.g., there are many actors taking up resources for a long time.
void NodeManager::WarnResourceDeadlock() {
  ray::RayTask exemplar;
  bool any_pending = false;
  int pending_actor_creations = 0;
  int pending_tasks = 0;
  std::string available_resources;

  // Check if any progress is being made on this raylet.
  for (const auto &worker : worker_pool_.GetAllRegisteredWorkers()) {
    if (worker->IsAvailableForScheduling()) {
      // Progress is being made in a task, don't warn.
      resource_deadlock_warned_ = 0;
      return;
    }
  }

  // Check if any tasks are blocked on resource acquisition.
  if (!cluster_task_manager_->AnyPendingTasksForResourceAcquisition(
          &exemplar, &any_pending, &pending_actor_creations, &pending_tasks)) {
    // No pending tasks, no need to warn.
    resource_deadlock_warned_ = 0;
    return;
  }

  // Push an warning to the driver that a task is blocked trying to acquire resources.
  // To avoid spurious triggers, only take action starting with the second time.
  // case resource_deadlock_warned_:  0 => first time, don't do anything yet
  // case resource_deadlock_warned_:  1 => second time, print a warning
  // case resource_deadlock_warned_: >1 => global gc but don't print any warnings
  if (any_pending && resource_deadlock_warned_++ > 0) {
    // Actor references may be caught in cycles, preventing them from being deleted.
    // Trigger global GC to hopefully free up resource slots.
    TriggerGlobalGC();

    // Suppress duplicates warning messages.
    if (resource_deadlock_warned_ > 2) {
      return;
    }

    std::ostringstream error_message;
    error_message
        << "The actor or task with ID " << exemplar.GetTaskSpecification().TaskId()
        << " cannot be scheduled right now. You can ignore this message if this "
        << "Ray cluster is expected to auto-scale or if you specified a "
        << "runtime_env for this actor or task, which may take time to install.  "
        << "Otherwise, this is likely due to all cluster resources being claimed "
        << "by actors. To resolve the issue, consider creating fewer actors or "
        << "increasing the resources available to this Ray cluster.\n"
        << "Required resources for this actor or task: "
        << exemplar.GetTaskSpecification().GetRequiredPlacementResources().ToString()
        << "\n"
        << "Available resources on this node: "
        << cluster_resource_scheduler_->GetClusterResourceManager()
               .GetNodeResourceViewString(scheduling::NodeID(self_node_id_.Binary()))
        << " In total there are " << pending_tasks << " pending tasks and "
        << pending_actor_creations << " pending actors on this node.";

    std::string error_message_str = error_message.str();
    RAY_LOG(WARNING) << error_message_str;
    RAY_LOG_EVERY_MS(WARNING, 10 * 1000) << cluster_task_manager_->DebugStr();
    if (RayConfig::instance().legacy_scheduler_warnings()) {
      auto error_data_ptr =
          gcs::CreateErrorTableData("resource_deadlock",
                                    error_message_str,
                                    current_time_ms(),
                                    exemplar.GetTaskSpecification().JobId());
      RAY_CHECK_OK(gcs_client_->Errors().AsyncReportJobError(error_data_ptr, nullptr));
    }
  }
  // Try scheduling tasks. Without this, if there's no more tasks coming in, deadlocked
  // tasks are never be scheduled.
  cluster_task_manager_->ScheduleAndDispatchTasks();
}

void NodeManager::NodeAdded(const GcsNodeInfo &node_info) {
  const NodeID node_id = NodeID::FromBinary(node_info.node_id());

  RAY_LOG(DEBUG) << "[NodeAdded] Received callback from node id " << node_id;
  if (node_id == self_node_id_) {
    return;
  }

  // Store address of the new node manager for rpc requests.
  remote_node_manager_addresses_[node_id] =
      std::make_pair(node_info.node_manager_address(), node_info.node_manager_port());

  // Fetch resource info for the remote node and update cluster resource map.
  RAY_CHECK_OK(gcs_client_->NodeResources().AsyncGetResources(
      node_id,
      [this, node_id](
          Status status,
          const boost::optional<gcs::NodeResourceInfoAccessor::ResourceMap> &data) {
        // TODO: Always use the message from ray syncer.
        if (data) {
          ResourceRequest resources;
          for (auto &resource_entry : *data) {
            resources.Set(scheduling::ResourceID(resource_entry.first),
                          FixedPoint(resource_entry.second->resource_capacity()));
          }
          if (ResourceCreateUpdated(node_id, resources)) {
            cluster_task_manager_->ScheduleAndDispatchTasks();
          }
        }
        // Update the resource view if a new message has been sent.
        if (RayConfig::instance().use_ray_syncer()) {
          if (auto sync_msg = ray_syncer_.GetSyncMessage(
                  node_id.Binary(), syncer::MessageType::RESOURCE_VIEW)) {
            if (sync_msg) {
              ConsumeSyncMessage(sync_msg);
            }
          }
        }
      }));
}

void NodeManager::NodeRemoved(const NodeID &node_id) {
  // TODO(swang): If we receive a notification for our own death, clean up and
  // exit immediately.
  RAY_LOG(DEBUG) << "[NodeRemoved] Received callback from node id " << node_id;

  if (node_id == self_node_id_) {
    if (!is_node_drained_) {
      std::ostringstream error_message;
      error_message
          << "[Timeout] Exiting because this node manager has mistakenly been marked as "
             "dead by the "
          << "GCS: GCS failed to check the health of this node for "
          << RayConfig::instance().health_check_failure_threshold() << " times."
          << " This is likely because the machine or raylet has become overloaded.";
      RAY_EVENT(FATAL, "RAYLET_MARKED_DEAD").WithField("node_id", self_node_id_.Hex())
          << error_message.str();
      RAY_LOG(FATAL) << error_message.str();
    } else {
      // No-op since this node already starts to be drained, and GCS already knows about
      // it.
      RAY_LOG(INFO) << "Node is marked as dead by GCS because the node is drained.";
      return;
    }
  }

  // Below, when we remove node_id from all of these data structures, we could
  // check that it is actually removed, or log a warning otherwise, but that may
  // not be necessary.
  // Remove the node from the resource map.
  if (!cluster_resource_scheduler_->GetClusterResourceManager().RemoveNode(
          scheduling::NodeID(node_id.Binary()))) {
    RAY_LOG(DEBUG) << "Received NodeRemoved callback for an unknown node: " << node_id
                   << ".";
    return;
  }

  // Remove the node manager address.
  const auto node_entry = remote_node_manager_addresses_.find(node_id);
  if (node_entry != remote_node_manager_addresses_.end()) {
    remote_node_manager_addresses_.erase(node_entry);
  }

  // Notify the object directory that the node has been removed so that it
  // can remove it from any cached locations.
  object_directory_->HandleNodeRemoved(node_id);

  // Clean up workers that were owned by processes that were on the failed
  // node.
  rpc::WorkerDeltaData data;
  data.set_raylet_id(node_id.Binary());
  HandleUnexpectedWorkerFailure(data);
}

void NodeManager::HandleUnexpectedWorkerFailure(const rpc::WorkerDeltaData &data) {
  const WorkerID worker_id = WorkerID::FromBinary(data.worker_id());
  const NodeID node_id = NodeID::FromBinary(data.raylet_id());
  if (!worker_id.IsNil()) {
    RAY_LOG(DEBUG) << "Worker " << worker_id << " failed";
    failed_workers_cache_.insert(worker_id);
  } else {
    RAY_CHECK(!node_id.IsNil());
    failed_nodes_cache_.insert(node_id);
  }

  cluster_task_manager_->CancelAllTaskOwnedBy(worker_id);

  for (const auto &pair : leased_workers_) {
    auto &worker = pair.second;
    const auto owner_worker_id =
        WorkerID::FromBinary(worker->GetOwnerAddress().worker_id());
    const auto owner_node_id = NodeID::FromBinary(worker->GetOwnerAddress().raylet_id());
    RAY_LOG(DEBUG) << "Lease " << worker->WorkerId() << " owned by " << owner_worker_id;
    RAY_CHECK(!owner_worker_id.IsNil() && !owner_node_id.IsNil());
    if (!worker->IsDetachedActor()) {
      // TODO (Alex): Cancel all pending child tasks of the tasks whose owners have failed
      // because the owner could've submitted lease requests before failing.
      if (!worker_id.IsNil()) {
        // If the failed worker was a leased worker's owner, then kill the leased worker.
        if (owner_worker_id == worker_id) {
          RAY_LOG(INFO) << "Owner process " << owner_worker_id
                        << " died, killing leased worker " << worker->WorkerId();
          KillWorker(worker);
        }
      } else if (owner_node_id == node_id) {
        // If the leased worker's owner was on the failed node, then kill the leased
        // worker.
        RAY_LOG(INFO) << "Owner node " << owner_node_id << " died, killing leased worker "
                      << worker->WorkerId();
        KillWorker(worker);
      }
    }
  }
}

bool NodeManager::ResourceCreateUpdated(const NodeID &node_id,
                                        const ResourceRequest &createUpdatedResources) {
  RAY_LOG(DEBUG) << "[ResourceCreateUpdated] received callback from node id " << node_id
                 << " with created or updated resources: "
                 << createUpdatedResources.DebugString() << ". Updating resource map."
                 << " skip=" << (node_id == self_node_id_);

  // Skip updating local node since local node always has the latest information.
  // Updating local node could result in a inconsistence view in cluster resource
  // scheduler which could make task hang.
  if (node_id == self_node_id_) {
    return false;
  }

  for (const auto &resource_id : createUpdatedResources.ResourceIds()) {
    cluster_resource_scheduler_->GetClusterResourceManager().UpdateResourceCapacity(
        scheduling::NodeID(node_id.Binary()),
        resource_id,
        createUpdatedResources.Get(resource_id).Double());
  }
  RAY_LOG(DEBUG) << "[ResourceCreateUpdated] Updated cluster_resource_map.";
  return true;
}

bool NodeManager::ResourceDeleted(const NodeID &node_id,
                                  const std::vector<std::string> &resource_names) {
  if (RAY_LOG_ENABLED(DEBUG)) {
    std::ostringstream oss;
    for (auto &resource_name : resource_names) {
      oss << resource_name << ", ";
    }
    RAY_LOG(DEBUG) << "[ResourceDeleted] received callback from node id " << node_id
                   << " with deleted resources: " << oss.str()
                   << ". Updating resource map. skip=" << (node_id == self_node_id_);
  }

  // Skip updating local node since local node always has the latest information.
  // Updating local node could result in a inconsistence view in cluster resource
  // scheduler which could make task hang.
  if (node_id == self_node_id_) {
    return false;
  }

  std::vector<scheduling::ResourceID> resource_ids;
  for (const auto &resource_label : resource_names) {
    resource_ids.emplace_back(scheduling::ResourceID(resource_label));
  }
  cluster_resource_scheduler_->GetClusterResourceManager().DeleteResources(
      scheduling::NodeID(node_id.Binary()), resource_ids);
  return true;
}

void NodeManager::HandleNotifyGCSRestart(rpc::NotifyGCSRestartRequest request,
                                         rpc::NotifyGCSRestartReply *reply,
                                         rpc::SendReplyCallback send_reply_callback) {
  // When GCS restarts, it'll notify raylet to do some initialization work
  // (resubscribing). Raylet will also notify all workers to do this job. Workers are
  // registered to raylet first (blocking call) and then connect to GCS, so there is no
  // race condition here.
  gcs_client_->AsyncResubscribe();
  auto workers = worker_pool_.GetAllRegisteredWorkers(/* filter_dead_worker */ true);
  for (auto worker : workers) {
    worker->AsyncNotifyGCSRestart();
  }
  auto drivers = worker_pool_.GetAllRegisteredDrivers(/* filter_dead_drivers */ true);
  for (auto driver : drivers) {
    driver->AsyncNotifyGCSRestart();
  }
  send_reply_callback(Status::OK(), nullptr, nullptr);
}

bool NodeManager::UpdateResourceUsage(const NodeID &node_id,
                                      const rpc::ResourcesData &resource_data) {
  // Trigger local GC at the next heartbeat interval.
  if (resource_data.should_global_gc()) {
    should_local_gc_ = true;
  }

  if (!cluster_resource_scheduler_->GetClusterResourceManager().UpdateNode(
          scheduling::NodeID(node_id.Binary()), resource_data)) {
    RAY_LOG(INFO)
        << "[UpdateResourceUsage]: received resource usage from unknown node id "
        << node_id;
    return false;
  }

  return true;
}

void NodeManager::ProcessNewClient(ClientConnection &client) {
  // The new client is a worker, so begin listening for messages.
  client.ProcessMessages();
}

void NodeManager::ProcessClientMessage(const std::shared_ptr<ClientConnection> &client,
                                       int64_t message_type,
                                       const uint8_t *message_data) {
  auto registered_worker = worker_pool_.GetRegisteredWorker(client);
  auto message_type_value = static_cast<protocol::MessageType>(message_type);
  RAY_LOG(DEBUG) << "[Worker] Message "
                 << protocol::EnumNameMessageType(message_type_value) << "("
                 << message_type << ") from worker with PID "
                 << (registered_worker
                         ? std::to_string(registered_worker->GetProcess().GetId())
                         : "nil");

  if (registered_worker && registered_worker->IsDead()) {
    // For a worker that is marked as dead (because the job has died already),
    // all the messages are ignored except DisconnectClient.
    if (message_type_value != protocol::MessageType::DisconnectClient) {
      // Listen for more messages.
      client->ProcessMessages();
      return;
    }
  }

  switch (message_type_value) {
  case protocol::MessageType::RegisterClientRequest: {
    ProcessRegisterClientRequestMessage(client, message_data);
  } break;
  case protocol::MessageType::AnnounceWorkerPort: {
    ProcessAnnounceWorkerPortMessage(client, message_data);
  } break;
  case protocol::MessageType::TaskDone: {
    HandleWorkerAvailable(client);
  } break;
  case protocol::MessageType::DisconnectClient: {
    ProcessDisconnectClientMessage(client, message_data);
    // We don't need to receive future messages from this client,
    // because it's already disconnected.
    return;
  } break;
  case protocol::MessageType::FetchOrReconstruct: {
    ProcessFetchOrReconstructMessage(client, message_data);
  } break;
  case protocol::MessageType::NotifyDirectCallTaskBlocked: {
    ProcessDirectCallTaskBlocked(client, message_data);
  } break;
  case protocol::MessageType::NotifyDirectCallTaskUnblocked: {
    std::shared_ptr<WorkerInterface> worker = worker_pool_.GetRegisteredWorker(client);
    HandleDirectCallTaskUnblocked(worker);
  } break;
  case protocol::MessageType::NotifyUnblocked: {
    // TODO(ekl) this is still used from core worker even in direct call mode to
    // finish up get requests.
    auto message = flatbuffers::GetRoot<protocol::NotifyUnblocked>(message_data);
    AsyncResolveObjectsFinish(client,
                              from_flatbuf<TaskID>(*message->task_id()),
                              /*was_blocked*/ true);
  } break;
  case protocol::MessageType::WaitRequest: {
    ProcessWaitRequestMessage(client, message_data);
  } break;
  case protocol::MessageType::WaitForDirectActorCallArgsRequest: {
    ProcessWaitForDirectActorCallArgsRequestMessage(client, message_data);
  } break;
  case protocol::MessageType::PushErrorRequest: {
    ProcessPushErrorRequestMessage(message_data);
  } break;
  case protocol::MessageType::FreeObjectsInObjectStoreRequest: {
    auto message = flatbuffers::GetRoot<protocol::FreeObjectsRequest>(message_data);
    std::vector<ObjectID> object_ids = from_flatbuf<ObjectID>(*message->object_ids());
    // Clean up objects from the object store.
    object_manager_.FreeObjects(object_ids, message->local_only());
  } break;
  case protocol::MessageType::SubscribePlasmaReady: {
    ProcessSubscribePlasmaReady(client, message_data);
  } break;
  default:
    RAY_LOG(FATAL) << "Received unexpected message type " << message_type;
  }

  // Listen for more messages.
  client->ProcessMessages();
}

void NodeManager::ProcessRegisterClientRequestMessage(
    const std::shared_ptr<ClientConnection> &client, const uint8_t *message_data) {
  client->Register();

  auto message = flatbuffers::GetRoot<protocol::RegisterClientRequest>(message_data);
  Language language = static_cast<Language>(message->language());
  const JobID job_id = from_flatbuf<JobID>(*message->job_id());
  const int runtime_env_hash = static_cast<int>(message->runtime_env_hash());
  WorkerID worker_id = from_flatbuf<WorkerID>(*message->worker_id());
  pid_t pid = message->worker_pid();
  std::string entrypoint = string_from_flatbuf(*message->entrypoint());
  StartupToken worker_startup_token = message->startup_token();
  std::string worker_ip_address = string_from_flatbuf(*message->ip_address());
  // TODO(suquark): Use `WorkerType` in `common.proto` without type converting.
  rpc::WorkerType worker_type = static_cast<rpc::WorkerType>(message->worker_type());
  if (worker_type == rpc::WorkerType::DRIVER) {
    RAY_CHECK(!job_id.IsNil());
  } else if (worker_type == rpc::WorkerType::SPILL_WORKER ||
             worker_type == rpc::WorkerType::RESTORE_WORKER) {
    RAY_CHECK(job_id.IsNil());
  }
  auto worker = std::dynamic_pointer_cast<WorkerInterface>(
      std::make_shared<Worker>(job_id,
                               runtime_env_hash,
                               worker_id,
                               language,
                               worker_type,
                               worker_ip_address,
                               client,
                               client_call_manager_,
                               worker_startup_token));

  auto send_reply_callback = [this, client](Status status, int assigned_port) {
    flatbuffers::FlatBufferBuilder fbb;
    auto reply =
        ray::protocol::CreateRegisterClientReply(fbb,
                                                 status.ok(),
                                                 fbb.CreateString(status.ToString()),
                                                 to_flatbuf(fbb, self_node_id_),
                                                 assigned_port);
    fbb.Finish(reply);
    client->WriteMessageAsync(
        static_cast<int64_t>(protocol::MessageType::RegisterClientReply),
        fbb.GetSize(),
        fbb.GetBufferPointer(),
        [this, client](const ray::Status &status) {
          if (!status.ok()) {
            DisconnectClient(client,
                             rpc::WorkerExitType::SYSTEM_ERROR,
                             "Worker is failed because the raylet couldn't reply the "
                             "registration request.");
          }
        });
  };
  if (worker_type == rpc::WorkerType::WORKER ||
      worker_type == rpc::WorkerType::SPILL_WORKER ||
      worker_type == rpc::WorkerType::RESTORE_WORKER) {
    // Register the new worker.
    auto status = worker_pool_.RegisterWorker(
        worker, pid, worker_startup_token, send_reply_callback);
    if (!status.ok()) {
      // If the worker failed to register to Raylet, trigger task dispatching here to
      // allow new worker processes to be started (if capped by
      // maximum_startup_concurrency).
      cluster_task_manager_->ScheduleAndDispatchTasks();
    }
  } else {
    // Register the new driver.
    RAY_CHECK(pid >= 0);
    worker->SetProcess(Process::FromPid(pid));
    // Compute a dummy driver task id from a given driver.
    // The task id set in the worker here should be consistent with the task
    // id set in the core worker.
    const TaskID driver_task_id = TaskID::ForDriverTask(job_id);
    worker->AssignTaskId(driver_task_id);
    rpc::JobConfig job_config;
    job_config.ParseFromString(message->serialized_job_config()->str());

    // Send the reply callback only after registration fully completes at the GCS.
    auto cb = [this,
               worker_ip_address,
               pid,
               job_id,
               job_config,
               entrypoint,
               send_reply_callback = std::move(send_reply_callback)](const Status &status,
                                                                     int assigned_port) {
      if (status.ok()) {
        auto job_data_ptr = gcs::CreateJobTableData(
            job_id, /*is_dead*/ false, worker_ip_address, pid, entrypoint, job_config);
        RAY_CHECK_OK(gcs_client_->Jobs().AsyncAdd(
            job_data_ptr,
            [send_reply_callback = std::move(send_reply_callback), assigned_port](
                Status status) { send_reply_callback(status, assigned_port); }));
      }
    };
    RAY_UNUSED(worker_pool_.RegisterDriver(worker, job_config, std::move(cb)));
  }
}

void NodeManager::ProcessAnnounceWorkerPortMessage(
    const std::shared_ptr<ClientConnection> &client, const uint8_t *message_data) {
  bool is_worker = true;
  std::shared_ptr<WorkerInterface> worker = worker_pool_.GetRegisteredWorker(client);
  if (worker == nullptr) {
    is_worker = false;
    worker = worker_pool_.GetRegisteredDriver(client);
  }
  RAY_CHECK(worker != nullptr) << "No worker exists for CoreWorker with client: "
                               << client->DebugString();

  auto message = flatbuffers::GetRoot<protocol::AnnounceWorkerPort>(message_data);
  int port = message->port();
  worker->Connect(port);
  if (is_worker) {
    worker_pool_.OnWorkerStarted(worker);
    HandleWorkerAvailable(worker->Connection());
  }
}

void NodeManager::HandleWorkerAvailable(const std::shared_ptr<ClientConnection> &client) {
  std::shared_ptr<WorkerInterface> worker = worker_pool_.GetRegisteredWorker(client);
  HandleWorkerAvailable(worker);
}

void NodeManager::HandleWorkerAvailable(const std::shared_ptr<WorkerInterface> &worker) {
  RAY_CHECK(worker);

  if (worker->GetWorkerType() == rpc::WorkerType::SPILL_WORKER) {
    // Return the worker to the idle pool.
    worker_pool_.PushSpillWorker(worker);
    return;
  }

  if (worker->GetWorkerType() == rpc::WorkerType::RESTORE_WORKER) {
    // Return the worker to the idle pool.
    worker_pool_.PushRestoreWorker(worker);
    return;
  }

  bool worker_idle = true;

  // If the worker was assigned a task, mark it as finished.
  if (!worker->GetAssignedTaskId().IsNil()) {
    worker_idle = FinishAssignedTask(worker);
  }

  if (worker_idle) {
    // Return the worker to the idle pool.
    worker_pool_.PushWorker(worker);
  }

  cluster_task_manager_->ScheduleAndDispatchTasks();
}

void NodeManager::DisconnectClient(const std::shared_ptr<ClientConnection> &client,
                                   rpc::WorkerExitType disconnect_type,
                                   const std::string &disconnect_detail,
                                   const rpc::RayException *creation_task_exception) {
  RAY_LOG(INFO) << "NodeManager::DisconnectClient, disconnect_type=" << disconnect_type
                << ", has creation task exception = " << std::boolalpha
                << bool(creation_task_exception == nullptr);
  std::shared_ptr<WorkerInterface> worker = worker_pool_.GetRegisteredWorker(client);
  bool is_worker = false, is_driver = false;
  if (worker) {
    // The client is a worker.
    is_worker = true;
  } else {
    worker = worker_pool_.GetRegisteredDriver(client);
    if (worker) {
      // The client is a driver.
      is_driver = true;
    } else {
      RAY_LOG(INFO) << "Ignoring client disconnect because the client has already "
                    << "been disconnected.";
      return;
    }
  }
  RAY_CHECK(worker != nullptr);
  RAY_CHECK(!(is_worker && is_driver));
  // Clean up any open ray.get or ray.wait calls that the worker made.
  dependency_manager_.CancelGetRequest(worker->WorkerId());
  dependency_manager_.CancelWaitRequest(worker->WorkerId());

  // Erase any lease metadata.
  leased_workers_.erase(worker->WorkerId());

  if (creation_task_exception != nullptr) {
    RAY_LOG(INFO) << "Formatted creation task exception: "
                  << creation_task_exception->formatted_exception_string()
                  << ", worker_id: " << worker->WorkerId();
  }
  // Publish the worker failure.
  auto worker_failure_data_ptr =
      gcs::CreateWorkerFailureData(worker->WorkerId(),
                                   time(nullptr),
                                   disconnect_type,
                                   disconnect_detail,
                                   worker->GetProcess().GetId(),
                                   creation_task_exception);
  RAY_CHECK_OK(
      gcs_client_->Workers().AsyncReportWorkerFailure(worker_failure_data_ptr, nullptr));

  if (is_worker) {
    const ActorID &actor_id = worker->GetActorId();
    const TaskID &task_id = worker->GetAssignedTaskId();
    // If the worker was running a task or actor, clean up the task and push an
    // error to the driver, unless the worker is already dead.
    if ((!task_id.IsNil() || !actor_id.IsNil()) && !worker->IsDead()) {
      // If the worker was an actor, it'll be cleaned by GCS.
      if (actor_id.IsNil()) {
        // Return the resources that were being used by this worker.
        RayTask task;
        local_task_manager_->TaskFinished(worker, &task);
      }

      if (disconnect_type == rpc::WorkerExitType::SYSTEM_ERROR) {
        // Push the error to driver.
        const JobID &job_id = worker->GetAssignedJobId();
        // TODO(rkn): Define this constant somewhere else.
        std::string type = "worker_died";
        std::ostringstream error_message;
        error_message << "A worker died or was killed while executing a task by an "
                         "unexpected system "
                         "error. To troubleshoot the problem, check the logs for the "
                         "dead worker."
                      << " RayTask ID: " << task_id
                      << " Worker ID: " << worker->WorkerId()
                      << " Node ID: " << self_node_id_
                      << " Worker IP address: " << worker->IpAddress()
                      << " Worker port: " << worker->Port()
                      << " Worker PID: " << worker->GetProcess().GetId()
                      << " Worker exit type: "
                      << rpc::WorkerExitType_Name(disconnect_type)
                      << " Worker exit detail: " << disconnect_detail;
        std::string error_message_str = error_message.str();
        RAY_EVENT(ERROR, EL_RAY_WORKER_FAILURE)
                .WithField("worker_id", worker->WorkerId().Hex())
                .WithField("node_id", self_node_id_.Hex())
                .WithField("job_id", worker->GetAssignedJobId().Hex())
            << error_message_str;
        auto error_data_ptr =
            gcs::CreateErrorTableData(type, error_message_str, current_time_ms(), job_id);
        RAY_CHECK_OK(gcs_client_->Errors().AsyncReportJobError(error_data_ptr, nullptr));
      }
    }

    // Remove the dead client from the pool and stop listening for messages.
    worker_pool_.DisconnectWorker(worker, disconnect_type);

    // Return the resources that were being used by this worker.
    local_task_manager_->ReleaseWorkerResources(worker);

    // Since some resources may have been released, we can try to dispatch more tasks.
    cluster_task_manager_->ScheduleAndDispatchTasks();
  } else if (is_driver) {
    // The client is a driver.
    const auto job_id = worker->GetAssignedJobId();
    RAY_CHECK(!job_id.IsNil());
    RAY_CHECK_OK(gcs_client_->Jobs().AsyncMarkFinished(job_id, nullptr));
    worker_pool_.DisconnectDriver(worker);

    RAY_LOG(INFO) << "Driver (pid=" << worker->GetProcess().GetId()
                  << ") is disconnected. "
                  << "job_id: " << worker->GetAssignedJobId();
    if (disconnect_type == rpc::WorkerExitType::SYSTEM_ERROR) {
      RAY_EVENT(ERROR, EL_RAY_DRIVER_FAILURE)
              .WithField("node_id", self_node_id_.Hex())
              .WithField("job_id", worker->GetAssignedJobId().Hex())
          << "Driver " << worker->WorkerId() << " died. Address: " << worker->IpAddress()
          << ":" << worker->Port() << ", Pid: " << worker->GetProcess().GetId()
          << ", JobId: " << worker->GetAssignedJobId();
    }
  }

  local_task_manager_->ClearWorkerBacklog(worker->WorkerId());
  cluster_task_manager_->CancelTaskForOwner(worker->GetAssignedTaskId());

  client->Close();

  // TODO(rkn): Tell the object manager that this client has disconnected so
  // that it can clean up the wait requests for this client. Currently I think
  // these can be leaked.
}

void NodeManager::ProcessDisconnectClientMessage(
    const std::shared_ptr<ClientConnection> &client, const uint8_t *message_data) {
  auto message = flatbuffers::GetRoot<protocol::DisconnectClient>(message_data);
  auto disconnect_type = static_cast<rpc::WorkerExitType>(message->disconnect_type());
  const auto &disconnect_detail = message->disconnect_detail()->str();
  const flatbuffers::Vector<uint8_t> *exception_pb =
      message->creation_task_exception_pb();

  std::unique_ptr<rpc::RayException> creation_task_exception = nullptr;
  if (exception_pb != nullptr) {
    creation_task_exception = std::make_unique<rpc::RayException>();
    creation_task_exception->ParseFromString(std::string(
        reinterpret_cast<const char *>(exception_pb->data()), exception_pb->size()));
  }
  DisconnectClient(
      client, disconnect_type, disconnect_detail, creation_task_exception.get());
}

void NodeManager::ProcessFetchOrReconstructMessage(
    const std::shared_ptr<ClientConnection> &client, const uint8_t *message_data) {
  auto message = flatbuffers::GetRoot<protocol::FetchOrReconstruct>(message_data);
  const auto refs =
      FlatbufferToObjectReference(*message->object_ids(), *message->owner_addresses());
  // TODO(ekl) we should be able to remove the fetch only flag along with the legacy
  // non-direct call support.
  if (message->fetch_only()) {
    std::shared_ptr<WorkerInterface> worker = worker_pool_.GetRegisteredWorker(client);
    if (!worker) {
      worker = worker_pool_.GetRegisteredDriver(client);
    }
    // Fetch requests can get re-ordered after the worker finishes, so make sure to
    // check the worker is still assigned a task to avoid leaks.
    if (worker && !worker->GetAssignedTaskId().IsNil()) {
      // This will start a fetch for the objects that gets canceled once the
      // objects are local, or if the worker dies.
      dependency_manager_.StartOrUpdateGetRequest(worker->WorkerId(), refs);
    }
  } else {
    // The values are needed. Add all requested objects to the list to
    // subscribe to in the task dependency manager. These objects will be
    // pulled from remote node managers. If an object's owner dies, an error
    // will be stored as the object's value.
    const TaskID task_id = from_flatbuf<TaskID>(*message->task_id());
    AsyncResolveObjects(client,
                        refs,
                        task_id,
                        /*ray_get=*/true,
                        /*mark_worker_blocked*/ message->mark_worker_blocked());
  }
}

void NodeManager::ProcessDirectCallTaskBlocked(
    const std::shared_ptr<ClientConnection> &client, const uint8_t *message_data) {
  auto message =
      flatbuffers::GetRoot<protocol::NotifyDirectCallTaskBlocked>(message_data);
  bool release_resources = message->release_resources();
  std::shared_ptr<WorkerInterface> worker = worker_pool_.GetRegisteredWorker(client);
  HandleDirectCallTaskBlocked(worker, release_resources);
}

void NodeManager::ProcessWaitRequestMessage(
    const std::shared_ptr<ClientConnection> &client, const uint8_t *message_data) {
  // Read the data.
  auto message = flatbuffers::GetRoot<protocol::WaitRequest>(message_data);
  std::vector<ObjectID> object_ids = from_flatbuf<ObjectID>(*message->object_ids());
  const auto refs =
      FlatbufferToObjectReference(*message->object_ids(), *message->owner_addresses());

  bool resolve_objects = false;
  for (auto const &object_id : object_ids) {
    if (!dependency_manager_.CheckObjectLocal(object_id)) {
      // At least one object requires resolution.
      resolve_objects = true;
    }
  }

  const TaskID &current_task_id = from_flatbuf<TaskID>(*message->task_id());
  bool was_blocked = message->mark_worker_blocked();
  if (resolve_objects) {
    // Resolve any missing objects. This is a no-op for any objects that are
    // already local. Missing objects will be pulled from remote node managers.
    // If an object's owner dies, an error will be stored as the object's
    // value.
    AsyncResolveObjects(client,
                        refs,
                        current_task_id,
                        /*ray_get=*/false,
                        /*mark_worker_blocked*/ was_blocked);
  }
  uint64_t num_required_objects = static_cast<uint64_t>(message->num_ready_objects());
  wait_manager_.Wait(
      object_ids,
      message->timeout(),
      num_required_objects,
      [this, resolve_objects, was_blocked, client, current_task_id](
          std::vector<ObjectID> ready, std::vector<ObjectID> remaining) {
        // Write the data.
        flatbuffers::FlatBufferBuilder fbb;
        flatbuffers::Offset<protocol::WaitReply> wait_reply = protocol::CreateWaitReply(
            fbb, to_flatbuf(fbb, ready), to_flatbuf(fbb, remaining));
        fbb.Finish(wait_reply);

        auto status =
            client->WriteMessage(static_cast<int64_t>(protocol::MessageType::WaitReply),
                                 fbb.GetSize(),
                                 fbb.GetBufferPointer());
        if (status.ok()) {
          // The client is unblocked now because the wait call has returned.
          if (resolve_objects) {
            AsyncResolveObjectsFinish(client, current_task_id, was_blocked);
          }
        } else {
          // We failed to write to the client, so disconnect the client.
          std::ostringstream stream;
          stream << "Failed to write WaitReply to the client. Status " << status
                 << ", message: " << status.message();
          DisconnectClient(client, rpc::WorkerExitType::SYSTEM_ERROR, stream.str());
        }
      });
}

void NodeManager::ProcessWaitForDirectActorCallArgsRequestMessage(
    const std::shared_ptr<ClientConnection> &client, const uint8_t *message_data) {
  // Read the data.
  auto message =
      flatbuffers::GetRoot<protocol::WaitForDirectActorCallArgsRequest>(message_data);
  std::vector<ObjectID> object_ids = from_flatbuf<ObjectID>(*message->object_ids());
  int64_t tag = message->tag();
  // Resolve any missing objects. This will pull the objects from remote node
  // managers or store an error if the objects have failed.
  const auto refs =
      FlatbufferToObjectReference(*message->object_ids(), *message->owner_addresses());
  AsyncResolveObjects(client,
                      refs,
                      TaskID::Nil(),
                      /*ray_get=*/false,
                      /*mark_worker_blocked*/ false);
  // De-duplicate the object IDs.
  absl::flat_hash_set<ObjectID> object_id_set(object_ids.begin(), object_ids.end());
  object_ids.assign(object_id_set.begin(), object_id_set.end());
  wait_manager_.Wait(
      object_ids,
      -1,
      object_ids.size(),
      [this, client, tag](std::vector<ObjectID> ready, std::vector<ObjectID> remaining) {
        RAY_CHECK(remaining.empty());
        std::shared_ptr<WorkerInterface> worker =
            worker_pool_.GetRegisteredWorker(client);
        if (!worker) {
          RAY_LOG(ERROR) << "Lost worker for wait request " << client;
        } else {
          worker->DirectActorCallArgWaitComplete(tag);
        }
      });
}

void NodeManager::ProcessPushErrorRequestMessage(const uint8_t *message_data) {
  auto message = flatbuffers::GetRoot<protocol::PushErrorRequest>(message_data);

  auto const &type = string_from_flatbuf(*message->type());
  auto const &error_message = string_from_flatbuf(*message->error_message());
  double timestamp = message->timestamp();
  JobID job_id = from_flatbuf<JobID>(*message->job_id());
  auto error_data_ptr = gcs::CreateErrorTableData(type, error_message, timestamp, job_id);
  RAY_CHECK_OK(gcs_client_->Errors().AsyncReportJobError(error_data_ptr, nullptr));
}

void NodeManager::HandleUpdateResourceUsage(rpc::UpdateResourceUsageRequest request,
                                            rpc::UpdateResourceUsageReply *reply,
                                            rpc::SendReplyCallback send_reply_callback) {
  rpc::ResourceUsageBroadcastData resource_usage_batch;
  resource_usage_batch.ParseFromString(request.serialized_resource_usage_batch());
  // When next_resource_seq_no_ == 0 it means it just started.
  // TODO: Fetch a snapshot from gcs for lightweight resource broadcasting
  if (next_resource_seq_no_ != 0 &&
      resource_usage_batch.seq_no() != next_resource_seq_no_) {
    // TODO (Alex): Ideally we would be really robust, and potentially eagerly
    // pull a full resource "snapshot" from gcs to make sure our state doesn't
    // diverge from GCS.
    RAY_LOG(WARNING)
        << "Raylet may have missed a resource broadcast. This either means that GCS has "
           "restarted, the network is heavily congested and is dropping, reordering, or "
           "duplicating packets. Expected seq#: "
        << next_resource_seq_no_ << ", but got: " << resource_usage_batch.seq_no() << ".";
    if (resource_usage_batch.seq_no() < next_resource_seq_no_) {
      RAY_LOG(WARNING) << "Discard the the resource update since local version is newer";
      return;
    }
  }
  next_resource_seq_no_ = resource_usage_batch.seq_no() + 1;

  bool updated = false;
  for (const auto &resource_change_or_data : resource_usage_batch.batch()) {
    if (resource_change_or_data.has_data()) {
      const auto &resource_usage = resource_change_or_data.data();
      auto node_id = NodeID::FromBinary(resource_usage.node_id());
      // Skip messages from self.
      if (node_id != self_node_id_) {
        if (UpdateResourceUsage(node_id, resource_usage)) {
          updated = true;
        }
      }
    } else if (resource_change_or_data.has_change()) {
      const auto &resource_notification = resource_change_or_data.change();
      auto node_id = NodeID::FromBinary(resource_notification.node_id());
      if (resource_notification.updated_resources_size() != 0) {
        auto resources = ResourceMapToResourceRequest(
            MapFromProtobuf(resource_notification.updated_resources()), false);
        if (ResourceCreateUpdated(node_id, resources)) {
          updated = true;
        }
      }

      if (resource_notification.deleted_resources_size() != 0) {
        if (ResourceDeleted(
                node_id, VectorFromProtobuf(resource_notification.deleted_resources()))) {
          updated = true;
        }
      }
    }
  }

  if (updated) {
    cluster_task_manager_->ScheduleAndDispatchTasks();
  }
  send_reply_callback(Status::OK(), nullptr, nullptr);
}

void NodeManager::HandleRequestResourceReport(
    rpc::RequestResourceReportRequest request,
    rpc::RequestResourceReportReply *reply,
    rpc::SendReplyCallback send_reply_callback) {
  auto resources_data = reply->mutable_resources();
  FillResourceReport(*resources_data);
  resources_data->set_cluster_full_of_actors_detected(resource_deadlock_warned_ >= 1);

  send_reply_callback(Status::OK(), nullptr, nullptr);
}

void NodeManager::HandleGetResourceLoad(rpc::GetResourceLoadRequest request,
                                        rpc::GetResourceLoadReply *reply,
                                        rpc::SendReplyCallback send_reply_callback) {
  auto resources_data = reply->mutable_resources();
  resources_data->set_node_id(self_node_id_.Binary());
  resources_data->set_node_manager_address(initial_config_.node_manager_address);
  cluster_task_manager_->FillResourceUsage(*resources_data, nullptr);
  send_reply_callback(Status::OK(), nullptr, nullptr);
}

void NodeManager::HandleReportWorkerBacklog(rpc::ReportWorkerBacklogRequest request,
                                            rpc::ReportWorkerBacklogReply *reply,
                                            rpc::SendReplyCallback send_reply_callback) {
  const WorkerID worker_id = WorkerID::FromBinary(request.worker_id());
  local_task_manager_->ClearWorkerBacklog(worker_id);
  std::unordered_set<SchedulingClass> seen;
  for (const auto &backlog_report : request.backlog_reports()) {
    const TaskSpecification resource_spec(backlog_report.resource_spec());
    const SchedulingClass scheduling_class = resource_spec.GetSchedulingClass();
    RAY_CHECK(seen.find(scheduling_class) == seen.end());
    local_task_manager_->SetWorkerBacklog(
        scheduling_class, worker_id, backlog_report.backlog_size());
  }
  send_reply_callback(Status::OK(), nullptr, nullptr);
}

void NodeManager::HandleRequestWorkerLease(rpc::RequestWorkerLeaseRequest request,
                                           rpc::RequestWorkerLeaseReply *reply,
                                           rpc::SendReplyCallback send_reply_callback) {
  rpc::Task task_message;
  task_message.mutable_task_spec()->CopyFrom(request.resource_spec());
  RayTask task(task_message);
  const bool is_actor_creation_task = task.GetTaskSpecification().IsActorCreationTask();
  ActorID actor_id = ActorID::Nil();
  metrics_num_task_scheduled_ += 1;

  if (is_actor_creation_task) {
    actor_id = task.GetTaskSpecification().ActorCreationId();
  }

  auto task_spec = task.GetTaskSpecification();
  // We floor the available CPUs to the nearest integer to avoid starting too
  // many workers when there is less than 1 CPU left. Otherwise, we could end
  // up repeatedly starting the worker, then killing it because it idles for
  // too long. The downside is that we will be slower to schedule tasks that
  // could use a fraction of a CPU.
  int64_t available_cpus = static_cast<int64_t>(
      cluster_resource_scheduler_->GetLocalResourceManager().GetLocalAvailableCpus());
  worker_pool_.PrestartWorkers(task_spec, request.backlog_size(), available_cpus);

  auto send_reply_callback_wrapper =
      [this, is_actor_creation_task, actor_id, reply, send_reply_callback](
          Status status, std::function<void()> success, std::function<void()> failure) {
        if (reply->rejected() && is_actor_creation_task) {
          auto resources_data = reply->mutable_resources_data();
          resources_data->set_node_id(self_node_id_.Binary());
          // If resources are not enough due to normal tasks' preemption
          // for GCS based actor scheduling, return
          // with normal task resource usages so GCS can fast update
          // its resource view of this raylet.
          if (RayConfig::instance().gcs_actor_scheduling_enabled()) {
            auto normal_task_resources = local_task_manager_->CalcNormalTaskResources();
            RAY_LOG(DEBUG) << "Reject leasing as the raylet has no enough resources."
                           << " actor_id = " << actor_id << ", normal_task_resources = "
                           << normal_task_resources.DebugString()
                           << ", local_resoruce_view = "
                           << cluster_resource_scheduler_->GetClusterResourceManager()
                                  .GetNodeResourceViewString(
                                      scheduling::NodeID(self_node_id_.Binary()));
            resources_data->set_resources_normal_task_changed(true);
            auto resource_map = normal_task_resources.ToResourceMap();
            resources_data->mutable_resources_normal_task()->insert(resource_map.begin(),
                                                                    resource_map.end());
            resources_data->set_resources_normal_task_timestamp(
                absl::GetCurrentTimeNanos());
          }
        }
        send_reply_callback(status, success, failure);
      };

  cluster_task_manager_->QueueAndScheduleTask(task,
                                              request.grant_or_reject(),
                                              request.is_selected_based_on_locality(),
                                              reply,
                                              send_reply_callback_wrapper);
}

void NodeManager::HandlePrepareBundleResources(
    rpc::PrepareBundleResourcesRequest request,
    rpc::PrepareBundleResourcesReply *reply,
    rpc::SendReplyCallback send_reply_callback) {
  std::vector<std::shared_ptr<const BundleSpecification>> bundle_specs;
  for (int index = 0; index < request.bundle_specs_size(); index++) {
    bundle_specs.emplace_back(
        std::make_shared<BundleSpecification>(request.bundle_specs(index)));
  }
  RAY_LOG(DEBUG) << "Request to prepare resources for bundles: "
                 << GetDebugStringForBundles(bundle_specs);
  auto prepared = placement_group_resource_manager_->PrepareBundles(bundle_specs);
  reply->set_success(prepared);
  send_reply_callback(Status::OK(), nullptr, nullptr);
}

void NodeManager::HandleCommitBundleResources(
    rpc::CommitBundleResourcesRequest request,
    rpc::CommitBundleResourcesReply *reply,
    rpc::SendReplyCallback send_reply_callback) {
  std::vector<std::shared_ptr<const BundleSpecification>> bundle_specs;
  for (int index = 0; index < request.bundle_specs_size(); index++) {
    bundle_specs.emplace_back(
        std::make_shared<BundleSpecification>(request.bundle_specs(index)));
  }
  RAY_LOG(DEBUG) << "Request to commit resources for bundles: "
                 << GetDebugStringForBundles(bundle_specs);
  placement_group_resource_manager_->CommitBundles(bundle_specs);
  send_reply_callback(Status::OK(), nullptr, nullptr);

  cluster_task_manager_->ScheduleAndDispatchTasks();
}

void NodeManager::HandleCancelResourceReserve(
    rpc::CancelResourceReserveRequest request,
    rpc::CancelResourceReserveReply *reply,
    rpc::SendReplyCallback send_reply_callback) {
  auto bundle_spec = BundleSpecification(request.bundle_spec());
  RAY_LOG(DEBUG) << "Request to cancel reserved resource is received, "
                 << bundle_spec.DebugString();

  // Kill all workers that are currently associated with the placement group.
  // NOTE: We can't traverse directly with `leased_workers_`, because `DestroyWorker` will
  // delete the element of `leased_workers_`. So we need to filter out
  // `workers_associated_with_pg` separately.
  std::vector<std::shared_ptr<WorkerInterface>> workers_associated_with_pg;
  for (const auto &worker_it : leased_workers_) {
    auto &worker = worker_it.second;
    if (worker->GetBundleId().first == bundle_spec.PlacementGroupId()) {
      workers_associated_with_pg.emplace_back(worker);
    }
  }
  for (const auto &worker : workers_associated_with_pg) {
    std::ostringstream stream;
    stream
        << "Destroying worker since its placement group was removed. Placement group id: "
        << worker->GetBundleId().first
        << ", bundle index: " << bundle_spec.BundleId().second
        << ", task id: " << worker->GetAssignedTaskId()
        << ", actor id: " << worker->GetActorId()
        << ", worker id: " << worker->WorkerId();
    const auto &message = stream.str();
    RAY_LOG(DEBUG) << message;
    DestroyWorker(worker, rpc::WorkerExitType::INTENDED_SYSTEM_EXIT, message);
  }

  // Return bundle resources.
  placement_group_resource_manager_->ReturnBundle(bundle_spec);
  cluster_task_manager_->ScheduleAndDispatchTasks();
  send_reply_callback(Status::OK(), nullptr, nullptr);
}

void NodeManager::HandleReturnWorker(rpc::ReturnWorkerRequest request,
                                     rpc::ReturnWorkerReply *reply,
                                     rpc::SendReplyCallback send_reply_callback) {
  // Read the resource spec submitted by the client.
  auto worker_id = WorkerID::FromBinary(request.worker_id());
  std::shared_ptr<WorkerInterface> worker = leased_workers_[worker_id];

  Status status;
  leased_workers_.erase(worker_id);

  if (worker) {
    if (request.disconnect_worker()) {
      // The worker should be destroyed.
      DisconnectClient(worker->Connection(),
                       rpc::WorkerExitType::SYSTEM_ERROR,
                       "The leased worker has unrecoverable failure. Worker is requested "
                       "to be destroyed when it is returned.");
    } else {
      if (worker->IsBlocked()) {
        // Handle the edge case where the worker was returned before we got the
        // unblock RPC by unblocking it immediately (unblock is idempotent).
        HandleDirectCallTaskUnblocked(worker);
      }
      local_task_manager_->ReleaseWorkerResources(worker);
      // If the worker is exiting, don't add it to our pool. The worker will cleanup
      // and terminate itself.
      if (!request.worker_exiting()) {
        HandleWorkerAvailable(worker);
      }
    }
  } else {
    status = Status::Invalid("Returned worker does not exist any more");
  }
  send_reply_callback(status, nullptr, nullptr);
}

void NodeManager::HandleShutdownRaylet(rpc::ShutdownRayletRequest request,
                                       rpc::ShutdownRayletReply *reply,
                                       rpc::SendReplyCallback send_reply_callback) {
  RAY_LOG(INFO)
      << "Shutdown RPC has received. Shutdown will happen after the RPC is replied.";
  // Exit right away if it is not graceful.
  if (!request.graceful()) {
    std::_Exit(EXIT_SUCCESS);
  }
  if (is_node_drained_) {
    RAY_LOG(INFO) << "Node already has received the shutdown request. The shutdown "
                     "request RPC is ignored.";
    return;
  }
  auto shutdown_after_reply = []() {
    rpc::DrainServerCallExecutor();
    // Note that the callback is posted to the io service after the shutdown GRPC request
    // is replied. Otherwise, the RPC might not be replied to GCS before it shutsdown
    // itself. Implementation note: When raylet is shutdown by ray stop, the CLI sends a
    // sigterm. Raylet knows how to gracefully shutdown when it receives a sigterm. Here,
    // we raise a sigterm to itself so that it can re-use the same graceful shutdown code
    // path. The sigterm is handled in the entry point (raylet/main.cc)'s signal handler.
    auto signo = SIGTERM;
    RAY_LOG(INFO) << "Sending a signal to itself. shutting down. "
                  << ". Signo: " << signo;
    // raise return 0 if succeeds. If it fails to gracefully shutdown, it kills itself
    // forcefully.
    RAY_CHECK(std::raise(signo) == 0)
        << "There was a failure while sending a sigterm to itself. The process will not "
           "gracefully shutdown.";
  };
  is_node_drained_ = true;
  send_reply_callback(Status::OK(), shutdown_after_reply, shutdown_after_reply);
}

void NodeManager::HandleReleaseUnusedWorkers(rpc::ReleaseUnusedWorkersRequest request,
                                             rpc::ReleaseUnusedWorkersReply *reply,
                                             rpc::SendReplyCallback send_reply_callback) {
  std::unordered_set<WorkerID> in_use_worker_ids;
  for (int index = 0; index < request.worker_ids_in_use_size(); ++index) {
    auto worker_id = WorkerID::FromBinary(request.worker_ids_in_use(index));
    in_use_worker_ids.emplace(worker_id);
  }

  std::vector<WorkerID> unused_worker_ids;
  for (auto &iter : leased_workers_) {
    // We need to exclude workers used by common tasks.
    // Because they are not used by GCS.
    if (!iter.second->GetActorId().IsNil() && !in_use_worker_ids.count(iter.first)) {
      unused_worker_ids.emplace_back(iter.first);
    }
  }

  for (auto &iter : unused_worker_ids) {
    leased_workers_.erase(iter);
  }

  send_reply_callback(Status::OK(), nullptr, nullptr);
}

void NodeManager::HandleCancelWorkerLease(rpc::CancelWorkerLeaseRequest request,
                                          rpc::CancelWorkerLeaseReply *reply,
                                          rpc::SendReplyCallback send_reply_callback) {
  const TaskID task_id = TaskID::FromBinary(request.task_id());
  bool canceled = cluster_task_manager_->CancelTask(task_id);
  // The task cancellation failed if we did not have the task queued, since
  // this means that we may not have received the task request yet. It is
  // successful if we did have the task queued, since we have now replied to
  // the client that requested the lease.
  reply->set_success(canceled);
  send_reply_callback(Status::OK(), nullptr, nullptr);
}

void NodeManager::MarkObjectsAsFailed(
    const ErrorType &error_type,
    const std::vector<rpc::ObjectReference> objects_to_fail,
    const JobID &job_id) {
  // TODO(swang): Ideally we should return the error directly to the client
  // that needs this object instead of storing the object in plasma, which is
  // not guaranteed to succeed. This avoids hanging the client if plasma is not
  // reachable.
  const std::string meta = std::to_string(static_cast<int>(error_type));
  for (const auto &ref : objects_to_fail) {
    ObjectID object_id = ObjectID::FromBinary(ref.object_id());
    RAY_LOG(DEBUG) << "Mark the object id " << object_id << " as failed due to "
                   << error_type;
    std::shared_ptr<Buffer> data;
    Status status;
    status = store_client_.TryCreateImmediately(
        object_id,
        ref.owner_address(),
        0,
        reinterpret_cast<const uint8_t *>(meta.c_str()),
        meta.length(),
        &data,
        plasma::flatbuf::ObjectSource::ErrorStoredByRaylet);
    if (status.ok()) {
      status = store_client_.Seal(object_id);
    }
    if (!status.ok() && !status.IsObjectExists()) {
      RAY_LOG(DEBUG) << "Marking plasma object failed " << object_id;
      // If we failed to save the error code, log a warning and push an error message
      // to the driver.
      std::ostringstream stream;
      stream << "A plasma error (" << status.ToString() << ") occurred while saving"
             << " error code to object " << object_id << ". Anyone who's getting this"
             << " object may hang forever.";
      std::string error_message = stream.str();
      RAY_LOG(ERROR) << error_message;
      auto error_data_ptr =
          gcs::CreateErrorTableData("task", error_message, current_time_ms(), job_id);
      RAY_CHECK_OK(gcs_client_->Errors().AsyncReportJobError(error_data_ptr, nullptr));
    }
  }
}

void NodeManager::HandleDirectCallTaskBlocked(
    const std::shared_ptr<WorkerInterface> &worker, bool release_resources) {
  if (!worker || worker->IsBlocked() || worker->GetAssignedTaskId().IsNil() ||
      !release_resources) {
    return;  // The worker may have died or is no longer processing the task.
  }
  local_task_manager_->ReleaseCpuResourcesFromUnblockedWorker(worker);
  cluster_task_manager_->ScheduleAndDispatchTasks();
}

void NodeManager::HandleDirectCallTaskUnblocked(
    const std::shared_ptr<WorkerInterface> &worker) {
  if (!worker || worker->GetAssignedTaskId().IsNil()) {
    return;  // The worker may have died or is no longer processing the task.
  }

  // First, always release task dependencies. This ensures we don't leak resources even
  // if we don't need to unblock the worker below.
  dependency_manager_.CancelGetRequest(worker->WorkerId());

  if (worker->IsBlocked()) {
    local_task_manager_->ReturnCpuResourcesToBlockedWorker(worker);
    cluster_task_manager_->ScheduleAndDispatchTasks();
  }
}

void NodeManager::AsyncResolveObjects(
    const std::shared_ptr<ClientConnection> &client,
    const std::vector<rpc::ObjectReference> &required_object_refs,
    const TaskID &current_task_id,
    bool ray_get,
    bool mark_worker_blocked) {
  std::shared_ptr<WorkerInterface> worker = worker_pool_.GetRegisteredWorker(client);
  if (!worker) {
    // The client is a driver. Drivers do not hold resources, so we simply mark
    // the task as blocked.
    worker = worker_pool_.GetRegisteredDriver(client);
  }

  RAY_CHECK(worker);
  // Subscribe to the objects required by the task. These objects will be
  // fetched and/or restarted as necessary, until the objects become local
  // or are unsubscribed.
  if (ray_get) {
    dependency_manager_.StartOrUpdateGetRequest(worker->WorkerId(), required_object_refs);
  } else {
    dependency_manager_.StartOrUpdateWaitRequest(worker->WorkerId(),
                                                 required_object_refs);
  }
}

void NodeManager::AsyncResolveObjectsFinish(
    const std::shared_ptr<ClientConnection> &client,
    const TaskID &current_task_id,
    bool was_blocked) {
  std::shared_ptr<WorkerInterface> worker = worker_pool_.GetRegisteredWorker(client);
  if (!worker) {
    // The client is a driver. Drivers do not hold resources, so we simply
    // mark the driver as unblocked.
    worker = worker_pool_.GetRegisteredDriver(client);
  }

  RAY_CHECK(worker);
  // Unsubscribe from any `ray.get` objects that the task was blocked on.  Any
  // fetch or reconstruction operations to make the objects local are canceled.
  // `ray.wait` calls will stay active until the objects become local, or the
  // task/actor that called `ray.wait` exits.
  dependency_manager_.CancelGetRequest(worker->WorkerId());
  // Mark the task as unblocked.
  if (was_blocked) {
    worker->RemoveBlockedTaskId(current_task_id);
  }
}

bool NodeManager::FinishAssignedTask(const std::shared_ptr<WorkerInterface> &worker_ptr) {
  // TODO (Alex): We should standardize to pass
  // std::shared_ptr<WorkerInterface> instead of refs.
  auto &worker = *worker_ptr;
  TaskID task_id = worker.GetAssignedTaskId();
  RAY_LOG(DEBUG) << "Finished task " << task_id;

  RayTask task;
  local_task_manager_->TaskFinished(worker_ptr, &task);

  const auto &spec = task.GetTaskSpecification();  //
  if ((spec.IsActorCreationTask())) {
    // If this was an actor or actor creation task, handle the actor's new
    // state.
    FinishAssignedActorCreationTask(worker, task);
  } else {
    // If this was a non-actor task, then cancel any ray.wait calls that were
    // made during the task execution.
    dependency_manager_.CancelWaitRequest(worker.WorkerId());
  }

  // Notify the task dependency manager that this task has finished execution.
  dependency_manager_.CancelGetRequest(worker.WorkerId());

  if (!spec.IsActorCreationTask()) {
    // Unset the worker's assigned task. We keep the assigned task ID for
    // direct actor creation calls because this ID is used later if the actor
    // requires objects from plasma.
    worker.AssignTaskId(TaskID::Nil());
    worker.SetOwnerAddress(rpc::Address());
  }
  // Direct actors will be assigned tasks via the core worker and therefore are
  // not idle.
  return !spec.IsActorCreationTask();
}

void NodeManager::FinishAssignedActorCreationTask(WorkerInterface &worker,
                                                  const RayTask &task) {
  RAY_LOG(DEBUG) << "Finishing assigned actor creation task";
  const TaskSpecification task_spec = task.GetTaskSpecification();
  ActorID actor_id = task_spec.ActorCreationId();

  // This was an actor creation task. Convert the worker to an actor.
  worker.AssignActorId(actor_id);

  if (task_spec.IsDetachedActor()) {
    worker.MarkDetachedActor();
    auto job_id = task.GetTaskSpecification().JobId();
    auto job_config = worker_pool_.GetJobConfig(job_id);
    RAY_CHECK(job_config);
  }
}

void NodeManager::HandleObjectLocal(const ObjectInfo &object_info) {
  const ObjectID &object_id = object_info.object_id;
  // Notify the task dependency manager that this object is local.
  const auto ready_task_ids = dependency_manager_.HandleObjectLocal(object_id);
  RAY_LOG(DEBUG) << "Object local " << object_id << ", "
                 << " on " << self_node_id_ << ", " << ready_task_ids.size()
                 << " tasks ready";
  local_task_manager_->TasksUnblocked(ready_task_ids);

  // Notify the wait manager that this object is local.
  wait_manager_.HandleObjectLocal(object_id);

  auto waiting_workers = absl::flat_hash_set<std::shared_ptr<WorkerInterface>>();
  {
    absl::MutexLock guard(&plasma_object_notification_lock_);
    auto waiting = this->async_plasma_objects_notification_.extract(object_id);
    if (!waiting.empty()) {
      waiting_workers.swap(waiting.mapped());
    }
  }
  rpc::PlasmaObjectReadyRequest request;
  request.set_object_id(object_id.Binary());

  for (auto worker : waiting_workers) {
    worker->rpc_client()->PlasmaObjectReady(
        request, [](Status status, const rpc::PlasmaObjectReadyReply &reply) {
          if (!status.ok()) {
            RAY_LOG(INFO) << "Problem with telling worker that plasma object is ready"
                          << status.ToString();
          }
        });
  }
}

bool NodeManager::IsActorCreationTask(const TaskID &task_id) {
  auto actor_id = task_id.ActorId();
  if (!actor_id.IsNil() && task_id == TaskID::ForActorCreationTask(actor_id)) {
    // This task ID corresponds to an actor creation task.
    return true;
  }

  return false;
}

void NodeManager::HandleObjectMissing(const ObjectID &object_id) {
  // Notify the task dependency manager that this object is no longer local.
  const auto waiting_task_ids = dependency_manager_.HandleObjectMissing(object_id);
  std::stringstream result;
  result << "Object missing " << object_id << ", "
         << " on " << self_node_id_ << ", " << waiting_task_ids.size()
         << " tasks waiting";
  if (waiting_task_ids.size() > 0) {
    result << ", tasks: ";
    for (const auto &task_id : waiting_task_ids) {
      result << task_id << "  ";
    }
  }
  RAY_LOG(DEBUG) << result.str();
}

void NodeManager::ProcessSubscribePlasmaReady(
    const std::shared_ptr<ClientConnection> &client, const uint8_t *message_data) {
  std::shared_ptr<WorkerInterface> associated_worker =
      worker_pool_.GetRegisteredWorker(client);
  if (associated_worker == nullptr) {
    associated_worker = worker_pool_.GetRegisteredDriver(client);
  }
  RAY_CHECK(associated_worker != nullptr)
      << "No worker exists for CoreWorker with client: " << client->DebugString();

  auto message = flatbuffers::GetRoot<protocol::SubscribePlasmaReady>(message_data);
  ObjectID id = from_flatbuf<ObjectID>(*message->object_id());

  if (dependency_manager_.CheckObjectLocal(id)) {
    // Object is already local, so we directly fire the callback to tell the core worker
    // that the plasma object is ready.
    rpc::PlasmaObjectReadyRequest request;
    request.set_object_id(id.Binary());

    RAY_LOG(DEBUG) << "Object " << id << " is already local, firing callback directly.";
    associated_worker->rpc_client()->PlasmaObjectReady(
        request, [](Status status, const rpc::PlasmaObjectReadyReply &reply) {
          if (!status.ok()) {
            RAY_LOG(INFO) << "Problem with telling worker that plasma object is ready"
                          << status.ToString();
          }
        });
  } else {
    // The object is not local, so we are subscribing to pull and wait for the objects.
    std::vector<rpc::ObjectReference> refs = {FlatbufferToSingleObjectReference(
        *message->object_id(), *message->owner_address())};

    // NOTE(simon): This call will issue a pull request to remote workers and make sure
    // the object will be local.
    // 1. We currently do not allow user to cancel this call. The object will be pulled
    //    even if the `await object_ref` is cancelled.
    // 2. We currently do not handle edge cases with object eviction where the object
    //    is local at this time but when the core worker was notified, the object is
    //    is evicted. The core worker should be able to handle evicted object in this
    //    case.
    dependency_manager_.StartOrUpdateWaitRequest(associated_worker->WorkerId(), refs);

    // Add this worker to the listeners for the object ID.
    {
      absl::MutexLock guard(&plasma_object_notification_lock_);
      async_plasma_objects_notification_[id].insert(associated_worker);
    }
  }
}

void NodeManager::DumpDebugState() const {
  std::fstream fs;
  fs.open(initial_config_.log_dir + "/debug_state.txt",
          std::fstream::out | std::fstream::trunc);
  fs << DebugString();
  fs.close();
}

const NodeManagerConfig &NodeManager::GetInitialConfig() const { return initial_config_; }

std::string NodeManager::DebugString() const {
  std::stringstream result;
  uint64_t now_ms = current_time_ms();
  result << "NodeManager:";
  result << "\nNode ID: " << self_node_id_;
  result << "\nNode name: " << self_node_name_;
  result << "\nInitialConfigResources: " << initial_config_.resource_config.DebugString();
  if (cluster_task_manager_ != nullptr) {
    result << "\nClusterTaskManager:\n";
    result << cluster_task_manager_->DebugStr();
  }
  result << "\nClusterResources:";
  result << "\n" << local_object_manager_.DebugString();
  result << "\n" << object_manager_.DebugString();
  result << "\n" << gcs_client_->DebugString();
  result << "\n" << worker_pool_.DebugString();
  result << "\n" << dependency_manager_.DebugString();
  result << "\n" << wait_manager_.DebugString();
  result << "\n" << core_worker_subscriber_->DebugString();
  {
    absl::MutexLock guard(&plasma_object_notification_lock_);
    result << "\nnum async plasma notifications: "
           << async_plasma_objects_notification_.size();
  }

  result << "\nRemote node managers: ";
  for (const auto &entry : remote_node_manager_addresses_) {
    result << "\n" << entry.first;
  }

  // Event stats.
  result << "\nEvent stats:" << io_service_.stats().StatsString();

  result << "\nDebugString() time ms: " << (current_time_ms() - now_ms);
  return result.str();
}

// Summarizes a Census view and tag values into a compact string, e.g.,
// "Tag1:Value1,Tag2:Value2,Tag3:Value3".
std::string compact_tag_string(const opencensus::stats::ViewDescriptor &view,
                               const std::vector<std::string> &values) {
  std::stringstream result;
  const auto &keys = view.columns();
  for (size_t i = 0; i < values.size(); i++) {
    result << keys[i].name() << ":" << values[i];
    if (i < values.size() - 1) {
      result << ",";
    }
  }
  return result.str();
}

bool NodeManager::GetObjectsFromPlasma(const std::vector<ObjectID> &object_ids,
                                       std::vector<std::unique_ptr<RayObject>> *results) {
  // Pin the objects in plasma by getting them and holding a reference to
  // the returned buffer.
  // NOTE: the caller must ensure that the objects already exist in plasma before
  // sending a PinObjectIDs request.
  std::vector<plasma::ObjectBuffer> plasma_results;
  // TODO(swang): This `Get` has a timeout of 0, so the plasma store will not
  // block when serving the request. However, if the plasma store is under
  // heavy load, then this request can still block the NodeManager event loop
  // since we must wait for the plasma store's reply. We should consider using
  // an `AsyncGet` instead.
  if (!store_client_
           .Get(object_ids, /*timeout_ms=*/0, &plasma_results, /*is_from_worker=*/false)
           .ok()) {
    return false;
  }

  for (const auto &plasma_result : plasma_results) {
    if (plasma_result.data == nullptr) {
      results->push_back(nullptr);
    } else {
      results->emplace_back(std::unique_ptr<RayObject>(
          new RayObject(plasma_result.data, plasma_result.metadata, {})));
    }
  }
  return true;
}

void NodeManager::HandlePinObjectIDs(rpc::PinObjectIDsRequest request,
                                     rpc::PinObjectIDsReply *reply,
                                     rpc::SendReplyCallback send_reply_callback) {
  std::vector<ObjectID> object_ids;
  object_ids.reserve(request.object_ids_size());
  for (const auto &object_id_binary : request.object_ids()) {
    object_ids.push_back(ObjectID::FromBinary(object_id_binary));
  }
  std::vector<std::unique_ptr<RayObject>> results;
  if (!GetObjectsFromPlasma(object_ids, &results)) {
    for (size_t i = 0; i < object_ids.size(); ++i) {
      reply->add_successes(false);
    }
  } else {
    RAY_CHECK_EQ(object_ids.size(), results.size());
    auto object_id_it = object_ids.begin();
    auto result_it = results.begin();
    while (object_id_it != object_ids.end()) {
      if (*result_it == nullptr) {
        RAY_LOG(DEBUG) << "Failed to get object in the object store: " << *object_id_it
                       << ". This should only happen when the owner tries to pin a "
                       << "secondary copy and it's evicted in the meantime";
        object_id_it = object_ids.erase(object_id_it);
        result_it = results.erase(result_it);
        reply->add_successes(false);
      } else {
        ++object_id_it;
        ++result_it;
        reply->add_successes(true);
      }
    }
    // Wait for the object to be freed by the owner, which keeps the ref count.
    ObjectID generator_id = request.has_generator_id()
                                ? ObjectID::FromBinary(request.generator_id())
                                : ObjectID::Nil();
    local_object_manager_.PinObjectsAndWaitForFree(
        object_ids, std::move(results), request.owner_address(), generator_id);
  }
  RAY_CHECK_EQ(request.object_ids_size(), reply->successes_size());
  send_reply_callback(Status::OK(), nullptr, nullptr);
}

void NodeManager::HandleGetSystemConfig(rpc::GetSystemConfigRequest request,
                                        rpc::GetSystemConfigReply *reply,
                                        rpc::SendReplyCallback send_reply_callback) {
  reply->set_system_config(initial_config_.raylet_config);
  send_reply_callback(Status::OK(), nullptr, nullptr);
}

void NodeManager::HandleGetNodeStats(rpc::GetNodeStatsRequest node_stats_request,
                                     rpc::GetNodeStatsReply *reply,
                                     rpc::SendReplyCallback send_reply_callback) {
  // Report object spilling stats.
  local_object_manager_.FillObjectStoreStats(reply);
  // Report object store stats.
  object_manager_.FillObjectStoreStats(reply);
  // As a result of the HandleGetNodeStats, we are collecting information from all
  // workers on this node. This is done by calling GetCoreWorkerStats on each worker. In
  // order to send up-to-date information back, we wait until all workers have replied,
  // and return the information from HandleNodesStatsRequest. The caller of
  // HandleGetNodeStats should set a timeout so that the rpc finishes even if not all
  // workers have replied.
  auto all_workers = worker_pool_.GetAllRegisteredWorkers(/* filter_dead_worker */ true);
  absl::flat_hash_set<WorkerID> driver_ids;
  for (auto driver :
       worker_pool_.GetAllRegisteredDrivers(/* filter_dead_driver */ true)) {
    all_workers.push_back(driver);
    driver_ids.insert(driver->WorkerId());
  }
  if (all_workers.empty()) {
    send_reply_callback(Status::OK(), nullptr, nullptr);
    return;
  }
  for (const auto &worker : all_workers) {
    if (worker->IsDead()) {
      continue;
    }
    rpc::GetCoreWorkerStatsRequest request;
    request.set_intended_worker_id(worker->WorkerId().Binary());
    request.set_include_memory_info(node_stats_request.include_memory_info());
    worker->rpc_client()->GetCoreWorkerStats(
        request,
        [reply, worker, all_workers, driver_ids, send_reply_callback](
            const ray::Status &status, const rpc::GetCoreWorkerStatsReply &r) {
          reply->add_core_workers_stats()->MergeFrom(r.core_worker_stats());
          reply->set_num_workers(reply->num_workers() + 1);
          if (reply->num_workers() == all_workers.size()) {
            send_reply_callback(Status::OK(), nullptr, nullptr);
          }
        });
  }
}

rpc::ObjectStoreStats AccumulateStoreStats(
    std::vector<rpc::GetNodeStatsReply> node_stats) {
  rpc::ObjectStoreStats store_stats;
  for (const auto &reply : node_stats) {
    auto cur_store = reply.store_stats();
    // Use max aggregation for time, since the nodes are spilling concurrently.
    store_stats.set_spill_time_total_s(
        std::max(store_stats.spill_time_total_s(), cur_store.spill_time_total_s()));
    store_stats.set_restore_time_total_s(
        std::max(store_stats.restore_time_total_s(), cur_store.restore_time_total_s()));
    // Use sum aggregation for the rest of the metrics.
    store_stats.set_spilled_bytes_total(store_stats.spilled_bytes_total() +
                                        cur_store.spilled_bytes_total());
    store_stats.set_spilled_objects_total(store_stats.spilled_objects_total() +
                                          cur_store.spilled_objects_total());
    store_stats.set_restored_bytes_total(store_stats.restored_bytes_total() +
                                         cur_store.restored_bytes_total());
    store_stats.set_restored_objects_total(store_stats.restored_objects_total() +
                                           cur_store.restored_objects_total());
    store_stats.set_object_store_bytes_used(store_stats.object_store_bytes_used() +
                                            cur_store.object_store_bytes_used());
    store_stats.set_object_store_bytes_avail(store_stats.object_store_bytes_avail() +
                                             cur_store.object_store_bytes_avail());
    store_stats.set_object_store_bytes_primary_copy(
        store_stats.object_store_bytes_primary_copy() +
        cur_store.object_store_bytes_primary_copy());
    store_stats.set_object_store_bytes_fallback(
        store_stats.object_store_bytes_fallback() +
        cur_store.object_store_bytes_fallback());
    store_stats.set_num_local_objects(store_stats.num_local_objects() +
                                      cur_store.num_local_objects());
    store_stats.set_consumed_bytes(store_stats.consumed_bytes() +
                                   cur_store.consumed_bytes());
    if (cur_store.object_pulls_queued()) {
      store_stats.set_object_pulls_queued(true);
    }
  }
  return store_stats;
}

std::string FormatMemoryInfo(std::vector<rpc::GetNodeStatsReply> node_stats) {
  // First pass to compute object sizes.
  absl::flat_hash_map<ObjectID, int64_t> object_sizes;
  for (const auto &reply : node_stats) {
    for (const auto &core_worker_stats : reply.core_workers_stats()) {
      for (const auto &object_ref : core_worker_stats.object_refs()) {
        auto obj_id = ObjectID::FromBinary(object_ref.object_id());
        if (object_ref.object_size() > 0) {
          object_sizes[obj_id] = object_ref.object_size();
        }
      }
    }
  }

  std::ostringstream builder;
  builder
      << "----------------------------------------------------------------------------"
         "-----------------------------------------\n";
  builder
      << " Object ID                                                Reference Type    "
         "   Object Size  "
         " Reference Creation Site\n";
  builder
      << "============================================================================"
         "=========================================\n";

  // Second pass builds the summary string for each node.
  for (const auto &reply : node_stats) {
    for (const auto &core_worker_stats : reply.core_workers_stats()) {
      bool pid_printed = false;
      for (const auto &object_ref : core_worker_stats.object_refs()) {
        auto obj_id = ObjectID::FromBinary(object_ref.object_id());
        if (!object_ref.pinned_in_memory() && object_ref.local_ref_count() == 0 &&
            object_ref.submitted_task_ref_count() == 0 &&
            object_ref.contained_in_owned_size() == 0) {
          continue;
        }
        if (obj_id.IsNil()) {
          continue;
        }
        if (!pid_printed) {
          if (core_worker_stats.worker_type() == rpc::WorkerType::DRIVER) {
            builder << "; driver pid=" << core_worker_stats.pid() << "\n";
          } else {
            builder << "; worker pid=" << core_worker_stats.pid() << "\n";
          }
          pid_printed = true;
        }
        builder << obj_id.Hex() << "  ";
        // TODO(ekl) we could convey more information about the reference status.
        if (object_ref.pinned_in_memory()) {
          builder << "PINNED_IN_MEMORY     ";
        } else if (object_ref.submitted_task_ref_count() > 0) {
          builder << "USED_BY_PENDING_TASK ";
        } else if (object_ref.local_ref_count() > 0) {
          builder << "LOCAL_REFERENCE      ";
        } else if (object_ref.contained_in_owned_size() > 0) {
          builder << "CAPTURED_IN_OBJECT   ";
        } else {
          builder << "UNKNOWN_STATUS       ";
        }
        builder << std::right << std::setfill(' ') << std::setw(11);
        if (object_sizes.contains(obj_id)) {
          builder << object_sizes[obj_id];
        } else {
          builder << "          ?";
        }
        builder << "   " << object_ref.call_site();
        builder << "\n";
      }
    }
  }
  builder
      << "----------------------------------------------------------------------------"
         "-----------------------------------------\n";

  return builder.str();
}

void NodeManager::HandleFormatGlobalMemoryInfo(
    rpc::FormatGlobalMemoryInfoRequest request,
    rpc::FormatGlobalMemoryInfoReply *reply,
    rpc::SendReplyCallback send_reply_callback) {
  auto replies = std::make_shared<std::vector<rpc::GetNodeStatsReply>>();
  auto local_request = std::make_shared<rpc::GetNodeStatsRequest>();
  auto local_reply = std::make_shared<rpc::GetNodeStatsReply>();
  bool include_memory_info = request.include_memory_info();
  local_request->set_include_memory_info(include_memory_info);

  unsigned int num_nodes = remote_node_manager_addresses_.size() + 1;
  rpc::GetNodeStatsRequest stats_req;
  stats_req.set_include_memory_info(include_memory_info);

  auto store_reply =
      [replies, reply, num_nodes, send_reply_callback, include_memory_info](
          const rpc::GetNodeStatsReply &local_reply) {
        replies->push_back(local_reply);
        if (replies->size() >= num_nodes) {
          if (include_memory_info) {
            reply->set_memory_summary(FormatMemoryInfo(*replies));
          }
          reply->mutable_store_stats()->CopyFrom(AccumulateStoreStats(*replies));
          send_reply_callback(Status::OK(), nullptr, nullptr);
        }
      };

  // Fetch from remote nodes.
  for (const auto &entry : remote_node_manager_addresses_) {
    auto client = std::make_unique<rpc::NodeManagerClient>(
        entry.second.first, entry.second.second, client_call_manager_);
    client->GetNodeStats(stats_req,
                         [replies, store_reply](const ray::Status &status,
                                                const rpc::GetNodeStatsReply &r) {
                           if (!status.ok()) {
                             RAY_LOG(ERROR) << "Failed to get remote node stats: "
                                            << status.ToString();
                           }
                           store_reply(r);
                         });
  }

  // Fetch from the local node.
  HandleGetNodeStats(stats_req,
                     local_reply.get(),
                     [local_reply, store_reply](Status status,
                                                std::function<void()> success,
                                                std::function<void()> failure) mutable {
                       store_reply(*local_reply);
                     });
}

void NodeManager::HandleGlobalGC(rpc::GlobalGCRequest request,
                                 rpc::GlobalGCReply *reply,
                                 rpc::SendReplyCallback send_reply_callback) {
  TriggerGlobalGC();
}

bool NodeManager::TryLocalGC() {
  // If plasma store is under high pressure, we should try to schedule a global gc.
  bool plasma_high_pressure =
      object_manager_.GetUsedMemoryPercentage() > high_plasma_storage_usage_;
  if (plasma_high_pressure && global_gc_throttler_.AbleToRun()) {
    TriggerGlobalGC();
  }

  // Set the global gc bit on the outgoing heartbeat message.
  bool triggered_by_global_gc = false;
  if (should_global_gc_) {
    triggered_by_global_gc = true;
    should_global_gc_ = false;
    global_gc_throttler_.RunNow();
  }

  // Trigger local GC if needed. This throttles the frequency of local GC calls
  // to at most once per heartbeat interval.
  if ((should_local_gc_ ||
       (absl::GetCurrentTimeNanos() - local_gc_run_time_ns_ > local_gc_interval_ns_)) &&
      local_gc_throttler_.AbleToRun()) {
    DoLocalGC(triggered_by_global_gc);
    should_local_gc_ = false;
  }
  return triggered_by_global_gc;
}

void NodeManager::TriggerGlobalGC() {
  should_global_gc_ = true;
  // We won't see our own request, so trigger local GC in the next heartbeat.
  should_local_gc_ = true;
}

void NodeManager::Stop() { object_manager_.Stop(); }

void NodeManager::RecordMetrics() {
  recorded_metrics_ = true;
  if (stats::StatsConfig::instance().IsStatsDisabled()) {
    return;
  }

  cluster_task_manager_->RecordMetrics();
  object_manager_.RecordMetrics();
  local_object_manager_.RecordMetrics();

  uint64_t current_time = current_time_ms();
  uint64_t duration_ms = current_time - last_metrics_recorded_at_ms_;
  last_metrics_recorded_at_ms_ = current_time;
  object_directory_->RecordMetrics(duration_ms);
  dependency_manager_.RecordMetrics();
}

void NodeManager::ConsumeSyncMessage(
    std::shared_ptr<const syncer::RaySyncMessage> message) {
  if (message->message_type() == syncer::MessageType::RESOURCE_VIEW) {
    rpc::ResourcesData data;
    data.ParseFromString(message->sync_message());
    NodeID node_id = NodeID::FromBinary(data.node_id());
    if (UpdateResourceUsage(node_id, data)) {
      cluster_task_manager_->ScheduleAndDispatchTasks();
    }
    // Message view shouldn't carry this field.
    RAY_CHECK(!data.should_global_gc());
  } else if (message->message_type() == syncer::MessageType::COMMANDS) {
    rpc::ResourcesData data;
    data.ParseFromString(message->sync_message());
    if (data.should_global_gc()) {
      should_local_gc_ = true;
    }
  }
}

std::optional<syncer::RaySyncMessage> NodeManager::CreateSyncMessage(
    int64_t after_version, syncer::MessageType message_type) const {
  RAY_CHECK(message_type == syncer::MessageType::COMMANDS);

  rpc::ResourcesData resources_data;
  resources_data.set_should_global_gc(true);
  resources_data.set_cluster_full_of_actors_detected(resource_deadlock_warned_ >= 1);
  syncer::RaySyncMessage msg;
  msg.set_version(absl::GetCurrentTimeNanos());
  msg.set_node_id(self_node_id_.Binary());
  msg.set_message_type(syncer::MessageType::COMMANDS);
  std::string serialized_msg;
  RAY_CHECK(resources_data.SerializeToString(&serialized_msg));
  msg.set_sync_message(std::move(serialized_msg));
  return std::make_optional(std::move(msg));
}

void NodeManager::PublishInfeasibleTaskError(const RayTask &task) const {
  bool suppress_warning = false;

  if (!task.GetTaskSpecification().PlacementGroupBundleId().first.IsNil()) {
    // If the task is part of a placement group, do nothing. If necessary, the infeasible
    // warning should come from the placement group scheduling, not the task scheduling.
    suppress_warning = true;
  }

  // Push a warning to the task's driver that this task is currently infeasible.
  if (!suppress_warning) {
    // TODO(rkn): Define this constant somewhere else.
    std::string type = "infeasible_task";
    std::ostringstream error_message;
    error_message
        << "The actor or task with ID " << task.GetTaskSpecification().TaskId()
        << " cannot be scheduled right now. It requires "
        << task.GetTaskSpecification().GetRequiredPlacementResources().ToString()
        << " for placement, however the cluster currently cannot provide the requested "
           "resources. The required resources may be added as autoscaling takes place "
           "or placement groups are scheduled. Otherwise, consider reducing the "
           "resource requirements of the task.";
    std::string error_message_str = error_message.str();
    RAY_LOG(WARNING) << error_message_str;
    if (RayConfig::instance().legacy_scheduler_warnings()) {
      auto error_data_ptr =
          gcs::CreateErrorTableData(type,
                                    error_message_str,
                                    current_time_ms(),
                                    task.GetTaskSpecification().JobId());
      RAY_CHECK_OK(gcs_client_->Errors().AsyncReportJobError(error_data_ptr, nullptr));
    }
  }
}

// Picks the worker with the latest submitted task and kills the process
// if the memory usage is above the threshold. Allows one in-flight
// process kill at a time as killing a process could sometimes take
// seconds.
// TODO(clarng): potentially kill more aggressively by measuring the
// memory usage of each process and kill enough processes to put it
// below the memory threshold.
MemoryUsageRefreshCallback NodeManager::CreateMemoryUsageRefreshCallback() {
  return [this](bool is_usage_above_threshold,
                MemorySnapshot system_memory,
                float usage_threshold) {
    if (high_memory_eviction_target_ != nullptr) {
      if (!high_memory_eviction_target_->GetProcess().IsAlive()) {
        RAY_LOG(INFO) << "Worker evicted and process killed to reclaim memory. "
                      << "worker pid: "
                      << high_memory_eviction_target_->GetProcess().GetId()
                      << " task: " << high_memory_eviction_target_->GetAssignedTaskId();
        high_memory_eviction_target_ = nullptr;
      }
    }
    if (is_usage_above_threshold) {
      if (high_memory_eviction_target_ != nullptr) {
        RAY_LOG_EVERY_MS(INFO, 1000)
            << "Memory usage above threshold. "
            << "Still waiting for worker eviction to free up memory. "
            << "worker pid: " << high_memory_eviction_target_->GetProcess().GetId()
            << "task: " << high_memory_eviction_target_->GetAssignedTaskId();
      } else {
        system_memory.process_used_bytes = MemoryMonitor::GetProcessMemoryUsage();
        auto workers = worker_pool_.GetAllRegisteredWorkers();
        if (workers.empty()) {
          RAY_LOG_EVERY_MS(WARNING, 5000)
              << "Memory usage above threshold but no workers are available for killing."
              << "This could be due to worker memory leak and"
              << "idle worker are occupying most of the memory.";
          return;
        }
        auto worker_to_kill_and_should_retry =
            worker_killing_policy_->SelectWorkerToKill(workers, system_memory);
        auto worker_to_kill = worker_to_kill_and_should_retry.first;
        bool should_retry = worker_to_kill_and_should_retry.second;
        if (worker_to_kill == nullptr) {
          RAY_LOG_EVERY_MS(WARNING, 5000) << "Worker killer did not select a worker to "
                                             "kill even though memory usage is high.";
        } else {
          high_memory_eviction_target_ = worker_to_kill;

          /// TODO: (clarng) expose these strings in the frontend python error as well.
          std::string oom_kill_details = this->CreateOomKillMessageDetails(
              worker_to_kill, this->self_node_id_, system_memory, usage_threshold);
          std::string oom_kill_suggestions =
              this->CreateOomKillMessageSuggestions(worker_to_kill, should_retry);

          RAY_LOG(INFO)
              << "Killing worker with task "
              << worker_to_kill->GetAssignedTask().GetTaskSpecification().DebugString()
              << "\n\n"
              << oom_kill_details << "\n\n"
              << oom_kill_suggestions;

          std::stringstream worker_exit_message_ss;
          worker_exit_message_ss
              << "Task was killed due to the node running low on memory.\n"
              << oom_kill_details << "\n"
              << oom_kill_suggestions;
          std::string worker_exit_message = worker_exit_message_ss.str();

          // Rerpot the event to the dashboard.
          RAY_EVENT_EVERY_MS(ERROR, "Out of Memory", 10 * 1000) << worker_exit_message;

          // Mark the task as failure and raise an exception from a caller.
          rpc::RayErrorInfo task_failure_reason;
          task_failure_reason.set_error_message(worker_exit_message);
          task_failure_reason.set_error_type(rpc::ErrorType::OUT_OF_MEMORY);
          SetTaskFailureReason(worker_to_kill->GetAssignedTaskId(),
                               std::move(task_failure_reason),
                               should_retry);

          /// since we print the process memory in the message. Destroy should be called
          /// as soon as possible to free up memory.
          DestroyWorker(high_memory_eviction_target_,
                        rpc::WorkerExitType::NODE_OUT_OF_MEMORY,
                        worker_exit_message,
                        true /* force */);

          if (worker_to_kill->GetWorkerType() == rpc::WorkerType::DRIVER) {
            // TODO(sang): Add the job entrypoint to the name.
            ray::stats::STATS_memory_manager_worker_eviction_total.Record(
                1, {{"Type", "MemoryManager.DriverEviction.Total"}, {"Name", ""}});
          } else if (worker_to_kill->GetActorId().IsNil()) {
            const auto &ray_task = worker_to_kill->GetAssignedTask();
            ray::stats::STATS_memory_manager_worker_eviction_total.Record(
                1,
                {{"Type", "MemoryManager.TaskEviction.Total"},
                 {"Name", ray_task.GetTaskSpecification().GetName()}});
          } else {
            const auto &ray_task = worker_to_kill->GetAssignedTask();
            ray::stats::STATS_memory_manager_worker_eviction_total.Record(
                1,
                {{"Type", "MemoryManager.ActorEviction.Total"},
                 {"Name", ray_task.GetTaskSpecification().GetName()}});
          }
        }
      }
    }
  };
}

const std::string NodeManager::CreateOomKillMessageDetails(
    const std::shared_ptr<WorkerInterface> &worker,
    const NodeID &node_id,
    const MemorySnapshot &system_memory,
    float usage_threshold) const {
  float usage_fraction =
      static_cast<float>(system_memory.used_bytes) / system_memory.total_bytes;
  std::string used_bytes_gb =
      FormatFloat(static_cast<float>(system_memory.used_bytes) / 1024 / 1024 / 1024, 2);
  std::string total_bytes_gb =
      FormatFloat(static_cast<float>(system_memory.total_bytes) / 1024 / 1024 / 1024, 2);
  std::stringstream oom_kill_details_ss;

  auto pid = worker->GetProcess().GetId();
  int64_t used_bytes = 0;
  const auto pid_entry = system_memory.process_used_bytes.find(pid);
  if (pid_entry != system_memory.process_used_bytes.end()) {
    used_bytes = pid_entry->second;
  } else {
    return "";
    RAY_LOG_EVERY_MS(INFO, 60000)
        << "Can't find memory usage for PID, reporting zero. PID: " << pid;
  }
  std::string process_used_bytes_gb =
      FormatFloat(static_cast<float>(used_bytes) / 1024 / 1024 / 1024, 2);

  oom_kill_details_ss
      << "Memory on the node (IP: " << worker->IpAddress() << ", ID: " << node_id
      << ") where the task (" << worker->GetTaskOrActorIdAsDebugString()
      << ", name=" << worker->GetAssignedTask().GetTaskSpecification().GetName()
      << ", pid=" << worker->GetProcess().GetId()
      << ", memory used=" << process_used_bytes_gb << "GB) was running was "
      << used_bytes_gb << "GB / " << total_bytes_gb << "GB (" << usage_fraction
      << "), which exceeds the memory usage threshold of " << usage_threshold
      << ". Ray killed this worker (ID: " << worker->WorkerId()
      << ") because it was the most recently scheduled task; to see more "
         "information about memory usage on this node, use `ray logs raylet.out "
         "-ip "
      << worker->IpAddress() << "`. To see the logs of the worker, use `ray logs worker-"
      << worker->WorkerId() << "*out -ip " << worker->IpAddress()
      << ". Top 10 memory users:\n"
      << MemoryMonitor::TopNMemoryDebugString(10, system_memory);
  return oom_kill_details_ss.str();
}

const std::string NodeManager::CreateOomKillMessageSuggestions(
    const std::shared_ptr<WorkerInterface> &worker, bool should_retry) const {
  std::stringstream not_retriable_recommendation_ss;
  if (worker && !worker->GetAssignedTask().GetTaskSpecification().IsRetriable()) {
    not_retriable_recommendation_ss << "Set ";
    if (worker->GetAssignedTask().GetTaskSpecification().IsNormalTask()) {
      not_retriable_recommendation_ss << "max_retries";
    } else {
      not_retriable_recommendation_ss << "max_restarts and max_task_retries";
    }
    not_retriable_recommendation_ss
        << " to enable retry when the task crashes due to OOM. ";
  }
  std::stringstream deadlock_recommendation;
  if (!should_retry) {
    deadlock_recommendation
        << "The node has insufficient memory to execute this workload. ";
  }
  std::stringstream oom_kill_suggestions_ss;
  oom_kill_suggestions_ss
      << "Refer to the documentation on how to address the out of memory issue: "
         "https://docs.ray.io/en/latest/ray-core/scheduling/ray-oom-prevention.html. "
         "Consider provisioning more memory on this node or reducing task "
         "parallelism by requesting more CPUs per task. "
      << not_retriable_recommendation_ss.str()
      << "To adjust the kill "
         "threshold, set the environment variable "
         "`RAY_memory_usage_threshold` when starting Ray. To disable "
         "worker killing, set the environment variable "
         "`RAY_memory_monitor_refresh_ms` to zero.";
  return oom_kill_suggestions_ss.str();
}

void NodeManager::SetTaskFailureReason(const TaskID &task_id,
                                       const rpc::RayErrorInfo &failure_reason,
                                       bool should_retry) {
  RAY_LOG(DEBUG) << "set failure reason for task " << task_id;
  ray::TaskFailureEntry entry(failure_reason, should_retry);
  auto result = task_failure_reasons_.emplace(task_id, std::move(entry));
  if (!result.second) {
    RAY_LOG(WARNING) << "Trying to insert failure reason more than once for the same "
                        "task, the previous failure will be removed. Task id: "
                     << task_id;
  }
}

void NodeManager::GCTaskFailureReason() {
  for (const auto &entry : task_failure_reasons_) {
    auto duration = (uint64_t)std::chrono::duration_cast<std::chrono::milliseconds>(
                        std::chrono::steady_clock::now() - entry.second.creation_time)
                        .count();
    if (duration > RayConfig::instance().task_failure_entry_ttl_ms()) {
      RAY_LOG(INFO) << "Removing task failure reason since it expired, task: "
                    << entry.first;
      task_failure_reasons_.erase(entry.first);
    }
  }
}

void NodeManager::ReportWorkerOOMKillStats() {
  if (number_workers_killed_by_oom_ > 0) {
    RAY_LOG(ERROR) << number_workers_killed_by_oom_
                   << " Workers (tasks / actors) killed due to memory pressure (OOM), "
                   << number_workers_killed_
                   << " Workers crashed due to other reasons at node (ID: "
                   << self_node_id_ << ", IP: " << initial_config_.node_manager_address
                   << ") over the last time period. "
                   << "To see more information about the Workers killed on this node, "
                   << "use `ray logs raylet.out -ip "
                   << initial_config_.node_manager_address << "`\n\n"
                   << CreateOomKillMessageSuggestions({});
  }
  number_workers_killed_by_oom_ = 0;
  number_workers_killed_ = 0;
}

}  // namespace raylet

}  // namespace ray<|MERGE_RESOLUTION|>--- conflicted
+++ resolved
@@ -410,8 +410,7 @@
       std::move(options),
       /*delay_executor=*/
       [this](std::function<void()> task, uint32_t delay_ms) {
-<<<<<<< HEAD
-        return execute_after(io_service_, task, delay_ms);
+        return execute_after(io_service_, task, std::chrono::milliseconds(delay_ms));
       });
 
   auto runtime_env_agent_command_line =
@@ -430,10 +429,7 @@
       std::move(runtime_env_agent_options),
       /*delay_executor=*/
       [this](std::function<void()> task, uint32_t delay_ms) {
-        return execute_after(io_service_, task, delay_ms);
-=======
         return execute_after(io_service_, task, std::chrono::milliseconds(delay_ms));
->>>>>>> 1240a81a
       },
       /*runtime_env_agent_factory=*/
       [this](const std::string &ip_address, int port) {
