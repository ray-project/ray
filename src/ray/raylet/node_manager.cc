// Copyright 2017 The Ray Authors.
//
// Licensed under the Apache License, Version 2.0 (the "License");
// you may not use this file except in compliance with the License.
// You may obtain a copy of the License at
//
//  http://www.apache.org/licenses/LICENSE-2.0
//
// Unless required by applicable law or agreed to in writing, software
// distributed under the License is distributed on an "AS IS" BASIS,
// WITHOUT WARRANTIES OR CONDITIONS OF ANY KIND, either express or implied.
// See the License for the specific language governing permissions and
// limitations under the License.

#include "ray/raylet/node_manager.h"

#include <cctype>
#include <fstream>
#include <memory>

#include "ray/common/buffer.h"
#include "ray/common/common_protocol.h"
#include "ray/common/constants.h"
#include "ray/common/id.h"
#include "ray/common/status.h"
#include "ray/gcs/pb_util.h"
#include "ray/raylet/format/node_manager_generated.h"
#include "ray/stats/stats.h"
#include "ray/util/asio_util.h"
#include "ray/util/sample.h"

namespace {

#define RAY_CHECK_ENUM(x, y) \
  static_assert(static_cast<int>(x) == static_cast<int>(y), "protocol mismatch")

struct ActorStats {
  int live_actors = 0;
  int dead_actors = 0;
  int restarting_actors = 0;
};

inline ray::rpc::ObjectReference FlatbufferToSingleObjectReference(
    const flatbuffers::String &object_id, const ray::protocol::Address &address) {
  ray::rpc::ObjectReference ref;
  ref.set_object_id(object_id.str());
  ref.mutable_owner_address()->set_raylet_id(address.raylet_id()->str());
  ref.mutable_owner_address()->set_ip_address(address.ip_address()->str());
  ref.mutable_owner_address()->set_port(address.port());
  ref.mutable_owner_address()->set_worker_id(address.worker_id()->str());
  return ref;
}

std::vector<ray::rpc::ObjectReference> FlatbufferToObjectReference(
    const flatbuffers::Vector<flatbuffers::Offset<flatbuffers::String>> &object_ids,
    const flatbuffers::Vector<flatbuffers::Offset<ray::protocol::Address>>
        &owner_addresses) {
  RAY_CHECK(object_ids.size() == owner_addresses.size());
  std::vector<ray::rpc::ObjectReference> refs;
  for (int64_t i = 0; i < object_ids.size(); i++) {
    ray::rpc::ObjectReference ref;
    ref.set_object_id(object_ids.Get(i)->str());
    const auto &addr = owner_addresses.Get(i);
    ref.mutable_owner_address()->set_raylet_id(addr->raylet_id()->str());
    ref.mutable_owner_address()->set_ip_address(addr->ip_address()->str());
    ref.mutable_owner_address()->set_port(addr->port());
    ref.mutable_owner_address()->set_worker_id(addr->worker_id()->str());
    refs.emplace_back(std::move(ref));
  }
  return refs;
}

}  // namespace

namespace ray {

namespace raylet {

// A helper function to print the leased workers.
std::string LeasedWorkersSring(
    const std::unordered_map<WorkerID, std::shared_ptr<WorkerInterface>>
        &leased_workers) {
  std::stringstream buffer;
  buffer << "  @leased_workers: (";
  for (const auto &pair : leased_workers) {
    auto &worker = pair.second;
    buffer << worker->WorkerId() << ", ";
  }
  buffer << ")";
  return buffer.str();
}

// A helper function to print the workers in worker_pool_.
std::string WorkerPoolString(
    const std::vector<std::shared_ptr<WorkerInterface>> &worker_pool) {
  std::stringstream buffer;
  buffer << "   @worker_pool: (";
  for (const auto &worker : worker_pool) {
    buffer << worker->WorkerId() << ", ";
  }
  buffer << ")";
  return buffer.str();
}

// Helper function to print the worker's owner worker and and node owner.
std::string WorkerOwnerString(std::shared_ptr<WorkerInterface> &worker) {
  std::stringstream buffer;
  const auto owner_worker_id =
      WorkerID::FromBinary(worker->GetOwnerAddress().worker_id());
  const auto owner_node_id = WorkerID::FromBinary(worker->GetOwnerAddress().raylet_id());
  buffer << "leased_worker Lease " << worker->WorkerId() << " owned by "
         << owner_worker_id << " / " << owner_node_id;
  return buffer.str();
}

NodeManager::NodeManager(boost::asio::io_service &io_service, const NodeID &self_node_id,
                         const NodeManagerConfig &config, ObjectManager &object_manager,
                         std::shared_ptr<gcs::GcsClient> gcs_client,
                         std::shared_ptr<ObjectDirectoryInterface> object_directory)
    : self_node_id_(self_node_id),
      io_service_(io_service),
      object_manager_(object_manager),
      gcs_client_(gcs_client),
      object_directory_(object_directory),
      heartbeat_timer_(io_service),
      heartbeat_period_(std::chrono::milliseconds(config.heartbeat_period_ms)),
      report_resources_timer_(io_service),
      report_resources_period_(
          std::chrono::milliseconds(config.report_resources_period_ms)),
      debug_dump_period_(config.debug_dump_period_ms),
      fair_queueing_enabled_(config.fair_queueing_enabled),
      object_pinning_enabled_(config.object_pinning_enabled),
      temp_dir_(config.temp_dir),
      object_manager_profile_timer_(io_service),
      light_report_resource_usage_enabled_(
          RayConfig::instance().light_report_resource_usage_enabled()),
      initial_config_(config),
      local_available_resources_(config.resource_config),
      worker_pool_(
          io_service, config.num_workers_soft_limit,
          config.num_initial_python_workers_for_first_job,
          config.maximum_startup_concurrency, config.min_worker_port,
          config.max_worker_port, config.worker_ports, gcs_client_,
          config.worker_commands, config.raylet_config,
          /*starting_worker_timeout_callback=*/
          [this]() { this->DispatchTasks(this->local_queues_.GetReadyTasksByClass()); }),
      scheduling_policy_(local_queues_),
      reconstruction_policy_(
          io_service_,
          [this](const TaskID &task_id, const ObjectID &required_object_id) {
            HandleTaskReconstruction(task_id, required_object_id);
          },
          RayConfig::instance().object_timeout_milliseconds(), self_node_id_, gcs_client_,
          object_directory_),
      task_dependency_manager_(object_manager, reconstruction_policy_),
      node_manager_server_("NodeManager", config.node_manager_port),
      node_manager_service_(io_service, *this),
      agent_manager_service_handler_(
          new DefaultAgentManagerServiceHandler(agent_manager_)),
      agent_manager_service_(io_service, *agent_manager_service_handler_),
      client_call_manager_(io_service),
      worker_rpc_pool_(client_call_manager_),
      local_object_manager_(io_service_, RayConfig::instance().free_objects_batch_size(),
                            RayConfig::instance().free_objects_period_milliseconds(),
                            worker_pool_, gcs_client_->Objects(), worker_rpc_pool_,
                            /* object_pinning_enabled */ config.object_pinning_enabled,
                            /* automatic_object_deletion_enabled */
                            config.automatic_object_deletion_enabled,
                            [this](const std::vector<ObjectID> &object_ids) {
                              object_manager_.FreeObjects(object_ids,
                                                          /*local_only=*/false);
                            }),
      new_scheduler_enabled_(RayConfig::instance().new_scheduler_enabled()),
      report_worker_backlog_(RayConfig::instance().report_worker_backlog()),
      last_local_gc_ns_(absl::GetCurrentTimeNanos()),
      local_gc_interval_ns_(RayConfig::instance().local_gc_interval_s() * 1e9),
      record_metrics_period_(config.record_metrics_period_ms) {
  placement_group_resource_manager_ = std::make_shared<OldPlacementGroupResourceManager>(
      local_available_resources_, cluster_resource_map_, self_node_id_);
  RAY_LOG(INFO) << "Initializing NodeManager with ID " << self_node_id_;
  RAY_CHECK(heartbeat_period_.count() > 0);
  // Initialize the resource map with own cluster resource configuration.
  cluster_resource_map_.emplace(self_node_id_,
                                SchedulingResources(config.resource_config));

  RAY_CHECK_OK(object_manager_.SubscribeObjAdded(
      [this](const object_manager::protocol::ObjectInfoT &object_info) {
        ObjectID object_id = ObjectID::FromBinary(object_info.object_id);
        HandleObjectLocal(object_id);
      }));
  RAY_CHECK_OK(object_manager_.SubscribeObjDeleted(
      [this](const ObjectID &object_id) { HandleObjectMissing(object_id); }));

  if (new_scheduler_enabled_) {
    SchedulingResources &local_resources = cluster_resource_map_[self_node_id_];
    new_resource_scheduler_ =
        std::shared_ptr<ClusterResourceScheduler>(new ClusterResourceScheduler(
            self_node_id_.Binary(),
            local_resources.GetTotalResources().GetResourceMap()));
    std::function<bool(const Task &)> fulfills_dependencies_func =
        [this](const Task &task) {
          bool args_ready = task_dependency_manager_.SubscribeGetDependencies(
              task.GetTaskSpecification().TaskId(), task.GetDependencies());
          if (args_ready) {
            task_dependency_manager_.UnsubscribeGetDependencies(
                task.GetTaskSpecification().TaskId());
          }
          return args_ready;
        };

    auto get_node_info_func = [this](const NodeID &node_id) {
      return gcs_client_->Nodes().Get(node_id);
    };
    auto is_owner_alive = [this](const WorkerID &owner_worker_id,
                                 const NodeID &owner_node_id) {
      return !(failed_workers_cache_.count(owner_worker_id) > 0 ||
               failed_nodes_cache_.count(owner_node_id) > 0);
    };
    cluster_task_manager_ = std::shared_ptr<ClusterTaskManager>(new ClusterTaskManager(
        self_node_id_, new_resource_scheduler_, fulfills_dependencies_func,
        is_owner_alive, get_node_info_func));
  }

  RAY_CHECK_OK(store_client_.Connect(config.store_socket_name.c_str()));
  // Run the node manger rpc server.
  node_manager_server_.RegisterService(node_manager_service_);
  node_manager_server_.RegisterService(agent_manager_service_);
  node_manager_server_.Run();

  auto options =
      AgentManager::Options({self_node_id, ParseCommandLine(config.agent_command)});
  agent_manager_.reset(
      new AgentManager(std::move(options),
                       /*delay_executor=*/
                       [this](std::function<void()> task, uint32_t delay_ms) {
                         return execute_after(io_service_, task, delay_ms);
                       }));

  RAY_CHECK_OK(SetupPlasmaSubscription());
}

ray::Status NodeManager::RegisterGcs() {
  auto on_node_change = [this](const NodeID &node_id, const GcsNodeInfo &data) {
    if (data.state() == GcsNodeInfo::ALIVE) {
      NodeAdded(data);
    } else {
      RAY_CHECK(data.state() == GcsNodeInfo::DEAD);
      NodeRemoved(data);
    }
  };

  // If the node resource message is received first and then the node message is received,
  // ForwardTask will throw exception, because it can't get node info.
  auto on_done = [this](Status status) {
    RAY_CHECK_OK(status);
    // Subscribe to resource changes.
    const auto &resources_changed =
        [this](const rpc::NodeResourceChange &resource_notification) {
          auto id = NodeID::FromBinary(resource_notification.node_id());
          if (resource_notification.updated_resources_size() != 0) {
            ResourceSet resource_set(
                MapFromProtobuf(resource_notification.updated_resources()));
            ResourceCreateUpdated(id, resource_set);
          }

          if (resource_notification.deleted_resources_size() != 0) {
            ResourceDeleted(
                id, VectorFromProtobuf(resource_notification.deleted_resources()));
          }
        };
    RAY_CHECK_OK(gcs_client_->NodeResources().AsyncSubscribeToResources(
        /*subscribe_callback=*/resources_changed,
        /*done_callback=*/nullptr));
  };
  // Register a callback to monitor new nodes and a callback to monitor removed nodes.
  RAY_RETURN_NOT_OK(
      gcs_client_->Nodes().AsyncSubscribeToNodeChange(on_node_change, on_done));

  // Subscribe to resource usage batches from the monitor.
  const auto &resource_usage_batch_added =
      [this](const ResourceUsageBatchData &resource_usage_batch) {
        ResourceUsageBatchAdded(resource_usage_batch);
      };
  RAY_RETURN_NOT_OK(gcs_client_->Nodes().AsyncSubscribeBatchedResourceUsage(
      resource_usage_batch_added, /*done*/ nullptr));

  // Subscribe to all unexpected failure notifications from the local and
  // remote raylets. Note that this does not include workers that failed due to
  // node failure. These workers can be identified by comparing the raylet_id
  // in their rpc::Address to the ID of a failed raylet.
  const auto &worker_failure_handler =
      [this](const WorkerID &id, const gcs::WorkerTableData &worker_failure_data) {
        HandleUnexpectedWorkerFailure(worker_failure_data.worker_address());
      };
  RAY_CHECK_OK(gcs_client_->Workers().AsyncSubscribeToWorkerFailures(
      worker_failure_handler, /*done_callback=*/nullptr));

  // Subscribe to job updates.
  const auto job_subscribe_handler = [this](const JobID &job_id,
                                            const JobTableData &job_data) {
    if (!job_data.is_dead()) {
      HandleJobStarted(job_id, job_data);
    } else {
      HandleJobFinished(job_id, job_data);
    }
  };
  RAY_RETURN_NOT_OK(
      gcs_client_->Jobs().AsyncSubscribeAll(job_subscribe_handler, nullptr));

  // Start sending heartbeats to the GCS.
  last_heartbeat_at_ms_ = current_time_ms();
  last_debug_dump_at_ms_ = current_time_ms();
  Heartbeat();
  ReportResourceUsage();
  // Start the timer that gets object manager profiling information and sends it
  // to the GCS.
  GetObjectManagerProfileInfo();

  return ray::Status::OK();
}

void NodeManager::KillWorker(std::shared_ptr<WorkerInterface> worker) {
#ifdef _WIN32
  // TODO(mehrdadn): implement graceful process termination mechanism
#else
  // If we're just cleaning up a single worker, allow it some time to clean
  // up its state before force killing. The client socket will be closed
  // and the worker struct will be freed after the timeout.
  kill(worker->GetProcess().GetId(), SIGTERM);
#endif

  auto retry_timer = std::make_shared<boost::asio::deadline_timer>(io_service_);
  auto retry_duration = boost::posix_time::milliseconds(
      RayConfig::instance().kill_worker_timeout_milliseconds());
  retry_timer->expires_from_now(retry_duration);
  retry_timer->async_wait([retry_timer, worker](const boost::system::error_code &error) {
    RAY_LOG(DEBUG) << "Send SIGKILL to worker, pid=" << worker->GetProcess().GetId();
    // Force kill worker
    worker->GetProcess().Kill();
  });
}

void NodeManager::DestroyWorker(std::shared_ptr<WorkerInterface> worker) {
  // We should disconnect the client first. Otherwise, we'll remove bundle resources
  // before actual resources are returned. Subsequent disconnect request that comes
  // due to worker dead will be ignored.
  ProcessDisconnectClientMessage(worker->Connection(), /* intentional exit */ true);
  worker->MarkDead();
  KillWorker(worker);
}

void NodeManager::HandleJobStarted(const JobID &job_id, const JobTableData &job_data) {
  RAY_LOG(DEBUG) << "HandleJobStarted " << job_id;
  RAY_CHECK(!job_data.is_dead());

  worker_pool_.HandleJobStarted(job_id, job_data.config());
  // Tasks of this job may already arrived but failed to pop a worker because the job
  // config is not local yet. So we trigger dispatching again here to try to
  // reschedule these tasks.
  if (new_scheduler_enabled_) {
    ScheduleAndDispatch();
  } else {
    DispatchTasks(local_queues_.GetReadyTasksByClass());
  }
}

void NodeManager::HandleJobFinished(const JobID &job_id, const JobTableData &job_data) {
  RAY_LOG(DEBUG) << "HandleJobFinished " << job_id;
  RAY_CHECK(job_data.is_dead());
  worker_pool_.HandleJobFinished(job_id);

  auto workers = worker_pool_.GetWorkersRunningTasksForJob(job_id);
  // Kill all the workers. The actual cleanup for these workers is done
  // later when we receive the DisconnectClient message from them.
  for (const auto &worker : workers) {
    if (!worker->IsDetachedActor()) {
      // Clean up any open ray.wait calls that the worker made.
      task_dependency_manager_.UnsubscribeWaitDependencies(worker->WorkerId());
      // Mark the worker as dead so further messages from it are ignored
      // (except DisconnectClient).
      worker->MarkDead();
      // Then kill the worker process.
      KillWorker(worker);
    }
  }

  if (!new_scheduler_enabled_) {
    // Remove all tasks for this job from the scheduling queues, mark
    // the results for these tasks as not required, cancel any attempts
    // at reconstruction. Note that at this time the workers are likely
    // alive because of the delay in killing workers.
    auto tasks_to_remove = local_queues_.GetTaskIdsForJob(job_id);
    task_dependency_manager_.RemoveTasksAndRelatedObjects(tasks_to_remove);
    // NOTE(swang): SchedulingQueue::RemoveTasks modifies its argument so we must
    // call it last.
    local_queues_.RemoveTasks(tasks_to_remove);
  }
}

void NodeManager::Heartbeat() {
  uint64_t now_ms = current_time_ms();
  uint64_t interval = now_ms - last_heartbeat_at_ms_;
  if (interval > RayConfig::instance().num_heartbeats_warning() *
                     RayConfig::instance().raylet_heartbeat_timeout_milliseconds()) {
    RAY_LOG(WARNING)
        << "Last heartbeat was sent " << interval
        << " ms ago. There might be resource pressure on this node. If heartbeat keeps "
           "lagging, this node can be marked as dead mistakenly.";
  }
  last_heartbeat_at_ms_ = now_ms;
  stats::HeartbeatReportMs.Record(interval);

  auto heartbeat_data = std::make_shared<HeartbeatTableData>();
  heartbeat_data->set_node_id(self_node_id_.Binary());
  RAY_CHECK_OK(
      gcs_client_->Nodes().AsyncReportHeartbeat(heartbeat_data, /*done*/ nullptr));

  if (debug_dump_period_ > 0 &&
      static_cast<int64_t>(now_ms - last_debug_dump_at_ms_) > debug_dump_period_) {
    DumpDebugState();
    WarnResourceDeadlock();
    last_debug_dump_at_ms_ = now_ms;
  }

  if (record_metrics_period_ > 0 &&
      static_cast<int64_t>(now_ms - metrics_last_recorded_time_ms_) >
          record_metrics_period_) {
    RecordMetrics();
    metrics_last_recorded_time_ms_ = now_ms;
  }

  // Evict all copies of freed objects from the cluster.
  local_object_manager_.FlushFreeObjectsIfNeeded(now_ms);

  // Reset the timer.
  heartbeat_timer_.expires_from_now(heartbeat_period_);
  heartbeat_timer_.async_wait([this](const boost::system::error_code &error) {
    RAY_CHECK(!error);
    Heartbeat();
  });
}

void NodeManager::ReportResourceUsage() {
  auto resources_data = std::make_shared<rpc::ResourcesData>();
  SchedulingResources &local_resources = cluster_resource_map_[self_node_id_];
  resources_data->set_node_id(self_node_id_.Binary());

  if (new_scheduler_enabled_) {
    new_resource_scheduler_->FillResourceUsage(light_report_resource_usage_enabled_,
                                               resources_data);
    cluster_task_manager_->FillResourceUsage(light_report_resource_usage_enabled_,
                                             resources_data);
  } else {
    // TODO(atumanov): modify the heartbeat table protocol to use the ResourceSet
    // directly.
    // TODO(atumanov): implement a ResourceSet const_iterator.
    // If light resource usage report enabled, we only set filed that represent resources
    // changed.
    if (light_report_resource_usage_enabled_) {
      auto last_heartbeat_resources = gcs_client_->Nodes().GetLastResourceUsage();
      if (!last_heartbeat_resources->GetTotalResources().IsEqual(
              local_resources.GetTotalResources())) {
        for (const auto &resource_pair :
             local_resources.GetTotalResources().GetResourceMap()) {
          (*resources_data->mutable_resources_total())[resource_pair.first] =
              resource_pair.second;
        }
        last_heartbeat_resources->SetTotalResources(
            ResourceSet(local_resources.GetTotalResources()));
      }

      if (!last_heartbeat_resources->GetAvailableResources().IsEqual(
              local_resources.GetAvailableResources())) {
        resources_data->set_resources_available_changed(true);
        for (const auto &resource_pair :
             local_resources.GetAvailableResources().GetResourceMap()) {
          (*resources_data->mutable_resources_available())[resource_pair.first] =
              resource_pair.second;
        }
        last_heartbeat_resources->SetAvailableResources(
            ResourceSet(local_resources.GetAvailableResources()));
      }

      local_resources.SetLoadResources(local_queues_.GetTotalResourceLoad());
      if (!last_heartbeat_resources->GetLoadResources().IsEqual(
              local_resources.GetLoadResources())) {
        resources_data->set_resource_load_changed(true);
        for (const auto &resource_pair :
             local_resources.GetLoadResources().GetResourceMap()) {
          (*resources_data->mutable_resource_load())[resource_pair.first] =
              resource_pair.second;
        }
        last_heartbeat_resources->SetLoadResources(
            ResourceSet(local_resources.GetLoadResources()));
      }
    } else {
      // If light resource usage report disabled, we send whole resources information
      // every time.
      for (const auto &resource_pair :
           local_resources.GetTotalResources().GetResourceMap()) {
        (*resources_data->mutable_resources_total())[resource_pair.first] =
            resource_pair.second;
      }

      for (const auto &resource_pair :
           local_resources.GetAvailableResources().GetResourceMap()) {
        (*resources_data->mutable_resources_available())[resource_pair.first] =
            resource_pair.second;
      }

      local_resources.SetLoadResources(local_queues_.GetTotalResourceLoad());
      for (const auto &resource_pair :
           local_resources.GetLoadResources().GetResourceMap()) {
        (*resources_data->mutable_resource_load())[resource_pair.first] =
            resource_pair.second;
      }
    }
  }

  if (!new_scheduler_enabled_) {
    // Add resource load by shape. This will be used by the new autoscaler.
    auto resource_load = local_queues_.GetResourceLoadByShape(
        RayConfig::instance().max_resource_shapes_per_load_report());
    resources_data->mutable_resource_load_by_shape()->Swap(&resource_load);
  }

  // Set the global gc bit on the outgoing heartbeat message.
  if (should_global_gc_) {
    resources_data->set_should_global_gc(true);
    should_global_gc_ = false;
  }

  // Trigger local GC if needed. This throttles the frequency of local GC calls
  // to at most once per heartbeat interval.
  auto now = absl::GetCurrentTimeNanos();
  if (should_local_gc_ || now - last_local_gc_ns_ > local_gc_interval_ns_) {
    DoLocalGC();
    should_local_gc_ = false;
    last_local_gc_ns_ = now;
  }

  if (resources_data->resources_total_size() > 0 ||
      resources_data->resources_available_changed() ||
      resources_data->resource_load_changed() || resources_data->should_global_gc()) {
    RAY_CHECK_OK(
        gcs_client_->Nodes().AsyncReportResourceUsage(resources_data, /*done*/ nullptr));
  }

  // Reset the timer.
  report_resources_timer_.expires_from_now(report_resources_period_);
  report_resources_timer_.async_wait([this](const boost::system::error_code &error) {
    RAY_CHECK(!error);
    ReportResourceUsage();
  });
}

void NodeManager::DoLocalGC() {
  auto all_workers = worker_pool_.GetAllRegisteredWorkers();
  for (const auto &driver : worker_pool_.GetAllRegisteredDrivers()) {
    all_workers.push_back(driver);
  }
  RAY_LOG(INFO) << "Sending Python GC request to " << all_workers.size()
                << " local workers to clean up Python cyclic references.";
  for (const auto &worker : all_workers) {
    rpc::LocalGCRequest request;
    worker->rpc_client()->LocalGC(
        request, [](const ray::Status &status, const rpc::LocalGCReply &r) {
          if (!status.ok()) {
            RAY_LOG(DEBUG) << "Failed to send local GC request: " << status.ToString();
          }
        });
  }
}

void NodeManager::HandleRequestObjectSpillage(
    const rpc::RequestObjectSpillageRequest &request,
    rpc::RequestObjectSpillageReply *reply, rpc::SendReplyCallback send_reply_callback) {
  local_object_manager_.SpillObjects(
      {ObjectID::FromBinary(request.object_id())},
      [reply, send_reply_callback](const ray::Status &status) {
        if (status.ok()) {
          reply->set_success(true);
        }
        send_reply_callback(Status::OK(), nullptr, nullptr);
      });
}

void NodeManager::HandleReleaseUnusedBundles(
    const rpc::ReleaseUnusedBundlesRequest &request,
    rpc::ReleaseUnusedBundlesReply *reply, rpc::SendReplyCallback send_reply_callback) {
  RAY_CHECK(!new_scheduler_enabled_) << "Not implemented";
  RAY_LOG(DEBUG) << "Releasing unused bundles.";
  std::unordered_set<BundleID, pair_hash> in_use_bundles;
  for (int index = 0; index < request.bundles_in_use_size(); ++index) {
    const auto &bundle_id = request.bundles_in_use(index).bundle_id();
    in_use_bundles.emplace(
        std::make_pair(PlacementGroupID::FromBinary(bundle_id.placement_group_id()),
                       bundle_id.bundle_index()));
  }

  // Kill all workers that are currently associated with the unused bundles.
  // NOTE: We can't traverse directly with `leased_workers_`, because `DestroyWorker` will
  // delete the element of `leased_workers_`. So we need to filter out
  // `workers_associated_with_unused_bundles` separately.
  std::vector<std::shared_ptr<WorkerInterface>> workers_associated_with_unused_bundles;
  for (const auto &worker_it : leased_workers_) {
    auto &worker = worker_it.second;
    const auto &bundle_id = worker->GetBundleId();
    // We need to filter out the workers used by placement group.
    if (!bundle_id.first.IsNil() && 0 == in_use_bundles.count(bundle_id)) {
      workers_associated_with_unused_bundles.emplace_back(worker);
    }
  }

  for (const auto &worker : workers_associated_with_unused_bundles) {
    RAY_LOG(DEBUG)
        << "Destroying worker since its bundle was unused. Placement group id: "
        << worker->GetBundleId().first
        << ", bundle index: " << worker->GetBundleId().second
        << ", task id: " << worker->GetAssignedTaskId()
        << ", actor id: " << worker->GetActorId()
        << ", worker id: " << worker->WorkerId();
    DestroyWorker(worker);
  }

  // Return unused bundle resources.
  placement_group_resource_manager_->ReturnUnusedBundle(in_use_bundles);

  send_reply_callback(Status::OK(), nullptr, nullptr);
}

// TODO(edoakes): this function is problematic because it both sends warnings spuriously
// under normal conditions and sometimes doesn't send a warning under actual deadlock
// conditions. The current logic is to push a warning when: all running tasks are
// blocked, there is at least one ready task, and a warning hasn't been pushed in
// debug_dump_period_ milliseconds.
// See https://github.com/ray-project/ray/issues/5790 for details.
void NodeManager::WarnResourceDeadlock() {
  // Check if any progress is being made on this raylet.
  for (const auto &task : local_queues_.GetTasks(TaskState::RUNNING)) {
    // Ignore blocked tasks.
    if (local_queues_.GetBlockedTaskIds().count(task.GetTaskSpecification().TaskId())) {
      continue;
    }
    // Progress is being made, don't warn.
    resource_deadlock_warned_ = 0;
    return;
  }

  // The node is full of actors and no progress has been made for some time.
  // If there are any pending tasks, build a warning.
  std::ostringstream error_message;
  ray::Task exemplar;
  bool any_pending = false;
  int pending_actor_creations = 0;
  int pending_tasks = 0;

  // See if any tasks are blocked trying to acquire resources.
  for (const auto &task : local_queues_.GetTasks(TaskState::READY)) {
    const TaskSpecification &spec = task.GetTaskSpecification();
    if (spec.IsActorCreationTask()) {
      pending_actor_creations += 1;
    } else {
      pending_tasks += 1;
    }
    if (!any_pending) {
      exemplar = task;
      any_pending = true;
    }
  }

  // Push an warning to the driver that a task is blocked trying to acquire resources.
  // To avoid spurious triggers, only take action starting with the second time.
  // case resource_deadlock_warned_:  0 => first time, don't do anything yet
  // case resource_deadlock_warned_:  1 => second time, print a warning
  // case resource_deadlock_warned_: >1 => global gc but don't print any warnings
  if (any_pending && resource_deadlock_warned_++ > 0) {
    // Actor references may be caught in cycles, preventing them from being deleted.
    // Trigger global GC to hopefully free up resource slots.
    TriggerGlobalGC();

    // Suppress duplicates warning messages.
    if (resource_deadlock_warned_ > 2) {
      return;
    }

    SchedulingResources &local_resources = cluster_resource_map_[self_node_id_];
    error_message
        << "The actor or task with ID " << exemplar.GetTaskSpecification().TaskId()
        << " cannot be scheduled right now. It requires "
        << exemplar.GetTaskSpecification().GetRequiredPlacementResources().ToString()
        << " for placement, but this node only has remaining "
        << local_resources.GetAvailableResources().ToString() << ". In total there are "
        << pending_tasks << " pending tasks and " << pending_actor_creations
        << " pending actors on this node. "
        << "This is likely due to all cluster resources being claimed by actors. "
        << "To resolve the issue, consider creating fewer actors or increase the "
        << "resources available to this Ray cluster. You can ignore this message "
        << "if this Ray cluster is expected to auto-scale.";
    auto error_data_ptr = gcs::CreateErrorTableData(
        "resource_deadlock", error_message.str(), current_time_ms(),
        exemplar.GetTaskSpecification().JobId());
    RAY_CHECK_OK(gcs_client_->Errors().AsyncReportJobError(error_data_ptr, nullptr));
  }
}

void NodeManager::GetObjectManagerProfileInfo() {
  int64_t start_time_ms = current_time_ms();

  auto profile_info = object_manager_.GetAndResetProfilingInfo();

  if (profile_info->profile_events_size() > 0) {
    RAY_CHECK_OK(gcs_client_->Stats().AsyncAddProfileData(profile_info, nullptr));
  }

  // Reset the timer.
  object_manager_profile_timer_.expires_from_now(heartbeat_period_);
  object_manager_profile_timer_.async_wait(
      [this](const boost::system::error_code &error) {
        RAY_CHECK(!error);
        GetObjectManagerProfileInfo();
      });

  int64_t interval = current_time_ms() - start_time_ms;
  if (interval > RayConfig::instance().handler_warning_timeout_ms()) {
    RAY_LOG(WARNING) << "GetObjectManagerProfileInfo handler took " << interval << " ms.";
  }
}

void NodeManager::NodeAdded(const GcsNodeInfo &node_info) {
  const NodeID node_id = NodeID::FromBinary(node_info.node_id());

  RAY_LOG(DEBUG) << "[NodeAdded] Received callback from node id " << node_id;
  if (1 == cluster_resource_map_.count(node_id)) {
    RAY_LOG(DEBUG) << "Received notification of a new node that already exists: "
                   << node_id;
    return;
  }

  if (node_id == self_node_id_) {
    // We got a notification for ourselves, so we are connected to the GCS now.
    // Save this NodeManager's resource information in the cluster resource map.
    cluster_resource_map_[node_id] = initial_config_.resource_config;
    return;
  }

  // Store address of the new node manager for rpc requests.
  remote_node_manager_addresses_[node_id] =
      std::make_pair(node_info.node_manager_address(), node_info.node_manager_port());

  // Fetch resource info for the remote node and update cluster resource map.
  RAY_CHECK_OK(gcs_client_->NodeResources().AsyncGetResources(
      node_id,
      [this, node_id](
          Status status,
          const boost::optional<gcs::NodeResourceInfoAccessor::ResourceMap> &data) {
        if (data) {
          ResourceSet resource_set;
          for (auto &resource_entry : *data) {
            resource_set.AddOrUpdateResource(resource_entry.first,
                                             resource_entry.second->resource_capacity());
          }
          ResourceCreateUpdated(node_id, resource_set);
        }
      }));
}

void NodeManager::NodeRemoved(const GcsNodeInfo &node_info) {
  // TODO(swang): If we receive a notification for our own death, clean up and
  // exit immediately.
  const NodeID node_id = NodeID::FromBinary(node_info.node_id());
  RAY_LOG(DEBUG) << "[NodeRemoved] Received callback from node id " << node_id;

  RAY_CHECK(node_id != self_node_id_)
      << "Exiting because this node manager has mistakenly been marked dead by the "
      << "monitor: GCS didn't receive heartbeats within timeout "
      << RayConfig::instance().num_heartbeats_timeout() *
             RayConfig::instance().raylet_heartbeat_timeout_milliseconds()
      << " ms. This is likely since the machine or raylet became overloaded.";

  // Below, when we remove node_id from all of these data structures, we could
  // check that it is actually removed, or log a warning otherwise, but that may
  // not be necessary.

  // Remove the node from the resource map.
  if (0 == cluster_resource_map_.erase(node_id)) {
    RAY_LOG(DEBUG) << "Received NodeRemoved callback for an unknown node: " << node_id
                   << ".";
    return;
  }

  // Remove the node from the resource map.
  if (new_scheduler_enabled_) {
    if (!new_resource_scheduler_->RemoveNode(node_id.Binary())) {
      RAY_LOG(DEBUG) << "Received NodeRemoved callback for an unknown node: " << node_id
                     << ".";
      return;
    }
  }

  // Remove the node manager address.
  const auto node_entry = remote_node_manager_addresses_.find(node_id);
  if (node_entry != remote_node_manager_addresses_.end()) {
    remote_node_manager_addresses_.erase(node_entry);
  }

  // Notify the object directory that the node has been removed so that it
  // can remove it from any cached locations.
  object_directory_->HandleNodeRemoved(node_id);

  // Clean up workers that were owned by processes that were on the failed
  // node.
  rpc::Address address;
  address.set_raylet_id(node_info.node_id());
  HandleUnexpectedWorkerFailure(address);
}

void NodeManager::HandleUnexpectedWorkerFailure(const rpc::Address &address) {
  const WorkerID worker_id = WorkerID::FromBinary(address.worker_id());
  const NodeID node_id = NodeID::FromBinary(address.raylet_id());
  if (!worker_id.IsNil()) {
    RAY_LOG(DEBUG) << "Worker " << worker_id << " failed";
    failed_workers_cache_.insert(worker_id);
  } else {
    RAY_CHECK(!node_id.IsNil());
    failed_nodes_cache_.insert(node_id);
  }

  // TODO(swang): Also clean up any lease requests owned by the failed worker
  // from the task queues. This is only necessary for lease requests that are
  // infeasible, since requests that are fulfilled will get canceled during
  // dispatch.
  for (const auto &pair : leased_workers_) {
    auto &worker = pair.second;
    const auto owner_worker_id =
        WorkerID::FromBinary(worker->GetOwnerAddress().worker_id());
    const auto owner_node_id =
        WorkerID::FromBinary(worker->GetOwnerAddress().raylet_id());
    RAY_LOG(DEBUG) << "Lease " << worker->WorkerId() << " owned by " << owner_worker_id;
    RAY_CHECK(!owner_worker_id.IsNil() && !owner_node_id.IsNil());
    if (!worker->IsDetachedActor()) {
      // TODO (Alex): Cancel all pending child tasks of the tasks whose owners have failed
      // because the owner could've submitted lease requests before failing.
      if (!worker_id.IsNil()) {
        // If the failed worker was a leased worker's owner, then kill the leased worker.
        if (owner_worker_id == worker_id) {
          RAY_LOG(INFO) << "Owner process " << owner_worker_id
                        << " died, killing leased worker " << worker->WorkerId();
          KillWorker(worker);
        }
      } else if (owner_node_id == node_id) {
        // If the leased worker's owner was on the failed node, then kill the leased
        // worker.
        RAY_LOG(INFO) << "Owner node " << owner_node_id << " died, killing leased worker "
                      << worker->WorkerId();
        KillWorker(worker);
      }
    }
  }
}

void NodeManager::ResourceCreateUpdated(const NodeID &node_id,
                                        const ResourceSet &createUpdatedResources) {
  RAY_LOG(DEBUG) << "[ResourceCreateUpdated] received callback from node id " << node_id
                 << " with created or updated resources: "
                 << createUpdatedResources.ToString() << ". Updating resource map.";

  SchedulingResources &cluster_schedres = cluster_resource_map_[node_id];

  // Update local_available_resources_ and SchedulingResources
  for (const auto &resource_pair : createUpdatedResources.GetResourceMap()) {
    const std::string &resource_label = resource_pair.first;
    const double &new_resource_capacity = resource_pair.second;

    cluster_schedres.UpdateResourceCapacity(resource_label, new_resource_capacity);
    if (node_id == self_node_id_) {
      local_available_resources_.AddOrUpdateResource(resource_label,
                                                     new_resource_capacity);
    }
    if (new_scheduler_enabled_) {
      new_resource_scheduler_->UpdateResourceCapacity(node_id.Binary(), resource_label,
                                                      new_resource_capacity);
    }
  }
  RAY_LOG(DEBUG) << "[ResourceCreateUpdated] Updated cluster_resource_map.";

  if (node_id == self_node_id_) {
    // The resource update is on the local node, check if we can reschedule tasks.
    TryLocalInfeasibleTaskScheduling();
  }
  return;
}

void NodeManager::ResourceDeleted(const NodeID &node_id,
                                  const std::vector<std::string> &resource_names) {
  if (RAY_LOG_ENABLED(DEBUG)) {
    std::ostringstream oss;
    for (auto &resource_name : resource_names) {
      oss << resource_name << ", ";
    }
    RAY_LOG(DEBUG) << "[ResourceDeleted] received callback from node id " << node_id
                   << " with deleted resources: " << oss.str()
                   << ". Updating resource map.";
  }

  SchedulingResources &cluster_schedres = cluster_resource_map_[node_id];

  // Update local_available_resources_ and SchedulingResources
  for (const auto &resource_label : resource_names) {
    cluster_schedres.DeleteResource(resource_label);
    if (node_id == self_node_id_) {
      local_available_resources_.DeleteResource(resource_label);
    }
    if (new_scheduler_enabled_) {
      new_resource_scheduler_->DeleteResource(node_id.Binary(), resource_label);
    }
  }
  return;
}

void NodeManager::TryLocalInfeasibleTaskScheduling() {
  RAY_LOG(DEBUG) << "[LocalResourceUpdateRescheduler] The resource update is on the "
                    "local node, check if we can reschedule tasks";
  SchedulingResources &new_local_resources = cluster_resource_map_[self_node_id_];

  // SpillOver locally to figure out which infeasible tasks can be placed now
  std::vector<TaskID> decision =
      scheduling_policy_.SpillOverInfeasibleTasks(new_local_resources);

  std::unordered_set<TaskID> local_task_ids(decision.begin(), decision.end());

  // Transition locally placed tasks to waiting or ready for dispatch.
  if (local_task_ids.size() > 0) {
    std::vector<Task> tasks = local_queues_.RemoveTasks(local_task_ids);
    for (const auto &t : tasks) {
      EnqueuePlaceableTask(t);
    }
  }
}

void NodeManager::ResourceUsageAdded(const NodeID &node_id,
                                     const rpc::ResourcesData &resource_data) {
  // Locate the node id in remote node table and update available resources based on
  // the received resource usage information.
  auto it = cluster_resource_map_.find(node_id);
  if (it == cluster_resource_map_.end()) {
    // Haven't received the node registration for this node yet, skip this message.
    RAY_LOG(INFO) << "[ResourceUsageAdded]: received resource usage from unknown node id "
                  << node_id;
    return;
  }
  // Trigger local GC at the next heartbeat interval.
  if (resource_data.should_global_gc()) {
    should_local_gc_ = true;
  }

  SchedulingResources &remote_resources = it->second;

  // If light resource usage report enabled, we update remote resources only when related
  // resources map in heartbeat is not empty.
  if (light_report_resource_usage_enabled_) {
    if (resource_data.resources_total_size() > 0) {
      ResourceSet remote_total(MapFromProtobuf(resource_data.resources_total()));
      remote_resources.SetTotalResources(std::move(remote_total));
    }
    if (resource_data.resources_available_changed()) {
      ResourceSet remote_available(MapFromProtobuf(resource_data.resources_available()));
      remote_resources.SetAvailableResources(std::move(remote_available));
    }
    if (resource_data.resource_load_changed()) {
      ResourceSet remote_load(MapFromProtobuf(resource_data.resource_load()));
      // Extract the load information and save it locally.
      remote_resources.SetLoadResources(std::move(remote_load));
    }
  } else {
    // If light resource usage report disabled, we update remote resources every time.
    ResourceSet remote_total(MapFromProtobuf(resource_data.resources_total()));
    remote_resources.SetTotalResources(std::move(remote_total));
    ResourceSet remote_available(MapFromProtobuf(resource_data.resources_available()));
    remote_resources.SetAvailableResources(std::move(remote_available));
    ResourceSet remote_load(MapFromProtobuf(resource_data.resource_load()));
    // Extract the load information and save it locally.
    remote_resources.SetLoadResources(std::move(remote_load));
  }

  if (new_scheduler_enabled_ && node_id != self_node_id_) {
    new_resource_scheduler_->AddOrUpdateNode(
        node_id.Binary(), remote_resources.GetTotalResources().GetResourceMap(),
        remote_resources.GetAvailableResources().GetResourceMap());
    // TODO(swang): We could probably call this once per batch instead of once
    // per node in the batch.
    ScheduleAndDispatch();
    return;
  }

  // Extract decision for this raylet.
  auto decision = scheduling_policy_.SpillOver(remote_resources,
                                               cluster_resource_map_[self_node_id_]);
  std::unordered_set<TaskID> local_task_ids;
  for (const auto &task_id : decision) {
    // (See design_docs/task_states.rst for the state transition diagram.)
    Task task;
    TaskState state;
    if (!local_queues_.RemoveTask(task_id, &task, &state)) {
      return;
    }
    // Since we are spilling back from the ready and waiting queues, we need
    // to unsubscribe the dependencies.
    if (state != TaskState::INFEASIBLE) {
      // Don't unsubscribe for infeasible tasks because we never subscribed in
      // the first place.
      RAY_CHECK(task_dependency_manager_.UnsubscribeGetDependencies(task_id));
    }
    // Attempt to forward the task. If this fails to forward the task,
    // the task will be resubmit locally.
    ForwardTaskOrResubmit(task, node_id);
  }
}

void NodeManager::ResourceUsageBatchAdded(
    const ResourceUsageBatchData &resource_usage_batch) {
  // Update load information provided by each message.
  for (const auto &resource_usage : resource_usage_batch.batch()) {
    const NodeID &node_id = NodeID::FromBinary(resource_usage.node_id());
    if (node_id == self_node_id_) {
      // Skip messages from self.
      continue;
    }
    ResourceUsageAdded(node_id, resource_usage);
  }
}

void NodeManager::ProcessNewClient(ClientConnection &client) {
  // The new client is a worker, so begin listening for messages.
  client.ProcessMessages();
}

// A helper function to create a mapping from task scheduling class to
// tasks with that class from a given list of tasks.
std::unordered_map<SchedulingClass, ordered_set<TaskID>> MakeTasksByClass(
    const std::vector<Task> &tasks) {
  std::unordered_map<SchedulingClass, ordered_set<TaskID>> result;
  for (const auto &task : tasks) {
    auto spec = task.GetTaskSpecification();
    result[spec.GetSchedulingClass()].push_back(spec.TaskId());
  }
  return result;
}

void NodeManager::DispatchTasks(
    const std::unordered_map<SchedulingClass, ordered_set<TaskID>> &tasks_by_class) {
  // Dispatch tasks in priority order by class. This avoids starvation problems where
  // one class of tasks become stuck behind others in the queue, causing Ray to start
  // many workers. See #3644 for a more detailed description of this issue.
  std::vector<const std::pair<const SchedulingClass, ordered_set<TaskID>> *> fair_order;
  RAY_CHECK(new_scheduler_enabled_ == false);
  for (auto &it : tasks_by_class) {
    fair_order.emplace_back(&it);
  }
  // Prioritize classes that have fewer currently running tasks. Note that we only
  // sort once per round of task dispatch, which is less fair then it could be, but
  // is simpler and faster.
  if (fair_queueing_enabled_) {
    std::sort(
        std::begin(fair_order), std::end(fair_order),
        [this](const std::pair<const SchedulingClass, ordered_set<ray::TaskID>> *a,
               const std::pair<const SchedulingClass, ordered_set<ray::TaskID>> *b) {
          return local_queues_.NumRunning(a->first) < local_queues_.NumRunning(b->first);
        });
  }
  std::vector<std::function<void()>> post_assign_callbacks;
  // Approximate fair round robin between classes.
  for (const auto &it : fair_order) {
    const auto &task_resources =
        TaskSpecification::GetSchedulingClassDescriptor(it->first);
    // FIFO order within each class.
    for (const auto &task_id : it->second) {
      const auto &task = local_queues_.GetTaskOfState(task_id, TaskState::READY);
      if (!local_available_resources_.Contains(task_resources)) {
        // All the tasks in it.second have the same resource shape, so
        // once the first task is not feasible, we can break out of this loop
        break;
      }

      // Try to get an idle worker to execute this task. If nullptr, there
      // aren't any available workers so we can't assign the task.
      std::shared_ptr<WorkerInterface> worker =
          worker_pool_.PopWorker(task.GetTaskSpecification());
      if (worker != nullptr) {
        AssignTask(worker, task, &post_assign_callbacks);
      }
    }
  }
  // Call the callbacks from the AssignTask calls above. These need to be called
  // after the above loop, as they may alter the scheduling queues and invalidate
  // the loop iterator.
  for (auto &func : post_assign_callbacks) {
    func();
  }
}

void NodeManager::ProcessClientMessage(const std::shared_ptr<ClientConnection> &client,
                                       int64_t message_type,
                                       const uint8_t *message_data) {
  auto registered_worker = worker_pool_.GetRegisteredWorker(client);
  auto message_type_value = static_cast<protocol::MessageType>(message_type);
  RAY_LOG(DEBUG) << "[Worker] Message "
                 << protocol::EnumNameMessageType(message_type_value) << "("
                 << message_type << ") from worker with PID "
                 << (registered_worker
                         ? std::to_string(registered_worker->GetProcess().GetId())
                         : "nil");

  if (registered_worker && registered_worker->IsDead()) {
    // For a worker that is marked as dead (because the job has died already),
    // all the messages are ignored except DisconnectClient.
    if ((message_type_value != protocol::MessageType::DisconnectClient) &&
        (message_type_value != protocol::MessageType::IntentionalDisconnectClient)) {
      // Listen for more messages.
      client->ProcessMessages();
      return;
    }
  }

  switch (message_type_value) {
  case protocol::MessageType::RegisterClientRequest: {
    ProcessRegisterClientRequestMessage(client, message_data);
  } break;
  case protocol::MessageType::AnnounceWorkerPort: {
    ProcessAnnounceWorkerPortMessage(client, message_data);
  } break;
  case protocol::MessageType::TaskDone: {
    HandleWorkerAvailable(client);
  } break;
  case protocol::MessageType::DisconnectClient: {
    ProcessDisconnectClientMessage(client);
    // We don't need to receive future messages from this client,
    // because it's already disconnected.
    return;
  } break;
  case protocol::MessageType::IntentionalDisconnectClient: {
    ProcessDisconnectClientMessage(client, /* intentional_disconnect = */ true);
    // We don't need to receive future messages from this client,
    // because it's already disconnected.
    return;
  } break;
  case protocol::MessageType::SubmitTask: {
    // For tasks submitted via the raylet path, we must make sure to order the
    // task submission so that tasks are always submitted after the tasks that
    // they depend on.
    ProcessSubmitTaskMessage(message_data);
  } break;
  case protocol::MessageType::SetResourceRequest: {
    ProcessSetResourceRequest(client, message_data);
  } break;
  case protocol::MessageType::FetchOrReconstruct: {
    ProcessFetchOrReconstructMessage(client, message_data);
  } break;
  case protocol::MessageType::NotifyDirectCallTaskBlocked: {
    std::shared_ptr<WorkerInterface> worker = worker_pool_.GetRegisteredWorker(client);
    HandleDirectCallTaskBlocked(worker);
  } break;
  case protocol::MessageType::NotifyDirectCallTaskUnblocked: {
    std::shared_ptr<WorkerInterface> worker = worker_pool_.GetRegisteredWorker(client);
    HandleDirectCallTaskUnblocked(worker);
  } break;
  case protocol::MessageType::NotifyUnblocked: {
    auto message = flatbuffers::GetRoot<protocol::NotifyUnblocked>(message_data);
    AsyncResolveObjectsFinish(client, from_flatbuf<TaskID>(*message->task_id()),
                              /*was_blocked*/ true);
  } break;
  case protocol::MessageType::WaitRequest: {
    ProcessWaitRequestMessage(client, message_data);
  } break;
  case protocol::MessageType::WaitForDirectActorCallArgsRequest: {
    ProcessWaitForDirectActorCallArgsRequestMessage(client, message_data);
  } break;
  case protocol::MessageType::PushErrorRequest: {
    ProcessPushErrorRequestMessage(message_data);
  } break;
  case protocol::MessageType::PushProfileEventsRequest: {
    auto fbs_message = flatbuffers::GetRoot<flatbuffers::String>(message_data);
    auto profile_table_data = std::make_shared<rpc::ProfileTableData>();
    RAY_CHECK(
        profile_table_data->ParseFromArray(fbs_message->data(), fbs_message->size()));
    RAY_CHECK_OK(gcs_client_->Stats().AsyncAddProfileData(profile_table_data, nullptr));
  } break;
  case protocol::MessageType::FreeObjectsInObjectStoreRequest: {
    auto message = flatbuffers::GetRoot<protocol::FreeObjectsRequest>(message_data);
    std::vector<ObjectID> object_ids = from_flatbuf<ObjectID>(*message->object_ids());
    // Clean up objects from the object store.
    object_manager_.FreeObjects(object_ids, message->local_only());
    if (message->delete_creating_tasks()) {
      // Clean up their creating tasks from GCS.
      std::vector<TaskID> creating_task_ids;
      for (const auto &object_id : object_ids) {
        creating_task_ids.push_back(object_id.TaskId());
      }
      RAY_CHECK_OK(gcs_client_->Tasks().AsyncDelete(creating_task_ids, nullptr));
    }
  } break;
  case protocol::MessageType::SubscribePlasmaReady: {
    ProcessSubscribePlasmaReady(client, message_data);
  } break;
  default:
    RAY_LOG(FATAL) << "Received unexpected message type " << message_type;
  }

  // Listen for more messages.
  client->ProcessMessages();
}

void NodeManager::ProcessRegisterClientRequestMessage(
    const std::shared_ptr<ClientConnection> &client, const uint8_t *message_data) {
  client->Register();

  auto message = flatbuffers::GetRoot<protocol::RegisterClientRequest>(message_data);
  Language language = static_cast<Language>(message->language());
  const JobID job_id = from_flatbuf<JobID>(*message->job_id());
  WorkerID worker_id = from_flatbuf<WorkerID>(*message->worker_id());
  pid_t pid = message->worker_pid();
  std::string worker_ip_address = string_from_flatbuf(*message->ip_address());
  // TODO(suquark): Use `WorkerType` in `common.proto` without type converting.
  rpc::WorkerType worker_type = static_cast<rpc::WorkerType>(message->worker_type());
  if (((worker_type != rpc::WorkerType::SPILL_WORKER &&
        worker_type != rpc::WorkerType::RESTORE_WORKER)) ||
      worker_type == rpc::WorkerType::DRIVER) {
    RAY_CHECK(!job_id.IsNil());
  } else {
    RAY_CHECK(job_id.IsNil());
  }
  auto worker = std::dynamic_pointer_cast<WorkerInterface>(
      std::make_shared<Worker>(job_id, worker_id, language, worker_type,
                               worker_ip_address, client, client_call_manager_));

  auto send_reply_callback = [this, client](Status status, int assigned_port) {
    flatbuffers::FlatBufferBuilder fbb;
    std::vector<std::string> system_config_keys;
    std::vector<std::string> system_config_values;
    for (auto kv : initial_config_.raylet_config) {
      system_config_keys.push_back(kv.first);
      system_config_values.push_back(kv.second);
    }
    auto reply = ray::protocol::CreateRegisterClientReply(
        fbb, status.ok(), fbb.CreateString(status.ToString()),
        to_flatbuf(fbb, self_node_id_), assigned_port,
        string_vec_to_flatbuf(fbb, system_config_keys),
        string_vec_to_flatbuf(fbb, system_config_values));
    fbb.Finish(reply);
    client->WriteMessageAsync(
        static_cast<int64_t>(protocol::MessageType::RegisterClientReply), fbb.GetSize(),
        fbb.GetBufferPointer(), [this, client](const ray::Status &status) {
          if (!status.ok()) {
            ProcessDisconnectClientMessage(client);
          }
        });
  };

  if (worker_type == rpc::WorkerType::WORKER ||
      worker_type == rpc::WorkerType::SPILL_WORKER ||
      worker_type == rpc::WorkerType::RESTORE_WORKER) {
    // Register the new worker.
    auto status = worker_pool_.RegisterWorker(worker, pid, send_reply_callback);
    if (!status.ok()) {
      // If the worker failed to register to Raylet, trigger task dispatching here to
      // allow new worker processes to be started (if capped by
      // maximum_startup_concurrency).
      DispatchTasks(local_queues_.GetReadyTasksByClass());
    }
  } else {
    // Register the new driver.
    RAY_CHECK(pid >= 0);
    worker->SetProcess(Process::FromPid(pid));
    // Compute a dummy driver task id from a given driver.
    const TaskID driver_task_id = TaskID::ComputeDriverTaskId(worker_id);
    worker->AssignTaskId(driver_task_id);
    rpc::JobConfig job_config;
    job_config.ParseFromString(message->serialized_job_config()->str());
    Status status = worker_pool_.RegisterDriver(worker, job_config, send_reply_callback);
    if (status.ok()) {
      local_queues_.AddDriverTaskId(driver_task_id);
      auto job_data_ptr =
          gcs::CreateJobTableData(job_id, /*is_dead*/ false, std::time(nullptr),
                                  worker_ip_address, pid, job_config);
      RAY_CHECK_OK(gcs_client_->Jobs().AsyncAdd(job_data_ptr, nullptr));
    }
  }
}

void NodeManager::ProcessAnnounceWorkerPortMessage(
    const std::shared_ptr<ClientConnection> &client, const uint8_t *message_data) {
  bool is_worker = true;
  std::shared_ptr<WorkerInterface> worker = worker_pool_.GetRegisteredWorker(client);
  if (worker == nullptr) {
    is_worker = false;
    worker = worker_pool_.GetRegisteredDriver(client);
  }
  RAY_CHECK(worker != nullptr) << "No worker exists for CoreWorker with client: "
                               << client->DebugString();

  auto message = flatbuffers::GetRoot<protocol::AnnounceWorkerPort>(message_data);
  int port = message->port();
  worker->Connect(port);
  if (is_worker) {
    worker_pool_.OnWorkerStarted(worker);
    HandleWorkerAvailable(worker->Connection());
  }
}

void NodeManager::HandleWorkerAvailable(const std::shared_ptr<ClientConnection> &client) {
  std::shared_ptr<WorkerInterface> worker = worker_pool_.GetRegisteredWorker(client);
  HandleWorkerAvailable(worker);
}

void NodeManager::HandleWorkerAvailable(const std::shared_ptr<WorkerInterface> &worker) {
  RAY_CHECK(worker);

  if (worker->GetWorkerType() == rpc::WorkerType::SPILL_WORKER) {
    // Return the worker to the idle pool.
    worker_pool_.PushSpillWorker(worker);
    return;
  }

  if (worker->GetWorkerType() == rpc::WorkerType::RESTORE_WORKER) {
    // Return the worker to the idle pool.
    worker_pool_.PushRestoreWorker(worker);
    return;
  }

  bool worker_idle = true;

  // If the worker was assigned a task, mark it as finished.
  if (!worker->GetAssignedTaskId().IsNil()) {
    worker_idle = FinishAssignedTask(worker);
  }

  if (worker_idle) {
    // Return the worker to the idle pool.
    worker_pool_.PushWorker(worker);
  }

  // Local resource availability changed: invoke scheduling policy for local node.
  if (new_scheduler_enabled_) {
    ScheduleAndDispatch();
  } else {
    cluster_resource_map_[self_node_id_].SetLoadResources(
        local_queues_.GetTotalResourceLoad());
    // Call task dispatch to assign work to the new worker.
    DispatchTasks(local_queues_.GetReadyTasksByClass());
  }
}

void NodeManager::ProcessDisconnectClientMessage(
    const std::shared_ptr<ClientConnection> &client, bool intentional_disconnect) {
  std::shared_ptr<WorkerInterface> worker = worker_pool_.GetRegisteredWorker(client);
  bool is_worker = false, is_driver = false;
  if (worker) {
    // The client is a worker.
    is_worker = true;
  } else {
    worker = worker_pool_.GetRegisteredDriver(client);
    if (worker) {
      // The client is a driver.
      is_driver = true;
    } else {
      RAY_LOG(INFO) << "Ignoring client disconnect because the client has already "
                    << "been disconnected.";
      return;
    }
  }
  RAY_CHECK(!(is_worker && is_driver));
  // If the client has any blocked tasks, mark them as unblocked. In
  // particular, we are no longer waiting for their dependencies.
  if (is_worker && worker->IsDead()) {
    // If the worker was killed by us because the driver exited,
    // treat it as intentionally disconnected.
    intentional_disconnect = true;
    // Don't need to unblock the client if it's a worker and is already dead.
    // Because in this case, its task is already cleaned up.
    RAY_LOG(DEBUG) << "Skip unblocking worker because it's already dead.";
  } else {
    // Clean up any open ray.get calls that the worker made.
    while (!worker->GetBlockedTaskIds().empty()) {
      // NOTE(swang): AsyncResolveObjectsFinish will modify the worker, so it is
      // not safe to pass in the iterator directly.
      const TaskID task_id = *worker->GetBlockedTaskIds().begin();
      AsyncResolveObjectsFinish(client, task_id, true);
    }
    // Clean up any open ray.wait calls that the worker made.
    task_dependency_manager_.UnsubscribeWaitDependencies(worker->WorkerId());
  }

  // Erase any lease metadata.
  leased_workers_.erase(worker->WorkerId());

  // Publish the worker failure.
  auto worker_failure_data_ptr =
      gcs::CreateWorkerFailureData(self_node_id_, worker->WorkerId(), worker->IpAddress(),
                                   worker->Port(), time(nullptr), intentional_disconnect);
  RAY_CHECK_OK(
      gcs_client_->Workers().AsyncReportWorkerFailure(worker_failure_data_ptr, nullptr));

  if (is_worker) {
    const ActorID &actor_id = worker->GetActorId();
    const TaskID &task_id = worker->GetAssignedTaskId();
    // If the worker was running a task or actor, clean up the task and push an
    // error to the driver, unless the worker is already dead.
    if ((!task_id.IsNil() || !actor_id.IsNil()) && !worker->IsDead()) {
      // If the worker was an actor, it'll be cleaned by GCS.
      if (actor_id.IsNil()) {
        Task task;
        if (local_queues_.RemoveTask(task_id, &task)) {
          TreatTaskAsFailed(task, ErrorType::WORKER_DIED);
        }
      }

      if (!intentional_disconnect) {
        // Push the error to driver.
        const JobID &job_id = worker->GetAssignedJobId();
        // TODO(rkn): Define this constant somewhere else.
        std::string type = "worker_died";
        std::ostringstream error_message;
        error_message << "A worker died or was killed while executing task " << task_id
                      << ".";
        auto error_data_ptr = gcs::CreateErrorTableData(type, error_message.str(),
                                                        current_time_ms(), job_id);
        RAY_CHECK_OK(gcs_client_->Errors().AsyncReportJobError(error_data_ptr, nullptr));
      }
    }

    // Remove the dead client from the pool and stop listening for messages.
    worker_pool_.DisconnectWorker(worker);

    // Return the resources that were being used by this worker.
    if (new_scheduler_enabled_) {
      new_resource_scheduler_->FreeLocalTaskResources(worker->GetAllocatedInstances());
      worker->ClearAllocatedInstances();
      new_resource_scheduler_->FreeLocalTaskResources(
          worker->GetLifetimeAllocatedInstances());
      worker->ClearLifetimeAllocatedInstances();
    } else {
      auto const &task_resources = worker->GetTaskResourceIds();
      local_available_resources_.ReleaseConstrained(
          task_resources, cluster_resource_map_[self_node_id_].GetTotalResources());
      cluster_resource_map_[self_node_id_].Release(task_resources.ToResourceSet());
      worker->ResetTaskResourceIds();

      auto const &lifetime_resources = worker->GetLifetimeResourceIds();
      local_available_resources_.ReleaseConstrained(
          lifetime_resources, cluster_resource_map_[self_node_id_].GetTotalResources());
      cluster_resource_map_[self_node_id_].Release(lifetime_resources.ToResourceSet());
      worker->ResetLifetimeResourceIds();
    }

    // Since some resources may have been released, we can try to dispatch more tasks. YYY
    if (new_scheduler_enabled_) {
      ScheduleAndDispatch();
    } else {
      DispatchTasks(local_queues_.GetReadyTasksByClass());
    }
  } else if (is_driver) {
    // The client is a driver.
    const auto job_id = worker->GetAssignedJobId();
    RAY_CHECK(!job_id.IsNil());
    RAY_CHECK_OK(gcs_client_->Jobs().AsyncMarkFinished(job_id, nullptr));
    const auto driver_id = ComputeDriverIdFromJob(job_id);
    local_queues_.RemoveDriverTaskId(TaskID::ComputeDriverTaskId(driver_id));
    worker_pool_.DisconnectDriver(worker);

    RAY_LOG(INFO) << "Driver (pid=" << worker->GetProcess().GetId()
                  << ") is disconnected. "
                  << "job_id: " << worker->GetAssignedJobId();
  }

  client->Close();

  // TODO(rkn): Tell the object manager that this client has disconnected so
  // that it can clean up the wait requests for this client. Currently I think
  // these can be leaked.
}

void NodeManager::ProcessFetchOrReconstructMessage(
    const std::shared_ptr<ClientConnection> &client, const uint8_t *message_data) {
  auto message = flatbuffers::GetRoot<protocol::FetchOrReconstruct>(message_data);
  const auto refs =
      FlatbufferToObjectReference(*message->object_ids(), *message->owner_addresses());
  if (message->fetch_only()) {
    for (const auto &ref : refs) {
      ObjectID object_id = ObjectID::FromBinary(ref.object_id());
      // If only a fetch is required, then do not subscribe to the
      // dependencies to the task dependency manager.
      if (!task_dependency_manager_.CheckObjectLocal(object_id)) {
        // Fetch the object if it's not already local.
        RAY_CHECK_OK(object_manager_.Pull(object_id, ref.owner_address()));
      }
    }
  } else {
    // The values are needed. Add all requested objects to the list to
    // subscribe to in the task dependency manager. These objects will be
    // pulled from remote node managers. If an object's owner dies, an error
    // will be stored as the object's value.
    const TaskID task_id = from_flatbuf<TaskID>(*message->task_id());
    AsyncResolveObjects(client, refs, task_id, /*ray_get=*/true,
                        /*mark_worker_blocked*/ message->mark_worker_blocked());
  }
}

void NodeManager::ProcessWaitRequestMessage(
    const std::shared_ptr<ClientConnection> &client, const uint8_t *message_data) {
  // Read the data.
  auto message = flatbuffers::GetRoot<protocol::WaitRequest>(message_data);
  std::vector<ObjectID> object_ids = from_flatbuf<ObjectID>(*message->object_ids());
  int64_t wait_ms = message->timeout();
  uint64_t num_required_objects = static_cast<uint64_t>(message->num_ready_objects());
  bool wait_local = message->wait_local();
  const auto refs =
      FlatbufferToObjectReference(*message->object_ids(), *message->owner_addresses());
  std::unordered_map<ObjectID, rpc::Address> owner_addresses;
  for (const auto &ref : refs) {
    owner_addresses.emplace(ObjectID::FromBinary(ref.object_id()), ref.owner_address());
  }

  bool resolve_objects = false;
  for (auto const &object_id : object_ids) {
    if (!task_dependency_manager_.CheckObjectLocal(object_id)) {
      // At least one object requires resolution.
      resolve_objects = true;
    }
  }

  const TaskID &current_task_id = from_flatbuf<TaskID>(*message->task_id());
  bool was_blocked = message->mark_worker_blocked();
  if (resolve_objects) {
    // Resolve any missing objects. This is a no-op for any objects that are
    // already local. Missing objects will be pulled from remote node managers.
    // If an object's owner dies, an error will be stored as the object's
    // value.
    AsyncResolveObjects(client, refs, current_task_id, /*ray_get=*/false,
                        /*mark_worker_blocked*/ was_blocked);
  }

  ray::Status status = object_manager_.Wait(
      object_ids, owner_addresses, wait_ms, num_required_objects, wait_local,
      [this, resolve_objects, was_blocked, client, current_task_id](
          std::vector<ObjectID> found, std::vector<ObjectID> remaining) {
        // Write the data.
        flatbuffers::FlatBufferBuilder fbb;
        flatbuffers::Offset<protocol::WaitReply> wait_reply = protocol::CreateWaitReply(
            fbb, to_flatbuf(fbb, found), to_flatbuf(fbb, remaining));
        fbb.Finish(wait_reply);

        auto status =
            client->WriteMessage(static_cast<int64_t>(protocol::MessageType::WaitReply),
                                 fbb.GetSize(), fbb.GetBufferPointer());
        if (status.ok()) {
          // The client is unblocked now because the wait call has returned.
          if (resolve_objects) {
            AsyncResolveObjectsFinish(client, current_task_id, was_blocked);
          }
        } else {
          // We failed to write to the client, so disconnect the client.
          ProcessDisconnectClientMessage(client);
        }
      });
  RAY_CHECK_OK(status);
}

void NodeManager::ProcessWaitForDirectActorCallArgsRequestMessage(
    const std::shared_ptr<ClientConnection> &client, const uint8_t *message_data) {
  // Read the data.
  auto message =
      flatbuffers::GetRoot<protocol::WaitForDirectActorCallArgsRequest>(message_data);
  std::vector<ObjectID> object_ids = from_flatbuf<ObjectID>(*message->object_ids());
  int64_t tag = message->tag();
  // Resolve any missing objects. This will pull the objects from remote node
  // managers or store an error if the objects have failed.
  const auto refs =
      FlatbufferToObjectReference(*message->object_ids(), *message->owner_addresses());
  std::unordered_map<ObjectID, rpc::Address> owner_addresses;
  for (const auto &ref : refs) {
    owner_addresses.emplace(ObjectID::FromBinary(ref.object_id()), ref.owner_address());
  }
  AsyncResolveObjects(client, refs, TaskID::Nil(), /*ray_get=*/false,
                      /*mark_worker_blocked*/ false);
  // Reply to the client once a location has been found for all arguments.
  // NOTE(swang): ObjectManager::Wait currently returns as soon as any location
  // has been found, so the object may still be on a remote node when the
  // client receives the reply.
  ray::Status status = object_manager_.Wait(
      object_ids, owner_addresses, -1, object_ids.size(), false,
      [this, client, tag](std::vector<ObjectID> found, std::vector<ObjectID> remaining) {
        RAY_CHECK(remaining.empty());
        std::shared_ptr<WorkerInterface> worker =
            worker_pool_.GetRegisteredWorker(client);
        if (!worker) {
          RAY_LOG(ERROR) << "Lost worker for wait request " << client;
        } else {
          worker->DirectActorCallArgWaitComplete(tag);
        }
      });
  RAY_CHECK_OK(status);
}

void NodeManager::ProcessPushErrorRequestMessage(const uint8_t *message_data) {
  auto message = flatbuffers::GetRoot<protocol::PushErrorRequest>(message_data);

  auto const &type = string_from_flatbuf(*message->type());
  auto const &error_message = string_from_flatbuf(*message->error_message());
  double timestamp = message->timestamp();
  JobID job_id = from_flatbuf<JobID>(*message->job_id());
  auto error_data_ptr = gcs::CreateErrorTableData(type, error_message, timestamp, job_id);
  RAY_CHECK_OK(gcs_client_->Errors().AsyncReportJobError(error_data_ptr, nullptr));
}

void NodeManager::ProcessSubmitTaskMessage(const uint8_t *message_data) {
  // Read the task submitted by the client.
  auto fbs_message = flatbuffers::GetRoot<protocol::SubmitTaskRequest>(message_data);
  rpc::Task task_message;
  RAY_CHECK(task_message.mutable_task_spec()->ParseFromArray(
      fbs_message->task_spec()->data(), fbs_message->task_spec()->size()));

  // Submit the task to the raylet. Since the task was submitted
  // locally, there is no uncommitted lineage.
  SubmitTask(Task(task_message));
}

void NodeManager::ScheduleAndDispatch() {
  RAY_CHECK(new_scheduler_enabled_);
  cluster_task_manager_->SchedulePendingTasks();
  cluster_task_manager_->DispatchScheduledTasksToWorkers(worker_pool_, leased_workers_);
}

void NodeManager::HandleRequestWorkerLease(const rpc::RequestWorkerLeaseRequest &request,
                                           rpc::RequestWorkerLeaseReply *reply,
                                           rpc::SendReplyCallback send_reply_callback) {
  rpc::Task task_message;
  task_message.mutable_task_spec()->CopyFrom(request.resource_spec());
  auto backlog_size = -1;
  if (report_worker_backlog_) {
    backlog_size = request.backlog_size();
  }
  Task task(task_message, backlog_size);
  bool is_actor_creation_task = task.GetTaskSpecification().IsActorCreationTask();
  ActorID actor_id = ActorID::Nil();
  metrics_num_task_scheduled_ += 1;

  if (is_actor_creation_task) {
    actor_id = task.GetTaskSpecification().ActorCreationId();

    // Save the actor creation task spec to GCS, which is needed to
    // reconstruct the actor when raylet detect it dies.
    std::shared_ptr<rpc::TaskTableData> data = std::make_shared<rpc::TaskTableData>();
    data->mutable_task()->mutable_task_spec()->CopyFrom(
        task.GetTaskSpecification().GetMessage());
    RAY_CHECK_OK(gcs_client_->Tasks().AsyncAdd(data, nullptr));
  }

  if (RayConfig::instance().enable_worker_prestart()) {
    auto task_spec = task.GetTaskSpecification();
    worker_pool_.PrestartWorkers(task_spec, request.backlog_size());
  }

  if (new_scheduler_enabled_) {
    auto task_spec = task.GetTaskSpecification();
    cluster_task_manager_->QueueTask(task, reply, [send_reply_callback]() {
      send_reply_callback(Status::OK(), nullptr, nullptr);
    });
    ScheduleAndDispatch();
    return;
  }

  // Override the task dispatch to call back to the client instead of executing the
  // task directly on the worker.
  TaskID task_id = task.GetTaskSpecification().TaskId();
  rpc::Address owner_address = task.GetTaskSpecification().CallerAddress();
  task.OnDispatchInstead(
      [this, owner_address, reply, send_reply_callback](
          const std::shared_ptr<void> granted, const std::string &address, int port,
          const WorkerID &worker_id, const ResourceIdSet &resource_ids) {
        reply->mutable_worker_address()->set_ip_address(address);
        reply->mutable_worker_address()->set_port(port);
        reply->mutable_worker_address()->set_worker_id(worker_id.Binary());
        reply->mutable_worker_address()->set_raylet_id(self_node_id_.Binary());
        for (const auto &mapping : resource_ids.AvailableResources()) {
          auto resource = reply->add_resource_mapping();
          resource->set_name(mapping.first);
          for (const auto &id : mapping.second.WholeIds()) {
            auto rid = resource->add_resource_ids();
            rid->set_index(id);
            rid->set_quantity(1.0);
          }
          for (const auto &id : mapping.second.FractionalIds()) {
            auto rid = resource->add_resource_ids();
            rid->set_index(id.first);
            rid->set_quantity(id.second.ToDouble());
          }
        }

        auto reply_failure_handler = [this, worker_id]() {
          RAY_LOG(WARNING)
              << "Failed to reply to GCS server, because it might have restarted. GCS "
                 "cannot obtain the information of the leased worker, so we need to "
                 "release the leased worker to avoid leakage.";
          leased_workers_.erase(worker_id);
          metrics_num_task_executed_ -= 1;
        };
        metrics_num_task_executed_ += 1;
        send_reply_callback(Status::OK(), nullptr, reply_failure_handler);
        RAY_CHECK(leased_workers_.find(worker_id) == leased_workers_.end())
            << "Worker is already leased out " << worker_id;

        auto worker = std::static_pointer_cast<Worker>(granted);
        leased_workers_[worker_id] = worker;
      });
  task.OnSpillbackInstead(
      [this, reply, task_id, send_reply_callback](const NodeID &spillback_to,
                                                  const std::string &address, int port) {
        RAY_LOG(DEBUG) << "Worker lease request SPILLBACK " << task_id;
        reply->mutable_retry_at_raylet_address()->set_ip_address(address);
        reply->mutable_retry_at_raylet_address()->set_port(port);
        reply->mutable_retry_at_raylet_address()->set_raylet_id(spillback_to.Binary());
        metrics_num_task_spilled_back_ += 1;
        send_reply_callback(Status::OK(), nullptr, nullptr);
      });
  task.OnCancellationInstead([reply, task_id, send_reply_callback]() {
    RAY_LOG(DEBUG) << "Task lease request canceled " << task_id;
    reply->set_canceled(true);
    send_reply_callback(Status::OK(), nullptr, nullptr);
  });
  SubmitTask(task);
}

void NodeManager::HandlePrepareBundleResources(
    const rpc::PrepareBundleResourcesRequest &request,
    rpc::PrepareBundleResourcesReply *reply, rpc::SendReplyCallback send_reply_callback) {
  // TODO(sang): Port this onto the new scheduler.
  // RAY_CHECK(!new_scheduler_enabled_) << "Not implemented yet.";
  auto bundle_spec = BundleSpecification(request.bundle_spec());
  RAY_LOG(DEBUG) << "Request to prepare bundle resources is received, "
                 << bundle_spec.DebugString();
<<<<<<< HEAD

  if (new_scheduler_enabled_) {
    auto prepared = cluster_task_manager_->PreparePGBundle(bundle_spec);
    reply->set_success(prepared);
    send_reply_callback(Status::OK(), nullptr, nullptr);
    // We don't need to schedule and dispatch because all we've done so far is allocate resources.
  } else {
    auto prepared = PrepareBundle(cluster_resource_map_, bundle_spec);
    reply->set_success(prepared);
    send_reply_callback(Status::OK(), nullptr, nullptr);
    // Call task dispatch to assign work to the new group.
    TryLocalInfeasibleTaskScheduling();
    DispatchTasks(local_queues_.GetReadyTasksByClass());
  }
=======
  auto prepared = placement_group_resource_manager_->PrepareBundle(bundle_spec);
  reply->set_success(prepared);
  send_reply_callback(Status::OK(), nullptr, nullptr);
  // Call task dispatch to assign work to the new group.
  TryLocalInfeasibleTaskScheduling();
  DispatchTasks(local_queues_.GetReadyTasksByClass());
>>>>>>> 014b0ad5
}

void NodeManager::HandleCommitBundleResources(
    const rpc::CommitBundleResourcesRequest &request,
    rpc::CommitBundleResourcesReply *reply, rpc::SendReplyCallback send_reply_callback) {
  // RAY_CHECK(!new_scheduler_enabled_) << "Not implemented yet.";

  auto bundle_spec = BundleSpecification(request.bundle_spec());
  RAY_LOG(DEBUG) << "Request to commit bundle resources is received, "
                 << bundle_spec.DebugString();
<<<<<<< HEAD
=======
  placement_group_resource_manager_->CommitBundle(bundle_spec);
  send_reply_callback(Status::OK(), nullptr, nullptr);
>>>>>>> 014b0ad5

  if (new_scheduler_enabled_) {
    cluster_task_manager_->CommitPGBundle(bundle_spec);
    send_reply_callback(Status::OK(), nullptr, nullptr);
    // Schedule in case a lease request for this placement group arrived before the commit message.
    ScheduleAndDispatch();
  } else {
    CommitBundle(cluster_resource_map_, bundle_spec);
    send_reply_callback(Status::OK(), nullptr, nullptr);

    // Call task dispatch to assign work to the new group.
    TryLocalInfeasibleTaskScheduling();
    DispatchTasks(local_queues_.GetReadyTasksByClass());
  }
}

void NodeManager::HandleCancelResourceReserve(
    const rpc::CancelResourceReserveRequest &request,
    rpc::CancelResourceReserveReply *reply, rpc::SendReplyCallback send_reply_callback) {
  RAY_CHECK(!new_scheduler_enabled_) << "Not implemented";
  auto bundle_spec = BundleSpecification(request.bundle_spec());
  RAY_LOG(INFO) << "Request to cancel reserved resource is received, "
                << bundle_spec.DebugString();

  // Kill all workers that are currently associated with the placement group.
  // NOTE: We can't traverse directly with `leased_workers_`, because `DestroyWorker` will
  // delete the element of `leased_workers_`. So we need to filter out
  // `workers_associated_with_pg` separately.
  std::vector<std::shared_ptr<WorkerInterface>> workers_associated_with_pg;
  for (const auto &worker_it : leased_workers_) {
    auto &worker = worker_it.second;
    if (worker->GetBundleId().first == bundle_spec.PlacementGroupId()) {
      workers_associated_with_pg.emplace_back(worker);
    }
  }
  for (const auto &worker : workers_associated_with_pg) {
    RAY_LOG(DEBUG)
        << "Destroying worker since its placement group was removed. Placement group id: "
        << worker->GetBundleId().first
        << ", bundle index: " << bundle_spec.BundleId().second
        << ", task id: " << worker->GetAssignedTaskId()
        << ", actor id: " << worker->GetActorId()
        << ", worker id: " << worker->WorkerId();
    DestroyWorker(worker);
  }

  // Return bundle resources.
  placement_group_resource_manager_->ReturnBundle(bundle_spec);
  TryLocalInfeasibleTaskScheduling();
  DispatchTasks(local_queues_.GetReadyTasksByClass());

  send_reply_callback(Status::OK(), nullptr, nullptr);
}

void NodeManager::HandleReturnWorker(const rpc::ReturnWorkerRequest &request,
                                     rpc::ReturnWorkerReply *reply,
                                     rpc::SendReplyCallback send_reply_callback) {
  // Read the resource spec submitted by the client.
  auto worker_id = WorkerID::FromBinary(request.worker_id());
  std::shared_ptr<WorkerInterface> worker = leased_workers_[worker_id];

  Status status;
  leased_workers_.erase(worker_id);

  if (worker) {
    if (request.disconnect_worker()) {
      ProcessDisconnectClientMessage(worker->Connection());
    } else {
      // Handle the edge case where the worker was returned before we got the
      // unblock RPC by unblocking it immediately (unblock is idempotent).
      if (worker->IsBlocked()) {
        HandleDirectCallTaskUnblocked(worker);
      }
      if (new_scheduler_enabled_) {
        cluster_task_manager_->HandleTaskFinished(worker);
      }
      HandleWorkerAvailable(worker);
    }
  } else {
    status = Status::Invalid("Returned worker does not exist any more");
  }
  send_reply_callback(status, nullptr, nullptr);
}

void NodeManager::HandleReleaseUnusedWorkers(
    const rpc::ReleaseUnusedWorkersRequest &request,
    rpc::ReleaseUnusedWorkersReply *reply, rpc::SendReplyCallback send_reply_callback) {
  std::unordered_set<WorkerID> in_use_worker_ids;
  for (int index = 0; index < request.worker_ids_in_use_size(); ++index) {
    auto worker_id = WorkerID::FromBinary(request.worker_ids_in_use(index));
    in_use_worker_ids.emplace(worker_id);
  }

  std::vector<WorkerID> unused_worker_ids;
  for (auto &iter : leased_workers_) {
    // We need to exclude workers used by common tasks.
    // Because they are not used by GCS.
    if (!iter.second->GetActorId().IsNil() && !in_use_worker_ids.count(iter.first)) {
      unused_worker_ids.emplace_back(iter.first);
    }
  }

  for (auto &iter : unused_worker_ids) {
    leased_workers_.erase(iter);
  }

  send_reply_callback(Status::OK(), nullptr, nullptr);
}

void NodeManager::HandleCancelWorkerLease(const rpc::CancelWorkerLeaseRequest &request,
                                          rpc::CancelWorkerLeaseReply *reply,
                                          rpc::SendReplyCallback send_reply_callback) {
  const TaskID task_id = TaskID::FromBinary(request.task_id());
  Task removed_task;
  TaskState removed_task_state;
  bool canceled;
  if (new_scheduler_enabled_) {
    canceled = cluster_task_manager_->CancelTask(task_id);
    if (canceled) {
      // We have not yet granted the worker lease. Cancel it now.
      task_dependency_manager_.TaskCanceled(task_id);
      task_dependency_manager_.UnsubscribeGetDependencies(task_id);
    } else {
      // There are 2 cases here.
      // 1. We haven't received the lease request yet. It's the caller's job to
      //    retry the cancellation once we've received the request.
      // 2. We have already granted the lease. The caller is now responsible
      //    for returning the lease, not cancelling it.
    }
  } else {
    canceled = local_queues_.RemoveTask(task_id, &removed_task, &removed_task_state);
    if (!canceled) {
      // We do not have the task. This could be because we haven't received the
      // lease request yet, or because we already granted the lease request and
      // it has already been returned.
    } else {
      if (removed_task.OnDispatch()) {
        // We have not yet granted the worker lease. Cancel it now.
        removed_task.OnCancellation()();
        task_dependency_manager_.TaskCanceled(task_id);
        task_dependency_manager_.UnsubscribeGetDependencies(task_id);
      } else {
        // We already granted the worker lease and sent the reply. Re-queue the
        // task and wait for the requester to return the leased worker.
        local_queues_.QueueTasks({removed_task}, removed_task_state);
      }
    }
  }
  // The task cancellation failed if we did not have the task queued, since
  // this means that we may not have received the task request yet. It is
  // successful if we did have the task queued, since we have now replied to
  // the client that requested the lease.
  reply->set_success(canceled);
  send_reply_callback(Status::OK(), nullptr, nullptr);
}

void NodeManager::ProcessSetResourceRequest(
    const std::shared_ptr<ClientConnection> &client, const uint8_t *message_data) {
  // Read the SetResource message
  auto message = flatbuffers::GetRoot<protocol::SetResourceRequest>(message_data);

  auto const &resource_name = string_from_flatbuf(*message->resource_name());
  double const &capacity = message->capacity();
  bool is_deletion = capacity <= 0;

  NodeID node_id = from_flatbuf<NodeID>(*message->node_id());

  // If the python arg was null, set node_id to the local node id.
  if (node_id.IsNil()) {
    node_id = self_node_id_;
  }

  if (is_deletion &&
      cluster_resource_map_[node_id].GetTotalResources().GetResourceMap().count(
          resource_name) == 0) {
    // Resource does not exist in the cluster resource map, thus nothing to delete.
    // Return..
    RAY_LOG(INFO) << "[ProcessDeleteResourceRequest] Trying to delete resource "
                  << resource_name << ", but it does not exist. Doing nothing..";
    return;
  }

  // Submit to the resource table. This calls the ResourceCreateUpdated or ResourceDeleted
  // callback, which updates cluster_resource_map_.
  if (is_deletion) {
    RAY_CHECK_OK(gcs_client_->NodeResources().AsyncDeleteResources(
        node_id, {resource_name}, nullptr));
  } else {
    std::unordered_map<std::string, std::shared_ptr<gcs::ResourceTableData>> data_map;
    auto resource_table_data = std::make_shared<gcs::ResourceTableData>();
    resource_table_data->set_resource_capacity(capacity);
    data_map.emplace(resource_name, resource_table_data);
    RAY_CHECK_OK(
        gcs_client_->NodeResources().AsyncUpdateResources(node_id, data_map, nullptr));
  }
}

void NodeManager::ScheduleTasks(
    std::unordered_map<NodeID, SchedulingResources> &resource_map) {
  // If the resource map contains the local raylet, update load before calling policy.
  if (resource_map.count(self_node_id_) > 0) {
    resource_map[self_node_id_].SetLoadResources(local_queues_.GetTotalResourceLoad());
  }
  // Invoke the scheduling policy.
  auto policy_decision = scheduling_policy_.Schedule(resource_map, self_node_id_);

#ifndef NDEBUG
  RAY_LOG(DEBUG) << "[NM ScheduleTasks] policy decision:";
  for (const auto &task_client_pair : policy_decision) {
    TaskID task_id = task_client_pair.first;
    NodeID node_id = task_client_pair.second;
    RAY_LOG(DEBUG) << task_id << " --> " << node_id;
  }
#endif

  // Extract decision for this raylet.
  std::unordered_set<TaskID> local_task_ids;
  // Iterate over (taskid, nodeid) pairs, extract tasks assigned to the local node.
  for (const auto &task_client_pair : policy_decision) {
    const TaskID &task_id = task_client_pair.first;
    const NodeID &node_id = task_client_pair.second;
    if (node_id == self_node_id_) {
      local_task_ids.insert(task_id);
    } else {
      // TODO(atumanov): need a better interface for task exit on forward.
      // (See design_docs/task_states.rst for the state transition diagram.)
      Task task;
      if (local_queues_.RemoveTask(task_id, &task)) {
        // Attempt to forward the task. If this fails to forward the task,
        // the task will be resubmit locally.
        ForwardTaskOrResubmit(task, node_id);
      }
    }
  }

  // Transition locally placed tasks to waiting or ready for dispatch.
  if (local_task_ids.size() > 0) {
    std::vector<Task> tasks = local_queues_.RemoveTasks(local_task_ids);
    for (const auto &t : tasks) {
      EnqueuePlaceableTask(t);
    }
  }

  // All remaining placeable tasks should be registered with the task dependency
  // manager. TaskDependencyManager::TaskPending() is assumed to be idempotent.
  // TODO(atumanov): evaluate performance implications of registering all new tasks on
  // submission vs. registering remaining queued placeable tasks here.
  std::unordered_set<TaskID> move_task_set;
  for (const auto &task : local_queues_.GetTasks(TaskState::PLACEABLE)) {
    task_dependency_manager_.TaskPending(task);
    move_task_set.insert(task.GetTaskSpecification().TaskId());

    // This block is used to suppress infeasible task warning.
    bool suppress_warning = false;
    const auto &required_resources = task.GetTaskSpecification().GetRequiredResources();
    const auto &resources_map = required_resources.GetResourceMap();
    const auto &it = resources_map.begin();
    // It is a hack to suppress infeasible task warning.
    // If the first resource of a task requires this magic number, infeasible warning is
    // suppressed. It is currently only used by placement group ready API. We don't want
    // to have this in ray_config_def.h because the use case is very narrow, and we don't
    // want to expose this anywhere.
    double INFEASIBLE_TASK_SUPPRESS_MAGIC_NUMBER = 0.0101;
    if (it != resources_map.end() &&
        it->second == INFEASIBLE_TASK_SUPPRESS_MAGIC_NUMBER) {
      suppress_warning = true;
    }

    // Push a warning to the task's driver that this task is currently infeasible.
    if (!suppress_warning) {
      // TODO(rkn): Define this constant somewhere else.
      std::string type = "infeasible_task";
      std::ostringstream error_message;
      error_message
          << "The actor or task with ID " << task.GetTaskSpecification().TaskId()
          << " cannot be scheduled right now. It requires "
          << task.GetTaskSpecification().GetRequiredPlacementResources().ToString()
          << " for placement, however the cluster currently cannot provide the requested "
             "resources. The required resources may be added as autoscaling takes place "
             "or placement groups are scheduled. Otherwise, consider reducing the "
             "resource requirements of the task.";
      auto error_data_ptr =
          gcs::CreateErrorTableData(type, error_message.str(), current_time_ms(),
                                    task.GetTaskSpecification().JobId());
      RAY_CHECK_OK(gcs_client_->Errors().AsyncReportJobError(error_data_ptr, nullptr));
    }
    // Assert that this placeable task is not feasible locally (necessary but not
    // sufficient).
    RAY_CHECK(!task.GetTaskSpecification().GetRequiredPlacementResources().IsSubset(
        cluster_resource_map_[self_node_id_].GetTotalResources()));
  }

  // Assumption: all remaining placeable tasks are infeasible and are moved to the
  // infeasible task queue. Infeasible task queue is checked when new nodes join.
  local_queues_.MoveTasks(move_task_set, TaskState::PLACEABLE, TaskState::INFEASIBLE);
  // Check the invariant that no placeable tasks remain after a call to the policy.
  RAY_CHECK(local_queues_.GetTasks(TaskState::PLACEABLE).size() == 0);
}

void NodeManager::TreatTaskAsFailed(const Task &task, const ErrorType &error_type) {
  const TaskSpecification &spec = task.GetTaskSpecification();
  RAY_LOG(DEBUG) << "Treating task " << spec.TaskId() << " as failed because of error "
                 << ErrorType_Name(error_type) << ".";
  // Loop over the return IDs (except the dummy ID) and store a fake object in
  // the object store.
  int64_t num_returns = spec.NumReturns();
  if (spec.IsActorCreationTask()) {
    // TODO(rkn): We subtract 1 to avoid the dummy ID. However, this leaks
    // information about the TaskSpecification implementation.
    num_returns -= 1;
  }
  // Determine which IDs should be marked as failed.
  std::vector<rpc::ObjectReference> objects_to_fail;
  for (int64_t i = 0; i < num_returns; i++) {
    rpc::ObjectReference ref;
    ref.set_object_id(spec.ReturnId(i).Binary());
    ref.mutable_owner_address()->CopyFrom(spec.CallerAddress());
    objects_to_fail.push_back(ref);
  }
  const JobID job_id = task.GetTaskSpecification().JobId();
  MarkObjectsAsFailed(error_type, objects_to_fail, job_id);
  task_dependency_manager_.TaskCanceled(spec.TaskId());
  // Notify the task dependency manager that we no longer need this task's
  // object dependencies. TODO(swang): Ideally, we would check the return value
  // here. However, we don't know at this point if the task was in the WAITING
  // or READY queue before, in which case we would not have been subscribed to
  // its dependencies.
  task_dependency_manager_.UnsubscribeGetDependencies(spec.TaskId());
}

void NodeManager::MarkObjectsAsFailed(
    const ErrorType &error_type, const std::vector<rpc::ObjectReference> objects_to_fail,
    const JobID &job_id) {
  const std::string meta = std::to_string(static_cast<int>(error_type));
  for (const auto &ref : objects_to_fail) {
    ObjectID object_id = ObjectID::FromBinary(ref.object_id());
    std::shared_ptr<arrow::Buffer> data;
    Status status;
    status = store_client_.TryCreateImmediately(
        object_id, ref.owner_address(), 0,
        reinterpret_cast<const uint8_t *>(meta.c_str()), meta.length(), &data);
    if (status.ok()) {
      status = store_client_.Seal(object_id);
    }
    if (!status.ok() && !status.IsObjectExists()) {
      RAY_LOG(INFO) << "Marking plasma object failed " << object_id;
      // If we failed to save the error code, log a warning and push an error message
      // to the driver.
      std::ostringstream stream;
      stream << "A plasma error (" << status.ToString() << ") occurred while saving"
             << " error code to object " << object_id << ". Anyone who's getting this"
             << " object may hang forever.";
      std::string error_message = stream.str();
      RAY_LOG(ERROR) << error_message;
      auto error_data_ptr =
          gcs::CreateErrorTableData("task", error_message, current_time_ms(), job_id);
      RAY_CHECK_OK(gcs_client_->Errors().AsyncReportJobError(error_data_ptr, nullptr));
    }
  }
}

void NodeManager::SubmitTask(const Task &task) {
  const TaskSpecification &spec = task.GetTaskSpecification();
  // Actor tasks should be no longer submitted to raylet.
  RAY_CHECK(!spec.IsActorTask());
  const TaskID &task_id = spec.TaskId();
  RAY_LOG(DEBUG) << "Submitting task: " << task.DebugString();

  if (local_queues_.HasTask(task_id)) {
    if (spec.IsActorCreationTask()) {
      // NOTE(hchen): Normally when raylet receives a duplicated actor creation task
      // from GCS, raylet should just ignore the task. However, due to the hack that
      // we save the RPC reply in task's OnDispatch callback, we have to remove the
      // old task and re-add the new task, to make sure the RPC reply callback is correct.
      RAY_LOG(WARNING) << "Submitted actor creation task " << task_id
                       << " is already queued. This is most likely due to a GCS restart. "
                          "We will remove "
                          "the old one from the queue, and enqueue the new one.";
      std::unordered_set<TaskID> task_ids{task_id};
      local_queues_.RemoveTasks(task_ids);
    } else {
      RAY_LOG(WARNING) << "Submitted task " << task_id
                       << " is already queued and will not be restarted. This is most "
                          "likely due to spurious reconstruction.";
      return;
    }
  }
  // (See design_docs/task_states.rst for the state transition diagram.)
  local_queues_.QueueTasks({task}, TaskState::PLACEABLE);
  ScheduleTasks(cluster_resource_map_);
  // TODO(atumanov): assert that !placeable.isempty() => insufficient available
  // resources locally.
}

void NodeManager::HandleDirectCallTaskBlocked(
    const std::shared_ptr<WorkerInterface> &worker) {
  if (new_scheduler_enabled_) {
    if (!worker || worker->IsBlocked()) {
      return;
    }
    std::vector<double> cpu_instances;
    if (worker->GetAllocatedInstances() != nullptr) {
      cpu_instances = worker->GetAllocatedInstances()->GetCPUInstancesDouble();
    }
    if (cpu_instances.size() > 0) {
      std::vector<double> borrowed_cpu_instances =
          new_resource_scheduler_->AddCPUResourceInstances(cpu_instances);
      worker->SetBorrowedCPUInstances(borrowed_cpu_instances);
      worker->MarkBlocked();
    }
    ScheduleAndDispatch();
    return;
  }

  if (!worker || worker->GetAssignedTaskId().IsNil() || worker->IsBlocked()) {
    return;  // The worker may have died or is no longer processing the task.
  }
  auto const cpu_resource_ids = worker->ReleaseTaskCpuResources();
  local_available_resources_.Release(cpu_resource_ids);
  cluster_resource_map_[self_node_id_].Release(cpu_resource_ids.ToResourceSet());
  worker->MarkBlocked();
  DispatchTasks(local_queues_.GetReadyTasksByClass());
}

void NodeManager::HandleDirectCallTaskUnblocked(
    const std::shared_ptr<WorkerInterface> &worker) {
  if (new_scheduler_enabled_) {
    // Important: avoid double unblocking if the unblock RPC finishes after task end.
    if (!worker || !worker->IsBlocked()) {
      return;
    }
    std::vector<double> cpu_instances;
    if (worker->GetAllocatedInstances() != nullptr) {
      cpu_instances = worker->GetAllocatedInstances()->GetCPUInstancesDouble();
    }
    if (cpu_instances.size() > 0) {
      new_resource_scheduler_->SubtractCPUResourceInstances(cpu_instances);
      new_resource_scheduler_->AddCPUResourceInstances(worker->GetBorrowedCPUInstances());
      worker->ClearBorrowedCPUInstances();
      worker->MarkUnblocked();
    }
    ScheduleAndDispatch();
    return;
  }

  if (!worker || worker->GetAssignedTaskId().IsNil()) {
    return;  // The worker may have died or is no longer processing the task.
  }
  TaskID task_id = worker->GetAssignedTaskId();

  // First, always release task dependencies. This ensures we don't leak resources even
  // if we don't need to unblock the worker below.
  task_dependency_manager_.UnsubscribeGetDependencies(task_id);

  if (!worker->IsBlocked()) {
    return;  // Don't need to unblock the worker.
  }

  Task task = local_queues_.GetTaskOfState(task_id, TaskState::RUNNING);
  const auto required_resources = task.GetTaskSpecification().GetRequiredResources();
  const ResourceSet cpu_resources = required_resources.GetNumCpus();
  bool oversubscribed = !local_available_resources_.Contains(cpu_resources);
  if (!oversubscribed) {
    // Reacquire the CPU resources for the worker. Note that care needs to be
    // taken if the user is using the specific CPU IDs since the IDs that we
    // reacquire here may be different from the ones that the task started with.
    auto const resource_ids = local_available_resources_.Acquire(cpu_resources);
    worker->AcquireTaskCpuResources(resource_ids);
    cluster_resource_map_[self_node_id_].Acquire(cpu_resources);
  } else {
    // In this case, we simply don't reacquire the CPU resources for the worker.
    // The worker can keep running and when the task finishes, it will simply
    // not have any CPU resources to release.
    RAY_LOG(WARNING)
        << "Resources oversubscribed: "
        << cluster_resource_map_[self_node_id_].GetAvailableResources().ToString();
  }
  worker->MarkUnblocked();
}

void NodeManager::AsyncResolveObjects(
    const std::shared_ptr<ClientConnection> &client,
    const std::vector<rpc::ObjectReference> &required_object_refs,
    const TaskID &current_task_id, bool ray_get, bool mark_worker_blocked) {
  std::shared_ptr<WorkerInterface> worker = worker_pool_.GetRegisteredWorker(client);
  if (worker) {
    // The client is a worker. If the worker is not already blocked and the
    // blocked task matches the one assigned to the worker, then mark the
    // worker as blocked. This temporarily releases any resources that the
    // worker holds while it is blocked.
    if (mark_worker_blocked && !worker->IsBlocked() &&
        current_task_id == worker->GetAssignedTaskId()) {
      Task task;
      RAY_CHECK(local_queues_.RemoveTask(current_task_id, &task));
      local_queues_.QueueTasks({task}, TaskState::RUNNING);
      // Get the CPU resources required by the running task.
      // Release the CPU resources.
      auto const cpu_resource_ids = worker->ReleaseTaskCpuResources();
      local_available_resources_.Release(cpu_resource_ids);
      cluster_resource_map_[self_node_id_].Release(cpu_resource_ids.ToResourceSet());
      worker->MarkBlocked();
      // Try dispatching tasks since we may have released some resources.
      DispatchTasks(local_queues_.GetReadyTasksByClass());
    }
  } else {
    // The client is a driver. Drivers do not hold resources, so we simply mark
    // the task as blocked.
    worker = worker_pool_.GetRegisteredDriver(client);
  }

  RAY_CHECK(worker);
  // Mark the task as blocked.
  if (mark_worker_blocked) {
    worker->AddBlockedTaskId(current_task_id);
    if (local_queues_.GetBlockedTaskIds().count(current_task_id) == 0) {
      local_queues_.AddBlockedTaskId(current_task_id);
    }
  }

  // Subscribe to the objects required by the task. These objects will be
  // fetched and/or restarted as necessary, until the objects become local
  // or are unsubscribed.
  if (ray_get) {
    // TODO(ekl) using the assigned task id is a hack to handle unsubscription for
    // HandleDirectCallUnblocked.
    auto &task_id = mark_worker_blocked ? current_task_id : worker->GetAssignedTaskId();
    if (!task_id.IsNil()) {
      task_dependency_manager_.SubscribeGetDependencies(task_id, required_object_refs);
    }
  } else {
    task_dependency_manager_.SubscribeWaitDependencies(worker->WorkerId(),
                                                       required_object_refs);
  }
}

void NodeManager::AsyncResolveObjectsFinish(
    const std::shared_ptr<ClientConnection> &client, const TaskID &current_task_id,
    bool was_blocked) {
  std::shared_ptr<WorkerInterface> worker = worker_pool_.GetRegisteredWorker(client);

  // TODO(swang): Because the object dependencies are tracked in the task
  // dependency manager, we could actually remove this message entirely and
  // instead unblock the worker once all the objects become available.
  if (worker) {
    // The client is a worker. If the worker is not already unblocked and the
    // unblocked task matches the one assigned to the worker, then mark the
    // worker as unblocked. This returns the temporarily released resources to
    // the worker. Workers that have been marked dead have already been cleaned
    // up.
    if (was_blocked && worker->IsBlocked() &&
        current_task_id == worker->GetAssignedTaskId() && !worker->IsDead()) {
      // (See design_docs/task_states.rst for the state transition diagram.)
      Task task;
      RAY_CHECK(local_queues_.RemoveTask(current_task_id, &task));
      local_queues_.QueueTasks({task}, TaskState::RUNNING);
      // Get the CPU resources required by the running task.
      const auto required_resources = task.GetTaskSpecification().GetRequiredResources();
      const ResourceSet cpu_resources = required_resources.GetNumCpus();
      // Check if we can reacquire the CPU resources.
      bool oversubscribed = !local_available_resources_.Contains(cpu_resources);

      if (!oversubscribed) {
        // Reacquire the CPU resources for the worker. Note that care needs to be
        // taken if the user is using the specific CPU IDs since the IDs that we
        // reacquire here may be different from the ones that the task started with.
        auto const resource_ids = local_available_resources_.Acquire(cpu_resources);
        worker->AcquireTaskCpuResources(resource_ids);
        cluster_resource_map_[self_node_id_].Acquire(cpu_resources);
      } else {
        // In this case, we simply don't reacquire the CPU resources for the worker.
        // The worker can keep running and when the task finishes, it will simply
        // not have any CPU resources to release.
        RAY_LOG(WARNING)
            << "Resources oversubscribed: "
            << cluster_resource_map_[self_node_id_].GetAvailableResources().ToString();
      }
      worker->MarkUnblocked();
    }
  } else {
    // The client is a driver. Drivers do not hold resources, so we simply
    // mark the driver as unblocked.
    worker = worker_pool_.GetRegisteredDriver(client);
  }

  // Unsubscribe from any `ray.get` objects that the task was blocked on.  Any
  // fetch or reconstruction operations to make the objects local are canceled.
  // `ray.wait` calls will stay active until the objects become local, or the
  // task/actor that called `ray.wait` exits.
  task_dependency_manager_.UnsubscribeGetDependencies(current_task_id);
  // Mark the task as unblocked.
  RAY_CHECK(worker);
  if (was_blocked) {
    worker->RemoveBlockedTaskId(current_task_id);
    local_queues_.RemoveBlockedTaskId(current_task_id);
  }
}

void NodeManager::EnqueuePlaceableTask(const Task &task) {
  // TODO(atumanov): add task lookup hashmap and change EnqueuePlaceableTask to take
  // a vector of TaskIDs. Trigger MoveTask internally.
  // Subscribe to the task's dependencies.
  bool args_ready = task_dependency_manager_.SubscribeGetDependencies(
      task.GetTaskSpecification().TaskId(), task.GetDependencies());
  // Enqueue the task. If all dependencies are available, then the task is queued
  // in the READY state, else the WAITING state.
  // (See design_docs/task_states.rst for the state transition diagram.)
  if (args_ready) {
    local_queues_.QueueTasks({task}, TaskState::READY);
    DispatchTasks(MakeTasksByClass({task}));
  } else {
    local_queues_.QueueTasks({task}, TaskState::WAITING);
  }
  // Mark the task as pending. Once the task has finished execution, or once it
  // has been forwarded to another node, the task must be marked as canceled in
  // the TaskDependencyManager.
  task_dependency_manager_.TaskPending(task);
}

void NodeManager::AssignTask(const std::shared_ptr<WorkerInterface> &worker,
                             const Task &task,
                             std::vector<std::function<void()>> *post_assign_callbacks) {
  // TODO(sang): Modify method names.
  const TaskSpecification &spec = task.GetTaskSpecification();
  RAY_CHECK(post_assign_callbacks);

  RAY_LOG(DEBUG) << "Assigning task " << spec.TaskId() << " to worker with pid "
                 << worker->GetProcess().GetId() << ", worker id: " << worker->WorkerId();
  flatbuffers::FlatBufferBuilder fbb;

  // Resource accounting: acquire resources for the assigned task.
  auto acquired_resources =
      local_available_resources_.Acquire(spec.GetRequiredResources());
  cluster_resource_map_[self_node_id_].Acquire(spec.GetRequiredResources());
  if (spec.IsActorCreationTask()) {
    // Check that the actor's placement resource requirements are satisfied.
    RAY_CHECK(spec.GetRequiredPlacementResources().IsSubset(
        cluster_resource_map_[self_node_id_].GetTotalResources()));
    worker->SetLifetimeResourceIds(acquired_resources);
  } else {
    worker->SetTaskResourceIds(acquired_resources);
  }

  auto task_id = spec.TaskId();
  RAY_CHECK(task.OnDispatch() != nullptr);
  if (task.GetTaskSpecification().IsDetachedActor()) {
    worker->MarkDetachedActor();
  }
  worker->SetBundleId(spec.PlacementGroupBundleId());

  const auto owner_worker_id = WorkerID::FromBinary(spec.CallerAddress().worker_id());
  const auto owner_node_id = NodeID::FromBinary(spec.CallerAddress().raylet_id());
  RAY_CHECK(!owner_worker_id.IsNil());
  RAY_LOG(DEBUG) << "Worker lease request DISPATCH " << task_id << " to worker "
                 << worker->WorkerId() << ", owner ID " << owner_worker_id;

  task.OnDispatch()(worker, initial_config_.node_manager_address, worker->Port(),
                    worker->WorkerId(),
                    spec.IsActorCreationTask() ? worker->GetLifetimeResourceIds()
                                               : worker->GetTaskResourceIds());

  // If the owner has died since this task was queued, cancel the task by
  // killing the worker (unless this task is for a detached actor).
  if (!worker->IsDetachedActor() && (failed_workers_cache_.count(owner_worker_id) > 0 ||
                                     failed_nodes_cache_.count(owner_node_id) > 0)) {
    // TODO(swang): Skip assigning this task to this worker instead of
    // killing the worker?
    RAY_LOG(INFO) << "Owner of assigned task " << task.GetTaskSpecification().TaskId()
                  << " died, killing leased worker " << worker->WorkerId();
    KillWorker(worker);
  }

  post_assign_callbacks->push_back([this, worker, task_id]() {
    RAY_LOG(DEBUG) << "Finished assigning task " << task_id << " to worker "
                   << worker->WorkerId();

    FinishAssignTask(worker, task_id, /*success=*/true);
  });
}

bool NodeManager::FinishAssignedTask(const std::shared_ptr<WorkerInterface> &worker_ptr) {
  // TODO (Alex): We should standardize to pass
  // std::shared_ptr<WorkerInterface> instead of refs.
  auto &worker = *worker_ptr;
  TaskID task_id = worker.GetAssignedTaskId();
  RAY_LOG(DEBUG) << "Finished task " << task_id;

  Task task;
  if (new_scheduler_enabled_) {
    task = worker.GetAssignedTask();
    // leased_workers_.erase(worker.WorkerId()); // Maybe RAY_CHECK ?
    if (worker.GetAllocatedInstances() != nullptr) {
      cluster_task_manager_->HandleTaskFinished(worker_ptr);
    }
  } else {
    // (See design_docs/task_states.rst for the state transition diagram.)
    RAY_CHECK(local_queues_.RemoveTask(task_id, &task)) << task_id;

    // Release task's resources. The worker's lifetime resources are still held.
    auto const &task_resources = worker.GetTaskResourceIds();
    local_available_resources_.ReleaseConstrained(
        task_resources, cluster_resource_map_[self_node_id_].GetTotalResources());
    cluster_resource_map_[self_node_id_].Release(task_resources.ToResourceSet());
    worker.ResetTaskResourceIds();
  }

  const auto &spec = task.GetTaskSpecification();  //
  if ((spec.IsActorCreationTask())) {
    // If this was an actor or actor creation task, handle the actor's new
    // state.
    FinishAssignedActorCreationTask(worker, task);
  } else {
    // If this was a non-actor task, then cancel any ray.wait calls that were
    // made during the task execution.
    task_dependency_manager_.UnsubscribeWaitDependencies(worker.WorkerId());
  }

  // Notify the task dependency manager that this task has finished execution.
  task_dependency_manager_.UnsubscribeGetDependencies(spec.TaskId());
  task_dependency_manager_.TaskCanceled(task_id);

  if (!spec.IsActorCreationTask()) {
    // Unset the worker's assigned task. We keep the assigned task ID for
    // direct actor creation calls because this ID is used later if the actor
    // requires objects from plasma.
    worker.AssignTaskId(TaskID::Nil());
    worker.SetOwnerAddress(rpc::Address());
  }
  // Direct actors will be assigned tasks via the core worker and therefore are
  // not idle.
  return !spec.IsActorCreationTask();
}

void NodeManager::FinishAssignedActorCreationTask(WorkerInterface &worker,
                                                  const Task &task) {
  RAY_LOG(DEBUG) << "Finishing assigned actor creation task";
  const TaskSpecification task_spec = task.GetTaskSpecification();
  ActorID actor_id = task_spec.ActorCreationId();

  // This was an actor creation task. Convert the worker to an actor.
  worker.AssignActorId(actor_id);

  if (task_spec.IsDetachedActor()) {
    worker.MarkDetachedActor();
  }
}

void NodeManager::HandleTaskReconstruction(const TaskID &task_id,
                                           const ObjectID &required_object_id) {
  // Get the owner's address.
  rpc::Address owner_addr;
  bool has_owner =
      task_dependency_manager_.GetOwnerAddress(required_object_id, &owner_addr);
  if (has_owner) {
    if (!RayConfig::instance().object_pinning_enabled()) {
      // LRU eviction is enabled. The object may still be in scope, but we
      // weren't able to fetch the value within the timeout, so the value has
      // most likely been evicted. Mark the object as unreachable.
      rpc::ObjectReference ref;
      ref.set_object_id(required_object_id.Binary());
      ref.mutable_owner_address()->CopyFrom(owner_addr);
      MarkObjectsAsFailed(ErrorType::OBJECT_UNRECONSTRUCTABLE, {ref}, JobID::Nil());
    } else {
      RAY_LOG(DEBUG) << "Required object " << required_object_id
                     << " fetch timed out, asking owner "
                     << WorkerID::FromBinary(owner_addr.worker_id());
      // The owner's address exists. Poll the owner to check if the object is
      // still in scope. If not, mark the object as failed.
      // TODO(swang): If the owner has died, we could also mark the object as
      // failed as soon as we hear about the owner's failure from the GCS,
      // avoiding the raylet's reconstruction timeout.
      auto client = std::unique_ptr<rpc::CoreWorkerClient>(
          new rpc::CoreWorkerClient(owner_addr, client_call_manager_));

      rpc::GetObjectStatusRequest request;
      request.set_object_id(required_object_id.Binary());
      request.set_owner_worker_id(owner_addr.worker_id());
      client->GetObjectStatus(request, [this, required_object_id, owner_addr](
                                           Status status,
                                           const rpc::GetObjectStatusReply &reply) {
        if (!status.ok() || reply.status() == rpc::GetObjectStatusReply::OUT_OF_SCOPE ||
            reply.status() == rpc::GetObjectStatusReply::FREED) {
          // The owner is gone, or the owner replied that the object has
          // gone out of scope (this is an edge case in the distributed ref
          // counting protocol where a borrower dies before it can notify
          // the owner of another borrower), or the object value has been
          // freed. Store an error in the local plasma store so that an
          // exception will be thrown when the worker tries to get the
          // value.
          rpc::ObjectReference ref;
          ref.set_object_id(required_object_id.Binary());
          ref.mutable_owner_address()->CopyFrom(owner_addr);
          MarkObjectsAsFailed(ErrorType::OBJECT_UNRECONSTRUCTABLE, {ref}, JobID::Nil());
        }
        // Do nothing if the owner replied that the object is available. The
        // object manager will continue trying to fetch the object, and this
        // handler will get triggered again if the object is still
        // unavailable after another timeout.
      });
    }
  } else {
    RAY_LOG(WARNING)
        << "Ray cannot get the value of ObjectIDs that are generated "
           "randomly (ObjectID.from_random()) or out-of-band "
           "(ObjectID.from_binary(...)) because Ray "
           "does not know which task will create them. "
           "If this was not how your object ID was generated, please file an "
           "issue "
           "at https://github.com/ray-project/ray/issues/";
    rpc::ObjectReference ref;
    ref.set_object_id(required_object_id.Binary());
    MarkObjectsAsFailed(ErrorType::OBJECT_UNRECONSTRUCTABLE, {ref}, JobID::Nil());
  }
}

void NodeManager::HandleObjectLocal(const ObjectID &object_id) {
  // Notify the task dependency manager that this object is local.
  const auto ready_task_ids = task_dependency_manager_.HandleObjectLocal(object_id);
  RAY_LOG(DEBUG) << "Object local " << object_id << ", "
                 << " on " << self_node_id_ << ", " << ready_task_ids.size()
                 << " tasks ready";
  // Transition the tasks whose dependencies are now fulfilled to the ready state.
  if (new_scheduler_enabled_) {
    cluster_task_manager_->TasksUnblocked(ready_task_ids);
    ScheduleAndDispatch();
  } else {
    if (ready_task_ids.size() > 0) {
      std::unordered_set<TaskID> ready_task_id_set(ready_task_ids.begin(),
                                                   ready_task_ids.end());

      // First filter out the tasks that should not be moved to READY.
      local_queues_.FilterState(ready_task_id_set, TaskState::BLOCKED);
      local_queues_.FilterState(ready_task_id_set, TaskState::RUNNING);
      local_queues_.FilterState(ready_task_id_set, TaskState::DRIVER);

      // Make sure that the remaining tasks are all WAITING or direct call
      // actors.
      auto ready_task_id_set_copy = ready_task_id_set;
      local_queues_.FilterState(ready_task_id_set_copy, TaskState::WAITING);
      // Filter out direct call actors. These are not tracked by the raylet and
      // their assigned task ID is the actor ID.
      for (const auto &id : ready_task_id_set_copy) {
        ready_task_id_set.erase(id);
      }

      // Queue and dispatch the tasks that are ready to run (i.e., WAITING).
      auto ready_tasks = local_queues_.RemoveTasks(ready_task_id_set);
      local_queues_.QueueTasks(ready_tasks, TaskState::READY);
      DispatchTasks(MakeTasksByClass(ready_tasks));
    }
  }
}

bool NodeManager::IsActorCreationTask(const TaskID &task_id) {
  auto actor_id = task_id.ActorId();
  if (!actor_id.IsNil() && task_id == TaskID::ForActorCreationTask(actor_id)) {
    // This task ID corresponds to an actor creation task.
    return true;
  }

  return false;
}

void NodeManager::HandleObjectMissing(const ObjectID &object_id) {
  // Notify the task dependency manager that this object is no longer local.
  const auto waiting_task_ids = task_dependency_manager_.HandleObjectMissing(object_id);
  std::stringstream result;
  result << "Object missing " << object_id << ", "
         << " on " << self_node_id_ << ", " << waiting_task_ids.size()
         << " tasks waiting";
  if (waiting_task_ids.size() > 0) {
    result << ", tasks: ";
    for (const auto &task_id : waiting_task_ids) {
      result << task_id << "  ";
    }
  }
  RAY_LOG(DEBUG) << result.str();

  // Transition any tasks that were in the runnable state and are dependent on
  // this object to the waiting state.
  if (!waiting_task_ids.empty()) {
    std::unordered_set<TaskID> waiting_task_id_set(waiting_task_ids.begin(),
                                                   waiting_task_ids.end());

    // NOTE(zhijunfu): For direct actors, the worker is initially assigned actor
    // creation task ID, which will not be reset after the task finishes. And later tasks
    // of this actor will reuse this task ID to require objects from plasma with
    // FetchOrReconstruct, since direct actor task IDs are not known to raylet.
    // To support actor reconstruction for direct actor, raylet marks actor creation task
    // as completed and removes it from `local_queues_` when it receives `TaskDone`
    // message from worker. This is necessary because the actor creation task will be
    // re-submitted during reconstruction, if the task is not removed previously, the new
    // submitted task will be marked as duplicate and thus ignored.
    // So here we check for direct actor creation task explicitly to allow this case.
    auto iter = waiting_task_id_set.begin();
    while (iter != waiting_task_id_set.end()) {
      if (IsActorCreationTask(*iter)) {
        RAY_LOG(DEBUG) << "Ignoring direct actor creation task " << *iter
                       << " when handling object missing for " << object_id;
        iter = waiting_task_id_set.erase(iter);
      } else {
        ++iter;
      }
    }

    // First filter out any tasks that can't be transitioned to READY. These
    // are running workers or drivers, now blocked in a get.
    local_queues_.FilterState(waiting_task_id_set, TaskState::RUNNING);
    local_queues_.FilterState(waiting_task_id_set, TaskState::DRIVER);
    // Transition the tasks back to the waiting state. They will be made
    // runnable once the deleted object becomes available again.
    local_queues_.MoveTasks(waiting_task_id_set, TaskState::READY, TaskState::WAITING);
    RAY_CHECK(waiting_task_id_set.empty());
    // Moving ready tasks to waiting may have changed the load, making space for placing
    // new tasks locally.
    ScheduleTasks(cluster_resource_map_);
  }
}

void NodeManager::ForwardTaskOrResubmit(const Task &task, const NodeID &node_manager_id) {
  // Attempt to forward the task.
  // TODO(sang): Modify method names.
  ForwardTask(task, node_manager_id,
              [this, node_manager_id](ray::Status error, const Task &task) {
                const TaskID task_id = task.GetTaskSpecification().TaskId();
                RAY_LOG(INFO) << "Failed to forward task " << task_id
                              << " to node manager " << node_manager_id;

                // Mark the failed task as pending to let other raylets know that we still
                // have the task. TaskDependencyManager::TaskPending() is assumed to be
                // idempotent.
                task_dependency_manager_.TaskPending(task);
                // The task is not for an actor and may therefore be placed on another
                // node immediately. Send it to the scheduling policy to be placed again.
                local_queues_.QueueTasks({task}, TaskState::PLACEABLE);
                ScheduleTasks(cluster_resource_map_);
              });
}

void NodeManager::ForwardTask(
    const Task &task, const NodeID &node_id,
    const std::function<void(const ray::Status &, const Task &)> &on_error) {
  // This method spillbacks lease requests to other nodes.
  // TODO(sang): Modify method names.
  RAY_CHECK(task.OnSpillback() != nullptr);
  auto node_info = gcs_client_->Nodes().Get(node_id);
  RAY_CHECK(node_info)
      << "Spilling back to a node manager, but no GCS info found for node " << node_id;
  task.OnSpillback()(node_id, node_info->node_manager_address(),
                     node_info->node_manager_port());
}

void NodeManager::FinishAssignTask(const std::shared_ptr<WorkerInterface> &worker,
                                   const TaskID &task_id, bool success) {
  // TODO(sang): Modify method names.
  RAY_LOG(DEBUG) << "FinishAssignTask: " << task_id;
  // Remove the ASSIGNED task from the READY queue.
  Task assigned_task;
  TaskState state;
  if (!local_queues_.RemoveTask(task_id, &assigned_task, &state)) {
    // TODO(edoakes): should we be failing silently here?
    return;
  }
  RAY_CHECK(state == TaskState::READY);
  if (success) {
    auto spec = assigned_task.GetTaskSpecification();
    // We successfully assigned the task to the worker.
    worker->AssignTaskId(spec.TaskId());
    worker->SetOwnerAddress(spec.CallerAddress());
    RAY_CHECK(worker->GetAssignedJobId() == spec.JobId());
    // TODO(swang): For actors with multiple actor handles, to
    // guarantee that tasks are replayed in the same order after a
    // failure, we must update the task's execution dependency to be
    // the actor's current execution dependency.

    // Mark the task as running.
    // (See design_docs/task_states.rst for the state transition diagram.)
    assigned_task.OnDispatchInstead(nullptr);
    assigned_task.OnSpillbackInstead(nullptr);
    local_queues_.QueueTasks({assigned_task}, TaskState::RUNNING);
    // Notify the task dependency manager that we no longer need this task's
    // object dependencies.
    RAY_CHECK(task_dependency_manager_.UnsubscribeGetDependencies(spec.TaskId()));
  } else {
    RAY_LOG(WARNING) << "Failed to send task to worker, disconnecting client";
    // We failed to send the task to the worker, so disconnect the worker.
    ProcessDisconnectClientMessage(worker->Connection());
    // Queue this task for future assignment. We need to do this since
    // DispatchTasks() removed it from the ready queue. The task will be
    // assigned to a worker once one becomes available.
    // (See design_docs/task_states.rst for the state transition diagram.)
    local_queues_.QueueTasks({assigned_task}, TaskState::READY);
    DispatchTasks(MakeTasksByClass({assigned_task}));
  }
}

void NodeManager::ProcessSubscribePlasmaReady(
    const std::shared_ptr<ClientConnection> &client, const uint8_t *message_data) {
  std::shared_ptr<WorkerInterface> associated_worker =
      worker_pool_.GetRegisteredWorker(client);
  if (associated_worker == nullptr) {
    associated_worker = worker_pool_.GetRegisteredDriver(client);
  }
  RAY_CHECK(associated_worker != nullptr)
      << "No worker exists for CoreWorker with client: " << client->DebugString();

  auto message = flatbuffers::GetRoot<protocol::SubscribePlasmaReady>(message_data);
  ObjectID id = from_flatbuf<ObjectID>(*message->object_id());

  if (task_dependency_manager_.CheckObjectLocal(id)) {
    // Object is already local, so we directly fire the callback to tell the core worker
    // that the plasma object is ready.
    rpc::PlasmaObjectReadyRequest request;
    request.set_object_id(id.Binary());

    RAY_LOG(DEBUG) << "Object " << id << " is already local, firing callback directly.";
    associated_worker->rpc_client()->PlasmaObjectReady(
        request, [](Status status, const rpc::PlasmaObjectReadyReply &reply) {
          if (!status.ok()) {
            RAY_LOG(INFO) << "Problem with telling worker that plasma object is ready"
                          << status.ToString();
          }
        });
  } else {
    // The object is not local, so we are subscribing to pull and wait for the objects.
    std::vector<rpc::ObjectReference> refs = {FlatbufferToSingleObjectReference(
        *message->object_id(), *message->owner_address())};

    // NOTE(simon): This call will issue a pull request to remote workers and make sure
    // the object will be local.
    // 1. We currently do not allow user to cancel this call. The object will be pulled
    //    even if the `await object_ref` is cancelled.
    // 2. We currently do not handle edge cases with object eviction where the object
    //    is local at this time but when the core worker was notified, the object is
    //    is evicted. The core worker should be able to handle evicted object in this
    //    case.
    task_dependency_manager_.SubscribeWaitDependencies(associated_worker->WorkerId(),
                                                       refs);

    // Add this worker to the listeners for the object ID.
    {
      absl::MutexLock guard(&plasma_object_notification_lock_);
      async_plasma_objects_notification_[id].insert(associated_worker);
    }
  }
}

ray::Status NodeManager::SetupPlasmaSubscription() {
  return object_manager_.SubscribeObjAdded(
      [this](const object_manager::protocol::ObjectInfoT &object_info) {
        ObjectID object_id = ObjectID::FromBinary(object_info.object_id);
        auto waiting_workers = absl::flat_hash_set<std::shared_ptr<WorkerInterface>>();
        {
          absl::MutexLock guard(&plasma_object_notification_lock_);
          auto waiting = this->async_plasma_objects_notification_.extract(object_id);
          if (!waiting.empty()) {
            waiting_workers.swap(waiting.mapped());
          }
        }
        rpc::PlasmaObjectReadyRequest request;
        request.set_object_id(object_id.Binary());

        for (auto worker : waiting_workers) {
          worker->rpc_client()->PlasmaObjectReady(
              request, [](Status status, const rpc::PlasmaObjectReadyReply &reply) {
                if (!status.ok()) {
                  RAY_LOG(INFO)
                      << "Problem with telling worker that plasma object is ready"
                      << status.ToString();
                }
              });
        }
      });
}

void NodeManager::DumpDebugState() const {
  std::fstream fs;
  fs.open(initial_config_.session_dir + "/debug_state.txt",
          std::fstream::out | std::fstream::trunc);
  fs << DebugString();
  fs.close();
}

const NodeManagerConfig &NodeManager::GetInitialConfig() const { return initial_config_; }

std::string NodeManager::DebugString() const {
  std::stringstream result;
  uint64_t now_ms = current_time_ms();
  result << "NodeManager:";
  result << "\nInitialConfigResources: " << initial_config_.resource_config.ToString();
  if (cluster_task_manager_ != nullptr) {
    result << "\nClusterTaskManager:\n";
    result << cluster_task_manager_->DebugString();
  }
  result << "\nClusterResources:";
  for (auto &pair : cluster_resource_map_) {
    result << "\n" << pair.first.Hex() << ": " << pair.second.DebugString();
  }
  result << "\n" << object_manager_.DebugString();
  result << "\n" << gcs_client_->DebugString();
  result << "\n" << worker_pool_.DebugString();
  result << "\n" << local_queues_.DebugString();
  result << "\n" << reconstruction_policy_.DebugString();
  result << "\n" << task_dependency_manager_.DebugString();
  {
    absl::MutexLock guard(&plasma_object_notification_lock_);
    result << "\nnum async plasma notifications: "
           << async_plasma_objects_notification_.size();
  }

  result << "\nRemote node managers: ";
  for (const auto &entry : remote_node_manager_addresses_) {
    result << "\n" << entry.first;
  }

  result << "\nDebugString() time ms: " << (current_time_ms() - now_ms);
  return result.str();
}

// Summarizes a Census view and tag values into a compact string, e.g.,
// "Tag1:Value1,Tag2:Value2,Tag3:Value3".
std::string compact_tag_string(const opencensus::stats::ViewDescriptor &view,
                               const std::vector<std::string> &values) {
  std::stringstream result;
  const auto &keys = view.columns();
  for (size_t i = 0; i < values.size(); i++) {
    result << keys[i].name() << ":" << values[i];
    if (i < values.size() - 1) {
      result << ",";
    }
  }
  return result.str();
}

void NodeManager::HandlePinObjectIDs(const rpc::PinObjectIDsRequest &request,
                                     rpc::PinObjectIDsReply *reply,
                                     rpc::SendReplyCallback send_reply_callback) {
  std::vector<ObjectID> object_ids;
  object_ids.reserve(request.object_ids_size());
  for (const auto &object_id_binary : request.object_ids()) {
    object_ids.push_back(ObjectID::FromBinary(object_id_binary));
  }
  if (object_pinning_enabled_) {
    // Pin the objects in plasma by getting them and holding a reference to
    // the returned buffer.
    // NOTE: the caller must ensure that the objects already exist in plasma before
    // sending a PinObjectIDs request.
    std::vector<plasma::ObjectBuffer> plasma_results;
    // TODO(swang): This `Get` has a timeout of 0, so the plasma store will not
    // block when serving the request. However, if the plasma store is under
    // heavy load, then this request can still block the NodeManager event loop
    // since we must wait for the plasma store's reply. We should consider using
    // an `AsyncGet` instead.
    if (!store_client_.Get(object_ids, /*timeout_ms=*/0, &plasma_results).ok()) {
      RAY_LOG(WARNING) << "Failed to get objects to be pinned from object store.";
      // TODO(suquark): Maybe "Status::ObjectNotFound" is more accurate here.
      send_reply_callback(Status::Invalid("Failed to get objects."), nullptr, nullptr);
      return;
    }

    std::vector<std::unique_ptr<RayObject>> objects;
    for (int64_t i = 0; i < request.object_ids().size(); i++) {
      if (plasma_results[i].data == nullptr) {
        objects.push_back(nullptr);
      } else {
        objects.emplace_back(std::unique_ptr<RayObject>(new RayObject(
            std::make_shared<PlasmaBuffer>(plasma_results[i].data),
            std::make_shared<PlasmaBuffer>(plasma_results[i].metadata), {})));
      }
    }
    local_object_manager_.PinObjects(object_ids, std::move(objects));
  }
  // Wait for the object to be freed by the owner, which keeps the ref count.
  local_object_manager_.WaitForObjectFree(request.owner_address(), object_ids);
  send_reply_callback(Status::OK(), nullptr, nullptr);
}

void NodeManager::HandleGetNodeStats(const rpc::GetNodeStatsRequest &node_stats_request,
                                     rpc::GetNodeStatsReply *reply,
                                     rpc::SendReplyCallback send_reply_callback) {
  for (const auto &task : local_queues_.GetTasks(TaskState::INFEASIBLE)) {
    if (task.GetTaskSpecification().IsActorCreationTask()) {
      auto infeasible_task = reply->add_infeasible_tasks();
      infeasible_task->ParseFromString(task.GetTaskSpecification().Serialize());
    }
  }
  // Report tasks that are not scheduled because
  // resources are occupied by other actors/tasks.
  for (const auto &task : local_queues_.GetTasks(TaskState::READY)) {
    if (task.GetTaskSpecification().IsActorCreationTask()) {
      auto ready_task = reply->add_ready_tasks();
      ready_task->ParseFromString(task.GetTaskSpecification().Serialize());
    }
  }
  // Ensure we never report an empty set of metrics.
  if (!recorded_metrics_) {
    RecordMetrics();
    RAY_CHECK(recorded_metrics_);
  }
  for (const auto &view : opencensus::stats::StatsExporter::GetViewData()) {
    auto view_data = reply->add_view_data();
    view_data->set_view_name(view.first.name());
    if (view.second.type() == opencensus::stats::ViewData::Type::kInt64) {
      for (const auto &measure : view.second.int_data()) {
        auto measure_data = view_data->add_measures();
        measure_data->set_tags(compact_tag_string(view.first, measure.first));
        measure_data->set_int_value(measure.second);
      }
    } else if (view.second.type() == opencensus::stats::ViewData::Type::kDouble) {
      for (const auto &measure : view.second.double_data()) {
        auto measure_data = view_data->add_measures();
        measure_data->set_tags(compact_tag_string(view.first, measure.first));
        measure_data->set_double_value(measure.second);
      }
    } else {
      RAY_CHECK(view.second.type() == opencensus::stats::ViewData::Type::kDistribution);
      for (const auto &measure : view.second.distribution_data()) {
        auto measure_data = view_data->add_measures();
        measure_data->set_tags(compact_tag_string(view.first, measure.first));
        measure_data->set_distribution_min(measure.second.min());
        measure_data->set_distribution_mean(measure.second.mean());
        measure_data->set_distribution_max(measure.second.max());
        measure_data->set_distribution_count(measure.second.count());
        for (const auto &bound : measure.second.bucket_boundaries().lower_boundaries()) {
          measure_data->add_distribution_bucket_boundaries(bound);
        }
        for (const auto &count : measure.second.bucket_counts()) {
          measure_data->add_distribution_bucket_counts(count);
        }
      }
    }
  }
  // As a result of the HandleGetNodeStats, we are collecting information from all
  // workers on this node. This is done by calling GetCoreWorkerStats on each worker. In
  // order to send up-to-date information back, we wait until all workers have replied,
  // and return the information from HandleNodesStatsRequest. The caller of
  // HandleGetNodeStats should set a timeout so that the rpc finishes even if not all
  // workers have replied.
  auto all_workers = worker_pool_.GetAllRegisteredWorkers(/* filter_dead_worker */ true);
  absl::flat_hash_set<WorkerID> driver_ids;
  for (auto driver :
       worker_pool_.GetAllRegisteredDrivers(/* filter_dead_driver */ true)) {
    all_workers.push_back(driver);
    driver_ids.insert(driver->WorkerId());
  }
  if (all_workers.empty()) {
    send_reply_callback(Status::OK(), nullptr, nullptr);
    return;
  }
  for (const auto &worker : all_workers) {
    if (worker->IsDead()) {
      continue;
    }
    rpc::GetCoreWorkerStatsRequest request;
    request.set_intended_worker_id(worker->WorkerId().Binary());
    request.set_include_memory_info(node_stats_request.include_memory_info());
    worker->rpc_client()->GetCoreWorkerStats(
        request, [reply, worker, all_workers, driver_ids, send_reply_callback](
                     const ray::Status &status, const rpc::GetCoreWorkerStatsReply &r) {
          reply->add_core_workers_stats()->MergeFrom(r.core_worker_stats());
          reply->set_num_workers(reply->num_workers() + 1);
          if (reply->num_workers() == all_workers.size()) {
            send_reply_callback(Status::OK(), nullptr, nullptr);
          }
        });
  }
}

std::string FormatMemoryInfo(std::vector<rpc::GetNodeStatsReply> node_stats) {
  // First pass to compute object sizes.
  absl::flat_hash_map<ObjectID, int64_t> object_sizes;
  for (const auto &reply : node_stats) {
    for (const auto &core_worker_stats : reply.core_workers_stats()) {
      for (const auto &object_ref : core_worker_stats.object_refs()) {
        auto obj_id = ObjectID::FromBinary(object_ref.object_id());
        if (object_ref.object_size() > 0) {
          object_sizes[obj_id] = object_ref.object_size();
        }
      }
    }
  }

  std::ostringstream builder;
  builder
      << "----------------------------------------------------------------------------"
         "-------------------------\n";
  builder
      << " Object ID                                Reference Type       Object Size  "
         " Reference Creation Site\n";
  builder
      << "============================================================================"
         "=========================\n";

  // Second pass builds the summary string for each node.
  for (const auto &reply : node_stats) {
    for (const auto &core_worker_stats : reply.core_workers_stats()) {
      bool pid_printed = false;
      for (const auto &object_ref : core_worker_stats.object_refs()) {
        auto obj_id = ObjectID::FromBinary(object_ref.object_id());
        if (!object_ref.pinned_in_memory() && object_ref.local_ref_count() == 0 &&
            object_ref.submitted_task_ref_count() == 0 &&
            object_ref.contained_in_owned_size() == 0) {
          continue;
        }
        if (obj_id.IsNil()) {
          continue;
        }
        if (!pid_printed) {
          if (core_worker_stats.worker_type() == rpc::WorkerType::DRIVER) {
            builder << "; driver pid=" << core_worker_stats.pid() << "\n";
          } else {
            builder << "; worker pid=" << core_worker_stats.pid() << "\n";
          }
          pid_printed = true;
        }
        builder << obj_id.Hex() << "  ";
        // TODO(ekl) we could convey more information about the reference status.
        if (object_ref.pinned_in_memory()) {
          builder << "PINNED_IN_MEMORY     ";
        } else if (object_ref.submitted_task_ref_count() > 0) {
          builder << "USED_BY_PENDING_TASK ";
        } else if (object_ref.local_ref_count() > 0) {
          builder << "LOCAL_REFERENCE      ";
        } else if (object_ref.contained_in_owned_size() > 0) {
          builder << "CAPTURED_IN_OBJECT   ";
        } else {
          builder << "UNKNOWN_STATUS       ";
        }
        builder << std::right << std::setfill(' ') << std::setw(11);
        if (object_sizes.contains(obj_id)) {
          builder << object_sizes[obj_id];
        } else {
          builder << "          ?";
        }
        builder << "   " << object_ref.call_site();
        builder << "\n";
      }
    }
  }
  builder
      << "----------------------------------------------------------------------------"
         "-------------------------\n";

  return builder.str();
}

void NodeManager::HandleFormatGlobalMemoryInfo(
    const rpc::FormatGlobalMemoryInfoRequest &request,
    rpc::FormatGlobalMemoryInfoReply *reply, rpc::SendReplyCallback send_reply_callback) {
  auto replies = std::make_shared<std::vector<rpc::GetNodeStatsReply>>();
  auto local_request = std::make_shared<rpc::GetNodeStatsRequest>();
  auto local_reply = std::make_shared<rpc::GetNodeStatsReply>();
  local_request->set_include_memory_info(true);

  unsigned int num_nodes = remote_node_manager_addresses_.size() + 1;
  rpc::GetNodeStatsRequest stats_req;
  stats_req.set_include_memory_info(true);

  auto store_reply = [replies, reply, num_nodes,
                      send_reply_callback](const rpc::GetNodeStatsReply &local_reply) {
    replies->push_back(local_reply);
    if (replies->size() >= num_nodes) {
      reply->set_memory_summary(FormatMemoryInfo(*replies));
      send_reply_callback(Status::OK(), nullptr, nullptr);
    }
  };

  // Fetch from remote nodes.
  for (const auto &entry : remote_node_manager_addresses_) {
    std::unique_ptr<rpc::NodeManagerClient> client(new rpc::NodeManagerClient(
        entry.second.first, entry.second.second, client_call_manager_));
    client->GetNodeStats(
        stats_req, [replies, store_reply](const ray::Status &status,
                                          const rpc::GetNodeStatsReply &r) {
          if (!status.ok()) {
            RAY_LOG(ERROR) << "Failed to get remote node stats: " << status.ToString();
          }
          store_reply(r);
        });
  }

  // Fetch from the local node.
  HandleGetNodeStats(
      stats_req, local_reply.get(),
      [local_reply, store_reply](Status status, std::function<void()> success,
                                 std::function<void()> failure) mutable {
        store_reply(*local_reply);
      });
}

void NodeManager::HandleGlobalGC(const rpc::GlobalGCRequest &request,
                                 rpc::GlobalGCReply *reply,
                                 rpc::SendReplyCallback send_reply_callback) {
  TriggerGlobalGC();
}

void NodeManager::TriggerGlobalGC() {
  RAY_LOG(INFO) << "Broadcasting Python GC request to all raylets since the cluster "
                << "is low on resources. This removes Ray actor and object refs "
                << "that are stuck in Python reference cycles.";
  should_global_gc_ = true;
  // We won't see our own request, so trigger local GC in the next heartbeat.
  should_local_gc_ = true;
}

void NodeManager::RecordMetrics() {
  recorded_metrics_ = true;
  if (stats::StatsConfig::instance().IsStatsDisabled()) {
    return;
  }
  // Last recorded time will be reset in the caller side.
  uint64_t current_time = current_time_ms();
  uint64_t duration_ms = current_time - metrics_last_recorded_time_ms_;

  // Record available resources of this node.
  const auto &available_resources =
      cluster_resource_map_.at(self_node_id_).GetAvailableResources().GetResourceMap();
  for (const auto &pair : available_resources) {
    stats::LocalAvailableResource().Record(pair.second,
                                           {{stats::ResourceNameKey, pair.first}});
  }
  // Record total resources of this node.
  const auto &total_resources =
      cluster_resource_map_.at(self_node_id_).GetTotalResources().GetResourceMap();
  for (const auto &pair : total_resources) {
    stats::LocalTotalResource().Record(pair.second,
                                       {{stats::ResourceNameKey, pair.first}});
  }

  // Record average number of tasks information per second.
  stats::AvgNumScheduledTasks.Record((double)metrics_num_task_scheduled_ *
                                     (1000.0 / (double)duration_ms));
  metrics_num_task_scheduled_ = 0;
  stats::AvgNumExecutedTasks.Record((double)metrics_num_task_executed_ *
                                    (1000.0 / (double)duration_ms));
  metrics_num_task_executed_ = 0;
  stats::AvgNumSpilledBackTasks.Record((double)metrics_num_task_spilled_back_ *
                                       (1000.0 / (double)duration_ms));
  metrics_num_task_spilled_back_ = 0;

  object_manager_.RecordMetrics();
  local_queues_.RecordMetrics();
}

}  // namespace raylet

}  // namespace ray<|MERGE_RESOLUTION|>--- conflicted
+++ resolved
@@ -1738,7 +1738,6 @@
   auto bundle_spec = BundleSpecification(request.bundle_spec());
   RAY_LOG(DEBUG) << "Request to prepare bundle resources is received, "
                  << bundle_spec.DebugString();
-<<<<<<< HEAD
 
   if (new_scheduler_enabled_) {
     auto prepared = cluster_task_manager_->PreparePGBundle(bundle_spec);
@@ -1746,21 +1745,13 @@
     send_reply_callback(Status::OK(), nullptr, nullptr);
     // We don't need to schedule and dispatch because all we've done so far is allocate resources.
   } else {
-    auto prepared = PrepareBundle(cluster_resource_map_, bundle_spec);
+    auto prepared = placement_group_resource_manager_->PrepareBundle(bundle_spec);
     reply->set_success(prepared);
     send_reply_callback(Status::OK(), nullptr, nullptr);
     // Call task dispatch to assign work to the new group.
     TryLocalInfeasibleTaskScheduling();
     DispatchTasks(local_queues_.GetReadyTasksByClass());
   }
-=======
-  auto prepared = placement_group_resource_manager_->PrepareBundle(bundle_spec);
-  reply->set_success(prepared);
-  send_reply_callback(Status::OK(), nullptr, nullptr);
-  // Call task dispatch to assign work to the new group.
-  TryLocalInfeasibleTaskScheduling();
-  DispatchTasks(local_queues_.GetReadyTasksByClass());
->>>>>>> 014b0ad5
 }
 
 void NodeManager::HandleCommitBundleResources(
@@ -1771,19 +1762,13 @@
   auto bundle_spec = BundleSpecification(request.bundle_spec());
   RAY_LOG(DEBUG) << "Request to commit bundle resources is received, "
                  << bundle_spec.DebugString();
-<<<<<<< HEAD
-=======
-  placement_group_resource_manager_->CommitBundle(bundle_spec);
-  send_reply_callback(Status::OK(), nullptr, nullptr);
->>>>>>> 014b0ad5
-
   if (new_scheduler_enabled_) {
     cluster_task_manager_->CommitPGBundle(bundle_spec);
     send_reply_callback(Status::OK(), nullptr, nullptr);
     // Schedule in case a lease request for this placement group arrived before the commit message.
     ScheduleAndDispatch();
   } else {
-    CommitBundle(cluster_resource_map_, bundle_spec);
+    placement_group_resource_manager_->CommitBundle(bundle_spec);
     send_reply_callback(Status::OK(), nullptr, nullptr);
 
     // Call task dispatch to assign work to the new group.
