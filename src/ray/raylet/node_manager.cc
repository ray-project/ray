--- conflicted
+++ resolved
@@ -1476,9 +1476,6 @@
   DispatchScheduledTasksToWorkers();
 }
 
-<<<<<<< HEAD
-void NodeManager::HandleRequestWorkerLease(const rpc::RequestWorkerLeaseRequest &request,
-=======
 void NodeManager::WaitForTaskArgsRequests(std::pair<ScheduleFn, Task> &work) {
   RAY_CHECK(new_scheduler_enabled_);
   std::vector<ObjectID> object_ids = work.second.GetTaskSpecification().GetDependencies();
@@ -1497,8 +1494,7 @@
   }
 };
 
-void NodeManager::HandleWorkerLeaseRequest(const rpc::RequestWorkerLeaseRequest &request,
->>>>>>> 1000e332
+void NodeManager::HandleRequestWorkerLease(const rpc::RequestWorkerLeaseRequest &request,
                                            rpc::RequestWorkerLeaseReply *reply,
                                            rpc::SendReplyCallback send_reply_callback) {
   rpc::Task task_message;
