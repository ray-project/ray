#include "ray/raylet/node_manager.h"

#include <fstream>

#include "ray/common/status.h"

#include "ray/common/common_protocol.h"
#include "ray/common/id.h"
#include "ray/raylet/format/node_manager_generated.h"
#include "ray/stats/stats.h"

namespace {

#define RAY_CHECK_ENUM(x, y) \
  static_assert(static_cast<int>(x) == static_cast<int>(y), "protocol mismatch")

/// A helper function to return the expected actor counter for a given actor
/// and actor handle, according to the given actor registry. If a task's
/// counter is less than the returned value, then the task is a duplicate. If
/// the task's counter is equal to the returned value, then the task should be
/// the next to run.
int64_t GetExpectedTaskCounter(
    const std::unordered_map<ray::ActorID, ray::raylet::ActorRegistration>
        &actor_registry,
    const ray::ActorID &actor_id, const ray::ActorHandleID &actor_handle_id) {
  auto actor_entry = actor_registry.find(actor_id);
  RAY_CHECK(actor_entry != actor_registry.end());
  const auto &frontier = actor_entry->second.GetFrontier();
  int64_t expected_task_counter = 0;
  auto frontier_entry = frontier.find(actor_handle_id);
  if (frontier_entry != frontier.end()) {
    expected_task_counter = frontier_entry->second.task_counter;
  }
  return expected_task_counter;
};

struct ActorStats {
  int live_actors = 0;
  int dead_actors = 0;
  int reconstructing_actors = 0;
  int max_num_handles = 0;
};

/// A helper function to return the statistical data of actors in this node manager.
ActorStats GetActorStatisticalData(
    std::unordered_map<ray::ActorID, ray::raylet::ActorRegistration> actor_registry) {
  ActorStats item;
  for (auto &pair : actor_registry) {
    if (pair.second.GetState() == ray::rpc::ActorTableData::ALIVE) {
      item.live_actors += 1;
    } else if (pair.second.GetState() == ray::rpc::ActorTableData::RECONSTRUCTING) {
      item.reconstructing_actors += 1;
    } else {
      item.dead_actors += 1;
    }
    if (pair.second.NumHandles() > item.max_num_handles) {
      item.max_num_handles = pair.second.NumHandles();
    }
  }
  return item;
}

}  // namespace

namespace ray {

namespace raylet {

NodeManager::NodeManager(boost::asio::io_service &io_service,
                         const NodeManagerConfig &config, ObjectManager &object_manager,
                         std::shared_ptr<gcs::AsyncGcsClient> gcs_client,
                         std::shared_ptr<ObjectDirectoryInterface> object_directory)
    : client_id_(gcs_client->client_table().GetLocalClientId()),
      io_service_(io_service),
      object_manager_(object_manager),
      gcs_client_(std::move(gcs_client)),
      object_directory_(std::move(object_directory)),
      heartbeat_timer_(io_service),
      heartbeat_period_(std::chrono::milliseconds(config.heartbeat_period_ms)),
      debug_dump_period_(config.debug_dump_period_ms),
      temp_dir_(config.temp_dir),
      object_manager_profile_timer_(io_service),
      initial_config_(config),
      local_available_resources_(config.resource_config),
      worker_pool_(config.num_initial_workers, config.num_workers_per_process,
                   config.maximum_startup_concurrency, gcs_client_,
                   config.worker_commands),
      scheduling_policy_(local_queues_),
      reconstruction_policy_(
          io_service_,
          [this](const TaskID &task_id) { HandleTaskReconstruction(task_id); },
          RayConfig::instance().initial_reconstruction_timeout_milliseconds(),
          gcs_client_->client_table().GetLocalClientId(), gcs_client_->task_lease_table(),
          object_directory_, gcs_client_->task_reconstruction_log()),
      task_dependency_manager_(
          object_manager, reconstruction_policy_, io_service,
          gcs_client_->client_table().GetLocalClientId(),
          RayConfig::instance().initial_reconstruction_timeout_milliseconds(),
          gcs_client_->task_lease_table()),
      lineage_cache_(gcs_client_->client_table().GetLocalClientId(),
                     gcs_client_->raylet_task_table(), gcs_client_->raylet_task_table(),
                     config.max_lineage_size),
      actor_registry_(),
      node_manager_server_("NodeManager", config.node_manager_port),
      node_manager_service_(io_service, *this),
      client_call_manager_(io_service) {
  RAY_CHECK(heartbeat_period_.count() > 0);
  // Initialize the resource map with own cluster resource configuration.
  ClientID local_client_id = gcs_client_->client_table().GetLocalClientId();
  cluster_resource_map_.emplace(local_client_id,
                                SchedulingResources(config.resource_config));

  RAY_CHECK_OK(object_manager_.SubscribeObjAdded(
      [this](const object_manager::protocol::ObjectInfoT &object_info) {
        ObjectID object_id = ObjectID::FromBinary(object_info.object_id);
        HandleObjectLocal(object_id);
      }));
  RAY_CHECK_OK(object_manager_.SubscribeObjDeleted(
      [this](const ObjectID &object_id) { HandleObjectMissing(object_id); }));

  RAY_ARROW_CHECK_OK(store_client_.Connect(config.store_socket_name.c_str()));
  // Run the node manger rpc server.
  node_manager_server_.RegisterService(node_manager_service_);
  node_manager_server_.Run();
}

ray::Status NodeManager::RegisterGcs() {
  object_manager_.RegisterGcs();

  // Subscribe to task entry commits in the GCS. These notifications are
  // forwarded to the lineage cache, which requests notifications about tasks
  // that were executed remotely.
  const auto task_committed_callback = [this](gcs::AsyncGcsClient *client,
                                              const TaskID &task_id,
                                              const TaskTableData &task_data) {
    lineage_cache_.HandleEntryCommitted(task_id);
  };
  RAY_RETURN_NOT_OK(gcs_client_->raylet_task_table().Subscribe(
      JobID::Nil(), gcs_client_->client_table().GetLocalClientId(),
      task_committed_callback, nullptr, nullptr));

  const auto task_lease_notification_callback = [this](gcs::AsyncGcsClient *client,
                                                       const TaskID &task_id,
                                                       const TaskLeaseData &task_lease) {
    const ClientID node_manager_id = ClientID::FromBinary(task_lease.node_manager_id());
    if (gcs_client_->client_table().IsRemoved(node_manager_id)) {
      // The node manager that added the task lease is already removed. The
      // lease is considered inactive.
      reconstruction_policy_.HandleTaskLeaseNotification(task_id, 0);
    } else {
      // NOTE(swang): The task_lease.timeout is an overestimate of the lease's
      // expiration period since the entry may have been in the GCS for some
      // time already. For a more accurate estimate, the age of the entry in
      // the GCS should be subtracted from task_lease.timeout.
      reconstruction_policy_.HandleTaskLeaseNotification(task_id, task_lease.timeout());
    }
  };
  const auto task_lease_empty_callback = [this](gcs::AsyncGcsClient *client,
                                                const TaskID &task_id) {
    reconstruction_policy_.HandleTaskLeaseNotification(task_id, 0);
  };
  RAY_RETURN_NOT_OK(gcs_client_->task_lease_table().Subscribe(
      JobID::Nil(), gcs_client_->client_table().GetLocalClientId(),
      task_lease_notification_callback, task_lease_empty_callback, nullptr));

  // Register a callback to handle actor notifications.
  auto actor_notification_callback = [this](gcs::AsyncGcsClient *client,
                                            const ActorID &actor_id,
                                            const std::vector<ActorTableData> &data) {
    if (!data.empty()) {
      // We only need the last entry, because it represents the latest state of
      // this actor.
      HandleActorStateTransition(actor_id, ActorRegistration(data.back()));
    }
  };

  RAY_RETURN_NOT_OK(gcs_client_->actor_table().Subscribe(
      JobID::Nil(), ClientID::Nil(), actor_notification_callback, nullptr));

  // Register a callback on the client table for new clients.
  auto node_manager_client_added = [this](gcs::AsyncGcsClient *client, const UniqueID &id,
                                          const ClientTableData &data) {
    ClientAdded(data);
  };
  gcs_client_->client_table().RegisterClientAddedCallback(node_manager_client_added);
  // Register a callback on the client table for removed clients.
  auto node_manager_client_removed =
      [this](gcs::AsyncGcsClient *client, const UniqueID &id,
             const ClientTableData &data) { ClientRemoved(data); };
  gcs_client_->client_table().RegisterClientRemovedCallback(node_manager_client_removed);

  // Register a callback on the client table for resource create/update requests
  auto node_manager_resource_createupdated =
      [this](gcs::AsyncGcsClient *client, const UniqueID &id,
             const ClientTableData &data) { ResourceCreateUpdated(data); };
  gcs_client_->client_table().RegisterResourceCreateUpdatedCallback(
      node_manager_resource_createupdated);

  // Register a callback on the client table for resource delete requests
  auto node_manager_resource_deleted =
      [this](gcs::AsyncGcsClient *client, const UniqueID &id,
             const ClientTableData &data) { ResourceDeleted(data); };
  gcs_client_->client_table().RegisterResourceDeletedCallback(
      node_manager_resource_deleted);

  // Subscribe to heartbeat batches from the monitor.
  const auto &heartbeat_batch_added =
      [this](gcs::AsyncGcsClient *client, const ClientID &id,
             const HeartbeatBatchTableData &heartbeat_batch) {
        HeartbeatBatchAdded(heartbeat_batch);
      };
  RAY_RETURN_NOT_OK(gcs_client_->heartbeat_batch_table().Subscribe(
      JobID::Nil(), ClientID::Nil(), heartbeat_batch_added,
      /*subscribe_callback=*/nullptr,
      /*done_callback=*/nullptr));

  // Subscribe to driver table updates.
  const auto job_table_handler = [this](gcs::AsyncGcsClient *client, const JobID &job_id,
                                        const std::vector<JobTableData> &job_data) {
    HandleJobTableUpdate(job_id, job_data);
  };
  RAY_RETURN_NOT_OK(gcs_client_->job_table().Subscribe(JobID::Nil(), ClientID::Nil(),
                                                       job_table_handler, nullptr));

  // Start sending heartbeats to the GCS.
  last_heartbeat_at_ms_ = current_time_ms();
  last_debug_dump_at_ms_ = current_time_ms();
  Heartbeat();
  // Start the timer that gets object manager profiling information and sends it
  // to the GCS.
  GetObjectManagerProfileInfo();

  return ray::Status::OK();
}

void NodeManager::KillWorker(std::shared_ptr<Worker> worker) {
  // If we're just cleaning up a single worker, allow it some time to clean
  // up its state before force killing. The client socket will be closed
  // and the worker struct will be freed after the timeout.
  kill(worker->Pid(), SIGTERM);

  auto retry_timer = std::make_shared<boost::asio::deadline_timer>(io_service_);
  auto retry_duration = boost::posix_time::milliseconds(
      RayConfig::instance().kill_worker_timeout_milliseconds());
  retry_timer->expires_from_now(retry_duration);
  retry_timer->async_wait([retry_timer, worker](const boost::system::error_code &error) {
    RAY_LOG(DEBUG) << "Send SIGKILL to worker, pid=" << worker->Pid();
    // Force kill worker. TODO(rkn): Is there some small danger that the worker
    // has already died and the PID has been reassigned to a different process?
    kill(worker->Pid(), SIGKILL);
  });
}

void NodeManager::HandleJobTableUpdate(const JobID &id,
                                       const std::vector<JobTableData> &job_data) {
  for (const auto &entry : job_data) {
    RAY_LOG(DEBUG) << "HandleJobTableUpdate " << UniqueID::FromBinary(entry.job_id())
                   << " " << entry.is_dead();
    if (entry.is_dead()) {
      auto job_id = JobID::FromBinary(entry.job_id());
      auto workers = worker_pool_.GetWorkersRunningTasksForJob(job_id);

      // Kill all the workers. The actual cleanup for these workers is done
      // later when we receive the DisconnectClient message from them.
      for (const auto &worker : workers) {
        // Mark the worker as dead so further messages from it are ignored
        // (except DisconnectClient).
        worker->MarkDead();
        // Then kill the worker process.
        KillWorker(worker);
      }

      // Remove all tasks for this job from the scheduling queues, mark
      // the results for these tasks as not required, cancel any attempts
      // at reconstruction. Note that at this time the workers are likely
      // alive because of the delay in killing workers.
      CleanUpTasksForFinishedJob(job_id);
    }
  }
}

void NodeManager::Heartbeat() {
  uint64_t now_ms = current_time_ms();
  uint64_t interval = now_ms - last_heartbeat_at_ms_;
  if (interval > RayConfig::instance().num_heartbeats_warning() *
                     RayConfig::instance().heartbeat_timeout_milliseconds()) {
    RAY_LOG(WARNING) << "Last heartbeat was sent " << interval << " ms ago ";
  }
  last_heartbeat_at_ms_ = now_ms;

  auto &heartbeat_table = gcs_client_->heartbeat_table();
  auto heartbeat_data = std::make_shared<HeartbeatTableData>();
  const auto &my_client_id = gcs_client_->client_table().GetLocalClientId();
  SchedulingResources &local_resources = cluster_resource_map_[my_client_id];
  heartbeat_data->set_client_id(my_client_id.Binary());
  // TODO(atumanov): modify the heartbeat table protocol to use the ResourceSet directly.
  // TODO(atumanov): implement a ResourceSet const_iterator.
  for (const auto &resource_pair :
       local_resources.GetAvailableResources().GetResourceMap()) {
    heartbeat_data->add_resources_available_label(resource_pair.first);
    heartbeat_data->add_resources_available_capacity(resource_pair.second);
  }
  for (const auto &resource_pair : local_resources.GetTotalResources().GetResourceMap()) {
    heartbeat_data->add_resources_total_label(resource_pair.first);
    heartbeat_data->add_resources_total_capacity(resource_pair.second);
  }

  local_resources.SetLoadResources(local_queues_.GetResourceLoad());
  for (const auto &resource_pair : local_resources.GetLoadResources().GetResourceMap()) {
    heartbeat_data->add_resource_load_label(resource_pair.first);
    heartbeat_data->add_resource_load_capacity(resource_pair.second);
  }

  ray::Status status = heartbeat_table.Add(
      JobID::Nil(), gcs_client_->client_table().GetLocalClientId(), heartbeat_data,
      /*success_callback=*/nullptr);
  RAY_CHECK_OK_PREPEND(status, "Heartbeat failed");

  if (debug_dump_period_ > 0 &&
      static_cast<int64_t>(now_ms - last_debug_dump_at_ms_) > debug_dump_period_) {
    DumpDebugState();
    RecordMetrics();
    last_debug_dump_at_ms_ = now_ms;
  }

  // Reset the timer.
  heartbeat_timer_.expires_from_now(heartbeat_period_);
  heartbeat_timer_.async_wait([this](const boost::system::error_code &error) {
    RAY_CHECK(!error);
    Heartbeat();
  });
}

void NodeManager::GetObjectManagerProfileInfo() {
  int64_t start_time_ms = current_time_ms();

  auto profile_info = object_manager_.GetAndResetProfilingInfo();

  if (profile_info.profile_events_size() > 0) {
    RAY_CHECK_OK(gcs_client_->profile_table().AddProfileEventBatch(profile_info));
  }

  // Reset the timer.
  object_manager_profile_timer_.expires_from_now(heartbeat_period_);
  object_manager_profile_timer_.async_wait(
      [this](const boost::system::error_code &error) {
        RAY_CHECK(!error);
        GetObjectManagerProfileInfo();
      });

  int64_t interval = current_time_ms() - start_time_ms;
  if (interval > RayConfig::instance().handler_warning_timeout_ms()) {
    RAY_LOG(WARNING) << "GetObjectManagerProfileInfo handler took " << interval << " ms.";
  }
}

void NodeManager::ClientAdded(const ClientTableData &client_data) {
  const ClientID client_id = ClientID::FromBinary(client_data.client_id());

  RAY_LOG(DEBUG) << "[ClientAdded] Received callback from client id " << client_id;
  if (client_id == gcs_client_->client_table().GetLocalClientId()) {
    // We got a notification for ourselves, so we are connected to the GCS now.
    // Save this NodeManager's resource information in the cluster resource map.
    cluster_resource_map_[client_id] = initial_config_.resource_config;
    return;
  }

  auto entry = remote_node_manager_clients_.find(client_id);
  if (entry != remote_node_manager_clients_.end()) {
    RAY_LOG(DEBUG) << "Received notification of a new client that already exists: "
                   << client_id;
    return;
  }

  // Initialize a rpc client to the new node manager.
  std::unique_ptr<rpc::NodeManagerClient> client(
      new rpc::NodeManagerClient(client_data.node_manager_address(),
                                 client_data.node_manager_port(), client_call_manager_));
  remote_node_manager_clients_.emplace(client_id, std::move(client));

  ResourceSet resources_total(
      rpc::VectorFromProtobuf(client_data.resources_total_label()),
      rpc::VectorFromProtobuf(client_data.resources_total_capacity()));
  cluster_resource_map_.emplace(client_id, SchedulingResources(resources_total));
}

void NodeManager::ClientRemoved(const ClientTableData &client_data) {
  // TODO(swang): If we receive a notification for our own death, clean up and
  // exit immediately.
  const ClientID client_id = ClientID::FromBinary(client_data.client_id());
  RAY_LOG(DEBUG) << "[ClientRemoved] Received callback from client id " << client_id;

  RAY_CHECK(client_id != gcs_client_->client_table().GetLocalClientId())
      << "Exiting because this node manager has mistakenly been marked dead by the "
      << "monitor.";

  // Below, when we remove client_id from all of these data structures, we could
  // check that it is actually removed, or log a warning otherwise, but that may
  // not be necessary.

  // Remove the client from the resource map.
  cluster_resource_map_.erase(client_id);

  // Remove the node manager client.
  const auto client_entry = remote_node_manager_clients_.find(client_id);
  if (client_entry != remote_node_manager_clients_.end()) {
    remote_node_manager_clients_.erase(client_entry);
  } else {
    RAY_LOG(WARNING) << "Received ClientRemoved callback for an unknown client "
                     << client_id << ".";
  }

  // For any live actors that were on the dead node, broadcast a notification
  // about the actor's death
  // TODO(swang): This could be very slow if there are many actors.
  for (const auto &actor_entry : actor_registry_) {
    if (actor_entry.second.GetNodeManagerId() == client_id &&
        actor_entry.second.GetState() == ActorTableData::ALIVE) {
      RAY_LOG(INFO) << "Actor " << actor_entry.first
                    << " is disconnected, because its node " << client_id
                    << " is removed from cluster. It may be reconstructed.";
      HandleDisconnectedActor(actor_entry.first, /*was_local=*/false,
                              /*intentional_disconnect=*/false);
    }
  }
  // Notify the object directory that the client has been removed so that it
  // can remove it from any cached locations.
  object_directory_->HandleClientRemoved(client_id);

  // Flush all uncommitted tasks from the local lineage cache. This is to
  // guarantee that all tasks get flushed eventually, in case one of the tasks
  // in our local cache was supposed to be flushed by the node that died.
  lineage_cache_.FlushAllUncommittedTasks();
}

void NodeManager::ResourceCreateUpdated(const ClientTableData &client_data) {
  const ClientID client_id = ClientID::FromBinary(client_data.client_id());
  const ClientID &local_client_id = gcs_client_->client_table().GetLocalClientId();

  RAY_LOG(DEBUG) << "[ResourceCreateUpdated] received callback from client id "
                 << client_id << ". Updating resource map.";
  ResourceSet new_res_set(
      rpc::VectorFromProtobuf(client_data.resources_total_label()),
      rpc::VectorFromProtobuf(client_data.resources_total_capacity()));

  const ResourceSet &old_res_set = cluster_resource_map_[client_id].GetTotalResources();
  ResourceSet difference_set = old_res_set.FindUpdatedResources(new_res_set);
  RAY_LOG(DEBUG) << "[ResourceCreateUpdated] The difference in the resource map is "
                 << difference_set.ToString();

  SchedulingResources &cluster_schedres = cluster_resource_map_[client_id];

  // Update local_available_resources_ and SchedulingResources
  for (const auto &resource_pair : difference_set.GetResourceMap()) {
    const std::string &resource_label = resource_pair.first;
    const double &new_resource_capacity = resource_pair.second;

    cluster_schedres.UpdateResource(resource_label, new_resource_capacity);
    if (client_id == local_client_id) {
      local_available_resources_.AddOrUpdateResource(resource_label,
                                                     new_resource_capacity);
    }
  }
  RAY_LOG(DEBUG) << "[ResourceCreateUpdated] Updated cluster_resource_map.";

  if (client_id == local_client_id) {
    // The resource update is on the local node, check if we can reschedule tasks.
    TryLocalInfeasibleTaskScheduling();
  }
  return;
}

void NodeManager::ResourceDeleted(const ClientTableData &client_data) {
  const ClientID client_id = ClientID::FromBinary(client_data.client_id());
  const ClientID &local_client_id = gcs_client_->client_table().GetLocalClientId();

  ResourceSet new_res_set(
      rpc::VectorFromProtobuf(client_data.resources_total_label()),
      rpc::VectorFromProtobuf(client_data.resources_total_capacity()));
  RAY_LOG(DEBUG) << "[ResourceDeleted] received callback from client id " << client_id
                 << " with new resources: " << new_res_set.ToString()
                 << ". Updating resource map.";

  const ResourceSet &old_res_set = cluster_resource_map_[client_id].GetTotalResources();
  ResourceSet deleted_set = old_res_set.FindDeletedResources(new_res_set);
  RAY_LOG(DEBUG) << "[ResourceDeleted] The difference in the resource map is "
                 << deleted_set.ToString();

  SchedulingResources &cluster_schedres = cluster_resource_map_[client_id];

  // Update local_available_resources_ and SchedulingResources
  for (const auto &resource_pair : deleted_set.GetResourceMap()) {
    const std::string &resource_label = resource_pair.first;

    cluster_schedres.DeleteResource(resource_label);
    if (client_id == local_client_id) {
      local_available_resources_.DeleteResource(resource_label);
    }
  }
  RAY_LOG(DEBUG) << "[ResourceDeleted] Updated cluster_resource_map.";
  return;
}

void NodeManager::TryLocalInfeasibleTaskScheduling() {
  RAY_LOG(DEBUG) << "[LocalResourceUpdateRescheduler] The resource update is on the "
                    "local node, check if we can reschedule tasks";
  const ClientID &local_client_id = gcs_client_->client_table().GetLocalClientId();
  SchedulingResources &new_local_resources = cluster_resource_map_[local_client_id];

  // SpillOver locally to figure out which infeasible tasks can be placed now
  std::vector<TaskID> decision = scheduling_policy_.SpillOver(new_local_resources);

  std::unordered_set<TaskID> local_task_ids(decision.begin(), decision.end());

  // Transition locally placed tasks to waiting or ready for dispatch.
  if (local_task_ids.size() > 0) {
    std::vector<Task> tasks = local_queues_.RemoveTasks(local_task_ids);
    for (const auto &t : tasks) {
      EnqueuePlaceableTask(t);
    }
  }
}

void NodeManager::HeartbeatAdded(const ClientID &client_id,
                                 const HeartbeatTableData &heartbeat_data) {
  // Locate the client id in remote client table and update available resources based on
  // the received heartbeat information.
  auto it = cluster_resource_map_.find(client_id);
  if (it == cluster_resource_map_.end()) {
    // Haven't received the client registration for this client yet, skip this heartbeat.
    RAY_LOG(INFO) << "[HeartbeatAdded]: received heartbeat from unknown client id "
                  << client_id;
    return;
  }
  SchedulingResources &remote_resources = it->second;

  ResourceSet remote_available(
      rpc::VectorFromProtobuf(heartbeat_data.resources_total_label()),
      rpc::VectorFromProtobuf(heartbeat_data.resources_total_capacity()));
  ResourceSet remote_load(
      rpc::VectorFromProtobuf(heartbeat_data.resource_load_label()),
      rpc::VectorFromProtobuf(heartbeat_data.resource_load_capacity()));
  // TODO(atumanov): assert that the load is a non-empty ResourceSet.
  remote_resources.SetAvailableResources(std::move(remote_available));
  // Extract the load information and save it locally.
  remote_resources.SetLoadResources(std::move(remote_load));
  // Extract decision for this raylet.
  auto decision = scheduling_policy_.SpillOver(remote_resources);
  std::unordered_set<TaskID> local_task_ids;
  for (const auto &task_id : decision) {
    // (See design_docs/task_states.rst for the state transition diagram.)
    TaskState state;
    const auto task = local_queues_.RemoveTask(task_id, &state);
    // Since we are spilling back from the ready and waiting queues, we need
    // to unsubscribe the dependencies.
    if (state != TaskState::INFEASIBLE) {
      // Don't unsubscribe for infeasible tasks because we never subscribed in
      // the first place.
      RAY_CHECK(task_dependency_manager_.UnsubscribeDependencies(task_id));
    }
    // Attempt to forward the task. If this fails to forward the task,
    // the task will be resubmit locally.
    ForwardTaskOrResubmit(task, client_id);
  }
}

void NodeManager::HeartbeatBatchAdded(const HeartbeatBatchTableData &heartbeat_batch) {
  const ClientID &local_client_id = gcs_client_->client_table().GetLocalClientId();
  // Update load information provided by each heartbeat.
  for (const auto &heartbeat_data : heartbeat_batch.batch()) {
    const ClientID &client_id = ClientID::FromBinary(heartbeat_data.client_id());
    if (client_id == local_client_id) {
      // Skip heartbeats from self.
      continue;
    }
    HeartbeatAdded(client_id, heartbeat_data);
  }
}

void NodeManager::PublishActorStateTransition(
    const ActorID &actor_id, const ActorTableData &data,
    const ray::gcs::ActorTable::WriteCallback &failure_callback) {
  // Copy the actor notification data.
  auto actor_notification = std::make_shared<ActorTableData>(data);

  // The actor log starts with an ALIVE entry. This is followed by 0 to N pairs
  // of (RECONSTRUCTING, ALIVE) entries, where N is the maximum number of
  // reconstructions. This is followed optionally by a DEAD entry.
  int log_length = 2 * (actor_notification->max_reconstructions() -
                        actor_notification->remaining_reconstructions());
  if (actor_notification->state() != ActorTableData::ALIVE) {
    // RECONSTRUCTING or DEAD entries have an odd index.
    log_length += 1;
  }
  // If we successful appended a record to the GCS table of the actor that
  // has died, signal this to anyone receiving signals from this actor.
  auto success_callback = [](gcs::AsyncGcsClient *client, const ActorID &id,
                             const ActorTableData &data) {
    auto redis_context = client->primary_context();
    if (data.state() == ActorTableData::DEAD ||
        data.state() == ActorTableData::RECONSTRUCTING) {
      std::vector<std::string> args = {"XADD", id.Hex(), "*", "signal",
                                       "ACTOR_DIED_SIGNAL"};
      RAY_CHECK_OK(redis_context->RunArgvAsync(args));
    }
  };
  RAY_CHECK_OK(gcs_client_->actor_table().AppendAt(JobID::Nil(), actor_id,
                                                   actor_notification, success_callback,
                                                   failure_callback, log_length));
}

void NodeManager::HandleActorStateTransition(const ActorID &actor_id,
                                             ActorRegistration &&actor_registration) {
  // Update local registry.
  auto it = actor_registry_.find(actor_id);
  if (it == actor_registry_.end()) {
    it = actor_registry_.emplace(actor_id, actor_registration).first;
  } else {
    // Only process the state transition if it is to a later state than ours.
    if (actor_registration.GetState() > it->second.GetState() &&
        actor_registration.GetRemainingReconstructions() ==
            it->second.GetRemainingReconstructions()) {
      // The new state is later than ours if it is about the same lifetime, but
      // a greater state.
      it->second = actor_registration;
    } else if (actor_registration.GetRemainingReconstructions() <
               it->second.GetRemainingReconstructions()) {
      // The new state is also later than ours it is about a later lifetime of
      // the actor.
      it->second = actor_registration;
    } else {
      // Our state is already at or past the update, so skip the update.
      return;
    }
  }
  RAY_LOG(DEBUG) << "Actor notification received: actor_id = " << actor_id
                 << ", node_manager_id = " << actor_registration.GetNodeManagerId()
                 << ", state = "
                 << ActorTableData::ActorState_Name(actor_registration.GetState())
                 << ", remaining_reconstructions = "
                 << actor_registration.GetRemainingReconstructions();

  if (actor_registration.GetState() == ActorTableData::ALIVE) {
    // The actor's location is now known. Dequeue any methods that were
    // submitted before the actor's location was known.
    // (See design_docs/task_states.rst for the state transition diagram.)
    const auto &methods = local_queues_.GetTasks(TaskState::WAITING_FOR_ACTOR_CREATION);
    std::unordered_set<TaskID> created_actor_method_ids;
    for (const auto &method : methods) {
      if (method.GetTaskSpecification().ActorId() == actor_id) {
        created_actor_method_ids.insert(method.GetTaskSpecification().TaskId());
      }
    }
    // Resubmit the methods that were submitted before the actor's location was
    // known.
    auto created_actor_methods = local_queues_.RemoveTasks(created_actor_method_ids);
    for (const auto &method : created_actor_methods) {
      // Maintain the invariant that if a task is in the
      // MethodsWaitingForActorCreation queue, then it is subscribed to its
      // respective actor creation task. Since the actor location is now known,
      // we can remove the task from the queue and forget its dependency on the
      // actor creation task.
      RAY_CHECK(task_dependency_manager_.UnsubscribeDependencies(
          method.GetTaskSpecification().TaskId()));
      // The task's uncommitted lineage was already added to the local lineage
      // cache upon the initial submission, so it's okay to resubmit it with an
      // empty lineage this time.
      SubmitTask(method, Lineage());
    }
  } else if (actor_registration.GetState() == ActorTableData::DEAD) {
    // When an actor dies, loop over all of the queued tasks for that actor
    // and treat them as failed.
    auto tasks_to_remove = local_queues_.GetTaskIdsForActor(actor_id);
    auto removed_tasks = local_queues_.RemoveTasks(tasks_to_remove);
    for (auto const &task : removed_tasks) {
      TreatTaskAsFailed(task, ErrorType::ACTOR_DIED);
    }
  } else {
    RAY_CHECK(actor_registration.GetState() == ActorTableData::RECONSTRUCTING);
    RAY_LOG(DEBUG) << "Actor is being reconstructed: " << actor_id;
    // When an actor fails but can be reconstructed, resubmit all of the queued
    // tasks for that actor. This will mark the tasks as waiting for actor
    // creation.
    auto tasks_to_remove = local_queues_.GetTaskIdsForActor(actor_id);
    auto removed_tasks = local_queues_.RemoveTasks(tasks_to_remove);
    for (auto const &task : removed_tasks) {
      SubmitTask(task, Lineage());
    }
  }
}

void NodeManager::CleanUpTasksForFinishedJob(const JobID &job_id) {
  auto tasks_to_remove = local_queues_.GetTaskIdsForJob(job_id);
  task_dependency_manager_.RemoveTasksAndRelatedObjects(tasks_to_remove);
  // NOTE(swang): SchedulingQueue::RemoveTasks modifies its argument so we must
  // call it last.
  local_queues_.RemoveTasks(tasks_to_remove);
}

void NodeManager::ProcessNewClient(LocalClientConnection &client) {
  // The new client is a worker, so begin listening for messages.
  client.ProcessMessages();
}

// A helper function to create a mapping from resource shapes to
// tasks with that resource shape from a given list of tasks.
std::unordered_map<ResourceSet, ordered_set<TaskID>> MakeTasksWithResources(
    const std::vector<Task> &tasks) {
  std::unordered_map<ResourceSet, ordered_set<TaskID>> result;
  for (const auto &task : tasks) {
    auto spec = task.GetTaskSpecification();
    result[spec.GetRequiredResources()].push_back(spec.TaskId());
  }
  return result;
}

void NodeManager::DispatchTasks(
    const std::unordered_map<ResourceSet, ordered_set<TaskID>> &tasks_with_resources) {
  std::unordered_set<TaskID> removed_task_ids;
  for (const auto &it : tasks_with_resources) {
    const auto &task_resources = it.first;
    for (const auto &task_id : it.second) {
      const auto &task = local_queues_.GetTaskOfState(task_id, TaskState::READY);
      if (!local_available_resources_.Contains(task_resources)) {
        // All the tasks in it.second have the same resource shape, so
        // once the first task is not feasible, we can break out of this loop
        break;
      }
      if (AssignTask(task)) {
        removed_task_ids.insert(task_id);
      }
    }
  }
  // Move the ASSIGNED task to the SWAP queue so that we remember that we have
  // it queued locally. Once the GetTaskReply has been sent, the task will get
  // re-queued, depending on whether the message succeeded or not.
  local_queues_.MoveTasks(removed_task_ids, TaskState::READY, TaskState::SWAP);
}

void NodeManager::ProcessClientMessage(
    const std::shared_ptr<LocalClientConnection> &client, int64_t message_type,
    const uint8_t *message_data) {
  auto registered_worker = worker_pool_.GetRegisteredWorker(client);
  auto message_type_value = static_cast<protocol::MessageType>(message_type);
  RAY_LOG(DEBUG) << "[Worker] Message "
                 << protocol::EnumNameMessageType(message_type_value) << "("
                 << message_type << ") from worker with PID "
                 << (registered_worker ? std::to_string(registered_worker->Pid())
                                       : "nil");
  if (registered_worker && registered_worker->IsDead()) {
    // For a worker that is marked as dead (because the job has died already),
    // all the messages are ignored except DisconnectClient.
    if ((message_type_value != protocol::MessageType::DisconnectClient) &&
        (message_type_value != protocol::MessageType::IntentionalDisconnectClient)) {
      // Listen for more messages.
      client->ProcessMessages();
      return;
    }
  }

  switch (message_type_value) {
  case protocol::MessageType::RegisterClientRequest: {
    ProcessRegisterClientRequestMessage(client, message_data);
  } break;
  case protocol::MessageType::GetTask: {
    RAY_CHECK(!registered_worker->UsePush());
    HandleWorkerAvailable(client);
  } break;
  case protocol::MessageType::TaskDone: {
    RAY_CHECK(registered_worker->UsePush());
    HandleWorkerAvailable(client);
  } break;
  case protocol::MessageType::DisconnectClient: {
    ProcessDisconnectClientMessage(client);
    // We don't need to receive future messages from this client,
    // because it's already disconnected.
    return;
  } break;
  case protocol::MessageType::IntentionalDisconnectClient: {
    ProcessDisconnectClientMessage(client, /* intentional_disconnect = */ true);
    // We don't need to receive future messages from this client,
    // because it's already disconnected.
    return;
  } break;
  case protocol::MessageType::SubmitTask: {
    ProcessSubmitTaskMessage(message_data);
  } break;
  case protocol::MessageType::SetResourceRequest: {
    ProcessSetResourceRequest(client, message_data);
  } break;
  case protocol::MessageType::FetchOrReconstruct: {
    ProcessFetchOrReconstructMessage(client, message_data);
  } break;
  case protocol::MessageType::NotifyUnblocked: {
    auto message = flatbuffers::GetRoot<protocol::NotifyUnblocked>(message_data);
    HandleTaskUnblocked(client, from_flatbuf<TaskID>(*message->task_id()));
  } break;
  case protocol::MessageType::WaitRequest: {
    ProcessWaitRequestMessage(client, message_data);
  } break;
  case protocol::MessageType::PushErrorRequest: {
    ProcessPushErrorRequestMessage(message_data);
  } break;
  case protocol::MessageType::PushProfileEventsRequest: {
    auto fbs_message = flatbuffers::GetRoot<flatbuffers::String>(message_data);
    rpc::ProfileTableData profile_table_data;
    RAY_CHECK(
        profile_table_data.ParseFromArray(fbs_message->data(), fbs_message->size()));
    RAY_CHECK_OK(gcs_client_->profile_table().AddProfileEventBatch(profile_table_data));
  } break;
  case protocol::MessageType::FreeObjectsInObjectStoreRequest: {
    auto message = flatbuffers::GetRoot<protocol::FreeObjectsRequest>(message_data);
    std::vector<ObjectID> object_ids = from_flatbuf<ObjectID>(*message->object_ids());
    // Clean up objects from the object store.
    object_manager_.FreeObjects(object_ids, message->local_only());
    if (message->delete_creating_tasks()) {
      // Clean up their creating tasks from GCS.
      std::vector<TaskID> creating_task_ids;
      for (const auto &object_id : object_ids) {
        creating_task_ids.push_back(object_id.TaskId());
      }
      gcs_client_->raylet_task_table().Delete(JobID::Nil(), creating_task_ids);
    }
  } break;
  case protocol::MessageType::PrepareActorCheckpointRequest: {
    ProcessPrepareActorCheckpointRequest(client, message_data);
  } break;
  case protocol::MessageType::NotifyActorResumedFromCheckpoint: {
    ProcessNotifyActorResumedFromCheckpoint(message_data);
  } break;

  default:
    RAY_LOG(FATAL) << "Received unexpected message type " << message_type;
  }

  // Listen for more messages.
  client->ProcessMessages();
}

void NodeManager::ProcessRegisterClientRequestMessage(
    const std::shared_ptr<LocalClientConnection> &client, const uint8_t *message_data) {
  auto message = flatbuffers::GetRoot<protocol::RegisterClientRequest>(message_data);
<<<<<<< HEAD
  auto client_id = from_flatbuf<ClientID>(*message->client_id());
  client->SetClientID(from_flatbuf<ClientID>(*message->client_id()));
  auto worker = std::make_shared<Worker>(message->worker_pid(), message->language(),
                                         message->port(), client);
  if (message->is_worker()) {
    // Register the new worker.
    bool use_push_task = (worker->Port() > 0);
    if (use_push_task) {
      auto entry = worker_clients_.find(client_id);
      if (entry != worker_clients_.end()) {
        RAY_LOG(WARNING) << "Received registration of a new worker that already exists: "
                         << client_id;
        return;
      }

      // Initialize a rpc client to the new worker.
      std::unique_ptr<rpc::WorkerTaskClient> grpc_client(
          new rpc::WorkerTaskClient("0.0.0.0", worker->Port(), client_call_manager_));
      worker_clients_.emplace(client_id, std::move(grpc_client));
    }

    worker_pool_.RegisterWorker(std::move(worker));
    if (use_push_task) {
      auto registered_worker = worker_pool_.GetRegisteredWorker(client);
      HandleWorkerAvailable(registered_worker);
    } else {
      // TODO(zhijunfu): this seems unnecessary as we already call
      // `DispatchTasks` when this worker calls `GetTask`?
      DispatchTasks(local_queues_.GetReadyTasksWithResources());
=======
  auto client_id = from_flatbuf<ClientID>(*message->worker_id());
  client->SetClientID(client_id);
  Language language = static_cast<Language>(message->language());
  auto worker = std::make_shared<Worker>(message->worker_pid(), language, message->port(),
                                         client, client_call_manager_);
  if (message->is_worker()) {
    // Register the new worker.
    bool use_push_task = worker->UsePush();
    auto connection = worker->Connection();
    worker_pool_.RegisterWorker(std::move(worker));
    if (use_push_task) {
      // only call `HandleWorkerAvailable` when push mode is used.
      HandleWorkerAvailable(connection);
>>>>>>> 32b3d3ec
    }
  } else {
    // Register the new driver.
    const WorkerID driver_id = from_flatbuf<WorkerID>(*message->worker_id());
    const JobID job_id = from_flatbuf<JobID>(*message->job_id());
    // Compute a dummy driver task id from a given driver.
    const TaskID driver_task_id = TaskID::ComputeDriverTaskId(driver_id);
    worker->AssignTaskId(driver_task_id);
    worker->AssignJobId(job_id);
    worker_pool_.RegisterDriver(std::move(worker));
    local_queues_.AddDriverTaskId(driver_task_id);
    RAY_CHECK_OK(gcs_client_->job_table().AppendJobData(
        JobID(driver_id),
        /*is_dead=*/false, std::time(nullptr), initial_config_.node_manager_address,
        message->worker_pid()));
  }
}

void NodeManager::HandleDisconnectedActor(const ActorID &actor_id, bool was_local,
                                          bool intentional_disconnect) {
  auto actor_entry = actor_registry_.find(actor_id);
  RAY_CHECK(actor_entry != actor_registry_.end());
  auto &actor_registration = actor_entry->second;
  RAY_LOG(DEBUG) << "The actor with ID " << actor_id << " died "
                 << (intentional_disconnect ? "intentionally" : "unintentionally")
                 << ", remaining reconstructions = "
                 << actor_registration.GetRemainingReconstructions();

  // Check if this actor needs to be reconstructed.
  ActorState new_state =
      actor_registration.GetRemainingReconstructions() > 0 && !intentional_disconnect
          ? ActorTableData::RECONSTRUCTING
          : ActorTableData::DEAD;
  if (was_local) {
    // Clean up the dummy objects from this actor.
    RAY_LOG(DEBUG) << "Removing dummy objects for actor: " << actor_id;
    for (auto &dummy_object_pair : actor_entry->second.GetDummyObjects()) {
      HandleObjectMissing(dummy_object_pair.first);
    }
  }
  // Update the actor's state.
  ActorTableData new_actor_data = actor_entry->second.GetTableData();
  new_actor_data.set_state(new_state);
  if (was_local) {
    // If the actor was local, immediately update the state in actor registry.
    // So if we receive any actor tasks before we receive GCS notification,
    // these tasks can be correctly routed to the `MethodsWaitingForActorCreation` queue,
    // instead of being assigned to the dead actor.
    HandleActorStateTransition(actor_id, ActorRegistration(new_actor_data));
  }
  ray::gcs::ActorTable::WriteCallback failure_callback = nullptr;
  if (was_local) {
    failure_callback = [](gcs::AsyncGcsClient *client, const ActorID &id,
                          const ActorTableData &data) {
      // If the disconnected actor was local, only this node will try to update actor
      // state. So the update shouldn't fail.
      RAY_LOG(FATAL) << "Failed to update state for actor " << id;
    };
  }
  PublishActorStateTransition(actor_id, new_actor_data, failure_callback);
}

void NodeManager::HandleWorkerAvailable(
    const std::shared_ptr<LocalClientConnection> &client) {
  std::shared_ptr<Worker> worker = worker_pool_.GetRegisteredWorker(client);
  RAY_CHECK(worker);
  // If the worker was assigned a task, mark it as finished.
  if (!worker->GetAssignedTaskId().IsNil()) {
    FinishAssignedTask(*worker);
  }

<<<<<<< HEAD
  HandleWorkerAvailable(worker);
=======
  // Return the worker to the idle pool.
  worker_pool_.PushWorker(std::move(worker));
  // Local resource availability changed: invoke scheduling policy for local node.
  const ClientID &local_client_id = gcs_client_->client_table().GetLocalClientId();
  cluster_resource_map_[local_client_id].SetLoadResources(
      local_queues_.GetResourceLoad());
  // Call task dispatch to assign work to the new worker.
  DispatchTasks(local_queues_.GetReadyTasksWithResources());
>>>>>>> 32b3d3ec
}

void NodeManager::ProcessDisconnectClientMessage(
    const std::shared_ptr<LocalClientConnection> &client, bool intentional_disconnect) {
  std::shared_ptr<Worker> worker = worker_pool_.GetRegisteredWorker(client);
  bool is_worker = false, is_driver = false;
  if (worker) {
    // The client is a worker.
    is_worker = true;
  } else {
    worker = worker_pool_.GetRegisteredDriver(client);
    if (worker) {
      // The client is a driver.
      is_driver = true;
    } else {
      RAY_LOG(INFO) << "Ignoring client disconnect because the client has already "
                    << "been disconnected.";
    }
  }
  RAY_CHECK(!(is_worker && is_driver));

  // If the client has any blocked tasks, mark them as unblocked. In
  // particular, we are no longer waiting for their dependencies.
  if (worker) {
    if (is_worker && worker->IsDead()) {
      // Don't need to unblock the client if it's a worker and is already dead.
      // Because in this case, its task is already cleaned up.
      RAY_LOG(DEBUG) << "Skip unblocking worker because it's already dead.";
    } else {
      while (!worker->GetBlockedTaskIds().empty()) {
        // NOTE(swang): HandleTaskUnblocked will modify the worker, so it is
        // not safe to pass in the iterator directly.
        const TaskID task_id = *worker->GetBlockedTaskIds().begin();
        HandleTaskUnblocked(client, task_id);
      }
    }
  }

  if (is_worker) {
    // The client is a worker.
    if (worker->IsDead()) {
      // If the worker was killed by us because the driver exited,
      // treat it as intentionally disconnected.
      intentional_disconnect = true;
    }

    const ActorID &actor_id = worker->GetActorId();
    if (!actor_id.IsNil()) {
      // If the worker was an actor, update actor state, reconstruct the actor if needed,
      // and clean up actor's tasks if the actor is permanently dead.
      HandleDisconnectedActor(actor_id, true, intentional_disconnect);
    }

    const TaskID &task_id = worker->GetAssignedTaskId();
    // If the worker was running a task, clean up the task and push an error to
    // the driver, unless the worker is already dead.
    if (!task_id.IsNil() && !worker->IsDead()) {
      // If the worker was an actor, the task was already cleaned up in
      // `HandleDisconnectedActor`.
      if (actor_id.IsNil()) {
        const Task &task = local_queues_.RemoveTask(task_id);
        TreatTaskAsFailed(task, ErrorType::WORKER_DIED);
      }

      if (!intentional_disconnect) {
        // Push the error to driver.
        const JobID &job_id = worker->GetAssignedJobId();
        // TODO(rkn): Define this constant somewhere else.
        std::string type = "worker_died";
        std::ostringstream error_message;
        error_message << "A worker died or was killed while executing task " << task_id
                      << ".";
        RAY_CHECK_OK(gcs_client_->error_table().PushErrorToDriver(
            job_id, type, error_message.str(), current_time_ms()));
      }
    }

    // Remove the dead client from the pool and stop listening for messages.
    worker_pool_.DisconnectWorker(worker);

    const ClientID &client_id = gcs_client_->client_table().GetLocalClientId();

    // Return the resources that were being used by this worker.
    auto const &task_resources = worker->GetTaskResourceIds();
    local_available_resources_.ReleaseConstrained(
        task_resources, cluster_resource_map_[client_id].GetTotalResources());
    cluster_resource_map_[client_id].Release(task_resources.ToResourceSet());
    worker->ResetTaskResourceIds();

    auto const &lifetime_resources = worker->GetLifetimeResourceIds();
    local_available_resources_.ReleaseConstrained(
        lifetime_resources, cluster_resource_map_[client_id].GetTotalResources());
    cluster_resource_map_[client_id].Release(lifetime_resources.ToResourceSet());
    worker->ResetLifetimeResourceIds();

    RAY_LOG(DEBUG) << "Worker (pid=" << worker->Pid() << ") is disconnected. "
                   << "job_id: " << worker->GetAssignedJobId();

    // Since some resources may have been released, we can try to dispatch more tasks.
    DispatchTasks(local_queues_.GetReadyTasksWithResources());
  } else if (is_driver) {
    // The client is a driver.
    RAY_CHECK_OK(gcs_client_->job_table().AppendJobData(
        JobID(client->GetClientId()),
        /*is_dead=*/true, std::time(nullptr), initial_config_.node_manager_address,
        worker->Pid()));
    auto job_id = worker->GetAssignedTaskId();
    RAY_CHECK(!job_id.IsNil());
    local_queues_.RemoveDriverTaskId(job_id);
    worker_pool_.DisconnectDriver(worker);

    RAY_LOG(DEBUG) << "Driver (pid=" << worker->Pid() << ") is disconnected. "
                   << "job_id: " << worker->GetAssignedJobId();
  }

  // TODO(rkn): Tell the object manager that this client has disconnected so
  // that it can clean up the wait requests for this client. Currently I think
  // these can be leaked.
}

void NodeManager::ProcessSubmitTaskMessage(const uint8_t *message_data) {
  // Read the task submitted by the client.
  auto fbs_message = flatbuffers::GetRoot<protocol::SubmitTaskRequest>(message_data);
  rpc::Task task_message;
  RAY_CHECK(task_message.mutable_task_spec()->ParseFromArray(
      fbs_message->task_spec()->data(), fbs_message->task_spec()->size()));
  for (const auto &dependency :
       string_vec_from_flatbuf(*fbs_message->execution_dependencies())) {
    task_message.mutable_task_execution_spec()->add_dependencies(dependency);
  }

  // Submit the task to the raylet. Since the task was submitted
  // locally, there is no uncommitted lineage.
  SubmitTask(Task(task_message), Lineage());
}

void NodeManager::ProcessFetchOrReconstructMessage(
    const std::shared_ptr<LocalClientConnection> &client, const uint8_t *message_data) {
  auto message = flatbuffers::GetRoot<protocol::FetchOrReconstruct>(message_data);
  std::vector<ObjectID> required_object_ids;
  for (size_t i = 0; i < message->object_ids()->size(); ++i) {
    ObjectID object_id = from_flatbuf<ObjectID>(*message->object_ids()->Get(i));
    if (message->fetch_only()) {
      // If only a fetch is required, then do not subscribe to the
      // dependencies to the task dependency manager.
      if (!task_dependency_manager_.CheckObjectLocal(object_id)) {
        // Fetch the object if it's not already local.
        RAY_CHECK_OK(object_manager_.Pull(object_id));
      }
    } else {
      // If reconstruction is also required, then add any requested objects to
      // the list to subscribe to in the task dependency manager. These objects
      // will be pulled from remote node managers and reconstructed if
      // necessary.
      required_object_ids.push_back(object_id);
    }
  }

  if (!required_object_ids.empty()) {
    const TaskID task_id = from_flatbuf<TaskID>(*message->task_id());
    HandleTaskBlocked(client, required_object_ids, task_id);
  }
}

void NodeManager::ProcessWaitRequestMessage(
    const std::shared_ptr<LocalClientConnection> &client, const uint8_t *message_data) {
  // Read the data.
  auto message = flatbuffers::GetRoot<protocol::WaitRequest>(message_data);
  std::vector<ObjectID> object_ids = from_flatbuf<ObjectID>(*message->object_ids());
  int64_t wait_ms = message->timeout();
  uint64_t num_required_objects = static_cast<uint64_t>(message->num_ready_objects());
  bool wait_local = message->wait_local();

  std::vector<ObjectID> required_object_ids;
  for (auto const &object_id : object_ids) {
    if (!task_dependency_manager_.CheckObjectLocal(object_id)) {
      // Add any missing objects to the list to subscribe to in the task
      // dependency manager. These objects will be pulled from remote node
      // managers and reconstructed if necessary.
      required_object_ids.push_back(object_id);
    }
  }

  const TaskID &current_task_id = from_flatbuf<TaskID>(*message->task_id());
  bool client_blocked = !required_object_ids.empty();
  if (client_blocked) {
    HandleTaskBlocked(client, required_object_ids, current_task_id);
  }

  ray::Status status = object_manager_.Wait(
      object_ids, wait_ms, num_required_objects, wait_local,
      [this, client_blocked, client, current_task_id](std::vector<ObjectID> found,
                                                      std::vector<ObjectID> remaining) {
        // Write the data.
        flatbuffers::FlatBufferBuilder fbb;
        flatbuffers::Offset<protocol::WaitReply> wait_reply = protocol::CreateWaitReply(
            fbb, to_flatbuf(fbb, found), to_flatbuf(fbb, remaining));
        fbb.Finish(wait_reply);

        auto status =
            client->WriteMessage(static_cast<int64_t>(protocol::MessageType::WaitReply),
                                 fbb.GetSize(), fbb.GetBufferPointer());
        if (status.ok()) {
          // The client is unblocked now because the wait call has returned.
          if (client_blocked) {
            HandleTaskUnblocked(client, current_task_id);
          }
        } else {
          // We failed to write to the client, so disconnect the client.
          RAY_LOG(WARNING)
              << "Failed to send WaitReply to client, so disconnecting client";
          // We failed to send the reply to the client, so disconnect the worker.
          ProcessDisconnectClientMessage(client);
        }
      });
  RAY_CHECK_OK(status);
}

void NodeManager::ProcessPushErrorRequestMessage(const uint8_t *message_data) {
  auto message = flatbuffers::GetRoot<protocol::PushErrorRequest>(message_data);

  JobID job_id = from_flatbuf<JobID>(*message->job_id());
  auto const &type = string_from_flatbuf(*message->type());
  auto const &error_message = string_from_flatbuf(*message->error_message());
  double timestamp = message->timestamp();

  RAY_CHECK_OK(gcs_client_->error_table().PushErrorToDriver(job_id, type, error_message,
                                                            timestamp));
}

void NodeManager::ProcessPrepareActorCheckpointRequest(
    const std::shared_ptr<LocalClientConnection> &client, const uint8_t *message_data) {
  auto message =
      flatbuffers::GetRoot<protocol::PrepareActorCheckpointRequest>(message_data);
  ActorID actor_id = from_flatbuf<ActorID>(*message->actor_id());
  RAY_LOG(DEBUG) << "Preparing checkpoint for actor " << actor_id;
  const auto &actor_entry = actor_registry_.find(actor_id);
  RAY_CHECK(actor_entry != actor_registry_.end());

  std::shared_ptr<Worker> worker = worker_pool_.GetRegisteredWorker(client);
  RAY_CHECK(worker && worker->GetActorId() == actor_id);

  // Find the task that is running on this actor.
  const auto task_id = worker->GetAssignedTaskId();
  const Task &task = local_queues_.GetTaskOfState(task_id, TaskState::RUNNING);
  // Generate checkpoint id and data.
  ActorCheckpointID checkpoint_id = ActorCheckpointID::FromRandom();
  auto checkpoint_data =
      actor_entry->second.GenerateCheckpointData(actor_entry->first, task);

  // Write checkpoint data to GCS.
  RAY_CHECK_OK(gcs_client_->actor_checkpoint_table().Add(
      JobID::Nil(), checkpoint_id, checkpoint_data,
      [worker, actor_id, this](ray::gcs::AsyncGcsClient *client,
                               const ActorCheckpointID &checkpoint_id,
                               const ActorCheckpointData &data) {
        RAY_LOG(DEBUG) << "Checkpoint " << checkpoint_id << " saved for actor "
                       << worker->GetActorId();
        // Save this actor-to-checkpoint mapping, and remove old checkpoints associated
        // with this actor.
        RAY_CHECK_OK(gcs_client_->actor_checkpoint_id_table().AddCheckpointId(
            JobID::Nil(), actor_id, checkpoint_id));
        // Send reply to worker.
        flatbuffers::FlatBufferBuilder fbb;
        auto reply = ray::protocol::CreatePrepareActorCheckpointReply(
            fbb, to_flatbuf(fbb, checkpoint_id));
        fbb.Finish(reply);
        worker->Connection()->WriteMessageAsync(
            static_cast<int64_t>(protocol::MessageType::PrepareActorCheckpointReply),
            fbb.GetSize(), fbb.GetBufferPointer(), [](const ray::Status &status) {
              if (!status.ok()) {
                RAY_LOG(WARNING)
                    << "Failed to send PrepareActorCheckpointReply to client";
              }
            });
      }));
}

void NodeManager::ProcessNotifyActorResumedFromCheckpoint(const uint8_t *message_data) {
  auto message =
      flatbuffers::GetRoot<protocol::NotifyActorResumedFromCheckpoint>(message_data);
  ActorID actor_id = from_flatbuf<ActorID>(*message->actor_id());
  ActorCheckpointID checkpoint_id =
      from_flatbuf<ActorCheckpointID>(*message->checkpoint_id());
  RAY_LOG(DEBUG) << "Actor " << actor_id << " was resumed from checkpoint "
                 << checkpoint_id;
  checkpoint_id_to_restore_.emplace(actor_id, checkpoint_id);
}

void NodeManager::ProcessNewNodeManager(TcpClientConnection &node_manager_client) {
  node_manager_client.ProcessMessages();
}

void NodeManager::HandleForwardTask(const rpc::ForwardTaskRequest &request,
                                    rpc::ForwardTaskReply *reply,
                                    rpc::SendReplyCallback send_reply_callback) {
  // Get the forwarded task and its uncommitted lineage from the request.
  TaskID task_id = TaskID::FromBinary(request.task_id());
  Lineage uncommitted_lineage;
  for (int i = 0; i < request.uncommitted_tasks_size(); i++) {
    Task task(request.uncommitted_tasks(i));
    RAY_CHECK(uncommitted_lineage.SetEntry(task, GcsStatus::UNCOMMITTED));
  }
  const Task &task = uncommitted_lineage.GetEntry(task_id)->TaskData();
  RAY_LOG(DEBUG) << "Received forwarded task " << task.GetTaskSpecification().TaskId()
                 << " on node " << gcs_client_->client_table().GetLocalClientId()
                 << " spillback=" << task.GetTaskExecutionSpec().NumForwards();
  SubmitTask(task, uncommitted_lineage, /* forwarded = */ true);
  send_reply_callback(Status::OK(), nullptr, nullptr);
}

void NodeManager::ProcessSetResourceRequest(
    const std::shared_ptr<LocalClientConnection> &client, const uint8_t *message_data) {
  // Read the SetResource message
  auto message = flatbuffers::GetRoot<protocol::SetResourceRequest>(message_data);

  auto const &resource_name = string_from_flatbuf(*message->resource_name());
  double const &capacity = message->capacity();
  bool is_deletion = capacity <= 0;

  ClientID client_id = from_flatbuf<ClientID>(*message->client_id());

  // If the python arg was null, set client_id to the local client
  if (client_id.IsNil()) {
    client_id = gcs_client_->client_table().GetLocalClientId();
  }

  if (is_deletion &&
      cluster_resource_map_[client_id].GetTotalResources().GetResourceMap().count(
          resource_name) == 0) {
    // Resource does not exist in the cluster resource map, thus nothing to delete.
    // Return..
    RAY_LOG(INFO) << "[ProcessDeleteResourceRequest] Trying to delete resource "
                  << resource_name << ", but it does not exist. Doing nothing..";
    return;
  }

  // Add the new resource to a skeleton ClientTableData object
  ClientTableData data;
  gcs_client_->client_table().GetClient(client_id, data);
  // Replace the resource vectors with the resource deltas from the message.
  // RES_CREATEUPDATE and RES_DELETE entries in the ClientTable track changes (deltas) in
  // the resources
  data.add_resources_total_label(resource_name);
  data.add_resources_total_capacity(capacity);
  // Set the correct flag for entry_type
  if (is_deletion) {
    data.set_entry_type(ClientTableData::RES_DELETE);
  } else {
    data.set_entry_type(ClientTableData::RES_CREATEUPDATE);
  }

  // Submit to the client table. This calls the ResourceCreateUpdated callback, which
  // updates cluster_resource_map_.
  std::shared_ptr<Worker> worker = worker_pool_.GetRegisteredWorker(client);
  if (not worker) {
    worker = worker_pool_.GetRegisteredDriver(client);
  }
  auto data_shared_ptr = std::make_shared<ClientTableData>(data);
  auto client_table = gcs_client_->client_table();
  RAY_CHECK_OK(gcs_client_->client_table().Append(
      JobID::Nil(), client_table.client_log_key_, data_shared_ptr, nullptr));
}

void NodeManager::ScheduleTasks(
    std::unordered_map<ClientID, SchedulingResources> &resource_map) {
  const ClientID &local_client_id = gcs_client_->client_table().GetLocalClientId();

  // If the resource map contains the local raylet, update load before calling policy.
  if (resource_map.count(local_client_id) > 0) {
    resource_map[local_client_id].SetLoadResources(local_queues_.GetResourceLoad());
  }
  // Invoke the scheduling policy.
  auto policy_decision = scheduling_policy_.Schedule(resource_map, local_client_id);

#ifndef NDEBUG
  RAY_LOG(DEBUG) << "[NM ScheduleTasks] policy decision:";
  for (const auto &task_client_pair : policy_decision) {
    TaskID task_id = task_client_pair.first;
    ClientID client_id = task_client_pair.second;
    RAY_LOG(DEBUG) << task_id << " --> " << client_id;
  }
#endif

  // Extract decision for this raylet.
  std::unordered_set<TaskID> local_task_ids;
  // Iterate over (taskid, clientid) pairs, extract tasks assigned to the local node.
  for (const auto &task_client_pair : policy_decision) {
    const TaskID &task_id = task_client_pair.first;
    const ClientID &client_id = task_client_pair.second;
    if (client_id == local_client_id) {
      local_task_ids.insert(task_id);
    } else {
      // TODO(atumanov): need a better interface for task exit on forward.
      // (See design_docs/task_states.rst for the state transition diagram.)
      const auto task = local_queues_.RemoveTask(task_id);
      // Attempt to forward the task. If this fails to forward the task,
      // the task will be resubmit locally.
      ForwardTaskOrResubmit(task, client_id);
    }
  }

  // Transition locally placed tasks to waiting or ready for dispatch.
  if (local_task_ids.size() > 0) {
    std::vector<Task> tasks = local_queues_.RemoveTasks(local_task_ids);
    for (const auto &t : tasks) {
      EnqueuePlaceableTask(t);
    }
  }

  // All remaining placeable tasks should be registered with the task dependency
  // manager. TaskDependencyManager::TaskPending() is assumed to be idempotent.
  // TODO(atumanov): evaluate performance implications of registering all new tasks on
  // submission vs. registering remaining queued placeable tasks here.
  std::unordered_set<TaskID> move_task_set;
  for (const auto &task : local_queues_.GetTasks(TaskState::PLACEABLE)) {
    task_dependency_manager_.TaskPending(task);
    move_task_set.insert(task.GetTaskSpecification().TaskId());
    // Push a warning to the task's driver that this task is currently infeasible.
    {
      // TODO(rkn): Define this constant somewhere else.
      std::string type = "infeasible_task";
      std::ostringstream error_message;
      error_message
          << "The task with ID " << task.GetTaskSpecification().TaskId()
          << " is infeasible and cannot currently be executed. It requires "
          << task.GetTaskSpecification().GetRequiredResources().ToString()
          << " for execution and "
          << task.GetTaskSpecification().GetRequiredPlacementResources().ToString()
          << " for placement. Check the client table to view node resources.";
      RAY_CHECK_OK(gcs_client_->error_table().PushErrorToDriver(
          task.GetTaskSpecification().JobId(), type, error_message.str(),
          current_time_ms()));
    }
    // Assert that this placeable task is not feasible locally (necessary but not
    // sufficient).
    RAY_CHECK(!task.GetTaskSpecification().GetRequiredPlacementResources().IsSubset(
        cluster_resource_map_[gcs_client_->client_table().GetLocalClientId()]
            .GetTotalResources()));
  }

  // Assumption: all remaining placeable tasks are infeasible and are moved to the
  // infeasible task queue. Infeasible task queue is checked when new nodes join.
  local_queues_.MoveTasks(move_task_set, TaskState::PLACEABLE, TaskState::INFEASIBLE);
  // Check the invariant that no placeable tasks remain after a call to the policy.
  RAY_CHECK(local_queues_.GetTasks(TaskState::PLACEABLE).size() == 0);
}

bool NodeManager::CheckDependencyManagerInvariant() const {
  std::vector<TaskID> pending_task_ids = task_dependency_manager_.GetPendingTasks();
  // Assert that each pending task in the task dependency manager is in one of the queues.
  for (const auto &task_id : pending_task_ids) {
    if (!local_queues_.HasTask(task_id)) {
      return false;
    }
  }
  // TODO(atumanov): perform the check in the opposite direction.
  return true;
}

void NodeManager::TreatTaskAsFailed(const Task &task, const ErrorType &error_type) {
  const TaskSpecification &spec = task.GetTaskSpecification();
  RAY_LOG(DEBUG) << "Treating task " << spec.TaskId() << " as failed because of error "
                 << ErrorType_Name(error_type) << ".";
  // If this was an actor creation task that tried to resume from a checkpoint,
  // then erase it here since the task did not finish.
  if (spec.IsActorCreationTask()) {
    ActorID actor_id = spec.ActorCreationId();
    checkpoint_id_to_restore_.erase(actor_id);
  }
  // Loop over the return IDs (except the dummy ID) and store a fake object in
  // the object store.
  int64_t num_returns = spec.NumReturns();
  if (spec.IsActorCreationTask() || spec.IsActorTask()) {
    // TODO(rkn): We subtract 1 to avoid the dummy ID. However, this leaks
    // information about the TaskSpecification implementation.
    num_returns -= 1;
  }
  const std::string meta = std::to_string(static_cast<int>(error_type));
  for (int64_t i = 0; i < num_returns; i++) {
    const auto object_id = spec.ReturnId(i).ToPlasmaId();
    arrow::Status status = store_client_.CreateAndSeal(object_id, "", meta);
    if (!status.ok() && !status.IsPlasmaObjectExists()) {
      // If we failed to save the error code, log a warning and push an error message
      // to the driver.
      std::ostringstream stream;
      stream << "An plasma error (" << status.ToString() << ") occurred while saving"
             << " error code to object " << object_id << ". Anyone who's getting this"
             << " object may hang forever.";
      std::string error_message = stream.str();
      RAY_LOG(WARNING) << error_message;
      RAY_CHECK_OK(gcs_client_->error_table().PushErrorToDriver(
          task.GetTaskSpecification().JobId(), "task", error_message, current_time_ms()));
    }
  }
  task_dependency_manager_.TaskCanceled(spec.TaskId());
  // Notify the task dependency manager that we no longer need this task's
  // object dependencies. TODO(swang): Ideally, we would check the return value
  // here. However, we don't know at this point if the task was in the WAITING
  // or READY queue before, in which case we would not have been subscribed to
  // its dependencies.
  task_dependency_manager_.UnsubscribeDependencies(spec.TaskId());
}

void NodeManager::TreatTaskAsFailedIfLost(const Task &task) {
  const TaskSpecification &spec = task.GetTaskSpecification();
  RAY_LOG(DEBUG) << "Treating task " << spec.TaskId()
                 << " as failed if return values lost.";
  // Loop over the return IDs (except the dummy ID) and check whether a
  // location for the return ID exists.
  int64_t num_returns = spec.NumReturns();
  if (spec.IsActorCreationTask() || spec.IsActorTask()) {
    // TODO(rkn): We subtract 1 to avoid the dummy ID. However, this leaks
    // information about the TaskSpecification implementation.
    num_returns -= 1;
  }
  // Use a shared flag to make sure that we only treat the task as failed at
  // most once. This flag will get deallocated once all of the object table
  // lookup callbacks are fired.
  auto task_marked_as_failed = std::make_shared<bool>(false);
  for (int64_t i = 0; i < num_returns; i++) {
    const ObjectID object_id = spec.ReturnId(i);
    // Lookup the return value's locations.
    RAY_CHECK_OK(object_directory_->LookupLocations(
        object_id, [this, task_marked_as_failed, task](
                       const ray::ObjectID &object_id,
                       const std::unordered_set<ray::ClientID> &clients) {
          if (!*task_marked_as_failed) {
            // Only process the object locations if we haven't already marked the
            // task as failed.
            if (clients.empty()) {
              // The object does not exist on any nodes but has been created
              // before, so the object has been lost. Mark the task as failed to
              // prevent any tasks that depend on this object from hanging.
              TreatTaskAsFailed(task, ErrorType::OBJECT_UNRECONSTRUCTABLE);
              *task_marked_as_failed = true;
            }
          }
        }));
  }
}

void NodeManager::SubmitTask(const Task &task, const Lineage &uncommitted_lineage,
                             bool forwarded) {
  stats::TaskCountReceived().Record(1);
  const TaskSpecification &spec = task.GetTaskSpecification();
  const TaskID &task_id = spec.TaskId();
  RAY_LOG(DEBUG) << "Submitting task: task_id=" << task_id
                 << ", actor_id=" << spec.ActorId()
                 << ", actor_creation_id=" << spec.ActorCreationId()
                 << ", actor_handle_id=" << spec.ActorHandleId()
                 << ", actor_counter=" << spec.ActorCounter()
                 << ", task_descriptor=" << spec.FunctionDescriptorString() << " on node "
                 << gcs_client_->client_table().GetLocalClientId();

  if (local_queues_.HasTask(task_id)) {
    RAY_LOG(WARNING) << "Submitted task " << task_id
                     << " is already queued and will not be reconstructed. This is most "
                        "likely due to spurious reconstruction.";
    return;
  }

  // Add the task and its uncommitted lineage to the lineage cache.
  if (forwarded) {
    lineage_cache_.AddUncommittedLineage(task_id, uncommitted_lineage);
  } else {
    if (!lineage_cache_.CommitTask(task)) {
      RAY_LOG(WARNING)
          << "Task " << task_id
          << " already committed to the GCS. This is most likely due to reconstruction.";
    }
  }

  if (spec.IsActorTask()) {
    // Check whether we know the location of the actor.
    const auto actor_entry = actor_registry_.find(spec.ActorId());
    bool seen = actor_entry != actor_registry_.end();
    // If we have already seen this actor and this actor is not being reconstructed,
    // its location is known.
    bool location_known =
        seen && actor_entry->second.GetState() != ActorTableData::RECONSTRUCTING;
    if (location_known) {
      if (actor_entry->second.GetState() == ActorTableData::DEAD) {
        // If this actor is dead, either because the actor process is dead
        // or because its residing node is dead, treat this task as failed.
        TreatTaskAsFailed(task, ErrorType::ACTOR_DIED);
      } else {
        // If this actor is alive, check whether this actor is local.
        auto node_manager_id = actor_entry->second.GetNodeManagerId();
        if (node_manager_id == gcs_client_->client_table().GetLocalClientId()) {
          // The actor is local.
          int64_t expected_task_counter = GetExpectedTaskCounter(
              actor_registry_, spec.ActorId(), spec.ActorHandleId());
          if (spec.ActorCounter() < expected_task_counter) {
            // A task that has already been executed before has been found. The
            // task will be treated as failed if at least one of the task's
            // return values have been evicted, to prevent the application from
            // hanging.
            // TODO(swang): Clean up the task from the lineage cache? If the
            // task is not marked as failed, then it may never get marked as
            // ready to flush to the GCS.
            RAY_LOG(WARNING) << "A task was resubmitted, so we are ignoring it. This "
                             << "should only happen during reconstruction.";
            TreatTaskAsFailedIfLost(task);
          } else {
            // The task has not yet been executed. Queue the task for local
            // execution, bypassing placement.
            EnqueuePlaceableTask(task);
          }
        } else {
          // The actor is remote. Forward the task to the node manager that owns
          // the actor.
          // Attempt to forward the task. If this fails to forward the task,
          // the task will be resubmit locally.
          ForwardTaskOrResubmit(task, node_manager_id);
        }
      }
    } else {
      ObjectID actor_creation_dummy_object;
      if (!seen) {
        // We do not have a registered location for the object, so either the
        // actor has not yet been created or we missed the notification for the
        // actor creation because this node joined the cluster after the actor
        // was already created. Look up the actor's registered location in case
        // we missed the creation notification.
        auto lookup_callback = [this](gcs::AsyncGcsClient *client,
                                      const ActorID &actor_id,
                                      const std::vector<ActorTableData> &data) {
          if (!data.empty()) {
            // The actor has been created. We only need the last entry, because
            // it represents the latest state of this actor.
            HandleActorStateTransition(actor_id, ActorRegistration(data.back()));
          }
        };
        RAY_CHECK_OK(gcs_client_->actor_table().Lookup(JobID::Nil(), spec.ActorId(),
                                                       lookup_callback));
        actor_creation_dummy_object = spec.ActorCreationDummyObjectId();
      } else {
        actor_creation_dummy_object = actor_entry->second.GetActorCreationDependency();
      }

      // Keep the task queued until we discover the actor's location.
      // (See design_docs/task_states.rst for the state transition diagram.)
      local_queues_.QueueTasks({task}, TaskState::WAITING_FOR_ACTOR_CREATION);
      // The actor has not yet been created and may have failed. To make sure
      // that the actor is eventually recreated, we maintain the invariant that
      // if a task is in the MethodsWaitingForActorCreation queue, then it is
      // subscribed to its respective actor creation task and that task only.
      // Once the actor has been created and this method removed from the
      // waiting queue, the caller must make the corresponding call to
      // UnsubscribeDependencies.
      task_dependency_manager_.SubscribeDependencies(spec.TaskId(),
                                                     {actor_creation_dummy_object});
      // Mark the task as pending. It will be canceled once we discover the
      // actor's location and either execute the task ourselves or forward it
      // to another node.
      task_dependency_manager_.TaskPending(task);
    }
  } else {
    // This is a non-actor task. Queue the task for a placement decision or for dispatch
    // if the task was forwarded.
    if (forwarded) {
      // Check for local dependencies and enqueue as waiting or ready for dispatch.
      EnqueuePlaceableTask(task);
    } else {
      // (See design_docs/task_states.rst for the state transition diagram.)
      local_queues_.QueueTasks({task}, TaskState::PLACEABLE);
      ScheduleTasks(cluster_resource_map_);
      // TODO(atumanov): assert that !placeable.isempty() => insufficient available
      // resources locally.
    }
  }
}

void NodeManager::HandleTaskBlocked(const std::shared_ptr<LocalClientConnection> &client,
                                    const std::vector<ObjectID> &required_object_ids,
                                    const TaskID &current_task_id) {
  std::shared_ptr<Worker> worker = worker_pool_.GetRegisteredWorker(client);
  if (worker) {
    // The client is a worker. If the worker is not already blocked and the
    // blocked task matches the one assigned to the worker, then mark the
    // worker as blocked. This temporarily releases any resources that the
    // worker holds while it is blocked.
    if (!worker->IsBlocked() && current_task_id == worker->GetAssignedTaskId()) {
      const auto task = local_queues_.RemoveTask(current_task_id);
      local_queues_.QueueTasks({task}, TaskState::RUNNING);
      // Get the CPU resources required by the running task.
      const auto required_resources = task.GetTaskSpecification().GetRequiredResources();
      const ResourceSet cpu_resources = required_resources.GetNumCpus();

      // Release the CPU resources.
      auto const cpu_resource_ids = worker->ReleaseTaskCpuResources();
      local_available_resources_.Release(cpu_resource_ids);
      cluster_resource_map_[gcs_client_->client_table().GetLocalClientId()].Release(
          cpu_resources);
      worker->MarkBlocked();

      // Try dispatching tasks since we may have released some resources.
      DispatchTasks(local_queues_.GetReadyTasksWithResources());
    }
  } else {
    // The client is a driver. Drivers do not hold resources, so we simply mark
    // the task as blocked.
    worker = worker_pool_.GetRegisteredDriver(client);
  }

  RAY_CHECK(worker);
  // Mark the task as blocked.
  worker->AddBlockedTaskId(current_task_id);
  if (local_queues_.GetBlockedTaskIds().count(current_task_id) == 0) {
    local_queues_.AddBlockedTaskId(current_task_id);
  }

  // Subscribe to the objects required by the ray.get. These objects will
  // be fetched and/or reconstructed as necessary, until the objects become
  // local or are unsubscribed.
  task_dependency_manager_.SubscribeDependencies(current_task_id, required_object_ids);
}

void NodeManager::HandleTaskUnblocked(
    const std::shared_ptr<LocalClientConnection> &client, const TaskID &current_task_id) {
  std::shared_ptr<Worker> worker = worker_pool_.GetRegisteredWorker(client);

  // TODO(swang): Because the object dependencies are tracked in the task
  // dependency manager, we could actually remove this message entirely and
  // instead unblock the worker once all the objects become available.
  if (worker) {
    // The client is a worker. If the worker is not already unblocked and the
    // unblocked task matches the one assigned to the worker, then mark the
    // worker as unblocked. This returns the temporarily released resources to
    // the worker.
    if (worker->IsBlocked() && current_task_id == worker->GetAssignedTaskId()) {
      // (See design_docs/task_states.rst for the state transition diagram.)
      const auto task = local_queues_.RemoveTask(current_task_id);
      local_queues_.QueueTasks({task}, TaskState::RUNNING);
      // Get the CPU resources required by the running task.
      const auto required_resources = task.GetTaskSpecification().GetRequiredResources();
      const ResourceSet cpu_resources = required_resources.GetNumCpus();
      // Check if we can reacquire the CPU resources.
      bool oversubscribed = !local_available_resources_.Contains(cpu_resources);

      if (!oversubscribed) {
        // Reacquire the CPU resources for the worker. Note that care needs to be
        // taken if the user is using the specific CPU IDs since the IDs that we
        // reacquire here may be different from the ones that the task started with.
        auto const resource_ids = local_available_resources_.Acquire(cpu_resources);
        worker->AcquireTaskCpuResources(resource_ids);
        cluster_resource_map_[gcs_client_->client_table().GetLocalClientId()].Acquire(
            cpu_resources);
      } else {
        // In this case, we simply don't reacquire the CPU resources for the worker.
        // The worker can keep running and when the task finishes, it will simply
        // not have any CPU resources to release.
        RAY_LOG(WARNING)
            << "Resources oversubscribed: "
            << cluster_resource_map_[gcs_client_->client_table().GetLocalClientId()]
                   .GetAvailableResources()
                   .ToString();
      }
      worker->MarkUnblocked();
    }
  } else {
    // The client is a driver. Drivers do not hold resources, so we simply
    // mark the driver as unblocked.
    worker = worker_pool_.GetRegisteredDriver(client);
  }

  RAY_CHECK(worker);
  // If the task was previously blocked, then stop waiting for its dependencies
  // and mark the task as unblocked.
  worker->RemoveBlockedTaskId(current_task_id);
  // Unsubscribe to the objects. Any fetch or reconstruction operations to
  // make the objects local are canceled.
  RAY_CHECK(task_dependency_manager_.UnsubscribeDependencies(current_task_id));
  local_queues_.RemoveBlockedTaskId(current_task_id);
}

void NodeManager::EnqueuePlaceableTask(const Task &task) {
  // TODO(atumanov): add task lookup hashmap and change EnqueuePlaceableTask to take
  // a vector of TaskIDs. Trigger MoveTask internally.
  // Subscribe to the task's dependencies.
  bool args_ready = task_dependency_manager_.SubscribeDependencies(
      task.GetTaskSpecification().TaskId(), task.GetDependencies());
  // Enqueue the task. If all dependencies are available, then the task is queued
  // in the READY state, else the WAITING state.
  // (See design_docs/task_states.rst for the state transition diagram.)
  if (args_ready) {
    local_queues_.QueueTasks({task}, TaskState::READY);
    DispatchTasks(MakeTasksWithResources({task}));
  } else {
    local_queues_.QueueTasks({task}, TaskState::WAITING);
  }
  // Mark the task as pending. Once the task has finished execution, or once it
  // has been forwarded to another node, the task must be marked as canceled in
  // the TaskDependencyManager.
  task_dependency_manager_.TaskPending(task);
}

bool NodeManager::AssignTask(const Task &task) {
  const TaskSpecification &spec = task.GetTaskSpecification();

  // If this is an actor task, check that the new task has the correct counter.
  if (spec.IsActorTask()) {
    // An actor task should only be ready to be assigned if it matches the
    // expected task counter.
    int64_t expected_task_counter =
        GetExpectedTaskCounter(actor_registry_, spec.ActorId(), spec.ActorHandleId());
    RAY_CHECK(spec.ActorCounter() == expected_task_counter)
        << "Expected actor counter: " << expected_task_counter << ", task "
        << spec.TaskId() << " has: " << spec.ActorCounter();
  }

  // Try to get an idle worker that can execute this task.
  std::shared_ptr<Worker> worker = worker_pool_.PopWorker(spec);
  if (worker == nullptr) {
    // There are no workers that can execute this task.
    // We couldn't assign this task, as no worker available.
    return false;
  }

  RAY_LOG(DEBUG) << "Assigning task " << spec.TaskId() << " to worker with pid "
                 << worker->Pid();
  flatbuffers::FlatBufferBuilder fbb;

  // Resource accounting: acquire resources for the assigned task.
  auto acquired_resources =
      local_available_resources_.Acquire(spec.GetRequiredResources());
  const auto &my_client_id = gcs_client_->client_table().GetLocalClientId();
  cluster_resource_map_[my_client_id].Acquire(spec.GetRequiredResources());

  if (spec.IsActorCreationTask()) {
    // Check that the actor's placement resource requirements are satisfied.
    RAY_CHECK(spec.GetRequiredPlacementResources().IsSubset(
        cluster_resource_map_[my_client_id].GetTotalResources()));
    worker->SetLifetimeResourceIds(acquired_resources);
  } else {
    worker->SetTaskResourceIds(acquired_resources);
  }

  auto task_id = spec.TaskId();
  auto finish_assign_task_callback = [this, worker, task_id](Status status) {
<<<<<<< HEAD
    // Remove the ASSIGNED task from the SWAP queue.
    TaskState state;
    auto assigned_task = local_queues_.RemoveTask(task_id, &state);
    RAY_CHECK(state == TaskState::SWAP);

    if (status.ok()) {
      auto spec = assigned_task.GetTaskSpecification();
      // We successfully assigned the task to the worker.
      worker->AssignTaskId(spec.TaskId());
      worker->AssignJobId(spec.JobId());
      // Actor tasks require extra accounting to track the actor's state.
      if (spec.IsActorTask()) {
        auto actor_entry = actor_registry_.find(spec.ActorId());
        RAY_CHECK(actor_entry != actor_registry_.end());
        // Process any new actor handles that were created since the
        // previous task on this handle was executed. The first task
        // submitted on a new actor handle will depend on the dummy object
        // returned by the previous task, so the dependency will not be
        // released until this first task is submitted.
        for (auto &new_handle_id : spec.NewActorHandles()) {
          // Get the execution dependency for the first task submitted on the new
          // actor handle. Since the new actor handle was created after this task
          // began and before this task finished, it must have the same execution
          // dependency.
          const auto &execution_dependencies =
              assigned_task.GetTaskExecutionSpec().ExecutionDependencies();
          // TODO(swang): We expect this task to have exactly 1 execution dependency,
          // the dummy object returned by the previous actor task. However, this
          // leaks information about the TaskExecutionSpecification implementation.
          RAY_CHECK(execution_dependencies.size() == 1);
          const ObjectID &execution_dependency = execution_dependencies.front();
          // Add the new handle and give it a reference to the finished task's
          // execution dependency.
          actor_entry->second.AddHandle(new_handle_id, execution_dependency);
        }

        // TODO(swang): For actors with multiple actor handles, to
        // guarantee that tasks are replayed in the same order after a
        // failure, we must update the task's execution dependency to be
        // the actor's current execution dependency.
      } else {
        RAY_CHECK(spec.NewActorHandles().empty());
      }

      // Mark the task as running.
      // (See design_docs/task_states.rst for the state transition diagram.)
      local_queues_.QueueTasks({assigned_task}, TaskState::RUNNING);
      // Notify the task dependency manager that we no longer need this task's
      // object dependencies.
      RAY_CHECK(task_dependency_manager_.UnsubscribeDependencies(spec.TaskId()));
    } else {
      RAY_LOG(WARNING) << "Failed to send task to worker, disconnecting client";
      // We failed to send the task to the worker, so disconnect the worker.
      ProcessDisconnectClientMessage(worker->Connection());
      // Queue this task for future assignment. We need to do this since
      // DispatchTasks() removed it from the ready queue. The task will be
      // assigned to a worker once one becomes available.
      // (See design_docs/task_states.rst for the state transition diagram.)
      local_queues_.QueueTasks({assigned_task}, TaskState::READY);
      DispatchTasks(MakeTasksWithResources({assigned_task}));
    }
  };

  if (worker->Port() > 0) {
    // Worker is listening on a port. Push the task directly to worker.
    // Lookup worker client for this node_id and use it to send the request.
    auto client_id = worker->Connection()->GetClientId();
    auto client_entry = worker_clients_.find(client_id);
    if (client_entry == worker_clients_.end()) {
      // TODO(atumanov): caller must handle failure to ensure tasks are not lost.
      RAY_LOG(INFO) << "No worker found for client id " << client_id;
      return false;
    }
    auto &client = client_entry->second;

    // TODO(zhijunfu): AssignTask() only sends the task spec to the worker, but
    // doesn't include the task resource ids.
    rpc::AssignTaskRequest request;
    request.set_task_id(task_id.Binary());
    request.set_task_spec(task.Serialize());

    auto status = client->AssignTask(
        request, [this, worker](Status status, const rpc::AssignTaskReply &reply) {
          // Worker has finished this task. The logic below is the same
          // as ProcessGetTaskMessage().
          auto conn = worker->Connection();
          auto registered_worker = worker_pool_.GetRegisteredWorker(conn);
          if (registered_worker == nullptr) {
            RAY_LOG(DEBUG) << "worker with pid " << worker->Pid() << " has already dead";
            return;
          }

          // If the worker was assigned a task, mark it as finished.
          RAY_CHECK(!worker->GetAssignedTaskId().IsNil());
          FinishAssignedTask(*worker);

          HandleWorkerAvailable(worker);
        });

    // NOTE: we cannot directly call `finish_assign_task_callback` here because
    // it assumes the task is in SWAP queue, thus we need to delay invoking this
    // function after the assigned tasks are moved from READY queue to SWAP queue
    // in `DispatchTasks`.
    // Another option is to move the tasks to SWAP queue here just before calling
    // `finish_assign_task_callback` so we can save an io_service post, at the
    // expense of calling `MoveTask` for each of the assigned tasks.
    io_service_.post(
        [status, finish_assign_task_callback]() { finish_assign_task_callback(status); });

  } else {
    ResourceIdSet resource_id_set =
        worker->GetTaskResourceIds().Plus(worker->GetLifetimeResourceIds());
    auto resource_id_set_flatbuf = resource_id_set.ToFlatbuf(fbb);

    auto message = protocol::CreateGetTaskReply(
        fbb, spec.ToFlatbuffer(fbb), fbb.CreateVector(resource_id_set_flatbuf));
    fbb.Finish(message);
    const auto &task_id = spec.TaskId();
    worker->Connection()->WriteMessageAsync(
        static_cast<int64_t>(protocol::MessageType::ExecuteTask), fbb.GetSize(),
        fbb.GetBufferPointer(), finish_assign_task_callback);
  }
=======
    if (worker->UsePush()) {
      // NOTE: we cannot directly call `FinishAssignTask` here because
      // it assumes the task is in SWAP queue, thus we need to delay invoking this
      // function after the assigned tasks are moved from READY queue to SWAP queue
      // in `DispatchTasks`.
      // Another option is to move the tasks to SWAP queue here just before calling
      // `FinishAssignTask` so we can save an io_service post, at the
      // expense of calling `MoveTask` for each of the assigned tasks.
      // TODO(zhijunfu): after all workers are fully migrated to push mode, the
      // `post` below and swap queue can be removed.
      io_service_.post([this, status, worker, task_id]() {
        FinishAssignTask(task_id, *worker, status.ok());
      });
    } else {
      FinishAssignTask(task_id, *worker, status.ok());
    }
  };

  ResourceIdSet resource_id_set =
      worker->GetTaskResourceIds().Plus(worker->GetLifetimeResourceIds());

  worker->AssignTask(task, resource_id_set, finish_assign_task_callback);
>>>>>>> 32b3d3ec

  // We assigned this task to a worker.
  // (Note this means that we sent the task to the worker. The assignment
  //  might still fail if the worker fails in the meantime, for instance.)
  return true;
}

void NodeManager::FinishAssignedTask(Worker &worker) {
  TaskID task_id = worker.GetAssignedTaskId();
  RAY_LOG(DEBUG) << "Finished task " << task_id;

  // (See design_docs/task_states.rst for the state transition diagram.)
  const auto task = local_queues_.RemoveTask(task_id);

  // Release task's resources. The worker's lifetime resources are still held.
  auto const &task_resources = worker.GetTaskResourceIds();
  const ClientID &client_id = gcs_client_->client_table().GetLocalClientId();
  local_available_resources_.ReleaseConstrained(
      task_resources, cluster_resource_map_[client_id].GetTotalResources());
  cluster_resource_map_[gcs_client_->client_table().GetLocalClientId()].Release(
      task_resources.ToResourceSet());
  worker.ResetTaskResourceIds();

  // If this was an actor or actor creation task, handle the actor's new state.
  if (task.GetTaskSpecification().IsActorCreationTask() ||
      task.GetTaskSpecification().IsActorTask()) {
    FinishAssignedActorTask(worker, task);
  }

  // Notify the task dependency manager that this task has finished execution.
  task_dependency_manager_.TaskCanceled(task_id);

  // Unset the worker's assigned task.
  worker.AssignTaskId(TaskID::Nil());
  // Unset the worker's assigned job Id if this is not an actor.
  if (!task.GetTaskSpecification().IsActorCreationTask() &&
      !task.GetTaskSpecification().IsActorTask()) {
    worker.AssignJobId(JobID::Nil());
  }
}

ActorTableData NodeManager::CreateActorTableDataFromCreationTask(
    const Task &task, const Worker &worker) {
  RAY_CHECK(task.GetTaskSpecification().IsActorCreationTask());
  auto actor_id = task.GetTaskSpecification().ActorCreationId();
  auto actor_entry = actor_registry_.find(actor_id);
  ActorTableData new_actor_data;
  // TODO(swang): If this is an actor that was reconstructed, and previous
  // actor notifications were delayed, then this node may not have an entry for
  // the actor in actor_regisry_. Then, the fields for the number of
  // reconstructions will be wrong.
  if (actor_entry == actor_registry_.end()) {
    // Set all of the static fields for the actor. These fields will not
    // change even if the actor fails or is reconstructed.
    new_actor_data.set_actor_id(actor_id.Binary());
    new_actor_data.set_actor_creation_dummy_object_id(
        task.GetTaskSpecification().ActorDummyObject().Binary());
    new_actor_data.set_job_id(task.GetTaskSpecification().JobId().Binary());
    new_actor_data.set_max_reconstructions(
        task.GetTaskSpecification().MaxActorReconstructions());
    // This is the first time that the actor has been created, so the number
    // of remaining reconstructions is the max.
    new_actor_data.set_remaining_reconstructions(
        task.GetTaskSpecification().MaxActorReconstructions());
  } else {
    // If we've already seen this actor, it means that this actor was reconstructed.
    // Thus, its previous state must be RECONSTRUCTING.
    RAY_CHECK(actor_entry->second.GetState() == ActorTableData::RECONSTRUCTING);
    // Copy the static fields from the current actor entry.
    new_actor_data = actor_entry->second.GetTableData();
    // We are reconstructing the actor, so subtract its
    // remaining_reconstructions by 1.
    new_actor_data.set_remaining_reconstructions(
        new_actor_data.remaining_reconstructions() - 1);
  }

  // Set the ip address & port, which could change after reconstruction.
  new_actor_data.set_ip_address(gcs_client_->client_table().GetLocalClient().
      node_manager_address());
  new_actor_data.set_port(worker.Port());

  // Set the new fields for the actor's state to indicate that the actor is
  // now alive on this node manager.
  new_actor_data.set_node_manager_id(
      gcs_client_->client_table().GetLocalClientId().Binary());
  new_actor_data.set_state(ActorTableData::ALIVE);
  return new_actor_data;
}

void NodeManager::FinishAssignedActorTask(Worker &worker, const Task &task) {
  ActorID actor_id;
  ActorHandleID actor_handle_id;
  bool resumed_from_checkpoint = false;
  if (task.GetTaskSpecification().IsActorCreationTask()) {
    actor_id = task.GetTaskSpecification().ActorCreationId();
    actor_handle_id = ActorHandleID::Nil();
    if (checkpoint_id_to_restore_.count(actor_id) > 0) {
      resumed_from_checkpoint = true;
    }
  } else {
    actor_id = task.GetTaskSpecification().ActorId();
    actor_handle_id = task.GetTaskSpecification().ActorHandleId();
  }

  if (task.GetTaskSpecification().IsActorCreationTask()) {
    // This was an actor creation task. Convert the worker to an actor.
    worker.AssignActorId(actor_id);
    // Notify the other node managers that the actor has been created.
    const auto new_actor_data = CreateActorTableDataFromCreationTask(task, worker);
    if (resumed_from_checkpoint) {
      // This actor was resumed from a checkpoint. In this case, we first look
      // up the checkpoint in GCS and use it to restore the actor registration
      // and frontier.
      const auto checkpoint_id = checkpoint_id_to_restore_[actor_id];
      checkpoint_id_to_restore_.erase(actor_id);
      RAY_LOG(DEBUG) << "Looking up checkpoint " << checkpoint_id << " for actor "
                     << actor_id;
      RAY_CHECK_OK(gcs_client_->actor_checkpoint_table().Lookup(
          JobID::Nil(), checkpoint_id,
          [this, actor_id, new_actor_data](ray::gcs::AsyncGcsClient *client,
                                           const UniqueID &checkpoint_id,
                                           const ActorCheckpointData &checkpoint_data) {
            RAY_LOG(INFO) << "Restoring registration for actor " << actor_id
                          << " from checkpoint " << checkpoint_id;
            ActorRegistration actor_registration =
                ActorRegistration(new_actor_data, checkpoint_data);
            // Mark the unreleased dummy objects in the checkpoint frontier as local.
            for (const auto &entry : actor_registration.GetDummyObjects()) {
              HandleObjectLocal(entry.first);
            }
            HandleActorStateTransition(actor_id, std::move(actor_registration));
            PublishActorStateTransition(
                actor_id, new_actor_data,
                /*failure_callback=*/
                [](gcs::AsyncGcsClient *client, const ActorID &id,
                   const ActorTableData &data) {
                  // Only one node at a time should succeed at creating the actor.
                  RAY_LOG(FATAL) << "Failed to update state to ALIVE for actor " << id;
                });
          },
          [actor_id](ray::gcs::AsyncGcsClient *client, const UniqueID &checkpoint_id) {
            RAY_LOG(FATAL) << "Couldn't find checkpoint " << checkpoint_id
                           << " for actor " << actor_id << " in GCS.";
          }));
    } else {
      // The actor did not resume from a checkpoint. Immediately notify the
      // other node managers that the actor has been created.
      HandleActorStateTransition(actor_id, ActorRegistration(new_actor_data));
      PublishActorStateTransition(
          actor_id, new_actor_data,
          /*failure_callback=*/
          [](gcs::AsyncGcsClient *client, const ActorID &id, const ActorTableData &data) {
            // Only one node at a time should succeed at creating the actor.
            RAY_LOG(FATAL) << "Failed to update state to ALIVE for actor " << id;
          });
    }
  }

  if (!resumed_from_checkpoint) {
    // The actor was not resumed from a checkpoint. We extend the actor's
    // frontier as usual since there is no frontier to restore.
    auto actor_entry = actor_registry_.find(actor_id);
    RAY_CHECK(actor_entry != actor_registry_.end());
    // Extend the actor's frontier to include the executed task.
    const auto dummy_object = task.GetTaskSpecification().ActorDummyObject();
    const ObjectID object_to_release =
        actor_entry->second.ExtendFrontier(actor_handle_id, dummy_object);
    if (!object_to_release.IsNil()) {
      // If there were no new actor handles created, then no other actor task
      // will depend on this execution dependency, so it safe to release.
      HandleObjectMissing(object_to_release);
    }
    // Mark the dummy object as locally available to indicate that the actor's
    // state has changed and the next method can run. This is not added to the
    // object table, so the update will be invisible to both the local object
    // manager and the other nodes.
    // NOTE(swang): The dummy objects must be marked as local whenever
    // ExtendFrontier is called, and vice versa, so that we can clean up the
    // dummy objects properly in case the actor fails and needs to be
    // reconstructed.
    HandleObjectLocal(dummy_object);
  }
}

void NodeManager::HandleTaskReconstruction(const TaskID &task_id) {
  // Retrieve the task spec in order to re-execute the task.
  RAY_CHECK_OK(gcs_client_->raylet_task_table().Lookup(
      JobID::Nil(), task_id,
      /*success_callback=*/
      [this](ray::gcs::AsyncGcsClient *client, const TaskID &task_id,
             const TaskTableData &task_data) {
        // The task was in the GCS task table. Use the stored task spec to
        // re-execute the task.
        ResubmitTask(Task(task_data.task()));
      },
      /*failure_callback=*/
      [this](ray::gcs::AsyncGcsClient *client, const TaskID &task_id) {
        // The task was not in the GCS task table. It must therefore be in the
        // lineage cache.
        // TODO: this is a hack (zhijunfu)
        if (!lineage_cache_.ContainsTask(task_id)) {
          return;
        }

        RAY_CHECK(lineage_cache_.ContainsTask(task_id))
            << "Task metadata not found in either GCS or lineage cache. It may have been "
               "evicted "
            << "by the redis LRU configuration. Consider increasing the memory "
               "allocation via "
            << "ray.init(redis_max_memory=<max_memory_bytes>).";
        // Use a copy of the cached task spec to re-execute the task.
        const Task task = lineage_cache_.GetTaskOrDie(task_id);
        ResubmitTask(task);
      }));
}

void NodeManager::ResubmitTask(const Task &task) {
  RAY_LOG(DEBUG) << "Attempting to resubmit task "
                 << task.GetTaskSpecification().TaskId();

  // Actors should only be recreated if the first initialization failed or if
  // the most recent instance of the actor failed.
  if (task.GetTaskSpecification().IsActorCreationTask()) {
    const auto &actor_id = task.GetTaskSpecification().ActorCreationId();
    const auto it = actor_registry_.find(actor_id);
    if (it != actor_registry_.end() && it->second.GetState() == ActorTableData::ALIVE) {
      // If the actor is still alive, then do not resubmit the task. If the
      // actor actually is dead and a result is needed, then reconstruction
      // for this task will be triggered again.
      RAY_LOG(WARNING)
          << "Actor creation task resubmitted, but the actor is still alive.";
      return;
    }
  }

  // Driver tasks cannot be reconstructed. If this is a driver task, push an
  // error to the driver and do not resubmit it.
  if (task.GetTaskSpecification().IsDriverTask()) {
    // TODO(rkn): Define this constant somewhere else.
    std::string type = "put_reconstruction";
    std::ostringstream error_message;
    error_message << "The task with ID " << task.GetTaskSpecification().TaskId()
                  << " is a driver task and so the object created by ray.put "
                  << "could not be reconstructed.";
    RAY_CHECK_OK(gcs_client_->error_table().PushErrorToDriver(
        task.GetTaskSpecification().JobId(), type, error_message.str(),
        current_time_ms()));
    return;
  }

  RAY_LOG(INFO) << "Resubmitting task " << task.GetTaskSpecification().TaskId()
                << " on client " << gcs_client_->client_table().GetLocalClientId();
  // The task may be reconstructed. Submit it with an empty lineage, since any
  // uncommitted lineage must already be in the lineage cache. At this point,
  // the task should not yet exist in the local scheduling queue. If it does,
  // then this is a spurious reconstruction.
  SubmitTask(task, Lineage());
}

void NodeManager::HandleObjectLocal(const ObjectID &object_id) {
  // Notify the task dependency manager that this object is local.
  const auto ready_task_ids = task_dependency_manager_.HandleObjectLocal(object_id);
  RAY_LOG(DEBUG) << "Object local " << object_id << ", "
                 << " on " << gcs_client_->client_table().GetLocalClientId() << ", "
                 << ready_task_ids.size() << " tasks ready";
  // Transition the tasks whose dependencies are now fulfilled to the ready state.
  if (ready_task_ids.size() > 0) {
    std::unordered_set<TaskID> ready_task_id_set(ready_task_ids.begin(),
                                                 ready_task_ids.end());

    // First filter out the tasks that should not be moved to READY.
    local_queues_.FilterState(ready_task_id_set, TaskState::BLOCKED);
    local_queues_.FilterState(ready_task_id_set, TaskState::DRIVER);
    local_queues_.FilterState(ready_task_id_set, TaskState::WAITING_FOR_ACTOR_CREATION);

    // Make sure that the remaining tasks are all WAITING.
    auto ready_task_id_set_copy = ready_task_id_set;
    local_queues_.FilterState(ready_task_id_set_copy, TaskState::WAITING);
    RAY_CHECK(ready_task_id_set_copy.empty());

    // Queue and dispatch the tasks that are ready to run (i.e., WAITING).
    auto ready_tasks = local_queues_.RemoveTasks(ready_task_id_set);
    local_queues_.QueueTasks(ready_tasks, TaskState::READY);
    DispatchTasks(MakeTasksWithResources(ready_tasks));
  }
}

void NodeManager::HandleObjectMissing(const ObjectID &object_id) {
  // Notify the task dependency manager that this object is no longer local.
  const auto waiting_task_ids = task_dependency_manager_.HandleObjectMissing(object_id);
  RAY_LOG(DEBUG) << "Object missing " << object_id << ", "
                 << " on " << gcs_client_->client_table().GetLocalClientId()
                 << waiting_task_ids.size() << " tasks waiting";
  // Transition any tasks that were in the runnable state and are dependent on
  // this object to the waiting state.
  if (!waiting_task_ids.empty()) {
    std::unordered_set<TaskID> waiting_task_id_set(waiting_task_ids.begin(),
                                                   waiting_task_ids.end());
    // First filter out any tasks that can't be transitioned to READY. These
    // are running workers or drivers, now blocked in a get.
    local_queues_.FilterState(waiting_task_id_set, TaskState::RUNNING);
    local_queues_.FilterState(waiting_task_id_set, TaskState::DRIVER);
    // Transition the tasks back to the waiting state. They will be made
    // runnable once the deleted object becomes available again.
    local_queues_.MoveTasks(waiting_task_id_set, TaskState::READY, TaskState::WAITING);
    RAY_CHECK(waiting_task_id_set.empty());
    // Moving ready tasks to waiting may have changed the load, making space for placing
    // new tasks locally.
    ScheduleTasks(cluster_resource_map_);
  }
}

void NodeManager::ForwardTaskOrResubmit(const Task &task,
                                        const ClientID &node_manager_id) {
  /// TODO(rkn): Should we check that the node manager is remote and not local?
  /// TODO(rkn): Should we check if the remote node manager is known to be dead?
  // Attempt to forward the task.
  ForwardTask(
      task, node_manager_id,
      [this, node_manager_id](ray::Status error, const Task &task) {
        const TaskID task_id = task.GetTaskSpecification().TaskId();
        RAY_LOG(INFO) << "Failed to forward task " << task_id << " to node manager "
                      << node_manager_id;

        // Mark the failed task as pending to let other raylets know that we still
        // have the task. TaskDependencyManager::TaskPending() is assumed to be
        // idempotent.
        task_dependency_manager_.TaskPending(task);

        // Actor tasks can only be executed at the actor's location, so they are
        // retried after a timeout. All other tasks that fail to be forwarded are
        // deemed to be placeable again.
        if (task.GetTaskSpecification().IsActorTask()) {
          // The task is for an actor on another node.  Create a timer to resubmit
          // the task in a little bit. TODO(rkn): Really this should be a
          // unique_ptr instead of a shared_ptr. However, it's a little harder to
          // move unique_ptrs into lambdas.
          auto retry_timer = std::make_shared<boost::asio::deadline_timer>(io_service_);
          auto retry_duration = boost::posix_time::milliseconds(
              RayConfig::instance()
                  .node_manager_forward_task_retry_timeout_milliseconds());
          retry_timer->expires_from_now(retry_duration);
          retry_timer->async_wait(
              [this, task_id, retry_timer](const boost::system::error_code &error) {
                // Timer killing will receive the boost::asio::error::operation_aborted,
                // we only handle the timeout event.
                RAY_CHECK(!error);
                RAY_LOG(INFO) << "Resubmitting task " << task_id
                              << " because ForwardTask failed.";
                // Remove the RESUBMITTED task from the SWAP queue.
                TaskState state;
                const auto task = local_queues_.RemoveTask(task_id, &state);
                RAY_CHECK(state == TaskState::SWAP);
                // Submit the task again.
                SubmitTask(task, Lineage());
              });
          // Temporarily move the RESUBMITTED task to the SWAP queue while the
          // timer is active.
          local_queues_.QueueTasks({task}, TaskState::SWAP);
        } else {
          // The task is not for an actor and may therefore be placed on another
          // node immediately. Send it to the scheduling policy to be placed again.
          local_queues_.QueueTasks({task}, TaskState::PLACEABLE);
          ScheduleTasks(cluster_resource_map_);
        }
      });
}

void NodeManager::ForwardTask(
    const Task &task, const ClientID &node_id,
    const std::function<void(const ray::Status &, const Task &)> &on_error) {
  // Lookup node manager client for this node_id and use it to send the request.
  auto client_entry = remote_node_manager_clients_.find(node_id);
  if (client_entry == remote_node_manager_clients_.end()) {
    // TODO(atumanov): caller must handle failure to ensure tasks are not lost.
    RAY_LOG(INFO) << "No node manager client found for GCS client id " << node_id;
    on_error(ray::Status::IOError("Node manager client not found"), task);
    return;
  }
  auto &client = client_entry->second;

  const auto &spec = task.GetTaskSpecification();
  auto task_id = spec.TaskId();

  if (worker_pool_.HasPendingWorkerForTask(spec.GetLanguage(), task_id)) {
    // There is a worker being starting for this task,
    // so we shouldn't forward this task to another node.
    return;
  }

  // Get the task's unforwarded, uncommitted lineage.
  Lineage uncommitted_lineage = lineage_cache_.GetUncommittedLineage(task_id, node_id);
  if (uncommitted_lineage.GetEntries().empty()) {
    // There is no uncommitted lineage. This can happen if the lineage was
    // already evicted before we forwarded the task.
    uncommitted_lineage.SetEntry(task, GcsStatus::NONE);
  }
  auto entry = uncommitted_lineage.GetEntryMutable(task_id);
  Task &lineage_cache_entry_task = entry->TaskDataMutable();
  // Increment forward count for the forwarded task.
  lineage_cache_entry_task.IncrementNumForwards();
  RAY_LOG(DEBUG) << "Forwarding task " << task_id << " from "
                 << gcs_client_->client_table().GetLocalClientId() << " to " << node_id
                 << " spillback="
                 << lineage_cache_entry_task.GetTaskExecutionSpec().NumForwards();

  // Prepare the request message.
  rpc::ForwardTaskRequest request;
  request.set_task_id(task_id.Binary());
  for (auto &task_entry : uncommitted_lineage.GetEntries()) {
    auto task = request.add_uncommitted_tasks();
    task->mutable_task_spec()->CopyFrom(
        task_entry.second.TaskData().GetTaskSpecification().GetMessage());
    task->mutable_task_execution_spec()->CopyFrom(
        task_entry.second.TaskData().GetTaskExecutionSpec().GetMessage());
  }

  // Move the FORWARDING task to the SWAP queue so that we remember that we
  // have it queued locally. Once the ForwardTaskRequest has been sent, the
  // task will get re-queued, depending on whether the message succeeded or
  // not.
  local_queues_.QueueTasks({task}, TaskState::SWAP);
  client->ForwardTask(request, [this, on_error, task_id, node_id](
                                   Status status, const rpc::ForwardTaskReply &reply) {
    // Remove the FORWARDING task from the SWAP queue.
    TaskState state;
    const auto task = local_queues_.RemoveTask(task_id, &state);
    RAY_CHECK(state == TaskState::SWAP);

    if (status.ok()) {
      const auto &spec = task.GetTaskSpecification();
      // Mark as forwarded so that the task and its lineage are not
      // re-forwarded in the future to the receiving node.
      lineage_cache_.MarkTaskAsForwarded(task_id, node_id);

      // Notify the task dependency manager that we are no longer responsible
      // for executing this task.
      task_dependency_manager_.TaskCanceled(task_id);
      // Preemptively push any local arguments to the receiving node. For now, we
      // only do this with actor tasks, since actor tasks must be executed by a
      // specific process and therefore have affinity to the receiving node.
      if (spec.IsActorTask()) {
        // Iterate through the object's arguments. NOTE(swang): We do not include
        // the execution dependencies here since those cannot be transferred
        // between nodes.
        for (int i = 0; i < spec.NumArgs(); ++i) {
          int count = spec.ArgIdCount(i);
          for (int j = 0; j < count; j++) {
            ObjectID argument_id = spec.ArgId(i, j);
            // If the argument is local, then push it to the receiving node.
            if (task_dependency_manager_.CheckObjectLocal(argument_id)) {
              object_manager_.Push(argument_id, node_id);
            }
          }
        }
      }
    } else {
      on_error(status, task);
    }
  });
}

<<<<<<< HEAD
void NodeManager::HandleWorkerAvailable(std::shared_ptr<Worker> worker) {
  // Return the worker to the idle pool.
  worker_pool_.PushWorker(std::move(worker));
  // Local resource availability changed: invoke scheduling policy for local node.
  const ClientID &local_client_id = gcs_client_->client_table().GetLocalClientId();
  cluster_resource_map_[local_client_id].SetLoadResources(
      local_queues_.GetResourceLoad());
  // Call task dispatch to assign work to the new worker.
  DispatchTasks(local_queues_.GetReadyTasksWithResources());
=======
void NodeManager::FinishAssignTask(const TaskID &task_id, Worker &worker, bool success) {
  // Remove the ASSIGNED task from the SWAP queue.
  TaskState state;
  auto assigned_task = local_queues_.RemoveTask(task_id, &state);
  RAY_CHECK(state == TaskState::SWAP);

  if (success) {
    auto spec = assigned_task.GetTaskSpecification();
    // We successfully assigned the task to the worker.
    worker.AssignTaskId(spec.TaskId());
    worker.AssignJobId(spec.JobId());
    // Actor tasks require extra accounting to track the actor's state.
    if (spec.IsActorTask()) {
      auto actor_entry = actor_registry_.find(spec.ActorId());
      RAY_CHECK(actor_entry != actor_registry_.end());
      // Process any new actor handles that were created since the
      // previous task on this handle was executed. The first task
      // submitted on a new actor handle will depend on the dummy object
      // returned by the previous task, so the dependency will not be
      // released until this first task is submitted.
      for (auto &new_handle_id : spec.NewActorHandles()) {
        // Get the execution dependency for the first task submitted on the new
        // actor handle. Since the new actor handle was created after this task
        // began and before this task finished, it must have the same execution
        // dependency.
        const auto &execution_dependencies =
            assigned_task.GetTaskExecutionSpec().ExecutionDependencies();
        // TODO(swang): We expect this task to have exactly 1 execution dependency,
        // the dummy object returned by the previous actor task. However, this
        // leaks information about the TaskExecutionSpecification implementation.
        RAY_CHECK(execution_dependencies.size() == 1);
        const ObjectID &execution_dependency = execution_dependencies.front();
        // Add the new handle and give it a reference to the finished task's
        // execution dependency.
        actor_entry->second.AddHandle(new_handle_id, execution_dependency);
      }

      // TODO(swang): For actors with multiple actor handles, to
      // guarantee that tasks are replayed in the same order after a
      // failure, we must update the task's execution dependency to be
      // the actor's current execution dependency.
    } else {
      RAY_CHECK(spec.NewActorHandles().empty());
    }

    // Mark the task as running.
    // (See design_docs/task_states.rst for the state transition diagram.)
    local_queues_.QueueTasks({assigned_task}, TaskState::RUNNING);
    // Notify the task dependency manager that we no longer need this task's
    // object dependencies.
    RAY_CHECK(task_dependency_manager_.UnsubscribeDependencies(spec.TaskId()));
  } else {
    RAY_LOG(WARNING) << "Failed to send task to worker, disconnecting client";
    // We failed to send the task to the worker, so disconnect the worker.
    ProcessDisconnectClientMessage(worker.Connection());
    // Queue this task for future assignment. We need to do this since
    // DispatchTasks() removed it from the ready queue. The task will be
    // assigned to a worker once one becomes available.
    // (See design_docs/task_states.rst for the state transition diagram.)
    local_queues_.QueueTasks({assigned_task}, TaskState::READY);
    DispatchTasks(MakeTasksWithResources({assigned_task}));
  }
>>>>>>> 32b3d3ec
}

void NodeManager::DumpDebugState() const {
  std::fstream fs;
  fs.open(initial_config_.session_dir + "/debug_state.txt",
          std::fstream::out | std::fstream::trunc);
  fs << DebugString();
  fs.close();
}

std::string NodeManager::DebugString() const {
  std::stringstream result;
  uint64_t now_ms = current_time_ms();
  result << "NodeManager:";
  result << "\nInitialConfigResources: " << initial_config_.resource_config.ToString();
  result << "\nClusterResources:";
  for (auto &pair : cluster_resource_map_) {
    result << "\n" << pair.first.Hex() << ": " << pair.second.DebugString();
  }
  result << "\n" << object_manager_.DebugString();
  result << "\n" << gcs_client_->DebugString();
  result << "\n" << worker_pool_.DebugString();
  result << "\n" << local_queues_.DebugString();
  result << "\n" << reconstruction_policy_.DebugString();
  result << "\n" << task_dependency_manager_.DebugString();
  result << "\n" << lineage_cache_.DebugString();
  result << "\nActorRegistry:";

  auto statistical_data = GetActorStatisticalData(actor_registry_);
  result << "\n- num live actors: " << statistical_data.live_actors;
  result << "\n- num reconstructing actors: " << statistical_data.reconstructing_actors;
  result << "\n- num dead actors: " << statistical_data.dead_actors;
  result << "\n- max num handles: " << statistical_data.max_num_handles;

  result << "\nRemote node manager clients: ";
  for (const auto &entry : remote_node_manager_clients_) {
    result << "\n" << entry.first;
  }

  result << "\nDebugString() time ms: " << (current_time_ms() - now_ms);
  return result.str();
}

void NodeManager::RecordMetrics() const {
  if (stats::StatsConfig::instance().IsStatsDisabled()) {
    return;
  }

  // Record available resources of this node.
  const auto &available_resources =
      cluster_resource_map_.at(client_id_).GetAvailableResources().GetResourceMap();
  for (const auto &pair : available_resources) {
    stats::LocalAvailableResource().Record(pair.second,
                                           {{stats::ResourceNameKey, pair.first}});
  }
  // Record total resources of this node.
  const auto &total_resources =
      cluster_resource_map_.at(client_id_).GetTotalResources().GetResourceMap();
  for (const auto &pair : total_resources) {
    stats::LocalTotalResource().Record(pair.second,
                                       {{stats::ResourceNameKey, pair.first}});
  }

  object_manager_.RecordMetrics();
  worker_pool_.RecordMetrics();
  local_queues_.RecordMetrics();
  reconstruction_policy_.RecordMetrics();
  task_dependency_manager_.RecordMetrics();
  lineage_cache_.RecordMetrics();

  auto statistical_data = GetActorStatisticalData(actor_registry_);
  stats::ActorStats().Record(statistical_data.live_actors,
                             {{stats::ValueTypeKey, "live_actors"}});
  stats::ActorStats().Record(statistical_data.reconstructing_actors,
                             {{stats::ValueTypeKey, "reconstructing_actors"}});
  stats::ActorStats().Record(statistical_data.dead_actors,
                             {{stats::ValueTypeKey, "dead_actors"}});
  stats::ActorStats().Record(statistical_data.max_num_handles,
                             {{stats::ValueTypeKey, "max_num_handles"}});
}

}  // namespace raylet

}  // namespace ray<|MERGE_RESOLUTION|>--- conflicted
+++ resolved
@@ -840,37 +840,6 @@
 void NodeManager::ProcessRegisterClientRequestMessage(
     const std::shared_ptr<LocalClientConnection> &client, const uint8_t *message_data) {
   auto message = flatbuffers::GetRoot<protocol::RegisterClientRequest>(message_data);
-<<<<<<< HEAD
-  auto client_id = from_flatbuf<ClientID>(*message->client_id());
-  client->SetClientID(from_flatbuf<ClientID>(*message->client_id()));
-  auto worker = std::make_shared<Worker>(message->worker_pid(), message->language(),
-                                         message->port(), client);
-  if (message->is_worker()) {
-    // Register the new worker.
-    bool use_push_task = (worker->Port() > 0);
-    if (use_push_task) {
-      auto entry = worker_clients_.find(client_id);
-      if (entry != worker_clients_.end()) {
-        RAY_LOG(WARNING) << "Received registration of a new worker that already exists: "
-                         << client_id;
-        return;
-      }
-
-      // Initialize a rpc client to the new worker.
-      std::unique_ptr<rpc::WorkerTaskClient> grpc_client(
-          new rpc::WorkerTaskClient("0.0.0.0", worker->Port(), client_call_manager_));
-      worker_clients_.emplace(client_id, std::move(grpc_client));
-    }
-
-    worker_pool_.RegisterWorker(std::move(worker));
-    if (use_push_task) {
-      auto registered_worker = worker_pool_.GetRegisteredWorker(client);
-      HandleWorkerAvailable(registered_worker);
-    } else {
-      // TODO(zhijunfu): this seems unnecessary as we already call
-      // `DispatchTasks` when this worker calls `GetTask`?
-      DispatchTasks(local_queues_.GetReadyTasksWithResources());
-=======
   auto client_id = from_flatbuf<ClientID>(*message->worker_id());
   client->SetClientID(client_id);
   Language language = static_cast<Language>(message->language());
@@ -884,7 +853,6 @@
     if (use_push_task) {
       // only call `HandleWorkerAvailable` when push mode is used.
       HandleWorkerAvailable(connection);
->>>>>>> 32b3d3ec
     }
   } else {
     // Register the new driver.
@@ -956,9 +924,6 @@
     FinishAssignedTask(*worker);
   }
 
-<<<<<<< HEAD
-  HandleWorkerAvailable(worker);
-=======
   // Return the worker to the idle pool.
   worker_pool_.PushWorker(std::move(worker));
   // Local resource availability changed: invoke scheduling policy for local node.
@@ -967,7 +932,6 @@
       local_queues_.GetResourceLoad());
   // Call task dispatch to assign work to the new worker.
   DispatchTasks(local_queues_.GetReadyTasksWithResources());
->>>>>>> 32b3d3ec
 }
 
 void NodeManager::ProcessDisconnectClientMessage(
@@ -1809,130 +1773,6 @@
 
   auto task_id = spec.TaskId();
   auto finish_assign_task_callback = [this, worker, task_id](Status status) {
-<<<<<<< HEAD
-    // Remove the ASSIGNED task from the SWAP queue.
-    TaskState state;
-    auto assigned_task = local_queues_.RemoveTask(task_id, &state);
-    RAY_CHECK(state == TaskState::SWAP);
-
-    if (status.ok()) {
-      auto spec = assigned_task.GetTaskSpecification();
-      // We successfully assigned the task to the worker.
-      worker->AssignTaskId(spec.TaskId());
-      worker->AssignJobId(spec.JobId());
-      // Actor tasks require extra accounting to track the actor's state.
-      if (spec.IsActorTask()) {
-        auto actor_entry = actor_registry_.find(spec.ActorId());
-        RAY_CHECK(actor_entry != actor_registry_.end());
-        // Process any new actor handles that were created since the
-        // previous task on this handle was executed. The first task
-        // submitted on a new actor handle will depend on the dummy object
-        // returned by the previous task, so the dependency will not be
-        // released until this first task is submitted.
-        for (auto &new_handle_id : spec.NewActorHandles()) {
-          // Get the execution dependency for the first task submitted on the new
-          // actor handle. Since the new actor handle was created after this task
-          // began and before this task finished, it must have the same execution
-          // dependency.
-          const auto &execution_dependencies =
-              assigned_task.GetTaskExecutionSpec().ExecutionDependencies();
-          // TODO(swang): We expect this task to have exactly 1 execution dependency,
-          // the dummy object returned by the previous actor task. However, this
-          // leaks information about the TaskExecutionSpecification implementation.
-          RAY_CHECK(execution_dependencies.size() == 1);
-          const ObjectID &execution_dependency = execution_dependencies.front();
-          // Add the new handle and give it a reference to the finished task's
-          // execution dependency.
-          actor_entry->second.AddHandle(new_handle_id, execution_dependency);
-        }
-
-        // TODO(swang): For actors with multiple actor handles, to
-        // guarantee that tasks are replayed in the same order after a
-        // failure, we must update the task's execution dependency to be
-        // the actor's current execution dependency.
-      } else {
-        RAY_CHECK(spec.NewActorHandles().empty());
-      }
-
-      // Mark the task as running.
-      // (See design_docs/task_states.rst for the state transition diagram.)
-      local_queues_.QueueTasks({assigned_task}, TaskState::RUNNING);
-      // Notify the task dependency manager that we no longer need this task's
-      // object dependencies.
-      RAY_CHECK(task_dependency_manager_.UnsubscribeDependencies(spec.TaskId()));
-    } else {
-      RAY_LOG(WARNING) << "Failed to send task to worker, disconnecting client";
-      // We failed to send the task to the worker, so disconnect the worker.
-      ProcessDisconnectClientMessage(worker->Connection());
-      // Queue this task for future assignment. We need to do this since
-      // DispatchTasks() removed it from the ready queue. The task will be
-      // assigned to a worker once one becomes available.
-      // (See design_docs/task_states.rst for the state transition diagram.)
-      local_queues_.QueueTasks({assigned_task}, TaskState::READY);
-      DispatchTasks(MakeTasksWithResources({assigned_task}));
-    }
-  };
-
-  if (worker->Port() > 0) {
-    // Worker is listening on a port. Push the task directly to worker.
-    // Lookup worker client for this node_id and use it to send the request.
-    auto client_id = worker->Connection()->GetClientId();
-    auto client_entry = worker_clients_.find(client_id);
-    if (client_entry == worker_clients_.end()) {
-      // TODO(atumanov): caller must handle failure to ensure tasks are not lost.
-      RAY_LOG(INFO) << "No worker found for client id " << client_id;
-      return false;
-    }
-    auto &client = client_entry->second;
-
-    // TODO(zhijunfu): AssignTask() only sends the task spec to the worker, but
-    // doesn't include the task resource ids.
-    rpc::AssignTaskRequest request;
-    request.set_task_id(task_id.Binary());
-    request.set_task_spec(task.Serialize());
-
-    auto status = client->AssignTask(
-        request, [this, worker](Status status, const rpc::AssignTaskReply &reply) {
-          // Worker has finished this task. The logic below is the same
-          // as ProcessGetTaskMessage().
-          auto conn = worker->Connection();
-          auto registered_worker = worker_pool_.GetRegisteredWorker(conn);
-          if (registered_worker == nullptr) {
-            RAY_LOG(DEBUG) << "worker with pid " << worker->Pid() << " has already dead";
-            return;
-          }
-
-          // If the worker was assigned a task, mark it as finished.
-          RAY_CHECK(!worker->GetAssignedTaskId().IsNil());
-          FinishAssignedTask(*worker);
-
-          HandleWorkerAvailable(worker);
-        });
-
-    // NOTE: we cannot directly call `finish_assign_task_callback` here because
-    // it assumes the task is in SWAP queue, thus we need to delay invoking this
-    // function after the assigned tasks are moved from READY queue to SWAP queue
-    // in `DispatchTasks`.
-    // Another option is to move the tasks to SWAP queue here just before calling
-    // `finish_assign_task_callback` so we can save an io_service post, at the
-    // expense of calling `MoveTask` for each of the assigned tasks.
-    io_service_.post(
-        [status, finish_assign_task_callback]() { finish_assign_task_callback(status); });
-
-  } else {
-    ResourceIdSet resource_id_set =
-        worker->GetTaskResourceIds().Plus(worker->GetLifetimeResourceIds());
-    auto resource_id_set_flatbuf = resource_id_set.ToFlatbuf(fbb);
-
-    auto message = protocol::CreateGetTaskReply(
-        fbb, spec.ToFlatbuffer(fbb), fbb.CreateVector(resource_id_set_flatbuf));
-    fbb.Finish(message);
-    const auto &task_id = spec.TaskId();
-    worker->Connection()->WriteMessageAsync(
-        static_cast<int64_t>(protocol::MessageType::ExecuteTask), fbb.GetSize(),
-        fbb.GetBufferPointer(), finish_assign_task_callback);
-  }
-=======
     if (worker->UsePush()) {
       // NOTE: we cannot directly call `FinishAssignTask` here because
       // it assumes the task is in SWAP queue, thus we need to delay invoking this
@@ -1955,7 +1795,6 @@
       worker->GetTaskResourceIds().Plus(worker->GetLifetimeResourceIds());
 
   worker->AssignTask(task, resource_id_set, finish_assign_task_callback);
->>>>>>> 32b3d3ec
 
   // We assigned this task to a worker.
   // (Note this means that we sent the task to the worker. The assignment
@@ -2418,17 +2257,6 @@
   });
 }
 
-<<<<<<< HEAD
-void NodeManager::HandleWorkerAvailable(std::shared_ptr<Worker> worker) {
-  // Return the worker to the idle pool.
-  worker_pool_.PushWorker(std::move(worker));
-  // Local resource availability changed: invoke scheduling policy for local node.
-  const ClientID &local_client_id = gcs_client_->client_table().GetLocalClientId();
-  cluster_resource_map_[local_client_id].SetLoadResources(
-      local_queues_.GetResourceLoad());
-  // Call task dispatch to assign work to the new worker.
-  DispatchTasks(local_queues_.GetReadyTasksWithResources());
-=======
 void NodeManager::FinishAssignTask(const TaskID &task_id, Worker &worker, bool success) {
   // Remove the ASSIGNED task from the SWAP queue.
   TaskState state;
@@ -2491,7 +2319,6 @@
     local_queues_.QueueTasks({assigned_task}, TaskState::READY);
     DispatchTasks(MakeTasksWithResources({assigned_task}));
   }
->>>>>>> 32b3d3ec
 }
 
 void NodeManager::DumpDebugState() const {
