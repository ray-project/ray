#include "ray/raylet/node_manager.h"

#include "common_protocol.h"
// TODO: While removing "local_scheduler_generated.h", remove the dependency
//       gen_local_scheduler_fbs from src/ray/CMakeLists.txt.
#include "local_scheduler/format/local_scheduler_generated.h"
#include "ray/raylet/format/node_manager_generated.h"

namespace {

namespace local_scheduler_protocol = ray::local_scheduler::protocol;

#define RAY_CHECK_ENUM(x, y) \
  static_assert(static_cast<int>(x) == static_cast<int>(y), "protocol mismatch")

// Check consistency between client and server protocol.
RAY_CHECK_ENUM(protocol::MessageType::SubmitTask,
               local_scheduler_protocol::MessageType::SubmitTask);
RAY_CHECK_ENUM(protocol::MessageType::TaskDone,
               local_scheduler_protocol::MessageType::TaskDone);
RAY_CHECK_ENUM(protocol::MessageType::EventLogMessage,
               local_scheduler_protocol::MessageType::EventLogMessage);
RAY_CHECK_ENUM(protocol::MessageType::RegisterClientRequest,
               local_scheduler_protocol::MessageType::RegisterClientRequest);
RAY_CHECK_ENUM(protocol::MessageType::RegisterClientReply,
               local_scheduler_protocol::MessageType::RegisterClientReply);
RAY_CHECK_ENUM(protocol::MessageType::DisconnectClient,
               local_scheduler_protocol::MessageType::DisconnectClient);
RAY_CHECK_ENUM(protocol::MessageType::IntentionalDisconnectClient,
               local_scheduler_protocol::MessageType::IntentionalDisconnectClient);
RAY_CHECK_ENUM(protocol::MessageType::GetTask,
               local_scheduler_protocol::MessageType::GetTask);
RAY_CHECK_ENUM(protocol::MessageType::ExecuteTask,
               local_scheduler_protocol::MessageType::ExecuteTask);
RAY_CHECK_ENUM(protocol::MessageType::ReconstructObjects,
               local_scheduler_protocol::MessageType::ReconstructObjects);
RAY_CHECK_ENUM(protocol::MessageType::NotifyUnblocked,
               local_scheduler_protocol::MessageType::NotifyUnblocked);
RAY_CHECK_ENUM(protocol::MessageType::PutObject,
               local_scheduler_protocol::MessageType::PutObject);
RAY_CHECK_ENUM(protocol::MessageType::GetActorFrontierRequest,
               local_scheduler_protocol::MessageType::GetActorFrontierRequest);
RAY_CHECK_ENUM(protocol::MessageType::GetActorFrontierReply,
               local_scheduler_protocol::MessageType::GetActorFrontierReply);
RAY_CHECK_ENUM(protocol::MessageType::SetActorFrontier,
               local_scheduler_protocol::MessageType::SetActorFrontier);

/// A helper function to determine whether a given actor task has already been executed
/// according to the given actor registry. Returns true if the task is a duplicate.
bool CheckDuplicateActorTask(
    const std::unordered_map<ActorID, ray::raylet::ActorRegistration> &actor_registry,
    const ray::raylet::TaskSpecification &spec) {
  auto actor_entry = actor_registry.find(spec.ActorId());
  RAY_CHECK(actor_entry != actor_registry.end());
  const auto &frontier = actor_entry->second.GetFrontier();
  int64_t expected_task_counter = 0;
  auto frontier_entry = frontier.find(spec.ActorHandleId());
  if (frontier_entry != frontier.end()) {
    expected_task_counter = frontier_entry->second.task_counter;
  }
  if (spec.ActorCounter() < expected_task_counter) {
    // The assigned task counter is less than expected. The actor has already
    // executed past this task, so do not assign the task again.
    RAY_LOG(WARNING) << "A task was resubmitted, so we are ignoring it. This "
                     << "should only happen during reconstruction.";
    return true;
  }
  RAY_CHECK(spec.ActorCounter() == expected_task_counter)
      << "Expected actor counter: " << expected_task_counter
      << ", got: " << spec.ActorCounter();
  return false;
};

}  // namespace

namespace ray {

namespace raylet {

NodeManager::NodeManager(boost::asio::io_service &io_service,
                         const NodeManagerConfig &config, ObjectManager &object_manager,
                         std::shared_ptr<gcs::AsyncGcsClient> gcs_client)
    : io_service_(io_service),
      object_manager_(object_manager),
      gcs_client_(gcs_client),
      heartbeat_timer_(io_service),
      heartbeat_period_(std::chrono::milliseconds(config.heartbeat_period_ms)),
      local_resources_(config.resource_config),
      local_available_resources_(config.resource_config),
      worker_pool_(config.num_initial_workers, config.num_workers_per_process,
                   config.maximum_startup_concurrency, config.worker_commands),
      local_queues_(SchedulingQueue()),
      scheduling_policy_(local_queues_),
      reconstruction_policy_(
          io_service_,
          [this](const TaskID &task_id) { HandleTaskReconstruction(task_id); },
          RayConfig::instance().initial_reconstruction_timeout_milliseconds(),
          gcs_client_->client_table().GetLocalClientId(), gcs_client->task_lease_table(),
          std::make_shared<ObjectDirectory>(gcs_client),
          gcs_client_->task_reconstruction_log()),
      task_dependency_manager_(
          object_manager, reconstruction_policy_, io_service,
          gcs_client_->client_table().GetLocalClientId(),
          RayConfig::instance().initial_reconstruction_timeout_milliseconds(),
          gcs_client->task_lease_table()),
      lineage_cache_(gcs_client_->client_table().GetLocalClientId(),
                     gcs_client->raylet_task_table(), gcs_client->raylet_task_table(),
                     config.max_lineage_size),
      remote_clients_(),
      remote_server_connections_(),
      actor_registry_() {
  RAY_CHECK(heartbeat_period_.count() > 0);
  // Initialize the resource map with own cluster resource configuration.
  ClientID local_client_id = gcs_client_->client_table().GetLocalClientId();
  cluster_resource_map_.emplace(local_client_id,
                                SchedulingResources(config.resource_config));

  RAY_CHECK_OK(object_manager_.SubscribeObjAdded([this](const ObjectInfoT &object_info) {
    ObjectID object_id = ObjectID::from_binary(object_info.object_id);
    HandleObjectLocal(object_id);
  }));
  RAY_CHECK_OK(object_manager_.SubscribeObjDeleted(
      [this](const ObjectID &object_id) { HandleObjectMissing(object_id); }));

  ARROW_CHECK_OK(store_client_.Connect(config.store_socket_name.c_str(), "", 0));
}

ray::Status NodeManager::RegisterGcs() {
  object_manager_.RegisterGcs();

  // Subscribe to task entry commits in the GCS. These notifications are
  // forwarded to the lineage cache, which requests notifications about tasks
  // that were executed remotely.
  const auto task_committed_callback = [this](gcs::AsyncGcsClient *client,
                                              const TaskID &task_id,
                                              const ray::protocol::TaskT &task_data) {
    lineage_cache_.HandleEntryCommitted(task_id);
  };
  RAY_RETURN_NOT_OK(gcs_client_->raylet_task_table().Subscribe(
      JobID::nil(), gcs_client_->client_table().GetLocalClientId(),
      task_committed_callback, nullptr, nullptr));

  const auto task_lease_notification_callback = [this](gcs::AsyncGcsClient *client,
                                                       const TaskID &task_id,
                                                       const TaskLeaseDataT &task_lease) {
    const ClientID node_manager_id = ClientID::from_binary(task_lease.node_manager_id);
    if (gcs_client_->client_table().IsRemoved(node_manager_id)) {
      // The node manager that added the task lease is already removed. The
      // lease is considered inactive.
      reconstruction_policy_.HandleTaskLeaseNotification(task_id, 0);
    } else {
      // NOTE(swang): The task_lease.timeout is an overestimate of the lease's
      // expiration period since the entry may have been in the GCS for some
      // time already. For a more accurate estimate, the age of the entry in
      // the GCS should be subtracted from task_lease.timeout.
      reconstruction_policy_.HandleTaskLeaseNotification(task_id, task_lease.timeout);
    }
  };
  const auto task_lease_empty_callback = [this](gcs::AsyncGcsClient *client,
                                                const TaskID &task_id) {
    reconstruction_policy_.HandleTaskLeaseNotification(task_id, 0);
  };
  RAY_RETURN_NOT_OK(gcs_client_->task_lease_table().Subscribe(
      JobID::nil(), gcs_client_->client_table().GetLocalClientId(),
      task_lease_notification_callback, task_lease_empty_callback, nullptr));

  // Register a callback for actor creation notifications.
  auto actor_creation_callback = [this](
      gcs::AsyncGcsClient *client, const ActorID &actor_id,
      const std::vector<ActorTableDataT> &data) { HandleActorCreation(actor_id, data); };

  RAY_RETURN_NOT_OK(gcs_client_->actor_table().Subscribe(
      UniqueID::nil(), UniqueID::nil(), actor_creation_callback, nullptr));

  // Register a callback on the client table for new clients.
  auto node_manager_client_added = [this](gcs::AsyncGcsClient *client, const UniqueID &id,
                                          const ClientTableDataT &data) {
    ClientAdded(data);
  };
  gcs_client_->client_table().RegisterClientAddedCallback(node_manager_client_added);
  // Register a callback on the client table for removed clients.
  auto node_manager_client_removed = [this](
      gcs::AsyncGcsClient *client, const UniqueID &id, const ClientTableDataT &data) {
    ClientRemoved(data);
  };
  gcs_client_->client_table().RegisterClientRemovedCallback(node_manager_client_removed);

  // Subscribe to node manager heartbeats.
  const auto heartbeat_added = [this](gcs::AsyncGcsClient *client, const ClientID &id,
                                      const HeartbeatTableDataT &heartbeat_data) {
    HeartbeatAdded(client, id, heartbeat_data);
  };
  RAY_RETURN_NOT_OK(gcs_client_->heartbeat_table().Subscribe(
      UniqueID::nil(), UniqueID::nil(), heartbeat_added, nullptr,
      [](gcs::AsyncGcsClient *client) {
        RAY_LOG(DEBUG) << "heartbeat table subscription done callback called.";
      }));

  // Subscribe to driver table updates.
  const auto driver_table_handler = [this](
      gcs::AsyncGcsClient *client, const ClientID &client_id,
      const std::vector<DriverTableDataT> &driver_data) {
    HandleDriverTableUpdate(client_id, driver_data);
  };
  RAY_RETURN_NOT_OK(gcs_client_->driver_table().Subscribe(JobID::nil(), UniqueID::nil(),
                                                          driver_table_handler, nullptr));

  // Start sending heartbeats to the GCS.
  last_heartbeat_at_ms_ = current_time_ms();
  Heartbeat();

  return ray::Status::OK();
}

void NodeManager::KillWorker(std::shared_ptr<Worker> worker) {
  // If we're just cleaning up a single worker, allow it some time to clean
  // up its state before force killing. The client socket will be closed
  // and the worker struct will be freed after the timeout.
  kill(worker->Pid(), SIGTERM);

  auto retry_timer = std::make_shared<boost::asio::deadline_timer>(io_service_);
  auto retry_duration = boost::posix_time::milliseconds(
      RayConfig::instance().kill_worker_timeout_milliseconds());
  retry_timer->expires_from_now(retry_duration);
  retry_timer->async_wait([retry_timer, worker](const boost::system::error_code &error) {
    RAY_LOG(DEBUG) << "Send SIGKILL to worker, pid=" << worker->Pid();
    // Force kill worker. TODO(rkn): Is there some small danger that the worker
    // has already died and the PID has been reassigned to a different process?
    kill(worker->Pid(), SIGKILL);
  });
}

void NodeManager::HandleDriverTableUpdate(
    const ClientID &id, const std::vector<DriverTableDataT> &driver_data) {
  for (const auto &entry : driver_data) {
    RAY_LOG(DEBUG) << "HandleDriverTableUpdate " << UniqueID::from_binary(entry.driver_id)
                   << " " << entry.is_dead;
    if (entry.is_dead) {
      auto driver_id = UniqueID::from_binary(entry.driver_id);
      auto workers = worker_pool_.GetWorkersRunningTasksForDriver(driver_id);

      // Kill all the workers. The actual cleanup for these workers is done
      // later when we receive the DisconnectClient message from them.
      for (const auto &worker : workers) {
        // Mark the worker as dead so further messages from it are ignored
        // (except DisconnectClient).
        worker->MarkDead();
        // Then kill the worker process.
        KillWorker(worker);
      }

      // Remove all tasks for this driver from the scheduling queues, mark
      // the results for these tasks as not required, cancel any attempts
      // at reconstruction. Note that at this time the workers are likely
      // alive because of the delay in killing workers.
      CleanUpTasksForDeadDriver(driver_id);
    }
  }
}

void NodeManager::Heartbeat() {
  uint64_t now_ms = current_time_ms();
  uint64_t interval = now_ms - last_heartbeat_at_ms_;
  if (interval > RayConfig::instance().num_heartbeats_warning() *
                     RayConfig::instance().heartbeat_timeout_milliseconds()) {
    RAY_LOG(WARNING) << "Last heartbeat was sent " << interval << " ms ago ";
  }
  last_heartbeat_at_ms_ = now_ms;

  RAY_LOG(DEBUG) << "[Heartbeat] sending heartbeat.";
  auto &heartbeat_table = gcs_client_->heartbeat_table();
  auto heartbeat_data = std::make_shared<HeartbeatTableDataT>();
  const auto &my_client_id = gcs_client_->client_table().GetLocalClientId();
  SchedulingResources &local_resources = cluster_resource_map_[my_client_id];
  heartbeat_data->client_id = my_client_id.binary();
  // TODO(atumanov): modify the heartbeat table protocol to use the ResourceSet directly.
  // TODO(atumanov): implement a ResourceSet const_iterator.
  RAY_LOG(DEBUG) << "[Heartbeat] resources available: "
                 << local_resources.GetAvailableResources().ToString();
  for (const auto &resource_pair :
       local_resources.GetAvailableResources().GetResourceMap()) {
    heartbeat_data->resources_available_label.push_back(resource_pair.first);
    heartbeat_data->resources_available_capacity.push_back(resource_pair.second);
  }
  for (const auto &resource_pair : local_resources.GetTotalResources().GetResourceMap()) {
    heartbeat_data->resources_total_label.push_back(resource_pair.first);
    heartbeat_data->resources_total_capacity.push_back(resource_pair.second);
  }

  local_resources.SetLoadResources(local_queues_.GetResourceLoad());
  for (const auto &resource_pair : local_resources.GetLoadResources().GetResourceMap()) {
    heartbeat_data->resource_load_label.push_back(resource_pair.first);
    heartbeat_data->resource_load_capacity.push_back(resource_pair.second);
  }

  ray::Status status = heartbeat_table.Add(
      UniqueID::nil(), gcs_client_->client_table().GetLocalClientId(), heartbeat_data,
      [](ray::gcs::AsyncGcsClient *client, const ClientID &id,
         const HeartbeatTableDataT &data) {
        RAY_LOG(DEBUG) << "[HEARTBEAT] heartbeat sent callback";
      });

  if (!status.ok()) {
    RAY_LOG(INFO) << "heartbeat failed: string " << status.ToString() << status.message();
    RAY_LOG(INFO) << "is redis error: " << status.IsRedisError();
  }
  RAY_CHECK_OK(status);

  // Reset the timer.
  heartbeat_timer_.expires_from_now(heartbeat_period_);
  heartbeat_timer_.async_wait([this](const boost::system::error_code &error) {
    RAY_CHECK(!error);
    Heartbeat();
  });
}

void NodeManager::ClientAdded(const ClientTableDataT &client_data) {
  const ClientID client_id = ClientID::from_binary(client_data.client_id);

  RAY_LOG(DEBUG) << "[ClientAdded] received callback from client id " << client_id;
  if (client_id == gcs_client_->client_table().GetLocalClientId()) {
    // We got a notification for ourselves, so we are connected to the GCS now.
    // Save this NodeManager's resource information in the cluster resource map.
    cluster_resource_map_[client_id] = local_resources_;
    return;
  }

  // TODO(atumanov): make remote client lookup O(1)
  if (std::find(remote_clients_.begin(), remote_clients_.end(), client_id) ==
      remote_clients_.end()) {
    RAY_LOG(DEBUG) << "a new client: " << client_id;
    remote_clients_.push_back(client_id);
  } else {
    // NodeManager connection to this client was already established.
    RAY_LOG(DEBUG) << "received a new client connection that already exists: "
                   << client_id;
    return;
  }

  // Establish a new NodeManager connection to this GCS client.
  auto client_info = gcs_client_->client_table().GetClient(client_id);
  RAY_LOG(DEBUG) << "[ClientAdded] Trying to connect to client " << client_id << " at "
                 << client_info.node_manager_address << ":"
                 << client_info.node_manager_port;

  boost::asio::ip::tcp::socket socket(io_service_);
  auto status =
      TcpConnect(socket, client_info.node_manager_address, client_info.node_manager_port);
  // A disconnected client has 2 entries in the client table (one for being
  // inserted and one for being removed). When a new raylet starts, ClientAdded
  // will be called with the disconnected client's first entry, which will cause
  // IOError and "Connection refused".
  if (!status.ok()) {
    RAY_LOG(WARNING) << "Failed to connect to client " << client_id
                     << " in ClientAdded. TcpConnect returned status: "
                     << status.ToString() << ". This may be caused by "
                     << "trying to connect to a node manager that has failed.";
    return;
  }

  // The client is connected.
  auto server_conn = TcpServerConnection(std::move(socket));
  remote_server_connections_.emplace(client_id, std::move(server_conn));

  ResourceSet resources_total(client_data.resources_total_label,
                              client_data.resources_total_capacity);
  cluster_resource_map_.emplace(client_id, SchedulingResources(resources_total));
}

void NodeManager::ClientRemoved(const ClientTableDataT &client_data) {
  // TODO(swang): If we receive a notification for our own death, clean up and
  // exit immediately.
  const ClientID client_id = ClientID::from_binary(client_data.client_id);
  RAY_LOG(DEBUG) << "[ClientRemoved] received callback from client id " << client_id;

  RAY_CHECK(client_id != gcs_client_->client_table().GetLocalClientId())
      << "Exiting because this node manager has mistakenly been marked dead by the "
      << "monitor.";

  // Below, when we remove client_id from all of these data structures, we could
  // check that it is actually removed, or log a warning otherwise, but that may
  // not be necessary.

  // Remove the client from the list of remote clients.
  std::remove(remote_clients_.begin(), remote_clients_.end(), client_id);

  // Remove the client from the resource map.
  cluster_resource_map_.erase(client_id);

  // Remove the remote server connection.
  remote_server_connections_.erase(client_id);
}

void NodeManager::HeartbeatAdded(gcs::AsyncGcsClient *client, const ClientID &client_id,
                                 const HeartbeatTableDataT &heartbeat_data) {
  RAY_LOG(DEBUG) << "[HeartbeatAdded]: received heartbeat from client id " << client_id;
  const ClientID &local_client_id = gcs_client_->client_table().GetLocalClientId();
  if (client_id == local_client_id) {
    // Skip heartbeats from self.
    return;
  }
  // Locate the client id in remote client table and update available resources based on
  // the received heartbeat information.
  auto it = this->cluster_resource_map_.find(client_id);
  if (it == cluster_resource_map_.end()) {
    // Haven't received the client registration for this client yet, skip this heartbeat.
    RAY_LOG(INFO) << "[HeartbeatAdded]: received heartbeat from unknown client id "
                  << client_id;
    return;
  }
  SchedulingResources &remote_resources = it->second;

  ResourceSet remote_available(heartbeat_data.resources_available_label,
                               heartbeat_data.resources_available_capacity);
  ResourceSet remote_load(heartbeat_data.resource_load_label,
                          heartbeat_data.resource_load_capacity);
  // TODO(atumanov): assert that the load is a non-empty ResourceSet.
  RAY_LOG(DEBUG) << "[HeartbeatAdded]: received load: " << remote_load.ToString();
  remote_resources.SetAvailableResources(std::move(remote_available));
  // Extract the load information and save it locally.
  remote_resources.SetLoadResources(std::move(remote_load));

  auto decision = scheduling_policy_.SpillOver(remote_resources);
  // Extract decision for this local scheduler.
  std::unordered_set<TaskID> local_task_ids;
  for (const auto &task_id : decision) {
    // (See design_docs/task_states.rst for the state transition diagram.)
    const auto task = local_queues_.RemoveTask(task_id);
    // Since we are spilling back from the ready and waiting queues, we need
    // to unsubscribe the dependencies.
    task_dependency_manager_.UnsubscribeDependencies(task_id);
    // Attempt to forward the task. If this fails to forward the task,
    // the task will be resubmit locally.
    ForwardTaskOrResubmit(task, client_id);
  }
}

void NodeManager::HandleActorCreation(const ActorID &actor_id,
                                      const std::vector<ActorTableDataT> &data) {
  RAY_LOG(DEBUG) << "Actor creation notification received: " << actor_id;

  // TODO(swang): In presence of failures, data may have size > 1, since the
  // actor will have been created multiple times. In that case, we should
  // only consider the last entry as valid. All previous entries should have
  // a dead node_manager_id.
  RAY_CHECK(data.size() == 1);

  // Register the new actor.
  ActorRegistration actor_registration(data.back());
  ClientID received_node_manager_id = actor_registration.GetNodeManagerId();
  // Extend the frontier to include the actor creation task. NOTE(swang): The
  // creator of the actor is always assigned nil as the actor handle ID.
  actor_registration.ExtendFrontier(ActorHandleID::nil(),
                                    actor_registration.GetActorCreationDependency());
  auto inserted = actor_registry_.emplace(actor_id, std::move(actor_registration));
  if (!inserted.second) {
    // If we weren't able to insert the actor's location, check that the
    // existing entry is the same as the new one.
    // TODO(swang): This is not true in the case of failures.
    RAY_CHECK(received_node_manager_id == inserted.first->second.GetNodeManagerId())
        << "Actor scheduled on " << inserted.first->second.GetNodeManagerId()
        << ", but received notification for " << received_node_manager_id;
  } else {
    // The actor's location is now known. Dequeue any methods that were
    // submitted before the actor's location was known.
    // (See design_docs/task_states.rst for the state transition diagram.)
    const auto &methods = local_queues_.GetMethodsWaitingForActorCreation();
    std::unordered_set<TaskID> created_actor_method_ids;
    for (const auto &method : methods) {
      if (method.GetTaskSpecification().ActorId() == actor_id) {
        created_actor_method_ids.insert(method.GetTaskSpecification().TaskId());
      }
    }
    // Resubmit the methods that were submitted before the actor's location was
    // known.
    auto created_actor_methods = local_queues_.RemoveTasks(created_actor_method_ids);
    for (const auto &method : created_actor_methods) {
      if (!lineage_cache_.RemoveWaitingTask(method.GetTaskSpecification().TaskId())) {
        RAY_LOG(WARNING) << "Task " << method.GetTaskSpecification().TaskId()
                         << " already removed from the lineage cache. This is most "
                            "likely due to reconstruction.";
      }
      // The task's uncommitted lineage was already added to the local lineage
      // cache upon the initial submission, so it's okay to resubmit it with an
      // empty lineage this time.
      SubmitTask(method, Lineage());
    }
  }
}

void NodeManager::CleanUpTasksForDeadActor(const ActorID &actor_id) {
  auto tasks_to_remove = local_queues_.GetTaskIdsForActor(actor_id);
  auto removed_tasks = local_queues_.RemoveTasks(tasks_to_remove);

  for (auto const &task : removed_tasks) {
    const TaskSpecification &spec = task.GetTaskSpecification();
    TreatTaskAsFailed(spec);
    task_dependency_manager_.TaskCanceled(spec.TaskId());
  }
}

void NodeManager::CleanUpTasksForDeadDriver(const DriverID &driver_id) {
  auto tasks_to_remove = local_queues_.GetTaskIdsForDriver(driver_id);
  local_queues_.RemoveTasks(tasks_to_remove);

  task_dependency_manager_.RemoveTasksAndRelatedObjects(tasks_to_remove);
}

void NodeManager::ProcessNewClient(LocalClientConnection &client) {
  // The new client is a worker, so begin listening for messages.
  client.ProcessMessages();
}

void NodeManager::DispatchTasks() {
  // Work with a copy of scheduled tasks.
  // (See design_docs/task_states.rst for the state transition diagram.)
  auto ready_tasks = local_queues_.GetReadyTasks();
  // Return if there are no tasks to schedule.
  if (ready_tasks.empty()) {
    return;
  }

  for (const auto &task : ready_tasks) {
    const auto &task_resources = task.GetTaskSpecification().GetRequiredResources();
    if (!local_available_resources_.Contains(task_resources)) {
      // Not enough local resources for this task right now, skip this task.
      // TODO(rkn): We should always skip node managers that have 0 CPUs.
      continue;
    }
    // We have enough resources for this task. Assign task.
    // TODO(atumanov): perform the task state/queue transition inside AssignTask.
    // (See design_docs/task_states.rst for the state transition diagram.)
    auto dispatched_task = local_queues_.RemoveTask(task.GetTaskSpecification().TaskId());
    AssignTask(dispatched_task);
  }
}

void NodeManager::ProcessClientMessage(
    const std::shared_ptr<LocalClientConnection> &client, int64_t message_type,
    const uint8_t *message_data) {
  RAY_LOG(DEBUG) << "Message of type " << message_type;

  auto registered_worker = worker_pool_.GetRegisteredWorker(client);
  auto message_type_value = static_cast<protocol::MessageType>(message_type);
  if (registered_worker && registered_worker->IsDead()) {
    // For a worker that is marked as dead (because the driver has died already),
    // all the messages are ignored except DisconnectClient.
    if ((message_type_value != protocol::MessageType::DisconnectClient) &&
        (message_type_value != protocol::MessageType::IntentionalDisconnectClient)) {
      // Listen for more messages.
      client->ProcessMessages();
      return;
    }
  }

  switch (message_type_value) {
  case protocol::MessageType::RegisterClientRequest: {
    ProcessRegisterClientRequestMessage(client, message_data);
  } break;
  case protocol::MessageType::GetTask: {
    ProcessGetTaskMessage(client);
  } break;
  case protocol::MessageType::DisconnectClient: {
    ProcessDisconnectClientMessage(client);
    // We don't need to receive future messages from this client,
    // because it's already disconnected.
    return;
  } break;
  case protocol::MessageType::IntentionalDisconnectClient: {
    ProcessDisconnectClientMessage(client, /* push_warning = */ false);
    // We don't need to receive future messages from this client,
    // because it's already disconnected.
    return;
  } break;
  case protocol::MessageType::SubmitTask: {
    ProcessSubmitTaskMessage(message_data);
  } break;
  case protocol::MessageType::ReconstructObjects: {
    ProcessReconstructObjectsMessage(client, message_data);
  } break;
  case protocol::MessageType::NotifyUnblocked: {
    HandleClientUnblocked(client);
  } break;
  case protocol::MessageType::WaitRequest: {
    ProcessWaitRequestMessage(client, message_data);
  } break;
  case protocol::MessageType::PushErrorRequest: {
    ProcessPushErrorRequestMessage(message_data);
  } break;
  case protocol::MessageType::PushProfileEventsRequest: {
    auto message = flatbuffers::GetRoot<ProfileTableData>(message_data);
    RAY_CHECK_OK(gcs_client_->profile_table().AddProfileEventBatch(*message));
  } break;
  case protocol::MessageType::FreeObjectsInObjectStoreRequest: {
    auto message = flatbuffers::GetRoot<protocol::FreeObjectsRequest>(message_data);
    std::vector<ObjectID> object_ids = from_flatbuf(*message->object_ids());
    object_manager_.FreeObjects(object_ids, message->local_only());
  } break;

  default:
    RAY_LOG(FATAL) << "Received unexpected message type " << message_type;
  }

  // Listen for more messages.
  client->ProcessMessages();
}

void NodeManager::ProcessRegisterClientRequestMessage(
    const std::shared_ptr<LocalClientConnection> &client, const uint8_t *message_data) {
  auto message = flatbuffers::GetRoot<protocol::RegisterClientRequest>(message_data);
  client->SetClientID(from_flatbuf(*message->client_id()));
  auto worker =
      std::make_shared<Worker>(message->worker_pid(), message->language(), client);
  if (message->is_worker()) {
    // Register the new worker.
    worker_pool_.RegisterWorker(std::move(worker));
    DispatchTasks();
  } else {
    // Register the new driver. Note that here the driver_id in RegisterClientRequest
    // message is actually the ID of the driver task, while client_id represents the
    // real driver ID, which can associate all the tasks/actors for a given driver,
    // which is set to the worker ID.
    const JobID driver_task_id = from_flatbuf(*message->driver_id());
    worker->AssignTaskId(driver_task_id);
    worker->AssignDriverId(from_flatbuf(*message->client_id()));
    worker_pool_.RegisterDriver(std::move(worker));
    local_queues_.AddDriverTaskId(driver_task_id);
  }
}

void NodeManager::ProcessGetTaskMessage(
    const std::shared_ptr<LocalClientConnection> &client) {
  std::shared_ptr<Worker> worker = worker_pool_.GetRegisteredWorker(client);
  RAY_CHECK(worker);
  // If the worker was assigned a task, mark it as finished.
  if (!worker->GetAssignedTaskId().is_nil()) {
    FinishAssignedTask(*worker);
  }
  // Return the worker to the idle pool.
  worker_pool_.PushWorker(std::move(worker));
  // Local resource availability changed: invoke scheduling policy for local node.
  const ClientID &local_client_id = gcs_client_->client_table().GetLocalClientId();
  cluster_resource_map_[local_client_id].SetLoadResources(
      local_queues_.GetResourceLoad());
  // Call task dispatch to assign work to the new worker.
  DispatchTasks();
}

void NodeManager::ProcessDisconnectClientMessage(
    const std::shared_ptr<LocalClientConnection> &client, bool push_warning) {
  const std::shared_ptr<Worker> worker = worker_pool_.GetRegisteredWorker(client);
  const std::shared_ptr<Worker> driver = worker_pool_.GetRegisteredDriver(client);
  // This client can't be a worker and a driver.
  RAY_CHECK(worker == nullptr || driver == nullptr);

  // If both worker and driver are null, then this method has already been
  // called, so just return.
  if (worker == nullptr && driver == nullptr) {
    RAY_LOG(INFO) << "Ignoring client disconnect because the client has already "
                  << "been disconnected.";
    return;
  }

  // If the client is blocked, we need to treat it as unblocked. In particular,
  // we are no longer waiting for its dependencies. If the client is not
  // blocked, this won't do anything.
  HandleClientUnblocked(client);

  // Remove the dead client from the pool and stop listening for messages.

  if (worker) {
    // The client is a worker. Handle the case where the worker is killed
    // while executing a task. Clean up the assigned task's resources, push
    // an error to the driver.
    // (See design_docs/task_states.rst for the state transition diagram.)
    const TaskID &task_id = worker->GetAssignedTaskId();
    if (!task_id.is_nil() && !worker->IsDead()) {
      // If the worker was killed intentionally, e.g., when the driver that created
      // the task that this worker is currently executing exits, the task for this
      // worker has already been removed from queue, so the following are skipped.
      task_dependency_manager_.TaskCanceled(task_id);
      // task_dependency_manager_.UnsubscribeDependencies(current_task_id);
      const Task &task = local_queues_.RemoveTask(task_id);
      const TaskSpecification &spec = task.GetTaskSpecification();
      // Handle the task failure in order to raise an exception in the
      // application.
      TreatTaskAsFailed(spec);

      const JobID &job_id = worker->GetAssignedDriverId();

      if (push_warning) {
        // TODO(rkn): Define this constant somewhere else.
        std::string type = "worker_died";
        std::ostringstream error_message;
        error_message << "A worker died or was killed while executing task " << task_id
                      << ".";
        RAY_CHECK_OK(gcs_client_->error_table().PushErrorToDriver(
            job_id, type, error_message.str(), current_time_ms()));
      }
    }

    worker_pool_.DisconnectWorker(worker);

    // If the worker was an actor, add it to the list of dead actors.
    const ActorID &actor_id = worker->GetActorId();
    if (!actor_id.is_nil()) {
      // TODO(rkn): Consider broadcasting a message to all of the other
      // node managers so that they can mark the actor as dead.
      RAY_LOG(DEBUG) << "The actor with ID " << actor_id << " died.";
      auto actor_entry = actor_registry_.find(actor_id);
      RAY_CHECK(actor_entry != actor_registry_.end());
      actor_entry->second.MarkDead();
      // For dead actors, if there are remaining tasks for this actor, we
      // should handle them.
      CleanUpTasksForDeadActor(actor_id);
    }

    const ClientID &client_id = gcs_client_->client_table().GetLocalClientId();

    // Return the resources that were being used by this worker.
    auto const &task_resources = worker->GetTaskResourceIds();
    local_available_resources_.Release(task_resources);
    cluster_resource_map_[client_id].Release(task_resources.ToResourceSet());
    worker->ResetTaskResourceIds();

    auto const &lifetime_resources = worker->GetLifetimeResourceIds();
    local_available_resources_.Release(lifetime_resources);
    cluster_resource_map_[client_id].Release(lifetime_resources.ToResourceSet());
    worker->ResetLifetimeResourceIds();

    RAY_LOG(DEBUG) << "Worker (pid=" << worker->Pid() << ") is disconnected. "
                   << "driver_id: " << worker->GetAssignedDriverId();

    // Since some resources may have been released, we can try to dispatch more tasks.
    DispatchTasks();
  } else {
    // The client is a driver.
    RAY_CHECK_OK(gcs_client_->driver_table().AppendDriverData(client->GetClientID(),
                                                              /*is_dead=*/true));
    RAY_CHECK(driver);
    auto driver_id = driver->GetAssignedTaskId();
    RAY_CHECK(!driver_id.is_nil());
    local_queues_.RemoveDriverTaskId(driver_id);
    worker_pool_.DisconnectDriver(driver);

    RAY_LOG(DEBUG) << "Driver (pid=" << driver->Pid() << ") is disconnected. "
                   << "driver_id: " << driver->GetAssignedDriverId();
  }

  // TODO(rkn): Tell the object manager that this client has disconnected so
  // that it can clean up the wait requests for this client. Currently I think
  // these can be leaked.
}

void NodeManager::ProcessSubmitTaskMessage(const uint8_t *message_data) {
  // Read the task submitted by the client.
  auto message = flatbuffers::GetRoot<protocol::SubmitTaskRequest>(message_data);
  TaskExecutionSpecification task_execution_spec(
      from_flatbuf(*message->execution_dependencies()));
  TaskSpecification task_spec(*message->task_spec());
  Task task(task_execution_spec, task_spec);
  // Submit the task to the local scheduler. Since the task was submitted
  // locally, there is no uncommitted lineage.
  SubmitTask(task, Lineage());
}

void NodeManager::ProcessReconstructObjectsMessage(
    const std::shared_ptr<LocalClientConnection> &client, const uint8_t *message_data) {
  auto message = flatbuffers::GetRoot<protocol::ReconstructObjects>(message_data);
  std::vector<ObjectID> required_object_ids;
  for (size_t i = 0; i < message->object_ids()->size(); ++i) {
    ObjectID object_id = from_flatbuf(*message->object_ids()->Get(i));
    if (!task_dependency_manager_.CheckObjectLocal(object_id)) {
      if (message->fetch_only()) {
        // If only a fetch is required, then do not subscribe to the
        // dependencies to the task dependency manager.
        RAY_CHECK_OK(object_manager_.Pull(object_id));
      } else {
        // If reconstruction is also required, then add any missing objects
        // to the list to subscribe to in the task dependency manager. These
        // objects will be pulled from remote node managers and reconstructed
        // if necessary.
        required_object_ids.push_back(object_id);
      }
    }
  }

  if (!required_object_ids.empty()) {
    HandleClientBlocked(client, required_object_ids);
  }
}

void NodeManager::ProcessWaitRequestMessage(
    const std::shared_ptr<LocalClientConnection> &client, const uint8_t *message_data) {
  // Read the data.
  auto message = flatbuffers::GetRoot<protocol::WaitRequest>(message_data);
  std::vector<ObjectID> object_ids = from_flatbuf(*message->object_ids());
  int64_t wait_ms = message->timeout();
  uint64_t num_required_objects = static_cast<uint64_t>(message->num_ready_objects());
  bool wait_local = message->wait_local();

  std::vector<ObjectID> required_object_ids;
  for (auto const &object_id : object_ids) {
    if (!task_dependency_manager_.CheckObjectLocal(object_id)) {
      // Add any missing objects to the list to subscribe to in the task
      // dependency manager. These objects will be pulled from remote node
      // managers and reconstructed if necessary.
      required_object_ids.push_back(object_id);
    }
  }

  bool client_blocked = !required_object_ids.empty();
  if (client_blocked) {
    HandleClientBlocked(client, required_object_ids);
  }

  ray::Status status = object_manager_.Wait(
      object_ids, wait_ms, num_required_objects, wait_local,
      [this, client_blocked, client](std::vector<ObjectID> found,
                                     std::vector<ObjectID> remaining) {
        // Write the data.
        flatbuffers::FlatBufferBuilder fbb;
        flatbuffers::Offset<protocol::WaitReply> wait_reply = protocol::CreateWaitReply(
            fbb, to_flatbuf(fbb, found), to_flatbuf(fbb, remaining));
        fbb.Finish(wait_reply);

        auto status =
            client->WriteMessage(static_cast<int64_t>(protocol::MessageType::WaitReply),
                                 fbb.GetSize(), fbb.GetBufferPointer());
        if (status.ok()) {
          // The client is unblocked now because the wait call has returned.
          if (client_blocked) {
            HandleClientUnblocked(client);
          }
        } else {
          // We failed to write to the client, so disconnect the client.
          RAY_LOG(WARNING)
              << "Failed to send WaitReply to client, so disconnecting client";
          // We failed to send the reply to the client, so disconnect the worker.
          ProcessDisconnectClientMessage(client);
        }
      });
  RAY_CHECK_OK(status);
}

void NodeManager::ProcessPushErrorRequestMessage(const uint8_t *message_data) {
  auto message = flatbuffers::GetRoot<protocol::PushErrorRequest>(message_data);

  JobID job_id = from_flatbuf(*message->job_id());
  auto const &type = string_from_flatbuf(*message->type());
  auto const &error_message = string_from_flatbuf(*message->error_message());
  double timestamp = message->timestamp();

  RAY_CHECK_OK(gcs_client_->error_table().PushErrorToDriver(job_id, type, error_message,
                                                            timestamp));
}

void NodeManager::ProcessNewNodeManager(TcpClientConnection &node_manager_client) {
  node_manager_client.ProcessMessages();
}

void NodeManager::ProcessNodeManagerMessage(TcpClientConnection &node_manager_client,
                                            int64_t message_type,
                                            const uint8_t *message_data) {
  switch (static_cast<protocol::MessageType>(message_type)) {
  case protocol::MessageType::ForwardTaskRequest: {
    auto message = flatbuffers::GetRoot<protocol::ForwardTaskRequest>(message_data);
    TaskID task_id = from_flatbuf(*message->task_id());

    Lineage uncommitted_lineage(*message);
    const Task &task = uncommitted_lineage.GetEntry(task_id)->TaskData();
    RAY_LOG(DEBUG) << "got task " << task.GetTaskSpecification().TaskId()
                   << " spillback=" << task.GetTaskExecutionSpec().NumForwards();
    SubmitTask(task, uncommitted_lineage, /* forwarded = */ true);
  } break;
  case protocol::MessageType::DisconnectClient: {
    // TODO(rkn): We need to do some cleanup here.
    RAY_LOG(DEBUG) << "Received disconnect message from remote node manager. "
                   << "We need to do some cleanup here.";
    // Do not process any more messages from this node manager.
    return;
  } break;
  default:
    RAY_LOG(FATAL) << "Received unexpected message type " << message_type;
  }
  node_manager_client.ProcessMessages();
}

void NodeManager::ScheduleTasks(
    std::unordered_map<ClientID, SchedulingResources> &resource_map) {
  const ClientID &local_client_id = gcs_client_->client_table().GetLocalClientId();

  // If the resource map contains the local raylet, update load before calling policy.
  if (resource_map.count(local_client_id) > 0) {
    resource_map[local_client_id].SetLoadResources(local_queues_.GetResourceLoad());
  }
  // Invoke the scheduling policy.
  auto policy_decision = scheduling_policy_.Schedule(resource_map, local_client_id);

#ifndef NDEBUG
  RAY_LOG(DEBUG) << "[NM ScheduleTasks] policy decision:";
  for (const auto &task_client_pair : policy_decision) {
    TaskID task_id = task_client_pair.first;
    ClientID client_id = task_client_pair.second;
    RAY_LOG(DEBUG) << task_id << " --> " << client_id;
  }
#endif

  // Extract decision for this local scheduler.
  std::unordered_set<TaskID> local_task_ids;
  // Iterate over (taskid, clientid) pairs, extract tasks assigned to the local node.
  for (const auto &task_client_pair : policy_decision) {
    const TaskID &task_id = task_client_pair.first;
    const ClientID &client_id = task_client_pair.second;
    if (client_id == local_client_id) {
      local_task_ids.insert(task_id);
    } else {
      // TODO(atumanov): need a better interface for task exit on forward.
      // (See design_docs/task_states.rst for the state transition diagram.)
      const auto task = local_queues_.RemoveTask(task_id);
      // Attempt to forward the task. If this fails to forward the task,
      // the task will be resubmit locally.
      ForwardTaskOrResubmit(task, client_id);
    }
  }

  // Transition locally placed tasks to waiting or ready for dispatch.
  if (local_task_ids.size() > 0) {
    std::vector<Task> tasks = local_queues_.RemoveTasks(local_task_ids);
    for (const auto &t : tasks) {
      EnqueuePlaceableTask(t);
    }
  }

  // All remaining placeable tasks should be registered with the task dependency
  // manager. TaskDependencyManager::TaskPending() is assumed to be idempotent.
  // TODO(atumanov): evaluate performance implications of registering all new tasks on
  // submission vs. registering remaining queued placeable tasks here.
  std::unordered_set<TaskID> move_task_set;
  for (const auto &task : local_queues_.GetPlaceableTasks()) {
    task_dependency_manager_.TaskPending(task);
    move_task_set.insert(task.GetTaskSpecification().TaskId());
    // Push a warning to the task's driver that this task is currently infeasible.
    {
      // TODO(rkn): Define this constant somewhere else.
      std::string type = "infeasible_task";
      std::ostringstream error_message;
      error_message
          << "The task with ID " << task.GetTaskSpecification().TaskId()
          << " is infeasible and cannot currently be executed. It requires "
          << task.GetTaskSpecification().GetRequiredResources().ToString()
          << " for execution and "
          << task.GetTaskSpecification().GetRequiredPlacementResources().ToString()
          << " for placement. Check the client table to view node resources.";
      RAY_CHECK_OK(gcs_client_->error_table().PushErrorToDriver(
          task.GetTaskSpecification().DriverId(), type, error_message.str(),
          current_time_ms()));
    }
    // Assert that this placeable task is not feasible locally (necessary but not
    // sufficient).
    RAY_CHECK(!task.GetTaskSpecification().GetRequiredPlacementResources().IsSubset(
        cluster_resource_map_[gcs_client_->client_table().GetLocalClientId()]
            .GetTotalResources()));
  }

  // Assumption: all remaining placeable tasks are infeasible and are moved to the
  // infeasible task queue. Infeasible task queue is checked when new nodes join.
  local_queues_.MoveTasks(move_task_set, TaskState::PLACEABLE, TaskState::INFEASIBLE);
  // Check the invariant that no placeable tasks remain after a call to the policy.
  RAY_CHECK(local_queues_.GetPlaceableTasks().size() == 0);
}

bool NodeManager::CheckDependencyManagerInvariant() const {
  std::vector<TaskID> pending_task_ids = task_dependency_manager_.GetPendingTasks();
  // Assert that each pending task in the task dependency manager is in one of the queues.
  for (const auto &task_id : pending_task_ids) {
    if (!local_queues_.HasTask(task_id)) {
      return false;
    }
  }
  // TODO(atumanov): perform the check in the opposite direction.
  return true;
}

void NodeManager::TreatTaskAsFailed(const TaskSpecification &spec) {
  RAY_LOG(DEBUG) << "Treating task " << spec.TaskId() << " as failed.";
  // Loop over the return IDs (except the dummy ID) and store a fake object in
  // the object store.
  int64_t num_returns = spec.NumReturns();
  if (spec.IsActorTask()) {
    // TODO(rkn): We subtract 1 to avoid the dummy ID. However, this leaks
    // information about the TaskSpecification implementation.
    num_returns -= 1;
  }
  for (int64_t i = 0; i < num_returns; i++) {
    const ObjectID object_id = spec.ReturnId(i);

    std::shared_ptr<Buffer> data;
    // TODO(ekl): this writes an invalid arrow object, which is sufficient to
    // signal that the worker failed, but it would be nice to return more
    // detailed failure metadata in the future.
    arrow::Status status =
        store_client_.Create(object_id.to_plasma_id(), 1, NULL, 0, &data);
    if (!status.IsPlasmaObjectExists()) {
      // TODO(rkn): We probably don't want this checks. E.g., if the object
      // store is full, we don't want to kill the raylet.
      ARROW_CHECK_OK(status);
      ARROW_CHECK_OK(store_client_.Seal(object_id.to_plasma_id()));
    }
  }
}

void NodeManager::SubmitTask(const Task &task, const Lineage &uncommitted_lineage,
                             bool forwarded) {
  const TaskID &task_id = task.GetTaskSpecification().TaskId();
  if (local_queues_.HasTask(task_id)) {
    RAY_LOG(WARNING) << "Submitted task " << task_id
                     << " is already queued and will not be reconstructed. This is most "
                        "likely due to spurious reconstruction.";
    return;
  }

  // Add the task and its uncommitted lineage to the lineage cache.
  if (!lineage_cache_.AddWaitingTask(task, uncommitted_lineage)) {
    RAY_LOG(WARNING)
        << "Task " << task_id
        << " already in lineage cache. This is most likely due to reconstruction.";
  }

  const TaskSpecification &spec = task.GetTaskSpecification();
  if (spec.IsActorTask()) {
    // Check whether we know the location of the actor.
    const auto actor_entry = actor_registry_.find(spec.ActorId());
    if (actor_entry != actor_registry_.end()) {
      // We have a known location for the actor.
      auto node_manager_id = actor_entry->second.GetNodeManagerId();
      if (node_manager_id == gcs_client_->client_table().GetLocalClientId()) {
        // The actor is local. Check if the actor is still alive.
        if (!actor_entry->second.IsAlive()) {
          // Handle the fact that this actor is dead.
          TreatTaskAsFailed(spec);
        } else {
          // Queue the task for local execution, bypassing placement.
          EnqueuePlaceableTask(task);
        }
      } else {
        // The actor is remote. Forward the task to the node manager that owns
        // the actor.
        if (gcs_client_->client_table().IsRemoved(node_manager_id)) {
          // The remote node manager is dead, so handle the fact that this actor
          // is also dead.
          TreatTaskAsFailed(spec);
        } else {
          // Attempt to forward the task. If this fails to forward the task,
          // the task will be resubmit locally.
          ForwardTaskOrResubmit(task, node_manager_id);
        }
      }
    } else {
      // We do not have a registered location for the object, so either the
      // actor has not yet been created or we missed the notification for the
      // actor creation because this node joined the cluster after the actor
      // was already created. Look up the actor's registered location in case
      // we missed the creation notification.
      // NOTE(swang): This codepath needs to be tested in a cluster setting.
      auto lookup_callback = [this](gcs::AsyncGcsClient *client, const ActorID &actor_id,
                                    const std::vector<ActorTableDataT> &data) {
        if (!data.empty()) {
          // The actor has been created.
          HandleActorCreation(actor_id, data);
        } else {
          // The actor has not yet been created.
          // TODO(swang): Set a timer for reconstructing the actor creation
          // task.
        }
      };
      RAY_CHECK_OK(gcs_client_->actor_table().Lookup(JobID::nil(), spec.ActorId(),
                                                     lookup_callback));
      // Keep the task queued until we discover the actor's location.
      // (See design_docs/task_states.rst for the state transition diagram.)
      local_queues_.QueueMethodsWaitingForActorCreation({task});
      // Mark the task as pending. It will be canceled once we discover the
      // actor's location and either execute the task ourselves or forward it
      // to another node.
      task_dependency_manager_.TaskPending(task);
    }
  } else {
    // This is a non-actor task. Queue the task for a placement decision or for dispatch
    // if the task was forwarded.
    if (forwarded) {
      // Check for local dependencies and enqueue as waiting or ready for dispatch.
      EnqueuePlaceableTask(task);
    } else {
      // (See design_docs/task_states.rst for the state transition diagram.)
      local_queues_.QueuePlaceableTasks({task});
      ScheduleTasks(cluster_resource_map_);
      DispatchTasks();
      // TODO(atumanov): assert that !placeable.isempty() => insufficient available
      // resources locally.
    }
  }
}

void NodeManager::HandleWorkerBlocked(std::shared_ptr<Worker> worker) {
  RAY_CHECK(worker);
  if (worker->IsBlocked()) {
    return;
  }
  // If the worker isn't already blocked, then release any CPU resources that
  // it acquired for its assigned task while it is blocked. The resources will
  // be acquired again once the worker is unblocked.
  RAY_CHECK(!worker->GetAssignedTaskId().is_nil());
  // (See design_docs/task_states.rst for the state transition diagram.)
  const auto task = local_queues_.RemoveTask(worker->GetAssignedTaskId());
  // Get the CPU resources required by the running task.
  const auto required_resources = task.GetTaskSpecification().GetRequiredResources();
  double required_cpus = required_resources.GetNumCpus();
  const std::unordered_map<std::string, double> cpu_resources = {
      {kCPU_ResourceLabel, required_cpus}};

  // Release the CPU resources.
  auto const cpu_resource_ids = worker->ReleaseTaskCpuResources();
  local_available_resources_.Release(cpu_resource_ids);
  RAY_CHECK(cluster_resource_map_[gcs_client_->client_table().GetLocalClientId()].Release(
      ResourceSet(cpu_resources)));

  // Mark the task as blocked.
  local_queues_.QueueBlockedTasks({task});
  worker->MarkBlocked();

  DispatchTasks();
}

void NodeManager::HandleWorkerUnblocked(std::shared_ptr<Worker> worker) {
  RAY_CHECK(worker);
  if (!worker->IsBlocked()) {
    return;
  }

  // (See design_docs/task_states.rst for the state transition diagram.)
  const auto task = local_queues_.RemoveTask(worker->GetAssignedTaskId());
  // Get the CPU resources required by the running task.
  const auto required_resources = task.GetTaskSpecification().GetRequiredResources();
  double required_cpus = required_resources.GetNumCpus();
  const ResourceSet cpu_resources(
      std::unordered_map<std::string, double>({{kCPU_ResourceLabel, required_cpus}}));

  // Check if we can reacquire the CPU resources.
  bool oversubscribed = !local_available_resources_.Contains(cpu_resources);

  if (!oversubscribed) {
    // Reacquire the CPU resources for the worker. Note that care needs to be
    // taken if the user is using the specific CPU IDs since the IDs that we
    // reacquire here may be different from the ones that the task started with.
    auto const resource_ids = local_available_resources_.Acquire(cpu_resources);
    worker->AcquireTaskCpuResources(resource_ids);
    RAY_CHECK(
        cluster_resource_map_[gcs_client_->client_table().GetLocalClientId()].Acquire(
            cpu_resources));
  } else {
    // In this case, we simply don't reacquire the CPU resources for the worker.
    // The worker can keep running and when the task finishes, it will simply
    // not have any CPU resources to release.
    RAY_LOG(WARNING)
        << "Resources oversubscribed: "
        << cluster_resource_map_[gcs_client_->client_table().GetLocalClientId()]
               .GetAvailableResources()
               .ToString();
  }

  // Mark the task as running again.
  // (See design_docs/task_states.rst for the state transition diagram.)
  local_queues_.QueueRunningTasks({task});
  worker->MarkUnblocked();
}

void NodeManager::HandleClientBlocked(
    const std::shared_ptr<LocalClientConnection> &client,
    const std::vector<ObjectID> &required_object_ids) {
  std::shared_ptr<Worker> worker = worker_pool_.GetRegisteredWorker(client);
  if (worker) {
    // The client is a worker. Mark the worker as blocked. This
    // temporarily releases any resources that the worker holds while it is
    // blocked.
    HandleWorkerBlocked(worker);
  } else {
    // The client is a driver. Drivers do not hold resources, so we simply
    // mark the driver as blocked.
    worker = worker_pool_.GetRegisteredDriver(client);
    RAY_CHECK(worker);
    worker->MarkBlocked();
  }
  const TaskID current_task_id = worker->GetAssignedTaskId();
  RAY_CHECK(!current_task_id.is_nil());
  // Subscribe to the objects required by the ray.get. These objects will
  // be fetched and/or reconstructed as necessary, until the objects become
  // local or are unsubscribed.
  task_dependency_manager_.SubscribeDependencies(current_task_id, required_object_ids);
}

void NodeManager::HandleClientUnblocked(
    const std::shared_ptr<LocalClientConnection> &client) {
  std::shared_ptr<Worker> worker = worker_pool_.GetRegisteredWorker(client);

  // Re-acquire the CPU resources for the task that was assigned to the
  // unblocked worker.
  // TODO(swang): Because the object dependencies are tracked in the task
  // dependency manager, we could actually remove this message entirely and
  // instead unblock the worker once all the objects become available.
  bool was_blocked;
  if (worker) {
    was_blocked = worker->IsBlocked();
    // Mark the worker as unblocked. This returns the temporarily released
    // resources to the worker.
    HandleWorkerUnblocked(worker);
  } else {
    // The client is a driver. Drivers do not hold resources, so we simply
    // mark the driver as unblocked.
    worker = worker_pool_.GetRegisteredDriver(client);
    RAY_CHECK(worker);
    was_blocked = worker->IsBlocked();
    worker->MarkUnblocked();
  }
  // Unsubscribe to the objects. Any fetch or reconstruction operations to
  // make the objects local are canceled.
  if (was_blocked) {
    const TaskID current_task_id = worker->GetAssignedTaskId();
    RAY_CHECK(!current_task_id.is_nil());
    task_dependency_manager_.UnsubscribeDependencies(current_task_id);
  }
}

void NodeManager::EnqueuePlaceableTask(const Task &task) {
  // TODO(atumanov): add task lookup hashmap and change EnqueuePlaceableTask to take
  // a vector of TaskIDs. Trigger MoveTask internally.
  // Subscribe to the task's dependencies.
  bool args_ready = task_dependency_manager_.SubscribeDependencies(
      task.GetTaskSpecification().TaskId(), task.GetDependencies());
  // Enqueue the task. If all dependencies are available, then the task is queued
  // in the READY state, else the WAITING state.
  // (See design_docs/task_states.rst for the state transition diagram.)
  if (args_ready) {
    local_queues_.QueueReadyTasks({task});
    // Try to dispatch the newly ready task.
    DispatchTasks();
  } else {
    local_queues_.QueueWaitingTasks({task});
  }
  // Mark the task as pending. Once the task has finished execution, or once it
  // has been forwarded to another node, the task must be marked as canceled in
  // the TaskDependencyManager.
  task_dependency_manager_.TaskPending(task);
}

void NodeManager::AssignTask(Task &task) {
  const TaskSpecification &spec = task.GetTaskSpecification();

  // If this is an actor task, check that the new task has the correct counter.
  if (spec.IsActorTask()) {
    if (CheckDuplicateActorTask(actor_registry_, spec)) {
      // Drop tasks that have already been executed.
      return;
    }
  }

  // Try to get an idle worker that can execute this task.
  std::shared_ptr<Worker> worker = worker_pool_.PopWorker(spec);
  if (worker == nullptr) {
    // There are no workers that can execute this task.
    if (!spec.IsActorTask()) {
      // There are no more non-actor workers available to execute this task.
      // Start a new worker.
      worker_pool_.StartWorkerProcess(spec.GetLanguage());
    }
    // Queue this task for future assignment. The task will be assigned to a
    // worker once one becomes available.
    // (See design_docs/task_states.rst for the state transition diagram.)
    local_queues_.QueueReadyTasks(std::vector<Task>({task}));
    return;
  }

  RAY_LOG(DEBUG) << "Assigning task to worker with pid " << worker->Pid();
  flatbuffers::FlatBufferBuilder fbb;

  // Resource accounting: acquire resources for the assigned task.
  auto acquired_resources =
      local_available_resources_.Acquire(spec.GetRequiredResources());
  const auto &my_client_id = gcs_client_->client_table().GetLocalClientId();
  RAY_CHECK(
      this->cluster_resource_map_[my_client_id].Acquire(spec.GetRequiredResources()));

  if (spec.IsActorCreationTask()) {
    // Check that we are not placing an actor creation task on a node with 0 CPUs.
    RAY_CHECK(cluster_resource_map_[my_client_id].GetTotalResources().GetNumCpus() != 0);
    worker->SetLifetimeResourceIds(acquired_resources);
  } else {
    worker->SetTaskResourceIds(acquired_resources);
  }

  ResourceIdSet resource_id_set =
      worker->GetTaskResourceIds().Plus(worker->GetLifetimeResourceIds());
  auto resource_id_set_flatbuf = resource_id_set.ToFlatbuf(fbb);

  auto message = protocol::CreateGetTaskReply(fbb, spec.ToFlatbuffer(fbb),
                                              fbb.CreateVector(resource_id_set_flatbuf));
  fbb.Finish(message);
  worker->Connection()->WriteMessageAsync(
      static_cast<int64_t>(protocol::MessageType::ExecuteTask), fbb.GetSize(),
<<<<<<< HEAD
      fbb.GetBufferPointer(), [this, worker, task](ray::Status status) mutable {
        if (status.ok()) {
          auto spec = task.GetTaskSpecification();
          // We successfully assigned the task to the worker.
          worker->AssignTaskId(spec.TaskId());
          worker->AssignDriverId(spec.DriverId());
          // If the task was an actor task, then record this execution to guarantee
          // consistency in the case of reconstruction.
          if (spec.IsActorTask()) {
            auto actor_entry = actor_registry_.find(spec.ActorId());
            RAY_CHECK(actor_entry != actor_registry_.end());
            auto execution_dependency = actor_entry->second.GetExecutionDependency();
            // The execution dependency is initialized to the actor creation task's
            // return value, and is subsequently updated to the assigned tasks'
            // return values, so it should never be nil.
            RAY_CHECK(!execution_dependency.is_nil());
            // Update the task's execution dependencies to reflect the actual
            // execution order, to support deterministic reconstruction.
            // NOTE(swang): The update of an actor task's execution dependencies is
            // performed asynchronously. This means that if this node manager dies,
            // we may lose updates that are in flight to the task table. We only
            // guarantee deterministic reconstruction ordering for tasks whose
            // updates are reflected in the task table.
            task.SetExecutionDependencies({execution_dependency});
            // Extend the frontier to include the executing task.
            actor_entry->second.ExtendFrontier(spec.ActorHandleId(),
                                               spec.ActorDummyObject());
          }
          // We started running the task, so the task is ready to write to GCS.
          if (!lineage_cache_.AddReadyTask(task)) {
            RAY_LOG(WARNING) << "Task " << spec.TaskId() << " already in lineage cache. "
                                                            "This is most likely due to "
                                                            "reconstruction.";
          }
          // Mark the task as running.
          // (See design_docs/task_states.rst for the state transition diagram.)
          local_queues_.QueueRunningTasks(std::vector<Task>({task}));
          // Notify the task dependency manager that we no longer need this task's
          // object dependencies.
          task_dependency_manager_.UnsubscribeDependencies(spec.TaskId());
        } else {
          RAY_LOG(WARNING) << "Failed to send task to worker, disconnecting client";
          // We failed to send the task to the worker, so disconnect the worker.
          ProcessClientMessage(
              worker->Connection(),
              static_cast<int64_t>(protocol::MessageType::DisconnectClient), nullptr);
          // Queue this task for future assignment. The task will be assigned to a
          // worker once one becomes available.
          // (See design_docs/task_states.rst for the state transition diagram.)
          local_queues_.QueueReadyTasks(std::vector<Task>({task}));
          DispatchTasks();
        }
      });
=======
      fbb.GetBufferPointer());
  if (status.ok()) {
    // We successfully assigned the task to the worker.
    worker->AssignTaskId(spec.TaskId());
    worker->AssignDriverId(spec.DriverId());
    // If the task was an actor task, then record this execution to guarantee
    // consistency in the case of reconstruction.
    if (spec.IsActorTask()) {
      auto actor_entry = actor_registry_.find(spec.ActorId());
      RAY_CHECK(actor_entry != actor_registry_.end());
      auto execution_dependency = actor_entry->second.GetExecutionDependency();
      // The execution dependency is initialized to the actor creation task's
      // return value, and is subsequently updated to the assigned tasks'
      // return values, so it should never be nil.
      RAY_CHECK(!execution_dependency.is_nil());
      // Update the task's execution dependencies to reflect the actual
      // execution order, to support deterministic reconstruction.
      // NOTE(swang): The update of an actor task's execution dependencies is
      // performed asynchronously. This means that if this node manager dies,
      // we may lose updates that are in flight to the task table. We only
      // guarantee deterministic reconstruction ordering for tasks whose
      // updates are reflected in the task table.
      task.SetExecutionDependencies({execution_dependency});
      // Extend the frontier to include the executing task.
      actor_entry->second.ExtendFrontier(spec.ActorHandleId(), spec.ActorDummyObject());
    }
    // We started running the task, so the task is ready to write to GCS.
    if (!lineage_cache_.AddReadyTask(task)) {
      RAY_LOG(WARNING)
          << "Task " << spec.TaskId()
          << " already in lineage cache. This is most likely due to reconstruction.";
    }
    // Mark the task as running.
    // (See design_docs/task_states.rst for the state transition diagram.)
    local_queues_.QueueRunningTasks(std::vector<Task>({task}));
    // Notify the task dependency manager that we no longer need this task's
    // object dependencies.
    task_dependency_manager_.UnsubscribeDependencies(spec.TaskId());
  } else {
    RAY_LOG(WARNING) << "Failed to send task to worker, disconnecting client";
    // We failed to send the task to the worker, so disconnect the worker.
    ProcessDisconnectClientMessage(worker->Connection());
    // Queue this task for future assignment. The task will be assigned to a
    // worker once one becomes available.
    // (See design_docs/task_states.rst for the state transition diagram.)
    local_queues_.QueueReadyTasks(std::vector<Task>({task}));
    DispatchTasks();
  }
>>>>>>> ecd8f395
}

void NodeManager::FinishAssignedTask(Worker &worker) {
  TaskID task_id = worker.GetAssignedTaskId();
  RAY_LOG(DEBUG) << "Finished task " << task_id;

  // (See design_docs/task_states.rst for the state transition diagram.)
  const auto task = local_queues_.RemoveTask(task_id);

  if (task.GetTaskSpecification().IsActorCreationTask()) {
    // If this was an actor creation task, then convert the worker to an actor.
    auto actor_id = task.GetTaskSpecification().ActorCreationId();
    worker.AssignActorId(actor_id);

    // Publish the actor creation event to all other nodes so that methods for
    // the actor will be forwarded directly to this node.
    auto actor_notification = std::make_shared<ActorTableDataT>();
    actor_notification->actor_id = actor_id.binary();
    actor_notification->actor_creation_dummy_object_id =
        task.GetTaskSpecification().ActorDummyObject().binary();
    // TODO(swang): The driver ID.
    actor_notification->driver_id = JobID::nil().binary();
    actor_notification->node_manager_id =
        gcs_client_->client_table().GetLocalClientId().binary();
    auto driver_id = task.GetTaskSpecification().DriverId();
    RAY_LOG(DEBUG) << "Publishing actor creation: " << actor_id
                   << " driver_id: " << driver_id;
    RAY_CHECK_OK(gcs_client_->actor_table().Append(JobID::nil(), actor_id,
                                                   actor_notification, nullptr));

    // Resources required by an actor creation task are acquired for the
    // lifetime of the actor, so we do not release any resources here.
  } else {
    // Release task's resources.
    local_available_resources_.Release(worker.GetTaskResourceIds());
    worker.ResetTaskResourceIds();

    RAY_CHECK(this->cluster_resource_map_[gcs_client_->client_table().GetLocalClientId()]
                  .Release(task.GetTaskSpecification().GetRequiredResources()));
  }

  // If the finished task was an actor task, mark the returned dummy object as
  // locally available. This is not added to the object table, so the update
  // will be invisible to both the local object manager and the other nodes.
  // NOTE(swang): These objects are never cleaned up. We should consider
  // removing the objects, e.g., when an actor is terminated.
  if (task.GetTaskSpecification().IsActorCreationTask() ||
      task.GetTaskSpecification().IsActorTask()) {
    auto dummy_object = task.GetTaskSpecification().ActorDummyObject();
    HandleObjectLocal(dummy_object);
  }

  // Notify the task dependency manager that this task has finished execution.
  task_dependency_manager_.TaskCanceled(task_id);

  // Unset the worker's assigned task.
  worker.AssignTaskId(TaskID::nil());
  // Unset the worker's assigned driver Id if this is not an actor.
  if (!task.GetTaskSpecification().IsActorCreationTask() &&
      !task.GetTaskSpecification().IsActorTask()) {
    worker.AssignDriverId(DriverID::nil());
  }
}

void NodeManager::HandleTaskReconstruction(const TaskID &task_id) {
  RAY_LOG(INFO) << "Reconstructing task " << task_id << " on client "
                << gcs_client_->client_table().GetLocalClientId();
  // Retrieve the task spec in order to re-execute the task.
  RAY_CHECK_OK(gcs_client_->raylet_task_table().Lookup(
      JobID::nil(), task_id,
      /*success_callback=*/
      [this](ray::gcs::AsyncGcsClient *client, const TaskID &task_id,
             const ray::protocol::TaskT &task_data) {
        // The task was in the GCS task table. Use the stored task spec to
        // re-execute the task.
        const Task task(task_data);
        ResubmitTask(task);
      },
      /*failure_callback=*/
      [this](ray::gcs::AsyncGcsClient *client, const TaskID &task_id) {
        // The task was not in the GCS task table. It must therefore be in the
        // lineage cache.
        RAY_CHECK(lineage_cache_.ContainsTask(task_id));
        // Use a copy of the cached task spec to re-execute the task.
        const Task task = lineage_cache_.GetTask(task_id);
        ResubmitTask(task);

      }));
}

void NodeManager::ResubmitTask(const Task &task) {
  // Actor reconstruction is turned off by default right now. If this is an
  // actor task, treat the task as failed and do not resubmit it.
  if (task.GetTaskSpecification().IsActorTask()) {
    TreatTaskAsFailed(task.GetTaskSpecification());
    return;
  }

  // Driver tasks cannot be reconstructed. If this is a driver task, push an
  // error to the driver and do not resubmit it.
  if (task.GetTaskSpecification().IsDriverTask()) {
    // TODO(rkn): Define this constant somewhere else.
    std::string type = "put_reconstruction";
    std::ostringstream error_message;
    error_message << "The task with ID " << task.GetTaskSpecification().TaskId()
                  << " is a driver task and so the object created by ray.put "
                  << "could not be reconstructed.";
    RAY_CHECK_OK(gcs_client_->error_table().PushErrorToDriver(
        task.GetTaskSpecification().DriverId(), type, error_message.str(),
        current_time_ms()));
    return;
  }

  // The task may be reconstructed. Submit it with an empty lineage, since any
  // uncommitted lineage must already be in the lineage cache. At this point,
  // the task should not yet exist in the local scheduling queue. If it does,
  // then this is a spurious reconstruction.
  SubmitTask(task, Lineage());
}

void NodeManager::HandleObjectLocal(const ObjectID &object_id) {
  // Notify the task dependency manager that this object is local.
  const auto ready_task_ids = task_dependency_manager_.HandleObjectLocal(object_id);
  // Transition the tasks whose dependencies are now fulfilled to the ready state.
  if (ready_task_ids.size() > 0) {
    std::unordered_set<TaskID> ready_task_id_set(ready_task_ids.begin(),
                                                 ready_task_ids.end());
    // Transition tasks from waiting to scheduled.
    // (See design_docs/task_states.rst for the state transition diagram.)
    local_queues_.MoveTasks(ready_task_id_set, TaskState::WAITING, TaskState::READY);
    // New ready tasks appeared in the queue, try to dispatch them.
    DispatchTasks();

    // Check that remaining tasks that could not be transitioned are blocked
    // workers or drivers.
    local_queues_.FilterState(ready_task_id_set, TaskState::BLOCKED);
    local_queues_.FilterState(ready_task_id_set, TaskState::DRIVER);
    RAY_CHECK(ready_task_id_set.empty());
  }
}

void NodeManager::HandleObjectMissing(const ObjectID &object_id) {
  // Notify the task dependency manager that this object is no longer local.
  const auto waiting_task_ids = task_dependency_manager_.HandleObjectMissing(object_id);
  // Transition any tasks that were in the runnable state and are dependent on
  // this object to the waiting state.
  if (!waiting_task_ids.empty()) {
    // Transition the tasks back to the waiting state. They will be made
    // runnable once the deleted object becomes available again.
    std::unordered_set<TaskID> waiting_task_id_set(waiting_task_ids.begin(),
                                                   waiting_task_ids.end());
    local_queues_.MoveTasks(waiting_task_id_set, TaskState::READY, TaskState::WAITING);

    // Check that remaining tasks that could not be transitioned are running
    // workers or drivers, now blocked in a get.
    local_queues_.FilterState(waiting_task_id_set, TaskState::RUNNING);
    local_queues_.FilterState(waiting_task_id_set, TaskState::DRIVER);
    RAY_CHECK(waiting_task_id_set.empty());
    // Moving ready tasks to waiting may have changed the load, making space for placing
    // new tasks locally.
    ScheduleTasks(cluster_resource_map_);
  }
}

void NodeManager::ForwardTaskOrResubmit(const Task &task,
                                        const ClientID &node_manager_id) {
  /// TODO(rkn): Should we check that the node manager is remote and not local?
  /// TODO(rkn): Should we check if the remote node manager is known to be dead?
  // Attempt to forward the task.
  ForwardTask(task, node_manager_id, [this, task, node_manager_id](ray::Status error) {
    const TaskID task_id = task.GetTaskSpecification().TaskId();

    RAY_LOG(INFO) << "Failed to forward task " << task_id << " to node manager "
                  << node_manager_id;
    // Mark the failed task as pending to let other raylets know that we still
    // have the task. TaskDependencyManager::TaskPending() is assumed to be
    // idempotent.
    task_dependency_manager_.TaskPending(task);

    // Actor tasks can only be executed at the actor's location, so they are
    // retried after a timeout. All other tasks that fail to be forwarded are
    // deemed to be placeable again.
    if (task.GetTaskSpecification().IsActorTask()) {
      // The task is for an actor on another node.  Create a timer to resubmit
      // the task in a little bit. TODO(rkn): Really this should be a
      // unique_ptr instead of a shared_ptr. However, it's a little harder to
      // move unique_ptrs into lambdas.
      auto retry_timer = std::make_shared<boost::asio::deadline_timer>(io_service_);
      auto retry_duration = boost::posix_time::milliseconds(
          RayConfig::instance().node_manager_forward_task_retry_timeout_milliseconds());
      retry_timer->expires_from_now(retry_duration);
      retry_timer->async_wait(
          [this, task, task_id, retry_timer](const boost::system::error_code &error) {
            // Timer killing will receive the boost::asio::error::operation_aborted,
            // we only handle the timeout event.
            RAY_CHECK(!error);
            RAY_LOG(DEBUG) << "Resubmitting task " << task_id
                           << " because ForwardTask failed.";
            SubmitTask(task, Lineage());
          });
      // Remove the task from the lineage cache. The task will get added back
      // once it is resubmitted.
      lineage_cache_.RemoveWaitingTask(task_id);
    } else {
      // The task is not for an actor and may therefore be placed on another
      // node immediately. Send it to the scheduling policy to be placed again.
      local_queues_.QueuePlaceableTasks({task});
      ScheduleTasks(cluster_resource_map_);
      DispatchTasks();
    }
  });
}

void NodeManager::ForwardTask(const Task &task, const ClientID &node_id,
                              const std::function<void(const ray::Status &)> &on_error) {
  const auto &spec = task.GetTaskSpecification();
  auto task_id = spec.TaskId();

  // Get and serialize the task's unforwarded, uncommitted lineage.
  auto uncommitted_lineage = lineage_cache_.GetUncommittedLineage(task_id, node_id);
  Task &lineage_cache_entry_task =
      uncommitted_lineage.GetEntryMutable(task_id)->TaskDataMutable();

  // Increment forward count for the forwarded task.
  lineage_cache_entry_task.IncrementNumForwards();

  flatbuffers::FlatBufferBuilder fbb;
  auto request = uncommitted_lineage.ToFlatbuffer(fbb, task_id);
  fbb.Finish(request);

  RAY_LOG(DEBUG) << "Forwarding task " << task_id << " to " << node_id << " spillback="
                 << lineage_cache_entry_task.GetTaskExecutionSpec().NumForwards();

  auto client_info = gcs_client_->client_table().GetClient(node_id);

  // Lookup remote server connection for this node_id and use it to send the request.
  auto it = remote_server_connections_.find(node_id);
  if (it == remote_server_connections_.end()) {
    // TODO(atumanov): caller must handle failure to ensure tasks are not lost.
    RAY_LOG(INFO) << "No NodeManager connection found for GCS client id " << node_id;
    on_error(ray::Status::IOError("NodeManager connection not found"));
    return;
  }

  auto &server_conn = it->second;
  server_conn.WriteMessageAsync(
      static_cast<int64_t>(protocol::MessageType::ForwardTaskRequest), fbb.GetSize(),
      fbb.GetBufferPointer(),
      [this, on_error, task_id, node_id, spec](ray::Status status) {
        if (status.ok()) {
          // If we were able to forward the task, remove the forwarded task from the
          // lineage cache since the receiving node is now responsible for writing
          // the task to the GCS.
          if (!lineage_cache_.RemoveWaitingTask(task_id)) {
            RAY_LOG(WARNING) << "Task " << task_id << " already removed from the lineage "
                                                      "cache. This is most likely due to "
                                                      "reconstruction.";
          }
          // Mark as forwarded so that the task and its lineage is not re-forwarded
          // in the future to the receiving node.
          lineage_cache_.MarkTaskAsForwarded(task_id, node_id);

          // Notify the task dependency manager that we are no longer responsible
          // for executing this task.
          task_dependency_manager_.TaskCanceled(task_id);
          // Preemptively push any local arguments to the receiving node. For now, we
          // only do this with actor tasks, since actor tasks must be executed by a
          // specific process and therefore have affinity to the receiving node.
          if (spec.IsActorTask()) {
            // Iterate through the object's arguments. NOTE(swang): We do not include
            // the execution dependencies here since those cannot be transferred
            // between nodes.
            for (int i = 0; i < spec.NumArgs(); ++i) {
              int count = spec.ArgIdCount(i);
              for (int j = 0; j < count; j++) {
                ObjectID argument_id = spec.ArgId(i, j);
                // If the argument is local, then push it to the receiving node.
                if (task_dependency_manager_.CheckObjectLocal(argument_id)) {
                  object_manager_.Push(argument_id, node_id);
                }
              }
            }
          }
        } else {
          on_error(status);
        }
      });
}

}  // namespace raylet

}  // namespace ray<|MERGE_RESOLUTION|>--- conflicted
+++ resolved
@@ -1306,110 +1306,56 @@
   fbb.Finish(message);
   worker->Connection()->WriteMessageAsync(
       static_cast<int64_t>(protocol::MessageType::ExecuteTask), fbb.GetSize(),
-<<<<<<< HEAD
       fbb.GetBufferPointer(), [this, worker, task](ray::Status status) mutable {
-        if (status.ok()) {
-          auto spec = task.GetTaskSpecification();
-          // We successfully assigned the task to the worker.
-          worker->AssignTaskId(spec.TaskId());
-          worker->AssignDriverId(spec.DriverId());
-          // If the task was an actor task, then record this execution to guarantee
-          // consistency in the case of reconstruction.
-          if (spec.IsActorTask()) {
-            auto actor_entry = actor_registry_.find(spec.ActorId());
-            RAY_CHECK(actor_entry != actor_registry_.end());
-            auto execution_dependency = actor_entry->second.GetExecutionDependency();
-            // The execution dependency is initialized to the actor creation task's
-            // return value, and is subsequently updated to the assigned tasks'
-            // return values, so it should never be nil.
-            RAY_CHECK(!execution_dependency.is_nil());
-            // Update the task's execution dependencies to reflect the actual
-            // execution order, to support deterministic reconstruction.
-            // NOTE(swang): The update of an actor task's execution dependencies is
-            // performed asynchronously. This means that if this node manager dies,
-            // we may lose updates that are in flight to the task table. We only
-            // guarantee deterministic reconstruction ordering for tasks whose
-            // updates are reflected in the task table.
-            task.SetExecutionDependencies({execution_dependency});
-            // Extend the frontier to include the executing task.
-            actor_entry->second.ExtendFrontier(spec.ActorHandleId(),
-                                               spec.ActorDummyObject());
+          if (status.ok()) {
+            auto spec = task.GetTaskSpecification();
+            // We successfully assigned the task to the worker.
+            worker->AssignTaskId(spec.TaskId());
+            worker->AssignDriverId(spec.DriverId());
+            // If the task was an actor task, then record this execution to guarantee
+            // consistency in the case of reconstruction.
+            if (spec.IsActorTask()) {
+              auto actor_entry = actor_registry_.find(spec.ActorId());
+              RAY_CHECK(actor_entry != actor_registry_.end());
+              auto execution_dependency = actor_entry->second.GetExecutionDependency();
+              // The execution dependency is initialized to the actor creation task's
+              // return value, and is subsequently updated to the assigned tasks'
+              // return values, so it should never be nil.
+              RAY_CHECK(!execution_dependency.is_nil());
+              // Update the task's execution dependencies to reflect the actual
+              // execution order, to support deterministic reconstruction.
+              // NOTE(swang): The update of an actor task's execution dependencies is
+              // performed asynchronously. This means that if this node manager dies,
+              // we may lose updates that are in flight to the task table. We only
+              // guarantee deterministic reconstruction ordering for tasks whose
+              // updates are reflected in the task table.
+              task.SetExecutionDependencies({execution_dependency});
+              // Extend the frontier to include the executing task.
+              actor_entry->second.ExtendFrontier(spec.ActorHandleId(), spec.ActorDummyObject());
+            }
+            // We started running the task, so the task is ready to write to GCS.
+            if (!lineage_cache_.AddReadyTask(task)) {
+              RAY_LOG(WARNING)
+                  << "Task " << spec.TaskId()
+                  << " already in lineage cache. This is most likely due to reconstruction.";
+            }
+            // Mark the task as running.
+            // (See design_docs/task_states.rst for the state transition diagram.)
+            local_queues_.QueueRunningTasks(std::vector<Task>({task}));
+            // Notify the task dependency manager that we no longer need this task's
+            // object dependencies.
+            task_dependency_manager_.UnsubscribeDependencies(spec.TaskId());
+          } else {
+            RAY_LOG(WARNING) << "Failed to send task to worker, disconnecting client";
+            // We failed to send the task to the worker, so disconnect the worker.
+            ProcessDisconnectClientMessage(worker->Connection());
+            // Queue this task for future assignment. The task will be assigned to a
+            // worker once one becomes available.
+            // (See design_docs/task_states.rst for the state transition diagram.)
+            local_queues_.QueueReadyTasks(std::vector<Task>({task}));
+            DispatchTasks();
           }
-          // We started running the task, so the task is ready to write to GCS.
-          if (!lineage_cache_.AddReadyTask(task)) {
-            RAY_LOG(WARNING) << "Task " << spec.TaskId() << " already in lineage cache. "
-                                                            "This is most likely due to "
-                                                            "reconstruction.";
-          }
-          // Mark the task as running.
-          // (See design_docs/task_states.rst for the state transition diagram.)
-          local_queues_.QueueRunningTasks(std::vector<Task>({task}));
-          // Notify the task dependency manager that we no longer need this task's
-          // object dependencies.
-          task_dependency_manager_.UnsubscribeDependencies(spec.TaskId());
-        } else {
-          RAY_LOG(WARNING) << "Failed to send task to worker, disconnecting client";
-          // We failed to send the task to the worker, so disconnect the worker.
-          ProcessClientMessage(
-              worker->Connection(),
-              static_cast<int64_t>(protocol::MessageType::DisconnectClient), nullptr);
-          // Queue this task for future assignment. The task will be assigned to a
-          // worker once one becomes available.
-          // (See design_docs/task_states.rst for the state transition diagram.)
-          local_queues_.QueueReadyTasks(std::vector<Task>({task}));
-          DispatchTasks();
-        }
       });
-=======
-      fbb.GetBufferPointer());
-  if (status.ok()) {
-    // We successfully assigned the task to the worker.
-    worker->AssignTaskId(spec.TaskId());
-    worker->AssignDriverId(spec.DriverId());
-    // If the task was an actor task, then record this execution to guarantee
-    // consistency in the case of reconstruction.
-    if (spec.IsActorTask()) {
-      auto actor_entry = actor_registry_.find(spec.ActorId());
-      RAY_CHECK(actor_entry != actor_registry_.end());
-      auto execution_dependency = actor_entry->second.GetExecutionDependency();
-      // The execution dependency is initialized to the actor creation task's
-      // return value, and is subsequently updated to the assigned tasks'
-      // return values, so it should never be nil.
-      RAY_CHECK(!execution_dependency.is_nil());
-      // Update the task's execution dependencies to reflect the actual
-      // execution order, to support deterministic reconstruction.
-      // NOTE(swang): The update of an actor task's execution dependencies is
-      // performed asynchronously. This means that if this node manager dies,
-      // we may lose updates that are in flight to the task table. We only
-      // guarantee deterministic reconstruction ordering for tasks whose
-      // updates are reflected in the task table.
-      task.SetExecutionDependencies({execution_dependency});
-      // Extend the frontier to include the executing task.
-      actor_entry->second.ExtendFrontier(spec.ActorHandleId(), spec.ActorDummyObject());
-    }
-    // We started running the task, so the task is ready to write to GCS.
-    if (!lineage_cache_.AddReadyTask(task)) {
-      RAY_LOG(WARNING)
-          << "Task " << spec.TaskId()
-          << " already in lineage cache. This is most likely due to reconstruction.";
-    }
-    // Mark the task as running.
-    // (See design_docs/task_states.rst for the state transition diagram.)
-    local_queues_.QueueRunningTasks(std::vector<Task>({task}));
-    // Notify the task dependency manager that we no longer need this task's
-    // object dependencies.
-    task_dependency_manager_.UnsubscribeDependencies(spec.TaskId());
-  } else {
-    RAY_LOG(WARNING) << "Failed to send task to worker, disconnecting client";
-    // We failed to send the task to the worker, so disconnect the worker.
-    ProcessDisconnectClientMessage(worker->Connection());
-    // Queue this task for future assignment. The task will be assigned to a
-    // worker once one becomes available.
-    // (See design_docs/task_states.rst for the state transition diagram.)
-    local_queues_.QueueReadyTasks(std::vector<Task>({task}));
-    DispatchTasks();
-  }
->>>>>>> ecd8f395
 }
 
 void NodeManager::FinishAssignedTask(Worker &worker) {
