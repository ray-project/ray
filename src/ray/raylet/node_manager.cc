--- conflicted
+++ resolved
@@ -323,10 +323,6 @@
     heartbeat_data->add_resource_load_capacity(resource_pair.second);
   }
 
-<<<<<<< HEAD
-  ray::Status status = heartbeat_table.Add(JobID::Nil(), self_node_id_, heartbeat_data,
-                                           /*success_callback=*/nullptr);
-=======
   size_t max_size = RayConfig::instance().raylet_max_active_object_ids();
   std::unordered_set<ObjectID> active_object_ids = worker_pool_.GetActiveObjectIDs();
   if (active_object_ids.size() <= max_size) {
@@ -346,10 +342,8 @@
     }
   }
 
-  ray::Status status = heartbeat_table.Add(
-      JobID::Nil(), gcs_client_->client_table().GetLocalClientId(), heartbeat_data,
-      /*success_callback=*/nullptr);
->>>>>>> cf16b2f0
+  ray::Status status = heartbeat_table.Add(JobID::Nil(), self_node_id_, heartbeat_data,
+                                           /*success_callback=*/nullptr);
   RAY_CHECK_OK_PREPEND(status, "Heartbeat failed");
 
   if (debug_dump_period_ > 0 &&
