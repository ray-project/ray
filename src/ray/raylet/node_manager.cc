--- conflicted
+++ resolved
@@ -2374,11 +2374,7 @@
   std::vector<std::unique_ptr<RayObject>> results;
   if (!GetObjectsFromPlasma(object_ids, &results)) {
     for (size_t i = 0; i < object_ids.size(); ++i) {
-<<<<<<< HEAD
-      reply->add_success(false);
-=======
       reply->add_successes(false);
->>>>>>> b05b28b2
     }
   } else {
     RAY_CHECK_EQ(object_ids.size(), results.size());
@@ -2391,30 +2387,18 @@
                        << "secondary copy and it's evicted in the meantime";
         object_id_it = object_ids.erase(object_id_it);
         result_it = results.erase(result_it);
-<<<<<<< HEAD
-        reply->add_success(false);
-      } else {
-        ++object_id_it;
-        ++result_it;
-        reply->add_success(true);
-=======
         reply->add_successes(false);
       } else {
         ++object_id_it;
         ++result_it;
         reply->add_successes(true);
->>>>>>> b05b28b2
       }
     }
     // Wait for the object to be freed by the owner, which keeps the ref count.
     local_object_manager_.PinObjectsAndWaitForFree(
         object_ids, std::move(results), owner_address);
   }
-<<<<<<< HEAD
-  RAY_CHECK_EQ(request.object_ids_size(), reply->success_size());
-=======
   RAY_CHECK_EQ(request.object_ids_size(), reply->successes_size());
->>>>>>> b05b28b2
   send_reply_callback(Status::OK(), nullptr, nullptr);
 }
 
