--- conflicted
+++ resolved
@@ -187,7 +187,10 @@
       worker_rpc_pool_(client_call_manager_),
       core_worker_subscriber_(std::make_unique<pubsub::Subscriber>(
           self_node_id_, config.node_manager_address, config.node_manager_port,
-          RayConfig::instance().max_command_batch_size(), worker_rpc_pool_,
+          RayConfig::instance().max_command_batch_size(),
+          /*get_client=*/[this](const rpc::Address &address) {
+            return worker_rpc_pool_.GetOrConnect(address);
+          },
           &io_service_)),
       object_directory_(std::make_unique<OwnershipBasedObjectDirectory>(
           io_service_, gcs_client_, core_worker_subscriber_.get(),
@@ -253,18 +256,7 @@
           [this](const ObjectID &object_id) {
             return object_manager_.IsPlasmaObjectSpillable(object_id);
           },
-<<<<<<< HEAD
           /*core_worker_subscriber_=*/core_worker_subscriber_.get()),
-=======
-          /*core_worker_subscriber_=*/
-          std::make_shared<pubsub::Subscriber>(
-              self_node_id_, config.node_manager_address, config.node_manager_port,
-              RayConfig::instance().max_command_batch_size(),
-              [this](const rpc::Address &address) {
-                return worker_rpc_pool_.GetOrConnect(address);
-              },
-              &io_service_)),
->>>>>>> 696334ff
       high_plasma_storage_usage_(RayConfig::instance().high_plasma_storage_usage()),
       local_gc_run_time_ns_(absl::GetCurrentTimeNanos()),
       local_gc_throttler_(RayConfig::instance().local_gc_min_interval_s() * 1e9),
