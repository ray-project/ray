--- conflicted
+++ resolved
@@ -2993,13 +2993,6 @@
       cluster_resource_map_.at(client_id_).GetTotalResources().GetResourceMap();
   auto available_resources_map = reply->mutable_available_resources();
   auto total_resources_map = reply->mutable_total_resources();
-<<<<<<< HEAD
-  for (const auto &pair : available_resources) {
-    auto it = total_resources.find(pair.first);
-    if (it != total_resources.end()) {
-      (*available_resources_map)[pair.first] = pair.second;
-      (*total_resources_map)[pair.first] = it->second;
-=======
   for (const auto &pair : total_resources) {
     (*total_resources_map)[pair.first] = pair.second;
     auto it = available_resources.find(pair.first);
@@ -3007,7 +3000,6 @@
       (*available_resources_map)[pair.first] = it->second;
     } else {
       (*available_resources_map)[pair.first] = 0.0;
->>>>>>> 81197e47
     }
   }
   // Ensure we never report an empty set of metrics.
