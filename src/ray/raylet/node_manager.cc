--- conflicted
+++ resolved
@@ -2938,14 +2938,8 @@
               << "idle worker are occupying most of the memory.";
           return;
         }
-<<<<<<< HEAD
         auto worker_to_kill = this->worker_killing_policy_->SelectWorkerToKill(
-            workers, *memory_monitor_.get());
-=======
-        RetriableLIFOWorkerKillingPolicy worker_killing_policy;
-        auto worker_to_kill =
-            worker_killing_policy.SelectWorkerToKill(workers, system_memory);
->>>>>>> 07b57cfe
+            workers, system_memory);
         if (worker_to_kill == nullptr) {
           RAY_LOG_EVERY_MS(WARNING, 5000) << "Worker killer did not select a worker to "
                                              "kill even though memory usage is high.";
