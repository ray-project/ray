--- conflicted
+++ resolved
@@ -1172,26 +1172,6 @@
   // these can be leaked.
 }
 
-<<<<<<< HEAD
-void NodeManager::ProcessSubmitTaskMessage(const uint8_t *message_data) {
-  // Read the task submitted by the client.
-  auto fbs_message = flatbuffers::GetRoot<protocol::SubmitTaskRequest>(message_data);
-  rpc::Task task_message;
-  RAY_CHECK(task_message.mutable_task_spec()->ParseFromArray(
-      fbs_message->task_spec()->data(), fbs_message->task_spec()->size()));
-  // Set the caller's node ID.
-  if (task_message.task_spec().caller_address().raylet_id() == "") {
-    task_message.mutable_task_spec()->mutable_caller_address()->set_raylet_id(
-        gcs_client_->client_table().GetLocalClientId().Binary());
-  }
-
-  // Submit the task to the raylet. Since the task was submitted
-  // locally, there is no uncommitted lineage.
-  SubmitTask(Task(task_message), Lineage());
-}
-
-=======
->>>>>>> 35d177f4
 void NodeManager::ProcessFetchOrReconstructMessage(
     const std::shared_ptr<LocalClientConnection> &client, const uint8_t *message_data) {
   auto message = flatbuffers::GetRoot<protocol::FetchOrReconstruct>(message_data);
@@ -1400,6 +1380,11 @@
                                    rpc::SendReplyCallback send_reply_callback) {
   rpc::Task task;
   task.mutable_task_spec()->CopyFrom(request.task_spec());
+  // Set the caller's node ID.
+  if (task.task_spec().caller_address().raylet_id() == "") {
+    task.mutable_task_spec()->mutable_caller_address()->set_raylet_id(
+        gcs_client_->client_table().GetLocalClientId().Binary());
+  }
 
   // Submit the task to the raylet. Since the task was submitted
   // locally, there is no uncommitted lineage.
