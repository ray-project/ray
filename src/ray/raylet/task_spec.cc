#include "task_spec.h"

#include "ray/common/common_protocol.h"
#include "ray/gcs/format/gcs_generated.h"
#include "ray/util/logging.h"

namespace ray {

namespace raylet {

TaskArgument::~TaskArgument() {}

TaskArgumentByReference::TaskArgumentByReference(const std::vector<ObjectID> &references)
    : references_(references) {}

flatbuffers::Offset<Arg> TaskArgumentByReference::ToFlatbuffer(
    flatbuffers::FlatBufferBuilder &fbb) const {
  return CreateArg(fbb, to_flatbuf(fbb, references_));
}

TaskArgumentByValue::TaskArgumentByValue(const uint8_t *value, size_t length) {
  value_.assign(value, value + length);
}

flatbuffers::Offset<Arg> TaskArgumentByValue::ToFlatbuffer(
    flatbuffers::FlatBufferBuilder &fbb) const {
  auto arg =
      fbb.CreateString(reinterpret_cast<const char *>(value_.data()), value_.size());
  auto empty_ids = fbb.CreateVectorOfStrings({});
  return CreateArg(fbb, empty_ids, arg);
}

void TaskSpecification::AssignSpecification(const uint8_t *spec, size_t spec_size) {
  spec_.assign(spec, spec + spec_size);
  // Initialize required_resources_ and required_placement_resources_
  auto message = flatbuffers::GetRoot<TaskInfo>(spec_.data());
  auto required_resources = map_from_flatbuf(*message->required_resources());
  auto required_placement_resources =
      map_from_flatbuf(*message->required_placement_resources());
  // If the required_placement_resources field is empty, then the placement
  // resources default to the required resources.
  if (required_placement_resources.size() == 0) {
    required_placement_resources = required_resources;
  }
  required_resources_ = ResourceSet(required_resources);
  required_placement_resources_ = ResourceSet(required_placement_resources);
}

TaskSpecification::TaskSpecification(const flatbuffers::String &string) {
  AssignSpecification(reinterpret_cast<const uint8_t *>(string.data()), string.size());
}

TaskSpecification::TaskSpecification(const std::string &string) {
  AssignSpecification(reinterpret_cast<const uint8_t *>(string.data()), string.size());
}

TaskSpecification::TaskSpecification(
    const UniqueID &driver_id, const TaskID &parent_task_id, int64_t parent_counter,
    const std::vector<std::shared_ptr<TaskArgument>> &task_arguments, int64_t num_returns,
    const std::unordered_map<std::string, double> &required_resources,
    const Language &language, const std::vector<std::string> &function_descriptor)
    : TaskSpecification(driver_id, parent_task_id, parent_counter, ActorID::nil(),
<<<<<<< HEAD
                        ObjectID::nil(), ActorID::nil(), ActorHandleID::nil(), -1,
                        task_arguments, num_returns, required_resources,
                        std::unordered_map<std::string, double>(), language,
                        function_descriptor) {}
=======
                        ObjectID::nil(), 0, ActorID::nil(), ActorHandleID::nil(), -1,
                        function_id, task_arguments, num_returns, required_resources,
                        std::unordered_map<std::string, double>(), language) {}
>>>>>>> e7b51cbd

TaskSpecification::TaskSpecification(
    const UniqueID &driver_id, const TaskID &parent_task_id, int64_t parent_counter,
    const ActorID &actor_creation_id, const ObjectID &actor_creation_dummy_object_id,
<<<<<<< HEAD
    const ActorID &actor_id, const ActorHandleID &actor_handle_id, int64_t actor_counter,
=======
    const int64_t max_actor_reconstructions, const ActorID &actor_id,
    const ActorHandleID &actor_handle_id, int64_t actor_counter,
    const FunctionID &function_id,
>>>>>>> e7b51cbd
    const std::vector<std::shared_ptr<TaskArgument>> &task_arguments, int64_t num_returns,
    const std::unordered_map<std::string, double> &required_resources,
    const std::unordered_map<std::string, double> &required_placement_resources,
    const Language &language, const std::vector<std::string> &function_descriptor)
    : spec_() {
  flatbuffers::FlatBufferBuilder fbb;

  TaskID task_id = GenerateTaskId(driver_id, parent_task_id, parent_counter);

  // Add argument object IDs.
  std::vector<flatbuffers::Offset<Arg>> arguments;
  for (auto &argument : task_arguments) {
    arguments.push_back(argument->ToFlatbuffer(fbb));
  }

  // Add return object IDs.
  std::vector<flatbuffers::Offset<flatbuffers::String>> returns;
  for (int64_t i = 1; i < num_returns + 1; i++) {
    ObjectID return_id = ComputeReturnId(task_id, i);
    returns.push_back(to_flatbuf(fbb, return_id));
  }

  // Serialize the TaskSpecification.
  auto spec = CreateTaskInfo(
      fbb, to_flatbuf(fbb, driver_id), to_flatbuf(fbb, task_id),
      to_flatbuf(fbb, parent_task_id), parent_counter, to_flatbuf(fbb, actor_creation_id),
<<<<<<< HEAD
      to_flatbuf(fbb, actor_creation_dummy_object_id), to_flatbuf(fbb, actor_id),
      to_flatbuf(fbb, actor_handle_id), actor_counter, false, fbb.CreateVector(arguments),
=======
      to_flatbuf(fbb, actor_creation_dummy_object_id), max_actor_reconstructions,
      to_flatbuf(fbb, actor_id), to_flatbuf(fbb, actor_handle_id), actor_counter, false,
      to_flatbuf(fbb, function_id), fbb.CreateVector(arguments),
>>>>>>> e7b51cbd
      fbb.CreateVector(returns), map_to_flatbuf(fbb, required_resources),
      map_to_flatbuf(fbb, required_placement_resources), language,
      string_vec_to_flatbuf(fbb, function_descriptor));
  fbb.Finish(spec);
  AssignSpecification(fbb.GetBufferPointer(), fbb.GetSize());
}

flatbuffers::Offset<flatbuffers::String> TaskSpecification::ToFlatbuffer(
    flatbuffers::FlatBufferBuilder &fbb) const {
  return fbb.CreateString(reinterpret_cast<const char *>(data()), size());
}

// TODO(atumanov): copy/paste most TaskSpec_* methods from task.h and make them
// methods of this class.
const uint8_t *TaskSpecification::data() const { return spec_.data(); }

size_t TaskSpecification::size() const { return spec_.size(); }

// Task specification getter methods.
TaskID TaskSpecification::TaskId() const {
  auto message = flatbuffers::GetRoot<TaskInfo>(spec_.data());
  return from_flatbuf(*message->task_id());
}
UniqueID TaskSpecification::DriverId() const {
  auto message = flatbuffers::GetRoot<TaskInfo>(spec_.data());
  return from_flatbuf(*message->driver_id());
}
TaskID TaskSpecification::ParentTaskId() const {
  auto message = flatbuffers::GetRoot<TaskInfo>(spec_.data());
  return from_flatbuf(*message->parent_task_id());
}
int64_t TaskSpecification::ParentCounter() const {
  auto message = flatbuffers::GetRoot<TaskInfo>(spec_.data());
  return message->parent_counter();
}
std::vector<std::string> TaskSpecification::FunctionDescriptor() const {
  auto message = flatbuffers::GetRoot<TaskInfo>(spec_.data());
  return string_vec_from_flatbuf(*message->function_descriptor());
}

int64_t TaskSpecification::NumArgs() const {
  auto message = flatbuffers::GetRoot<TaskInfo>(spec_.data());
  return message->args()->size();
}

int64_t TaskSpecification::NumReturns() const {
  auto message = flatbuffers::GetRoot<TaskInfo>(spec_.data());
  return message->returns()->size();
}

ObjectID TaskSpecification::ReturnId(int64_t return_index) const {
  auto message = flatbuffers::GetRoot<TaskInfo>(spec_.data());
  return from_flatbuf(*message->returns()->Get(return_index));
}

bool TaskSpecification::ArgByRef(int64_t arg_index) const {
  return (ArgIdCount(arg_index) != 0);
}

int TaskSpecification::ArgIdCount(int64_t arg_index) const {
  auto message = flatbuffers::GetRoot<TaskInfo>(spec_.data());
  auto ids = message->args()->Get(arg_index)->object_ids();
  return ids->size();
}

ObjectID TaskSpecification::ArgId(int64_t arg_index, int64_t id_index) const {
  auto message = flatbuffers::GetRoot<TaskInfo>(spec_.data());
  return from_flatbuf(*message->args()->Get(arg_index)->object_ids()->Get(id_index));
}

const uint8_t *TaskSpecification::ArgVal(int64_t arg_index) const {
  auto message = flatbuffers::GetRoot<TaskInfo>(spec_.data());
  return reinterpret_cast<const uint8_t *>(
      message->args()->Get(arg_index)->data()->c_str());
}

size_t TaskSpecification::ArgValLength(int64_t arg_index) const {
  auto message = flatbuffers::GetRoot<TaskInfo>(spec_.data());
  return message->args()->Get(arg_index)->data()->size();
}

double TaskSpecification::GetRequiredResource(const std::string &resource_name) const {
  RAY_CHECK(required_resources_.GetResourceMap().empty() == false);
  auto it = required_resources_.GetResourceMap().find(resource_name);
  RAY_CHECK(it != required_resources_.GetResourceMap().end());
  return it->second;
}

const ResourceSet TaskSpecification::GetRequiredResources() const {
  return required_resources_;
}

const ResourceSet TaskSpecification::GetRequiredPlacementResources() const {
  return required_placement_resources_;
}

bool TaskSpecification::IsDriverTask() const {
  // Driver tasks are empty tasks that have no function ID set.
  return FunctionDescriptor().empty();
}

Language TaskSpecification::GetLanguage() const {
  auto message = flatbuffers::GetRoot<TaskInfo>(spec_.data());
  return message->language();
}

bool TaskSpecification::IsActorCreationTask() const {
  return !ActorCreationId().is_nil();
}

bool TaskSpecification::IsActorTask() const { return !ActorId().is_nil(); }

ActorID TaskSpecification::ActorCreationId() const {
  auto message = flatbuffers::GetRoot<TaskInfo>(spec_.data());
  return from_flatbuf(*message->actor_creation_id());
}

ObjectID TaskSpecification::ActorCreationDummyObjectId() const {
  auto message = flatbuffers::GetRoot<TaskInfo>(spec_.data());
  return from_flatbuf(*message->actor_creation_dummy_object_id());
}

int64_t TaskSpecification::MaxActorReconstructions() const {
  auto message = flatbuffers::GetRoot<TaskInfo>(spec_.data());
  return message->max_actor_reconstructions();
}

ActorID TaskSpecification::ActorId() const {
  auto message = flatbuffers::GetRoot<TaskInfo>(spec_.data());
  return from_flatbuf(*message->actor_id());
}

ActorHandleID TaskSpecification::ActorHandleId() const {
  auto message = flatbuffers::GetRoot<TaskInfo>(spec_.data());
  return from_flatbuf(*message->actor_handle_id());
}

int64_t TaskSpecification::ActorCounter() const {
  auto message = flatbuffers::GetRoot<TaskInfo>(spec_.data());
  return message->actor_counter();
}

ObjectID TaskSpecification::ActorDummyObject() const {
  RAY_CHECK(IsActorTask() || IsActorCreationTask());
  return ReturnId(NumReturns() - 1);
}

}  // namespace raylet

}  // namespace ray<|MERGE_RESOLUTION|>--- conflicted
+++ resolved
@@ -60,27 +60,16 @@
     const std::unordered_map<std::string, double> &required_resources,
     const Language &language, const std::vector<std::string> &function_descriptor)
     : TaskSpecification(driver_id, parent_task_id, parent_counter, ActorID::nil(),
-<<<<<<< HEAD
-                        ObjectID::nil(), ActorID::nil(), ActorHandleID::nil(), -1,
+                        ObjectID::nil(), 0, ActorID::nil(), ActorHandleID::nil(), -1,
                         task_arguments, num_returns, required_resources,
                         std::unordered_map<std::string, double>(), language,
                         function_descriptor) {}
-=======
-                        ObjectID::nil(), 0, ActorID::nil(), ActorHandleID::nil(), -1,
-                        function_id, task_arguments, num_returns, required_resources,
-                        std::unordered_map<std::string, double>(), language) {}
->>>>>>> e7b51cbd
 
 TaskSpecification::TaskSpecification(
     const UniqueID &driver_id, const TaskID &parent_task_id, int64_t parent_counter,
     const ActorID &actor_creation_id, const ObjectID &actor_creation_dummy_object_id,
-<<<<<<< HEAD
-    const ActorID &actor_id, const ActorHandleID &actor_handle_id, int64_t actor_counter,
-=======
     const int64_t max_actor_reconstructions, const ActorID &actor_id,
     const ActorHandleID &actor_handle_id, int64_t actor_counter,
-    const FunctionID &function_id,
->>>>>>> e7b51cbd
     const std::vector<std::shared_ptr<TaskArgument>> &task_arguments, int64_t num_returns,
     const std::unordered_map<std::string, double> &required_resources,
     const std::unordered_map<std::string, double> &required_placement_resources,
@@ -107,15 +96,10 @@
   auto spec = CreateTaskInfo(
       fbb, to_flatbuf(fbb, driver_id), to_flatbuf(fbb, task_id),
       to_flatbuf(fbb, parent_task_id), parent_counter, to_flatbuf(fbb, actor_creation_id),
-<<<<<<< HEAD
-      to_flatbuf(fbb, actor_creation_dummy_object_id), to_flatbuf(fbb, actor_id),
-      to_flatbuf(fbb, actor_handle_id), actor_counter, false, fbb.CreateVector(arguments),
-=======
       to_flatbuf(fbb, actor_creation_dummy_object_id), max_actor_reconstructions,
       to_flatbuf(fbb, actor_id), to_flatbuf(fbb, actor_handle_id), actor_counter, false,
-      to_flatbuf(fbb, function_id), fbb.CreateVector(arguments),
->>>>>>> e7b51cbd
-      fbb.CreateVector(returns), map_to_flatbuf(fbb, required_resources),
+      fbb.CreateVector(arguments), fbb.CreateVector(returns),
+      map_to_flatbuf(fbb, required_resources),
       map_to_flatbuf(fbb, required_placement_resources), language,
       string_vec_to_flatbuf(fbb, function_descriptor));
   fbb.Finish(spec);
