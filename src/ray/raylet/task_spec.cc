--- conflicted
+++ resolved
@@ -28,89 +28,14 @@
   return TaskID::FromBinary(message_.task_id());
 }
 
-<<<<<<< HEAD
-TaskSpecification::TaskSpecification(
-    const JobID &job_id, const TaskID &parent_task_id, int64_t parent_counter,
-    const std::vector<std::shared_ptr<TaskArgument>> &task_arguments, int64_t num_returns,
-    const std::unordered_map<std::string, double> &required_resources,
-    const Language &language, const std::vector<std::string> &function_descriptor)
-    : TaskSpecification(job_id, parent_task_id, parent_counter, ActorID::Nil(),
-                        ObjectID::Nil(), 0, ActorID::Nil(), ActorHandleID::Nil(), -1, {},
-                        task_arguments, num_returns, required_resources,
-                        std::unordered_map<std::string, double>(), language,
-                        function_descriptor) {}
-
-TaskSpecification::TaskSpecification(
-    const JobID &job_id, const TaskID &parent_task_id, int64_t parent_counter,
-    const ActorID &actor_creation_id, const ObjectID &actor_creation_dummy_object_id,
-    const int64_t max_actor_reconstructions, const ActorID &actor_id,
-    const ActorHandleID &actor_handle_id, int64_t actor_counter,
-    const std::vector<ActorHandleID> &new_actor_handles,
-    const std::vector<std::shared_ptr<TaskArgument>> &task_arguments, int64_t num_returns,
-    const std::unordered_map<std::string, double> &required_resources,
-    const std::unordered_map<std::string, double> &required_placement_resources,
-    const Language &language, const std::vector<std::string> &function_descriptor,
-    const std::vector<std::string> &dynamic_worker_options)
-    : spec_() {
-  flatbuffers::FlatBufferBuilder fbb;
-
-  TaskID task_id = GenerateTaskId(job_id, parent_task_id, parent_counter);
-  // Add argument object IDs.
-  std::vector<flatbuffers::Offset<Arg>> arguments;
-  for (auto &argument : task_arguments) {
-    arguments.push_back(argument->ToFlatbuffer(fbb));
-  }
-
-  // Serialize the TaskSpecification.
-  auto spec = CreateTaskInfo(
-      fbb, to_flatbuf(fbb, job_id), to_flatbuf(fbb, task_id),
-      to_flatbuf(fbb, parent_task_id), parent_counter, to_flatbuf(fbb, actor_creation_id),
-      to_flatbuf(fbb, actor_creation_dummy_object_id), max_actor_reconstructions,
-      to_flatbuf(fbb, actor_id), to_flatbuf(fbb, actor_handle_id), actor_counter,
-      ids_to_flatbuf(fbb, new_actor_handles), fbb.CreateVector(arguments), num_returns,
-      map_to_flatbuf(fbb, required_resources),
-      map_to_flatbuf(fbb, required_placement_resources), language,
-      string_vec_to_flatbuf(fbb, function_descriptor),
-      string_vec_to_flatbuf(fbb, dynamic_worker_options));
-  fbb.Finish(spec);
-  AssignSpecification(fbb.GetBufferPointer(), fbb.GetSize());
-}
-
-flatbuffers::Offset<flatbuffers::String> TaskSpecification::ToFlatbuffer(
-    flatbuffers::FlatBufferBuilder &fbb) const {
-  return fbb.CreateString(reinterpret_cast<const char *>(data()), size());
-=======
 JobID TaskSpecification::JobId() const { return JobID::FromBinary(message_.job_id()); }
 
 TaskID TaskSpecification::ParentTaskId() const {
   return TaskID::FromBinary(message_.parent_task_id());
->>>>>>> f25f0ad9
 }
 
 size_t TaskSpecification::ParentCounter() const { return message_.parent_counter(); }
 
-<<<<<<< HEAD
-size_t TaskSpecification::size() const { return spec_.size(); }
-
-// Task specification getter methods.
-TaskID TaskSpecification::TaskId() const {
-  auto message = flatbuffers::GetRoot<TaskInfo>(spec_.data());
-  return from_flatbuf<TaskID>(*message->task_id());
-}
-JobID TaskSpecification::JobId() const {
-  auto message = flatbuffers::GetRoot<TaskInfo>(spec_.data());
-  return from_flatbuf<JobID>(*message->job_id());
-}
-TaskID TaskSpecification::ParentTaskId() const {
-  auto message = flatbuffers::GetRoot<TaskInfo>(spec_.data());
-  return from_flatbuf<TaskID>(*message->parent_task_id());
-}
-int64_t TaskSpecification::ParentCounter() const {
-  auto message = flatbuffers::GetRoot<TaskInfo>(spec_.data());
-  return message->parent_counter();
-}
-=======
->>>>>>> f25f0ad9
 std::vector<std::string> TaskSpecification::FunctionDescriptor() const {
   return VectorFromProtobuf(message_.function_descriptor());
 }
