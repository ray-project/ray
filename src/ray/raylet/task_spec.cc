#include "task_spec.h"

#include "ray/common/common_protocol.h"
#include "ray/gcs/format/gcs_generated.h"
#include "ray/util/logging.h"

namespace ray {

namespace raylet {

TaskArgument::~TaskArgument() {}

TaskArgumentByReference::TaskArgumentByReference(const std::vector<ObjectID> &references)
    : references_(references) {}

flatbuffers::Offset<Arg> TaskArgumentByReference::ToFlatbuffer(
    flatbuffers::FlatBufferBuilder &fbb) const {
  return CreateArg(fbb, to_flatbuf(fbb, references_));
}

TaskArgumentByValue::TaskArgumentByValue(const uint8_t *value, size_t length) {
  value_.assign(value, value + length);
}

flatbuffers::Offset<Arg> TaskArgumentByValue::ToFlatbuffer(
    flatbuffers::FlatBufferBuilder &fbb) const {
  auto arg =
      fbb.CreateString(reinterpret_cast<const char *>(value_.data()), value_.size());
  auto empty_ids = fbb.CreateVectorOfStrings({});
  return CreateArg(fbb, empty_ids, arg);
}

void TaskSpecification::AssignSpecification(const uint8_t *spec, size_t spec_size) {
  spec_.assign(spec, spec + spec_size);
  // Initialize required_resources_ and required_placement_resources_
  auto message = flatbuffers::GetRoot<TaskInfo>(spec_.data());
  auto required_resources = map_from_flatbuf(*message->required_resources());
  auto required_placement_resources =
      map_from_flatbuf(*message->required_placement_resources());
  // If the required_placement_resources field is empty, then the placement
  // resources default to the required resources.
  if (required_placement_resources.size() == 0) {
    required_placement_resources = required_resources;
  }
  required_resources_ = ResourceSet(required_resources);
  required_placement_resources_ = ResourceSet(required_placement_resources);
}

TaskSpecification::TaskSpecification(const flatbuffers::String &string) {
  AssignSpecification(reinterpret_cast<const uint8_t *>(string.data()), string.size());
}

TaskSpecification::TaskSpecification(const std::string &string) {
  AssignSpecification(reinterpret_cast<const uint8_t *>(string.data()), string.size());
}

TaskSpecification::TaskSpecification(
    const UniqueID &driver_id, const TaskID &parent_task_id, int64_t parent_counter,
    const std::vector<std::shared_ptr<TaskArgument>> &task_arguments, int64_t num_returns,
    const std::unordered_map<std::string, double> &required_resources,
<<<<<<< HEAD
    const Language &language)
    : TaskSpecification(driver_id, parent_task_id, parent_counter, ActorID(), ObjectID(),
                        0, ActorID(), ActorHandleID(), -1, {}, function_id,
                        task_arguments, num_returns, required_resources,
                        std::unordered_map<std::string, double>(), language) {}
=======
    const Language &language, const std::vector<std::string> &function_descriptor)
    : TaskSpecification(driver_id, parent_task_id, parent_counter, ActorID::nil(),
                        ObjectID::nil(), 0, ActorID::nil(), ActorHandleID::nil(), -1,
                        task_arguments, num_returns, required_resources,
                        std::unordered_map<std::string, double>(), language,
                        function_descriptor) {}
>>>>>>> 34bab629

TaskSpecification::TaskSpecification(
    const UniqueID &driver_id, const TaskID &parent_task_id, int64_t parent_counter,
    const ActorID &actor_creation_id, const ObjectID &actor_creation_dummy_object_id,
    const int64_t max_actor_reconstructions, const ActorID &actor_id,
    const ActorHandleID &actor_handle_id, int64_t actor_counter,
<<<<<<< HEAD
    const std::vector<ActorHandleID> &new_actor_handles, const FunctionID &function_id,
=======
>>>>>>> 34bab629
    const std::vector<std::shared_ptr<TaskArgument>> &task_arguments, int64_t num_returns,
    const std::unordered_map<std::string, double> &required_resources,
    const std::unordered_map<std::string, double> &required_placement_resources,
    const Language &language, const std::vector<std::string> &function_descriptor)
    : spec_() {
  flatbuffers::FlatBufferBuilder fbb;

  TaskID task_id = GenerateTaskId(driver_id, parent_task_id, parent_counter);

  // Add argument object IDs.
  std::vector<flatbuffers::Offset<Arg>> arguments;
  for (auto &argument : task_arguments) {
    arguments.push_back(argument->ToFlatbuffer(fbb));
  }

  // Add return object IDs.
  std::vector<flatbuffers::Offset<flatbuffers::String>> returns;
  for (int64_t i = 1; i < num_returns + 1; i++) {
    ObjectID return_id = ComputeReturnId(task_id, i);
    returns.push_back(to_flatbuf(fbb, return_id));
  }

  // Serialize the TaskSpecification.
  auto spec = CreateTaskInfo(
      fbb, to_flatbuf(fbb, driver_id), to_flatbuf(fbb, task_id),
      to_flatbuf(fbb, parent_task_id), parent_counter, to_flatbuf(fbb, actor_creation_id),
      to_flatbuf(fbb, actor_creation_dummy_object_id), max_actor_reconstructions,
      to_flatbuf(fbb, actor_id), to_flatbuf(fbb, actor_handle_id), actor_counter, false,
<<<<<<< HEAD
      to_flatbuf(fbb, new_actor_handles), to_flatbuf(fbb, function_id),
      fbb.CreateVector(arguments), fbb.CreateVector(returns),
      map_to_flatbuf(fbb, required_resources),
      map_to_flatbuf(fbb, required_placement_resources), language);
=======
      fbb.CreateVector(arguments), fbb.CreateVector(returns),
      map_to_flatbuf(fbb, required_resources),
      map_to_flatbuf(fbb, required_placement_resources), language,
      string_vec_to_flatbuf(fbb, function_descriptor));
>>>>>>> 34bab629
  fbb.Finish(spec);
  AssignSpecification(fbb.GetBufferPointer(), fbb.GetSize());
}

flatbuffers::Offset<flatbuffers::String> TaskSpecification::ToFlatbuffer(
    flatbuffers::FlatBufferBuilder &fbb) const {
  return fbb.CreateString(reinterpret_cast<const char *>(data()), size());
}

// TODO(atumanov): copy/paste most TaskSpec_* methods from task.h and make them
// methods of this class.
const uint8_t *TaskSpecification::data() const { return spec_.data(); }

size_t TaskSpecification::size() const { return spec_.size(); }

// Task specification getter methods.
TaskID TaskSpecification::TaskId() const {
  auto message = flatbuffers::GetRoot<TaskInfo>(spec_.data());
  return from_flatbuf(*message->task_id());
}
UniqueID TaskSpecification::DriverId() const {
  auto message = flatbuffers::GetRoot<TaskInfo>(spec_.data());
  return from_flatbuf(*message->driver_id());
}
TaskID TaskSpecification::ParentTaskId() const {
  auto message = flatbuffers::GetRoot<TaskInfo>(spec_.data());
  return from_flatbuf(*message->parent_task_id());
}
int64_t TaskSpecification::ParentCounter() const {
  auto message = flatbuffers::GetRoot<TaskInfo>(spec_.data());
  return message->parent_counter();
}
std::vector<std::string> TaskSpecification::FunctionDescriptor() const {
  auto message = flatbuffers::GetRoot<TaskInfo>(spec_.data());
  return string_vec_from_flatbuf(*message->function_descriptor());
}

int64_t TaskSpecification::NumArgs() const {
  auto message = flatbuffers::GetRoot<TaskInfo>(spec_.data());
  return message->args()->size();
}

int64_t TaskSpecification::NumReturns() const {
  auto message = flatbuffers::GetRoot<TaskInfo>(spec_.data());
  return message->returns()->size();
}

ObjectID TaskSpecification::ReturnId(int64_t return_index) const {
  auto message = flatbuffers::GetRoot<TaskInfo>(spec_.data());
  return from_flatbuf(*message->returns()->Get(return_index));
}

bool TaskSpecification::ArgByRef(int64_t arg_index) const {
  return (ArgIdCount(arg_index) != 0);
}

int TaskSpecification::ArgIdCount(int64_t arg_index) const {
  auto message = flatbuffers::GetRoot<TaskInfo>(spec_.data());
  auto ids = message->args()->Get(arg_index)->object_ids();
  return ids->size();
}

ObjectID TaskSpecification::ArgId(int64_t arg_index, int64_t id_index) const {
  auto message = flatbuffers::GetRoot<TaskInfo>(spec_.data());
  return from_flatbuf(*message->args()->Get(arg_index)->object_ids()->Get(id_index));
}

const uint8_t *TaskSpecification::ArgVal(int64_t arg_index) const {
  auto message = flatbuffers::GetRoot<TaskInfo>(spec_.data());
  return reinterpret_cast<const uint8_t *>(
      message->args()->Get(arg_index)->data()->c_str());
}

size_t TaskSpecification::ArgValLength(int64_t arg_index) const {
  auto message = flatbuffers::GetRoot<TaskInfo>(spec_.data());
  return message->args()->Get(arg_index)->data()->size();
}

double TaskSpecification::GetRequiredResource(const std::string &resource_name) const {
  RAY_CHECK(required_resources_.GetResourceMap().empty() == false);
  auto it = required_resources_.GetResourceMap().find(resource_name);
  RAY_CHECK(it != required_resources_.GetResourceMap().end());
  return it->second;
}

const ResourceSet TaskSpecification::GetRequiredResources() const {
  return required_resources_;
}

const ResourceSet TaskSpecification::GetRequiredPlacementResources() const {
  return required_placement_resources_;
}

bool TaskSpecification::IsDriverTask() const {
  // Driver tasks are empty tasks that have no function ID set.
  return FunctionDescriptor().empty();
}

Language TaskSpecification::GetLanguage() const {
  auto message = flatbuffers::GetRoot<TaskInfo>(spec_.data());
  return message->language();
}

bool TaskSpecification::IsActorCreationTask() const {
  return !ActorCreationId().is_nil();
}

bool TaskSpecification::IsActorTask() const { return !ActorId().is_nil(); }

ActorID TaskSpecification::ActorCreationId() const {
  auto message = flatbuffers::GetRoot<TaskInfo>(spec_.data());
  return from_flatbuf(*message->actor_creation_id());
}

ObjectID TaskSpecification::ActorCreationDummyObjectId() const {
  auto message = flatbuffers::GetRoot<TaskInfo>(spec_.data());
  return from_flatbuf(*message->actor_creation_dummy_object_id());
}

int64_t TaskSpecification::MaxActorReconstructions() const {
  auto message = flatbuffers::GetRoot<TaskInfo>(spec_.data());
  return message->max_actor_reconstructions();
}

ActorID TaskSpecification::ActorId() const {
  auto message = flatbuffers::GetRoot<TaskInfo>(spec_.data());
  return from_flatbuf(*message->actor_id());
}

ActorHandleID TaskSpecification::ActorHandleId() const {
  auto message = flatbuffers::GetRoot<TaskInfo>(spec_.data());
  return from_flatbuf(*message->actor_handle_id());
}

int64_t TaskSpecification::ActorCounter() const {
  auto message = flatbuffers::GetRoot<TaskInfo>(spec_.data());
  return message->actor_counter();
}

ObjectID TaskSpecification::ActorDummyObject() const {
  RAY_CHECK(IsActorTask() || IsActorCreationTask());
  return ReturnId(NumReturns() - 1);
}

std::vector<ActorHandleID> TaskSpecification::NewActorHandles() const {
  auto message = flatbuffers::GetRoot<TaskInfo>(spec_.data());
  return from_flatbuf(*message->new_actor_handles());
}

}  // namespace raylet

}  // namespace ray<|MERGE_RESOLUTION|>--- conflicted
+++ resolved
@@ -58,30 +58,18 @@
     const UniqueID &driver_id, const TaskID &parent_task_id, int64_t parent_counter,
     const std::vector<std::shared_ptr<TaskArgument>> &task_arguments, int64_t num_returns,
     const std::unordered_map<std::string, double> &required_resources,
-<<<<<<< HEAD
-    const Language &language)
+    const Language &language, const std::vector<std::string> &function_descriptor)
     : TaskSpecification(driver_id, parent_task_id, parent_counter, ActorID(), ObjectID(),
-                        0, ActorID(), ActorHandleID(), -1, {}, function_id,
+                        0, ActorID(), ActorHandleID(), -1, {},
                         task_arguments, num_returns, required_resources,
-                        std::unordered_map<std::string, double>(), language) {}
-=======
-    const Language &language, const std::vector<std::string> &function_descriptor)
-    : TaskSpecification(driver_id, parent_task_id, parent_counter, ActorID::nil(),
-                        ObjectID::nil(), 0, ActorID::nil(), ActorHandleID::nil(), -1,
-                        task_arguments, num_returns, required_resources,
-                        std::unordered_map<std::string, double>(), language,
-                        function_descriptor) {}
->>>>>>> 34bab629
+                        std::unordered_map<std::string, double>(), language, function_descriptor) {}
 
 TaskSpecification::TaskSpecification(
     const UniqueID &driver_id, const TaskID &parent_task_id, int64_t parent_counter,
     const ActorID &actor_creation_id, const ObjectID &actor_creation_dummy_object_id,
     const int64_t max_actor_reconstructions, const ActorID &actor_id,
     const ActorHandleID &actor_handle_id, int64_t actor_counter,
-<<<<<<< HEAD
-    const std::vector<ActorHandleID> &new_actor_handles, const FunctionID &function_id,
-=======
->>>>>>> 34bab629
+    const std::vector<ActorHandleID> &new_actor_handles,
     const std::vector<std::shared_ptr<TaskArgument>> &task_arguments, int64_t num_returns,
     const std::unordered_map<std::string, double> &required_resources,
     const std::unordered_map<std::string, double> &required_placement_resources,
@@ -110,17 +98,11 @@
       to_flatbuf(fbb, parent_task_id), parent_counter, to_flatbuf(fbb, actor_creation_id),
       to_flatbuf(fbb, actor_creation_dummy_object_id), max_actor_reconstructions,
       to_flatbuf(fbb, actor_id), to_flatbuf(fbb, actor_handle_id), actor_counter, false,
-<<<<<<< HEAD
-      to_flatbuf(fbb, new_actor_handles), to_flatbuf(fbb, function_id),
-      fbb.CreateVector(arguments), fbb.CreateVector(returns),
-      map_to_flatbuf(fbb, required_resources),
-      map_to_flatbuf(fbb, required_placement_resources), language);
-=======
+      to_flatbuf(fbb, new_actor_handles),
       fbb.CreateVector(arguments), fbb.CreateVector(returns),
       map_to_flatbuf(fbb, required_resources),
       map_to_flatbuf(fbb, required_placement_resources), language,
       string_vec_to_flatbuf(fbb, function_descriptor));
->>>>>>> 34bab629
   fbb.Finish(spec);
   AssignSpecification(fbb.GetBufferPointer(), fbb.GetSize());
 }
