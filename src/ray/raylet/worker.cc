--- conflicted
+++ resolved
@@ -9,19 +9,10 @@
 namespace raylet {
 
 /// A constructor responsible for initializing the state of a worker.
-<<<<<<< HEAD
-Worker::Worker(const WorkerID &worker_id, pid_t pid, int port, const Language &language,
+Worker::Worker(const WorkerID &worker_id, pid_t pid, const Language &language, int port,
                rpc::ClientCallManager &client_call_manager)
     : worker_id_(worker_id),
       pid_(pid),
-=======
-Worker::Worker(const WorkerID &worker_id, pid_t pid, const Language &language, int port,
-               std::shared_ptr<LocalClientConnection> connection,
-               rpc::ClientCallManager &client_call_manager)
-    : worker_id_(worker_id),
-      pid_(pid),
-      language_(language),
->>>>>>> 9c651f47
       port_(port),
       language_(language),
       blocked_(false),
