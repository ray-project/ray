--- conflicted
+++ resolved
@@ -112,19 +112,8 @@
 }
 
 void Worker::AssignJobId(const JobID &job_id) {
-<<<<<<< HEAD
-  if (!assigned_job_id_.IsNil()) {
-    RAY_CHECK(assigned_job_id_ == job_id)
-        << "The worker " << worker_id_ << " is already assigned to job "
-        << assigned_job_id_ << ". It cannot be reassigned to job " << job_id;
-  } else {
-    assigned_job_id_ = job_id;
-    RAY_LOG(INFO) << "Assigned worker " << worker_id_ << " to job " << job_id;
-  }
-=======
   RAY_CHECK(!RayConfig::instance().enable_multi_tenancy());
   assigned_job_id_ = job_id;
->>>>>>> 63b85df8
 }
 
 const JobID &Worker::GetAssignedJobId() const { return assigned_job_id_; }
