--- conflicted
+++ resolved
@@ -10,21 +10,12 @@
 namespace raylet {
 
 /// A constructor responsible for initializing the state of a worker.
-<<<<<<< HEAD
-Worker::Worker(const WorkerID &worker_id, pid_t pid, const Language &language)
+Worker::Worker(const WorkerID &worker_id, pid_t pid, int port, const Language &language)
     : worker_id_(worker_id),
       pid_(pid),
+      port_(port),
       language_(language),
       // dead_(false),
-=======
-Worker::Worker(pid_t pid, const Language &language, int port,
-               std::shared_ptr<LocalClientConnection> connection)
-    : pid_(pid),
-      language_(language),
-      port_(port),
-      connection_(connection),
-      dead_(false),
->>>>>>> 27423396
       blocked_(false) {}
 
 // void Worker::MarkDead() { dead_ = true; }
@@ -41,11 +32,9 @@
 
 Language Worker::GetLanguage() const { return language_; }
 
-<<<<<<< HEAD
 const WorkerID &Worker::GetWorkerId() const { return worker_id_; }
-=======
+
 int Worker::Port() const { return port_; }
->>>>>>> 27423396
 
 void Worker::AssignTaskId(const TaskID &task_id) { assigned_task_id_ = task_id; }
 
