--- conflicted
+++ resolved
@@ -1,347 +1,167 @@
-<<<<<<< HEAD
-// Copyright 2017 The Ray Authors.
-//
-// Licensed under the Apache License, Version 2.0 (the "License");
-// you may not use this file except in compliance with the License.
-// You may obtain a copy of the License at
-//
-//  http://www.apache.org/licenses/LICENSE-2.0
-//
-// Unless required by applicable law or agreed to in writing, software
-// distributed under the License is distributed on an "AS IS" BASIS,
-// WITHOUT WARRANTIES OR CONDITIONS OF ANY KIND, either express or implied.
-// See the License for the specific language governing permissions and
-// limitations under the License.
-
-#include "ray/raylet/worker.h"
-
-#include <boost/bind/bind.hpp>
-
-#include "ray/raylet/format/node_manager_generated.h"
-#include "ray/raylet/raylet.h"
-#include "src/ray/protobuf/core_worker.grpc.pb.h"
-#include "src/ray/protobuf/core_worker.pb.h"
-
-namespace ray {
-
-namespace raylet {
-
-/// A constructor responsible for initializing the state of a worker.
-Worker::Worker(const JobID &job_id, const int runtime_env_hash, const WorkerID &worker_id,
-               const Language &language, rpc::WorkerType worker_type,
-               const std::string &ip_address,
-               std::shared_ptr<ClientConnection> connection,
-               rpc::ClientCallManager &client_call_manager, StartupToken startup_token)
-    : worker_id_(worker_id),
-      startup_token_(startup_token),
-      language_(language),
-      worker_type_(worker_type),
-      ip_address_(ip_address),
-      assigned_port_(-1),
-      port_(-1),
-      connection_(connection),
-      assigned_job_id_(job_id),
-      runtime_env_hash_(runtime_env_hash),
-      bundle_id_(std::make_pair(PlacementGroupID::Nil(), -1)),
-      dead_(false),
-      blocked_(false),
-      client_call_manager_(client_call_manager),
-      is_detached_actor_(false) {}
-
-rpc::WorkerType Worker::GetWorkerType() const { return worker_type_; }
-
-void Worker::MarkDead() { dead_ = true; }
-
-bool Worker::IsDead() const { return dead_; }
-
-void Worker::MarkBlocked() { blocked_ = true; }
-
-void Worker::MarkUnblocked() { blocked_ = false; }
-
-bool Worker::IsBlocked() const { return blocked_; }
-
-WorkerID Worker::WorkerId() const { return worker_id_; }
-
-Process Worker::GetProcess() const { return proc_; }
-
-StartupToken Worker::GetStartupToken() const { return startup_token_; }
-
-void Worker::SetProcess(Process proc) {
-  RAY_CHECK(proc_.IsNull());  // this procedure should not be called multiple times
-  proc_ = std::move(proc);
-}
-
-void Worker::SetStartupToken(StartupToken startup_token) {
-  startup_token_ = startup_token;
-}
-
-Process Worker::GetShimProcess() const {
-  RAY_CHECK(worker_type_ != rpc::WorkerType::DRIVER);
-  return shim_proc_;
-}
-
-void Worker::SetShimProcess(Process proc) {
-  RAY_CHECK(shim_proc_.IsNull());  // this procedure should not be called multiple times
-  shim_proc_ = std::move(proc);
-}
-
-Language Worker::GetLanguage() const { return language_; }
-
-const std::string Worker::IpAddress() const { return ip_address_; }
-
-int Worker::Port() const {
-  // NOTE(kfstorm): Since `RayletClient::AnnounceWorkerPort` is an asynchronous
-  // operation, the worker may crash before the `AnnounceWorkerPort` request is received
-  // by raylet. In this case, Accessing `Worker::Port` in
-  // `NodeManager::ProcessDisconnectClientMessage` will fail the check. So disable the
-  // check here.
-  // RAY_CHECK(port_ > 0);
-  return port_;
-}
-
-int Worker::AssignedPort() const { return assigned_port_; }
-
-void Worker::SetAssignedPort(int port) { assigned_port_ = port; };
-
-void Worker::Connect(int port) {
-  RAY_CHECK(port > 0);
-  port_ = port;
-  rpc::Address addr;
-  addr.set_ip_address(ip_address_);
-  addr.set_port(port_);
-  rpc_client_ = std::make_unique<rpc::CoreWorkerClient>(addr, client_call_manager_);
-}
-
-void Worker::Connect(std::shared_ptr<rpc::CoreWorkerClientInterface> rpc_client) {
-  rpc_client_ = rpc_client;
-}
-
-void Worker::AssignTaskId(const TaskID &task_id) { assigned_task_id_ = task_id; }
-
-const TaskID &Worker::GetAssignedTaskId() const { return assigned_task_id_; }
-
-bool Worker::AddBlockedTaskId(const TaskID &task_id) {
-  auto inserted = blocked_task_ids_.insert(task_id);
-  return inserted.second;
-}
-
-bool Worker::RemoveBlockedTaskId(const TaskID &task_id) {
-  auto erased = blocked_task_ids_.erase(task_id);
-  return erased == 1;
-}
-
-const std::unordered_set<TaskID> &Worker::GetBlockedTaskIds() const {
-  return blocked_task_ids_;
-}
-
-const JobID &Worker::GetAssignedJobId() const { return assigned_job_id_; }
-
-int Worker::GetRuntimeEnvHash() const { return runtime_env_hash_; }
-
-void Worker::AssignActorId(const ActorID &actor_id) {
-  RAY_CHECK(actor_id_.IsNil())
-      << "A worker that is already an actor cannot be assigned an actor ID again.";
-  RAY_CHECK(!actor_id.IsNil());
-  actor_id_ = actor_id;
-}
-
-const ActorID &Worker::GetActorId() const { return actor_id_; }
-
-void Worker::MarkDetachedActor() { is_detached_actor_ = true; }
-
-bool Worker::IsDetachedActor() const { return is_detached_actor_; }
-
-const std::shared_ptr<ClientConnection> Worker::Connection() const { return connection_; }
-
-void Worker::SetOwnerAddress(const rpc::Address &address) { owner_address_ = address; }
-const rpc::Address &Worker::GetOwnerAddress() const { return owner_address_; }
-
-void Worker::DirectActorCallArgWaitComplete(int64_t tag) {
-  RAY_CHECK(port_ > 0);
-  rpc::DirectActorCallArgWaitCompleteRequest request;
-  request.set_tag(tag);
-  request.set_intended_worker_id(worker_id_.Binary());
-  rpc_client_->DirectActorCallArgWaitComplete(
-      request, [](Status status, const rpc::DirectActorCallArgWaitCompleteReply &reply) {
-        if (!status.ok()) {
-          RAY_LOG(ERROR) << "Failed to send wait complete: " << status.ToString();
-        }
-      });
-}
-
-const BundleID &Worker::GetBundleId() const { return bundle_id_; }
-
-void Worker::SetBundleId(const BundleID &bundle_id) { bundle_id_ = bundle_id; }
-
-}  // namespace raylet
-
-}  // end namespace ray
-=======
-// Copyright 2017 The Ray Authors.
-//
-// Licensed under the Apache License, Version 2.0 (the "License");
-// you may not use this file except in compliance with the License.
-// You may obtain a copy of the License at
-//
-//  http://www.apache.org/licenses/LICENSE-2.0
-//
-// Unless required by applicable law or agreed to in writing, software
-// distributed under the License is distributed on an "AS IS" BASIS,
-// WITHOUT WARRANTIES OR CONDITIONS OF ANY KIND, either express or implied.
-// See the License for the specific language governing permissions and
-// limitations under the License.
-
-#include "ray/raylet/worker.h"
-
-#include <boost/bind/bind.hpp>
-
-#include "ray/raylet/format/node_manager_generated.h"
-#include "ray/raylet/raylet.h"
-#include "src/ray/protobuf/core_worker.grpc.pb.h"
-#include "src/ray/protobuf/core_worker.pb.h"
-
-namespace ray {
-
-namespace raylet {
-
-/// A constructor responsible for initializing the state of a worker.
-Worker::Worker(const JobID &job_id, const int runtime_env_hash, const WorkerID &worker_id,
-               const Language &language, rpc::WorkerType worker_type,
-               const std::string &ip_address,
-               std::shared_ptr<ClientConnection> connection,
-               rpc::ClientCallManager &client_call_manager, StartupToken startup_token)
-    : worker_id_(worker_id),
-      startup_token_(startup_token),
-      language_(language),
-      worker_type_(worker_type),
-      ip_address_(ip_address),
-      assigned_port_(-1),
-      port_(-1),
-      connection_(connection),
-      assigned_job_id_(job_id),
-      runtime_env_hash_(runtime_env_hash),
-      bundle_id_(std::make_pair(PlacementGroupID::Nil(), -1)),
-      dead_(false),
-      blocked_(false),
-      client_call_manager_(client_call_manager),
-      is_detached_actor_(false) {}
-
-rpc::WorkerType Worker::GetWorkerType() const { return worker_type_; }
-
-void Worker::MarkDead() { dead_ = true; }
-
-bool Worker::IsDead() const { return dead_; }
-
-void Worker::MarkBlocked() { blocked_ = true; }
-
-void Worker::MarkUnblocked() { blocked_ = false; }
-
-bool Worker::IsBlocked() const { return blocked_; }
-
-WorkerID Worker::WorkerId() const { return worker_id_; }
-
-Process Worker::GetProcess() const { return proc_; }
-
-StartupToken Worker::GetStartupToken() const { return startup_token_; }
-
-void Worker::SetProcess(Process proc) {
-  RAY_CHECK(proc_.IsNull());  // this procedure should not be called multiple times
-  proc_ = std::move(proc);
-}
-
-void Worker::SetStartupToken(StartupToken startup_token) {
-  startup_token_ = startup_token;
-}
-
-Language Worker::GetLanguage() const { return language_; }
-
-const std::string Worker::IpAddress() const { return ip_address_; }
-
-int Worker::Port() const {
-  // NOTE(kfstorm): Since `RayletClient::AnnounceWorkerPort` is an asynchronous
-  // operation, the worker may crash before the `AnnounceWorkerPort` request is received
-  // by raylet. In this case, Accessing `Worker::Port` in
-  // `NodeManager::ProcessDisconnectClientMessage` will fail the check. So disable the
-  // check here.
-  // RAY_CHECK(port_ > 0);
-  return port_;
-}
-
-int Worker::AssignedPort() const { return assigned_port_; }
-
-void Worker::SetAssignedPort(int port) { assigned_port_ = port; };
-
-void Worker::Connect(int port) {
-  RAY_CHECK(port > 0);
-  port_ = port;
-  rpc::Address addr;
-  addr.set_ip_address(ip_address_);
-  addr.set_port(port_);
-  rpc_client_ = std::make_unique<rpc::CoreWorkerClient>(addr, client_call_manager_);
-}
-
-void Worker::Connect(std::shared_ptr<rpc::CoreWorkerClientInterface> rpc_client) {
-  rpc_client_ = rpc_client;
-}
-
-void Worker::AssignTaskId(const TaskID &task_id) { assigned_task_id_ = task_id; }
-
-const TaskID &Worker::GetAssignedTaskId() const { return assigned_task_id_; }
-
-bool Worker::AddBlockedTaskId(const TaskID &task_id) {
-  auto inserted = blocked_task_ids_.insert(task_id);
-  return inserted.second;
-}
-
-bool Worker::RemoveBlockedTaskId(const TaskID &task_id) {
-  auto erased = blocked_task_ids_.erase(task_id);
-  return erased == 1;
-}
-
-const std::unordered_set<TaskID> &Worker::GetBlockedTaskIds() const {
-  return blocked_task_ids_;
-}
-
-const JobID &Worker::GetAssignedJobId() const { return assigned_job_id_; }
-
-int Worker::GetRuntimeEnvHash() const { return runtime_env_hash_; }
-
-void Worker::AssignActorId(const ActorID &actor_id) {
-  RAY_CHECK(actor_id_.IsNil())
-      << "A worker that is already an actor cannot be assigned an actor ID again.";
-  RAY_CHECK(!actor_id.IsNil());
-  actor_id_ = actor_id;
-}
-
-const ActorID &Worker::GetActorId() const { return actor_id_; }
-
-void Worker::MarkDetachedActor() { is_detached_actor_ = true; }
-
-bool Worker::IsDetachedActor() const { return is_detached_actor_; }
-
-const std::shared_ptr<ClientConnection> Worker::Connection() const { return connection_; }
-
-void Worker::SetOwnerAddress(const rpc::Address &address) { owner_address_ = address; }
-const rpc::Address &Worker::GetOwnerAddress() const { return owner_address_; }
-
-void Worker::DirectActorCallArgWaitComplete(int64_t tag) {
-  RAY_CHECK(port_ > 0);
-  rpc::DirectActorCallArgWaitCompleteRequest request;
-  request.set_tag(tag);
-  request.set_intended_worker_id(worker_id_.Binary());
-  rpc_client_->DirectActorCallArgWaitComplete(
-      request, [](Status status, const rpc::DirectActorCallArgWaitCompleteReply &reply) {
-        if (!status.ok()) {
-          RAY_LOG(ERROR) << "Failed to send wait complete: " << status.ToString();
-        }
-      });
-}
-
-const BundleID &Worker::GetBundleId() const { return bundle_id_; }
-
-void Worker::SetBundleId(const BundleID &bundle_id) { bundle_id_ = bundle_id; }
-
-}  // namespace raylet
-
-}  // end namespace ray
->>>>>>> 19672688
+// Copyright 2017 The Ray Authors.
+//
+// Licensed under the Apache License, Version 2.0 (the "License");
+// you may not use this file except in compliance with the License.
+// You may obtain a copy of the License at
+//
+//  http://www.apache.org/licenses/LICENSE-2.0
+//
+// Unless required by applicable law or agreed to in writing, software
+// distributed under the License is distributed on an "AS IS" BASIS,
+// WITHOUT WARRANTIES OR CONDITIONS OF ANY KIND, either express or implied.
+// See the License for the specific language governing permissions and
+// limitations under the License.
+
+#include "ray/raylet/worker.h"
+
+#include <boost/bind/bind.hpp>
+
+#include "ray/raylet/format/node_manager_generated.h"
+#include "ray/raylet/raylet.h"
+#include "src/ray/protobuf/core_worker.grpc.pb.h"
+#include "src/ray/protobuf/core_worker.pb.h"
+
+namespace ray {
+
+namespace raylet {
+
+/// A constructor responsible for initializing the state of a worker.
+Worker::Worker(const JobID &job_id, const int runtime_env_hash, const WorkerID &worker_id,
+               const Language &language, rpc::WorkerType worker_type,
+               const std::string &ip_address,
+               std::shared_ptr<ClientConnection> connection,
+               rpc::ClientCallManager &client_call_manager, StartupToken startup_token)
+    : worker_id_(worker_id),
+      startup_token_(startup_token),
+      language_(language),
+      worker_type_(worker_type),
+      ip_address_(ip_address),
+      assigned_port_(-1),
+      port_(-1),
+      connection_(connection),
+      assigned_job_id_(job_id),
+      runtime_env_hash_(runtime_env_hash),
+      bundle_id_(std::make_pair(PlacementGroupID::Nil(), -1)),
+      dead_(false),
+      blocked_(false),
+      client_call_manager_(client_call_manager),
+      is_detached_actor_(false) {}
+
+rpc::WorkerType Worker::GetWorkerType() const { return worker_type_; }
+
+void Worker::MarkDead() { dead_ = true; }
+
+bool Worker::IsDead() const { return dead_; }
+
+void Worker::MarkBlocked() { blocked_ = true; }
+
+void Worker::MarkUnblocked() { blocked_ = false; }
+
+bool Worker::IsBlocked() const { return blocked_; }
+
+WorkerID Worker::WorkerId() const { return worker_id_; }
+
+Process Worker::GetProcess() const { return proc_; }
+
+StartupToken Worker::GetStartupToken() const { return startup_token_; }
+
+void Worker::SetProcess(Process proc) {
+  RAY_CHECK(proc_.IsNull());  // this procedure should not be called multiple times
+  proc_ = std::move(proc);
+}
+
+void Worker::SetStartupToken(StartupToken startup_token) {
+  startup_token_ = startup_token;
+}
+
+Language Worker::GetLanguage() const { return language_; }
+
+const std::string Worker::IpAddress() const { return ip_address_; }
+
+int Worker::Port() const {
+  // NOTE(kfstorm): Since `RayletClient::AnnounceWorkerPort` is an asynchronous
+  // operation, the worker may crash before the `AnnounceWorkerPort` request is received
+  // by raylet. In this case, Accessing `Worker::Port` in
+  // `NodeManager::ProcessDisconnectClientMessage` will fail the check. So disable the
+  // check here.
+  // RAY_CHECK(port_ > 0);
+  return port_;
+}
+
+int Worker::AssignedPort() const { return assigned_port_; }
+
+void Worker::SetAssignedPort(int port) { assigned_port_ = port; };
+
+void Worker::Connect(int port) {
+  RAY_CHECK(port > 0);
+  port_ = port;
+  rpc::Address addr;
+  addr.set_ip_address(ip_address_);
+  addr.set_port(port_);
+  rpc_client_ = std::make_unique<rpc::CoreWorkerClient>(addr, client_call_manager_);
+}
+
+void Worker::Connect(std::shared_ptr<rpc::CoreWorkerClientInterface> rpc_client) {
+  rpc_client_ = rpc_client;
+}
+
+void Worker::AssignTaskId(const TaskID &task_id) { assigned_task_id_ = task_id; }
+
+const TaskID &Worker::GetAssignedTaskId() const { return assigned_task_id_; }
+
+bool Worker::AddBlockedTaskId(const TaskID &task_id) {
+  auto inserted = blocked_task_ids_.insert(task_id);
+  return inserted.second;
+}
+
+bool Worker::RemoveBlockedTaskId(const TaskID &task_id) {
+  auto erased = blocked_task_ids_.erase(task_id);
+  return erased == 1;
+}
+
+const std::unordered_set<TaskID> &Worker::GetBlockedTaskIds() const {
+  return blocked_task_ids_;
+}
+
+const JobID &Worker::GetAssignedJobId() const { return assigned_job_id_; }
+
+int Worker::GetRuntimeEnvHash() const { return runtime_env_hash_; }
+
+void Worker::AssignActorId(const ActorID &actor_id) {
+  RAY_CHECK(actor_id_.IsNil())
+      << "A worker that is already an actor cannot be assigned an actor ID again.";
+  RAY_CHECK(!actor_id.IsNil());
+  actor_id_ = actor_id;
+}
+
+const ActorID &Worker::GetActorId() const { return actor_id_; }
+
+void Worker::MarkDetachedActor() { is_detached_actor_ = true; }
+
+bool Worker::IsDetachedActor() const { return is_detached_actor_; }
+
+const std::shared_ptr<ClientConnection> Worker::Connection() const { return connection_; }
+
+void Worker::SetOwnerAddress(const rpc::Address &address) { owner_address_ = address; }
+const rpc::Address &Worker::GetOwnerAddress() const { return owner_address_; }
+
+void Worker::DirectActorCallArgWaitComplete(int64_t tag) {
+  RAY_CHECK(port_ > 0);
+  rpc::DirectActorCallArgWaitCompleteRequest request;
+  request.set_tag(tag);
+  request.set_intended_worker_id(worker_id_.Binary());
+  rpc_client_->DirectActorCallArgWaitComplete(
+      request, [](Status status, const rpc::DirectActorCallArgWaitCompleteReply &reply) {
+        if (!status.ok()) {
+          RAY_LOG(ERROR) << "Failed to send wait complete: " << status.ToString();
+        }
+      });
+}
+
+const BundleID &Worker::GetBundleId() const { return bundle_id_; }
+
+void Worker::SetBundleId(const BundleID &bundle_id) { bundle_id_ = bundle_id; }
+
+}  // namespace raylet
+
+}  // end namespace ray