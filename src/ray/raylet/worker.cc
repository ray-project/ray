--- conflicted
+++ resolved
@@ -11,12 +11,8 @@
 
 /// A constructor responsible for initializing the state of a worker.
 Worker::Worker(pid_t pid, const Language &language, int port,
-<<<<<<< HEAD
-               std::shared_ptr<LocalClientConnection> connection)
-=======
                std::shared_ptr<LocalClientConnection> connection,
                rpc::ClientCallManager &client_call_manager)
->>>>>>> 32b3d3ec
     : pid_(pid),
       language_(language),
       port_(port),
