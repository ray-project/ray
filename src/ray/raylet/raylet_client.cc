// Copyright 2017 The Ray Authors.
//
// Licensed under the Apache License, Version 2.0 (the "License");
// you may not use this file except in compliance with the License.
// You may obtain a copy of the License at
//
//  http://www.apache.org/licenses/LICENSE-2.0
//
// Unless required by applicable law or agreed to in writing, software
// distributed under the License is distributed on an "AS IS" BASIS,
// WITHOUT WARRANTIES OR CONDITIONS OF ANY KIND, either express or implied.
// See the License for the specific language governing permissions and
// limitations under the License.

#include "raylet_client.h"

#include <inttypes.h>
#include <netdb.h>
#include <netinet/in.h>
#include <stdarg.h>
#include <stdio.h>
#include <stdlib.h>
#include <string.h>
#include <sys/ioctl.h>
#include <sys/socket.h>
#include <sys/types.h>

#include "ray/common/common_protocol.h"
#include "ray/common/ray_config.h"
#include "ray/common/task/task_spec.h"
#include "ray/raylet/format/node_manager_generated.h"
#include "ray/util/logging.h"
#include "ray/util/util.h"

using MessageType = ray::protocol::MessageType;

namespace ray {

static int read_bytes(local_stream_socket &conn, void *cursor, size_t length) {
  boost::system::error_code ec;
  size_t nread = boost::asio::read(conn, boost::asio::buffer(cursor, length), ec);
  return nread == length ? 0 : -1;
}

static int write_bytes(local_stream_socket &conn, void *cursor, size_t length) {
  boost::system::error_code ec;
  size_t nread = boost::asio::write(conn, boost::asio::buffer(cursor, length), ec);
  return nread == length ? 0 : -1;
}

raylet::RayletConnection::RayletConnection(boost::asio::io_service &io_service,
                                           const std::string &raylet_socket,
                                           int num_retries, int64_t timeout)
    : conn_(io_service) {
  // Pick the default values if the user did not specify.
  if (num_retries < 0) {
    num_retries = RayConfig::instance().num_connect_attempts();
  }
  if (timeout < 0) {
    timeout = RayConfig::instance().connect_timeout_milliseconds();
  }
  RAY_CHECK(!raylet_socket.empty());
  boost::system::error_code ec;
  for (int num_attempts = 0; num_attempts < num_retries; ++num_attempts) {
    if (!conn_.connect(ParseUrlEndpoint(raylet_socket), ec)) {
      break;
    }
    if (num_attempts > 0) {
      RAY_LOG(ERROR) << "Retrying to connect to socket for pathname " << raylet_socket
                     << " (num_attempts = " << num_attempts
                     << ", num_retries = " << num_retries << ")";
    }
    // Sleep for timeout milliseconds.
    usleep(timeout * 1000);
  }
  // If we could not connect to the socket, exit.
  if (ec) {
    RAY_LOG(FATAL) << "Could not connect to socket " << raylet_socket;
  }
}

Status raylet::RayletConnection::Disconnect() {
  flatbuffers::FlatBufferBuilder fbb;
  auto message = protocol::CreateDisconnectClient(fbb);
  fbb.Finish(message);
  auto status = WriteMessage(MessageType::IntentionalDisconnectClient, &fbb);
  // Don't be too strict for disconnection errors.
  // Just create logs and prevent it from crash.
  if (!status.ok()) {
    RAY_LOG(ERROR) << status.ToString()
                   << " [RayletClient] Failed to disconnect from raylet.";
  }
  return Status::OK();
}

Status raylet::RayletConnection::ReadMessage(MessageType type,
                                             std::unique_ptr<uint8_t[]> &message) {
  int64_t cookie;
  int64_t type_field;
  int64_t length;
  int closed = read_bytes(conn_, &cookie, sizeof(cookie));
  if (closed) goto disconnected;
  RAY_CHECK(cookie == RayConfig::instance().ray_cookie());
  closed = read_bytes(conn_, &type_field, sizeof(type_field));
  if (closed) goto disconnected;
  closed = read_bytes(conn_, &length, sizeof(length));
  if (closed) goto disconnected;
  message = std::unique_ptr<uint8_t[]>(new uint8_t[length]);
  closed = read_bytes(conn_, message.get(), length);
  if (closed) {
    // Handle the case in which the socket is closed.
    message.reset(nullptr);
  disconnected:
    message = nullptr;
    type_field = static_cast<int64_t>(MessageType::DisconnectClient);
    length = 0;
  }
  if (type_field == static_cast<int64_t>(MessageType::DisconnectClient)) {
    return Status::IOError("[RayletClient] Raylet connection closed.");
  }
  if (type_field != static_cast<int64_t>(type)) {
    return Status::TypeError(
        std::string("[RayletClient] Raylet connection corrupted. ") +
        "Expected message type: " + std::to_string(static_cast<int64_t>(type)) +
        "; got message type: " + std::to_string(type_field) +
        ". Check logs or dmesg for previous errors.");
  }
  return Status::OK();
}

Status raylet::RayletConnection::WriteMessage(MessageType type,
                                              flatbuffers::FlatBufferBuilder *fbb) {
  std::unique_lock<std::mutex> guard(write_mutex_);
  int64_t cookie = RayConfig::instance().ray_cookie();
  int64_t length = fbb ? fbb->GetSize() : 0;
  uint8_t *bytes = fbb ? fbb->GetBufferPointer() : nullptr;
  int64_t type_field = static_cast<int64_t>(type);
  auto io_error = Status::IOError("[RayletClient] Connection closed unexpectedly.");
  int closed;
  closed = write_bytes(conn_, &cookie, sizeof(cookie));
  if (closed) return io_error;
  closed = write_bytes(conn_, &type_field, sizeof(type_field));
  if (closed) return io_error;
  closed = write_bytes(conn_, &length, sizeof(length));
  if (closed) return io_error;
  closed = write_bytes(conn_, bytes, length * sizeof(char));
  if (closed) return io_error;
  return Status::OK();
}

Status raylet::RayletConnection::AtomicRequestReply(
    MessageType request_type, MessageType reply_type,
    std::unique_ptr<uint8_t[]> &reply_message, flatbuffers::FlatBufferBuilder *fbb) {
  std::unique_lock<std::mutex> guard(mutex_);
  auto status = WriteMessage(request_type, fbb);
  if (!status.ok()) return status;
  return ReadMessage(reply_type, reply_message);
}

raylet::RayletClient::RayletClient(
    std::shared_ptr<rpc::NodeManagerWorkerClient> grpc_client)
    : grpc_client_(std::move(grpc_client)) {}

raylet::RayletClient::RayletClient(
    boost::asio::io_service &io_service,
    std::shared_ptr<rpc::NodeManagerWorkerClient> grpc_client,
    const std::string &raylet_socket, const WorkerID &worker_id, bool is_worker,
    const JobID &job_id, const Language &language, ClientID *raylet_id,
<<<<<<< HEAD
    const std::string &ip_address, int *port)
=======
    std::unordered_map<std::string, std::string> *internal_config,
    const std::string &ip_address, int port)
>>>>>>> bf25aee3
    : grpc_client_(std::move(grpc_client)), worker_id_(worker_id), job_id_(job_id) {
  // For C++14, we could use std::make_unique
  conn_ = std::unique_ptr<raylet::RayletConnection>(
      new raylet::RayletConnection(io_service, raylet_socket, -1, -1));

  flatbuffers::FlatBufferBuilder fbb;
  auto message = protocol::CreateRegisterClientRequest(
      fbb, is_worker, to_flatbuf(fbb, worker_id), getpid(), to_flatbuf(fbb, job_id),
      language, fbb.CreateString(ip_address));
  fbb.Finish(message);
  // Register the process ID with the raylet.
  // NOTE(swang): If raylet exits and we are registered as a worker, we will get killed.
  std::unique_ptr<uint8_t[]> reply;
  auto status = conn_->AtomicRequestReply(MessageType::RegisterClientRequest,
                                          MessageType::RegisterClientReply, reply, &fbb);
  RAY_CHECK_OK_PREPEND(status, "[RayletClient] Unable to register worker with raylet.");
  auto reply_message = flatbuffers::GetRoot<protocol::RegisterClientReply>(reply.get());
  *raylet_id = ClientID::FromBinary(reply_message->raylet_id()->str());
<<<<<<< HEAD
  *port = reply_message->port();
}

Status raylet::RayletClient::AnnounceWorkerPort(int port) {
  flatbuffers::FlatBufferBuilder fbb;
  auto message = protocol::CreateAnnounceWorkerPort(fbb, port);
  fbb.Finish(message);
  return conn_->WriteMessage(MessageType::AnnounceWorkerPort, &fbb);
=======

  RAY_CHECK(internal_config);
  auto keys = reply_message->internal_config_keys();
  auto values = reply_message->internal_config_values();
  RAY_CHECK(keys->size() == values->size());
  for (size_t i = 0; i < keys->size(); i++) {
    internal_config->emplace(keys->Get(i)->str(), values->Get(i)->str());
  }
>>>>>>> bf25aee3
}

Status raylet::RayletClient::SubmitTask(const TaskSpecification &task_spec) {
  flatbuffers::FlatBufferBuilder fbb;
  auto message =
      protocol::CreateSubmitTaskRequest(fbb, fbb.CreateString(task_spec.Serialize()));
  fbb.Finish(message);
  return conn_->WriteMessage(MessageType::SubmitTask, &fbb);
}

Status raylet::RayletClient::TaskDone() {
  return conn_->WriteMessage(MessageType::TaskDone);
}

Status raylet::RayletClient::FetchOrReconstruct(const std::vector<ObjectID> &object_ids,
                                                bool fetch_only, bool mark_worker_blocked,
                                                const TaskID &current_task_id) {
  flatbuffers::FlatBufferBuilder fbb;
  auto object_ids_message = to_flatbuf(fbb, object_ids);
  auto message = protocol::CreateFetchOrReconstruct(fbb, object_ids_message, fetch_only,
                                                    mark_worker_blocked,
                                                    to_flatbuf(fbb, current_task_id));
  fbb.Finish(message);
  auto status = conn_->WriteMessage(MessageType::FetchOrReconstruct, &fbb);
  return status;
}

Status raylet::RayletClient::NotifyUnblocked(const TaskID &current_task_id) {
  flatbuffers::FlatBufferBuilder fbb;
  auto message = protocol::CreateNotifyUnblocked(fbb, to_flatbuf(fbb, current_task_id));
  fbb.Finish(message);
  return conn_->WriteMessage(MessageType::NotifyUnblocked, &fbb);
}

Status raylet::RayletClient::NotifyDirectCallTaskBlocked() {
  flatbuffers::FlatBufferBuilder fbb;
  auto message = protocol::CreateNotifyDirectCallTaskBlocked(fbb);
  fbb.Finish(message);
  return conn_->WriteMessage(MessageType::NotifyDirectCallTaskBlocked, &fbb);
}

Status raylet::RayletClient::NotifyDirectCallTaskUnblocked() {
  flatbuffers::FlatBufferBuilder fbb;
  auto message = protocol::CreateNotifyDirectCallTaskUnblocked(fbb);
  fbb.Finish(message);
  return conn_->WriteMessage(MessageType::NotifyDirectCallTaskUnblocked, &fbb);
}

Status raylet::RayletClient::Wait(const std::vector<ObjectID> &object_ids,
                                  int num_returns, int64_t timeout_milliseconds,
                                  bool wait_local, bool mark_worker_blocked,
                                  const TaskID &current_task_id, WaitResultPair *result) {
  // Write request.
  flatbuffers::FlatBufferBuilder fbb;
  auto message = protocol::CreateWaitRequest(
      fbb, to_flatbuf(fbb, object_ids), num_returns, timeout_milliseconds, wait_local,
      mark_worker_blocked, to_flatbuf(fbb, current_task_id));
  fbb.Finish(message);
  std::unique_ptr<uint8_t[]> reply;
  auto status = conn_->AtomicRequestReply(MessageType::WaitRequest,
                                          MessageType::WaitReply, reply, &fbb);
  if (!status.ok()) return status;
  // Parse the flatbuffer object.
  auto reply_message = flatbuffers::GetRoot<protocol::WaitReply>(reply.get());
  auto found = reply_message->found();
  for (size_t i = 0; i < found->size(); i++) {
    ObjectID object_id = ObjectID::FromBinary(found->Get(i)->str());
    result->first.push_back(object_id);
  }
  auto remaining = reply_message->remaining();
  for (size_t i = 0; i < remaining->size(); i++) {
    ObjectID object_id = ObjectID::FromBinary(remaining->Get(i)->str());
    result->second.push_back(object_id);
  }
  return Status::OK();
}

Status raylet::RayletClient::WaitForDirectActorCallArgs(
    const std::vector<ObjectID> &object_ids, int64_t tag) {
  flatbuffers::FlatBufferBuilder fbb;
  auto message = protocol::CreateWaitForDirectActorCallArgsRequest(
      fbb, to_flatbuf(fbb, object_ids), tag);
  fbb.Finish(message);
  return conn_->WriteMessage(MessageType::WaitForDirectActorCallArgsRequest, &fbb);
}

Status raylet::RayletClient::PushError(const JobID &job_id, const std::string &type,
                                       const std::string &error_message,
                                       double timestamp) {
  flatbuffers::FlatBufferBuilder fbb;
  auto message = protocol::CreatePushErrorRequest(
      fbb, to_flatbuf(fbb, job_id), fbb.CreateString(type),
      fbb.CreateString(error_message), timestamp);
  fbb.Finish(message);

  return conn_->WriteMessage(MessageType::PushErrorRequest, &fbb);
}

Status raylet::RayletClient::PushProfileEvents(const ProfileTableData &profile_events) {
  flatbuffers::FlatBufferBuilder fbb;
  auto message = fbb.CreateString(profile_events.SerializeAsString());
  fbb.Finish(message);

  auto status = conn_->WriteMessage(MessageType::PushProfileEventsRequest, &fbb);
  // Don't be too strict for profile errors. Just create logs and prevent it from crash.
  if (!status.ok()) {
    RAY_LOG(ERROR) << status.ToString()
                   << " [RayletClient] Failed to push profile events.";
  }
  return Status::OK();
}

Status raylet::RayletClient::FreeObjects(const std::vector<ObjectID> &object_ids,
                                         bool local_only, bool delete_creating_tasks) {
  flatbuffers::FlatBufferBuilder fbb;
  auto message = protocol::CreateFreeObjectsRequest(
      fbb, local_only, delete_creating_tasks, to_flatbuf(fbb, object_ids));
  fbb.Finish(message);

  auto status = conn_->WriteMessage(MessageType::FreeObjectsInObjectStoreRequest, &fbb);
  return status;
}

Status raylet::RayletClient::PrepareActorCheckpoint(const ActorID &actor_id,
                                                    ActorCheckpointID *checkpoint_id) {
  flatbuffers::FlatBufferBuilder fbb;
  auto message =
      protocol::CreatePrepareActorCheckpointRequest(fbb, to_flatbuf(fbb, actor_id));
  fbb.Finish(message);

  std::unique_ptr<uint8_t[]> reply;
  auto status =
      conn_->AtomicRequestReply(MessageType::PrepareActorCheckpointRequest,
                                MessageType::PrepareActorCheckpointReply, reply, &fbb);
  if (!status.ok()) return status;
  auto reply_message =
      flatbuffers::GetRoot<protocol::PrepareActorCheckpointReply>(reply.get());
  *checkpoint_id = ActorCheckpointID::FromBinary(reply_message->checkpoint_id()->str());
  return Status::OK();
}

Status raylet::RayletClient::NotifyActorResumedFromCheckpoint(
    const ActorID &actor_id, const ActorCheckpointID &checkpoint_id) {
  flatbuffers::FlatBufferBuilder fbb;
  auto message = protocol::CreateNotifyActorResumedFromCheckpoint(
      fbb, to_flatbuf(fbb, actor_id), to_flatbuf(fbb, checkpoint_id));
  fbb.Finish(message);

  return conn_->WriteMessage(MessageType::NotifyActorResumedFromCheckpoint, &fbb);
}

Status raylet::RayletClient::SetResource(const std::string &resource_name,
                                         const double capacity,
                                         const ClientID &client_Id) {
  flatbuffers::FlatBufferBuilder fbb;
  auto message = protocol::CreateSetResourceRequest(fbb, fbb.CreateString(resource_name),
                                                    capacity, to_flatbuf(fbb, client_Id));
  fbb.Finish(message);
  return conn_->WriteMessage(MessageType::SetResourceRequest, &fbb);
}

Status raylet::RayletClient::RequestWorkerLease(
    const TaskSpecification &resource_spec,
    const rpc::ClientCallback<rpc::RequestWorkerLeaseReply> &callback) {
  rpc::RequestWorkerLeaseRequest request;
  request.mutable_resource_spec()->CopyFrom(resource_spec.GetMessage());
  return grpc_client_->RequestWorkerLease(request, callback);
}

Status raylet::RayletClient::ReturnWorker(int worker_port, const WorkerID &worker_id,
                                          bool disconnect_worker) {
  rpc::ReturnWorkerRequest request;
  request.set_worker_port(worker_port);
  request.set_worker_id(worker_id.Binary());
  request.set_disconnect_worker(disconnect_worker);
  return grpc_client_->ReturnWorker(
      request, [](const Status &status, const rpc::ReturnWorkerReply &reply) {
        if (!status.ok()) {
          RAY_LOG(INFO) << "Error returning worker: " << status;
        }
      });
}

ray::Status raylet::RayletClient::CancelWorkerLease(
    const TaskID &task_id,
    const rpc::ClientCallback<rpc::CancelWorkerLeaseReply> &callback) {
  rpc::CancelWorkerLeaseRequest request;
  request.set_task_id(task_id.Binary());
  return grpc_client_->CancelWorkerLease(request, callback);
}

Status raylet::RayletClient::PinObjectIDs(
    const rpc::Address &caller_address, const std::vector<ObjectID> &object_ids,
    const rpc::ClientCallback<rpc::PinObjectIDsReply> &callback) {
  rpc::PinObjectIDsRequest request;
  request.mutable_owner_address()->CopyFrom(caller_address);
  for (const ObjectID &object_id : object_ids) {
    request.add_object_ids(object_id.Binary());
  }
  return grpc_client_->PinObjectIDs(request, callback);
}

Status raylet::RayletClient::GlobalGC(
    const rpc::ClientCallback<rpc::GlobalGCReply> &callback) {
  rpc::GlobalGCRequest request;
  return grpc_client_->GlobalGC(request, callback);
}

Status raylet::RayletClient::SubscribeToPlasma(const ObjectID &object_id) {
  flatbuffers::FlatBufferBuilder fbb;
  auto message = protocol::CreateSubscribePlasmaReady(fbb, to_flatbuf(fbb, object_id));
  fbb.Finish(message);
  return conn_->WriteMessage(MessageType::SubscribePlasmaReady, &fbb);
}

}  // namespace ray<|MERGE_RESOLUTION|>--- conflicted
+++ resolved
@@ -163,15 +163,11 @@
 
 raylet::RayletClient::RayletClient(
     boost::asio::io_service &io_service,
-    std::shared_ptr<rpc::NodeManagerWorkerClient> grpc_client,
+    std::shared_ptr<ray::rpc::NodeManagerWorkerClient> grpc_client,
     const std::string &raylet_socket, const WorkerID &worker_id, bool is_worker,
-    const JobID &job_id, const Language &language, ClientID *raylet_id,
-<<<<<<< HEAD
-    const std::string &ip_address, int *port)
-=======
-    std::unordered_map<std::string, std::string> *internal_config,
-    const std::string &ip_address, int port)
->>>>>>> bf25aee3
+    const JobID &job_id, const Language &language, const std::string &ip_address,
+    ClientID *raylet_id, int *port,
+    std::unordered_map<std::string, std::string> *internal_config)
     : grpc_client_(std::move(grpc_client)), worker_id_(worker_id), job_id_(job_id) {
   // For C++14, we could use std::make_unique
   conn_ = std::unique_ptr<raylet::RayletConnection>(
@@ -190,16 +186,7 @@
   RAY_CHECK_OK_PREPEND(status, "[RayletClient] Unable to register worker with raylet.");
   auto reply_message = flatbuffers::GetRoot<protocol::RegisterClientReply>(reply.get());
   *raylet_id = ClientID::FromBinary(reply_message->raylet_id()->str());
-<<<<<<< HEAD
   *port = reply_message->port();
-}
-
-Status raylet::RayletClient::AnnounceWorkerPort(int port) {
-  flatbuffers::FlatBufferBuilder fbb;
-  auto message = protocol::CreateAnnounceWorkerPort(fbb, port);
-  fbb.Finish(message);
-  return conn_->WriteMessage(MessageType::AnnounceWorkerPort, &fbb);
-=======
 
   RAY_CHECK(internal_config);
   auto keys = reply_message->internal_config_keys();
@@ -208,7 +195,13 @@
   for (size_t i = 0; i < keys->size(); i++) {
     internal_config->emplace(keys->Get(i)->str(), values->Get(i)->str());
   }
->>>>>>> bf25aee3
+}
+
+Status raylet::RayletClient::AnnounceWorkerPort(int port) {
+  flatbuffers::FlatBufferBuilder fbb;
+  auto message = protocol::CreateAnnounceWorkerPort(fbb, port);
+  fbb.Finish(message);
+  return conn_->WriteMessage(MessageType::AnnounceWorkerPort, &fbb);
 }
 
 Status raylet::RayletClient::SubmitTask(const TaskSpecification &task_spec) {
