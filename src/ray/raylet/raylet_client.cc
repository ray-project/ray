// Copyright 2017 The Ray Authors.
//
// Licensed under the Apache License, Version 2.0 (the "License");
// you may not use this file except in compliance with the License.
// You may obtain a copy of the License at
//
//  http://www.apache.org/licenses/LICENSE-2.0
//
// Unless required by applicable law or agreed to in writing, software
// distributed under the License is distributed on an "AS IS" BASIS,
// WITHOUT WARRANTIES OR CONDITIONS OF ANY KIND, either express or implied.
// See the License for the specific language governing permissions and
// limitations under the License.

#include "raylet_client.h"

#include <inttypes.h>
#include <netdb.h>
#include <netinet/in.h>
#include <stdarg.h>
#include <stdio.h>
#include <stdlib.h>
#include <string.h>
#include <sys/ioctl.h>
#include <sys/socket.h>
#include <sys/types.h>

#include "ray/common/common_protocol.h"
#include "ray/common/ray_config.h"
#include "ray/common/task/task_spec.h"
#include "ray/raylet/format/node_manager_generated.h"
#include "ray/util/logging.h"
#include "ray/util/util.h"

using MessageType = ray::protocol::MessageType;

namespace {

flatbuffers::Offset<flatbuffers::Vector<flatbuffers::Offset<ray::protocol::Address>>>
AddressesToFlatbuffer(flatbuffers::FlatBufferBuilder &fbb,
                      const std::vector<ray::rpc::Address> &addresses) {
  std::vector<flatbuffers::Offset<ray::protocol::Address>> address_vec;
  address_vec.reserve(addresses.size());
  for (const auto &addr : addresses) {
    auto fbb_addr = ray::protocol::CreateAddress(
        fbb, fbb.CreateString(addr.raylet_id()), fbb.CreateString(addr.ip_address()),
        addr.port(), fbb.CreateString(addr.worker_id()));
    address_vec.push_back(fbb_addr);
  }
  return fbb.CreateVector(address_vec);
}

}  // namespace

namespace ray {

static int read_bytes(local_stream_socket &conn, void *cursor, size_t length) {
  boost::system::error_code ec;
  size_t nread = boost::asio::read(conn, boost::asio::buffer(cursor, length), ec);
  return nread == length ? 0 : -1;
}

static int write_bytes(local_stream_socket &conn, void *cursor, size_t length) {
  boost::system::error_code ec;
  size_t nread = boost::asio::write(conn, boost::asio::buffer(cursor, length), ec);
  return nread == length ? 0 : -1;
}

raylet::RayletConnection::RayletConnection(boost::asio::io_service &io_service,
                                           const std::string &raylet_socket,
                                           int num_retries, int64_t timeout)
    : conn_(io_service) {
  // Pick the default values if the user did not specify.
  if (num_retries < 0) {
    num_retries = RayConfig::instance().raylet_client_num_connect_attempts();
  }
  if (timeout < 0) {
    timeout = RayConfig::instance().raylet_client_connect_timeout_milliseconds();
  }
  RAY_CHECK(!raylet_socket.empty());
  boost::system::error_code ec;
  for (int num_attempts = 0; num_attempts < num_retries; ++num_attempts) {
    if (!conn_.connect(ParseUrlEndpoint(raylet_socket), ec)) {
      break;
    }
    if (num_attempts > 0) {
      RAY_LOG(ERROR) << "Retrying to connect to socket for pathname " << raylet_socket
                     << " (num_attempts = " << num_attempts
                     << ", num_retries = " << num_retries << ")";
    }
    // Sleep for timeout milliseconds.
    usleep(timeout * 1000);
  }
  // If we could not connect to the socket, exit.
  if (ec) {
    RAY_LOG(FATAL) << "Could not connect to socket " << raylet_socket;
  }
}

Status raylet::RayletConnection::Disconnect() {
  flatbuffers::FlatBufferBuilder fbb;
  auto message = protocol::CreateDisconnectClient(fbb);
  fbb.Finish(message);
  auto status = WriteMessage(MessageType::IntentionalDisconnectClient, &fbb);
  // Don't be too strict for disconnection errors.
  // Just create logs and prevent it from crash.
  if (!status.ok()) {
    RAY_LOG(ERROR) << status.ToString()
                   << " [RayletClient] Failed to disconnect from raylet.";
  }
  return Status::OK();
}

Status raylet::RayletConnection::ReadMessage(MessageType type,
                                             std::unique_ptr<uint8_t[]> &message) {
  int64_t cookie;
  int64_t type_field;
  int64_t length;
  int closed = read_bytes(conn_, &cookie, sizeof(cookie));
  if (closed) goto disconnected;
  RAY_CHECK(cookie == RayConfig::instance().ray_cookie());
  closed = read_bytes(conn_, &type_field, sizeof(type_field));
  if (closed) goto disconnected;
  closed = read_bytes(conn_, &length, sizeof(length));
  if (closed) goto disconnected;
  message = std::unique_ptr<uint8_t[]>(new uint8_t[length]);
  closed = read_bytes(conn_, message.get(), length);
  if (closed) {
    // Handle the case in which the socket is closed.
    message.reset(nullptr);
  disconnected:
    message = nullptr;
    type_field = static_cast<int64_t>(MessageType::DisconnectClient);
    length = 0;
  }
  if (type_field == static_cast<int64_t>(MessageType::DisconnectClient)) {
    return Status::IOError("[RayletClient] Raylet connection closed.");
  }
  if (type_field != static_cast<int64_t>(type)) {
    return Status::TypeError(
        std::string("[RayletClient] Raylet connection corrupted. ") +
        "Expected message type: " + std::to_string(static_cast<int64_t>(type)) +
        "; got message type: " + std::to_string(type_field) +
        ". Check logs or dmesg for previous errors.");
  }
  return Status::OK();
}

Status raylet::RayletConnection::WriteMessage(MessageType type,
                                              flatbuffers::FlatBufferBuilder *fbb) {
  std::unique_lock<std::mutex> guard(write_mutex_);
  int64_t cookie = RayConfig::instance().ray_cookie();
  int64_t length = fbb ? fbb->GetSize() : 0;
  uint8_t *bytes = fbb ? fbb->GetBufferPointer() : nullptr;
  int64_t type_field = static_cast<int64_t>(type);
  auto io_error = Status::IOError("[RayletClient] Connection closed unexpectedly.");
  int closed;
  closed = write_bytes(conn_, &cookie, sizeof(cookie));
  if (closed) return io_error;
  closed = write_bytes(conn_, &type_field, sizeof(type_field));
  if (closed) return io_error;
  closed = write_bytes(conn_, &length, sizeof(length));
  if (closed) return io_error;
  closed = write_bytes(conn_, bytes, length * sizeof(char));
  if (closed) return io_error;
  return Status::OK();
}

Status raylet::RayletConnection::AtomicRequestReply(
    MessageType request_type, MessageType reply_type,
    std::unique_ptr<uint8_t[]> &reply_message, flatbuffers::FlatBufferBuilder *fbb) {
  std::unique_lock<std::mutex> guard(mutex_);
  auto status = WriteMessage(request_type, fbb);
  if (!status.ok()) return status;
  return ReadMessage(reply_type, reply_message);
}

raylet::RayletClient::RayletClient(
    std::shared_ptr<rpc::NodeManagerWorkerClient> grpc_client)
    : grpc_client_(std::move(grpc_client)) {}

raylet::RayletClient::RayletClient(
    boost::asio::io_service &io_service,
    std::shared_ptr<ray::rpc::NodeManagerWorkerClient> grpc_client,
    const std::string &raylet_socket, const WorkerID &worker_id, bool is_worker,
    const JobID &job_id, const Language &language, const std::string &ip_address,
    ClientID *raylet_id, int *port,
    std::unordered_map<std::string, std::string> *internal_config)
    : grpc_client_(std::move(grpc_client)), worker_id_(worker_id), job_id_(job_id) {
  // For C++14, we could use std::make_unique
  conn_ = std::unique_ptr<raylet::RayletConnection>(
      new raylet::RayletConnection(io_service, raylet_socket, -1, -1));

  flatbuffers::FlatBufferBuilder fbb;
  auto message = protocol::CreateRegisterClientRequest(
      fbb, is_worker, to_flatbuf(fbb, worker_id), getpid(), to_flatbuf(fbb, job_id),
      language, fbb.CreateString(ip_address));
  fbb.Finish(message);
  // Register the process ID with the raylet.
  // NOTE(swang): If raylet exits and we are registered as a worker, we will get killed.
  std::unique_ptr<uint8_t[]> reply;
  auto status = conn_->AtomicRequestReply(MessageType::RegisterClientRequest,
                                          MessageType::RegisterClientReply, reply, &fbb);
  RAY_CHECK_OK_PREPEND(status, "[RayletClient] Unable to register worker with raylet.");
  auto reply_message = flatbuffers::GetRoot<protocol::RegisterClientReply>(reply.get());
  *raylet_id = ClientID::FromBinary(reply_message->raylet_id()->str());
  *port = reply_message->port();

  RAY_CHECK(internal_config);
  auto keys = reply_message->internal_config_keys();
  auto values = reply_message->internal_config_values();
  RAY_CHECK(keys->size() == values->size());
  for (size_t i = 0; i < keys->size(); i++) {
    internal_config->emplace(keys->Get(i)->str(), values->Get(i)->str());
  }
}

Status raylet::RayletClient::AnnounceWorkerPort(int port) {
  flatbuffers::FlatBufferBuilder fbb;
  auto message = protocol::CreateAnnounceWorkerPort(fbb, port);
  fbb.Finish(message);
  return conn_->WriteMessage(MessageType::AnnounceWorkerPort, &fbb);
}

Status raylet::RayletClient::SubmitTask(const TaskSpecification &task_spec) {
  flatbuffers::FlatBufferBuilder fbb;
  auto message =
      protocol::CreateSubmitTaskRequest(fbb, fbb.CreateString(task_spec.Serialize()));
  fbb.Finish(message);
  return conn_->WriteMessage(MessageType::SubmitTask, &fbb);
}

Status raylet::RayletClient::TaskDone() {
  return conn_->WriteMessage(MessageType::TaskDone);
}

Status raylet::RayletClient::FetchOrReconstruct(
    const std::vector<ObjectID> &object_ids,
    const std::vector<rpc::Address> &owner_addresses, bool fetch_only,
    bool mark_worker_blocked, const TaskID &current_task_id) {
  RAY_CHECK(object_ids.size() == owner_addresses.size());
  flatbuffers::FlatBufferBuilder fbb;
  auto object_ids_message = to_flatbuf(fbb, object_ids);
  auto message = protocol::CreateFetchOrReconstruct(
      fbb, object_ids_message, AddressesToFlatbuffer(fbb, owner_addresses), fetch_only,
      mark_worker_blocked, to_flatbuf(fbb, current_task_id));
  fbb.Finish(message);
  auto status = conn_->WriteMessage(MessageType::FetchOrReconstruct, &fbb);
  return status;
}

Status raylet::RayletClient::NotifyUnblocked(const TaskID &current_task_id) {
  flatbuffers::FlatBufferBuilder fbb;
  auto message = protocol::CreateNotifyUnblocked(fbb, to_flatbuf(fbb, current_task_id));
  fbb.Finish(message);
  return conn_->WriteMessage(MessageType::NotifyUnblocked, &fbb);
}

Status raylet::RayletClient::NotifyDirectCallTaskBlocked() {
  flatbuffers::FlatBufferBuilder fbb;
  auto message = protocol::CreateNotifyDirectCallTaskBlocked(fbb);
  fbb.Finish(message);
  return conn_->WriteMessage(MessageType::NotifyDirectCallTaskBlocked, &fbb);
}

Status raylet::RayletClient::NotifyDirectCallTaskUnblocked() {
  flatbuffers::FlatBufferBuilder fbb;
  auto message = protocol::CreateNotifyDirectCallTaskUnblocked(fbb);
  fbb.Finish(message);
  return conn_->WriteMessage(MessageType::NotifyDirectCallTaskUnblocked, &fbb);
}

Status raylet::RayletClient::Wait(const std::vector<ObjectID> &object_ids,
                                  const std::vector<rpc::Address> &owner_addresses,
                                  int num_returns, int64_t timeout_milliseconds,
                                  bool wait_local, bool mark_worker_blocked,
                                  const TaskID &current_task_id, WaitResultPair *result) {
  // Write request.
  flatbuffers::FlatBufferBuilder fbb;
  auto message = protocol::CreateWaitRequest(
      fbb, to_flatbuf(fbb, object_ids), AddressesToFlatbuffer(fbb, owner_addresses),
      num_returns, timeout_milliseconds, wait_local, mark_worker_blocked,
      to_flatbuf(fbb, current_task_id));
  fbb.Finish(message);
  std::unique_ptr<uint8_t[]> reply;
  auto status = conn_->AtomicRequestReply(MessageType::WaitRequest,
                                          MessageType::WaitReply, reply, &fbb);
  if (!status.ok()) return status;
  // Parse the flatbuffer object.
  auto reply_message = flatbuffers::GetRoot<protocol::WaitReply>(reply.get());
  auto found = reply_message->found();
  for (size_t i = 0; i < found->size(); i++) {
    ObjectID object_id = ObjectID::FromBinary(found->Get(i)->str());
    result->first.push_back(object_id);
  }
  auto remaining = reply_message->remaining();
  for (size_t i = 0; i < remaining->size(); i++) {
    ObjectID object_id = ObjectID::FromBinary(remaining->Get(i)->str());
    result->second.push_back(object_id);
  }
  return Status::OK();
}

Status raylet::RayletClient::WaitForDirectActorCallArgs(
<<<<<<< HEAD
    const std::vector<ObjectID> &object_ids,
    const std::vector<rpc::Address> &owner_addresses, int64_t tag) {
=======
    const std::vector<rpc::ObjectReference> &references, int64_t tag) {
>>>>>>> 0389735d
  flatbuffers::FlatBufferBuilder fbb;
  std::vector<ObjectID> object_ids;
  std::vector<rpc::Address> owner_addresses;
  for (const auto &ref : references) {
    object_ids.push_back(ObjectID::FromBinary(ref.object_id()));
    owner_addresses.push_back(ref.owner_address());
  }
  auto message = protocol::CreateWaitForDirectActorCallArgsRequest(
      fbb, to_flatbuf(fbb, object_ids), AddressesToFlatbuffer(fbb, owner_addresses), tag);
  fbb.Finish(message);
  return conn_->WriteMessage(MessageType::WaitForDirectActorCallArgsRequest, &fbb);
}

Status raylet::RayletClient::PushError(const JobID &job_id, const std::string &type,
                                       const std::string &error_message,
                                       double timestamp) {
  flatbuffers::FlatBufferBuilder fbb;
  auto message = protocol::CreatePushErrorRequest(
      fbb, to_flatbuf(fbb, job_id), fbb.CreateString(type),
      fbb.CreateString(error_message), timestamp);
  fbb.Finish(message);

  return conn_->WriteMessage(MessageType::PushErrorRequest, &fbb);
}

Status raylet::RayletClient::PushProfileEvents(const ProfileTableData &profile_events) {
  flatbuffers::FlatBufferBuilder fbb;
  auto message = fbb.CreateString(profile_events.SerializeAsString());
  fbb.Finish(message);

  auto status = conn_->WriteMessage(MessageType::PushProfileEventsRequest, &fbb);
  // Don't be too strict for profile errors. Just create logs and prevent it from crash.
  if (!status.ok()) {
    RAY_LOG(ERROR) << status.ToString()
                   << " [RayletClient] Failed to push profile events.";
  }
  return Status::OK();
}

Status raylet::RayletClient::FreeObjects(const std::vector<ObjectID> &object_ids,
                                         bool local_only, bool delete_creating_tasks) {
  flatbuffers::FlatBufferBuilder fbb;
  auto message = protocol::CreateFreeObjectsRequest(
      fbb, local_only, delete_creating_tasks, to_flatbuf(fbb, object_ids));
  fbb.Finish(message);

  auto status = conn_->WriteMessage(MessageType::FreeObjectsInObjectStoreRequest, &fbb);
  return status;
}

Status raylet::RayletClient::PrepareActorCheckpoint(const ActorID &actor_id,
                                                    ActorCheckpointID *checkpoint_id) {
  flatbuffers::FlatBufferBuilder fbb;
  auto message =
      protocol::CreatePrepareActorCheckpointRequest(fbb, to_flatbuf(fbb, actor_id));
  fbb.Finish(message);

  std::unique_ptr<uint8_t[]> reply;
  auto status =
      conn_->AtomicRequestReply(MessageType::PrepareActorCheckpointRequest,
                                MessageType::PrepareActorCheckpointReply, reply, &fbb);
  if (!status.ok()) return status;
  auto reply_message =
      flatbuffers::GetRoot<protocol::PrepareActorCheckpointReply>(reply.get());
  *checkpoint_id = ActorCheckpointID::FromBinary(reply_message->checkpoint_id()->str());
  return Status::OK();
}

Status raylet::RayletClient::NotifyActorResumedFromCheckpoint(
    const ActorID &actor_id, const ActorCheckpointID &checkpoint_id) {
  flatbuffers::FlatBufferBuilder fbb;
  auto message = protocol::CreateNotifyActorResumedFromCheckpoint(
      fbb, to_flatbuf(fbb, actor_id), to_flatbuf(fbb, checkpoint_id));
  fbb.Finish(message);

  return conn_->WriteMessage(MessageType::NotifyActorResumedFromCheckpoint, &fbb);
}

Status raylet::RayletClient::SetResource(const std::string &resource_name,
                                         const double capacity,
                                         const ClientID &client_Id) {
  flatbuffers::FlatBufferBuilder fbb;
  auto message = protocol::CreateSetResourceRequest(fbb, fbb.CreateString(resource_name),
                                                    capacity, to_flatbuf(fbb, client_Id));
  fbb.Finish(message);
  return conn_->WriteMessage(MessageType::SetResourceRequest, &fbb);
}

Status raylet::RayletClient::RequestWorkerLease(
    const TaskSpecification &resource_spec,
    const rpc::ClientCallback<rpc::RequestWorkerLeaseReply> &callback) {
  rpc::RequestWorkerLeaseRequest request;
  request.mutable_resource_spec()->CopyFrom(resource_spec.GetMessage());
  return grpc_client_->RequestWorkerLease(request, callback);
}

Status raylet::RayletClient::ReturnWorker(int worker_port, const WorkerID &worker_id,
                                          bool disconnect_worker) {
  rpc::ReturnWorkerRequest request;
  request.set_worker_port(worker_port);
  request.set_worker_id(worker_id.Binary());
  request.set_disconnect_worker(disconnect_worker);
  return grpc_client_->ReturnWorker(
      request, [](const Status &status, const rpc::ReturnWorkerReply &reply) {
        if (!status.ok()) {
          RAY_LOG(INFO) << "Error returning worker: " << status;
        }
      });
}

ray::Status raylet::RayletClient::CancelWorkerLease(
    const TaskID &task_id,
    const rpc::ClientCallback<rpc::CancelWorkerLeaseReply> &callback) {
  rpc::CancelWorkerLeaseRequest request;
  request.set_task_id(task_id.Binary());
  return grpc_client_->CancelWorkerLease(request, callback);
}

Status raylet::RayletClient::PinObjectIDs(
    const rpc::Address &caller_address, const std::vector<ObjectID> &object_ids,
    const rpc::ClientCallback<rpc::PinObjectIDsReply> &callback) {
  rpc::PinObjectIDsRequest request;
  request.mutable_owner_address()->CopyFrom(caller_address);
  for (const ObjectID &object_id : object_ids) {
    request.add_object_ids(object_id.Binary());
  }
  return grpc_client_->PinObjectIDs(request, callback);
}

Status raylet::RayletClient::GlobalGC(
    const rpc::ClientCallback<rpc::GlobalGCReply> &callback) {
  rpc::GlobalGCRequest request;
  return grpc_client_->GlobalGC(request, callback);
}

Status raylet::RayletClient::SubscribeToPlasma(const ObjectID &object_id) {
  flatbuffers::FlatBufferBuilder fbb;
  auto message = protocol::CreateSubscribePlasmaReady(fbb, to_flatbuf(fbb, object_id));
  fbb.Finish(message);
  return conn_->WriteMessage(MessageType::SubscribePlasmaReady, &fbb);
}

}  // namespace ray<|MERGE_RESOLUTION|>--- conflicted
+++ resolved
@@ -302,12 +302,7 @@
 }
 
 Status raylet::RayletClient::WaitForDirectActorCallArgs(
-<<<<<<< HEAD
-    const std::vector<ObjectID> &object_ids,
-    const std::vector<rpc::Address> &owner_addresses, int64_t tag) {
-=======
     const std::vector<rpc::ObjectReference> &references, int64_t tag) {
->>>>>>> 0389735d
   flatbuffers::FlatBufferBuilder fbb;
   std::vector<ObjectID> object_ids;
   std::vector<rpc::Address> owner_addresses;
