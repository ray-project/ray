--- conflicted
+++ resolved
@@ -180,11 +180,8 @@
         ":util",
         "//:ray_fakes",
         "//:ray_mock",
-<<<<<<< HEAD
+        "//src/fakes/ray/rpc/raylet:fake_raylet_client",
         "//src/ray/common:lease",
-=======
-        "//src/fakes/ray/rpc/raylet:fake_raylet_client",
->>>>>>> 0a2bacf1
         "//src/ray/common:ray_object",
         "//src/ray/common:task_common",
         "//src/ray/object_manager/plasma:plasma_client",
