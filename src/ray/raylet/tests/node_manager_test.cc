--- conflicted
+++ resolved
@@ -419,11 +419,8 @@
         /*shutdown_raylet_gracefully=*/
         [](const auto &) {},
         [](const std::string &) {},
-<<<<<<< HEAD
+        nullptr,
         shutting_down_);
-=======
-        nullptr);
->>>>>>> a1f5f117
   }
 
   instrumented_io_context io_service_;
