// Copyright 2025 The Ray Authors.
//
// Licensed under the Apache License, Version 2.0 (the "License");
// you may not use this file except in compliance with the License.
// You may obtain a copy of the License at
//
//  http://www.apache.org/licenses/LICENSE-2.0
//
// Unless required by applicable law or agreed to in writing, software
// distributed under the License is distributed on an "AS IS" BASIS,
// WITHOUT WARRANTIES OR CONDITIONS OF ANY KIND, either express or implied.
// See the License for the specific language governing permissions and
// limitations under the License.

#include "ray/raylet/node_manager.h"

#include <cstdint>
#include <memory>
#include <string>
#include <unordered_map>
#include <utility>
#include <vector>

#include "fakes/ray/pubsub/subscriber.h"
#include "fakes/ray/rpc/raylet/raylet_client.h"
#include "gmock/gmock.h"
#include "mock/ray/core_worker/experimental_mutable_object_provider.h"
#include "mock/ray/gcs/gcs_client/gcs_client.h"
#include "mock/ray/object_manager/object_directory.h"
#include "mock/ray/object_manager/object_manager.h"
#include "mock/ray/object_manager/plasma/client.h"
#include "mock/ray/raylet/local_lease_manager.h"
#include "mock/ray/raylet/worker_pool.h"
#include "mock/ray/rpc/worker/core_worker_client.h"
#include "ray/common/buffer.h"
#include "ray/common/scheduling/cluster_resource_data.h"
#include "ray/object_manager/plasma/client.h"
#include "ray/raylet/local_object_manager_interface.h"
#include "ray/raylet/scheduling/cluster_lease_manager.h"
#include "ray/raylet/tests/util.h"

namespace ray::raylet {
using ::testing::_;
using ::testing::Return;

namespace {

class FakeLocalObjectManager : public LocalObjectManagerInterface {
 public:
  FakeLocalObjectManager(
      std::shared_ptr<absl::flat_hash_set<ObjectID>> objects_pending_deletion)
      : objects_pending_deletion_(objects_pending_deletion) {}

  void PinObjectsAndWaitForFree(const std::vector<ObjectID> &object_ids,
                                std::vector<std::unique_ptr<RayObject>> &&objects,
                                const rpc::Address &owner_address,
                                const ObjectID &generator_id = ObjectID::Nil()) override {
  }

  // NOOP
  void SpillObjectUptoMaxThroughput() override {}

  void SpillObjects(const std::vector<ObjectID> &objects_ids,
                    std::function<void(const ray::Status &)> callback) override {}

  void AsyncRestoreSpilledObject(
      const ObjectID &object_id,
      int64_t object_size,
      const std::string &object_url,
      std::function<void(const ray::Status &)> callback) override {}

  void FlushFreeObjects() override{};

  bool ObjectPendingDeletion(const ObjectID &object_id) override {
    return objects_pending_deletion_->find(object_id) != objects_pending_deletion_->end();
  }

  void ProcessSpilledObjectsDeleteQueue(uint32_t max_batch_size) override {}

  bool IsSpillingInProgress() override { return false; }

  void FillObjectStoreStats(rpc::GetNodeStatsReply *reply) const override {}

  void RecordMetrics() const override {}

  std::string GetLocalSpilledObjectURL(const ObjectID &object_id) override { return ""; }

  int64_t GetPrimaryBytes() const override { return 0; }

  bool HasLocallySpilledObjects() const override { return false; }

  std::string DebugString() const override { return ""; }

 private:
  std::shared_ptr<absl::flat_hash_set<ObjectID>> objects_pending_deletion_;
};

class FakePlasmaClient : public plasma::PlasmaClientInterface {
 public:
  Status Connect(const std::string &store_socket_name,
                 const std::string &manager_socket_name = "",
                 int num_retries = -1) override {
    return Status::OK();
  };

  Status CreateAndSpillIfNeeded(const ObjectID &object_id,
                                const ray::rpc::Address &owner_address,
                                bool is_mutable,
                                int64_t data_size,
                                const uint8_t *metadata,
                                int64_t metadata_size,
                                std::shared_ptr<Buffer> *data,
                                plasma::flatbuf::ObjectSource source,
                                int device_num = 0) override {
    return TryCreateImmediately(
        object_id, owner_address, data_size, metadata, metadata_size, data, source);
  }

  Status TryCreateImmediately(const ObjectID &object_id,
                              const ray::rpc::Address &owner_address,
                              int64_t data_size,
                              const uint8_t *metadata,
                              int64_t metadata_size,
                              std::shared_ptr<Buffer> *data,
                              plasma::flatbuf::ObjectSource source,
                              int device_num = 0) override {
    objects_ids_in_plasma_.emplace(object_id);
    objects_in_plasma_.emplace(
        object_id, std::make_pair(std::vector<uint8_t>{}, std::vector<uint8_t>{}));
    return Status::OK();
  }

  Status Get(const std::vector<ObjectID> &object_ids,
             int64_t timeout_ms,
             std::vector<plasma::ObjectBuffer> *object_buffers) override {
    for (const auto &id : object_ids) {
      auto &buffers = objects_in_plasma_[id];
      plasma::ObjectBuffer shm_buffer{std::make_shared<SharedMemoryBuffer>(
                                          buffers.first.data(), buffers.first.size()),
                                      std::make_shared<SharedMemoryBuffer>(
                                          buffers.second.data(), buffers.second.size())};
      object_buffers->emplace_back(shm_buffer);
    }
    return Status::OK();
  }

  Status GetExperimentalMutableObject(
      const ObjectID &object_id,
      std::unique_ptr<plasma::MutableObject> *mutable_object) override {
    return Status::OK();
  }

  Status Release(const ObjectID &object_id) override {
    objects_ids_in_plasma_.erase(object_id);
    return Status::OK();
  }

  Status Contains(const ObjectID &object_id, bool *has_object) override {
    *has_object = objects_ids_in_plasma_.find(object_id) != objects_ids_in_plasma_.end();
    return Status::OK();
  }

  Status Abort(const ObjectID &object_id) override { return Status::OK(); }

  Status Seal(const ObjectID &object_id) override { return Status::OK(); }

  Status Delete(const std::vector<ObjectID> &object_ids) override {
    for (const auto &id : object_ids) {
      objects_ids_in_plasma_.erase(id);
    }
    return Status::OK();
  }

  Status Disconnect() override { return Status::OK(); };

  std::string DebugString() { return ""; }

  int64_t store_capacity() { return 1; }

 private:
  absl::flat_hash_set<ObjectID> objects_ids_in_plasma_;
  absl::flat_hash_map<ObjectID, std::pair<std::vector<uint8_t>, std::vector<uint8_t>>>
      objects_in_plasma_;
};

LeaseSpecification BuildLeaseSpec(
    const std::unordered_map<std::string, double> &resources) {
  TaskSpecBuilder builder;
  rpc::Address empty_address;
  rpc::JobConfig config;
  FunctionDescriptor function_descriptor =
      FunctionDescriptorBuilder::BuildPython("x", "", "", "");
  builder.SetCommonTaskSpec(TaskID::FromRandom(JobID::Nil()),
                            "dummy_task",
                            Language::PYTHON,
                            function_descriptor,
                            JobID::Nil(),
                            config,
                            TaskID::Nil(),
                            0,
                            TaskID::Nil(),
                            empty_address,
                            1,
                            false,
                            false,
                            -1,
                            resources,
                            resources,
                            "",
                            0,
                            TaskID::Nil(),
                            "");
  return LeaseSpecification(std::move(builder).ConsumeAndBuild().GetMessage());
}

LeaseSpecification DetachedActorCreationLeaseSpec(const rpc::Address &owner_address,
                                                  const ActorID &actor_id) {
  rpc::JobConfig config;
  const FunctionDescriptor function_descriptor =
      FunctionDescriptorBuilder::BuildPython("x", "", "", "");
  TaskSpecBuilder task_spec_builder;
  task_spec_builder.SetCommonTaskSpec(TaskID::FromRandom(JobID::Nil()),
                                      "dummy_task",
                                      Language::PYTHON,
                                      function_descriptor,
                                      JobID::Nil(),
                                      config,
                                      TaskID::Nil(),
                                      0,
                                      TaskID::Nil(),
                                      owner_address,
                                      1,
                                      false,
                                      false,
                                      -1,
                                      {{"CPU", 0}},
                                      {{"CPU", 0}},
                                      "",
                                      0,
                                      TaskID::Nil(),
                                      "");
  task_spec_builder.SetActorCreationTaskSpec(actor_id,
                                             /*serialized_actor_handle=*/"",
                                             rpc::SchedulingStrategy(),
                                             /*max_restarts=*/0,
                                             /*max_task_retries=*/0,
                                             /*dynamic_worker_options=*/{},
                                             /*max_concurrency=*/1,
                                             /*is_detached=*/true,
                                             /*name=*/"",
                                             /*ray_namespace=*/"",
                                             /*is_asyncio=*/false,
                                             /*concurrency_groups=*/{},
                                             /*extension_data=*/"",
                                             /*allow_out_of_order_execution=*/false,
                                             /*root_detached_actor_id=*/actor_id);
  return LeaseSpecification(std::move(task_spec_builder).ConsumeAndBuild().GetMessage());
}

}  // namespace

TEST(NodeManagerStaticTest, TestHandleReportWorkerBacklog) {
  {
    // Worker backlog report from a disconnected worker should be ignored.
    MockWorkerPool worker_pool;
    MockLocalLeaseManager local_lease_manager;

    WorkerID worker_id = WorkerID::FromRandom();
    EXPECT_CALL(worker_pool, GetRegisteredWorker(worker_id))
        .Times(1)
        .WillOnce(Return(nullptr));
    EXPECT_CALL(worker_pool, GetRegisteredDriver(worker_id))
        .Times(1)
        .WillOnce(Return(nullptr));
    EXPECT_CALL(local_lease_manager, ClearWorkerBacklog(_)).Times(0);
    EXPECT_CALL(local_lease_manager, SetWorkerBacklog(_, _, _)).Times(0);

    rpc::ReportWorkerBacklogRequest request;
    request.set_worker_id(worker_id.Binary());
    rpc::ReportWorkerBacklogReply reply;
    NodeManager::HandleReportWorkerBacklog(
        request,
        &reply,
        [](Status status, std::function<void()> success, std::function<void()> failure) {
        },
        worker_pool,
        local_lease_manager);
  }

  {
    // Worker backlog report from a connected driver should be recorded.
    MockWorkerPool worker_pool;
    MockLocalLeaseManager local_lease_manager;

    WorkerID worker_id = WorkerID::FromRandom();
    std::shared_ptr<MockWorker> driver = std::make_shared<MockWorker>(worker_id, 10);

    rpc::ReportWorkerBacklogRequest request;
    request.set_worker_id(worker_id.Binary());
    auto backlog_report_1 = request.add_backlog_reports();
    auto lease_spec_1 = BuildLeaseSpec({{"CPU", 1}});
    backlog_report_1->mutable_lease_spec()->CopyFrom(lease_spec_1.GetMessage());
    backlog_report_1->set_backlog_size(1);

    auto backlog_report_2 = request.add_backlog_reports();
    auto lease_spec_2 = BuildLeaseSpec({{"GPU", 2}});
    backlog_report_2->mutable_lease_spec()->CopyFrom(lease_spec_2.GetMessage());
    backlog_report_2->set_backlog_size(3);
    rpc::ReportWorkerBacklogReply reply;

    EXPECT_CALL(worker_pool, GetRegisteredWorker(worker_id))
        .Times(1)
        .WillOnce(Return(nullptr));
    EXPECT_CALL(worker_pool, GetRegisteredDriver(worker_id))
        .Times(1)
        .WillOnce(Return(driver));
    EXPECT_CALL(local_lease_manager, ClearWorkerBacklog(worker_id)).Times(1);
    EXPECT_CALL(local_lease_manager,
                SetWorkerBacklog(lease_spec_1.GetSchedulingClass(), worker_id, 1))
        .Times(1);
    EXPECT_CALL(local_lease_manager,
                SetWorkerBacklog(lease_spec_2.GetSchedulingClass(), worker_id, 3))
        .Times(1);

    NodeManager::HandleReportWorkerBacklog(
        request,
        &reply,
        [](Status status, std::function<void()> success, std::function<void()> failure) {
        },
        worker_pool,
        local_lease_manager);
  }

  {
    // Worker backlog report from a connected worker should be recorded.
    MockWorkerPool worker_pool;
    MockLocalLeaseManager local_lease_manager;

    WorkerID worker_id = WorkerID::FromRandom();
    std::shared_ptr<MockWorker> worker = std::make_shared<MockWorker>(worker_id, 10);

    rpc::ReportWorkerBacklogRequest request;
    request.set_worker_id(worker_id.Binary());
    auto backlog_report_1 = request.add_backlog_reports();
    auto lease_spec_1 = BuildLeaseSpec({{"CPU", 1}});
    backlog_report_1->mutable_lease_spec()->CopyFrom(lease_spec_1.GetMessage());
    backlog_report_1->set_backlog_size(1);

    auto backlog_report_2 = request.add_backlog_reports();
    auto lease_spec_2 = BuildLeaseSpec({{"GPU", 2}});
    backlog_report_2->mutable_lease_spec()->CopyFrom(lease_spec_2.GetMessage());
    backlog_report_2->set_backlog_size(3);
    rpc::ReportWorkerBacklogReply reply;

    EXPECT_CALL(worker_pool, GetRegisteredWorker(worker_id))
        .Times(1)
        .WillOnce(Return(worker));
    EXPECT_CALL(worker_pool, GetRegisteredDriver(worker_id)).Times(0);

    EXPECT_CALL(local_lease_manager, ClearWorkerBacklog(worker_id)).Times(1);
    EXPECT_CALL(local_lease_manager,
                SetWorkerBacklog(lease_spec_1.GetSchedulingClass(), worker_id, 1))
        .Times(1);
    EXPECT_CALL(local_lease_manager,
                SetWorkerBacklog(lease_spec_2.GetSchedulingClass(), worker_id, 3))
        .Times(1);

    NodeManager::HandleReportWorkerBacklog(
        request,
        &reply,
        [](Status status, std::function<void()> success, std::function<void()> failure) {
        },
        worker_pool,
        local_lease_manager);
  }
}

class NodeManagerTest : public ::testing::Test {
 public:
  NodeManagerTest()
      : client_call_manager_(io_service_, /*record_stats=*/false),
        worker_rpc_pool_([](const auto &) {
          return std::make_shared<rpc::MockCoreWorkerClientInterface>();
        }),
        raylet_client_pool_(
            [](const auto &) { return std::make_shared<FakeRayletClient>(); }) {
    RayConfig::instance().initialize(R"({
      "raylet_liveness_self_check_interval_ms": 100
    })");

    NodeManagerConfig node_manager_config{};
    node_manager_config.maximum_startup_concurrency = 1;
    node_manager_config.store_socket_name = "test_store_socket";

    core_worker_subscriber_ = std::make_unique<pubsub::FakeSubscriber>();
    mock_object_directory_ = std::make_unique<MockObjectDirectory>();
    mock_object_manager_ = std::make_unique<MockObjectManager>();

    EXPECT_CALL(*mock_object_manager_, GetMemoryCapacity()).WillRepeatedly(Return(0));

    auto mutable_object_provider =
        std::make_unique<core::experimental::MockMutableObjectProvider>();
    mock_mutable_object_provider_ = mutable_object_provider.get();

    EXPECT_CALL(mock_worker_pool_, SetNodeManagerPort(_)).Times(1);
    EXPECT_CALL(mock_worker_pool_, SetRuntimeEnvAgentClient(_)).Times(1);
    EXPECT_CALL(mock_worker_pool_, Start()).Times(1);

    EXPECT_CALL(mock_worker_pool_, DebugString()).WillRepeatedly(Return(""));
    EXPECT_CALL(*mock_gcs_client_, DebugString()).WillRepeatedly(Return(""));
    EXPECT_CALL(*mock_object_manager_, DebugString()).WillRepeatedly(Return(""));
    EXPECT_CALL(*mock_object_directory_, DebugString()).WillRepeatedly(Return(""));

    raylet_node_id_ = NodeID::FromRandom();

    objects_pending_deletion_ = std::make_shared<absl::flat_hash_set<ObjectID>>();

    local_object_manager_ =
        std::make_unique<FakeLocalObjectManager>(objects_pending_deletion_);

    lease_dependency_manager_ =
        std::make_unique<LeaseDependencyManager>(*mock_object_manager_);

    cluster_resource_scheduler_ = std::make_unique<ClusterResourceScheduler>(
        io_service_,
        ray::scheduling::NodeID(raylet_node_id_.Binary()),
        node_manager_config.resource_config.GetResourceMap(),
        /*is_node_available_fn*/
        [&](ray::scheduling::NodeID node_id) {
          return mock_gcs_client_->Nodes().Get(NodeID::FromBinary(node_id.Binary())) !=
                 nullptr;
        },
        /*get_used_object_store_memory*/
        [&]() {
          if (RayConfig::instance().scheduler_report_pinned_bytes_only()) {
            // Get the current bytes used by local primary object copies.  This
            // is used to help node scale down decisions. A node can only be
            // safely drained when this function reports zero.
            int64_t bytes_used = local_object_manager_->GetPrimaryBytes();
            // Report nonzero if we have objects spilled to the local filesystem.
            if (bytes_used == 0 && local_object_manager_->HasLocallySpilledObjects()) {
              bytes_used = 1;
            }
            return bytes_used;
          }
          return mock_object_manager_->GetUsedMemory();
        },
        /*get_pull_manager_at_capacity*/
        [&]() { return mock_object_manager_->PullManagerHasPullsQueued(); },
        [](const ray::rpc::NodeDeathInfo &node_death_info) {},
        /*labels*/
        node_manager_config.labels);

    auto get_node_info_func = [&](const NodeID &node_id) {
      return mock_gcs_client_->Nodes().Get(node_id);
    };

    auto max_task_args_memory = static_cast<int64_t>(
        static_cast<float>(mock_object_manager_->GetMemoryCapacity()) *
        RayConfig::instance().max_task_args_memory_fraction());

    local_lease_manager_ = std::make_unique<LocalLeaseManager>(
        raylet_node_id_,
        *cluster_resource_scheduler_,
        *lease_dependency_manager_,
        get_node_info_func,
        mock_worker_pool_,
        leased_workers_,
        [&](const std::vector<ObjectID> &object_ids,
            std::vector<std::unique_ptr<RayObject>> *results) {
          return node_manager_->GetObjectsFromPlasma(object_ids, results);
        },
        max_task_args_memory);

    cluster_lease_manager_ = std::make_unique<ClusterLeaseManager>(
        raylet_node_id_,
        *cluster_resource_scheduler_,
        get_node_info_func,
        [](const ray::RayLease &lease) {},
        *local_lease_manager_);

    node_manager_ = std::make_unique<NodeManager>(io_service_,
                                                  raylet_node_id_,
                                                  "test_node_name",
                                                  node_manager_config,
                                                  *mock_gcs_client_,
                                                  client_call_manager_,
                                                  worker_rpc_pool_,
                                                  raylet_client_pool_,
                                                  *core_worker_subscriber_,
                                                  *cluster_resource_scheduler_,
                                                  *local_lease_manager_,
                                                  *cluster_lease_manager_,
                                                  *mock_object_directory_,
                                                  *mock_object_manager_,
                                                  *local_object_manager_,
                                                  *lease_dependency_manager_,
                                                  mock_worker_pool_,
                                                  leased_workers_,
                                                  *mock_store_client_,
                                                  std::move(mutable_object_provider),
                                                  /*shutdown_raylet_gracefully=*/
                                                  [](const auto &) {});
  }

  instrumented_io_context io_service_;
  rpc::ClientCallManager client_call_manager_;
  rpc::CoreWorkerClientPool worker_rpc_pool_;
  rpc::RayletClientPool raylet_client_pool_;

  NodeID raylet_node_id_;
  std::unique_ptr<pubsub::FakeSubscriber> core_worker_subscriber_;
  std::unique_ptr<ClusterResourceScheduler> cluster_resource_scheduler_;
  std::unique_ptr<LocalLeaseManager> local_lease_manager_;
  std::unique_ptr<ClusterLeaseManagerInterface> cluster_lease_manager_;
  std::shared_ptr<LocalObjectManagerInterface> local_object_manager_;
  std::unique_ptr<LeaseDependencyManager> lease_dependency_manager_;
  std::unique_ptr<gcs::MockGcsClient> mock_gcs_client_ =
      std::make_unique<gcs::MockGcsClient>();
  std::unique_ptr<MockObjectDirectory> mock_object_directory_;
  std::unique_ptr<MockObjectManager> mock_object_manager_;
  core::experimental::MockMutableObjectProvider *mock_mutable_object_provider_;
  std::shared_ptr<plasma::PlasmaClientInterface> mock_store_client_ =
      std::make_shared<FakePlasmaClient>();

  std::unique_ptr<NodeManager> node_manager_;
  MockWorkerPool mock_worker_pool_;
  absl::flat_hash_map<LeaseID, std::shared_ptr<WorkerInterface>> leased_workers_;
  std::shared_ptr<absl::flat_hash_set<ObjectID>> objects_pending_deletion_;
};

TEST_F(NodeManagerTest, TestRegisterGcsAndCheckSelfAlive) {
  EXPECT_CALL(*mock_gcs_client_->mock_node_accessor, AsyncSubscribeToNodeChange(_, _))
      .Times(1);
  EXPECT_CALL(*mock_gcs_client_->mock_worker_accessor,
              AsyncSubscribeToWorkerFailures(_, _))
      .WillOnce(Return(Status::OK()));
  EXPECT_CALL(*mock_gcs_client_->mock_job_accessor, AsyncSubscribeAll(_, _))
      .WillOnce(Return(Status::OK()));
  EXPECT_CALL(mock_worker_pool_, GetAllRegisteredWorkers(_, _))
      .WillRepeatedly(Return(std::vector<std::shared_ptr<WorkerInterface>>{}));
  EXPECT_CALL(mock_worker_pool_, GetAllRegisteredDrivers(_))
      .WillRepeatedly(Return(std::vector<std::shared_ptr<WorkerInterface>>{}));
  EXPECT_CALL(mock_worker_pool_, IsWorkerAvailableForScheduling())
      .WillRepeatedly(Return(false));
  std::promise<void> promise;
  EXPECT_CALL(*mock_gcs_client_->mock_node_accessor, AsyncCheckSelfAlive(_, _))
      .WillOnce([&promise](const auto &, const auto &) { promise.set_value(); });
  node_manager_->RegisterGcs();
  std::thread thread{[this] {
    // Run the io_service in a separate thread to avoid blocking the main thread.
    auto work_guard = boost::asio::make_work_guard(io_service_);
    io_service_.run();
  }};
  auto future = promise.get_future();
  EXPECT_EQ(future.wait_for(std::chrono::seconds(1)), std::future_status::ready);
  io_service_.stop();
  thread.join();
}

TEST_F(NodeManagerTest, TestDetachedWorkerIsKilledByFailedWorker) {
  EXPECT_CALL(*mock_gcs_client_->mock_node_accessor, AsyncSubscribeToNodeChange(_, _))
      .Times(1);
  EXPECT_CALL(*mock_gcs_client_->mock_job_accessor, AsyncSubscribeAll(_, _))
      .WillOnce(Return(Status::OK()));
  EXPECT_CALL(mock_worker_pool_, GetAllRegisteredWorkers(_, _))
      .WillRepeatedly(Return(std::vector<std::shared_ptr<WorkerInterface>>{}));
  EXPECT_CALL(mock_worker_pool_, GetAllRegisteredDrivers(_))
      .WillRepeatedly(Return(std::vector<std::shared_ptr<WorkerInterface>>{}));
  EXPECT_CALL(mock_worker_pool_, IsWorkerAvailableForScheduling())
      .WillRepeatedly(Return(false));
  EXPECT_CALL(mock_worker_pool_, PrestartWorkers(_, _)).Times(1);

  // Save the pop_worker_callback for providing a mock worker later.
  PopWorkerCallback pop_worker_callback;
  EXPECT_CALL(mock_worker_pool_, PopWorker(_, _))
      .WillOnce(
          [&](const LeaseSpecification &lease_spec, const PopWorkerCallback &callback) {
            pop_worker_callback = callback;
          });

  // Save the publish_worker_failure_callback for publishing a worker failure event later.
  gcs::ItemCallback<rpc::WorkerDeltaData> publish_worker_failure_callback;
  EXPECT_CALL(*mock_gcs_client_->mock_worker_accessor,
              AsyncSubscribeToWorkerFailures(_, _))
      .WillOnce([&](const gcs::ItemCallback<rpc::WorkerDeltaData> &subscribe,
                    const gcs::StatusCallback &done) {
        publish_worker_failure_callback = subscribe;
        return Status::OK();
      });

  // Invoke RegisterGcs and wait until publish_worker_failure_callback is set.
  node_manager_->RegisterGcs();
  while (!publish_worker_failure_callback) {
    io_service_.run_one();
  }

  // Preparing a detached actor creation task spec for the later RequestWorkerLease rpc.
  const auto owner_worker_id = WorkerID::FromRandom();
  rpc::Address owner_address;
  owner_address.set_worker_id(owner_worker_id.Binary());
  const auto actor_id =
      ActorID::Of(JobID::FromInt(1), TaskID::FromRandom(JobID::FromInt(1)), 0);
  const auto lease_spec = DetachedActorCreationLeaseSpec(owner_address, actor_id);

  // Invoke RequestWorkerLease to request a leased worker for the task in the
  // NodeManager.
  std::promise<Status> promise;
  rpc::RequestWorkerLeaseReply reply;
  rpc::RequestWorkerLeaseRequest request;
  request.mutable_lease_spec()->CopyFrom(lease_spec.GetMessage());
  node_manager_->HandleRequestWorkerLease(
      request,
      &reply,
      [&](Status status, std::function<void()> success, std::function<void()> failure) {
        promise.set_value(status);
      });

  // Prepare a mock worker and check if it is not killed later.
  const auto worker = std::make_shared<MockWorker>(WorkerID::FromRandom(), 10);
  // Complete the RequestWorkerLease rpc with the mock worker.
  pop_worker_callback(worker, PopWorkerStatus::OK, "");
  EXPECT_TRUE(promise.get_future().get().ok());

  // After RequestWorkerLease, a leased worker is ready in the NodeManager.
  // Then use publish_worker_failure_callback to say owner_worker_id is dead.
  // The leased worker should not be killed by this because it is a detached actor.
  rpc::WorkerDeltaData delta_data;
  delta_data.set_worker_id(owner_worker_id.Binary());
  publish_worker_failure_callback(std::move(delta_data));
  // The worker should still be alive because it should not be killed by
  // publish_worker_failure_callback.
  EXPECT_FALSE(worker->IsKilled());
}

TEST_F(NodeManagerTest, TestDetachedWorkerIsKilledByFailedNode) {
  EXPECT_CALL(*mock_object_directory_, HandleNodeRemoved(_)).Times(1);
  EXPECT_CALL(*mock_object_manager_, HandleNodeRemoved(_)).Times(1);
  EXPECT_CALL(*mock_gcs_client_->mock_worker_accessor,
              AsyncSubscribeToWorkerFailures(_, _))
      .WillOnce(Return(Status::OK()));
  EXPECT_CALL(*mock_gcs_client_->mock_job_accessor, AsyncSubscribeAll(_, _))
      .WillOnce(Return(Status::OK()));
  EXPECT_CALL(mock_worker_pool_, GetAllRegisteredWorkers(_, _))
      .WillRepeatedly(Return(std::vector<std::shared_ptr<WorkerInterface>>{}));
  EXPECT_CALL(mock_worker_pool_, GetAllRegisteredDrivers(_))
      .WillRepeatedly(Return(std::vector<std::shared_ptr<WorkerInterface>>{}));
  EXPECT_CALL(mock_worker_pool_, IsWorkerAvailableForScheduling())
      .WillRepeatedly(Return(false));
  EXPECT_CALL(mock_worker_pool_, PrestartWorkers(_, _)).Times(1);

  // Save the pop_worker_callback for providing a mock worker later.
  PopWorkerCallback pop_worker_callback;
  EXPECT_CALL(mock_worker_pool_, PopWorker(_, _))
      .WillOnce(
          [&](const LeaseSpecification &lease_spec, const PopWorkerCallback &callback) {
            pop_worker_callback = callback;
          });

  // Save the publish_node_change_callback for publishing a node failure event later.
  std::function<void(const NodeID &id, rpc::GcsNodeInfo &&node_info)>
      publish_node_change_callback;
  EXPECT_CALL(*mock_gcs_client_->mock_node_accessor, AsyncSubscribeToNodeChange(_, _))
      .WillOnce([&](const gcs::SubscribeCallback<NodeID, rpc::GcsNodeInfo> &subscribe,
                    const gcs::StatusCallback &done) {
        publish_node_change_callback = subscribe;
      });

  // Invoke RegisterGcs and wait until publish_node_change_callback is set.
  node_manager_->RegisterGcs();
  while (!publish_node_change_callback) {
    io_service_.run_one();
  }

  // Preparing a detached actor creation task spec for the later RequestWorkerLease rpc.
  const auto owner_node_id = NodeID::FromRandom();
  rpc::Address owner_address;
  owner_address.set_node_id(owner_node_id.Binary());
  const auto actor_id =
      ActorID::Of(JobID::FromInt(1), TaskID::FromRandom(JobID::FromInt(1)), 0);
  const auto lease_spec = DetachedActorCreationLeaseSpec(owner_address, actor_id);

  // Invoke RequestWorkerLease to request a leased worker for the task in the
  // NodeManager.
  std::promise<Status> promise;
  rpc::RequestWorkerLeaseReply reply;
  rpc::RequestWorkerLeaseRequest request;
  request.mutable_lease_spec()->CopyFrom(lease_spec.GetMessage());
  node_manager_->HandleRequestWorkerLease(
      request,
      &reply,
      [&](Status status, std::function<void()> success, std::function<void()> failure) {
        promise.set_value(status);
      });

  // Prepare a mock worker and check if it is not killed later.
  const auto worker = std::make_shared<MockWorker>(WorkerID::FromRandom(), 10);
  // Complete the RequestWorkerLease rpc with the mock worker.
  pop_worker_callback(worker, PopWorkerStatus::OK, "");
  EXPECT_TRUE(promise.get_future().get().ok());

  // After RequestWorkerLease, a leased worker is ready in the NodeManager.
  // Then use publish_node_change_callback to say owner_node_id is dead.
  // The leased worker should not be killed by this because it is a detached actor.
  GcsNodeInfo node_info;
  node_info.set_state(GcsNodeInfo::DEAD);
  publish_node_change_callback(owner_node_id, std::move(node_info));
  // The worker should still be alive because it should not be killed by
  // publish_node_change_callback.
  EXPECT_FALSE(worker->IsKilled());
}

TEST_F(NodeManagerTest, TestPinningAnObjectPendingDeletionFails) {
  // Object needs to be created in plasma before it can be pinned.
  rpc::Address owner_addr;
  plasma::flatbuf::ObjectSource source = plasma::flatbuf::ObjectSource::CreatedByWorker;
  ObjectID id = ObjectID::FromRandom();

  RAY_UNUSED(mock_store_client_->TryCreateImmediately(
      id, owner_addr, 1024, nullptr, 1024, nullptr, source, 0));

  rpc::PinObjectIDsRequest pin_request;
  pin_request.add_object_ids(id.Binary());
  rpc::PinObjectIDsReply successful_pin_reply;

  node_manager_->HandlePinObjectIDs(
      pin_request,
      &successful_pin_reply,
      [](Status s, std::function<void()> success, std::function<void()> failure) {});

  EXPECT_EQ(successful_pin_reply.successes_size(), 1);
  EXPECT_TRUE(successful_pin_reply.successes(0));

  // TODO(irabbani): This is a hack to mark object for pending deletion in the
  // FakeLocalObjectManager. Follow up in CORE-1677 to remove this and
  // integrate with a Fake SubscriberInterface.
  objects_pending_deletion_->emplace(id);

  rpc::PinObjectIDsReply failed_pin_reply;
  node_manager_->HandlePinObjectIDs(
      pin_request,
      &failed_pin_reply,
      [](Status s, std::function<void()> success, std::function<void()> failure) {});

  EXPECT_EQ(failed_pin_reply.successes_size(), 1);
  EXPECT_FALSE(failed_pin_reply.successes(0));
}

TEST_F(NodeManagerTest, TestConsumeSyncMessage) {
  // Create and wrap a mock resource view sync message.
  syncer::ResourceViewSyncMessage payload;
  payload.mutable_resources_total()->insert({"CPU", 10.0});
  payload.mutable_resources_available()->insert({"CPU", 10.0});
  payload.mutable_labels()->insert({"label1", "value1"});

  std::string serialized;
  ASSERT_TRUE(payload.SerializeToString(&serialized));

  auto node_id = NodeID::FromRandom();
  syncer::RaySyncMessage msg;
  msg.set_node_id(node_id.Binary());
  msg.set_message_type(syncer::MessageType::RESOURCE_VIEW);
  msg.set_sync_message(serialized);

  node_manager_->ConsumeSyncMessage(std::make_shared<syncer::RaySyncMessage>(msg));

  // Verify node resources and labels were updated.
  const auto &node_resources =
      cluster_resource_scheduler_->GetClusterResourceManager().GetNodeResources(
          scheduling::NodeID(node_id.Binary()));
  EXPECT_EQ(node_resources.labels.at("label1"), "value1");
  EXPECT_EQ(node_resources.total.Get(scheduling::ResourceID("CPU")).Double(), 10.0);
  EXPECT_EQ(node_resources.available.Get(scheduling::ResourceID("CPU")).Double(), 10.0);
}

TEST_F(NodeManagerTest, TestResizeLocalResourceInstancesSuccessful) {
  // Test 1: Up scaling (increasing resource capacity)
  rpc::ResizeLocalResourceInstancesRequest request;
  rpc::ResizeLocalResourceInstancesReply reply;

  (*request.mutable_resources())["CPU"] = 8.0;
  (*request.mutable_resources())["memory"] = 16000000.0;

  bool callback_called = false;

  node_manager_->HandleResizeLocalResourceInstances(
      request,
      &reply,
      [&callback_called](
          Status s, std::function<void()> success, std::function<void()> failure) {
        callback_called = true;
        EXPECT_TRUE(s.ok());
      });
  EXPECT_TRUE(callback_called);

  // Check that reply contains the updated resources
  EXPECT_EQ(reply.total_resources().at("CPU"), 8.0);
  EXPECT_EQ(reply.total_resources().at("memory"), 16000000.0);

  // Test 2: Down scaling (decreasing resources)
  (*request.mutable_resources())["CPU"] = 4.0;
  (*request.mutable_resources())["memory"] = 8000000.0;

  reply.Clear();
  callback_called = false;
  node_manager_->HandleResizeLocalResourceInstances(
      request,
      &reply,
      [&callback_called](
          Status s, std::function<void()> success, std::function<void()> failure) {
        callback_called = true;
        EXPECT_TRUE(s.ok());
      });
  EXPECT_TRUE(callback_called);

  // Check that reply contains the updated (reduced) resources
  EXPECT_EQ(reply.total_resources().at("CPU"), 4.0);
  EXPECT_EQ(reply.total_resources().at("memory"), 8000000.0);

  // Test 3: No changes (same values)
  reply.Clear();
  callback_called = false;
  node_manager_->HandleResizeLocalResourceInstances(
      request,
      &reply,
      [&callback_called](
          Status s, std::function<void()> success, std::function<void()> failure) {
        callback_called = true;
        EXPECT_TRUE(s.ok());
      });
  EXPECT_TRUE(callback_called);

  // Should still succeed and return current state
  EXPECT_EQ(reply.total_resources().at("CPU"), 4.0);
  EXPECT_EQ(reply.total_resources().at("memory"), 8000000.0);

  // Test 4: Now update only CPU, leaving memory unchanged
  request.mutable_resources()->clear();
  (*request.mutable_resources())["CPU"] = 8.0;  // Double the CPU

  reply.Clear();
  callback_called = false;
  node_manager_->HandleResizeLocalResourceInstances(
      request,
      &reply,
      [&callback_called](
          Status s, std::function<void()> success, std::function<void()> failure) {
        callback_called = true;
        EXPECT_TRUE(s.ok());
      });
  EXPECT_TRUE(callback_called);

  // Check that CPU was updated, and memory was unchanged
  EXPECT_EQ(reply.total_resources().at("CPU"), 8.0);
  EXPECT_EQ(reply.total_resources().at("memory"), 8000000.0);
}

TEST_F(NodeManagerTest, TestResizeLocalResourceInstancesInvalidArgument) {
  // Test trying to resize unit instance resources (GPU, etc.)
  rpc::ResizeLocalResourceInstancesRequest request;
  rpc::ResizeLocalResourceInstancesReply reply;

  (*request.mutable_resources())["GPU"] = 4.0;  // GPU is a unit instance resource

  bool callback_called = false;

  node_manager_->HandleResizeLocalResourceInstances(
      request,
      &reply,
      [&callback_called](
          Status s, std::function<void()> success, std::function<void()> failure) {
        callback_called = true;
        EXPECT_FALSE(s.ok());
        EXPECT_TRUE(s.IsInvalidArgument());
        // Check the error message contains expected details
        std::string error_msg = s.message();
        EXPECT_TRUE(error_msg.find("Cannot resize unit instance resource 'GPU'") !=
                    std::string::npos);
        EXPECT_TRUE(error_msg.find("Unit instance resources") != std::string::npos);
        EXPECT_TRUE(error_msg.find("cannot be resized dynamically") != std::string::npos);
      });

  // The callback should have been called with an InvalidArgument status
  EXPECT_TRUE(callback_called);
}

TEST_F(NodeManagerTest, TestResizeLocalResourceInstancesClamps) {
  // Test 1: Best effort downsizing
  rpc::ResizeLocalResourceInstancesRequest request;
  rpc::ResizeLocalResourceInstancesReply reply;

  // Initialize resources to a known state
  (*request.mutable_resources())["CPU"] = 8.0;
  (*request.mutable_resources())["memory"] = 16000000.0;

  bool callback_called = false;
  node_manager_->HandleResizeLocalResourceInstances(
      request,
      &reply,
      [&callback_called](
          Status s, std::function<void()> success, std::function<void()> failure) {
        callback_called = true;
        EXPECT_TRUE(s.ok());
      });
  EXPECT_TRUE(callback_called);

  // Simulate resource usage by allocating task resources through the local resource
  // manager: Use 6 out of 8 CPUs and 2 are free.
  const absl::flat_hash_map<std::string, double> task_resources = {{"CPU", 6.0}};
  std::shared_ptr<TaskResourceInstances> task_allocation =
      std::make_shared<TaskResourceInstances>();
  bool allocation_success =
      cluster_resource_scheduler_->GetLocalResourceManager().AllocateLocalTaskResources(
          task_resources, task_allocation);
  EXPECT_TRUE(allocation_success);

  // Now request to downsize CPU to 4. Should clamp to 6.
  callback_called = false;
  (*request.mutable_resources())["CPU"] = 4.0;
  reply.Clear();
  node_manager_->HandleResizeLocalResourceInstances(
      request,
      &reply,
      [&callback_called](
          Status s, std::function<void()> success, std::function<void()> failure) {
        callback_called = true;
        EXPECT_TRUE(s.ok());
      });
  EXPECT_TRUE(callback_called);
  // Total CPU should be clamped to 6 because there are only 2 CPUs available.
  // It should resize from 8 to 6 instead of resizing to 4.
  EXPECT_EQ(reply.total_resources().at("CPU"), 6.0);

  // Test 2: Extreme request (e.g., 0). Should clamp to current usage.
  callback_called = false;
  (*request.mutable_resources())["CPU"] = 0.0;
  reply.Clear();
  node_manager_->HandleResizeLocalResourceInstances(
      request,
      &reply,
      [&callback_called](
          Status s, std::function<void()> success, std::function<void()> failure) {
        callback_called = true;
        EXPECT_TRUE(s.ok());
      });
  EXPECT_TRUE(callback_called);
  // With 6 used, total should remain 6
  EXPECT_EQ(reply.total_resources().at("CPU"), 6.0);
}

class NodeManagerReturnWorkerLeaseIdempotentTest
    : public NodeManagerTest,
      public testing::WithParamInterface<std::tuple<bool, bool>> {};

TEST_P(NodeManagerReturnWorkerLeaseIdempotentTest, TestDifferentRequestArgs) {
  const auto &params = GetParam();
  bool disconnect_worker = std::get<0>(params);
  bool worker_exiting = std::get<1>(params);

  LeaseID lease_id = LeaseID::FromRandom();
  leased_workers_[lease_id] = std::make_shared<MockWorker>(WorkerID::FromRandom(), 10);
  rpc::ReturnWorkerLeaseRequest request;
  rpc::ReturnWorkerLeaseReply reply1;
  rpc::ReturnWorkerLeaseReply reply2;
  request.set_lease_id(lease_id.Binary());
  request.set_disconnect_worker(disconnect_worker);
  request.set_disconnect_worker_error_detail("test");
  request.set_worker_exiting(worker_exiting);

  if (disconnect_worker) {
    EXPECT_CALL(
        mock_worker_pool_,
        GetRegisteredWorker(testing::A<const std::shared_ptr<ClientConnection> &>()))
        .Times(1)
        .WillOnce(Return(nullptr));
    EXPECT_CALL(
        mock_worker_pool_,
        GetRegisteredDriver(testing::A<const std::shared_ptr<ClientConnection> &>()))
        .Times(1)
        .WillOnce(Return(nullptr));
  }
  node_manager_->HandleReturnWorkerLease(
      request,
      &reply1,
      [](Status s, std::function<void()> success, std::function<void()> failure) {
        ASSERT_TRUE(s.ok());
      });
  ASSERT_EQ(leased_workers_.size(), 0);
  node_manager_->HandleReturnWorkerLease(
      request,
      &reply2,
      [](Status s, std::function<void()> success, std::function<void()> failure) {
        ASSERT_TRUE(s.ok());
      });
  ASSERT_EQ(leased_workers_.size(), 0);
}

INSTANTIATE_TEST_SUITE_P(NodeManagerReturnWorkerLeaseIdempotentVariations,
                         NodeManagerReturnWorkerLeaseIdempotentTest,
                         testing::Combine(testing::Bool(), testing::Bool()));

<<<<<<< HEAD
TEST_F(NodeManagerTest, TestHandleRequestWorkerLeaseIdempotent) {
  auto lease_spec = BuildLeaseSpec({});
  rpc::RequestWorkerLeaseRequest request;
  rpc::RequestWorkerLeaseReply reply1;
  rpc::RequestWorkerLeaseReply reply2;
  LeaseID lease_id = LeaseID::FromRandom();
  lease_spec.GetMutableMessage().set_lease_id(lease_id.Binary());
  request.mutable_lease_spec()->CopyFrom(lease_spec.GetMessage());
  request.set_backlog_size(1);
  request.set_grant_or_reject(true);
  request.set_is_selected_based_on_locality(true);
  auto worker = std::make_shared<MockWorker>(WorkerID::FromRandom(), 10);
  PopWorkerCallback pop_worker_callback;
  EXPECT_CALL(mock_worker_pool_, PopWorker(_, _))
      .Times(1)
      .WillOnce([&](const LeaseSpecification &ls, const PopWorkerCallback &callback) {
        pop_worker_callback = callback;
      });
  node_manager_->HandleRequestWorkerLease(
      request,
      &reply1,
      [](Status s, std::function<void()> success, std::function<void()> failure) {
        ASSERT_TRUE(s.ok());
      });
  pop_worker_callback(worker, PopWorkerStatus::OK, "");
  ASSERT_EQ(leased_workers_.size(), 1);
  ASSERT_EQ(leased_workers_[lease_id]->GetGrantedLeaseId(), lease_id);
  request.mutable_lease_spec()->CopyFrom(lease_spec.GetMessage());
  node_manager_->HandleRequestWorkerLease(
      request,
      &reply2,
      [](Status s, std::function<void()> success, std::function<void()> failure) {
        ASSERT_TRUE(s.ok());
      });
  ASSERT_EQ(leased_workers_.size(), 1);
  ASSERT_EQ(leased_workers_[lease_id]->GetGrantedLeaseId(), lease_id);
  ASSERT_EQ(leased_workers_[lease_id]->WorkerId(),
            WorkerID::FromBinary(reply1.worker_address().worker_id()));
  ASSERT_EQ(reply1.worker_address(), reply2.worker_address());
}

TEST_F(NodeManagerTest, TestHandleRequestWorkerLeaseInfeasibleIdempotent) {
  auto lease_spec = BuildLeaseSpec({{"CPU", 1}});
  lease_spec.GetMutableMessage()
      .mutable_scheduling_strategy()
      ->mutable_node_affinity_scheduling_strategy()
      ->set_soft(false);  // Hard constraint

  rpc::RequestWorkerLeaseRequest request;
  rpc::RequestWorkerLeaseReply reply1;
  rpc::RequestWorkerLeaseReply reply2;
  LeaseID lease_id = LeaseID::FromRandom();
  lease_spec.GetMutableMessage().set_lease_id(lease_id.Binary());
  request.mutable_lease_spec()->CopyFrom(lease_spec.GetMessage());
  request.set_backlog_size(1);
  request.set_grant_or_reject(true);
  request.set_is_selected_based_on_locality(true);
  node_manager_->HandleRequestWorkerLease(
=======
size_t GetPendingLeaseWorkerCount(const LocalLeaseManager &local_lease_manager) {
  return local_lease_manager.waiting_lease_queue_.size() +
         local_lease_manager.leases_to_grant_.size();
}

TEST_F(NodeManagerTest, RetryHandleCancelWorkerLeaseWhenHasLeaseRequest) {
  auto lease_spec = BuildLeaseSpec({});
  rpc::RequestWorkerLeaseRequest request_worker_lease_request;
  rpc::RequestWorkerLeaseReply request_worker_lease_reply;
  LeaseID lease_id = LeaseID::FromRandom();
  lease_spec.GetMutableMessage().set_lease_id(lease_id.Binary());
  request_worker_lease_request.mutable_lease_spec()->CopyFrom(lease_spec.GetMessage());
  request_worker_lease_request.set_backlog_size(1);
  request_worker_lease_request.set_grant_or_reject(true);
  request_worker_lease_request.set_is_selected_based_on_locality(true);
  node_manager_->HandleRequestWorkerLease(
      request_worker_lease_request,
      &request_worker_lease_reply,
      [](Status s, std::function<void()> success, std::function<void()> failure) {
        ASSERT_TRUE(s.ok());
      });
  ASSERT_EQ(GetPendingLeaseWorkerCount(*local_lease_manager_), 1);
  rpc::CancelWorkerLeaseRequest cancel_worker_lease_request;
  cancel_worker_lease_request.set_lease_id(lease_id.Binary());
  rpc::CancelWorkerLeaseReply cancel_worker_lease_reply1;
  rpc::CancelWorkerLeaseReply cancel_worker_lease_reply2;
  node_manager_->HandleCancelWorkerLease(
      cancel_worker_lease_request,
      &cancel_worker_lease_reply1,
      [](Status s, std::function<void()> success, std::function<void()> failure) {
        ASSERT_TRUE(s.ok());
      });
  ASSERT_EQ(GetPendingLeaseWorkerCount(*local_lease_manager_), 0);
  node_manager_->HandleCancelWorkerLease(
      cancel_worker_lease_request,
      &cancel_worker_lease_reply2,
      [](Status s, std::function<void()> success, std::function<void()> failure) {
        ASSERT_TRUE(s.ok());
      });
  ASSERT_EQ(GetPendingLeaseWorkerCount(*local_lease_manager_), 0);
  ASSERT_EQ(cancel_worker_lease_reply1.success(), true);
  // Due to the message reordering case where the cancel worker lease request
  // arrives at the raylet before the worker lease request has been received, we
  // cannot return true on the retry since from the raylet perspective both situations are
  // equivalent. Even if this returns false, the first request to HandleCancelWorkerLease
  // will trigger the callback for HandleRequestWorkerLease and remove the pending lease
  // request which prevents the CancelWorkerLease loop.
  ASSERT_EQ(cancel_worker_lease_reply2.success(), false);
}

TEST_F(NodeManagerTest, TestHandleCancelWorkerLeaseNoLeaseIdempotent) {
  LeaseID lease_id = LeaseID::FromRandom();
  rpc::CancelWorkerLeaseRequest request;
  request.set_lease_id(lease_id.Binary());
  rpc::CancelWorkerLeaseReply reply1;
  rpc::CancelWorkerLeaseReply reply2;
  node_manager_->HandleCancelWorkerLease(
>>>>>>> 1c74f5f9
      request,
      &reply1,
      [](Status s, std::function<void()> success, std::function<void()> failure) {
        ASSERT_TRUE(s.ok());
      });
<<<<<<< HEAD
  ASSERT_EQ(leased_workers_.size(), 0);
  ASSERT_EQ(reply1.canceled(), true);
  ASSERT_EQ(reply1.failure_type(),
            rpc::RequestWorkerLeaseReply::SCHEDULING_CANCELLED_UNSCHEDULABLE);
  request.mutable_lease_spec()->CopyFrom(lease_spec.GetMessage());
  node_manager_->HandleRequestWorkerLease(
=======
  ASSERT_EQ(GetPendingLeaseWorkerCount(*local_lease_manager_), 0);
  node_manager_->HandleCancelWorkerLease(
>>>>>>> 1c74f5f9
      request,
      &reply2,
      [](Status s, std::function<void()> success, std::function<void()> failure) {
        ASSERT_TRUE(s.ok());
      });
<<<<<<< HEAD
  ASSERT_EQ(leased_workers_.size(), 0);
  ASSERT_EQ(reply1.canceled(), reply2.canceled());
  ASSERT_EQ(reply1.failure_type(), reply2.failure_type());
  ASSERT_EQ(reply1.scheduling_failure_message(), reply2.scheduling_failure_message());
=======
  ASSERT_EQ(GetPendingLeaseWorkerCount(*local_lease_manager_), 0);
  ASSERT_EQ(reply1.success(), false);
  ASSERT_EQ(reply2.success(), false);
>>>>>>> 1c74f5f9
}

}  // namespace ray::raylet

int main(int argc, char **argv) {
  ::testing::InitGoogleTest(&argc, argv);
  return RUN_ALL_TESTS();
}<|MERGE_RESOLUTION|>--- conflicted
+++ resolved
@@ -999,7 +999,6 @@
                          NodeManagerReturnWorkerLeaseIdempotentTest,
                          testing::Combine(testing::Bool(), testing::Bool()));
 
-<<<<<<< HEAD
 TEST_F(NodeManagerTest, TestHandleRequestWorkerLeaseIdempotent) {
   auto lease_spec = BuildLeaseSpec({});
   rpc::RequestWorkerLeaseRequest request;
@@ -1058,7 +1057,28 @@
   request.set_grant_or_reject(true);
   request.set_is_selected_based_on_locality(true);
   node_manager_->HandleRequestWorkerLease(
-=======
+      request,
+      &reply1,
+      [](Status s, std::function<void()> success, std::function<void()> failure) {
+        ASSERT_TRUE(s.ok());
+      });
+  ASSERT_EQ(leased_workers_.size(), 0);
+  ASSERT_EQ(reply1.canceled(), true);
+  ASSERT_EQ(reply1.failure_type(),
+            rpc::RequestWorkerLeaseReply::SCHEDULING_CANCELLED_UNSCHEDULABLE);
+  request.mutable_lease_spec()->CopyFrom(lease_spec.GetMessage());
+  node_manager_->HandleRequestWorkerLease(
+      request,
+      &reply2,
+      [](Status s, std::function<void()> success, std::function<void()> failure) {
+        ASSERT_TRUE(s.ok());
+      });
+  ASSERT_EQ(leased_workers_.size(), 0);
+  ASSERT_EQ(reply1.canceled(), reply2.canceled());
+  ASSERT_EQ(reply1.failure_type(), reply2.failure_type());
+  ASSERT_EQ(reply1.scheduling_failure_message(), reply2.scheduling_failure_message());
+}
+
 size_t GetPendingLeaseWorkerCount(const LocalLeaseManager &local_lease_manager) {
   return local_lease_manager.waiting_lease_queue_.size() +
          local_lease_manager.leases_to_grant_.size();
@@ -1116,38 +1136,21 @@
   rpc::CancelWorkerLeaseReply reply1;
   rpc::CancelWorkerLeaseReply reply2;
   node_manager_->HandleCancelWorkerLease(
->>>>>>> 1c74f5f9
       request,
       &reply1,
       [](Status s, std::function<void()> success, std::function<void()> failure) {
         ASSERT_TRUE(s.ok());
       });
-<<<<<<< HEAD
-  ASSERT_EQ(leased_workers_.size(), 0);
-  ASSERT_EQ(reply1.canceled(), true);
-  ASSERT_EQ(reply1.failure_type(),
-            rpc::RequestWorkerLeaseReply::SCHEDULING_CANCELLED_UNSCHEDULABLE);
-  request.mutable_lease_spec()->CopyFrom(lease_spec.GetMessage());
-  node_manager_->HandleRequestWorkerLease(
-=======
   ASSERT_EQ(GetPendingLeaseWorkerCount(*local_lease_manager_), 0);
   node_manager_->HandleCancelWorkerLease(
->>>>>>> 1c74f5f9
       request,
       &reply2,
       [](Status s, std::function<void()> success, std::function<void()> failure) {
         ASSERT_TRUE(s.ok());
       });
-<<<<<<< HEAD
-  ASSERT_EQ(leased_workers_.size(), 0);
-  ASSERT_EQ(reply1.canceled(), reply2.canceled());
-  ASSERT_EQ(reply1.failure_type(), reply2.failure_type());
-  ASSERT_EQ(reply1.scheduling_failure_message(), reply2.scheduling_failure_message());
-=======
   ASSERT_EQ(GetPendingLeaseWorkerCount(*local_lease_manager_), 0);
   ASSERT_EQ(reply1.success(), false);
   ASSERT_EQ(reply2.success(), false);
->>>>>>> 1c74f5f9
 }
 
 }  // namespace ray::raylet
