// Copyright 2025 The Ray Authors.
//
// Licensed under the Apache License, Version 2.0 (the "License");
// you may not use this file except in compliance with the License.
// You may obtain a copy of the License at
//
//  http://www.apache.org/licenses/LICENSE-2.0
//
// Unless required by applicable law or agreed to in writing, software
// distributed under the License is distributed on an "AS IS" BASIS,
// WITHOUT WARRANTIES OR CONDITIONS OF ANY KIND, either express or implied.
// See the License for the specific language governing permissions and
// limitations under the License.

#include "ray/raylet/node_manager.h"

#include <cstdint>
#include <memory>
#include <string>
#include <unordered_map>
#include <utility>
#include <vector>

#include "fakes/ray/pubsub/subscriber.h"
#include "fakes/ray/rpc/raylet/raylet_client.h"
#include "gmock/gmock.h"
#include "mock/ray/core_worker/experimental_mutable_object_provider.h"
#include "mock/ray/gcs/gcs_client/gcs_client.h"
#include "mock/ray/object_manager/object_directory.h"
#include "mock/ray/object_manager/object_manager.h"
#include "mock/ray/object_manager/plasma/client.h"
#include "mock/ray/raylet/local_task_manager.h"
#include "mock/ray/raylet/worker_pool.h"
#include "mock/ray/rpc/worker/core_worker_client.h"
#include "ray/common/buffer.h"
#include "ray/common/scheduling/cluster_resource_data.h"
#include "ray/object_manager/plasma/client.h"
#include "ray/raylet/local_object_manager_interface.h"
#include "ray/raylet/scheduling/cluster_task_manager.h"
#include "ray/raylet/tests/util.h"

namespace ray::raylet {
using ::testing::_;
using ::testing::Return;

namespace {

class FakeLocalObjectManager : public LocalObjectManagerInterface {
 public:
  FakeLocalObjectManager(
      std::shared_ptr<absl::flat_hash_set<ObjectID>> objects_pending_deletion)
      : objects_pending_deletion_(objects_pending_deletion) {}

  void PinObjectsAndWaitForFree(const std::vector<ObjectID> &object_ids,
                                std::vector<std::unique_ptr<RayObject>> &&objects,
                                const rpc::Address &owner_address,
                                const ObjectID &generator_id = ObjectID::Nil()) override {
  }

  // NOOP
  void SpillObjectUptoMaxThroughput() override {}

  void SpillObjects(const std::vector<ObjectID> &objects_ids,
                    std::function<void(const ray::Status &)> callback) override {}

  void AsyncRestoreSpilledObject(
      const ObjectID &object_id,
      int64_t object_size,
      const std::string &object_url,
      std::function<void(const ray::Status &)> callback) override {}

  void FlushFreeObjects() override{};

  bool ObjectPendingDeletion(const ObjectID &object_id) override {
    return objects_pending_deletion_->find(object_id) != objects_pending_deletion_->end();
  }

  void ProcessSpilledObjectsDeleteQueue(uint32_t max_batch_size) override {}

  bool IsSpillingInProgress() override { return false; }

  void FillObjectStoreStats(rpc::GetNodeStatsReply *reply) const override {}

  void RecordMetrics() const override {}

  std::string GetLocalSpilledObjectURL(const ObjectID &object_id) override { return ""; }

  int64_t GetPrimaryBytes() const override { return 0; }

  bool HasLocallySpilledObjects() const override { return false; }

  std::string DebugString() const override { return ""; }

 private:
  std::shared_ptr<absl::flat_hash_set<ObjectID>> objects_pending_deletion_;
};

class FakePlasmaClient : public plasma::PlasmaClientInterface {
 public:
  Status Connect(const std::string &store_socket_name,
                 const std::string &manager_socket_name = "",
                 int num_retries = -1) override {
    return Status::OK();
  };

  Status CreateAndSpillIfNeeded(const ObjectID &object_id,
                                const ray::rpc::Address &owner_address,
                                bool is_mutable,
                                int64_t data_size,
                                const uint8_t *metadata,
                                int64_t metadata_size,
                                std::shared_ptr<Buffer> *data,
                                plasma::flatbuf::ObjectSource source,
                                int device_num = 0) override {
    return TryCreateImmediately(
        object_id, owner_address, data_size, metadata, metadata_size, data, source);
  }

  Status TryCreateImmediately(const ObjectID &object_id,
                              const ray::rpc::Address &owner_address,
                              int64_t data_size,
                              const uint8_t *metadata,
                              int64_t metadata_size,
                              std::shared_ptr<Buffer> *data,
                              plasma::flatbuf::ObjectSource source,
                              int device_num = 0) override {
    objects_ids_in_plasma_.emplace(object_id);
    objects_in_plasma_.emplace(
        object_id, std::make_pair(std::vector<uint8_t>{}, std::vector<uint8_t>{}));
    return Status::OK();
  }

  Status Get(const std::vector<ObjectID> &object_ids,
             int64_t timeout_ms,
             std::vector<plasma::ObjectBuffer> *object_buffers) override {
    for (const auto &id : object_ids) {
      auto &buffers = objects_in_plasma_[id];
      plasma::ObjectBuffer shm_buffer{std::make_shared<SharedMemoryBuffer>(
                                          buffers.first.data(), buffers.first.size()),
                                      std::make_shared<SharedMemoryBuffer>(
                                          buffers.second.data(), buffers.second.size())};
      object_buffers->emplace_back(shm_buffer);
    }
    return Status::OK();
  }

  Status GetExperimentalMutableObject(
      const ObjectID &object_id,
      std::unique_ptr<plasma::MutableObject> *mutable_object) override {
    return Status::OK();
  }

  Status Release(const ObjectID &object_id) override {
    objects_ids_in_plasma_.erase(object_id);
    return Status::OK();
  }

  Status Contains(const ObjectID &object_id, bool *has_object) override {
    *has_object = objects_ids_in_plasma_.find(object_id) != objects_ids_in_plasma_.end();
    return Status::OK();
  }

  Status Abort(const ObjectID &object_id) override { return Status::OK(); }

  Status Seal(const ObjectID &object_id) override { return Status::OK(); }

  Status Delete(const std::vector<ObjectID> &object_ids) override {
    for (const auto &id : object_ids) {
      objects_ids_in_plasma_.erase(id);
    }
    return Status::OK();
  }

  Status Disconnect() override { return Status::OK(); };

  std::string DebugString() { return ""; }

  int64_t store_capacity() { return 1; }

 private:
  absl::flat_hash_set<ObjectID> objects_ids_in_plasma_;
  absl::flat_hash_map<ObjectID, std::pair<std::vector<uint8_t>, std::vector<uint8_t>>>
      objects_in_plasma_;
};

TaskSpecification BuildTaskSpec(
    const std::unordered_map<std::string, double> &resources) {
  TaskSpecBuilder builder;
  rpc::Address empty_address;
  rpc::JobConfig config;
  FunctionDescriptor function_descriptor =
      FunctionDescriptorBuilder::BuildPython("x", "", "", "");
  builder.SetCommonTaskSpec(TaskID::FromRandom(JobID::Nil()),
                            "dummy_task",
                            Language::PYTHON,
                            function_descriptor,
                            JobID::Nil(),
                            config,
                            TaskID::Nil(),
                            0,
                            TaskID::Nil(),
                            empty_address,
                            1,
                            false,
                            false,
                            -1,
                            resources,
                            resources,
                            "",
                            0,
                            TaskID::Nil(),
                            "");
  return std::move(builder).ConsumeAndBuild();
}

TaskSpecBuilder DetachedActorCreationTaskBuilder(const rpc::Address &owner_address,
                                                 const ActorID &actor_id) {
  rpc::JobConfig config;
  const FunctionDescriptor function_descriptor =
      FunctionDescriptorBuilder::BuildPython("x", "", "", "");
  TaskSpecBuilder task_spec_builder;
  task_spec_builder.SetCommonTaskSpec(TaskID::FromRandom(JobID::Nil()),
                                      "dummy_task",
                                      Language::PYTHON,
                                      function_descriptor,
                                      JobID::Nil(),
                                      config,
                                      TaskID::Nil(),
                                      0,
                                      TaskID::Nil(),
                                      owner_address,
                                      1,
                                      false,
                                      false,
                                      -1,
                                      {{"CPU", 0}},
                                      {{"CPU", 0}},
                                      "",
                                      0,
                                      TaskID::Nil(),
                                      "");
  task_spec_builder.SetActorCreationTaskSpec(actor_id,
                                             /*serialized_actor_handle=*/"",
                                             rpc::SchedulingStrategy(),
                                             /*max_restarts=*/0,
                                             /*max_task_retries=*/0,
                                             /*dynamic_worker_options=*/{},
                                             /*max_concurrency=*/1,
                                             /*is_detached=*/true,
                                             /*name=*/"",
                                             /*ray_namespace=*/"",
                                             /*is_asyncio=*/false,
                                             /*concurrency_groups=*/{},
                                             /*extension_data=*/"",
                                             /*allow_out_of_order_execution=*/false,
                                             /*root_detached_actor_id=*/actor_id);
  return task_spec_builder;
}

}  // namespace

TEST(NodeManagerStaticTest, TestHandleReportWorkerBacklog) {
  {
    // Worker backlog report from a disconnected worker should be ignored.
    MockWorkerPool worker_pool;
    MockLocalTaskManager local_task_manager;

    WorkerID worker_id = WorkerID::FromRandom();
    EXPECT_CALL(worker_pool, GetRegisteredWorker(worker_id))
        .Times(1)
        .WillOnce(Return(nullptr));
    EXPECT_CALL(worker_pool, GetRegisteredDriver(worker_id))
        .Times(1)
        .WillOnce(Return(nullptr));
    EXPECT_CALL(local_task_manager, ClearWorkerBacklog(_)).Times(0);
    EXPECT_CALL(local_task_manager, SetWorkerBacklog(_, _, _)).Times(0);

    rpc::ReportWorkerBacklogRequest request;
    request.set_worker_id(worker_id.Binary());
    rpc::ReportWorkerBacklogReply reply;
    NodeManager::HandleReportWorkerBacklog(
        request,
        &reply,
        [](Status status, std::function<void()> success, std::function<void()> failure) {
        },
        worker_pool,
        local_task_manager);
  }

  {
    // Worker backlog report from a connected driver should be recorded.
    MockWorkerPool worker_pool;
    MockLocalTaskManager local_task_manager;

    WorkerID worker_id = WorkerID::FromRandom();
    std::shared_ptr<MockWorker> driver = std::make_shared<MockWorker>(worker_id, 10);

    rpc::ReportWorkerBacklogRequest request;
    request.set_worker_id(worker_id.Binary());
    auto backlog_report_1 = request.add_backlog_reports();
    auto task_spec_1 = BuildTaskSpec({{"CPU", 1}});
    backlog_report_1->mutable_resource_spec()->CopyFrom(task_spec_1.GetMessage());
    backlog_report_1->set_backlog_size(1);

    auto backlog_report_2 = request.add_backlog_reports();
    auto task_spec_2 = BuildTaskSpec({{"GPU", 2}});
    backlog_report_2->mutable_resource_spec()->CopyFrom(task_spec_2.GetMessage());
    backlog_report_2->set_backlog_size(3);
    rpc::ReportWorkerBacklogReply reply;

    EXPECT_CALL(worker_pool, GetRegisteredWorker(worker_id))
        .Times(1)
        .WillOnce(Return(nullptr));
    EXPECT_CALL(worker_pool, GetRegisteredDriver(worker_id))
        .Times(1)
        .WillOnce(Return(driver));
    EXPECT_CALL(local_task_manager, ClearWorkerBacklog(worker_id)).Times(1);
    EXPECT_CALL(local_task_manager,
                SetWorkerBacklog(task_spec_1.GetSchedulingClass(), worker_id, 1))
        .Times(1);
    EXPECT_CALL(local_task_manager,
                SetWorkerBacklog(task_spec_2.GetSchedulingClass(), worker_id, 3))
        .Times(1);

    NodeManager::HandleReportWorkerBacklog(
        request,
        &reply,
        [](Status status, std::function<void()> success, std::function<void()> failure) {
        },
        worker_pool,
        local_task_manager);
  }

  {
    // Worker backlog report from a connected worker should be recorded.
    MockWorkerPool worker_pool;
    MockLocalTaskManager local_task_manager;

    WorkerID worker_id = WorkerID::FromRandom();
    std::shared_ptr<MockWorker> worker = std::make_shared<MockWorker>(worker_id, 10);

    rpc::ReportWorkerBacklogRequest request;
    request.set_worker_id(worker_id.Binary());
    auto backlog_report_1 = request.add_backlog_reports();
    auto task_spec_1 = BuildTaskSpec({{"CPU", 1}});
    backlog_report_1->mutable_resource_spec()->CopyFrom(task_spec_1.GetMessage());
    backlog_report_1->set_backlog_size(1);

    auto backlog_report_2 = request.add_backlog_reports();
    auto task_spec_2 = BuildTaskSpec({{"GPU", 2}});
    backlog_report_2->mutable_resource_spec()->CopyFrom(task_spec_2.GetMessage());
    backlog_report_2->set_backlog_size(3);
    rpc::ReportWorkerBacklogReply reply;

    EXPECT_CALL(worker_pool, GetRegisteredWorker(worker_id))
        .Times(1)
        .WillOnce(Return(worker));
    EXPECT_CALL(worker_pool, GetRegisteredDriver(worker_id)).Times(0);

    EXPECT_CALL(local_task_manager, ClearWorkerBacklog(worker_id)).Times(1);
    EXPECT_CALL(local_task_manager,
                SetWorkerBacklog(task_spec_1.GetSchedulingClass(), worker_id, 1))
        .Times(1);
    EXPECT_CALL(local_task_manager,
                SetWorkerBacklog(task_spec_2.GetSchedulingClass(), worker_id, 3))
        .Times(1);

    NodeManager::HandleReportWorkerBacklog(
        request,
        &reply,
        [](Status status, std::function<void()> success, std::function<void()> failure) {
        },
        worker_pool,
        local_task_manager);
  }
}

class NodeManagerTest : public ::testing::Test {
 public:
  NodeManagerTest()
      : client_call_manager_(io_service_, /*record_stats=*/false),
        worker_rpc_pool_([](const auto &) {
          return std::make_shared<rpc::MockCoreWorkerClientInterface>();
        }),
        raylet_client_pool_(
            [](const auto &) { return std::make_shared<FakeRayletClient>(); }) {
    RayConfig::instance().initialize(R"({
      "raylet_liveness_self_check_interval_ms": 100
    })");

    NodeManagerConfig node_manager_config{};
    node_manager_config.node_manager_address = "127.0.0.1";
    node_manager_config.node_manager_port = 0;
    node_manager_config.maximum_startup_concurrency = 1;
    node_manager_config.store_socket_name = "test_store_socket";

    core_worker_subscriber_ = std::make_unique<pubsub::FakeSubscriber>();
    mock_object_directory_ = std::make_unique<MockObjectDirectory>();
    mock_object_manager_ = std::make_unique<MockObjectManager>();

    EXPECT_CALL(*mock_object_manager_, GetMemoryCapacity()).WillRepeatedly(Return(0));

    auto mutable_object_provider =
        std::make_unique<core::experimental::MockMutableObjectProvider>();
    mock_mutable_object_provider_ = mutable_object_provider.get();

    EXPECT_CALL(mock_worker_pool_, SetNodeManagerPort(_)).Times(1);
    EXPECT_CALL(mock_worker_pool_, SetRuntimeEnvAgentClient(_)).Times(1);
    EXPECT_CALL(mock_worker_pool_, Start()).Times(1);

    EXPECT_CALL(mock_worker_pool_, DebugString()).WillRepeatedly(Return(""));
    EXPECT_CALL(*mock_gcs_client_, DebugString()).WillRepeatedly(Return(""));
    EXPECT_CALL(*mock_object_manager_, DebugString()).WillRepeatedly(Return(""));
    EXPECT_CALL(*mock_object_directory_, DebugString()).WillRepeatedly(Return(""));

    raylet_node_id_ = NodeID::FromRandom();

    objects_pending_deletion_ = std::make_shared<absl::flat_hash_set<ObjectID>>();

    local_object_manager_ =
        std::make_unique<FakeLocalObjectManager>(objects_pending_deletion_);

    dependency_manager_ = std::make_unique<DependencyManager>(*mock_object_manager_);

    cluster_resource_scheduler_ = std::make_unique<ClusterResourceScheduler>(
        io_service_,
        ray::scheduling::NodeID(raylet_node_id_.Binary()),
        node_manager_config.resource_config.GetResourceMap(),
        /*is_node_available_fn*/
        [&](ray::scheduling::NodeID node_id) {
          return mock_gcs_client_->Nodes().Get(NodeID::FromBinary(node_id.Binary())) !=
                 nullptr;
        },
        /*get_used_object_store_memory*/
        [&]() {
          if (RayConfig::instance().scheduler_report_pinned_bytes_only()) {
            // Get the current bytes used by local primary object copies.  This
            // is used to help node scale down decisions. A node can only be
            // safely drained when this function reports zero.
            int64_t bytes_used = local_object_manager_->GetPrimaryBytes();
            // Report nonzero if we have objects spilled to the local filesystem.
            if (bytes_used == 0 && local_object_manager_->HasLocallySpilledObjects()) {
              bytes_used = 1;
            }
            return bytes_used;
          }
          return mock_object_manager_->GetUsedMemory();
        },
        /*get_pull_manager_at_capacity*/
        [&]() { return mock_object_manager_->PullManagerHasPullsQueued(); },
        [](const ray::rpc::NodeDeathInfo &node_death_info) {},
        /*labels*/
        node_manager_config.labels);

    auto get_node_info_func = [&](const NodeID &node_id) {
      return mock_gcs_client_->Nodes().Get(node_id);
    };

    auto max_task_args_memory = static_cast<int64_t>(
        static_cast<float>(mock_object_manager_->GetMemoryCapacity()) *
        RayConfig::instance().max_task_args_memory_fraction());

    local_task_manager_ = std::make_unique<LocalTaskManager>(
        raylet_node_id_,
        *cluster_resource_scheduler_,
        *dependency_manager_,
        get_node_info_func,
        mock_worker_pool_,
        leased_workers_,
        [&](const std::vector<ObjectID> &object_ids,
            std::vector<std::unique_ptr<RayObject>> *results) {
          return node_manager_->GetObjectsFromPlasma(object_ids, results);
        },
        max_task_args_memory);

    cluster_task_manager_ = std::make_unique<ClusterTaskManager>(
        raylet_node_id_,
        *cluster_resource_scheduler_,
        get_node_info_func,
        [](const ray::RayTask &task) {},
        *local_task_manager_);

    node_manager_ = std::make_unique<NodeManager>(io_service_,
                                                  raylet_node_id_,
                                                  "test_node_name",
                                                  node_manager_config,
                                                  *mock_gcs_client_,
                                                  client_call_manager_,
                                                  worker_rpc_pool_,
                                                  raylet_client_pool_,
                                                  *core_worker_subscriber_,
                                                  *cluster_resource_scheduler_,
                                                  *local_task_manager_,
                                                  *cluster_task_manager_,
                                                  *mock_object_directory_,
                                                  *mock_object_manager_,
                                                  *local_object_manager_,
                                                  *dependency_manager_,
                                                  mock_worker_pool_,
                                                  leased_workers_,
                                                  *mock_store_client_,
                                                  std::move(mutable_object_provider),
                                                  /*shutdown_raylet_gracefully=*/
                                                  [](const auto &) {});
  }

  instrumented_io_context io_service_;
  rpc::ClientCallManager client_call_manager_;
  rpc::CoreWorkerClientPool worker_rpc_pool_;
  rpc::RayletClientPool raylet_client_pool_;

  NodeID raylet_node_id_;
  std::unique_ptr<pubsub::FakeSubscriber> core_worker_subscriber_;
  std::unique_ptr<ClusterResourceScheduler> cluster_resource_scheduler_;
  std::unique_ptr<LocalTaskManager> local_task_manager_;
  std::unique_ptr<ClusterTaskManagerInterface> cluster_task_manager_;
  std::shared_ptr<LocalObjectManagerInterface> local_object_manager_;
  std::unique_ptr<DependencyManager> dependency_manager_;
  std::unique_ptr<gcs::MockGcsClient> mock_gcs_client_ =
      std::make_unique<gcs::MockGcsClient>();
  std::unique_ptr<MockObjectDirectory> mock_object_directory_;
  std::unique_ptr<MockObjectManager> mock_object_manager_;
  core::experimental::MockMutableObjectProvider *mock_mutable_object_provider_;
  std::shared_ptr<plasma::PlasmaClientInterface> mock_store_client_ =
      std::make_shared<FakePlasmaClient>();

  std::unique_ptr<NodeManager> node_manager_;
  MockWorkerPool mock_worker_pool_;
  absl::flat_hash_map<WorkerID, std::shared_ptr<WorkerInterface>> leased_workers_;
  std::shared_ptr<absl::flat_hash_set<ObjectID>> objects_pending_deletion_;
};

TEST_F(NodeManagerTest, TestRegisterGcsAndCheckSelfAlive) {
  EXPECT_CALL(*mock_gcs_client_->mock_node_accessor, AsyncSubscribeToNodeChange(_, _))
      .Times(1);
  EXPECT_CALL(*mock_gcs_client_->mock_worker_accessor,
              AsyncSubscribeToWorkerFailures(_, _))
      .WillOnce(Return(Status::OK()));
  EXPECT_CALL(*mock_gcs_client_->mock_job_accessor, AsyncSubscribeAll(_, _))
      .WillOnce(Return(Status::OK()));
  EXPECT_CALL(mock_worker_pool_, GetAllRegisteredWorkers(_, _))
      .WillRepeatedly(Return(std::vector<std::shared_ptr<WorkerInterface>>{}));
  EXPECT_CALL(mock_worker_pool_, GetAllRegisteredDrivers(_))
      .WillRepeatedly(Return(std::vector<std::shared_ptr<WorkerInterface>>{}));
  EXPECT_CALL(mock_worker_pool_, IsWorkerAvailableForScheduling())
      .WillRepeatedly(Return(false));
  std::promise<void> promise;
  EXPECT_CALL(*mock_gcs_client_->mock_node_accessor, AsyncCheckSelfAlive(_, _))
      .WillOnce([&promise](const auto &, const auto &) { promise.set_value(); });
  node_manager_->RegisterGcs();
  std::thread thread{[this] {
    // Run the io_service in a separate thread to avoid blocking the main thread.
    auto work_guard = boost::asio::make_work_guard(io_service_);
    io_service_.run();
  }};
  auto future = promise.get_future();
  EXPECT_EQ(future.wait_for(std::chrono::seconds(1)), std::future_status::ready);
  io_service_.stop();
  thread.join();
}

TEST_F(NodeManagerTest, TestDetachedWorkerIsKilledByFailedWorker) {
  EXPECT_CALL(*mock_gcs_client_->mock_node_accessor, AsyncSubscribeToNodeChange(_, _))
      .Times(1);
  EXPECT_CALL(*mock_gcs_client_->mock_job_accessor, AsyncSubscribeAll(_, _))
      .WillOnce(Return(Status::OK()));
  EXPECT_CALL(mock_worker_pool_, GetAllRegisteredWorkers(_, _))
      .WillRepeatedly(Return(std::vector<std::shared_ptr<WorkerInterface>>{}));
  EXPECT_CALL(mock_worker_pool_, GetAllRegisteredDrivers(_))
      .WillRepeatedly(Return(std::vector<std::shared_ptr<WorkerInterface>>{}));
  EXPECT_CALL(mock_worker_pool_, IsWorkerAvailableForScheduling())
      .WillRepeatedly(Return(false));
  EXPECT_CALL(mock_worker_pool_, PrestartWorkers(_, _)).Times(1);

  // Save the pop_worker_callback for providing a mock worker later.
  PopWorkerCallback pop_worker_callback;
  EXPECT_CALL(mock_worker_pool_, PopWorker(_, _))
      .WillOnce(
          [&](const TaskSpecification &task_spec, const PopWorkerCallback &callback) {
            pop_worker_callback = callback;
          });

  // Save the publish_worker_failure_callback for publishing a worker failure event later.
  gcs::ItemCallback<rpc::WorkerDeltaData> publish_worker_failure_callback;
  EXPECT_CALL(*mock_gcs_client_->mock_worker_accessor,
              AsyncSubscribeToWorkerFailures(_, _))
      .WillOnce([&](const gcs::ItemCallback<rpc::WorkerDeltaData> &subscribe,
                    const gcs::StatusCallback &done) {
        publish_worker_failure_callback = subscribe;
        return Status::OK();
      });

  // Invoke RegisterGcs and wait until publish_worker_failure_callback is set.
  node_manager_->RegisterGcs();
  while (!publish_worker_failure_callback) {
    io_service_.run_one();
  }

  // Preparing a detached actor creation task spec for the later RequestWorkerLease rpc.
  const auto owner_worker_id = WorkerID::FromRandom();
  rpc::Address owner_address;
  owner_address.set_worker_id(owner_worker_id.Binary());
  const auto actor_id =
      ActorID::Of(JobID::FromInt(1), TaskID::FromRandom(JobID::FromInt(1)), 0);
  const auto task_spec_builder =
      DetachedActorCreationTaskBuilder(owner_address, actor_id);

  // Invoke RequestWorkerLease to request a leased worker for the task in the
  // NodeManager.
  std::promise<Status> promise;
  rpc::RequestWorkerLeaseReply reply;
  rpc::RequestWorkerLeaseRequest request;
  request.mutable_resource_spec()->CopyFrom(task_spec_builder.GetMessage());
  node_manager_->HandleRequestWorkerLease(
      request,
      &reply,
      [&](Status status, std::function<void()> success, std::function<void()> failure) {
        promise.set_value(status);
      });

  // Prepare a mock worker and check if it is not killed later.
  const auto worker = std::make_shared<MockWorker>(WorkerID::FromRandom(), 10);
  // Complete the RequestWorkerLease rpc with the mock worker.
  pop_worker_callback(worker, PopWorkerStatus::OK, "");
  EXPECT_TRUE(promise.get_future().get().ok());

  // After RequestWorkerLease, a leased worker is ready in the NodeManager.
  // Then use publish_worker_failure_callback to say owner_worker_id is dead.
  // The leased worker should not be killed by this because it is a detached actor.
  rpc::WorkerDeltaData delta_data;
  delta_data.set_worker_id(owner_worker_id.Binary());
  publish_worker_failure_callback(std::move(delta_data));
  // The worker should still be alive because it should not be killed by
  // publish_worker_failure_callback.
  EXPECT_FALSE(worker->IsKilled());
}

TEST_F(NodeManagerTest, TestDetachedWorkerIsKilledByFailedNode) {
  EXPECT_CALL(*mock_object_directory_, HandleNodeRemoved(_)).Times(1);
  EXPECT_CALL(*mock_object_manager_, HandleNodeRemoved(_)).Times(1);
  EXPECT_CALL(*mock_gcs_client_->mock_worker_accessor,
              AsyncSubscribeToWorkerFailures(_, _))
      .WillOnce(Return(Status::OK()));
  EXPECT_CALL(*mock_gcs_client_->mock_job_accessor, AsyncSubscribeAll(_, _))
      .WillOnce(Return(Status::OK()));
  EXPECT_CALL(mock_worker_pool_, GetAllRegisteredWorkers(_, _))
      .WillRepeatedly(Return(std::vector<std::shared_ptr<WorkerInterface>>{}));
  EXPECT_CALL(mock_worker_pool_, GetAllRegisteredDrivers(_))
      .WillRepeatedly(Return(std::vector<std::shared_ptr<WorkerInterface>>{}));
  EXPECT_CALL(mock_worker_pool_, IsWorkerAvailableForScheduling())
      .WillRepeatedly(Return(false));
  EXPECT_CALL(mock_worker_pool_, PrestartWorkers(_, _)).Times(1);

  // Save the pop_worker_callback for providing a mock worker later.
  PopWorkerCallback pop_worker_callback;
  EXPECT_CALL(mock_worker_pool_, PopWorker(_, _))
      .WillOnce(
          [&](const TaskSpecification &task_spec, const PopWorkerCallback &callback) {
            pop_worker_callback = callback;
          });

  // Save the publish_node_change_callback for publishing a node failure event later.
  std::function<void(const NodeID &id, rpc::GcsNodeInfo &&node_info)>
      publish_node_change_callback;
  EXPECT_CALL(*mock_gcs_client_->mock_node_accessor, AsyncSubscribeToNodeChange(_, _))
      .WillOnce([&](const gcs::SubscribeCallback<NodeID, rpc::GcsNodeInfo> &subscribe,
                    const gcs::StatusCallback &done) {
        publish_node_change_callback = subscribe;
      });

  // Invoke RegisterGcs and wait until publish_node_change_callback is set.
  node_manager_->RegisterGcs();
  while (!publish_node_change_callback) {
    io_service_.run_one();
  }

  // Preparing a detached actor creation task spec for the later RequestWorkerLease rpc.
  const auto owner_node_id = NodeID::FromRandom();
  rpc::Address owner_address;
  owner_address.set_node_id(owner_node_id.Binary());
  const auto actor_id =
      ActorID::Of(JobID::FromInt(1), TaskID::FromRandom(JobID::FromInt(1)), 0);
  const auto task_spec_builder =
      DetachedActorCreationTaskBuilder(owner_address, actor_id);

  // Invoke RequestWorkerLease to request a leased worker for the task in the
  // NodeManager.
  std::promise<Status> promise;
  rpc::RequestWorkerLeaseReply reply;
  rpc::RequestWorkerLeaseRequest request;
  request.mutable_resource_spec()->CopyFrom(task_spec_builder.GetMessage());
  node_manager_->HandleRequestWorkerLease(
      request,
      &reply,
      [&](Status status, std::function<void()> success, std::function<void()> failure) {
        promise.set_value(status);
      });

  // Prepare a mock worker and check if it is not killed later.
  const auto worker = std::make_shared<MockWorker>(WorkerID::FromRandom(), 10);
  // Complete the RequestWorkerLease rpc with the mock worker.
  pop_worker_callback(worker, PopWorkerStatus::OK, "");
  EXPECT_TRUE(promise.get_future().get().ok());

  // After RequestWorkerLease, a leased worker is ready in the NodeManager.
  // Then use publish_node_change_callback to say owner_node_id is dead.
  // The leased worker should not be killed by this because it is a detached actor.
  GcsNodeInfo node_info;
  node_info.set_state(GcsNodeInfo::DEAD);
  publish_node_change_callback(owner_node_id, std::move(node_info));
  // The worker should still be alive because it should not be killed by
  // publish_node_change_callback.
  EXPECT_FALSE(worker->IsKilled());
}

TEST_F(NodeManagerTest, TestPinningAnObjectPendingDeletionFails) {
  // Object needs to be created in plasma before it can be pinned.
  rpc::Address owner_addr;
  plasma::flatbuf::ObjectSource source = plasma::flatbuf::ObjectSource::CreatedByWorker;
  ObjectID id = ObjectID::FromRandom();

  RAY_UNUSED(mock_store_client_->TryCreateImmediately(
      id, owner_addr, 1024, nullptr, 1024, nullptr, source, 0));

  rpc::PinObjectIDsRequest pin_request;
  pin_request.add_object_ids(id.Binary());
  rpc::PinObjectIDsReply successful_pin_reply;

  node_manager_->HandlePinObjectIDs(
      pin_request,
      &successful_pin_reply,
      [](Status s, std::function<void()> success, std::function<void()> failure) {});

  EXPECT_EQ(successful_pin_reply.successes_size(), 1);
  EXPECT_TRUE(successful_pin_reply.successes(0));

  // TODO(irabbani): This is a hack to mark object for pending deletion in the
  // FakeLocalObjectManager. Follow up in CORE-1677 to remove this and
  // integrate with a Fake SubscriberInterface.
  objects_pending_deletion_->emplace(id);

  rpc::PinObjectIDsReply failed_pin_reply;
  node_manager_->HandlePinObjectIDs(
      pin_request,
      &failed_pin_reply,
      [](Status s, std::function<void()> success, std::function<void()> failure) {});

  EXPECT_EQ(failed_pin_reply.successes_size(), 1);
  EXPECT_FALSE(failed_pin_reply.successes(0));
}

<<<<<<< HEAD
=======
TEST_F(NodeManagerTest, TestConsumeSyncMessage) {
  // Create and wrap a mock resource view sync message.
  syncer::ResourceViewSyncMessage payload;
  payload.mutable_resources_total()->insert({"CPU", 10.0});
  payload.mutable_resources_available()->insert({"CPU", 10.0});
  payload.mutable_labels()->insert({"label1", "value1"});

  std::string serialized;
  ASSERT_TRUE(payload.SerializeToString(&serialized));

  auto node_id = NodeID::FromRandom();
  syncer::RaySyncMessage msg;
  msg.set_node_id(node_id.Binary());
  msg.set_message_type(syncer::MessageType::RESOURCE_VIEW);
  msg.set_sync_message(serialized);

  node_manager_->ConsumeSyncMessage(std::make_shared<syncer::RaySyncMessage>(msg));

  // Verify node resources and labels were updated.
  const auto &node_resources =
      cluster_resource_scheduler_->GetClusterResourceManager().GetNodeResources(
          scheduling::NodeID(node_id.Binary()));
  EXPECT_EQ(node_resources.labels.at("label1"), "value1");
  EXPECT_EQ(node_resources.total.Get(scheduling::ResourceID("CPU")).Double(), 10.0);
  EXPECT_EQ(node_resources.available.Get(scheduling::ResourceID("CPU")).Double(), 10.0);
}

>>>>>>> c35b130e
TEST_F(NodeManagerTest, TestResizeLocalResourceInstancesSuccessful) {
  // Test 1: Up scaling (increasing resource capacity)
  rpc::ResizeLocalResourceInstancesRequest request;
  rpc::ResizeLocalResourceInstancesReply reply;

  (*request.mutable_resources())["CPU"] = 8.0;
  (*request.mutable_resources())["memory"] = 16000000.0;

  bool callback_called = false;

  node_manager_->HandleResizeLocalResourceInstances(
      request,
      &reply,
      [&callback_called](
          Status s, std::function<void()> success, std::function<void()> failure) {
        callback_called = true;
        EXPECT_TRUE(s.ok());
      });
  EXPECT_TRUE(callback_called);

  // Check that reply contains the updated resources
  EXPECT_EQ(reply.total_resources().at("CPU"), 8.0);
  EXPECT_EQ(reply.total_resources().at("memory"), 16000000.0);

  // Test 2: Down scaling (decreasing resources)
  (*request.mutable_resources())["CPU"] = 4.0;
  (*request.mutable_resources())["memory"] = 8000000.0;

  reply.Clear();
  callback_called = false;
  node_manager_->HandleResizeLocalResourceInstances(
      request,
      &reply,
      [&callback_called](
          Status s, std::function<void()> success, std::function<void()> failure) {
        callback_called = true;
        EXPECT_TRUE(s.ok());
      });
  EXPECT_TRUE(callback_called);

  // Check that reply contains the updated (reduced) resources
  EXPECT_EQ(reply.total_resources().at("CPU"), 4.0);
  EXPECT_EQ(reply.total_resources().at("memory"), 8000000.0);

  // Test 3: No changes (same values)
  reply.Clear();
  callback_called = false;
  node_manager_->HandleResizeLocalResourceInstances(
      request,
      &reply,
      [&callback_called](
          Status s, std::function<void()> success, std::function<void()> failure) {
        callback_called = true;
        EXPECT_TRUE(s.ok());
      });
  EXPECT_TRUE(callback_called);

  // Should still succeed and return current state
  EXPECT_EQ(reply.total_resources().at("CPU"), 4.0);
  EXPECT_EQ(reply.total_resources().at("memory"), 8000000.0);

  // Test 4: Now update only CPU, leaving memory unchanged
  request.mutable_resources()->clear();
  (*request.mutable_resources())["CPU"] = 8.0;  // Double the CPU

  reply.Clear();
  callback_called = false;
  node_manager_->HandleResizeLocalResourceInstances(
      request,
      &reply,
      [&callback_called](
          Status s, std::function<void()> success, std::function<void()> failure) {
        callback_called = true;
        EXPECT_TRUE(s.ok());
      });
  EXPECT_TRUE(callback_called);

  // Check that CPU was updated, and memory was unchanged
  EXPECT_EQ(reply.total_resources().at("CPU"), 8.0);
  EXPECT_EQ(reply.total_resources().at("memory"), 8000000.0);
}

TEST_F(NodeManagerTest, TestResizeLocalResourceInstancesInvalidArgument) {
  // Test trying to resize unit instance resources (GPU, etc.)
  rpc::ResizeLocalResourceInstancesRequest request;
  rpc::ResizeLocalResourceInstancesReply reply;

  (*request.mutable_resources())["GPU"] = 4.0;  // GPU is a unit instance resource

  bool callback_called = false;

  node_manager_->HandleResizeLocalResourceInstances(
      request,
      &reply,
      [&callback_called](
          Status s, std::function<void()> success, std::function<void()> failure) {
        callback_called = true;
        EXPECT_FALSE(s.ok());
        EXPECT_TRUE(s.IsInvalidArgument());
        // Check the error message contains expected details
        std::string error_msg = s.message();
        EXPECT_TRUE(error_msg.find("Cannot resize unit instance resource 'GPU'") !=
                    std::string::npos);
        EXPECT_TRUE(error_msg.find("Unit instance resources") != std::string::npos);
        EXPECT_TRUE(error_msg.find("cannot be resized dynamically") != std::string::npos);
      });

  // The callback should have been called with an InvalidArgument status
  EXPECT_TRUE(callback_called);
}

TEST_F(NodeManagerTest, TestResizeLocalResourceInstancesClamps) {
  // Test 1: Best effort downsizing
  rpc::ResizeLocalResourceInstancesRequest request;
  rpc::ResizeLocalResourceInstancesReply reply;

  // Initialize resources to a known state
  (*request.mutable_resources())["CPU"] = 8.0;
  (*request.mutable_resources())["memory"] = 16000000.0;

  bool callback_called = false;
  node_manager_->HandleResizeLocalResourceInstances(
      request,
      &reply,
      [&callback_called](
          Status s, std::function<void()> success, std::function<void()> failure) {
        callback_called = true;
        EXPECT_TRUE(s.ok());
      });
  EXPECT_TRUE(callback_called);

  // Simulate resource usage by allocating task resources through the local resource
  // manager: Use 6 out of 8 CPUs and 2 are free.
  const absl::flat_hash_map<std::string, double> task_resources = {{"CPU", 6.0}};
  std::shared_ptr<TaskResourceInstances> task_allocation =
      std::make_shared<TaskResourceInstances>();
  bool allocation_success =
      cluster_resource_scheduler_->GetLocalResourceManager().AllocateLocalTaskResources(
          task_resources, task_allocation);
  EXPECT_TRUE(allocation_success);

  // Now request to downsize CPU to 4. Should clamp to 6.
  callback_called = false;
  (*request.mutable_resources())["CPU"] = 4.0;
  reply.Clear();
  node_manager_->HandleResizeLocalResourceInstances(
      request,
      &reply,
      [&callback_called](
          Status s, std::function<void()> success, std::function<void()> failure) {
        callback_called = true;
        EXPECT_TRUE(s.ok());
      });
  EXPECT_TRUE(callback_called);
  // Total CPU should be clamped to 6 because there are only 2 CPUs available.
  // It should resize from 8 to 6 instead of resizing to 4.
  EXPECT_EQ(reply.total_resources().at("CPU"), 6.0);

  // Test 2: Extreme request (e.g., 0). Should clamp to current usage.
  callback_called = false;
  (*request.mutable_resources())["CPU"] = 0.0;
  reply.Clear();
  node_manager_->HandleResizeLocalResourceInstances(
      request,
      &reply,
      [&callback_called](
          Status s, std::function<void()> success, std::function<void()> failure) {
        callback_called = true;
        EXPECT_TRUE(s.ok());
      });
  EXPECT_TRUE(callback_called);
  // With 6 used, total should remain 6
  EXPECT_EQ(reply.total_resources().at("CPU"), 6.0);
}

}  // namespace ray::raylet

int main(int argc, char **argv) {
  ::testing::InitGoogleTest(&argc, argv);
  return RUN_ALL_TESTS();
}<|MERGE_RESOLUTION|>--- conflicted
+++ resolved
@@ -749,8 +749,6 @@
   EXPECT_FALSE(failed_pin_reply.successes(0));
 }
 
-<<<<<<< HEAD
-=======
 TEST_F(NodeManagerTest, TestConsumeSyncMessage) {
   // Create and wrap a mock resource view sync message.
   syncer::ResourceViewSyncMessage payload;
@@ -778,7 +776,6 @@
   EXPECT_EQ(node_resources.available.Get(scheduling::ResourceID("CPU")).Double(), 10.0);
 }
 
->>>>>>> c35b130e
 TEST_F(NodeManagerTest, TestResizeLocalResourceInstancesSuccessful) {
   // Test 1: Up scaling (increasing resource capacity)
   rpc::ResizeLocalResourceInstancesRequest request;
