// Copyright 2025 The Ray Authors.
//
// Licensed under the Apache License, Version 2.0 (the "License");
// you may not use this file except in compliance with the License.
// You may obtain a copy of the License at
//
//  http://www.apache.org/licenses/LICENSE-2.0
//
// Unless required by applicable law or agreed to in writing, software
// distributed under the License is distributed on an "AS IS" BASIS,
// WITHOUT WARRANTIES OR CONDITIONS OF ANY KIND, either express or implied.
// See the License for the specific language governing permissions and
// limitations under the License.

#include "ray/raylet/node_manager.h"

#include <cstdint>
#include <memory>
#include <string>
#include <unordered_map>
#include <utility>
#include <vector>

#include "fakes/ray/object_manager/plasma/client.h"
#include "fakes/ray/pubsub/subscriber.h"
#include "fakes/ray/rpc/raylet/raylet_client.h"
#include "gmock/gmock.h"
#include "mock/ray/core_worker/experimental_mutable_object_provider.h"
#include "mock/ray/gcs/gcs_client/gcs_client.h"
#include "mock/ray/object_manager/object_directory.h"
#include "mock/ray/object_manager/object_manager.h"
#include "mock/ray/object_manager/plasma/client.h"
#include "mock/ray/raylet/local_lease_manager.h"
#include "mock/ray/raylet/worker_pool.h"
#include "mock/ray/rpc/worker/core_worker_client.h"
#include "ray/common/buffer.h"
#include "ray/common/scheduling/cluster_resource_data.h"
#include "ray/object_manager/plasma/client.h"
#include "ray/observability/fake_metric.h"
#include "ray/raylet/local_object_manager_interface.h"
#include "ray/raylet/scheduling/cluster_lease_manager.h"
#include "ray/raylet/tests/util.h"

namespace ray::raylet {
using ::testing::_;
using ::testing::Return;

namespace {

class FakeLocalObjectManager : public LocalObjectManagerInterface {
 public:
  FakeLocalObjectManager(
      std::shared_ptr<absl::flat_hash_set<ObjectID>> objects_pending_deletion)
      : objects_pending_deletion_(objects_pending_deletion) {}

  void PinObjectsAndWaitForFree(const std::vector<ObjectID> &object_ids,
                                std::vector<std::unique_ptr<RayObject>> &&objects,
                                const rpc::Address &owner_address,
                                const ObjectID &generator_id = ObjectID::Nil()) override {
  }

  // NOOP
  void SpillObjectUptoMaxThroughput() override {}

  void SpillObjects(const std::vector<ObjectID> &objects_ids,
                    std::function<void(const ray::Status &)> callback) override {}

  void AsyncRestoreSpilledObject(
      const ObjectID &object_id,
      int64_t object_size,
      const std::string &object_url,
      std::function<void(const ray::Status &)> callback) override {}

  void FlushFreeObjects() override{};

  bool ObjectPendingDeletion(const ObjectID &object_id) override {
    return objects_pending_deletion_->find(object_id) != objects_pending_deletion_->end();
  }

  void ProcessSpilledObjectsDeleteQueue(uint32_t max_batch_size) override {}

  bool IsSpillingInProgress() override { return false; }

  void FillObjectStoreStats(rpc::GetNodeStatsReply *reply) const override {}

  void RecordMetrics() const override {}

  std::string GetLocalSpilledObjectURL(const ObjectID &object_id) override { return ""; }

  int64_t GetPrimaryBytes() const override { return 0; }

  bool HasLocallySpilledObjects() const override { return false; }

  std::string DebugString() const override { return ""; }

 private:
  std::shared_ptr<absl::flat_hash_set<ObjectID>> objects_pending_deletion_;
};

<<<<<<< HEAD
=======
class FakePlasmaClient : public plasma::PlasmaClientInterface {
 public:
  Status Connect(const std::string &store_socket_name,
                 const std::string &manager_socket_name = "",
                 int num_retries = -1) override {
    return Status::OK();
  };

  Status CreateAndSpillIfNeeded(const ObjectID &object_id,
                                const ray::rpc::Address &owner_address,
                                bool is_mutable,
                                int64_t data_size,
                                const uint8_t *metadata,
                                int64_t metadata_size,
                                std::shared_ptr<Buffer> *data,
                                plasma::flatbuf::ObjectSource source,
                                int device_num = 0) override {
    return TryCreateImmediately(
        object_id, owner_address, data_size, metadata, metadata_size, data, source);
  }

  Status TryCreateImmediately(const ObjectID &object_id,
                              const ray::rpc::Address &owner_address,
                              int64_t data_size,
                              const uint8_t *metadata,
                              int64_t metadata_size,
                              std::shared_ptr<Buffer> *data,
                              plasma::flatbuf::ObjectSource source,
                              int device_num = 0) override {
    objects_ids_in_plasma_.emplace(object_id);
    objects_in_plasma_.emplace(
        object_id, std::make_pair(std::vector<uint8_t>{}, std::vector<uint8_t>{}));
    return Status::OK();
  }

  Status Get(const std::vector<ObjectID> &object_ids,
             int64_t timeout_ms,
             std::vector<plasma::ObjectBuffer> *object_buffers) override {
    for (const auto &id : object_ids) {
      auto &buffers = objects_in_plasma_[id];
      plasma::ObjectBuffer shm_buffer{std::make_shared<SharedMemoryBuffer>(
                                          buffers.first.data(), buffers.first.size()),
                                      std::make_shared<SharedMemoryBuffer>(
                                          buffers.second.data(), buffers.second.size())};
      object_buffers->emplace_back(shm_buffer);
    }
    return Status::OK();
  }

  Status GetExperimentalMutableObject(
      const ObjectID &object_id,
      std::unique_ptr<plasma::MutableObject> *mutable_object) override {
    return Status::OK();
  }

  Status Release(const ObjectID &object_id) override {
    objects_ids_in_plasma_.erase(object_id);
    return Status::OK();
  }

  Status Contains(const ObjectID &object_id, bool *has_object) override {
    *has_object = objects_ids_in_plasma_.find(object_id) != objects_ids_in_plasma_.end();
    return Status::OK();
  }

  Status Abort(const ObjectID &object_id) override { return Status::OK(); }

  Status Seal(const ObjectID &object_id) override { return Status::OK(); }

  Status Delete(const std::vector<ObjectID> &object_ids) override {
    for (const auto &id : object_ids) {
      objects_ids_in_plasma_.erase(id);
    }
    return Status::OK();
  }

  Status Disconnect() override { return Status::OK(); };

  std::string DebugString() { return ""; }

  int64_t store_capacity() { return 1; }

  StatusOr<std::string> GetMemoryUsage() override { return std::string("fake"); }

 private:
  absl::flat_hash_set<ObjectID> objects_ids_in_plasma_;
  absl::flat_hash_map<ObjectID, std::pair<std::vector<uint8_t>, std::vector<uint8_t>>>
      objects_in_plasma_;
};

>>>>>>> b5a6ad93
LeaseSpecification BuildLeaseSpec(
    const std::unordered_map<std::string, double> &resources) {
  TaskSpecBuilder builder;
  rpc::Address empty_address;
  rpc::JobConfig config;
  FunctionDescriptor function_descriptor =
      FunctionDescriptorBuilder::BuildPython("x", "", "", "");
  builder.SetCommonTaskSpec(TaskID::FromRandom(JobID::Nil()),
                            "dummy_task",
                            Language::PYTHON,
                            function_descriptor,
                            JobID::Nil(),
                            config,
                            TaskID::Nil(),
                            0,
                            TaskID::Nil(),
                            empty_address,
                            1,
                            false,
                            false,
                            -1,
                            resources,
                            resources,
                            "",
                            0,
                            TaskID::Nil(),
                            "");
  return LeaseSpecification(std::move(builder).ConsumeAndBuild().GetMessage());
}

LeaseSpecification DetachedActorCreationLeaseSpec(const rpc::Address &owner_address,
                                                  const ActorID &actor_id) {
  rpc::JobConfig config;
  const FunctionDescriptor function_descriptor =
      FunctionDescriptorBuilder::BuildPython("x", "", "", "");
  TaskSpecBuilder task_spec_builder;
  task_spec_builder.SetCommonTaskSpec(TaskID::FromRandom(JobID::Nil()),
                                      "dummy_task",
                                      Language::PYTHON,
                                      function_descriptor,
                                      JobID::Nil(),
                                      config,
                                      TaskID::Nil(),
                                      0,
                                      TaskID::Nil(),
                                      owner_address,
                                      1,
                                      false,
                                      false,
                                      -1,
                                      {{"CPU", 0}},
                                      {{"CPU", 0}},
                                      "",
                                      0,
                                      TaskID::Nil(),
                                      "");
  task_spec_builder.SetActorCreationTaskSpec(actor_id,
                                             /*serialized_actor_handle=*/"",
                                             rpc::SchedulingStrategy(),
                                             /*max_restarts=*/0,
                                             /*max_task_retries=*/0,
                                             /*dynamic_worker_options=*/{},
                                             /*max_concurrency=*/1,
                                             /*is_detached=*/true,
                                             /*name=*/"",
                                             /*ray_namespace=*/"",
                                             /*is_asyncio=*/false,
                                             /*concurrency_groups=*/{},
                                             /*extension_data=*/"",
                                             /*allow_out_of_order_execution=*/false,
                                             /*root_detached_actor_id=*/actor_id);
  return LeaseSpecification(std::move(task_spec_builder).ConsumeAndBuild().GetMessage());
}

}  // namespace

TEST(NodeManagerStaticTest, TestHandleReportWorkerBacklog) {
  {
    // Worker backlog report from a disconnected worker should be ignored.
    MockWorkerPool worker_pool;
    MockLocalLeaseManager local_lease_manager;

    WorkerID worker_id = WorkerID::FromRandom();
    EXPECT_CALL(worker_pool, GetRegisteredWorker(worker_id))
        .Times(1)
        .WillOnce(Return(nullptr));
    EXPECT_CALL(worker_pool, GetRegisteredDriver(worker_id))
        .Times(1)
        .WillOnce(Return(nullptr));
    EXPECT_CALL(local_lease_manager, ClearWorkerBacklog(_)).Times(0);
    EXPECT_CALL(local_lease_manager, SetWorkerBacklog(_, _, _)).Times(0);

    rpc::ReportWorkerBacklogRequest request;
    request.set_worker_id(worker_id.Binary());
    rpc::ReportWorkerBacklogReply reply;
    NodeManager::HandleReportWorkerBacklog(
        request,
        &reply,
        [](Status status, std::function<void()> success, std::function<void()> failure) {
        },
        worker_pool,
        local_lease_manager);
  }

  {
    // Worker backlog report from a connected driver should be recorded.
    MockWorkerPool worker_pool;
    MockLocalLeaseManager local_lease_manager;

    WorkerID worker_id = WorkerID::FromRandom();
    std::shared_ptr<MockWorker> driver = std::make_shared<MockWorker>(worker_id, 10);

    rpc::ReportWorkerBacklogRequest request;
    request.set_worker_id(worker_id.Binary());
    auto backlog_report_1 = request.add_backlog_reports();
    auto lease_spec_1 = BuildLeaseSpec({{"CPU", 1}});
    backlog_report_1->mutable_lease_spec()->CopyFrom(lease_spec_1.GetMessage());
    backlog_report_1->set_backlog_size(1);

    auto backlog_report_2 = request.add_backlog_reports();
    auto lease_spec_2 = BuildLeaseSpec({{"GPU", 2}});
    backlog_report_2->mutable_lease_spec()->CopyFrom(lease_spec_2.GetMessage());
    backlog_report_2->set_backlog_size(3);
    rpc::ReportWorkerBacklogReply reply;

    EXPECT_CALL(worker_pool, GetRegisteredWorker(worker_id))
        .Times(1)
        .WillOnce(Return(nullptr));
    EXPECT_CALL(worker_pool, GetRegisteredDriver(worker_id))
        .Times(1)
        .WillOnce(Return(driver));
    EXPECT_CALL(local_lease_manager, ClearWorkerBacklog(worker_id)).Times(1);
    EXPECT_CALL(local_lease_manager,
                SetWorkerBacklog(lease_spec_1.GetSchedulingClass(), worker_id, 1))
        .Times(1);
    EXPECT_CALL(local_lease_manager,
                SetWorkerBacklog(lease_spec_2.GetSchedulingClass(), worker_id, 3))
        .Times(1);

    NodeManager::HandleReportWorkerBacklog(
        request,
        &reply,
        [](Status status, std::function<void()> success, std::function<void()> failure) {
        },
        worker_pool,
        local_lease_manager);
  }

  {
    // Worker backlog report from a connected worker should be recorded.
    MockWorkerPool worker_pool;
    MockLocalLeaseManager local_lease_manager;

    WorkerID worker_id = WorkerID::FromRandom();
    std::shared_ptr<MockWorker> worker = std::make_shared<MockWorker>(worker_id, 10);

    rpc::ReportWorkerBacklogRequest request;
    request.set_worker_id(worker_id.Binary());
    auto backlog_report_1 = request.add_backlog_reports();
    auto lease_spec_1 = BuildLeaseSpec({{"CPU", 1}});
    backlog_report_1->mutable_lease_spec()->CopyFrom(lease_spec_1.GetMessage());
    backlog_report_1->set_backlog_size(1);

    auto backlog_report_2 = request.add_backlog_reports();
    auto lease_spec_2 = BuildLeaseSpec({{"GPU", 2}});
    backlog_report_2->mutable_lease_spec()->CopyFrom(lease_spec_2.GetMessage());
    backlog_report_2->set_backlog_size(3);
    rpc::ReportWorkerBacklogReply reply;

    EXPECT_CALL(worker_pool, GetRegisteredWorker(worker_id))
        .Times(1)
        .WillOnce(Return(worker));
    EXPECT_CALL(worker_pool, GetRegisteredDriver(worker_id)).Times(0);

    EXPECT_CALL(local_lease_manager, ClearWorkerBacklog(worker_id)).Times(1);
    EXPECT_CALL(local_lease_manager,
                SetWorkerBacklog(lease_spec_1.GetSchedulingClass(), worker_id, 1))
        .Times(1);
    EXPECT_CALL(local_lease_manager,
                SetWorkerBacklog(lease_spec_2.GetSchedulingClass(), worker_id, 3))
        .Times(1);

    NodeManager::HandleReportWorkerBacklog(
        request,
        &reply,
        [](Status status, std::function<void()> success, std::function<void()> failure) {
        },
        worker_pool,
        local_lease_manager);
  }
}

class NodeManagerTest : public ::testing::Test {
 public:
  NodeManagerTest()
      : client_call_manager_(io_service_, /*record_stats=*/false),
        worker_rpc_pool_([](const auto &) {
          return std::make_shared<rpc::MockCoreWorkerClientInterface>();
        }),
        raylet_client_pool_(
            [](const auto &) { return std::make_shared<FakeRayletClient>(); }) {
    RayConfig::instance().initialize(R"({
      "raylet_liveness_self_check_interval_ms": 100
    })");

    NodeManagerConfig node_manager_config{};
    node_manager_config.maximum_startup_concurrency = 1;
    node_manager_config.store_socket_name = "test_store_socket";

    core_worker_subscriber_ = std::make_unique<pubsub::FakeSubscriber>();
    mock_object_directory_ = std::make_unique<MockObjectDirectory>();
    mock_object_manager_ = std::make_unique<MockObjectManager>();
    fake_task_by_state_counter_ = ray::observability::FakeMetric();

    EXPECT_CALL(*mock_object_manager_, GetMemoryCapacity()).WillRepeatedly(Return(0));

    auto mutable_object_provider =
        std::make_unique<core::experimental::MockMutableObjectProvider>();
    mock_mutable_object_provider_ = mutable_object_provider.get();

    EXPECT_CALL(mock_worker_pool_, SetNodeManagerPort(_)).Times(1);
    EXPECT_CALL(mock_worker_pool_, SetRuntimeEnvAgentClient(_)).Times(1);
    EXPECT_CALL(mock_worker_pool_, Start()).Times(1);

    EXPECT_CALL(mock_worker_pool_, DebugString()).WillRepeatedly(Return(""));
    EXPECT_CALL(*mock_gcs_client_, DebugString()).WillRepeatedly(Return(""));
    EXPECT_CALL(*mock_object_manager_, DebugString()).WillRepeatedly(Return(""));
    EXPECT_CALL(*mock_object_directory_, DebugString()).WillRepeatedly(Return(""));

    raylet_node_id_ = NodeID::FromRandom();

    objects_pending_deletion_ = std::make_shared<absl::flat_hash_set<ObjectID>>();

    local_object_manager_ =
        std::make_unique<FakeLocalObjectManager>(objects_pending_deletion_);

    lease_dependency_manager_ = std::make_unique<LeaseDependencyManager>(
        *mock_object_manager_, fake_task_by_state_counter_);

    cluster_resource_scheduler_ = std::make_unique<ClusterResourceScheduler>(
        io_service_,
        ray::scheduling::NodeID(raylet_node_id_.Binary()),
        node_manager_config.resource_config.GetResourceMap(),
        /*is_node_available_fn*/
        [&](ray::scheduling::NodeID node_id) {
          return mock_gcs_client_->Nodes().Get(NodeID::FromBinary(node_id.Binary())) !=
                 nullptr;
        },
        /*get_used_object_store_memory*/
        [&]() {
          if (RayConfig::instance().scheduler_report_pinned_bytes_only()) {
            // Get the current bytes used by local primary object copies.  This
            // is used to help node scale down decisions. A node can only be
            // safely drained when this function reports zero.
            int64_t bytes_used = local_object_manager_->GetPrimaryBytes();
            // Report nonzero if we have objects spilled to the local filesystem.
            if (bytes_used == 0 && local_object_manager_->HasLocallySpilledObjects()) {
              bytes_used = 1;
            }
            return bytes_used;
          }
          return mock_object_manager_->GetUsedMemory();
        },
        /*get_pull_manager_at_capacity*/
        [&]() { return mock_object_manager_->PullManagerHasPullsQueued(); },
        [](const ray::rpc::NodeDeathInfo &node_death_info) {},
        /*labels*/
        node_manager_config.labels);

    auto get_node_info_func = [&](const NodeID &node_id) {
      return mock_gcs_client_->Nodes().Get(node_id);
    };

    auto max_task_args_memory = static_cast<int64_t>(
        static_cast<float>(mock_object_manager_->GetMemoryCapacity()) *
        RayConfig::instance().max_task_args_memory_fraction());

    local_lease_manager_ = std::make_unique<LocalLeaseManager>(
        raylet_node_id_,
        *cluster_resource_scheduler_,
        *lease_dependency_manager_,
        get_node_info_func,
        mock_worker_pool_,
        leased_workers_,
        [&](const std::vector<ObjectID> &object_ids,
            std::vector<std::unique_ptr<RayObject>> *results) {
          return node_manager_->GetObjectsFromPlasma(object_ids, results);
        },
        max_task_args_memory);

    cluster_lease_manager_ = std::make_unique<ClusterLeaseManager>(
        raylet_node_id_,
        *cluster_resource_scheduler_,
        get_node_info_func,
        [](const ray::RayLease &lease) {},
        *local_lease_manager_);

    node_manager_ = std::make_unique<NodeManager>(io_service_,
                                                  raylet_node_id_,
                                                  "test_node_name",
                                                  node_manager_config,
                                                  *mock_gcs_client_,
                                                  client_call_manager_,
                                                  worker_rpc_pool_,
                                                  raylet_client_pool_,
                                                  *core_worker_subscriber_,
                                                  *cluster_resource_scheduler_,
                                                  *local_lease_manager_,
                                                  *cluster_lease_manager_,
                                                  *mock_object_directory_,
                                                  *mock_object_manager_,
                                                  *local_object_manager_,
                                                  *lease_dependency_manager_,
                                                  mock_worker_pool_,
                                                  leased_workers_,
                                                  *mock_store_client_,
                                                  std::move(mutable_object_provider),
                                                  /*shutdown_raylet_gracefully=*/
                                                  [](const auto &) {});
  }

  instrumented_io_context io_service_;
  rpc::ClientCallManager client_call_manager_;
  rpc::CoreWorkerClientPool worker_rpc_pool_;
  rpc::RayletClientPool raylet_client_pool_;

  NodeID raylet_node_id_;
  std::unique_ptr<pubsub::FakeSubscriber> core_worker_subscriber_;
  std::unique_ptr<ClusterResourceScheduler> cluster_resource_scheduler_;
  std::unique_ptr<LocalLeaseManager> local_lease_manager_;
  std::unique_ptr<ClusterLeaseManagerInterface> cluster_lease_manager_;
  std::shared_ptr<LocalObjectManagerInterface> local_object_manager_;
  std::unique_ptr<LeaseDependencyManager> lease_dependency_manager_;
  std::unique_ptr<gcs::MockGcsClient> mock_gcs_client_ =
      std::make_unique<gcs::MockGcsClient>();
  std::unique_ptr<MockObjectDirectory> mock_object_directory_;
  std::unique_ptr<MockObjectManager> mock_object_manager_;
  core::experimental::MockMutableObjectProvider *mock_mutable_object_provider_;
  std::shared_ptr<plasma::PlasmaClientInterface> mock_store_client_ =
      std::make_shared<FakePlasmaClient>();

  std::unique_ptr<NodeManager> node_manager_;
  MockWorkerPool mock_worker_pool_;
  absl::flat_hash_map<LeaseID, std::shared_ptr<WorkerInterface>> leased_workers_;
  std::shared_ptr<absl::flat_hash_set<ObjectID>> objects_pending_deletion_;
  ray::observability::FakeMetric fake_task_by_state_counter_;
};

TEST_F(NodeManagerTest, TestRegisterGcsAndCheckSelfAlive) {
  EXPECT_CALL(*mock_gcs_client_->mock_node_accessor, AsyncSubscribeToNodeChange(_, _))
      .Times(1);
  EXPECT_CALL(*mock_gcs_client_->mock_worker_accessor,
              AsyncSubscribeToWorkerFailures(_, _))
      .WillOnce(Return(Status::OK()));
  EXPECT_CALL(*mock_gcs_client_->mock_job_accessor, AsyncSubscribeAll(_, _))
      .WillOnce(Return(Status::OK()));
  EXPECT_CALL(mock_worker_pool_, GetAllRegisteredWorkers(_, _))
      .WillRepeatedly(Return(std::vector<std::shared_ptr<WorkerInterface>>{}));
  EXPECT_CALL(mock_worker_pool_, GetAllRegisteredDrivers(_))
      .WillRepeatedly(Return(std::vector<std::shared_ptr<WorkerInterface>>{}));
  EXPECT_CALL(mock_worker_pool_, IsWorkerAvailableForScheduling())
      .WillRepeatedly(Return(false));
  std::promise<void> promise;
  EXPECT_CALL(*mock_gcs_client_->mock_node_accessor, AsyncCheckSelfAlive(_, _))
      .WillOnce([&promise](const auto &, const auto &) { promise.set_value(); });
  node_manager_->RegisterGcs();
  std::thread thread{[this] {
    // Run the io_service in a separate thread to avoid blocking the main thread.
    auto work_guard = boost::asio::make_work_guard(io_service_);
    io_service_.run();
  }};
  auto future = promise.get_future();
  EXPECT_EQ(future.wait_for(std::chrono::seconds(1)), std::future_status::ready);
  io_service_.stop();
  thread.join();
}

TEST_F(NodeManagerTest, TestDetachedWorkerIsKilledByFailedWorker) {
  EXPECT_CALL(*mock_gcs_client_->mock_node_accessor, AsyncSubscribeToNodeChange(_, _))
      .Times(1);
  EXPECT_CALL(*mock_gcs_client_->mock_job_accessor, AsyncSubscribeAll(_, _))
      .WillOnce(Return(Status::OK()));
  EXPECT_CALL(mock_worker_pool_, GetAllRegisteredWorkers(_, _))
      .WillRepeatedly(Return(std::vector<std::shared_ptr<WorkerInterface>>{}));
  EXPECT_CALL(mock_worker_pool_, GetAllRegisteredDrivers(_))
      .WillRepeatedly(Return(std::vector<std::shared_ptr<WorkerInterface>>{}));
  EXPECT_CALL(mock_worker_pool_, IsWorkerAvailableForScheduling())
      .WillRepeatedly(Return(false));
  EXPECT_CALL(mock_worker_pool_, PrestartWorkers(_, _)).Times(1);

  // Save the pop_worker_callback for providing a mock worker later.
  PopWorkerCallback pop_worker_callback;
  EXPECT_CALL(mock_worker_pool_, PopWorker(_, _))
      .WillOnce(
          [&](const LeaseSpecification &lease_spec, const PopWorkerCallback &callback) {
            pop_worker_callback = callback;
          });

  // Save the publish_worker_failure_callback for publishing a worker failure event later.
  gcs::ItemCallback<rpc::WorkerDeltaData> publish_worker_failure_callback;
  EXPECT_CALL(*mock_gcs_client_->mock_worker_accessor,
              AsyncSubscribeToWorkerFailures(_, _))
      .WillOnce([&](const gcs::ItemCallback<rpc::WorkerDeltaData> &subscribe,
                    const gcs::StatusCallback &done) {
        publish_worker_failure_callback = subscribe;
        return Status::OK();
      });

  // Invoke RegisterGcs and wait until publish_worker_failure_callback is set.
  node_manager_->RegisterGcs();
  while (!publish_worker_failure_callback) {
    io_service_.run_one();
  }

  // Preparing a detached actor creation task spec for the later RequestWorkerLease rpc.
  const auto owner_worker_id = WorkerID::FromRandom();
  rpc::Address owner_address;
  owner_address.set_worker_id(owner_worker_id.Binary());
  const auto actor_id =
      ActorID::Of(JobID::FromInt(1), TaskID::FromRandom(JobID::FromInt(1)), 0);
  const auto lease_spec = DetachedActorCreationLeaseSpec(owner_address, actor_id);

  // Invoke RequestWorkerLease to request a leased worker for the task in the
  // NodeManager.
  std::promise<Status> promise;
  rpc::RequestWorkerLeaseReply reply;
  rpc::RequestWorkerLeaseRequest request;
  request.mutable_lease_spec()->CopyFrom(lease_spec.GetMessage());
  node_manager_->HandleRequestWorkerLease(
      request,
      &reply,
      [&](Status status, std::function<void()> success, std::function<void()> failure) {
        promise.set_value(status);
      });

  // Prepare a mock worker and check if it is not killed later.
  const auto worker = std::make_shared<MockWorker>(WorkerID::FromRandom(), 10);
  // Complete the RequestWorkerLease rpc with the mock worker.
  pop_worker_callback(worker, PopWorkerStatus::OK, "");
  EXPECT_TRUE(promise.get_future().get().ok());

  // After RequestWorkerLease, a leased worker is ready in the NodeManager.
  // Then use publish_worker_failure_callback to say owner_worker_id is dead.
  // The leased worker should not be killed by this because it is a detached actor.
  rpc::WorkerDeltaData delta_data;
  delta_data.set_worker_id(owner_worker_id.Binary());
  publish_worker_failure_callback(std::move(delta_data));
  // The worker should still be alive because it should not be killed by
  // publish_worker_failure_callback.
  EXPECT_FALSE(worker->IsKilled());
}

TEST_F(NodeManagerTest, TestDetachedWorkerIsKilledByFailedNode) {
  EXPECT_CALL(*mock_object_directory_, HandleNodeRemoved(_)).Times(1);
  EXPECT_CALL(*mock_object_manager_, HandleNodeRemoved(_)).Times(1);
  EXPECT_CALL(*mock_gcs_client_->mock_worker_accessor,
              AsyncSubscribeToWorkerFailures(_, _))
      .WillOnce(Return(Status::OK()));
  EXPECT_CALL(*mock_gcs_client_->mock_job_accessor, AsyncSubscribeAll(_, _))
      .WillOnce(Return(Status::OK()));
  EXPECT_CALL(mock_worker_pool_, GetAllRegisteredWorkers(_, _))
      .WillRepeatedly(Return(std::vector<std::shared_ptr<WorkerInterface>>{}));
  EXPECT_CALL(mock_worker_pool_, GetAllRegisteredDrivers(_))
      .WillRepeatedly(Return(std::vector<std::shared_ptr<WorkerInterface>>{}));
  EXPECT_CALL(mock_worker_pool_, IsWorkerAvailableForScheduling())
      .WillRepeatedly(Return(false));
  EXPECT_CALL(mock_worker_pool_, PrestartWorkers(_, _)).Times(1);

  // Save the pop_worker_callback for providing a mock worker later.
  PopWorkerCallback pop_worker_callback;
  EXPECT_CALL(mock_worker_pool_, PopWorker(_, _))
      .WillOnce(
          [&](const LeaseSpecification &lease_spec, const PopWorkerCallback &callback) {
            pop_worker_callback = callback;
          });

  // Save the publish_node_change_callback for publishing a node failure event later.
  std::function<void(const NodeID &id, rpc::GcsNodeInfo &&node_info)>
      publish_node_change_callback;
  EXPECT_CALL(*mock_gcs_client_->mock_node_accessor, AsyncSubscribeToNodeChange(_, _))
      .WillOnce([&](const gcs::SubscribeCallback<NodeID, rpc::GcsNodeInfo> &subscribe,
                    const gcs::StatusCallback &done) {
        publish_node_change_callback = subscribe;
      });

  // Invoke RegisterGcs and wait until publish_node_change_callback is set.
  node_manager_->RegisterGcs();
  while (!publish_node_change_callback) {
    io_service_.run_one();
  }

  // Preparing a detached actor creation task spec for the later RequestWorkerLease rpc.
  const auto owner_node_id = NodeID::FromRandom();
  rpc::Address owner_address;
  owner_address.set_node_id(owner_node_id.Binary());
  const auto actor_id =
      ActorID::Of(JobID::FromInt(1), TaskID::FromRandom(JobID::FromInt(1)), 0);
  const auto lease_spec = DetachedActorCreationLeaseSpec(owner_address, actor_id);

  // Invoke RequestWorkerLease to request a leased worker for the task in the
  // NodeManager.
  std::promise<Status> promise;
  rpc::RequestWorkerLeaseReply reply;
  rpc::RequestWorkerLeaseRequest request;
  request.mutable_lease_spec()->CopyFrom(lease_spec.GetMessage());
  node_manager_->HandleRequestWorkerLease(
      request,
      &reply,
      [&](Status status, std::function<void()> success, std::function<void()> failure) {
        promise.set_value(status);
      });

  // Prepare a mock worker and check if it is not killed later.
  const auto worker = std::make_shared<MockWorker>(WorkerID::FromRandom(), 10);
  // Complete the RequestWorkerLease rpc with the mock worker.
  pop_worker_callback(worker, PopWorkerStatus::OK, "");
  EXPECT_TRUE(promise.get_future().get().ok());

  // After RequestWorkerLease, a leased worker is ready in the NodeManager.
  // Then use publish_node_change_callback to say owner_node_id is dead.
  // The leased worker should not be killed by this because it is a detached actor.
  GcsNodeInfo node_info;
  node_info.set_state(GcsNodeInfo::DEAD);
  publish_node_change_callback(owner_node_id, std::move(node_info));
  // The worker should still be alive because it should not be killed by
  // publish_node_change_callback.
  EXPECT_FALSE(worker->IsKilled());
}

TEST_F(NodeManagerTest, TestPinningAnObjectPendingDeletionFails) {
  // Object needs to be created in plasma before it can be pinned.
  rpc::Address owner_addr;
  plasma::flatbuf::ObjectSource source = plasma::flatbuf::ObjectSource::CreatedByWorker;
  ObjectID id = ObjectID::FromRandom();

  RAY_UNUSED(mock_store_client_->TryCreateImmediately(
      id, owner_addr, 1024, nullptr, 1024, nullptr, source, 0));

  rpc::PinObjectIDsRequest pin_request;
  pin_request.add_object_ids(id.Binary());
  rpc::PinObjectIDsReply successful_pin_reply;

  node_manager_->HandlePinObjectIDs(
      pin_request,
      &successful_pin_reply,
      [](Status s, std::function<void()> success, std::function<void()> failure) {});

  EXPECT_EQ(successful_pin_reply.successes_size(), 1);
  EXPECT_TRUE(successful_pin_reply.successes(0));

  // TODO(irabbani): This is a hack to mark object for pending deletion in the
  // FakeLocalObjectManager. Follow up in CORE-1677 to remove this and
  // integrate with a Fake SubscriberInterface.
  objects_pending_deletion_->emplace(id);

  rpc::PinObjectIDsReply failed_pin_reply;
  node_manager_->HandlePinObjectIDs(
      pin_request,
      &failed_pin_reply,
      [](Status s, std::function<void()> success, std::function<void()> failure) {});

  EXPECT_EQ(failed_pin_reply.successes_size(), 1);
  EXPECT_FALSE(failed_pin_reply.successes(0));
}

TEST_F(NodeManagerTest, TestConsumeSyncMessage) {
  // Create and wrap a mock resource view sync message.
  syncer::ResourceViewSyncMessage payload;
  payload.mutable_resources_total()->insert({"CPU", 10.0});
  payload.mutable_resources_available()->insert({"CPU", 10.0});
  payload.mutable_labels()->insert({"label1", "value1"});

  std::string serialized;
  ASSERT_TRUE(payload.SerializeToString(&serialized));

  auto node_id = NodeID::FromRandom();
  syncer::RaySyncMessage msg;
  msg.set_node_id(node_id.Binary());
  msg.set_message_type(syncer::MessageType::RESOURCE_VIEW);
  msg.set_sync_message(serialized);

  node_manager_->ConsumeSyncMessage(std::make_shared<syncer::RaySyncMessage>(msg));

  // Verify node resources and labels were updated.
  const auto &node_resources =
      cluster_resource_scheduler_->GetClusterResourceManager().GetNodeResources(
          scheduling::NodeID(node_id.Binary()));
  EXPECT_EQ(node_resources.labels.at("label1"), "value1");
  EXPECT_EQ(node_resources.total.Get(scheduling::ResourceID("CPU")).Double(), 10.0);
  EXPECT_EQ(node_resources.available.Get(scheduling::ResourceID("CPU")).Double(), 10.0);
}

TEST_F(NodeManagerTest, TestResizeLocalResourceInstancesSuccessful) {
  // Test 1: Up scaling (increasing resource capacity)
  rpc::ResizeLocalResourceInstancesRequest request;
  rpc::ResizeLocalResourceInstancesReply reply;

  (*request.mutable_resources())["CPU"] = 8.0;
  (*request.mutable_resources())["memory"] = 16000000.0;

  bool callback_called = false;

  node_manager_->HandleResizeLocalResourceInstances(
      request,
      &reply,
      [&callback_called](
          Status s, std::function<void()> success, std::function<void()> failure) {
        callback_called = true;
        EXPECT_TRUE(s.ok());
      });
  EXPECT_TRUE(callback_called);

  // Check that reply contains the updated resources
  EXPECT_EQ(reply.total_resources().at("CPU"), 8.0);
  EXPECT_EQ(reply.total_resources().at("memory"), 16000000.0);

  // Test 2: Down scaling (decreasing resources)
  (*request.mutable_resources())["CPU"] = 4.0;
  (*request.mutable_resources())["memory"] = 8000000.0;

  reply.Clear();
  callback_called = false;
  node_manager_->HandleResizeLocalResourceInstances(
      request,
      &reply,
      [&callback_called](
          Status s, std::function<void()> success, std::function<void()> failure) {
        callback_called = true;
        EXPECT_TRUE(s.ok());
      });
  EXPECT_TRUE(callback_called);

  // Check that reply contains the updated (reduced) resources
  EXPECT_EQ(reply.total_resources().at("CPU"), 4.0);
  EXPECT_EQ(reply.total_resources().at("memory"), 8000000.0);

  // Test 3: No changes (same values)
  reply.Clear();
  callback_called = false;
  node_manager_->HandleResizeLocalResourceInstances(
      request,
      &reply,
      [&callback_called](
          Status s, std::function<void()> success, std::function<void()> failure) {
        callback_called = true;
        EXPECT_TRUE(s.ok());
      });
  EXPECT_TRUE(callback_called);

  // Should still succeed and return current state
  EXPECT_EQ(reply.total_resources().at("CPU"), 4.0);
  EXPECT_EQ(reply.total_resources().at("memory"), 8000000.0);

  // Test 4: Now update only CPU, leaving memory unchanged
  request.mutable_resources()->clear();
  (*request.mutable_resources())["CPU"] = 8.0;  // Double the CPU

  reply.Clear();
  callback_called = false;
  node_manager_->HandleResizeLocalResourceInstances(
      request,
      &reply,
      [&callback_called](
          Status s, std::function<void()> success, std::function<void()> failure) {
        callback_called = true;
        EXPECT_TRUE(s.ok());
      });
  EXPECT_TRUE(callback_called);

  // Check that CPU was updated, and memory was unchanged
  EXPECT_EQ(reply.total_resources().at("CPU"), 8.0);
  EXPECT_EQ(reply.total_resources().at("memory"), 8000000.0);
}

TEST_F(NodeManagerTest, TestResizeLocalResourceInstancesInvalidArgument) {
  // Test trying to resize unit instance resources (GPU, etc.)
  rpc::ResizeLocalResourceInstancesRequest request;
  rpc::ResizeLocalResourceInstancesReply reply;

  (*request.mutable_resources())["GPU"] = 4.0;  // GPU is a unit instance resource

  bool callback_called = false;

  node_manager_->HandleResizeLocalResourceInstances(
      request,
      &reply,
      [&callback_called](
          Status s, std::function<void()> success, std::function<void()> failure) {
        callback_called = true;
        EXPECT_FALSE(s.ok());
        EXPECT_TRUE(s.IsInvalidArgument());
        // Check the error message contains expected details
        std::string error_msg = s.message();
        EXPECT_TRUE(error_msg.find("Cannot resize unit instance resource 'GPU'") !=
                    std::string::npos);
        EXPECT_TRUE(error_msg.find("Unit instance resources") != std::string::npos);
        EXPECT_TRUE(error_msg.find("cannot be resized dynamically") != std::string::npos);
      });

  // The callback should have been called with an InvalidArgument status
  EXPECT_TRUE(callback_called);
}

TEST_F(NodeManagerTest, TestResizeLocalResourceInstancesClamps) {
  // Test 1: Best effort downsizing
  rpc::ResizeLocalResourceInstancesRequest request;
  rpc::ResizeLocalResourceInstancesReply reply;

  // Initialize resources to a known state
  (*request.mutable_resources())["CPU"] = 8.0;
  (*request.mutable_resources())["memory"] = 16000000.0;

  bool callback_called = false;
  node_manager_->HandleResizeLocalResourceInstances(
      request,
      &reply,
      [&callback_called](
          Status s, std::function<void()> success, std::function<void()> failure) {
        callback_called = true;
        EXPECT_TRUE(s.ok());
      });
  EXPECT_TRUE(callback_called);

  // Simulate resource usage by allocating task resources through the local resource
  // manager: Use 6 out of 8 CPUs and 2 are free.
  const absl::flat_hash_map<std::string, double> task_resources = {{"CPU", 6.0}};
  std::shared_ptr<TaskResourceInstances> task_allocation =
      std::make_shared<TaskResourceInstances>();
  bool allocation_success =
      cluster_resource_scheduler_->GetLocalResourceManager().AllocateLocalTaskResources(
          task_resources, task_allocation);
  EXPECT_TRUE(allocation_success);

  // Now request to downsize CPU to 4. Should clamp to 6.
  callback_called = false;
  (*request.mutable_resources())["CPU"] = 4.0;
  reply.Clear();
  node_manager_->HandleResizeLocalResourceInstances(
      request,
      &reply,
      [&callback_called](
          Status s, std::function<void()> success, std::function<void()> failure) {
        callback_called = true;
        EXPECT_TRUE(s.ok());
      });
  EXPECT_TRUE(callback_called);
  // Total CPU should be clamped to 6 because there are only 2 CPUs available.
  // It should resize from 8 to 6 instead of resizing to 4.
  EXPECT_EQ(reply.total_resources().at("CPU"), 6.0);

  // Test 2: Extreme request (e.g., 0). Should clamp to current usage.
  callback_called = false;
  (*request.mutable_resources())["CPU"] = 0.0;
  reply.Clear();
  node_manager_->HandleResizeLocalResourceInstances(
      request,
      &reply,
      [&callback_called](
          Status s, std::function<void()> success, std::function<void()> failure) {
        callback_called = true;
        EXPECT_TRUE(s.ok());
      });
  EXPECT_TRUE(callback_called);
  // With 6 used, total should remain 6
  EXPECT_EQ(reply.total_resources().at("CPU"), 6.0);
}

class NodeManagerReturnWorkerLeaseIdempotentTest
    : public NodeManagerTest,
      public testing::WithParamInterface<std::tuple<bool, bool>> {};

TEST_P(NodeManagerReturnWorkerLeaseIdempotentTest, TestDifferentRequestArgs) {
  const auto &params = GetParam();
  bool disconnect_worker = std::get<0>(params);
  bool worker_exiting = std::get<1>(params);

  LeaseID lease_id = LeaseID::FromRandom();
  leased_workers_[lease_id] = std::make_shared<MockWorker>(WorkerID::FromRandom(), 10);
  rpc::ReturnWorkerLeaseRequest request;
  rpc::ReturnWorkerLeaseReply reply1;
  rpc::ReturnWorkerLeaseReply reply2;
  request.set_lease_id(lease_id.Binary());
  request.set_disconnect_worker(disconnect_worker);
  request.set_disconnect_worker_error_detail("test");
  request.set_worker_exiting(worker_exiting);

  if (disconnect_worker) {
    EXPECT_CALL(
        mock_worker_pool_,
        GetRegisteredWorker(testing::A<const std::shared_ptr<ClientConnection> &>()))
        .Times(1)
        .WillOnce(Return(nullptr));
    EXPECT_CALL(
        mock_worker_pool_,
        GetRegisteredDriver(testing::A<const std::shared_ptr<ClientConnection> &>()))
        .Times(1)
        .WillOnce(Return(nullptr));
  }
  node_manager_->HandleReturnWorkerLease(
      request,
      &reply1,
      [](Status s, std::function<void()> success, std::function<void()> failure) {
        ASSERT_TRUE(s.ok());
      });
  ASSERT_EQ(leased_workers_.size(), 0);
  node_manager_->HandleReturnWorkerLease(
      request,
      &reply2,
      [](Status s, std::function<void()> success, std::function<void()> failure) {
        ASSERT_TRUE(s.ok());
      });
  ASSERT_EQ(leased_workers_.size(), 0);
}

INSTANTIATE_TEST_SUITE_P(NodeManagerReturnWorkerLeaseIdempotentVariations,
                         NodeManagerReturnWorkerLeaseIdempotentTest,
                         testing::Combine(testing::Bool(), testing::Bool()));

TEST_F(NodeManagerTest, TestHandleRequestWorkerLeaseIdempotent) {
  auto lease_spec = BuildLeaseSpec({});
  rpc::RequestWorkerLeaseRequest request;
  rpc::RequestWorkerLeaseReply reply1;
  rpc::RequestWorkerLeaseReply reply2;
  LeaseID lease_id = LeaseID::FromRandom();
  lease_spec.GetMutableMessage().set_lease_id(lease_id.Binary());
  request.mutable_lease_spec()->CopyFrom(lease_spec.GetMessage());
  request.set_backlog_size(1);
  request.set_grant_or_reject(true);
  request.set_is_selected_based_on_locality(true);
  auto worker = std::make_shared<MockWorker>(WorkerID::FromRandom(), 10);
  PopWorkerCallback pop_worker_callback;
  EXPECT_CALL(mock_worker_pool_, PopWorker(_, _))
      .Times(1)
      .WillOnce([&](const LeaseSpecification &ls, const PopWorkerCallback &callback) {
        pop_worker_callback = callback;
      });
  node_manager_->HandleRequestWorkerLease(
      request,
      &reply1,
      [](Status s, std::function<void()> success, std::function<void()> failure) {
        ASSERT_TRUE(s.ok());
      });
  pop_worker_callback(worker, PopWorkerStatus::OK, "");
  ASSERT_EQ(leased_workers_.size(), 1);
  ASSERT_EQ(leased_workers_[lease_id]->GetGrantedLeaseId(), lease_id);
  request.mutable_lease_spec()->CopyFrom(lease_spec.GetMessage());
  node_manager_->HandleRequestWorkerLease(
      request,
      &reply2,
      [](Status s, std::function<void()> success, std::function<void()> failure) {
        ASSERT_TRUE(s.ok());
      });
  ASSERT_EQ(leased_workers_.size(), 1);
  ASSERT_EQ(leased_workers_[lease_id]->GetGrantedLeaseId(), lease_id);
  ASSERT_EQ(leased_workers_[lease_id]->WorkerId(),
            WorkerID::FromBinary(reply1.worker_address().worker_id()));
  ASSERT_EQ(reply1.worker_address(), reply2.worker_address());
}

TEST_F(NodeManagerTest, TestHandleRequestWorkerLeaseInfeasibleIdempotent) {
  auto lease_spec = BuildLeaseSpec({{"CPU", 1}});
  lease_spec.GetMutableMessage()
      .mutable_scheduling_strategy()
      ->mutable_node_affinity_scheduling_strategy()
      ->set_soft(false);  // Hard constraint

  rpc::RequestWorkerLeaseRequest request;
  rpc::RequestWorkerLeaseReply reply1;
  rpc::RequestWorkerLeaseReply reply2;
  LeaseID lease_id = LeaseID::FromRandom();
  lease_spec.GetMutableMessage().set_lease_id(lease_id.Binary());
  request.mutable_lease_spec()->CopyFrom(lease_spec.GetMessage());
  request.set_backlog_size(1);
  request.set_grant_or_reject(true);
  request.set_is_selected_based_on_locality(true);
  node_manager_->HandleRequestWorkerLease(
      request,
      &reply1,
      [](Status s, std::function<void()> success, std::function<void()> failure) {
        ASSERT_TRUE(s.ok());
      });
  ASSERT_EQ(leased_workers_.size(), 0);
  ASSERT_EQ(reply1.canceled(), true);
  ASSERT_EQ(reply1.failure_type(),
            rpc::RequestWorkerLeaseReply::SCHEDULING_CANCELLED_UNSCHEDULABLE);
  request.mutable_lease_spec()->CopyFrom(lease_spec.GetMessage());
  node_manager_->HandleRequestWorkerLease(
      request,
      &reply2,
      [](Status s, std::function<void()> success, std::function<void()> failure) {
        ASSERT_TRUE(s.ok());
      });
  ASSERT_EQ(leased_workers_.size(), 0);
  ASSERT_EQ(reply1.canceled(), reply2.canceled());
  ASSERT_EQ(reply1.failure_type(), reply2.failure_type());
  ASSERT_EQ(reply1.scheduling_failure_message(), reply2.scheduling_failure_message());
}

size_t GetPendingLeaseWorkerCount(const LocalLeaseManager &local_lease_manager) {
  return local_lease_manager.waiting_lease_queue_.size() +
         local_lease_manager.leases_to_grant_.size();
}

TEST_F(NodeManagerTest, RetryHandleCancelWorkerLeaseWhenHasLeaseRequest) {
  auto lease_spec = BuildLeaseSpec({});
  rpc::RequestWorkerLeaseRequest request_worker_lease_request;
  rpc::RequestWorkerLeaseReply request_worker_lease_reply;
  LeaseID lease_id = LeaseID::FromRandom();
  lease_spec.GetMutableMessage().set_lease_id(lease_id.Binary());
  request_worker_lease_request.mutable_lease_spec()->CopyFrom(lease_spec.GetMessage());
  request_worker_lease_request.set_backlog_size(1);
  request_worker_lease_request.set_grant_or_reject(true);
  request_worker_lease_request.set_is_selected_based_on_locality(true);
  node_manager_->HandleRequestWorkerLease(
      request_worker_lease_request,
      &request_worker_lease_reply,
      [](Status s, std::function<void()> success, std::function<void()> failure) {
        ASSERT_TRUE(s.ok());
      });
  ASSERT_EQ(GetPendingLeaseWorkerCount(*local_lease_manager_), 1);
  rpc::CancelWorkerLeaseRequest cancel_worker_lease_request;
  cancel_worker_lease_request.set_lease_id(lease_id.Binary());
  rpc::CancelWorkerLeaseReply cancel_worker_lease_reply1;
  rpc::CancelWorkerLeaseReply cancel_worker_lease_reply2;
  node_manager_->HandleCancelWorkerLease(
      cancel_worker_lease_request,
      &cancel_worker_lease_reply1,
      [](Status s, std::function<void()> success, std::function<void()> failure) {
        ASSERT_TRUE(s.ok());
      });
  ASSERT_EQ(GetPendingLeaseWorkerCount(*local_lease_manager_), 0);
  node_manager_->HandleCancelWorkerLease(
      cancel_worker_lease_request,
      &cancel_worker_lease_reply2,
      [](Status s, std::function<void()> success, std::function<void()> failure) {
        ASSERT_TRUE(s.ok());
      });
  ASSERT_EQ(GetPendingLeaseWorkerCount(*local_lease_manager_), 0);
  ASSERT_EQ(cancel_worker_lease_reply1.success(), true);
  // Due to the message reordering case where the cancel worker lease request
  // arrives at the raylet before the worker lease request has been received, we
  // cannot return true on the retry since from the raylet perspective both situations are
  // equivalent. Even if this returns false, the first request to HandleCancelWorkerLease
  // will trigger the callback for HandleRequestWorkerLease and remove the pending lease
  // request which prevents the CancelWorkerLease loop.
  ASSERT_EQ(cancel_worker_lease_reply2.success(), false);
}

TEST_F(NodeManagerTest, TestHandleCancelWorkerLeaseNoLeaseIdempotent) {
  LeaseID lease_id = LeaseID::FromRandom();
  rpc::CancelWorkerLeaseRequest request;
  request.set_lease_id(lease_id.Binary());
  rpc::CancelWorkerLeaseReply reply1;
  rpc::CancelWorkerLeaseReply reply2;
  node_manager_->HandleCancelWorkerLease(
      request,
      &reply1,
      [](Status s, std::function<void()> success, std::function<void()> failure) {
        ASSERT_TRUE(s.ok());
      });
  ASSERT_EQ(GetPendingLeaseWorkerCount(*local_lease_manager_), 0);
  node_manager_->HandleCancelWorkerLease(
      request,
      &reply2,
      [](Status s, std::function<void()> success, std::function<void()> failure) {
        ASSERT_TRUE(s.ok());
      });
  ASSERT_EQ(GetPendingLeaseWorkerCount(*local_lease_manager_), 0);
  ASSERT_EQ(reply1.success(), false);
  ASSERT_EQ(reply2.success(), false);
}

}  // namespace ray::raylet

int main(int argc, char **argv) {
  ::testing::InitGoogleTest(&argc, argv);
  return RUN_ALL_TESTS();
}<|MERGE_RESOLUTION|>--- conflicted
+++ resolved
@@ -97,8 +97,6 @@
   std::shared_ptr<absl::flat_hash_set<ObjectID>> objects_pending_deletion_;
 };
 
-<<<<<<< HEAD
-=======
 class FakePlasmaClient : public plasma::PlasmaClientInterface {
  public:
   Status Connect(const std::string &store_socket_name,
@@ -189,7 +187,6 @@
       objects_in_plasma_;
 };
 
->>>>>>> b5a6ad93
 LeaseSpecification BuildLeaseSpec(
     const std::unordered_map<std::string, double> &resources) {
   TaskSpecBuilder builder;
