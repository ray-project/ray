--- conflicted
+++ resolved
@@ -431,11 +431,8 @@
         [](const auto &) {},
         [](const std::string &) {},
         nullptr,
-<<<<<<< HEAD
+        shutting_down_,
         *placement_group_resource_manager_);
-=======
-        shutting_down_);
->>>>>>> 1622ff87
   }
 
   instrumented_io_context io_service_;
@@ -1239,7 +1236,45 @@
                          PinObjectIDsIdempotencyTest,
                          testing::Bool());
 
-<<<<<<< HEAD
+class NodeManagerDeathTest : public NodeManagerTest,
+                             public ::testing::WithParamInterface<bool> {};
+
+TEST_P(NodeManagerDeathTest, TestGcsPublishesSelfDead) {
+  // When the GCS publishes the node's death,
+  // 1. The raylet should kill itself immediately if it's not shutting down.
+  // 2. The raylet should ignore the death publish if the shutdown process has already
+  //    started
+  const bool shutting_down_during_death_publish = GetParam();
+
+  gcs::SubscribeCallback<NodeID, rpc::GcsNodeAddressAndLiveness>
+      publish_node_change_callback;
+  EXPECT_CALL(*mock_gcs_client_->mock_node_accessor,
+              AsyncSubscribeToNodeAddressAndLivenessChange(_, _))
+      .WillOnce([&](const gcs::SubscribeCallback<NodeID, rpc::GcsNodeAddressAndLiveness>
+                        &subscribe,
+                    const gcs::StatusCallback &done) {
+        publish_node_change_callback = subscribe;
+      });
+  node_manager_->RegisterGcs();
+
+  shutting_down_ = shutting_down_during_death_publish;
+
+  rpc::GcsNodeAddressAndLiveness dead_node_info;
+  dead_node_info.set_node_id(raylet_node_id_.Binary());
+  dead_node_info.set_state(rpc::GcsNodeInfo::DEAD);
+
+  if (shutting_down_during_death_publish) {
+    publish_node_change_callback(raylet_node_id_, std::move(dead_node_info));
+  } else {
+    ASSERT_DEATH(publish_node_change_callback(raylet_node_id_, std::move(dead_node_info)),
+                 ".*Exiting because this node manager has.*");
+  }
+}
+
+INSTANTIATE_TEST_SUITE_P(NodeManagerDeathVariations,
+                         NodeManagerDeathTest,
+                         testing::Bool());
+
 bool IsBundleRegistered(const PlacementGroupResourceManager &manager,
                         const BundleID &bundle_id) {
   return manager.bundle_spec_map_.contains(bundle_id);
@@ -1332,46 +1367,6 @@
 INSTANTIATE_TEST_SUITE_P(ReleaseUnusedBundlesIdempotencyVariations,
                          ReleaseUnusedBundlesIdempotencyTest,
                          ::testing::Bool());
-=======
-class NodeManagerDeathTest : public NodeManagerTest,
-                             public ::testing::WithParamInterface<bool> {};
-
-TEST_P(NodeManagerDeathTest, TestGcsPublishesSelfDead) {
-  // When the GCS publishes the node's death,
-  // 1. The raylet should kill itself immediately if it's not shutting down.
-  // 2. The raylet should ignore the death publish if the shutdown process has already
-  //    started
-  const bool shutting_down_during_death_publish = GetParam();
-
-  gcs::SubscribeCallback<NodeID, rpc::GcsNodeAddressAndLiveness>
-      publish_node_change_callback;
-  EXPECT_CALL(*mock_gcs_client_->mock_node_accessor,
-              AsyncSubscribeToNodeAddressAndLivenessChange(_, _))
-      .WillOnce([&](const gcs::SubscribeCallback<NodeID, rpc::GcsNodeAddressAndLiveness>
-                        &subscribe,
-                    const gcs::StatusCallback &done) {
-        publish_node_change_callback = subscribe;
-      });
-  node_manager_->RegisterGcs();
-
-  shutting_down_ = shutting_down_during_death_publish;
-
-  rpc::GcsNodeAddressAndLiveness dead_node_info;
-  dead_node_info.set_node_id(raylet_node_id_.Binary());
-  dead_node_info.set_state(rpc::GcsNodeInfo::DEAD);
-
-  if (shutting_down_during_death_publish) {
-    publish_node_change_callback(raylet_node_id_, std::move(dead_node_info));
-  } else {
-    ASSERT_DEATH(publish_node_change_callback(raylet_node_id_, std::move(dead_node_info)),
-                 ".*Exiting because this node manager has.*");
-  }
-}
-
-INSTANTIATE_TEST_SUITE_P(NodeManagerDeathVariations,
-                         NodeManagerDeathTest,
-                         testing::Bool());
->>>>>>> 1622ff87
 
 }  // namespace ray::raylet
 
