// Copyright 2025 The Ray Authors.
//
// Licensed under the Apache License, Version 2.0 (the "License");
// you may not use this file except in compliance with the License.
// You may obtain a copy of the License at
//
//  http://www.apache.org/licenses/LICENSE-2.0
//
// Unless required by applicable law or agreed to in writing, software
// distributed under the License is distributed on an "AS IS" BASIS,
// WITHOUT WARRANTIES OR CONDITIONS OF ANY KIND, either express or implied.
// See the License for the specific language governing permissions and
// limitations under the License.

#include "ray/raylet/node_manager.h"

#include <atomic>
#include <cstdint>
#include <memory>
#include <queue>
#include <string>
#include <tuple>
#include <unordered_map>
#include <utility>
#include <vector>

#include "gmock/gmock.h"
#include "mock/ray/core_worker/experimental_mutable_object_provider.h"
#include "mock/ray/gcs_client/gcs_client.h"
#include "mock/ray/object_manager/object_directory.h"
#include "mock/ray/object_manager/object_manager.h"
#include "mock/ray/raylet/local_lease_manager.h"
#include "mock/ray/raylet/worker_pool.h"
#include "mock/ray/rpc/worker/core_worker_client.h"
#include "ray/common/buffer.h"
#include "ray/common/bundle_spec.h"
#include "ray/common/flatbuf_utils.h"
#include "ray/common/scheduling/cluster_resource_data.h"
#include "ray/common/scheduling/resource_set.h"
#include "ray/core_worker_rpc_client/core_worker_client_pool.h"
#include "ray/object_manager/plasma/fake_plasma_client.h"
#include "ray/observability/fake_metric.h"
#include "ray/pubsub/fake_subscriber.h"
#include "ray/raylet/fake_worker.h"
#include "ray/raylet/local_object_manager_interface.h"
#include "ray/raylet/scheduling/cluster_lease_manager.h"
#include "ray/raylet/tests/util.h"
#include "ray/raylet_rpc_client/fake_raylet_client.h"
#include "ray/rpc/utils.h"

namespace ray::raylet {
using ::testing::_;
using ::testing::Return;

namespace {

constexpr double kTestTotalCpuResource = 10.0;

class FakeLocalObjectManager : public LocalObjectManagerInterface {
 public:
  FakeLocalObjectManager(
      std::shared_ptr<absl::flat_hash_set<ObjectID>> objects_pending_deletion)
      : objects_pending_deletion_(objects_pending_deletion) {}

  void PinObjectsAndWaitForFree(const std::vector<ObjectID> &object_ids,
                                std::vector<std::unique_ptr<RayObject>> &&objects,
                                const rpc::Address &owner_address,
                                const ObjectID &generator_id = ObjectID::Nil()) override {
  }

  // NOOP
  void SpillObjectUptoMaxThroughput() override {}

  void SpillObjects(const std::vector<ObjectID> &objects_ids,
                    std::function<void(const ray::Status &)> callback) override {}

  void AsyncRestoreSpilledObject(
      const ObjectID &object_id,
      int64_t object_size,
      const std::string &object_url,
      std::function<void(const ray::Status &)> callback) override {}

  void FlushFreeObjects() override{};

  bool ObjectPendingDeletion(const ObjectID &object_id) override {
    return objects_pending_deletion_->find(object_id) != objects_pending_deletion_->end();
  }

  void ProcessSpilledObjectsDeleteQueue(uint32_t max_batch_size) override {}

  bool IsSpillingInProgress() override { return false; }

  void FillObjectStoreStats(rpc::GetNodeStatsReply *reply) const override {}

  void RecordMetrics() const override {}

  std::string GetLocalSpilledObjectURL(const ObjectID &object_id) override { return ""; }

  int64_t GetPrimaryBytes() const override { return 0; }

  bool HasLocallySpilledObjects() const override { return false; }

  std::string DebugString() const override { return ""; }

 private:
  std::shared_ptr<absl::flat_hash_set<ObjectID>> objects_pending_deletion_;
};

LeaseSpecification BuildLeaseSpec(
    const std::unordered_map<std::string, double> &resources) {
  TaskSpecBuilder builder;
  rpc::Address empty_address;
  rpc::JobConfig config;
  FunctionDescriptor function_descriptor =
      FunctionDescriptorBuilder::BuildPython("x", "", "", "");
  builder.SetCommonTaskSpec(TaskID::FromRandom(JobID::Nil()),
                            "dummy_task",
                            Language::PYTHON,
                            function_descriptor,
                            JobID::Nil(),
                            config,
                            TaskID::Nil(),
                            0,
                            TaskID::Nil(),
                            empty_address,
                            1,
                            false,
                            false,
                            -1,
                            resources,
                            resources,
                            "",
                            0,
                            TaskID::Nil(),
                            "");
  return LeaseSpecification(std::move(builder).ConsumeAndBuild().GetMessage());
}

LeaseSpecification DetachedActorCreationLeaseSpec(const rpc::Address &owner_address,
                                                  const ActorID &actor_id) {
  rpc::JobConfig config;
  const FunctionDescriptor function_descriptor =
      FunctionDescriptorBuilder::BuildPython("x", "", "", "");
  TaskSpecBuilder task_spec_builder;
  task_spec_builder.SetCommonTaskSpec(TaskID::FromRandom(JobID::Nil()),
                                      "dummy_task",
                                      Language::PYTHON,
                                      function_descriptor,
                                      JobID::Nil(),
                                      config,
                                      TaskID::Nil(),
                                      0,
                                      TaskID::Nil(),
                                      owner_address,
                                      1,
                                      false,
                                      false,
                                      -1,
                                      {{"CPU", 0}},
                                      {{"CPU", 0}},
                                      "",
                                      0,
                                      TaskID::Nil(),
                                      "");
  task_spec_builder.SetActorCreationTaskSpec(actor_id,
                                             /*serialized_actor_handle=*/"",
                                             rpc::SchedulingStrategy(),
                                             /*max_restarts=*/0,
                                             /*max_task_retries=*/0,
                                             /*dynamic_worker_options=*/{},
                                             /*max_concurrency=*/1,
                                             /*is_detached=*/true,
                                             /*name=*/"",
                                             /*ray_namespace=*/"",
                                             /*is_asyncio=*/false,
                                             /*concurrency_groups=*/{},
                                             /*extension_data=*/"",
                                             /*allow_out_of_order_execution=*/false,
                                             /*root_detached_actor_id=*/actor_id);
  return LeaseSpecification(std::move(task_spec_builder).ConsumeAndBuild().GetMessage());
}

}  // namespace

TEST(NodeManagerStaticTest, TestHandleReportWorkerBacklog) {
  {
    // Worker backlog report from a disconnected worker should be ignored.
    MockWorkerPool worker_pool;
    MockLocalLeaseManager local_lease_manager;

    WorkerID worker_id = WorkerID::FromRandom();
    EXPECT_CALL(worker_pool, GetRegisteredWorker(worker_id))
        .Times(1)
        .WillOnce(Return(nullptr));
    EXPECT_CALL(worker_pool, GetRegisteredDriver(worker_id))
        .Times(1)
        .WillOnce(Return(nullptr));
    EXPECT_CALL(local_lease_manager, ClearWorkerBacklog(_)).Times(0);
    EXPECT_CALL(local_lease_manager, SetWorkerBacklog(_, _, _)).Times(0);

    rpc::ReportWorkerBacklogRequest request;
    request.set_worker_id(worker_id.Binary());
    rpc::ReportWorkerBacklogReply reply;
    NodeManager::HandleReportWorkerBacklog(
        request,
        &reply,
        [](Status status, std::function<void()> success, std::function<void()> failure) {
        },
        worker_pool,
        local_lease_manager);
  }

  {
    // Worker backlog report from a connected driver should be recorded.
    MockWorkerPool worker_pool;
    MockLocalLeaseManager local_lease_manager;

    WorkerID worker_id = WorkerID::FromRandom();
    std::shared_ptr<MockWorker> driver = std::make_shared<MockWorker>(worker_id, 10);

    rpc::ReportWorkerBacklogRequest request;
    request.set_worker_id(worker_id.Binary());
    auto backlog_report_1 = request.add_backlog_reports();
    auto lease_spec_1 = BuildLeaseSpec({{"CPU", 1}});
    backlog_report_1->mutable_lease_spec()->CopyFrom(lease_spec_1.GetMessage());
    backlog_report_1->set_backlog_size(1);

    auto backlog_report_2 = request.add_backlog_reports();
    auto lease_spec_2 = BuildLeaseSpec({{"GPU", 2}});
    backlog_report_2->mutable_lease_spec()->CopyFrom(lease_spec_2.GetMessage());
    backlog_report_2->set_backlog_size(3);
    rpc::ReportWorkerBacklogReply reply;

    EXPECT_CALL(worker_pool, GetRegisteredWorker(worker_id))
        .Times(1)
        .WillOnce(Return(nullptr));
    EXPECT_CALL(worker_pool, GetRegisteredDriver(worker_id))
        .Times(1)
        .WillOnce(Return(driver));
    EXPECT_CALL(local_lease_manager, ClearWorkerBacklog(worker_id)).Times(1);
    EXPECT_CALL(local_lease_manager,
                SetWorkerBacklog(lease_spec_1.GetSchedulingClass(), worker_id, 1))
        .Times(1);
    EXPECT_CALL(local_lease_manager,
                SetWorkerBacklog(lease_spec_2.GetSchedulingClass(), worker_id, 3))
        .Times(1);

    NodeManager::HandleReportWorkerBacklog(
        request,
        &reply,
        [](Status status, std::function<void()> success, std::function<void()> failure) {
        },
        worker_pool,
        local_lease_manager);
  }

  {
    // Worker backlog report from a connected worker should be recorded.
    MockWorkerPool worker_pool;
    MockLocalLeaseManager local_lease_manager;

    WorkerID worker_id = WorkerID::FromRandom();
    std::shared_ptr<MockWorker> worker = std::make_shared<MockWorker>(worker_id, 10);

    rpc::ReportWorkerBacklogRequest request;
    request.set_worker_id(worker_id.Binary());
    auto backlog_report_1 = request.add_backlog_reports();
    auto lease_spec_1 = BuildLeaseSpec({{"CPU", 1}});
    backlog_report_1->mutable_lease_spec()->CopyFrom(lease_spec_1.GetMessage());
    backlog_report_1->set_backlog_size(1);

    auto backlog_report_2 = request.add_backlog_reports();
    auto lease_spec_2 = BuildLeaseSpec({{"GPU", 2}});
    backlog_report_2->mutable_lease_spec()->CopyFrom(lease_spec_2.GetMessage());
    backlog_report_2->set_backlog_size(3);
    rpc::ReportWorkerBacklogReply reply;

    EXPECT_CALL(worker_pool, GetRegisteredWorker(worker_id))
        .Times(1)
        .WillOnce(Return(worker));
    EXPECT_CALL(worker_pool, GetRegisteredDriver(worker_id)).Times(0);

    EXPECT_CALL(local_lease_manager, ClearWorkerBacklog(worker_id)).Times(1);
    EXPECT_CALL(local_lease_manager,
                SetWorkerBacklog(lease_spec_1.GetSchedulingClass(), worker_id, 1))
        .Times(1);
    EXPECT_CALL(local_lease_manager,
                SetWorkerBacklog(lease_spec_2.GetSchedulingClass(), worker_id, 3))
        .Times(1);

    NodeManager::HandleReportWorkerBacklog(
        request,
        &reply,
        [](Status status, std::function<void()> success, std::function<void()> failure) {
        },
        worker_pool,
        local_lease_manager);
  }
}

class NodeManagerTest : public ::testing::Test {
 public:
  NodeManagerTest()
      : client_call_manager_(io_service_, /*record_stats=*/false, /*local_address=*/""),
        worker_rpc_pool_([](const auto &) {
          return std::make_shared<rpc::MockCoreWorkerClientInterface>();
        }),
        raylet_client_pool_(
            [](const auto &) { return std::make_shared<rpc::FakeRayletClient>(); }),
        fake_task_by_state_counter_() {
    RayConfig::instance().initialize(R"({
      "raylet_liveness_self_check_interval_ms": 100
    })");

    NodeManagerConfig node_manager_config{};
    node_manager_config.maximum_startup_concurrency = 1;
    node_manager_config.store_socket_name = "test_store_socket";
    node_manager_config.resource_config = ResourceSet(
        absl::flat_hash_map<std::string, double>{{"CPU", kTestTotalCpuResource}});

    core_worker_subscriber_ = std::make_unique<pubsub::FakeSubscriber>();
    mock_object_directory_ = std::make_unique<MockObjectDirectory>();
    mock_object_manager_ = std::make_unique<MockObjectManager>();

    EXPECT_CALL(*mock_object_manager_, GetMemoryCapacity()).WillRepeatedly(Return(0));

    auto mutable_object_provider =
        std::make_unique<core::experimental::MockMutableObjectProvider>();
    mock_mutable_object_provider_ = mutable_object_provider.get();

    EXPECT_CALL(mock_worker_pool_, SetNodeManagerPort(_)).Times(1);
    EXPECT_CALL(mock_worker_pool_, SetRuntimeEnvAgentClient(_)).Times(1);
    EXPECT_CALL(mock_worker_pool_, Start()).Times(1);

    EXPECT_CALL(mock_worker_pool_, DebugString()).WillRepeatedly(Return(""));
    EXPECT_CALL(*mock_gcs_client_, DebugString()).WillRepeatedly(Return(""));
    EXPECT_CALL(*mock_object_manager_, DebugString()).WillRepeatedly(Return(""));
    EXPECT_CALL(*mock_object_directory_, DebugString()).WillRepeatedly(Return(""));

    raylet_node_id_ = NodeID::FromRandom();

    objects_pending_deletion_ = std::make_shared<absl::flat_hash_set<ObjectID>>();

    local_object_manager_ =
        std::make_unique<FakeLocalObjectManager>(objects_pending_deletion_);

    lease_dependency_manager_ = std::make_unique<LeaseDependencyManager>(
        *mock_object_manager_, fake_task_by_state_counter_);

    cluster_resource_scheduler_ = std::make_unique<ClusterResourceScheduler>(
        io_service_,
        ray::scheduling::NodeID(raylet_node_id_.Binary()),
        node_manager_config.resource_config.GetResourceMap(),
        /*is_node_available_fn*/
        [&](ray::scheduling::NodeID node_id) {
          return mock_gcs_client_->Nodes().Get(NodeID::FromBinary(node_id.Binary())) !=
                 nullptr;
        },
        /*get_used_object_store_memory*/
        [&]() {
          if (RayConfig::instance().scheduler_report_pinned_bytes_only()) {
            // Get the current bytes used by local primary object copies.  This
            // is used to help node scale down decisions. A node can only be
            // safely drained when this function reports zero.
            int64_t bytes_used = local_object_manager_->GetPrimaryBytes();
            // Report nonzero if we have objects spilled to the local filesystem.
            if (bytes_used == 0 && local_object_manager_->HasLocallySpilledObjects()) {
              bytes_used = 1;
            }
            return bytes_used;
          }
          return mock_object_manager_->GetUsedMemory();
        },
        /*get_pull_manager_at_capacity*/
        [&]() { return mock_object_manager_->PullManagerHasPullsQueued(); },
        [](const ray::rpc::NodeDeathInfo &node_death_info) {},
        /*labels*/
        node_manager_config.labels);

    auto get_node_info_func = [&](const NodeID &node_id) {
      auto ptr = mock_gcs_client_->Nodes().GetNodeAddressAndLiveness(node_id);
      return ptr ? std::optional(*ptr) : std::nullopt;
    };

    auto max_task_args_memory = static_cast<int64_t>(
        static_cast<float>(mock_object_manager_->GetMemoryCapacity()) *
        RayConfig::instance().max_task_args_memory_fraction());

    local_lease_manager_ = std::make_unique<LocalLeaseManager>(
        raylet_node_id_,
        *cluster_resource_scheduler_,
        *lease_dependency_manager_,
        get_node_info_func,
        mock_worker_pool_,
        leased_workers_,
        [&](const std::vector<ObjectID> &object_ids,
            std::vector<std::unique_ptr<RayObject>> *results) {
          return node_manager_->GetObjectsFromPlasma(object_ids, results);
        },
        max_task_args_memory);

    cluster_lease_manager_ = std::make_unique<ClusterLeaseManager>(
        raylet_node_id_,
        *cluster_resource_scheduler_,
        get_node_info_func,
        [](const ray::RayLease &lease) {},
        *local_lease_manager_);

    placement_group_resource_manager_ =
        std::make_unique<NewPlacementGroupResourceManager>(*cluster_resource_scheduler_);

    node_manager_ = std::make_unique<NodeManager>(
        io_service_,
        raylet_node_id_,
        "test_node_name",
        node_manager_config,
        *mock_gcs_client_,
        client_call_manager_,
        worker_rpc_pool_,
        raylet_client_pool_,
        *core_worker_subscriber_,
        *cluster_resource_scheduler_,
        *local_lease_manager_,
        *cluster_lease_manager_,
        *mock_object_directory_,
        *mock_object_manager_,
        *local_object_manager_,
        *lease_dependency_manager_,
        mock_worker_pool_,
        leased_workers_,
        mock_store_client_,
        std::move(mutable_object_provider),
        /*shutdown_raylet_gracefully=*/
        [](const auto &) {},
        [](const std::string &) {},
        nullptr,
        shutting_down_,
        *placement_group_resource_manager_,
        boost::asio::basic_socket_acceptor<local_stream_protocol>(io_service_),
        boost::asio::basic_stream_socket<local_stream_protocol>(io_service_));
  }

  instrumented_io_context io_service_;
  rpc::ClientCallManager client_call_manager_;
  rpc::CoreWorkerClientPool worker_rpc_pool_;
  rpc::RayletClientPool raylet_client_pool_;

  NodeID raylet_node_id_;
  std::unique_ptr<pubsub::FakeSubscriber> core_worker_subscriber_;
  std::unique_ptr<ClusterResourceScheduler> cluster_resource_scheduler_;
  std::unique_ptr<LocalLeaseManager> local_lease_manager_;
  std::unique_ptr<ClusterLeaseManager> cluster_lease_manager_;
  std::unique_ptr<PlacementGroupResourceManager> placement_group_resource_manager_;
  std::shared_ptr<LocalObjectManagerInterface> local_object_manager_;
  std::unique_ptr<LeaseDependencyManager> lease_dependency_manager_;
  std::unique_ptr<gcs::MockGcsClient> mock_gcs_client_ =
      std::make_unique<gcs::MockGcsClient>();
  std::unique_ptr<MockObjectDirectory> mock_object_directory_;
  std::unique_ptr<MockObjectManager> mock_object_manager_;
  core::experimental::MockMutableObjectProvider *mock_mutable_object_provider_;
  std::shared_ptr<plasma::PlasmaClientInterface> mock_store_client_ =
      std::make_shared<plasma::FakePlasmaClient>();

  std::unique_ptr<NodeManager> node_manager_;
  MockWorkerPool mock_worker_pool_;
  absl::flat_hash_map<LeaseID, std::shared_ptr<WorkerInterface>> leased_workers_;
  std::shared_ptr<absl::flat_hash_set<ObjectID>> objects_pending_deletion_;
  ray::observability::FakeGauge fake_task_by_state_counter_;

  std::atomic_bool shutting_down_ = RayletShutdownState::ALIVE;
};

TEST_F(NodeManagerTest, TestRegisterGcsAndCheckSelfAlive) {
  EXPECT_CALL(*mock_gcs_client_->mock_node_accessor,
              AsyncSubscribeToNodeAddressAndLivenessChange(_, _))
      .Times(1);
  EXPECT_CALL(*mock_gcs_client_->mock_worker_accessor,
              AsyncSubscribeToWorkerFailures(_, _))
      .WillOnce(Return(Status::OK()));
  EXPECT_CALL(*mock_gcs_client_->mock_job_accessor, AsyncSubscribeAll(_, _))
      .WillOnce(Return(Status::OK()));
  EXPECT_CALL(mock_worker_pool_, GetAllRegisteredWorkers(_, _))
      .WillRepeatedly(Return(std::vector<std::shared_ptr<WorkerInterface>>{}));
  EXPECT_CALL(mock_worker_pool_, GetAllRegisteredDrivers(_))
      .WillRepeatedly(Return(std::vector<std::shared_ptr<WorkerInterface>>{}));
  EXPECT_CALL(mock_worker_pool_, IsWorkerAvailableForScheduling())
      .WillRepeatedly(Return(false));
  std::promise<void> promise;
  EXPECT_CALL(*mock_gcs_client_->mock_node_accessor, AsyncCheckAlive(_, _, _))
      .WillOnce(
          [&promise](const auto &, const auto &, const auto &) { promise.set_value(); });
  node_manager_->RegisterGcs();
  std::thread thread{[this] {
    // Run the io_service in a separate thread to avoid blocking the main thread.
    auto work_guard = boost::asio::make_work_guard(io_service_);
    io_service_.run();
  }};
  auto future = promise.get_future();
  EXPECT_EQ(future.wait_for(std::chrono::seconds(1)), std::future_status::ready);
  io_service_.stop();
  thread.join();
}

TEST_F(NodeManagerTest, TestDetachedWorkerIsKilledByFailedWorker) {
  EXPECT_CALL(*mock_gcs_client_->mock_node_accessor,
              AsyncSubscribeToNodeAddressAndLivenessChange(_, _))
      .Times(1);
  EXPECT_CALL(*mock_gcs_client_->mock_job_accessor, AsyncSubscribeAll(_, _))
      .WillOnce(Return(Status::OK()));
  EXPECT_CALL(mock_worker_pool_, GetAllRegisteredWorkers(_, _))
      .WillRepeatedly(Return(std::vector<std::shared_ptr<WorkerInterface>>{}));
  EXPECT_CALL(mock_worker_pool_, GetAllRegisteredDrivers(_))
      .WillRepeatedly(Return(std::vector<std::shared_ptr<WorkerInterface>>{}));
  EXPECT_CALL(mock_worker_pool_, IsWorkerAvailableForScheduling())
      .WillRepeatedly(Return(false));
  EXPECT_CALL(mock_worker_pool_, PrestartWorkers(_, _)).Times(1);

  // Save the pop_worker_callback for providing a mock worker later.
  PopWorkerCallback pop_worker_callback;
  EXPECT_CALL(mock_worker_pool_, PopWorker(_, _))
      .WillOnce(
          [&](const LeaseSpecification &lease_spec, const PopWorkerCallback &callback) {
            pop_worker_callback = callback;
          });

  // Save the publish_worker_failure_callback for publishing a worker failure event later.
  gcs::ItemCallback<rpc::WorkerDeltaData> publish_worker_failure_callback;
  EXPECT_CALL(*mock_gcs_client_->mock_worker_accessor,
              AsyncSubscribeToWorkerFailures(_, _))
      .WillOnce([&](const gcs::ItemCallback<rpc::WorkerDeltaData> &subscribe,
                    const gcs::StatusCallback &done) {
        publish_worker_failure_callback = subscribe;
        return Status::OK();
      });

  // Invoke RegisterGcs and wait until publish_worker_failure_callback is set.
  node_manager_->RegisterGcs();
  while (!publish_worker_failure_callback) {
    io_service_.run_one();
  }

  // Preparing a detached actor creation task spec for the later RequestWorkerLease rpc.
  const auto owner_worker_id = WorkerID::FromRandom();
  rpc::Address owner_address;
  owner_address.set_worker_id(owner_worker_id.Binary());
  const auto actor_id =
      ActorID::Of(JobID::FromInt(1), TaskID::FromRandom(JobID::FromInt(1)), 0);
  const auto lease_spec = DetachedActorCreationLeaseSpec(owner_address, actor_id);

  // Invoke RequestWorkerLease to request a leased worker for the task in the
  // NodeManager.
  std::promise<Status> promise;
  rpc::RequestWorkerLeaseReply reply;
  rpc::RequestWorkerLeaseRequest request;
  request.mutable_lease_spec()->CopyFrom(lease_spec.GetMessage());
  node_manager_->HandleRequestWorkerLease(
      request,
      &reply,
      [&](Status status, std::function<void()> success, std::function<void()> failure) {
        promise.set_value(status);
      });

  // Prepare a mock worker and check if it is not killed later.
  const auto worker = std::make_shared<MockWorker>(WorkerID::FromRandom(), 10);
  // Complete the RequestWorkerLease rpc with the mock worker.
  pop_worker_callback(worker, PopWorkerStatus::OK, "");
  EXPECT_TRUE(promise.get_future().get().ok());

  // After RequestWorkerLease, a leased worker is ready in the NodeManager.
  // Then use publish_worker_failure_callback to say owner_worker_id is dead.
  // The leased worker should not be killed by this because it is a detached actor.
  rpc::WorkerDeltaData delta_data;
  delta_data.set_worker_id(owner_worker_id.Binary());
  publish_worker_failure_callback(std::move(delta_data));
  // The worker should still be alive because it should not be killed by
  // publish_worker_failure_callback.
  EXPECT_FALSE(worker->IsKilled());
}

TEST_F(NodeManagerTest, TestDetachedWorkerIsKilledByFailedNode) {
  EXPECT_CALL(*mock_object_directory_, HandleNodeRemoved(_)).Times(1);
  EXPECT_CALL(*mock_object_manager_, HandleNodeRemoved(_)).Times(1);
  EXPECT_CALL(*mock_gcs_client_->mock_worker_accessor,
              AsyncSubscribeToWorkerFailures(_, _))
      .WillOnce(Return(Status::OK()));
  EXPECT_CALL(*mock_gcs_client_->mock_job_accessor, AsyncSubscribeAll(_, _))
      .WillOnce(Return(Status::OK()));
  EXPECT_CALL(mock_worker_pool_, GetAllRegisteredWorkers(_, _))
      .WillRepeatedly(Return(std::vector<std::shared_ptr<WorkerInterface>>{}));
  EXPECT_CALL(mock_worker_pool_, GetAllRegisteredDrivers(_))
      .WillRepeatedly(Return(std::vector<std::shared_ptr<WorkerInterface>>{}));
  EXPECT_CALL(mock_worker_pool_, IsWorkerAvailableForScheduling())
      .WillRepeatedly(Return(false));
  EXPECT_CALL(mock_worker_pool_, PrestartWorkers(_, _)).Times(1);

  // Save the pop_worker_callback for providing a mock worker later.
  PopWorkerCallback pop_worker_callback;
  EXPECT_CALL(mock_worker_pool_, PopWorker(_, _))
      .WillOnce(
          [&](const LeaseSpecification &lease_spec, const PopWorkerCallback &callback) {
            pop_worker_callback = callback;
          });

  // Save the publish_node_change_callback for publishing a node failure event later.
  std::function<void(const NodeID &id, rpc::GcsNodeAddressAndLiveness &&node_info)>
      publish_node_change_callback;
  EXPECT_CALL(*mock_gcs_client_->mock_node_accessor,
              AsyncSubscribeToNodeAddressAndLivenessChange(_, _))
      .WillOnce([&](const gcs::SubscribeCallback<NodeID, rpc::GcsNodeAddressAndLiveness>
                        &subscribe,
                    const gcs::StatusCallback &done) {
        publish_node_change_callback = subscribe;
      });
  node_manager_->RegisterGcs();

  // Preparing a detached actor creation task spec for the later RequestWorkerLease rpc.
  const auto owner_node_id = NodeID::FromRandom();
  rpc::Address owner_address;
  owner_address.set_node_id(owner_node_id.Binary());
  const auto actor_id =
      ActorID::Of(JobID::FromInt(1), TaskID::FromRandom(JobID::FromInt(1)), 0);
  const auto lease_spec = DetachedActorCreationLeaseSpec(owner_address, actor_id);

  // Invoke RequestWorkerLease to request a leased worker for the task in the
  // NodeManager.
  std::promise<Status> promise;
  rpc::RequestWorkerLeaseReply reply;
  rpc::RequestWorkerLeaseRequest request;
  request.mutable_lease_spec()->CopyFrom(lease_spec.GetMessage());
  node_manager_->HandleRequestWorkerLease(
      request,
      &reply,
      [&](Status status, std::function<void()> success, std::function<void()> failure) {
        promise.set_value(status);
      });

  // Prepare a mock worker and check if it is not killed later.
  const auto worker = std::make_shared<MockWorker>(WorkerID::FromRandom(), 10);
  // Complete the RequestWorkerLease rpc with the mock worker.
  pop_worker_callback(worker, PopWorkerStatus::OK, "");
  EXPECT_TRUE(promise.get_future().get().ok());

  // After RequestWorkerLease, a leased worker is ready in the NodeManager.
  // Then use publish_node_change_callback to say owner_node_id is dead.
  // The leased worker should not be killed by this because it is a detached actor.
  rpc::GcsNodeAddressAndLiveness node_info;
  node_info.set_state(GcsNodeInfo::DEAD);
  publish_node_change_callback(owner_node_id, std::move(node_info));
  // The worker should still be alive because it should not be killed by
  // publish_node_change_callback.
  EXPECT_FALSE(worker->IsKilled());
}

TEST_F(NodeManagerTest, TestPinningAnObjectPendingDeletionFails) {
  // Object needs to be created in plasma before it can be pinned.
  rpc::Address owner_addr;
  plasma::flatbuf::ObjectSource source = plasma::flatbuf::ObjectSource::CreatedByWorker;
  ObjectID id = ObjectID::FromRandom();

  RAY_UNUSED(mock_store_client_->TryCreateImmediately(
      id, owner_addr, 1024, nullptr, 1024, nullptr, source, 0));

  rpc::PinObjectIDsRequest pin_request;
  pin_request.add_object_ids(id.Binary());
  rpc::PinObjectIDsReply successful_pin_reply;

  node_manager_->HandlePinObjectIDs(
      pin_request,
      &successful_pin_reply,
      [](Status s, std::function<void()> success, std::function<void()> failure) {});

  EXPECT_EQ(successful_pin_reply.successes_size(), 1);
  EXPECT_TRUE(successful_pin_reply.successes(0));

  // TODO(irabbani): This is a hack to mark object for pending deletion in the
  // FakeLocalObjectManager. Follow up in CORE-1677 to remove this and
  // integrate with a Fake SubscriberInterface.
  objects_pending_deletion_->emplace(id);

  rpc::PinObjectIDsReply failed_pin_reply;
  node_manager_->HandlePinObjectIDs(
      pin_request,
      &failed_pin_reply,
      [](Status s, std::function<void()> success, std::function<void()> failure) {});

  EXPECT_EQ(failed_pin_reply.successes_size(), 1);
  EXPECT_FALSE(failed_pin_reply.successes(0));
}

TEST_F(NodeManagerTest, TestConsumeSyncMessage) {
  // Create and wrap a mock resource view sync message.
  syncer::ResourceViewSyncMessage payload;
  payload.mutable_resources_total()->insert({"CPU", kTestTotalCpuResource});
  payload.mutable_resources_available()->insert({"CPU", kTestTotalCpuResource});
  payload.mutable_labels()->insert({"label1", "value1"});

  std::string serialized;
  ASSERT_TRUE(payload.SerializeToString(&serialized));

  auto node_id = NodeID::FromRandom();
  syncer::RaySyncMessage msg;
  msg.set_node_id(node_id.Binary());
  msg.set_message_type(syncer::MessageType::RESOURCE_VIEW);
  msg.set_sync_message(serialized);

  node_manager_->ConsumeSyncMessage(std::make_shared<syncer::RaySyncMessage>(msg));

  // Verify node resources and labels were updated.
  const auto &node_resources =
      cluster_resource_scheduler_->GetClusterResourceManager().GetNodeResources(
          scheduling::NodeID(node_id.Binary()));
  EXPECT_EQ(node_resources.labels.at("label1"), "value1");
  EXPECT_EQ(node_resources.total.Get(scheduling::ResourceID("CPU")).Double(),
            kTestTotalCpuResource);
  EXPECT_EQ(node_resources.available.Get(scheduling::ResourceID("CPU")).Double(),
            kTestTotalCpuResource);
}

TEST_F(NodeManagerTest, TestResizeLocalResourceInstancesSuccessful) {
  // Test 1: Up scaling (increasing resource capacity)
  rpc::ResizeLocalResourceInstancesRequest request;
  rpc::ResizeLocalResourceInstancesReply reply;

  (*request.mutable_resources())["CPU"] = 8.0;
  (*request.mutable_resources())["memory"] = 16000000.0;

  bool callback_called = false;

  node_manager_->HandleResizeLocalResourceInstances(
      request,
      &reply,
      [&callback_called](
          Status s, std::function<void()> success, std::function<void()> failure) {
        callback_called = true;
        EXPECT_TRUE(s.ok());
      });
  EXPECT_TRUE(callback_called);

  // Check that reply contains the updated resources
  EXPECT_EQ(reply.total_resources().at("CPU"), 8.0);
  EXPECT_EQ(reply.total_resources().at("memory"), 16000000.0);

  // Test 2: Down scaling (decreasing resources)
  (*request.mutable_resources())["CPU"] = 4.0;
  (*request.mutable_resources())["memory"] = 8000000.0;

  reply.Clear();
  callback_called = false;
  node_manager_->HandleResizeLocalResourceInstances(
      request,
      &reply,
      [&callback_called](
          Status s, std::function<void()> success, std::function<void()> failure) {
        callback_called = true;
        EXPECT_TRUE(s.ok());
      });
  EXPECT_TRUE(callback_called);

  // Check that reply contains the updated (reduced) resources
  EXPECT_EQ(reply.total_resources().at("CPU"), 4.0);
  EXPECT_EQ(reply.total_resources().at("memory"), 8000000.0);

  // Test 3: No changes (same values)
  reply.Clear();
  callback_called = false;
  node_manager_->HandleResizeLocalResourceInstances(
      request,
      &reply,
      [&callback_called](
          Status s, std::function<void()> success, std::function<void()> failure) {
        callback_called = true;
        EXPECT_TRUE(s.ok());
      });
  EXPECT_TRUE(callback_called);

  // Should still succeed and return current state
  EXPECT_EQ(reply.total_resources().at("CPU"), 4.0);
  EXPECT_EQ(reply.total_resources().at("memory"), 8000000.0);

  // Test 4: Now update only CPU, leaving memory unchanged
  request.mutable_resources()->clear();
  (*request.mutable_resources())["CPU"] = 8.0;  // Double the CPU

  reply.Clear();
  callback_called = false;
  node_manager_->HandleResizeLocalResourceInstances(
      request,
      &reply,
      [&callback_called](
          Status s, std::function<void()> success, std::function<void()> failure) {
        callback_called = true;
        EXPECT_TRUE(s.ok());
      });
  EXPECT_TRUE(callback_called);

  // Check that CPU was updated, and memory was unchanged
  EXPECT_EQ(reply.total_resources().at("CPU"), 8.0);
  EXPECT_EQ(reply.total_resources().at("memory"), 8000000.0);
}

TEST_F(NodeManagerTest, TestResizeLocalResourceInstancesInvalidArgument) {
  // Test trying to resize unit instance resources (GPU, etc.)
  rpc::ResizeLocalResourceInstancesRequest request;
  rpc::ResizeLocalResourceInstancesReply reply;

  (*request.mutable_resources())["GPU"] = 4.0;  // GPU is a unit instance resource

  bool callback_called = false;

  node_manager_->HandleResizeLocalResourceInstances(
      request,
      &reply,
      [&callback_called](
          Status s, std::function<void()> success, std::function<void()> failure) {
        callback_called = true;
        EXPECT_FALSE(s.ok());
        EXPECT_TRUE(s.IsInvalidArgument());
        // Check the error message contains expected details
        std::string error_msg = s.message();
        EXPECT_TRUE(error_msg.find("Cannot resize unit instance resource 'GPU'") !=
                    std::string::npos);
        EXPECT_TRUE(error_msg.find("Unit instance resources") != std::string::npos);
        EXPECT_TRUE(error_msg.find("cannot be resized dynamically") != std::string::npos);
      });

  // The callback should have been called with an InvalidArgument status
  EXPECT_TRUE(callback_called);
}

TEST_F(NodeManagerTest, TestResizeLocalResourceInstancesClamps) {
  // Test 1: Best effort downsizing
  rpc::ResizeLocalResourceInstancesRequest request;
  rpc::ResizeLocalResourceInstancesReply reply;

  // Initialize resources to a known state
  (*request.mutable_resources())["CPU"] = 8.0;
  (*request.mutable_resources())["memory"] = 16000000.0;

  bool callback_called = false;
  node_manager_->HandleResizeLocalResourceInstances(
      request,
      &reply,
      [&callback_called](
          Status s, std::function<void()> success, std::function<void()> failure) {
        callback_called = true;
        EXPECT_TRUE(s.ok());
      });
  EXPECT_TRUE(callback_called);

  // Simulate resource usage by allocating task resources through the local resource
  // manager: Use 6 out of 8 CPUs and 2 are free.
  const absl::flat_hash_map<std::string, double> task_resources = {{"CPU", 6.0}};
  std::shared_ptr<TaskResourceInstances> task_allocation =
      std::make_shared<TaskResourceInstances>();
  bool allocation_success =
      cluster_resource_scheduler_->GetLocalResourceManager().AllocateLocalTaskResources(
          task_resources, task_allocation);
  EXPECT_TRUE(allocation_success);

  // Now request to downsize CPU to 4. Should clamp to 6.
  callback_called = false;
  (*request.mutable_resources())["CPU"] = 4.0;
  reply.Clear();
  node_manager_->HandleResizeLocalResourceInstances(
      request,
      &reply,
      [&callback_called](
          Status s, std::function<void()> success, std::function<void()> failure) {
        callback_called = true;
        EXPECT_TRUE(s.ok());
      });
  EXPECT_TRUE(callback_called);
  // Total CPU should be clamped to 6 because there are only 2 CPUs available.
  // It should resize from 8 to 6 instead of resizing to 4.
  EXPECT_EQ(reply.total_resources().at("CPU"), 6.0);

  // Test 2: Extreme request (e.g., 0). Should clamp to current usage.
  callback_called = false;
  (*request.mutable_resources())["CPU"] = 0.0;
  reply.Clear();
  node_manager_->HandleResizeLocalResourceInstances(
      request,
      &reply,
      [&callback_called](
          Status s, std::function<void()> success, std::function<void()> failure) {
        callback_called = true;
        EXPECT_TRUE(s.ok());
      });
  EXPECT_TRUE(callback_called);
  // With 6 used, total should remain 6
  EXPECT_EQ(reply.total_resources().at("CPU"), 6.0);
}

TEST_F(NodeManagerTest, AsyncGetOrWaitSkipsGetForWorkerWithoutLease) {
  // Verifies AsyncGetOrWait drops stale GETs for workers whose lease was cleared,
  // while leaving driver GETs unaffected.

  // Prepare a mock worker returned by GetRegisteredWorker(client).
  auto worker = std::make_shared<MockWorker>(WorkerID::FromRandom(), 10);
  EXPECT_TRUE(worker->GetGrantedLeaseId().IsNil());

  EXPECT_CALL(
      mock_worker_pool_,
      GetRegisteredWorker(testing::A<const std::shared_ptr<ClientConnection> &>()))
      .Times(2)  // one in ProcessClientMessage + one in AsyncGetOrWait
      .WillRepeatedly(Return(worker));
  EXPECT_CALL(
      mock_worker_pool_,
      GetRegisteredDriver(testing::A<const std::shared_ptr<ClientConnection> &>()))
      .Times(0);

  // Expect no pull to be registered on the ObjectManager for this GET.
  EXPECT_CALL(*mock_object_manager_, Pull(_, _, _)).Times(0);

  // Build AsyncGetObjectsRequest flatbuffer and invoke the handler.
  std::vector<ObjectID> object_ids;
  flatbuffers::FlatBufferBuilder fbb;
  std::vector<flatbuffers::Offset<protocol::Address>> address_vec;
  // Add one object and a corresponding (empty) owner address.
  object_ids.push_back(ObjectID::FromRandom());
  address_vec.push_back(protocol::CreateAddress(
      fbb, fbb.CreateString(""), fbb.CreateString(""), 0, fbb.CreateString("")));
  auto object_ids_message = flatbuf::to_flatbuf(fbb, object_ids);
  auto message = protocol::CreateAsyncGetObjectsRequest(
      fbb, object_ids_message, fbb.CreateVector(address_vec));
  fbb.Finish(message);

  // Create a minimal client connection for ProcessClientMessage.
  local_stream_socket fake_socket(io_service_);
  auto client = ClientConnection::Create(
      [](std::shared_ptr<ClientConnection>, int64_t, const std::vector<uint8_t> &) {},
      [](std::shared_ptr<ClientConnection>, const boost::system::error_code &) {},
      std::move(fake_socket),
      "test-client",
      std::vector<std::string>{});
  node_manager_->ProcessClientMessage(
      client,
      static_cast<int64_t>(protocol::MessageType::AsyncGetObjectsRequest),
      fbb.GetBufferPointer());
}

TEST_F(NodeManagerTest, AsyncGetOrWaitRegistersGetForDriver) {
  // A driver has no lease id; GET should still be registered.

  // GetRegisteredWorker returns nullptr, driver is returned instead.
  EXPECT_CALL(
      mock_worker_pool_,
      GetRegisteredWorker(testing::A<const std::shared_ptr<ClientConnection> &>()))
      .Times(2)  // one in ProcessClientMessage + one in AsyncGetOrWait
      .WillRepeatedly(Return(nullptr));
  auto driver = std::make_shared<MockWorker>(WorkerID::FromRandom(), 10);
  EXPECT_CALL(
      mock_worker_pool_,
      GetRegisteredDriver(testing::A<const std::shared_ptr<ClientConnection> &>()))
      .Times(1)
      .WillOnce(Return(driver));

  // Expect a pull to be registered on the ObjectManager for this GET.
  EXPECT_CALL(*mock_object_manager_, Pull(_, _, _)).Times(1);

  // Build AsyncGetObjectsRequest flatbuffer and invoke the handler.
  std::vector<ObjectID> object_ids;
  flatbuffers::FlatBufferBuilder fbb;
  std::vector<flatbuffers::Offset<protocol::Address>> address_vec;
  // Add one object and a corresponding (empty) owner address.
  object_ids.push_back(ObjectID::FromRandom());
  address_vec.push_back(protocol::CreateAddress(
      fbb, fbb.CreateString(""), fbb.CreateString(""), 0, fbb.CreateString("")));

  auto object_ids_message = flatbuf::to_flatbuf(fbb, object_ids);
  auto message = protocol::CreateAsyncGetObjectsRequest(
      fbb, object_ids_message, fbb.CreateVector(address_vec));
  fbb.Finish(message);

  // Create a minimal client connection for ProcessClientMessage.
  local_stream_socket fake_socket(io_service_);
  auto client = ClientConnection::Create(
      [](std::shared_ptr<ClientConnection>, int64_t, const std::vector<uint8_t> &) {},
      [](std::shared_ptr<ClientConnection>, const boost::system::error_code &) {},
      std::move(fake_socket),
      "test-client",
      std::vector<std::string>{});
  node_manager_->ProcessClientMessage(
      client,
      static_cast<int64_t>(protocol::MessageType::AsyncGetObjectsRequest),
      fbb.GetBufferPointer());
}

class NodeManagerReturnWorkerLeaseIdempotentTest
    : public NodeManagerTest,
      public testing::WithParamInterface<std::tuple<bool, bool>> {};

TEST_P(NodeManagerReturnWorkerLeaseIdempotentTest, TestDifferentRequestArgs) {
  const auto &params = GetParam();
  bool disconnect_worker = std::get<0>(params);
  bool worker_exiting = std::get<1>(params);

  LeaseID lease_id = LeaseID::FromRandom();
  leased_workers_[lease_id] = std::make_shared<MockWorker>(WorkerID::FromRandom(), 10);
  rpc::ReturnWorkerLeaseRequest request;
  rpc::ReturnWorkerLeaseReply reply1;
  rpc::ReturnWorkerLeaseReply reply2;
  request.set_lease_id(lease_id.Binary());
  request.set_disconnect_worker(disconnect_worker);
  request.set_disconnect_worker_error_detail("test");
  request.set_worker_exiting(worker_exiting);

  if (disconnect_worker) {
    EXPECT_CALL(
        mock_worker_pool_,
        GetRegisteredWorker(testing::A<const std::shared_ptr<ClientConnection> &>()))
        .Times(1)
        .WillOnce(Return(nullptr));
    EXPECT_CALL(
        mock_worker_pool_,
        GetRegisteredDriver(testing::A<const std::shared_ptr<ClientConnection> &>()))
        .Times(1)
        .WillOnce(Return(nullptr));
  }
  node_manager_->HandleReturnWorkerLease(
      request,
      &reply1,
      [](Status s, std::function<void()> success, std::function<void()> failure) {
        ASSERT_TRUE(s.ok());
      });
  ASSERT_EQ(leased_workers_.size(), 0);
  node_manager_->HandleReturnWorkerLease(
      request,
      &reply2,
      [](Status s, std::function<void()> success, std::function<void()> failure) {
        ASSERT_TRUE(s.ok());
      });
  ASSERT_EQ(leased_workers_.size(), 0);
}

INSTANTIATE_TEST_SUITE_P(NodeManagerReturnWorkerLeaseIdempotentVariations,
                         NodeManagerReturnWorkerLeaseIdempotentTest,
                         testing::Combine(testing::Bool(), testing::Bool()));

TEST_F(NodeManagerTest, TestHandleRequestWorkerLeaseIdempotent) {
  auto lease_spec = BuildLeaseSpec({});
  rpc::RequestWorkerLeaseRequest request;
  rpc::RequestWorkerLeaseReply reply1;
  rpc::RequestWorkerLeaseReply reply2;
  LeaseID lease_id = LeaseID::FromRandom();
  lease_spec.GetMutableMessage().set_lease_id(lease_id.Binary());
  request.mutable_lease_spec()->CopyFrom(lease_spec.GetMessage());
  request.set_backlog_size(1);
  request.set_grant_or_reject(true);
  request.set_is_selected_based_on_locality(true);
  auto worker = std::make_shared<MockWorker>(WorkerID::FromRandom(), 10);
  PopWorkerCallback pop_worker_callback;
  EXPECT_CALL(mock_worker_pool_, PopWorker(_, _))
      .Times(1)
      .WillOnce([&](const LeaseSpecification &ls, const PopWorkerCallback &callback) {
        pop_worker_callback = callback;
      });
  node_manager_->HandleRequestWorkerLease(
      request,
      &reply1,
      [](Status s, std::function<void()> success, std::function<void()> failure) {
        ASSERT_TRUE(s.ok());
      });
  pop_worker_callback(worker, PopWorkerStatus::OK, "");
  ASSERT_EQ(leased_workers_.size(), 1);
  ASSERT_EQ(leased_workers_[lease_id]->GetGrantedLeaseId(), lease_id);
  request.mutable_lease_spec()->CopyFrom(lease_spec.GetMessage());
  node_manager_->HandleRequestWorkerLease(
      request,
      &reply2,
      [](Status s, std::function<void()> success, std::function<void()> failure) {
        ASSERT_TRUE(s.ok());
      });
  ASSERT_EQ(leased_workers_.size(), 1);
  ASSERT_EQ(leased_workers_[lease_id]->GetGrantedLeaseId(), lease_id);
  ASSERT_EQ(leased_workers_[lease_id]->WorkerId(),
            WorkerID::FromBinary(reply1.worker_address().worker_id()));
  ASSERT_EQ(reply1.worker_address(), reply2.worker_address());
}

TEST_F(NodeManagerTest, TestHandleRequestWorkerLeaseInfeasibleIdempotent) {
  auto lease_spec = BuildLeaseSpec({{"CPU", kTestTotalCpuResource + 1}});
  lease_spec.GetMutableMessage()
      .mutable_scheduling_strategy()
      ->mutable_node_affinity_scheduling_strategy()
      ->set_soft(false);  // Hard constraint

  rpc::RequestWorkerLeaseRequest request;
  rpc::RequestWorkerLeaseReply reply1;
  rpc::RequestWorkerLeaseReply reply2;
  LeaseID lease_id = LeaseID::FromRandom();
  lease_spec.GetMutableMessage().set_lease_id(lease_id.Binary());
  request.mutable_lease_spec()->CopyFrom(lease_spec.GetMessage());
  request.set_backlog_size(1);
  request.set_grant_or_reject(true);
  request.set_is_selected_based_on_locality(true);
  node_manager_->HandleRequestWorkerLease(
      request,
      &reply1,
      [](Status s, std::function<void()> success, std::function<void()> failure) {
        ASSERT_TRUE(s.ok());
      });
  ASSERT_EQ(leased_workers_.size(), 0);
  ASSERT_EQ(reply1.canceled(), true);
  ASSERT_EQ(reply1.failure_type(),
            rpc::RequestWorkerLeaseReply::SCHEDULING_CANCELLED_UNSCHEDULABLE);
  request.mutable_lease_spec()->CopyFrom(lease_spec.GetMessage());
  node_manager_->HandleRequestWorkerLease(
      request,
      &reply2,
      [](Status s, std::function<void()> success, std::function<void()> failure) {
        ASSERT_TRUE(s.ok());
      });
  ASSERT_EQ(leased_workers_.size(), 0);
  ASSERT_EQ(reply1.canceled(), reply2.canceled());
  ASSERT_EQ(reply1.failure_type(), reply2.failure_type());
  ASSERT_EQ(reply1.scheduling_failure_message(), reply2.scheduling_failure_message());
}

size_t GetPendingLeaseWorkerCount(const LocalLeaseManager &local_lease_manager) {
  return local_lease_manager.waiting_lease_queue_.size() +
         local_lease_manager.leases_to_grant_.size();
}

TEST_F(NodeManagerTest, TestReschedulingLeasesDuringHandleDrainRaylet) {
  // Test that when the node is being drained, leases inside local lease manager
  // will be cancelled and re-added to the cluster lease manager for rescheduling.
  auto lease_spec = BuildLeaseSpec({});
  rpc::RequestWorkerLeaseRequest request_worker_lease_request;
  rpc::RequestWorkerLeaseReply request_worker_lease_reply;
  LeaseID lease_id = LeaseID::FromRandom();
  lease_spec.GetMutableMessage().set_lease_id(lease_id.Binary());
  request_worker_lease_request.mutable_lease_spec()->CopyFrom(lease_spec.GetMessage());
  request_worker_lease_request.set_backlog_size(1);
  request_worker_lease_request.set_grant_or_reject(true);
  request_worker_lease_request.set_is_selected_based_on_locality(true);
  node_manager_->HandleRequestWorkerLease(
      request_worker_lease_request,
      &request_worker_lease_reply,
      [](Status s, std::function<void()> success, std::function<void()> failure) {
        ASSERT_FALSE(true) << "This callback should not be called.";
      });
  ASSERT_EQ(GetPendingLeaseWorkerCount(*local_lease_manager_), 1);
  rpc::DrainRayletRequest drain_raylet_request;
  rpc::DrainRayletReply drain_raylet_reply;
  drain_raylet_request.set_reason(
      rpc::autoscaler::DrainNodeReason::DRAIN_NODE_REASON_PREEMPTION);
  node_manager_->HandleDrainRaylet(
      drain_raylet_request,
      &drain_raylet_reply,
      [](Status s, std::function<void()> success, std::function<void()> failure) {
        ASSERT_TRUE(s.ok());
      });
  ASSERT_EQ(GetPendingLeaseWorkerCount(*local_lease_manager_), 0);
  // The lease is infeasible now since the local node is draining.
  ASSERT_EQ(cluster_lease_manager_->GetInfeasibleQueueSize(), 1);
}

TEST_F(NodeManagerTest, RetryHandleCancelWorkerLeaseWhenHasLeaseRequest) {
  auto lease_spec = BuildLeaseSpec({});
  rpc::RequestWorkerLeaseRequest request_worker_lease_request;
  rpc::RequestWorkerLeaseReply request_worker_lease_reply;
  LeaseID lease_id = LeaseID::FromRandom();
  lease_spec.GetMutableMessage().set_lease_id(lease_id.Binary());
  request_worker_lease_request.mutable_lease_spec()->CopyFrom(lease_spec.GetMessage());
  request_worker_lease_request.set_backlog_size(1);
  request_worker_lease_request.set_grant_or_reject(true);
  request_worker_lease_request.set_is_selected_based_on_locality(true);
  node_manager_->HandleRequestWorkerLease(
      request_worker_lease_request,
      &request_worker_lease_reply,
      [](Status s, std::function<void()> success, std::function<void()> failure) {
        ASSERT_TRUE(s.ok());
      });
  ASSERT_EQ(GetPendingLeaseWorkerCount(*local_lease_manager_), 1);
  rpc::CancelWorkerLeaseRequest cancel_worker_lease_request;
  cancel_worker_lease_request.set_lease_id(lease_id.Binary());
  rpc::CancelWorkerLeaseReply cancel_worker_lease_reply1;
  rpc::CancelWorkerLeaseReply cancel_worker_lease_reply2;
  node_manager_->HandleCancelWorkerLease(
      cancel_worker_lease_request,
      &cancel_worker_lease_reply1,
      [](Status s, std::function<void()> success, std::function<void()> failure) {
        ASSERT_TRUE(s.ok());
      });
  ASSERT_EQ(GetPendingLeaseWorkerCount(*local_lease_manager_), 0);
  node_manager_->HandleCancelWorkerLease(
      cancel_worker_lease_request,
      &cancel_worker_lease_reply2,
      [](Status s, std::function<void()> success, std::function<void()> failure) {
        ASSERT_TRUE(s.ok());
      });
  ASSERT_EQ(GetPendingLeaseWorkerCount(*local_lease_manager_), 0);
  ASSERT_EQ(cancel_worker_lease_reply1.success(), true);
  // Due to the message reordering case where the cancel worker lease request
  // arrives at the raylet before the worker lease request has been received, we
  // cannot return true on the retry since from the raylet perspective both situations are
  // equivalent. Even if this returns false, the first request to HandleCancelWorkerLease
  // will trigger the callback for HandleRequestWorkerLease and remove the pending lease
  // request which prevents the CancelWorkerLease loop.
  ASSERT_EQ(cancel_worker_lease_reply2.success(), false);
}

TEST_F(NodeManagerTest, TestHandleCancelWorkerLeaseNoLeaseIdempotent) {
  LeaseID lease_id = LeaseID::FromRandom();
  rpc::CancelWorkerLeaseRequest request;
  request.set_lease_id(lease_id.Binary());
  rpc::CancelWorkerLeaseReply reply1;
  rpc::CancelWorkerLeaseReply reply2;
  node_manager_->HandleCancelWorkerLease(
      request,
      &reply1,
      [](Status s, std::function<void()> success, std::function<void()> failure) {
        ASSERT_TRUE(s.ok());
      });
  ASSERT_EQ(GetPendingLeaseWorkerCount(*local_lease_manager_), 0);
  node_manager_->HandleCancelWorkerLease(
      request,
      &reply2,
      [](Status s, std::function<void()> success, std::function<void()> failure) {
        ASSERT_TRUE(s.ok());
      });
  ASSERT_EQ(GetPendingLeaseWorkerCount(*local_lease_manager_), 0);
  ASSERT_EQ(reply1.success(), false);
  ASSERT_EQ(reply2.success(), false);
}

class PinObjectIDsIdempotencyTest : public NodeManagerTest,
                                    public ::testing::WithParamInterface<bool> {};

TEST_P(PinObjectIDsIdempotencyTest, TestHandlePinObjectIDsIdempotency) {
  // object_exists: determines whether we add an object to the plasma store which is used
  // for pinning.
  // object_exists == true: an object is added to the plasma store and PinObjectIDs is
  // expected to succeed. A true boolean value is inserted at the index of the object
  // in reply.successes.
  // object_exists == false: an object is not added to the plasma store. PinObjectIDs will
  // still succeed and not return an error when trying to pin a non-existent object, but
  // will instead at the index of the object in reply.successes insert a false
  // boolean value.
  const bool object_exists = GetParam();
  ObjectID id = ObjectID::FromRandom();

  if (object_exists) {
    rpc::Address owner_addr;
    plasma::flatbuf::ObjectSource source = plasma::flatbuf::ObjectSource::CreatedByWorker;
    RAY_UNUSED(mock_store_client_->TryCreateImmediately(
        id, owner_addr, 1024, nullptr, 1024, nullptr, source, 0));
  }

  rpc::PinObjectIDsRequest pin_request;
  pin_request.add_object_ids(id.Binary());

  rpc::PinObjectIDsReply reply1;
  node_manager_->HandlePinObjectIDs(
      pin_request,
      &reply1,
      [](Status s, std::function<void()> success, std::function<void()> failure) {});

  int64_t primary_bytes = local_object_manager_->GetPrimaryBytes();
  rpc::PinObjectIDsReply reply2;
  node_manager_->HandlePinObjectIDs(
      pin_request,
      &reply2,
      [](Status s, std::function<void()> success, std::function<void()> failure) {});

  // For each invocation of HandlePinObjectIDs, we expect the size of reply.successes and
  // the boolean values it contains to not change.
  EXPECT_EQ(reply1.successes_size(), 1);
  EXPECT_EQ(reply1.successes(0), object_exists);
  EXPECT_EQ(reply2.successes_size(), 1);
  EXPECT_EQ(reply2.successes(0), object_exists);
  EXPECT_EQ(local_object_manager_->GetPrimaryBytes(), primary_bytes);
}

INSTANTIATE_TEST_SUITE_P(PinObjectIDsIdempotencyVariations,
                         PinObjectIDsIdempotencyTest,
                         testing::Bool());

class NodeManagerDeathTest : public NodeManagerTest,
                             public ::testing::WithParamInterface<bool> {};

TEST_P(NodeManagerDeathTest, TestGcsPublishesSelfDead) {
  // When the GCS publishes the node's death,
  // 1. The raylet should kill itself immediately if it's not shutting down.
  // 2. The raylet should ignore the death publish if the shutdown process has already
  //    started
  const bool shutting_down_during_death_publish = GetParam();

  gcs::SubscribeCallback<NodeID, rpc::GcsNodeAddressAndLiveness>
      publish_node_change_callback;
  EXPECT_CALL(*mock_gcs_client_->mock_node_accessor,
              AsyncSubscribeToNodeAddressAndLivenessChange(_, _))
      .WillOnce([&](const gcs::SubscribeCallback<NodeID, rpc::GcsNodeAddressAndLiveness>
                        &subscribe,
                    const gcs::StatusCallback &done) {
        publish_node_change_callback = subscribe;
      });
  node_manager_->RegisterGcs();

  shutting_down_ = shutting_down_during_death_publish;

  rpc::GcsNodeAddressAndLiveness dead_node_info;
  dead_node_info.set_node_id(raylet_node_id_.Binary());
  dead_node_info.set_state(rpc::GcsNodeInfo::DEAD);

  if (shutting_down_during_death_publish) {
    publish_node_change_callback(raylet_node_id_, std::move(dead_node_info));
  } else {
    ASSERT_DEATH(publish_node_change_callback(raylet_node_id_, std::move(dead_node_info)),
                 ".*Exiting because this node manager has.*");
  }
}

INSTANTIATE_TEST_SUITE_P(NodeManagerDeathVariations,
                         NodeManagerDeathTest,
                         testing::Bool());

<<<<<<< HEAD
bool IsBundleRegistered(const PlacementGroupResourceManager &manager,
                        const BundleID &bundle_id) {
  return manager.bundle_spec_map_.contains(bundle_id);
}

class ReleaseUnusedBundlesRetriesTest : public NodeManagerTest,
                                        public ::testing::WithParamInterface<bool> {};

TEST_P(ReleaseUnusedBundlesRetriesTest, TestHandleReleaseUnusedBundlesRetries) {
  // bundle_in_use: determines whether we mark a bundle as in use and it is released by
  // the placement group resource manager.
  // bundle_in_use == true: a bundle is marked as in use in the placement group resource
  // manager. ReleaseUnusedBundles is expected to not release the bundle.
  // bundle_in_use == false: a bundle is not marked as in use in the placement group
  // resource manager. ReleaseUnusedBundles is expected to release the bundle.
  bool bundle_in_use = GetParam();

  auto group_id = PlacementGroupID::Of(JobID::FromInt(1));
  absl::flat_hash_map<std::string, double> unit_resource = {{"CPU", 1.0}};

  auto bundle_id = BundleID(group_id, 1);
  rpc::Bundle bundle;
  auto *bundle_id_msg = bundle.mutable_bundle_id();
  bundle_id_msg->set_placement_group_id(group_id.Binary());
  bundle_id_msg->set_bundle_index(1);
  auto unit_resources = bundle.mutable_unit_resources();
  for (const auto &[key, value] : unit_resource) {
    unit_resources->insert({key, value});
  }
  auto bundle_spec = std::make_shared<BundleSpecification>(bundle);
  ASSERT_TRUE(placement_group_resource_manager_->PrepareBundles({bundle_spec}));
  placement_group_resource_manager_->CommitBundles({bundle_spec});

  EXPECT_TRUE(IsBundleRegistered(*placement_group_resource_manager_, bundle_id));

  WorkerID worker_id = WorkerID::FromRandom();
  LeaseID lease_id = LeaseID::FromRandom();
  auto worker = std::make_shared<raylet::FakeWorker>(worker_id, 0, io_service_);
  worker->SetBundleId(bundle_id);
  worker->GrantLeaseId(lease_id);
  leased_workers_.emplace(lease_id, worker);

  rpc::ReleaseUnusedBundlesRequest request;
  if (bundle_in_use) {
    auto *bundle_entry = request.add_bundles_in_use();
    bundle_entry->mutable_bundle_id()->set_placement_group_id(group_id.Binary());
    bundle_entry->mutable_bundle_id()->set_bundle_index(1);
  } else {
    // When the bundle is not in use, the worker associated with that bundle is destroyed
    // hence need to mock the GetRegisteredWorker call to return the worker.
    EXPECT_CALL(
        mock_worker_pool_,
        GetRegisteredWorker(testing::An<const std::shared_ptr<ClientConnection> &>()))
        .WillOnce(Return(worker));
  }

  rpc::ReleaseUnusedBundlesReply reply1;
  node_manager_->HandleReleaseUnusedBundles(
      request, &reply1, [](Status s, std::function<void()>, std::function<void()>) {
        EXPECT_TRUE(s.ok());
      });

  if (bundle_in_use) {
    EXPECT_TRUE(leased_workers_.contains(lease_id));
    EXPECT_EQ(leased_workers_.size(), 1);
    EXPECT_TRUE(IsBundleRegistered(*placement_group_resource_manager_, bundle_id));
  } else {
    EXPECT_FALSE(leased_workers_.contains(lease_id));
    EXPECT_EQ(leased_workers_.size(), 0);
    EXPECT_FALSE(IsBundleRegistered(*placement_group_resource_manager_, bundle_id));
  }

  rpc::ReleaseUnusedBundlesReply reply2;
  node_manager_->HandleReleaseUnusedBundles(
      request, &reply2, [](Status s, std::function<void()>, std::function<void()>) {
        EXPECT_TRUE(s.ok());
      });

  if (bundle_in_use) {
    EXPECT_TRUE(leased_workers_.contains(lease_id));
    EXPECT_EQ(leased_workers_.size(), 1);
    EXPECT_TRUE(IsBundleRegistered(*placement_group_resource_manager_, bundle_id));
  } else {
    EXPECT_FALSE(leased_workers_.contains(lease_id));
    EXPECT_EQ(leased_workers_.size(), 0);
    EXPECT_FALSE(IsBundleRegistered(*placement_group_resource_manager_, bundle_id));
  }
}

INSTANTIATE_TEST_SUITE_P(ReleaseUnusedBundlesRetriesVariations,
                         ReleaseUnusedBundlesRetriesTest,
                         ::testing::Bool());
=======
class DrainRayletIdempotencyTest
    : public NodeManagerTest,
      public ::testing::WithParamInterface<
          std::tuple<rpc::autoscaler::DrainNodeReason, bool>> {};

TEST_P(DrainRayletIdempotencyTest, TestHandleDrainRayletIdempotency) {
  // drain_reason: the reason for the drain request (PREEMPTION or IDLE_TERMINATION).
  // is_node_idle: determines whether the node is idle.
  // is_node_idle == true: the node is idle.
  //    - drain_reason == PREEMPTION: DrainRaylet is expected to accept the request.
  //    - drain_reason == IDLE_TERMINATION: DrainRaylet is expected to accept the request.
  // is_node_idle == false: the node is not idle.
  //    - drain_reason == PREEMPTION: DrainRaylet is expected to accept the request.
  //    - drain_reason == IDLE_TERMINATION: DrainRaylet is expected to reject the request.

  auto [drain_reason, is_node_idle] = GetParam();
  if (!is_node_idle) {
    cluster_resource_scheduler_->GetLocalResourceManager().SetBusyFootprint(
        WorkFootprint::NODE_WORKERS);
  }

  // Whether the drain request is expected to be accepted. Note that for preemption we
  // must always accept the request regardless of the node's idle state.
  bool drain_request_accepted = false;
  if (drain_reason == rpc::autoscaler::DrainNodeReason::DRAIN_NODE_REASON_PREEMPTION) {
    drain_request_accepted = true;
  } else {
    drain_request_accepted = is_node_idle;
  }

  rpc::DrainRayletRequest request;
  request.set_reason(drain_reason);
  request.set_reason_message("Test drain");
  request.set_deadline_timestamp_ms(std::numeric_limits<int64_t>::max());

  rpc::DrainRayletReply reply1;
  node_manager_->HandleDrainRaylet(
      request, &reply1, [](Status s, std::function<void()>, std::function<void()>) {
        ASSERT_TRUE(s.ok());
      });

  ASSERT_EQ(reply1.is_accepted(), drain_request_accepted);
  ASSERT_EQ(cluster_resource_scheduler_->GetLocalResourceManager().IsLocalNodeDraining(),
            drain_request_accepted);

  rpc::DrainRayletReply reply2;
  node_manager_->HandleDrainRaylet(
      request, &reply2, [&](Status s, std::function<void()>, std::function<void()>) {
        ASSERT_TRUE(s.ok());
      });

  ASSERT_EQ(reply2.is_accepted(), drain_request_accepted);
  ASSERT_EQ(cluster_resource_scheduler_->GetLocalResourceManager().IsLocalNodeDraining(),
            drain_request_accepted);
}

INSTANTIATE_TEST_SUITE_P(
    DrainRayletIdempotencyVariations,
    DrainRayletIdempotencyTest,
    ::testing::Combine(
        ::testing::Values(
            rpc::autoscaler::DrainNodeReason::DRAIN_NODE_REASON_IDLE_TERMINATION,
            rpc::autoscaler::DrainNodeReason::DRAIN_NODE_REASON_PREEMPTION),
        ::testing::Bool()));
>>>>>>> 2bbd13a4

}  // namespace ray::raylet

int main(int argc, char **argv) {
  ::testing::InitGoogleTest(&argc, argv);
  return RUN_ALL_TESTS();
}<|MERGE_RESOLUTION|>--- conflicted
+++ resolved
@@ -1316,7 +1316,71 @@
                          NodeManagerDeathTest,
                          testing::Bool());
 
-<<<<<<< HEAD
+class DrainRayletIdempotencyTest
+    : public NodeManagerTest,
+      public ::testing::WithParamInterface<
+          std::tuple<rpc::autoscaler::DrainNodeReason, bool>> {};
+
+TEST_P(DrainRayletIdempotencyTest, TestHandleDrainRayletIdempotency) {
+  // drain_reason: the reason for the drain request (PREEMPTION or IDLE_TERMINATION).
+  // is_node_idle: determines whether the node is idle.
+  // is_node_idle == true: the node is idle.
+  //    - drain_reason == PREEMPTION: DrainRaylet is expected to accept the request.
+  //    - drain_reason == IDLE_TERMINATION: DrainRaylet is expected to accept the request.
+  // is_node_idle == false: the node is not idle.
+  //    - drain_reason == PREEMPTION: DrainRaylet is expected to accept the request.
+  //    - drain_reason == IDLE_TERMINATION: DrainRaylet is expected to reject the request.
+
+  auto [drain_reason, is_node_idle] = GetParam();
+  if (!is_node_idle) {
+    cluster_resource_scheduler_->GetLocalResourceManager().SetBusyFootprint(
+        WorkFootprint::NODE_WORKERS);
+  }
+
+  // Whether the drain request is expected to be accepted. Note that for preemption we
+  // must always accept the request regardless of the node's idle state.
+  bool drain_request_accepted = false;
+  if (drain_reason == rpc::autoscaler::DrainNodeReason::DRAIN_NODE_REASON_PREEMPTION) {
+    drain_request_accepted = true;
+  } else {
+    drain_request_accepted = is_node_idle;
+  }
+
+  rpc::DrainRayletRequest request;
+  request.set_reason(drain_reason);
+  request.set_reason_message("Test drain");
+  request.set_deadline_timestamp_ms(std::numeric_limits<int64_t>::max());
+
+  rpc::DrainRayletReply reply1;
+  node_manager_->HandleDrainRaylet(
+      request, &reply1, [](Status s, std::function<void()>, std::function<void()>) {
+        ASSERT_TRUE(s.ok());
+      });
+
+  ASSERT_EQ(reply1.is_accepted(), drain_request_accepted);
+  ASSERT_EQ(cluster_resource_scheduler_->GetLocalResourceManager().IsLocalNodeDraining(),
+            drain_request_accepted);
+
+  rpc::DrainRayletReply reply2;
+  node_manager_->HandleDrainRaylet(
+      request, &reply2, [&](Status s, std::function<void()>, std::function<void()>) {
+        ASSERT_TRUE(s.ok());
+      });
+
+  ASSERT_EQ(reply2.is_accepted(), drain_request_accepted);
+  ASSERT_EQ(cluster_resource_scheduler_->GetLocalResourceManager().IsLocalNodeDraining(),
+            drain_request_accepted);
+}
+
+INSTANTIATE_TEST_SUITE_P(
+    DrainRayletIdempotencyVariations,
+    DrainRayletIdempotencyTest,
+    ::testing::Combine(
+        ::testing::Values(
+            rpc::autoscaler::DrainNodeReason::DRAIN_NODE_REASON_IDLE_TERMINATION,
+            rpc::autoscaler::DrainNodeReason::DRAIN_NODE_REASON_PREEMPTION),
+        ::testing::Bool()));
+
 bool IsBundleRegistered(const PlacementGroupResourceManager &manager,
                         const BundleID &bundle_id) {
   return manager.bundle_spec_map_.contains(bundle_id);
@@ -1409,72 +1473,6 @@
 INSTANTIATE_TEST_SUITE_P(ReleaseUnusedBundlesRetriesVariations,
                          ReleaseUnusedBundlesRetriesTest,
                          ::testing::Bool());
-=======
-class DrainRayletIdempotencyTest
-    : public NodeManagerTest,
-      public ::testing::WithParamInterface<
-          std::tuple<rpc::autoscaler::DrainNodeReason, bool>> {};
-
-TEST_P(DrainRayletIdempotencyTest, TestHandleDrainRayletIdempotency) {
-  // drain_reason: the reason for the drain request (PREEMPTION or IDLE_TERMINATION).
-  // is_node_idle: determines whether the node is idle.
-  // is_node_idle == true: the node is idle.
-  //    - drain_reason == PREEMPTION: DrainRaylet is expected to accept the request.
-  //    - drain_reason == IDLE_TERMINATION: DrainRaylet is expected to accept the request.
-  // is_node_idle == false: the node is not idle.
-  //    - drain_reason == PREEMPTION: DrainRaylet is expected to accept the request.
-  //    - drain_reason == IDLE_TERMINATION: DrainRaylet is expected to reject the request.
-
-  auto [drain_reason, is_node_idle] = GetParam();
-  if (!is_node_idle) {
-    cluster_resource_scheduler_->GetLocalResourceManager().SetBusyFootprint(
-        WorkFootprint::NODE_WORKERS);
-  }
-
-  // Whether the drain request is expected to be accepted. Note that for preemption we
-  // must always accept the request regardless of the node's idle state.
-  bool drain_request_accepted = false;
-  if (drain_reason == rpc::autoscaler::DrainNodeReason::DRAIN_NODE_REASON_PREEMPTION) {
-    drain_request_accepted = true;
-  } else {
-    drain_request_accepted = is_node_idle;
-  }
-
-  rpc::DrainRayletRequest request;
-  request.set_reason(drain_reason);
-  request.set_reason_message("Test drain");
-  request.set_deadline_timestamp_ms(std::numeric_limits<int64_t>::max());
-
-  rpc::DrainRayletReply reply1;
-  node_manager_->HandleDrainRaylet(
-      request, &reply1, [](Status s, std::function<void()>, std::function<void()>) {
-        ASSERT_TRUE(s.ok());
-      });
-
-  ASSERT_EQ(reply1.is_accepted(), drain_request_accepted);
-  ASSERT_EQ(cluster_resource_scheduler_->GetLocalResourceManager().IsLocalNodeDraining(),
-            drain_request_accepted);
-
-  rpc::DrainRayletReply reply2;
-  node_manager_->HandleDrainRaylet(
-      request, &reply2, [&](Status s, std::function<void()>, std::function<void()>) {
-        ASSERT_TRUE(s.ok());
-      });
-
-  ASSERT_EQ(reply2.is_accepted(), drain_request_accepted);
-  ASSERT_EQ(cluster_resource_scheduler_->GetLocalResourceManager().IsLocalNodeDraining(),
-            drain_request_accepted);
-}
-
-INSTANTIATE_TEST_SUITE_P(
-    DrainRayletIdempotencyVariations,
-    DrainRayletIdempotencyTest,
-    ::testing::Combine(
-        ::testing::Values(
-            rpc::autoscaler::DrainNodeReason::DRAIN_NODE_REASON_IDLE_TERMINATION,
-            rpc::autoscaler::DrainNodeReason::DRAIN_NODE_REASON_PREEMPTION),
-        ::testing::Bool()));
->>>>>>> 2bbd13a4
 
 }  // namespace ray::raylet
 
