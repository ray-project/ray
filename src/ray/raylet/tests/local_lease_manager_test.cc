--- conflicted
+++ resolved
@@ -544,11 +544,8 @@
       false,
       std::vector<internal::ReplyCallback>{internal::ReplyCallback(callback, &reply2)},
       internal::WorkStatus::WAITING));
-<<<<<<< HEAD
-=======
   // The node is no longer idle as it is pulling objects.
   ASSERT_EQ(scheduler_->GetLocalResourceManager().IsLocalNodeIdle(), false);
->>>>>>> 30617648
 
   // Node no longer has cpu.
   scheduler_->GetLocalResourceManager().DeleteLocalResource(
