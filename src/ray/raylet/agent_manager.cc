// Copyright 2017 The Ray Authors.
//
// Licensed under the Apache License, Version 2.0 (the "License");
// you may not use this file except in compliance with the License.
// You may obtain a copy of the License at
//
//  http://www.apache.org/licenses/LICENSE-2.0
//
// Unless required by applicable law or agreed to in writing, software
// distributed under the License is distributed on an "AS IS" BASIS,
// WITHOUT WARRANTIES OR CONDITIONS OF ANY KIND, either express or implied.
// See the License for the specific language governing permissions and
// limitations under the License.

#include "ray/raylet/agent_manager.h"

#include <thread>

#include "ray/common/ray_config.h"
#include "ray/util/logging.h"
#include "ray/util/process.h"

namespace ray {
namespace raylet {

void AgentManager::HandleRegisterAgent(const rpc::RegisterAgentRequest &request,
                                       rpc::RegisterAgentReply *reply,
                                       rpc::SendReplyCallback send_reply_callback) {
  agent_ip_address_ = request.agent_ip_address();
  agent_port_ = request.agent_port();
  agent_pid_ = request.agent_pid();
  runtime_env_agent_client_ =
      runtime_env_agent_client_factory_(agent_ip_address_, agent_port_);
  RAY_LOG(INFO) << "HandleRegisterAgent, ip: " << agent_ip_address_
                << ", port: " << agent_port_ << ", pid: " << agent_pid_;
  reply->set_status(rpc::AGENT_RPC_STATUS_OK);
  send_reply_callback(ray::Status::OK(), nullptr, nullptr);
}

void AgentManager::StartAgent() {
  if (options_.agent_commands.empty()) {
    RAY_LOG(INFO) << "Not starting agent, the agent command is empty.";
    return;
  }

  if (RAY_LOG_ENABLED(DEBUG)) {
    std::stringstream stream;
    stream << "Starting agent process with command:";
    for (const auto &arg : options_.agent_commands) {
      stream << " " << arg;
    }
    RAY_LOG(DEBUG) << stream.str();
  }

  // Launch the process to create the agent.
  std::error_code ec;
  std::vector<const char *> argv;
  for (const std::string &arg : options_.agent_commands) {
    argv.push_back(arg.c_str());
  }
  argv.push_back(NULL);
  // Set node id to agent.
  ProcessEnvironment env;
  env.insert({"RAY_NODE_ID", options_.node_id.Hex()});
  env.insert({"RAY_RAYLET_PID", std::to_string(getpid())});
  Process child(argv.data(), nullptr, ec, false, env);
  if (!child.IsValid() || ec) {
    // The worker failed to start. This is a fatal error.
    RAY_LOG(FATAL) << "Failed to start agent with return value " << ec << ": "
                   << ec.message();
    RAY_UNUSED(
        delay_executor_([this] { StartAgent(); },
                        ray::core::RayConfig::instance().agent_restart_interval_ms()));
    return;
  }

  std::thread monitor_thread([this, child]() mutable {
    SetThreadName("agent.monitor");
    RAY_LOG(INFO) << "Monitor agent process with pid " << child.GetId()
                  << ", register timeout "
                  << ray::core::RayConfig::instance().agent_register_timeout_ms()
                  << "ms.";
    auto timer = delay_executor_(
        [this, child]() mutable {
          if (agent_pid_ != child.GetId()) {
            RAY_LOG(WARNING) << "Agent process with pid " << child.GetId()
                             << " has not registered, restart it.";
            child.Kill();
          }
        },
        ray::core::RayConfig::instance().agent_register_timeout_ms());

    int exit_code = child.Wait();
    timer->cancel();

    RAY_LOG(WARNING) << "Agent process with pid " << child.GetId()
                     << " exit, return value " << exit_code;
    RAY_UNUSED(
        delay_executor_([this] { StartAgent(); },
                        ray::core::RayConfig::instance().agent_restart_interval_ms()));
  });
  monitor_thread.detach();
}

void AgentManager::CreateRuntimeEnv(const JobID &job_id,
                                    const std::string &serialized_runtime_env,
                                    CreateRuntimeEnvCallback callback) {
  if (runtime_env_agent_client_ == nullptr) {
    RAY_LOG(INFO)
        << "Runtime env agent is not registered yet. Will retry CreateRuntimeEnv later: "
        << serialized_runtime_env;
<<<<<<< HEAD
    delay_executor_([this, serialized_runtime_env,
                     callback] { CreateRuntimeEnv(serialized_runtime_env, callback); },
                    ray::core::RayConfig::instance().agent_manager_retry_interval_ms());
=======
    delay_executor_(
        [this, job_id, serialized_runtime_env, callback] {
          CreateRuntimeEnv(job_id, serialized_runtime_env, callback);
        },
        RayConfig::instance().agent_manager_retry_interval_ms());
>>>>>>> 550c8bf1
    return;
  }
  rpc::CreateRuntimeEnvRequest request;
  request.set_job_id(job_id.Hex());
  request.set_serialized_runtime_env(serialized_runtime_env);
  runtime_env_agent_client_->CreateRuntimeEnv(
      request, [this, job_id, serialized_runtime_env, callback](
                   Status status, const rpc::CreateRuntimeEnvReply &reply) {
        if (status.ok()) {
          if (reply.status() == rpc::AGENT_RPC_STATUS_OK) {
            callback(true, reply.serialized_runtime_env_context());
          } else {
            RAY_LOG(ERROR) << "Failed to create runtime env: " << serialized_runtime_env
                           << ", error message: " << reply.error_message();
            callback(false, reply.serialized_runtime_env_context());
          }

        } else {
          RAY_LOG(ERROR)
              << "Failed to create the runtime env: " << serialized_runtime_env
              << ", status = " << status
              << ", maybe there are some network problems, will retry it later.";
          delay_executor_(
              [this, job_id, serialized_runtime_env, callback] {
                CreateRuntimeEnv(job_id, serialized_runtime_env, callback);
              },
              ray::core::RayConfig::instance().agent_manager_retry_interval_ms());
        }
      });
}

void AgentManager::DeleteRuntimeEnv(const std::string &serialized_runtime_env,
                                    DeleteRuntimeEnvCallback callback) {
  if (runtime_env_agent_client_ == nullptr) {
    RAY_LOG(INFO)
        << "Runtime env agent is not registered yet. Will retry DeleteRuntimeEnv later: "
        << serialized_runtime_env;
    delay_executor_([this, serialized_runtime_env,
                     callback] { DeleteRuntimeEnv(serialized_runtime_env, callback); },
                    ray::core::RayConfig::instance().agent_manager_retry_interval_ms());
    return;
  }
  rpc::DeleteRuntimeEnvRequest request;
  request.set_serialized_runtime_env(serialized_runtime_env);
  runtime_env_agent_client_->DeleteRuntimeEnv(
      request, [this, serialized_runtime_env, callback](
                   Status status, const rpc::DeleteRuntimeEnvReply &reply) {
        if (status.ok()) {
          if (reply.status() == rpc::AGENT_RPC_STATUS_OK) {
            callback();
          } else {
            RAY_LOG(ERROR) << "Failed to delete runtime env: " << serialized_runtime_env
                           << ", error message: " << reply.error_message();
            callback();
          }

        } else {
          RAY_LOG(ERROR)
              << "Failed to delete the runtime env: " << serialized_runtime_env
              << ", status = " << status
              << ", maybe there are some network problems, will retry it later.";
          delay_executor_(
              [this, serialized_runtime_env, callback] {
                DeleteRuntimeEnv(serialized_runtime_env, callback);
              },
              ray::core::RayConfig::instance().agent_manager_retry_interval_ms());
        }
      });
}

}  // namespace raylet
}  // namespace ray<|MERGE_RESOLUTION|>--- conflicted
+++ resolved
@@ -109,17 +109,11 @@
     RAY_LOG(INFO)
         << "Runtime env agent is not registered yet. Will retry CreateRuntimeEnv later: "
         << serialized_runtime_env;
-<<<<<<< HEAD
-    delay_executor_([this, serialized_runtime_env,
-                     callback] { CreateRuntimeEnv(serialized_runtime_env, callback); },
-                    ray::core::RayConfig::instance().agent_manager_retry_interval_ms());
-=======
     delay_executor_(
         [this, job_id, serialized_runtime_env, callback] {
           CreateRuntimeEnv(job_id, serialized_runtime_env, callback);
         },
-        RayConfig::instance().agent_manager_retry_interval_ms());
->>>>>>> 550c8bf1
+        ray::core::RayConfig::instance().agent_manager_retry_interval_ms());
     return;
   }
   rpc::CreateRuntimeEnvRequest request;
