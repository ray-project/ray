// Copyright 2017 The Ray Authors.
//
// Licensed under the Apache License, Version 2.0 (the "License");
// you may not use this file except in compliance with the License.
// You may obtain a copy of the License at
//
//  http://www.apache.org/licenses/LICENSE-2.0
//
// Unless required by applicable law or agreed to in writing, software
// distributed under the License is distributed on an "AS IS" BASIS,
// WITHOUT WARRANTIES OR CONDITIONS OF ANY KIND, either express or implied.
// See the License for the specific language governing permissions and
// limitations under the License.

#include "ray/raylet/agent_manager.h"

#include <thread>

#include "ray/common/ray_config.h"
#include "ray/util/event.h"
#include "ray/util/event_label.h"
#include "ray/util/logging.h"
#include "ray/util/process.h"

namespace ray {
namespace raylet {

void AgentManager::HandleRegisterAgent(const rpc::RegisterAgentRequest &request,
                                       rpc::RegisterAgentReply *reply,
                                       rpc::SendReplyCallback send_reply_callback) {
  RAY_LOG(INFO) << "HandleRegisterAgent, ip: " << request.agent_ip_address()
                << ", port: " << request.agent_port() << ", pid: " << request.agent_pid();
  auto serialized_register_agent = request.SerializeAsString();
  put_agent_address_(
      serialized_register_agent,
      [this, request, reply, send_reply_callback](const ray::Status status,
                                                  const boost::optional<int> &result) {
        RAY_UNUSED(result);
        if (status.ok()) {
          agent_pid_ = request.agent_pid();
          agent_ip_address_ = request.agent_ip_address();
          agent_port_ = request.agent_port();
          runtime_env_agent_client_ =
              runtime_env_agent_client_factory_(agent_ip_address_, agent_port_);
          RAY_LOG(INFO) << "Update agent address success, node id = " << options_.node_id
                        << ", ip = " << request.agent_ip_address()
                        << ", port = " << request.agent_port()
                        << ", pid = " << request.agent_pid();
          reply->set_status(rpc::AGENT_RPC_STATUS_OK);
          // Reset the restart count after registration is done.
          agent_restart_count_ = 0;
          send_reply_callback(ray::Status::OK(), nullptr, nullptr);
        } else {
          RAY_LOG(ERROR) << "Failed to update agent address, " << status;
          send_reply_callback(status, nullptr, nullptr);
        }
      });
}

void AgentManager::StartAgent() {
  if (options_.agent_commands.empty()) {
    should_start_agent_ = false;
    RAY_LOG(INFO) << "Not starting agent, the agent command is empty.";
    mark_agent_disabled_(
        [](const ray::Status status, const boost::optional<int> &result) {
          RAY_LOG(INFO) << "The agent is disabled, " << status;
        });
    return;
  }

  if (RAY_LOG_ENABLED(DEBUG)) {
    std::stringstream stream;
    stream << "Starting agent process with command:";
    for (const auto &arg : options_.agent_commands) {
      stream << " " << arg;
    }
    RAY_LOG(DEBUG) << stream.str();
  }

  // Launch the process to create the agent.
  std::error_code ec;
  std::vector<const char *> argv;
  for (const std::string &arg : options_.agent_commands) {
    argv.push_back(arg.c_str());
  }
  argv.push_back(NULL);
  // Set node id to agent.
  ProcessEnvironment env;
  env.insert({"RAY_NODE_ID", options_.node_id.Hex()});
  env.insert({"RAY_RAYLET_PID", std::to_string(getpid())});
  // Report the restart count to the agent so that we can decide whether or not
  // report the error message to drivers.
  env.insert({"RESTART_COUNT", std::to_string(agent_restart_count_)});
  env.insert({"MAX_RESTART_COUNT",
              std::to_string(RayConfig::instance().agent_max_restart_count())});
  Process child(argv.data(), nullptr, ec, false, env);
  if (!child.IsValid() || ec) {
    // The worker failed to start. This is a fatal error.
    RAY_LOG(FATAL) << "Failed to start agent with return value " << ec << ": "
                   << ec.message();
  }

  std::thread monitor_thread([this, child]() mutable {
    SetThreadName("agent.monitor");
    RAY_LOG(INFO) << "Monitor agent process with pid " << child.GetId()
                  << ", register timeout "
                  << RayConfig::instance().agent_register_timeout_ms() << "ms.";
    auto timer = delay_executor_(
        [this, child]() mutable {
          if (agent_pid_ != child.GetId()) {
            RAY_LOG(WARNING) << "Agent process with pid " << child.GetId()
                             << " has not registered, restart it. ip "
                             << agent_ip_address_ << ". pid " << agent_pid_;
            child.Kill();
          }
        },
        RayConfig::instance().agent_register_timeout_ms());

    int exit_code = child.Wait();
    timer->cancel();
<<<<<<< HEAD

    RAY_EVENT(ERROR, EL_RAY_AGENT_EXIT)
            .WithField("ip", agent_ip_address_)
            .WithField("pid", agent_pid_)
        << "Ray agent process with pid " << child.GetId() << " crashed with code "
        << exit_code
        << " and will be restarted. Check dashboard_agent.log for more information.";
=======
    RAY_LOG(WARNING) << "Agent process with pid " << child.GetId()
                     << " exit, return value " << exit_code << ". ip "
                     << agent_ip_address_ << ". pid " << agent_pid_;
>>>>>>> 7fb681a3
    if (agent_restart_count_ < RayConfig::instance().agent_max_restart_count()) {
      RAY_UNUSED(delay_executor_(
          [this] {
            agent_restart_count_++;
            StartAgent();
          },
          // Retrying with exponential backoff
          RayConfig::instance().agent_restart_interval_ms() *
              std::pow(2, (agent_restart_count_ + 1))));
    } else {
<<<<<<< HEAD
      RAY_LOG(INFO) << "The Ray agent process has crashed "
                    << RayConfig::instance().agent_max_restart_count()
                    << " times in a row and will not be restarted. Check "
                       "dashboard_agent.log for more information.";
=======
      RAY_LOG(WARNING) << "Agent has failed "
                       << RayConfig::instance().agent_max_restart_count()
                       << " times in a row without registering the agent. This is highly "
                          "likely there's a bug in the dashboard agent. Please check out "
                          "the dashboard_agent.log file.";
      RAY_EVENT(WARNING, EL_RAY_AGENT_EXIT)
              .WithField("ip", agent_ip_address_)
              .WithField("pid", agent_pid_)
          << "Agent failed to be restarted "
          << RayConfig::instance().agent_max_restart_count()
          << " times. Agent won't be restarted.";
>>>>>>> 7fb681a3
    }
  });
  monitor_thread.detach();
}

void AgentManager::CreateRuntimeEnv(
    const JobID &job_id, const std::string &serialized_runtime_env,
    const std::string &serialized_allocated_resource_instances,
    CreateRuntimeEnvCallback callback) {
  if (!should_start_agent_) {
    RAY_LOG(ERROR) << "Not all required Ray dependencies for the runtime_env "
                      "feature were found. To install the required dependencies, "
                   << "please run `pip install 'ray[default]'`.";
    // Execute the callback after the currently executing callback finishes.  Otherwise
    // the task may be erased from the dispatch queue during the queue iteration in
    // ClusterTaskManager::DispatchScheduledTasksToWorkers(), invalidating the iterator
    // and causing a segfault.
    delay_executor_(
        [callback] {
          callback(/*successful=*/false, /*serialized_runtime_env_context=*/"");
        },
        0);
    return;
  }
  if (runtime_env_agent_client_ == nullptr) {
    RAY_LOG(INFO)
        << "Runtime env agent is not registered yet. Will retry CreateRuntimeEnv later: "
        << serialized_runtime_env;
    delay_executor_(
        [this, job_id, serialized_runtime_env, serialized_allocated_resource_instances,
         callback] {
          CreateRuntimeEnv(job_id, serialized_runtime_env,
                           serialized_allocated_resource_instances, callback);
        },
        RayConfig::instance().agent_manager_retry_interval_ms());
    return;
  }
  rpc::CreateRuntimeEnvRequest request;
  request.set_job_id(job_id.Hex());
  request.set_serialized_runtime_env(serialized_runtime_env);
  request.set_serialized_allocated_resource_instances(
      serialized_allocated_resource_instances);
  runtime_env_agent_client_->CreateRuntimeEnv(
      request,
      [this, job_id, serialized_runtime_env, serialized_allocated_resource_instances,
       callback](const Status &status, const rpc::CreateRuntimeEnvReply &reply) {
        if (status.ok()) {
          if (reply.status() == rpc::AGENT_RPC_STATUS_OK) {
            callback(true, reply.serialized_runtime_env_context());
          } else {
            RAY_LOG(ERROR) << "Failed to create runtime env: " << serialized_runtime_env
                           << ", error message: " << reply.error_message();
            callback(false, reply.serialized_runtime_env_context());
          }

        } else {
          RAY_LOG(ERROR)
              << "Failed to create the runtime env: " << serialized_runtime_env
              << ", status = " << status
              << ", maybe there are some network problems, will retry it later.";
          delay_executor_(
              [this, job_id, serialized_runtime_env,
               serialized_allocated_resource_instances, callback] {
                CreateRuntimeEnv(job_id, serialized_runtime_env,
                                 serialized_allocated_resource_instances, callback);
              },
              RayConfig::instance().agent_manager_retry_interval_ms());
        }
      });
}

void AgentManager::DeleteURIs(const std::vector<std::string> &uris,
                              DeleteURIsCallback callback) {
  if (runtime_env_agent_client_ == nullptr) {
    RAY_LOG(INFO)
        << "Runtime env agent is not registered yet. Will retry DeleteURIs later.";
    delay_executor_([this, uris, callback] { DeleteURIs(uris, callback); },
                    RayConfig::instance().agent_manager_retry_interval_ms());
    return;
  }
  rpc::DeleteURIsRequest request;
  for (const auto &uri : uris) {
    request.add_uris(uri);
  }
  runtime_env_agent_client_->DeleteURIs(request, [this, uris, callback](
                                                     Status status,
                                                     const rpc::DeleteURIsReply &reply) {
    if (status.ok()) {
      if (reply.status() == rpc::AGENT_RPC_STATUS_OK) {
        callback(true);
      } else {
        RAY_LOG(ERROR) << "Failed to delete URIs"
                       << ", error message: " << reply.error_message();
        callback(false);
      }

    } else {
      RAY_LOG(ERROR) << "Failed to delete URIs"
                     << ", status = " << status
                     << ", maybe there are some network problems, will retry it later.";
      delay_executor_([this, uris, callback] { DeleteURIs(uris, callback); },
                      RayConfig::instance().agent_manager_retry_interval_ms());
    }
  });
}

}  // namespace raylet
}  // namespace ray<|MERGE_RESOLUTION|>--- conflicted
+++ resolved
@@ -118,19 +118,9 @@
 
     int exit_code = child.Wait();
     timer->cancel();
-<<<<<<< HEAD
-
-    RAY_EVENT(ERROR, EL_RAY_AGENT_EXIT)
-            .WithField("ip", agent_ip_address_)
-            .WithField("pid", agent_pid_)
-        << "Ray agent process with pid " << child.GetId() << " crashed with code "
-        << exit_code
-        << " and will be restarted. Check dashboard_agent.log for more information.";
-=======
     RAY_LOG(WARNING) << "Agent process with pid " << child.GetId()
                      << " exit, return value " << exit_code << ". ip "
                      << agent_ip_address_ << ". pid " << agent_pid_;
->>>>>>> 7fb681a3
     if (agent_restart_count_ < RayConfig::instance().agent_max_restart_count()) {
       RAY_UNUSED(delay_executor_(
           [this] {
@@ -141,24 +131,16 @@
           RayConfig::instance().agent_restart_interval_ms() *
               std::pow(2, (agent_restart_count_ + 1))));
     } else {
-<<<<<<< HEAD
-      RAY_LOG(INFO) << "The Ray agent process has crashed "
+      RAY_LOG(WARNING) << "The Ray agent process has crashed "
                     << RayConfig::instance().agent_max_restart_count()
                     << " times in a row and will not be restarted. Check "
                        "dashboard_agent.log for more information.";
-=======
-      RAY_LOG(WARNING) << "Agent has failed "
-                       << RayConfig::instance().agent_max_restart_count()
-                       << " times in a row without registering the agent. This is highly "
-                          "likely there's a bug in the dashboard agent. Please check out "
-                          "the dashboard_agent.log file.";
       RAY_EVENT(WARNING, EL_RAY_AGENT_EXIT)
               .WithField("ip", agent_ip_address_)
               .WithField("pid", agent_pid_)
-          << "Agent failed to be restarted "
+          << "Agent failed to be started "
           << RayConfig::instance().agent_max_restart_count()
           << " times. Agent won't be restarted.";
->>>>>>> 7fb681a3
     }
   });
   monitor_thread.detach();
