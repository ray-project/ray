// Copyright 2017 The Ray Authors.
//
// Licensed under the Apache License, Version 2.0 (the "License");
// you may not use this file except in compliance with the License.
// You may obtain a copy of the License at
//
//  http://www.apache.org/licenses/LICENSE-2.0
//
// Unless required by applicable law or agreed to in writing, software
// distributed under the License is distributed on an "AS IS" BASIS,
// WITHOUT WARRANTIES OR CONDITIONS OF ANY KIND, either express or implied.
// See the License for the specific language governing permissions and
// limitations under the License.

#include "ray/raylet/agent_manager.h"

#include <thread>

#include "ray/common/ray_config.h"
#include "ray/util/event.h"
#include "ray/util/event_label.h"
#include "ray/util/logging.h"
#include "ray/util/process.h"

namespace ray {
namespace raylet {

void AgentManager::HandleRegisterAgent(const rpc::RegisterAgentRequest &request,
                                       rpc::RegisterAgentReply *reply,
                                       rpc::SendReplyCallback send_reply_callback) {
  RAY_LOG(INFO) << "HandleRegisterAgent, ip: " << request.agent_ip_address()
                << ", port: " << request.agent_port() << ", pid: " << request.agent_pid();
  auto serialized_register_agent = request.SerializeAsString();
  put_agent_address_(
      serialized_register_agent,
      [this, request, reply, send_reply_callback](const ray::Status status,
                                                  const boost::optional<int> &result) {
        RAY_UNUSED(result);
        if (status.ok()) {
          agent_pid_ = request.agent_pid();
          agent_ip_address_ = request.agent_ip_address();
          agent_port_ = request.agent_port();
          runtime_env_agent_client_ =
              runtime_env_agent_client_factory_(agent_ip_address_, agent_port_);
          RAY_LOG(INFO) << "Update agent address success, node id = " << options_.node_id
                        << ", ip = " << request.agent_ip_address()
                        << ", port = " << request.agent_port()
                        << ", pid = " << request.agent_pid();
          reply->set_status(rpc::AGENT_RPC_STATUS_OK);
          // Reset the restart count after registration is done.
          agent_restart_count_ = 0;
          send_reply_callback(ray::Status::OK(), nullptr, nullptr);
        } else {
          RAY_LOG(ERROR) << "Failed to update agent address, " << status;
          send_reply_callback(status, nullptr, nullptr);
        }
      });
}

void AgentManager::StartAgent() {
  if (options_.agent_commands.empty()) {
    should_start_agent_ = false;
    RAY_LOG(INFO) << "Not starting agent, the agent command is empty.";
    mark_agent_disabled_(
        [](const ray::Status status, const boost::optional<int> &result) {
          RAY_LOG(INFO) << "The agent is disabled, " << status;
        });
    return;
  }

  if (RAY_LOG_ENABLED(DEBUG)) {
    std::stringstream stream;
    stream << "Starting agent process with command:";
    for (const auto &arg : options_.agent_commands) {
      stream << " " << arg;
    }
    RAY_LOG(DEBUG) << stream.str();
  }

  // Launch the process to create the agent.
  std::error_code ec;
  std::vector<const char *> argv;
  for (const std::string &arg : options_.agent_commands) {
    argv.push_back(arg.c_str());
  }
  argv.push_back(NULL);
  // Set node id to agent.
  ProcessEnvironment env;
  env.insert({"RAY_NODE_ID", options_.node_id.Hex()});
  env.insert({"RAY_RAYLET_PID", std::to_string(getpid())});
  // Report the restart count to the agent so that we can decide whether or not
  // report the error message to drivers.
  env.insert({"RESTART_COUNT", std::to_string(agent_restart_count_)});
  env.insert({"MAX_RESTART_COUNT",
              std::to_string(RayConfig::instance().agent_max_restart_count())});
  Process child(argv.data(), nullptr, ec, false, env);
  if (!child.IsValid() || ec) {
    // The worker failed to start. This is a fatal error.
    RAY_LOG(FATAL) << "Failed to start agent with return value " << ec << ": "
                   << ec.message();
  }

  std::thread monitor_thread([this, child]() mutable {
    SetThreadName("agent.monitor");
    RAY_LOG(INFO) << "Monitor agent process with pid " << child.GetId()
                  << ", register timeout "
                  << RayConfig::instance().agent_register_timeout_ms() << "ms.";
    auto timer = delay_executor_(
        [this, child]() mutable {
          if (agent_pid_ != child.GetId()) {
            RAY_LOG(WARNING) << "Agent process with pid " << child.GetId()
                             << " has not registered, restart it. ip "
                             << agent_ip_address_ << ". pid " << agent_pid_;
            child.Kill();
          }
        },
        RayConfig::instance().agent_register_timeout_ms());

    int exit_code = child.Wait();
    timer->cancel();
    RAY_LOG(WARNING) << "Agent process with pid " << child.GetId()
                     << " exit, return value " << exit_code << ". ip "
                     << agent_ip_address_ << ". pid " << agent_pid_;
    if (agent_restart_count_ < RayConfig::instance().agent_max_restart_count()) {
      RAY_UNUSED(delay_executor_(
          [this] {
            agent_restart_count_++;
            StartAgent();
          },
          // Retrying with exponential backoff
          RayConfig::instance().agent_restart_interval_ms() *
              std::pow(2, (agent_restart_count_ + 1))));
    } else {
<<<<<<< HEAD
      RAY_LOG(INFO) << "Agent has failed to start "
                    << RayConfig::instance().agent_max_restart_count()
                    << " times in a row without registering the agent. Check the logs "
                       "in dashboard_agent.log for more information.";
=======
      RAY_LOG(WARNING) << "Agent has failed "
                       << RayConfig::instance().agent_max_restart_count()
                       << " times in a row without registering the agent. This is highly "
                          "likely there's a bug in the dashboard agent. Please check out "
                          "the dashboard_agent.log file.";
      RAY_EVENT(WARNING, EL_RAY_AGENT_EXIT)
              .WithField("ip", agent_ip_address_)
              .WithField("pid", agent_pid_)
          << "Agent failed to be restarted "
          << RayConfig::instance().agent_max_restart_count()
          << " times. Agent won't be restarted.";
>>>>>>> cea7fda4
    }
  });
  monitor_thread.detach();
}

void AgentManager::CreateRuntimeEnv(
    const JobID &job_id, const std::string &serialized_runtime_env,
    const std::string &serialized_allocated_resource_instances,
    CreateRuntimeEnvCallback callback) {
  if (!should_start_agent_) {
    RAY_LOG(ERROR) << "Not all required Ray dependencies for the runtime_env "
                      "feature were found. To install the required dependencies, "
                   << "please run `pip install 'ray[default]'`.";
    // Execute the callback after the currently executing callback finishes.  Otherwise
    // the task may be erased from the dispatch queue during the queue iteration in
    // ClusterTaskManager::DispatchScheduledTasksToWorkers(), invalidating the iterator
    // and causing a segfault.
    delay_executor_(
        [callback] {
          callback(/*successful=*/false, /*serialized_runtime_env_context=*/"");
        },
        0);
    return;
  }
  if (runtime_env_agent_client_ == nullptr) {
    RAY_LOG(INFO)
        << "Runtime env agent is not registered yet. Will retry CreateRuntimeEnv later: "
        << serialized_runtime_env;
    delay_executor_(
        [this, job_id, serialized_runtime_env, serialized_allocated_resource_instances,
         callback] {
          CreateRuntimeEnv(job_id, serialized_runtime_env,
                           serialized_allocated_resource_instances, callback);
        },
        RayConfig::instance().agent_manager_retry_interval_ms());
    return;
  }
  rpc::CreateRuntimeEnvRequest request;
  request.set_job_id(job_id.Hex());
  request.set_serialized_runtime_env(serialized_runtime_env);
  request.set_serialized_allocated_resource_instances(
      serialized_allocated_resource_instances);
  runtime_env_agent_client_->CreateRuntimeEnv(
      request,
      [this, job_id, serialized_runtime_env, serialized_allocated_resource_instances,
       callback](const Status &status, const rpc::CreateRuntimeEnvReply &reply) {
        if (status.ok()) {
          if (reply.status() == rpc::AGENT_RPC_STATUS_OK) {
            callback(true, reply.serialized_runtime_env_context());
          } else {
            RAY_LOG(ERROR) << "Failed to create runtime env: " << serialized_runtime_env
                           << ", error message: " << reply.error_message();
            callback(false, reply.serialized_runtime_env_context());
          }

        } else {
          RAY_LOG(ERROR)
              << "Failed to create the runtime env: " << serialized_runtime_env
              << ", status = " << status
              << ", maybe there are some network problems, will retry it later.";
          delay_executor_(
              [this, job_id, serialized_runtime_env,
               serialized_allocated_resource_instances, callback] {
                CreateRuntimeEnv(job_id, serialized_runtime_env,
                                 serialized_allocated_resource_instances, callback);
              },
              RayConfig::instance().agent_manager_retry_interval_ms());
        }
      });
}

void AgentManager::DeleteURIs(const std::vector<std::string> &uris,
                              DeleteURIsCallback callback) {
  if (runtime_env_agent_client_ == nullptr) {
    RAY_LOG(INFO)
        << "Runtime env agent is not registered yet. Will retry DeleteURIs later.";
    delay_executor_([this, uris, callback] { DeleteURIs(uris, callback); },
                    RayConfig::instance().agent_manager_retry_interval_ms());
    return;
  }
  rpc::DeleteURIsRequest request;
  for (const auto &uri : uris) {
    request.add_uris(uri);
  }
  runtime_env_agent_client_->DeleteURIs(request, [this, uris, callback](
                                                     Status status,
                                                     const rpc::DeleteURIsReply &reply) {
    if (status.ok()) {
      if (reply.status() == rpc::AGENT_RPC_STATUS_OK) {
        callback(true);
      } else {
        RAY_LOG(ERROR) << "Failed to delete URIs"
                       << ", error message: " << reply.error_message();
        callback(false);
      }

    } else {
      RAY_LOG(ERROR) << "Failed to delete URIs"
                     << ", status = " << status
                     << ", maybe there are some network problems, will retry it later.";
      delay_executor_([this, uris, callback] { DeleteURIs(uris, callback); },
                      RayConfig::instance().agent_manager_retry_interval_ms());
    }
  });
}

}  // namespace raylet
}  // namespace ray<|MERGE_RESOLUTION|>--- conflicted
+++ resolved
@@ -131,24 +131,16 @@
           RayConfig::instance().agent_restart_interval_ms() *
               std::pow(2, (agent_restart_count_ + 1))));
     } else {
-<<<<<<< HEAD
-      RAY_LOG(INFO) << "Agent has failed to start "
-                    << RayConfig::instance().agent_max_restart_count()
-                    << " times in a row without registering the agent. Check the logs "
-                       "in dashboard_agent.log for more information.";
-=======
-      RAY_LOG(WARNING) << "Agent has failed "
+      RAY_LOG(WARNING) << "Agent has failed to start "
                        << RayConfig::instance().agent_max_restart_count()
-                       << " times in a row without registering the agent. This is highly "
-                          "likely there's a bug in the dashboard agent. Please check out "
-                          "the dashboard_agent.log file.";
+                       << " times in a row without registering the agent. Check the "
+                          " the dashboard_agent.log file for more information.";
       RAY_EVENT(WARNING, EL_RAY_AGENT_EXIT)
               .WithField("ip", agent_ip_address_)
               .WithField("pid", agent_pid_)
-          << "Agent failed to be restarted "
+          << "Agent failed to be started "
           << RayConfig::instance().agent_max_restart_count()
           << " times. Agent won't be restarted.";
->>>>>>> cea7fda4
     }
   });
   monitor_thread.detach();
