--- conflicted
+++ resolved
@@ -1,377 +1,207 @@
-<<<<<<< HEAD
-// Copyright 2017 The Ray Authors.
-//
-// Licensed under the Apache License, Version 2.0 (the "License");
-// you may not use this file except in compliance with the License.
-// You may obtain a copy of the License at
-//
-//  http://www.apache.org/licenses/LICENSE-2.0
-//
-// Unless required by applicable law or agreed to in writing, software
-// distributed under the License is distributed on an "AS IS" BASIS,
-// WITHOUT WARRANTIES OR CONDITIONS OF ANY KIND, either express or implied.
-// See the License for the specific language governing permissions and
-// limitations under the License
-
-#include "ray/raylet/placement_group_resource_manager.h"
-
-#include <cctype>
-#include <fstream>
-#include <memory>
-
-namespace ray {
-
-namespace raylet {
-
-void PlacementGroupResourceManager::ReturnUnusedBundle(
-    const std::unordered_set<BundleID, pair_hash> &in_use_bundles) {
-  for (auto iter = bundle_spec_map_.begin(); iter != bundle_spec_map_.end();) {
-    if (0 == in_use_bundles.count(iter->first)) {
-      ReturnBundle(*iter->second);
-      bundle_spec_map_.erase(iter++);
-    } else {
-      iter++;
-    }
-  }
-}
-
-NewPlacementGroupResourceManager::NewPlacementGroupResourceManager(
-    std::shared_ptr<ClusterResourceScheduler> cluster_resource_scheduler,
-
-    std::function<void(const ray::gcs::NodeResourceInfoAccessor::ResourceMap &resources)>
-        update_resources,
-    std::function<void(const std::vector<std::string> &resource_names)> delete_resources)
-    : cluster_resource_scheduler_(cluster_resource_scheduler),
-      update_resources_(update_resources),
-      delete_resources_(delete_resources) {}
-
-bool NewPlacementGroupResourceManager::PrepareBundle(
-    const BundleSpecification &bundle_spec) {
-  auto iter = pg_bundles_.find(bundle_spec.BundleId());
-  if (iter != pg_bundles_.end()) {
-    if (iter->second->state_ == CommitState::COMMITTED) {
-      // If the bundle state is already committed, it means that prepare request is just
-      // stale.
-      RAY_LOG(DEBUG) << "Duplicate prepare bundle request, skip it directly. This should "
-                        "only happen when GCS restarts.";
-      return true;
-    } else {
-      // If there was a bundle in prepare state, it already locked resources, we will
-      // return bundle resources so that we can start from the prepare phase again.
-      ReturnBundle(bundle_spec);
-    }
-  }
-
-  auto resource_instances = std::make_shared<TaskResourceInstances>();
-  bool allocated = cluster_resource_scheduler_->AllocateLocalTaskResources(
-      bundle_spec.GetRequiredResources().GetResourceMap(), resource_instances);
-
-  if (!allocated) {
-    return false;
-  }
-
-  auto bundle_state =
-      std::make_shared<BundleTransactionState>(CommitState::PREPARED, resource_instances);
-  pg_bundles_[bundle_spec.BundleId()] = bundle_state;
-  bundle_spec_map_.emplace(bundle_spec.BundleId(), std::make_shared<BundleSpecification>(
-                                                       bundle_spec.GetMessage()));
-
-  return true;
-}
-
-void NewPlacementGroupResourceManager::CommitBundle(
-    const BundleSpecification &bundle_spec) {
-  auto it = pg_bundles_.find(bundle_spec.BundleId());
-  if (it == pg_bundles_.end()) {
-    // We should only ever receive a commit for a non-existent placement group when a
-    // placement group is created and removed in quick succession.
-    RAY_LOG(DEBUG)
-        << "Received a commit message for an unknown bundle. The bundle info is "
-        << bundle_spec.DebugString();
-    return;
-  } else {
-    // Ignore request If the bundle state is already committed.
-    if (it->second->state_ == CommitState::COMMITTED) {
-      RAY_LOG(DEBUG) << "Duplicate committ bundle request, skip it directly.";
-      return;
-    }
-  }
-
-  const auto &bundle_state = it->second;
-  bundle_state->state_ = CommitState::COMMITTED;
-
-  const auto &string_id_map = cluster_resource_scheduler_->GetStringIdMap();
-  const auto &task_resource_instances = *bundle_state->resources_;
-
-  const auto &resources = bundle_spec.GetFormattedResources();
-  for (const auto &resource : resources) {
-    const auto &resource_name = resource.first;
-    const auto &original_resource_name = GetOriginalResourceName(resource_name);
-    if (original_resource_name != kBundle_ResourceLabel) {
-      const auto &instances =
-          task_resource_instances.Get(original_resource_name, string_id_map);
-      cluster_resource_scheduler_->AddLocalResourceInstances(resource_name, instances);
-    } else {
-      cluster_resource_scheduler_->AddLocalResourceInstances(resource_name,
-                                                             {resource.second});
-    }
-  }
-  cluster_resource_scheduler_->UpdateLocalAvailableResourcesFromResourceInstances();
-  update_resources_(
-      cluster_resource_scheduler_->GetResourceTotals(/*resource_name_filter*/ resources));
-}
-
-void NewPlacementGroupResourceManager::ReturnBundle(
-    const BundleSpecification &bundle_spec) {
-  auto it = pg_bundles_.find(bundle_spec.BundleId());
-  if (it == pg_bundles_.end()) {
-    RAY_LOG(DEBUG) << "Duplicate cancel request, skip it directly.";
-    return;
-  }
-  const auto &bundle_state = it->second;
-  if (bundle_state->state_ == CommitState::PREPARED) {
-    // Commit bundle first so that we can remove the bundle with consistent
-    // implementation.
-    CommitBundle(bundle_spec);
-  }
-
-  // Return original resources to resource allocator `ClusterResourceScheduler`.
-  auto original_resources = it->second->resources_;
-  cluster_resource_scheduler_->ReleaseWorkerResources(original_resources);
-
-  // Substract placement group resources from resource allocator
-  // `ClusterResourceScheduler`.
-  const auto &placement_group_resources = bundle_spec.GetFormattedResources();
-  auto resource_instances = std::make_shared<TaskResourceInstances>();
-  cluster_resource_scheduler_->AllocateLocalTaskResources(placement_group_resources,
-                                                          resource_instances);
-
-  std::vector<std::string> deleted;
-  for (const auto &resource : placement_group_resources) {
-    if (cluster_resource_scheduler_->IsAvailableResourceEmpty(resource.first)) {
-      RAY_LOG(DEBUG) << "Available bundle resource:[" << resource.first
-                     << "] is empty, Will delete it from local resource";
-      // Delete local resource if available resource is empty when return bundle, or there
-      // will be resource leak.
-      cluster_resource_scheduler_->DeleteLocalResource(resource.first);
-      deleted.push_back(resource.first);
-    } else {
-      RAY_LOG(DEBUG) << "Available bundle resource:[" << resource.first
-                     << "] is not empty. Resources are not deleted from the local node.";
-    }
-  }
-  pg_bundles_.erase(it);
-  delete_resources_(deleted);
-}
-
-}  // namespace raylet
-}  // namespace ray
-=======
-// Copyright 2017 The Ray Authors.
-//
-// Licensed under the Apache License, Version 2.0 (the "License");
-// you may not use this file except in compliance with the License.
-// You may obtain a copy of the License at
-//
-//  http://www.apache.org/licenses/LICENSE-2.0
-//
-// Unless required by applicable law or agreed to in writing, software
-// distributed under the License is distributed on an "AS IS" BASIS,
-// WITHOUT WARRANTIES OR CONDITIONS OF ANY KIND, either express or implied.
-// See the License for the specific language governing permissions and
-// limitations under the License
-
-#include "ray/raylet/placement_group_resource_manager.h"
-
-#include <cctype>
-#include <fstream>
-#include <memory>
-
-namespace ray {
-
-namespace raylet {
-
-void PlacementGroupResourceManager::ReturnUnusedBundle(
-    const std::unordered_set<BundleID, pair_hash> &in_use_bundles) {
-  for (auto iter = bundle_spec_map_.begin(); iter != bundle_spec_map_.end();) {
-    if (0 == in_use_bundles.count(iter->first)) {
-      ReturnBundle(*iter->second);
-      bundle_spec_map_.erase(iter++);
-    } else {
-      iter++;
-    }
-  }
-}
-
-NewPlacementGroupResourceManager::NewPlacementGroupResourceManager(
-    std::shared_ptr<ClusterResourceScheduler> cluster_resource_scheduler,
-
-    std::function<void(const ray::gcs::NodeResourceInfoAccessor::ResourceMap &resources)>
-        update_resources,
-    std::function<void(const std::vector<std::string> &resource_names)> delete_resources)
-    : cluster_resource_scheduler_(cluster_resource_scheduler),
-      update_resources_(update_resources),
-      delete_resources_(delete_resources) {}
-
-bool NewPlacementGroupResourceManager::PrepareBundle(
-    const BundleSpecification &bundle_spec) {
-  auto iter = pg_bundles_.find(bundle_spec.BundleId());
-  if (iter != pg_bundles_.end()) {
-    if (iter->second->state_ == CommitState::COMMITTED) {
-      // If the bundle state is already committed, it means that prepare request is just
-      // stale.
-      RAY_LOG(DEBUG) << "Duplicate prepare bundle request, skip it directly. This should "
-                        "only happen when GCS restarts.";
-      return true;
-    } else {
-      // If there was a bundle in prepare state, it already locked resources, we will
-      // return bundle resources so that we can start from the prepare phase again.
-      ReturnBundle(bundle_spec);
-    }
-  }
-
-  auto resource_instances = std::make_shared<TaskResourceInstances>();
-  bool allocated =
-      cluster_resource_scheduler_->GetLocalResourceManager().AllocateLocalTaskResources(
-          bundle_spec.GetRequiredResources().GetResourceMap(), resource_instances);
-
-  if (!allocated) {
-    return false;
-  }
-
-  auto bundle_state =
-      std::make_shared<BundleTransactionState>(CommitState::PREPARED, resource_instances);
-  pg_bundles_[bundle_spec.BundleId()] = bundle_state;
-  bundle_spec_map_.emplace(bundle_spec.BundleId(), std::make_shared<BundleSpecification>(
-                                                       bundle_spec.GetMessage()));
-
-  return true;
-}
-
-bool NewPlacementGroupResourceManager::PrepareBundles(
-    const std::vector<std::shared_ptr<const BundleSpecification>> &bundle_specs) {
-  std::vector<std::shared_ptr<const BundleSpecification>> prepared_bundles;
-  for (const auto &bundle_spec : bundle_specs) {
-    if (PrepareBundle(*bundle_spec)) {
-      prepared_bundles.emplace_back(bundle_spec);
-    } else {
-      // Terminate the preparation phase if any of bundle cannot be prepared.
-      break;
-    }
-  }
-
-  if (prepared_bundles.size() != bundle_specs.size()) {
-    RAY_LOG(DEBUG) << "There are one or more bundles request resource failed, will "
-                      "release the requested resources before.";
-    for (const auto &bundle : prepared_bundles) {
-      ReturnBundle(*bundle);
-      // Erase from `bundle_spec_map_`.
-      const auto &iter = bundle_spec_map_.find(bundle->BundleId());
-      if (iter != bundle_spec_map_.end()) {
-        bundle_spec_map_.erase(iter);
-      }
-    }
-    return false;
-  }
-  return true;
-}
-
-void NewPlacementGroupResourceManager::CommitBundle(
-    const BundleSpecification &bundle_spec) {
-  auto it = pg_bundles_.find(bundle_spec.BundleId());
-  if (it == pg_bundles_.end()) {
-    // We should only ever receive a commit for a non-existent placement group when a
-    // placement group is created and removed in quick succession.
-    RAY_LOG(DEBUG)
-        << "Received a commit message for an unknown bundle. The bundle info is "
-        << bundle_spec.DebugString();
-    return;
-  } else {
-    // Ignore request If the bundle state is already committed.
-    if (it->second->state_ == CommitState::COMMITTED) {
-      RAY_LOG(DEBUG) << "Duplicate committ bundle request, skip it directly.";
-      return;
-    }
-  }
-
-  const auto &bundle_state = it->second;
-  bundle_state->state_ = CommitState::COMMITTED;
-
-  const auto &string_id_map = cluster_resource_scheduler_->GetStringIdMap();
-  const auto &task_resource_instances = *bundle_state->resources_;
-
-  const auto &resources = bundle_spec.GetFormattedResources();
-  for (const auto &resource : resources) {
-    const auto &resource_name = resource.first;
-    const auto &original_resource_name = GetOriginalResourceName(resource_name);
-    if (original_resource_name != kBundle_ResourceLabel) {
-      const auto &instances =
-          task_resource_instances.Get(original_resource_name, string_id_map);
-      cluster_resource_scheduler_->GetLocalResourceManager().AddLocalResourceInstances(
-          resource_name, instances);
-    } else {
-      cluster_resource_scheduler_->GetLocalResourceManager().AddLocalResourceInstances(
-          resource_name, {resource.second});
-    }
-  }
-  update_resources_(
-      cluster_resource_scheduler_->GetLocalResourceManager().GetResourceTotals(
-          /*resource_name_filter*/ resources));
-}
-
-void NewPlacementGroupResourceManager::CommitBundles(
-    const std::vector<std::shared_ptr<const BundleSpecification>> &bundle_specs) {
-  for (const auto &bundle_spec : bundle_specs) {
-    CommitBundle(*bundle_spec);
-  }
-}
-
-void NewPlacementGroupResourceManager::ReturnBundle(
-    const BundleSpecification &bundle_spec) {
-  auto it = pg_bundles_.find(bundle_spec.BundleId());
-  if (it == pg_bundles_.end()) {
-    RAY_LOG(DEBUG) << "Duplicate cancel request, skip it directly.";
-    return;
-  }
-  const auto &bundle_state = it->second;
-  if (bundle_state->state_ == CommitState::PREPARED) {
-    // Commit bundle first so that we can remove the bundle with consistent
-    // implementation.
-    CommitBundle(bundle_spec);
-  }
-
-  // Return original resources to resource allocator `ClusterResourceScheduler`.
-  auto original_resources = it->second->resources_;
-  cluster_resource_scheduler_->GetLocalResourceManager().ReleaseWorkerResources(
-      original_resources);
-
-  // Substract placement group resources from resource allocator
-  // `ClusterResourceScheduler`.
-  const auto &placement_group_resources = bundle_spec.GetFormattedResources();
-  auto resource_instances = std::make_shared<TaskResourceInstances>();
-  cluster_resource_scheduler_->GetLocalResourceManager().AllocateLocalTaskResources(
-      placement_group_resources, resource_instances);
-
-  std::vector<std::string> deleted;
-  for (const auto &resource : placement_group_resources) {
-    if (cluster_resource_scheduler_->GetLocalResourceManager().IsAvailableResourceEmpty(
-            resource.first)) {
-      RAY_LOG(DEBUG) << "Available bundle resource:[" << resource.first
-                     << "] is empty, Will delete it from local resource";
-      // Delete local resource if available resource is empty when return bundle, or there
-      // will be resource leak.
-      cluster_resource_scheduler_->GetLocalResourceManager().DeleteLocalResource(
-          resource.first);
-      deleted.push_back(resource.first);
-    } else {
-      RAY_LOG(DEBUG) << "Available bundle resource:[" << resource.first
-                     << "] is not empty. Resources are not deleted from the local node.";
-    }
-  }
-  pg_bundles_.erase(it);
-  delete_resources_(deleted);
-}
-
-}  // namespace raylet
-}  // namespace ray
->>>>>>> 19672688
+// Copyright 2017 The Ray Authors.
+//
+// Licensed under the Apache License, Version 2.0 (the "License");
+// you may not use this file except in compliance with the License.
+// You may obtain a copy of the License at
+//
+//  http://www.apache.org/licenses/LICENSE-2.0
+//
+// Unless required by applicable law or agreed to in writing, software
+// distributed under the License is distributed on an "AS IS" BASIS,
+// WITHOUT WARRANTIES OR CONDITIONS OF ANY KIND, either express or implied.
+// See the License for the specific language governing permissions and
+// limitations under the License
+
+#include "ray/raylet/placement_group_resource_manager.h"
+
+#include <cctype>
+#include <fstream>
+#include <memory>
+
+namespace ray {
+
+namespace raylet {
+
+void PlacementGroupResourceManager::ReturnUnusedBundle(
+    const std::unordered_set<BundleID, pair_hash> &in_use_bundles) {
+  for (auto iter = bundle_spec_map_.begin(); iter != bundle_spec_map_.end();) {
+    if (0 == in_use_bundles.count(iter->first)) {
+      ReturnBundle(*iter->second);
+      bundle_spec_map_.erase(iter++);
+    } else {
+      iter++;
+    }
+  }
+}
+
+NewPlacementGroupResourceManager::NewPlacementGroupResourceManager(
+    std::shared_ptr<ClusterResourceScheduler> cluster_resource_scheduler,
+
+    std::function<void(const ray::gcs::NodeResourceInfoAccessor::ResourceMap &resources)>
+        update_resources,
+    std::function<void(const std::vector<std::string> &resource_names)> delete_resources)
+    : cluster_resource_scheduler_(cluster_resource_scheduler),
+      update_resources_(update_resources),
+      delete_resources_(delete_resources) {}
+
+bool NewPlacementGroupResourceManager::PrepareBundle(
+    const BundleSpecification &bundle_spec) {
+  auto iter = pg_bundles_.find(bundle_spec.BundleId());
+  if (iter != pg_bundles_.end()) {
+    if (iter->second->state_ == CommitState::COMMITTED) {
+      // If the bundle state is already committed, it means that prepare request is just
+      // stale.
+      RAY_LOG(DEBUG) << "Duplicate prepare bundle request, skip it directly. This should "
+                        "only happen when GCS restarts.";
+      return true;
+    } else {
+      // If there was a bundle in prepare state, it already locked resources, we will
+      // return bundle resources so that we can start from the prepare phase again.
+      ReturnBundle(bundle_spec);
+    }
+  }
+
+  auto resource_instances = std::make_shared<TaskResourceInstances>();
+  bool allocated =
+      cluster_resource_scheduler_->GetLocalResourceManager().AllocateLocalTaskResources(
+          bundle_spec.GetRequiredResources().GetResourceMap(), resource_instances);
+
+  if (!allocated) {
+    return false;
+  }
+
+  auto bundle_state =
+      std::make_shared<BundleTransactionState>(CommitState::PREPARED, resource_instances);
+  pg_bundles_[bundle_spec.BundleId()] = bundle_state;
+  bundle_spec_map_.emplace(bundle_spec.BundleId(), std::make_shared<BundleSpecification>(
+                                                       bundle_spec.GetMessage()));
+
+  return true;
+}
+
+bool NewPlacementGroupResourceManager::PrepareBundles(
+    const std::vector<std::shared_ptr<const BundleSpecification>> &bundle_specs) {
+  std::vector<std::shared_ptr<const BundleSpecification>> prepared_bundles;
+  for (const auto &bundle_spec : bundle_specs) {
+    if (PrepareBundle(*bundle_spec)) {
+      prepared_bundles.emplace_back(bundle_spec);
+    } else {
+      // Terminate the preparation phase if any of bundle cannot be prepared.
+      break;
+    }
+  }
+
+  if (prepared_bundles.size() != bundle_specs.size()) {
+    RAY_LOG(DEBUG) << "There are one or more bundles request resource failed, will "
+                      "release the requested resources before.";
+    for (const auto &bundle : prepared_bundles) {
+      ReturnBundle(*bundle);
+      // Erase from `bundle_spec_map_`.
+      const auto &iter = bundle_spec_map_.find(bundle->BundleId());
+      if (iter != bundle_spec_map_.end()) {
+        bundle_spec_map_.erase(iter);
+      }
+    }
+    return false;
+  }
+  return true;
+}
+
+void NewPlacementGroupResourceManager::CommitBundle(
+    const BundleSpecification &bundle_spec) {
+  auto it = pg_bundles_.find(bundle_spec.BundleId());
+  if (it == pg_bundles_.end()) {
+    // We should only ever receive a commit for a non-existent placement group when a
+    // placement group is created and removed in quick succession.
+    RAY_LOG(DEBUG)
+        << "Received a commit message for an unknown bundle. The bundle info is "
+        << bundle_spec.DebugString();
+    return;
+  } else {
+    // Ignore request If the bundle state is already committed.
+    if (it->second->state_ == CommitState::COMMITTED) {
+      RAY_LOG(DEBUG) << "Duplicate committ bundle request, skip it directly.";
+      return;
+    }
+  }
+
+  const auto &bundle_state = it->second;
+  bundle_state->state_ = CommitState::COMMITTED;
+
+  const auto &string_id_map = cluster_resource_scheduler_->GetStringIdMap();
+  const auto &task_resource_instances = *bundle_state->resources_;
+
+  const auto &resources = bundle_spec.GetFormattedResources();
+  for (const auto &resource : resources) {
+    const auto &resource_name = resource.first;
+    const auto &original_resource_name = GetOriginalResourceName(resource_name);
+    if (original_resource_name != kBundle_ResourceLabel) {
+      const auto &instances =
+          task_resource_instances.Get(original_resource_name, string_id_map);
+      cluster_resource_scheduler_->GetLocalResourceManager().AddLocalResourceInstances(
+          resource_name, instances);
+    } else {
+      cluster_resource_scheduler_->GetLocalResourceManager().AddLocalResourceInstances(
+          resource_name, {resource.second});
+    }
+  }
+  update_resources_(
+      cluster_resource_scheduler_->GetLocalResourceManager().GetResourceTotals(
+          /*resource_name_filter*/ resources));
+}
+
+void NewPlacementGroupResourceManager::CommitBundles(
+    const std::vector<std::shared_ptr<const BundleSpecification>> &bundle_specs) {
+  for (const auto &bundle_spec : bundle_specs) {
+    CommitBundle(*bundle_spec);
+  }
+}
+
+void NewPlacementGroupResourceManager::ReturnBundle(
+    const BundleSpecification &bundle_spec) {
+  auto it = pg_bundles_.find(bundle_spec.BundleId());
+  if (it == pg_bundles_.end()) {
+    RAY_LOG(DEBUG) << "Duplicate cancel request, skip it directly.";
+    return;
+  }
+  const auto &bundle_state = it->second;
+  if (bundle_state->state_ == CommitState::PREPARED) {
+    // Commit bundle first so that we can remove the bundle with consistent
+    // implementation.
+    CommitBundle(bundle_spec);
+  }
+
+  // Return original resources to resource allocator `ClusterResourceScheduler`.
+  auto original_resources = it->second->resources_;
+  cluster_resource_scheduler_->GetLocalResourceManager().ReleaseWorkerResources(
+      original_resources);
+
+  // Substract placement group resources from resource allocator
+  // `ClusterResourceScheduler`.
+  const auto &placement_group_resources = bundle_spec.GetFormattedResources();
+  auto resource_instances = std::make_shared<TaskResourceInstances>();
+  cluster_resource_scheduler_->GetLocalResourceManager().AllocateLocalTaskResources(
+      placement_group_resources, resource_instances);
+
+  std::vector<std::string> deleted;
+  for (const auto &resource : placement_group_resources) {
+    if (cluster_resource_scheduler_->GetLocalResourceManager().IsAvailableResourceEmpty(
+            resource.first)) {
+      RAY_LOG(DEBUG) << "Available bundle resource:[" << resource.first
+                     << "] is empty, Will delete it from local resource";
+      // Delete local resource if available resource is empty when return bundle, or there
+      // will be resource leak.
+      cluster_resource_scheduler_->GetLocalResourceManager().DeleteLocalResource(
+          resource.first);
+      deleted.push_back(resource.first);
+    } else {
+      RAY_LOG(DEBUG) << "Available bundle resource:[" << resource.first
+                     << "] is not empty. Resources are not deleted from the local node.";
+    }
+  }
+  pg_bundles_.erase(it);
+  delete_resources_(deleted);
+}
+
+}  // namespace raylet
+}  // namespace ray