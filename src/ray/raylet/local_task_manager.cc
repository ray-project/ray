// Copyright 2020-2021 The Ray Authors.
//
// Licensed under the Apache License, Version 2.0 (the "License");
// you may not use this file except in compliance with the License.
// You may obtain a copy of the License at
//
//  http://www.apache.org/licenses/LICENSE-2.0
//
// Unless required by applicable law or agreed to in writing, software
// distributed under the License is distributed on an "AS IS" BASIS,
// WITHOUT WARRANTIES OR CONDITIONS OF ANY KIND, either express or implied.
// See the License for the specific language governing permissions and
// limitations under the License.

#include "ray/raylet/local_task_manager.h"

#include <google/protobuf/map.h>

#include <algorithm>
#include <boost/range/join.hpp>
#include <limits>
#include <memory>
#include <string>
#include <utility>
#include <vector>

#include "ray/common/scheduling/cluster_resource_data.h"
#include "ray/stats/metric_defs.h"
#include "ray/util/logging.h"

namespace ray {
namespace raylet {

LocalTaskManager::LocalTaskManager(
    const NodeID &self_node_id,
    ClusterResourceScheduler &cluster_resource_scheduler,
    TaskDependencyManagerInterface &task_dependency_manager,
    internal::NodeInfoGetter get_node_info,
    WorkerPoolInterface &worker_pool,
    absl::flat_hash_map<WorkerID, std::shared_ptr<WorkerInterface>> &leased_workers,
    std::function<bool(const std::vector<ObjectID> &object_ids,
                       std::vector<std::unique_ptr<RayObject>> *results)>
        get_task_arguments,
    size_t max_pinned_task_arguments_bytes,
    std::function<int64_t(void)> get_time_ms,
    int64_t sched_cls_cap_interval_ms)
    : self_node_id_(self_node_id),
      self_scheduling_node_id_(self_node_id.Binary()),
      cluster_resource_scheduler_(cluster_resource_scheduler),
      task_dependency_manager_(task_dependency_manager),
      get_node_info_(get_node_info),
      max_resource_shapes_per_load_report_(
          RayConfig::instance().max_resource_shapes_per_load_report()),
      worker_pool_(worker_pool),
      leased_workers_(leased_workers),
      get_task_arguments_(get_task_arguments),
      max_pinned_task_arguments_bytes_(max_pinned_task_arguments_bytes),
      get_time_ms_(get_time_ms),
      sched_cls_cap_enabled_(RayConfig::instance().worker_cap_enabled()),
      sched_cls_cap_interval_ms_(sched_cls_cap_interval_ms),
      sched_cls_cap_max_ms_(RayConfig::instance().worker_cap_max_backoff_delay_ms()) {}

void LocalTaskManager::QueueAndScheduleTask(std::shared_ptr<internal::Work> work) {
  // If the local node is draining, the cluster task manager will
  // guarantee that the local node is not selected for scheduling.
  RAY_CHECK(!cluster_resource_scheduler_.GetLocalResourceManager().IsLocalNodeDraining());
  // The local node must be feasible if the cluster task manager decides to run the task
  // locally.
  RAY_CHECK(cluster_resource_scheduler_.GetClusterResourceManager().HasFeasibleResources(
      self_scheduling_node_id_,
      ResourceMapToResourceRequest(work->task_.GetTaskSpecification()
                                       .GetRequiredPlacementResources()
                                       .GetResourceMap(),
                                   /*requires_object_store_memory=*/false)))
      << work->task_.GetTaskSpecification().DebugString() << " "
      << cluster_resource_scheduler_.GetClusterResourceManager()
             .GetNodeResources(self_scheduling_node_id_)
             .DebugString();
  WaitForTaskArgsRequests(std::move(work));
  ScheduleAndDispatchTasks();
}

<<<<<<< HEAD
bool LocalTaskManager::WaitForTaskArgsRequests(std::shared_ptr<internal::Work> work) {
  const auto &task = work->task_;
=======
void LocalTaskManager::WaitForTaskArgsRequests(std::shared_ptr<internal::Work> work) {
  const auto &task = work->task;
>>>>>>> 0d984071
  const auto &task_id = task.GetTaskSpecification().TaskId();
  const auto &scheduling_key = task.GetTaskSpecification().GetSchedulingClass();
  auto object_ids = task.GetTaskSpecification().GetDependencies();
  if (!object_ids.empty()) {
    bool args_ready = task_dependency_manager_.RequestTaskDependencies(
        task_id,
        task.GetDependencies(),
        {task.GetTaskSpecification().GetName(), task.GetTaskSpecification().IsRetry()});
    if (args_ready) {
      RAY_LOG(DEBUG) << "Args already ready, task can be dispatched " << task_id;
      tasks_to_dispatch_[scheduling_key].emplace_back(std::move(work));
    } else {
      RAY_LOG(DEBUG) << "Waiting for args for task: "
                     << task.GetTaskSpecification().TaskId();
      auto it = waiting_task_queue_.insert(waiting_task_queue_.end(), std::move(work));
      RAY_CHECK(waiting_tasks_index_.emplace(task_id, it).second);
    }
  } else {
    RAY_LOG(DEBUG) << "No args, task can be dispatched "
                   << task.GetTaskSpecification().TaskId();
    tasks_to_dispatch_[scheduling_key].emplace_back(std::move(work));
  }
}

void LocalTaskManager::ScheduleAndDispatchTasks() {
  DispatchScheduledTasksToWorkers();
  // TODO(swang): Spill from waiting queue first? Otherwise, we may end up
  // spilling a task whose args are already local.
  // TODO(swang): Invoke ScheduleAndDispatchTasks() when we run out of memory
  // in the PullManager or periodically, to make sure that we spill waiting
  // tasks that are blocked.
  SpillWaitingTasks();
}

void LocalTaskManager::DispatchScheduledTasksToWorkers() {
  // Check every task in task_to_dispatch queue to see
  // whether it can be dispatched and ran. This avoids head-of-line
  // blocking where a task which cannot be dispatched because
  // there are not enough available resources blocks other
  // tasks from being dispatched.
  for (auto shapes_it = tasks_to_dispatch_.begin();
       shapes_it != tasks_to_dispatch_.end();) {
    auto &scheduling_class = shapes_it->first;
    auto &dispatch_queue = shapes_it->second;

    auto sched_cls_iter = info_by_sched_cls_.find(scheduling_class);
    if (sched_cls_iter == info_by_sched_cls_.end()) {
      // Initialize the class info.
      sched_cls_iter = info_by_sched_cls_
                           .emplace(scheduling_class,
                                    SchedulingClassInfo(MaxRunningTasksPerSchedulingClass(
                                        scheduling_class)))
                           .first;
    }
    auto &sched_cls_info = sched_cls_iter->second;

    // Fair scheduling is applied only when the total CPU requests exceed the node's
    // capacity. This skips scheduling classes whose number of running tasks exceeds the
    // average number of tasks per scheduling class.

    // The purpose of fair scheduling is to ensure that each scheduling class has an
    // equal chance of being selected for dispatch. For instance, in a pipeline with both
    // data producers and consumers, we aim for consumers to have the same chance to be
    // dispatched as producers. This prevents memory peak caused by dispatching all
    // producer tasks first.
    // A scheduling class is skipped from dispatching if its number of running tasks
    // exceeds the fair_share, which is the average number of running tasks among all
    // scheduling classes. For example, consider a scenario where we have 3 CPUs and 2
    // scheduling classes, `f` and `g`, each with 4 tasks.
    // Status 1: The queue init with [f, f, f, f, g, g, g, g], and 0 running tasks.
    // Status 2: We dispatch 3 `f` tasks. Now the queue is [f, g, g, g, g],
    //           with 3 `f` tasks running.
    // Status 3: Suppose 1 `f` task finishes. When choosing the next task to dispatch,
    //           the queue is [f, g, g, g, g], and there are 2 `f` tasks running.
    //           We calculate fair_share as follows:
    //           fair_share = number of running tasks / number of scheduling classes
    //                       = 2 / 2 = 1.
    //           Since the number of running `f` tasks (2) is greater than the
    //           fair_share (1), we skip `f` and choose to dispatch `g`.
    // Note 1: Fair_share is calculated as (total number of running tasks with >0 CPU)
    //         / (number of scheduling classes in tasks_to_dispatch_).
    // Note 2: The decision to skip a scheduling class happens when loop through the
    //         scheduling classes (keys of tasks_to_dispatch_). This means we check for
    //         fair dispatching when looping through the scheduling classes rather than
    //         for each individual task, reducing the number of checks required.
    //         This is why in Status 2 of the example, we dispatch 3 `f` tasks because
    //         we chose `f` for dispatch,and we continue dispatching all `f`
    //         tasks until resources are fully utilized.

    // Currently, fair dispatching is implemented only for tasks that require CPU
    // resources. CPU. For details, see https://github.com/ray-project/ray/pull/44733.

    // Calculate the total CPU requests for all tasks in the tasks_to_dispatch queue.
    double total_cpu_requests_ = 0.0;

    // Count the number of scheduling classes that require CPU and sum their total CPU
    // requests.
    size_t num_classes_with_cpu = 0;
    for (const auto &[_, cur_dispatch_queue] : tasks_to_dispatch_) {
      // Only need to check the first because all tasks with the same scheduling class
      // have the same CPU resource requirements.
      RAY_CHECK(!cur_dispatch_queue.empty());
      const auto &work = cur_dispatch_queue.front();
      const auto &task_spec = work->task_.GetTaskSpecification();
      auto cpu_request_ =
          task_spec.GetRequiredResources().Get(scheduling::ResourceID::CPU()).Double();
      if (cpu_request_ > 0) {
        num_classes_with_cpu++;
        total_cpu_requests_ += cur_dispatch_queue.size() * cpu_request_;
      }
    }
    const auto &sched_cls_desc =
        TaskSpecification::GetSchedulingClassDescriptor(scheduling_class);
    double total_cpus =
        cluster_resource_scheduler_.GetLocalResourceManager().GetNumCpus();

    // Compare total CPU requests with the node's total CPU capacity. If the requests
    // exceed the capacity, check if fair dispatching is needed.
    if (sched_cls_desc.resource_set.Get(scheduling::ResourceID::CPU()).Double() > 0 &&
        total_cpu_requests_ > total_cpus) {
      RAY_LOG(DEBUG)
          << "Applying fairness policy. Total CPU requests in tasks_to_dispatch_ ("
          << total_cpu_requests_ << ") exceed total CPUs available (" << total_cpus
          << ").";
      // Get the total number of running tasks requires CPU.
      size_t total_cpu_running_tasks = 0;
      for (auto &entry : info_by_sched_cls_) {
        // Only consider CPU requests
        const auto &cur_sched_cls_desc =
            TaskSpecification::GetSchedulingClassDescriptor(entry.first);
        if (cur_sched_cls_desc.resource_set.Get(scheduling::ResourceID::CPU()).Double() >
            0) {
          total_cpu_running_tasks += entry.second.running_tasks.size();
        }
      }

      // 1. We have confirmed that this is a scheduling class that requires CPU resources,
      //    hence num_classes_with_cpu >= 1 (cannot be 0) as this scheduling class is in
      //    tasks_to_dispatch_.
      // 2. We will compute fair_share as the ideal distribution of tasks among all
      //    scheduling classes in tasks_to_dispatch_. Then, we will check if the number of
      //    running tasks for this scheduling class exceeds its ideal fair_share.
      // 3. Note: We should get the num_classes_with_cpu from tasks_to_dispatch_
      //    instead of the info_by_sched_cls_ although total_cpu_running_tasks gets from
      //    the task running. First, info_by_sched_cls_ may not be initialized yet for
      //    some scheduling classes (as we initialize it in the loop). Second, we expect
      //    the number of running tasks for this scheduling class to not be much. However,
      //    if no tasks of this scheduling class are running, it will not be skipped.

      size_t fair_share = total_cpu_running_tasks / num_classes_with_cpu;
      if (sched_cls_info.running_tasks.size() > fair_share) {
        RAY_LOG(DEBUG) << "Skipping dispatch for scheduling class " << scheduling_class
                       << ". Running tasks (" << sched_cls_info.running_tasks.size()
                       << ") exceed fair share (" << fair_share << ").";
        shapes_it++;
        continue;
      }
    }

    /// We cap the maximum running tasks of a scheduling class to avoid
    /// scheduling too many tasks of a single type/depth, when there are
    /// deeper/other functions that should be run. We need to apply back
    /// pressure to limit the number of worker processes started in scenarios
    /// with nested tasks.
    bool is_infeasible = false;
    for (auto work_it = dispatch_queue.begin(); work_it != dispatch_queue.end();) {
      auto &work = *work_it;
      const auto &task = work->task_;
      const auto &spec = task.GetTaskSpecification();
      TaskID task_id = spec.TaskId();
      if (work->GetState() == internal::WorkStatus::WAITING_FOR_WORKER) {
        work_it++;
        continue;
      }

      // Check if the scheduling class is at capacity now.
      if (sched_cls_cap_enabled_ &&
          sched_cls_info.running_tasks.size() >= sched_cls_info.capacity &&
          work->GetState() == internal::WorkStatus::WAITING) {
        RAY_LOG(DEBUG) << "Hit cap! time=" << get_time_ms_()
                       << " next update time=" << sched_cls_info.next_update_time;
        if (get_time_ms_() < sched_cls_info.next_update_time) {
          // We're over capacity and it's not time to admit a new task yet.
          // Calculate the next time we should admit a new task.
          int64_t current_capacity = sched_cls_info.running_tasks.size();
          int64_t allowed_capacity = sched_cls_info.capacity;
          int64_t exp = current_capacity - allowed_capacity;
          int64_t wait_time = sched_cls_cap_interval_ms_ * (1L << exp);
          if (wait_time > sched_cls_cap_max_ms_) {
            wait_time = sched_cls_cap_max_ms_;
            RAY_LOG(WARNING) << "Starting too many worker processes for a single type of "
                                "task. Worker process startup is being throttled.";
          }

          int64_t target_time = get_time_ms_() + wait_time;
          sched_cls_info.next_update_time =
              std::min(target_time, sched_cls_info.next_update_time);

          // While we're over capacity and cannot run the task,
          // try to spill to a node that can run it.
          bool did_spill = TrySpillback(work, is_infeasible);
          if (did_spill) {
            work_it = dispatch_queue.erase(work_it);
            continue;
          }

          break;
        }
      }

      bool args_missing = false;
      bool success = PinTaskArgsIfMemoryAvailable(spec, &args_missing);
      // An argument was evicted since this task was added to the dispatch
      // queue. Move it back to the waiting queue. The caller is responsible
      // for notifying us when the task is unblocked again.
      if (!success) {
        if (args_missing) {
          // Insert the task at the head of the waiting queue because we
          // prioritize spilling from the end of the queue.
          // TODO(scv119): where does pulling happen?
          auto it = waiting_task_queue_.insert(waiting_task_queue_.begin(),
                                               std::move(*work_it));
          RAY_CHECK(waiting_tasks_index_.emplace(task_id, it).second);
          work_it = dispatch_queue.erase(work_it);
        } else {
          // The task's args cannot be pinned due to lack of memory. We should
          // retry dispatching the task once another task finishes and releases
          // its arguments.
          RAY_LOG(DEBUG) << "Dispatching task " << task_id
                         << " would put this node over the max memory allowed for "
                            "arguments of executing tasks ("
                         << max_pinned_task_arguments_bytes_
                         << "). Waiting to dispatch task until other tasks complete";
          RAY_CHECK(!executing_task_args_.empty() && !pinned_task_arguments_.empty())
              << "Cannot dispatch task " << task_id
              << " until another task finishes and releases its arguments, but no other "
                 "task is running";
          work->SetStateWaiting(
              internal::UnscheduledWorkCause::WAITING_FOR_AVAILABLE_PLASMA_MEMORY);
          work_it++;
        }
        continue;
      }

      // Check if the node is still schedulable. It may not be if dependency resolution
      // took a long time.
      auto allocated_instances = std::make_shared<TaskResourceInstances>();
      bool schedulable =
          !cluster_resource_scheduler_.GetLocalResourceManager().IsLocalNodeDraining() &&
          cluster_resource_scheduler_.GetLocalResourceManager()
              .AllocateLocalTaskResources(spec.GetRequiredResources().GetResourceMap(),
                                          allocated_instances);
      if (!schedulable) {
        ReleaseTaskArgs(task_id);
        // The local node currently does not have the resources to run the task, so we
        // should try spilling to another node.
        bool did_spill = TrySpillback(work, is_infeasible);
        if (!did_spill) {
          // There must not be any other available nodes in the cluster, so the task
          // should stay on this node. We can skip the rest of the shape because the
          // scheduler will make the same decision.
          work->SetStateWaiting(
              internal::UnscheduledWorkCause::WAITING_FOR_RESOURCES_AVAILABLE);
          break;
        }
        work_it = dispatch_queue.erase(work_it);
      } else {
        // Force us to recalculate the next update time the next time a task
        // comes through this queue. We should only do this when we're
        // confident we're ready to dispatch the task after all checks have
        // passed.
        sched_cls_info.next_update_time = std::numeric_limits<int64_t>::max();
        sched_cls_info.running_tasks.insert(spec.TaskId());
        // The local node has the available resources to run the task, so we should run
        // it.
        work->allocated_instances_ = allocated_instances;
        work->SetStateWaitingForWorker();
        bool is_detached_actor = spec.IsDetachedActor();
        auto &owner_address = spec.CallerAddress();
        /// TODO(scv119): if a worker is not started, the resources is leaked and
        // task might be hanging.
        worker_pool_.PopWorker(
            spec,
            [this, task_id, scheduling_class, work, is_detached_actor, owner_address](
                const std::shared_ptr<WorkerInterface> worker,
                PopWorkerStatus status,
                const std::string &runtime_env_setup_error_message) -> bool {
              // TODO(hjiang): After getting the ready-to-use worker and task id, we're
              // able to get physical execution context.
              //
              // ownership chain: raylet has-a node manager, node manager has-a local task
              // manager.
              //
              // - PID: could get from available worker
              // - Attempt id: could pass a global attempt id generator from raylet
              // - Cgroup application folder: could pass from raylet

              return PoppedWorkerHandler(worker,
                                         status,
                                         task_id,
                                         scheduling_class,
                                         work,
                                         is_detached_actor,
                                         owner_address,
                                         runtime_env_setup_error_message);
            });
        work_it++;
      }
    }
    // In the beginning of the loop, we add scheduling_class
    // to the `info_by_sched_cls_` map.
    // In cases like dead owners, we may not add any tasks
    // to `running_tasks` so we can remove the map entry
    // for that scheduling_class to prevent memory leaks.
    if (sched_cls_info.running_tasks.size() == 0) {
      info_by_sched_cls_.erase(scheduling_class);
    }
    if (is_infeasible) {
      const auto &front_task = dispatch_queue.front()->task.GetTaskSpecification();
      RAY_LOG(ERROR) << "A task got scheduled to a node even though it was infeasible. "
                        "Please report an issue on GitHub.\nTask: "
                     << front_task.DebugString();
      auto dispatch_queue_iter = dispatch_queue.begin();
      while (dispatch_queue_iter != dispatch_queue.end()) {
        CancelTaskToDispatch(
            *dispatch_queue_iter,
            rpc::RequestWorkerLeaseReply::SCHEDULING_CANCELLED_UNSCHEDULABLE,
            "Scheduling failed due to the task becoming infeasible.");
        dispatch_queue_iter = dispatch_queue.erase(dispatch_queue_iter);
      }
      tasks_to_dispatch_.erase(shapes_it++);
    } else if (dispatch_queue.empty()) {
      tasks_to_dispatch_.erase(shapes_it++);
    } else {
      shapes_it++;
    }
  }
}

void LocalTaskManager::SpillWaitingTasks() {
  // Try to spill waiting tasks to a remote node, prioritizing those at the end
  // of the queue. Waiting tasks are spilled if there are enough remote
  // resources AND (we have no resources available locally OR their
  // dependencies are not being fetched). We should not spill tasks whose
  // dependencies are actively being fetched because some of their dependencies
  // may already be local or in-flight to this node.
  //
  // NOTE(swang): We do not iterate by scheduling class here, so if we break
  // due to lack of remote resources, it is possible that a waiting task that
  // is earlier in the queue could have been scheduled to a remote node.
  // TODO(scv119): this looks very aggressive: we will try to spillback
  // all the tasks in the waiting queue regardless of the wait time.
  auto it = waiting_task_queue_.end();
  while (it != waiting_task_queue_.begin()) {
    it--;
    const auto &task = (*it)->task_;
    const auto &spec = task.GetTaskSpecification();
    const auto &task_id = spec.TaskId();

    // Check whether this task's dependencies are blocked (not being actively
    // pulled).  If this is true, then we should force the task onto a remote
    // feasible node, even if we have enough resources available locally for
    // placement.
    bool task_dependencies_blocked =
        task_dependency_manager_.TaskDependenciesBlocked(task_id);
    RAY_LOG(DEBUG) << "Attempting to spill back waiting task " << task_id
                   << " to remote node. Dependencies blocked? "
                   << task_dependencies_blocked;
    bool is_infeasible;
    // TODO(swang): The policy currently does not account for the amount of
    // object store memory availability. Ideally, we should pick the node with
    // the most memory availability.
    scheduling::NodeID scheduling_node_id;
    if (!spec.IsSpreadSchedulingStrategy()) {
      scheduling_node_id = cluster_resource_scheduler_.GetBestSchedulableNode(
          spec,
          /*preferred_node_id*/ self_node_id_.Binary(),
          /*exclude_local_node*/ task_dependencies_blocked,
          /*requires_object_store_memory*/ true,
          &is_infeasible);
    } else {
      // If scheduling strategy is spread, we prefer honoring spread decision
      // and waiting for task dependencies to be pulled
      // locally than spilling back and causing uneven spread.
      scheduling_node_id = self_scheduling_node_id_;
    }

    if (!scheduling_node_id.IsNil() && scheduling_node_id != self_scheduling_node_id_) {
      NodeID node_id = NodeID::FromBinary(scheduling_node_id.Binary());
      Spillback(node_id, *it);
      if (!spec.GetDependencies().empty()) {
        task_dependency_manager_.RemoveTaskDependencies(spec.TaskId());
      }
      num_waiting_task_spilled_++;
      waiting_tasks_index_.erase(task_id);
      it = waiting_task_queue_.erase(it);
    } else {
      if (scheduling_node_id.IsNil()) {
        RAY_LOG(DEBUG) << "RayTask " << task_id
                       << " has blocked dependencies, but no other node has resources, "
                          "keeping the task local";
      } else {
        RAY_LOG(DEBUG) << "Keeping waiting task " << task_id << " local";
      }
      // We should keep the task local. Note that an earlier task in the queue
      // may have different resource requirements and could actually be
      // scheduled on a remote node.
      break;
    }
  }
}

bool LocalTaskManager::TrySpillback(const std::shared_ptr<internal::Work> &work,
                                    bool &is_infeasible) {
  const auto &spec = work->task_.GetTaskSpecification();
  auto scheduling_node_id = cluster_resource_scheduler_.GetBestSchedulableNode(
      spec,
      // We should prefer to stay local if possible
      // to avoid unnecessary spillback
      // since this node is already selected by the cluster scheduler.
      /*preferred_node_id=*/self_node_id_.Binary(),
      /*exclude_local_node=*/false,
      /*requires_object_store_memory=*/false,
      &is_infeasible);

  if (is_infeasible || scheduling_node_id.IsNil() ||
      scheduling_node_id == self_scheduling_node_id_) {
    return false;
  }

  NodeID node_id = NodeID::FromBinary(scheduling_node_id.Binary());
  Spillback(node_id, work);
  num_unschedulable_task_spilled_++;
  if (!spec.GetDependencies().empty()) {
    task_dependency_manager_.RemoveTaskDependencies(spec.TaskId());
  }
  return true;
}

bool LocalTaskManager::PoppedWorkerHandler(
    const std::shared_ptr<WorkerInterface> worker,
    PopWorkerStatus status,
    const TaskID &task_id,
    SchedulingClass scheduling_class,
    const std::shared_ptr<internal::Work> &work,
    bool is_detached_actor,
    const rpc::Address &owner_address,
    const std::string &runtime_env_setup_error_message) {
  const auto &reply = work->reply_;
  const auto &callback = work->callback_;
  const bool canceled = work->GetState() == internal::WorkStatus::CANCELLED;
  const auto &task = work->task_;
  bool dispatched = false;

  if (!canceled) {
    const auto &required_resource =
        task.GetTaskSpecification().GetRequiredResources().GetResourceMap();
    for (auto &entry : required_resource) {
      // This is to make sure PG resource is not deleted during popping worker
      // unless the lease request is cancelled.
      RAY_CHECK(cluster_resource_scheduler_.GetLocalResourceManager().ResourcesExist(
          scheduling::ResourceID(entry.first)))
          << entry.first;
    }
  }

  // Erases the work from task_to_dispatch_ queue, also removes the task dependencies.
  //
  // IDEA(ryw): Make an RAII class to wrap the a shared_ptr<internal::Work> and
  // requests task dependency upon ctor, and remove task dependency upon dtor.
  // I tried this, it works, but we expose the map via GetTaskToDispatch() used in
  // scheduler_resource_reporter.cc. Maybe we can use `boost::any_range` to only expose
  // a view of the Work ptrs, but I got dependency issues
  // (can't include boost/range/any_range.hpp).
  auto erase_from_dispatch_queue_fn = [this](const std::shared_ptr<internal::Work> &_work,
                                             const SchedulingClass &_scheduling_class) {
    auto shapes_it = tasks_to_dispatch_.find(_scheduling_class);
    RAY_CHECK(shapes_it != tasks_to_dispatch_.end());
    auto &dispatch_queue = shapes_it->second;
    bool erased = false;
    for (auto work_it = dispatch_queue.begin(); work_it != dispatch_queue.end();
         work_it++) {
      if (*work_it == _work) {
        dispatch_queue.erase(work_it);
        erased = true;
        break;
      }
    }
    if (dispatch_queue.empty()) {
      tasks_to_dispatch_.erase(shapes_it);
    }
    RAY_CHECK(erased);

    const auto &_task = _work->task_;
    if (!_task.GetDependencies().empty()) {
      task_dependency_manager_.RemoveTaskDependencies(
          _task.GetTaskSpecification().TaskId());
    }
  };

  if (canceled) {
    // Task has been canceled.
    RAY_LOG(DEBUG) << "Task " << task_id << " has been canceled when worker popped";
    RemoveFromRunningTasksIfExists(task);
    // All the cleaning work has been done when canceled task. Just return
    // false without doing anything.
    return false;
  }

  if (!worker) {
    dispatched = false;
    // We've already acquired resources so we need to release them.
    cluster_resource_scheduler_.GetLocalResourceManager().ReleaseWorkerResources(
        work->allocated_instances_);
    work->allocated_instances_ = nullptr;
    // Release pinned task args.
    ReleaseTaskArgs(task_id);
    RemoveFromRunningTasksIfExists(task);

    // Empty worker popped.
    RAY_LOG(DEBUG).WithField(task_id)
        << "This node has available resources, but no worker processes "
           "to grant the lease: status "
        << status;
    if (status == PopWorkerStatus::RuntimeEnvCreationFailed) {
      // In case of runtime env creation failed, we cancel this task
      // directly and raise a `RuntimeEnvSetupError` exception to user
      // eventually. The task will be removed from dispatch queue in
      // `CancelTask`.
      CancelTasks(
          [task_id](const auto &work) {
            return task_id == work->task.GetTaskSpecification().TaskId();
          },
          rpc::RequestWorkerLeaseReply::SCHEDULING_CANCELLED_RUNTIME_ENV_SETUP_FAILED,
          /*scheduling_failure_message*/ runtime_env_setup_error_message);
    } else if (status == PopWorkerStatus::JobFinished) {
      // The task job finished.
      // Just remove the task from dispatch queue.
      RAY_LOG(DEBUG) << "Call back to a job finished task, task id = " << task_id;
      erase_from_dispatch_queue_fn(work, scheduling_class);
    } else {
      // In other cases, set the work status `WAITING` to make this task
      // could be re-dispatched.
      internal::UnscheduledWorkCause cause =
          internal::UnscheduledWorkCause::WORKER_NOT_FOUND_JOB_CONFIG_NOT_EXIST;
      if (status == PopWorkerStatus::JobConfigMissing) {
        cause = internal::UnscheduledWorkCause::WORKER_NOT_FOUND_JOB_CONFIG_NOT_EXIST;
      } else if (status == PopWorkerStatus::WorkerPendingRegistration) {
        cause = internal::UnscheduledWorkCause::WORKER_NOT_FOUND_REGISTRATION_TIMEOUT;
      } else {
        RAY_LOG(FATAL) << "Unexpected state received for the empty pop worker. Status: "
                       << status;
      }
      work->SetStateWaiting(cause);
    }
  } else {
    // A worker has successfully popped for a valid task. Dispatch the task to
    // the worker.
    RAY_LOG(DEBUG) << "Dispatching task " << task_id << " to worker "
                   << worker->WorkerId();

    Dispatch(worker, leased_workers_, work->allocated_instances_, task, reply, callback);
    erase_from_dispatch_queue_fn(work, scheduling_class);
    dispatched = true;
  }

  return dispatched;
}

void LocalTaskManager::Spillback(const NodeID &spillback_to,
                                 const std::shared_ptr<internal::Work> &work) {
  auto send_reply_callback = work->callback_;

  if (work->grant_or_reject_) {
    work->reply_->set_rejected(true);
    send_reply_callback();
    return;
  }

  num_task_spilled_++;
  const auto &task = work->task_;
  const auto &task_spec = task.GetTaskSpecification();
  RAY_LOG(DEBUG) << "Spilling task " << task_spec.TaskId() << " to node " << spillback_to;

  if (!cluster_resource_scheduler_.AllocateRemoteTaskResources(
          scheduling::NodeID(spillback_to.Binary()),
          task_spec.GetRequiredResources().GetResourceMap())) {
    RAY_LOG(DEBUG) << "Tried to allocate resources for request " << task_spec.TaskId()
                   << " on a remote node that are no longer available";
  }

  auto node_info_ptr = get_node_info_(spillback_to);
  RAY_CHECK(node_info_ptr)
      << "Spilling back to a node manager, but no GCS info found for node "
      << spillback_to;
  auto reply = work->reply_;
  reply->mutable_retry_at_raylet_address()->set_ip_address(
      node_info_ptr->node_manager_address());
  reply->mutable_retry_at_raylet_address()->set_port(node_info_ptr->node_manager_port());
  reply->mutable_retry_at_raylet_address()->set_raylet_id(spillback_to.Binary());

  send_reply_callback();
}

void LocalTaskManager::TasksUnblocked(const std::vector<TaskID> &ready_ids) {
  if (ready_ids.empty()) {
    return;
  }

  for (const auto &task_id : ready_ids) {
    auto it = waiting_tasks_index_.find(task_id);
    if (it != waiting_tasks_index_.end()) {
      auto work = *it->second;
      const auto &task = work->task_;
      const auto &scheduling_key = task.GetTaskSpecification().GetSchedulingClass();
      RAY_LOG(DEBUG) << "Args ready, task can be dispatched "
                     << task.GetTaskSpecification().TaskId();
      tasks_to_dispatch_[scheduling_key].push_back(work);
      waiting_task_queue_.erase(it->second);
      waiting_tasks_index_.erase(it);
    }
  }
  ScheduleAndDispatchTasks();
}

void LocalTaskManager::RemoveFromRunningTasksIfExists(const RayTask &task) {
  auto sched_cls = task.GetTaskSpecification().GetSchedulingClass();
  auto it = info_by_sched_cls_.find(sched_cls);
  if (it != info_by_sched_cls_.end()) {
    // TODO(hjiang): After remove the task id from `running_tasks`, corresponding cgroup
    // will be updated.
    it->second.running_tasks.erase(task.GetTaskSpecification().TaskId());
    if (it->second.running_tasks.size() == 0) {
      info_by_sched_cls_.erase(it);
    }
  }
}

void LocalTaskManager::TaskFinished(std::shared_ptr<WorkerInterface> worker,
                                    RayTask *task) {
  RAY_CHECK(worker != nullptr && task != nullptr);
  *task = worker->GetAssignedTask();
  RemoveFromRunningTasksIfExists(*task);

  ReleaseTaskArgs(task->GetTaskSpecification().TaskId());
  if (worker->GetAllocatedInstances() != nullptr) {
    ReleaseWorkerResources(worker);
  }
}

// TODO(scv119): task args related logic probaly belongs task dependency manager.
bool LocalTaskManager::PinTaskArgsIfMemoryAvailable(const TaskSpecification &spec,
                                                    bool *args_missing) {
  std::vector<std::unique_ptr<RayObject>> args;
  const auto &deps = spec.GetDependencyIds();
  if (!deps.empty()) {
    // This gets refs to the arguments stored in plasma. The refs should be
    // deleted once we no longer need to pin the arguments.
    if (!get_task_arguments_(deps, &args)) {
      *args_missing = true;
      return false;
    }
    for (size_t i = 0; i < deps.size(); i++) {
      if (args[i] == nullptr) {
        // This can happen if the task's arguments were all local at some
        // point, but then at least one was evicted before the task could
        // be dispatched to a worker.
        RAY_LOG(DEBUG)
            << "RayTask " << spec.TaskId() << " argument " << deps[i]
            << " was evicted before the task could be dispatched. This can happen "
               "when there are many objects needed on this node. The task will be "
               "scheduled once all of its dependencies are local.";
        *args_missing = true;
        return false;
      }
    }
  }

  *args_missing = false;
  size_t task_arg_bytes = 0;
  for (auto &arg : args) {
    task_arg_bytes += arg->GetSize();
  }
  RAY_LOG(DEBUG) << "RayTask " << spec.TaskId() << " has args of size " << task_arg_bytes;
  PinTaskArgs(spec, std::move(args));
  RAY_LOG(DEBUG) << "Size of pinned task args is now " << pinned_task_arguments_bytes_;
  if (max_pinned_task_arguments_bytes_ == 0) {
    // Max threshold for pinned args is not set.
    return true;
  }

  if (task_arg_bytes > max_pinned_task_arguments_bytes_) {
    RAY_LOG(WARNING)
        << "Dispatched task " << spec.TaskId() << " has arguments of size "
        << task_arg_bytes
        << ", but the max memory allowed for arguments of executing tasks is only "
        << max_pinned_task_arguments_bytes_;
  } else if (pinned_task_arguments_bytes_ > max_pinned_task_arguments_bytes_) {
    ReleaseTaskArgs(spec.TaskId());
    RAY_LOG(DEBUG) << "Cannot dispatch task " << spec.TaskId()
                   << " with arguments of size " << task_arg_bytes
                   << " current pinned bytes is " << pinned_task_arguments_bytes_;
    return false;
  }

  return true;
}

void LocalTaskManager::PinTaskArgs(const TaskSpecification &spec,
                                   std::vector<std::unique_ptr<RayObject>> args) {
  const auto &deps = spec.GetDependencyIds();
  // TODO(swang): This should really be an assertion, but we can sometimes
  // receive a duplicate task request if there is a failure and the original
  // version of the task has not yet been canceled.
  auto executed_task_inserted = executing_task_args_.emplace(spec.TaskId(), deps).second;
  if (executed_task_inserted) {
    for (size_t i = 0; i < deps.size(); i++) {
      auto [it, pinned_task_inserted] =
          pinned_task_arguments_.emplace(deps[i], std::make_pair(std::move(args[i]), 0));
      if (pinned_task_inserted) {
        // This is the first task that needed this argument.
        pinned_task_arguments_bytes_ += it->second.first->GetSize();
      }
      it->second.second++;
    }
  } else {
    RAY_LOG(DEBUG) << "Scheduler received duplicate task " << spec.TaskId()
                   << ", most likely because the first execution failed";
  }
}

void LocalTaskManager::ReleaseTaskArgs(const TaskID &task_id) {
  auto it = executing_task_args_.find(task_id);
  // TODO(swang): This should really be an assertion, but we can sometimes
  // receive a duplicate task request if there is a failure and the original
  // version of the task has not yet been canceled.
  if (it != executing_task_args_.end()) {
    for (auto &arg : it->second) {
      auto arg_it = pinned_task_arguments_.find(arg);
      RAY_CHECK(arg_it != pinned_task_arguments_.end());
      RAY_CHECK(arg_it->second.second > 0);
      arg_it->second.second--;
      if (arg_it->second.second == 0) {
        // This is the last task that needed this argument.
        pinned_task_arguments_bytes_ -= arg_it->second.first->GetSize();
        pinned_task_arguments_.erase(arg_it);
      }
    }
    executing_task_args_.erase(it);
  }
}

namespace {
void ReplyCancelled(const std::shared_ptr<internal::Work> &work,
                    rpc::RequestWorkerLeaseReply::SchedulingFailureType failure_type,
                    const std::string &scheduling_failure_message) {
  auto reply = work->reply_;
  auto callback = work->callback_;
  reply->set_canceled(true);
  reply->set_failure_type(failure_type);
  reply->set_scheduling_failure_message(scheduling_failure_message);
  callback();
}
}  // namespace

bool LocalTaskManager::CancelTasks(
    std::function<bool(const std::shared_ptr<internal::Work> &)> predicate,
    rpc::RequestWorkerLeaseReply::SchedulingFailureType failure_type,
    const std::string &scheduling_failure_message) {
  bool tasks_cancelled = false;

  ray::erase_if<SchedulingClass, std::shared_ptr<internal::Work>>(
      tasks_to_dispatch_, [&](const std::shared_ptr<internal::Work> &work) {
<<<<<<< HEAD
        if (predicate(work)) {
          const TaskID task_id = work->task_.GetTaskSpecification().TaskId();
          RAY_LOG(DEBUG) << "Canceling task " << task_id << " from dispatch queue.";
          ReplyCancelled(work, failure_type, scheduling_failure_message);
          if (work->GetState() == internal::WorkStatus::WAITING_FOR_WORKER) {
            // We've already acquired resources so we need to release them.
            cluster_resource_scheduler_.GetLocalResourceManager().ReleaseWorkerResources(
                work->allocated_instances_);
            // Release pinned task args.
            ReleaseTaskArgs(task_id);
          }
          if (!work->task_.GetTaskSpecification().GetDependencies().empty()) {
            task_dependency_manager_.RemoveTaskDependencies(
                work->task_.GetTaskSpecification().TaskId());
          }
          RemoveFromRunningTasksIfExists(work->task_);
          work->SetStateCancelled();
          tasks_cancelled = true;
          return true;
        } else {
=======
        if (!predicate(work)) {
>>>>>>> 0d984071
          return false;
        }
        CancelTaskToDispatch(work, failure_type, scheduling_failure_message);
        tasks_cancelled = true;
        return true;
      });

  ray::erase_if<std::shared_ptr<internal::Work>>(
      waiting_task_queue_, [&](const std::shared_ptr<internal::Work> &work) {
        if (predicate(work)) {
          ReplyCancelled(work, failure_type, scheduling_failure_message);
          if (!work->task_.GetTaskSpecification().GetDependencies().empty()) {
            task_dependency_manager_.RemoveTaskDependencies(
                work->task_.GetTaskSpecification().TaskId());
          }
          waiting_tasks_index_.erase(work->task_.GetTaskSpecification().TaskId());
          tasks_cancelled = true;
          return true;
        } else {
          return false;
        }
      });

  return tasks_cancelled;
}

void LocalTaskManager::CancelTaskToDispatch(
    const std::shared_ptr<internal::Work> &work,
    rpc::RequestWorkerLeaseReply::SchedulingFailureType failure_type,
    const std::string &scheduling_failure_message) {
<<<<<<< HEAD
  return CancelTasks(
      [task_id](const std::shared_ptr<internal::Work> &work) {
        return work->task_.GetTaskSpecification().TaskId() == task_id;
      },
      failure_type,
      scheduling_failure_message);
=======
  const TaskID task_id = work->task.GetTaskSpecification().TaskId();
  RAY_LOG(DEBUG) << "Canceling task " << task_id << " from dispatch queue.";
  ReplyCancelled(work, failure_type, scheduling_failure_message);
  if (work->GetState() == internal::WorkStatus::WAITING_FOR_WORKER) {
    // We've already acquired resources so we need to release them.
    cluster_resource_scheduler_.GetLocalResourceManager().ReleaseWorkerResources(
        work->allocated_instances);
    // Release pinned task args.
    ReleaseTaskArgs(task_id);
  }
  if (!work->task.GetTaskSpecification().GetDependencies().empty()) {
    task_dependency_manager_.RemoveTaskDependencies(
        work->task.GetTaskSpecification().TaskId());
  }
  RemoveFromRunningTasksIfExists(work->task);
  work->SetStateCancelled();
>>>>>>> 0d984071
}

const RayTask *LocalTaskManager::AnyPendingTasksForResourceAcquisition(
    int *num_pending_actor_creation, int *num_pending_tasks) const {
  const RayTask *exemplar = nullptr;
  // We are guaranteed that these tasks are blocked waiting for resources after a
  // call to ScheduleAndDispatchTasks(). They may be waiting for workers as well, but
  // this should be a transient condition only.
  for (const auto &shapes_it : tasks_to_dispatch_) {
    auto &work_queue = shapes_it.second;
    for (const auto &work_it : work_queue) {
      const auto &work = *work_it;
      const auto &task = work_it->task_;

      // If the work is not in the waiting state, it will be scheduled soon or won't be
      // scheduled. Consider as non-pending.
      if (work.GetState() != internal::WorkStatus::WAITING) {
        continue;
      }

      // If the work is not waiting for acquiring resources, we don't consider it as
      // there's resource deadlock.
      if (work.GetUnscheduledCause() !=
              internal::UnscheduledWorkCause::WAITING_FOR_RESOURCE_ACQUISITION &&
          work.GetUnscheduledCause() !=
              internal::UnscheduledWorkCause::WAITING_FOR_RESOURCES_AVAILABLE &&
          work.GetUnscheduledCause() !=
              internal::UnscheduledWorkCause::WAITING_FOR_AVAILABLE_PLASMA_MEMORY) {
        continue;
      }

      if (task.GetTaskSpecification().IsActorCreationTask()) {
        *num_pending_actor_creation += 1;
      } else {
        *num_pending_tasks += 1;
      }

      if (exemplar == nullptr) {
        exemplar = &task;
      }
    }
  }
  return exemplar;
}

void LocalTaskManager::Dispatch(
    std::shared_ptr<WorkerInterface> worker,
    absl::flat_hash_map<WorkerID, std::shared_ptr<WorkerInterface>> &leased_workers,
    const std::shared_ptr<TaskResourceInstances> &allocated_instances,
    const RayTask &task,
    rpc::RequestWorkerLeaseReply *reply,
    std::function<void(void)> send_reply_callback) {
  const auto &task_spec = task.GetTaskSpecification();

  if (task_spec.IsActorCreationTask()) {
    // The actor belongs to this worker now.
    worker->SetLifetimeAllocatedInstances(allocated_instances);
  } else {
    worker->SetAllocatedInstances(allocated_instances);
  }
  worker->SetAssignedTask(task);

  // Pass the contact info of the worker to use.
  reply->set_worker_pid(worker->GetProcess().GetId());
  reply->mutable_worker_address()->set_ip_address(worker->IpAddress());
  reply->mutable_worker_address()->set_port(worker->Port());
  reply->mutable_worker_address()->set_worker_id(worker->WorkerId().Binary());
  reply->mutable_worker_address()->set_raylet_id(self_node_id_.Binary());

  RAY_CHECK(leased_workers.find(worker->WorkerId()) == leased_workers.end());
  leased_workers[worker->WorkerId()] = worker;
  cluster_resource_scheduler_.GetLocalResourceManager().SetBusyFootprint(
      WorkFootprint::NODE_WORKERS);

  // Update our internal view of the cluster state.
  std::shared_ptr<TaskResourceInstances> allocated_resources;
  if (task_spec.IsActorCreationTask()) {
    allocated_resources = worker->GetLifetimeAllocatedInstances();
  } else {
    allocated_resources = worker->GetAllocatedInstances();
  }
  ::ray::rpc::ResourceMapEntry *resource;
  for (auto &resource_id : allocated_resources->ResourceIds()) {
    bool first = true;  // Set resource name only if at least one of its
                        // instances has available capacity.
    auto instances = allocated_resources->Get(resource_id);
    for (size_t inst_idx = 0; inst_idx < instances.size(); inst_idx++) {
      if (instances[inst_idx] > 0.) {
        if (first) {
          resource = reply->add_resource_mapping();
          resource->set_name(resource_id.Binary());
          first = false;
        }
        auto rid = resource->add_resource_ids();
        rid->set_index(inst_idx);
        rid->set_quantity(instances[inst_idx].Double());
      }
    }
  }
  // Send the result back.
  send_reply_callback();
}

void LocalTaskManager::ClearWorkerBacklog(const WorkerID &worker_id) {
  for (auto it = backlog_tracker_.begin(); it != backlog_tracker_.end();) {
    it->second.erase(worker_id);
    if (it->second.empty()) {
      backlog_tracker_.erase(it++);
    } else {
      ++it;
    }
  }
}

void LocalTaskManager::SetWorkerBacklog(SchedulingClass scheduling_class,
                                        const WorkerID &worker_id,
                                        int64_t backlog_size) {
  if (backlog_size == 0) {
    backlog_tracker_[scheduling_class].erase(worker_id);
    if (backlog_tracker_[scheduling_class].empty()) {
      backlog_tracker_.erase(scheduling_class);
    }
  } else {
    backlog_tracker_[scheduling_class][worker_id] = backlog_size;
  }
}

void LocalTaskManager::ReleaseWorkerResources(std::shared_ptr<WorkerInterface> worker) {
  RAY_CHECK(worker != nullptr);
  auto allocated_instances = worker->GetAllocatedInstances()
                                 ? worker->GetAllocatedInstances()
                                 : worker->GetLifetimeAllocatedInstances();
  if (allocated_instances == nullptr) {
    return;
  }

  if (worker->IsBlocked()) {
    // If the worker is blocked, its CPU instances have already been released. We clear
    // the CPU instances to avoid double freeing.

    // For PG, there may be two cpu resources: wildcard and indexed.
    std::vector<ResourceID> cpu_resource_ids;
    for (const auto &resource_id : allocated_instances->ResourceIds()) {
      if (IsCPUOrPlacementGroupCPUResource(resource_id)) {
        cpu_resource_ids.emplace_back(resource_id);
      }
    }

    for (const auto &cpu_resource_id : cpu_resource_ids) {
      allocated_instances->Remove(cpu_resource_id);
    }
  }

  cluster_resource_scheduler_.GetLocalResourceManager().ReleaseWorkerResources(
      allocated_instances);
  worker->ClearAllocatedInstances();
  worker->ClearLifetimeAllocatedInstances();
}

bool LocalTaskManager::ReleaseCpuResourcesFromBlockedWorker(
    std::shared_ptr<WorkerInterface> worker) {
  if (!worker || worker->IsBlocked()) {
    return false;
  }

  bool cpu_resources_released = false;
  if (worker->GetAllocatedInstances() != nullptr) {
    for (const auto &resource_id : worker->GetAllocatedInstances()->ResourceIds()) {
      if (IsCPUOrPlacementGroupCPUResource(resource_id)) {
        auto cpu_instances = worker->GetAllocatedInstances()->GetDouble(resource_id);
        cluster_resource_scheduler_.GetLocalResourceManager().AddResourceInstances(
            resource_id, cpu_instances);
        cpu_resources_released = true;

        // Cannot break since we need to release
        // both PG wildcard and indexed CPU resources.
      }
    }
  }

  if (cpu_resources_released) {
    worker->MarkBlocked();
    return true;
  } else {
    return false;
  }
}

bool LocalTaskManager::ReturnCpuResourcesToUnblockedWorker(
    std::shared_ptr<WorkerInterface> worker) {
  if (!worker || !worker->IsBlocked()) {
    return false;
  }

  bool cpu_resources_returned = false;
  if (worker->GetAllocatedInstances() != nullptr) {
    for (const auto &resource_id : worker->GetAllocatedInstances()->ResourceIds()) {
      if (IsCPUOrPlacementGroupCPUResource(resource_id)) {
        auto cpu_instances = worker->GetAllocatedInstances()->GetDouble(resource_id);
        // Important: we allow going negative here, since otherwise you can use infinite
        // CPU resources by repeatedly blocking / unblocking a task. By allowing it to go
        // negative, at most one task can "borrow" this worker's resources.
        cluster_resource_scheduler_.GetLocalResourceManager().SubtractResourceInstances(
            resource_id, cpu_instances, /*allow_going_negative=*/true);
        cpu_resources_returned = true;

        // Cannot break since we need to return
        // both PG wildcard and indexed CPU resources.
      }
    }
  }

  if (cpu_resources_returned) {
    worker->MarkUnblocked();
    return true;
  } else {
    return false;
  }
}

ResourceSet LocalTaskManager::CalcNormalTaskResources() const {
  ResourceSet total_normal_task_resources;
  for (auto &entry : leased_workers_) {
    std::shared_ptr<WorkerInterface> worker = entry.second;
    auto &task_spec = worker->GetAssignedTask().GetTaskSpecification();
    if (!task_spec.PlacementGroupBundleId().first.IsNil()) {
      continue;
    }

    auto task_id = worker->GetAssignedTaskId();
    auto actor_id = task_id.ActorId();
    if (!actor_id.IsNil() && task_id == TaskID::ForActorCreationTask(actor_id)) {
      // This task ID corresponds to an actor creation task.
      continue;
    }

    if (auto allocated_instances = worker->GetAllocatedInstances()) {
      auto resource_set = allocated_instances->ToResourceSet();
      // Blocked normal task workers have temporarily released its allocated CPU.
      if (worker->IsBlocked()) {
        for (const auto &resource_id : allocated_instances->ResourceIds()) {
          if (IsCPUOrPlacementGroupCPUResource(resource_id)) {
            resource_set.Set(resource_id, 0);
          }
        }
      }
      total_normal_task_resources += resource_set;
    }
  }
  return total_normal_task_resources;
}

uint64_t LocalTaskManager::MaxRunningTasksPerSchedulingClass(
    SchedulingClass sched_cls_id) const {
  auto sched_cls = TaskSpecification::GetSchedulingClassDescriptor(sched_cls_id);
  double cpu_req = sched_cls.resource_set.Get(ResourceID::CPU()).Double();
  uint64_t total_cpus =
      cluster_resource_scheduler_.GetLocalResourceManager().GetNumCpus();

  if (cpu_req == 0 || total_cpus == 0) {
    return std::numeric_limits<uint64_t>::max();
  }
  return static_cast<uint64_t>(std::round(total_cpus / cpu_req));
}

void LocalTaskManager::RecordMetrics() const {
  ray::stats::STATS_scheduler_tasks.Record(executing_task_args_.size(), "Executing");
  ray::stats::STATS_scheduler_tasks.Record(waiting_tasks_index_.size(), "Waiting");
}

void LocalTaskManager::DebugStr(std::stringstream &buffer) const {
  buffer << "Waiting tasks size: " << waiting_tasks_index_.size() << "\n";
  buffer << "Number of executing tasks: " << executing_task_args_.size() << "\n";
  buffer << "Number of pinned task arguments: " << pinned_task_arguments_.size() << "\n";
  buffer << "Number of total spilled tasks: " << num_task_spilled_ << "\n";
  buffer << "Number of spilled waiting tasks: " << num_waiting_task_spilled_ << "\n";
  buffer << "Number of spilled unschedulable tasks: " << num_unschedulable_task_spilled_
         << "\n";
  buffer << "Resource usage {\n";

  // Calculates how much resources are occupied by tasks or actors.
  // Only iterate upto this number to avoid excessive CPU usage.
  auto max_iteration = RayConfig::instance().worker_max_resource_analysis_iteration();
  uint32_t iteration = 0;
  for (const auto &worker : worker_pool_.GetAllRegisteredWorkers(
           /*filter_dead_workers*/ true)) {
    if (max_iteration < iteration++) {
      break;
    }
    if (worker->IsDead()        // worker is dead
        || worker->IsBlocked()  // worker is blocked by blocking Ray API
        || (worker->GetAssignedTaskId().IsNil() &&
            worker->GetActorId().IsNil())) {  // Tasks or actors not assigned
      // Then this shouldn't have allocated resources.
      continue;
    }

    const auto &task_or_actor_name = worker->GetAssignedTask()
                                         .GetTaskSpecification()
                                         .FunctionDescriptor()
                                         ->CallString();
    buffer << "    - (language="
           << rpc::Language_descriptor()->FindValueByNumber(worker->GetLanguage())->name()
           << " "
           << "actor_or_task=" << task_or_actor_name << " "
           << "pid=" << worker->GetProcess().GetId() << " "
           << "worker_id=" << worker->WorkerId() << "): "
           << worker->GetAssignedTask()
                  .GetTaskSpecification()
                  .GetRequiredResources()
                  .DebugString()
           << "\n";
  }
  buffer << "}\n";
  buffer << "Backlog Size per scheduling descriptor :{workerId: num backlogs}:\n";
  for (const auto &[sched_cls, worker_to_backlog_size] : backlog_tracker_) {
    const auto &descriptor = TaskSpecification::GetSchedulingClassDescriptor(sched_cls);
    buffer << "\t" << descriptor.ResourceSetStr() << ": {\n";
    for (const auto &[worker_id, backlog_size] : worker_to_backlog_size) {
      buffer << "\t\t" << worker_id << ": " << backlog_size << "\n";
    }
    buffer << "\t}\n";
  }
  buffer << "\n";
  buffer << "Running tasks by scheduling class:\n";

  for (const auto &pair : info_by_sched_cls_) {
    const auto &sched_cls = pair.first;
    const auto &info = pair.second;
    const auto &descriptor = TaskSpecification::GetSchedulingClassDescriptor(sched_cls);
    buffer << "    - " << descriptor.DebugString() << ": " << info.running_tasks.size()
           << "/" << info.capacity << "\n";
  }
}

}  // namespace raylet
}  // namespace ray<|MERGE_RESOLUTION|>--- conflicted
+++ resolved
@@ -80,13 +80,8 @@
   ScheduleAndDispatchTasks();
 }
 
-<<<<<<< HEAD
-bool LocalTaskManager::WaitForTaskArgsRequests(std::shared_ptr<internal::Work> work) {
+void LocalTaskManager::WaitForTaskArgsRequests(std::shared_ptr<internal::Work> work) {
   const auto &task = work->task_;
-=======
-void LocalTaskManager::WaitForTaskArgsRequests(std::shared_ptr<internal::Work> work) {
-  const auto &task = work->task;
->>>>>>> 0d984071
   const auto &task_id = task.GetTaskSpecification().TaskId();
   const auto &scheduling_key = task.GetTaskSpecification().GetSchedulingClass();
   auto object_ids = task.GetTaskSpecification().GetDependencies();
@@ -618,7 +613,7 @@
       // `CancelTask`.
       CancelTasks(
           [task_id](const auto &work) {
-            return task_id == work->task.GetTaskSpecification().TaskId();
+            return task_id == work->task_.GetTaskSpecification().TaskId();
           },
           rpc::RequestWorkerLeaseReply::SCHEDULING_CANCELLED_RUNTIME_ENV_SETUP_FAILED,
           /*scheduling_failure_message*/ runtime_env_setup_error_message);
@@ -860,30 +855,7 @@
 
   ray::erase_if<SchedulingClass, std::shared_ptr<internal::Work>>(
       tasks_to_dispatch_, [&](const std::shared_ptr<internal::Work> &work) {
-<<<<<<< HEAD
-        if (predicate(work)) {
-          const TaskID task_id = work->task_.GetTaskSpecification().TaskId();
-          RAY_LOG(DEBUG) << "Canceling task " << task_id << " from dispatch queue.";
-          ReplyCancelled(work, failure_type, scheduling_failure_message);
-          if (work->GetState() == internal::WorkStatus::WAITING_FOR_WORKER) {
-            // We've already acquired resources so we need to release them.
-            cluster_resource_scheduler_.GetLocalResourceManager().ReleaseWorkerResources(
-                work->allocated_instances_);
-            // Release pinned task args.
-            ReleaseTaskArgs(task_id);
-          }
-          if (!work->task_.GetTaskSpecification().GetDependencies().empty()) {
-            task_dependency_manager_.RemoveTaskDependencies(
-                work->task_.GetTaskSpecification().TaskId());
-          }
-          RemoveFromRunningTasksIfExists(work->task_);
-          work->SetStateCancelled();
-          tasks_cancelled = true;
-          return true;
-        } else {
-=======
         if (!predicate(work)) {
->>>>>>> 0d984071
           return false;
         }
         CancelTaskToDispatch(work, failure_type, scheduling_failure_message);
@@ -914,31 +886,22 @@
     const std::shared_ptr<internal::Work> &work,
     rpc::RequestWorkerLeaseReply::SchedulingFailureType failure_type,
     const std::string &scheduling_failure_message) {
-<<<<<<< HEAD
-  return CancelTasks(
-      [task_id](const std::shared_ptr<internal::Work> &work) {
-        return work->task_.GetTaskSpecification().TaskId() == task_id;
-      },
-      failure_type,
-      scheduling_failure_message);
-=======
-  const TaskID task_id = work->task.GetTaskSpecification().TaskId();
+  const TaskID task_id = work->task_.GetTaskSpecification().TaskId();
   RAY_LOG(DEBUG) << "Canceling task " << task_id << " from dispatch queue.";
   ReplyCancelled(work, failure_type, scheduling_failure_message);
   if (work->GetState() == internal::WorkStatus::WAITING_FOR_WORKER) {
     // We've already acquired resources so we need to release them.
     cluster_resource_scheduler_.GetLocalResourceManager().ReleaseWorkerResources(
-        work->allocated_instances);
+        work->allocated_instances_);
     // Release pinned task args.
     ReleaseTaskArgs(task_id);
   }
-  if (!work->task.GetTaskSpecification().GetDependencies().empty()) {
+  if (!work->task_.GetTaskSpecification().GetDependencies().empty()) {
     task_dependency_manager_.RemoveTaskDependencies(
-        work->task.GetTaskSpecification().TaskId());
-  }
-  RemoveFromRunningTasksIfExists(work->task);
+        work->task_.GetTaskSpecification().TaskId());
+  }
+  RemoveFromRunningTasksIfExists(work->task_);
   work->SetStateCancelled();
->>>>>>> 0d984071
 }
 
 const RayTask *LocalTaskManager::AnyPendingTasksForResourceAcquisition(
