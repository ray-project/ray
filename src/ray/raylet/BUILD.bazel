--- conflicted
+++ resolved
@@ -287,12 +287,9 @@
         "//src/ray/object_manager:ownership_object_directory",
         "//src/ray/raylet/scheduling:cluster_lease_manager",
         "//src/ray/rpc:metrics_agent_client",
-<<<<<<< HEAD
         "//src/ray/rpc:object_manager_client",
-=======
         "//src/ray/rpc:raylet_client_lib",
         "//src/ray/rpc:raylet_client_pool",
->>>>>>> d25f4ead
         "//src/ray/stats:stats_lib",
         "//src/ray/util:cmd_line_utils",
         "//src/ray/util:event",
