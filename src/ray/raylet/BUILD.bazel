load("//bazel:ray.bzl", "ray_cc_binary", "ray_cc_library")

ray_cc_library(
    name = "agent_manager",
    srcs = ["agent_manager.cc"],
    hdrs = ["agent_manager.h"],
    visibility = ["//visibility:private"],
    deps = [
        "//src/ray/common:id",
        "//src/ray/common:ray_config",
        "//src/ray/protobuf:gcs_cc_proto",
        "//src/ray/util:event",
        "//src/ray/util:logging",
        "//src/ray/util:process",
        "//src/ray/util:thread_utils",
        "@boost//:asio",
    ],
)

ray_cc_library(
    name = "lease_dependency_manager",
    srcs = ["lease_dependency_manager.cc"],
    hdrs = ["lease_dependency_manager.h"],
    visibility = [":__subpackages__"],
    deps = [
        "//src/ray/common:id",
        "//src/ray/common:lease",
        "//src/ray/object_manager",
        "//src/ray/util:counter_map",
        "@com_google_absl//absl/container:flat_hash_map",
        "@com_google_absl//absl/container:flat_hash_set",
    ],
)

# TODO(edoakes): looks like this belongs under scheduling/...
ray_cc_library(
    name = "local_lease_manager",
    srcs = ["local_lease_manager.cc"],
    hdrs = ["local_lease_manager.h"],
    visibility = [":__subpackages__"],
    deps = [
        ":lease_dependency_manager",
        ":worker",
        ":worker_pool",
        "//src/ray/common:lease",
        "//src/ray/common:ray_object",
        "//src/ray/object_manager:object_manager_common",
        "//src/ray/raylet/scheduling:cluster_resource_scheduler",
        "//src/ray/raylet/scheduling:local_lease_manager_interface",
        "//src/ray/raylet/scheduling:scheduler_internal",
        "@com_google_absl//absl/container:flat_hash_map",
        "@com_google_absl//absl/container:flat_hash_set",
    ],
)

ray_cc_library(
    name = "placement_group_resource_manager",
    srcs = ["placement_group_resource_manager.cc"],
    hdrs = ["placement_group_resource_manager.h"],
    visibility = [":__subpackages__"],
    deps = [
        "//src/ray/common:id",
        "//src/ray/raylet/scheduling:cluster_resource_scheduler",
        "//src/ray/util:container_util",
        "@com_google_absl//absl/container:flat_hash_map",
    ],
)

ray_cc_library(
    name = "wait_manager",
    srcs = ["wait_manager.cc"],
    hdrs = ["wait_manager.h"],
    visibility = [":__subpackages__"],
    deps = [
        "//src/ray/common:id",
        "//src/ray/util:container_util",
    ],
)

ray_cc_library(
    name = "worker",
    srcs = ["worker.cc"],
    hdrs = ["worker.h"],
    visibility = [":__subpackages__"],
    deps = [
        "//src/ray/common:id",
        "//src/ray/common:lease",
        "//src/ray/flatbuffers:node_manager_generated",
        "//src/ray/ipc:client_connection",
        "//src/ray/raylet/scheduling:cluster_resource_scheduler",
        "//src/ray/rpc:core_worker_client",
        "//src/ray/util:process",
        "@com_google_absl//absl/memory",
        "@com_google_absl//absl/time",
        "@com_google_googletest//:gtest_prod",
    ],
)

ray_cc_library(
    name = "worker_pool",
    srcs = ["worker_pool.cc"],
    hdrs = ["worker_pool.h"],
    visibility = [":__subpackages__"],
    deps = [
        ":runtime_env_agent_client",
        ":worker",
        "//src/ray/common:constants",
        "//src/ray/common:lease",
        "//src/ray/common:ray_config",
        "//src/ray/common:runtime_env",
        "//src/ray/common:status",
        "//src/ray/gcs:gcs_pb_util",
        "//src/ray/gcs/gcs_client:gcs_client_lib",
        "//src/ray/ipc:client_connection",
        "//src/ray/util:network_util",
        "//src/ray/util:time",
        "@boost//:system",
        "@com_google_absl//absl/strings",
    ],
)

ray_cc_library(
    name = "runtime_env_agent_client",
    srcs = ["runtime_env_agent_client.cc"],
    hdrs = ["runtime_env_agent_client.h"],
    visibility = [":__subpackages__"],
    deps = [
        "//src/ray/common:asio",
        "//src/ray/common:id",
        "//src/ray/common:ray_config",
        "//src/ray/common:status",
        "//src/ray/protobuf:gcs_cc_proto",
        "//src/ray/protobuf:runtime_env_agent_cc_proto",
        "//src/ray/util:logging",
        "//src/ray/util:process",
        "//src/ray/util:time",
        "@boost//:beast",
        "@com_google_absl//absl/container:flat_hash_set",
        "@com_google_absl//absl/strings:str_format",
    ],
)

ray_cc_library(
    name = "local_object_manager_interface",
    hdrs = ["local_object_manager_interface.h"],
    visibility = [":__subpackages__"],
    deps = [
        "//src/ray/common:id",
        "//src/ray/common:ray_object",
        "//src/ray/protobuf:node_manager_cc_proto",
    ],
)

ray_cc_library(
    name = "local_object_manager",
    srcs = ["local_object_manager.cc"],
    hdrs = ["local_object_manager.h"],
    visibility = [":__subpackages__"],
    deps = [
        ":local_object_manager_interface",
        ":worker_pool",
        "//src/ray/common:id",
        "//src/ray/common:ray_object",
        "//src/ray/gcs/gcs_client:gcs_client_lib",
        "//src/ray/object_manager:object_directory",
        "//src/ray/object_manager:object_manager_common",
        "//src/ray/protobuf:node_manager_cc_proto",
        "//src/ray/pubsub:subscriber_interface",
        "//src/ray/rpc:core_worker_client",
        "//src/ray/util:time",
    ],
)

ray_cc_library(
    name = "worker_killing_policy",
    srcs = [
        "worker_killing_policy.cc",
        "worker_killing_policy_group_by_owner.cc",
        "worker_killing_policy_retriable_fifo.cc",
    ],
    hdrs = [
        "worker_killing_policy.h",
        "worker_killing_policy_group_by_owner.h",
        "worker_killing_policy_retriable_fifo.h",
    ],
    visibility = [":__subpackages__"],
    deps = [
        ":worker",
        ":worker_pool",
        "//src/ray/common:asio",
        "//src/ray/common:memory_monitor",
        "@boost//:container_hash",
        "@com_google_absl//absl/container:flat_hash_map",
        "@com_google_absl//absl/time",
        "@com_google_googletest//:gtest_prod",
    ],
)

ray_cc_library(
    name = "node_manager",
    srcs = [
        "node_manager.cc",
    ],
    hdrs = [
        "node_manager.h",
    ],
    linkopts = select({
        "@platforms//os:windows": [
        ],
        "//conditions:default": [
            "-lpthread",
        ],
    }),
    visibility = [":__subpackages__"],
    deps = [
        ":agent_manager",
        ":lease_dependency_manager",
        ":local_lease_manager",
        ":local_object_manager_interface",
        ":placement_group_resource_manager",
        ":runtime_env_agent_client",
        ":wait_manager",
        ":worker",
        ":worker_killing_policy",
        ":worker_pool",
        "//src/ray/common:buffer",
        "//src/ray/common:lease",
        "//src/ray/common:memory_monitor",
        "//src/ray/core_worker:experimental_mutable_object_provider",
        "//src/ray/flatbuffers:node_manager_generated",
        "//src/ray/gcs/gcs_client:gcs_client_lib",
        "//src/ray/object_manager",
        "//src/ray/object_manager:ownership_object_directory",
        "//src/ray/object_manager/plasma:plasma_client",
        "//src/ray/pubsub:subscriber",
        "//src/ray/raylet/scheduling:scheduler",
        "//src/ray/rpc:core_worker_client",
        "//src/ray/rpc:node_manager_client",
        "//src/ray/rpc:node_manager_server",
        "//src/ray/stats:stats_lib",
        "//src/ray/util:cmd_line_utils",
        "//src/ray/util:container_util",
        "//src/ray/util:network_util",
        "//src/ray/util:throttler",
        "//src/ray/util:time",
        "@boost//:system",
        "@com_google_absl//absl/base:core_headers",
        "@com_google_absl//absl/container:flat_hash_map",
        "@com_google_absl//absl/container:flat_hash_set",
        "@com_google_absl//absl/memory",
        "@com_google_absl//absl/strings:str_format",
        "@com_google_absl//absl/time",
        "@com_google_googletest//:gtest_prod",
    ],
)

ray_cc_library(
    name = "raylet_lib",
    srcs = ["raylet.cc"],
    hdrs = ["raylet.h"],
    visibility = ["//visibility:private"],
    deps = [
        ":node_manager",
        "//src/ray/common:asio",
        "//src/ray/object_manager",
        "//src/ray/util:network_util",
        "//src/ray/util:time",
        "@boost//:asio",
    ],
)

ray_cc_binary(
    name = "raylet",
    srcs = ["main.cc"],
    visibility = ["//visibility:public"],
    deps = [
        ":local_object_manager",
        ":local_object_manager_interface",
        ":raylet_lib",
        "//src/ray/common:asio",
        "//src/ray/common:lease",
        "//src/ray/common:ray_config",
        "//src/ray/common:status",
        "//src/ray/common/cgroup:cgroup_manager",
        "//src/ray/gcs/gcs_client:gcs_client_lib",
        "//src/ray/object_manager:ownership_object_directory",
<<<<<<< HEAD
        "//src/ray/raylet/scheduling:cluster_lease_manager",
=======
        "//src/ray/raylet/scheduling:cluster_task_manager",
        "//src/ray/rpc:metrics_agent_client",
>>>>>>> 413f3591
        "//src/ray/stats:stats_lib",
        "//src/ray/util:cmd_line_utils",
        "//src/ray/util:event",
        "//src/ray/util:process",
        "//src/ray/util:raii",
        "//src/ray/util:stream_redirection",
        "//src/ray/util:stream_redirection_options",
        "//src/ray/util:time",
        "@com_github_gflags_gflags//:gflags",
        "@nlohmann_json",
    ],
)<|MERGE_RESOLUTION|>--- conflicted
+++ resolved
@@ -284,12 +284,8 @@
         "//src/ray/common/cgroup:cgroup_manager",
         "//src/ray/gcs/gcs_client:gcs_client_lib",
         "//src/ray/object_manager:ownership_object_directory",
-<<<<<<< HEAD
         "//src/ray/raylet/scheduling:cluster_lease_manager",
-=======
-        "//src/ray/raylet/scheduling:cluster_task_manager",
         "//src/ray/rpc:metrics_agent_client",
->>>>>>> 413f3591
         "//src/ray/stats:stats_lib",
         "//src/ray/util:cmd_line_utils",
         "//src/ray/util:event",
