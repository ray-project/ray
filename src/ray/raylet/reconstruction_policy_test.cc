#include <list>

#include "gmock/gmock.h"
#include "gtest/gtest.h"

#include <boost/asio.hpp>

#include "ray/raylet/format/node_manager_generated.h"
#include "ray/raylet/reconstruction_policy.h"

#include "ray/object_manager/object_directory.h"

namespace ray {

namespace raylet {

using rpc::TaskLeaseData;

class MockObjectDirectory : public ObjectDirectoryInterface {
 public:
  MockObjectDirectory() {}

  ray::Status LookupLocations(const ObjectID &object_id,
                              const OnLocationsFound &callback) override {
    callbacks_.push_back({object_id, callback});
    return ray::Status::OK();
  }

  void FlushCallbacks() {
    for (const auto &callback : callbacks_) {
      const ObjectID object_id = callback.first;
      auto it = locations_.find(object_id);
      if (it == locations_.end()) {
        callback.second(object_id, std::unordered_set<ray::ClientID>());
      } else {
        callback.second(object_id, it->second);
      }
    }
    callbacks_.clear();
  }

  void SetObjectLocations(const ObjectID &object_id,
                          const std::unordered_set<ClientID> &locations) {
    locations_[object_id] = locations;
  }

  void HandleClientRemoved(const ClientID &client_id) override {
    for (auto &locations : locations_) {
      locations.second.erase(client_id);
    }
  }

  std::string DebugString() const override { return ""; }

  MOCK_METHOD0(RegisterBackend, void(void));
  MOCK_METHOD0(GetLocalClientID, ray::ClientID());
  MOCK_CONST_METHOD1(LookupRemoteConnectionInfo, void(RemoteConnectionInfo &));
  MOCK_CONST_METHOD0(LookupAllRemoteConnections, std::vector<RemoteConnectionInfo>());
  MOCK_METHOD3(SubscribeObjectLocations,
               ray::Status(const ray::UniqueID &, const ObjectID &,
                           const OnLocationsFound &));
  MOCK_METHOD2(UnsubscribeObjectLocations,
               ray::Status(const ray::UniqueID &, const ObjectID &));
  MOCK_METHOD3(ReportObjectAdded,
               ray::Status(const ObjectID &, const ClientID &,
                           const object_manager::protocol::ObjectInfoT &));
  MOCK_METHOD3(ReportObjectRemoved,
               ray::Status(const ObjectID &, const ClientID &,
                           const object_manager::protocol::ObjectInfoT &));

 private:
  std::vector<std::pair<ObjectID, OnLocationsFound>> callbacks_;
  std::unordered_map<ObjectID, std::unordered_set<ClientID>> locations_;
};

class MockGcs : public gcs::PubsubInterface<TaskID>,
                public ray::gcs::LogInterface<TaskID, TaskReconstructionData> {
 public:
  MockGcs() : notification_callback_(nullptr), failure_callback_(nullptr){};

  void Subscribe(const gcs::TaskLeaseTable::WriteCallback &notification_callback,
                 const gcs::TaskLeaseTable::FailureCallback &failure_callback) {
    notification_callback_ = notification_callback;
    failure_callback_ = failure_callback;
  }

  void Add(const JobID &job_id, const TaskID &task_id,
           std::shared_ptr<TaskLeaseData> &task_lease_data) {
    task_lease_table_[task_id] = task_lease_data;
    if (subscribed_tasks_.count(task_id) == 1) {
      notification_callback_(nullptr, task_id, *task_lease_data);
    }
  }

  Status RequestNotifications(const JobID &job_id, const TaskID &task_id,
                              const ClientID &client_id) {
    subscribed_tasks_.insert(task_id);
    auto entry = task_lease_table_.find(task_id);
    if (entry == task_lease_table_.end()) {
      failure_callback_(nullptr, task_id);
    } else {
      notification_callback_(nullptr, task_id, *entry->second);
    }
    return ray::Status::OK();
  }

  Status CancelNotifications(const JobID &job_id, const TaskID &task_id,
                             const ClientID &client_id) {
    subscribed_tasks_.erase(task_id);
    return ray::Status::OK();
  }

  Status AppendAt(
      const JobID &job_id, const TaskID &task_id,
      std::shared_ptr<TaskReconstructionData> &task_data,
      const ray::gcs::LogInterface<TaskID, TaskReconstructionData>::WriteCallback
          &success_callback,
      const ray::gcs::LogInterface<TaskID, TaskReconstructionData>::WriteCallback
          &failure_callback,
      int log_index) {
    if (task_reconstruction_log_[task_id].size() == static_cast<size_t>(log_index)) {
      task_reconstruction_log_[task_id].push_back(*task_data);
      if (success_callback != nullptr) {
        success_callback(nullptr, task_id, *task_data);
      }
    } else {
      if (failure_callback != nullptr) {
        failure_callback(nullptr, task_id, *task_data);
      }
    }
    return Status::OK();
  }

  MOCK_METHOD4(
      Append,
      ray::Status(
          const JobID &, const TaskID &, std::shared_ptr<TaskReconstructionData> &,
          const ray::gcs::LogInterface<TaskID, TaskReconstructionData>::WriteCallback &));

 private:
  gcs::TaskLeaseTable::WriteCallback notification_callback_;
  gcs::TaskLeaseTable::FailureCallback failure_callback_;
  std::unordered_map<TaskID, std::shared_ptr<TaskLeaseData>> task_lease_table_;
  std::unordered_set<TaskID> subscribed_tasks_;
  std::unordered_map<TaskID, std::vector<TaskReconstructionData>>
      task_reconstruction_log_;
};

class ReconstructionPolicyTest : public ::testing::Test {
 public:
  ReconstructionPolicyTest()
      : io_service_(),
        mock_gcs_(),
        mock_object_directory_(std::make_shared<MockObjectDirectory>()),
        reconstruction_timeout_ms_(50),
        reconstruction_policy_(std::make_shared<ReconstructionPolicy>(
            io_service_,
            [this](const TaskID &task_id) { TriggerReconstruction(task_id); },
            reconstruction_timeout_ms_, ClientID::FromRandom(), mock_gcs_,
            mock_object_directory_, mock_gcs_)),
        timer_canceled_(false) {
    mock_gcs_.Subscribe(
        [this](gcs::AsyncGcsClient *client, const TaskID &task_id,
               const TaskLeaseData &task_lease) {
          reconstruction_policy_->HandleTaskLeaseNotification(task_id,
                                                              task_lease.timeout());
        },
        [this](gcs::AsyncGcsClient *client, const TaskID &task_id) {
          reconstruction_policy_->HandleTaskLeaseNotification(task_id, 0);
        });
  }

  void TriggerReconstruction(const TaskID &task_id) { reconstructed_tasks_[task_id]++; }

  void Tick(const std::function<void(void)> &handler,
            std::shared_ptr<boost::asio::deadline_timer> timer,
            boost::posix_time::milliseconds timer_period,
            const boost::system::error_code &error) {
    if (timer_canceled_) {
      return;
    }
    ASSERT_FALSE(error);
    handler();
    // Fire the timer again after another period.
    timer->expires_from_now(timer_period);
    timer->async_wait(
        [this, handler, timer, timer_period](const boost::system::error_code &error) {
          Tick(handler, timer, timer_period, error);
        });
  }

  void SetPeriodicTimer(uint64_t period_ms, const std::function<void(void)> &handler) {
    timer_canceled_ = false;
    auto timer_period = boost::posix_time::milliseconds(period_ms);
    auto timer = std::make_shared<boost::asio::deadline_timer>(io_service_, timer_period);
    timer->async_wait(
        [this, handler, timer, timer_period](const boost::system::error_code &error) {
          Tick(handler, timer, timer_period, error);
        });
  }

  void CancelPeriodicTimer() { timer_canceled_ = true; }

  void Run(uint64_t reconstruction_timeout_ms) {
    auto timer_period = boost::posix_time::milliseconds(reconstruction_timeout_ms);
    auto timer = std::make_shared<boost::asio::deadline_timer>(io_service_, timer_period);
    timer->async_wait([this, timer](const boost::system::error_code &error) {
      ASSERT_FALSE(error);
      io_service_.stop();
    });
    io_service_.run();
    io_service_.reset();

    mock_object_directory_->FlushCallbacks();
  }

 protected:
  boost::asio::io_service io_service_;
  MockGcs mock_gcs_;
  std::shared_ptr<MockObjectDirectory> mock_object_directory_;
  uint64_t reconstruction_timeout_ms_;
  std::shared_ptr<ReconstructionPolicy> reconstruction_policy_;
  bool timer_canceled_;
  std::unordered_map<TaskID, int> reconstructed_tasks_;
};

TEST_F(ReconstructionPolicyTest, TestReconstructionSimple) {
  TaskID task_id = TaskID::FromRandom();
  ObjectID object_id = ObjectID::ForTaskReturn(task_id, 1);

  // Listen for an object.
  reconstruction_policy_->ListenAndMaybeReconstruct(object_id);
  // Run the test for longer than the reconstruction timeout.
  Run(reconstruction_timeout_ms_ * 1.1);
  // Check that reconstruction was triggered for the task that created the
  // object.
  ASSERT_EQ(reconstructed_tasks_[task_id], 1);

  // Run the test again.
  Run(reconstruction_timeout_ms_ * 1.1);
  // Check that reconstruction was triggered again.
  ASSERT_EQ(reconstructed_tasks_[task_id], 2);
}

TEST_F(ReconstructionPolicyTest, TestReconstructionEvicted) {
  TaskID task_id = TaskID::FromRandom();
  ObjectID object_id = ObjectID::ForTaskReturn(task_id, 1);
  mock_object_directory_->SetObjectLocations(object_id, {ClientID::FromRandom()});

  // Listen for both objects.
  reconstruction_policy_->ListenAndMaybeReconstruct(object_id);
  // Run the test for longer than the reconstruction timeout.
  Run(reconstruction_timeout_ms_ * 1.1);
  // Check that reconstruction was not triggered, since the objects still
  // exist on a live node.
  ASSERT_EQ(reconstructed_tasks_[task_id], 0);

  // Simulate evicting one of the objects.
  mock_object_directory_->SetObjectLocations(object_id,
                                             std::unordered_set<ray::ClientID>());
  // Run the test again.
  Run(reconstruction_timeout_ms_ * 1.1);
  // Check that reconstruction was triggered, since one of the objects was
  // evicted.
  ASSERT_EQ(reconstructed_tasks_[task_id], 1);
}

TEST_F(ReconstructionPolicyTest, TestReconstructionObjectLost) {
  TaskID task_id = TaskID::FromRandom();
  ObjectID object_id = ObjectID::ForTaskReturn(task_id, 1);
  ClientID client_id = ClientID::FromRandom();
  mock_object_directory_->SetObjectLocations(object_id, {client_id});

  // Listen for both objects.
  reconstruction_policy_->ListenAndMaybeReconstruct(object_id);
  // Run the test for longer than the reconstruction timeout.
  Run(reconstruction_timeout_ms_ * 1.1);
  // Check that reconstruction was not triggered, since the objects still
  // exist on a live node.
  ASSERT_EQ(reconstructed_tasks_[task_id], 0);

  // Simulate evicting one of the objects.
  mock_object_directory_->HandleClientRemoved(client_id);
  // Run the test again.
  Run(reconstruction_timeout_ms_ * 1.1);
  // Check that reconstruction was triggered, since one of the objects was
  // evicted.
  ASSERT_EQ(reconstructed_tasks_[task_id], 1);
}

TEST_F(ReconstructionPolicyTest, TestDuplicateReconstruction) {
  // Create two object IDs produced by the same task.
  TaskID task_id = TaskID::FromRandom();
  ObjectID object_id1 = ObjectID::ForTaskReturn(task_id, 1);
  ObjectID object_id2 = ObjectID::ForTaskReturn(task_id, 2);

  // Listen for both objects.
  reconstruction_policy_->ListenAndMaybeReconstruct(object_id1);
  reconstruction_policy_->ListenAndMaybeReconstruct(object_id2);
  // Run the test for longer than the reconstruction timeout.
  Run(reconstruction_timeout_ms_ * 1.1);
  // Check that reconstruction is only triggered once for the task that created
  // both objects.
  ASSERT_EQ(reconstructed_tasks_[task_id], 1);

  // Run the test again.
  Run(reconstruction_timeout_ms_ * 1.1);
  // Check that reconstruction is again only triggered once.
  ASSERT_EQ(reconstructed_tasks_[task_id], 2);
}

TEST_F(ReconstructionPolicyTest, TestReconstructionSuppressed) {
  TaskID task_id = TaskID::FromRandom();
  ObjectID object_id = ObjectID::ForTaskReturn(task_id, 1);
  // Run the test for much longer than the reconstruction timeout.
  int64_t test_period = 2 * reconstruction_timeout_ms_;

  // Acquire the task lease for a period longer than the test period.
  auto task_lease_data = std::make_shared<TaskLeaseData>();
  task_lease_data->set_node_manager_id(ClientID::FromRandom().Binary());
  task_lease_data->set_acquired_at(current_sys_time_ms());
  task_lease_data->set_timeout(2 * test_period);
  mock_gcs_.Add(JobID::Nil(), task_id, task_lease_data);

  // Listen for an object.
  reconstruction_policy_->ListenAndMaybeReconstruct(object_id);
  // Run the test.
  Run(test_period);
  // Check that reconstruction is suppressed by the active task lease.
  ASSERT_TRUE(reconstructed_tasks_.empty());

  // Run the test again past the expiration time of the lease.
  Run(task_lease_data->timeout() * 1.1);
  // Check that this time, reconstruction is triggered.
  ASSERT_EQ(reconstructed_tasks_[task_id], 1);
}

TEST_F(ReconstructionPolicyTest, TestReconstructionContinuallySuppressed) {
  TaskID task_id = TaskID::FromRandom();
  ObjectID object_id = ObjectID::ForTaskReturn(task_id, 1);

  // Listen for an object.
  reconstruction_policy_->ListenAndMaybeReconstruct(object_id);
  // Send the reconstruction manager heartbeats about the object.
  SetPeriodicTimer(reconstruction_timeout_ms_ / 2, [this, task_id]() {
    auto task_lease_data = std::make_shared<TaskLeaseData>();
    task_lease_data->set_node_manager_id(ClientID::FromRandom().Binary());
    task_lease_data->set_acquired_at(current_sys_time_ms());
    task_lease_data->set_timeout(reconstruction_timeout_ms_);
    mock_gcs_.Add(JobID::Nil(), task_id, task_lease_data);
  });
  // Run the test for much longer than the reconstruction timeout.
  Run(reconstruction_timeout_ms_ * 2);
  // Check that reconstruction is suppressed.
  ASSERT_TRUE(reconstructed_tasks_.empty());

  // Cancel the heartbeats to the reconstruction manager.
  CancelPeriodicTimer();
  // Run the test again.
  Run(reconstruction_timeout_ms_ * 1.1);
  // Check that this time, reconstruction is triggered.
  ASSERT_EQ(reconstructed_tasks_[task_id], 1);
}

TEST_F(ReconstructionPolicyTest, TestReconstructionCanceled) {
  TaskID task_id = TaskID::FromRandom();
  ObjectID object_id = ObjectID::ForTaskReturn(task_id, 1);

  // Listen for an object.
  reconstruction_policy_->ListenAndMaybeReconstruct(object_id);
  // Halfway through the reconstruction timeout, cancel the object
  // reconstruction.
  auto timer_period = boost::posix_time::milliseconds(reconstruction_timeout_ms_);
  auto timer = std::make_shared<boost::asio::deadline_timer>(io_service_, timer_period);
  timer->async_wait([this, timer, object_id](const boost::system::error_code &error) {
    ASSERT_FALSE(error);
    reconstruction_policy_->Cancel(object_id);
  });
  Run(reconstruction_timeout_ms_ * 2);
  // Check that reconstruction is suppressed.
  ASSERT_TRUE(reconstructed_tasks_.empty());

  // Listen for the object again.
  reconstruction_policy_->ListenAndMaybeReconstruct(object_id);
  // Run the test again.
  Run(reconstruction_timeout_ms_ * 1.1);
  // Check that this time, reconstruction is triggered.
  ASSERT_EQ(reconstructed_tasks_[task_id], 1);
}

TEST_F(ReconstructionPolicyTest, TestSimultaneousReconstructionSuppressed) {
  TaskID task_id = TaskID::FromRandom();
  ObjectID object_id = ObjectID::ForTaskReturn(task_id, 1);

  // Log a reconstruction attempt to simulate a different node attempting the
  // reconstruction first. This should suppress this node's first attempt at
  // reconstruction.
  auto task_reconstruction_data = std::make_shared<TaskReconstructionData>();
  task_reconstruction_data->set_node_manager_id(ClientID::FromRandom().Binary());
  task_reconstruction_data->set_num_reconstructions(0);
<<<<<<< HEAD
  RAY_CHECK_OK(mock_gcs_.AppendAt(
      DriverID::Nil(), task_id, task_reconstruction_data, nullptr,
      /*failure_callback=*/
      [](ray::gcs::AsyncGcsClient *client, const TaskID &task_id,
         const TaskReconstructionData &data) { ASSERT_TRUE(false); },
      /*log_index=*/0));
=======
  RAY_CHECK_OK(
      mock_gcs_.AppendAt(JobID::Nil(), task_id, task_reconstruction_data, nullptr,
                         /*failure_callback=*/
                         [](ray::gcs::AsyncGcsClient *client, const TaskID &task_id,
                            const TaskReconstructionData &data) { ASSERT_TRUE(false); },
                         /*log_index=*/0));
>>>>>>> a39982e6

  // Listen for an object.
  reconstruction_policy_->ListenAndMaybeReconstruct(object_id);
  // Run the test for longer than the reconstruction timeout.
  Run(reconstruction_timeout_ms_ * 1.1);
  // Check that reconstruction is suppressed by the reconstruction attempt
  // logged by the other node.
  ASSERT_TRUE(reconstructed_tasks_.empty());

  // Run the test for longer than the reconstruction timeout again.
  Run(reconstruction_timeout_ms_ * 1.1);
  // Check that this time, reconstruction is triggered, since we did not
  // receive a task lease notification from the other node yet and our next
  // attempt to reconstruct adds an entry at the next index in the
  // TaskReconstructionLog.
  ASSERT_EQ(reconstructed_tasks_[task_id], 1);
}

}  // namespace raylet

}  // namespace ray

int main(int argc, char **argv) {
  ::testing::InitGoogleTest(&argc, argv);
  return RUN_ALL_TESTS();
}<|MERGE_RESOLUTION|>--- conflicted
+++ resolved
@@ -398,21 +398,13 @@
   auto task_reconstruction_data = std::make_shared<TaskReconstructionData>();
   task_reconstruction_data->set_node_manager_id(ClientID::FromRandom().Binary());
   task_reconstruction_data->set_num_reconstructions(0);
-<<<<<<< HEAD
+
   RAY_CHECK_OK(mock_gcs_.AppendAt(
-      DriverID::Nil(), task_id, task_reconstruction_data, nullptr,
+      JobID::Nil(), task_id, task_reconstruction_data, nullptr,
       /*failure_callback=*/
       [](ray::gcs::AsyncGcsClient *client, const TaskID &task_id,
          const TaskReconstructionData &data) { ASSERT_TRUE(false); },
       /*log_index=*/0));
-=======
-  RAY_CHECK_OK(
-      mock_gcs_.AppendAt(JobID::Nil(), task_id, task_reconstruction_data, nullptr,
-                         /*failure_callback=*/
-                         [](ray::gcs::AsyncGcsClient *client, const TaskID &task_id,
-                            const TaskReconstructionData &data) { ASSERT_TRUE(false); },
-                         /*log_index=*/0));
->>>>>>> a39982e6
 
   // Listen for an object.
   reconstruction_policy_->ListenAndMaybeReconstruct(object_id);
