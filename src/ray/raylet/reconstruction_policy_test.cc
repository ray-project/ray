// Copyright 2017 The Ray Authors.
//
// Licensed under the Apache License, Version 2.0 (the "License");
// you may not use this file except in compliance with the License.
// You may obtain a copy of the License at
//
//  http://www.apache.org/licenses/LICENSE-2.0
//
// Unless required by applicable law or agreed to in writing, software
// distributed under the License is distributed on an "AS IS" BASIS,
// WITHOUT WARRANTIES OR CONDITIONS OF ANY KIND, either express or implied.
// See the License for the specific language governing permissions and
// limitations under the License.

#include "ray/raylet/reconstruction_policy.h"

#include <boost/asio.hpp>
#include <list>

#include "absl/time/clock.h"
#include "gmock/gmock.h"
#include "gtest/gtest.h"
#include "ray/gcs/callback.h"
#include "ray/gcs/gcs_client/service_based_accessor.h"
#include "ray/gcs/gcs_client/service_based_gcs_client.h"
#include "ray/object_manager/object_directory.h"
#include "ray/raylet/format/node_manager_generated.h"
#include "ray/raylet/reconstruction_policy.h"

namespace ray {

namespace raylet {

using rpc::TaskLeaseData;

// A helper function to get a normal task id.
inline TaskID ForNormalTask() {
  const static JobID job_id = JobID::FromInt(1);
  const static TaskID driver_task_id = TaskID::ForDriverTask(job_id);
  static TaskID task_id =
      TaskID::ForNormalTask(job_id, driver_task_id, /*parent_task_counter=*/1);
  return task_id;
}

class MockObjectDirectory : public ObjectDirectoryInterface {
 public:
  MockObjectDirectory() {}

  ray::Status LookupLocations(const ObjectID &object_id,
                              const rpc::Address &owner_address,
                              const OnLocationsFound &callback) override {
    callbacks_.push_back({object_id, callback});
    return ray::Status::OK();
  }

  void FlushCallbacks() {
    for (const auto &callback : callbacks_) {
      const ObjectID object_id = callback.first;
      auto it = locations_.find(object_id);
      if (it == locations_.end()) {
<<<<<<< HEAD
        callback.second(object_id, std::unordered_set<ray::NodeID>(), "", NodeID::Nil());
      } else {
        callback.second(object_id, it->second, "", NodeID::Nil());
=======
        callback.second(object_id, std::unordered_set<ray::NodeID>(), "", 0);
      } else {
        callback.second(object_id, it->second, "", 0);
>>>>>>> 00c14ce4
      }
    }
    callbacks_.clear();
  }

  void SetObjectLocations(const ObjectID &object_id,
                          const std::unordered_set<NodeID> &locations) {
    locations_[object_id] = locations;
  }

  void HandleNodeRemoved(const NodeID &node_id) override {
    for (auto &locations : locations_) {
      locations.second.erase(node_id);
    }
  }

  std::string DebugString() const override { return ""; }

  MOCK_METHOD0(GetLocalNodeID, ray::NodeID());
  MOCK_CONST_METHOD1(LookupRemoteConnectionInfo, void(RemoteConnectionInfo &));
  MOCK_CONST_METHOD0(LookupAllRemoteConnections, std::vector<RemoteConnectionInfo>());
  MOCK_METHOD4(SubscribeObjectLocations,
               ray::Status(const ray::UniqueID &, const ObjectID &,
                           const rpc::Address &owner_address, const OnLocationsFound &));
  MOCK_METHOD2(UnsubscribeObjectLocations,
               ray::Status(const ray::UniqueID &, const ObjectID &));
  MOCK_METHOD3(ReportObjectAdded,
               ray::Status(const ObjectID &, const NodeID &,
                           const object_manager::protocol::ObjectInfoT &));
  MOCK_METHOD3(ReportObjectRemoved,
               ray::Status(const ObjectID &, const NodeID &,
                           const object_manager::protocol::ObjectInfoT &));

 private:
  std::vector<std::pair<ObjectID, OnLocationsFound>> callbacks_;
  std::unordered_map<ObjectID, std::unordered_set<NodeID>> locations_;
};

class MockNodeInfoAccessor : public gcs::ServiceBasedNodeInfoAccessor {
 public:
  MockNodeInfoAccessor(gcs::ServiceBasedGcsClient *client)
      : gcs::ServiceBasedNodeInfoAccessor(client) {}

  bool IsRemoved(const NodeID &node_id) const override { return false; }
};

class MockTaskInfoAccessor : public gcs::ServiceBasedTaskInfoAccessor {
 public:
  MockTaskInfoAccessor(gcs::ServiceBasedGcsClient *client)
      : ServiceBasedTaskInfoAccessor(client) {}

  Status AsyncSubscribeTaskLease(
      const TaskID &task_id,
      const gcs::SubscribeCallback<TaskID, boost::optional<TaskLeaseData>> &subscribe,
      const gcs::StatusCallback &done) override {
    subscribe_callback_ = subscribe;
    subscribed_tasks_.insert(task_id);
    auto entry = task_lease_table_.find(task_id);
    if (entry == task_lease_table_.end()) {
      boost::optional<TaskLeaseData> result;
      subscribe(task_id, result);
    } else {
      boost::optional<TaskLeaseData> result(*entry->second);
      subscribe(task_id, result);
    }
    return ray::Status::OK();
  }

  Status AsyncUnsubscribeTaskLease(const TaskID &task_id) override {
    subscribed_tasks_.erase(task_id);
    return ray::Status::OK();
  }

  Status AsyncAddTaskLease(const std::shared_ptr<TaskLeaseData> &task_lease_data,
                           const gcs::StatusCallback &done) override {
    TaskID task_id = TaskID::FromBinary(task_lease_data->task_id());
    task_lease_table_[task_id] = task_lease_data;
    if (subscribed_tasks_.count(task_id) == 1) {
      boost::optional<TaskLeaseData> result(*task_lease_data);
      subscribe_callback_(task_id, result);
    }
    return Status::OK();
  }

  Status AsyncGetTaskLease(
      const TaskID &task_id,
      const gcs::OptionalItemCallback<rpc::TaskLeaseData> &callback) override {
    auto iter = task_lease_table_.find(task_id);
    if (iter != task_lease_table_.end()) {
      callback(Status::OK(), *iter->second);
    } else {
      callback(Status::OK(), boost::none);
    }
    return Status::OK();
  }

  Status AttemptTaskReconstruction(
      const std::shared_ptr<TaskReconstructionData> &task_data,
      const gcs::StatusCallback &done) override {
    int log_index = task_data->num_reconstructions();
    TaskID task_id = TaskID::FromBinary(task_data->task_id());
    if (task_reconstruction_log_[task_id].size() == static_cast<size_t>(log_index)) {
      task_reconstruction_log_[task_id].push_back(*task_data);
      if (done != nullptr) {
        done(Status::OK());
      }
    } else {
      if (done != nullptr) {
        done(Status::Invalid("Updating task reconstruction failed."));
      }
    }
    return Status::OK();
  }

 private:
  gcs::SubscribeCallback<TaskID, boost::optional<TaskLeaseData>> subscribe_callback_;
  std::unordered_map<TaskID, std::shared_ptr<TaskLeaseData>> task_lease_table_;
  std::unordered_set<TaskID> subscribed_tasks_;
  std::unordered_map<TaskID, std::vector<TaskReconstructionData>>
      task_reconstruction_log_;
};

class MockGcs : public gcs::ServiceBasedGcsClient {
 public:
  MockGcs() : gcs::ServiceBasedGcsClient(gcs::GcsClientOptions("", 0, "")){};

  void Init(gcs::TaskInfoAccessor *task_accessor, gcs::NodeInfoAccessor *node_accessor) {
    task_accessor_.reset(task_accessor);
    node_accessor_.reset(node_accessor);
  }
};

class ReconstructionPolicyTest : public ::testing::Test {
 public:
  ReconstructionPolicyTest()
      : io_service_(),
        mock_gcs_(new MockGcs()),
        task_accessor_(new MockTaskInfoAccessor(mock_gcs_.get())),
        node_accessor_(new MockNodeInfoAccessor(mock_gcs_.get())),
        mock_object_directory_(std::make_shared<MockObjectDirectory>()),
        reconstruction_timeout_ms_(50),
        reconstruction_policy_(std::make_shared<ReconstructionPolicy>(
            io_service_,
            [this](const TaskID &task_id, const ObjectID &obj) {
              TriggerReconstruction(task_id);
            },
            reconstruction_timeout_ms_, NodeID::FromRandom(), mock_gcs_,
            mock_object_directory_)),
        timer_canceled_(false) {
    subscribe_callback_ = [this](const TaskID &task_id,
                                 const boost::optional<TaskLeaseData> &task_lease) {
      if (task_lease) {
        reconstruction_policy_->HandleTaskLeaseNotification(task_id,
                                                            task_lease->timeout());
      } else {
        reconstruction_policy_->HandleTaskLeaseNotification(task_id, 0);
      }
    };

    mock_gcs_->Init(task_accessor_, node_accessor_);
  }

  void TriggerReconstruction(const TaskID &task_id) { reconstructed_tasks_[task_id]++; }

  void Tick(const std::function<void(void)> &handler,
            std::shared_ptr<boost::asio::deadline_timer> timer,
            boost::posix_time::milliseconds timer_period,
            const boost::system::error_code &error) {
    if (timer_canceled_) {
      return;
    }
    ASSERT_FALSE(error);
    handler();
    // Fire the timer again after another period.
    timer->expires_from_now(timer_period);
    timer->async_wait(
        [this, handler, timer, timer_period](const boost::system::error_code &error) {
          Tick(handler, timer, timer_period, error);
        });
  }

  void SetPeriodicTimer(uint64_t period_ms, const std::function<void(void)> &handler) {
    timer_canceled_ = false;
    auto timer_period = boost::posix_time::milliseconds(period_ms);
    auto timer = std::make_shared<boost::asio::deadline_timer>(io_service_, timer_period);
    timer->async_wait(
        [this, handler, timer, timer_period](const boost::system::error_code &error) {
          Tick(handler, timer, timer_period, error);
        });
  }

  void CancelPeriodicTimer() { timer_canceled_ = true; }

  void Run(uint64_t reconstruction_timeout_ms) {
    auto timer_period = boost::posix_time::milliseconds(reconstruction_timeout_ms);
    auto timer = std::make_shared<boost::asio::deadline_timer>(io_service_, timer_period);
    timer->async_wait([this, timer](const boost::system::error_code &error) {
      ASSERT_FALSE(error);
      io_service_.stop();
    });
    io_service_.run();
    io_service_.reset();

    mock_object_directory_->FlushCallbacks();
  }

 protected:
  boost::asio::io_service io_service_;
  std::shared_ptr<MockGcs> mock_gcs_;
  MockTaskInfoAccessor *task_accessor_;
  MockNodeInfoAccessor *node_accessor_;
  gcs::SubscribeCallback<TaskID, boost::optional<TaskLeaseData>> subscribe_callback_;
  std::shared_ptr<MockObjectDirectory> mock_object_directory_;
  uint64_t reconstruction_timeout_ms_;
  std::shared_ptr<ReconstructionPolicy> reconstruction_policy_;
  bool timer_canceled_;
  std::unordered_map<TaskID, int> reconstructed_tasks_;
};

TEST_F(ReconstructionPolicyTest, TestReconstructionSimple) {
  TaskID task_id = ForNormalTask();
  ObjectID object_id = ObjectID::FromIndex(task_id, /*index=*/1);

  // Listen for an object.
  reconstruction_policy_->ListenAndMaybeReconstruct(object_id, rpc::Address());
  // Run the test for longer than the reconstruction timeout.
  Run(reconstruction_timeout_ms_ * 1.1);
  // Check that reconstruction was triggered for the task that created the
  // object.
  ASSERT_EQ(reconstructed_tasks_[task_id], 1);

  // Run the test again.
  Run(reconstruction_timeout_ms_ * 1.1);
  // Check that reconstruction was triggered again.
  ASSERT_EQ(reconstructed_tasks_[task_id], 2);
}

TEST_F(ReconstructionPolicyTest, TestReconstructionEvicted) {
  TaskID task_id = ForNormalTask();
  ObjectID object_id = ObjectID::FromIndex(task_id, /*index=*/1);
  mock_object_directory_->SetObjectLocations(object_id, {NodeID::FromRandom()});

  // Listen for both objects.
  reconstruction_policy_->ListenAndMaybeReconstruct(object_id, rpc::Address());
  // Run the test for longer than the reconstruction timeout.
  Run(reconstruction_timeout_ms_ * 1.1);
  // Check that reconstruction was not triggered, since the objects still
  // exist on a live node.
  ASSERT_EQ(reconstructed_tasks_[task_id], 0);

  // Simulate evicting one of the objects.
  mock_object_directory_->SetObjectLocations(object_id,
                                             std::unordered_set<ray::NodeID>());
  // Run the test again.
  Run(reconstruction_timeout_ms_ * 1.1);
  // Check that reconstruction was triggered, since one of the objects was
  // evicted.
  ASSERT_EQ(reconstructed_tasks_[task_id], 1);
}

TEST_F(ReconstructionPolicyTest, TestReconstructionObjectLost) {
  TaskID task_id = ForNormalTask();
  ObjectID object_id = ObjectID::FromIndex(task_id, /*index=*/1);
  NodeID node_id = NodeID::FromRandom();
  mock_object_directory_->SetObjectLocations(object_id, {node_id});

  // Listen for both objects.
  reconstruction_policy_->ListenAndMaybeReconstruct(object_id, rpc::Address());
  // Run the test for longer than the reconstruction timeout.
  Run(reconstruction_timeout_ms_ * 1.1);
  // Check that reconstruction was not triggered, since the objects still
  // exist on a live node.
  ASSERT_EQ(reconstructed_tasks_[task_id], 0);

  // Simulate evicting one of the objects.
  mock_object_directory_->HandleNodeRemoved(node_id);
  // Run the test again.
  Run(reconstruction_timeout_ms_ * 1.1);
  // Check that reconstruction was triggered, since one of the objects was
  // evicted.
  ASSERT_EQ(reconstructed_tasks_[task_id], 1);
}

TEST_F(ReconstructionPolicyTest, TestDuplicateReconstruction) {
  // Create two object IDs produced by the same task.
  TaskID task_id = ForNormalTask();
  ObjectID object_id1 = ObjectID::FromIndex(task_id, /*index=*/1);
  ObjectID object_id2 = ObjectID::FromIndex(task_id, /*index=*/2);

  // Listen for both objects.
  reconstruction_policy_->ListenAndMaybeReconstruct(object_id1, rpc::Address());
  reconstruction_policy_->ListenAndMaybeReconstruct(object_id2, rpc::Address());
  // Run the test for longer than the reconstruction timeout.
  Run(reconstruction_timeout_ms_ * 1.1);
  // Check that reconstruction is only triggered once for the task that created
  // both objects.
  ASSERT_EQ(reconstructed_tasks_[task_id], 1);

  // Run the test again.
  Run(reconstruction_timeout_ms_ * 1.1);
  // Check that reconstruction is again only triggered once.
  ASSERT_EQ(reconstructed_tasks_[task_id], 2);
}

TEST_F(ReconstructionPolicyTest, TestReconstructionSuppressed) {
  TaskID task_id = ForNormalTask();
  ObjectID object_id = ObjectID::FromIndex(task_id, /*index=*/1);
  // Run the test for much longer than the reconstruction timeout.
  int64_t test_period = 2 * reconstruction_timeout_ms_;

  // Acquire the task lease for a period longer than the test period.
  auto task_lease_data = std::make_shared<TaskLeaseData>();
  task_lease_data->set_node_manager_id(NodeID::FromRandom().Binary());
  task_lease_data->set_acquired_at(absl::GetCurrentTimeNanos() / 1000000);
  task_lease_data->set_timeout(2 * test_period);
  task_lease_data->set_task_id(task_id.Binary());
  RAY_CHECK_OK(mock_gcs_->Tasks().AsyncAddTaskLease(task_lease_data, nullptr));

  // Listen for an object.
  reconstruction_policy_->ListenAndMaybeReconstruct(object_id, rpc::Address());
  // Run the test.
  Run(test_period);
  // Check that reconstruction is suppressed by the active task lease.
  ASSERT_TRUE(reconstructed_tasks_.empty());

  // Run the test again past the expiration time of the lease.
  Run(task_lease_data->timeout() * 1.1);
  // Check that this time, reconstruction is triggered.
  ASSERT_EQ(reconstructed_tasks_[task_id], 1);
}

TEST_F(ReconstructionPolicyTest, TestReconstructionContinuallySuppressed) {
  TaskID task_id = ForNormalTask();
  ObjectID object_id = ObjectID::FromIndex(task_id, /*index=*/1);

  // Listen for an object.
  reconstruction_policy_->ListenAndMaybeReconstruct(object_id, rpc::Address());
  // Send the reconstruction manager heartbeats about the object.
  SetPeriodicTimer(reconstruction_timeout_ms_ / 2, [this, task_id]() {
    auto task_lease_data = std::make_shared<TaskLeaseData>();
    task_lease_data->set_node_manager_id(NodeID::FromRandom().Binary());
    task_lease_data->set_acquired_at(absl::GetCurrentTimeNanos() / 1000000);
    task_lease_data->set_timeout(reconstruction_timeout_ms_);
    task_lease_data->set_task_id(task_id.Binary());
    RAY_CHECK_OK(mock_gcs_->Tasks().AsyncAddTaskLease(task_lease_data, nullptr));
  });
  // Run the test for much longer than the reconstruction timeout.
  Run(reconstruction_timeout_ms_ * 2);
  // Check that reconstruction is suppressed.
  ASSERT_TRUE(reconstructed_tasks_.empty());

  // Cancel the heartbeats to the reconstruction manager.
  CancelPeriodicTimer();
  // Run the test again.
  Run(reconstruction_timeout_ms_ * 1.1);
  // Check that this time, reconstruction is triggered.
  ASSERT_EQ(reconstructed_tasks_[task_id], 1);
}

TEST_F(ReconstructionPolicyTest, TestReconstructionCanceled) {
  TaskID task_id = ForNormalTask();
  ObjectID object_id = ObjectID::FromIndex(task_id, /*index=*/1);

  // Listen for an object.
  reconstruction_policy_->ListenAndMaybeReconstruct(object_id, rpc::Address());
  // Halfway through the reconstruction timeout, cancel the object
  // reconstruction.
  auto timer_period = boost::posix_time::milliseconds(reconstruction_timeout_ms_);
  auto timer = std::make_shared<boost::asio::deadline_timer>(io_service_, timer_period);
  timer->async_wait([this, timer, object_id](const boost::system::error_code &error) {
    ASSERT_FALSE(error);
    reconstruction_policy_->Cancel(object_id);
  });
  Run(reconstruction_timeout_ms_ * 2);
  // Check that reconstruction is suppressed.
  ASSERT_TRUE(reconstructed_tasks_.empty());

  // Listen for the object again.
  reconstruction_policy_->ListenAndMaybeReconstruct(object_id, rpc::Address());
  // Run the test again.
  Run(reconstruction_timeout_ms_ * 1.1);
  // Check that this time, reconstruction is triggered.
  ASSERT_EQ(reconstructed_tasks_[task_id], 1);
}

TEST_F(ReconstructionPolicyTest, TestSimultaneousReconstructionSuppressed) {
  TaskID task_id = ForNormalTask();
  ObjectID object_id = ObjectID::FromIndex(task_id, /*index=*/1);

  // Log a reconstruction attempt to simulate a different node attempting the
  // reconstruction first. This should suppress this node's first attempt at
  // reconstruction.
  auto task_reconstruction_data = std::make_shared<TaskReconstructionData>();
  task_reconstruction_data->set_task_id(task_id.Binary());
  task_reconstruction_data->set_node_manager_id(NodeID::FromRandom().Binary());
  task_reconstruction_data->set_num_reconstructions(0);
  RAY_CHECK_OK(mock_gcs_->Tasks().AttemptTaskReconstruction(
      task_reconstruction_data,
      /*done=*/
      [](Status status) { ASSERT_TRUE(status.ok()); }));

  // Listen for an object.
  reconstruction_policy_->ListenAndMaybeReconstruct(object_id, rpc::Address());
  // Run the test for longer than the reconstruction timeout.
  Run(reconstruction_timeout_ms_ * 1.1);
  // Check that reconstruction is suppressed by the reconstruction attempt
  // logged by the other node.
  ASSERT_TRUE(reconstructed_tasks_.empty());

  // Run the test for longer than the reconstruction timeout again.
  Run(reconstruction_timeout_ms_ * 1.1);
  // Check that this time, reconstruction is triggered, since we did not
  // receive a task lease notification from the other node yet and our next
  // attempt to reconstruct adds an entry at the next index in the
  // TaskReconstructionLog.
  ASSERT_EQ(reconstructed_tasks_[task_id], 1);
}

}  // namespace raylet

}  // namespace ray

int main(int argc, char **argv) {
  ::testing::InitGoogleTest(&argc, argv);
  return RUN_ALL_TESTS();
}<|MERGE_RESOLUTION|>--- conflicted
+++ resolved
@@ -58,15 +58,9 @@
       const ObjectID object_id = callback.first;
       auto it = locations_.find(object_id);
       if (it == locations_.end()) {
-<<<<<<< HEAD
-        callback.second(object_id, std::unordered_set<ray::NodeID>(), "", NodeID::Nil());
+        callback.second(object_id, std::unordered_set<ray::NodeID>(), "", NodeID::Nil(), 0);
       } else {
-        callback.second(object_id, it->second, "", NodeID::Nil());
-=======
-        callback.second(object_id, std::unordered_set<ray::NodeID>(), "", 0);
-      } else {
-        callback.second(object_id, it->second, "", 0);
->>>>>>> 00c14ce4
+        callback.second(object_id, it->second, "", NodeID::Nil(), 0);
       }
     }
     callbacks_.clear();
