--- conflicted
+++ resolved
@@ -268,13 +268,8 @@
   if (!error) {
     ConnectionErrorHandler error_handler = [this](
                                                std::shared_ptr<ClientConnection> client,
-<<<<<<< HEAD
                                                const boost::system::error_code &_error) {
       node_manager_.HandleClientConnectionError(client, _error);
-=======
-                                               const boost::system::error_code &error) {
-      node_manager_->HandleClientConnectionError(client, error);
->>>>>>> 06556fe5
     };
 
     MessageHandler message_handler = [this](std::shared_ptr<ClientConnection> client,
