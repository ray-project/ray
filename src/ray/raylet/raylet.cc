<<<<<<< HEAD
// Copyright 2017 The Ray Authors.
//
// Licensed under the Apache License, Version 2.0 (the "License");
// you may not use this file except in compliance with the License.
// You may obtain a copy of the License at
//
//  http://www.apache.org/licenses/LICENSE-2.0
//
// Unless required by applicable law or agreed to in writing, software
// distributed under the License is distributed on an "AS IS" BASIS,
// WITHOUT WARRANTIES OR CONDITIONS OF ANY KIND, either express or implied.
// See the License for the specific language governing permissions and
// limitations under the License.

#include "ray/raylet/raylet.h"

#include <boost/asio.hpp>
#include <boost/bind/bind.hpp>
#include <boost/date_time/posix_time/posix_time.hpp>
#include <iostream>

#include "ray/common/status.h"
#include "ray/util/util.h"

namespace {

const std::vector<std::string> GenerateEnumNames(const char *const *enum_names_ptr,
                                                 int start_index, int end_index) {
  std::vector<std::string> enum_names;
  for (int i = 0; i < start_index; ++i) {
    enum_names.push_back("EmptyMessageType");
  }
  size_t i = 0;
  while (true) {
    const char *name = enum_names_ptr[i];
    if (name == nullptr) {
      break;
    }
    enum_names.push_back(name);
    i++;
  }
  RAY_CHECK(static_cast<size_t>(end_index) == enum_names.size() - 1)
      << "Message Type mismatch!";
  return enum_names;
}

static const std::vector<std::string> node_manager_message_enum =
    GenerateEnumNames(ray::protocol::EnumNamesMessageType(),
                      static_cast<int>(ray::protocol::MessageType::MIN),
                      static_cast<int>(ray::protocol::MessageType::MAX));
}  // namespace

namespace ray {

namespace raylet {

Raylet::Raylet(instrumented_io_context &main_service, const std::string &socket_name,
               const std::string &node_ip_address, const std::string &redis_address,
               int redis_port, const std::string &redis_password,
               const NodeManagerConfig &node_manager_config,
               const ObjectManagerConfig &object_manager_config,
               std::shared_ptr<gcs::GcsClient> gcs_client, int metrics_export_port)
    : main_service_(main_service),
      self_node_id_(
          !RayConfig::instance().OVERRIDE_NODE_ID_FOR_TESTING().empty()
              ? NodeID::FromHex(RayConfig::instance().OVERRIDE_NODE_ID_FOR_TESTING())
              : NodeID::FromRandom()),
      gcs_client_(gcs_client),
      node_manager_(main_service, self_node_id_, node_manager_config,
                    object_manager_config, gcs_client_),
      socket_name_(socket_name),
      acceptor_(main_service, ParseUrlEndpoint(socket_name)),
      socket_(main_service) {
  self_node_info_.set_node_id(self_node_id_.Binary());
  self_node_info_.set_state(GcsNodeInfo::ALIVE);
  self_node_info_.set_node_manager_address(node_ip_address);
  self_node_info_.set_raylet_socket_name(socket_name);
  self_node_info_.set_object_store_socket_name(object_manager_config.store_socket_name);
  self_node_info_.set_object_manager_port(node_manager_.GetObjectManagerPort());
  self_node_info_.set_node_manager_port(node_manager_.GetServerPort());
  self_node_info_.set_node_manager_hostname(boost::asio::ip::host_name());
  self_node_info_.set_metrics_export_port(metrics_export_port);
}

Raylet::~Raylet() {}

void Raylet::Start() {
  RAY_CHECK_OK(RegisterGcs());

  // Start listening for clients.
  DoAccept();
}

void Raylet::Stop() {
  RAY_CHECK_OK(gcs_client_->Nodes().DrainSelf());
  node_manager_.Stop();
  acceptor_.close();
}

ray::Status Raylet::RegisterGcs() {
  auto register_callback = [this](const Status &status) {
    RAY_CHECK_OK(status);
    RAY_LOG(INFO) << "Raylet of id, " << self_node_id_
                  << " started. Raylet consists of node_manager and object_manager."
                  << " node_manager address: " << self_node_info_.node_manager_address()
                  << ":" << self_node_info_.node_manager_port()
                  << " object_manager address: " << self_node_info_.node_manager_address()
                  << ":" << self_node_info_.object_manager_port()
                  << " hostname: " << self_node_info_.node_manager_address();

    // Add resource information.
    const NodeManagerConfig &node_manager_config = node_manager_.GetInitialConfig();
    std::unordered_map<std::string, std::shared_ptr<rpc::ResourceTableData>> resources;
    for (const auto &resource_pair :
         node_manager_config.resource_config.GetResourceMap()) {
      auto resource = std::make_shared<rpc::ResourceTableData>();
      resource->set_resource_capacity(resource_pair.second);
      resources.emplace(resource_pair.first, resource);
    }
    RAY_CHECK_OK(gcs_client_->NodeResources().AsyncUpdateResources(self_node_id_,
                                                                   resources, nullptr));

    RAY_CHECK_OK(node_manager_.RegisterGcs());
  };

  RAY_RETURN_NOT_OK(
      gcs_client_->Nodes().RegisterSelf(self_node_info_, register_callback));
  return Status::OK();
}

void Raylet::DoAccept() {
  acceptor_.async_accept(socket_, boost::bind(&Raylet::HandleAccept, this,
                                              boost::asio::placeholders::error));
}

void Raylet::HandleAccept(const boost::system::error_code &error) {
  if (!error) {
    // TODO: typedef these handlers.
    ClientHandler client_handler = [this](ClientConnection &client) {
      node_manager_.ProcessNewClient(client);
    };
    MessageHandler message_handler = [this](std::shared_ptr<ClientConnection> client,
                                            int64_t message_type,
                                            const std::vector<uint8_t> &message) {
      node_manager_.ProcessClientMessage(client, message_type, message.data());
    };
    flatbuffers::FlatBufferBuilder fbb;
    protocol::DisconnectClientBuilder builder(fbb);
    builder.add_disconnect_type(static_cast<int>(rpc::WorkerExitType::SYSTEM_ERROR_EXIT));
    fbb.Finish(builder.Finish());
    std::vector<uint8_t> message_data(fbb.GetBufferPointer(),
                                      fbb.GetBufferPointer() + fbb.GetSize());
    // Accept a new local client and dispatch it to the node manager.
    auto new_connection = ClientConnection::Create(
        client_handler, message_handler, std::move(socket_), "worker",
        node_manager_message_enum,
        static_cast<int64_t>(protocol::MessageType::DisconnectClient), message_data);
  }
  // We're ready to accept another client.
  DoAccept();
}

}  // namespace raylet

}  // namespace ray
=======
// Copyright 2017 The Ray Authors.
//
// Licensed under the Apache License, Version 2.0 (the "License");
// you may not use this file except in compliance with the License.
// You may obtain a copy of the License at
//
//  http://www.apache.org/licenses/LICENSE-2.0
//
// Unless required by applicable law or agreed to in writing, software
// distributed under the License is distributed on an "AS IS" BASIS,
// WITHOUT WARRANTIES OR CONDITIONS OF ANY KIND, either express or implied.
// See the License for the specific language governing permissions and
// limitations under the License.

#include "ray/raylet/raylet.h"

#include <boost/asio.hpp>
#include <boost/bind/bind.hpp>
#include <boost/date_time/posix_time/posix_time.hpp>
#include <iostream>

#include "ray/common/status.h"
#include "ray/util/util.h"

namespace {

const std::vector<std::string> GenerateEnumNames(const char *const *enum_names_ptr,
                                                 int start_index, int end_index) {
  std::vector<std::string> enum_names;
  for (int i = 0; i < start_index; ++i) {
    enum_names.push_back("EmptyMessageType");
  }
  size_t i = 0;
  while (true) {
    const char *name = enum_names_ptr[i];
    if (name == nullptr) {
      break;
    }
    enum_names.push_back(name);
    i++;
  }
  RAY_CHECK(static_cast<size_t>(end_index) == enum_names.size() - 1)
      << "Message Type mismatch!";
  return enum_names;
}

static const std::vector<std::string> node_manager_message_enum =
    GenerateEnumNames(ray::protocol::EnumNamesMessageType(),
                      static_cast<int>(ray::protocol::MessageType::MIN),
                      static_cast<int>(ray::protocol::MessageType::MAX));
}  // namespace

namespace ray {

namespace raylet {

Raylet::Raylet(instrumented_io_context &main_service, const std::string &socket_name,
               const std::string &node_ip_address,
               const NodeManagerConfig &node_manager_config,
               const ObjectManagerConfig &object_manager_config,
               std::shared_ptr<gcs::GcsClient> gcs_client, int metrics_export_port)
    : main_service_(main_service),
      self_node_id_(
          !RayConfig::instance().OVERRIDE_NODE_ID_FOR_TESTING().empty()
              ? NodeID::FromHex(RayConfig::instance().OVERRIDE_NODE_ID_FOR_TESTING())
              : NodeID::FromRandom()),
      gcs_client_(gcs_client),
      node_manager_(main_service, self_node_id_, node_manager_config,
                    object_manager_config, gcs_client_),
      socket_name_(socket_name),
      acceptor_(main_service, ParseUrlEndpoint(socket_name)),
      socket_(main_service) {
  self_node_info_.set_node_id(self_node_id_.Binary());
  self_node_info_.set_state(GcsNodeInfo::ALIVE);
  self_node_info_.set_node_manager_address(node_ip_address);
  self_node_info_.set_raylet_socket_name(socket_name);
  self_node_info_.set_object_store_socket_name(object_manager_config.store_socket_name);
  self_node_info_.set_object_manager_port(node_manager_.GetObjectManagerPort());
  self_node_info_.set_node_manager_port(node_manager_.GetServerPort());
  self_node_info_.set_node_manager_hostname(boost::asio::ip::host_name());
  self_node_info_.set_metrics_export_port(metrics_export_port);
}

Raylet::~Raylet() {}

void Raylet::Start() {
  RAY_CHECK_OK(RegisterGcs());

  // Start listening for clients.
  DoAccept();
}

void Raylet::Stop() {
  RAY_CHECK_OK(gcs_client_->Nodes().DrainSelf());
  node_manager_.Stop();
  acceptor_.close();
}

ray::Status Raylet::RegisterGcs() {
  auto register_callback = [this](const Status &status) {
    RAY_CHECK_OK(status);
    RAY_LOG(INFO) << "Raylet of id, " << self_node_id_
                  << " started. Raylet consists of node_manager and object_manager."
                  << " node_manager address: " << self_node_info_.node_manager_address()
                  << ":" << self_node_info_.node_manager_port()
                  << " object_manager address: " << self_node_info_.node_manager_address()
                  << ":" << self_node_info_.object_manager_port()
                  << " hostname: " << self_node_info_.node_manager_address();

    // Add resource information.
    const NodeManagerConfig &node_manager_config = node_manager_.GetInitialConfig();
    std::unordered_map<std::string, std::shared_ptr<rpc::ResourceTableData>> resources;
    for (const auto &resource_pair :
         node_manager_config.resource_config.GetResourceMap()) {
      auto resource = std::make_shared<rpc::ResourceTableData>();
      resource->set_resource_capacity(resource_pair.second);
      resources.emplace(resource_pair.first, resource);
    }
    RAY_CHECK_OK(gcs_client_->NodeResources().AsyncUpdateResources(self_node_id_,
                                                                   resources, nullptr));

    RAY_CHECK_OK(node_manager_.RegisterGcs());
  };

  RAY_RETURN_NOT_OK(
      gcs_client_->Nodes().RegisterSelf(self_node_info_, register_callback));
  return Status::OK();
}

void Raylet::DoAccept() {
  acceptor_.async_accept(socket_, boost::bind(&Raylet::HandleAccept, this,
                                              boost::asio::placeholders::error));
}

void Raylet::HandleAccept(const boost::system::error_code &error) {
  if (!error) {
    // TODO: typedef these handlers.
    ClientHandler client_handler = [this](ClientConnection &client) {
      node_manager_.ProcessNewClient(client);
    };
    MessageHandler message_handler = [this](std::shared_ptr<ClientConnection> client,
                                            int64_t message_type,
                                            const std::vector<uint8_t> &message) {
      node_manager_.ProcessClientMessage(client, message_type, message.data());
    };
    flatbuffers::FlatBufferBuilder fbb;
    protocol::DisconnectClientBuilder builder(fbb);
    builder.add_disconnect_type(static_cast<int>(rpc::WorkerExitType::SYSTEM_ERROR_EXIT));
    fbb.Finish(builder.Finish());
    std::vector<uint8_t> message_data(fbb.GetBufferPointer(),
                                      fbb.GetBufferPointer() + fbb.GetSize());
    // Accept a new local client and dispatch it to the node manager.
    auto new_connection = ClientConnection::Create(
        client_handler, message_handler, std::move(socket_), "worker",
        node_manager_message_enum,
        static_cast<int64_t>(protocol::MessageType::DisconnectClient), message_data);
  }
  // We're ready to accept another client.
  DoAccept();
}

}  // namespace raylet

}  // namespace ray
>>>>>>> 19672688
<|MERGE_RESOLUTION|>--- conflicted
+++ resolved
@@ -1,332 +1,164 @@
-<<<<<<< HEAD
-// Copyright 2017 The Ray Authors.
-//
-// Licensed under the Apache License, Version 2.0 (the "License");
-// you may not use this file except in compliance with the License.
-// You may obtain a copy of the License at
-//
-//  http://www.apache.org/licenses/LICENSE-2.0
-//
-// Unless required by applicable law or agreed to in writing, software
-// distributed under the License is distributed on an "AS IS" BASIS,
-// WITHOUT WARRANTIES OR CONDITIONS OF ANY KIND, either express or implied.
-// See the License for the specific language governing permissions and
-// limitations under the License.
-
-#include "ray/raylet/raylet.h"
-
-#include <boost/asio.hpp>
-#include <boost/bind/bind.hpp>
-#include <boost/date_time/posix_time/posix_time.hpp>
-#include <iostream>
-
-#include "ray/common/status.h"
-#include "ray/util/util.h"
-
-namespace {
-
-const std::vector<std::string> GenerateEnumNames(const char *const *enum_names_ptr,
-                                                 int start_index, int end_index) {
-  std::vector<std::string> enum_names;
-  for (int i = 0; i < start_index; ++i) {
-    enum_names.push_back("EmptyMessageType");
-  }
-  size_t i = 0;
-  while (true) {
-    const char *name = enum_names_ptr[i];
-    if (name == nullptr) {
-      break;
-    }
-    enum_names.push_back(name);
-    i++;
-  }
-  RAY_CHECK(static_cast<size_t>(end_index) == enum_names.size() - 1)
-      << "Message Type mismatch!";
-  return enum_names;
-}
-
-static const std::vector<std::string> node_manager_message_enum =
-    GenerateEnumNames(ray::protocol::EnumNamesMessageType(),
-                      static_cast<int>(ray::protocol::MessageType::MIN),
-                      static_cast<int>(ray::protocol::MessageType::MAX));
-}  // namespace
-
-namespace ray {
-
-namespace raylet {
-
-Raylet::Raylet(instrumented_io_context &main_service, const std::string &socket_name,
-               const std::string &node_ip_address, const std::string &redis_address,
-               int redis_port, const std::string &redis_password,
-               const NodeManagerConfig &node_manager_config,
-               const ObjectManagerConfig &object_manager_config,
-               std::shared_ptr<gcs::GcsClient> gcs_client, int metrics_export_port)
-    : main_service_(main_service),
-      self_node_id_(
-          !RayConfig::instance().OVERRIDE_NODE_ID_FOR_TESTING().empty()
-              ? NodeID::FromHex(RayConfig::instance().OVERRIDE_NODE_ID_FOR_TESTING())
-              : NodeID::FromRandom()),
-      gcs_client_(gcs_client),
-      node_manager_(main_service, self_node_id_, node_manager_config,
-                    object_manager_config, gcs_client_),
-      socket_name_(socket_name),
-      acceptor_(main_service, ParseUrlEndpoint(socket_name)),
-      socket_(main_service) {
-  self_node_info_.set_node_id(self_node_id_.Binary());
-  self_node_info_.set_state(GcsNodeInfo::ALIVE);
-  self_node_info_.set_node_manager_address(node_ip_address);
-  self_node_info_.set_raylet_socket_name(socket_name);
-  self_node_info_.set_object_store_socket_name(object_manager_config.store_socket_name);
-  self_node_info_.set_object_manager_port(node_manager_.GetObjectManagerPort());
-  self_node_info_.set_node_manager_port(node_manager_.GetServerPort());
-  self_node_info_.set_node_manager_hostname(boost::asio::ip::host_name());
-  self_node_info_.set_metrics_export_port(metrics_export_port);
-}
-
-Raylet::~Raylet() {}
-
-void Raylet::Start() {
-  RAY_CHECK_OK(RegisterGcs());
-
-  // Start listening for clients.
-  DoAccept();
-}
-
-void Raylet::Stop() {
-  RAY_CHECK_OK(gcs_client_->Nodes().DrainSelf());
-  node_manager_.Stop();
-  acceptor_.close();
-}
-
-ray::Status Raylet::RegisterGcs() {
-  auto register_callback = [this](const Status &status) {
-    RAY_CHECK_OK(status);
-    RAY_LOG(INFO) << "Raylet of id, " << self_node_id_
-                  << " started. Raylet consists of node_manager and object_manager."
-                  << " node_manager address: " << self_node_info_.node_manager_address()
-                  << ":" << self_node_info_.node_manager_port()
-                  << " object_manager address: " << self_node_info_.node_manager_address()
-                  << ":" << self_node_info_.object_manager_port()
-                  << " hostname: " << self_node_info_.node_manager_address();
-
-    // Add resource information.
-    const NodeManagerConfig &node_manager_config = node_manager_.GetInitialConfig();
-    std::unordered_map<std::string, std::shared_ptr<rpc::ResourceTableData>> resources;
-    for (const auto &resource_pair :
-         node_manager_config.resource_config.GetResourceMap()) {
-      auto resource = std::make_shared<rpc::ResourceTableData>();
-      resource->set_resource_capacity(resource_pair.second);
-      resources.emplace(resource_pair.first, resource);
-    }
-    RAY_CHECK_OK(gcs_client_->NodeResources().AsyncUpdateResources(self_node_id_,
-                                                                   resources, nullptr));
-
-    RAY_CHECK_OK(node_manager_.RegisterGcs());
-  };
-
-  RAY_RETURN_NOT_OK(
-      gcs_client_->Nodes().RegisterSelf(self_node_info_, register_callback));
-  return Status::OK();
-}
-
-void Raylet::DoAccept() {
-  acceptor_.async_accept(socket_, boost::bind(&Raylet::HandleAccept, this,
-                                              boost::asio::placeholders::error));
-}
-
-void Raylet::HandleAccept(const boost::system::error_code &error) {
-  if (!error) {
-    // TODO: typedef these handlers.
-    ClientHandler client_handler = [this](ClientConnection &client) {
-      node_manager_.ProcessNewClient(client);
-    };
-    MessageHandler message_handler = [this](std::shared_ptr<ClientConnection> client,
-                                            int64_t message_type,
-                                            const std::vector<uint8_t> &message) {
-      node_manager_.ProcessClientMessage(client, message_type, message.data());
-    };
-    flatbuffers::FlatBufferBuilder fbb;
-    protocol::DisconnectClientBuilder builder(fbb);
-    builder.add_disconnect_type(static_cast<int>(rpc::WorkerExitType::SYSTEM_ERROR_EXIT));
-    fbb.Finish(builder.Finish());
-    std::vector<uint8_t> message_data(fbb.GetBufferPointer(),
-                                      fbb.GetBufferPointer() + fbb.GetSize());
-    // Accept a new local client and dispatch it to the node manager.
-    auto new_connection = ClientConnection::Create(
-        client_handler, message_handler, std::move(socket_), "worker",
-        node_manager_message_enum,
-        static_cast<int64_t>(protocol::MessageType::DisconnectClient), message_data);
-  }
-  // We're ready to accept another client.
-  DoAccept();
-}
-
-}  // namespace raylet
-
-}  // namespace ray
-=======
-// Copyright 2017 The Ray Authors.
-//
-// Licensed under the Apache License, Version 2.0 (the "License");
-// you may not use this file except in compliance with the License.
-// You may obtain a copy of the License at
-//
-//  http://www.apache.org/licenses/LICENSE-2.0
-//
-// Unless required by applicable law or agreed to in writing, software
-// distributed under the License is distributed on an "AS IS" BASIS,
-// WITHOUT WARRANTIES OR CONDITIONS OF ANY KIND, either express or implied.
-// See the License for the specific language governing permissions and
-// limitations under the License.
-
-#include "ray/raylet/raylet.h"
-
-#include <boost/asio.hpp>
-#include <boost/bind/bind.hpp>
-#include <boost/date_time/posix_time/posix_time.hpp>
-#include <iostream>
-
-#include "ray/common/status.h"
-#include "ray/util/util.h"
-
-namespace {
-
-const std::vector<std::string> GenerateEnumNames(const char *const *enum_names_ptr,
-                                                 int start_index, int end_index) {
-  std::vector<std::string> enum_names;
-  for (int i = 0; i < start_index; ++i) {
-    enum_names.push_back("EmptyMessageType");
-  }
-  size_t i = 0;
-  while (true) {
-    const char *name = enum_names_ptr[i];
-    if (name == nullptr) {
-      break;
-    }
-    enum_names.push_back(name);
-    i++;
-  }
-  RAY_CHECK(static_cast<size_t>(end_index) == enum_names.size() - 1)
-      << "Message Type mismatch!";
-  return enum_names;
-}
-
-static const std::vector<std::string> node_manager_message_enum =
-    GenerateEnumNames(ray::protocol::EnumNamesMessageType(),
-                      static_cast<int>(ray::protocol::MessageType::MIN),
-                      static_cast<int>(ray::protocol::MessageType::MAX));
-}  // namespace
-
-namespace ray {
-
-namespace raylet {
-
-Raylet::Raylet(instrumented_io_context &main_service, const std::string &socket_name,
-               const std::string &node_ip_address,
-               const NodeManagerConfig &node_manager_config,
-               const ObjectManagerConfig &object_manager_config,
-               std::shared_ptr<gcs::GcsClient> gcs_client, int metrics_export_port)
-    : main_service_(main_service),
-      self_node_id_(
-          !RayConfig::instance().OVERRIDE_NODE_ID_FOR_TESTING().empty()
-              ? NodeID::FromHex(RayConfig::instance().OVERRIDE_NODE_ID_FOR_TESTING())
-              : NodeID::FromRandom()),
-      gcs_client_(gcs_client),
-      node_manager_(main_service, self_node_id_, node_manager_config,
-                    object_manager_config, gcs_client_),
-      socket_name_(socket_name),
-      acceptor_(main_service, ParseUrlEndpoint(socket_name)),
-      socket_(main_service) {
-  self_node_info_.set_node_id(self_node_id_.Binary());
-  self_node_info_.set_state(GcsNodeInfo::ALIVE);
-  self_node_info_.set_node_manager_address(node_ip_address);
-  self_node_info_.set_raylet_socket_name(socket_name);
-  self_node_info_.set_object_store_socket_name(object_manager_config.store_socket_name);
-  self_node_info_.set_object_manager_port(node_manager_.GetObjectManagerPort());
-  self_node_info_.set_node_manager_port(node_manager_.GetServerPort());
-  self_node_info_.set_node_manager_hostname(boost::asio::ip::host_name());
-  self_node_info_.set_metrics_export_port(metrics_export_port);
-}
-
-Raylet::~Raylet() {}
-
-void Raylet::Start() {
-  RAY_CHECK_OK(RegisterGcs());
-
-  // Start listening for clients.
-  DoAccept();
-}
-
-void Raylet::Stop() {
-  RAY_CHECK_OK(gcs_client_->Nodes().DrainSelf());
-  node_manager_.Stop();
-  acceptor_.close();
-}
-
-ray::Status Raylet::RegisterGcs() {
-  auto register_callback = [this](const Status &status) {
-    RAY_CHECK_OK(status);
-    RAY_LOG(INFO) << "Raylet of id, " << self_node_id_
-                  << " started. Raylet consists of node_manager and object_manager."
-                  << " node_manager address: " << self_node_info_.node_manager_address()
-                  << ":" << self_node_info_.node_manager_port()
-                  << " object_manager address: " << self_node_info_.node_manager_address()
-                  << ":" << self_node_info_.object_manager_port()
-                  << " hostname: " << self_node_info_.node_manager_address();
-
-    // Add resource information.
-    const NodeManagerConfig &node_manager_config = node_manager_.GetInitialConfig();
-    std::unordered_map<std::string, std::shared_ptr<rpc::ResourceTableData>> resources;
-    for (const auto &resource_pair :
-         node_manager_config.resource_config.GetResourceMap()) {
-      auto resource = std::make_shared<rpc::ResourceTableData>();
-      resource->set_resource_capacity(resource_pair.second);
-      resources.emplace(resource_pair.first, resource);
-    }
-    RAY_CHECK_OK(gcs_client_->NodeResources().AsyncUpdateResources(self_node_id_,
-                                                                   resources, nullptr));
-
-    RAY_CHECK_OK(node_manager_.RegisterGcs());
-  };
-
-  RAY_RETURN_NOT_OK(
-      gcs_client_->Nodes().RegisterSelf(self_node_info_, register_callback));
-  return Status::OK();
-}
-
-void Raylet::DoAccept() {
-  acceptor_.async_accept(socket_, boost::bind(&Raylet::HandleAccept, this,
-                                              boost::asio::placeholders::error));
-}
-
-void Raylet::HandleAccept(const boost::system::error_code &error) {
-  if (!error) {
-    // TODO: typedef these handlers.
-    ClientHandler client_handler = [this](ClientConnection &client) {
-      node_manager_.ProcessNewClient(client);
-    };
-    MessageHandler message_handler = [this](std::shared_ptr<ClientConnection> client,
-                                            int64_t message_type,
-                                            const std::vector<uint8_t> &message) {
-      node_manager_.ProcessClientMessage(client, message_type, message.data());
-    };
-    flatbuffers::FlatBufferBuilder fbb;
-    protocol::DisconnectClientBuilder builder(fbb);
-    builder.add_disconnect_type(static_cast<int>(rpc::WorkerExitType::SYSTEM_ERROR_EXIT));
-    fbb.Finish(builder.Finish());
-    std::vector<uint8_t> message_data(fbb.GetBufferPointer(),
-                                      fbb.GetBufferPointer() + fbb.GetSize());
-    // Accept a new local client and dispatch it to the node manager.
-    auto new_connection = ClientConnection::Create(
-        client_handler, message_handler, std::move(socket_), "worker",
-        node_manager_message_enum,
-        static_cast<int64_t>(protocol::MessageType::DisconnectClient), message_data);
-  }
-  // We're ready to accept another client.
-  DoAccept();
-}
-
-}  // namespace raylet
-
-}  // namespace ray
->>>>>>> 19672688
+// Copyright 2017 The Ray Authors.
+//
+// Licensed under the Apache License, Version 2.0 (the "License");
+// you may not use this file except in compliance with the License.
+// You may obtain a copy of the License at
+//
+//  http://www.apache.org/licenses/LICENSE-2.0
+//
+// Unless required by applicable law or agreed to in writing, software
+// distributed under the License is distributed on an "AS IS" BASIS,
+// WITHOUT WARRANTIES OR CONDITIONS OF ANY KIND, either express or implied.
+// See the License for the specific language governing permissions and
+// limitations under the License.
+
+#include "ray/raylet/raylet.h"
+
+#include <boost/asio.hpp>
+#include <boost/bind/bind.hpp>
+#include <boost/date_time/posix_time/posix_time.hpp>
+#include <iostream>
+
+#include "ray/common/status.h"
+#include "ray/util/util.h"
+
+namespace {
+
+const std::vector<std::string> GenerateEnumNames(const char *const *enum_names_ptr,
+                                                 int start_index, int end_index) {
+  std::vector<std::string> enum_names;
+  for (int i = 0; i < start_index; ++i) {
+    enum_names.push_back("EmptyMessageType");
+  }
+  size_t i = 0;
+  while (true) {
+    const char *name = enum_names_ptr[i];
+    if (name == nullptr) {
+      break;
+    }
+    enum_names.push_back(name);
+    i++;
+  }
+  RAY_CHECK(static_cast<size_t>(end_index) == enum_names.size() - 1)
+      << "Message Type mismatch!";
+  return enum_names;
+}
+
+static const std::vector<std::string> node_manager_message_enum =
+    GenerateEnumNames(ray::protocol::EnumNamesMessageType(),
+                      static_cast<int>(ray::protocol::MessageType::MIN),
+                      static_cast<int>(ray::protocol::MessageType::MAX));
+}  // namespace
+
+namespace ray {
+
+namespace raylet {
+
+Raylet::Raylet(instrumented_io_context &main_service, const std::string &socket_name,
+               const std::string &node_ip_address,
+               const NodeManagerConfig &node_manager_config,
+               const ObjectManagerConfig &object_manager_config,
+               std::shared_ptr<gcs::GcsClient> gcs_client, int metrics_export_port)
+    : main_service_(main_service),
+      self_node_id_(
+          !RayConfig::instance().OVERRIDE_NODE_ID_FOR_TESTING().empty()
+              ? NodeID::FromHex(RayConfig::instance().OVERRIDE_NODE_ID_FOR_TESTING())
+              : NodeID::FromRandom()),
+      gcs_client_(gcs_client),
+      node_manager_(main_service, self_node_id_, node_manager_config,
+                    object_manager_config, gcs_client_),
+      socket_name_(socket_name),
+      acceptor_(main_service, ParseUrlEndpoint(socket_name)),
+      socket_(main_service) {
+  self_node_info_.set_node_id(self_node_id_.Binary());
+  self_node_info_.set_state(GcsNodeInfo::ALIVE);
+  self_node_info_.set_node_manager_address(node_ip_address);
+  self_node_info_.set_raylet_socket_name(socket_name);
+  self_node_info_.set_object_store_socket_name(object_manager_config.store_socket_name);
+  self_node_info_.set_object_manager_port(node_manager_.GetObjectManagerPort());
+  self_node_info_.set_node_manager_port(node_manager_.GetServerPort());
+  self_node_info_.set_node_manager_hostname(boost::asio::ip::host_name());
+  self_node_info_.set_metrics_export_port(metrics_export_port);
+}
+
+Raylet::~Raylet() {}
+
+void Raylet::Start() {
+  RAY_CHECK_OK(RegisterGcs());
+
+  // Start listening for clients.
+  DoAccept();
+}
+
+void Raylet::Stop() {
+  RAY_CHECK_OK(gcs_client_->Nodes().DrainSelf());
+  node_manager_.Stop();
+  acceptor_.close();
+}
+
+ray::Status Raylet::RegisterGcs() {
+  auto register_callback = [this](const Status &status) {
+    RAY_CHECK_OK(status);
+    RAY_LOG(INFO) << "Raylet of id, " << self_node_id_
+                  << " started. Raylet consists of node_manager and object_manager."
+                  << " node_manager address: " << self_node_info_.node_manager_address()
+                  << ":" << self_node_info_.node_manager_port()
+                  << " object_manager address: " << self_node_info_.node_manager_address()
+                  << ":" << self_node_info_.object_manager_port()
+                  << " hostname: " << self_node_info_.node_manager_address();
+
+    // Add resource information.
+    const NodeManagerConfig &node_manager_config = node_manager_.GetInitialConfig();
+    std::unordered_map<std::string, std::shared_ptr<rpc::ResourceTableData>> resources;
+    for (const auto &resource_pair :
+         node_manager_config.resource_config.GetResourceMap()) {
+      auto resource = std::make_shared<rpc::ResourceTableData>();
+      resource->set_resource_capacity(resource_pair.second);
+      resources.emplace(resource_pair.first, resource);
+    }
+    RAY_CHECK_OK(gcs_client_->NodeResources().AsyncUpdateResources(self_node_id_,
+                                                                   resources, nullptr));
+
+    RAY_CHECK_OK(node_manager_.RegisterGcs());
+  };
+
+  RAY_RETURN_NOT_OK(
+      gcs_client_->Nodes().RegisterSelf(self_node_info_, register_callback));
+  return Status::OK();
+}
+
+void Raylet::DoAccept() {
+  acceptor_.async_accept(socket_, boost::bind(&Raylet::HandleAccept, this,
+                                              boost::asio::placeholders::error));
+}
+
+void Raylet::HandleAccept(const boost::system::error_code &error) {
+  if (!error) {
+    // TODO: typedef these handlers.
+    ClientHandler client_handler = [this](ClientConnection &client) {
+      node_manager_.ProcessNewClient(client);
+    };
+    MessageHandler message_handler = [this](std::shared_ptr<ClientConnection> client,
+                                            int64_t message_type,
+                                            const std::vector<uint8_t> &message) {
+      node_manager_.ProcessClientMessage(client, message_type, message.data());
+    };
+    flatbuffers::FlatBufferBuilder fbb;
+    protocol::DisconnectClientBuilder builder(fbb);
+    builder.add_disconnect_type(static_cast<int>(rpc::WorkerExitType::SYSTEM_ERROR_EXIT));
+    fbb.Finish(builder.Finish());
+    std::vector<uint8_t> message_data(fbb.GetBufferPointer(),
+                                      fbb.GetBufferPointer() + fbb.GetSize());
+    // Accept a new local client and dispatch it to the node manager.
+    auto new_connection = ClientConnection::Create(
+        client_handler, message_handler, std::move(socket_), "worker",
+        node_manager_message_enum,
+        static_cast<int64_t>(protocol::MessageType::DisconnectClient), message_data);
+  }
+  // We're ready to accept another client.
+  DoAccept();
+}
+
+}  // namespace raylet
+
+}  // namespace ray