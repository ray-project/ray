// Copyright 2017 The Ray Authors.
//
// Licensed under the Apache License, Version 2.0 (the "License");
// you may not use this file except in compliance with the License.
// You may obtain a copy of the License at
//
//  http://www.apache.org/licenses/LICENSE-2.0
//
// Unless required by applicable law or agreed to in writing, software
// distributed under the License is distributed on an "AS IS" BASIS,
// WITHOUT WARRANTIES OR CONDITIONS OF ANY KIND, either express or implied.
// See the License for the specific language governing permissions and
// limitations under the License.

#include "ray/raylet/raylet.h"

#include <boost/asio.hpp>
#include <boost/bind/bind.hpp>
#include <boost/date_time/posix_time/posix_time.hpp>
#include <iostream>

#include "ray/common/status.h"
#include "ray/util/util.h"

namespace {

const std::vector<std::string> GenerateEnumNames(const char *const *enum_names_ptr,
                                                 int start_index, int end_index) {
  std::vector<std::string> enum_names;
  for (int i = 0; i < start_index; ++i) {
    enum_names.push_back("EmptyMessageType");
  }
  size_t i = 0;
  while (true) {
    const char *name = enum_names_ptr[i];
    if (name == nullptr) {
      break;
    }
    enum_names.push_back(name);
    i++;
  }
  RAY_CHECK(static_cast<size_t>(end_index) == enum_names.size() - 1)
      << "Message Type mismatch!";
  return enum_names;
}

static const std::vector<std::string> node_manager_message_enum =
    GenerateEnumNames(ray::protocol::EnumNamesMessageType(),
                      static_cast<int>(ray::protocol::MessageType::MIN),
                      static_cast<int>(ray::protocol::MessageType::MAX));
}  // namespace

namespace ray {

namespace raylet {

Raylet::Raylet(instrumented_io_context &main_service, const std::string &socket_name,
               const std::string &node_ip_address,
               const NodeManagerConfig &node_manager_config,
               const ObjectManagerConfig &object_manager_config,
               std::shared_ptr<gcs::GcsClient> gcs_client, int metrics_export_port)
    : main_service_(main_service),
      self_node_id_(
          !RayConfig::instance().OVERRIDE_NODE_ID_FOR_TESTING().empty()
              ? NodeID::FromHex(RayConfig::instance().OVERRIDE_NODE_ID_FOR_TESTING())
              : NodeID::FromRandom()),
      gcs_client_(gcs_client),
      node_manager_(main_service, self_node_id_, node_manager_config,
                    object_manager_config, gcs_client_),
      socket_name_(socket_name),
      acceptor_(main_service, ParseUrlEndpoint(socket_name)),
      socket_(main_service) {
  self_node_info_.set_node_id(self_node_id_.Binary());
  self_node_info_.set_state(GcsNodeInfo::ALIVE);
  self_node_info_.set_node_manager_address(node_ip_address);
  self_node_info_.set_raylet_socket_name(socket_name);
  self_node_info_.set_object_store_socket_name(object_manager_config.store_socket_name);
  self_node_info_.set_object_manager_port(node_manager_.GetObjectManagerPort());
  self_node_info_.set_node_manager_port(node_manager_.GetServerPort());
  self_node_info_.set_node_manager_hostname(boost::asio::ip::host_name());
  self_node_info_.set_metrics_export_port(metrics_export_port);
  const auto &resource_map = node_manager_config.resource_config.GetResourceMap();
  self_node_info_.mutable_resources_total()->insert(resource_map.begin(),
                                                    resource_map.end());
}

Raylet::~Raylet() {}

void Raylet::Start() {
  RAY_CHECK_OK(RegisterGcs());

  // Start listening for clients.
  DoAccept();
}

void Raylet::Stop() {
  RAY_CHECK_OK(gcs_client_->Nodes().DrainSelf());
  node_manager_.Stop();
  acceptor_.close();
}

ray::Status Raylet::RegisterGcs() {
  auto register_callback = [this](const Status &status) {
    RAY_CHECK_OK(status);
    RAY_LOG(INFO) << "Raylet of id, " << self_node_id_
                  << " started. Raylet consists of node_manager and object_manager."
                  << " node_manager address: " << self_node_info_.node_manager_address()
                  << ":" << self_node_info_.node_manager_port()
                  << " object_manager address: " << self_node_info_.node_manager_address()
                  << ":" << self_node_info_.object_manager_port()
                  << " hostname: " << self_node_info_.node_manager_address();
<<<<<<< HEAD

    // Add resource information.
    const NodeManagerConfig &node_manager_config = node_manager_.GetInitialConfig();
    absl::flat_hash_map<std::string, std::shared_ptr<rpc::ResourceTableData>> resources;
    for (const auto &resource_pair :
         node_manager_config.resource_config.GetResourceMap()) {
      auto resource = std::make_shared<rpc::ResourceTableData>();
      resource->set_resource_capacity(resource_pair.second);
      resources.emplace(resource_pair.first, resource);
    }
    RAY_CHECK_OK(gcs_client_->NodeResources().AsyncUpdateResources(self_node_id_,
                                                                   resources, nullptr));

=======
>>>>>>> 148eaeac
    RAY_CHECK_OK(node_manager_.RegisterGcs());
  };

  RAY_RETURN_NOT_OK(
      gcs_client_->Nodes().RegisterSelf(self_node_info_, register_callback));
  return Status::OK();
}

void Raylet::DoAccept() {
  acceptor_.async_accept(socket_, boost::bind(&Raylet::HandleAccept, this,
                                              boost::asio::placeholders::error));
}

void Raylet::HandleAccept(const boost::system::error_code &error) {
  if (!error) {
    // TODO: typedef these handlers.
    ClientHandler client_handler = [this](ClientConnection &client) {
      node_manager_.ProcessNewClient(client);
    };
    MessageHandler message_handler = [this](std::shared_ptr<ClientConnection> client,
                                            int64_t message_type,
                                            const std::vector<uint8_t> &message) {
      node_manager_.ProcessClientMessage(client, message_type, message.data());
    };
    flatbuffers::FlatBufferBuilder fbb;
    protocol::DisconnectClientBuilder builder(fbb);
    builder.add_disconnect_type(static_cast<int>(rpc::WorkerExitType::SYSTEM_ERROR_EXIT));
    fbb.Finish(builder.Finish());
    std::vector<uint8_t> message_data(fbb.GetBufferPointer(),
                                      fbb.GetBufferPointer() + fbb.GetSize());
    // Accept a new local client and dispatch it to the node manager.
    auto new_connection = ClientConnection::Create(
        client_handler, message_handler, std::move(socket_), "worker",
        node_manager_message_enum,
        static_cast<int64_t>(protocol::MessageType::DisconnectClient), message_data);
  }
  // We're ready to accept another client.
  DoAccept();
}

}  // namespace raylet

}  // namespace ray<|MERGE_RESOLUTION|>--- conflicted
+++ resolved
@@ -109,22 +109,6 @@
                   << " object_manager address: " << self_node_info_.node_manager_address()
                   << ":" << self_node_info_.object_manager_port()
                   << " hostname: " << self_node_info_.node_manager_address();
-<<<<<<< HEAD
-
-    // Add resource information.
-    const NodeManagerConfig &node_manager_config = node_manager_.GetInitialConfig();
-    absl::flat_hash_map<std::string, std::shared_ptr<rpc::ResourceTableData>> resources;
-    for (const auto &resource_pair :
-         node_manager_config.resource_config.GetResourceMap()) {
-      auto resource = std::make_shared<rpc::ResourceTableData>();
-      resource->set_resource_capacity(resource_pair.second);
-      resources.emplace(resource_pair.first, resource);
-    }
-    RAY_CHECK_OK(gcs_client_->NodeResources().AsyncUpdateResources(self_node_id_,
-                                                                   resources, nullptr));
-
-=======
->>>>>>> 148eaeac
     RAY_CHECK_OK(node_manager_.RegisterGcs());
   };
 
