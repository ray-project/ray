// Copyright 2017 The Ray Authors.
//
// Licensed under the Apache License, Version 2.0 (the "License");
// you may not use this file except in compliance with the License.
// You may obtain a copy of the License at
//
//  http://www.apache.org/licenses/LICENSE-2.0
//
// Unless required by applicable law or agreed to in writing, software
// distributed under the License is distributed on an "AS IS" BASIS,
// WITHOUT WARRANTIES OR CONDITIONS OF ANY KIND, either express or implied.
// See the License for the specific language governing permissions and
// limitations under the License.

#include "ray/raylet/raylet.h"

#include <boost/asio.hpp>
#include <boost/bind/bind.hpp>
#include <boost/date_time/posix_time/posix_time.hpp>
#include <memory>
#include <string>
#include <utility>
#include <vector>

#include "ray/common/client_connection.h"
#include "ray/common/scheduling/resource_set.h"
#include "ray/common/status.h"
#include "ray/core_worker/experimental_mutable_object_provider.h"
#include "ray/object_manager/object_manager.h"
#include "ray/object_manager/ownership_object_directory.h"
#include "ray/util/util.h"

namespace {

const std::vector<std::string> GenerateEnumNames(const char *const *enum_names_ptr,
                                                 int start_index,
                                                 int end_index) {
  std::vector<std::string> enum_names;
  for (int i = 0; i < start_index; ++i) {
    enum_names.push_back("EmptyMessageType");
  }
  size_t i = 0;
  while (true) {
    const char *name = enum_names_ptr[i];
    if (name == nullptr) {
      break;
    }
    enum_names.push_back(name);
    i++;
  }
  RAY_CHECK(static_cast<size_t>(end_index) == enum_names.size() - 1)
      << "Message Type mismatch!";
  return enum_names;
}

static const std::vector<std::string> node_manager_message_enum =
    GenerateEnumNames(ray::protocol::EnumNamesMessageType(),
                      static_cast<int>(ray::protocol::MessageType::MIN),
                      static_cast<int>(ray::protocol::MessageType::MAX));
}  // namespace

namespace ray {

namespace raylet {

Raylet::Raylet(instrumented_io_context &main_service,
               const NodeID &self_node_id,
               const std::string &socket_name,
               const std::string &node_ip_address,
               const std::string &node_name,
               const NodeManagerConfig &node_manager_config,
               const ObjectManagerConfig &object_manager_config,
               gcs::GcsClient &gcs_client,
               int metrics_export_port,
               bool is_head_node,
               NodeManager &node_manager)
    : self_node_id_(self_node_id),
      gcs_client_(gcs_client),
      node_manager_(node_manager),
      socket_name_(socket_name),
      acceptor_(main_service, ParseUrlEndpoint(socket_name)),
      socket_(main_service) {
  SetCloseOnExec(acceptor_);
  self_node_info_.set_node_id(self_node_id_.Binary());
  self_node_info_.set_state(GcsNodeInfo::ALIVE);
  self_node_info_.set_node_manager_address(node_ip_address);
  self_node_info_.set_node_name(node_name);
  self_node_info_.set_raylet_socket_name(socket_name);
  self_node_info_.set_object_store_socket_name(object_manager_config.store_socket_name);
  self_node_info_.set_object_manager_port(node_manager_.GetObjectManagerPort());
  self_node_info_.set_node_manager_port(node_manager_.GetServerPort());
  self_node_info_.set_node_manager_hostname(boost::asio::ip::host_name());
  self_node_info_.set_metrics_export_port(metrics_export_port);
  self_node_info_.set_runtime_env_agent_port(node_manager_config.runtime_env_agent_port);
  self_node_info_.mutable_state_snapshot()->set_state(NodeSnapshot::ACTIVE);
  auto resource_map = node_manager_config.resource_config.GetResourceMap();
  self_node_info_.mutable_resources_total()->insert(resource_map.begin(),
                                                    resource_map.end());
  self_node_info_.set_start_time_ms(current_sys_time_ms());
  self_node_info_.set_is_head_node(is_head_node);
  self_node_info_.mutable_labels()->insert(node_manager_config.labels.begin(),
                                           node_manager_config.labels.end());

  // Setting up autoscaler related fields from ENV
  auto instance_id = std::getenv(kNodeCloudInstanceIdEnv);
  self_node_info_.set_instance_id(instance_id ? instance_id : "");
  auto cloud_node_type_name = std::getenv(kNodeTypeNameEnv);
  self_node_info_.set_node_type_name(cloud_node_type_name ? cloud_node_type_name : "");
  auto instance_type_name = std::getenv(kNodeCloudInstanceTypeNameEnv);
  self_node_info_.set_instance_type_name(instance_type_name ? instance_type_name : "");
}

Raylet::~Raylet() {}

void Raylet::Start() {
  RAY_CHECK_OK(RegisterGcs());

  // Start listening for clients.
  DoAccept();
}

void Raylet::UnregisterSelf(const rpc::NodeDeathInfo &node_death_info,
                            std::function<void()> unregister_done_callback) {
  gcs_client_.Nodes().UnregisterSelf(node_death_info, unregister_done_callback);
}

void Raylet::Stop() {
  node_manager_.Stop();
  acceptor_.close();
}

ray::Status Raylet::RegisterGcs() {
  auto register_callback = [this](const Status &status) {
    RAY_CHECK_OK(status);
    RAY_LOG(INFO) << "Raylet of id, " << self_node_id_
                  << " started. Raylet consists of node_manager and object_manager."
                  << " node_manager address: " << self_node_info_.node_manager_address()
                  << ":" << self_node_info_.node_manager_port()
                  << " object_manager address: " << self_node_info_.node_manager_address()
                  << ":" << self_node_info_.object_manager_port()
                  << " hostname: " << self_node_info_.node_manager_hostname();
    RAY_CHECK_OK(node_manager_.RegisterGcs());
  };

  RAY_RETURN_NOT_OK(gcs_client_.Nodes().RegisterSelf(self_node_info_, register_callback));
  return Status::OK();
}

void Raylet::DoAccept() {
  acceptor_.async_accept(
      socket_,
      boost::bind(&Raylet::HandleAccept, this, boost::asio::placeholders::error));
}

void Raylet::HandleAccept(const boost::system::error_code &error) {
  if (!error) {
    ConnectionErrorHandler error_handler = [this](
                                               std::shared_ptr<ClientConnection> client,
<<<<<<< HEAD
                                               const boost::system::error_code &_error) {
      node_manager_->HandleClientConnectionError(client, _error);
=======
                                               const boost::system::error_code &error) {
      node_manager_.HandleClientConnectionError(client, error);
>>>>>>> d10b5566
    };

    MessageHandler message_handler = [this](std::shared_ptr<ClientConnection> client,
                                            int64_t message_type,
                                            const std::vector<uint8_t> &message) {
      node_manager_.ProcessClientMessage(client, message_type, message.data());
    };

    // Accept a new local client and dispatch it to the node manager.
    auto conn = ClientConnection::Create(message_handler,
                                         error_handler,
                                         std::move(socket_),
                                         "worker",
                                         node_manager_message_enum);

    // Begin processing messages. The message handler above is expected to call this to
    // continue processing messages.
    conn->ProcessMessages();
  } else {
    RAY_LOG(ERROR) << "Raylet failed to accept new connection: " << error.message();
    if (error == boost::asio::error::operation_aborted) {
      // The server is being destroyed. Don't continue accepting connections.
      return;
    }
  };

  // We're ready to accept another client.
  DoAccept();
}

}  // namespace raylet

}  // namespace ray<|MERGE_RESOLUTION|>--- conflicted
+++ resolved
@@ -156,13 +156,8 @@
   if (!error) {
     ConnectionErrorHandler error_handler = [this](
                                                std::shared_ptr<ClientConnection> client,
-<<<<<<< HEAD
                                                const boost::system::error_code &_error) {
-      node_manager_->HandleClientConnectionError(client, _error);
-=======
-                                               const boost::system::error_code &error) {
-      node_manager_.HandleClientConnectionError(client, error);
->>>>>>> d10b5566
+      node_manager_.HandleClientConnectionError(client, _error);
     };
 
     MessageHandler message_handler = [this](std::shared_ptr<ClientConnection> client,
