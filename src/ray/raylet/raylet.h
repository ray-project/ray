<<<<<<< HEAD
// Copyright 2017 The Ray Authors.
//
// Licensed under the Apache License, Version 2.0 (the "License");
// you may not use this file except in compliance with the License.
// You may obtain a copy of the License at
//
//  http://www.apache.org/licenses/LICENSE-2.0
//
// Unless required by applicable law or agreed to in writing, software
// distributed under the License is distributed on an "AS IS" BASIS,
// WITHOUT WARRANTIES OR CONDITIONS OF ANY KIND, either express or implied.
// See the License for the specific language governing permissions and
// limitations under the License.

#pragma once

#include <boost/asio.hpp>
#include <boost/asio/error.hpp>
#include <list>

// clang-format off
#include "ray/raylet/node_manager.h"
#include "ray/object_manager/object_manager.h"
#include "ray/common/task/scheduling_resources.h"
#include "ray/common/asio/instrumented_io_context.h"
// clang-format on

namespace ray {

namespace raylet {

using rpc::GcsNodeInfo;

class NodeManager;

class Raylet {
 public:
  /// Create a raylet server and listen for local clients.
  ///
  /// \param main_service The event loop to run the server on.
  /// \param object_manager_service The asio io_service tied to the object manager.
  /// \param socket_name The Unix domain socket to listen on for local clients.
  /// \param node_ip_address The IP address of this node.
  /// \param redis_address The IP address of the redis instance we are connecting to.
  /// \param redis_port The port of the redis instance we are connecting to.
  /// \param redis_password The password of the redis instance we are connecting to.
  /// \param node_manager_config Configuration to initialize the node manager.
  /// scheduler with.
  /// \param object_manager_config Configuration to initialize the object
  /// manager.
  /// \param gcs_client A client connection to the GCS.
  /// \param metrics_export_port A port at which metrics are exposed to.
  Raylet(instrumented_io_context &main_service, const std::string &socket_name,
         const std::string &node_ip_address, const std::string &redis_address,
         int redis_port, const std::string &redis_password,
         const NodeManagerConfig &node_manager_config,
         const ObjectManagerConfig &object_manager_config,
         std::shared_ptr<gcs::GcsClient> gcs_client, int metrics_export_port);

  /// Start this raylet.
  void Start();

  /// Stop this raylet.
  void Stop();

  /// Destroy the NodeServer.
  ~Raylet();

  NodeID GetNodeId() const { return self_node_id_; }

 private:
  /// Register GCS client.
  ray::Status RegisterGcs();

  /// Accept a client connection.
  void DoAccept();
  /// Handle an accepted client connection.
  void HandleAccept(const boost::system::error_code &error);

  friend class TestObjectManagerIntegration;

  // Main event loop.
  instrumented_io_context &main_service_;

  /// ID of this node.
  NodeID self_node_id_;
  /// Information of this node.
  GcsNodeInfo self_node_info_;

  /// A client connection to the GCS.
  std::shared_ptr<gcs::GcsClient> gcs_client_;
  /// Manages client requests for task submission and execution.
  NodeManager node_manager_;
  /// The name of the socket this raylet listens on.
  std::string socket_name_;

  /// An acceptor for new clients.
  boost::asio::basic_socket_acceptor<local_stream_protocol> acceptor_;
  /// The socket to listen on for new clients.
  local_stream_socket socket_;
};

}  // namespace raylet

}  // namespace ray
=======
// Copyright 2017 The Ray Authors.
//
// Licensed under the Apache License, Version 2.0 (the "License");
// you may not use this file except in compliance with the License.
// You may obtain a copy of the License at
//
//  http://www.apache.org/licenses/LICENSE-2.0
//
// Unless required by applicable law or agreed to in writing, software
// distributed under the License is distributed on an "AS IS" BASIS,
// WITHOUT WARRANTIES OR CONDITIONS OF ANY KIND, either express or implied.
// See the License for the specific language governing permissions and
// limitations under the License.

#pragma once

#include <boost/asio.hpp>
#include <boost/asio/error.hpp>
#include <list>

// clang-format off
#include "ray/raylet/node_manager.h"
#include "ray/object_manager/object_manager.h"
#include "ray/common/task/scheduling_resources.h"
#include "ray/common/asio/instrumented_io_context.h"
// clang-format on

namespace ray {

namespace raylet {

using rpc::GcsNodeInfo;

class NodeManager;

class Raylet {
 public:
  /// Create a raylet server and listen for local clients.
  ///
  /// \param main_service The event loop to run the server on.
  /// \param object_manager_service The asio io_service tied to the object manager.
  /// \param socket_name The Unix domain socket to listen on for local clients.
  /// \param node_ip_address The IP address of this node.
  /// \param node_manager_config Configuration to initialize the node manager.
  /// scheduler with.
  /// \param object_manager_config Configuration to initialize the object
  /// manager.
  /// \param gcs_client A client connection to the GCS.
  /// \param metrics_export_port A port at which metrics are exposed to.
  Raylet(instrumented_io_context &main_service, const std::string &socket_name,
         const std::string &node_ip_address, const NodeManagerConfig &node_manager_config,
         const ObjectManagerConfig &object_manager_config,
         std::shared_ptr<gcs::GcsClient> gcs_client, int metrics_export_port);

  /// Start this raylet.
  void Start();

  /// Stop this raylet.
  void Stop();

  /// Destroy the NodeServer.
  ~Raylet();

  NodeID GetNodeId() const { return self_node_id_; }

 private:
  /// Register GCS client.
  ray::Status RegisterGcs();

  /// Accept a client connection.
  void DoAccept();
  /// Handle an accepted client connection.
  void HandleAccept(const boost::system::error_code &error);

  friend class TestObjectManagerIntegration;

  // Main event loop.
  instrumented_io_context &main_service_;

  /// ID of this node.
  NodeID self_node_id_;
  /// Information of this node.
  GcsNodeInfo self_node_info_;

  /// A client connection to the GCS.
  std::shared_ptr<gcs::GcsClient> gcs_client_;
  /// Manages client requests for task submission and execution.
  NodeManager node_manager_;
  /// The name of the socket this raylet listens on.
  std::string socket_name_;

  /// An acceptor for new clients.
  boost::asio::basic_socket_acceptor<local_stream_protocol> acceptor_;
  /// The socket to listen on for new clients.
  local_stream_socket socket_;
};

}  // namespace raylet

}  // namespace ray
>>>>>>> 19672688
<|MERGE_RESOLUTION|>--- conflicted
+++ resolved
@@ -1,208 +1,100 @@
-<<<<<<< HEAD
-// Copyright 2017 The Ray Authors.
-//
-// Licensed under the Apache License, Version 2.0 (the "License");
-// you may not use this file except in compliance with the License.
-// You may obtain a copy of the License at
-//
-//  http://www.apache.org/licenses/LICENSE-2.0
-//
-// Unless required by applicable law or agreed to in writing, software
-// distributed under the License is distributed on an "AS IS" BASIS,
-// WITHOUT WARRANTIES OR CONDITIONS OF ANY KIND, either express or implied.
-// See the License for the specific language governing permissions and
-// limitations under the License.
-
-#pragma once
-
-#include <boost/asio.hpp>
-#include <boost/asio/error.hpp>
-#include <list>
-
-// clang-format off
-#include "ray/raylet/node_manager.h"
-#include "ray/object_manager/object_manager.h"
-#include "ray/common/task/scheduling_resources.h"
-#include "ray/common/asio/instrumented_io_context.h"
-// clang-format on
-
-namespace ray {
-
-namespace raylet {
-
-using rpc::GcsNodeInfo;
-
-class NodeManager;
-
-class Raylet {
- public:
-  /// Create a raylet server and listen for local clients.
-  ///
-  /// \param main_service The event loop to run the server on.
-  /// \param object_manager_service The asio io_service tied to the object manager.
-  /// \param socket_name The Unix domain socket to listen on for local clients.
-  /// \param node_ip_address The IP address of this node.
-  /// \param redis_address The IP address of the redis instance we are connecting to.
-  /// \param redis_port The port of the redis instance we are connecting to.
-  /// \param redis_password The password of the redis instance we are connecting to.
-  /// \param node_manager_config Configuration to initialize the node manager.
-  /// scheduler with.
-  /// \param object_manager_config Configuration to initialize the object
-  /// manager.
-  /// \param gcs_client A client connection to the GCS.
-  /// \param metrics_export_port A port at which metrics are exposed to.
-  Raylet(instrumented_io_context &main_service, const std::string &socket_name,
-         const std::string &node_ip_address, const std::string &redis_address,
-         int redis_port, const std::string &redis_password,
-         const NodeManagerConfig &node_manager_config,
-         const ObjectManagerConfig &object_manager_config,
-         std::shared_ptr<gcs::GcsClient> gcs_client, int metrics_export_port);
-
-  /// Start this raylet.
-  void Start();
-
-  /// Stop this raylet.
-  void Stop();
-
-  /// Destroy the NodeServer.
-  ~Raylet();
-
-  NodeID GetNodeId() const { return self_node_id_; }
-
- private:
-  /// Register GCS client.
-  ray::Status RegisterGcs();
-
-  /// Accept a client connection.
-  void DoAccept();
-  /// Handle an accepted client connection.
-  void HandleAccept(const boost::system::error_code &error);
-
-  friend class TestObjectManagerIntegration;
-
-  // Main event loop.
-  instrumented_io_context &main_service_;
-
-  /// ID of this node.
-  NodeID self_node_id_;
-  /// Information of this node.
-  GcsNodeInfo self_node_info_;
-
-  /// A client connection to the GCS.
-  std::shared_ptr<gcs::GcsClient> gcs_client_;
-  /// Manages client requests for task submission and execution.
-  NodeManager node_manager_;
-  /// The name of the socket this raylet listens on.
-  std::string socket_name_;
-
-  /// An acceptor for new clients.
-  boost::asio::basic_socket_acceptor<local_stream_protocol> acceptor_;
-  /// The socket to listen on for new clients.
-  local_stream_socket socket_;
-};
-
-}  // namespace raylet
-
-}  // namespace ray
-=======
-// Copyright 2017 The Ray Authors.
-//
-// Licensed under the Apache License, Version 2.0 (the "License");
-// you may not use this file except in compliance with the License.
-// You may obtain a copy of the License at
-//
-//  http://www.apache.org/licenses/LICENSE-2.0
-//
-// Unless required by applicable law or agreed to in writing, software
-// distributed under the License is distributed on an "AS IS" BASIS,
-// WITHOUT WARRANTIES OR CONDITIONS OF ANY KIND, either express or implied.
-// See the License for the specific language governing permissions and
-// limitations under the License.
-
-#pragma once
-
-#include <boost/asio.hpp>
-#include <boost/asio/error.hpp>
-#include <list>
-
-// clang-format off
-#include "ray/raylet/node_manager.h"
-#include "ray/object_manager/object_manager.h"
-#include "ray/common/task/scheduling_resources.h"
-#include "ray/common/asio/instrumented_io_context.h"
-// clang-format on
-
-namespace ray {
-
-namespace raylet {
-
-using rpc::GcsNodeInfo;
-
-class NodeManager;
-
-class Raylet {
- public:
-  /// Create a raylet server and listen for local clients.
-  ///
-  /// \param main_service The event loop to run the server on.
-  /// \param object_manager_service The asio io_service tied to the object manager.
-  /// \param socket_name The Unix domain socket to listen on for local clients.
-  /// \param node_ip_address The IP address of this node.
-  /// \param node_manager_config Configuration to initialize the node manager.
-  /// scheduler with.
-  /// \param object_manager_config Configuration to initialize the object
-  /// manager.
-  /// \param gcs_client A client connection to the GCS.
-  /// \param metrics_export_port A port at which metrics are exposed to.
-  Raylet(instrumented_io_context &main_service, const std::string &socket_name,
-         const std::string &node_ip_address, const NodeManagerConfig &node_manager_config,
-         const ObjectManagerConfig &object_manager_config,
-         std::shared_ptr<gcs::GcsClient> gcs_client, int metrics_export_port);
-
-  /// Start this raylet.
-  void Start();
-
-  /// Stop this raylet.
-  void Stop();
-
-  /// Destroy the NodeServer.
-  ~Raylet();
-
-  NodeID GetNodeId() const { return self_node_id_; }
-
- private:
-  /// Register GCS client.
-  ray::Status RegisterGcs();
-
-  /// Accept a client connection.
-  void DoAccept();
-  /// Handle an accepted client connection.
-  void HandleAccept(const boost::system::error_code &error);
-
-  friend class TestObjectManagerIntegration;
-
-  // Main event loop.
-  instrumented_io_context &main_service_;
-
-  /// ID of this node.
-  NodeID self_node_id_;
-  /// Information of this node.
-  GcsNodeInfo self_node_info_;
-
-  /// A client connection to the GCS.
-  std::shared_ptr<gcs::GcsClient> gcs_client_;
-  /// Manages client requests for task submission and execution.
-  NodeManager node_manager_;
-  /// The name of the socket this raylet listens on.
-  std::string socket_name_;
-
-  /// An acceptor for new clients.
-  boost::asio::basic_socket_acceptor<local_stream_protocol> acceptor_;
-  /// The socket to listen on for new clients.
-  local_stream_socket socket_;
-};
-
-}  // namespace raylet
-
-}  // namespace ray
->>>>>>> 19672688
+// Copyright 2017 The Ray Authors.
+//
+// Licensed under the Apache License, Version 2.0 (the "License");
+// you may not use this file except in compliance with the License.
+// You may obtain a copy of the License at
+//
+//  http://www.apache.org/licenses/LICENSE-2.0
+//
+// Unless required by applicable law or agreed to in writing, software
+// distributed under the License is distributed on an "AS IS" BASIS,
+// WITHOUT WARRANTIES OR CONDITIONS OF ANY KIND, either express or implied.
+// See the License for the specific language governing permissions and
+// limitations under the License.
+
+#pragma once
+
+#include <boost/asio.hpp>
+#include <boost/asio/error.hpp>
+#include <list>
+
+// clang-format off
+#include "ray/raylet/node_manager.h"
+#include "ray/object_manager/object_manager.h"
+#include "ray/common/task/scheduling_resources.h"
+#include "ray/common/asio/instrumented_io_context.h"
+// clang-format on
+
+namespace ray {
+
+namespace raylet {
+
+using rpc::GcsNodeInfo;
+
+class NodeManager;
+
+class Raylet {
+ public:
+  /// Create a raylet server and listen for local clients.
+  ///
+  /// \param main_service The event loop to run the server on.
+  /// \param object_manager_service The asio io_service tied to the object manager.
+  /// \param socket_name The Unix domain socket to listen on for local clients.
+  /// \param node_ip_address The IP address of this node.
+  /// \param node_manager_config Configuration to initialize the node manager.
+  /// scheduler with.
+  /// \param object_manager_config Configuration to initialize the object
+  /// manager.
+  /// \param gcs_client A client connection to the GCS.
+  /// \param metrics_export_port A port at which metrics are exposed to.
+  Raylet(instrumented_io_context &main_service, const std::string &socket_name,
+         const std::string &node_ip_address, const NodeManagerConfig &node_manager_config,
+         const ObjectManagerConfig &object_manager_config,
+         std::shared_ptr<gcs::GcsClient> gcs_client, int metrics_export_port);
+
+  /// Start this raylet.
+  void Start();
+
+  /// Stop this raylet.
+  void Stop();
+
+  /// Destroy the NodeServer.
+  ~Raylet();
+
+  NodeID GetNodeId() const { return self_node_id_; }
+
+ private:
+  /// Register GCS client.
+  ray::Status RegisterGcs();
+
+  /// Accept a client connection.
+  void DoAccept();
+  /// Handle an accepted client connection.
+  void HandleAccept(const boost::system::error_code &error);
+
+  friend class TestObjectManagerIntegration;
+
+  // Main event loop.
+  instrumented_io_context &main_service_;
+
+  /// ID of this node.
+  NodeID self_node_id_;
+  /// Information of this node.
+  GcsNodeInfo self_node_info_;
+
+  /// A client connection to the GCS.
+  std::shared_ptr<gcs::GcsClient> gcs_client_;
+  /// Manages client requests for task submission and execution.
+  NodeManager node_manager_;
+  /// The name of the socket this raylet listens on.
+  std::string socket_name_;
+
+  /// An acceptor for new clients.
+  boost::asio::basic_socket_acceptor<local_stream_protocol> acceptor_;
+  /// The socket to listen on for new clients.
+  local_stream_socket socket_;
+};
+
+}  // namespace raylet
+
+}  // namespace ray