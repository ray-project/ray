<<<<<<< HEAD
// Copyright 2017 The Ray Authors.
//
// Licensed under the Apache License, Version 2.0 (the "License");
// you may not use this file except in compliance with the License.
// You may obtain a copy of the License at
//
//  http://www.apache.org/licenses/LICENSE-2.0
//
// Unless required by applicable law or agreed to in writing, software
// distributed under the License is distributed on an "AS IS" BASIS,
// WITHOUT WARRANTIES OR CONDITIONS OF ANY KIND, either express or implied.
// See the License for the specific language governing permissions and
// limitations under the License.

#pragma once

#include <inttypes.h>

#include <algorithm>
#include <boost/asio/io_service.hpp>
#include <boost/functional/hash.hpp>
#include <queue>
#include <unordered_set>
#include <utility>
#include <vector>

#include "gtest/gtest.h"
#include "ray/common/asio/instrumented_io_context.h"
#include "ray/common/asio/periodical_runner.h"
#include "ray/common/client_connection.h"
#include "ray/common/task/task.h"
#include "ray/common/task/task_common.h"
#include "ray/gcs/gcs_client/gcs_client.h"
#include "ray/raylet/agent_manager.h"
#include "ray/raylet/worker.h"

namespace ray {

namespace raylet {

using WorkerCommandMap =
    absl::flat_hash_map<Language, std::vector<std::string>, std::hash<int>>;

enum PopWorkerStatus {
  // OK.
  // A registered worker will be returned with callback.
  OK = 0,
  // Job config is not found.
  // A nullptr worker will be returned with callback.
  JobConfigMissing = 1,
  // Worker process startup rate is limited.
  // A nullptr worker will be returned with callback.
  TooManyStartingWorkerProcesses = 2,
  // Worker process has been started, but the worker did not register at the raylet within
  // the timeout.
  // A nullptr worker will be returned with callback.
  WorkerPendingRegistration = 3,
  // Any fails of runtime env creation.
  // A nullptr worker will be returned with callback.
  RuntimeEnvCreationFailed = 4,
};

/// \Return true if the worker was used. Otherwise, return false and the worker will be
/// returned to the worker pool.
using PopWorkerCallback = std::function<bool(
    const std::shared_ptr<WorkerInterface> worker, PopWorkerStatus status)>;

/// \class WorkerPoolInterface
///
/// Used for new scheduler unit tests.
class WorkerPoolInterface {
 public:
  /// Pop an idle worker from the pool. The caller is responsible for pushing
  /// the worker back onto the pool once the worker has completed its work.
  ///
  /// \param task_spec The returned worker must be able to execute this task.
  /// \param callback The callback function that executed when gets the result of
  /// worker popping.
  /// The callback will be executed with an empty worker in following cases:
  /// Case 1: Job config not found.
  /// Case 2: Worker process startup rate limited.
  /// Case 3: Worker process has been started, but the worker registered back to raylet
  /// timeout.
  //  Case 4: Any fails of runtime env creation.
  /// Of course, the callback will also be executed when a valid worker found in following
  /// cases:
  /// Case 1: An suitable worker was found in idle worker pool.
  /// Case 2: An suitable worker registered to raylet.
  /// The corresponding PopWorkerStatus will be passed to the callback.
  /// \param allocated_instances_serialized_json The allocated resource instances
  /// json string, it contains resource ID which assigned to this worker.
  /// Instance resource value will be like {"GPU":[10000,0,10000]}, non-instance
  /// resource value will be {"CPU":20000}.
  /// \return Void.
  virtual void PopWorker(
      const TaskSpecification &task_spec, const PopWorkerCallback &callback,
      const std::string &allocated_instances_serialized_json = "{}") = 0;
  /// Add an idle worker to the pool.
  ///
  /// \param The idle worker to add.
  virtual void PushWorker(const std::shared_ptr<WorkerInterface> &worker) = 0;

  /// Get all the registered workers.
  ///
  /// \param filter_dead_workers whether or not if this method will filter dead workers
  /// that are still registered. \return A list containing all the workers.
  virtual const std::vector<std::shared_ptr<WorkerInterface>> GetAllRegisteredWorkers(
      bool filter_dead_workers = false) const = 0;

  virtual ~WorkerPoolInterface(){};
};

/// \class IOWorkerPoolInterface
///
/// Used for object spilling manager unit tests.
class IOWorkerPoolInterface {
 public:
  virtual void PushSpillWorker(const std::shared_ptr<WorkerInterface> &worker) = 0;

  virtual void PopSpillWorker(
      std::function<void(std::shared_ptr<WorkerInterface>)> callback) = 0;

  virtual void PushRestoreWorker(const std::shared_ptr<WorkerInterface> &worker) = 0;

  virtual void PopRestoreWorker(
      std::function<void(std::shared_ptr<WorkerInterface>)> callback) = 0;

  virtual void PushDeleteWorker(const std::shared_ptr<WorkerInterface> &worker) = 0;

  virtual void PopDeleteWorker(
      std::function<void(std::shared_ptr<WorkerInterface>)> callback) = 0;

  virtual ~IOWorkerPoolInterface(){};
};

class WorkerInterface;
class Worker;

/// \class WorkerPool
///
/// The WorkerPool is responsible for managing a pool of Workers. Each Worker
/// is a container for a unit of work.
class WorkerPool : public WorkerPoolInterface, public IOWorkerPoolInterface {
 public:
  /// Create a pool and asynchronously start at least the specified number of workers per
  /// language.
  /// Once each worker process has registered with an external server, the
  /// process should create and register the specified number of workers, and add them to
  /// the pool.
  ///
  /// \param node_id The id of the current node.
  /// \param node_address The address of the current node.
  /// \param num_workers_soft_limit The soft limit of the number of workers.
  /// \param num_initial_python_workers_for_first_job The number of initial Python
  /// workers for the first job.
  /// \param maximum_startup_concurrency The maximum number of worker processes
  /// that can be started in parallel (typically this should be set to the number of CPU
  /// resources on the machine).
  /// \param min_worker_port The lowest port number that workers started will bind on.
  /// If this is set to 0, workers will bind on random ports.
  /// \param max_worker_port The highest port number that workers started will bind on.
  /// If this is not set to 0, min_worker_port must also not be set to 0.
  /// \param worker_ports An explicit list of open ports that workers started will bind
  /// on. This takes precedence over min_worker_port and max_worker_port.
  /// \param worker_commands The commands used to start the worker process, grouped by
  /// language.
  /// \param native_library_path The native library path which includes the core
  /// libraries.
  /// \param starting_worker_timeout_callback The callback that will be triggered once
  /// it times out to start a worker.
  /// \param ray_debugger_external Ray debugger in workers will be started in a way
  /// that they are accessible from outside the node.
  /// \param get_time A callback to get the current time.
  WorkerPool(instrumented_io_context &io_service, const NodeID node_id,
             const std::string node_address, int num_workers_soft_limit,
             int num_initial_python_workers_for_first_job,
             int maximum_startup_concurrency, int min_worker_port, int max_worker_port,
             const std::vector<int> &worker_ports,
             std::shared_ptr<gcs::GcsClient> gcs_client,
             const WorkerCommandMap &worker_commands,
             const std::string &native_library_path,
             std::function<void()> starting_worker_timeout_callback,
             int ray_debugger_external, const std::function<double()> get_time);

  /// Destructor responsible for freeing a set of workers owned by this class.
  virtual ~WorkerPool();

  /// Set the node manager port.
  /// \param node_manager_port The port Raylet uses for listening to incoming connections.
  void SetNodeManagerPort(int node_manager_port);

  /// Set agent manager.
  void SetAgentManager(std::shared_ptr<AgentManager> agent_manager);

  /// Handles the event that a job is started.
  ///
  /// \param job_id ID of the started job.
  /// \param job_config The config of the started job.
  /// \return Void
  void HandleJobStarted(const JobID &job_id, const rpc::JobConfig &job_config);

  /// Handles the event that a job is finished.
  ///
  /// \param job_id ID of the finished job.
  /// \return Void.
  void HandleJobFinished(const JobID &job_id);

  /// \brief Get the job config by job id.
  ///
  /// \param job_id ID of the job.
  /// \return Job config if given job is running, else nullptr.
  boost::optional<const rpc::JobConfig &> GetJobConfig(const JobID &job_id) const;

  /// Register a new worker. The Worker should be added by the caller to the
  /// pool after it becomes idle (e.g., requests a work assignment).
  ///
  /// \param[in] worker The worker to be registered.
  /// \param[in] pid The PID of the worker.
  /// \param[in] worker_shim_pid The PID of the process for setup worker runtime env.
  /// \param[in] worker_startup_token The startup token of the process assigned to
  /// it during startup as a command line argument.
  /// \param[in] send_reply_callback The callback to invoke after registration is
  /// finished/failed.
  /// Returns 0 if the worker should bind on a random port.
  /// \return If the registration is successful.
  Status RegisterWorker(const std::shared_ptr<WorkerInterface> &worker, pid_t pid,
                        pid_t worker_shim_pid, StartupToken worker_startup_token,
                        std::function<void(Status, int)> send_reply_callback);

  /// To be invoked when a worker is started. This method should be called when the worker
  /// announces its port.
  ///
  /// \param[in] worker The worker which is started.
  /// \return void
  void OnWorkerStarted(const std::shared_ptr<WorkerInterface> &worker);

  /// Register a new driver.
  ///
  /// \param[in] worker The driver to be registered.
  /// \param[in] job_config The config of the job.
  /// \param[in] send_reply_callback The callback to invoke after registration is
  /// finished/failed.
  /// \return If the registration is successful.
  Status RegisterDriver(const std::shared_ptr<WorkerInterface> &worker,
                        const rpc::JobConfig &job_config,
                        std::function<void(Status, int)> send_reply_callback);

  /// Get the client connection's registered worker.
  ///
  /// \param The client connection owned by a registered worker.
  /// \return The Worker that owns the given client connection. Returns nullptr
  /// if the client has not registered a worker yet.
  std::shared_ptr<WorkerInterface> GetRegisteredWorker(
      const std::shared_ptr<ClientConnection> &connection) const;

  /// Get the client connection's registered driver.
  ///
  /// \param The client connection owned by a registered driver.
  /// \return The Worker that owns the given client connection. Returns nullptr
  /// if the client has not registered a driver.
  std::shared_ptr<WorkerInterface> GetRegisteredDriver(
      const std::shared_ptr<ClientConnection> &connection) const;

  /// Disconnect a registered worker.
  ///
  /// \param worker The worker to disconnect. The worker must be registered.
  /// \param disconnect_type Type of a worker exit.
  /// \return Whether the given worker was in the pool of idle workers.
  bool DisconnectWorker(const std::shared_ptr<WorkerInterface> &worker,
                        rpc::WorkerExitType disconnect_type);

  /// Disconnect a registered driver.
  ///
  /// \param The driver to disconnect. The driver must be registered.
  void DisconnectDriver(const std::shared_ptr<WorkerInterface> &driver);

  /// Add an idle spill I/O worker to the pool.
  ///
  /// \param worker The idle spill I/O worker to add.
  void PushSpillWorker(const std::shared_ptr<WorkerInterface> &worker);

  /// Pop an idle spill I/O worker from the pool and trigger a callback when
  /// an spill I/O worker is available.
  /// The caller is responsible for pushing the worker back onto the
  /// pool once the worker has completed its work.
  ///
  /// \param callback The callback that returns an available spill I/O worker.
  void PopSpillWorker(std::function<void(std::shared_ptr<WorkerInterface>)> callback);

  /// Add an idle restore I/O worker to the pool.
  ///
  /// \param worker The idle I/O worker to add.
  void PushRestoreWorker(const std::shared_ptr<WorkerInterface> &worker);

  /// Pop an idle restore I/O worker from the pool and trigger a callback when
  /// an restore I/O worker is available.
  /// The caller is responsible for pushing the worker back onto the
  /// pool once the worker has completed its work.
  ///
  /// \param callback The callback that returns an available restore I/O worker.
  void PopRestoreWorker(std::function<void(std::shared_ptr<WorkerInterface>)> callback);

  /// Add an idle delete I/O worker to the pool.
  ///
  /// NOTE: There's currently no concept of delete workers or delete worker pools.
  /// When deleting objects, it shares the workers within restore or spill worker pools.
  /// This method is just a higher level abstraction to hide that implementation detail.
  ///
  /// \param worker The idle I/O worker. It could be either spill or restore I/O worker.
  void PushDeleteWorker(const std::shared_ptr<WorkerInterface> &worker);

  /// Pop an idle delete I/O worker from the pool and trigger a callback when
  /// when delete I/O worker is available.
  /// NOTE: There's currently no concept of delete workers or delete worker pools.
  /// This method just finds more available I/O workers from either spill or restore pool
  /// and pop them out.
  void PopDeleteWorker(std::function<void(std::shared_ptr<WorkerInterface>)> callback);

  /// See interface.
  void PushWorker(const std::shared_ptr<WorkerInterface> &worker);

  /// See interface.
  void PopWorker(const TaskSpecification &task_spec, const PopWorkerCallback &callback,
                 const std::string &allocated_instances_serialized_json = "{}");

  /// Try to prestart a number of workers suitable the given task spec. Prestarting
  /// is needed since core workers request one lease at a time, if starting is slow,
  /// then it means it takes a long time to scale up.
  ///
  /// \param task_spec The returned worker must be able to execute this task.
  /// \param backlog_size The number of tasks in the client backlog of this shape.
  /// \param num_available_cpus The number of CPUs that are currently unused.
  /// We aim to prestart 1 worker per CPU, up to the the backlog size.
  void PrestartWorkers(const TaskSpecification &task_spec, int64_t backlog_size,
                       int64_t num_available_cpus);

  /// Return the current size of the worker pool for the requested language. Counts only
  /// idle workers.
  ///
  /// \param language The requested language.
  /// \return The total count of all workers (actor and non-actor) in the pool.
  uint32_t Size(const Language &language) const;

  /// Get all the workers which are running tasks for a given job.
  ///
  /// \param job_id The job ID.
  /// \return A list containing all the workers which are running tasks for the job.
  std::vector<std::shared_ptr<WorkerInterface>> GetWorkersRunningTasksForJob(
      const JobID &job_id) const;

  /// Get all the registered workers.
  ///
  /// \param filter_dead_workers whether or not if this method will filter dead workers
  /// that are still registered. \return A list containing all the workers.
  const std::vector<std::shared_ptr<WorkerInterface>> GetAllRegisteredWorkers(
      bool filter_dead_workers = false) const;

  /// Get all the registered drivers.
  ///
  /// \param filter_dead_drivers whether or not if this method will filter dead drivers
  /// that are still registered. \return A list containing all the drivers.
  const std::vector<std::shared_ptr<WorkerInterface>> GetAllRegisteredDrivers(
      bool filter_dead_drivers = false) const;

  /// Whether there is a pending worker for the given task.
  /// Note that, this is only used for actor creation task with dynamic options.
  /// And if the worker registered but isn't assigned a task,
  /// the worker also is in pending state, and this'll return true.
  ///
  /// \param language The required language.
  /// \param task_id The task that we want to query.
  bool HasPendingWorkerForTask(const Language &language, const TaskID &task_id);

  /// Get the set of active object IDs from all workers in the worker pool.
  /// \return A set containing the active object IDs.
  std::unordered_set<ObjectID> GetActiveObjectIDs() const;

  /// Returns debug string for class.
  ///
  /// \return string.
  std::string DebugString() const;

  /// Try killing idle workers to ensure the running workers are in a
  /// reasonable size.
  void TryKillingIdleWorkers();

 protected:
  void update_worker_startup_token_counter();

  /// Asynchronously start a new worker process. Once the worker process has
  /// registered with an external server, the process should create and
  /// register N workers, then add them to the pool.
  /// Failure to start the worker process is a fatal error. If too many workers
  /// are already being started, then this function will return without starting
  /// any workers.
  ///
  /// \param language Which language this worker process should be.
  /// \param worker_type The type of the worker. This worker type is internal to
  ///                             worker pool abstraction. Outside this class, workers
  ///                             will have rpc::WorkerType instead.
  /// \param job_id The ID of the job to which the started worker process belongs.
  /// \param status The output status of work process starting.
  /// \param dynamic_options The dynamic options that we should add for worker command.
  /// \param runtime_env_hash The hash of runtime env.
  /// \param serialized_runtime_env_context The context of runtime env.
  /// \param allocated_instances_serialized_json The allocated resource instances
  //  json string.
  /// \return The id of the process that we started if it's positive, otherwise it means
  /// we didn't start a process.
  Process StartWorkerProcess(
      const Language &language, const rpc::WorkerType worker_type, const JobID &job_id,
      PopWorkerStatus *status /*output*/,
      const std::vector<std::string> &dynamic_options = {},
      const int runtime_env_hash = 0,
      const std::string &serialized_runtime_env_context = "{}",
      const std::string &allocated_instances_serialized_json = "{}");

  /// The implementation of how to start a new worker process with command arguments.
  /// The lifetime of the process is tied to that of the returned object,
  /// unless the caller manually detaches the process after the call.
  ///
  /// \param worker_command_args The command arguments of new worker process.
  /// \param[in] env Additional environment variables to be set on this process besides
  /// the environment variables of the parent process.
  /// \return An object representing the started worker process.
  virtual Process StartProcess(const std::vector<std::string> &worker_command_args,
                               const ProcessEnvironment &env);

  /// Push an warning message to user if worker pool is getting to big.
  virtual void WarnAboutSize();

  /// Make this synchronized function for unit test.
  void PopWorkerCallbackInternal(const PopWorkerCallback &callback,
                                 std::shared_ptr<WorkerInterface> worker,
                                 PopWorkerStatus status);

  /// Gloabl startup token variable. Incremented once assigned
  /// to a worker process and is added to
  /// state.starting_worker_processes.
  StartupToken worker_startup_token_counter_;

  struct IOWorkerState {
    /// The pool of idle I/O workers.
    std::queue<std::shared_ptr<WorkerInterface>> idle_io_workers;
    /// The queue of pending I/O tasks.
    std::queue<std::function<void(std::shared_ptr<WorkerInterface>)>> pending_io_tasks;
    /// All I/O workers that have registered and are still connected, including both
    /// idle and executing.
    std::unordered_set<std::shared_ptr<WorkerInterface>> registered_io_workers;
    /// Number of starting I/O workers.
    int num_starting_io_workers = 0;
  };

  /// Some basic information about the starting worker process.
  struct StartingWorkerProcessInfo {
    /// The number of workers in the worker process.
    int num_workers;
    /// The number of pending registration workers in the worker process.
    int num_starting_workers;
    /// The type of the worker.
    rpc::WorkerType worker_type;
    /// The worker process instance.
    Process proc;
    /// The worker process start time.
    std::chrono::high_resolution_clock::time_point start_time;
  };

  struct TaskWaitingForWorkerInfo {
    /// The id of task.
    TaskID task_id;
    /// The callback function which should be called when worker registered.
    PopWorkerCallback callback;
  };

  /// An internal data structure that maintains the pool state per language.
  struct State {
    /// The commands and arguments used to start the worker process
    std::vector<std::string> worker_command;
    /// The pool of dedicated workers for actor creation tasks
    /// with dynamic worker options (prefix or suffix worker command.)
    absl::flat_hash_map<TaskID, std::shared_ptr<WorkerInterface>> idle_dedicated_workers;
    /// The pool of idle non-actor workers.
    std::unordered_set<std::shared_ptr<WorkerInterface>> idle;
    // States for io workers used for python util functions.
    IOWorkerState util_io_worker_state;
    // States for io workers used for spilling objects.
    IOWorkerState spill_io_worker_state;
    // States for io workers used for restoring objects.
    IOWorkerState restore_io_worker_state;
    /// All workers that have registered and are still connected, including both
    /// idle and executing.
    std::unordered_set<std::shared_ptr<WorkerInterface>> registered_workers;
    /// All drivers that have registered and are still connected.
    std::unordered_set<std::shared_ptr<WorkerInterface>> registered_drivers;
    /// All workers that have registered but is about to disconnect. They shouldn't be
    /// popped anymore.
    std::unordered_set<std::shared_ptr<WorkerInterface>> pending_disconnection_workers;
    /// A map from the startup tokens of worker processes, assigned by the raylet, to
    /// the extra information of the process. Note that the shim process PID is the
    /// same with worker process PID, except starting worker process in container.
    absl::flat_hash_map<StartupToken, StartingWorkerProcessInfo>
        starting_worker_processes;
    /// A map for looking up the task by the pid of starting worker process.
    absl::flat_hash_map<Process, TaskWaitingForWorkerInfo> starting_workers_to_tasks;
    /// A map for looking up the task with dynamic options by the pid of
    /// starting worker process. Note that this is used for the dedicated worker
    /// processes.
    absl::flat_hash_map<Process, TaskWaitingForWorkerInfo>
        starting_dedicated_workers_to_tasks;
    /// We'll push a warning to the user every time a multiple of this many
    /// worker processes has been started.
    int multiple_for_warning;
    /// The last size at which a warning about the number of registered workers
    /// was generated.
    int64_t last_warning_multiple;
  };

  /// Pool states per language.
  absl::flat_hash_map<Language, State, std::hash<int>> states_by_lang_;

  /// The pool of idle non-actor workers of all languages. This is used to kill idle
  /// workers in FIFO order. The second element of std::pair is the time a worker becomes
  /// idle.
  std::list<std::pair<std::shared_ptr<WorkerInterface>, int64_t>> idle_of_all_languages_;

 private:
  /// A helper function that returns the reference of the pool state
  /// for a given language.
  State &GetStateForLanguage(const Language &language);

  /// Start a timer to monitor the starting worker process.
  ///
  /// If any workers in this process don't register within the timeout
  /// (due to worker process crash or any other reasons), remove them
  /// from `starting_worker_processes`. Otherwise if we'll mistakenly
  /// think there are unregistered workers, and won't start new workers.
  void MonitorStartingWorkerProcess(const Process &proc, StartupToken proc_startup_token,
                                    const Language &language,
                                    const rpc::WorkerType worker_type);

  /// Get the next unallocated port in the free ports list. If a port range isn't
  /// configured, returns 0.
  /// NOTE: Ray does not 'reserve' these ports from being used by other services.
  /// There is a race condition where another service binds to the port sometime
  /// after this function returns and before the Worker/Driver uses the port.
  /// \param[out] port The next available port.
  Status GetNextFreePort(int *port);

  /// Mark this port as free to be used by another worker.
  /// \param[in] port The port to mark as free.
  void MarkPortAsFree(int port);

  /// Try start all I/O workers waiting to be started.
  /// \param language The language of the I/O worker. Currently only Python I/O
  /// workers are effective.
  void TryStartIOWorkers(const Language &language);

  /// Try start spill or restore io workers.
  /// \param language The language of the I/O worker. Currently only Python I/O
  /// workers are effective.
  /// \param worker_type The worker type. It is currently either spill worker or restore
  /// worker.
  void TryStartIOWorkers(const Language &language, const rpc::WorkerType &worker_type);

  /// Get all workers of the given process.
  ///
  /// \param process The process of workers.
  /// \return The workers of the given process.
  std::unordered_set<std::shared_ptr<WorkerInterface>> GetWorkersByProcess(
      const Process &process);

  /// Get either restore or spill worker state from state based on worker_type.
  ///
  /// \param worker_type IO Worker Type.
  /// \param state Worker pool internal state.
  IOWorkerState &GetIOWorkerStateFromWorkerType(const rpc::WorkerType &worker_type,
                                                State &state) const;

  /// Push IOWorker (e.g., spill worker and restore worker) based on the given
  /// worker_type.
  void PushIOWorkerInternal(const std::shared_ptr<WorkerInterface> &worker,
                            const rpc::WorkerType &worker_type);

  /// Pop IOWorker (e.g., spill worker and restore worker) based on the given worker_type.
  void PopIOWorkerInternal(
      const rpc::WorkerType &worker_type,
      std::function<void(std::shared_ptr<WorkerInterface>)> callback);

  /// Return true if the given worker type is IO worker type. Currently, there are 2 IO
  /// worker types (SPILL_WORKER and RESTORE_WORKER).
  bool IsIOWorkerType(const rpc::WorkerType &worker_type);

  /// Call the `PopWorkerCallback` function asynchronously to make sure executed in
  /// different stack.
  virtual void PopWorkerCallbackAsync(const PopWorkerCallback &callback,
                                      std::shared_ptr<WorkerInterface> worker,
                                      PopWorkerStatus status = PopWorkerStatus::OK);

  /// Try to find a task that is associated with the given worker process from the given
  /// queue. If found, invoke its PopWorkerCallback.
  /// \param workers_to_tasks The queue of tasks which waiting for workers.
  /// \param proc The process which the worker belongs to.
  /// \param worker A new idle worker. If the worker is empty, we could also callback
  /// to the task.
  /// \param status The pop worker status which will be forwarded to
  /// `PopWorkerCallback`.
  /// \param found  Whether the related task found or not.
  /// \param worker_used Whether the worker is used by the task, only valid when found is
  /// true.
  /// \param task_id  The related task id.
  void InvokePopWorkerCallbackForProcess(
      absl::flat_hash_map<Process, TaskWaitingForWorkerInfo> &workers_to_tasks,
      const Process &proc, const std::shared_ptr<WorkerInterface> &worker,
      const PopWorkerStatus &status, bool *found /* output */,
      bool *worker_used /* output */, TaskID *task_id /* output */);

  /// Create runtime env asynchronously by runtime env agent.
  void CreateRuntimeEnv(
      const std::string &serialized_runtime_env, const JobID &job_id,
      const std::function<void(bool, const std::string &)> &callback,
      const std::string &serialized_allocated_resource_instances = "{}");

  /// For Process class for managing subprocesses (e.g. reaping zombies).
  instrumented_io_context *io_service_;
  /// Node ID of the current node.
  const NodeID node_id_;
  /// Address of the current node.
  const std::string node_address_;
  /// The soft limit of the number of registered workers.
  int num_workers_soft_limit_;
  /// The maximum number of worker processes that can be started concurrently.
  int maximum_startup_concurrency_;
  /// Keeps track of unused ports that newly-created workers can bind on.
  /// If null, workers will not be passed ports and will choose them randomly.
  std::unique_ptr<std::queue<int>> free_ports_;
  /// The port Raylet uses for listening to incoming connections.
  int node_manager_port_ = 0;
  /// A client connection to the GCS.
  std::shared_ptr<gcs::GcsClient> gcs_client_;
  /// The native library path which includes the core libraries.
  std::string native_library_path_;
  /// The callback that will be triggered once it times out to start a worker.
  std::function<void()> starting_worker_timeout_callback_;
  /// If 1, expose Ray debuggers started by the workers externally (to this node).
  int ray_debugger_external;
  FRIEND_TEST(WorkerPoolTest, InitialWorkerProcessCount);

  /// The Job ID of the firstly received job.
  JobID first_job_;

  /// The callback to send RegisterClientReply to the driver of the first job.
  std::function<void()> first_job_send_register_client_reply_to_driver_;

  /// The number of registered workers of the first job.
  int first_job_registered_python_worker_count_;

  /// The number of initial Python workers to wait for the first job before the driver
  /// receives RegisterClientReply.
  int first_job_driver_wait_num_python_workers_;

  /// The number of initial Python workers for the first job.
  int num_initial_python_workers_for_first_job_;

  /// This map tracks the latest infos of unfinished jobs.
  absl::flat_hash_map<JobID, rpc::JobConfig> all_jobs_;

  /// Set of jobs whose drivers have exited.
  absl::flat_hash_set<JobID> finished_jobs_;

  /// This map stores the same data as `idle_of_all_languages_`, but in a map structure
  /// for lookup performance.
  absl::flat_hash_map<std::shared_ptr<WorkerInterface>, int64_t>
      idle_of_all_languages_map_;

  /// A map of idle workers that are pending exit.
  absl::flat_hash_map<WorkerID, std::shared_ptr<WorkerInterface>>
      pending_exit_idle_workers_;

  /// The runner to run function periodically.
  PeriodicalRunner periodical_runner_;

  /// A callback to get the current time.
  const std::function<double()> get_time_;
  /// Agent manager.
  std::shared_ptr<AgentManager> agent_manager_;

  /// Stats
  int64_t process_failed_job_config_missing_ = 0;
  int64_t process_failed_rate_limited_ = 0;
  int64_t process_failed_pending_registration_ = 0;
  int64_t process_failed_runtime_env_setup_failed_ = 0;

  friend class WorkerPoolTest;
};

}  // namespace raylet

}  // namespace ray
=======
// Copyright 2017 The Ray Authors.
//
// Licensed under the Apache License, Version 2.0 (the "License");
// you may not use this file except in compliance with the License.
// You may obtain a copy of the License at
//
//  http://www.apache.org/licenses/LICENSE-2.0
//
// Unless required by applicable law or agreed to in writing, software
// distributed under the License is distributed on an "AS IS" BASIS,
// WITHOUT WARRANTIES OR CONDITIONS OF ANY KIND, either express or implied.
// See the License for the specific language governing permissions and
// limitations under the License.

#pragma once

#include <inttypes.h>

#include <algorithm>
#include <boost/asio/io_service.hpp>
#include <boost/functional/hash.hpp>
#include <queue>
#include <unordered_set>
#include <utility>
#include <vector>

#include "gtest/gtest.h"
#include "ray/common/asio/instrumented_io_context.h"
#include "ray/common/asio/periodical_runner.h"
#include "ray/common/client_connection.h"
#include "ray/common/runtime_env_manager.h"
#include "ray/common/task/task.h"
#include "ray/common/task/task_common.h"
#include "ray/gcs/gcs_client/gcs_client.h"
#include "ray/raylet/agent_manager.h"
#include "ray/raylet/worker.h"

namespace ray {

namespace raylet {

using WorkerCommandMap =
    absl::flat_hash_map<Language, std::vector<std::string>, std::hash<int>>;

enum PopWorkerStatus {
  // OK.
  // A registered worker will be returned with callback.
  OK = 0,
  // Job config is not found.
  // A nullptr worker will be returned with callback.
  JobConfigMissing = 1,
  // Worker process startup rate is limited.
  // A nullptr worker will be returned with callback.
  TooManyStartingWorkerProcesses = 2,
  // Worker process has been started, but the worker did not register at the raylet within
  // the timeout.
  // A nullptr worker will be returned with callback.
  WorkerPendingRegistration = 3,
  // Any fails of runtime env creation.
  // A nullptr worker will be returned with callback.
  RuntimeEnvCreationFailed = 4,
};

/// \Return true if the worker was used. Otherwise, return false and the worker will be
/// returned to the worker pool.
using PopWorkerCallback = std::function<bool(
    const std::shared_ptr<WorkerInterface> worker, PopWorkerStatus status)>;

/// \class WorkerPoolInterface
///
/// Used for new scheduler unit tests.
class WorkerPoolInterface {
 public:
  /// Pop an idle worker from the pool. The caller is responsible for pushing
  /// the worker back onto the pool once the worker has completed its work.
  ///
  /// \param task_spec The returned worker must be able to execute this task.
  /// \param callback The callback function that executed when gets the result of
  /// worker popping.
  /// The callback will be executed with an empty worker in following cases:
  /// Case 1: Job config not found.
  /// Case 2: Worker process startup rate limited.
  /// Case 3: Worker process has been started, but the worker registered back to raylet
  /// timeout.
  //  Case 4: Any fails of runtime env creation.
  /// Of course, the callback will also be executed when a valid worker found in following
  /// cases:
  /// Case 1: An suitable worker was found in idle worker pool.
  /// Case 2: An suitable worker registered to raylet.
  /// The corresponding PopWorkerStatus will be passed to the callback.
  /// \param allocated_instances_serialized_json The allocated resource instances
  /// json string, it contains resource ID which assigned to this worker.
  /// Instance resource value will be like {"GPU":[10000,0,10000]}, non-instance
  /// resource value will be {"CPU":20000}.
  /// \return Void.
  virtual void PopWorker(
      const TaskSpecification &task_spec, const PopWorkerCallback &callback,
      const std::string &allocated_instances_serialized_json = "{}") = 0;
  /// Add an idle worker to the pool.
  ///
  /// \param The idle worker to add.
  virtual void PushWorker(const std::shared_ptr<WorkerInterface> &worker) = 0;

  /// Get all the registered workers.
  ///
  /// \param filter_dead_workers whether or not if this method will filter dead workers
  /// that are still registered. \return A list containing all the workers.
  virtual const std::vector<std::shared_ptr<WorkerInterface>> GetAllRegisteredWorkers(
      bool filter_dead_workers = false) const = 0;

  virtual ~WorkerPoolInterface(){};
};

/// \class IOWorkerPoolInterface
///
/// Used for object spilling manager unit tests.
class IOWorkerPoolInterface {
 public:
  virtual void PushSpillWorker(const std::shared_ptr<WorkerInterface> &worker) = 0;

  virtual void PopSpillWorker(
      std::function<void(std::shared_ptr<WorkerInterface>)> callback) = 0;

  virtual void PushRestoreWorker(const std::shared_ptr<WorkerInterface> &worker) = 0;

  virtual void PopRestoreWorker(
      std::function<void(std::shared_ptr<WorkerInterface>)> callback) = 0;

  virtual void PushDeleteWorker(const std::shared_ptr<WorkerInterface> &worker) = 0;

  virtual void PopDeleteWorker(
      std::function<void(std::shared_ptr<WorkerInterface>)> callback) = 0;

  virtual ~IOWorkerPoolInterface(){};
};

class WorkerInterface;
class Worker;

/// \class WorkerPool
///
/// The WorkerPool is responsible for managing a pool of Workers. Each Worker
/// is a container for a unit of work.
class WorkerPool : public WorkerPoolInterface, public IOWorkerPoolInterface {
 public:
  /// Create a pool and asynchronously start at least the specified number of workers per
  /// language.
  /// Once each worker process has registered with an external server, the
  /// process should create and register the specified number of workers, and add them to
  /// the pool.
  ///
  /// \param node_id The id of the current node.
  /// \param node_address The address of the current node.
  /// \param num_workers_soft_limit The soft limit of the number of workers.
  /// \param num_initial_python_workers_for_first_job The number of initial Python
  /// workers for the first job.
  /// \param maximum_startup_concurrency The maximum number of worker processes
  /// that can be started in parallel (typically this should be set to the number of CPU
  /// resources on the machine).
  /// \param min_worker_port The lowest port number that workers started will bind on.
  /// If this is set to 0, workers will bind on random ports.
  /// \param max_worker_port The highest port number that workers started will bind on.
  /// If this is not set to 0, min_worker_port must also not be set to 0.
  /// \param worker_ports An explicit list of open ports that workers started will bind
  /// on. This takes precedence over min_worker_port and max_worker_port.
  /// \param worker_commands The commands used to start the worker process, grouped by
  /// language.
  /// \param native_library_path The native library path which includes the core
  /// libraries.
  /// \param starting_worker_timeout_callback The callback that will be triggered once
  /// it times out to start a worker.
  /// \param ray_debugger_external Ray debugger in workers will be started in a way
  /// that they are accessible from outside the node.
  /// \param get_time A callback to get the current time.
  WorkerPool(instrumented_io_context &io_service, const NodeID node_id,
             const std::string node_address, int num_workers_soft_limit,
             int num_initial_python_workers_for_first_job,
             int maximum_startup_concurrency, int min_worker_port, int max_worker_port,
             const std::vector<int> &worker_ports,
             std::shared_ptr<gcs::GcsClient> gcs_client,
             const WorkerCommandMap &worker_commands,
             const std::string &native_library_path,
             std::function<void()> starting_worker_timeout_callback,
             int ray_debugger_external, const std::function<double()> get_time);

  /// Destructor responsible for freeing a set of workers owned by this class.
  virtual ~WorkerPool();

  /// Set the node manager port.
  /// \param node_manager_port The port Raylet uses for listening to incoming connections.
  void SetNodeManagerPort(int node_manager_port);

  /// Set agent manager.
  void SetAgentManager(std::shared_ptr<AgentManager> agent_manager);

  /// Handles the event that a job is started.
  ///
  /// \param job_id ID of the started job.
  /// \param job_config The config of the started job.
  /// \return Void
  void HandleJobStarted(const JobID &job_id, const rpc::JobConfig &job_config);

  /// Handles the event that a job is finished.
  ///
  /// \param job_id ID of the finished job.
  /// \return Void.
  void HandleJobFinished(const JobID &job_id);

  /// \brief Get the job config by job id.
  ///
  /// \param job_id ID of the job.
  /// \return Job config if given job is running, else nullptr.
  boost::optional<const rpc::JobConfig &> GetJobConfig(const JobID &job_id) const;

  /// Register a new worker. The Worker should be added by the caller to the
  /// pool after it becomes idle (e.g., requests a work assignment).
  ///
  /// \param[in] worker The worker to be registered.
  /// \param[in] pid The PID of the worker.
  /// \param[in] worker_startup_token The startup token of the process assigned to
  /// it during startup as a command line argument.
  /// \param[in] send_reply_callback The callback to invoke after registration is
  /// finished/failed.
  /// Returns 0 if the worker should bind on a random port.
  /// \return If the registration is successful.
  Status RegisterWorker(const std::shared_ptr<WorkerInterface> &worker, pid_t pid,
                        StartupToken worker_startup_token,
                        std::function<void(Status, int)> send_reply_callback);

  /// To be invoked when a worker is started. This method should be called when the worker
  /// announces its port.
  ///
  /// \param[in] worker The worker which is started.
  /// \return void
  void OnWorkerStarted(const std::shared_ptr<WorkerInterface> &worker);

  /// Register a new driver.
  ///
  /// \param[in] worker The driver to be registered.
  /// \param[in] job_config The config of the job.
  /// \param[in] send_reply_callback The callback to invoke after registration is
  /// finished/failed.
  /// \return If the registration is successful.
  Status RegisterDriver(const std::shared_ptr<WorkerInterface> &worker,
                        const rpc::JobConfig &job_config,
                        std::function<void(Status, int)> send_reply_callback);

  /// Get the client connection's registered worker.
  ///
  /// \param The client connection owned by a registered worker.
  /// \return The Worker that owns the given client connection. Returns nullptr
  /// if the client has not registered a worker yet.
  std::shared_ptr<WorkerInterface> GetRegisteredWorker(
      const std::shared_ptr<ClientConnection> &connection) const;

  /// Get the client connection's registered driver.
  ///
  /// \param The client connection owned by a registered driver.
  /// \return The Worker that owns the given client connection. Returns nullptr
  /// if the client has not registered a driver.
  std::shared_ptr<WorkerInterface> GetRegisteredDriver(
      const std::shared_ptr<ClientConnection> &connection) const;

  /// Disconnect a registered worker.
  ///
  /// \param worker The worker to disconnect. The worker must be registered.
  /// \param disconnect_type Type of a worker exit.
  /// \return Whether the given worker was in the pool of idle workers.
  bool DisconnectWorker(const std::shared_ptr<WorkerInterface> &worker,
                        rpc::WorkerExitType disconnect_type);

  /// Disconnect a registered driver.
  ///
  /// \param The driver to disconnect. The driver must be registered.
  void DisconnectDriver(const std::shared_ptr<WorkerInterface> &driver);

  /// Add an idle spill I/O worker to the pool.
  ///
  /// \param worker The idle spill I/O worker to add.
  void PushSpillWorker(const std::shared_ptr<WorkerInterface> &worker);

  /// Pop an idle spill I/O worker from the pool and trigger a callback when
  /// an spill I/O worker is available.
  /// The caller is responsible for pushing the worker back onto the
  /// pool once the worker has completed its work.
  ///
  /// \param callback The callback that returns an available spill I/O worker.
  void PopSpillWorker(std::function<void(std::shared_ptr<WorkerInterface>)> callback);

  /// Add an idle restore I/O worker to the pool.
  ///
  /// \param worker The idle I/O worker to add.
  void PushRestoreWorker(const std::shared_ptr<WorkerInterface> &worker);

  /// Pop an idle restore I/O worker from the pool and trigger a callback when
  /// an restore I/O worker is available.
  /// The caller is responsible for pushing the worker back onto the
  /// pool once the worker has completed its work.
  ///
  /// \param callback The callback that returns an available restore I/O worker.
  void PopRestoreWorker(std::function<void(std::shared_ptr<WorkerInterface>)> callback);

  /// Add an idle delete I/O worker to the pool.
  ///
  /// NOTE: There's currently no concept of delete workers or delete worker pools.
  /// When deleting objects, it shares the workers within restore or spill worker pools.
  /// This method is just a higher level abstraction to hide that implementation detail.
  ///
  /// \param worker The idle I/O worker. It could be either spill or restore I/O worker.
  void PushDeleteWorker(const std::shared_ptr<WorkerInterface> &worker);

  /// Pop an idle delete I/O worker from the pool and trigger a callback when
  /// when delete I/O worker is available.
  /// NOTE: There's currently no concept of delete workers or delete worker pools.
  /// This method just finds more available I/O workers from either spill or restore pool
  /// and pop them out.
  void PopDeleteWorker(std::function<void(std::shared_ptr<WorkerInterface>)> callback);

  /// See interface.
  void PushWorker(const std::shared_ptr<WorkerInterface> &worker);

  /// See interface.
  void PopWorker(const TaskSpecification &task_spec, const PopWorkerCallback &callback,
                 const std::string &allocated_instances_serialized_json = "{}");

  /// Try to prestart a number of workers suitable the given task spec. Prestarting
  /// is needed since core workers request one lease at a time, if starting is slow,
  /// then it means it takes a long time to scale up.
  ///
  /// \param task_spec The returned worker must be able to execute this task.
  /// \param backlog_size The number of tasks in the client backlog of this shape.
  /// \param num_available_cpus The number of CPUs that are currently unused.
  /// We aim to prestart 1 worker per CPU, up to the the backlog size.
  void PrestartWorkers(const TaskSpecification &task_spec, int64_t backlog_size,
                       int64_t num_available_cpus);

  /// Return the current size of the worker pool for the requested language. Counts only
  /// idle workers.
  ///
  /// \param language The requested language.
  /// \return The total count of all workers (actor and non-actor) in the pool.
  uint32_t Size(const Language &language) const;

  /// Get all the workers which are running tasks for a given job.
  ///
  /// \param job_id The job ID.
  /// \return A list containing all the workers which are running tasks for the job.
  std::vector<std::shared_ptr<WorkerInterface>> GetWorkersRunningTasksForJob(
      const JobID &job_id) const;

  /// Get all the registered workers.
  ///
  /// \param filter_dead_workers whether or not if this method will filter dead workers
  /// that are still registered. \return A list containing all the workers.
  const std::vector<std::shared_ptr<WorkerInterface>> GetAllRegisteredWorkers(
      bool filter_dead_workers = false) const;

  /// Get all the registered drivers.
  ///
  /// \param filter_dead_drivers whether or not if this method will filter dead drivers
  /// that are still registered. \return A list containing all the drivers.
  const std::vector<std::shared_ptr<WorkerInterface>> GetAllRegisteredDrivers(
      bool filter_dead_drivers = false) const;

  /// Whether there is a pending worker for the given task.
  /// Note that, this is only used for actor creation task with dynamic options.
  /// And if the worker registered but isn't assigned a task,
  /// the worker also is in pending state, and this'll return true.
  ///
  /// \param language The required language.
  /// \param task_id The task that we want to query.
  bool HasPendingWorkerForTask(const Language &language, const TaskID &task_id);

  /// Get the set of active object IDs from all workers in the worker pool.
  /// \return A set containing the active object IDs.
  std::unordered_set<ObjectID> GetActiveObjectIDs() const;

  /// Returns debug string for class.
  ///
  /// \return string.
  std::string DebugString() const;

  /// Try killing idle workers to ensure the running workers are in a
  /// reasonable size.
  void TryKillingIdleWorkers();

 protected:
  void update_worker_startup_token_counter();

  /// Asynchronously start a new worker process. Once the worker process has
  /// registered with an external server, the process should create and
  /// register N workers, then add them to the pool.
  /// Failure to start the worker process is a fatal error. If too many workers
  /// are already being started, then this function will return without starting
  /// any workers.
  ///
  /// \param language Which language this worker process should be.
  /// \param worker_type The type of the worker. This worker type is internal to
  ///                             worker pool abstraction. Outside this class, workers
  ///                             will have rpc::WorkerType instead.
  /// \param job_id The ID of the job to which the started worker process belongs.
  /// \param status The output status of work process starting.
  /// \param dynamic_options The dynamic options that we should add for worker command.
  /// \param runtime_env_hash The hash of runtime env.
  /// \param serialized_runtime_env_context The context of runtime env.
  /// \param allocated_instances_serialized_json The allocated resource instances
  //  json string.
  /// \param runtime_env_info The raw runtime env info.
  /// \return The process that we started and a token. If the token is less than 0,
  /// we didn't start a process.
  std::tuple<Process, StartupToken> StartWorkerProcess(
      const Language &language, const rpc::WorkerType worker_type, const JobID &job_id,
      PopWorkerStatus *status /*output*/,
      const std::vector<std::string> &dynamic_options = {},
      const int runtime_env_hash = 0,
      const std::string &serialized_runtime_env_context = "{}",
      const std::string &allocated_instances_serialized_json = "{}",
      const rpc::RuntimeEnvInfo &runtime_env_info = rpc::RuntimeEnvInfo());

  /// The implementation of how to start a new worker process with command arguments.
  /// The lifetime of the process is tied to that of the returned object,
  /// unless the caller manually detaches the process after the call.
  ///
  /// \param worker_command_args The command arguments of new worker process.
  /// \param[in] env Additional environment variables to be set on this process besides
  /// the environment variables of the parent process.
  /// \return An object representing the started worker process.
  virtual Process StartProcess(const std::vector<std::string> &worker_command_args,
                               const ProcessEnvironment &env);

  /// Push an warning message to user if worker pool is getting to big.
  virtual void WarnAboutSize();

  /// Make this synchronized function for unit test.
  void PopWorkerCallbackInternal(const PopWorkerCallback &callback,
                                 std::shared_ptr<WorkerInterface> worker,
                                 PopWorkerStatus status);

  /// Gloabl startup token variable. Incremented once assigned
  /// to a worker process and is added to
  /// state.starting_worker_processes.
  StartupToken worker_startup_token_counter_;

  struct IOWorkerState {
    /// The pool of idle I/O workers.
    std::queue<std::shared_ptr<WorkerInterface>> idle_io_workers;
    /// The queue of pending I/O tasks.
    std::queue<std::function<void(std::shared_ptr<WorkerInterface>)>> pending_io_tasks;
    /// All I/O workers that have registered and are still connected, including both
    /// idle and executing.
    std::unordered_set<std::shared_ptr<WorkerInterface>> registered_io_workers;
    /// Number of starting I/O workers.
    int num_starting_io_workers = 0;
  };

  /// Some basic information about the starting worker process.
  struct StartingWorkerProcessInfo {
    /// The number of workers in the worker process.
    int num_workers;
    /// The number of pending registration workers in the worker process.
    int num_starting_workers;
    /// The type of the worker.
    rpc::WorkerType worker_type;
    /// The worker process instance.
    Process proc;
    /// The worker process start time.
    std::chrono::high_resolution_clock::time_point start_time;
    /// The runtime env Info.
    rpc::RuntimeEnvInfo runtime_env_info;
  };

  struct TaskWaitingForWorkerInfo {
    /// The id of task.
    TaskID task_id;
    /// The callback function which should be called when worker registered.
    PopWorkerCallback callback;
  };

  /// An internal data structure that maintains the pool state per language.
  struct State {
    /// The commands and arguments used to start the worker process
    std::vector<std::string> worker_command;
    /// The pool of dedicated workers for actor creation tasks
    /// with dynamic worker options (prefix or suffix worker command.)
    absl::flat_hash_map<TaskID, std::shared_ptr<WorkerInterface>> idle_dedicated_workers;
    /// The pool of idle non-actor workers.
    std::unordered_set<std::shared_ptr<WorkerInterface>> idle;
    // States for io workers used for python util functions.
    IOWorkerState util_io_worker_state;
    // States for io workers used for spilling objects.
    IOWorkerState spill_io_worker_state;
    // States for io workers used for restoring objects.
    IOWorkerState restore_io_worker_state;
    /// All workers that have registered and are still connected, including both
    /// idle and executing.
    std::unordered_set<std::shared_ptr<WorkerInterface>> registered_workers;
    /// All drivers that have registered and are still connected.
    std::unordered_set<std::shared_ptr<WorkerInterface>> registered_drivers;
    /// All workers that have registered but is about to disconnect. They shouldn't be
    /// popped anymore.
    std::unordered_set<std::shared_ptr<WorkerInterface>> pending_disconnection_workers;
    /// A map from the startup tokens of worker processes, assigned by the raylet, to
    /// the extra information of the process. Note that the shim process PID is the
    /// same with worker process PID, except starting worker process in container.
    absl::flat_hash_map<StartupToken, StartingWorkerProcessInfo>
        starting_worker_processes;
    /// A map for looking up the task by the startup token of starting worker process.
    absl::flat_hash_map<StartupToken, TaskWaitingForWorkerInfo> starting_workers_to_tasks;
    /// A map for looking up the task with dynamic options by the startup token of
    /// starting worker process. Note that this is used for the dedicated worker
    /// processes.
    absl::flat_hash_map<StartupToken, TaskWaitingForWorkerInfo>
        starting_dedicated_workers_to_tasks;
    /// We'll push a warning to the user every time a multiple of this many
    /// worker processes has been started.
    int multiple_for_warning;
    /// The last size at which a warning about the number of registered workers
    /// was generated.
    int64_t last_warning_multiple;
  };

  /// Pool states per language.
  absl::flat_hash_map<Language, State, std::hash<int>> states_by_lang_;

  /// The pool of idle non-actor workers of all languages. This is used to kill idle
  /// workers in FIFO order. The second element of std::pair is the time a worker becomes
  /// idle.
  std::list<std::pair<std::shared_ptr<WorkerInterface>, int64_t>> idle_of_all_languages_;

 private:
  /// A helper function that returns the reference of the pool state
  /// for a given language.
  State &GetStateForLanguage(const Language &language);

  /// Start a timer to monitor the starting worker process.
  ///
  /// If any workers in this process don't register within the timeout
  /// (due to worker process crash or any other reasons), remove them
  /// from `starting_worker_processes`. Otherwise if we'll mistakenly
  /// think there are unregistered workers, and won't start new workers.
  void MonitorStartingWorkerProcess(const Process &proc, StartupToken proc_startup_token,
                                    const Language &language,
                                    const rpc::WorkerType worker_type);

  /// Get the next unallocated port in the free ports list. If a port range isn't
  /// configured, returns 0.
  /// NOTE: Ray does not 'reserve' these ports from being used by other services.
  /// There is a race condition where another service binds to the port sometime
  /// after this function returns and before the Worker/Driver uses the port.
  /// \param[out] port The next available port.
  Status GetNextFreePort(int *port);

  /// Mark this port as free to be used by another worker.
  /// \param[in] port The port to mark as free.
  void MarkPortAsFree(int port);

  /// Try start all I/O workers waiting to be started.
  /// \param language The language of the I/O worker. Currently only Python I/O
  /// workers are effective.
  void TryStartIOWorkers(const Language &language);

  /// Try start spill or restore io workers.
  /// \param language The language of the I/O worker. Currently only Python I/O
  /// workers are effective.
  /// \param worker_type The worker type. It is currently either spill worker or restore
  /// worker.
  void TryStartIOWorkers(const Language &language, const rpc::WorkerType &worker_type);

  /// Get all workers of the given process.
  ///
  /// \param process The process of workers.
  /// \return The workers of the given process.
  std::unordered_set<std::shared_ptr<WorkerInterface>> GetWorkersByProcess(
      const Process &process);

  /// Get either restore or spill worker state from state based on worker_type.
  ///
  /// \param worker_type IO Worker Type.
  /// \param state Worker pool internal state.
  IOWorkerState &GetIOWorkerStateFromWorkerType(const rpc::WorkerType &worker_type,
                                                State &state) const;

  /// Push IOWorker (e.g., spill worker and restore worker) based on the given
  /// worker_type.
  void PushIOWorkerInternal(const std::shared_ptr<WorkerInterface> &worker,
                            const rpc::WorkerType &worker_type);

  /// Pop IOWorker (e.g., spill worker and restore worker) based on the given worker_type.
  void PopIOWorkerInternal(
      const rpc::WorkerType &worker_type,
      std::function<void(std::shared_ptr<WorkerInterface>)> callback);

  /// Return true if the given worker type is IO worker type. Currently, there are 2 IO
  /// worker types (SPILL_WORKER and RESTORE_WORKER).
  bool IsIOWorkerType(const rpc::WorkerType &worker_type);

  /// Call the `PopWorkerCallback` function asynchronously to make sure executed in
  /// different stack.
  virtual void PopWorkerCallbackAsync(const PopWorkerCallback &callback,
                                      std::shared_ptr<WorkerInterface> worker,
                                      PopWorkerStatus status = PopWorkerStatus::OK);

  /// Try to find a task that is associated with the given worker process from the given
  /// queue. If found, invoke its PopWorkerCallback.
  /// \param workers_to_tasks The queue of tasks which waiting for workers.
  /// \param startup_token The startup token representing the worker.
  /// \param worker A new idle worker. If the worker is empty, we could also callback
  /// to the task.
  /// \param status The pop worker status which will be forwarded to
  /// `PopWorkerCallback`.
  /// \param found  Whether the related task found or not.
  /// \param worker_used Whether the worker is used by the task, only valid when found is
  /// true.
  /// \param task_id  The related task id.
  void InvokePopWorkerCallbackForProcess(
      absl::flat_hash_map<StartupToken, TaskWaitingForWorkerInfo> &workers_to_tasks,
      StartupToken startup_token, const std::shared_ptr<WorkerInterface> &worker,
      const PopWorkerStatus &status, bool *found /* output */,
      bool *worker_used /* output */, TaskID *task_id /* output */);

  /// Create runtime env asynchronously by runtime env agent.
  void CreateRuntimeEnv(
      const std::string &serialized_runtime_env, const JobID &job_id,
      const std::function<void(bool, const std::string &)> &callback,
      const std::string &serialized_allocated_resource_instances = "{}");

  void AddStartingWorkerProcess(
      State &state, const int workers_to_start, const rpc::WorkerType worker_type,
      const Process &proc, const std::chrono::high_resolution_clock::time_point &start,
      const rpc::RuntimeEnvInfo &runtime_env_info);

  void RemoveStartingWorkerProcess(State &state, const StartupToken &proc_startup_token);

  /// For Process class for managing subprocesses (e.g. reaping zombies).
  instrumented_io_context *io_service_;
  /// Node ID of the current node.
  const NodeID node_id_;
  /// Address of the current node.
  const std::string node_address_;
  /// The soft limit of the number of registered workers.
  int num_workers_soft_limit_;
  /// The maximum number of worker processes that can be started concurrently.
  int maximum_startup_concurrency_;
  /// Keeps track of unused ports that newly-created workers can bind on.
  /// If null, workers will not be passed ports and will choose them randomly.
  std::unique_ptr<std::queue<int>> free_ports_;
  /// The port Raylet uses for listening to incoming connections.
  int node_manager_port_ = 0;
  /// A client connection to the GCS.
  std::shared_ptr<gcs::GcsClient> gcs_client_;
  /// The native library path which includes the core libraries.
  std::string native_library_path_;
  /// The callback that will be triggered once it times out to start a worker.
  std::function<void()> starting_worker_timeout_callback_;
  /// If 1, expose Ray debuggers started by the workers externally (to this node).
  int ray_debugger_external;
  FRIEND_TEST(WorkerPoolTest, InitialWorkerProcessCount);

  /// The Job ID of the firstly received job.
  JobID first_job_;

  /// The callback to send RegisterClientReply to the driver of the first job.
  std::function<void()> first_job_send_register_client_reply_to_driver_;

  /// The number of registered workers of the first job.
  int first_job_registered_python_worker_count_;

  /// The number of initial Python workers to wait for the first job before the driver
  /// receives RegisterClientReply.
  int first_job_driver_wait_num_python_workers_;

  /// The number of initial Python workers for the first job.
  int num_initial_python_workers_for_first_job_;

  /// This map tracks the latest infos of unfinished jobs.
  absl::flat_hash_map<JobID, rpc::JobConfig> all_jobs_;

  /// Set of jobs whose drivers have exited.
  absl::flat_hash_set<JobID> finished_jobs_;

  /// This map stores the same data as `idle_of_all_languages_`, but in a map structure
  /// for lookup performance.
  absl::flat_hash_map<std::shared_ptr<WorkerInterface>, int64_t>
      idle_of_all_languages_map_;

  /// A map of idle workers that are pending exit.
  absl::flat_hash_map<WorkerID, std::shared_ptr<WorkerInterface>>
      pending_exit_idle_workers_;

  /// The runner to run function periodically.
  PeriodicalRunner periodical_runner_;

  /// A callback to get the current time.
  const std::function<double()> get_time_;
  /// Agent manager.
  std::shared_ptr<AgentManager> agent_manager_;

  /// Manage all runtime env resources locally by URI reference. We add or remove URI
  /// reference in the cases below:
  /// For the job with an eager installed runtime env:
  /// - Add URI reference when job started.
  /// - Remove URI reference when job finished.
  /// For the worker process with a valid runtime env:
  /// - Add URI reference when worker process started.
  /// - Remove URI reference when all the worker instance registration completed or any
  /// worker instance registration times out.
  /// - Add URI reference when a worker instance registered.
  /// - Remove URI reference when a worker instance disconnected.
  ///
  /// A normal state change flow is:
  ///   job level:
  ///       HandleJobStarted(ref + 1 = 1) -> HandleJobFinshed(ref - 1 = 0)
  ///   worker level:
  ///       StartWorkerProcess(ref + 1 = 1)
  ///       -> OnWorkerStarted * 3 (ref + 3 = 4)
  ///       -> All worker instances registered (ref - 1 = 3)
  ///       -> DisconnectWorker * 3 (ref - 3 = 0)
  ///
  /// A state change flow for worker timeout case is:
  ///       StartWorkerProcess(ref + 1 = 1)
  ///       -> OnWorkerStarted * 2 (ref + 2 = 3)
  ///       -> One worker registration times out, kill worker process (ref - 1 = 2)
  ///       -> DisconnectWorker * 2 (ref - 2 = 0)
  ///
  /// Note: "OnWorkerStarted * 3" means that three workers are started. And we assume
  /// that the worker process has tree worker instances totally.
  ///
  /// An example to show reference table changes:
  ///
  ///   Start a job with eager installed runtime env:
  ///       ray.init(runtime_env=
  ///       {
  ///         "conda": {
  ///           "dependencies": ["requests"]
  ///         },
  ///         "eager_install": True
  ///       })
  ///   Add URI reference and get the reference tables:
  ///       +---------------------------------------------+
  ///       |      id            |          URIs          |
  ///       +--------------------+------------------------+
  ///       | job-id-hex-A       | conda://{hash-A}       |
  ///       +---------------------------------------------+
  ///       +---------------------------------------------+
  ///       |      URI           |          count         |
  ///       +--------------------+------------------------+
  ///       | conda://{hash-A}   |           1            |
  ///       +---------------------------------------------+
  ///
  ///   Create actor with runtime env:
  ///      @ray.remote
  ///      class actor:
  ///          def Foo():
  ///              import my_module
  ///              pass
  ///      actor.options(runtime_env=
  ///           {
  ///              "conda": {
  ///                  "dependencies": ["requests"]
  ///              },
  ///              "py_modules": [
  ///                  "s3://bucket/my_module.zip"
  ///              ]
  ///              }).remote()
  ///   First step when worker process started, add URI reference and get the reference
  ///   tables:
  ///       +-------------------------------------------------------------------+
  ///       |      id              |          URIs                              |
  ///       +----------------------+--------------------------------------------+
  ///       | job-id-hex-A         | conda://{hash-A}                           |
  ///       | worker-setup-token-A | conda://{hash-A},s3://bucket/my_module.zip |
  ///       +-------------------------------------------------------------------+
  ///       +------------------------------------------------------+
  ///       |      URI                    |          count         |
  ///       +-----------------------------+------------------------+
  ///       | conda://{hash-A}            |           2            |
  ///       | s3://bucket/my_module.zip   |           1            |
  ///       +------------------------------------------------------+
  ///   Second step when worker instance registers, add URI reference for worker
  ///   instance and get the reference tables:
  ///       +-------------------------------------------------------------------+
  ///       |      id              |          URIs                              |
  ///       +----------------------+--------------------------------------------+
  ///       | job-id-hex-A         | conda://{hash-A}                           |
  ///       | worker-setup-token-A | conda://{hash-A},s3://bucket/my_module.zip |
  ///       | worker-id-hex-A      | conda://{hash-A},s3://bucket/my_module.zip |
  ///       +-------------------------------------------------------------------+
  ///       +------------------------------------------------------+
  ///       |      URI                    |          count         |
  ///       +-----------------------------+------------------------+
  ///       | conda://{hash-A}            |           3            |
  ///       | s3://bucket/my_module.zip   |           2            |
  ///       +------------------------------------------------------+
  ///   At the same time, we should remove URI reference for worker process because python
  ///   worker only contains one worker instance:
  ///       +-------------------------------------------------------------------+
  ///       |      id              |          URIs                              |
  ///       +----------------------+--------------------------------------------+
  ///       | job-id-hex-A         | conda://{hash-A}                           |
  ///       | worker-id-hex-A      | conda://{hash-A},s3://bucket/my_module.zip |
  ///       +-------------------------------------------------------------------+
  ///       +------------------------------------------------------+
  ///       |      URI                    |          count         |
  ///       +-----------------------------+------------------------+
  ///       | conda://{hash-A}            |           2            |
  ///       | s3://bucket/my_module.zip   |           1            |
  ///       +------------------------------------------------------+
  ///
  ///   Next, when the actor is killed, remove URI reference for worker instance:
  ///       +-------------------------------------------------------------------+
  ///       |      id              |          URIs                              |
  ///       +----------------------+--------------------------------------------+
  ///       | job-id-hex-A         | conda://{hash-A}                           |
  ///       +-------------------------------------------------------------------+
  ///       +------------------------------------------------------+
  ///       |      URI                    |          count         |
  ///       +-----------------------------+------------------------+
  ///       | conda://{hash-A}            |           1            |
  ///       +------------------------------------------------------+

  ///   Finally, when the job is finished, remove URI reference and got an empty reference
  ///   table:
  ///       +-------------------------------------------------------------------+
  ///       |      id              |          URIs                              |
  ///       +----------------------+--------------------------------------------+
  ///       |                      |                                            |
  ///       +-------------------------------------------------------------------+
  ///       +------------------------------------------------------+
  ///       |      URI                    |          count         |
  ///       +-----------------------------+------------------------+
  ///       |                             |                        |
  ///       +------------------------------------------------------+
  ///
  ///  Now, we can delete the runtime env resources safely.

  RuntimeEnvManager runtime_env_manager_;

  /// Stats
  int64_t process_failed_job_config_missing_ = 0;
  int64_t process_failed_rate_limited_ = 0;
  int64_t process_failed_pending_registration_ = 0;
  int64_t process_failed_runtime_env_setup_failed_ = 0;

  friend class WorkerPoolTest;
};

}  // namespace raylet

}  // namespace ray
>>>>>>> 19672688
<|MERGE_RESOLUTION|>--- conflicted
+++ resolved
@@ -1,1550 +1,849 @@
-<<<<<<< HEAD
-// Copyright 2017 The Ray Authors.
-//
-// Licensed under the Apache License, Version 2.0 (the "License");
-// you may not use this file except in compliance with the License.
-// You may obtain a copy of the License at
-//
-//  http://www.apache.org/licenses/LICENSE-2.0
-//
-// Unless required by applicable law or agreed to in writing, software
-// distributed under the License is distributed on an "AS IS" BASIS,
-// WITHOUT WARRANTIES OR CONDITIONS OF ANY KIND, either express or implied.
-// See the License for the specific language governing permissions and
-// limitations under the License.
-
-#pragma once
-
-#include <inttypes.h>
-
-#include <algorithm>
-#include <boost/asio/io_service.hpp>
-#include <boost/functional/hash.hpp>
-#include <queue>
-#include <unordered_set>
-#include <utility>
-#include <vector>
-
-#include "gtest/gtest.h"
-#include "ray/common/asio/instrumented_io_context.h"
-#include "ray/common/asio/periodical_runner.h"
-#include "ray/common/client_connection.h"
-#include "ray/common/task/task.h"
-#include "ray/common/task/task_common.h"
-#include "ray/gcs/gcs_client/gcs_client.h"
-#include "ray/raylet/agent_manager.h"
-#include "ray/raylet/worker.h"
-
-namespace ray {
-
-namespace raylet {
-
-using WorkerCommandMap =
-    absl::flat_hash_map<Language, std::vector<std::string>, std::hash<int>>;
-
-enum PopWorkerStatus {
-  // OK.
-  // A registered worker will be returned with callback.
-  OK = 0,
-  // Job config is not found.
-  // A nullptr worker will be returned with callback.
-  JobConfigMissing = 1,
-  // Worker process startup rate is limited.
-  // A nullptr worker will be returned with callback.
-  TooManyStartingWorkerProcesses = 2,
-  // Worker process has been started, but the worker did not register at the raylet within
-  // the timeout.
-  // A nullptr worker will be returned with callback.
-  WorkerPendingRegistration = 3,
-  // Any fails of runtime env creation.
-  // A nullptr worker will be returned with callback.
-  RuntimeEnvCreationFailed = 4,
-};
-
-/// \Return true if the worker was used. Otherwise, return false and the worker will be
-/// returned to the worker pool.
-using PopWorkerCallback = std::function<bool(
-    const std::shared_ptr<WorkerInterface> worker, PopWorkerStatus status)>;
-
-/// \class WorkerPoolInterface
-///
-/// Used for new scheduler unit tests.
-class WorkerPoolInterface {
- public:
-  /// Pop an idle worker from the pool. The caller is responsible for pushing
-  /// the worker back onto the pool once the worker has completed its work.
-  ///
-  /// \param task_spec The returned worker must be able to execute this task.
-  /// \param callback The callback function that executed when gets the result of
-  /// worker popping.
-  /// The callback will be executed with an empty worker in following cases:
-  /// Case 1: Job config not found.
-  /// Case 2: Worker process startup rate limited.
-  /// Case 3: Worker process has been started, but the worker registered back to raylet
-  /// timeout.
-  //  Case 4: Any fails of runtime env creation.
-  /// Of course, the callback will also be executed when a valid worker found in following
-  /// cases:
-  /// Case 1: An suitable worker was found in idle worker pool.
-  /// Case 2: An suitable worker registered to raylet.
-  /// The corresponding PopWorkerStatus will be passed to the callback.
-  /// \param allocated_instances_serialized_json The allocated resource instances
-  /// json string, it contains resource ID which assigned to this worker.
-  /// Instance resource value will be like {"GPU":[10000,0,10000]}, non-instance
-  /// resource value will be {"CPU":20000}.
-  /// \return Void.
-  virtual void PopWorker(
-      const TaskSpecification &task_spec, const PopWorkerCallback &callback,
-      const std::string &allocated_instances_serialized_json = "{}") = 0;
-  /// Add an idle worker to the pool.
-  ///
-  /// \param The idle worker to add.
-  virtual void PushWorker(const std::shared_ptr<WorkerInterface> &worker) = 0;
-
-  /// Get all the registered workers.
-  ///
-  /// \param filter_dead_workers whether or not if this method will filter dead workers
-  /// that are still registered. \return A list containing all the workers.
-  virtual const std::vector<std::shared_ptr<WorkerInterface>> GetAllRegisteredWorkers(
-      bool filter_dead_workers = false) const = 0;
-
-  virtual ~WorkerPoolInterface(){};
-};
-
-/// \class IOWorkerPoolInterface
-///
-/// Used for object spilling manager unit tests.
-class IOWorkerPoolInterface {
- public:
-  virtual void PushSpillWorker(const std::shared_ptr<WorkerInterface> &worker) = 0;
-
-  virtual void PopSpillWorker(
-      std::function<void(std::shared_ptr<WorkerInterface>)> callback) = 0;
-
-  virtual void PushRestoreWorker(const std::shared_ptr<WorkerInterface> &worker) = 0;
-
-  virtual void PopRestoreWorker(
-      std::function<void(std::shared_ptr<WorkerInterface>)> callback) = 0;
-
-  virtual void PushDeleteWorker(const std::shared_ptr<WorkerInterface> &worker) = 0;
-
-  virtual void PopDeleteWorker(
-      std::function<void(std::shared_ptr<WorkerInterface>)> callback) = 0;
-
-  virtual ~IOWorkerPoolInterface(){};
-};
-
-class WorkerInterface;
-class Worker;
-
-/// \class WorkerPool
-///
-/// The WorkerPool is responsible for managing a pool of Workers. Each Worker
-/// is a container for a unit of work.
-class WorkerPool : public WorkerPoolInterface, public IOWorkerPoolInterface {
- public:
-  /// Create a pool and asynchronously start at least the specified number of workers per
-  /// language.
-  /// Once each worker process has registered with an external server, the
-  /// process should create and register the specified number of workers, and add them to
-  /// the pool.
-  ///
-  /// \param node_id The id of the current node.
-  /// \param node_address The address of the current node.
-  /// \param num_workers_soft_limit The soft limit of the number of workers.
-  /// \param num_initial_python_workers_for_first_job The number of initial Python
-  /// workers for the first job.
-  /// \param maximum_startup_concurrency The maximum number of worker processes
-  /// that can be started in parallel (typically this should be set to the number of CPU
-  /// resources on the machine).
-  /// \param min_worker_port The lowest port number that workers started will bind on.
-  /// If this is set to 0, workers will bind on random ports.
-  /// \param max_worker_port The highest port number that workers started will bind on.
-  /// If this is not set to 0, min_worker_port must also not be set to 0.
-  /// \param worker_ports An explicit list of open ports that workers started will bind
-  /// on. This takes precedence over min_worker_port and max_worker_port.
-  /// \param worker_commands The commands used to start the worker process, grouped by
-  /// language.
-  /// \param native_library_path The native library path which includes the core
-  /// libraries.
-  /// \param starting_worker_timeout_callback The callback that will be triggered once
-  /// it times out to start a worker.
-  /// \param ray_debugger_external Ray debugger in workers will be started in a way
-  /// that they are accessible from outside the node.
-  /// \param get_time A callback to get the current time.
-  WorkerPool(instrumented_io_context &io_service, const NodeID node_id,
-             const std::string node_address, int num_workers_soft_limit,
-             int num_initial_python_workers_for_first_job,
-             int maximum_startup_concurrency, int min_worker_port, int max_worker_port,
-             const std::vector<int> &worker_ports,
-             std::shared_ptr<gcs::GcsClient> gcs_client,
-             const WorkerCommandMap &worker_commands,
-             const std::string &native_library_path,
-             std::function<void()> starting_worker_timeout_callback,
-             int ray_debugger_external, const std::function<double()> get_time);
-
-  /// Destructor responsible for freeing a set of workers owned by this class.
-  virtual ~WorkerPool();
-
-  /// Set the node manager port.
-  /// \param node_manager_port The port Raylet uses for listening to incoming connections.
-  void SetNodeManagerPort(int node_manager_port);
-
-  /// Set agent manager.
-  void SetAgentManager(std::shared_ptr<AgentManager> agent_manager);
-
-  /// Handles the event that a job is started.
-  ///
-  /// \param job_id ID of the started job.
-  /// \param job_config The config of the started job.
-  /// \return Void
-  void HandleJobStarted(const JobID &job_id, const rpc::JobConfig &job_config);
-
-  /// Handles the event that a job is finished.
-  ///
-  /// \param job_id ID of the finished job.
-  /// \return Void.
-  void HandleJobFinished(const JobID &job_id);
-
-  /// \brief Get the job config by job id.
-  ///
-  /// \param job_id ID of the job.
-  /// \return Job config if given job is running, else nullptr.
-  boost::optional<const rpc::JobConfig &> GetJobConfig(const JobID &job_id) const;
-
-  /// Register a new worker. The Worker should be added by the caller to the
-  /// pool after it becomes idle (e.g., requests a work assignment).
-  ///
-  /// \param[in] worker The worker to be registered.
-  /// \param[in] pid The PID of the worker.
-  /// \param[in] worker_shim_pid The PID of the process for setup worker runtime env.
-  /// \param[in] worker_startup_token The startup token of the process assigned to
-  /// it during startup as a command line argument.
-  /// \param[in] send_reply_callback The callback to invoke after registration is
-  /// finished/failed.
-  /// Returns 0 if the worker should bind on a random port.
-  /// \return If the registration is successful.
-  Status RegisterWorker(const std::shared_ptr<WorkerInterface> &worker, pid_t pid,
-                        pid_t worker_shim_pid, StartupToken worker_startup_token,
-                        std::function<void(Status, int)> send_reply_callback);
-
-  /// To be invoked when a worker is started. This method should be called when the worker
-  /// announces its port.
-  ///
-  /// \param[in] worker The worker which is started.
-  /// \return void
-  void OnWorkerStarted(const std::shared_ptr<WorkerInterface> &worker);
-
-  /// Register a new driver.
-  ///
-  /// \param[in] worker The driver to be registered.
-  /// \param[in] job_config The config of the job.
-  /// \param[in] send_reply_callback The callback to invoke after registration is
-  /// finished/failed.
-  /// \return If the registration is successful.
-  Status RegisterDriver(const std::shared_ptr<WorkerInterface> &worker,
-                        const rpc::JobConfig &job_config,
-                        std::function<void(Status, int)> send_reply_callback);
-
-  /// Get the client connection's registered worker.
-  ///
-  /// \param The client connection owned by a registered worker.
-  /// \return The Worker that owns the given client connection. Returns nullptr
-  /// if the client has not registered a worker yet.
-  std::shared_ptr<WorkerInterface> GetRegisteredWorker(
-      const std::shared_ptr<ClientConnection> &connection) const;
-
-  /// Get the client connection's registered driver.
-  ///
-  /// \param The client connection owned by a registered driver.
-  /// \return The Worker that owns the given client connection. Returns nullptr
-  /// if the client has not registered a driver.
-  std::shared_ptr<WorkerInterface> GetRegisteredDriver(
-      const std::shared_ptr<ClientConnection> &connection) const;
-
-  /// Disconnect a registered worker.
-  ///
-  /// \param worker The worker to disconnect. The worker must be registered.
-  /// \param disconnect_type Type of a worker exit.
-  /// \return Whether the given worker was in the pool of idle workers.
-  bool DisconnectWorker(const std::shared_ptr<WorkerInterface> &worker,
-                        rpc::WorkerExitType disconnect_type);
-
-  /// Disconnect a registered driver.
-  ///
-  /// \param The driver to disconnect. The driver must be registered.
-  void DisconnectDriver(const std::shared_ptr<WorkerInterface> &driver);
-
-  /// Add an idle spill I/O worker to the pool.
-  ///
-  /// \param worker The idle spill I/O worker to add.
-  void PushSpillWorker(const std::shared_ptr<WorkerInterface> &worker);
-
-  /// Pop an idle spill I/O worker from the pool and trigger a callback when
-  /// an spill I/O worker is available.
-  /// The caller is responsible for pushing the worker back onto the
-  /// pool once the worker has completed its work.
-  ///
-  /// \param callback The callback that returns an available spill I/O worker.
-  void PopSpillWorker(std::function<void(std::shared_ptr<WorkerInterface>)> callback);
-
-  /// Add an idle restore I/O worker to the pool.
-  ///
-  /// \param worker The idle I/O worker to add.
-  void PushRestoreWorker(const std::shared_ptr<WorkerInterface> &worker);
-
-  /// Pop an idle restore I/O worker from the pool and trigger a callback when
-  /// an restore I/O worker is available.
-  /// The caller is responsible for pushing the worker back onto the
-  /// pool once the worker has completed its work.
-  ///
-  /// \param callback The callback that returns an available restore I/O worker.
-  void PopRestoreWorker(std::function<void(std::shared_ptr<WorkerInterface>)> callback);
-
-  /// Add an idle delete I/O worker to the pool.
-  ///
-  /// NOTE: There's currently no concept of delete workers or delete worker pools.
-  /// When deleting objects, it shares the workers within restore or spill worker pools.
-  /// This method is just a higher level abstraction to hide that implementation detail.
-  ///
-  /// \param worker The idle I/O worker. It could be either spill or restore I/O worker.
-  void PushDeleteWorker(const std::shared_ptr<WorkerInterface> &worker);
-
-  /// Pop an idle delete I/O worker from the pool and trigger a callback when
-  /// when delete I/O worker is available.
-  /// NOTE: There's currently no concept of delete workers or delete worker pools.
-  /// This method just finds more available I/O workers from either spill or restore pool
-  /// and pop them out.
-  void PopDeleteWorker(std::function<void(std::shared_ptr<WorkerInterface>)> callback);
-
-  /// See interface.
-  void PushWorker(const std::shared_ptr<WorkerInterface> &worker);
-
-  /// See interface.
-  void PopWorker(const TaskSpecification &task_spec, const PopWorkerCallback &callback,
-                 const std::string &allocated_instances_serialized_json = "{}");
-
-  /// Try to prestart a number of workers suitable the given task spec. Prestarting
-  /// is needed since core workers request one lease at a time, if starting is slow,
-  /// then it means it takes a long time to scale up.
-  ///
-  /// \param task_spec The returned worker must be able to execute this task.
-  /// \param backlog_size The number of tasks in the client backlog of this shape.
-  /// \param num_available_cpus The number of CPUs that are currently unused.
-  /// We aim to prestart 1 worker per CPU, up to the the backlog size.
-  void PrestartWorkers(const TaskSpecification &task_spec, int64_t backlog_size,
-                       int64_t num_available_cpus);
-
-  /// Return the current size of the worker pool for the requested language. Counts only
-  /// idle workers.
-  ///
-  /// \param language The requested language.
-  /// \return The total count of all workers (actor and non-actor) in the pool.
-  uint32_t Size(const Language &language) const;
-
-  /// Get all the workers which are running tasks for a given job.
-  ///
-  /// \param job_id The job ID.
-  /// \return A list containing all the workers which are running tasks for the job.
-  std::vector<std::shared_ptr<WorkerInterface>> GetWorkersRunningTasksForJob(
-      const JobID &job_id) const;
-
-  /// Get all the registered workers.
-  ///
-  /// \param filter_dead_workers whether or not if this method will filter dead workers
-  /// that are still registered. \return A list containing all the workers.
-  const std::vector<std::shared_ptr<WorkerInterface>> GetAllRegisteredWorkers(
-      bool filter_dead_workers = false) const;
-
-  /// Get all the registered drivers.
-  ///
-  /// \param filter_dead_drivers whether or not if this method will filter dead drivers
-  /// that are still registered. \return A list containing all the drivers.
-  const std::vector<std::shared_ptr<WorkerInterface>> GetAllRegisteredDrivers(
-      bool filter_dead_drivers = false) const;
-
-  /// Whether there is a pending worker for the given task.
-  /// Note that, this is only used for actor creation task with dynamic options.
-  /// And if the worker registered but isn't assigned a task,
-  /// the worker also is in pending state, and this'll return true.
-  ///
-  /// \param language The required language.
-  /// \param task_id The task that we want to query.
-  bool HasPendingWorkerForTask(const Language &language, const TaskID &task_id);
-
-  /// Get the set of active object IDs from all workers in the worker pool.
-  /// \return A set containing the active object IDs.
-  std::unordered_set<ObjectID> GetActiveObjectIDs() const;
-
-  /// Returns debug string for class.
-  ///
-  /// \return string.
-  std::string DebugString() const;
-
-  /// Try killing idle workers to ensure the running workers are in a
-  /// reasonable size.
-  void TryKillingIdleWorkers();
-
- protected:
-  void update_worker_startup_token_counter();
-
-  /// Asynchronously start a new worker process. Once the worker process has
-  /// registered with an external server, the process should create and
-  /// register N workers, then add them to the pool.
-  /// Failure to start the worker process is a fatal error. If too many workers
-  /// are already being started, then this function will return without starting
-  /// any workers.
-  ///
-  /// \param language Which language this worker process should be.
-  /// \param worker_type The type of the worker. This worker type is internal to
-  ///                             worker pool abstraction. Outside this class, workers
-  ///                             will have rpc::WorkerType instead.
-  /// \param job_id The ID of the job to which the started worker process belongs.
-  /// \param status The output status of work process starting.
-  /// \param dynamic_options The dynamic options that we should add for worker command.
-  /// \param runtime_env_hash The hash of runtime env.
-  /// \param serialized_runtime_env_context The context of runtime env.
-  /// \param allocated_instances_serialized_json The allocated resource instances
-  //  json string.
-  /// \return The id of the process that we started if it's positive, otherwise it means
-  /// we didn't start a process.
-  Process StartWorkerProcess(
-      const Language &language, const rpc::WorkerType worker_type, const JobID &job_id,
-      PopWorkerStatus *status /*output*/,
-      const std::vector<std::string> &dynamic_options = {},
-      const int runtime_env_hash = 0,
-      const std::string &serialized_runtime_env_context = "{}",
-      const std::string &allocated_instances_serialized_json = "{}");
-
-  /// The implementation of how to start a new worker process with command arguments.
-  /// The lifetime of the process is tied to that of the returned object,
-  /// unless the caller manually detaches the process after the call.
-  ///
-  /// \param worker_command_args The command arguments of new worker process.
-  /// \param[in] env Additional environment variables to be set on this process besides
-  /// the environment variables of the parent process.
-  /// \return An object representing the started worker process.
-  virtual Process StartProcess(const std::vector<std::string> &worker_command_args,
-                               const ProcessEnvironment &env);
-
-  /// Push an warning message to user if worker pool is getting to big.
-  virtual void WarnAboutSize();
-
-  /// Make this synchronized function for unit test.
-  void PopWorkerCallbackInternal(const PopWorkerCallback &callback,
-                                 std::shared_ptr<WorkerInterface> worker,
-                                 PopWorkerStatus status);
-
-  /// Gloabl startup token variable. Incremented once assigned
-  /// to a worker process and is added to
-  /// state.starting_worker_processes.
-  StartupToken worker_startup_token_counter_;
-
-  struct IOWorkerState {
-    /// The pool of idle I/O workers.
-    std::queue<std::shared_ptr<WorkerInterface>> idle_io_workers;
-    /// The queue of pending I/O tasks.
-    std::queue<std::function<void(std::shared_ptr<WorkerInterface>)>> pending_io_tasks;
-    /// All I/O workers that have registered and are still connected, including both
-    /// idle and executing.
-    std::unordered_set<std::shared_ptr<WorkerInterface>> registered_io_workers;
-    /// Number of starting I/O workers.
-    int num_starting_io_workers = 0;
-  };
-
-  /// Some basic information about the starting worker process.
-  struct StartingWorkerProcessInfo {
-    /// The number of workers in the worker process.
-    int num_workers;
-    /// The number of pending registration workers in the worker process.
-    int num_starting_workers;
-    /// The type of the worker.
-    rpc::WorkerType worker_type;
-    /// The worker process instance.
-    Process proc;
-    /// The worker process start time.
-    std::chrono::high_resolution_clock::time_point start_time;
-  };
-
-  struct TaskWaitingForWorkerInfo {
-    /// The id of task.
-    TaskID task_id;
-    /// The callback function which should be called when worker registered.
-    PopWorkerCallback callback;
-  };
-
-  /// An internal data structure that maintains the pool state per language.
-  struct State {
-    /// The commands and arguments used to start the worker process
-    std::vector<std::string> worker_command;
-    /// The pool of dedicated workers for actor creation tasks
-    /// with dynamic worker options (prefix or suffix worker command.)
-    absl::flat_hash_map<TaskID, std::shared_ptr<WorkerInterface>> idle_dedicated_workers;
-    /// The pool of idle non-actor workers.
-    std::unordered_set<std::shared_ptr<WorkerInterface>> idle;
-    // States for io workers used for python util functions.
-    IOWorkerState util_io_worker_state;
-    // States for io workers used for spilling objects.
-    IOWorkerState spill_io_worker_state;
-    // States for io workers used for restoring objects.
-    IOWorkerState restore_io_worker_state;
-    /// All workers that have registered and are still connected, including both
-    /// idle and executing.
-    std::unordered_set<std::shared_ptr<WorkerInterface>> registered_workers;
-    /// All drivers that have registered and are still connected.
-    std::unordered_set<std::shared_ptr<WorkerInterface>> registered_drivers;
-    /// All workers that have registered but is about to disconnect. They shouldn't be
-    /// popped anymore.
-    std::unordered_set<std::shared_ptr<WorkerInterface>> pending_disconnection_workers;
-    /// A map from the startup tokens of worker processes, assigned by the raylet, to
-    /// the extra information of the process. Note that the shim process PID is the
-    /// same with worker process PID, except starting worker process in container.
-    absl::flat_hash_map<StartupToken, StartingWorkerProcessInfo>
-        starting_worker_processes;
-    /// A map for looking up the task by the pid of starting worker process.
-    absl::flat_hash_map<Process, TaskWaitingForWorkerInfo> starting_workers_to_tasks;
-    /// A map for looking up the task with dynamic options by the pid of
-    /// starting worker process. Note that this is used for the dedicated worker
-    /// processes.
-    absl::flat_hash_map<Process, TaskWaitingForWorkerInfo>
-        starting_dedicated_workers_to_tasks;
-    /// We'll push a warning to the user every time a multiple of this many
-    /// worker processes has been started.
-    int multiple_for_warning;
-    /// The last size at which a warning about the number of registered workers
-    /// was generated.
-    int64_t last_warning_multiple;
-  };
-
-  /// Pool states per language.
-  absl::flat_hash_map<Language, State, std::hash<int>> states_by_lang_;
-
-  /// The pool of idle non-actor workers of all languages. This is used to kill idle
-  /// workers in FIFO order. The second element of std::pair is the time a worker becomes
-  /// idle.
-  std::list<std::pair<std::shared_ptr<WorkerInterface>, int64_t>> idle_of_all_languages_;
-
- private:
-  /// A helper function that returns the reference of the pool state
-  /// for a given language.
-  State &GetStateForLanguage(const Language &language);
-
-  /// Start a timer to monitor the starting worker process.
-  ///
-  /// If any workers in this process don't register within the timeout
-  /// (due to worker process crash or any other reasons), remove them
-  /// from `starting_worker_processes`. Otherwise if we'll mistakenly
-  /// think there are unregistered workers, and won't start new workers.
-  void MonitorStartingWorkerProcess(const Process &proc, StartupToken proc_startup_token,
-                                    const Language &language,
-                                    const rpc::WorkerType worker_type);
-
-  /// Get the next unallocated port in the free ports list. If a port range isn't
-  /// configured, returns 0.
-  /// NOTE: Ray does not 'reserve' these ports from being used by other services.
-  /// There is a race condition where another service binds to the port sometime
-  /// after this function returns and before the Worker/Driver uses the port.
-  /// \param[out] port The next available port.
-  Status GetNextFreePort(int *port);
-
-  /// Mark this port as free to be used by another worker.
-  /// \param[in] port The port to mark as free.
-  void MarkPortAsFree(int port);
-
-  /// Try start all I/O workers waiting to be started.
-  /// \param language The language of the I/O worker. Currently only Python I/O
-  /// workers are effective.
-  void TryStartIOWorkers(const Language &language);
-
-  /// Try start spill or restore io workers.
-  /// \param language The language of the I/O worker. Currently only Python I/O
-  /// workers are effective.
-  /// \param worker_type The worker type. It is currently either spill worker or restore
-  /// worker.
-  void TryStartIOWorkers(const Language &language, const rpc::WorkerType &worker_type);
-
-  /// Get all workers of the given process.
-  ///
-  /// \param process The process of workers.
-  /// \return The workers of the given process.
-  std::unordered_set<std::shared_ptr<WorkerInterface>> GetWorkersByProcess(
-      const Process &process);
-
-  /// Get either restore or spill worker state from state based on worker_type.
-  ///
-  /// \param worker_type IO Worker Type.
-  /// \param state Worker pool internal state.
-  IOWorkerState &GetIOWorkerStateFromWorkerType(const rpc::WorkerType &worker_type,
-                                                State &state) const;
-
-  /// Push IOWorker (e.g., spill worker and restore worker) based on the given
-  /// worker_type.
-  void PushIOWorkerInternal(const std::shared_ptr<WorkerInterface> &worker,
-                            const rpc::WorkerType &worker_type);
-
-  /// Pop IOWorker (e.g., spill worker and restore worker) based on the given worker_type.
-  void PopIOWorkerInternal(
-      const rpc::WorkerType &worker_type,
-      std::function<void(std::shared_ptr<WorkerInterface>)> callback);
-
-  /// Return true if the given worker type is IO worker type. Currently, there are 2 IO
-  /// worker types (SPILL_WORKER and RESTORE_WORKER).
-  bool IsIOWorkerType(const rpc::WorkerType &worker_type);
-
-  /// Call the `PopWorkerCallback` function asynchronously to make sure executed in
-  /// different stack.
-  virtual void PopWorkerCallbackAsync(const PopWorkerCallback &callback,
-                                      std::shared_ptr<WorkerInterface> worker,
-                                      PopWorkerStatus status = PopWorkerStatus::OK);
-
-  /// Try to find a task that is associated with the given worker process from the given
-  /// queue. If found, invoke its PopWorkerCallback.
-  /// \param workers_to_tasks The queue of tasks which waiting for workers.
-  /// \param proc The process which the worker belongs to.
-  /// \param worker A new idle worker. If the worker is empty, we could also callback
-  /// to the task.
-  /// \param status The pop worker status which will be forwarded to
-  /// `PopWorkerCallback`.
-  /// \param found  Whether the related task found or not.
-  /// \param worker_used Whether the worker is used by the task, only valid when found is
-  /// true.
-  /// \param task_id  The related task id.
-  void InvokePopWorkerCallbackForProcess(
-      absl::flat_hash_map<Process, TaskWaitingForWorkerInfo> &workers_to_tasks,
-      const Process &proc, const std::shared_ptr<WorkerInterface> &worker,
-      const PopWorkerStatus &status, bool *found /* output */,
-      bool *worker_used /* output */, TaskID *task_id /* output */);
-
-  /// Create runtime env asynchronously by runtime env agent.
-  void CreateRuntimeEnv(
-      const std::string &serialized_runtime_env, const JobID &job_id,
-      const std::function<void(bool, const std::string &)> &callback,
-      const std::string &serialized_allocated_resource_instances = "{}");
-
-  /// For Process class for managing subprocesses (e.g. reaping zombies).
-  instrumented_io_context *io_service_;
-  /// Node ID of the current node.
-  const NodeID node_id_;
-  /// Address of the current node.
-  const std::string node_address_;
-  /// The soft limit of the number of registered workers.
-  int num_workers_soft_limit_;
-  /// The maximum number of worker processes that can be started concurrently.
-  int maximum_startup_concurrency_;
-  /// Keeps track of unused ports that newly-created workers can bind on.
-  /// If null, workers will not be passed ports and will choose them randomly.
-  std::unique_ptr<std::queue<int>> free_ports_;
-  /// The port Raylet uses for listening to incoming connections.
-  int node_manager_port_ = 0;
-  /// A client connection to the GCS.
-  std::shared_ptr<gcs::GcsClient> gcs_client_;
-  /// The native library path which includes the core libraries.
-  std::string native_library_path_;
-  /// The callback that will be triggered once it times out to start a worker.
-  std::function<void()> starting_worker_timeout_callback_;
-  /// If 1, expose Ray debuggers started by the workers externally (to this node).
-  int ray_debugger_external;
-  FRIEND_TEST(WorkerPoolTest, InitialWorkerProcessCount);
-
-  /// The Job ID of the firstly received job.
-  JobID first_job_;
-
-  /// The callback to send RegisterClientReply to the driver of the first job.
-  std::function<void()> first_job_send_register_client_reply_to_driver_;
-
-  /// The number of registered workers of the first job.
-  int first_job_registered_python_worker_count_;
-
-  /// The number of initial Python workers to wait for the first job before the driver
-  /// receives RegisterClientReply.
-  int first_job_driver_wait_num_python_workers_;
-
-  /// The number of initial Python workers for the first job.
-  int num_initial_python_workers_for_first_job_;
-
-  /// This map tracks the latest infos of unfinished jobs.
-  absl::flat_hash_map<JobID, rpc::JobConfig> all_jobs_;
-
-  /// Set of jobs whose drivers have exited.
-  absl::flat_hash_set<JobID> finished_jobs_;
-
-  /// This map stores the same data as `idle_of_all_languages_`, but in a map structure
-  /// for lookup performance.
-  absl::flat_hash_map<std::shared_ptr<WorkerInterface>, int64_t>
-      idle_of_all_languages_map_;
-
-  /// A map of idle workers that are pending exit.
-  absl::flat_hash_map<WorkerID, std::shared_ptr<WorkerInterface>>
-      pending_exit_idle_workers_;
-
-  /// The runner to run function periodically.
-  PeriodicalRunner periodical_runner_;
-
-  /// A callback to get the current time.
-  const std::function<double()> get_time_;
-  /// Agent manager.
-  std::shared_ptr<AgentManager> agent_manager_;
-
-  /// Stats
-  int64_t process_failed_job_config_missing_ = 0;
-  int64_t process_failed_rate_limited_ = 0;
-  int64_t process_failed_pending_registration_ = 0;
-  int64_t process_failed_runtime_env_setup_failed_ = 0;
-
-  friend class WorkerPoolTest;
-};
-
-}  // namespace raylet
-
-}  // namespace ray
-=======
-// Copyright 2017 The Ray Authors.
-//
-// Licensed under the Apache License, Version 2.0 (the "License");
-// you may not use this file except in compliance with the License.
-// You may obtain a copy of the License at
-//
-//  http://www.apache.org/licenses/LICENSE-2.0
-//
-// Unless required by applicable law or agreed to in writing, software
-// distributed under the License is distributed on an "AS IS" BASIS,
-// WITHOUT WARRANTIES OR CONDITIONS OF ANY KIND, either express or implied.
-// See the License for the specific language governing permissions and
-// limitations under the License.
-
-#pragma once
-
-#include <inttypes.h>
-
-#include <algorithm>
-#include <boost/asio/io_service.hpp>
-#include <boost/functional/hash.hpp>
-#include <queue>
-#include <unordered_set>
-#include <utility>
-#include <vector>
-
-#include "gtest/gtest.h"
-#include "ray/common/asio/instrumented_io_context.h"
-#include "ray/common/asio/periodical_runner.h"
-#include "ray/common/client_connection.h"
-#include "ray/common/runtime_env_manager.h"
-#include "ray/common/task/task.h"
-#include "ray/common/task/task_common.h"
-#include "ray/gcs/gcs_client/gcs_client.h"
-#include "ray/raylet/agent_manager.h"
-#include "ray/raylet/worker.h"
-
-namespace ray {
-
-namespace raylet {
-
-using WorkerCommandMap =
-    absl::flat_hash_map<Language, std::vector<std::string>, std::hash<int>>;
-
-enum PopWorkerStatus {
-  // OK.
-  // A registered worker will be returned with callback.
-  OK = 0,
-  // Job config is not found.
-  // A nullptr worker will be returned with callback.
-  JobConfigMissing = 1,
-  // Worker process startup rate is limited.
-  // A nullptr worker will be returned with callback.
-  TooManyStartingWorkerProcesses = 2,
-  // Worker process has been started, but the worker did not register at the raylet within
-  // the timeout.
-  // A nullptr worker will be returned with callback.
-  WorkerPendingRegistration = 3,
-  // Any fails of runtime env creation.
-  // A nullptr worker will be returned with callback.
-  RuntimeEnvCreationFailed = 4,
-};
-
-/// \Return true if the worker was used. Otherwise, return false and the worker will be
-/// returned to the worker pool.
-using PopWorkerCallback = std::function<bool(
-    const std::shared_ptr<WorkerInterface> worker, PopWorkerStatus status)>;
-
-/// \class WorkerPoolInterface
-///
-/// Used for new scheduler unit tests.
-class WorkerPoolInterface {
- public:
-  /// Pop an idle worker from the pool. The caller is responsible for pushing
-  /// the worker back onto the pool once the worker has completed its work.
-  ///
-  /// \param task_spec The returned worker must be able to execute this task.
-  /// \param callback The callback function that executed when gets the result of
-  /// worker popping.
-  /// The callback will be executed with an empty worker in following cases:
-  /// Case 1: Job config not found.
-  /// Case 2: Worker process startup rate limited.
-  /// Case 3: Worker process has been started, but the worker registered back to raylet
-  /// timeout.
-  //  Case 4: Any fails of runtime env creation.
-  /// Of course, the callback will also be executed when a valid worker found in following
-  /// cases:
-  /// Case 1: An suitable worker was found in idle worker pool.
-  /// Case 2: An suitable worker registered to raylet.
-  /// The corresponding PopWorkerStatus will be passed to the callback.
-  /// \param allocated_instances_serialized_json The allocated resource instances
-  /// json string, it contains resource ID which assigned to this worker.
-  /// Instance resource value will be like {"GPU":[10000,0,10000]}, non-instance
-  /// resource value will be {"CPU":20000}.
-  /// \return Void.
-  virtual void PopWorker(
-      const TaskSpecification &task_spec, const PopWorkerCallback &callback,
-      const std::string &allocated_instances_serialized_json = "{}") = 0;
-  /// Add an idle worker to the pool.
-  ///
-  /// \param The idle worker to add.
-  virtual void PushWorker(const std::shared_ptr<WorkerInterface> &worker) = 0;
-
-  /// Get all the registered workers.
-  ///
-  /// \param filter_dead_workers whether or not if this method will filter dead workers
-  /// that are still registered. \return A list containing all the workers.
-  virtual const std::vector<std::shared_ptr<WorkerInterface>> GetAllRegisteredWorkers(
-      bool filter_dead_workers = false) const = 0;
-
-  virtual ~WorkerPoolInterface(){};
-};
-
-/// \class IOWorkerPoolInterface
-///
-/// Used for object spilling manager unit tests.
-class IOWorkerPoolInterface {
- public:
-  virtual void PushSpillWorker(const std::shared_ptr<WorkerInterface> &worker) = 0;
-
-  virtual void PopSpillWorker(
-      std::function<void(std::shared_ptr<WorkerInterface>)> callback) = 0;
-
-  virtual void PushRestoreWorker(const std::shared_ptr<WorkerInterface> &worker) = 0;
-
-  virtual void PopRestoreWorker(
-      std::function<void(std::shared_ptr<WorkerInterface>)> callback) = 0;
-
-  virtual void PushDeleteWorker(const std::shared_ptr<WorkerInterface> &worker) = 0;
-
-  virtual void PopDeleteWorker(
-      std::function<void(std::shared_ptr<WorkerInterface>)> callback) = 0;
-
-  virtual ~IOWorkerPoolInterface(){};
-};
-
-class WorkerInterface;
-class Worker;
-
-/// \class WorkerPool
-///
-/// The WorkerPool is responsible for managing a pool of Workers. Each Worker
-/// is a container for a unit of work.
-class WorkerPool : public WorkerPoolInterface, public IOWorkerPoolInterface {
- public:
-  /// Create a pool and asynchronously start at least the specified number of workers per
-  /// language.
-  /// Once each worker process has registered with an external server, the
-  /// process should create and register the specified number of workers, and add them to
-  /// the pool.
-  ///
-  /// \param node_id The id of the current node.
-  /// \param node_address The address of the current node.
-  /// \param num_workers_soft_limit The soft limit of the number of workers.
-  /// \param num_initial_python_workers_for_first_job The number of initial Python
-  /// workers for the first job.
-  /// \param maximum_startup_concurrency The maximum number of worker processes
-  /// that can be started in parallel (typically this should be set to the number of CPU
-  /// resources on the machine).
-  /// \param min_worker_port The lowest port number that workers started will bind on.
-  /// If this is set to 0, workers will bind on random ports.
-  /// \param max_worker_port The highest port number that workers started will bind on.
-  /// If this is not set to 0, min_worker_port must also not be set to 0.
-  /// \param worker_ports An explicit list of open ports that workers started will bind
-  /// on. This takes precedence over min_worker_port and max_worker_port.
-  /// \param worker_commands The commands used to start the worker process, grouped by
-  /// language.
-  /// \param native_library_path The native library path which includes the core
-  /// libraries.
-  /// \param starting_worker_timeout_callback The callback that will be triggered once
-  /// it times out to start a worker.
-  /// \param ray_debugger_external Ray debugger in workers will be started in a way
-  /// that they are accessible from outside the node.
-  /// \param get_time A callback to get the current time.
-  WorkerPool(instrumented_io_context &io_service, const NodeID node_id,
-             const std::string node_address, int num_workers_soft_limit,
-             int num_initial_python_workers_for_first_job,
-             int maximum_startup_concurrency, int min_worker_port, int max_worker_port,
-             const std::vector<int> &worker_ports,
-             std::shared_ptr<gcs::GcsClient> gcs_client,
-             const WorkerCommandMap &worker_commands,
-             const std::string &native_library_path,
-             std::function<void()> starting_worker_timeout_callback,
-             int ray_debugger_external, const std::function<double()> get_time);
-
-  /// Destructor responsible for freeing a set of workers owned by this class.
-  virtual ~WorkerPool();
-
-  /// Set the node manager port.
-  /// \param node_manager_port The port Raylet uses for listening to incoming connections.
-  void SetNodeManagerPort(int node_manager_port);
-
-  /// Set agent manager.
-  void SetAgentManager(std::shared_ptr<AgentManager> agent_manager);
-
-  /// Handles the event that a job is started.
-  ///
-  /// \param job_id ID of the started job.
-  /// \param job_config The config of the started job.
-  /// \return Void
-  void HandleJobStarted(const JobID &job_id, const rpc::JobConfig &job_config);
-
-  /// Handles the event that a job is finished.
-  ///
-  /// \param job_id ID of the finished job.
-  /// \return Void.
-  void HandleJobFinished(const JobID &job_id);
-
-  /// \brief Get the job config by job id.
-  ///
-  /// \param job_id ID of the job.
-  /// \return Job config if given job is running, else nullptr.
-  boost::optional<const rpc::JobConfig &> GetJobConfig(const JobID &job_id) const;
-
-  /// Register a new worker. The Worker should be added by the caller to the
-  /// pool after it becomes idle (e.g., requests a work assignment).
-  ///
-  /// \param[in] worker The worker to be registered.
-  /// \param[in] pid The PID of the worker.
-  /// \param[in] worker_startup_token The startup token of the process assigned to
-  /// it during startup as a command line argument.
-  /// \param[in] send_reply_callback The callback to invoke after registration is
-  /// finished/failed.
-  /// Returns 0 if the worker should bind on a random port.
-  /// \return If the registration is successful.
-  Status RegisterWorker(const std::shared_ptr<WorkerInterface> &worker, pid_t pid,
-                        StartupToken worker_startup_token,
-                        std::function<void(Status, int)> send_reply_callback);
-
-  /// To be invoked when a worker is started. This method should be called when the worker
-  /// announces its port.
-  ///
-  /// \param[in] worker The worker which is started.
-  /// \return void
-  void OnWorkerStarted(const std::shared_ptr<WorkerInterface> &worker);
-
-  /// Register a new driver.
-  ///
-  /// \param[in] worker The driver to be registered.
-  /// \param[in] job_config The config of the job.
-  /// \param[in] send_reply_callback The callback to invoke after registration is
-  /// finished/failed.
-  /// \return If the registration is successful.
-  Status RegisterDriver(const std::shared_ptr<WorkerInterface> &worker,
-                        const rpc::JobConfig &job_config,
-                        std::function<void(Status, int)> send_reply_callback);
-
-  /// Get the client connection's registered worker.
-  ///
-  /// \param The client connection owned by a registered worker.
-  /// \return The Worker that owns the given client connection. Returns nullptr
-  /// if the client has not registered a worker yet.
-  std::shared_ptr<WorkerInterface> GetRegisteredWorker(
-      const std::shared_ptr<ClientConnection> &connection) const;
-
-  /// Get the client connection's registered driver.
-  ///
-  /// \param The client connection owned by a registered driver.
-  /// \return The Worker that owns the given client connection. Returns nullptr
-  /// if the client has not registered a driver.
-  std::shared_ptr<WorkerInterface> GetRegisteredDriver(
-      const std::shared_ptr<ClientConnection> &connection) const;
-
-  /// Disconnect a registered worker.
-  ///
-  /// \param worker The worker to disconnect. The worker must be registered.
-  /// \param disconnect_type Type of a worker exit.
-  /// \return Whether the given worker was in the pool of idle workers.
-  bool DisconnectWorker(const std::shared_ptr<WorkerInterface> &worker,
-                        rpc::WorkerExitType disconnect_type);
-
-  /// Disconnect a registered driver.
-  ///
-  /// \param The driver to disconnect. The driver must be registered.
-  void DisconnectDriver(const std::shared_ptr<WorkerInterface> &driver);
-
-  /// Add an idle spill I/O worker to the pool.
-  ///
-  /// \param worker The idle spill I/O worker to add.
-  void PushSpillWorker(const std::shared_ptr<WorkerInterface> &worker);
-
-  /// Pop an idle spill I/O worker from the pool and trigger a callback when
-  /// an spill I/O worker is available.
-  /// The caller is responsible for pushing the worker back onto the
-  /// pool once the worker has completed its work.
-  ///
-  /// \param callback The callback that returns an available spill I/O worker.
-  void PopSpillWorker(std::function<void(std::shared_ptr<WorkerInterface>)> callback);
-
-  /// Add an idle restore I/O worker to the pool.
-  ///
-  /// \param worker The idle I/O worker to add.
-  void PushRestoreWorker(const std::shared_ptr<WorkerInterface> &worker);
-
-  /// Pop an idle restore I/O worker from the pool and trigger a callback when
-  /// an restore I/O worker is available.
-  /// The caller is responsible for pushing the worker back onto the
-  /// pool once the worker has completed its work.
-  ///
-  /// \param callback The callback that returns an available restore I/O worker.
-  void PopRestoreWorker(std::function<void(std::shared_ptr<WorkerInterface>)> callback);
-
-  /// Add an idle delete I/O worker to the pool.
-  ///
-  /// NOTE: There's currently no concept of delete workers or delete worker pools.
-  /// When deleting objects, it shares the workers within restore or spill worker pools.
-  /// This method is just a higher level abstraction to hide that implementation detail.
-  ///
-  /// \param worker The idle I/O worker. It could be either spill or restore I/O worker.
-  void PushDeleteWorker(const std::shared_ptr<WorkerInterface> &worker);
-
-  /// Pop an idle delete I/O worker from the pool and trigger a callback when
-  /// when delete I/O worker is available.
-  /// NOTE: There's currently no concept of delete workers or delete worker pools.
-  /// This method just finds more available I/O workers from either spill or restore pool
-  /// and pop them out.
-  void PopDeleteWorker(std::function<void(std::shared_ptr<WorkerInterface>)> callback);
-
-  /// See interface.
-  void PushWorker(const std::shared_ptr<WorkerInterface> &worker);
-
-  /// See interface.
-  void PopWorker(const TaskSpecification &task_spec, const PopWorkerCallback &callback,
-                 const std::string &allocated_instances_serialized_json = "{}");
-
-  /// Try to prestart a number of workers suitable the given task spec. Prestarting
-  /// is needed since core workers request one lease at a time, if starting is slow,
-  /// then it means it takes a long time to scale up.
-  ///
-  /// \param task_spec The returned worker must be able to execute this task.
-  /// \param backlog_size The number of tasks in the client backlog of this shape.
-  /// \param num_available_cpus The number of CPUs that are currently unused.
-  /// We aim to prestart 1 worker per CPU, up to the the backlog size.
-  void PrestartWorkers(const TaskSpecification &task_spec, int64_t backlog_size,
-                       int64_t num_available_cpus);
-
-  /// Return the current size of the worker pool for the requested language. Counts only
-  /// idle workers.
-  ///
-  /// \param language The requested language.
-  /// \return The total count of all workers (actor and non-actor) in the pool.
-  uint32_t Size(const Language &language) const;
-
-  /// Get all the workers which are running tasks for a given job.
-  ///
-  /// \param job_id The job ID.
-  /// \return A list containing all the workers which are running tasks for the job.
-  std::vector<std::shared_ptr<WorkerInterface>> GetWorkersRunningTasksForJob(
-      const JobID &job_id) const;
-
-  /// Get all the registered workers.
-  ///
-  /// \param filter_dead_workers whether or not if this method will filter dead workers
-  /// that are still registered. \return A list containing all the workers.
-  const std::vector<std::shared_ptr<WorkerInterface>> GetAllRegisteredWorkers(
-      bool filter_dead_workers = false) const;
-
-  /// Get all the registered drivers.
-  ///
-  /// \param filter_dead_drivers whether or not if this method will filter dead drivers
-  /// that are still registered. \return A list containing all the drivers.
-  const std::vector<std::shared_ptr<WorkerInterface>> GetAllRegisteredDrivers(
-      bool filter_dead_drivers = false) const;
-
-  /// Whether there is a pending worker for the given task.
-  /// Note that, this is only used for actor creation task with dynamic options.
-  /// And if the worker registered but isn't assigned a task,
-  /// the worker also is in pending state, and this'll return true.
-  ///
-  /// \param language The required language.
-  /// \param task_id The task that we want to query.
-  bool HasPendingWorkerForTask(const Language &language, const TaskID &task_id);
-
-  /// Get the set of active object IDs from all workers in the worker pool.
-  /// \return A set containing the active object IDs.
-  std::unordered_set<ObjectID> GetActiveObjectIDs() const;
-
-  /// Returns debug string for class.
-  ///
-  /// \return string.
-  std::string DebugString() const;
-
-  /// Try killing idle workers to ensure the running workers are in a
-  /// reasonable size.
-  void TryKillingIdleWorkers();
-
- protected:
-  void update_worker_startup_token_counter();
-
-  /// Asynchronously start a new worker process. Once the worker process has
-  /// registered with an external server, the process should create and
-  /// register N workers, then add them to the pool.
-  /// Failure to start the worker process is a fatal error. If too many workers
-  /// are already being started, then this function will return without starting
-  /// any workers.
-  ///
-  /// \param language Which language this worker process should be.
-  /// \param worker_type The type of the worker. This worker type is internal to
-  ///                             worker pool abstraction. Outside this class, workers
-  ///                             will have rpc::WorkerType instead.
-  /// \param job_id The ID of the job to which the started worker process belongs.
-  /// \param status The output status of work process starting.
-  /// \param dynamic_options The dynamic options that we should add for worker command.
-  /// \param runtime_env_hash The hash of runtime env.
-  /// \param serialized_runtime_env_context The context of runtime env.
-  /// \param allocated_instances_serialized_json The allocated resource instances
-  //  json string.
-  /// \param runtime_env_info The raw runtime env info.
-  /// \return The process that we started and a token. If the token is less than 0,
-  /// we didn't start a process.
-  std::tuple<Process, StartupToken> StartWorkerProcess(
-      const Language &language, const rpc::WorkerType worker_type, const JobID &job_id,
-      PopWorkerStatus *status /*output*/,
-      const std::vector<std::string> &dynamic_options = {},
-      const int runtime_env_hash = 0,
-      const std::string &serialized_runtime_env_context = "{}",
-      const std::string &allocated_instances_serialized_json = "{}",
-      const rpc::RuntimeEnvInfo &runtime_env_info = rpc::RuntimeEnvInfo());
-
-  /// The implementation of how to start a new worker process with command arguments.
-  /// The lifetime of the process is tied to that of the returned object,
-  /// unless the caller manually detaches the process after the call.
-  ///
-  /// \param worker_command_args The command arguments of new worker process.
-  /// \param[in] env Additional environment variables to be set on this process besides
-  /// the environment variables of the parent process.
-  /// \return An object representing the started worker process.
-  virtual Process StartProcess(const std::vector<std::string> &worker_command_args,
-                               const ProcessEnvironment &env);
-
-  /// Push an warning message to user if worker pool is getting to big.
-  virtual void WarnAboutSize();
-
-  /// Make this synchronized function for unit test.
-  void PopWorkerCallbackInternal(const PopWorkerCallback &callback,
-                                 std::shared_ptr<WorkerInterface> worker,
-                                 PopWorkerStatus status);
-
-  /// Gloabl startup token variable. Incremented once assigned
-  /// to a worker process and is added to
-  /// state.starting_worker_processes.
-  StartupToken worker_startup_token_counter_;
-
-  struct IOWorkerState {
-    /// The pool of idle I/O workers.
-    std::queue<std::shared_ptr<WorkerInterface>> idle_io_workers;
-    /// The queue of pending I/O tasks.
-    std::queue<std::function<void(std::shared_ptr<WorkerInterface>)>> pending_io_tasks;
-    /// All I/O workers that have registered and are still connected, including both
-    /// idle and executing.
-    std::unordered_set<std::shared_ptr<WorkerInterface>> registered_io_workers;
-    /// Number of starting I/O workers.
-    int num_starting_io_workers = 0;
-  };
-
-  /// Some basic information about the starting worker process.
-  struct StartingWorkerProcessInfo {
-    /// The number of workers in the worker process.
-    int num_workers;
-    /// The number of pending registration workers in the worker process.
-    int num_starting_workers;
-    /// The type of the worker.
-    rpc::WorkerType worker_type;
-    /// The worker process instance.
-    Process proc;
-    /// The worker process start time.
-    std::chrono::high_resolution_clock::time_point start_time;
-    /// The runtime env Info.
-    rpc::RuntimeEnvInfo runtime_env_info;
-  };
-
-  struct TaskWaitingForWorkerInfo {
-    /// The id of task.
-    TaskID task_id;
-    /// The callback function which should be called when worker registered.
-    PopWorkerCallback callback;
-  };
-
-  /// An internal data structure that maintains the pool state per language.
-  struct State {
-    /// The commands and arguments used to start the worker process
-    std::vector<std::string> worker_command;
-    /// The pool of dedicated workers for actor creation tasks
-    /// with dynamic worker options (prefix or suffix worker command.)
-    absl::flat_hash_map<TaskID, std::shared_ptr<WorkerInterface>> idle_dedicated_workers;
-    /// The pool of idle non-actor workers.
-    std::unordered_set<std::shared_ptr<WorkerInterface>> idle;
-    // States for io workers used for python util functions.
-    IOWorkerState util_io_worker_state;
-    // States for io workers used for spilling objects.
-    IOWorkerState spill_io_worker_state;
-    // States for io workers used for restoring objects.
-    IOWorkerState restore_io_worker_state;
-    /// All workers that have registered and are still connected, including both
-    /// idle and executing.
-    std::unordered_set<std::shared_ptr<WorkerInterface>> registered_workers;
-    /// All drivers that have registered and are still connected.
-    std::unordered_set<std::shared_ptr<WorkerInterface>> registered_drivers;
-    /// All workers that have registered but is about to disconnect. They shouldn't be
-    /// popped anymore.
-    std::unordered_set<std::shared_ptr<WorkerInterface>> pending_disconnection_workers;
-    /// A map from the startup tokens of worker processes, assigned by the raylet, to
-    /// the extra information of the process. Note that the shim process PID is the
-    /// same with worker process PID, except starting worker process in container.
-    absl::flat_hash_map<StartupToken, StartingWorkerProcessInfo>
-        starting_worker_processes;
-    /// A map for looking up the task by the startup token of starting worker process.
-    absl::flat_hash_map<StartupToken, TaskWaitingForWorkerInfo> starting_workers_to_tasks;
-    /// A map for looking up the task with dynamic options by the startup token of
-    /// starting worker process. Note that this is used for the dedicated worker
-    /// processes.
-    absl::flat_hash_map<StartupToken, TaskWaitingForWorkerInfo>
-        starting_dedicated_workers_to_tasks;
-    /// We'll push a warning to the user every time a multiple of this many
-    /// worker processes has been started.
-    int multiple_for_warning;
-    /// The last size at which a warning about the number of registered workers
-    /// was generated.
-    int64_t last_warning_multiple;
-  };
-
-  /// Pool states per language.
-  absl::flat_hash_map<Language, State, std::hash<int>> states_by_lang_;
-
-  /// The pool of idle non-actor workers of all languages. This is used to kill idle
-  /// workers in FIFO order. The second element of std::pair is the time a worker becomes
-  /// idle.
-  std::list<std::pair<std::shared_ptr<WorkerInterface>, int64_t>> idle_of_all_languages_;
-
- private:
-  /// A helper function that returns the reference of the pool state
-  /// for a given language.
-  State &GetStateForLanguage(const Language &language);
-
-  /// Start a timer to monitor the starting worker process.
-  ///
-  /// If any workers in this process don't register within the timeout
-  /// (due to worker process crash or any other reasons), remove them
-  /// from `starting_worker_processes`. Otherwise if we'll mistakenly
-  /// think there are unregistered workers, and won't start new workers.
-  void MonitorStartingWorkerProcess(const Process &proc, StartupToken proc_startup_token,
-                                    const Language &language,
-                                    const rpc::WorkerType worker_type);
-
-  /// Get the next unallocated port in the free ports list. If a port range isn't
-  /// configured, returns 0.
-  /// NOTE: Ray does not 'reserve' these ports from being used by other services.
-  /// There is a race condition where another service binds to the port sometime
-  /// after this function returns and before the Worker/Driver uses the port.
-  /// \param[out] port The next available port.
-  Status GetNextFreePort(int *port);
-
-  /// Mark this port as free to be used by another worker.
-  /// \param[in] port The port to mark as free.
-  void MarkPortAsFree(int port);
-
-  /// Try start all I/O workers waiting to be started.
-  /// \param language The language of the I/O worker. Currently only Python I/O
-  /// workers are effective.
-  void TryStartIOWorkers(const Language &language);
-
-  /// Try start spill or restore io workers.
-  /// \param language The language of the I/O worker. Currently only Python I/O
-  /// workers are effective.
-  /// \param worker_type The worker type. It is currently either spill worker or restore
-  /// worker.
-  void TryStartIOWorkers(const Language &language, const rpc::WorkerType &worker_type);
-
-  /// Get all workers of the given process.
-  ///
-  /// \param process The process of workers.
-  /// \return The workers of the given process.
-  std::unordered_set<std::shared_ptr<WorkerInterface>> GetWorkersByProcess(
-      const Process &process);
-
-  /// Get either restore or spill worker state from state based on worker_type.
-  ///
-  /// \param worker_type IO Worker Type.
-  /// \param state Worker pool internal state.
-  IOWorkerState &GetIOWorkerStateFromWorkerType(const rpc::WorkerType &worker_type,
-                                                State &state) const;
-
-  /// Push IOWorker (e.g., spill worker and restore worker) based on the given
-  /// worker_type.
-  void PushIOWorkerInternal(const std::shared_ptr<WorkerInterface> &worker,
-                            const rpc::WorkerType &worker_type);
-
-  /// Pop IOWorker (e.g., spill worker and restore worker) based on the given worker_type.
-  void PopIOWorkerInternal(
-      const rpc::WorkerType &worker_type,
-      std::function<void(std::shared_ptr<WorkerInterface>)> callback);
-
-  /// Return true if the given worker type is IO worker type. Currently, there are 2 IO
-  /// worker types (SPILL_WORKER and RESTORE_WORKER).
-  bool IsIOWorkerType(const rpc::WorkerType &worker_type);
-
-  /// Call the `PopWorkerCallback` function asynchronously to make sure executed in
-  /// different stack.
-  virtual void PopWorkerCallbackAsync(const PopWorkerCallback &callback,
-                                      std::shared_ptr<WorkerInterface> worker,
-                                      PopWorkerStatus status = PopWorkerStatus::OK);
-
-  /// Try to find a task that is associated with the given worker process from the given
-  /// queue. If found, invoke its PopWorkerCallback.
-  /// \param workers_to_tasks The queue of tasks which waiting for workers.
-  /// \param startup_token The startup token representing the worker.
-  /// \param worker A new idle worker. If the worker is empty, we could also callback
-  /// to the task.
-  /// \param status The pop worker status which will be forwarded to
-  /// `PopWorkerCallback`.
-  /// \param found  Whether the related task found or not.
-  /// \param worker_used Whether the worker is used by the task, only valid when found is
-  /// true.
-  /// \param task_id  The related task id.
-  void InvokePopWorkerCallbackForProcess(
-      absl::flat_hash_map<StartupToken, TaskWaitingForWorkerInfo> &workers_to_tasks,
-      StartupToken startup_token, const std::shared_ptr<WorkerInterface> &worker,
-      const PopWorkerStatus &status, bool *found /* output */,
-      bool *worker_used /* output */, TaskID *task_id /* output */);
-
-  /// Create runtime env asynchronously by runtime env agent.
-  void CreateRuntimeEnv(
-      const std::string &serialized_runtime_env, const JobID &job_id,
-      const std::function<void(bool, const std::string &)> &callback,
-      const std::string &serialized_allocated_resource_instances = "{}");
-
-  void AddStartingWorkerProcess(
-      State &state, const int workers_to_start, const rpc::WorkerType worker_type,
-      const Process &proc, const std::chrono::high_resolution_clock::time_point &start,
-      const rpc::RuntimeEnvInfo &runtime_env_info);
-
-  void RemoveStartingWorkerProcess(State &state, const StartupToken &proc_startup_token);
-
-  /// For Process class for managing subprocesses (e.g. reaping zombies).
-  instrumented_io_context *io_service_;
-  /// Node ID of the current node.
-  const NodeID node_id_;
-  /// Address of the current node.
-  const std::string node_address_;
-  /// The soft limit of the number of registered workers.
-  int num_workers_soft_limit_;
-  /// The maximum number of worker processes that can be started concurrently.
-  int maximum_startup_concurrency_;
-  /// Keeps track of unused ports that newly-created workers can bind on.
-  /// If null, workers will not be passed ports and will choose them randomly.
-  std::unique_ptr<std::queue<int>> free_ports_;
-  /// The port Raylet uses for listening to incoming connections.
-  int node_manager_port_ = 0;
-  /// A client connection to the GCS.
-  std::shared_ptr<gcs::GcsClient> gcs_client_;
-  /// The native library path which includes the core libraries.
-  std::string native_library_path_;
-  /// The callback that will be triggered once it times out to start a worker.
-  std::function<void()> starting_worker_timeout_callback_;
-  /// If 1, expose Ray debuggers started by the workers externally (to this node).
-  int ray_debugger_external;
-  FRIEND_TEST(WorkerPoolTest, InitialWorkerProcessCount);
-
-  /// The Job ID of the firstly received job.
-  JobID first_job_;
-
-  /// The callback to send RegisterClientReply to the driver of the first job.
-  std::function<void()> first_job_send_register_client_reply_to_driver_;
-
-  /// The number of registered workers of the first job.
-  int first_job_registered_python_worker_count_;
-
-  /// The number of initial Python workers to wait for the first job before the driver
-  /// receives RegisterClientReply.
-  int first_job_driver_wait_num_python_workers_;
-
-  /// The number of initial Python workers for the first job.
-  int num_initial_python_workers_for_first_job_;
-
-  /// This map tracks the latest infos of unfinished jobs.
-  absl::flat_hash_map<JobID, rpc::JobConfig> all_jobs_;
-
-  /// Set of jobs whose drivers have exited.
-  absl::flat_hash_set<JobID> finished_jobs_;
-
-  /// This map stores the same data as `idle_of_all_languages_`, but in a map structure
-  /// for lookup performance.
-  absl::flat_hash_map<std::shared_ptr<WorkerInterface>, int64_t>
-      idle_of_all_languages_map_;
-
-  /// A map of idle workers that are pending exit.
-  absl::flat_hash_map<WorkerID, std::shared_ptr<WorkerInterface>>
-      pending_exit_idle_workers_;
-
-  /// The runner to run function periodically.
-  PeriodicalRunner periodical_runner_;
-
-  /// A callback to get the current time.
-  const std::function<double()> get_time_;
-  /// Agent manager.
-  std::shared_ptr<AgentManager> agent_manager_;
-
-  /// Manage all runtime env resources locally by URI reference. We add or remove URI
-  /// reference in the cases below:
-  /// For the job with an eager installed runtime env:
-  /// - Add URI reference when job started.
-  /// - Remove URI reference when job finished.
-  /// For the worker process with a valid runtime env:
-  /// - Add URI reference when worker process started.
-  /// - Remove URI reference when all the worker instance registration completed or any
-  /// worker instance registration times out.
-  /// - Add URI reference when a worker instance registered.
-  /// - Remove URI reference when a worker instance disconnected.
-  ///
-  /// A normal state change flow is:
-  ///   job level:
-  ///       HandleJobStarted(ref + 1 = 1) -> HandleJobFinshed(ref - 1 = 0)
-  ///   worker level:
-  ///       StartWorkerProcess(ref + 1 = 1)
-  ///       -> OnWorkerStarted * 3 (ref + 3 = 4)
-  ///       -> All worker instances registered (ref - 1 = 3)
-  ///       -> DisconnectWorker * 3 (ref - 3 = 0)
-  ///
-  /// A state change flow for worker timeout case is:
-  ///       StartWorkerProcess(ref + 1 = 1)
-  ///       -> OnWorkerStarted * 2 (ref + 2 = 3)
-  ///       -> One worker registration times out, kill worker process (ref - 1 = 2)
-  ///       -> DisconnectWorker * 2 (ref - 2 = 0)
-  ///
-  /// Note: "OnWorkerStarted * 3" means that three workers are started. And we assume
-  /// that the worker process has tree worker instances totally.
-  ///
-  /// An example to show reference table changes:
-  ///
-  ///   Start a job with eager installed runtime env:
-  ///       ray.init(runtime_env=
-  ///       {
-  ///         "conda": {
-  ///           "dependencies": ["requests"]
-  ///         },
-  ///         "eager_install": True
-  ///       })
-  ///   Add URI reference and get the reference tables:
-  ///       +---------------------------------------------+
-  ///       |      id            |          URIs          |
-  ///       +--------------------+------------------------+
-  ///       | job-id-hex-A       | conda://{hash-A}       |
-  ///       +---------------------------------------------+
-  ///       +---------------------------------------------+
-  ///       |      URI           |          count         |
-  ///       +--------------------+------------------------+
-  ///       | conda://{hash-A}   |           1            |
-  ///       +---------------------------------------------+
-  ///
-  ///   Create actor with runtime env:
-  ///      @ray.remote
-  ///      class actor:
-  ///          def Foo():
-  ///              import my_module
-  ///              pass
-  ///      actor.options(runtime_env=
-  ///           {
-  ///              "conda": {
-  ///                  "dependencies": ["requests"]
-  ///              },
-  ///              "py_modules": [
-  ///                  "s3://bucket/my_module.zip"
-  ///              ]
-  ///              }).remote()
-  ///   First step when worker process started, add URI reference and get the reference
-  ///   tables:
-  ///       +-------------------------------------------------------------------+
-  ///       |      id              |          URIs                              |
-  ///       +----------------------+--------------------------------------------+
-  ///       | job-id-hex-A         | conda://{hash-A}                           |
-  ///       | worker-setup-token-A | conda://{hash-A},s3://bucket/my_module.zip |
-  ///       +-------------------------------------------------------------------+
-  ///       +------------------------------------------------------+
-  ///       |      URI                    |          count         |
-  ///       +-----------------------------+------------------------+
-  ///       | conda://{hash-A}            |           2            |
-  ///       | s3://bucket/my_module.zip   |           1            |
-  ///       +------------------------------------------------------+
-  ///   Second step when worker instance registers, add URI reference for worker
-  ///   instance and get the reference tables:
-  ///       +-------------------------------------------------------------------+
-  ///       |      id              |          URIs                              |
-  ///       +----------------------+--------------------------------------------+
-  ///       | job-id-hex-A         | conda://{hash-A}                           |
-  ///       | worker-setup-token-A | conda://{hash-A},s3://bucket/my_module.zip |
-  ///       | worker-id-hex-A      | conda://{hash-A},s3://bucket/my_module.zip |
-  ///       +-------------------------------------------------------------------+
-  ///       +------------------------------------------------------+
-  ///       |      URI                    |          count         |
-  ///       +-----------------------------+------------------------+
-  ///       | conda://{hash-A}            |           3            |
-  ///       | s3://bucket/my_module.zip   |           2            |
-  ///       +------------------------------------------------------+
-  ///   At the same time, we should remove URI reference for worker process because python
-  ///   worker only contains one worker instance:
-  ///       +-------------------------------------------------------------------+
-  ///       |      id              |          URIs                              |
-  ///       +----------------------+--------------------------------------------+
-  ///       | job-id-hex-A         | conda://{hash-A}                           |
-  ///       | worker-id-hex-A      | conda://{hash-A},s3://bucket/my_module.zip |
-  ///       +-------------------------------------------------------------------+
-  ///       +------------------------------------------------------+
-  ///       |      URI                    |          count         |
-  ///       +-----------------------------+------------------------+
-  ///       | conda://{hash-A}            |           2            |
-  ///       | s3://bucket/my_module.zip   |           1            |
-  ///       +------------------------------------------------------+
-  ///
-  ///   Next, when the actor is killed, remove URI reference for worker instance:
-  ///       +-------------------------------------------------------------------+
-  ///       |      id              |          URIs                              |
-  ///       +----------------------+--------------------------------------------+
-  ///       | job-id-hex-A         | conda://{hash-A}                           |
-  ///       +-------------------------------------------------------------------+
-  ///       +------------------------------------------------------+
-  ///       |      URI                    |          count         |
-  ///       +-----------------------------+------------------------+
-  ///       | conda://{hash-A}            |           1            |
-  ///       +------------------------------------------------------+
-
-  ///   Finally, when the job is finished, remove URI reference and got an empty reference
-  ///   table:
-  ///       +-------------------------------------------------------------------+
-  ///       |      id              |          URIs                              |
-  ///       +----------------------+--------------------------------------------+
-  ///       |                      |                                            |
-  ///       +-------------------------------------------------------------------+
-  ///       +------------------------------------------------------+
-  ///       |      URI                    |          count         |
-  ///       +-----------------------------+------------------------+
-  ///       |                             |                        |
-  ///       +------------------------------------------------------+
-  ///
-  ///  Now, we can delete the runtime env resources safely.
-
-  RuntimeEnvManager runtime_env_manager_;
-
-  /// Stats
-  int64_t process_failed_job_config_missing_ = 0;
-  int64_t process_failed_rate_limited_ = 0;
-  int64_t process_failed_pending_registration_ = 0;
-  int64_t process_failed_runtime_env_setup_failed_ = 0;
-
-  friend class WorkerPoolTest;
-};
-
-}  // namespace raylet
-
-}  // namespace ray
->>>>>>> 19672688
+// Copyright 2017 The Ray Authors.
+//
+// Licensed under the Apache License, Version 2.0 (the "License");
+// you may not use this file except in compliance with the License.
+// You may obtain a copy of the License at
+//
+//  http://www.apache.org/licenses/LICENSE-2.0
+//
+// Unless required by applicable law or agreed to in writing, software
+// distributed under the License is distributed on an "AS IS" BASIS,
+// WITHOUT WARRANTIES OR CONDITIONS OF ANY KIND, either express or implied.
+// See the License for the specific language governing permissions and
+// limitations under the License.
+
+#pragma once
+
+#include <inttypes.h>
+
+#include <algorithm>
+#include <boost/asio/io_service.hpp>
+#include <boost/functional/hash.hpp>
+#include <queue>
+#include <unordered_set>
+#include <utility>
+#include <vector>
+
+#include "gtest/gtest.h"
+#include "ray/common/asio/instrumented_io_context.h"
+#include "ray/common/asio/periodical_runner.h"
+#include "ray/common/client_connection.h"
+#include "ray/common/runtime_env_manager.h"
+#include "ray/common/task/task.h"
+#include "ray/common/task/task_common.h"
+#include "ray/gcs/gcs_client/gcs_client.h"
+#include "ray/raylet/agent_manager.h"
+#include "ray/raylet/worker.h"
+
+namespace ray {
+
+namespace raylet {
+
+using WorkerCommandMap =
+    absl::flat_hash_map<Language, std::vector<std::string>, std::hash<int>>;
+
+enum PopWorkerStatus {
+  // OK.
+  // A registered worker will be returned with callback.
+  OK = 0,
+  // Job config is not found.
+  // A nullptr worker will be returned with callback.
+  JobConfigMissing = 1,
+  // Worker process startup rate is limited.
+  // A nullptr worker will be returned with callback.
+  TooManyStartingWorkerProcesses = 2,
+  // Worker process has been started, but the worker did not register at the raylet within
+  // the timeout.
+  // A nullptr worker will be returned with callback.
+  WorkerPendingRegistration = 3,
+  // Any fails of runtime env creation.
+  // A nullptr worker will be returned with callback.
+  RuntimeEnvCreationFailed = 4,
+};
+
+/// \Return true if the worker was used. Otherwise, return false and the worker will be
+/// returned to the worker pool.
+using PopWorkerCallback = std::function<bool(
+    const std::shared_ptr<WorkerInterface> worker, PopWorkerStatus status)>;
+
+/// \class WorkerPoolInterface
+///
+/// Used for new scheduler unit tests.
+class WorkerPoolInterface {
+ public:
+  /// Pop an idle worker from the pool. The caller is responsible for pushing
+  /// the worker back onto the pool once the worker has completed its work.
+  ///
+  /// \param task_spec The returned worker must be able to execute this task.
+  /// \param callback The callback function that executed when gets the result of
+  /// worker popping.
+  /// The callback will be executed with an empty worker in following cases:
+  /// Case 1: Job config not found.
+  /// Case 2: Worker process startup rate limited.
+  /// Case 3: Worker process has been started, but the worker registered back to raylet
+  /// timeout.
+  //  Case 4: Any fails of runtime env creation.
+  /// Of course, the callback will also be executed when a valid worker found in following
+  /// cases:
+  /// Case 1: An suitable worker was found in idle worker pool.
+  /// Case 2: An suitable worker registered to raylet.
+  /// The corresponding PopWorkerStatus will be passed to the callback.
+  /// \param allocated_instances_serialized_json The allocated resource instances
+  /// json string, it contains resource ID which assigned to this worker.
+  /// Instance resource value will be like {"GPU":[10000,0,10000]}, non-instance
+  /// resource value will be {"CPU":20000}.
+  /// \return Void.
+  virtual void PopWorker(
+      const TaskSpecification &task_spec, const PopWorkerCallback &callback,
+      const std::string &allocated_instances_serialized_json = "{}") = 0;
+  /// Add an idle worker to the pool.
+  ///
+  /// \param The idle worker to add.
+  virtual void PushWorker(const std::shared_ptr<WorkerInterface> &worker) = 0;
+
+  /// Get all the registered workers.
+  ///
+  /// \param filter_dead_workers whether or not if this method will filter dead workers
+  /// that are still registered. \return A list containing all the workers.
+  virtual const std::vector<std::shared_ptr<WorkerInterface>> GetAllRegisteredWorkers(
+      bool filter_dead_workers = false) const = 0;
+
+  virtual ~WorkerPoolInterface(){};
+};
+
+/// \class IOWorkerPoolInterface
+///
+/// Used for object spilling manager unit tests.
+class IOWorkerPoolInterface {
+ public:
+  virtual void PushSpillWorker(const std::shared_ptr<WorkerInterface> &worker) = 0;
+
+  virtual void PopSpillWorker(
+      std::function<void(std::shared_ptr<WorkerInterface>)> callback) = 0;
+
+  virtual void PushRestoreWorker(const std::shared_ptr<WorkerInterface> &worker) = 0;
+
+  virtual void PopRestoreWorker(
+      std::function<void(std::shared_ptr<WorkerInterface>)> callback) = 0;
+
+  virtual void PushDeleteWorker(const std::shared_ptr<WorkerInterface> &worker) = 0;
+
+  virtual void PopDeleteWorker(
+      std::function<void(std::shared_ptr<WorkerInterface>)> callback) = 0;
+
+  virtual ~IOWorkerPoolInterface(){};
+};
+
+class WorkerInterface;
+class Worker;
+
+/// \class WorkerPool
+///
+/// The WorkerPool is responsible for managing a pool of Workers. Each Worker
+/// is a container for a unit of work.
+class WorkerPool : public WorkerPoolInterface, public IOWorkerPoolInterface {
+ public:
+  /// Create a pool and asynchronously start at least the specified number of workers per
+  /// language.
+  /// Once each worker process has registered with an external server, the
+  /// process should create and register the specified number of workers, and add them to
+  /// the pool.
+  ///
+  /// \param node_id The id of the current node.
+  /// \param node_address The address of the current node.
+  /// \param num_workers_soft_limit The soft limit of the number of workers.
+  /// \param num_initial_python_workers_for_first_job The number of initial Python
+  /// workers for the first job.
+  /// \param maximum_startup_concurrency The maximum number of worker processes
+  /// that can be started in parallel (typically this should be set to the number of CPU
+  /// resources on the machine).
+  /// \param min_worker_port The lowest port number that workers started will bind on.
+  /// If this is set to 0, workers will bind on random ports.
+  /// \param max_worker_port The highest port number that workers started will bind on.
+  /// If this is not set to 0, min_worker_port must also not be set to 0.
+  /// \param worker_ports An explicit list of open ports that workers started will bind
+  /// on. This takes precedence over min_worker_port and max_worker_port.
+  /// \param worker_commands The commands used to start the worker process, grouped by
+  /// language.
+  /// \param native_library_path The native library path which includes the core
+  /// libraries.
+  /// \param starting_worker_timeout_callback The callback that will be triggered once
+  /// it times out to start a worker.
+  /// \param ray_debugger_external Ray debugger in workers will be started in a way
+  /// that they are accessible from outside the node.
+  /// \param get_time A callback to get the current time.
+  WorkerPool(instrumented_io_context &io_service, const NodeID node_id,
+             const std::string node_address, int num_workers_soft_limit,
+             int num_initial_python_workers_for_first_job,
+             int maximum_startup_concurrency, int min_worker_port, int max_worker_port,
+             const std::vector<int> &worker_ports,
+             std::shared_ptr<gcs::GcsClient> gcs_client,
+             const WorkerCommandMap &worker_commands,
+             const std::string &native_library_path,
+             std::function<void()> starting_worker_timeout_callback,
+             int ray_debugger_external, const std::function<double()> get_time);
+
+  /// Destructor responsible for freeing a set of workers owned by this class.
+  virtual ~WorkerPool();
+
+  /// Set the node manager port.
+  /// \param node_manager_port The port Raylet uses for listening to incoming connections.
+  void SetNodeManagerPort(int node_manager_port);
+
+  /// Set agent manager.
+  void SetAgentManager(std::shared_ptr<AgentManager> agent_manager);
+
+  /// Handles the event that a job is started.
+  ///
+  /// \param job_id ID of the started job.
+  /// \param job_config The config of the started job.
+  /// \return Void
+  void HandleJobStarted(const JobID &job_id, const rpc::JobConfig &job_config);
+
+  /// Handles the event that a job is finished.
+  ///
+  /// \param job_id ID of the finished job.
+  /// \return Void.
+  void HandleJobFinished(const JobID &job_id);
+
+  /// \brief Get the job config by job id.
+  ///
+  /// \param job_id ID of the job.
+  /// \return Job config if given job is running, else nullptr.
+  boost::optional<const rpc::JobConfig &> GetJobConfig(const JobID &job_id) const;
+
+  /// Register a new worker. The Worker should be added by the caller to the
+  /// pool after it becomes idle (e.g., requests a work assignment).
+  ///
+  /// \param[in] worker The worker to be registered.
+  /// \param[in] pid The PID of the worker.
+  /// \param[in] worker_startup_token The startup token of the process assigned to
+  /// it during startup as a command line argument.
+  /// \param[in] send_reply_callback The callback to invoke after registration is
+  /// finished/failed.
+  /// Returns 0 if the worker should bind on a random port.
+  /// \return If the registration is successful.
+  Status RegisterWorker(const std::shared_ptr<WorkerInterface> &worker, pid_t pid,
+                        StartupToken worker_startup_token,
+                        std::function<void(Status, int)> send_reply_callback);
+
+  /// To be invoked when a worker is started. This method should be called when the worker
+  /// announces its port.
+  ///
+  /// \param[in] worker The worker which is started.
+  /// \return void
+  void OnWorkerStarted(const std::shared_ptr<WorkerInterface> &worker);
+
+  /// Register a new driver.
+  ///
+  /// \param[in] worker The driver to be registered.
+  /// \param[in] job_config The config of the job.
+  /// \param[in] send_reply_callback The callback to invoke after registration is
+  /// finished/failed.
+  /// \return If the registration is successful.
+  Status RegisterDriver(const std::shared_ptr<WorkerInterface> &worker,
+                        const rpc::JobConfig &job_config,
+                        std::function<void(Status, int)> send_reply_callback);
+
+  /// Get the client connection's registered worker.
+  ///
+  /// \param The client connection owned by a registered worker.
+  /// \return The Worker that owns the given client connection. Returns nullptr
+  /// if the client has not registered a worker yet.
+  std::shared_ptr<WorkerInterface> GetRegisteredWorker(
+      const std::shared_ptr<ClientConnection> &connection) const;
+
+  /// Get the client connection's registered driver.
+  ///
+  /// \param The client connection owned by a registered driver.
+  /// \return The Worker that owns the given client connection. Returns nullptr
+  /// if the client has not registered a driver.
+  std::shared_ptr<WorkerInterface> GetRegisteredDriver(
+      const std::shared_ptr<ClientConnection> &connection) const;
+
+  /// Disconnect a registered worker.
+  ///
+  /// \param worker The worker to disconnect. The worker must be registered.
+  /// \param disconnect_type Type of a worker exit.
+  /// \return Whether the given worker was in the pool of idle workers.
+  bool DisconnectWorker(const std::shared_ptr<WorkerInterface> &worker,
+                        rpc::WorkerExitType disconnect_type);
+
+  /// Disconnect a registered driver.
+  ///
+  /// \param The driver to disconnect. The driver must be registered.
+  void DisconnectDriver(const std::shared_ptr<WorkerInterface> &driver);
+
+  /// Add an idle spill I/O worker to the pool.
+  ///
+  /// \param worker The idle spill I/O worker to add.
+  void PushSpillWorker(const std::shared_ptr<WorkerInterface> &worker);
+
+  /// Pop an idle spill I/O worker from the pool and trigger a callback when
+  /// an spill I/O worker is available.
+  /// The caller is responsible for pushing the worker back onto the
+  /// pool once the worker has completed its work.
+  ///
+  /// \param callback The callback that returns an available spill I/O worker.
+  void PopSpillWorker(std::function<void(std::shared_ptr<WorkerInterface>)> callback);
+
+  /// Add an idle restore I/O worker to the pool.
+  ///
+  /// \param worker The idle I/O worker to add.
+  void PushRestoreWorker(const std::shared_ptr<WorkerInterface> &worker);
+
+  /// Pop an idle restore I/O worker from the pool and trigger a callback when
+  /// an restore I/O worker is available.
+  /// The caller is responsible for pushing the worker back onto the
+  /// pool once the worker has completed its work.
+  ///
+  /// \param callback The callback that returns an available restore I/O worker.
+  void PopRestoreWorker(std::function<void(std::shared_ptr<WorkerInterface>)> callback);
+
+  /// Add an idle delete I/O worker to the pool.
+  ///
+  /// NOTE: There's currently no concept of delete workers or delete worker pools.
+  /// When deleting objects, it shares the workers within restore or spill worker pools.
+  /// This method is just a higher level abstraction to hide that implementation detail.
+  ///
+  /// \param worker The idle I/O worker. It could be either spill or restore I/O worker.
+  void PushDeleteWorker(const std::shared_ptr<WorkerInterface> &worker);
+
+  /// Pop an idle delete I/O worker from the pool and trigger a callback when
+  /// when delete I/O worker is available.
+  /// NOTE: There's currently no concept of delete workers or delete worker pools.
+  /// This method just finds more available I/O workers from either spill or restore pool
+  /// and pop them out.
+  void PopDeleteWorker(std::function<void(std::shared_ptr<WorkerInterface>)> callback);
+
+  /// See interface.
+  void PushWorker(const std::shared_ptr<WorkerInterface> &worker);
+
+  /// See interface.
+  void PopWorker(const TaskSpecification &task_spec, const PopWorkerCallback &callback,
+                 const std::string &allocated_instances_serialized_json = "{}");
+
+  /// Try to prestart a number of workers suitable the given task spec. Prestarting
+  /// is needed since core workers request one lease at a time, if starting is slow,
+  /// then it means it takes a long time to scale up.
+  ///
+  /// \param task_spec The returned worker must be able to execute this task.
+  /// \param backlog_size The number of tasks in the client backlog of this shape.
+  /// \param num_available_cpus The number of CPUs that are currently unused.
+  /// We aim to prestart 1 worker per CPU, up to the the backlog size.
+  void PrestartWorkers(const TaskSpecification &task_spec, int64_t backlog_size,
+                       int64_t num_available_cpus);
+
+  /// Return the current size of the worker pool for the requested language. Counts only
+  /// idle workers.
+  ///
+  /// \param language The requested language.
+  /// \return The total count of all workers (actor and non-actor) in the pool.
+  uint32_t Size(const Language &language) const;
+
+  /// Get all the workers which are running tasks for a given job.
+  ///
+  /// \param job_id The job ID.
+  /// \return A list containing all the workers which are running tasks for the job.
+  std::vector<std::shared_ptr<WorkerInterface>> GetWorkersRunningTasksForJob(
+      const JobID &job_id) const;
+
+  /// Get all the registered workers.
+  ///
+  /// \param filter_dead_workers whether or not if this method will filter dead workers
+  /// that are still registered. \return A list containing all the workers.
+  const std::vector<std::shared_ptr<WorkerInterface>> GetAllRegisteredWorkers(
+      bool filter_dead_workers = false) const;
+
+  /// Get all the registered drivers.
+  ///
+  /// \param filter_dead_drivers whether or not if this method will filter dead drivers
+  /// that are still registered. \return A list containing all the drivers.
+  const std::vector<std::shared_ptr<WorkerInterface>> GetAllRegisteredDrivers(
+      bool filter_dead_drivers = false) const;
+
+  /// Whether there is a pending worker for the given task.
+  /// Note that, this is only used for actor creation task with dynamic options.
+  /// And if the worker registered but isn't assigned a task,
+  /// the worker also is in pending state, and this'll return true.
+  ///
+  /// \param language The required language.
+  /// \param task_id The task that we want to query.
+  bool HasPendingWorkerForTask(const Language &language, const TaskID &task_id);
+
+  /// Get the set of active object IDs from all workers in the worker pool.
+  /// \return A set containing the active object IDs.
+  std::unordered_set<ObjectID> GetActiveObjectIDs() const;
+
+  /// Returns debug string for class.
+  ///
+  /// \return string.
+  std::string DebugString() const;
+
+  /// Try killing idle workers to ensure the running workers are in a
+  /// reasonable size.
+  void TryKillingIdleWorkers();
+
+ protected:
+  void update_worker_startup_token_counter();
+
+  /// Asynchronously start a new worker process. Once the worker process has
+  /// registered with an external server, the process should create and
+  /// register N workers, then add them to the pool.
+  /// Failure to start the worker process is a fatal error. If too many workers
+  /// are already being started, then this function will return without starting
+  /// any workers.
+  ///
+  /// \param language Which language this worker process should be.
+  /// \param worker_type The type of the worker. This worker type is internal to
+  ///                             worker pool abstraction. Outside this class, workers
+  ///                             will have rpc::WorkerType instead.
+  /// \param job_id The ID of the job to which the started worker process belongs.
+  /// \param status The output status of work process starting.
+  /// \param dynamic_options The dynamic options that we should add for worker command.
+  /// \param runtime_env_hash The hash of runtime env.
+  /// \param serialized_runtime_env_context The context of runtime env.
+  /// \param allocated_instances_serialized_json The allocated resource instances
+  //  json string.
+  /// \param runtime_env_info The raw runtime env info.
+  /// \return The process that we started and a token. If the token is less than 0,
+  /// we didn't start a process.
+  std::tuple<Process, StartupToken> StartWorkerProcess(
+      const Language &language, const rpc::WorkerType worker_type, const JobID &job_id,
+      PopWorkerStatus *status /*output*/,
+      const std::vector<std::string> &dynamic_options = {},
+      const int runtime_env_hash = 0,
+      const std::string &serialized_runtime_env_context = "{}",
+      const std::string &allocated_instances_serialized_json = "{}",
+      const rpc::RuntimeEnvInfo &runtime_env_info = rpc::RuntimeEnvInfo());
+
+  /// The implementation of how to start a new worker process with command arguments.
+  /// The lifetime of the process is tied to that of the returned object,
+  /// unless the caller manually detaches the process after the call.
+  ///
+  /// \param worker_command_args The command arguments of new worker process.
+  /// \param[in] env Additional environment variables to be set on this process besides
+  /// the environment variables of the parent process.
+  /// \return An object representing the started worker process.
+  virtual Process StartProcess(const std::vector<std::string> &worker_command_args,
+                               const ProcessEnvironment &env);
+
+  /// Push an warning message to user if worker pool is getting to big.
+  virtual void WarnAboutSize();
+
+  /// Make this synchronized function for unit test.
+  void PopWorkerCallbackInternal(const PopWorkerCallback &callback,
+                                 std::shared_ptr<WorkerInterface> worker,
+                                 PopWorkerStatus status);
+
+  /// Gloabl startup token variable. Incremented once assigned
+  /// to a worker process and is added to
+  /// state.starting_worker_processes.
+  StartupToken worker_startup_token_counter_;
+
+  struct IOWorkerState {
+    /// The pool of idle I/O workers.
+    std::queue<std::shared_ptr<WorkerInterface>> idle_io_workers;
+    /// The queue of pending I/O tasks.
+    std::queue<std::function<void(std::shared_ptr<WorkerInterface>)>> pending_io_tasks;
+    /// All I/O workers that have registered and are still connected, including both
+    /// idle and executing.
+    std::unordered_set<std::shared_ptr<WorkerInterface>> registered_io_workers;
+    /// Number of starting I/O workers.
+    int num_starting_io_workers = 0;
+  };
+
+  /// Some basic information about the starting worker process.
+  struct StartingWorkerProcessInfo {
+    /// The number of workers in the worker process.
+    int num_workers;
+    /// The number of pending registration workers in the worker process.
+    int num_starting_workers;
+    /// The type of the worker.
+    rpc::WorkerType worker_type;
+    /// The worker process instance.
+    Process proc;
+    /// The worker process start time.
+    std::chrono::high_resolution_clock::time_point start_time;
+    /// The runtime env Info.
+    rpc::RuntimeEnvInfo runtime_env_info;
+  };
+
+  struct TaskWaitingForWorkerInfo {
+    /// The id of task.
+    TaskID task_id;
+    /// The callback function which should be called when worker registered.
+    PopWorkerCallback callback;
+  };
+
+  /// An internal data structure that maintains the pool state per language.
+  struct State {
+    /// The commands and arguments used to start the worker process
+    std::vector<std::string> worker_command;
+    /// The pool of dedicated workers for actor creation tasks
+    /// with dynamic worker options (prefix or suffix worker command.)
+    absl::flat_hash_map<TaskID, std::shared_ptr<WorkerInterface>> idle_dedicated_workers;
+    /// The pool of idle non-actor workers.
+    std::unordered_set<std::shared_ptr<WorkerInterface>> idle;
+    // States for io workers used for python util functions.
+    IOWorkerState util_io_worker_state;
+    // States for io workers used for spilling objects.
+    IOWorkerState spill_io_worker_state;
+    // States for io workers used for restoring objects.
+    IOWorkerState restore_io_worker_state;
+    /// All workers that have registered and are still connected, including both
+    /// idle and executing.
+    std::unordered_set<std::shared_ptr<WorkerInterface>> registered_workers;
+    /// All drivers that have registered and are still connected.
+    std::unordered_set<std::shared_ptr<WorkerInterface>> registered_drivers;
+    /// All workers that have registered but is about to disconnect. They shouldn't be
+    /// popped anymore.
+    std::unordered_set<std::shared_ptr<WorkerInterface>> pending_disconnection_workers;
+    /// A map from the startup tokens of worker processes, assigned by the raylet, to
+    /// the extra information of the process. Note that the shim process PID is the
+    /// same with worker process PID, except starting worker process in container.
+    absl::flat_hash_map<StartupToken, StartingWorkerProcessInfo>
+        starting_worker_processes;
+    /// A map for looking up the task by the startup token of starting worker process.
+    absl::flat_hash_map<StartupToken, TaskWaitingForWorkerInfo> starting_workers_to_tasks;
+    /// A map for looking up the task with dynamic options by the startup token of
+    /// starting worker process. Note that this is used for the dedicated worker
+    /// processes.
+    absl::flat_hash_map<StartupToken, TaskWaitingForWorkerInfo>
+        starting_dedicated_workers_to_tasks;
+    /// We'll push a warning to the user every time a multiple of this many
+    /// worker processes has been started.
+    int multiple_for_warning;
+    /// The last size at which a warning about the number of registered workers
+    /// was generated.
+    int64_t last_warning_multiple;
+  };
+
+  /// Pool states per language.
+  absl::flat_hash_map<Language, State, std::hash<int>> states_by_lang_;
+
+  /// The pool of idle non-actor workers of all languages. This is used to kill idle
+  /// workers in FIFO order. The second element of std::pair is the time a worker becomes
+  /// idle.
+  std::list<std::pair<std::shared_ptr<WorkerInterface>, int64_t>> idle_of_all_languages_;
+
+ private:
+  /// A helper function that returns the reference of the pool state
+  /// for a given language.
+  State &GetStateForLanguage(const Language &language);
+
+  /// Start a timer to monitor the starting worker process.
+  ///
+  /// If any workers in this process don't register within the timeout
+  /// (due to worker process crash or any other reasons), remove them
+  /// from `starting_worker_processes`. Otherwise if we'll mistakenly
+  /// think there are unregistered workers, and won't start new workers.
+  void MonitorStartingWorkerProcess(const Process &proc, StartupToken proc_startup_token,
+                                    const Language &language,
+                                    const rpc::WorkerType worker_type);
+
+  /// Get the next unallocated port in the free ports list. If a port range isn't
+  /// configured, returns 0.
+  /// NOTE: Ray does not 'reserve' these ports from being used by other services.
+  /// There is a race condition where another service binds to the port sometime
+  /// after this function returns and before the Worker/Driver uses the port.
+  /// \param[out] port The next available port.
+  Status GetNextFreePort(int *port);
+
+  /// Mark this port as free to be used by another worker.
+  /// \param[in] port The port to mark as free.
+  void MarkPortAsFree(int port);
+
+  /// Try start all I/O workers waiting to be started.
+  /// \param language The language of the I/O worker. Currently only Python I/O
+  /// workers are effective.
+  void TryStartIOWorkers(const Language &language);
+
+  /// Try start spill or restore io workers.
+  /// \param language The language of the I/O worker. Currently only Python I/O
+  /// workers are effective.
+  /// \param worker_type The worker type. It is currently either spill worker or restore
+  /// worker.
+  void TryStartIOWorkers(const Language &language, const rpc::WorkerType &worker_type);
+
+  /// Get all workers of the given process.
+  ///
+  /// \param process The process of workers.
+  /// \return The workers of the given process.
+  std::unordered_set<std::shared_ptr<WorkerInterface>> GetWorkersByProcess(
+      const Process &process);
+
+  /// Get either restore or spill worker state from state based on worker_type.
+  ///
+  /// \param worker_type IO Worker Type.
+  /// \param state Worker pool internal state.
+  IOWorkerState &GetIOWorkerStateFromWorkerType(const rpc::WorkerType &worker_type,
+                                                State &state) const;
+
+  /// Push IOWorker (e.g., spill worker and restore worker) based on the given
+  /// worker_type.
+  void PushIOWorkerInternal(const std::shared_ptr<WorkerInterface> &worker,
+                            const rpc::WorkerType &worker_type);
+
+  /// Pop IOWorker (e.g., spill worker and restore worker) based on the given worker_type.
+  void PopIOWorkerInternal(
+      const rpc::WorkerType &worker_type,
+      std::function<void(std::shared_ptr<WorkerInterface>)> callback);
+
+  /// Return true if the given worker type is IO worker type. Currently, there are 2 IO
+  /// worker types (SPILL_WORKER and RESTORE_WORKER).
+  bool IsIOWorkerType(const rpc::WorkerType &worker_type);
+
+  /// Call the `PopWorkerCallback` function asynchronously to make sure executed in
+  /// different stack.
+  virtual void PopWorkerCallbackAsync(const PopWorkerCallback &callback,
+                                      std::shared_ptr<WorkerInterface> worker,
+                                      PopWorkerStatus status = PopWorkerStatus::OK);
+
+  /// Try to find a task that is associated with the given worker process from the given
+  /// queue. If found, invoke its PopWorkerCallback.
+  /// \param workers_to_tasks The queue of tasks which waiting for workers.
+  /// \param startup_token The startup token representing the worker.
+  /// \param worker A new idle worker. If the worker is empty, we could also callback
+  /// to the task.
+  /// \param status The pop worker status which will be forwarded to
+  /// `PopWorkerCallback`.
+  /// \param found  Whether the related task found or not.
+  /// \param worker_used Whether the worker is used by the task, only valid when found is
+  /// true.
+  /// \param task_id  The related task id.
+  void InvokePopWorkerCallbackForProcess(
+      absl::flat_hash_map<StartupToken, TaskWaitingForWorkerInfo> &workers_to_tasks,
+      StartupToken startup_token, const std::shared_ptr<WorkerInterface> &worker,
+      const PopWorkerStatus &status, bool *found /* output */,
+      bool *worker_used /* output */, TaskID *task_id /* output */);
+
+  /// Create runtime env asynchronously by runtime env agent.
+  void CreateRuntimeEnv(
+      const std::string &serialized_runtime_env, const JobID &job_id,
+      const std::function<void(bool, const std::string &)> &callback,
+      const std::string &serialized_allocated_resource_instances = "{}");
+
+  void AddStartingWorkerProcess(
+      State &state, const int workers_to_start, const rpc::WorkerType worker_type,
+      const Process &proc, const std::chrono::high_resolution_clock::time_point &start,
+      const rpc::RuntimeEnvInfo &runtime_env_info);
+
+  void RemoveStartingWorkerProcess(State &state, const StartupToken &proc_startup_token);
+
+  /// For Process class for managing subprocesses (e.g. reaping zombies).
+  instrumented_io_context *io_service_;
+  /// Node ID of the current node.
+  const NodeID node_id_;
+  /// Address of the current node.
+  const std::string node_address_;
+  /// The soft limit of the number of registered workers.
+  int num_workers_soft_limit_;
+  /// The maximum number of worker processes that can be started concurrently.
+  int maximum_startup_concurrency_;
+  /// Keeps track of unused ports that newly-created workers can bind on.
+  /// If null, workers will not be passed ports and will choose them randomly.
+  std::unique_ptr<std::queue<int>> free_ports_;
+  /// The port Raylet uses for listening to incoming connections.
+  int node_manager_port_ = 0;
+  /// A client connection to the GCS.
+  std::shared_ptr<gcs::GcsClient> gcs_client_;
+  /// The native library path which includes the core libraries.
+  std::string native_library_path_;
+  /// The callback that will be triggered once it times out to start a worker.
+  std::function<void()> starting_worker_timeout_callback_;
+  /// If 1, expose Ray debuggers started by the workers externally (to this node).
+  int ray_debugger_external;
+  FRIEND_TEST(WorkerPoolTest, InitialWorkerProcessCount);
+
+  /// The Job ID of the firstly received job.
+  JobID first_job_;
+
+  /// The callback to send RegisterClientReply to the driver of the first job.
+  std::function<void()> first_job_send_register_client_reply_to_driver_;
+
+  /// The number of registered workers of the first job.
+  int first_job_registered_python_worker_count_;
+
+  /// The number of initial Python workers to wait for the first job before the driver
+  /// receives RegisterClientReply.
+  int first_job_driver_wait_num_python_workers_;
+
+  /// The number of initial Python workers for the first job.
+  int num_initial_python_workers_for_first_job_;
+
+  /// This map tracks the latest infos of unfinished jobs.
+  absl::flat_hash_map<JobID, rpc::JobConfig> all_jobs_;
+
+  /// Set of jobs whose drivers have exited.
+  absl::flat_hash_set<JobID> finished_jobs_;
+
+  /// This map stores the same data as `idle_of_all_languages_`, but in a map structure
+  /// for lookup performance.
+  absl::flat_hash_map<std::shared_ptr<WorkerInterface>, int64_t>
+      idle_of_all_languages_map_;
+
+  /// A map of idle workers that are pending exit.
+  absl::flat_hash_map<WorkerID, std::shared_ptr<WorkerInterface>>
+      pending_exit_idle_workers_;
+
+  /// The runner to run function periodically.
+  PeriodicalRunner periodical_runner_;
+
+  /// A callback to get the current time.
+  const std::function<double()> get_time_;
+  /// Agent manager.
+  std::shared_ptr<AgentManager> agent_manager_;
+
+  /// Manage all runtime env resources locally by URI reference. We add or remove URI
+  /// reference in the cases below:
+  /// For the job with an eager installed runtime env:
+  /// - Add URI reference when job started.
+  /// - Remove URI reference when job finished.
+  /// For the worker process with a valid runtime env:
+  /// - Add URI reference when worker process started.
+  /// - Remove URI reference when all the worker instance registration completed or any
+  /// worker instance registration times out.
+  /// - Add URI reference when a worker instance registered.
+  /// - Remove URI reference when a worker instance disconnected.
+  ///
+  /// A normal state change flow is:
+  ///   job level:
+  ///       HandleJobStarted(ref + 1 = 1) -> HandleJobFinshed(ref - 1 = 0)
+  ///   worker level:
+  ///       StartWorkerProcess(ref + 1 = 1)
+  ///       -> OnWorkerStarted * 3 (ref + 3 = 4)
+  ///       -> All worker instances registered (ref - 1 = 3)
+  ///       -> DisconnectWorker * 3 (ref - 3 = 0)
+  ///
+  /// A state change flow for worker timeout case is:
+  ///       StartWorkerProcess(ref + 1 = 1)
+  ///       -> OnWorkerStarted * 2 (ref + 2 = 3)
+  ///       -> One worker registration times out, kill worker process (ref - 1 = 2)
+  ///       -> DisconnectWorker * 2 (ref - 2 = 0)
+  ///
+  /// Note: "OnWorkerStarted * 3" means that three workers are started. And we assume
+  /// that the worker process has tree worker instances totally.
+  ///
+  /// An example to show reference table changes:
+  ///
+  ///   Start a job with eager installed runtime env:
+  ///       ray.init(runtime_env=
+  ///       {
+  ///         "conda": {
+  ///           "dependencies": ["requests"]
+  ///         },
+  ///         "eager_install": True
+  ///       })
+  ///   Add URI reference and get the reference tables:
+  ///       +---------------------------------------------+
+  ///       |      id            |          URIs          |
+  ///       +--------------------+------------------------+
+  ///       | job-id-hex-A       | conda://{hash-A}       |
+  ///       +---------------------------------------------+
+  ///       +---------------------------------------------+
+  ///       |      URI           |          count         |
+  ///       +--------------------+------------------------+
+  ///       | conda://{hash-A}   |           1            |
+  ///       +---------------------------------------------+
+  ///
+  ///   Create actor with runtime env:
+  ///      @ray.remote
+  ///      class actor:
+  ///          def Foo():
+  ///              import my_module
+  ///              pass
+  ///      actor.options(runtime_env=
+  ///           {
+  ///              "conda": {
+  ///                  "dependencies": ["requests"]
+  ///              },
+  ///              "py_modules": [
+  ///                  "s3://bucket/my_module.zip"
+  ///              ]
+  ///              }).remote()
+  ///   First step when worker process started, add URI reference and get the reference
+  ///   tables:
+  ///       +-------------------------------------------------------------------+
+  ///       |      id              |          URIs                              |
+  ///       +----------------------+--------------------------------------------+
+  ///       | job-id-hex-A         | conda://{hash-A}                           |
+  ///       | worker-setup-token-A | conda://{hash-A},s3://bucket/my_module.zip |
+  ///       +-------------------------------------------------------------------+
+  ///       +------------------------------------------------------+
+  ///       |      URI                    |          count         |
+  ///       +-----------------------------+------------------------+
+  ///       | conda://{hash-A}            |           2            |
+  ///       | s3://bucket/my_module.zip   |           1            |
+  ///       +------------------------------------------------------+
+  ///   Second step when worker instance registers, add URI reference for worker
+  ///   instance and get the reference tables:
+  ///       +-------------------------------------------------------------------+
+  ///       |      id              |          URIs                              |
+  ///       +----------------------+--------------------------------------------+
+  ///       | job-id-hex-A         | conda://{hash-A}                           |
+  ///       | worker-setup-token-A | conda://{hash-A},s3://bucket/my_module.zip |
+  ///       | worker-id-hex-A      | conda://{hash-A},s3://bucket/my_module.zip |
+  ///       +-------------------------------------------------------------------+
+  ///       +------------------------------------------------------+
+  ///       |      URI                    |          count         |
+  ///       +-----------------------------+------------------------+
+  ///       | conda://{hash-A}            |           3            |
+  ///       | s3://bucket/my_module.zip   |           2            |
+  ///       +------------------------------------------------------+
+  ///   At the same time, we should remove URI reference for worker process because python
+  ///   worker only contains one worker instance:
+  ///       +-------------------------------------------------------------------+
+  ///       |      id              |          URIs                              |
+  ///       +----------------------+--------------------------------------------+
+  ///       | job-id-hex-A         | conda://{hash-A}                           |
+  ///       | worker-id-hex-A      | conda://{hash-A},s3://bucket/my_module.zip |
+  ///       +-------------------------------------------------------------------+
+  ///       +------------------------------------------------------+
+  ///       |      URI                    |          count         |
+  ///       +-----------------------------+------------------------+
+  ///       | conda://{hash-A}            |           2            |
+  ///       | s3://bucket/my_module.zip   |           1            |
+  ///       +------------------------------------------------------+
+  ///
+  ///   Next, when the actor is killed, remove URI reference for worker instance:
+  ///       +-------------------------------------------------------------------+
+  ///       |      id              |          URIs                              |
+  ///       +----------------------+--------------------------------------------+
+  ///       | job-id-hex-A         | conda://{hash-A}                           |
+  ///       +-------------------------------------------------------------------+
+  ///       +------------------------------------------------------+
+  ///       |      URI                    |          count         |
+  ///       +-----------------------------+------------------------+
+  ///       | conda://{hash-A}            |           1            |
+  ///       +------------------------------------------------------+
+
+  ///   Finally, when the job is finished, remove URI reference and got an empty reference
+  ///   table:
+  ///       +-------------------------------------------------------------------+
+  ///       |      id              |          URIs                              |
+  ///       +----------------------+--------------------------------------------+
+  ///       |                      |                                            |
+  ///       +-------------------------------------------------------------------+
+  ///       +------------------------------------------------------+
+  ///       |      URI                    |          count         |
+  ///       +-----------------------------+------------------------+
+  ///       |                             |                        |
+  ///       +------------------------------------------------------+
+  ///
+  ///  Now, we can delete the runtime env resources safely.
+
+  RuntimeEnvManager runtime_env_manager_;
+
+  /// Stats
+  int64_t process_failed_job_config_missing_ = 0;
+  int64_t process_failed_rate_limited_ = 0;
+  int64_t process_failed_pending_registration_ = 0;
+  int64_t process_failed_runtime_env_setup_failed_ = 0;
+
+  friend class WorkerPoolTest;
+};
+
+}  // namespace raylet
+
+}  // namespace ray