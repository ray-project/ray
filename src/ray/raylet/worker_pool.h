// Copyright 2017 The Ray Authors.
//
// Licensed under the Apache License, Version 2.0 (the "License");
// you may not use this file except in compliance with the License.
// You may obtain a copy of the License at
//
//  http://www.apache.org/licenses/LICENSE-2.0
//
// Unless required by applicable law or agreed to in writing, software
// distributed under the License is distributed on an "AS IS" BASIS,
// WITHOUT WARRANTIES OR CONDITIONS OF ANY KIND, either express or implied.
// See the License for the specific language governing permissions and
// limitations under the License.

#pragma once

#include <inttypes.h>

#include <algorithm>
#include <boost/asio/io_service.hpp>
#include <boost/functional/hash.hpp>
#include <queue>
#include <unordered_set>
#include <utility>
#include <vector>

#include "gtest/gtest.h"
#include "ray/common/asio/instrumented_io_context.h"
#include "ray/common/asio/periodical_runner.h"
#include "ray/common/client_connection.h"
#include "ray/common/task/task.h"
#include "ray/common/task/task_common.h"
#include "ray/gcs/gcs_client/gcs_client.h"
#include "ray/raylet/agent_manager.h"
#include "ray/raylet/worker.h"

namespace ray {

namespace raylet {

using WorkerCommandMap =
    absl::flat_hash_map<Language, std::vector<std::string>, std::hash<int>>;

enum PopWorkerStatus {
  // OK.
  // A registered worker will be returned with callback.
  OK = 0,
  // Job config is not found.
  // A nullptr worker will be returned with callback.
  JobConfigMissing = 1,
  // Worker process startup rate is limited.
  // A nullptr worker will be returned with callback.
  TooManyStartingWorkerProcesses = 2,
  // Worker process has been started, but the worker did not register at the raylet within
  // the timeout.
  // A nullptr worker will be returned with callback.
  WorkerPendingRegistration = 3,
  // Any fails of runtime env creation.
  // A nullptr worker will be returned with callback.
  RuntimeEnvCreationFailed = 4,
};

/// \Return true if the worker was used. Otherwise, return false and the worker will be
/// returned to the worker pool.
using PopWorkerCallback = std::function<bool(
    const std::shared_ptr<WorkerInterface> worker, PopWorkerStatus status)>;

/// \class WorkerPoolInterface
///
/// Used for new scheduler unit tests.
class WorkerPoolInterface {
 public:
  /// Pop an idle worker from the pool. The caller is responsible for pushing
  /// the worker back onto the pool once the worker has completed its work.
  ///
  /// \param task_spec The returned worker must be able to execute this task.
  /// \param callback The callback function that executed when gets the result of
  /// worker popping.
  /// The callback will be executed with an empty worker in following cases:
  /// Case 1: Job config not found.
  /// Case 2: Worker process startup rate limited.
  /// Case 3: Worker process has been started, but the worker registered back to raylet
  /// timeout.
  //  Case 4: Any fails of runtime env creation.
  /// Of course, the callback will also be executed when a valid worker found in following
  /// cases:
  /// Case 1: An suitable worker was found in idle worker pool.
  /// Case 2: An suitable worker registered to raylet.
  /// The corresponding PopWorkerStatus will be passed to the callback.
  /// \param allocated_instances_serialized_json The allocated resource instances
  /// json string, it contains resource ID which assigned to this worker.
  /// Instance resource value will be like {"GPU":[10000,0,10000]}, non-instance
  /// resource value will be {"CPU":20000}.
  /// \return Void.
  virtual void PopWorker(
      const TaskSpecification &task_spec, const PopWorkerCallback &callback,
      const std::string &allocated_instances_serialized_json = "{}") = 0;
  /// Add an idle worker to the pool.
  ///
  /// \param The idle worker to add.
  virtual void PushWorker(const std::shared_ptr<WorkerInterface> &worker) = 0;

  /// Get all the registered workers.
  ///
  /// \param filter_dead_workers whether or not if this method will filter dead workers
  /// that are still registered. \return A list containing all the workers.
  virtual const std::vector<std::shared_ptr<WorkerInterface>> GetAllRegisteredWorkers(
      bool filter_dead_workers = false) const = 0;

  virtual ~WorkerPoolInterface(){};
};

/// \class IOWorkerPoolInterface
///
/// Used for object spilling manager unit tests.
class IOWorkerPoolInterface {
 public:
  virtual void PushSpillWorker(const std::shared_ptr<WorkerInterface> &worker) = 0;

  virtual void PopSpillWorker(
      std::function<void(std::shared_ptr<WorkerInterface>)> callback) = 0;

  virtual void PushRestoreWorker(const std::shared_ptr<WorkerInterface> &worker) = 0;

  virtual void PopRestoreWorker(
      std::function<void(std::shared_ptr<WorkerInterface>)> callback) = 0;

  virtual void PushDeleteWorker(const std::shared_ptr<WorkerInterface> &worker) = 0;

  virtual void PopDeleteWorker(
      std::function<void(std::shared_ptr<WorkerInterface>)> callback) = 0;

  virtual ~IOWorkerPoolInterface(){};
};

class WorkerInterface;
class Worker;

/// \class WorkerPool
///
/// The WorkerPool is responsible for managing a pool of Workers. Each Worker
/// is a container for a unit of work.
class WorkerPool : public WorkerPoolInterface, public IOWorkerPoolInterface {
 public:
  /// Create a pool and asynchronously start at least the specified number of workers per
  /// language.
  /// Once each worker process has registered with an external server, the
  /// process should create and register the specified number of workers, and add them to
  /// the pool.
  ///
  /// \param node_id The id of the current node.
  /// \param node_address The address of the current node.
  /// \param num_workers_soft_limit The soft limit of the number of workers.
  /// \param num_initial_python_workers_for_first_job The number of initial Python
  /// workers for the first job.
  /// \param maximum_startup_concurrency The maximum number of worker processes
  /// that can be started in parallel (typically this should be set to the number of CPU
  /// resources on the machine).
  /// \param min_worker_port The lowest port number that workers started will bind on.
  /// If this is set to 0, workers will bind on random ports.
  /// \param max_worker_port The highest port number that workers started will bind on.
  /// If this is not set to 0, min_worker_port must also not be set to 0.
  /// \param worker_ports An explicit list of open ports that workers started will bind
  /// on. This takes precedence over min_worker_port and max_worker_port.
  /// \param worker_commands The commands used to start the worker process, grouped by
  /// language.
  /// \param native_library_path The native library path which includes the core
  /// libraries.
  /// \param starting_worker_timeout_callback The callback that will be triggered once
  /// it times out to start a worker.
  /// \param ray_debugger_external Ray debugger in workers will be started in a way
  /// that they are accessible from outside the node.
  /// \param get_time A callback to get the current time.
  WorkerPool(instrumented_io_context &io_service, const NodeID node_id,
             const std::string node_address, int num_workers_soft_limit,
             int num_initial_python_workers_for_first_job,
             int maximum_startup_concurrency, int min_worker_port, int max_worker_port,
             const std::vector<int> &worker_ports,
             std::shared_ptr<gcs::GcsClient> gcs_client,
             const WorkerCommandMap &worker_commands,
             const std::string &native_library_path,
             std::function<void()> starting_worker_timeout_callback,
             int ray_debugger_external, const std::function<double()> get_time);

  /// Destructor responsible for freeing a set of workers owned by this class.
  virtual ~WorkerPool();

  /// Set the node manager port.
  /// \param node_manager_port The port Raylet uses for listening to incoming connections.
  void SetNodeManagerPort(int node_manager_port);

  /// Set agent manager.
  void SetAgentManager(std::shared_ptr<AgentManager> agent_manager);

  /// Handles the event that a job is started.
  ///
  /// \param job_id ID of the started job.
  /// \param job_config The config of the started job.
  /// \return Void
  void HandleJobStarted(const JobID &job_id, const rpc::JobConfig &job_config);

  /// Handles the event that a job is finished.
  ///
  /// \param job_id ID of the finished job.
  /// \return Void.
  void HandleJobFinished(const JobID &job_id);

  /// \brief Get the job config by job id.
  ///
  /// \param job_id ID of the job.
  /// \return Job config if given job is running, else nullptr.
  boost::optional<const rpc::JobConfig &> GetJobConfig(const JobID &job_id) const;

  /// Register a new worker. The Worker should be added by the caller to the
  /// pool after it becomes idle (e.g., requests a work assignment).
  ///
  /// \param[in] worker The worker to be registered.
  /// \param[in] pid The PID of the worker.
  /// \param[in] worker_shim_pid The PID of the process for setup worker runtime env.
  /// \param[in] worker_startup_token The startup token of the process assigned to
  /// it during startup as a command line argument.
  /// \param[in] send_reply_callback The callback to invoke after registration is
  /// finished/failed.
  /// Returns 0 if the worker should bind on a random port.
  /// \return If the registration is successful.
  Status RegisterWorker(const std::shared_ptr<WorkerInterface> &worker, pid_t pid,
                        pid_t worker_shim_pid, StartupToken worker_startup_token,
                        std::function<void(Status, int)> send_reply_callback);

  /// To be invoked when a worker is started. This method should be called when the worker
  /// announces its port.
  ///
  /// \param[in] worker The worker which is started.
  /// \return void
  void OnWorkerStarted(const std::shared_ptr<WorkerInterface> &worker);

  /// Register a new driver.
  ///
  /// \param[in] worker The driver to be registered.
  /// \param[in] job_config The config of the job.
  /// \param[in] send_reply_callback The callback to invoke after registration is
  /// finished/failed.
  /// \return If the registration is successful.
  Status RegisterDriver(const std::shared_ptr<WorkerInterface> &worker,
                        const rpc::JobConfig &job_config,
                        std::function<void(Status, int)> send_reply_callback);

  /// Get the client connection's registered worker.
  ///
  /// \param The client connection owned by a registered worker.
  /// \return The Worker that owns the given client connection. Returns nullptr
  /// if the client has not registered a worker yet.
  std::shared_ptr<WorkerInterface> GetRegisteredWorker(
      const std::shared_ptr<ClientConnection> &connection) const;

  /// Get the client connection's registered driver.
  ///
  /// \param The client connection owned by a registered driver.
  /// \return The Worker that owns the given client connection. Returns nullptr
  /// if the client has not registered a driver.
  std::shared_ptr<WorkerInterface> GetRegisteredDriver(
      const std::shared_ptr<ClientConnection> &connection) const;

  /// Disconnect a registered worker.
  ///
  /// \param worker The worker to disconnect. The worker must be registered.
  /// \param disconnect_type Type of a worker exit.
  /// \return Whether the given worker was in the pool of idle workers.
  bool DisconnectWorker(const std::shared_ptr<WorkerInterface> &worker,
                        rpc::WorkerExitType disconnect_type);

  /// Disconnect a registered driver.
  ///
  /// \param The driver to disconnect. The driver must be registered.
  void DisconnectDriver(const std::shared_ptr<WorkerInterface> &driver);

  /// Add an idle spill I/O worker to the pool.
  ///
  /// \param worker The idle spill I/O worker to add.
  void PushSpillWorker(const std::shared_ptr<WorkerInterface> &worker);

  /// Pop an idle spill I/O worker from the pool and trigger a callback when
  /// an spill I/O worker is available.
  /// The caller is responsible for pushing the worker back onto the
  /// pool once the worker has completed its work.
  ///
  /// \param callback The callback that returns an available spill I/O worker.
  void PopSpillWorker(std::function<void(std::shared_ptr<WorkerInterface>)> callback);

  /// Add an idle restore I/O worker to the pool.
  ///
  /// \param worker The idle I/O worker to add.
  void PushRestoreWorker(const std::shared_ptr<WorkerInterface> &worker);

  /// Pop an idle restore I/O worker from the pool and trigger a callback when
  /// an restore I/O worker is available.
  /// The caller is responsible for pushing the worker back onto the
  /// pool once the worker has completed its work.
  ///
  /// \param callback The callback that returns an available restore I/O worker.
  void PopRestoreWorker(std::function<void(std::shared_ptr<WorkerInterface>)> callback);

  /// Add an idle delete I/O worker to the pool.
  ///
  /// NOTE: There's currently no concept of delete workers or delete worker pools.
  /// When deleting objects, it shares the workers within restore or spill worker pools.
  /// This method is just a higher level abstraction to hide that implementation detail.
  ///
  /// \param worker The idle I/O worker. It could be either spill or restore I/O worker.
  void PushDeleteWorker(const std::shared_ptr<WorkerInterface> &worker);

  /// Pop an idle delete I/O worker from the pool and trigger a callback when
  /// when delete I/O worker is available.
  /// NOTE: There's currently no concept of delete workers or delete worker pools.
  /// This method just finds more available I/O workers from either spill or restore pool
  /// and pop them out.
  void PopDeleteWorker(std::function<void(std::shared_ptr<WorkerInterface>)> callback);

  /// See interface.
  void PushWorker(const std::shared_ptr<WorkerInterface> &worker);

  /// See interface.
  void PopWorker(const TaskSpecification &task_spec, const PopWorkerCallback &callback,
                 const std::string &allocated_instances_serialized_json = "{}");

  /// Try to prestart a number of workers suitable the given task spec. Prestarting
  /// is needed since core workers request one lease at a time, if starting is slow,
  /// then it means it takes a long time to scale up.
  ///
  /// \param task_spec The returned worker must be able to execute this task.
  /// \param backlog_size The number of tasks in the client backlog of this shape.
  /// \param num_available_cpus The number of CPUs that are currently unused.
  /// We aim to prestart 1 worker per CPU, up to the the backlog size.
  void PrestartWorkers(const TaskSpecification &task_spec, int64_t backlog_size,
                       int64_t num_available_cpus);

  /// Return the current size of the worker pool for the requested language. Counts only
  /// idle workers.
  ///
  /// \param language The requested language.
  /// \return The total count of all workers (actor and non-actor) in the pool.
  uint32_t Size(const Language &language) const;

  /// Get all the workers which are running tasks for a given job.
  ///
  /// \param job_id The job ID.
  /// \return A list containing all the workers which are running tasks for the job.
  std::vector<std::shared_ptr<WorkerInterface>> GetWorkersRunningTasksForJob(
      const JobID &job_id) const;

  /// Get all the registered workers.
  ///
  /// \param filter_dead_workers whether or not if this method will filter dead workers
  /// that are still registered. \return A list containing all the workers.
  const std::vector<std::shared_ptr<WorkerInterface>> GetAllRegisteredWorkers(
      bool filter_dead_workers = false) const;

  /// Get all the registered drivers.
  ///
  /// \param filter_dead_drivers whether or not if this method will filter dead drivers
  /// that are still registered. \return A list containing all the drivers.
  const std::vector<std::shared_ptr<WorkerInterface>> GetAllRegisteredDrivers(
      bool filter_dead_drivers = false) const;

  /// Whether there is a pending worker for the given task.
  /// Note that, this is only used for actor creation task with dynamic options.
  /// And if the worker registered but isn't assigned a task,
  /// the worker also is in pending state, and this'll return true.
  ///
  /// \param language The required language.
  /// \param task_id The task that we want to query.
  bool HasPendingWorkerForTask(const Language &language, const TaskID &task_id);

  /// Get the set of active object IDs from all workers in the worker pool.
  /// \return A set containing the active object IDs.
  std::unordered_set<ObjectID> GetActiveObjectIDs() const;

  /// Returns debug string for class.
  ///
  /// \return string.
  std::string DebugString() const;

  /// Try killing idle workers to ensure the running workers are in a
  /// reasonable size.
  void TryKillingIdleWorkers();

 protected:
  void update_worker_startup_token_counter();

  /// Asynchronously start a new worker process. Once the worker process has
  /// registered with an external server, the process should create and
  /// register N workers, then add them to the pool.
  /// Failure to start the worker process is a fatal error. If too many workers
  /// are already being started, then this function will return without starting
  /// any workers.
  ///
  /// \param language Which language this worker process should be.
  /// \param worker_type The type of the worker. This worker type is internal to
  ///                             worker pool abstraction. Outside this class, workers
  ///                             will have rpc::WorkerType instead.
  /// \param job_id The ID of the job to which the started worker process belongs.
  /// \param status The output status of work process starting.
  /// \param dynamic_options The dynamic options that we should add for worker command.
  /// \param runtime_env_hash The hash of runtime env.
  /// \param serialized_runtime_env_context The context of runtime env.
  /// \param allocated_instances_serialized_json The allocated resource instances
  //  json string.
  /// \return The id of the process that we started if it's positive, otherwise it means
  /// we didn't start a process.
  Process StartWorkerProcess(
      const Language &language, const rpc::WorkerType worker_type, const JobID &job_id,
      PopWorkerStatus *status /*output*/,
      const std::vector<std::string> &dynamic_options = {},
      const int runtime_env_hash = 0,
      const std::string &serialized_runtime_env_context = "{}",
      const std::string &allocated_instances_serialized_json = "{}");

  /// The implementation of how to start a new worker process with command arguments.
  /// The lifetime of the process is tied to that of the returned object,
  /// unless the caller manually detaches the process after the call.
  ///
  /// \param worker_command_args The command arguments of new worker process.
  /// \param[in] env Additional environment variables to be set on this process besides
  /// the environment variables of the parent process.
  /// \return An object representing the started worker process.
  virtual Process StartProcess(const std::vector<std::string> &worker_command_args,
                               const ProcessEnvironment &env);

  /// Push an warning message to user if worker pool is getting to big.
  virtual void WarnAboutSize();

  /// Make this synchronized function for unit test.
  void PopWorkerCallbackInternal(const PopWorkerCallback &callback,
                                 std::shared_ptr<WorkerInterface> worker,
                                 PopWorkerStatus status);

  /// Gloabl startup token variable. Incremented once assigned
  /// to a worker process and is added to
  /// state.starting_worker_processes.
  StartupToken worker_startup_token_counter_;

  struct IOWorkerState {
    /// The pool of idle I/O workers.
    std::queue<std::shared_ptr<WorkerInterface>> idle_io_workers;
    /// The queue of pending I/O tasks.
    std::queue<std::function<void(std::shared_ptr<WorkerInterface>)>> pending_io_tasks;
    /// All I/O workers that have registered and are still connected, including both
    /// idle and executing.
    std::unordered_set<std::shared_ptr<WorkerInterface>> registered_io_workers;
    /// Number of starting I/O workers.
    int num_starting_io_workers = 0;
  };

  /// Some basic information about the starting worker process.
  struct StartingWorkerProcessInfo {
    /// The number of workers in the worker process.
    int num_workers;
    /// The number of pending registration workers in the worker process.
    int num_starting_workers;
    /// The type of the worker.
    rpc::WorkerType worker_type;
    /// The worker process instance.
    Process proc;
  };

  struct TaskWaitingForWorkerInfo {
    /// The id of task.
    TaskID task_id;
    /// The callback function which should be called when worker registered.
    PopWorkerCallback callback;
  };

  /// An internal data structure that maintains the pool state per language.
  struct State {
    /// The commands and arguments used to start the worker process
    std::vector<std::string> worker_command;
    /// The pool of dedicated workers for actor creation tasks
    /// with dynamic worker options (prefix or suffix worker command.)
    absl::flat_hash_map<TaskID, std::shared_ptr<WorkerInterface>> idle_dedicated_workers;
    /// The pool of idle non-actor workers.
    std::unordered_set<std::shared_ptr<WorkerInterface>> idle;
    // States for io workers used for python util functions.
    IOWorkerState util_io_worker_state;
    // States for io workers used for spilling objects.
    IOWorkerState spill_io_worker_state;
    // States for io workers used for restoring objects.
    IOWorkerState restore_io_worker_state;
    /// All workers that have registered and are still connected, including both
    /// idle and executing.
    std::unordered_set<std::shared_ptr<WorkerInterface>> registered_workers;
    /// All drivers that have registered and are still connected.
    std::unordered_set<std::shared_ptr<WorkerInterface>> registered_drivers;
    /// All workers that have registered but is about to disconnect. They shouldn't be
    /// popped anymore.
    std::unordered_set<std::shared_ptr<WorkerInterface>> pending_disconnection_workers;
    /// A map from the startup tokens of worker processes, assigned by the raylet, to
    /// the extra information of the process. Note that the shim process PID is the
    /// same with worker process PID, except starting worker process in container.
    absl::flat_hash_map<StartupToken, StartingWorkerProcessInfo>
        starting_worker_processes;
    /// A map for looking up the task by the pid of starting worker process.
    absl::flat_hash_map<Process, TaskWaitingForWorkerInfo> starting_workers_to_tasks;
    /// A map for looking up the task with dynamic options by the pid of
    /// starting worker process. Note that this is used for the dedicated worker
    /// processes.
    absl::flat_hash_map<Process, TaskWaitingForWorkerInfo>
        starting_dedicated_workers_to_tasks;
    /// We'll push a warning to the user every time a multiple of this many
    /// worker processes has been started.
    int multiple_for_warning;
    /// The last size at which a warning about the number of registered workers
    /// was generated.
    int64_t last_warning_multiple;
  };

  /// Pool states per language.
  absl::flat_hash_map<Language, State, std::hash<int>> states_by_lang_;

  /// The pool of idle non-actor workers of all languages. This is used to kill idle
  /// workers in FIFO order. The second element of std::pair is the time a worker becomes
  /// idle.
  std::list<std::pair<std::shared_ptr<WorkerInterface>, int64_t>> idle_of_all_languages_;

 private:
  /// A helper function that returns the reference of the pool state
  /// for a given language.
  State &GetStateForLanguage(const Language &language);

  /// Start a timer to monitor the starting worker process.
  ///
  /// If any workers in this process don't register within the timeout
  /// (due to worker process crash or any other reasons), remove them
  /// from `starting_worker_processes`. Otherwise if we'll mistakenly
  /// think there are unregistered workers, and won't start new workers.
  void MonitorStartingWorkerProcess(const Process &proc, StartupToken proc_startup_token,
                                    const Language &language,
                                    const rpc::WorkerType worker_type);

  /// Get the next unallocated port in the free ports list. If a port range isn't
  /// configured, returns 0.
  /// NOTE: Ray does not 'reserve' these ports from being used by other services.
  /// There is a race condition where another service binds to the port sometime
  /// after this function returns and before the Worker/Driver uses the port.
  /// \param[out] port The next available port.
  Status GetNextFreePort(int *port);

  /// Mark this port as free to be used by another worker.
  /// \param[in] port The port to mark as free.
  void MarkPortAsFree(int port);

  /// Try start all I/O workers waiting to be started.
  /// \param language The language of the I/O worker. Currently only Python I/O
  /// workers are effective.
  void TryStartIOWorkers(const Language &language);

  /// Try start spill or restore io workers.
  /// \param language The language of the I/O worker. Currently only Python I/O
  /// workers are effective.
  /// \param worker_type The worker type. It is currently either spill worker or restore
  /// worker.
  void TryStartIOWorkers(const Language &language, const rpc::WorkerType &worker_type);

  /// Get all workers of the given process.
  ///
  /// \param process The process of workers.
  /// \return The workers of the given process.
  std::unordered_set<std::shared_ptr<WorkerInterface>> GetWorkersByProcess(
      const Process &process);

  /// Get either restore or spill worker state from state based on worker_type.
  ///
  /// \param worker_type IO Worker Type.
  /// \param state Worker pool internal state.
  IOWorkerState &GetIOWorkerStateFromWorkerType(const rpc::WorkerType &worker_type,
                                                State &state) const;

  /// Push IOWorker (e.g., spill worker and restore worker) based on the given
  /// worker_type.
  void PushIOWorkerInternal(const std::shared_ptr<WorkerInterface> &worker,
                            const rpc::WorkerType &worker_type);

  /// Pop IOWorker (e.g., spill worker and restore worker) based on the given worker_type.
  void PopIOWorkerInternal(
      const rpc::WorkerType &worker_type,
      std::function<void(std::shared_ptr<WorkerInterface>)> callback);

  /// Return true if the given worker type is IO worker type. Currently, there are 2 IO
  /// worker types (SPILL_WORKER and RESTORE_WORKER).
  bool IsIOWorkerType(const rpc::WorkerType &worker_type);

  /// Call the `PopWorkerCallback` function asynchronously to make sure executed in
  /// different stack.
  virtual void PopWorkerCallbackAsync(const PopWorkerCallback &callback,
                                      std::shared_ptr<WorkerInterface> worker,
                                      PopWorkerStatus status = PopWorkerStatus::OK);

  /// Try to find a task that is associated with the given worker process from the given
  /// queue. If found, invoke its PopWorkerCallback.
  /// \param workers_to_tasks The queue of tasks which waiting for workers.
  /// \param proc The process which the worker belongs to.
  /// \param worker A new idle worker. If the worker is empty, we could also callback
  /// to the task.
  /// \param status The pop worker status which will be forwarded to
  /// `PopWorkerCallback`.
  /// \param found  Whether the related task found or not.
  /// \param worker_used Whether the worker is used by the task, only valid when found is
  /// true.
  /// \param task_id  The related task id.
  void InvokePopWorkerCallbackForProcess(
      absl::flat_hash_map<Process, TaskWaitingForWorkerInfo> &workers_to_tasks,
      const Process &proc, const std::shared_ptr<WorkerInterface> &worker,
      const PopWorkerStatus &status, bool *found /* output */,
      bool *worker_used /* output */, TaskID *task_id /* output */);

  /// Create runtime env asynchronously by runtime env agent.
  void CreateRuntimeEnv(
      const std::string &serialized_runtime_env, const JobID &job_id,
      const std::function<void(bool, const std::string &)> &callback,
      const std::string &serialized_allocated_resource_instances = "{}");

  /// For Process class for managing subprocesses (e.g. reaping zombies).
  instrumented_io_context *io_service_;
  /// Node ID of the current node.
  const NodeID node_id_;
  /// Address of the current node.
  const std::string node_address_;
  /// The soft limit of the number of registered workers.
  int num_workers_soft_limit_;
  /// The maximum number of worker processes that can be started concurrently.
  int maximum_startup_concurrency_;
  /// Keeps track of unused ports that newly-created workers can bind on.
  /// If null, workers will not be passed ports and will choose them randomly.
  std::unique_ptr<std::queue<int>> free_ports_;
  /// The port Raylet uses for listening to incoming connections.
  int node_manager_port_ = 0;
  /// A client connection to the GCS.
  std::shared_ptr<gcs::GcsClient> gcs_client_;
  /// The native library path which includes the core libraries.
  std::string native_library_path_;
  /// The callback that will be triggered once it times out to start a worker.
  std::function<void()> starting_worker_timeout_callback_;
  /// If 1, expose Ray debuggers started by the workers externally (to this node).
  int ray_debugger_external;
  FRIEND_TEST(WorkerPoolTest, InitialWorkerProcessCount);

  /// The Job ID of the firstly received job.
  JobID first_job_;

  /// The callback to send RegisterClientReply to the driver of the first job.
  std::function<void()> first_job_send_register_client_reply_to_driver_;

  /// The number of registered workers of the first job.
  int first_job_registered_python_worker_count_;

  /// The number of initial Python workers to wait for the first job before the driver
  /// receives RegisterClientReply.
  int first_job_driver_wait_num_python_workers_;

  /// The number of initial Python workers for the first job.
  int num_initial_python_workers_for_first_job_;

  /// This map tracks the latest infos of unfinished jobs.
  absl::flat_hash_map<JobID, rpc::JobConfig> all_jobs_;

  /// Set of jobs whose drivers have exited.
  absl::flat_hash_set<JobID> finished_jobs_;

  /// This map stores the same data as `idle_of_all_languages_`, but in a map structure
  /// for lookup performance.
  absl::flat_hash_map<std::shared_ptr<WorkerInterface>, int64_t>
      idle_of_all_languages_map_;

  /// A map of idle workers that are pending exit.
  absl::flat_hash_map<WorkerID, std::shared_ptr<WorkerInterface>>
      pending_exit_idle_workers_;

  /// The runner to run function periodically.
  PeriodicalRunner periodical_runner_;

  /// A callback to get the current time.
  const std::function<double()> get_time_;
  /// Agent manager.
  std::shared_ptr<AgentManager> agent_manager_;

<<<<<<< HEAD
  friend class WorkerPoolTest;
=======
  /// Stats
  int64_t process_failed_job_config_missing_ = 0;
  int64_t process_failed_rate_limited_ = 0;
  int64_t process_failed_pending_registration_ = 0;
  int64_t process_failed_runtime_env_setup_failed_ = 0;
>>>>>>> e37afe04
};

}  // namespace raylet

}  // namespace ray<|MERGE_RESOLUTION|>--- conflicted
+++ resolved
@@ -682,15 +682,13 @@
   /// Agent manager.
   std::shared_ptr<AgentManager> agent_manager_;
 
-<<<<<<< HEAD
-  friend class WorkerPoolTest;
-=======
   /// Stats
   int64_t process_failed_job_config_missing_ = 0;
   int64_t process_failed_rate_limited_ = 0;
   int64_t process_failed_pending_registration_ = 0;
   int64_t process_failed_runtime_env_setup_failed_ = 0;
->>>>>>> e37afe04
+
+  friend class WorkerPoolTest;
 };
 
 }  // namespace raylet
