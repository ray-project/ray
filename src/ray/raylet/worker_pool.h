--- conflicted
+++ resolved
@@ -41,7 +41,6 @@
 using WorkerCommandMap =
     std::unordered_map<Language, std::vector<std::string>, std::hash<int>>;
 
-<<<<<<< HEAD
 enum PopWorkerStatus {
   // OK.
   // A registered worker will be returned with callback.
@@ -65,15 +64,6 @@
 using PopWorkerCallback = std::function<bool(
     const std::shared_ptr<WorkerInterface> worker, PopWorkerStatus status)>;
 
-=======
-enum class RuntimeEnvStatus {
-  /// This runtime env is currently being installed.
-  PENDING,
-  /// This runtime env has completed installation (either successfully or not)
-  DONE
-};
-
->>>>>>> f0cca063
 /// \class WorkerPoolInterface
 ///
 /// Used for new scheduler unit tests.
@@ -83,7 +73,6 @@
   /// the worker back onto the pool once the worker has completed its work.
   ///
   /// \param task_spec The returned worker must be able to execute this task.
-<<<<<<< HEAD
   /// \param callback The callback function that executed when gets the result of
   /// worker popping.
   /// The callback will be executed with an empty worker in following cases:
@@ -96,10 +85,7 @@
   /// cases:
   /// Case 1: An suitable worker was found in idle worker pool.
   /// Case 2: An suitable worker registered to raylet.
-  /// \param allocated_instances_serialized_json The allocated resouce instances
-=======
   /// \param allocated_instances_serialized_json The allocated resource instances
->>>>>>> f0cca063
   /// json string, it contains resource ID which assigned to this worker.
   /// Instance resource value will be like {"GPU":[10000,0,10000]}, non-instance
   /// resource value will be {"CPU":20000}.
@@ -655,9 +641,6 @@
   /// Set of jobs whose drivers have exited.
   absl::flat_hash_set<JobID> finished_jobs_;
 
-  /// Maps runtime env hash to its status.
-  std::unordered_map<int, RuntimeEnvStatus> runtime_env_statuses_;
-
   /// This map stores the same data as `idle_of_all_languages_`, but in a map structure
   /// for lookup performance.
   std::unordered_map<std::shared_ptr<WorkerInterface>, int64_t>
