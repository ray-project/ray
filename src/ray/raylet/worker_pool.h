--- conflicted
+++ resolved
@@ -25,11 +25,7 @@
   /// pool.
   ///
   /// \param num_workers The number of workers to start.
-<<<<<<< HEAD
-  WorkerPool(int num_workers, const std::vector<const char *> &worker_command);
-=======
   WorkerPool(int num_workers, const std::vector<std::string> &worker_command);
->>>>>>> e0193a55
 
   /// Destructor responsible for freeing a set of workers owned by this class.
   ~WorkerPool();
@@ -78,11 +74,7 @@
   std::shared_ptr<Worker> PopWorker();
 
  private:
-<<<<<<< HEAD
-  std::vector<const char *> worker_command_;
-=======
   std::vector<std::string> worker_command_;
->>>>>>> e0193a55
   /// The pool of idle workers.
   std::list<std::shared_ptr<Worker>> pool_;
   /// All workers that have registered and are still connected, including both
