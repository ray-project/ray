// Copyright 2017 The Ray Authors.
//
// Licensed under the Apache License, Version 2.0 (the "License");
// you may not use this file except in compliance with the License.
// You may obtain a copy of the License at
//
//  http://www.apache.org/licenses/LICENSE-2.0
//
// Unless required by applicable law or agreed to in writing, software
// distributed under the License is distributed on an "AS IS" BASIS,
// WITHOUT WARRANTIES OR CONDITIONS OF ANY KIND, either express or implied.
// See the License for the specific language governing permissions and
// limitations under the License.

#pragma once

#include <inttypes.h>

#include <algorithm>
#include <boost/asio/io_service.hpp>
#include <boost/functional/hash.hpp>
#include <queue>
#include <unordered_map>
#include <unordered_set>
#include <vector>

#include "gtest/gtest.h"
#include "ray/common/asio/instrumented_io_context.h"
#include "ray/common/asio/periodical_runner.h"
#include "ray/common/client_connection.h"
#include "ray/common/task/task.h"
#include "ray/common/task/task_common.h"
#include "ray/gcs/gcs_client.h"
#include "ray/raylet/agent_manager.h"
#include "ray/raylet/worker.h"

namespace ray {

namespace raylet {

using WorkerCommandMap =
    std::unordered_map<Language, std::vector<std::string>, std::hash<int>>;

/// \class WorkerCacheKey
///
/// Class used to cache workers, keyed by runtime_env.
class WorkerCacheKey {
 public:
  /// Create a cache key with the given environment variable overrides and serialized
  /// runtime_env.
  ///
  /// \param override_environment_variables The environment variable overrides set in this
  /// worker. \param serialized_runtime_env The JSON-serialized runtime env for this
  /// worker.
  WorkerCacheKey(
      const std::unordered_map<std::string, std::string> override_environment_variables,
      const std::string serialized_runtime_env);

  bool operator==(const WorkerCacheKey &k) const;

  /// Check if this worker's environment is empty (the default).
  ///
  /// \return true if there are no environment variables set and the runtime env is the
  /// empty string (protobuf default) or a JSON-serialized empty dict.
  bool EnvIsEmpty() const;

  /// Get the hash for this worker's environment.
  ///
  /// \return The hash of the override_environment_variables and the serialized
  /// runtime_env.
  std::size_t Hash() const;

  /// Get the int-valued hash for this worker's environment, useful for portability in
  /// flatbuffers.
  ///
  /// \return The hash truncated to an int.
  int IntHash() const;

 private:
  /// The environment variable overrides for this worker.
  const std::unordered_map<std::string, std::string> override_environment_variables;
  /// The JSON-serialized runtime env for this worker.
  const std::string serialized_runtime_env;
  /// The cached hash of the worker's environment.  This is set to 0
  /// for unspecified or empty environments.
  mutable std::size_t hash_ = 0;
};

/// \class WorkerPoolInterface
///
/// Used for new scheduler unit tests.
class WorkerPoolInterface {
 public:
  /// Pop an idle worker from the pool. The caller is responsible for pushing
  /// the worker back onto the pool once the worker has completed its work.
  ///
  /// \param task_spec The returned worker must be able to execute this task.
  /// \return An idle worker with the requested task spec. Returns nullptr if no
  /// such worker exists.
  virtual std::shared_ptr<WorkerInterface> PopWorker(
      const TaskSpecification &task_spec) = 0;
  /// Add an idle worker to the pool.
  ///
  /// \param The idle worker to add.
  virtual void PushWorker(const std::shared_ptr<WorkerInterface> &worker) = 0;

  virtual ~WorkerPoolInterface(){};
};

/// \class IOWorkerPoolInterface
///
/// Used for object spilling manager unit tests.
class IOWorkerPoolInterface {
 public:
  virtual void PushSpillWorker(const std::shared_ptr<WorkerInterface> &worker) = 0;

  virtual void PopSpillWorker(
      std::function<void(std::shared_ptr<WorkerInterface>)> callback) = 0;

  virtual void PushRestoreWorker(const std::shared_ptr<WorkerInterface> &worker) = 0;

  virtual void PopRestoreWorker(
      std::function<void(std::shared_ptr<WorkerInterface>)> callback) = 0;

  virtual void PushDeleteWorker(const std::shared_ptr<WorkerInterface> &worker) = 0;

  virtual void PopDeleteWorker(
      std::function<void(std::shared_ptr<WorkerInterface>)> callback) = 0;

  virtual void PushUtilWorker(const std::shared_ptr<WorkerInterface> &worker) = 0;
  virtual void PopUtilWorker(
      std::function<void(std::shared_ptr<WorkerInterface>)> callback) = 0;

  virtual ~IOWorkerPoolInterface(){};
};

class WorkerInterface;
class Worker;

/// \class WorkerPool
///
/// The WorkerPool is responsible for managing a pool of Workers. Each Worker
/// is a container for a unit of work.
class WorkerPool : public WorkerPoolInterface, public IOWorkerPoolInterface {
 public:
  /// Create a pool and asynchronously start at least the specified number of workers per
  /// language.
  /// Once each worker process has registered with an external server, the
  /// process should create and register the specified number of workers, and add them to
  /// the pool.
  ///
  /// \param node_id The id of the current node.
  /// \param node_address The address of the current node.
  /// \param num_workers_soft_limit The soft limit of the number of workers.
  /// \param num_initial_python_workers_for_first_job The number of initial Python
  /// workers for the first job.
  /// \param maximum_startup_concurrency The maximum number of worker processes
  /// that can be started in parallel (typically this should be set to the number of CPU
  /// resources on the machine).
  /// \param min_worker_port The lowest port number that workers started will bind on.
  /// If this is set to 0, workers will bind on random ports.
  /// \param max_worker_port The highest port number that workers started will bind on.
  /// If this is not set to 0, min_worker_port must also not be set to 0.
  /// \param worker_ports An explicit list of open ports that workers started will bind
  /// on. This takes precedence over min_worker_port and max_worker_port.
  /// \param worker_commands The commands used to start the worker process, grouped by
  /// language.
  /// \param starting_worker_timeout_callback The callback that will be triggered once
  /// it times out to start a worker.
  /// \param get_time A callback to get the current time.
  WorkerPool(instrumented_io_context &io_service, const NodeID node_id,
             const std::string node_address, int num_workers_soft_limit,
             int num_initial_python_workers_for_first_job,
             int maximum_startup_concurrency, int min_worker_port, int max_worker_port,
             const std::vector<int> &worker_ports,
             std::shared_ptr<gcs::GcsClient> gcs_client,
             const WorkerCommandMap &worker_commands,
             std::function<void()> starting_worker_timeout_callback,
             const std::function<double()> get_time);

  /// Destructor responsible for freeing a set of workers owned by this class.
  virtual ~WorkerPool();

  /// Set the node manager port.
  /// \param node_manager_port The port Raylet uses for listening to incoming connections.
  void SetNodeManagerPort(int node_manager_port);

  /// Set agent manager.
  void SetAgentManager(std::shared_ptr<AgentManager> agent_manager);

  /// Handles the event that a job is started.
  ///
  /// \param job_id ID of the started job.
  /// \param job_config The config of the started job.
  /// \return Void
  void HandleJobStarted(const JobID &job_id, const rpc::JobConfig &job_config);

  /// Handles the event that a job is finished.
  ///
  /// \param job_id ID of the finished job.
  /// \return Void.
  void HandleJobFinished(const JobID &job_id);

  /// \brief Get the job config by job id.
  ///
  /// \param job_id ID of the job.
  /// \return Job config if given job is running, else nullptr.
  boost::optional<const rpc::JobConfig &> GetJobConfig(const JobID &job_id) const;

  /// Register a new worker. The Worker should be added by the caller to the
  /// pool after it becomes idle (e.g., requests a work assignment).
  ///
  /// \param[in] worker The worker to be registered.
  /// \param[in] pid The PID of the worker.
  /// \param[in] send_reply_callback The callback to invoke after registration is
  /// finished/failed.
  /// Returns 0 if the worker should bind on a random port.
  /// \return If the registration is successful.
  Status RegisterWorker(const std::shared_ptr<WorkerInterface> &worker, pid_t pid,
                        std::function<void(Status, int)> send_reply_callback);

  /// To be invoked when a worker is started. This method should be called when the worker
  /// announces its port.
  ///
  /// \param[in] worker The worker which is started.
  void OnWorkerStarted(const std::shared_ptr<WorkerInterface> &worker);

  /// Register a new driver.
  ///
  /// \param[in] worker The driver to be registered.
  /// \param[in] job_config The config of the job.
  /// \param[in] send_reply_callback The callback to invoke after registration is
  /// finished/failed.
  /// \return If the registration is successful.
  Status RegisterDriver(const std::shared_ptr<WorkerInterface> &worker,
                        const rpc::JobConfig &job_config,
                        std::function<void(Status, int)> send_reply_callback);

  /// Get the client connection's registered worker.
  ///
  /// \param The client connection owned by a registered worker.
  /// \return The Worker that owns the given client connection. Returns nullptr
  /// if the client has not registered a worker yet.
  std::shared_ptr<WorkerInterface> GetRegisteredWorker(
      const std::shared_ptr<ClientConnection> &connection) const;

  /// Get the client connection's registered driver.
  ///
  /// \param The client connection owned by a registered driver.
  /// \return The Worker that owns the given client connection. Returns nullptr
  /// if the client has not registered a driver.
  std::shared_ptr<WorkerInterface> GetRegisteredDriver(
      const std::shared_ptr<ClientConnection> &connection) const;

  /// Disconnect a registered worker.
  ///
  /// \param worker The worker to disconnect. The worker must be registered.
  /// \param disconnect_type Type of a worker exit.
  /// \return Whether the given worker was in the pool of idle workers.
  bool DisconnectWorker(const std::shared_ptr<WorkerInterface> &worker,
                        rpc::WorkerExitType disconnect_type);

  /// Disconnect a registered driver.
  ///
  /// \param The driver to disconnect. The driver must be registered.
  void DisconnectDriver(const std::shared_ptr<WorkerInterface> &driver);

  /// Add an idle spill I/O worker to the pool.
  ///
  /// \param worker The idle spill I/O worker to add.
  void PushSpillWorker(const std::shared_ptr<WorkerInterface> &worker);

  /// Pop an idle spill I/O worker from the pool and trigger a callback when
  /// an spill I/O worker is available.
  /// The caller is responsible for pushing the worker back onto the
  /// pool once the worker has completed its work.
  ///
  /// \param callback The callback that returns an available spill I/O worker.
  void PopSpillWorker(std::function<void(std::shared_ptr<WorkerInterface>)> callback);

  /// Add an idle restore I/O worker to the pool.
  ///
  /// \param worker The idle I/O worker to add.
  void PushRestoreWorker(const std::shared_ptr<WorkerInterface> &worker);

  /// Pop an idle restore I/O worker from the pool and trigger a callback when
  /// an restore I/O worker is available.
  /// The caller is responsible for pushing the worker back onto the
  /// pool once the worker has completed its work.
  ///
  /// \param callback The callback that returns an available restore I/O worker.
  void PopRestoreWorker(std::function<void(std::shared_ptr<WorkerInterface>)> callback);

  /// Add an idle delete I/O worker to the pool.
  ///
  /// NOTE: There's currently no concept of delete workers or delete worker pools.
  /// When deleting objects, it shares the workers within restore or spill worker pools.
  /// This method is just a higher level abstraction to hide that implementation detail.
  ///
  /// \param worker The idle I/O worker. It could be either spill or restore I/O worker.
  void PushDeleteWorker(const std::shared_ptr<WorkerInterface> &worker);

  /// Pop an idle delete I/O worker from the pool and trigger a callback when
  /// when delete I/O worker is available.
  /// NOTE: There's currently no concept of delete workers or delete worker pools.
  /// This method just finds more available I/O workers from either spill or restore pool
  /// and pop them out.
  void PopDeleteWorker(std::function<void(std::shared_ptr<WorkerInterface>)> callback);

  void PushUtilWorker(const std::shared_ptr<WorkerInterface> &worker);
  void PopUtilWorker(std::function<void(std::shared_ptr<WorkerInterface>)> callback);

  /// Add an idle worker to the pool.
  ///
  /// \param The idle worker to add.
  void PushWorker(const std::shared_ptr<WorkerInterface> &worker);

  /// Pop an idle worker from the pool. The caller is responsible for pushing
  /// the worker back onto the pool once the worker has completed its work.
  ///
  /// \param task_spec The returned worker must be able to execute this task.
  /// \return An idle worker with the requested task spec. Returns nullptr if no
  /// such worker exists.
  std::shared_ptr<WorkerInterface> PopWorker(const TaskSpecification &task_spec);

  /// Try to prestart a number of workers suitable the given task spec. Prestarting
  /// is needed since core workers request one lease at a time, if starting is slow,
  /// then it means it takes a long time to scale up.
  ///
  /// \param task_spec The returned worker must be able to execute this task.
  /// \param backlog_size The number of tasks in the client backlog of this shape.
  void PrestartWorkers(const TaskSpecification &task_spec, int64_t backlog_size);

  /// Return the current size of the worker pool for the requested language. Counts only
  /// idle workers.
  ///
  /// \param language The requested language.
  /// \return The total count of all workers (actor and non-actor) in the pool.
  uint32_t Size(const Language &language) const;

  /// Get all the workers which are running tasks for a given job.
  ///
  /// \param job_id The job ID.
  /// \return A list containing all the workers which are running tasks for the job.
  std::vector<std::shared_ptr<WorkerInterface>> GetWorkersRunningTasksForJob(
      const JobID &job_id) const;

  /// Get all the registered workers.
  ///
  /// \param filter_dead_workers whether or not if this method will filter dead workers
  /// that are still registered. \return A list containing all the workers.
  const std::vector<std::shared_ptr<WorkerInterface>> GetAllRegisteredWorkers(
      bool filter_dead_workers = false) const;

  /// Get all the registered drivers.
  ///
  /// \param filter_dead_drivers whether or not if this method will filter dead drivers
  /// that are still registered. \return A list containing all the drivers.
  const std::vector<std::shared_ptr<WorkerInterface>> GetAllRegisteredDrivers(
      bool filter_dead_drivers = false) const;

  /// Whether there is a pending worker for the given task.
  /// Note that, this is only used for actor creation task with dynamic options.
  /// And if the worker registered but isn't assigned a task,
  /// the worker also is in pending state, and this'll return true.
  ///
  /// \param language The required language.
  /// \param task_id The task that we want to query.
  bool HasPendingWorkerForTask(const Language &language, const TaskID &task_id);

  /// Get the set of active object IDs from all workers in the worker pool.
  /// \return A set containing the active object IDs.
  std::unordered_set<ObjectID> GetActiveObjectIDs() const;

  /// Returns debug string for class.
  ///
  /// \return string.
  std::string DebugString() const;

  /// Try killing idle workers to ensure the running workers are in a
  /// reasonable size.
  void TryKillingIdleWorkers();

 protected:
  /// Asynchronously start a new worker process. Once the worker process has
  /// registered with an external server, the process should create and
  /// register N workers, then add them to the pool.
  /// Failure to start the worker process is a fatal error. If too many workers
  /// are already being started, then this function will return without starting
  /// any workers.
  ///
  /// \param language Which language this worker process should be.
  /// \param worker_type The type of the worker. This worker type is internal to
  ///                             worker pool abstraction. Outside this class, workers
  ///                             will have rpc::WorkerType instead.
  /// \param job_id The ID of the job to which the started worker process belongs.
  /// \param dynamic_options The dynamic options that we should add for worker command.
  /// \param serialized_runtime_env The runtime environment for the started worker
  /// process. \return The id of the process that we started if it's positive, otherwise
  /// it means we didn't start a process.
  Process StartWorkerProcess(
      const Language &language, const rpc::WorkerType worker_type, const JobID &job_id,
      const std::vector<std::string> &dynamic_options = {},
      const std::string &serialized_runtime_env = "{}",
      std::unordered_map<std::string, std::string> override_environment_variables = {});

  /// The implementation of how to start a new worker process with command arguments.
  /// The lifetime of the process is tied to that of the returned object,
  /// unless the caller manually detaches the process after the call.
  ///
  /// \param worker_command_args The command arguments of new worker process.
  /// \param[in] env Additional environment variables to be set on this process besides
  /// the environment variables of the parent process.
  /// \return An object representing the started worker process.
  virtual Process StartProcess(const std::vector<std::string> &worker_command_args,
                               const ProcessEnvironment &env);

  /// Push an warning message to user if worker pool is getting to big.
  virtual void WarnAboutSize();

  struct IOWorkerState {
    /// The pool of idle I/O workers.
    std::queue<std::shared_ptr<WorkerInterface>> idle_io_workers;
    /// The queue of pending I/O tasks.
    std::queue<std::function<void(std::shared_ptr<WorkerInterface>)>> pending_io_tasks;
    /// All I/O workers that have registered and are still connected, including both
    /// idle and executing.
    std::unordered_set<std::shared_ptr<WorkerInterface>> registered_io_workers;
    /// Number of starting I/O workers.
    int num_starting_io_workers = 0;
  };

  /// An internal data structure that maintains the pool state per language.
  struct State {
    /// The commands and arguments used to start the worker process
    std::vector<std::string> worker_command;
    /// The pool of dedicated workers for actor creation tasks
    /// with dynamic worker options (prefix or suffix worker command.)
    std::unordered_map<TaskID, std::shared_ptr<WorkerInterface>> idle_dedicated_workers;
    /// The pool of idle non-actor workers.
    std::unordered_set<std::shared_ptr<WorkerInterface>> idle;
    // States for io workers used for python util functions.
    IOWorkerState util_io_worker_state;
    // States for io workers used for spilling objects.
    IOWorkerState spill_io_worker_state;
    // States for io workers used for restoring objects.
    IOWorkerState restore_io_worker_state;
    /// All workers that have registered and are still connected, including both
    /// idle and executing.
    std::unordered_set<std::shared_ptr<WorkerInterface>> registered_workers;
    /// All drivers that have registered and are still connected.
    std::unordered_set<std::shared_ptr<WorkerInterface>> registered_drivers;
    /// All workers that have registered but is about to disconnect. They shouldn't be
    /// popped anymore.
    std::unordered_set<std::shared_ptr<WorkerInterface>> pending_disconnection_workers;
    /// A map from the pids of starting worker processes
    /// to the number of their unregistered workers.
    std::unordered_map<Process, int> starting_worker_processes;
    /// A map for looking up the task with dynamic options by the pid of
    /// worker. Note that this is used for the dedicated worker processes.
    std::unordered_map<Process, TaskID> dedicated_workers_to_tasks;
    /// A map for speeding up looking up the pending worker for the given task.
<<<<<<< HEAD
    std::unordered_map<TaskID, Process> tasks_to_pending_dedicated_workers;
    /// A map for speeding up looking up the pending runtime env request for the given
    /// task.
    std::unordered_map<TaskID, std::string> tasks_to_pending_runtime_envs;
    /// A map for looking up tasks with existing dedicated worker processes (processes
    /// with a specially installed environment) so the processes can be reused.
    std::unordered_map<Process, TaskID> registered_dedicated_workers_to_tasks;
=======
    std::unordered_map<TaskID, Process> tasks_to_dedicated_workers;
>>>>>>> dde7cbd2
    /// We'll push a warning to the user every time a multiple of this many
    /// worker processes has been started.
    int multiple_for_warning;
    /// The last size at which a warning about the number of registered workers
    /// was generated.
    int64_t last_warning_multiple;
    /// A map between hex_id and worker.
    std::unordered_map<std::string, std::shared_ptr<WorkerInterface>> id_to_worker_;
  };

  /// Pool states per language.
  std::unordered_map<Language, State, std::hash<int>> states_by_lang_;

  /// The pool of idle non-actor workers of all languages. This is used to kill idle
  /// workers in FIFO order. The second element of std::pair is the time a worker becomes
  /// idle.
  std::list<std::pair<std::shared_ptr<WorkerInterface>, int64_t>> idle_of_all_languages_;

 private:
  /// A helper function that returns the reference of the pool state
  /// for a given language.
  State &GetStateForLanguage(const Language &language);

  /// Start a timer to monitor the starting worker process.
  ///
  /// If any workers in this process don't register within the timeout
  /// (due to worker process crash or any other reasons), remove them
  /// from `starting_worker_processes`. Otherwise if we'll mistakenly
  /// think there are unregistered workers, and won't start new workers.
  void MonitorStartingWorkerProcess(const Process &proc, const Language &language,
                                    const rpc::WorkerType worker_type);

  /// Get the next unallocated port in the free ports list. If a port range isn't
  /// configured, returns 0.
  /// NOTE: Ray does not 'reserve' these ports from being used by other services.
  /// There is a race condition where another service binds to the port sometime
  /// after this function returns and before the Worker/Driver uses the port.
  /// \param[out] port The next available port.
  Status GetNextFreePort(int *port);

  /// Mark this port as free to be used by another worker.
  /// \param[in] port The port to mark as free.
  void MarkPortAsFree(int port);

  /// Try start all I/O workers waiting to be started.
  /// \param language The language of the I/O worker. Currently only Python I/O
  /// workers are effective.
  void TryStartIOWorkers(const Language &language);

  /// Try start spill or restore io workers.
  /// \param language The language of the I/O worker. Currently only Python I/O
  /// workers are effective.
  /// \param worker_type The worker type. It is currently either spill worker or restore
  /// worker.
  void TryStartIOWorkers(const Language &language, const rpc::WorkerType &worker_type);

  /// Get all workers of the given process.
  ///
  /// \param process The process of workers.
  /// \return The workers of the given process.
  std::unordered_set<std::shared_ptr<WorkerInterface>> GetWorkersByProcess(
      const Process &process);

  /// Get either restore or spill worker state from state based on worker_type.
  ///
  /// \param worker_type IO Worker Type.
  /// \param state Worker pool internal state.
  IOWorkerState &GetIOWorkerStateFromWorkerType(const rpc::WorkerType &worker_type,
                                                State &state) const;

  /// Push IOWorker (e.g., spill worker and restore worker) based on the given
  /// worker_type.
  void PushIOWorkerInternal(const std::shared_ptr<WorkerInterface> &worker,
                            const rpc::WorkerType &worker_type);

  /// Pop IOWorker (e.g., spill worker and restore worker) based on the given worker_type.
  void PopIOWorkerInternal(
      const rpc::WorkerType &worker_type,
      std::function<void(std::shared_ptr<WorkerInterface>)> callback);

  /// Return true if the given worker type is IO worker type. Currently, there are 2 IO
  /// worker types (SPILL_WORKER and RESTORE_WORKER and UTIL_WORKER).
  bool IsIOWorkerType(const rpc::WorkerType &worker_type);

  /// For Process class for managing subprocesses (e.g. reaping zombies).
  instrumented_io_context *io_service_;
  /// Node ID of the current node.
  const NodeID node_id_;
  /// Address of the current node.
  const std::string node_address_;
  /// The soft limit of the number of registered workers.
  int num_workers_soft_limit_;
  /// The maximum number of worker processes that can be started concurrently.
  int maximum_startup_concurrency_;
  /// Keeps track of unused ports that newly-created workers can bind on.
  /// If null, workers will not be passed ports and will choose them randomly.
  std::unique_ptr<std::queue<int>> free_ports_;
  /// The port Raylet uses for listening to incoming connections.
  int node_manager_port_ = 0;
  /// A client connection to the GCS.
  std::shared_ptr<gcs::GcsClient> gcs_client_;
  /// The callback that will be triggered once it times out to start a worker.
  std::function<void()> starting_worker_timeout_callback_;
  FRIEND_TEST(WorkerPoolTest, InitialWorkerProcessCount);

  /// The Job ID of the firstly received job.
  JobID first_job_;

  /// The callback to send RegisterClientReply to the driver of the first job.
  std::function<void()> first_job_send_register_client_reply_to_driver_;

  /// The number of registered workers of the first job.
  int first_job_registered_python_worker_count_;

  /// The umber of initial Python workers to wait for the first job before the driver
  /// receives RegisterClientReply.
  int first_job_driver_wait_num_python_workers_;

  /// The number of initial Python workers for the first job.
  int num_initial_python_workers_for_first_job_;

  /// This map tracks the latest infos of unfinished jobs.
  absl::flat_hash_map<JobID, rpc::JobConfig> all_jobs_;

  /// This map stores the same data as `idle_of_all_languages_`, but in a map structure
  /// for lookup performance.
  std::unordered_map<std::shared_ptr<WorkerInterface>, int64_t>
      idle_of_all_languages_map_;

  /// A map of idle workers that are pending exit.
  absl::flat_hash_map<WorkerID, std::shared_ptr<WorkerInterface>>
      pending_exit_idle_workers_;

  /// The runner to run function periodically.
  PeriodicalRunner periodical_runner_;

  /// A callback to get the current time.
  const std::function<double()> get_time_;
  /// Agent manager.
  std::shared_ptr<AgentManager> agent_manager_;
};

}  // namespace raylet

}  // namespace ray<|MERGE_RESOLUTION|>--- conflicted
+++ resolved
@@ -460,17 +460,10 @@
     /// worker. Note that this is used for the dedicated worker processes.
     std::unordered_map<Process, TaskID> dedicated_workers_to_tasks;
     /// A map for speeding up looking up the pending worker for the given task.
-<<<<<<< HEAD
-    std::unordered_map<TaskID, Process> tasks_to_pending_dedicated_workers;
+    std::unordered_map<TaskID, Process> tasks_to_dedicated_workers;
     /// A map for speeding up looking up the pending runtime env request for the given
     /// task.
     std::unordered_map<TaskID, std::string> tasks_to_pending_runtime_envs;
-    /// A map for looking up tasks with existing dedicated worker processes (processes
-    /// with a specially installed environment) so the processes can be reused.
-    std::unordered_map<Process, TaskID> registered_dedicated_workers_to_tasks;
-=======
-    std::unordered_map<TaskID, Process> tasks_to_dedicated_workers;
->>>>>>> dde7cbd2
     /// We'll push a warning to the user every time a multiple of this many
     /// worker processes has been started.
     int multiple_for_warning;
