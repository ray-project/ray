--- conflicted
+++ resolved
@@ -161,13 +161,8 @@
   /// \param dynamic_options The dynamic options that we should add for worker command.
   /// \return The id of the process that we started if it's positive,
   /// otherwise it means we didn't start a process.
-<<<<<<< HEAD
-  int StartWorkerProcess(const Language &language, bool is_initial_worker = false,
-                         const std::vector<std::string> &dynamic_options = {});
-=======
-  ProcessHandle StartWorkerProcess(const Language &language,
+  ProcessHandle StartWorkerProcess(const Language &language, bool is_initial_worker = false,
                                    const std::vector<std::string> &dynamic_options = {});
->>>>>>> c2cbb85a
 
   /// The implementation of how to start a new worker process with command arguments.
   /// The lifetime of the process is tied to that of the returned object,
