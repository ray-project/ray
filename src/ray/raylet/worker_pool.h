// Copyright 2017 The Ray Authors.
//
// Licensed under the Apache License, Version 2.0 (the "License");
// you may not use this file except in compliance with the License.
// You may obtain a copy of the License at
//
//  http://www.apache.org/licenses/LICENSE-2.0
//
// Unless required by applicable law or agreed to in writing, software
// distributed under the License is distributed on an "AS IS" BASIS,
// WITHOUT WARRANTIES OR CONDITIONS OF ANY KIND, either express or implied.
// See the License for the specific language governing permissions and
// limitations under the License.

#pragma once

#include <inttypes.h>

#include <algorithm>
#include <boost/asio/io_service.hpp>
#include <queue>
#include <unordered_map>
#include <unordered_set>
#include <vector>

#include "gtest/gtest.h"
#include "ray/common/asio/instrumented_io_context.h"
#include "ray/common/asio/periodical_runner.h"
#include "ray/common/client_connection.h"
#include "ray/common/task/task.h"
#include "ray/common/task/task_common.h"
#include "ray/gcs/gcs_client.h"
#include "ray/raylet/agent_manager.h"
#include "ray/raylet/worker.h"

namespace ray {

namespace raylet {

using WorkerCommandMap =
    std::unordered_map<Language, std::vector<std::string>, std::hash<int>>;

using PopWorkerCallback =
    std::function<void(const std::shared_ptr<WorkerInterface> worker, Status status)>;

/// \class WorkerPoolInterface
///
/// Used for new scheduler unit tests.
class WorkerPoolInterface {
 public:
  /// Pop an idle worker from the pool. The caller is responsible for pushing
  /// the worker back onto the pool once the worker has completed its work.
  ///
  /// \param task_spec The returned worker must be able to execute this task.
  /// \param allocated_instances_serialized_json The allocated resouce instances
  /// json string, it contains resource ID which assigned to this worker.
  /// Instance resource value will be like {"GPU":[10000,0,10000]}, non-instance
  /// resource value will be {"CPU":20000}.
  /// \return An idle worker with tit he requested task spec. Returns nullptr if no
  /// such worker exists.
<<<<<<< HEAD
  virtual void PopWorker(const TaskSpecification &task_spec,
                         const PopWorkerCallback callback) = 0;
=======
  virtual std::shared_ptr<WorkerInterface> PopWorker(
      const TaskSpecification &task_spec,
      const std::string &allocated_instances_serialized_json = "{}") = 0;
>>>>>>> e701ded5
  /// Add an idle worker to the pool.
  ///
  /// \param The idle worker to add.
  virtual void PushWorker(const std::shared_ptr<WorkerInterface> &worker) = 0;

  virtual ~WorkerPoolInterface(){};
};

/// \class IOWorkerPoolInterface
///
/// Used for object spilling manager unit tests.
class IOWorkerPoolInterface {
 public:
  virtual void PushSpillWorker(const std::shared_ptr<WorkerInterface> &worker) = 0;

  virtual void PopSpillWorker(
      std::function<void(std::shared_ptr<WorkerInterface>)> callback) = 0;

  virtual void PushRestoreWorker(const std::shared_ptr<WorkerInterface> &worker) = 0;

  virtual void PopRestoreWorker(
      std::function<void(std::shared_ptr<WorkerInterface>)> callback) = 0;

  virtual void PushDeleteWorker(const std::shared_ptr<WorkerInterface> &worker) = 0;

  virtual void PopDeleteWorker(
      std::function<void(std::shared_ptr<WorkerInterface>)> callback) = 0;

  virtual void PushUtilWorker(const std::shared_ptr<WorkerInterface> &worker) = 0;
  virtual void PopUtilWorker(
      std::function<void(std::shared_ptr<WorkerInterface>)> callback) = 0;

  virtual ~IOWorkerPoolInterface(){};
};

class WorkerInterface;
class Worker;

/// \class WorkerPool
///
/// The WorkerPool is responsible for managing a pool of Workers. Each Worker
/// is a container for a unit of work.
class WorkerPool : public WorkerPoolInterface, public IOWorkerPoolInterface {
 public:
  /// Create a pool and asynchronously start at least the specified number of workers per
  /// language.
  /// Once each worker process has registered with an external server, the
  /// process should create and register the specified number of workers, and add them to
  /// the pool.
  ///
  /// \param node_id The id of the current node.
  /// \param node_address The address of the current node.
  /// \param num_workers_soft_limit The soft limit of the number of workers.
  /// \param num_initial_python_workers_for_first_job The number of initial Python
  /// workers for the first job.
  /// \param maximum_startup_concurrency The maximum number of worker processes
  /// that can be started in parallel (typically this should be set to the number of CPU
  /// resources on the machine).
  /// \param min_worker_port The lowest port number that workers started will bind on.
  /// If this is set to 0, workers will bind on random ports.
  /// \param max_worker_port The highest port number that workers started will bind on.
  /// If this is not set to 0, min_worker_port must also not be set to 0.
  /// \param worker_ports An explicit list of open ports that workers started will bind
  /// on. This takes precedence over min_worker_port and max_worker_port.
  /// \param worker_commands The commands used to start the worker process, grouped by
  /// language.
  /// \param starting_worker_timeout_callback The callback that will be triggered once
  /// it times out to start a worker.
  /// \param ray_debugger_external Ray debugger in workers will be started in a way
  /// that they are accessible from outside the node.
  /// \param get_time A callback to get the current time.
  WorkerPool(instrumented_io_context &io_service, const NodeID node_id,
             const std::string node_address, int num_workers_soft_limit,
             int num_initial_python_workers_for_first_job,
             int maximum_startup_concurrency, int min_worker_port, int max_worker_port,
             const std::vector<int> &worker_ports,
             std::shared_ptr<gcs::GcsClient> gcs_client,
             const WorkerCommandMap &worker_commands,
             std::function<void()> starting_worker_timeout_callback,
             int ray_debugger_external, const std::function<double()> get_time);

  /// Destructor responsible for freeing a set of workers owned by this class.
  virtual ~WorkerPool();

  /// Set the node manager port.
  /// \param node_manager_port The port Raylet uses for listening to incoming connections.
  void SetNodeManagerPort(int node_manager_port);

  /// Set agent manager.
  void SetAgentManager(std::shared_ptr<AgentManager> agent_manager);

  /// Handles the event that a job is started.
  ///
  /// \param job_id ID of the started job.
  /// \param job_config The config of the started job.
  /// \return Void
  void HandleJobStarted(const JobID &job_id, const rpc::JobConfig &job_config);

  /// Handles the event that a job is finished.
  ///
  /// \param job_id ID of the finished job.
  /// \return Void.
  void HandleJobFinished(const JobID &job_id);

  /// \brief Get the job config by job id.
  ///
  /// \param job_id ID of the job.
  /// \return Job config if given job is running, else nullptr.
  boost::optional<const rpc::JobConfig &> GetJobConfig(const JobID &job_id) const;

  /// Register a new worker. The Worker should be added by the caller to the
  /// pool after it becomes idle (e.g., requests a work assignment).
  ///
  /// \param[in] worker The worker to be registered.
  /// \param[in] pid The PID of the worker.
  /// \param[in] worker_shim_pid The PID of the process for setup worker runtime env.
  /// \param[in] send_reply_callback The callback to invoke after registration is
  /// finished/failed.
  /// Returns 0 if the worker should bind on a random port.
  /// \return If the registration is successful.
  Status RegisterWorker(const std::shared_ptr<WorkerInterface> &worker, pid_t pid,
                        pid_t worker_shim_pid,
                        std::function<void(Status, int)> send_reply_callback);

  /// To be invoked when a worker is started. This method should be called when the worker
  /// announces its port.
  ///
  /// \param[in] worker The worker which is started.
  /// \return True If the worker available.
  bool OnWorkerStarted(const std::shared_ptr<WorkerInterface> &worker);

  /// Register a new driver.
  ///
  /// \param[in] worker The driver to be registered.
  /// \param[in] job_config The config of the job.
  /// \param[in] send_reply_callback The callback to invoke after registration is
  /// finished/failed.
  /// \return If the registration is successful.
  Status RegisterDriver(const std::shared_ptr<WorkerInterface> &worker,
                        const rpc::JobConfig &job_config,
                        std::function<void(Status, int)> send_reply_callback);

  /// Get the client connection's registered worker.
  ///
  /// \param The client connection owned by a registered worker.
  /// \return The Worker that owns the given client connection. Returns nullptr
  /// if the client has not registered a worker yet.
  std::shared_ptr<WorkerInterface> GetRegisteredWorker(
      const std::shared_ptr<ClientConnection> &connection) const;

  /// Get the client connection's registered driver.
  ///
  /// \param The client connection owned by a registered driver.
  /// \return The Worker that owns the given client connection. Returns nullptr
  /// if the client has not registered a driver.
  std::shared_ptr<WorkerInterface> GetRegisteredDriver(
      const std::shared_ptr<ClientConnection> &connection) const;

  /// Disconnect a registered worker.
  ///
  /// \param worker The worker to disconnect. The worker must be registered.
  /// \param disconnect_type Type of a worker exit.
  /// \return Whether the given worker was in the pool of idle workers.
  bool DisconnectWorker(const std::shared_ptr<WorkerInterface> &worker,
                        rpc::WorkerExitType disconnect_type);

  /// Disconnect a registered driver.
  ///
  /// \param The driver to disconnect. The driver must be registered.
  void DisconnectDriver(const std::shared_ptr<WorkerInterface> &driver);

  /// Add an idle spill I/O worker to the pool.
  ///
  /// \param worker The idle spill I/O worker to add.
  void PushSpillWorker(const std::shared_ptr<WorkerInterface> &worker);

  /// Pop an idle spill I/O worker from the pool and trigger a callback when
  /// an spill I/O worker is available.
  /// The caller is responsible for pushing the worker back onto the
  /// pool once the worker has completed its work.
  ///
  /// \param callback The callback that returns an available spill I/O worker.
  void PopSpillWorker(std::function<void(std::shared_ptr<WorkerInterface>)> callback);

  /// Add an idle restore I/O worker to the pool.
  ///
  /// \param worker The idle I/O worker to add.
  void PushRestoreWorker(const std::shared_ptr<WorkerInterface> &worker);

  /// Pop an idle restore I/O worker from the pool and trigger a callback when
  /// an restore I/O worker is available.
  /// The caller is responsible for pushing the worker back onto the
  /// pool once the worker has completed its work.
  ///
  /// \param callback The callback that returns an available restore I/O worker.
  void PopRestoreWorker(std::function<void(std::shared_ptr<WorkerInterface>)> callback);

  /// Add an idle delete I/O worker to the pool.
  ///
  /// NOTE: There's currently no concept of delete workers or delete worker pools.
  /// When deleting objects, it shares the workers within restore or spill worker pools.
  /// This method is just a higher level abstraction to hide that implementation detail.
  ///
  /// \param worker The idle I/O worker. It could be either spill or restore I/O worker.
  void PushDeleteWorker(const std::shared_ptr<WorkerInterface> &worker);

  /// Pop an idle delete I/O worker from the pool and trigger a callback when
  /// when delete I/O worker is available.
  /// NOTE: There's currently no concept of delete workers or delete worker pools.
  /// This method just finds more available I/O workers from either spill or restore pool
  /// and pop them out.
  void PopDeleteWorker(std::function<void(std::shared_ptr<WorkerInterface>)> callback);

  void PushUtilWorker(const std::shared_ptr<WorkerInterface> &worker);
  void PopUtilWorker(std::function<void(std::shared_ptr<WorkerInterface>)> callback);

  /// Add an idle worker to the pool.
  ///
  /// \param The idle worker to add.
  void PushWorker(const std::shared_ptr<WorkerInterface> &worker);

  /// Pop an idle worker from the pool. The caller is responsible for pushing
  /// the worker back onto the pool once the worker has completed its work.
  ///
  /// \param task_spec The returned worker must be able to execute this task.
  /// \param allocated_instances_serialized_json The allocated resouce instances
  /// json string.
  /// \return An idle worker with the requested task spec. Returns nullptr if no
  /// such worker exists.
<<<<<<< HEAD
  void PopWorker(const TaskSpecification &task_spec, const PopWorkerCallback callback);
=======
  std::shared_ptr<WorkerInterface> PopWorker(
      const TaskSpecification &task_spec,
      const std::string &allocated_instances_serialized_json = "{}");
>>>>>>> e701ded5

  /// Try to prestart a number of workers suitable the given task spec. Prestarting
  /// is needed since core workers request one lease at a time, if starting is slow,
  /// then it means it takes a long time to scale up.
  ///
  /// \param task_spec The returned worker must be able to execute this task.
  /// \param backlog_size The number of tasks in the client backlog of this shape.
  void PrestartWorkers(const TaskSpecification &task_spec, int64_t backlog_size);

  /// Return the current size of the worker pool for the requested language. Counts only
  /// idle workers.
  ///
  /// \param language The requested language.
  /// \return The total count of all workers (actor and non-actor) in the pool.
  uint32_t Size(const Language &language) const;

  /// Get all the workers which are running tasks for a given job.
  ///
  /// \param job_id The job ID.
  /// \return A list containing all the workers which are running tasks for the job.
  std::vector<std::shared_ptr<WorkerInterface>> GetWorkersRunningTasksForJob(
      const JobID &job_id) const;

  /// Get all the registered workers.
  ///
  /// \param filter_dead_workers whether or not if this method will filter dead workers
  /// that are still registered. \return A list containing all the workers.
  const std::vector<std::shared_ptr<WorkerInterface>> GetAllRegisteredWorkers(
      bool filter_dead_workers = false) const;

  /// Get all the registered drivers.
  ///
  /// \param filter_dead_drivers whether or not if this method will filter dead drivers
  /// that are still registered. \return A list containing all the drivers.
  const std::vector<std::shared_ptr<WorkerInterface>> GetAllRegisteredDrivers(
      bool filter_dead_drivers = false) const;

  /// Whether there is a pending worker for the given task.
  /// Note that, this is only used for actor creation task with dynamic options.
  /// And if the worker registered but isn't assigned a task,
  /// the worker also is in pending state, and this'll return true.
  ///
  /// \param language The required language.
  /// \param task_id The task that we want to query.
  bool HasPendingWorkerForTask(const Language &language, const TaskID &task_id);

  /// Get the set of active object IDs from all workers in the worker pool.
  /// \return A set containing the active object IDs.
  std::unordered_set<ObjectID> GetActiveObjectIDs() const;

  /// Returns debug string for class.
  ///
  /// \return string.
  std::string DebugString() const;

  /// Try killing idle workers to ensure the running workers are in a
  /// reasonable size.
  void TryKillingIdleWorkers();

 protected:
  /// Asynchronously start a new worker process. Once the worker process has
  /// registered with an external server, the process should create and
  /// register N workers, then add them to the pool.
  /// Failure to start the worker process is a fatal error. If too many workers
  /// are already being started, then this function will return without starting
  /// any workers.
  ///
  /// \param language Which language this worker process should be.
  /// \param worker_type The type of the worker. This worker type is internal to
  ///                             worker pool abstraction. Outside this class, workers
  ///                             will have rpc::WorkerType instead.
  /// \param job_id The ID of the job to which the started worker process belongs.
  /// \param task_id The ID of the task which triggers the worker process starting.
  /// \param dynamic_options The dynamic options that we should add for worker command.
  /// \param serialized_runtime_env The runtime environment for the started worker
  /// \param allocated_instances_serialized_json The allocated resource instances
  //  json string.
  /// process. \return The id of the process that we started if it's positive, otherwise
  /// it means we didn't start a process.
  Process StartWorkerProcess(
      const Language &language, const rpc::WorkerType worker_type, const JobID &job_id,
      const TaskID &task_id = TaskID::Nil(),
      const std::vector<std::string> &dynamic_options = {},
      const int runtime_env_hash = 0, const std::string &serialized_runtime_env = "{}",
      std::unordered_map<std::string, std::string> override_environment_variables = {},
      const std::string &serialized_runtime_env_context = "{}",
<<<<<<< HEAD
      const PopWorkerCallback callback = PopWorkerCallback());
=======
      const std::string &allocated_instances_serialized_json = "{}");
>>>>>>> e701ded5

  /// The implementation of how to start a new worker process with command arguments.
  /// The lifetime of the process is tied to that of the returned object,
  /// unless the caller manually detaches the process after the call.
  ///
  /// \param worker_command_args The command arguments of new worker process.
  /// \param[in] env Additional environment variables to be set on this process besides
  /// the environment variables of the parent process.
  /// \return An object representing the started worker process.
  virtual Process StartProcess(const std::vector<std::string> &worker_command_args,
                               const ProcessEnvironment &env);

  /// Push an warning message to user if worker pool is getting to big.
  virtual void WarnAboutSize();

  struct IOWorkerState {
    /// The pool of idle I/O workers.
    std::queue<std::shared_ptr<WorkerInterface>> idle_io_workers;
    /// The queue of pending I/O tasks.
    std::queue<std::function<void(std::shared_ptr<WorkerInterface>)>> pending_io_tasks;
    /// All I/O workers that have registered and are still connected, including both
    /// idle and executing.
    std::unordered_set<std::shared_ptr<WorkerInterface>> registered_io_workers;
    /// Number of starting I/O workers.
    int num_starting_io_workers = 0;
  };

  /// Some basic information about the starting worker process.
  struct StartingWorkerProcessInfo {
    /// The number of workers in the worker process.
    int num_workers;
    /// The number of pending registration workers in the worker process.
    int num_starting_workers;
    /// The type of the worker.
    rpc::WorkerType worker_type;
    /// The id of task which triggers this worker process starting.
    TaskID task_id;
    /// The callback function of PopWorker.
    PopWorkerCallback callback;
  };

  /// An internal data structure that maintains the pool state per language.
  struct State {
    /// The commands and arguments used to start the worker process
    std::vector<std::string> worker_command;
    /// The pool of dedicated workers for actor creation tasks
    /// with dynamic worker options (prefix or suffix worker command.)
    std::unordered_map<TaskID, std::shared_ptr<WorkerInterface>> idle_dedicated_workers;
    /// The pool of idle non-actor workers.
    std::unordered_set<std::shared_ptr<WorkerInterface>> idle;
    // States for io workers used for python util functions.
    IOWorkerState util_io_worker_state;
    // States for io workers used for spilling objects.
    IOWorkerState spill_io_worker_state;
    // States for io workers used for restoring objects.
    IOWorkerState restore_io_worker_state;
    /// All workers that have registered and are still connected, including both
    /// idle and executing.
    std::unordered_set<std::shared_ptr<WorkerInterface>> registered_workers;
    /// All drivers that have registered and are still connected.
    std::unordered_set<std::shared_ptr<WorkerInterface>> registered_drivers;
    /// All workers that have registered but is about to disconnect. They shouldn't be
    /// popped anymore.
    std::unordered_set<std::shared_ptr<WorkerInterface>> pending_disconnection_workers;
    /// A map from the pids of this shim processes to the extra information of
    /// the process. The shim process PID is the same with worker process PID, except
    /// starting worker process in container.
    std::unordered_map<Process, StartingWorkerProcessInfo> starting_worker_processes;
    /// A map for looking up the task with dynamic options by the pid of
    /// worker. Note that this is used for the dedicated worker processes.
    std::unordered_map<Process, TaskID> dedicated_workers_to_tasks;
    /// All tasks that have associated dedicated workers.
    std::unordered_set<TaskID> tasks_with_dedicated_workers;
    /// All tasks that have pending runtime envs.
    std::unordered_set<TaskID> tasks_with_pending_runtime_envs;
    /// We'll push a warning to the user every time a multiple of this many
    /// worker processes has been started.
    int multiple_for_warning;
    /// The last size at which a warning about the number of registered workers
    /// was generated.
    int64_t last_warning_multiple;
  };

  /// Pool states per language.
  std::unordered_map<Language, State, std::hash<int>> states_by_lang_;

  /// The pool of idle non-actor workers of all languages. This is used to kill idle
  /// workers in FIFO order. The second element of std::pair is the time a worker becomes
  /// idle.
  std::list<std::pair<std::shared_ptr<WorkerInterface>, int64_t>> idle_of_all_languages_;

 private:
  /// A helper function that returns the reference of the pool state
  /// for a given language.
  State &GetStateForLanguage(const Language &language);

  /// Start a timer to monitor the starting worker process.
  ///
  /// If any workers in this process don't register within the timeout
  /// (due to worker process crash or any other reasons), remove them
  /// from `starting_worker_processes`. Otherwise if we'll mistakenly
  /// think there are unregistered workers, and won't start new workers.
  void MonitorStartingWorkerProcess(const Process &proc, const Language &language,
                                    const rpc::WorkerType worker_type);

  /// Get the next unallocated port in the free ports list. If a port range isn't
  /// configured, returns 0.
  /// NOTE: Ray does not 'reserve' these ports from being used by other services.
  /// There is a race condition where another service binds to the port sometime
  /// after this function returns and before the Worker/Driver uses the port.
  /// \param[out] port The next available port.
  Status GetNextFreePort(int *port);

  /// Mark this port as free to be used by another worker.
  /// \param[in] port The port to mark as free.
  void MarkPortAsFree(int port);

  /// Try start all I/O workers waiting to be started.
  /// \param language The language of the I/O worker. Currently only Python I/O
  /// workers are effective.
  void TryStartIOWorkers(const Language &language);

  /// Try start spill or restore io workers.
  /// \param language The language of the I/O worker. Currently only Python I/O
  /// workers are effective.
  /// \param worker_type The worker type. It is currently either spill worker or restore
  /// worker.
  void TryStartIOWorkers(const Language &language, const rpc::WorkerType &worker_type);

  /// Get all workers of the given process.
  ///
  /// \param process The process of workers.
  /// \return The workers of the given process.
  std::unordered_set<std::shared_ptr<WorkerInterface>> GetWorkersByProcess(
      const Process &process);

  /// Get either restore or spill worker state from state based on worker_type.
  ///
  /// \param worker_type IO Worker Type.
  /// \param state Worker pool internal state.
  IOWorkerState &GetIOWorkerStateFromWorkerType(const rpc::WorkerType &worker_type,
                                                State &state) const;

  /// Push IOWorker (e.g., spill worker and restore worker) based on the given
  /// worker_type.
  void PushIOWorkerInternal(const std::shared_ptr<WorkerInterface> &worker,
                            const rpc::WorkerType &worker_type);

  /// Pop IOWorker (e.g., spill worker and restore worker) based on the given worker_type.
  void PopIOWorkerInternal(
      const rpc::WorkerType &worker_type,
      std::function<void(std::shared_ptr<WorkerInterface>)> callback);

  /// Return true if the given worker type is IO worker type. Currently, there are 2 IO
  /// worker types (SPILL_WORKER and RESTORE_WORKER and UTIL_WORKER).
  bool IsIOWorkerType(const rpc::WorkerType &worker_type);

  void PopWorkerCallbackExecution(const PopWorkerCallback callback,
                                  std::shared_ptr<WorkerInterface> worker,
                                  Status status = Status::OK());

  /// For Process class for managing subprocesses (e.g. reaping zombies).
  instrumented_io_context *io_service_;
  /// Node ID of the current node.
  const NodeID node_id_;
  /// Address of the current node.
  const std::string node_address_;
  /// The soft limit of the number of registered workers.
  int num_workers_soft_limit_;
  /// The maximum number of worker processes that can be started concurrently.
  int maximum_startup_concurrency_;
  /// Keeps track of unused ports that newly-created workers can bind on.
  /// If null, workers will not be passed ports and will choose them randomly.
  std::unique_ptr<std::queue<int>> free_ports_;
  /// The port Raylet uses for listening to incoming connections.
  int node_manager_port_ = 0;
  /// A client connection to the GCS.
  std::shared_ptr<gcs::GcsClient> gcs_client_;
  /// The callback that will be triggered once it times out to start a worker.
  std::function<void()> starting_worker_timeout_callback_;
  /// If 1, expose Ray debuggers started by the workers externally (to this node).
  int ray_debugger_external;
  FRIEND_TEST(WorkerPoolTest, InitialWorkerProcessCount);

  /// The Job ID of the firstly received job.
  JobID first_job_;

  /// The callback to send RegisterClientReply to the driver of the first job.
  std::function<void()> first_job_send_register_client_reply_to_driver_;

  /// The number of registered workers of the first job.
  int first_job_registered_python_worker_count_;

  /// The umber of initial Python workers to wait for the first job before the driver
  /// receives RegisterClientReply.
  int first_job_driver_wait_num_python_workers_;

  /// The number of initial Python workers for the first job.
  int num_initial_python_workers_for_first_job_;

  /// This map tracks the latest infos of unfinished jobs.
  absl::flat_hash_map<JobID, rpc::JobConfig> all_jobs_;

  /// Set of jobs whose drivers have exited.
  absl::flat_hash_set<JobID> finished_jobs_;

  /// This map stores the same data as `idle_of_all_languages_`, but in a map structure
  /// for lookup performance.
  std::unordered_map<std::shared_ptr<WorkerInterface>, int64_t>
      idle_of_all_languages_map_;

  /// A map of idle workers that are pending exit.
  absl::flat_hash_map<WorkerID, std::shared_ptr<WorkerInterface>>
      pending_exit_idle_workers_;

  /// The runner to run function periodically.
  PeriodicalRunner periodical_runner_;

  /// A callback to get the current time.
  const std::function<double()> get_time_;
  /// Agent manager.
  std::shared_ptr<AgentManager> agent_manager_;
};

}  // namespace raylet

}  // namespace ray<|MERGE_RESOLUTION|>--- conflicted
+++ resolved
@@ -52,20 +52,16 @@
   /// the worker back onto the pool once the worker has completed its work.
   ///
   /// \param task_spec The returned worker must be able to execute this task.
-  /// \param allocated_instances_serialized_json The allocated resouce instances
-  /// json string, it contains resource ID which assigned to this worker.
+  /// \param callback The callback function which will be executed when gets the result
+  /// worker popping. \param allocated_instances_serialized_json The allocated resouce
+  /// instances json string, it contains resource ID which assigned to this worker.
   /// Instance resource value will be like {"GPU":[10000,0,10000]}, non-instance
   /// resource value will be {"CPU":20000}.
   /// \return An idle worker with tit he requested task spec. Returns nullptr if no
   /// such worker exists.
-<<<<<<< HEAD
-  virtual void PopWorker(const TaskSpecification &task_spec,
-                         const PopWorkerCallback callback) = 0;
-=======
-  virtual std::shared_ptr<WorkerInterface> PopWorker(
-      const TaskSpecification &task_spec,
+  virtual void PopWorker(
+      const TaskSpecification &task_spec, const PopWorkerCallback &callback,
       const std::string &allocated_instances_serialized_json = "{}") = 0;
->>>>>>> e701ded5
   /// Add an idle worker to the pool.
   ///
   /// \param The idle worker to add.
@@ -291,17 +287,12 @@
   /// the worker back onto the pool once the worker has completed its work.
   ///
   /// \param task_spec The returned worker must be able to execute this task.
-  /// \param allocated_instances_serialized_json The allocated resouce instances
-  /// json string.
-  /// \return An idle worker with the requested task spec. Returns nullptr if no
-  /// such worker exists.
-<<<<<<< HEAD
-  void PopWorker(const TaskSpecification &task_spec, const PopWorkerCallback callback);
-=======
-  std::shared_ptr<WorkerInterface> PopWorker(
-      const TaskSpecification &task_spec,
-      const std::string &allocated_instances_serialized_json = "{}");
->>>>>>> e701ded5
+  /// \param callback The callback function which will be executed when gets the result
+  /// worker popping. \param allocated_instances_serialized_json The allocated resouce
+  /// instances json string. \return An idle worker with the requested task spec. Returns
+  /// nullptr if no such worker exists.
+  void PopWorker(const TaskSpecification &task_spec, const PopWorkerCallback &callback,
+                 const std::string &allocated_instances_serialized_json = "{}");
 
   /// Try to prestart a number of workers suitable the given task spec. Prestarting
   /// is needed since core workers request one lease at a time, if starting is slow,
@@ -383,16 +374,12 @@
   /// it means we didn't start a process.
   Process StartWorkerProcess(
       const Language &language, const rpc::WorkerType worker_type, const JobID &job_id,
-      const TaskID &task_id = TaskID::Nil(),
+      const PopWorkerCallback &callback, const TaskID &task_id = TaskID::Nil(),
       const std::vector<std::string> &dynamic_options = {},
       const int runtime_env_hash = 0, const std::string &serialized_runtime_env = "{}",
       std::unordered_map<std::string, std::string> override_environment_variables = {},
       const std::string &serialized_runtime_env_context = "{}",
-<<<<<<< HEAD
-      const PopWorkerCallback callback = PopWorkerCallback());
-=======
       const std::string &allocated_instances_serialized_json = "{}");
->>>>>>> e701ded5
 
   /// The implementation of how to start a new worker process with command arguments.
   /// The lifetime of the process is tied to that of the returned object,
@@ -550,7 +537,7 @@
   /// worker types (SPILL_WORKER and RESTORE_WORKER and UTIL_WORKER).
   bool IsIOWorkerType(const rpc::WorkerType &worker_type);
 
-  void PopWorkerCallbackExecution(const PopWorkerCallback callback,
+  void PopWorkerCallbackExecution(const PopWorkerCallback &callback,
                                   std::shared_ptr<WorkerInterface> worker,
                                   Status status = Status::OK());
 
