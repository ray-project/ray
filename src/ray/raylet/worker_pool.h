--- conflicted
+++ resolved
@@ -464,13 +464,10 @@
     rpc::WorkerType worker_type;
     /// The worker process instance.
     Process proc;
-<<<<<<< HEAD
+    /// The worker process start time.
+    std::chrono::high_resolution_clock::time_point start_time;
     /// The runtime env Info.
     rpc::RuntimeEnvInfo runtime_env_info;
-=======
-    /// The worker process start time.
-    std::chrono::high_resolution_clock::time_point start_time;
->>>>>>> f814c2af
   };
 
   struct TaskWaitingForWorkerInfo {
