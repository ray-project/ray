--- conflicted
+++ resolved
@@ -403,13 +403,8 @@
       const Language &language, const rpc::WorkerType worker_type, const JobID &job_id,
       PopWorkerStatus *status /*output*/,
       const std::vector<std::string> &dynamic_options = {},
-<<<<<<< HEAD
       RuntimeEnvHash runtime_env_hash = 0,
       const std::string &serialized_runtime_env = "{}",
-      std::unordered_map<std::string, std::string> override_environment_variables = {},
-=======
-      const int runtime_env_hash = 0, const std::string &serialized_runtime_env = "{}",
->>>>>>> 83cb992d
       const std::string &serialized_runtime_env_context = "{}",
       const std::string &allocated_instances_serialized_json = "{}");
 
