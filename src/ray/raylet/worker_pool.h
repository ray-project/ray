--- conflicted
+++ resolved
@@ -256,11 +256,7 @@
              std::string native_library_path,
              std::function<void()> starting_worker_timeout_callback,
              int ray_debugger_external,
-<<<<<<< HEAD
-             const std::function<absl::Time()> get_time);
-=======
              std::function<absl::Time()> get_time);
->>>>>>> 5896b3fa
 
   /// Destructor responsible for freeing a set of workers owned by this class.
   virtual ~WorkerPool() override;
@@ -538,11 +534,6 @@
   /// TODO(scv119): replace dynamic options by runtime_env.
   const std::vector<std::string> &LookupWorkerDynamicOptions(StartupToken token) const;
 
-<<<<<<< HEAD
-=======
-  void KillIdleWorker(std::shared_ptr<WorkerInterface> worker, absl::Time last_time_used);
-
->>>>>>> 5896b3fa
   /// Gloabl startup token variable. Incremented once assigned
   /// to a worker process and is added to
   /// state.worker_processes.
@@ -618,7 +609,6 @@
   absl::flat_hash_map<Language, State, std::hash<int>> states_by_lang_;
 
   /// The pool of idle non-actor workers of all languages. This is used to kill idle
-<<<<<<< HEAD
   /// workers in FIFO order.
   struct IdleWorkerEntry {
     std::shared_ptr<WorkerInterface> worker;
@@ -629,12 +619,6 @@
   };
   void KillIdleWorker(const IdleWorkerEntry &node);
   std::list<IdleWorkerEntry> idle_of_all_languages_;
-=======
-  /// workers in FIFO order. The second element of std::pair is the time a worker becomes
-  /// idle.
-  std::list<std::pair<std::shared_ptr<WorkerInterface>, absl::Time>>
-      idle_of_all_languages_;
->>>>>>> 5896b3fa
 
  private:
   /// A helper function that returns the reference of the pool state
