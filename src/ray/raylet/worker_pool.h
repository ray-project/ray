// Copyright 2017 The Ray Authors.
//
// Licensed under the Apache License, Version 2.0 (the "License");
// you may not use this file except in compliance with the License.
// You may obtain a copy of the License at
//
//  http://www.apache.org/licenses/LICENSE-2.0
//
// Unless required by applicable law or agreed to in writing, software
// distributed under the License is distributed on an "AS IS" BASIS,
// WITHOUT WARRANTIES OR CONDITIONS OF ANY KIND, either express or implied.
// See the License for the specific language governing permissions and
// limitations under the License.

#pragma once

#include <inttypes.h>

#include <algorithm>
#include <boost/asio/io_service.hpp>
#include <boost/functional/hash.hpp>
#include <queue>
#include <unordered_map>
#include <unordered_set>
#include <vector>

#include "gtest/gtest.h"
#include "ray/common/asio/instrumented_io_context.h"
#include "ray/common/asio/periodical_runner.h"
#include "ray/common/client_connection.h"
#include "ray/common/task/task.h"
#include "ray/common/task/task_common.h"
#include "ray/gcs/gcs_client.h"
#include "ray/raylet/agent_manager.h"
#include "ray/raylet/worker.h"

namespace ray {

namespace raylet {

using WorkerCommandMap =
    std::unordered_map<Language, std::vector<std::string>, std::hash<int>>;

// TODO(swang): Are we worried about hash collisions with int type?
using RuntimeEnvHash = int;

enum PopWorkerStatus {
  // OK.
  // A registered worker will be returned with callback.
  OK = 0,
  // Job config is not found.
  // A nullptr worker will be returned with callback.
  JobConfigMissing = 1,
  // Worker process startup rate is limited.
  // A nullptr worker will be returned with callback.
  TooManyStartingWorkerProcesses = 2,
  // Worker process has been started, but the worker did not register at the raylet within
  // the timeout.
  // A nullptr worker will be returned with callback.
  WorkerPendingRegistration = 3,
  // Any fails of runtime env creation.
  // A nullptr worker will be returned with callback.
  RuntimeEnvCreationFailed = 4,
};

/// \Return true if the worker was used. Otherwise, return false and the worker will be
/// returned to the worker pool.
using PopWorkerCallback = std::function<bool(
    const std::shared_ptr<WorkerInterface> worker, PopWorkerStatus status)>;

/// \class WorkerPoolInterface
///
/// Used for new scheduler unit tests.
class WorkerPoolInterface {
 public:
  /// Pop an idle worker from the pool. The caller is responsible for pushing
  /// the worker back onto the pool once the worker has completed its work.
  ///
  /// \param task_spec The returned worker must be able to execute this task.
  /// \param callback The callback function that executed when gets the result of
  /// worker popping.
  /// The callback will be executed with an empty worker in following cases:
  /// Case 1: Job config not found.
  /// Case 2: Worker process startup rate limited.
  /// Case 3: Worker process has been started, but the worker registered back to raylet
  /// timeout.
  //  Case 4: Any fails of runtime env creation.
  /// Of course, the callback will also be executed when a valid worker found in following
  /// cases:
  /// Case 1: An suitable worker was found in idle worker pool.
  /// Case 2: An suitable worker registered to raylet.
  /// \param allocated_instances_serialized_json The allocated resource instances
  /// json string, it contains resource ID which assigned to this worker.
  /// Instance resource value will be like {"GPU":[10000,0,10000]}, non-instance
  /// resource value will be {"CPU":20000}.
  /// \return Void.
  virtual void PopWorker(
      const TaskSpecification &task_spec, const PopWorkerCallback &callback,
      const std::string &allocated_instances_serialized_json = "{}") = 0;
  /// Add an idle worker to the pool.
  ///
  /// \param The idle worker to add.
  virtual void PushWorker(const std::shared_ptr<WorkerInterface> &worker) = 0;

  virtual ~WorkerPoolInterface(){};
};

/// \class IOWorkerPoolInterface
///
/// Used for object spilling manager unit tests.
class IOWorkerPoolInterface {
 public:
  virtual void PushSpillWorker(const std::shared_ptr<WorkerInterface> &worker) = 0;

  virtual void PopSpillWorker(
      std::function<void(std::shared_ptr<WorkerInterface>)> callback) = 0;

  virtual void PushRestoreWorker(const std::shared_ptr<WorkerInterface> &worker) = 0;

  virtual void PopRestoreWorker(
      std::function<void(std::shared_ptr<WorkerInterface>)> callback) = 0;

  virtual void PushDeleteWorker(const std::shared_ptr<WorkerInterface> &worker) = 0;

  virtual void PopDeleteWorker(
      std::function<void(std::shared_ptr<WorkerInterface>)> callback) = 0;

  virtual void PushUtilWorker(const std::shared_ptr<WorkerInterface> &worker) = 0;
  virtual void PopUtilWorker(
      std::function<void(std::shared_ptr<WorkerInterface>)> callback) = 0;

  virtual ~IOWorkerPoolInterface(){};
};

class WorkerInterface;
class Worker;

/// \class WorkerPool
///
/// The WorkerPool is responsible for managing a pool of Workers. Each Worker
/// is a container for a unit of work.
class WorkerPool : public WorkerPoolInterface, public IOWorkerPoolInterface {
 public:
  /// Create a pool and asynchronously start at least the specified number of workers per
  /// language.
  /// Once each worker process has registered with an external server, the
  /// process should create and register the specified number of workers, and add them to
  /// the pool.
  ///
  /// \param node_id The id of the current node.
  /// \param node_address The address of the current node.
  /// \param num_workers_soft_limit The soft limit of the number of workers.
  /// \param num_initial_python_workers_for_first_job The number of initial Python
  /// workers for the first job.
  /// \param maximum_startup_concurrency The maximum number of worker processes
  /// that can be started in parallel (typically this should be set to the number of CPU
  /// resources on the machine).
  /// \param min_worker_port The lowest port number that workers started will bind on.
  /// If this is set to 0, workers will bind on random ports.
  /// \param max_worker_port The highest port number that workers started will bind on.
  /// If this is not set to 0, min_worker_port must also not be set to 0.
  /// \param worker_ports An explicit list of open ports that workers started will bind
  /// on. This takes precedence over min_worker_port and max_worker_port.
  /// \param worker_commands The commands used to start the worker process, grouped by
  /// language.
  /// \param starting_worker_timeout_callback The callback that will be triggered once
  /// it times out to start a worker.
  /// \param ray_debugger_external Ray debugger in workers will be started in a way
  /// that they are accessible from outside the node.
  /// \param get_time A callback to get the current time.
  WorkerPool(instrumented_io_context &io_service, const NodeID node_id,
             const std::string node_address, int num_workers_soft_limit,
             int num_initial_python_workers_for_first_job,
             int maximum_startup_concurrency, int min_worker_port, int max_worker_port,
             const std::vector<int> &worker_ports,
             std::shared_ptr<gcs::GcsClient> gcs_client,
             const WorkerCommandMap &worker_commands,
             std::function<void()> starting_worker_timeout_callback,
             int ray_debugger_external, const std::function<double()> get_time);

  /// Destructor responsible for freeing a set of workers owned by this class.
  virtual ~WorkerPool();

  /// Set the node manager port.
  /// \param node_manager_port The port Raylet uses for listening to incoming connections.
  void SetNodeManagerPort(int node_manager_port);

  /// Set agent manager.
  void SetAgentManager(std::shared_ptr<AgentManager> agent_manager);

  /// Handles the event that a job is started.
  ///
  /// \param job_id ID of the started job.
  /// \param job_config The config of the started job.
  /// \return Void
  void HandleJobStarted(const JobID &job_id, const rpc::JobConfig &job_config);

  /// Handles the event that a job is finished.
  ///
  /// \param job_id ID of the finished job.
  /// \return Void.
  void HandleJobFinished(const JobID &job_id);

  /// \brief Get the job config by job id.
  ///
  /// \param job_id ID of the job.
  /// \return Job config if given job is running, else nullptr.
  boost::optional<const rpc::JobConfig &> GetJobConfig(const JobID &job_id) const;

  /// Register a new worker. The Worker should be added by the caller to the
  /// pool after it becomes idle (e.g., requests a work assignment).
  ///
  /// \param[in] worker The worker to be registered.
  /// \param[in] pid The PID of the worker.
  /// \param[in] worker_shim_pid The PID of the process for setup worker runtime env.
  /// \param[in] send_reply_callback The callback to invoke after registration is
  /// finished/failed.
  /// Returns 0 if the worker should bind on a random port.
  /// \return If the registration is successful.
  Status RegisterWorker(const std::shared_ptr<WorkerInterface> &worker, pid_t pid,
                        pid_t worker_shim_pid,
                        std::function<void(Status, int)> send_reply_callback);

  /// To be invoked when a worker is started. This method should be called when the worker
  /// announces its port.
  ///
  /// \param[in] worker The worker which is started.
  /// \return void
  void OnWorkerStarted(const std::shared_ptr<WorkerInterface> &worker);

  /// Register a new driver.
  ///
  /// \param[in] worker The driver to be registered.
  /// \param[in] job_config The config of the job.
  /// \param[in] send_reply_callback The callback to invoke after registration is
  /// finished/failed.
  /// \return If the registration is successful.
  Status RegisterDriver(const std::shared_ptr<WorkerInterface> &worker,
                        const rpc::JobConfig &job_config,
                        std::function<void(Status, int)> send_reply_callback);

  /// Get the client connection's registered worker.
  ///
  /// \param The client connection owned by a registered worker.
  /// \return The Worker that owns the given client connection. Returns nullptr
  /// if the client has not registered a worker yet.
  std::shared_ptr<WorkerInterface> GetRegisteredWorker(
      const std::shared_ptr<ClientConnection> &connection) const;

  /// Get the client connection's registered driver.
  ///
  /// \param The client connection owned by a registered driver.
  /// \return The Worker that owns the given client connection. Returns nullptr
  /// if the client has not registered a driver.
  std::shared_ptr<WorkerInterface> GetRegisteredDriver(
      const std::shared_ptr<ClientConnection> &connection) const;

  /// Disconnect a registered worker.
  ///
  /// \param worker The worker to disconnect. The worker must be registered.
  /// \param disconnect_type Type of a worker exit.
  /// \return Whether the given worker was in the pool of idle workers.
  bool DisconnectWorker(const std::shared_ptr<WorkerInterface> &worker,
                        rpc::WorkerExitType disconnect_type);

  /// Disconnect a registered driver.
  ///
  /// \param The driver to disconnect. The driver must be registered.
  void DisconnectDriver(const std::shared_ptr<WorkerInterface> &driver);

  /// Add an idle spill I/O worker to the pool.
  ///
  /// \param worker The idle spill I/O worker to add.
  void PushSpillWorker(const std::shared_ptr<WorkerInterface> &worker);

  /// Pop an idle spill I/O worker from the pool and trigger a callback when
  /// an spill I/O worker is available.
  /// The caller is responsible for pushing the worker back onto the
  /// pool once the worker has completed its work.
  ///
  /// \param callback The callback that returns an available spill I/O worker.
  void PopSpillWorker(std::function<void(std::shared_ptr<WorkerInterface>)> callback);

  /// Add an idle restore I/O worker to the pool.
  ///
  /// \param worker The idle I/O worker to add.
  void PushRestoreWorker(const std::shared_ptr<WorkerInterface> &worker);

  /// Pop an idle restore I/O worker from the pool and trigger a callback when
  /// an restore I/O worker is available.
  /// The caller is responsible for pushing the worker back onto the
  /// pool once the worker has completed its work.
  ///
  /// \param callback The callback that returns an available restore I/O worker.
  void PopRestoreWorker(std::function<void(std::shared_ptr<WorkerInterface>)> callback);

  /// Add an idle delete I/O worker to the pool.
  ///
  /// NOTE: There's currently no concept of delete workers or delete worker pools.
  /// When deleting objects, it shares the workers within restore or spill worker pools.
  /// This method is just a higher level abstraction to hide that implementation detail.
  ///
  /// \param worker The idle I/O worker. It could be either spill or restore I/O worker.
  void PushDeleteWorker(const std::shared_ptr<WorkerInterface> &worker);

  /// Pop an idle delete I/O worker from the pool and trigger a callback when
  /// when delete I/O worker is available.
  /// NOTE: There's currently no concept of delete workers or delete worker pools.
  /// This method just finds more available I/O workers from either spill or restore pool
  /// and pop them out.
  void PopDeleteWorker(std::function<void(std::shared_ptr<WorkerInterface>)> callback);

  void PushUtilWorker(const std::shared_ptr<WorkerInterface> &worker);
  void PopUtilWorker(std::function<void(std::shared_ptr<WorkerInterface>)> callback);

  /// See interface.
  void PushWorker(const std::shared_ptr<WorkerInterface> &worker);

  /// See interface.
  void PopWorker(const TaskSpecification &task_spec, const PopWorkerCallback &callback,
                 const std::string &allocated_instances_serialized_json = "{}");

  /// Try to prestart a number of workers suitable the given task spec. Prestarting
  /// is needed since core workers request one lease at a time, if starting is slow,
  /// then it means it takes a long time to scale up.
  ///
  /// \param task_spec The returned worker must be able to execute this task.
  /// \param backlog_size The number of tasks in the client backlog of this shape.
<<<<<<< HEAD
=======
  /// \param num_available_cpus The number of CPUs that are currently unused.
  /// We aim to prestart 1 worker per CPU, up to the the backlog size.
>>>>>>> 5be6bda4
  void PrestartWorkers(const TaskSpecification &task_spec, int64_t backlog_size,
                       int64_t num_available_cpus);

  /// Return the current size of the worker pool for the requested language. Counts only
  /// idle workers.
  ///
  /// \param language The requested language.
  /// \return The total count of all workers (actor and non-actor) in the pool.
  uint32_t Size(const Language &language) const;

  /// Get all the workers which are running tasks for a given job.
  ///
  /// \param job_id The job ID.
  /// \return A list containing all the workers which are running tasks for the job.
  std::vector<std::shared_ptr<WorkerInterface>> GetWorkersRunningTasksForJob(
      const JobID &job_id) const;

  /// Get all the registered workers.
  ///
  /// \param filter_dead_workers whether or not if this method will filter dead workers
  /// that are still registered. \return A list containing all the workers.
  const std::vector<std::shared_ptr<WorkerInterface>> GetAllRegisteredWorkers(
      bool filter_dead_workers = false) const;

  /// Get all the registered drivers.
  ///
  /// \param filter_dead_drivers whether or not if this method will filter dead drivers
  /// that are still registered. \return A list containing all the drivers.
  const std::vector<std::shared_ptr<WorkerInterface>> GetAllRegisteredDrivers(
      bool filter_dead_drivers = false) const;

  /// Whether there is a pending worker for the given task.
  /// Note that, this is only used for actor creation task with dynamic options.
  /// And if the worker registered but isn't assigned a task,
  /// the worker also is in pending state, and this'll return true.
  ///
  /// \param language The required language.
  /// \param task_id The task that we want to query.
  bool HasPendingWorkerForTask(const Language &language, const TaskID &task_id);

  /// Get the set of active object IDs from all workers in the worker pool.
  /// \return A set containing the active object IDs.
  std::unordered_set<ObjectID> GetActiveObjectIDs() const;

  /// Returns debug string for class.
  ///
  /// \return string.
  std::string DebugString() const;

  /// Try killing idle workers to ensure the running workers are in a
  /// reasonable size.
  void TryKillingIdleWorkers();

 protected:

  struct TaskWaitingForWorkerInfo {
    /// The id of task.
    TaskID task_id;
    /// The callback function which should be called when worker registered.
    PopWorkerCallback callback;
  };

  /// Asynchronously start a new worker process. Once the worker process has
  /// registered with an external server, the process should create and
  /// register N workers, then add them to the pool.
  /// Failure to start the worker process is a fatal error. If too many workers
  /// are already being started, then this function will return without starting
  /// any workers.
  ///
  /// \param language Which language this worker process should be.
  /// \param worker_type The type of the worker. This worker type is internal to
  ///                             worker pool abstraction. Outside this class, workers
  ///                             will have rpc::WorkerType instead.
  /// \param job_id The ID of the job to which the started worker process belongs.
  /// \param status The output status of work process starting.
  /// \param dynamic_options The dynamic options that we should add for worker command.
  /// \param runtime_env_hash The hash of runtime env.
  /// \param serialized_runtime_env The runtime environment for the started worker
  /// \param allocated_instances_serialized_json The allocated resource instances
  //  json string.
  /// process. \return The id of the process that we started if it's positive, otherwise
  /// it means we didn't start a process.
  Process StartWorkerProcess(
      const Language &language, const rpc::WorkerType worker_type, const JobID &job_id,
      absl::optional<TaskWaitingForWorkerInfo> dedicated_task_info,
      PopWorkerStatus *status /*output*/,
      const std::vector<std::string> &dynamic_options = {},
      const int runtime_env_hash = 0, const std::string &serialized_runtime_env = "{}",
      std::unordered_map<std::string, std::string> override_environment_variables = {},
      const std::string &serialized_runtime_env_context = "{}",
      const std::string &allocated_instances_serialized_json = "{}");

  /// The implementation of how to start a new worker process with command arguments.
  /// The lifetime of the process is tied to that of the returned object,
  /// unless the caller manually detaches the process after the call.
  ///
  /// \param worker_command_args The command arguments of new worker process.
  /// \param[in] env Additional environment variables to be set on this process besides
  /// the environment variables of the parent process.
  /// \return An object representing the started worker process.
  virtual Process StartProcess(const std::vector<std::string> &worker_command_args,
                               const ProcessEnvironment &env);

  /// Push an warning message to user if worker pool is getting to big.
  virtual void WarnAboutSize();

  /// Make this synchronized function for unit test.
  void PopWorkerCallbackInternal(const PopWorkerCallback &callback,
                                 std::shared_ptr<WorkerInterface> worker,
                                 PopWorkerStatus status);

  struct IOWorkerState {
    /// The pool of idle I/O workers.
    std::queue<std::shared_ptr<WorkerInterface>> idle_io_workers;
    /// The queue of pending I/O tasks.
    std::queue<std::function<void(std::shared_ptr<WorkerInterface>)>> pending_io_tasks;
    /// All I/O workers that have registered and are still connected, including both
    /// idle and executing.
    std::unordered_set<std::shared_ptr<WorkerInterface>> registered_io_workers;
    /// Number of starting I/O workers.
    int num_starting_io_workers = 0;
  };

  /// Some basic information about the starting worker process.
  struct StartingWorkerProcessInfo {
    /// The number of workers in the worker process.
    int num_workers;
    /// The number of pending registration workers in the worker process.
    int num_starting_workers;
    /// The type of the worker.
    rpc::WorkerType worker_type;
    RuntimeEnvHash runtime_env_hash;
  };

  /// An internal data structure that maintains the pool state per language.
  struct State {
    /// The commands and arguments used to start the worker process
    std::vector<std::string> worker_command;
    /// The pool of dedicated workers for actor creation tasks
    /// with dynamic worker options (prefix or suffix worker command.)
    std::unordered_map<TaskID, std::shared_ptr<WorkerInterface>> idle_dedicated_workers;
    /// The pool of idle non-actor workers.
    std::unordered_set<std::shared_ptr<WorkerInterface>> idle;
    // States for io workers used for python util functions.
    IOWorkerState util_io_worker_state;
    // States for io workers used for spilling objects.
    IOWorkerState spill_io_worker_state;
    // States for io workers used for restoring objects.
    IOWorkerState restore_io_worker_state;
    /// All workers that have registered and are still connected, including both
    /// idle and executing.
    std::unordered_set<std::shared_ptr<WorkerInterface>> registered_workers;
    /// All drivers that have registered and are still connected.
    std::unordered_set<std::shared_ptr<WorkerInterface>> registered_drivers;
    /// All workers that have registered but is about to disconnect. They shouldn't be
    /// popped anymore.
    std::unordered_set<std::shared_ptr<WorkerInterface>> pending_disconnection_workers;
    /// A map from the pids of this shim processes to the extra information of
    /// the process. The shim process PID is the same with worker process PID, except
    /// starting worker process in container.
    std::unordered_map<Process, StartingWorkerProcessInfo> starting_worker_processes;
    /// A map for looking up the task with dynamic options by the pid of
    /// starting worker process. Note that this is used for the dedicated worker
    /// processes.
    std::unordered_map<Process, TaskWaitingForWorkerInfo>
        starting_dedicated_workers_to_tasks;
    /// A map from runtime env hash to tasks that require that runtime env.
    /// The runtime envs for tasks in this map have been successfully created,
    /// and the tasks are now waiting for a worker to start. Note that this map
    /// does not include tasks that have a dedicated worker assigned to them.
    std::unordered_map<RuntimeEnvHash, std::deque<TaskWaitingForWorkerInfo>> waiting_tasks_by_env_hash;
    /// A map from runtime env hash to workers that are starting in that
    /// runtime env. Note that this map does not include dedicated workers that
    /// have already been assigned to a task.
    std::unordered_map<RuntimeEnvHash, std::unordered_set<Process>> starting_workers_by_env_hash;
    /// We'll push a warning to the user every time a multiple of this many
    /// worker processes has been started.
    int multiple_for_warning;
    /// The last size at which a warning about the number of registered workers
    /// was generated.
    int64_t last_warning_multiple;
  };

  /// Pool states per language.
  std::unordered_map<Language, State, std::hash<int>> states_by_lang_;

  /// The pool of idle non-actor workers of all languages. This is used to kill idle
  /// workers in FIFO order. The second element of std::pair is the time a worker becomes
  /// idle.
  std::list<std::pair<std::shared_ptr<WorkerInterface>, int64_t>> idle_of_all_languages_;

 private:
  /// A helper function that returns the reference of the pool state
  /// for a given language.
  State &GetStateForLanguage(const Language &language);

  /// Start a timer to monitor the starting worker process.
  ///
  /// If any workers in this process don't register within the timeout
  /// (due to worker process crash or any other reasons), remove them
  /// from `starting_worker_processes`. Otherwise if we'll mistakenly
  /// think there are unregistered workers, and won't start new workers.
  void MonitorStartingWorkerProcess(const Process &proc, const Language &language,
                                    const rpc::WorkerType worker_type);

  /// Get the next unallocated port in the free ports list. If a port range isn't
  /// configured, returns 0.
  /// NOTE: Ray does not 'reserve' these ports from being used by other services.
  /// There is a race condition where another service binds to the port sometime
  /// after this function returns and before the Worker/Driver uses the port.
  /// \param[out] port The next available port.
  Status GetNextFreePort(int *port);

  /// Mark this port as free to be used by another worker.
  /// \param[in] port The port to mark as free.
  void MarkPortAsFree(int port);

  /// Try start all I/O workers waiting to be started.
  /// \param language The language of the I/O worker. Currently only Python I/O
  /// workers are effective.
  void TryStartIOWorkers(const Language &language);

  /// Try start spill or restore io workers.
  /// \param language The language of the I/O worker. Currently only Python I/O
  /// workers are effective.
  /// \param worker_type The worker type. It is currently either spill worker or restore
  /// worker.
  void TryStartIOWorkers(const Language &language, const rpc::WorkerType &worker_type);

  /// Get all workers of the given process.
  ///
  /// \param process The process of workers.
  /// \return The workers of the given process.
  std::unordered_set<std::shared_ptr<WorkerInterface>> GetWorkersByProcess(
      const Process &process);

  /// Get either restore or spill worker state from state based on worker_type.
  ///
  /// \param worker_type IO Worker Type.
  /// \param state Worker pool internal state.
  IOWorkerState &GetIOWorkerStateFromWorkerType(const rpc::WorkerType &worker_type,
                                                State &state) const;

  /// Push IOWorker (e.g., spill worker and restore worker) based on the given
  /// worker_type.
  void PushIOWorkerInternal(const std::shared_ptr<WorkerInterface> &worker,
                            const rpc::WorkerType &worker_type);

  /// Pop IOWorker (e.g., spill worker and restore worker) based on the given worker_type.
  void PopIOWorkerInternal(
      const rpc::WorkerType &worker_type,
      std::function<void(std::shared_ptr<WorkerInterface>)> callback);

  /// Return true if the given worker type is IO worker type. Currently, there are 2 IO
  /// worker types (SPILL_WORKER and RESTORE_WORKER and UTIL_WORKER).
  bool IsIOWorkerType(const rpc::WorkerType &worker_type);

  /// Call the `PopWorkerCallback` function asynchronously to make sure executed in
  /// different stack.
  virtual void PopWorkerCallbackAsync(const PopWorkerCallback &callback,
                                      std::shared_ptr<WorkerInterface> worker,
                                      PopWorkerStatus status = PopWorkerStatus::OK);

  void TriggerAsyncCallbacksForFailedWorkerStart(State &state, const RuntimeEnvHash &runtime_env_hash, const PopWorkerCallback &dedicated_callback, const PopWorkerStatus &status);

  /// Try to find a task that is associated with the given worker process from the given
  /// queue. If found, invoke its PopWorkerCallback.
  /// \param workers_to_tasks The queue of tasks which waiting for workers.
  /// \param proc The process which the worker belongs to.
  /// \param worker A new idle worker. If the worker is empty, we could also callback
  /// to the task.
  /// \param status The pop worker status which will be forwarded to
  /// `PopWorkerCallback`.
  /// \param found  Whether the related task found or not.
  /// \param worker_used Whether the worker is used by the task, only valid when found is
  /// true.
  /// \param task_id  The related task id.
  void InvokePopWorkerCallbackForProcess(
      std::unordered_map<Process, TaskWaitingForWorkerInfo> &workers_to_tasks,
      const Process &proc, const std::shared_ptr<WorkerInterface> &worker,
      const PopWorkerStatus &status, bool *found /* output */,
      bool *worker_used /* output */, TaskID *task_id /* output */);

  /// For Process class for managing subprocesses (e.g. reaping zombies).
  instrumented_io_context *io_service_;
  /// Node ID of the current node.
  const NodeID node_id_;
  /// Address of the current node.
  const std::string node_address_;
  /// The soft limit of the number of registered workers.
  int num_workers_soft_limit_;
  /// The maximum number of worker processes that can be started concurrently.
  int maximum_startup_concurrency_;
  /// Keeps track of unused ports that newly-created workers can bind on.
  /// If null, workers will not be passed ports and will choose them randomly.
  std::unique_ptr<std::queue<int>> free_ports_;
  /// The port Raylet uses for listening to incoming connections.
  int node_manager_port_ = 0;
  /// A client connection to the GCS.
  std::shared_ptr<gcs::GcsClient> gcs_client_;
  /// The callback that will be triggered once it times out to start a worker.
  std::function<void()> starting_worker_timeout_callback_;
  /// The callback that will be triggered when a runtime_env setup for a task fails.
  std::function<void(const TaskID &)> runtime_env_setup_failed_callback_;
  /// If 1, expose Ray debuggers started by the workers externally (to this node).
  int ray_debugger_external;
  FRIEND_TEST(WorkerPoolTest, InitialWorkerProcessCount);

  /// The Job ID of the firstly received job.
  JobID first_job_;

  /// The callback to send RegisterClientReply to the driver of the first job.
  std::function<void()> first_job_send_register_client_reply_to_driver_;

  /// The number of registered workers of the first job.
  int first_job_registered_python_worker_count_;

  /// The number of initial Python workers to wait for the first job before the driver
  /// receives RegisterClientReply.
  int first_job_driver_wait_num_python_workers_;

  /// The number of initial Python workers for the first job.
  int num_initial_python_workers_for_first_job_;

  /// This map tracks the latest infos of unfinished jobs.
  absl::flat_hash_map<JobID, rpc::JobConfig> all_jobs_;

  /// Set of jobs whose drivers have exited.
  absl::flat_hash_set<JobID> finished_jobs_;

  /// This map stores the same data as `idle_of_all_languages_`, but in a map structure
  /// for lookup performance.
  std::unordered_map<std::shared_ptr<WorkerInterface>, int64_t>
      idle_of_all_languages_map_;

  /// A map of idle workers that are pending exit.
  absl::flat_hash_map<WorkerID, std::shared_ptr<WorkerInterface>>
      pending_exit_idle_workers_;

  /// The runner to run function periodically.
  PeriodicalRunner periodical_runner_;

  /// A callback to get the current time.
  const std::function<double()> get_time_;
  /// Agent manager.
  std::shared_ptr<AgentManager> agent_manager_;
};

}  // namespace raylet

}  // namespace ray<|MERGE_RESOLUTION|>--- conflicted
+++ resolved
@@ -326,11 +326,8 @@
   ///
   /// \param task_spec The returned worker must be able to execute this task.
   /// \param backlog_size The number of tasks in the client backlog of this shape.
-<<<<<<< HEAD
-=======
   /// \param num_available_cpus The number of CPUs that are currently unused.
   /// We aim to prestart 1 worker per CPU, up to the the backlog size.
->>>>>>> 5be6bda4
   void PrestartWorkers(const TaskSpecification &task_spec, int64_t backlog_size,
                        int64_t num_available_cpus);
 
