--- conflicted
+++ resolved
@@ -16,12 +16,10 @@
   INIT,
   // The task may be placed on a node.
   PLACEABLE,
-<<<<<<< HEAD
+  // The task is for an actor whose location we do not know yet.
   WAITING_FOR_ACTOR_CREATION,
-=======
   // The task has been placed on a node and is waiting for some object
   // dependencies to become local.
->>>>>>> 9dd3eedb
   WAITING,
   // The task has been placed on a node, all dependencies are satisfied, and is
   // waiting for resources to run.
