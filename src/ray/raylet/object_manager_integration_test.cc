--- conflicted
+++ resolved
@@ -206,11 +206,7 @@
                   << "\n";
     ClientTableDataT data;
     gcs_client_2->client_table().GetClient(client_id_1, data);
-<<<<<<< HEAD
-    RAY_LOG(INFO) << (ClientID::from_binary(data.client_id) == ClientID());
-=======
     RAY_LOG(INFO) << (ClientID::from_binary(data.client_id).is_nil());
->>>>>>> 34bab629
     RAY_LOG(INFO) << "ClientID=" << ClientID::from_binary(data.client_id);
     RAY_LOG(INFO) << "ClientIp=" << data.node_manager_address;
     RAY_LOG(INFO) << "ClientPort=" << data.node_manager_port;
