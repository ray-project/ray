--- conflicted
+++ resolved
@@ -231,11 +231,7 @@
         // Get the ID of the task that creates the dependency.
         TaskID creating_task_id = object_id.TaskId();
         auto it = required_tasks_[creating_task_id].find(object_id);
-<<<<<<< HEAD
-        if (it != required_tasks_[creating_task_id].end()) {
-=======
         if (it == required_tasks_[creating_task_id].end()) {
->>>>>>> 0389735d
           it = required_tasks_[creating_task_id]
                    .emplace(object_id, ObjectDependencies(object))
                    .first;
