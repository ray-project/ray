--- conflicted
+++ resolved
@@ -13,28 +13,12 @@
       task_waiting_callback_(task_waiting_handler) {
 }
 
-<<<<<<< HEAD
-void TaskDependencyManager::HandleObjectLocal(const ray::ObjectID &object_id) {
-  RAY_LOG(DEBUG) << "object ready " << object_id.hex();
-=======
 bool TaskDependencyManager::CheckObjectLocal(const ObjectID &object_id) const {
   return local_objects_.count(object_id) == 1;
 }
 
-bool TaskDependencyManager::argumentsReady(const std::vector<ObjectID> arguments) const {
-  for (auto &argument : arguments) {
-    // Check if any argument is missing.
-    if (local_objects_.count(argument) == 0) {
-      return false;
-    }
-  }
-  // All arguments are ready.
-  return true;
-}
-
-void TaskDependencyManager::handleObjectReady(const ray::ObjectID &object_id) {
-  RAY_LOG(DEBUG) << "object ready " << object_id;
->>>>>>> 7c9f3924
+void TaskDependencyManager::HandleObjectLocal(const ray::ObjectID &object_id) {
+  RAY_LOG(DEBUG) << "object ready " << object_id.hex();
   // Add the object to the table of locally available objects.
   auto &object_entry = local_objects_[object_id];
   RAY_CHECK(object_entry.status != ObjectAvailability::kLocal);
