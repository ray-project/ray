--- conflicted
+++ resolved
@@ -151,41 +151,6 @@
   return decision;
 }
 
-<<<<<<< HEAD
-=======
-bool SchedulingPolicy::ScheduleBundle(
-    std::unordered_map<NodeID, SchedulingResources> &cluster_resources,
-    const NodeID &local_node_id, const ray::BundleSpecification &bundle_spec) {
-#ifndef NDEBUG
-  RAY_LOG(DEBUG) << "Cluster resource map: ";
-  for (const auto &node_resource_pair : cluster_resources) {
-    const NodeID &node_id = node_resource_pair.first;
-    const SchedulingResources &resources = node_resource_pair.second;
-    RAY_LOG(DEBUG) << "node_id: " << node_id << " "
-                   << resources.GetAvailableResources().ToString();
-  }
-#endif
-  const auto &node_resource_pair = cluster_resources.find(local_node_id);
-  if (node_resource_pair == cluster_resources.end()) {
-    return false;
-  }
-  const auto &resource_demand = bundle_spec.GetRequiredResources();
-  NodeID node_id = node_resource_pair->first;
-  const auto &node_resources = node_resource_pair->second;
-  ResourceSet available_node_resources =
-      ResourceSet(node_resources.GetAvailableResources());
-  available_node_resources.SubtractResources(node_resources.GetLoadResources());
-  RAY_LOG(DEBUG) << "Scheduling bundle, node id = " << node_id
-                 << ", available resources = "
-                 << node_resources.GetAvailableResources().ToString()
-                 << ", resources load = " << node_resources.GetLoadResources().ToString()
-                 << ", the resource needed = " << resource_demand.ToString();
-  /// If the resource_demand is subset of the whole available_node_resources, this bundle
-  /// can be set in this node, return true.
-  return resource_demand.IsSubset(available_node_resources);
-}
-
->>>>>>> 0865438b
 std::vector<TaskID> SchedulingPolicy::SpillOverInfeasibleTasks(
     SchedulingResources &node_resources) const {
   // The policy decision to be returned.
