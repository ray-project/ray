--- conflicted
+++ resolved
@@ -21,11 +21,7 @@
     // pair = ClientID, SchedulingResources
     const ClientID &client_id = client_resource_pair.first;
     const SchedulingResources &resources = client_resource_pair.second;
-<<<<<<< HEAD
-    RAY_LOG(DEBUG) << "client_id: " << client_id.hex() << " "
-=======
     RAY_LOG(DEBUG) << "client_id: " << client_id << " "
->>>>>>> e0193a55
                    << resources.GetAvailableResources().ToString();
   }
 
@@ -34,11 +30,7 @@
     // Get task's resource demand
     const auto &resource_demand = t.GetTaskSpecification().GetRequiredResources();
     const TaskID &task_id = t.GetTaskSpecification().TaskId();
-<<<<<<< HEAD
-    RAY_LOG(DEBUG) << "[SchedulingPolicy]: task=" << task_id.hex()
-=======
     RAY_LOG(DEBUG) << "[SchedulingPolicy]: task=" << task_id
->>>>>>> e0193a55
                    << " numforwards=" << t.GetTaskExecutionSpecReadonly().NumForwards()
                    << " resources="
                    << t.GetTaskSpecification().GetRequiredResources().ToString();
@@ -55,13 +47,8 @@
       // pair = ClientID, SchedulingResources
       ClientID node_client_id = client_resource_pair.first;
       SchedulingResources node_resources = client_resource_pair.second;
-<<<<<<< HEAD
-      RAY_LOG(DEBUG) << "client_id " << node_client_id
-                     << " res: " << node_resources.GetAvailableResources().ToString();
-=======
       RAY_LOG(DEBUG) << "client_id " << node_client_id << " resources: "
                      << node_resources.GetAvailableResources().ToString();
->>>>>>> e0193a55
       if (resource_demand.IsSubset(node_resources.GetTotalResources())) {
         // This node is a feasible candidate.
         client_keys.push_back(node_client_id);
@@ -75,13 +62,8 @@
     std::uniform_int_distribution<int> distribution(0, client_keys.size() - 1);
     int client_key_index = distribution(gen_);
     decision[task_id] = client_keys[client_key_index];
-<<<<<<< HEAD
-    RAY_LOG(DEBUG) << "[SchedulingPolicy] idx=" << client_key_index << " "
-                   << task_id.hex() << " --> " << client_keys[client_key_index].hex();
-=======
     RAY_LOG(DEBUG) << "[SchedulingPolicy] idx=" << client_key_index << " " << task_id
                    << " --> " << client_keys[client_key_index];
->>>>>>> e0193a55
   }
   return decision;
 }
