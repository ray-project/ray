--- conflicted
+++ resolved
@@ -716,20 +716,18 @@
   /// Cache for the ClientTable in the GCS.
   absl::flat_hash_set<ClientID> failed_nodes_cache_;
 
-<<<<<<< HEAD
   /// Concurrency for the following map
   absl::Mutex plasma_object_lock_;
 
   /// Keeps track of workers waiting for objects
   absl::flat_hash_map<ObjectID, absl::flat_hash_set<std::shared_ptr<Worker>>>
       async_plasma_objects_;
-=======
+
   /// Objects that are out of scope in the application and that should be freed
   /// from plasma. The cache is flushed when it reaches the config's
   /// free_objects_batch_size, or if objects have been in the cache for longer
   /// than the config's free_objects_period, whichever occurs first.
   std::vector<ObjectID> objects_to_free_;
->>>>>>> 6c80071a
 };
 
 }  // namespace raylet
