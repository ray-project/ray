--- conflicted
+++ resolved
@@ -67,14 +67,9 @@
   /// The highest port number that workers started will bind on.
   /// If this is not set to 0, min_worker_port must also not be set to 0.
   int max_worker_port;
-<<<<<<< HEAD
-=======
   /// An explicit list of open ports that workers started will bind
   /// on. This takes precedence over min_worker_port and max_worker_port.
   std::vector<int> worker_ports;
-  /// The initial number of workers to create.
-  int num_initial_workers;
->>>>>>> 63b85df8
   /// The soft limit of the number of workers.
   int num_workers_soft_limit;
   /// Number of initial Python workers for the first job.
