--- conflicted
+++ resolved
@@ -779,18 +779,15 @@
   /// on all local workers of this raylet.
   bool should_local_gc_ = false;
 
-<<<<<<< HEAD
   /// The last time local gc was run.
   int64_t last_local_gc_ns_ = 0;
 
-=======
-  /// The last time local GC was triggered.
-  int64_t last_local_gc_ns_ = 0;
-
   /// The interval in nanoseconds between local GC automatic triggers.
-  const int64_t local_gc_interval_ns_ = 10 * 60 * 1e9;
-
->>>>>>> 1ce745cf
+  const int64_t local_gc_interval_ns_;
+
+  /// The min interval in nanoseconds between local GC runs (auto + memory pressure triggered).
+  const int64_t local_gc_min_interval_ns_;
+
   /// These two classes make up the new scheduler. ClusterResourceScheduler is
   /// responsible for maintaining a view of the cluster state w.r.t resource
   /// usage. ClusterTaskManager is responsible for queuing, spilling back, and
