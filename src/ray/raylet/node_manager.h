--- conflicted
+++ resolved
@@ -613,19 +613,8 @@
   /// \return Void.
   void DisconnectClient(
       const std::shared_ptr<ClientConnection> &client,
-<<<<<<< HEAD
-      rpc::WorkerExitType disconnect_type,
+      rpc::WorkerExitType disconnect_type = rpc::WorkerExitType::SYSTEM_ERROR_EXIT,
       const std::shared_ptr<rpc::RayException> &creation_task_exception = nullptr);
-
-  void DisconnectClient(const std::shared_ptr<ClientConnection> &client);
-  /// The helper to dump the debug state of the cluster task manater.
-  std::string DebugStr() const override;
-
-  //////////////////// End of the Override of ClusterTaskManager //////////////////////
-  ///////////////////////////////////////////////////////////////////////////////////////
-=======
-      rpc::WorkerExitType disconnect_type = rpc::WorkerExitType::SYSTEM_ERROR_EXIT);
->>>>>>> 5a788474
 
   /// ID of this node.
   NodeID self_node_id_;
