#ifndef RAY_RAYLET_NODE_MANAGER_H
#define RAY_RAYLET_NODE_MANAGER_H

// clang-format off
#include "ray/raylet/task.h"
#include "ray/object_manager/object_manager.h"
#include "ray/common/client_connection.h"
#include "ray/raylet/actor_registration.h"
#include "ray/raylet/lineage_cache.h"
#include "ray/raylet/scheduling_policy.h"
#include "ray/raylet/scheduling_queue.h"
#include "ray/raylet/scheduling_resources.h"
#include "ray/raylet/reconstruction_policy.h"
#include "ray/raylet/task_dependency_manager.h"
#include "ray/raylet/worker_pool.h"
// clang-format on

namespace ray {

namespace raylet {

struct NodeManagerConfig {
  ResourceSet resource_config;
  int num_initial_workers;
  std::vector<std::string> worker_command;
  uint64_t heartbeat_period_ms;
};

class NodeManager {
 public:
  /// Create a node manager.
  ///
  /// \param resource_config The initial set of node resources.
  /// \param object_manager A reference to the local object manager.
  NodeManager(boost::asio::io_service &io_service, const NodeManagerConfig &config,
              ObjectManager &object_manager,
              std::shared_ptr<gcs::AsyncGcsClient> gcs_client);

  /// Register any necessary callbacks on the GCS.
  ///
  /// \return Status.
  ray::Status RegisterGcs();

  /// Process a new client connection.
  void ProcessNewClient(std::shared_ptr<LocalClientConnection> client);

  /// Process a message from a client. This method is responsible for
  /// explicitly listening for more messages from the client if the client is
  /// still alive.
  ///
  /// \param client The client that sent the message.
  /// \param message_type The message type (e.g., a flatbuffer enum).
  /// \param message A pointer to the message data.
  void ProcessClientMessage(std::shared_ptr<LocalClientConnection> client,
                            int64_t message_type, const uint8_t *message);

  void ProcessNewNodeManager(std::shared_ptr<TcpClientConnection> node_manager_client);

  void ProcessNodeManagerMessage(std::shared_ptr<TcpClientConnection> node_manager_client,
                                 int64_t message_type, const uint8_t *message);

<<<<<<< HEAD
  void HeartbeatAdded(gcs::AsyncGcsClient *client, const ClientID &id,
                      const HeartbeatTableDataT &data);
=======
  ray::Status RegisterGcs();
>>>>>>> 7c9f3924

 private:
  // Handler for the addition of a new GCS client.
  void ClientAdded(const ClientTableDataT &data);
  // Handler for the creation of an actor, possibly on a remote node.
  void HandleActorCreation(const ActorID &actor_id,
                           const std::vector<ActorTableDataT> &data);
  // Queue a task for local execution.
  void QueueTask(const Task &task);
  /// Submit a task to this node.
  void SubmitTask(const Task &task, const Lineage &uncommitted_lineage);
  /// Assign a task. The task is assumed to not be queued in local_queues_.
  void AssignTask(Task &task);
  /// Handle a worker finishing its assigned task.
  void FinishAssignedTask(std::shared_ptr<Worker> worker);
  /// Schedule tasks.
  void ScheduleTasks();
  /// Handle a task whose local dependencies were missing and are now available.
  void HandleWaitingTaskReady(const TaskID &task_id);
  /// Handle a task whose local dependencies were available and are now missing.
  void HandleReadyTaskWaiting(const TaskID &task_id);
  /// Resubmit a task whose return value needs to be reconstructed.
  void ResubmitTask(const TaskID &task_id);
  /// Handle an object becoming local. This updates any local accounting, but
  /// does not write to any global accounting in the GCS.
  void HandleObjectLocal(const ObjectID &object_id);
  /// Forward a task to another node to execute. The task is assumed to not be
  /// queued in local_queues_.
  ray::Status ForwardTask(const Task &task, const ClientID &node_id);
  /// Send heartbeats to the GCS.
  void Heartbeat();
<<<<<<< HEAD
  /// Send notifications to the GCS about objects that are pending creation.
  void PendingObjectsHeartbeat();

  boost::asio::io_service &io_service_;
  /// A client connection to the GCS.
  std::shared_ptr<gcs::AsyncGcsClient> gcs_client_;
  // A reference to the object manager.
  ObjectManager &object_manager_;
=======
  /// Handler for a notification about a new client from the GCS.
  void ClientAdded(gcs::AsyncGcsClient *client, const UniqueID &id,
                   const ClientTableDataT &data);
  /// Handler for a heartbeat notification from the GCS.
  void HeartbeatAdded(gcs::AsyncGcsClient *client, const ClientID &id,
                      const HeartbeatTableDataT &data);
  /// Dispatch locally scheduled tasks. This attempts the transition from "scheduled" to
  /// "running" task state.
  void DispatchTasks();

  boost::asio::io_service &io_service_;
  ObjectManager &object_manager_;
  /// A client connection to the GCS.
  std::shared_ptr<gcs::AsyncGcsClient> gcs_client_;
>>>>>>> 7c9f3924
  boost::asio::deadline_timer heartbeat_timer_;
  uint64_t heartbeat_period_ms_;
  /// The resources local to this node.
  const SchedulingResources local_resources_;
  // TODO(atumanov): Add resource information from other nodes.
  std::unordered_map<ClientID, SchedulingResources, UniqueIDHasher> cluster_resource_map_;
  /// A pool of workers.
  WorkerPool worker_pool_;
  /// A set of queues to maintain tasks.
  SchedulingQueue local_queues_;
  /// The scheduling policy in effect for this local scheduler.
  SchedulingPolicy scheduling_policy_;
  /// The reconstruction policy for deciding when to re-execute a task.
  ReconstructionPolicy reconstruction_policy_;
  /// A manager to make waiting tasks's missing object dependencies available.
  TaskDependencyManager task_dependency_manager_;
  /// The lineage cache for the GCS object and task tables.
  LineageCache lineage_cache_;
  std::vector<ClientID> remote_clients_;
  std::unordered_map<ClientID, TcpServerConnection, UniqueIDHasher>
      remote_server_connections_;
  std::unordered_map<ActorID, ActorRegistration, UniqueIDHasher> actor_registry_;
};

}  // namespace raylet

}  // end namespace ray

#endif  // RAY_RAYLET_NODE_MANAGER_H<|MERGE_RESOLUTION|>--- conflicted
+++ resolved
@@ -59,13 +59,6 @@
   void ProcessNodeManagerMessage(std::shared_ptr<TcpClientConnection> node_manager_client,
                                  int64_t message_type, const uint8_t *message);
 
-<<<<<<< HEAD
-  void HeartbeatAdded(gcs::AsyncGcsClient *client, const ClientID &id,
-                      const HeartbeatTableDataT &data);
-=======
-  ray::Status RegisterGcs();
->>>>>>> 7c9f3924
-
  private:
   // Handler for the addition of a new GCS client.
   void ClientAdded(const ClientTableDataT &data);
@@ -96,16 +89,8 @@
   ray::Status ForwardTask(const Task &task, const ClientID &node_id);
   /// Send heartbeats to the GCS.
   void Heartbeat();
-<<<<<<< HEAD
   /// Send notifications to the GCS about objects that are pending creation.
   void PendingObjectsHeartbeat();
-
-  boost::asio::io_service &io_service_;
-  /// A client connection to the GCS.
-  std::shared_ptr<gcs::AsyncGcsClient> gcs_client_;
-  // A reference to the object manager.
-  ObjectManager &object_manager_;
-=======
   /// Handler for a notification about a new client from the GCS.
   void ClientAdded(gcs::AsyncGcsClient *client, const UniqueID &id,
                    const ClientTableDataT &data);
@@ -120,7 +105,6 @@
   ObjectManager &object_manager_;
   /// A client connection to the GCS.
   std::shared_ptr<gcs::AsyncGcsClient> gcs_client_;
->>>>>>> 7c9f3924
   boost::asio::deadline_timer heartbeat_timer_;
   uint64_t heartbeat_period_ms_;
   /// The resources local to this node.
