--- conflicted
+++ resolved
@@ -170,17 +170,7 @@
   /// Get the port of the node manager rpc server.
   int GetServerPort() const { return node_manager_server_.GetPort(); }
 
-<<<<<<< HEAD
   LocalObjectManager &GetLocalObjectManager() { return local_object_manager_; }
-=======
-  /// Restore a spilled object from external storage back into local memory.
-  /// \param object_id The ID of the object to restore.
-  /// \param object_url The URL in external storage from which the object can be restored.
-  /// \param callback A callback to call when the restoration is done. Status
-  /// will contain the error during restoration, if any.
-  void AsyncRestoreSpilledObject(const ObjectID &object_id, const std::string &object_url,
-                                 std::function<void(const ray::Status &)> callback);
->>>>>>> 2d1f52c2
 
  private:
   /// Methods for handling clients.
@@ -659,14 +649,6 @@
   /// Trigger local GC on each worker of this raylet.
   void DoLocalGC();
 
-<<<<<<< HEAD
-=======
-  /// Spill objects to external storage.
-  /// \param objects_ids_to_spill The objects to be spilled.
-  void SpillObjects(const std::vector<ObjectID> &objects_ids_to_spill,
-                    std::function<void(const ray::Status &)> callback = nullptr);
-
->>>>>>> 2d1f52c2
   /// Push an error to the driver if this node is full of actors and so we are
   /// unable to schedule new tasks or actors at all.
   void WarnResourceDeadlock();
