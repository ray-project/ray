// Copyright 2017 The Ray Authors.
//
// Licensed under the Apache License, Version 2.0 (the "License");
// you may not use this file except in compliance with the License.
// You may obtain a copy of the License at
//
//  http://www.apache.org/licenses/LICENSE-2.0
//
// Unless required by applicable law or agreed to in writing, software
// distributed under the License is distributed on an "AS IS" BASIS,
// WITHOUT WARRANTIES OR CONDITIONS OF ANY KIND, either express or implied.
// See the License for the specific language governing permissions and
// limitations under the License.

#pragma once

#include <gtest/gtest_prod.h>

#include <atomic>
#include <memory>
#include <string>
#include <utility>
#include <vector>

#include "ray/common/asio/instrumented_io_context.h"
#include "ray/common/bundle_spec.h"
#include "ray/common/cgroup2/cgroup_manager_interface.h"
#include "ray/common/id.h"
#include "ray/common/lease/lease.h"
#include "ray/common/memory_monitor.h"
#include "ray/common/ray_object.h"
#include "ray/common/ray_syncer/ray_syncer.h"
#include "ray/common/scheduling/resource_set.h"
#include "ray/common/task/task_util.h"
#include "ray/core_worker/experimental_mutable_object_provider.h"
#include "ray/core_worker_rpc_client/core_worker_client_pool.h"
#include "ray/flatbuffers/node_manager_generated.h"
#include "ray/object_manager/object_directory.h"
#include "ray/object_manager/object_manager.h"
#include "ray/object_manager/plasma/client.h"
#include "ray/pubsub/subscriber.h"
#include "ray/raylet/agent_manager.h"
#include "ray/raylet/lease_dependency_manager.h"
#include "ray/raylet/local_lease_manager.h"
#include "ray/raylet/local_object_manager_interface.h"
#include "ray/raylet/placement_group_resource_manager.h"
#include "ray/raylet/runtime_env_agent_client.h"
#include "ray/raylet/scheduling/cluster_lease_manager_interface.h"
#include "ray/raylet/scheduling/cluster_resource_scheduler.h"
#include "ray/raylet/wait_manager.h"
#include "ray/raylet/worker_killing_policy.h"
#include "ray/raylet/worker_pool.h"
#include "ray/raylet_ipc_client/client_connection.h"
#include "ray/raylet_rpc_client/raylet_client_pool.h"
#include "ray/rpc/node_manager/node_manager_server.h"
#include "ray/rpc/rpc_callback_types.h"
#include "ray/util/throttler.h"

namespace ray::raylet {

using rpc::ErrorType;
using rpc::GcsNodeInfo;
using rpc::JobTableData;
using rpc::ResourceUsageBatchData;

// TODO(#54703): Put this type in a separate target.
using AddProcessToCgroupHook = std::function<void(const std::string &)>;

struct NodeManagerConfig {
  /// The node's resource configuration.
  ResourceSet resource_config;
  /// The IP address this node manager is running on.
  std::string node_manager_address;
  /// The port to use for listening to incoming connections. If this is 0 then
  /// the node manager will choose its own port.
  int node_manager_port;
  /// The port to connect the runtime env agent. Note the address is equal to the
  /// node manager address.
  int runtime_env_agent_port;
  /// The lowest port number that workers started will bind on.
  /// If this is set to 0, workers will bind on random ports.
  int min_worker_port;
  /// The highest port number that workers started will bind on.
  /// If this is not set to 0, min_worker_port must also not be set to 0.
  int max_worker_port;
  /// An explicit list of open ports that workers started will bind
  /// on. This takes precedence over min_worker_port and max_worker_port.
  std::vector<int> worker_ports;
  /// The soft limit of the number of workers.
  int64_t num_workers_soft_limit;
  /// Number of initial Python workers to start when raylet starts.
  int num_prestart_python_workers;
  /// The maximum number of workers that can be started concurrently by a
  /// worker pool.
  int maximum_startup_concurrency;
  /// The commands used to start the worker process, grouped by language.
  WorkerCommandMap worker_commands;
  /// The native library path which includes the core libraries.
  std::string native_library_path;
  /// The command used to start the dashboard agent. Must not be empty.
  std::string dashboard_agent_command;
  /// The command used to start the runtime env agent. Must not be empty.
  std::string runtime_env_agent_command;
  /// The time between reports resources in milliseconds.
  uint64_t report_resources_period_ms;
  /// The store socket name.
  std::string store_socket_name;
  /// The path of this ray log dir.
  std::string log_dir;
  /// The path of this ray session dir.
  std::string session_dir;
  /// The path of this ray resource dir.
  std::string resource_dir;
  /// If true make Ray debugger available externally.
  int ray_debugger_external;
  /// The raylet config list of this node.
  std::string raylet_config;
  // The time between record metrics in milliseconds, or 0 to disable.
  uint64_t record_metrics_period_ms;
  // The number if max io workers.
  int max_io_workers;
  // The key-value labels of this node.
  absl::flat_hash_map<std::string, std::string> labels;
};

enum RayletShutdownState : std::uint8_t {
  ALIVE,
  SHUTDOWN_QUEUED,
  SHUTTING_DOWN,
};

class NodeManager : public rpc::NodeManagerServiceHandler,
                    public syncer::ReporterInterface,
                    public syncer::ReceiverInterface {
 public:
  /// Create a node manager.
  ///
  /// \param config Configuration of node manager, e.g. initial resources, ports, etc.
  /// \param object_manager_config Configuration of object manager, e.g. initial memory
  /// allocation.
  NodeManager(
      instrumented_io_context &io_service,
      const NodeID &self_node_id,
      std::string self_node_name,
      const NodeManagerConfig &config,
      gcs::GcsClient &gcs_client,
      rpc::ClientCallManager &client_call_manager,
      rpc::CoreWorkerClientPool &worker_rpc_pool,
      rpc::RayletClientPool &raylet_client_pool,
      pubsub::SubscriberInterface &core_worker_subscriber,
      ClusterResourceScheduler &cluster_resource_scheduler,
      LocalLeaseManagerInterface &local_lease_manager,
      ClusterLeaseManagerInterface &cluster_lease_manager,
      IObjectDirectory &object_directory,
      ObjectManagerInterface &object_manager,
      LocalObjectManagerInterface &local_object_manager,
      LeaseDependencyManager &lease_dependency_manager,
      WorkerPoolInterface &worker_pool,
      absl::flat_hash_map<LeaseID, std::shared_ptr<WorkerInterface>> &leased_workers,
      std::shared_ptr<plasma::PlasmaClientInterface> store_client,
      std::unique_ptr<core::experimental::MutableObjectProviderInterface>
          mutable_object_provider,
      std::function<void(const rpc::NodeDeathInfo &)> shutdown_raylet_gracefully,
      AddProcessToCgroupHook add_process_to_system_cgroup_hook,
      std::unique_ptr<CgroupManagerInterface> cgroup_manager,
      std::atomic_bool &shutting_down,
<<<<<<< HEAD
      PlacementGroupResourceManager &placement_group_resource_manager);
=======
      boost::asio::basic_socket_acceptor<local_stream_protocol> acceptor,
      local_stream_socket socket);
>>>>>>> 9990ebd9

  void Start(rpc::GcsNodeInfo &&self_node_info);

  /// Process a message from a client. This method is responsible for
  /// explicitly listening for more messages from the client if the client is
  /// still alive.
  ///
  /// \param client The client that sent the message.
  /// \param message_type The message type (e.g., a flatbuffer enum).
  /// \param message_data A pointer to the message data.
  void ProcessClientMessage(const std::shared_ptr<ClientConnection> &client,
                            int64_t message_type,
                            const uint8_t *message_data);

  /// Subscribe to the relevant GCS tables and set up handlers.
  void RegisterGcs();

  /// Get initial node manager configuration.
  const NodeManagerConfig &GetInitialConfig() const;

  /// Returns debug string for class.
  ///
  /// \return string.
  std::string DebugString() const;

  /// Record metrics.
  void RecordMetrics();

  /// Report worker OOM kill stats
  void ReportWorkerOOMKillStats();

  /// Get the port of the node manager rpc server.
  int GetServerPort() const { return node_manager_server_.GetPort(); }

  void ConsumeSyncMessage(std::shared_ptr<const syncer::RaySyncMessage> message) override;

  std::optional<syncer::RaySyncMessage> CreateSyncMessage(
      int64_t after_version, syncer::MessageType message_type) const override;

  /// Trigger global GC across the cluster to free up references to actors or
  /// object ids.
  void TriggerGlobalGC();

  /// Mark the specified objects as failed with the given error type.
  ///
  /// \param error_type The type of the error that caused this task to fail.
  /// \param object_ids The object ids to store error messages into.
  /// \param job_id The optional job to push errors to if the writes fail.
  void MarkObjectsAsFailed(const ErrorType &error_type,
                           const std::vector<rpc::ObjectReference> &object_ids,
                           const JobID &job_id);

  /// Stop this node manager.
  void Stop();

  /// Query all of local core worker states.
  ///
  /// \param on_replied A callback that's called when each of query RPC is replied.
  /// \param send_reply_callback A reply callback that will be called when all
  /// RPCs are replied.
  /// \param include_memory_info If true, it requires every object ref information
  /// from all workers.
  /// \param include_task_info If true, it requires every task metadata information
  /// from all workers.
  /// \param limit A maximum number of task/object entries to return from each core
  /// worker.
  /// \param on_all_replied A callback that's called when every worker replies.
  void QueryAllWorkerStates(
      const std::function<void(const ray::Status &status,
                               const rpc::GetCoreWorkerStatsReply &r)> &on_replied,
      rpc::SendReplyCallback &send_reply_callback,
      bool include_memory_info,
      bool include_task_info,
      int64_t limit,
      const std::function<void()> &on_all_replied);

  /// Handle an object becoming local. This updates any local accounting, but
  /// does not write to any global accounting in the GCS.
  ///
  /// \param object_info The info about the object that is locally available.
  void HandleObjectLocal(const ObjectInfo &object_info);

  /// Handle an object that is no longer local. This updates any local
  /// accounting, but does not write to any global accounting in the GCS.
  ///
  /// \param object_id The object that has been evicted locally.
  void HandleObjectMissing(const ObjectID &object_id);

  /// Handle a `WorkerLease` request.
  void HandleRequestWorkerLease(rpc::RequestWorkerLeaseRequest request,
                                rpc::RequestWorkerLeaseReply *reply,
                                rpc::SendReplyCallback send_reply_callback) override;

  /// Get pointers to objects stored in plasma. They will be
  /// released once the returned references go out of scope.
  ///
  /// \param[in] object_ids The objects to get.
  /// \param[out] results The pointers to objects stored in
  /// plasma.
  /// \return Whether the request was successful.
  bool GetObjectsFromPlasma(const std::vector<ObjectID> &object_ids,
                            std::vector<std::unique_ptr<RayObject>> *results);

  /// Get the local drain request.
  std::optional<rpc::DrainRayletRequest> GetLocalDrainRequest() const {
    return cluster_resource_scheduler_.GetLocalResourceManager().GetLocalDrainRequest();
  }

  /// gRPC Handlers
  /// Handle a `PinObjectIDs` request.
  void HandlePinObjectIDs(rpc::PinObjectIDsRequest request,
                          rpc::PinObjectIDsReply *reply,
                          rpc::SendReplyCallback send_reply_callback) override;

  /// Handle a `ResizeLocalResourceInstances` request.
  void HandleResizeLocalResourceInstances(
      rpc::ResizeLocalResourceInstancesRequest request,
      rpc::ResizeLocalResourceInstancesReply *reply,
      rpc::SendReplyCallback send_reply_callback) override;

  void HandleReturnWorkerLease(rpc::ReturnWorkerLeaseRequest request,
                               rpc::ReturnWorkerLeaseReply *reply,
                               rpc::SendReplyCallback send_reply_callback) override;

  void HandleCancelWorkerLease(rpc::CancelWorkerLeaseRequest request,
                               rpc::CancelWorkerLeaseReply *reply,
                               rpc::SendReplyCallback send_reply_callback) override;

  void HandleReleaseUnusedBundles(rpc::ReleaseUnusedBundlesRequest request,
                                  rpc::ReleaseUnusedBundlesReply *reply,
                                  rpc::SendReplyCallback send_reply_callback) override;

  /// Handle a `DrainRaylet` request.
  void HandleDrainRaylet(rpc::DrainRayletRequest request,
                         rpc::DrainRayletReply *reply,
                         rpc::SendReplyCallback send_reply_callback) override;

 private:
  FRIEND_TEST(NodeManagerStaticTest, TestHandleReportWorkerBacklog);

  /// Handle an accepted client connection.
  void HandleAccept(const boost::system::error_code &error);

  /// Handle an unexpected error that occurred on a client connection.
  /// The client will be disconnected and no more messages will be processed.
  ///
  /// \param client The client whose connection the error occurred on.
  /// \param error The error details.
  void HandleClientConnectionError(const std::shared_ptr<ClientConnection> &client,
                                   const boost::system::error_code &error);

  // Removes the worker from node_manager's leased_workers_ map.
  // Warning: this does NOT release the worker's resources, or put the leased worker
  // back to the worker pool, or destroy the worker. The caller must handle the worker's
  // resources well.
  void ReleaseWorker(const LeaseID &lease_id) {
    RAY_CHECK(leased_workers_.contains(lease_id));
    leased_workers_.erase(lease_id);
    SetIdleIfLeaseEmpty();
  }

  void SetIdleIfLeaseEmpty() {
    if (leased_workers_.empty()) {
      cluster_resource_scheduler_.GetLocalResourceManager().SetIdleFootprint(
          WorkFootprint::NODE_WORKERS);
    }
  }

  /// If the primary objects' usage is over the threshold
  /// specified in RayConfig, spill objects up to the max
  /// throughput.
  void SpillIfOverPrimaryObjectsThreshold();

  /// Methods for handling nodes.

  /// Handle an unexpected failure notification from GCS pubsub.
  ///
  /// \param data The data of the worker that died.
  void HandleUnexpectedWorkerFailure(const WorkerID &worker_id);

  /// Handler for the addition of a new node.
  ///
  /// \param data Data associated with the new node.
  void NodeAdded(const rpc::GcsNodeAddressAndLiveness &data);

  /// Handler for the removal of a GCS node.
  /// \param node_id Id of the removed node.
  void NodeRemoved(const NodeID &node_id);

  /// Handler for the addition or updation of a resource in the GCS
  /// \param node_id ID of the node that created or updated resources.
  /// \param createUpdatedResources Created or updated resources.
  /// \return Whether the update is applied.
  bool ResourceCreateUpdated(const NodeID &node_id,
                             const ResourceRequest &createUpdatedResources);

  /// Handler for the deletion of a resource in the GCS
  /// \param node_id ID of the node that deleted resources.
  /// \param resource_names Names of deleted resources.
  /// \return Whether the deletion is applied.
  bool ResourceDeleted(const NodeID &node_id,
                       const std::vector<std::string> &resource_names);

  /// Evaluates the local infeasible queue to check if any tasks can be scheduled.
  /// This is called whenever there's an update to the resources on the local node.
  void TryLocalInfeasibleTaskScheduling();

  /// Write out debug state to a file.
  void DumpDebugState() const;

  /// Flush objects that are out of scope in the application. This will attempt
  /// to eagerly evict all plasma copies of the object from the cluster.
  void FlushObjectsToFree();

  /// Handler for a resource usage notification from the GCS.
  ///
  /// \param id The ID of the node manager that sent the resource usage.
  /// \param resource_view_sync_message The resource usage data.
  /// \return Whether the node resource usage is updated.
  bool UpdateResourceUsage(
      const NodeID &id,
      const syncer::ResourceViewSyncMessage &resource_view_sync_message);

  /// Cleanup any lease resources and state for a worker that was granted a lease.
  ///
  /// \param worker The worker that was granted the lease.
  /// \return Whether the worker should be returned to the idle pool. This is
  /// only false for actor creation calls, which should never be returned to idle.
  bool CleanupLease(const std::shared_ptr<WorkerInterface> &worker);

  /// Convert a worker to an actor since it's finished an actor creation task.
  /// \param worker The worker that was granted the actor creation lease.
  /// \param lease The lease of the actor creation task.
  void ConvertWorkerToActor(const std::shared_ptr<WorkerInterface> &worker,
                            const RayLease &lease);

  /// Start a get or wait request for the requested objects.
  ///
  /// \param client The client that is requesting the objects.
  /// \param object_refs The objects that are requested.
  /// \param is_get_request If this is a get request, else it's a wait request.
  void AsyncGetOrWait(const std::shared_ptr<ClientConnection> &client,
                      const std::vector<rpc::ObjectReference> &object_refs,
                      bool is_get_request);

  /// Cancel all ongoing get requests from the client.
  ///
  /// This does *not* cancel ongoing wait requests.
  ///
  /// \param client The client whose get requests will be canceled.
  void CancelGetRequest(const std::shared_ptr<ClientConnection> &client);

  /// Handle a task that is blocked. Note that this callback may
  /// arrive after the worker lease has been returned to the node manager.
  ///
  /// \param worker Shared ptr to the worker, or nullptr if lost.
  void HandleNotifyWorkerBlocked(const std::shared_ptr<WorkerInterface> &worker);

  /// Handle a task that is unblocked. Note that this callback may
  /// arrive after the worker lease has been returned to the node manager.
  /// However, it is guaranteed to arrive after DirectCallTaskBlocked.
  ///
  /// \param worker Shared ptr to the worker, or nullptr if lost.
  void HandleNotifyWorkerUnblocked(const std::shared_ptr<WorkerInterface> &worker);

  /// Destroy a worker.
  /// We will disconnect the worker connection first and then kill the worker.
  ///
  /// \param worker The worker to destroy.
  /// \param disconnect_type The reason why this worker process is disconnected.
  /// \param disconnect_detail The detailed reason for a given exit.
  /// \param force true to destroy immediately, false to give time for the worker to
  /// clean up and exit gracefully.
  void DestroyWorker(std::shared_ptr<WorkerInterface> worker,
                     rpc::WorkerExitType disconnect_type,
                     const std::string &disconnect_detail,
                     bool force = false);

  /// Handles the event that a job is started.
  ///
  /// \param job_id ID of the started job.
  /// \param job_data Data associated with the started job.

  void HandleJobStarted(const JobID &job_id, const JobTableData &job_data);

  /// Handles the event that a job is finished.
  ///
  /// \param job_id ID of the finished job.
  /// \param job_data Data associated with the finished job.
  void HandleJobFinished(const JobID &job_id, const JobTableData &job_data);

  /// Process client message of RegisterClientRequest
  ///
  /// \param client The client that sent the message.
  /// \param message_data A pointer to the message data.
  void ProcessRegisterClientRequestMessage(
      const std::shared_ptr<ClientConnection> &client, const uint8_t *message_data);

  Status ProcessRegisterClientRequestMessageImpl(
      const std::shared_ptr<ClientConnection> &client,
      const ray::protocol::RegisterClientRequest *message);

  // Register a new worker into worker pool.
  Status RegisterForNewWorker(std::shared_ptr<WorkerInterface> worker,
                              pid_t pid,
                              const StartupToken &worker_startup_token,
                              std::function<void(Status, int)> send_reply_callback = {});
  // Register a new driver into worker pool.
  Status RegisterForNewDriver(std::shared_ptr<WorkerInterface> worker,
                              pid_t pid,
                              const JobID &job_id,
                              const ray::protocol::RegisterClientRequest *message,
                              std::function<void(Status, int)> send_reply_callback = {});

  /// Process client message of AnnounceWorkerPort
  ///
  /// \param client The client that sent the message.
  /// \param message_data A pointer to the message data.
  void ProcessAnnounceWorkerPortMessage(const std::shared_ptr<ClientConnection> &client,
                                        const uint8_t *message_data);
  void ProcessAnnounceWorkerPortMessageImpl(
      const std::shared_ptr<ClientConnection> &client,
      const ray::protocol::AnnounceWorkerPort *message);

  // Send status of port announcement to client side.
  void SendPortAnnouncementResponse(const std::shared_ptr<ClientConnection> &client,
                                    Status status);

  /// Handle the case that a worker is available.
  ///
  /// \param worker The pointer to the worker
  void HandleWorkerAvailable(const std::shared_ptr<WorkerInterface> &worker);

  /// Handle a client that has disconnected. This can be called multiple times
  /// on the same client because this is triggered both when a client
  /// disconnects and when the node manager fails to write a message to the
  /// client.
  ///
  /// \param client The client that sent the message.
  /// \param message_data A pointer to the message data.
  void ProcessDisconnectClientMessage(const std::shared_ptr<ClientConnection> &client,
                                      const uint8_t *message_data);

  /// Handle client request AsyncGetObjects.
  ///
  /// \param client The client that sent the message.
  /// \param message_data A pointer to the message data.
  void HandleAsyncGetObjectsRequest(const std::shared_ptr<ClientConnection> &client,
                                    const uint8_t *message_data);

  /// Process client message of WaitRequest
  ///
  /// \param client The client that sent the message.
  /// \param message_data A pointer to the message data.
  void ProcessWaitRequestMessage(const std::shared_ptr<ClientConnection> &client,
                                 const uint8_t *message_data);

  /// Process client message of WaitForActorCallArgsRequest
  ///
  /// \param client The client that sent the message.
  /// \param message_data A pointer to the message data.
  void ProcessWaitForActorCallArgsRequestMessage(
      const std::shared_ptr<ClientConnection> &client, const uint8_t *message_data);

  /// Process client message of PushErrorRequest
  ///
  /// \param message_data A pointer to the message data.
  void ProcessPushErrorRequestMessage(const uint8_t *message_data);

  /// Process worker subscribing to a given plasma object become available. This handler
  /// makes sure that the plasma object is local and calls core worker's PlasmaObjectReady
  /// gRPC endpoint.
  ///
  /// \param client The client that sent the message.
  /// \param message_data A pointer to the message data.
  void ProcessSubscribePlasmaReady(const std::shared_ptr<ClientConnection> &client,
                                   const uint8_t *message_data);

  /// Handle a `GetResourceLoad` request.
  void HandleGetResourceLoad(rpc::GetResourceLoadRequest request,
                             rpc::GetResourceLoadReply *reply,
                             rpc::SendReplyCallback send_reply_callback) override;

  /// Handle a `CancelLeasesWithResourceShapes` request.
  void HandleCancelLeasesWithResourceShapes(
      rpc::CancelLeasesWithResourceShapesRequest request,
      rpc::CancelLeasesWithResourceShapesReply *reply,
      rpc::SendReplyCallback send_reply_callback) override;

  /// Handle a `PrepareBundleResources` request.
  void HandlePrepareBundleResources(rpc::PrepareBundleResourcesRequest request,
                                    rpc::PrepareBundleResourcesReply *reply,
                                    rpc::SendReplyCallback send_reply_callback) override;

  /// Handle a `CommitBundleResources` request.
  void HandleCommitBundleResources(rpc::CommitBundleResourcesRequest request,
                                   rpc::CommitBundleResourcesReply *reply,
                                   rpc::SendReplyCallback send_reply_callback) override;

  /// Handle a `ResourcesReturn` request.
  void HandleCancelResourceReserve(rpc::CancelResourceReserveRequest request,
                                   rpc::CancelResourceReserveReply *reply,
                                   rpc::SendReplyCallback send_reply_callback) override;

  void HandlePrestartWorkers(rpc::PrestartWorkersRequest request,
                             rpc::PrestartWorkersReply *reply,
                             rpc::SendReplyCallback send_reply_callback) override;

  /// Handle a `ReportWorkerBacklog` request.
  void HandleReportWorkerBacklog(rpc::ReportWorkerBacklogRequest request,
                                 rpc::ReportWorkerBacklogReply *reply,
                                 rpc::SendReplyCallback send_reply_callback) override;

  /// This is created for unit test purpose so that we don't need to create
  /// a node manager in order to test HandleReportWorkerBacklog.
  static void HandleReportWorkerBacklog(rpc::ReportWorkerBacklogRequest request,
                                        rpc::ReportWorkerBacklogReply *reply,
                                        rpc::SendReplyCallback send_reply_callback,
                                        WorkerPoolInterface &worker_pool,
                                        LocalLeaseManagerInterface &local_lease_manager);

  /// Handle a `ReleaseUnusedActorWorkers` request.
  // On GCS restart, there's a pruning effort. GCS sends raylet a list of actor workers it
  // still wants (that it keeps tracks of); and the raylet destroys all other actor
  // workers.
  void HandleReleaseUnusedActorWorkers(
      rpc::ReleaseUnusedActorWorkersRequest request,
      rpc::ReleaseUnusedActorWorkersReply *reply,
      rpc::SendReplyCallback send_reply_callback) override;

  /// Handle a `ShutdownRaylet` request.
  void HandleShutdownRaylet(rpc::ShutdownRayletRequest request,
                            rpc::ShutdownRayletReply *reply,
                            rpc::SendReplyCallback send_reply_callback) override;

  void HandleIsLocalWorkerDead(rpc::IsLocalWorkerDeadRequest request,
                               rpc::IsLocalWorkerDeadReply *reply,
                               rpc::SendReplyCallback send_reply_callback) override;

  /// Handle a `NodeStats` request.
  void HandleGetNodeStats(rpc::GetNodeStatsRequest request,
                          rpc::GetNodeStatsReply *reply,
                          rpc::SendReplyCallback send_reply_callback) override;

  /// Handle a `GlobalGC` request.
  void HandleGlobalGC(rpc::GlobalGCRequest request,
                      rpc::GlobalGCReply *reply,
                      rpc::SendReplyCallback send_reply_callback) override;

  /// Handle a `FormatGlobalMemoryInfo`` request.
  void HandleFormatGlobalMemoryInfo(rpc::FormatGlobalMemoryInfoRequest request,
                                    rpc::FormatGlobalMemoryInfoReply *reply,
                                    rpc::SendReplyCallback send_reply_callback) override;

  /// Handle a `GetSystemConfig` request.
  void HandleGetSystemConfig(rpc::GetSystemConfigRequest request,
                             rpc::GetSystemConfigReply *reply,
                             rpc::SendReplyCallback send_reply_callback) override;

  /// Handle a `GetWorkerFailureCause` request.
  void HandleGetWorkerFailureCause(rpc::GetWorkerFailureCauseRequest request,
                                   rpc::GetWorkerFailureCauseReply *reply,
                                   rpc::SendReplyCallback send_reply_callback) override;

  void HandleRegisterMutableObject(rpc::RegisterMutableObjectRequest request,
                                   rpc::RegisterMutableObjectReply *reply,
                                   rpc::SendReplyCallback send_reply_callback) override;

  void HandlePushMutableObject(rpc::PushMutableObjectRequest request,
                               rpc::PushMutableObjectReply *reply,
                               rpc::SendReplyCallback send_reply_callback) override;

  /// Handle a `GetObjectsInfo` request.
  void HandleGetObjectsInfo(rpc::GetObjectsInfoRequest request,
                            rpc::GetObjectsInfoReply *reply,
                            rpc::SendReplyCallback send_reply_callback) override;

  /// Handle a `NotifyGCSRestart` request
  void HandleNotifyGCSRestart(rpc::NotifyGCSRestartRequest request,
                              rpc::NotifyGCSRestartReply *reply,
                              rpc::SendReplyCallback send_reply_callback) override;

  /// Checks the local socket connection for all registered workers and drivers.
  /// If any of them have disconnected unexpectedly (i.e., we receive a SIGHUP),
  /// we disconnect and kill the worker process.
  ///
  /// This is an optimization to avoid processing all messages sent by the worker
  /// before detecing an EOF on the socket.
  void CheckForUnexpectedWorkerDisconnects();

  /// Trigger local GC on each worker of this raylet.
  void DoLocalGC(bool triggered_by_global_gc = false);

  /// Push an error to the driver if this node is full of actors and so we are
  /// unable to schedule new tasks or actors at all.
  void WarnResourceDeadlock();

  /// Dispatch tasks to available workers.
  void DispatchScheduledTasksToWorkers();

  /// Whether a task is an actor creation task.
  bool IsActorCreationTask(const TaskID &task_id);

  /// Return back all the bundle resource.
  ///
  /// \param bundle_spec: Specification of bundle whose resources will be returned.
  /// \return Whether the resource is returned successfully.
  bool ReturnBundleResources(const BundleSpecification &bundle_spec);

  /// Populate the relevant parts of the heartbeat table. This is intended for
  /// sending raylet <-> gcs heartbeats. In particular, this should fill in
  /// resource_load and resource_load_by_shape.
  ///
  /// \param Output parameter. `resource_load` and `resource_load_by_shape` are the only
  /// fields used.
  void FillResourceUsage(rpc::ResourcesData &data);

  /// Disconnect a client.
  ///
  /// \param client The client that sent the message.
  /// \param graceful Indicates if this was a graceful disconnect initiated by the
  ///        worker or a non-graceful disconnect initiated by the raylet. On graceful
  ///        disconnect, a DisconnectClientReply will be sent to the worker prior to
  ///        closing the connection.
  /// \param disconnect_type The reason to disconnect the specified client.
  /// \param disconnect_detail Disconnection information in details.
  /// \param client_error_message Extra error messages about this disconnection
  void DisconnectClient(const std::shared_ptr<ClientConnection> &client,
                        bool graceful,
                        rpc::WorkerExitType disconnect_type,
                        const std::string &disconnect_detail,
                        const rpc::RayException *creation_task_exception = nullptr);

  bool TryLocalGC();

  /// Creates the callback used in the memory monitor.
  MemoryUsageRefreshCallback CreateMemoryUsageRefreshCallback();

  /// Creates the detail message for the worker that is killed due to memory running low.
  std::string CreateOomKillMessageDetails(const std::shared_ptr<WorkerInterface> &worker,
                                          const NodeID &node_id,
                                          const MemorySnapshot &system_memory,
                                          float usage_threshold) const;

  /// Creates the suggestion message for the worker that is killed due to memory running
  /// low.
  std::string CreateOomKillMessageSuggestions(
      const std::shared_ptr<WorkerInterface> &worker, bool should_retry = true) const;

  /// Stores the failure reason for the task. The entry will be cleaned up by a periodic
  /// function post TTL.
  void SetWorkerFailureReason(const LeaseID &lease_id,
                              const rpc::RayErrorInfo &failure_reason,
                              bool should_retry);

  /// Checks the expiry time of the worker failures and garbage collect them.
  void GCWorkerFailureReason();

  /// Creates a AgentManager that creates and manages a dashboard agent.
  std::unique_ptr<AgentManager> CreateDashboardAgentManager(
      const NodeID &self_node_id, const NodeManagerConfig &config);

  /// Creates a AgentManager that creates and manages a runtime env agent.
  std::unique_ptr<AgentManager> CreateRuntimeEnvAgentManager(
      const NodeID &self_node_id, const NodeManagerConfig &config);

  /// ID of this node.
  NodeID self_node_id_;
  /// The user-given identifier or name of this node.
  std::string self_node_name_;
  instrumented_io_context &io_service_;
  /// A client connection to the GCS.
  gcs::GcsClient &gcs_client_;
  /// The function to shutdown raylet gracefully.
  std::function<void(const rpc::NodeDeathInfo &)> shutdown_raylet_gracefully_;
  /// A pool of workers.
  WorkerPoolInterface &worker_pool_;
  /// The `ClientCallManager` object that is shared by all `NodeManagerClient`s
  /// as well as all `CoreWorkerClient`s.
  rpc::ClientCallManager &client_call_manager_;
  /// Pool of RPC client connections to core workers.
  rpc::CoreWorkerClientPool &worker_rpc_pool_;
  // Pool of RPC client connections to raylets.
  rpc::RayletClientPool &raylet_client_pool_;
  /// The raylet client to initiate the pubsub to core workers (owners).
  /// It is used to subscribe objects to evict.
  pubsub::SubscriberInterface &core_worker_subscriber_;
  /// The object table. This is shared between the object manager and node
  /// manager.
  IObjectDirectory &object_directory_;
  /// Manages client requests for object transfers and availability.
  ObjectManagerInterface &object_manager_;
  /// A Plasma object store client. This is used for creating new objects in
  /// the object store (e.g., for actor tasks that can't be run because the
  /// actor died) and to pin objects that are in scope in the cluster.
  std::shared_ptr<plasma::PlasmaClientInterface> store_client_;
  /// Mutable object provider for compiled graphs.
  std::unique_ptr<core::experimental::MutableObjectProviderInterface>
      mutable_object_provider_;
  /// The runner to run function periodically.
  std::shared_ptr<PeriodicalRunner> periodical_runner_;
  /// The period used for the resources report timer.
  uint64_t report_resources_period_ms_;
  /// Incremented each time we encounter a potential resource deadlock condition.
  /// This is reset to zero when the condition is cleared.
  int resource_deadlock_warned_ = 0;
  /// Whether we have recorded any metrics yet.
  bool recorded_metrics_ = false;
  /// Initial node manager configuration.
  const NodeManagerConfig initial_config_;

  /// A manager to resolve objects needed by queued tasks and workers that
  /// called `ray.get` or `ray.wait`.
  LeaseDependencyManager &lease_dependency_manager_;

  /// A manager for wait requests.
  WaitManager wait_manager_;

  /// A manager for the dashboard agent.
  /// Note: using a pointer because the agent must know node manager's port to start, this
  /// means the AgentManager have to start after node_manager_server_ starts.
  std::unique_ptr<AgentManager> dashboard_agent_manager_;

  /// A manager for the runtime env agent.
  /// Ditto for the pointer argument.
  std::unique_ptr<AgentManager> runtime_env_agent_manager_;

  /// The RPC server.
  rpc::GrpcServer node_manager_server_;

  /// Manages all local objects that are pinned (primary
  /// copies), freed, and/or spilled.
  LocalObjectManagerInterface &local_object_manager_;

  /// Map from node ids to addresses of the remote node managers.
  absl::flat_hash_map<NodeID, std::pair<std::string, int32_t>>
      remote_node_manager_addresses_;

  /// Map of leased workers to their lease ids.
  absl::flat_hash_map<LeaseID, std::shared_ptr<WorkerInterface>> &leased_workers_;

  /// Optional extra information about why the worker failed.
  absl::flat_hash_map<LeaseID, ray::TaskFailureEntry> worker_failure_reasons_;

  /// Whether to trigger global GC in the next resource usage report. This will broadcast
  /// a global GC message to all raylets except for this one.
  bool should_global_gc_ = false;

  /// Whether to trigger local GC in the next resource usage report. This will trigger gc
  /// on all local workers of this raylet.
  bool should_local_gc_ = false;

  /// When plasma storage usage is high, we'll run gc to reduce it.
  double high_plasma_storage_usage_ = 1.0;

  /// the timestampe local gc run
  uint64_t local_gc_run_time_ns_;

  /// Throttler for local gc
  Throttler local_gc_throttler_;

  /// Throttler for global gc
  Throttler global_gc_throttler_;

  /// Target being evicted or null if no target
  std::shared_ptr<WorkerInterface> high_memory_eviction_target_;

  /// Seconds to initialize a local gc
  const uint64_t local_gc_interval_ns_;

  /// These classes make up the new scheduler. ClusterResourceScheduler is
  /// responsible for maintaining a view of the cluster state w.r.t resource
  /// usage. ClusterLeaseManager is responsible for queuing, spilling back, and
  /// dispatching tasks.
  ClusterResourceScheduler &cluster_resource_scheduler_;
  LocalLeaseManagerInterface &local_lease_manager_;
  ClusterLeaseManagerInterface &cluster_lease_manager_;

  absl::flat_hash_map<ObjectID, std::unique_ptr<RayObject>> pinned_objects_;

  // TODO(swang): Evict entries from these caches.
  /// Cache for the WorkerTable in the GCS.
  absl::flat_hash_set<WorkerID> failed_workers_cache_;
  /// Cache for the NodeTable in the GCS.
  absl::flat_hash_set<NodeID> failed_nodes_cache_;

  /// Concurrency for the following map
  mutable absl::Mutex plasma_object_notification_lock_;

  /// Keeps track of workers waiting for objects
  absl::flat_hash_map<ObjectID, absl::flat_hash_set<std::shared_ptr<WorkerInterface>>>
      async_plasma_objects_notification_
          ABSL_GUARDED_BY(plasma_object_notification_lock_);

  /// Fields that are used to report metrics.
  /// The period between debug state dumps.
  uint64_t record_metrics_period_ms_;

  /// Last time metrics are recorded.
  uint64_t last_metrics_recorded_at_ms_ = 0;

  /// The number of workers killed due to memory above threshold since last report.
  uint64_t number_workers_killed_by_oom_ = 0;

  /// The number of workers killed not by memory above threshold since last report.
  uint64_t number_workers_killed_ = 0;

  /// Managers all bundle-related operations.
  PlacementGroupResourceManager &placement_group_resource_manager_;

  /// Next resource broadcast seq no. Non-incrementing sequence numbers
  /// indicate network issues (dropped/duplicated/ooo packets, etc).
  int64_t next_resource_seq_no_;

  /// Ray syncer for synchronization
  syncer::RaySyncer ray_syncer_;

  /// The Policy for selecting the worker to kill when the node runs out of memory.
  std::shared_ptr<WorkerKillingPolicy> worker_killing_policy_;

  /// Monitors and reports node memory usage and whether it is above threshold.
  std::unique_ptr<MemoryMonitor> memory_monitor_;

  /// Used to move the dashboard and runtime_env agents into the system cgroup.
  AddProcessToCgroupHook add_process_to_system_cgroup_hook_;

  // Controls the lifecycle of the CgroupManager.
  std::unique_ptr<CgroupManagerInterface> cgroup_manager_;

  std::atomic_bool &shutting_down_;

  /// An acceptor for new clients.
  boost::asio::basic_socket_acceptor<local_stream_protocol> acceptor_;

  /// The socket to listen on for new clients.
  local_stream_socket socket_;
};

}  // namespace ray::raylet<|MERGE_RESOLUTION|>--- conflicted
+++ resolved
@@ -164,12 +164,9 @@
       AddProcessToCgroupHook add_process_to_system_cgroup_hook,
       std::unique_ptr<CgroupManagerInterface> cgroup_manager,
       std::atomic_bool &shutting_down,
-<<<<<<< HEAD
-      PlacementGroupResourceManager &placement_group_resource_manager);
-=======
+      PlacementGroupResourceManager &placement_group_resource_manager,
       boost::asio::basic_socket_acceptor<local_stream_protocol> acceptor,
       local_stream_socket socket);
->>>>>>> 9990ebd9
 
   void Start(rpc::GcsNodeInfo &&self_node_info);
 
