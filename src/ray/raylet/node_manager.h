--- conflicted
+++ resolved
@@ -230,7 +230,6 @@
   /// \return Void.
   void TryLocalInfeasibleTaskScheduling();
 
-<<<<<<< HEAD
   /// Send heartbeats to the GCS.
   void Heartbeat();
 
@@ -238,8 +237,6 @@
   /// report to GCS.
   void FillResourceReport(rpc::ResourcesData &resources_data);
 
-=======
->>>>>>> ef873be9
   /// Report resource usage to the GCS.
   void ReportResourceUsage();
 
