// Copyright 2017 The Ray Authors.
//
// Licensed under the Apache License, Version 2.0 (the "License");
// you may not use this file except in compliance with the License.
// You may obtain a copy of the License at
//
//  http://www.apache.org/licenses/LICENSE-2.0
//
// Unless required by applicable law or agreed to in writing, software
// distributed under the License is distributed on an "AS IS" BASIS,
// WITHOUT WARRANTIES OR CONDITIONS OF ANY KIND, either express or implied.
// See the License for the specific language governing permissions and
// limitations under the License.

#pragma once

#include <gtest/gtest_prod.h>

#include <atomic>
#include <memory>
#include <string>
#include <utility>
#include <vector>

#include "ray/common/asio/instrumented_io_context.h"
#include "ray/common/bundle_spec.h"
#include "ray/common/cgroup2/cgroup_manager_interface.h"
#include "ray/common/id.h"
#include "ray/common/lease/lease.h"
#include "ray/common/memory_monitor.h"
#include "ray/common/ray_object.h"
#include "ray/common/ray_syncer/ray_syncer.h"
#include "ray/common/scheduling/resource_set.h"
#include "ray/common/task/task_util.h"
#include "ray/core_worker/experimental_mutable_object_provider.h"
#include "ray/core_worker_rpc_client/core_worker_client_pool.h"
#include "ray/flatbuffers/node_manager_generated.h"
#include "ray/object_manager/object_directory.h"
#include "ray/object_manager/object_manager.h"
#include "ray/object_manager/plasma/client.h"
#include "ray/pubsub/subscriber.h"
#include "ray/raylet/agent_manager.h"
#include "ray/raylet/lease_dependency_manager.h"
#include "ray/raylet/local_lease_manager.h"
#include "ray/raylet/local_object_manager_interface.h"
#include "ray/raylet/placement_group_resource_manager.h"
#include "ray/raylet/runtime_env_agent_client.h"
#include "ray/raylet/scheduling/cluster_lease_manager_interface.h"
#include "ray/raylet/scheduling/cluster_resource_scheduler.h"
#include "ray/raylet/wait_manager.h"
#include "ray/raylet/worker_killing_policy.h"
#include "ray/raylet/worker_pool.h"
#include "ray/raylet_ipc_client/client_connection.h"
#include "ray/raylet_rpc_client/raylet_client_pool.h"
#include "ray/rpc/node_manager/node_manager_server.h"
#include "ray/rpc/rpc_callback_types.h"
#include "ray/util/throttler.h"

namespace ray::raylet {

using rpc::ErrorType;
using rpc::GcsNodeInfo;
using rpc::JobTableData;
using rpc::ResourceUsageBatchData;

// TODO(#54703): Put this type in a separate target.
using AddProcessToCgroupHook = std::function<void(const std::string &)>;

struct NodeManagerConfig {
  /// The node's resource configuration.
  ResourceSet resource_config;
  /// The IP address this node manager is running on.
  std::string node_manager_address;
  /// The port to use for listening to incoming connections. If this is 0 then
  /// the node manager will choose its own port.
  int node_manager_port;
  /// The port to connect the runtime env agent. Note the address is equal to the
  /// node manager address.
  int runtime_env_agent_port;
  /// The lowest port number that workers started will bind on.
  /// If this is set to 0, workers will bind on random ports.
  int min_worker_port;
  /// The highest port number that workers started will bind on.
  /// If this is not set to 0, min_worker_port must also not be set to 0.
  int max_worker_port;
  /// An explicit list of open ports that workers started will bind
  /// on. This takes precedence over min_worker_port and max_worker_port.
  std::vector<int> worker_ports;
  /// The soft limit of the number of workers.
  int64_t num_workers_soft_limit;
  /// Number of initial Python workers to start when raylet starts.
  int num_prestart_python_workers;
  /// The maximum number of workers that can be started concurrently by a
  /// worker pool.
  int maximum_startup_concurrency;
  /// The commands used to start the worker process, grouped by language.
  WorkerCommandMap worker_commands;
  /// The native library path which includes the core libraries.
  std::string native_library_path;
  /// The command used to start the dashboard agent. Must not be empty.
  std::string dashboard_agent_command;
  /// The command used to start the runtime env agent. Must not be empty.
  std::string runtime_env_agent_command;
  /// The time between reports resources in milliseconds.
  uint64_t report_resources_period_ms;
  /// The store socket name.
  std::string store_socket_name;
  /// The path of this ray log dir.
  std::string log_dir;
  /// The path of this ray session dir.
  std::string session_dir;
  /// The path of this ray resource dir.
  std::string resource_dir;
  /// If true make Ray debugger available externally.
  int ray_debugger_external;
  /// The raylet config list of this node.
  std::string raylet_config;
  // The time between record metrics in milliseconds, or 0 to disable.
  uint64_t record_metrics_period_ms;
  // The number if max io workers.
  int max_io_workers;
  // The key-value labels of this node.
  absl::flat_hash_map<std::string, std::string> labels;
};

enum RayletShutdownState : std::uint8_t {
  ALIVE,
  SHUTDOWN_QUEUED,
  SHUTTING_DOWN,
};

class NodeManager : public rpc::NodeManagerServiceHandler,
                    public syncer::ReporterInterface,
                    public syncer::ReceiverInterface {
 public:
  /// Create a node manager.
  ///
  /// \param config Configuration of node manager, e.g. initial resources, ports, etc.
  /// \param object_manager_config Configuration of object manager, e.g. initial memory
  /// allocation.
  NodeManager(
      instrumented_io_context &io_service,
      const NodeID &self_node_id,
      std::string self_node_name,
      const NodeManagerConfig &config,
      gcs::GcsClient &gcs_client,
      rpc::ClientCallManager &client_call_manager,
      rpc::CoreWorkerClientPool &worker_rpc_pool,
      rpc::RayletClientPool &raylet_client_pool,
      pubsub::SubscriberInterface &core_worker_subscriber,
      ClusterResourceScheduler &cluster_resource_scheduler,
      LocalLeaseManagerInterface &local_lease_manager,
      ClusterLeaseManagerInterface &cluster_lease_manager,
      IObjectDirectory &object_directory,
      ObjectManagerInterface &object_manager,
      LocalObjectManagerInterface &local_object_manager,
      LeaseDependencyManager &lease_dependency_manager,
      WorkerPoolInterface &worker_pool,
      absl::flat_hash_map<LeaseID, std::shared_ptr<WorkerInterface>> &leased_workers,
      std::shared_ptr<plasma::PlasmaClientInterface> store_client,
      std::unique_ptr<core::experimental::MutableObjectProviderInterface>
          mutable_object_provider,
      std::function<void(const rpc::NodeDeathInfo &)> shutdown_raylet_gracefully,
      AddProcessToCgroupHook add_process_to_system_cgroup_hook,
      std::unique_ptr<CgroupManagerInterface> cgroup_manager,
      std::atomic_bool &shutting_down,
      PlacementGroupResourceManager &placement_group_resource_manager);

  /// Handle an unexpected error that occurred on a client connection.
  /// The client will be disconnected and no more messages will be processed.
  ///
  /// \param client The client whose connection the error occurred on.
  /// \param error The error details.
  void HandleClientConnectionError(const std::shared_ptr<ClientConnection> &client,
                                   const boost::system::error_code &error);

  /// Process a message from a client. This method is responsible for
  /// explicitly listening for more messages from the client if the client is
  /// still alive.
  ///
  /// \param client The client that sent the message.
  /// \param message_type The message type (e.g., a flatbuffer enum).
  /// \param message_data A pointer to the message data.
  void ProcessClientMessage(const std::shared_ptr<ClientConnection> &client,
                            int64_t message_type,
                            const uint8_t *message_data);

  /// Subscribe to the relevant GCS tables and set up handlers.
  void RegisterGcs();

  /// Get initial node manager configuration.
  const NodeManagerConfig &GetInitialConfig() const;

  /// Returns debug string for class.
  ///
  /// \return string.
  std::string DebugString() const;

  /// Record metrics.
  void RecordMetrics();

  /// Report worker OOM kill stats
  void ReportWorkerOOMKillStats();

  /// Get the port of the node manager rpc server.
  int GetServerPort() const { return node_manager_server_.GetPort(); }

  void ConsumeSyncMessage(std::shared_ptr<const syncer::RaySyncMessage> message) override;

  std::optional<syncer::RaySyncMessage> CreateSyncMessage(
      int64_t after_version, syncer::MessageType message_type) const override;

  int GetObjectManagerPort() const { return object_manager_.GetServerPort(); }

  LocalObjectManagerInterface &GetLocalObjectManager() { return local_object_manager_; }

  /// Trigger global GC across the cluster to free up references to actors or
  /// object ids.
  void TriggerGlobalGC();

  /// Mark the specified objects as failed with the given error type.
  ///
  /// \param error_type The type of the error that caused this task to fail.
  /// \param object_ids The object ids to store error messages into.
  /// \param job_id The optional job to push errors to if the writes fail.
  void MarkObjectsAsFailed(const ErrorType &error_type,
                           const std::vector<rpc::ObjectReference> &object_ids,
                           const JobID &job_id);

  /// Stop this node manager.
  void Stop();

  /// Query all of local core worker states.
  ///
  /// \param on_replied A callback that's called when each of query RPC is replied.
  /// \param send_reply_callback A reply callback that will be called when all
  /// RPCs are replied.
  /// \param include_memory_info If true, it requires every object ref information
  /// from all workers.
  /// \param include_task_info If true, it requires every task metadata information
  /// from all workers.
  /// \param limit A maximum number of task/object entries to return from each core
  /// worker.
  /// \param on_all_replied A callback that's called when every worker replies.
  void QueryAllWorkerStates(
      const std::function<void(const ray::Status &status,
                               const rpc::GetCoreWorkerStatsReply &r)> &on_replied,
      rpc::SendReplyCallback &send_reply_callback,
      bool include_memory_info,
      bool include_task_info,
      int64_t limit,
      const std::function<void()> &on_all_replied);

  /// Handle an object becoming local. This updates any local accounting, but
  /// does not write to any global accounting in the GCS.
  ///
  /// \param object_info The info about the object that is locally available.
  void HandleObjectLocal(const ObjectInfo &object_info);

  /// Handle an object that is no longer local. This updates any local
  /// accounting, but does not write to any global accounting in the GCS.
  ///
  /// \param object_id The object that has been evicted locally.
  void HandleObjectMissing(const ObjectID &object_id);

  /// Handle a `WorkerLease` request.
  void HandleRequestWorkerLease(rpc::RequestWorkerLeaseRequest request,
                                rpc::RequestWorkerLeaseReply *reply,
                                rpc::SendReplyCallback send_reply_callback) override;

  /// Get pointers to objects stored in plasma. They will be
  /// released once the returned references go out of scope.
  ///
  /// \param[in] object_ids The objects to get.
  /// \param[out] results The pointers to objects stored in
  /// plasma.
  /// \return Whether the request was successful.
  bool GetObjectsFromPlasma(const std::vector<ObjectID> &object_ids,
                            std::vector<std::unique_ptr<RayObject>> *results);

  /// Get the local drain request.
  std::optional<rpc::DrainRayletRequest> GetLocalDrainRequest() const {
    return cluster_resource_scheduler_.GetLocalResourceManager().GetLocalDrainRequest();
  }

  /// gRPC Handlers
  /// Handle a `PinObjectIDs` request.
  void HandlePinObjectIDs(rpc::PinObjectIDsRequest request,
                          rpc::PinObjectIDsReply *reply,
                          rpc::SendReplyCallback send_reply_callback) override;

  /// Handle a `ResizeLocalResourceInstances` request.
  void HandleResizeLocalResourceInstances(
      rpc::ResizeLocalResourceInstancesRequest request,
      rpc::ResizeLocalResourceInstancesReply *reply,
      rpc::SendReplyCallback send_reply_callback) override;

  void HandleReturnWorkerLease(rpc::ReturnWorkerLeaseRequest request,
                               rpc::ReturnWorkerLeaseReply *reply,
                               rpc::SendReplyCallback send_reply_callback) override;

  void HandleCancelWorkerLease(rpc::CancelWorkerLeaseRequest request,
                               rpc::CancelWorkerLeaseReply *reply,
                               rpc::SendReplyCallback send_reply_callback) override;

<<<<<<< HEAD
  void HandleReleaseUnusedBundles(rpc::ReleaseUnusedBundlesRequest request,
                                  rpc::ReleaseUnusedBundlesReply *reply,
                                  rpc::SendReplyCallback send_reply_callback) override;
=======
  /// Handle a `DrainRaylet` request.
  void HandleDrainRaylet(rpc::DrainRayletRequest request,
                         rpc::DrainRayletReply *reply,
                         rpc::SendReplyCallback send_reply_callback) override;
>>>>>>> bf206b2d

 private:
  FRIEND_TEST(NodeManagerStaticTest, TestHandleReportWorkerBacklog);

  // Removes the worker from node_manager's leased_workers_ map.
  // Warning: this does NOT release the worker's resources, or put the leased worker
  // back to the worker pool, or destroy the worker. The caller must handle the worker's
  // resources well.
  void ReleaseWorker(const LeaseID &lease_id) {
    RAY_CHECK(leased_workers_.contains(lease_id));
    leased_workers_.erase(lease_id);
    SetIdleIfLeaseEmpty();
  }

  void SetIdleIfLeaseEmpty() {
    if (leased_workers_.empty()) {
      cluster_resource_scheduler_.GetLocalResourceManager().SetIdleFootprint(
          WorkFootprint::NODE_WORKERS);
    }
  }

  /// If the primary objects' usage is over the threshold
  /// specified in RayConfig, spill objects up to the max
  /// throughput.
  void SpillIfOverPrimaryObjectsThreshold();

  /// Methods for handling nodes.

  /// Handle an unexpected failure notification from GCS pubsub.
  ///
  /// \param data The data of the worker that died.
  void HandleUnexpectedWorkerFailure(const WorkerID &worker_id);

  /// Handler for the addition of a new node.
  ///
  /// \param data Data associated with the new node.
  void NodeAdded(const rpc::GcsNodeAddressAndLiveness &data);

  /// Handler for the removal of a GCS node.
  /// \param node_id Id of the removed node.
  void NodeRemoved(const NodeID &node_id);

  /// Handler for the addition or updation of a resource in the GCS
  /// \param node_id ID of the node that created or updated resources.
  /// \param createUpdatedResources Created or updated resources.
  /// \return Whether the update is applied.
  bool ResourceCreateUpdated(const NodeID &node_id,
                             const ResourceRequest &createUpdatedResources);

  /// Handler for the deletion of a resource in the GCS
  /// \param node_id ID of the node that deleted resources.
  /// \param resource_names Names of deleted resources.
  /// \return Whether the deletion is applied.
  bool ResourceDeleted(const NodeID &node_id,
                       const std::vector<std::string> &resource_names);

  /// Evaluates the local infeasible queue to check if any tasks can be scheduled.
  /// This is called whenever there's an update to the resources on the local node.
  void TryLocalInfeasibleTaskScheduling();

  /// Write out debug state to a file.
  void DumpDebugState() const;

  /// Flush objects that are out of scope in the application. This will attempt
  /// to eagerly evict all plasma copies of the object from the cluster.
  void FlushObjectsToFree();

  /// Handler for a resource usage notification from the GCS.
  ///
  /// \param id The ID of the node manager that sent the resource usage.
  /// \param resource_view_sync_message The resource usage data.
  /// \return Whether the node resource usage is updated.
  bool UpdateResourceUsage(
      const NodeID &id,
      const syncer::ResourceViewSyncMessage &resource_view_sync_message);

  /// Cleanup any lease resources and state for a worker that was granted a lease.
  ///
  /// \param worker The worker that was granted the lease.
  /// \return Whether the worker should be returned to the idle pool. This is
  /// only false for actor creation calls, which should never be returned to idle.
  bool CleanupLease(const std::shared_ptr<WorkerInterface> &worker);

  /// Convert a worker to an actor since it's finished an actor creation task.
  /// \param worker The worker that was granted the actor creation lease.
  /// \param lease The lease of the actor creation task.
  void ConvertWorkerToActor(const std::shared_ptr<WorkerInterface> &worker,
                            const RayLease &lease);

  /// Start a get or wait request for the requested objects.
  ///
  /// \param client The client that is requesting the objects.
  /// \param object_refs The objects that are requested.
  /// \param is_get_request If this is a get request, else it's a wait request.
  void AsyncGetOrWait(const std::shared_ptr<ClientConnection> &client,
                      const std::vector<rpc::ObjectReference> &object_refs,
                      bool is_get_request);

  /// Cancel all ongoing get requests from the client.
  ///
  /// This does *not* cancel ongoing wait requests.
  ///
  /// \param client The client whose get requests will be canceled.
  void CancelGetRequest(const std::shared_ptr<ClientConnection> &client);

  /// Handle a task that is blocked. Note that this callback may
  /// arrive after the worker lease has been returned to the node manager.
  ///
  /// \param worker Shared ptr to the worker, or nullptr if lost.
  void HandleNotifyWorkerBlocked(const std::shared_ptr<WorkerInterface> &worker);

  /// Handle a task that is unblocked. Note that this callback may
  /// arrive after the worker lease has been returned to the node manager.
  /// However, it is guaranteed to arrive after DirectCallTaskBlocked.
  ///
  /// \param worker Shared ptr to the worker, or nullptr if lost.
  void HandleNotifyWorkerUnblocked(const std::shared_ptr<WorkerInterface> &worker);

  /// Destroy a worker.
  /// We will disconnect the worker connection first and then kill the worker.
  ///
  /// \param worker The worker to destroy.
  /// \param disconnect_type The reason why this worker process is disconnected.
  /// \param disconnect_detail The detailed reason for a given exit.
  /// \param force true to destroy immediately, false to give time for the worker to
  /// clean up and exit gracefully.
  void DestroyWorker(std::shared_ptr<WorkerInterface> worker,
                     rpc::WorkerExitType disconnect_type,
                     const std::string &disconnect_detail,
                     bool force = false);

  /// Handles the event that a job is started.
  ///
  /// \param job_id ID of the started job.
  /// \param job_data Data associated with the started job.

  void HandleJobStarted(const JobID &job_id, const JobTableData &job_data);

  /// Handles the event that a job is finished.
  ///
  /// \param job_id ID of the finished job.
  /// \param job_data Data associated with the finished job.
  void HandleJobFinished(const JobID &job_id, const JobTableData &job_data);

  /// Process client message of RegisterClientRequest
  ///
  /// \param client The client that sent the message.
  /// \param message_data A pointer to the message data.
  void ProcessRegisterClientRequestMessage(
      const std::shared_ptr<ClientConnection> &client, const uint8_t *message_data);

  Status ProcessRegisterClientRequestMessageImpl(
      const std::shared_ptr<ClientConnection> &client,
      const ray::protocol::RegisterClientRequest *message);

  // Register a new worker into worker pool.
  Status RegisterForNewWorker(std::shared_ptr<WorkerInterface> worker,
                              pid_t pid,
                              const StartupToken &worker_startup_token,
                              std::function<void(Status, int)> send_reply_callback = {});
  // Register a new driver into worker pool.
  Status RegisterForNewDriver(std::shared_ptr<WorkerInterface> worker,
                              pid_t pid,
                              const JobID &job_id,
                              const ray::protocol::RegisterClientRequest *message,
                              std::function<void(Status, int)> send_reply_callback = {});

  /// Process client message of AnnounceWorkerPort
  ///
  /// \param client The client that sent the message.
  /// \param message_data A pointer to the message data.
  void ProcessAnnounceWorkerPortMessage(const std::shared_ptr<ClientConnection> &client,
                                        const uint8_t *message_data);
  void ProcessAnnounceWorkerPortMessageImpl(
      const std::shared_ptr<ClientConnection> &client,
      const ray::protocol::AnnounceWorkerPort *message);

  // Send status of port announcement to client side.
  void SendPortAnnouncementResponse(const std::shared_ptr<ClientConnection> &client,
                                    Status status);

  /// Handle the case that a worker is available.
  ///
  /// \param worker The pointer to the worker
  void HandleWorkerAvailable(const std::shared_ptr<WorkerInterface> &worker);

  /// Handle a client that has disconnected. This can be called multiple times
  /// on the same client because this is triggered both when a client
  /// disconnects and when the node manager fails to write a message to the
  /// client.
  ///
  /// \param client The client that sent the message.
  /// \param message_data A pointer to the message data.
  void ProcessDisconnectClientMessage(const std::shared_ptr<ClientConnection> &client,
                                      const uint8_t *message_data);

  /// Handle client request AsyncGetObjects.
  ///
  /// \param client The client that sent the message.
  /// \param message_data A pointer to the message data.
  void HandleAsyncGetObjectsRequest(const std::shared_ptr<ClientConnection> &client,
                                    const uint8_t *message_data);

  /// Process client message of WaitRequest
  ///
  /// \param client The client that sent the message.
  /// \param message_data A pointer to the message data.
  void ProcessWaitRequestMessage(const std::shared_ptr<ClientConnection> &client,
                                 const uint8_t *message_data);

  /// Process client message of WaitForActorCallArgsRequest
  ///
  /// \param client The client that sent the message.
  /// \param message_data A pointer to the message data.
  void ProcessWaitForActorCallArgsRequestMessage(
      const std::shared_ptr<ClientConnection> &client, const uint8_t *message_data);

  /// Process client message of PushErrorRequest
  ///
  /// \param message_data A pointer to the message data.
  void ProcessPushErrorRequestMessage(const uint8_t *message_data);

  /// Process worker subscribing to a given plasma object become available. This handler
  /// makes sure that the plasma object is local and calls core worker's PlasmaObjectReady
  /// gRPC endpoint.
  ///
  /// \param client The client that sent the message.
  /// \param message_data A pointer to the message data.
  void ProcessSubscribePlasmaReady(const std::shared_ptr<ClientConnection> &client,
                                   const uint8_t *message_data);

  /// Handle a `GetResourceLoad` request.
  void HandleGetResourceLoad(rpc::GetResourceLoadRequest request,
                             rpc::GetResourceLoadReply *reply,
                             rpc::SendReplyCallback send_reply_callback) override;

  /// Handle a `CancelLeasesWithResourceShapes` request.
  void HandleCancelLeasesWithResourceShapes(
      rpc::CancelLeasesWithResourceShapesRequest request,
      rpc::CancelLeasesWithResourceShapesReply *reply,
      rpc::SendReplyCallback send_reply_callback) override;

  /// Handle a `PrepareBundleResources` request.
  void HandlePrepareBundleResources(rpc::PrepareBundleResourcesRequest request,
                                    rpc::PrepareBundleResourcesReply *reply,
                                    rpc::SendReplyCallback send_reply_callback) override;

  /// Handle a `CommitBundleResources` request.
  void HandleCommitBundleResources(rpc::CommitBundleResourcesRequest request,
                                   rpc::CommitBundleResourcesReply *reply,
                                   rpc::SendReplyCallback send_reply_callback) override;

  /// Handle a `ResourcesReturn` request.
  void HandleCancelResourceReserve(rpc::CancelResourceReserveRequest request,
                                   rpc::CancelResourceReserveReply *reply,
                                   rpc::SendReplyCallback send_reply_callback) override;

  void HandlePrestartWorkers(rpc::PrestartWorkersRequest request,
                             rpc::PrestartWorkersReply *reply,
                             rpc::SendReplyCallback send_reply_callback) override;

  /// Handle a `ReportWorkerBacklog` request.
  void HandleReportWorkerBacklog(rpc::ReportWorkerBacklogRequest request,
                                 rpc::ReportWorkerBacklogReply *reply,
                                 rpc::SendReplyCallback send_reply_callback) override;

  /// This is created for unit test purpose so that we don't need to create
  /// a node manager in order to test HandleReportWorkerBacklog.
  static void HandleReportWorkerBacklog(rpc::ReportWorkerBacklogRequest request,
                                        rpc::ReportWorkerBacklogReply *reply,
                                        rpc::SendReplyCallback send_reply_callback,
                                        WorkerPoolInterface &worker_pool,
                                        LocalLeaseManagerInterface &local_lease_manager);

  /// Handle a `ReleaseUnusedActorWorkers` request.
  // On GCS restart, there's a pruning effort. GCS sends raylet a list of actor workers it
  // still wants (that it keeps tracks of); and the raylet destroys all other actor
  // workers.
  void HandleReleaseUnusedActorWorkers(
      rpc::ReleaseUnusedActorWorkersRequest request,
      rpc::ReleaseUnusedActorWorkersReply *reply,
      rpc::SendReplyCallback send_reply_callback) override;

  /// Handle a `ShutdownRaylet` request.
  void HandleShutdownRaylet(rpc::ShutdownRayletRequest request,
                            rpc::ShutdownRayletReply *reply,
                            rpc::SendReplyCallback send_reply_callback) override;

  void HandleIsLocalWorkerDead(rpc::IsLocalWorkerDeadRequest request,
                               rpc::IsLocalWorkerDeadReply *reply,
                               rpc::SendReplyCallback send_reply_callback) override;

  /// Handle a `NodeStats` request.
  void HandleGetNodeStats(rpc::GetNodeStatsRequest request,
                          rpc::GetNodeStatsReply *reply,
                          rpc::SendReplyCallback send_reply_callback) override;

  /// Handle a `GlobalGC` request.
  void HandleGlobalGC(rpc::GlobalGCRequest request,
                      rpc::GlobalGCReply *reply,
                      rpc::SendReplyCallback send_reply_callback) override;

  /// Handle a `FormatGlobalMemoryInfo`` request.
  void HandleFormatGlobalMemoryInfo(rpc::FormatGlobalMemoryInfoRequest request,
                                    rpc::FormatGlobalMemoryInfoReply *reply,
                                    rpc::SendReplyCallback send_reply_callback) override;

  /// Handle a `GetSystemConfig` request.
  void HandleGetSystemConfig(rpc::GetSystemConfigRequest request,
                             rpc::GetSystemConfigReply *reply,
                             rpc::SendReplyCallback send_reply_callback) override;

  /// Handle a `GetWorkerFailureCause` request.
  void HandleGetWorkerFailureCause(rpc::GetWorkerFailureCauseRequest request,
                                   rpc::GetWorkerFailureCauseReply *reply,
                                   rpc::SendReplyCallback send_reply_callback) override;

  void HandleRegisterMutableObject(rpc::RegisterMutableObjectRequest request,
                                   rpc::RegisterMutableObjectReply *reply,
                                   rpc::SendReplyCallback send_reply_callback) override;

  void HandlePushMutableObject(rpc::PushMutableObjectRequest request,
                               rpc::PushMutableObjectReply *reply,
                               rpc::SendReplyCallback send_reply_callback) override;

  /// Handle a `GetObjectsInfo` request.
  void HandleGetObjectsInfo(rpc::GetObjectsInfoRequest request,
                            rpc::GetObjectsInfoReply *reply,
                            rpc::SendReplyCallback send_reply_callback) override;

  /// Handle a `NotifyGCSRestart` request
  void HandleNotifyGCSRestart(rpc::NotifyGCSRestartRequest request,
                              rpc::NotifyGCSRestartReply *reply,
                              rpc::SendReplyCallback send_reply_callback) override;

  /// Checks the local socket connection for all registered workers and drivers.
  /// If any of them have disconnected unexpectedly (i.e., we receive a SIGHUP),
  /// we disconnect and kill the worker process.
  ///
  /// This is an optimization to avoid processing all messages sent by the worker
  /// before detecing an EOF on the socket.
  void CheckForUnexpectedWorkerDisconnects();

  /// Trigger local GC on each worker of this raylet.
  void DoLocalGC(bool triggered_by_global_gc = false);

  /// Push an error to the driver if this node is full of actors and so we are
  /// unable to schedule new tasks or actors at all.
  void WarnResourceDeadlock();

  /// Dispatch tasks to available workers.
  void DispatchScheduledTasksToWorkers();

  /// Whether a task is an actor creation task.
  bool IsActorCreationTask(const TaskID &task_id);

  /// Return back all the bundle resource.
  ///
  /// \param bundle_spec: Specification of bundle whose resources will be returned.
  /// \return Whether the resource is returned successfully.
  bool ReturnBundleResources(const BundleSpecification &bundle_spec);

  /// Populate the relevant parts of the heartbeat table. This is intended for
  /// sending raylet <-> gcs heartbeats. In particular, this should fill in
  /// resource_load and resource_load_by_shape.
  ///
  /// \param Output parameter. `resource_load` and `resource_load_by_shape` are the only
  /// fields used.
  void FillResourceUsage(rpc::ResourcesData &data);

  /// Disconnect a client.
  ///
  /// \param client The client that sent the message.
  /// \param graceful Indicates if this was a graceful disconnect initiated by the
  ///        worker or a non-graceful disconnect initiated by the raylet. On graceful
  ///        disconnect, a DisconnectClientReply will be sent to the worker prior to
  ///        closing the connection.
  /// \param disconnect_type The reason to disconnect the specified client.
  /// \param disconnect_detail Disconnection information in details.
  /// \param client_error_message Extra error messages about this disconnection
  void DisconnectClient(const std::shared_ptr<ClientConnection> &client,
                        bool graceful,
                        rpc::WorkerExitType disconnect_type,
                        const std::string &disconnect_detail,
                        const rpc::RayException *creation_task_exception = nullptr);

  bool TryLocalGC();

  /// Creates the callback used in the memory monitor.
  MemoryUsageRefreshCallback CreateMemoryUsageRefreshCallback();

  /// Creates the detail message for the worker that is killed due to memory running low.
  std::string CreateOomKillMessageDetails(const std::shared_ptr<WorkerInterface> &worker,
                                          const NodeID &node_id,
                                          const MemorySnapshot &system_memory,
                                          float usage_threshold) const;

  /// Creates the suggestion message for the worker that is killed due to memory running
  /// low.
  std::string CreateOomKillMessageSuggestions(
      const std::shared_ptr<WorkerInterface> &worker, bool should_retry = true) const;

  /// Stores the failure reason for the task. The entry will be cleaned up by a periodic
  /// function post TTL.
  void SetWorkerFailureReason(const LeaseID &lease_id,
                              const rpc::RayErrorInfo &failure_reason,
                              bool should_retry);

  /// Checks the expiry time of the worker failures and garbage collect them.
  void GCWorkerFailureReason();

  /// Creates a AgentManager that creates and manages a dashboard agent.
  std::unique_ptr<AgentManager> CreateDashboardAgentManager(
      const NodeID &self_node_id, const NodeManagerConfig &config);

  /// Creates a AgentManager that creates and manages a runtime env agent.
  std::unique_ptr<AgentManager> CreateRuntimeEnvAgentManager(
      const NodeID &self_node_id, const NodeManagerConfig &config);

  /// ID of this node.
  NodeID self_node_id_;
  /// The user-given identifier or name of this node.
  std::string self_node_name_;
  instrumented_io_context &io_service_;
  /// A client connection to the GCS.
  gcs::GcsClient &gcs_client_;
  /// The function to shutdown raylet gracefully.
  std::function<void(const rpc::NodeDeathInfo &)> shutdown_raylet_gracefully_;
  /// A pool of workers.
  WorkerPoolInterface &worker_pool_;
  /// The `ClientCallManager` object that is shared by all `NodeManagerClient`s
  /// as well as all `CoreWorkerClient`s.
  rpc::ClientCallManager &client_call_manager_;
  /// Pool of RPC client connections to core workers.
  rpc::CoreWorkerClientPool &worker_rpc_pool_;
  // Pool of RPC client connections to raylets.
  rpc::RayletClientPool &raylet_client_pool_;
  /// The raylet client to initiate the pubsub to core workers (owners).
  /// It is used to subscribe objects to evict.
  pubsub::SubscriberInterface &core_worker_subscriber_;
  /// The object table. This is shared between the object manager and node
  /// manager.
  IObjectDirectory &object_directory_;
  /// Manages client requests for object transfers and availability.
  ObjectManagerInterface &object_manager_;
  /// A Plasma object store client. This is used for creating new objects in
  /// the object store (e.g., for actor tasks that can't be run because the
  /// actor died) and to pin objects that are in scope in the cluster.
  std::shared_ptr<plasma::PlasmaClientInterface> store_client_;
  /// Mutable object provider for compiled graphs.
  std::unique_ptr<core::experimental::MutableObjectProviderInterface>
      mutable_object_provider_;
  /// The runner to run function periodically.
  std::shared_ptr<PeriodicalRunner> periodical_runner_;
  /// The period used for the resources report timer.
  uint64_t report_resources_period_ms_;
  /// Incremented each time we encounter a potential resource deadlock condition.
  /// This is reset to zero when the condition is cleared.
  int resource_deadlock_warned_ = 0;
  /// Whether we have recorded any metrics yet.
  bool recorded_metrics_ = false;
  /// Initial node manager configuration.
  const NodeManagerConfig initial_config_;

  /// A manager to resolve objects needed by queued tasks and workers that
  /// called `ray.get` or `ray.wait`.
  LeaseDependencyManager &lease_dependency_manager_;

  /// A manager for wait requests.
  WaitManager wait_manager_;

  /// A manager for the dashboard agent.
  /// Note: using a pointer because the agent must know node manager's port to start, this
  /// means the AgentManager have to start after node_manager_server_ starts.
  std::unique_ptr<AgentManager> dashboard_agent_manager_;

  /// A manager for the runtime env agent.
  /// Ditto for the pointer argument.
  std::unique_ptr<AgentManager> runtime_env_agent_manager_;

  /// The RPC server.
  rpc::GrpcServer node_manager_server_;

  /// Manages all local objects that are pinned (primary
  /// copies), freed, and/or spilled.
  LocalObjectManagerInterface &local_object_manager_;

  /// Map from node ids to addresses of the remote node managers.
  absl::flat_hash_map<NodeID, std::pair<std::string, int32_t>>
      remote_node_manager_addresses_;

  /// Map of leased workers to their lease ids.
  absl::flat_hash_map<LeaseID, std::shared_ptr<WorkerInterface>> &leased_workers_;

  /// Optional extra information about why the worker failed.
  absl::flat_hash_map<LeaseID, ray::TaskFailureEntry> worker_failure_reasons_;

  /// Whether to trigger global GC in the next resource usage report. This will broadcast
  /// a global GC message to all raylets except for this one.
  bool should_global_gc_ = false;

  /// Whether to trigger local GC in the next resource usage report. This will trigger gc
  /// on all local workers of this raylet.
  bool should_local_gc_ = false;

  /// When plasma storage usage is high, we'll run gc to reduce it.
  double high_plasma_storage_usage_ = 1.0;

  /// the timestampe local gc run
  uint64_t local_gc_run_time_ns_;

  /// Throttler for local gc
  Throttler local_gc_throttler_;

  /// Throttler for global gc
  Throttler global_gc_throttler_;

  /// Target being evicted or null if no target
  std::shared_ptr<WorkerInterface> high_memory_eviction_target_;

  /// Seconds to initialize a local gc
  const uint64_t local_gc_interval_ns_;

  /// These classes make up the new scheduler. ClusterResourceScheduler is
  /// responsible for maintaining a view of the cluster state w.r.t resource
  /// usage. ClusterLeaseManager is responsible for queuing, spilling back, and
  /// dispatching tasks.
  ClusterResourceScheduler &cluster_resource_scheduler_;
  LocalLeaseManagerInterface &local_lease_manager_;
  ClusterLeaseManagerInterface &cluster_lease_manager_;

  absl::flat_hash_map<ObjectID, std::unique_ptr<RayObject>> pinned_objects_;

  // TODO(swang): Evict entries from these caches.
  /// Cache for the WorkerTable in the GCS.
  absl::flat_hash_set<WorkerID> failed_workers_cache_;
  /// Cache for the NodeTable in the GCS.
  absl::flat_hash_set<NodeID> failed_nodes_cache_;

  /// Concurrency for the following map
  mutable absl::Mutex plasma_object_notification_lock_;

  /// Keeps track of workers waiting for objects
  absl::flat_hash_map<ObjectID, absl::flat_hash_set<std::shared_ptr<WorkerInterface>>>
      async_plasma_objects_notification_
          ABSL_GUARDED_BY(plasma_object_notification_lock_);

  /// Fields that are used to report metrics.
  /// The period between debug state dumps.
  uint64_t record_metrics_period_ms_;

  /// Last time metrics are recorded.
  uint64_t last_metrics_recorded_at_ms_ = 0;

  /// The number of workers killed due to memory above threshold since last report.
  uint64_t number_workers_killed_by_oom_ = 0;

  /// The number of workers killed not by memory above threshold since last report.
  uint64_t number_workers_killed_ = 0;

  /// Managers all bundle-related operations.
  PlacementGroupResourceManager &placement_group_resource_manager_;

  /// Next resource broadcast seq no. Non-incrementing sequence numbers
  /// indicate network issues (dropped/duplicated/ooo packets, etc).
  int64_t next_resource_seq_no_;

  /// Ray syncer for synchronization
  syncer::RaySyncer ray_syncer_;

  /// The Policy for selecting the worker to kill when the node runs out of memory.
  std::shared_ptr<WorkerKillingPolicy> worker_killing_policy_;

  /// Monitors and reports node memory usage and whether it is above threshold.
  std::unique_ptr<MemoryMonitor> memory_monitor_;

  /// Used to move the dashboard and runtime_env agents into the system cgroup.
  AddProcessToCgroupHook add_process_to_system_cgroup_hook_;

  // Controls the lifecycle of the CgroupManager.
  std::unique_ptr<CgroupManagerInterface> cgroup_manager_;

  std::atomic_bool &shutting_down_;
};

}  // namespace ray::raylet<|MERGE_RESOLUTION|>--- conflicted
+++ resolved
@@ -303,16 +303,14 @@
                                rpc::CancelWorkerLeaseReply *reply,
                                rpc::SendReplyCallback send_reply_callback) override;
 
-<<<<<<< HEAD
   void HandleReleaseUnusedBundles(rpc::ReleaseUnusedBundlesRequest request,
                                   rpc::ReleaseUnusedBundlesReply *reply,
                                   rpc::SendReplyCallback send_reply_callback) override;
-=======
+
   /// Handle a `DrainRaylet` request.
   void HandleDrainRaylet(rpc::DrainRayletRequest request,
                          rpc::DrainRayletReply *reply,
                          rpc::SendReplyCallback send_reply_callback) override;
->>>>>>> bf206b2d
 
  private:
   FRIEND_TEST(NodeManagerStaticTest, TestHandleReportWorkerBacklog);
