--- conflicted
+++ resolved
@@ -1,1529 +1,763 @@
-<<<<<<< HEAD
-// Copyright 2017 The Ray Authors.
-//
-// Licensed under the Apache License, Version 2.0 (the "License");
-// you may not use this file except in compliance with the License.
-// You may obtain a copy of the License at
-//
-//  http://www.apache.org/licenses/LICENSE-2.0
-//
-// Unless required by applicable law or agreed to in writing, software
-// distributed under the License is distributed on an "AS IS" BASIS,
-// WITHOUT WARRANTIES OR CONDITIONS OF ANY KIND, either express or implied.
-// See the License for the specific language governing permissions and
-// limitations under the License.
-
-#pragma once
-
-// clang-format off
-#include "ray/rpc/grpc_client.h"
-#include "ray/rpc/node_manager/node_manager_server.h"
-#include "ray/rpc/node_manager/node_manager_client.h"
-#include "ray/common/id.h"
-#include "ray/common/task/task.h"
-#include "ray/common/ray_object.h"
-#include "ray/common/client_connection.h"
-#include "ray/common/task/task_common.h"
-#include "ray/common/task/scheduling_resources.h"
-#include "ray/pubsub/subscriber.h"
-#include "ray/object_manager/object_manager.h"
-#include "ray/raylet/agent_manager.h"
-#include "ray/raylet_client/raylet_client.h"
-#include "ray/common/runtime_env_manager.h"
-#include "ray/raylet/local_object_manager.h"
-#include "ray/raylet/scheduling/scheduling_ids.h"
-#include "ray/raylet/scheduling/cluster_resource_scheduler.h"
-#include "ray/raylet/scheduling/cluster_task_manager.h"
-#include "ray/raylet/scheduling/cluster_task_manager_interface.h"
-#include "ray/raylet/dependency_manager.h"
-#include "ray/raylet/worker_pool.h"
-#include "ray/rpc/worker/core_worker_client_pool.h"
-#include "ray/util/ordered_set.h"
-#include "ray/util/throttler.h"
-#include "ray/common/asio/instrumented_io_context.h"
-#include "ray/common/bundle_spec.h"
-#include "ray/raylet/placement_group_resource_manager.h"
-// clang-format on
-
-namespace ray {
-
-namespace raylet {
-
-using rpc::ErrorType;
-using rpc::GcsNodeInfo;
-using rpc::HeartbeatTableData;
-using rpc::JobTableData;
-using rpc::ResourceUsageBatchData;
-
-struct NodeManagerConfig {
-  /// The node's resource configuration.
-  ResourceSet resource_config;
-  /// The IP address this node manager is running on.
-  std::string node_manager_address;
-  /// The port to use for listening to incoming connections. If this is 0 then
-  /// the node manager will choose its own port.
-  int node_manager_port;
-  /// The lowest port number that workers started will bind on.
-  /// If this is set to 0, workers will bind on random ports.
-  int min_worker_port;
-  /// The highest port number that workers started will bind on.
-  /// If this is not set to 0, min_worker_port must also not be set to 0.
-  int max_worker_port;
-  /// An explicit list of open ports that workers started will bind
-  /// on. This takes precedence over min_worker_port and max_worker_port.
-  std::vector<int> worker_ports;
-  /// The soft limit of the number of workers.
-  int num_workers_soft_limit;
-  /// Number of initial Python workers for the first job.
-  int num_initial_python_workers_for_first_job;
-  /// The maximum number of workers that can be started concurrently by a
-  /// worker pool.
-  int maximum_startup_concurrency;
-  /// The commands used to start the worker process, grouped by language.
-  WorkerCommandMap worker_commands;
-  /// The native library path which includes the core libraries.
-  std::string native_library_path;
-  /// The command used to start agent.
-  std::string agent_command;
-  /// The time between reports resources in milliseconds.
-  uint64_t report_resources_period_ms;
-  /// The store socket name.
-  std::string store_socket_name;
-  /// The path to the ray temp dir.
-  std::string temp_dir;
-  /// The path of this ray log dir.
-  std::string log_dir;
-  /// The path of this ray session dir.
-  std::string session_dir;
-  /// The path of this ray resource dir.
-  std::string resource_dir;
-  /// If true make Ray debugger available externally.
-  int ray_debugger_external;
-  /// The raylet config list of this node.
-  std::string raylet_config;
-  // The time between record metrics in milliseconds, or 0 to disable.
-  uint64_t record_metrics_period_ms;
-  // The number if max io workers.
-  int max_io_workers;
-  // The minimum object size that can be spilled by each spill operation.
-  int64_t min_spilling_size;
-};
-
-class HeartbeatSender {
- public:
-  /// Create a heartbeat sender.
-  ///
-  /// \param self_node_id ID of this node.
-  /// \param gcs_client GCS client to send heartbeat.
-  HeartbeatSender(NodeID self_node_id, std::shared_ptr<gcs::GcsClient> gcs_client);
-
-  ~HeartbeatSender();
-
- private:
-  /// Send heartbeats to the GCS.
-  void Heartbeat();
-
-  /// ID of this node.
-  NodeID self_node_id_;
-  /// A client connection to the GCS.
-  std::shared_ptr<gcs::GcsClient> gcs_client_;
-  /// The io service used in heartbeat loop in case of it being
-  /// blocked by main thread.
-  instrumented_io_context heartbeat_io_service_;
-  /// Heartbeat thread, using with heartbeat_io_service_.
-  std::unique_ptr<std::thread> heartbeat_thread_;
-  std::unique_ptr<PeriodicalRunner> heartbeat_runner_;
-  /// The time that the last heartbeat was sent at. Used to make sure we are
-  /// keeping up with heartbeats.
-  uint64_t last_heartbeat_at_ms_;
-};
-
-class NodeManager : public rpc::NodeManagerServiceHandler {
- public:
-  /// Create a node manager.
-  ///
-  /// \param resource_config The initial set of node resources.
-  /// \param object_manager A reference to the local object manager.
-  NodeManager(instrumented_io_context &io_service, const NodeID &self_node_id,
-              const NodeManagerConfig &config,
-              const ObjectManagerConfig &object_manager_config,
-              std::shared_ptr<gcs::GcsClient> gcs_client);
-
-  /// Process a new client connection.
-  ///
-  /// \param client The client to process.
-  /// \return Void.
-  void ProcessNewClient(ClientConnection &client);
-
-  /// Process a message from a client. This method is responsible for
-  /// explicitly listening for more messages from the client if the client is
-  /// still alive.
-  ///
-  /// \param client The client that sent the message.
-  /// \param message_type The message type (e.g., a flatbuffer enum).
-  /// \param message_data A pointer to the message data.
-  /// \return Void.
-  void ProcessClientMessage(const std::shared_ptr<ClientConnection> &client,
-                            int64_t message_type, const uint8_t *message_data);
-
-  /// Subscribe to the relevant GCS tables and set up handlers.
-  ///
-  /// \return Status indicating whether this was done successfully or not.
-  ray::Status RegisterGcs();
-
-  /// Get initial node manager configuration.
-  const NodeManagerConfig &GetInitialConfig() const;
-
-  /// Returns debug string for class.
-  ///
-  /// \return string.
-  std::string DebugString() const;
-
-  /// Record metrics.
-  void RecordMetrics();
-
-  /// Get the port of the node manager rpc server.
-  int GetServerPort() const { return node_manager_server_.GetPort(); }
-
-  int GetObjectManagerPort() const { return object_manager_.GetServerPort(); }
-
-  LocalObjectManager &GetLocalObjectManager() { return local_object_manager_; }
-
-  /// Trigger global GC across the cluster to free up references to actors or
-  /// object ids.
-  void TriggerGlobalGC();
-
-  /// Mark the specified objects as failed with the given error type.
-  ///
-  /// \param error_type The type of the error that caused this task to fail.
-  /// \param object_ids The object ids to store error messages into.
-  /// \param job_id The optional job to push errors to if the writes fail.
-  void MarkObjectsAsFailed(const ErrorType &error_type,
-                           const std::vector<rpc::ObjectReference> object_ids,
-                           const JobID &job_id);
-
-  /// Stop this node manager.
-  void Stop();
-
- private:
-  /// Methods for handling nodes.
-
-  /// Handle an unexpected failure notification from GCS pubsub.
-  ///
-  /// \param data The data of the worker that died.
-  void HandleUnexpectedWorkerFailure(const rpc::WorkerDeltaData &data);
-
-  /// Handler for the addition of a new node.
-  ///
-  /// \param data Data associated with the new node.
-  /// \return Void.
-  void NodeAdded(const GcsNodeInfo &data);
-
-  /// Handler for the removal of a GCS node.
-  /// \param node_id Id of the removed node.
-  /// \return Void.
-  void NodeRemoved(const NodeID &node_id);
-
-  /// Handler for the addition or updation of a resource in the GCS
-  /// \param node_id ID of the node that created or updated resources.
-  /// \param createUpdatedResources Created or updated resources.
-  /// \return Void.
-  void ResourceCreateUpdated(const NodeID &node_id,
-                             const ResourceSet &createUpdatedResources);
-
-  /// Handler for the deletion of a resource in the GCS
-  /// \param node_id ID of the node that deleted resources.
-  /// \param resource_names Names of deleted resources.
-  /// \return Void.
-  void ResourceDeleted(const NodeID &node_id,
-                       const std::vector<std::string> &resource_names);
-
-  /// Evaluates the local infeasible queue to check if any tasks can be scheduled.
-  /// This is called whenever there's an update to the resources on the local node.
-  /// \return Void.
-  void TryLocalInfeasibleTaskScheduling();
-
-  /// Fill out the normal task resource report.
-  void FillNormalTaskResourceUsage(rpc::ResourcesData &resources_data);
-
-  /// Fill out the resource report. This can be called by either method to transport the
-  /// report to GCS.
-  void FillResourceReport(rpc::ResourcesData &resources_data);
-
-  /// Write out debug state to a file.
-  void DumpDebugState() const;
-
-  /// Flush objects that are out of scope in the application. This will attempt
-  /// to eagerly evict all plasma copies of the object from the cluster.
-  void FlushObjectsToFree();
-
-  /// Handler for a resource usage notification from the GCS.
-  ///
-  /// \param id The ID of the node manager that sent the resources data.
-  /// \param data The resources data including load information.
-  /// \return Void.
-  void UpdateResourceUsage(const NodeID &id, const rpc::ResourcesData &data);
-
-  /// Handler for a resource usage batch notification from the GCS
-  ///
-  /// \param resource_usage_batch The batch of resource usage data.
-  void ResourceUsageBatchReceived(const ResourceUsageBatchData &resource_usage_batch);
-
-  /// Handle a worker finishing its assigned task.
-  ///
-  /// \param worker The worker that finished the task.
-  /// \return Whether the worker should be returned to the idle pool. This is
-  /// only false for direct actor creation calls, which should never be
-  /// returned to idle.
-  bool FinishAssignedTask(const std::shared_ptr<WorkerInterface> &worker_ptr);
-
-  /// Handle a worker finishing an assigned actor creation task.
-  /// \param worker The worker that finished the task.
-  /// \param task The actor task or actor creation task.
-  /// \return Void.
-  void FinishAssignedActorCreationTask(WorkerInterface &worker, const RayTask &task);
-
-  /// Handle blocking gets of objects. This could be a task assigned to a worker,
-  /// an out-of-band task (e.g., a thread created by the application), or a
-  /// driver task. This can be triggered when a client starts a get call or a
-  /// wait call.
-  ///
-  /// \param client The client that is executing the blocked task.
-  /// \param required_object_refs The objects that the client is blocked waiting for.
-  /// \param current_task_id The task that is blocked.
-  /// \param ray_get Whether the task is blocked in a `ray.get` call.
-  /// \param mark_worker_blocked Whether to mark the worker as blocked. This
-  ///                            should be False for direct calls.
-  /// \return Void.
-  void AsyncResolveObjects(const std::shared_ptr<ClientConnection> &client,
-                           const std::vector<rpc::ObjectReference> &required_object_refs,
-                           const TaskID &current_task_id, bool ray_get,
-                           bool mark_worker_blocked);
-
-  /// Handle end of a blocking object get. This could be a task assigned to a
-  /// worker, an out-of-band task (e.g., a thread created by the application),
-  /// or a driver task. This can be triggered when a client finishes a get call
-  /// or a wait call. The given task must be blocked, via a previous call to
-  /// AsyncResolveObjects.
-  ///
-  /// \param client The client that is executing the unblocked task.
-  /// \param current_task_id The task that is unblocked.
-  /// \param worker_was_blocked Whether we previously marked the worker as
-  ///                           blocked in AsyncResolveObjects().
-  /// \return Void.
-  void AsyncResolveObjectsFinish(const std::shared_ptr<ClientConnection> &client,
-                                 const TaskID &current_task_id, bool was_blocked);
-
-  /// Handle a direct call task that is blocked. Note that this callback may
-  /// arrive after the worker lease has been returned to the node manager.
-  ///
-  /// \param worker Shared ptr to the worker, or nullptr if lost.
-  void HandleDirectCallTaskBlocked(const std::shared_ptr<WorkerInterface> &worker,
-                                   bool release_resources);
-
-  /// Handle a direct call task that is unblocked. Note that this callback may
-  /// arrive after the worker lease has been returned to the node manager.
-  /// However, it is guaranteed to arrive after DirectCallTaskBlocked.
-  ///
-  /// \param worker Shared ptr to the worker, or nullptr if lost.
-  void HandleDirectCallTaskUnblocked(const std::shared_ptr<WorkerInterface> &worker);
-
-  /// Kill a worker.
-  ///
-  /// \param worker The worker to kill.
-  /// \return Void.
-  void KillWorker(std::shared_ptr<WorkerInterface> worker);
-
-  /// Destroy a worker.
-  /// We will disconnect the worker connection first and then kill the worker.
-  ///
-  /// \param worker The worker to destroy.
-  /// \return Void.
-  void DestroyWorker(
-      std::shared_ptr<WorkerInterface> worker,
-      rpc::WorkerExitType disconnect_type = rpc::WorkerExitType::SYSTEM_ERROR_EXIT);
-
-  /// When a job finished, loop over all of the queued tasks for that job and
-  /// treat them as failed.
-  ///
-  /// \param job_id The job that exited.
-  /// \return Void.
-  void CleanUpTasksForFinishedJob(const JobID &job_id);
-
-  /// Handle an object becoming local. This updates any local accounting, but
-  /// does not write to any global accounting in the GCS.
-  ///
-  /// \param object_info The info about the object that is locally available.
-  /// \return Void.
-  void HandleObjectLocal(const ObjectInfo &object_info);
-  /// Handle an object that is no longer local. This updates any local
-  /// accounting, but does not write to any global accounting in the GCS.
-  ///
-  /// \param object_id The object that has been evicted locally.
-  /// \return Void.
-  void HandleObjectMissing(const ObjectID &object_id);
-
-  /// Handles the event that a job is started.
-  ///
-  /// \param job_id ID of the started job.
-  /// \param job_data Data associated with the started job.
-  /// \return Void
-  void HandleJobStarted(const JobID &job_id, const JobTableData &job_data);
-
-  /// Handles the event that a job is finished.
-  ///
-  /// \param job_id ID of the finished job.
-  /// \param job_data Data associated with the finished job.
-  /// \return Void.
-  void HandleJobFinished(const JobID &job_id, const JobTableData &job_data);
-
-  /// Process client message of NotifyDirectCallTaskBlocked
-  ///
-  /// \param message_data A pointer to the message data.
-  /// \return Void.
-  void ProcessDirectCallTaskBlocked(const std::shared_ptr<ClientConnection> &client,
-                                    const uint8_t *message_data);
-
-  /// Process client message of RegisterClientRequest
-  ///
-  /// \param client The client that sent the message.
-  /// \param message_data A pointer to the message data.
-  /// \return Void.
-  void ProcessRegisterClientRequestMessage(
-      const std::shared_ptr<ClientConnection> &client, const uint8_t *message_data);
-
-  /// Process client message of AnnounceWorkerPort
-  ///
-  /// \param client The client that sent the message.
-  /// \param message_data A pointer to the message data.
-  /// \return Void.
-  void ProcessAnnounceWorkerPortMessage(const std::shared_ptr<ClientConnection> &client,
-                                        const uint8_t *message_data);
-
-  /// Handle the case that a worker is available.
-  ///
-  /// \param client The connection for the worker.
-  /// \return Void.
-  void HandleWorkerAvailable(const std::shared_ptr<ClientConnection> &client);
-
-  /// Handle the case that a worker is available.
-  ///
-  /// \param worker The pointer to the worker
-  /// \return Void.
-  void HandleWorkerAvailable(const std::shared_ptr<WorkerInterface> &worker);
-
-  /// Handle a client that has disconnected. This can be called multiple times
-  /// on the same client because this is triggered both when a client
-  /// disconnects and when the node manager fails to write a message to the
-  /// client.
-  ///
-  /// \param client The client that sent the message.
-  /// \param message_data A pointer to the message data.
-  /// \return Void.
-  void ProcessDisconnectClientMessage(const std::shared_ptr<ClientConnection> &client,
-                                      const uint8_t *message_data);
-
-  /// Process client message of FetchOrReconstruct
-  ///
-  /// \param client The client that sent the message.
-  /// \param message_data A pointer to the message data.
-  /// \return Void.
-  void ProcessFetchOrReconstructMessage(const std::shared_ptr<ClientConnection> &client,
-                                        const uint8_t *message_data);
-
-  /// Process client message of WaitRequest
-  ///
-  /// \param client The client that sent the message.
-  /// \param message_data A pointer to the message data.
-  /// \return Void.
-  void ProcessWaitRequestMessage(const std::shared_ptr<ClientConnection> &client,
-                                 const uint8_t *message_data);
-
-  /// Process client message of WaitForDirectActorCallArgsRequest
-  ///
-  /// \param client The client that sent the message.
-  /// \param message_data A pointer to the message data.
-  /// \return Void.
-  void ProcessWaitForDirectActorCallArgsRequestMessage(
-      const std::shared_ptr<ClientConnection> &client, const uint8_t *message_data);
-
-  /// Process client message of PushErrorRequest
-  ///
-  /// \param message_data A pointer to the message data.
-  /// \return Void.
-  void ProcessPushErrorRequestMessage(const uint8_t *message_data);
-
-  /// Process worker subscribing to a given plasma object become available. This handler
-  /// makes sure that the plasma object is local and calls core worker's PlasmaObjectReady
-  /// gRPC endpoint.
-  ///
-  /// \param client The client that sent the message.
-  /// \param message_data A pointer to the message data.
-  /// \return void.
-  void ProcessSubscribePlasmaReady(const std::shared_ptr<ClientConnection> &client,
-                                   const uint8_t *message_data);
-
-  void HandleUpdateResourceUsage(const rpc::UpdateResourceUsageRequest &request,
-                                 rpc::UpdateResourceUsageReply *reply,
-                                 rpc::SendReplyCallback send_reply_callback) override;
-
-  /// Handle a `RequestResourceReport` request.
-  void HandleRequestResourceReport(const rpc::RequestResourceReportRequest &request,
-                                   rpc::RequestResourceReportReply *reply,
-                                   rpc::SendReplyCallback send_reply_callback) override;
-
-  /// Handle a `PrepareBundleResources` request.
-  void HandlePrepareBundleResources(const rpc::PrepareBundleResourcesRequest &request,
-                                    rpc::PrepareBundleResourcesReply *reply,
-                                    rpc::SendReplyCallback send_reply_callback) override;
-
-  /// Handle a `CommitBundleResources` request.
-  void HandleCommitBundleResources(const rpc::CommitBundleResourcesRequest &request,
-                                   rpc::CommitBundleResourcesReply *reply,
-                                   rpc::SendReplyCallback send_reply_callback) override;
-
-  /// Handle a `ResourcesReturn` request.
-  void HandleCancelResourceReserve(const rpc::CancelResourceReserveRequest &request,
-                                   rpc::CancelResourceReserveReply *reply,
-                                   rpc::SendReplyCallback send_reply_callback) override;
-
-  /// Handle a `WorkerLease` request.
-  void HandleRequestWorkerLease(const rpc::RequestWorkerLeaseRequest &request,
-                                rpc::RequestWorkerLeaseReply *reply,
-                                rpc::SendReplyCallback send_reply_callback) override;
-
-  /// Handle a `ReportWorkerBacklog` request.
-  void HandleReportWorkerBacklog(const rpc::ReportWorkerBacklogRequest &request,
-                                 rpc::ReportWorkerBacklogReply *reply,
-                                 rpc::SendReplyCallback send_reply_callback) override;
-
-  /// Handle a `ReturnWorker` request.
-  void HandleReturnWorker(const rpc::ReturnWorkerRequest &request,
-                          rpc::ReturnWorkerReply *reply,
-                          rpc::SendReplyCallback send_reply_callback) override;
-
-  /// Handle a `ReleaseUnusedWorkers` request.
-  void HandleReleaseUnusedWorkers(const rpc::ReleaseUnusedWorkersRequest &request,
-                                  rpc::ReleaseUnusedWorkersReply *reply,
-                                  rpc::SendReplyCallback send_reply_callback) override;
-
-  /// Handle a `ShutdownRaylet` request.
-  void HandleShutdownRaylet(const rpc::ShutdownRayletRequest &request,
-                            rpc::ShutdownRayletReply *reply,
-                            rpc::SendReplyCallback send_reply_callback) override;
-
-  /// Handle a `ReturnWorker` request.
-  void HandleCancelWorkerLease(const rpc::CancelWorkerLeaseRequest &request,
-                               rpc::CancelWorkerLeaseReply *reply,
-                               rpc::SendReplyCallback send_reply_callback) override;
-
-  /// Handle a `PinObjectIDs` request.
-  void HandlePinObjectIDs(const rpc::PinObjectIDsRequest &request,
-                          rpc::PinObjectIDsReply *reply,
-                          rpc::SendReplyCallback send_reply_callback) override;
-
-  /// Handle a `NodeStats` request.
-  void HandleGetNodeStats(const rpc::GetNodeStatsRequest &request,
-                          rpc::GetNodeStatsReply *reply,
-                          rpc::SendReplyCallback send_reply_callback) override;
-
-  /// Handle a `GlobalGC` request.
-  void HandleGlobalGC(const rpc::GlobalGCRequest &request, rpc::GlobalGCReply *reply,
-                      rpc::SendReplyCallback send_reply_callback) override;
-
-  /// Handle a `FormatGlobalMemoryInfo`` request.
-  void HandleFormatGlobalMemoryInfo(const rpc::FormatGlobalMemoryInfoRequest &request,
-                                    rpc::FormatGlobalMemoryInfoReply *reply,
-                                    rpc::SendReplyCallback send_reply_callback) override;
-
-  /// Handle a `RequestObjectSpillage` request.
-  void HandleRequestObjectSpillage(const rpc::RequestObjectSpillageRequest &request,
-                                   rpc::RequestObjectSpillageReply *reply,
-                                   rpc::SendReplyCallback send_reply_callback) override;
-
-  /// Handle a `ReleaseUnusedBundles` request.
-  void HandleReleaseUnusedBundles(const rpc::ReleaseUnusedBundlesRequest &request,
-                                  rpc::ReleaseUnusedBundlesReply *reply,
-                                  rpc::SendReplyCallback send_reply_callback) override;
-
-  /// Handle a `GetSystemConfig` request.
-  void HandleGetSystemConfig(const rpc::GetSystemConfigRequest &request,
-                             rpc::GetSystemConfigReply *reply,
-                             rpc::SendReplyCallback send_reply_callback) override;
-
-  /// Handle a `GetGcsServerAddress` request.
-  void HandleGetGcsServerAddress(const rpc::GetGcsServerAddressRequest &request,
-                                 rpc::GetGcsServerAddressReply *reply,
-                                 rpc::SendReplyCallback send_reply_callback) override;
-
-  /// Trigger local GC on each worker of this raylet.
-  void DoLocalGC();
-
-  /// Push an error to the driver if this node is full of actors and so we are
-  /// unable to schedule new tasks or actors at all.
-  void WarnResourceDeadlock();
-
-  /// Dispatch tasks to available workers.
-  void DispatchScheduledTasksToWorkers();
-
-  /// Whether a task is an actor creation task.
-  bool IsActorCreationTask(const TaskID &task_id);
-
-  /// Return back all the bundle resource.
-  ///
-  /// \param bundle_spec: Specification of bundle whose resources will be returned.
-  /// \return Whether the resource is returned successfully.
-  bool ReturnBundleResources(const BundleSpecification &bundle_spec);
-
-  /// Publish the infeasible task error to GCS so that drivers can subscribe to it and
-  /// print.
-  ///
-  /// \param task RayTask that is infeasible
-  void PublishInfeasibleTaskError(const RayTask &task) const;
-
-  /// Get pointers to objects stored in plasma. They will be
-  /// released once the returned references go out of scope.
-  ///
-  /// \param[in] object_ids The objects to get.
-  /// \param[out] results The pointers to objects stored in
-  /// plasma.
-  /// \return Whether the request was successful.
-  bool GetObjectsFromPlasma(const std::vector<ObjectID> &object_ids,
-                            std::vector<std::unique_ptr<RayObject>> *results);
-
-  /// Populate the relevant parts of the heartbeat table. This is intended for
-  /// sending raylet <-> gcs heartbeats. In particular, this should fill in
-  /// resource_load and resource_load_by_shape.
-  ///
-  /// \param Output parameter. `resource_load` and `resource_load_by_shape` are the only
-  /// fields used.
-  void FillResourceUsage(rpc::ResourcesData &data);
-
-  /// Disconnect a client.
-  ///
-  /// \param client The client that sent the message.
-  /// \param disconnect_type The reason to disconnect the specified client.
-  /// \param client_error_message Extra error messages about this disconnection
-  /// \return Void.
-  void DisconnectClient(
-      const std::shared_ptr<ClientConnection> &client,
-      rpc::WorkerExitType disconnect_type = rpc::WorkerExitType::SYSTEM_ERROR_EXIT,
-      const rpc::RayException *creation_task_exception = nullptr);
-
-  /// ID of this node.
-  NodeID self_node_id_;
-  instrumented_io_context &io_service_;
-  /// A client connection to the GCS.
-  std::shared_ptr<gcs::GcsClient> gcs_client_;
-  /// Class to send heartbeat to GCS.
-  std::unique_ptr<HeartbeatSender> heartbeat_sender_;
-  /// A pool of workers.
-  WorkerPool worker_pool_;
-  /// The `ClientCallManager` object that is shared by all `NodeManagerClient`s
-  /// as well as all `CoreWorkerClient`s.
-  rpc::ClientCallManager client_call_manager_;
-  /// Pool of RPC client connections to core workers.
-  rpc::CoreWorkerClientPool worker_rpc_pool_;
-  /// The raylet client to initiate the pubsub to core workers (owners).
-  /// It is used to subscribe objects to evict.
-  std::unique_ptr<pubsub::SubscriberInterface> core_worker_subscriber_;
-  /// The object table. This is shared between the object manager and node
-  /// manager.
-  std::unique_ptr<IObjectDirectory> object_directory_;
-  /// Manages client requests for object transfers and availability.
-  ObjectManager object_manager_;
-  /// A Plasma object store client. This is used for creating new objects in
-  /// the object store (e.g., for actor tasks that can't be run because the
-  /// actor died) and to pin objects that are in scope in the cluster.
-  plasma::PlasmaClient store_client_;
-  /// The runner to run function periodically.
-  PeriodicalRunner periodical_runner_;
-  /// The period used for the resources report timer.
-  uint64_t report_resources_period_ms_;
-  /// The time that the last resource report was sent at. Used to make sure we are
-  /// keeping up with resource reports.
-  uint64_t last_resource_report_at_ms_;
-  /// Incremented each time we encounter a potential resource deadlock condition.
-  /// This is reset to zero when the condition is cleared.
-  int resource_deadlock_warned_ = 0;
-  /// Whether we have recorded any metrics yet.
-  bool recorded_metrics_ = false;
-  /// The path to the ray temp dir.
-  std::string temp_dir_;
-  /// Initial node manager configuration.
-  const NodeManagerConfig initial_config_;
-
-  /// A manager to resolve objects needed by queued tasks and workers that
-  /// called `ray.get` or `ray.wait`.
-  DependencyManager dependency_manager_;
-
-  std::shared_ptr<AgentManager> agent_manager_;
-
-  /// The RPC server.
-  rpc::GrpcServer node_manager_server_;
-
-  /// The node manager RPC service.
-  rpc::NodeManagerGrpcService node_manager_service_;
-
-  /// The agent manager RPC service.
-  std::unique_ptr<rpc::AgentManagerServiceHandler> agent_manager_service_handler_;
-  rpc::AgentManagerGrpcService agent_manager_service_;
-
-  /// Manages all local objects that are pinned (primary
-  /// copies), freed, and/or spilled.
-  LocalObjectManager local_object_manager_;
-
-  /// Map from node ids to addresses of the remote node managers.
-  absl::flat_hash_map<NodeID, std::pair<std::string, int32_t>>
-      remote_node_manager_addresses_;
-
-  /// Map of workers leased out to direct call clients.
-  absl::flat_hash_map<WorkerID, std::shared_ptr<WorkerInterface>> leased_workers_;
-
-  /// Map from owner worker ID to a list of worker IDs that the owner has a
-  /// lease on.
-  absl::flat_hash_map<WorkerID, std::vector<WorkerID>> leased_workers_by_owner_;
-
-  /// Whether to trigger global GC in the next resource usage report. This will broadcast
-  /// a global GC message to all raylets except for this one.
-  bool should_global_gc_ = false;
-
-  /// Whether to trigger local GC in the next resource usage report. This will trigger gc
-  /// on all local workers of this raylet.
-  bool should_local_gc_ = false;
-
-  /// When plasma storage usage is high, we'll run gc to reduce it.
-  double high_plasma_storage_usage_ = 1.0;
-
-  /// the timestampe local gc run
-  uint64_t local_gc_run_time_ns_;
-
-  /// Throttler for local gc
-  Throttler local_gc_throttler_;
-
-  /// Throttler for global gc
-  Throttler global_gc_throttler_;
-
-  /// Seconds to initialize a local gc
-  const uint64_t local_gc_interval_ns_;
-
-  /// These two classes make up the new scheduler. ClusterResourceScheduler is
-  /// responsible for maintaining a view of the cluster state w.r.t resource
-  /// usage. ClusterTaskManager is responsible for queuing, spilling back, and
-  /// dispatching tasks.
-  std::shared_ptr<ClusterResourceSchedulerInterface> cluster_resource_scheduler_;
-  std::shared_ptr<ClusterTaskManagerInterface> cluster_task_manager_;
-
-  absl::flat_hash_map<ObjectID, std::unique_ptr<RayObject>> pinned_objects_;
-
-  // TODO(swang): Evict entries from these caches.
-  /// Cache for the WorkerTable in the GCS.
-  absl::flat_hash_set<WorkerID> failed_workers_cache_;
-  /// Cache for the NodeTable in the GCS.
-  absl::flat_hash_set<NodeID> failed_nodes_cache_;
-
-  /// Concurrency for the following map
-  mutable absl::Mutex plasma_object_notification_lock_;
-
-  /// Keeps track of workers waiting for objects
-  absl::flat_hash_map<ObjectID, absl::flat_hash_set<std::shared_ptr<WorkerInterface>>>
-      async_plasma_objects_notification_ GUARDED_BY(plasma_object_notification_lock_);
-
-  /// Fields that are used to report metrics.
-  /// The period between debug state dumps.
-  uint64_t record_metrics_period_ms_;
-
-  /// Last time metrics are recorded.
-  uint64_t last_metrics_recorded_at_ms_;
-
-  /// Number of tasks that are received and scheduled.
-  uint64_t metrics_num_task_scheduled_;
-
-  /// Number of tasks that are executed at this node.
-  uint64_t metrics_num_task_executed_;
-
-  /// Number of tasks that are spilled back to other nodes.
-  uint64_t metrics_num_task_spilled_back_;
-
-  /// Managers all bundle-related operations.
-  std::shared_ptr<PlacementGroupResourceManager> placement_group_resource_manager_;
-
-  /// Manage all runtime env locally
-  RuntimeEnvManager runtime_env_manager_;
-
-  /// Next resource broadcast seq no. Non-incrementing sequence numbers
-  /// indicate network issues (dropped/duplicated/ooo packets, etc).
-  int64_t next_resource_seq_no_;
-
-  /// Whether or not if the node draining process has already received.
-  bool is_node_drained_ = false;
-};
-
-}  // namespace raylet
-
-}  // end namespace ray
-=======
-// Copyright 2017 The Ray Authors.
-//
-// Licensed under the Apache License, Version 2.0 (the "License");
-// you may not use this file except in compliance with the License.
-// You may obtain a copy of the License at
-//
-//  http://www.apache.org/licenses/LICENSE-2.0
-//
-// Unless required by applicable law or agreed to in writing, software
-// distributed under the License is distributed on an "AS IS" BASIS,
-// WITHOUT WARRANTIES OR CONDITIONS OF ANY KIND, either express or implied.
-// See the License for the specific language governing permissions and
-// limitations under the License.
-
-#pragma once
-
-// clang-format off
-#include "ray/rpc/grpc_client.h"
-#include "ray/rpc/node_manager/node_manager_server.h"
-#include "ray/rpc/node_manager/node_manager_client.h"
-#include "ray/common/id.h"
-#include "ray/common/task/task.h"
-#include "ray/common/ray_object.h"
-#include "ray/common/client_connection.h"
-#include "ray/common/task/task_common.h"
-#include "ray/common/task/scheduling_resources.h"
-#include "ray/pubsub/subscriber.h"
-#include "ray/object_manager/object_manager.h"
-#include "ray/raylet/agent_manager.h"
-#include "ray/raylet_client/raylet_client.h"
-#include "ray/raylet/local_object_manager.h"
-#include "ray/raylet/scheduling/scheduling_ids.h"
-#include "ray/raylet/scheduling/cluster_resource_scheduler.h"
-#include "ray/raylet/scheduling/cluster_task_manager.h"
-#include "ray/raylet/scheduling/cluster_task_manager_interface.h"
-#include "ray/raylet/dependency_manager.h"
-#include "ray/raylet/wait_manager.h"
-#include "ray/raylet/worker_pool.h"
-#include "ray/rpc/worker/core_worker_client_pool.h"
-#include "ray/util/ordered_set.h"
-#include "ray/util/throttler.h"
-#include "ray/common/asio/instrumented_io_context.h"
-#include "ray/common/bundle_spec.h"
-#include "ray/raylet/placement_group_resource_manager.h"
-// clang-format on
-
-namespace ray {
-
-namespace raylet {
-
-using rpc::ErrorType;
-using rpc::GcsNodeInfo;
-using rpc::HeartbeatTableData;
-using rpc::JobTableData;
-using rpc::ResourceUsageBatchData;
-
-struct NodeManagerConfig {
-  /// The node's resource configuration.
-  ResourceSet resource_config;
-  /// The IP address this node manager is running on.
-  std::string node_manager_address;
-  /// The port to use for listening to incoming connections. If this is 0 then
-  /// the node manager will choose its own port.
-  int node_manager_port;
-  /// The lowest port number that workers started will bind on.
-  /// If this is set to 0, workers will bind on random ports.
-  int min_worker_port;
-  /// The highest port number that workers started will bind on.
-  /// If this is not set to 0, min_worker_port must also not be set to 0.
-  int max_worker_port;
-  /// An explicit list of open ports that workers started will bind
-  /// on. This takes precedence over min_worker_port and max_worker_port.
-  std::vector<int> worker_ports;
-  /// The soft limit of the number of workers.
-  int num_workers_soft_limit;
-  /// Number of initial Python workers for the first job.
-  int num_initial_python_workers_for_first_job;
-  /// The maximum number of workers that can be started concurrently by a
-  /// worker pool.
-  int maximum_startup_concurrency;
-  /// The commands used to start the worker process, grouped by language.
-  WorkerCommandMap worker_commands;
-  /// The native library path which includes the core libraries.
-  std::string native_library_path;
-  /// The command used to start agent.
-  std::string agent_command;
-  /// The time between reports resources in milliseconds.
-  uint64_t report_resources_period_ms;
-  /// The store socket name.
-  std::string store_socket_name;
-  /// The path to the ray temp dir.
-  std::string temp_dir;
-  /// The path of this ray log dir.
-  std::string log_dir;
-  /// The path of this ray session dir.
-  std::string session_dir;
-  /// The path of this ray resource dir.
-  std::string resource_dir;
-  /// If true make Ray debugger available externally.
-  int ray_debugger_external;
-  /// The raylet config list of this node.
-  std::string raylet_config;
-  // The time between record metrics in milliseconds, or 0 to disable.
-  uint64_t record_metrics_period_ms;
-  // The number if max io workers.
-  int max_io_workers;
-  // The minimum object size that can be spilled by each spill operation.
-  int64_t min_spilling_size;
-};
-
-class HeartbeatSender {
- public:
-  /// Create a heartbeat sender.
-  ///
-  /// \param self_node_id ID of this node.
-  /// \param gcs_client GCS client to send heartbeat.
-  HeartbeatSender(NodeID self_node_id, std::shared_ptr<gcs::GcsClient> gcs_client);
-
-  ~HeartbeatSender();
-
- private:
-  /// Send heartbeats to the GCS.
-  void Heartbeat();
-
-  /// ID of this node.
-  NodeID self_node_id_;
-  /// A client connection to the GCS.
-  std::shared_ptr<gcs::GcsClient> gcs_client_;
-  /// The io service used in heartbeat loop in case of it being
-  /// blocked by main thread.
-  instrumented_io_context heartbeat_io_service_;
-  /// Heartbeat thread, using with heartbeat_io_service_.
-  std::unique_ptr<std::thread> heartbeat_thread_;
-  std::unique_ptr<PeriodicalRunner> heartbeat_runner_;
-  /// The time that the last heartbeat was sent at. Used to make sure we are
-  /// keeping up with heartbeats.
-  uint64_t last_heartbeat_at_ms_;
-};
-
-class NodeManager : public rpc::NodeManagerServiceHandler {
- public:
-  /// Create a node manager.
-  ///
-  /// \param resource_config The initial set of node resources.
-  /// \param object_manager A reference to the local object manager.
-  NodeManager(instrumented_io_context &io_service, const NodeID &self_node_id,
-              const NodeManagerConfig &config,
-              const ObjectManagerConfig &object_manager_config,
-              std::shared_ptr<gcs::GcsClient> gcs_client);
-
-  /// Process a new client connection.
-  ///
-  /// \param client The client to process.
-  /// \return Void.
-  void ProcessNewClient(ClientConnection &client);
-
-  /// Process a message from a client. This method is responsible for
-  /// explicitly listening for more messages from the client if the client is
-  /// still alive.
-  ///
-  /// \param client The client that sent the message.
-  /// \param message_type The message type (e.g., a flatbuffer enum).
-  /// \param message_data A pointer to the message data.
-  /// \return Void.
-  void ProcessClientMessage(const std::shared_ptr<ClientConnection> &client,
-                            int64_t message_type, const uint8_t *message_data);
-
-  /// Subscribe to the relevant GCS tables and set up handlers.
-  ///
-  /// \return Status indicating whether this was done successfully or not.
-  ray::Status RegisterGcs();
-
-  /// Get initial node manager configuration.
-  const NodeManagerConfig &GetInitialConfig() const;
-
-  /// Returns debug string for class.
-  ///
-  /// \return string.
-  std::string DebugString() const;
-
-  /// Record metrics.
-  void RecordMetrics();
-
-  /// Get the port of the node manager rpc server.
-  int GetServerPort() const { return node_manager_server_.GetPort(); }
-
-  int GetObjectManagerPort() const { return object_manager_.GetServerPort(); }
-
-  LocalObjectManager &GetLocalObjectManager() { return local_object_manager_; }
-
-  /// Trigger global GC across the cluster to free up references to actors or
-  /// object ids.
-  void TriggerGlobalGC();
-
-  /// Mark the specified objects as failed with the given error type.
-  ///
-  /// \param error_type The type of the error that caused this task to fail.
-  /// \param object_ids The object ids to store error messages into.
-  /// \param job_id The optional job to push errors to if the writes fail.
-  void MarkObjectsAsFailed(const ErrorType &error_type,
-                           const std::vector<rpc::ObjectReference> object_ids,
-                           const JobID &job_id);
-
-  /// Stop this node manager.
-  void Stop();
-
- private:
-  /// Methods for handling nodes.
-
-  /// Handle an unexpected failure notification from GCS pubsub.
-  ///
-  /// \param data The data of the worker that died.
-  void HandleUnexpectedWorkerFailure(const rpc::WorkerDeltaData &data);
-
-  /// Handler for the addition of a new node.
-  ///
-  /// \param data Data associated with the new node.
-  /// \return Void.
-  void NodeAdded(const GcsNodeInfo &data);
-
-  /// Handler for the removal of a GCS node.
-  /// \param node_id Id of the removed node.
-  /// \return Void.
-  void NodeRemoved(const NodeID &node_id);
-
-  /// Handler for the addition or updation of a resource in the GCS
-  /// \param node_id ID of the node that created or updated resources.
-  /// \param createUpdatedResources Created or updated resources.
-  /// \return Void.
-  void ResourceCreateUpdated(const NodeID &node_id,
-                             const ResourceSet &createUpdatedResources);
-
-  /// Handler for the deletion of a resource in the GCS
-  /// \param node_id ID of the node that deleted resources.
-  /// \param resource_names Names of deleted resources.
-  /// \return Void.
-  void ResourceDeleted(const NodeID &node_id,
-                       const std::vector<std::string> &resource_names);
-
-  /// Evaluates the local infeasible queue to check if any tasks can be scheduled.
-  /// This is called whenever there's an update to the resources on the local node.
-  /// \return Void.
-  void TryLocalInfeasibleTaskScheduling();
-
-  /// Fill out the normal task resource report.
-  void FillNormalTaskResourceUsage(rpc::ResourcesData &resources_data);
-
-  /// Fill out the resource report. This can be called by either method to transport the
-  /// report to GCS.
-  void FillResourceReport(rpc::ResourcesData &resources_data);
-
-  /// Write out debug state to a file.
-  void DumpDebugState() const;
-
-  /// Flush objects that are out of scope in the application. This will attempt
-  /// to eagerly evict all plasma copies of the object from the cluster.
-  void FlushObjectsToFree();
-
-  /// Handler for a resource usage notification from the GCS.
-  ///
-  /// \param id The ID of the node manager that sent the resources data.
-  /// \param data The resources data including load information.
-  /// \return Void.
-  void UpdateResourceUsage(const NodeID &id, const rpc::ResourcesData &data);
-
-  /// Handler for a resource usage batch notification from the GCS
-  ///
-  /// \param resource_usage_batch The batch of resource usage data.
-  void ResourceUsageBatchReceived(const ResourceUsageBatchData &resource_usage_batch);
-
-  /// Handle a worker finishing its assigned task.
-  ///
-  /// \param worker The worker that finished the task.
-  /// \return Whether the worker should be returned to the idle pool. This is
-  /// only false for direct actor creation calls, which should never be
-  /// returned to idle.
-  bool FinishAssignedTask(const std::shared_ptr<WorkerInterface> &worker_ptr);
-
-  /// Handle a worker finishing an assigned actor creation task.
-  /// \param worker The worker that finished the task.
-  /// \param task The actor task or actor creation task.
-  /// \return Void.
-  void FinishAssignedActorCreationTask(WorkerInterface &worker, const RayTask &task);
-
-  /// Handle blocking gets of objects. This could be a task assigned to a worker,
-  /// an out-of-band task (e.g., a thread created by the application), or a
-  /// driver task. This can be triggered when a client starts a get call or a
-  /// wait call.
-  ///
-  /// \param client The client that is executing the blocked task.
-  /// \param required_object_refs The objects that the client is blocked waiting for.
-  /// \param current_task_id The task that is blocked.
-  /// \param ray_get Whether the task is blocked in a `ray.get` call.
-  /// \param mark_worker_blocked Whether to mark the worker as blocked. This
-  ///                            should be False for direct calls.
-  /// \return Void.
-  void AsyncResolveObjects(const std::shared_ptr<ClientConnection> &client,
-                           const std::vector<rpc::ObjectReference> &required_object_refs,
-                           const TaskID &current_task_id, bool ray_get,
-                           bool mark_worker_blocked);
-
-  /// Handle end of a blocking object get. This could be a task assigned to a
-  /// worker, an out-of-band task (e.g., a thread created by the application),
-  /// or a driver task. This can be triggered when a client finishes a get call
-  /// or a wait call. The given task must be blocked, via a previous call to
-  /// AsyncResolveObjects.
-  ///
-  /// \param client The client that is executing the unblocked task.
-  /// \param current_task_id The task that is unblocked.
-  /// \param worker_was_blocked Whether we previously marked the worker as
-  ///                           blocked in AsyncResolveObjects().
-  /// \return Void.
-  void AsyncResolveObjectsFinish(const std::shared_ptr<ClientConnection> &client,
-                                 const TaskID &current_task_id, bool was_blocked);
-
-  /// Handle a direct call task that is blocked. Note that this callback may
-  /// arrive after the worker lease has been returned to the node manager.
-  ///
-  /// \param worker Shared ptr to the worker, or nullptr if lost.
-  void HandleDirectCallTaskBlocked(const std::shared_ptr<WorkerInterface> &worker,
-                                   bool release_resources);
-
-  /// Handle a direct call task that is unblocked. Note that this callback may
-  /// arrive after the worker lease has been returned to the node manager.
-  /// However, it is guaranteed to arrive after DirectCallTaskBlocked.
-  ///
-  /// \param worker Shared ptr to the worker, or nullptr if lost.
-  void HandleDirectCallTaskUnblocked(const std::shared_ptr<WorkerInterface> &worker);
-
-  /// Kill a worker.
-  ///
-  /// \param worker The worker to kill.
-  /// \return Void.
-  void KillWorker(std::shared_ptr<WorkerInterface> worker);
-
-  /// Destroy a worker.
-  /// We will disconnect the worker connection first and then kill the worker.
-  ///
-  /// \param worker The worker to destroy.
-  /// \return Void.
-  void DestroyWorker(
-      std::shared_ptr<WorkerInterface> worker,
-      rpc::WorkerExitType disconnect_type = rpc::WorkerExitType::SYSTEM_ERROR_EXIT);
-
-  /// When a job finished, loop over all of the queued tasks for that job and
-  /// treat them as failed.
-  ///
-  /// \param job_id The job that exited.
-  /// \return Void.
-  void CleanUpTasksForFinishedJob(const JobID &job_id);
-
-  /// Handle an object becoming local. This updates any local accounting, but
-  /// does not write to any global accounting in the GCS.
-  ///
-  /// \param object_info The info about the object that is locally available.
-  /// \return Void.
-  void HandleObjectLocal(const ObjectInfo &object_info);
-  /// Handle an object that is no longer local. This updates any local
-  /// accounting, but does not write to any global accounting in the GCS.
-  ///
-  /// \param object_id The object that has been evicted locally.
-  /// \return Void.
-  void HandleObjectMissing(const ObjectID &object_id);
-
-  /// Handles the event that a job is started.
-  ///
-  /// \param job_id ID of the started job.
-  /// \param job_data Data associated with the started job.
-  /// \return Void
-  void HandleJobStarted(const JobID &job_id, const JobTableData &job_data);
-
-  /// Handles the event that a job is finished.
-  ///
-  /// \param job_id ID of the finished job.
-  /// \param job_data Data associated with the finished job.
-  /// \return Void.
-  void HandleJobFinished(const JobID &job_id, const JobTableData &job_data);
-
-  /// Process client message of NotifyDirectCallTaskBlocked
-  ///
-  /// \param message_data A pointer to the message data.
-  /// \return Void.
-  void ProcessDirectCallTaskBlocked(const std::shared_ptr<ClientConnection> &client,
-                                    const uint8_t *message_data);
-
-  /// Process client message of RegisterClientRequest
-  ///
-  /// \param client The client that sent the message.
-  /// \param message_data A pointer to the message data.
-  /// \return Void.
-  void ProcessRegisterClientRequestMessage(
-      const std::shared_ptr<ClientConnection> &client, const uint8_t *message_data);
-
-  /// Process client message of AnnounceWorkerPort
-  ///
-  /// \param client The client that sent the message.
-  /// \param message_data A pointer to the message data.
-  /// \return Void.
-  void ProcessAnnounceWorkerPortMessage(const std::shared_ptr<ClientConnection> &client,
-                                        const uint8_t *message_data);
-
-  /// Handle the case that a worker is available.
-  ///
-  /// \param client The connection for the worker.
-  /// \return Void.
-  void HandleWorkerAvailable(const std::shared_ptr<ClientConnection> &client);
-
-  /// Handle the case that a worker is available.
-  ///
-  /// \param worker The pointer to the worker
-  /// \return Void.
-  void HandleWorkerAvailable(const std::shared_ptr<WorkerInterface> &worker);
-
-  /// Handle a client that has disconnected. This can be called multiple times
-  /// on the same client because this is triggered both when a client
-  /// disconnects and when the node manager fails to write a message to the
-  /// client.
-  ///
-  /// \param client The client that sent the message.
-  /// \param message_data A pointer to the message data.
-  /// \return Void.
-  void ProcessDisconnectClientMessage(const std::shared_ptr<ClientConnection> &client,
-                                      const uint8_t *message_data);
-
-  /// Process client message of FetchOrReconstruct
-  ///
-  /// \param client The client that sent the message.
-  /// \param message_data A pointer to the message data.
-  /// \return Void.
-  void ProcessFetchOrReconstructMessage(const std::shared_ptr<ClientConnection> &client,
-                                        const uint8_t *message_data);
-
-  /// Process client message of WaitRequest
-  ///
-  /// \param client The client that sent the message.
-  /// \param message_data A pointer to the message data.
-  /// \return Void.
-  void ProcessWaitRequestMessage(const std::shared_ptr<ClientConnection> &client,
-                                 const uint8_t *message_data);
-
-  /// Process client message of WaitForDirectActorCallArgsRequest
-  ///
-  /// \param client The client that sent the message.
-  /// \param message_data A pointer to the message data.
-  /// \return Void.
-  void ProcessWaitForDirectActorCallArgsRequestMessage(
-      const std::shared_ptr<ClientConnection> &client, const uint8_t *message_data);
-
-  /// Process client message of PushErrorRequest
-  ///
-  /// \param message_data A pointer to the message data.
-  /// \return Void.
-  void ProcessPushErrorRequestMessage(const uint8_t *message_data);
-
-  /// Process worker subscribing to a given plasma object become available. This handler
-  /// makes sure that the plasma object is local and calls core worker's PlasmaObjectReady
-  /// gRPC endpoint.
-  ///
-  /// \param client The client that sent the message.
-  /// \param message_data A pointer to the message data.
-  /// \return void.
-  void ProcessSubscribePlasmaReady(const std::shared_ptr<ClientConnection> &client,
-                                   const uint8_t *message_data);
-
-  void HandleUpdateResourceUsage(const rpc::UpdateResourceUsageRequest &request,
-                                 rpc::UpdateResourceUsageReply *reply,
-                                 rpc::SendReplyCallback send_reply_callback) override;
-
-  /// Handle a `RequestResourceReport` request.
-  void HandleRequestResourceReport(const rpc::RequestResourceReportRequest &request,
-                                   rpc::RequestResourceReportReply *reply,
-                                   rpc::SendReplyCallback send_reply_callback) override;
-
-  /// Handle a `PrepareBundleResources` request.
-  void HandlePrepareBundleResources(const rpc::PrepareBundleResourcesRequest &request,
-                                    rpc::PrepareBundleResourcesReply *reply,
-                                    rpc::SendReplyCallback send_reply_callback) override;
-
-  /// Handle a `CommitBundleResources` request.
-  void HandleCommitBundleResources(const rpc::CommitBundleResourcesRequest &request,
-                                   rpc::CommitBundleResourcesReply *reply,
-                                   rpc::SendReplyCallback send_reply_callback) override;
-
-  /// Handle a `ResourcesReturn` request.
-  void HandleCancelResourceReserve(const rpc::CancelResourceReserveRequest &request,
-                                   rpc::CancelResourceReserveReply *reply,
-                                   rpc::SendReplyCallback send_reply_callback) override;
-
-  /// Handle a `WorkerLease` request.
-  void HandleRequestWorkerLease(const rpc::RequestWorkerLeaseRequest &request,
-                                rpc::RequestWorkerLeaseReply *reply,
-                                rpc::SendReplyCallback send_reply_callback) override;
-
-  /// Handle a `ReportWorkerBacklog` request.
-  void HandleReportWorkerBacklog(const rpc::ReportWorkerBacklogRequest &request,
-                                 rpc::ReportWorkerBacklogReply *reply,
-                                 rpc::SendReplyCallback send_reply_callback) override;
-
-  /// Handle a `ReturnWorker` request.
-  void HandleReturnWorker(const rpc::ReturnWorkerRequest &request,
-                          rpc::ReturnWorkerReply *reply,
-                          rpc::SendReplyCallback send_reply_callback) override;
-
-  /// Handle a `ReleaseUnusedWorkers` request.
-  void HandleReleaseUnusedWorkers(const rpc::ReleaseUnusedWorkersRequest &request,
-                                  rpc::ReleaseUnusedWorkersReply *reply,
-                                  rpc::SendReplyCallback send_reply_callback) override;
-
-  /// Handle a `ShutdownRaylet` request.
-  void HandleShutdownRaylet(const rpc::ShutdownRayletRequest &request,
-                            rpc::ShutdownRayletReply *reply,
-                            rpc::SendReplyCallback send_reply_callback) override;
-
-  /// Handle a `ReturnWorker` request.
-  void HandleCancelWorkerLease(const rpc::CancelWorkerLeaseRequest &request,
-                               rpc::CancelWorkerLeaseReply *reply,
-                               rpc::SendReplyCallback send_reply_callback) override;
-
-  /// Handle a `PinObjectIDs` request.
-  void HandlePinObjectIDs(const rpc::PinObjectIDsRequest &request,
-                          rpc::PinObjectIDsReply *reply,
-                          rpc::SendReplyCallback send_reply_callback) override;
-
-  /// Handle a `NodeStats` request.
-  void HandleGetNodeStats(const rpc::GetNodeStatsRequest &request,
-                          rpc::GetNodeStatsReply *reply,
-                          rpc::SendReplyCallback send_reply_callback) override;
-
-  /// Handle a `GlobalGC` request.
-  void HandleGlobalGC(const rpc::GlobalGCRequest &request, rpc::GlobalGCReply *reply,
-                      rpc::SendReplyCallback send_reply_callback) override;
-
-  /// Handle a `FormatGlobalMemoryInfo`` request.
-  void HandleFormatGlobalMemoryInfo(const rpc::FormatGlobalMemoryInfoRequest &request,
-                                    rpc::FormatGlobalMemoryInfoReply *reply,
-                                    rpc::SendReplyCallback send_reply_callback) override;
-
-  /// Handle a `RequestObjectSpillage` request.
-  void HandleRequestObjectSpillage(const rpc::RequestObjectSpillageRequest &request,
-                                   rpc::RequestObjectSpillageReply *reply,
-                                   rpc::SendReplyCallback send_reply_callback) override;
-
-  /// Handle a `ReleaseUnusedBundles` request.
-  void HandleReleaseUnusedBundles(const rpc::ReleaseUnusedBundlesRequest &request,
-                                  rpc::ReleaseUnusedBundlesReply *reply,
-                                  rpc::SendReplyCallback send_reply_callback) override;
-
-  /// Handle a `GetSystemConfig` request.
-  void HandleGetSystemConfig(const rpc::GetSystemConfigRequest &request,
-                             rpc::GetSystemConfigReply *reply,
-                             rpc::SendReplyCallback send_reply_callback) override;
-
-  /// Handle a `GetGcsServerAddress` request.
-  void HandleGetGcsServerAddress(const rpc::GetGcsServerAddressRequest &request,
-                                 rpc::GetGcsServerAddressReply *reply,
-                                 rpc::SendReplyCallback send_reply_callback) override;
-
-  /// Trigger local GC on each worker of this raylet.
-  void DoLocalGC();
-
-  /// Push an error to the driver if this node is full of actors and so we are
-  /// unable to schedule new tasks or actors at all.
-  void WarnResourceDeadlock();
-
-  /// Dispatch tasks to available workers.
-  void DispatchScheduledTasksToWorkers();
-
-  /// Whether a task is an actor creation task.
-  bool IsActorCreationTask(const TaskID &task_id);
-
-  /// Return back all the bundle resource.
-  ///
-  /// \param bundle_spec: Specification of bundle whose resources will be returned.
-  /// \return Whether the resource is returned successfully.
-  bool ReturnBundleResources(const BundleSpecification &bundle_spec);
-
-  /// Publish the infeasible task error to GCS so that drivers can subscribe to it and
-  /// print.
-  ///
-  /// \param task RayTask that is infeasible
-  void PublishInfeasibleTaskError(const RayTask &task) const;
-
-  /// Get pointers to objects stored in plasma. They will be
-  /// released once the returned references go out of scope.
-  ///
-  /// \param[in] object_ids The objects to get.
-  /// \param[out] results The pointers to objects stored in
-  /// plasma.
-  /// \return Whether the request was successful.
-  bool GetObjectsFromPlasma(const std::vector<ObjectID> &object_ids,
-                            std::vector<std::unique_ptr<RayObject>> *results);
-
-  /// Populate the relevant parts of the heartbeat table. This is intended for
-  /// sending raylet <-> gcs heartbeats. In particular, this should fill in
-  /// resource_load and resource_load_by_shape.
-  ///
-  /// \param Output parameter. `resource_load` and `resource_load_by_shape` are the only
-  /// fields used.
-  void FillResourceUsage(rpc::ResourcesData &data);
-
-  /// Disconnect a client.
-  ///
-  /// \param client The client that sent the message.
-  /// \param disconnect_type The reason to disconnect the specified client.
-  /// \param client_error_message Extra error messages about this disconnection
-  /// \return Void.
-  void DisconnectClient(
-      const std::shared_ptr<ClientConnection> &client,
-      rpc::WorkerExitType disconnect_type = rpc::WorkerExitType::SYSTEM_ERROR_EXIT,
-      const rpc::RayException *creation_task_exception = nullptr);
-
-  /// ID of this node.
-  NodeID self_node_id_;
-  instrumented_io_context &io_service_;
-  /// A client connection to the GCS.
-  std::shared_ptr<gcs::GcsClient> gcs_client_;
-  /// Class to send heartbeat to GCS.
-  std::unique_ptr<HeartbeatSender> heartbeat_sender_;
-  /// A pool of workers.
-  WorkerPool worker_pool_;
-  /// The `ClientCallManager` object that is shared by all `NodeManagerClient`s
-  /// as well as all `CoreWorkerClient`s.
-  rpc::ClientCallManager client_call_manager_;
-  /// Pool of RPC client connections to core workers.
-  rpc::CoreWorkerClientPool worker_rpc_pool_;
-  /// The raylet client to initiate the pubsub to core workers (owners).
-  /// It is used to subscribe objects to evict.
-  std::unique_ptr<pubsub::SubscriberInterface> core_worker_subscriber_;
-  /// The object table. This is shared between the object manager and node
-  /// manager.
-  std::unique_ptr<IObjectDirectory> object_directory_;
-  /// Manages client requests for object transfers and availability.
-  ObjectManager object_manager_;
-  /// A Plasma object store client. This is used for creating new objects in
-  /// the object store (e.g., for actor tasks that can't be run because the
-  /// actor died) and to pin objects that are in scope in the cluster.
-  plasma::PlasmaClient store_client_;
-  /// The runner to run function periodically.
-  PeriodicalRunner periodical_runner_;
-  /// The period used for the resources report timer.
-  uint64_t report_resources_period_ms_;
-  /// The time that the last resource report was sent at. Used to make sure we are
-  /// keeping up with resource reports.
-  uint64_t last_resource_report_at_ms_;
-  /// Incremented each time we encounter a potential resource deadlock condition.
-  /// This is reset to zero when the condition is cleared.
-  int resource_deadlock_warned_ = 0;
-  /// Whether we have recorded any metrics yet.
-  bool recorded_metrics_ = false;
-  /// The path to the ray temp dir.
-  std::string temp_dir_;
-  /// Initial node manager configuration.
-  const NodeManagerConfig initial_config_;
-
-  /// A manager to resolve objects needed by queued tasks and workers that
-  /// called `ray.get` or `ray.wait`.
-  DependencyManager dependency_manager_;
-
-  /// A manager for wait requests.
-  WaitManager wait_manager_;
-
-  std::shared_ptr<AgentManager> agent_manager_;
-
-  /// The RPC server.
-  rpc::GrpcServer node_manager_server_;
-
-  /// The node manager RPC service.
-  rpc::NodeManagerGrpcService node_manager_service_;
-
-  /// The agent manager RPC service.
-  std::unique_ptr<rpc::AgentManagerServiceHandler> agent_manager_service_handler_;
-  rpc::AgentManagerGrpcService agent_manager_service_;
-
-  /// Manages all local objects that are pinned (primary
-  /// copies), freed, and/or spilled.
-  LocalObjectManager local_object_manager_;
-
-  /// Map from node ids to addresses of the remote node managers.
-  absl::flat_hash_map<NodeID, std::pair<std::string, int32_t>>
-      remote_node_manager_addresses_;
-
-  /// Map of workers leased out to direct call clients.
-  absl::flat_hash_map<WorkerID, std::shared_ptr<WorkerInterface>> leased_workers_;
-
-  /// Map from owner worker ID to a list of worker IDs that the owner has a
-  /// lease on.
-  absl::flat_hash_map<WorkerID, std::vector<WorkerID>> leased_workers_by_owner_;
-
-  /// Whether to trigger global GC in the next resource usage report. This will broadcast
-  /// a global GC message to all raylets except for this one.
-  bool should_global_gc_ = false;
-
-  /// Whether to trigger local GC in the next resource usage report. This will trigger gc
-  /// on all local workers of this raylet.
-  bool should_local_gc_ = false;
-
-  /// When plasma storage usage is high, we'll run gc to reduce it.
-  double high_plasma_storage_usage_ = 1.0;
-
-  /// the timestampe local gc run
-  uint64_t local_gc_run_time_ns_;
-
-  /// Throttler for local gc
-  Throttler local_gc_throttler_;
-
-  /// Throttler for global gc
-  Throttler global_gc_throttler_;
-
-  /// Seconds to initialize a local gc
-  const uint64_t local_gc_interval_ns_;
-
-  /// These two classes make up the new scheduler. ClusterResourceScheduler is
-  /// responsible for maintaining a view of the cluster state w.r.t resource
-  /// usage. ClusterTaskManager is responsible for queuing, spilling back, and
-  /// dispatching tasks.
-  std::shared_ptr<ClusterResourceScheduler> cluster_resource_scheduler_;
-  std::shared_ptr<ClusterTaskManagerInterface> cluster_task_manager_;
-
-  absl::flat_hash_map<ObjectID, std::unique_ptr<RayObject>> pinned_objects_;
-
-  // TODO(swang): Evict entries from these caches.
-  /// Cache for the WorkerTable in the GCS.
-  absl::flat_hash_set<WorkerID> failed_workers_cache_;
-  /// Cache for the NodeTable in the GCS.
-  absl::flat_hash_set<NodeID> failed_nodes_cache_;
-
-  /// Concurrency for the following map
-  mutable absl::Mutex plasma_object_notification_lock_;
-
-  /// Keeps track of workers waiting for objects
-  absl::flat_hash_map<ObjectID, absl::flat_hash_set<std::shared_ptr<WorkerInterface>>>
-      async_plasma_objects_notification_ GUARDED_BY(plasma_object_notification_lock_);
-
-  /// Fields that are used to report metrics.
-  /// The period between debug state dumps.
-  uint64_t record_metrics_period_ms_;
-
-  /// Last time metrics are recorded.
-  uint64_t last_metrics_recorded_at_ms_;
-
-  /// Number of tasks that are received and scheduled.
-  uint64_t metrics_num_task_scheduled_;
-
-  /// Number of tasks that are executed at this node.
-  uint64_t metrics_num_task_executed_;
-
-  /// Number of tasks that are spilled back to other nodes.
-  uint64_t metrics_num_task_spilled_back_;
-
-  /// Managers all bundle-related operations.
-  std::shared_ptr<PlacementGroupResourceManager> placement_group_resource_manager_;
-
-  /// Next resource broadcast seq no. Non-incrementing sequence numbers
-  /// indicate network issues (dropped/duplicated/ooo packets, etc).
-  int64_t next_resource_seq_no_;
-
-  /// Whether or not if the node draining process has already received.
-  bool is_node_drained_ = false;
-};
-
-}  // namespace raylet
-
-}  // namespace ray
->>>>>>> 19672688
+// Copyright 2017 The Ray Authors.
+//
+// Licensed under the Apache License, Version 2.0 (the "License");
+// you may not use this file except in compliance with the License.
+// You may obtain a copy of the License at
+//
+//  http://www.apache.org/licenses/LICENSE-2.0
+//
+// Unless required by applicable law or agreed to in writing, software
+// distributed under the License is distributed on an "AS IS" BASIS,
+// WITHOUT WARRANTIES OR CONDITIONS OF ANY KIND, either express or implied.
+// See the License for the specific language governing permissions and
+// limitations under the License.
+
+#pragma once
+
+// clang-format off
+#include "ray/rpc/grpc_client.h"
+#include "ray/rpc/node_manager/node_manager_server.h"
+#include "ray/rpc/node_manager/node_manager_client.h"
+#include "ray/common/id.h"
+#include "ray/common/task/task.h"
+#include "ray/common/ray_object.h"
+#include "ray/common/client_connection.h"
+#include "ray/common/task/task_common.h"
+#include "ray/common/task/scheduling_resources.h"
+#include "ray/pubsub/subscriber.h"
+#include "ray/object_manager/object_manager.h"
+#include "ray/raylet/agent_manager.h"
+#include "ray/raylet_client/raylet_client.h"
+#include "ray/raylet/local_object_manager.h"
+#include "ray/raylet/scheduling/scheduling_ids.h"
+#include "ray/raylet/scheduling/cluster_resource_scheduler.h"
+#include "ray/raylet/scheduling/cluster_task_manager.h"
+#include "ray/raylet/scheduling/cluster_task_manager_interface.h"
+#include "ray/raylet/dependency_manager.h"
+#include "ray/raylet/wait_manager.h"
+#include "ray/raylet/worker_pool.h"
+#include "ray/rpc/worker/core_worker_client_pool.h"
+#include "ray/util/ordered_set.h"
+#include "ray/util/throttler.h"
+#include "ray/common/asio/instrumented_io_context.h"
+#include "ray/common/bundle_spec.h"
+#include "ray/raylet/placement_group_resource_manager.h"
+// clang-format on
+
+namespace ray {
+
+namespace raylet {
+
+using rpc::ErrorType;
+using rpc::GcsNodeInfo;
+using rpc::HeartbeatTableData;
+using rpc::JobTableData;
+using rpc::ResourceUsageBatchData;
+
+struct NodeManagerConfig {
+  /// The node's resource configuration.
+  ResourceSet resource_config;
+  /// The IP address this node manager is running on.
+  std::string node_manager_address;
+  /// The port to use for listening to incoming connections. If this is 0 then
+  /// the node manager will choose its own port.
+  int node_manager_port;
+  /// The lowest port number that workers started will bind on.
+  /// If this is set to 0, workers will bind on random ports.
+  int min_worker_port;
+  /// The highest port number that workers started will bind on.
+  /// If this is not set to 0, min_worker_port must also not be set to 0.
+  int max_worker_port;
+  /// An explicit list of open ports that workers started will bind
+  /// on. This takes precedence over min_worker_port and max_worker_port.
+  std::vector<int> worker_ports;
+  /// The soft limit of the number of workers.
+  int num_workers_soft_limit;
+  /// Number of initial Python workers for the first job.
+  int num_initial_python_workers_for_first_job;
+  /// The maximum number of workers that can be started concurrently by a
+  /// worker pool.
+  int maximum_startup_concurrency;
+  /// The commands used to start the worker process, grouped by language.
+  WorkerCommandMap worker_commands;
+  /// The native library path which includes the core libraries.
+  std::string native_library_path;
+  /// The command used to start agent.
+  std::string agent_command;
+  /// The time between reports resources in milliseconds.
+  uint64_t report_resources_period_ms;
+  /// The store socket name.
+  std::string store_socket_name;
+  /// The path to the ray temp dir.
+  std::string temp_dir;
+  /// The path of this ray log dir.
+  std::string log_dir;
+  /// The path of this ray session dir.
+  std::string session_dir;
+  /// The path of this ray resource dir.
+  std::string resource_dir;
+  /// If true make Ray debugger available externally.
+  int ray_debugger_external;
+  /// The raylet config list of this node.
+  std::string raylet_config;
+  // The time between record metrics in milliseconds, or 0 to disable.
+  uint64_t record_metrics_period_ms;
+  // The number if max io workers.
+  int max_io_workers;
+  // The minimum object size that can be spilled by each spill operation.
+  int64_t min_spilling_size;
+};
+
+class HeartbeatSender {
+ public:
+  /// Create a heartbeat sender.
+  ///
+  /// \param self_node_id ID of this node.
+  /// \param gcs_client GCS client to send heartbeat.
+  HeartbeatSender(NodeID self_node_id, std::shared_ptr<gcs::GcsClient> gcs_client);
+
+  ~HeartbeatSender();
+
+ private:
+  /// Send heartbeats to the GCS.
+  void Heartbeat();
+
+  /// ID of this node.
+  NodeID self_node_id_;
+  /// A client connection to the GCS.
+  std::shared_ptr<gcs::GcsClient> gcs_client_;
+  /// The io service used in heartbeat loop in case of it being
+  /// blocked by main thread.
+  instrumented_io_context heartbeat_io_service_;
+  /// Heartbeat thread, using with heartbeat_io_service_.
+  std::unique_ptr<std::thread> heartbeat_thread_;
+  std::unique_ptr<PeriodicalRunner> heartbeat_runner_;
+  /// The time that the last heartbeat was sent at. Used to make sure we are
+  /// keeping up with heartbeats.
+  uint64_t last_heartbeat_at_ms_;
+};
+
+class NodeManager : public rpc::NodeManagerServiceHandler {
+ public:
+  /// Create a node manager.
+  ///
+  /// \param resource_config The initial set of node resources.
+  /// \param object_manager A reference to the local object manager.
+  NodeManager(instrumented_io_context &io_service, const NodeID &self_node_id,
+              const NodeManagerConfig &config,
+              const ObjectManagerConfig &object_manager_config,
+              std::shared_ptr<gcs::GcsClient> gcs_client);
+
+  /// Process a new client connection.
+  ///
+  /// \param client The client to process.
+  /// \return Void.
+  void ProcessNewClient(ClientConnection &client);
+
+  /// Process a message from a client. This method is responsible for
+  /// explicitly listening for more messages from the client if the client is
+  /// still alive.
+  ///
+  /// \param client The client that sent the message.
+  /// \param message_type The message type (e.g., a flatbuffer enum).
+  /// \param message_data A pointer to the message data.
+  /// \return Void.
+  void ProcessClientMessage(const std::shared_ptr<ClientConnection> &client,
+                            int64_t message_type, const uint8_t *message_data);
+
+  /// Subscribe to the relevant GCS tables and set up handlers.
+  ///
+  /// \return Status indicating whether this was done successfully or not.
+  ray::Status RegisterGcs();
+
+  /// Get initial node manager configuration.
+  const NodeManagerConfig &GetInitialConfig() const;
+
+  /// Returns debug string for class.
+  ///
+  /// \return string.
+  std::string DebugString() const;
+
+  /// Record metrics.
+  void RecordMetrics();
+
+  /// Get the port of the node manager rpc server.
+  int GetServerPort() const { return node_manager_server_.GetPort(); }
+
+  int GetObjectManagerPort() const { return object_manager_.GetServerPort(); }
+
+  LocalObjectManager &GetLocalObjectManager() { return local_object_manager_; }
+
+  /// Trigger global GC across the cluster to free up references to actors or
+  /// object ids.
+  void TriggerGlobalGC();
+
+  /// Mark the specified objects as failed with the given error type.
+  ///
+  /// \param error_type The type of the error that caused this task to fail.
+  /// \param object_ids The object ids to store error messages into.
+  /// \param job_id The optional job to push errors to if the writes fail.
+  void MarkObjectsAsFailed(const ErrorType &error_type,
+                           const std::vector<rpc::ObjectReference> object_ids,
+                           const JobID &job_id);
+
+  /// Stop this node manager.
+  void Stop();
+
+ private:
+  /// Methods for handling nodes.
+
+  /// Handle an unexpected failure notification from GCS pubsub.
+  ///
+  /// \param data The data of the worker that died.
+  void HandleUnexpectedWorkerFailure(const rpc::WorkerDeltaData &data);
+
+  /// Handler for the addition of a new node.
+  ///
+  /// \param data Data associated with the new node.
+  /// \return Void.
+  void NodeAdded(const GcsNodeInfo &data);
+
+  /// Handler for the removal of a GCS node.
+  /// \param node_id Id of the removed node.
+  /// \return Void.
+  void NodeRemoved(const NodeID &node_id);
+
+  /// Handler for the addition or updation of a resource in the GCS
+  /// \param node_id ID of the node that created or updated resources.
+  /// \param createUpdatedResources Created or updated resources.
+  /// \return Void.
+  void ResourceCreateUpdated(const NodeID &node_id,
+                             const ResourceSet &createUpdatedResources);
+
+  /// Handler for the deletion of a resource in the GCS
+  /// \param node_id ID of the node that deleted resources.
+  /// \param resource_names Names of deleted resources.
+  /// \return Void.
+  void ResourceDeleted(const NodeID &node_id,
+                       const std::vector<std::string> &resource_names);
+
+  /// Evaluates the local infeasible queue to check if any tasks can be scheduled.
+  /// This is called whenever there's an update to the resources on the local node.
+  /// \return Void.
+  void TryLocalInfeasibleTaskScheduling();
+
+  /// Fill out the normal task resource report.
+  void FillNormalTaskResourceUsage(rpc::ResourcesData &resources_data);
+
+  /// Fill out the resource report. This can be called by either method to transport the
+  /// report to GCS.
+  void FillResourceReport(rpc::ResourcesData &resources_data);
+
+  /// Write out debug state to a file.
+  void DumpDebugState() const;
+
+  /// Flush objects that are out of scope in the application. This will attempt
+  /// to eagerly evict all plasma copies of the object from the cluster.
+  void FlushObjectsToFree();
+
+  /// Handler for a resource usage notification from the GCS.
+  ///
+  /// \param id The ID of the node manager that sent the resources data.
+  /// \param data The resources data including load information.
+  /// \return Void.
+  void UpdateResourceUsage(const NodeID &id, const rpc::ResourcesData &data);
+
+  /// Handler for a resource usage batch notification from the GCS
+  ///
+  /// \param resource_usage_batch The batch of resource usage data.
+  void ResourceUsageBatchReceived(const ResourceUsageBatchData &resource_usage_batch);
+
+  /// Handle a worker finishing its assigned task.
+  ///
+  /// \param worker The worker that finished the task.
+  /// \return Whether the worker should be returned to the idle pool. This is
+  /// only false for direct actor creation calls, which should never be
+  /// returned to idle.
+  bool FinishAssignedTask(const std::shared_ptr<WorkerInterface> &worker_ptr);
+
+  /// Handle a worker finishing an assigned actor creation task.
+  /// \param worker The worker that finished the task.
+  /// \param task The actor task or actor creation task.
+  /// \return Void.
+  void FinishAssignedActorCreationTask(WorkerInterface &worker, const RayTask &task);
+
+  /// Handle blocking gets of objects. This could be a task assigned to a worker,
+  /// an out-of-band task (e.g., a thread created by the application), or a
+  /// driver task. This can be triggered when a client starts a get call or a
+  /// wait call.
+  ///
+  /// \param client The client that is executing the blocked task.
+  /// \param required_object_refs The objects that the client is blocked waiting for.
+  /// \param current_task_id The task that is blocked.
+  /// \param ray_get Whether the task is blocked in a `ray.get` call.
+  /// \param mark_worker_blocked Whether to mark the worker as blocked. This
+  ///                            should be False for direct calls.
+  /// \return Void.
+  void AsyncResolveObjects(const std::shared_ptr<ClientConnection> &client,
+                           const std::vector<rpc::ObjectReference> &required_object_refs,
+                           const TaskID &current_task_id, bool ray_get,
+                           bool mark_worker_blocked);
+
+  /// Handle end of a blocking object get. This could be a task assigned to a
+  /// worker, an out-of-band task (e.g., a thread created by the application),
+  /// or a driver task. This can be triggered when a client finishes a get call
+  /// or a wait call. The given task must be blocked, via a previous call to
+  /// AsyncResolveObjects.
+  ///
+  /// \param client The client that is executing the unblocked task.
+  /// \param current_task_id The task that is unblocked.
+  /// \param worker_was_blocked Whether we previously marked the worker as
+  ///                           blocked in AsyncResolveObjects().
+  /// \return Void.
+  void AsyncResolveObjectsFinish(const std::shared_ptr<ClientConnection> &client,
+                                 const TaskID &current_task_id, bool was_blocked);
+
+  /// Handle a direct call task that is blocked. Note that this callback may
+  /// arrive after the worker lease has been returned to the node manager.
+  ///
+  /// \param worker Shared ptr to the worker, or nullptr if lost.
+  void HandleDirectCallTaskBlocked(const std::shared_ptr<WorkerInterface> &worker,
+                                   bool release_resources);
+
+  /// Handle a direct call task that is unblocked. Note that this callback may
+  /// arrive after the worker lease has been returned to the node manager.
+  /// However, it is guaranteed to arrive after DirectCallTaskBlocked.
+  ///
+  /// \param worker Shared ptr to the worker, or nullptr if lost.
+  void HandleDirectCallTaskUnblocked(const std::shared_ptr<WorkerInterface> &worker);
+
+  /// Kill a worker.
+  ///
+  /// \param worker The worker to kill.
+  /// \return Void.
+  void KillWorker(std::shared_ptr<WorkerInterface> worker);
+
+  /// Destroy a worker.
+  /// We will disconnect the worker connection first and then kill the worker.
+  ///
+  /// \param worker The worker to destroy.
+  /// \return Void.
+  void DestroyWorker(
+      std::shared_ptr<WorkerInterface> worker,
+      rpc::WorkerExitType disconnect_type = rpc::WorkerExitType::SYSTEM_ERROR_EXIT);
+
+  /// When a job finished, loop over all of the queued tasks for that job and
+  /// treat them as failed.
+  ///
+  /// \param job_id The job that exited.
+  /// \return Void.
+  void CleanUpTasksForFinishedJob(const JobID &job_id);
+
+  /// Handle an object becoming local. This updates any local accounting, but
+  /// does not write to any global accounting in the GCS.
+  ///
+  /// \param object_info The info about the object that is locally available.
+  /// \return Void.
+  void HandleObjectLocal(const ObjectInfo &object_info);
+  /// Handle an object that is no longer local. This updates any local
+  /// accounting, but does not write to any global accounting in the GCS.
+  ///
+  /// \param object_id The object that has been evicted locally.
+  /// \return Void.
+  void HandleObjectMissing(const ObjectID &object_id);
+
+  /// Handles the event that a job is started.
+  ///
+  /// \param job_id ID of the started job.
+  /// \param job_data Data associated with the started job.
+  /// \return Void
+  void HandleJobStarted(const JobID &job_id, const JobTableData &job_data);
+
+  /// Handles the event that a job is finished.
+  ///
+  /// \param job_id ID of the finished job.
+  /// \param job_data Data associated with the finished job.
+  /// \return Void.
+  void HandleJobFinished(const JobID &job_id, const JobTableData &job_data);
+
+  /// Process client message of NotifyDirectCallTaskBlocked
+  ///
+  /// \param message_data A pointer to the message data.
+  /// \return Void.
+  void ProcessDirectCallTaskBlocked(const std::shared_ptr<ClientConnection> &client,
+                                    const uint8_t *message_data);
+
+  /// Process client message of RegisterClientRequest
+  ///
+  /// \param client The client that sent the message.
+  /// \param message_data A pointer to the message data.
+  /// \return Void.
+  void ProcessRegisterClientRequestMessage(
+      const std::shared_ptr<ClientConnection> &client, const uint8_t *message_data);
+
+  /// Process client message of AnnounceWorkerPort
+  ///
+  /// \param client The client that sent the message.
+  /// \param message_data A pointer to the message data.
+  /// \return Void.
+  void ProcessAnnounceWorkerPortMessage(const std::shared_ptr<ClientConnection> &client,
+                                        const uint8_t *message_data);
+
+  /// Handle the case that a worker is available.
+  ///
+  /// \param client The connection for the worker.
+  /// \return Void.
+  void HandleWorkerAvailable(const std::shared_ptr<ClientConnection> &client);
+
+  /// Handle the case that a worker is available.
+  ///
+  /// \param worker The pointer to the worker
+  /// \return Void.
+  void HandleWorkerAvailable(const std::shared_ptr<WorkerInterface> &worker);
+
+  /// Handle a client that has disconnected. This can be called multiple times
+  /// on the same client because this is triggered both when a client
+  /// disconnects and when the node manager fails to write a message to the
+  /// client.
+  ///
+  /// \param client The client that sent the message.
+  /// \param message_data A pointer to the message data.
+  /// \return Void.
+  void ProcessDisconnectClientMessage(const std::shared_ptr<ClientConnection> &client,
+                                      const uint8_t *message_data);
+
+  /// Process client message of FetchOrReconstruct
+  ///
+  /// \param client The client that sent the message.
+  /// \param message_data A pointer to the message data.
+  /// \return Void.
+  void ProcessFetchOrReconstructMessage(const std::shared_ptr<ClientConnection> &client,
+                                        const uint8_t *message_data);
+
+  /// Process client message of WaitRequest
+  ///
+  /// \param client The client that sent the message.
+  /// \param message_data A pointer to the message data.
+  /// \return Void.
+  void ProcessWaitRequestMessage(const std::shared_ptr<ClientConnection> &client,
+                                 const uint8_t *message_data);
+
+  /// Process client message of WaitForDirectActorCallArgsRequest
+  ///
+  /// \param client The client that sent the message.
+  /// \param message_data A pointer to the message data.
+  /// \return Void.
+  void ProcessWaitForDirectActorCallArgsRequestMessage(
+      const std::shared_ptr<ClientConnection> &client, const uint8_t *message_data);
+
+  /// Process client message of PushErrorRequest
+  ///
+  /// \param message_data A pointer to the message data.
+  /// \return Void.
+  void ProcessPushErrorRequestMessage(const uint8_t *message_data);
+
+  /// Process worker subscribing to a given plasma object become available. This handler
+  /// makes sure that the plasma object is local and calls core worker's PlasmaObjectReady
+  /// gRPC endpoint.
+  ///
+  /// \param client The client that sent the message.
+  /// \param message_data A pointer to the message data.
+  /// \return void.
+  void ProcessSubscribePlasmaReady(const std::shared_ptr<ClientConnection> &client,
+                                   const uint8_t *message_data);
+
+  void HandleUpdateResourceUsage(const rpc::UpdateResourceUsageRequest &request,
+                                 rpc::UpdateResourceUsageReply *reply,
+                                 rpc::SendReplyCallback send_reply_callback) override;
+
+  /// Handle a `RequestResourceReport` request.
+  void HandleRequestResourceReport(const rpc::RequestResourceReportRequest &request,
+                                   rpc::RequestResourceReportReply *reply,
+                                   rpc::SendReplyCallback send_reply_callback) override;
+
+  /// Handle a `PrepareBundleResources` request.
+  void HandlePrepareBundleResources(const rpc::PrepareBundleResourcesRequest &request,
+                                    rpc::PrepareBundleResourcesReply *reply,
+                                    rpc::SendReplyCallback send_reply_callback) override;
+
+  /// Handle a `CommitBundleResources` request.
+  void HandleCommitBundleResources(const rpc::CommitBundleResourcesRequest &request,
+                                   rpc::CommitBundleResourcesReply *reply,
+                                   rpc::SendReplyCallback send_reply_callback) override;
+
+  /// Handle a `ResourcesReturn` request.
+  void HandleCancelResourceReserve(const rpc::CancelResourceReserveRequest &request,
+                                   rpc::CancelResourceReserveReply *reply,
+                                   rpc::SendReplyCallback send_reply_callback) override;
+
+  /// Handle a `WorkerLease` request.
+  void HandleRequestWorkerLease(const rpc::RequestWorkerLeaseRequest &request,
+                                rpc::RequestWorkerLeaseReply *reply,
+                                rpc::SendReplyCallback send_reply_callback) override;
+
+  /// Handle a `ReportWorkerBacklog` request.
+  void HandleReportWorkerBacklog(const rpc::ReportWorkerBacklogRequest &request,
+                                 rpc::ReportWorkerBacklogReply *reply,
+                                 rpc::SendReplyCallback send_reply_callback) override;
+
+  /// Handle a `ReturnWorker` request.
+  void HandleReturnWorker(const rpc::ReturnWorkerRequest &request,
+                          rpc::ReturnWorkerReply *reply,
+                          rpc::SendReplyCallback send_reply_callback) override;
+
+  /// Handle a `ReleaseUnusedWorkers` request.
+  void HandleReleaseUnusedWorkers(const rpc::ReleaseUnusedWorkersRequest &request,
+                                  rpc::ReleaseUnusedWorkersReply *reply,
+                                  rpc::SendReplyCallback send_reply_callback) override;
+
+  /// Handle a `ShutdownRaylet` request.
+  void HandleShutdownRaylet(const rpc::ShutdownRayletRequest &request,
+                            rpc::ShutdownRayletReply *reply,
+                            rpc::SendReplyCallback send_reply_callback) override;
+
+  /// Handle a `ReturnWorker` request.
+  void HandleCancelWorkerLease(const rpc::CancelWorkerLeaseRequest &request,
+                               rpc::CancelWorkerLeaseReply *reply,
+                               rpc::SendReplyCallback send_reply_callback) override;
+
+  /// Handle a `PinObjectIDs` request.
+  void HandlePinObjectIDs(const rpc::PinObjectIDsRequest &request,
+                          rpc::PinObjectIDsReply *reply,
+                          rpc::SendReplyCallback send_reply_callback) override;
+
+  /// Handle a `NodeStats` request.
+  void HandleGetNodeStats(const rpc::GetNodeStatsRequest &request,
+                          rpc::GetNodeStatsReply *reply,
+                          rpc::SendReplyCallback send_reply_callback) override;
+
+  /// Handle a `GlobalGC` request.
+  void HandleGlobalGC(const rpc::GlobalGCRequest &request, rpc::GlobalGCReply *reply,
+                      rpc::SendReplyCallback send_reply_callback) override;
+
+  /// Handle a `FormatGlobalMemoryInfo`` request.
+  void HandleFormatGlobalMemoryInfo(const rpc::FormatGlobalMemoryInfoRequest &request,
+                                    rpc::FormatGlobalMemoryInfoReply *reply,
+                                    rpc::SendReplyCallback send_reply_callback) override;
+
+  /// Handle a `RequestObjectSpillage` request.
+  void HandleRequestObjectSpillage(const rpc::RequestObjectSpillageRequest &request,
+                                   rpc::RequestObjectSpillageReply *reply,
+                                   rpc::SendReplyCallback send_reply_callback) override;
+
+  /// Handle a `ReleaseUnusedBundles` request.
+  void HandleReleaseUnusedBundles(const rpc::ReleaseUnusedBundlesRequest &request,
+                                  rpc::ReleaseUnusedBundlesReply *reply,
+                                  rpc::SendReplyCallback send_reply_callback) override;
+
+  /// Handle a `GetSystemConfig` request.
+  void HandleGetSystemConfig(const rpc::GetSystemConfigRequest &request,
+                             rpc::GetSystemConfigReply *reply,
+                             rpc::SendReplyCallback send_reply_callback) override;
+
+  /// Handle a `GetGcsServerAddress` request.
+  void HandleGetGcsServerAddress(const rpc::GetGcsServerAddressRequest &request,
+                                 rpc::GetGcsServerAddressReply *reply,
+                                 rpc::SendReplyCallback send_reply_callback) override;
+
+  /// Trigger local GC on each worker of this raylet.
+  void DoLocalGC();
+
+  /// Push an error to the driver if this node is full of actors and so we are
+  /// unable to schedule new tasks or actors at all.
+  void WarnResourceDeadlock();
+
+  /// Dispatch tasks to available workers.
+  void DispatchScheduledTasksToWorkers();
+
+  /// Whether a task is an actor creation task.
+  bool IsActorCreationTask(const TaskID &task_id);
+
+  /// Return back all the bundle resource.
+  ///
+  /// \param bundle_spec: Specification of bundle whose resources will be returned.
+  /// \return Whether the resource is returned successfully.
+  bool ReturnBundleResources(const BundleSpecification &bundle_spec);
+
+  /// Publish the infeasible task error to GCS so that drivers can subscribe to it and
+  /// print.
+  ///
+  /// \param task RayTask that is infeasible
+  void PublishInfeasibleTaskError(const RayTask &task) const;
+
+  /// Get pointers to objects stored in plasma. They will be
+  /// released once the returned references go out of scope.
+  ///
+  /// \param[in] object_ids The objects to get.
+  /// \param[out] results The pointers to objects stored in
+  /// plasma.
+  /// \return Whether the request was successful.
+  bool GetObjectsFromPlasma(const std::vector<ObjectID> &object_ids,
+                            std::vector<std::unique_ptr<RayObject>> *results);
+
+  /// Populate the relevant parts of the heartbeat table. This is intended for
+  /// sending raylet <-> gcs heartbeats. In particular, this should fill in
+  /// resource_load and resource_load_by_shape.
+  ///
+  /// \param Output parameter. `resource_load` and `resource_load_by_shape` are the only
+  /// fields used.
+  void FillResourceUsage(rpc::ResourcesData &data);
+
+  /// Disconnect a client.
+  ///
+  /// \param client The client that sent the message.
+  /// \param disconnect_type The reason to disconnect the specified client.
+  /// \param client_error_message Extra error messages about this disconnection
+  /// \return Void.
+  void DisconnectClient(
+      const std::shared_ptr<ClientConnection> &client,
+      rpc::WorkerExitType disconnect_type = rpc::WorkerExitType::SYSTEM_ERROR_EXIT,
+      const rpc::RayException *creation_task_exception = nullptr);
+
+  /// ID of this node.
+  NodeID self_node_id_;
+  instrumented_io_context &io_service_;
+  /// A client connection to the GCS.
+  std::shared_ptr<gcs::GcsClient> gcs_client_;
+  /// Class to send heartbeat to GCS.
+  std::unique_ptr<HeartbeatSender> heartbeat_sender_;
+  /// A pool of workers.
+  WorkerPool worker_pool_;
+  /// The `ClientCallManager` object that is shared by all `NodeManagerClient`s
+  /// as well as all `CoreWorkerClient`s.
+  rpc::ClientCallManager client_call_manager_;
+  /// Pool of RPC client connections to core workers.
+  rpc::CoreWorkerClientPool worker_rpc_pool_;
+  /// The raylet client to initiate the pubsub to core workers (owners).
+  /// It is used to subscribe objects to evict.
+  std::unique_ptr<pubsub::SubscriberInterface> core_worker_subscriber_;
+  /// The object table. This is shared between the object manager and node
+  /// manager.
+  std::unique_ptr<IObjectDirectory> object_directory_;
+  /// Manages client requests for object transfers and availability.
+  ObjectManager object_manager_;
+  /// A Plasma object store client. This is used for creating new objects in
+  /// the object store (e.g., for actor tasks that can't be run because the
+  /// actor died) and to pin objects that are in scope in the cluster.
+  plasma::PlasmaClient store_client_;
+  /// The runner to run function periodically.
+  PeriodicalRunner periodical_runner_;
+  /// The period used for the resources report timer.
+  uint64_t report_resources_period_ms_;
+  /// The time that the last resource report was sent at. Used to make sure we are
+  /// keeping up with resource reports.
+  uint64_t last_resource_report_at_ms_;
+  /// Incremented each time we encounter a potential resource deadlock condition.
+  /// This is reset to zero when the condition is cleared.
+  int resource_deadlock_warned_ = 0;
+  /// Whether we have recorded any metrics yet.
+  bool recorded_metrics_ = false;
+  /// The path to the ray temp dir.
+  std::string temp_dir_;
+  /// Initial node manager configuration.
+  const NodeManagerConfig initial_config_;
+
+  /// A manager to resolve objects needed by queued tasks and workers that
+  /// called `ray.get` or `ray.wait`.
+  DependencyManager dependency_manager_;
+
+  /// A manager for wait requests.
+  WaitManager wait_manager_;
+
+  std::shared_ptr<AgentManager> agent_manager_;
+
+  /// The RPC server.
+  rpc::GrpcServer node_manager_server_;
+
+  /// The node manager RPC service.
+  rpc::NodeManagerGrpcService node_manager_service_;
+
+  /// The agent manager RPC service.
+  std::unique_ptr<rpc::AgentManagerServiceHandler> agent_manager_service_handler_;
+  rpc::AgentManagerGrpcService agent_manager_service_;
+
+  /// Manages all local objects that are pinned (primary
+  /// copies), freed, and/or spilled.
+  LocalObjectManager local_object_manager_;
+
+  /// Map from node ids to addresses of the remote node managers.
+  absl::flat_hash_map<NodeID, std::pair<std::string, int32_t>>
+      remote_node_manager_addresses_;
+
+  /// Map of workers leased out to direct call clients.
+  absl::flat_hash_map<WorkerID, std::shared_ptr<WorkerInterface>> leased_workers_;
+
+  /// Map from owner worker ID to a list of worker IDs that the owner has a
+  /// lease on.
+  absl::flat_hash_map<WorkerID, std::vector<WorkerID>> leased_workers_by_owner_;
+
+  /// Whether to trigger global GC in the next resource usage report. This will broadcast
+  /// a global GC message to all raylets except for this one.
+  bool should_global_gc_ = false;
+
+  /// Whether to trigger local GC in the next resource usage report. This will trigger gc
+  /// on all local workers of this raylet.
+  bool should_local_gc_ = false;
+
+  /// When plasma storage usage is high, we'll run gc to reduce it.
+  double high_plasma_storage_usage_ = 1.0;
+
+  /// the timestampe local gc run
+  uint64_t local_gc_run_time_ns_;
+
+  /// Throttler for local gc
+  Throttler local_gc_throttler_;
+
+  /// Throttler for global gc
+  Throttler global_gc_throttler_;
+
+  /// Seconds to initialize a local gc
+  const uint64_t local_gc_interval_ns_;
+
+  /// These two classes make up the new scheduler. ClusterResourceScheduler is
+  /// responsible for maintaining a view of the cluster state w.r.t resource
+  /// usage. ClusterTaskManager is responsible for queuing, spilling back, and
+  /// dispatching tasks.
+  std::shared_ptr<ClusterResourceScheduler> cluster_resource_scheduler_;
+  std::shared_ptr<ClusterTaskManagerInterface> cluster_task_manager_;
+
+  absl::flat_hash_map<ObjectID, std::unique_ptr<RayObject>> pinned_objects_;
+
+  // TODO(swang): Evict entries from these caches.
+  /// Cache for the WorkerTable in the GCS.
+  absl::flat_hash_set<WorkerID> failed_workers_cache_;
+  /// Cache for the NodeTable in the GCS.
+  absl::flat_hash_set<NodeID> failed_nodes_cache_;
+
+  /// Concurrency for the following map
+  mutable absl::Mutex plasma_object_notification_lock_;
+
+  /// Keeps track of workers waiting for objects
+  absl::flat_hash_map<ObjectID, absl::flat_hash_set<std::shared_ptr<WorkerInterface>>>
+      async_plasma_objects_notification_ GUARDED_BY(plasma_object_notification_lock_);
+
+  /// Fields that are used to report metrics.
+  /// The period between debug state dumps.
+  uint64_t record_metrics_period_ms_;
+
+  /// Last time metrics are recorded.
+  uint64_t last_metrics_recorded_at_ms_;
+
+  /// Number of tasks that are received and scheduled.
+  uint64_t metrics_num_task_scheduled_;
+
+  /// Number of tasks that are executed at this node.
+  uint64_t metrics_num_task_executed_;
+
+  /// Number of tasks that are spilled back to other nodes.
+  uint64_t metrics_num_task_spilled_back_;
+
+  /// Managers all bundle-related operations.
+  std::shared_ptr<PlacementGroupResourceManager> placement_group_resource_manager_;
+
+  /// Next resource broadcast seq no. Non-incrementing sequence numbers
+  /// indicate network issues (dropped/duplicated/ooo packets, etc).
+  int64_t next_resource_seq_no_;
+
+  /// Whether or not if the node draining process has already received.
+  bool is_node_drained_ = false;
+};
+
+}  // namespace raylet
+
+}  // namespace ray