--- conflicted
+++ resolved
@@ -289,12 +289,7 @@
   /// \param push_warning Propogate error message if true.
   /// \return Void.
   void ProcessDisconnectClientMessage(
-<<<<<<< HEAD
-      const std::shared_ptr<LocalClientConnection> &client,
-      bool push_warning = true);
-=======
       const std::shared_ptr<LocalClientConnection> &client, bool push_warning = true);
->>>>>>> 473ee4eb
 
   /// Process client message of SubmitTask
   ///
