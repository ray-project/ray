--- conflicted
+++ resolved
@@ -377,12 +377,8 @@
   /// arrive after the worker lease has been returned to the node manager.
   ///
   /// \param worker Shared ptr to the worker, or nullptr if lost.
-<<<<<<< HEAD
-  void HandleTaskBlocked(const std::shared_ptr<WorkerInterface> &worker);
-=======
-  void HandleDirectCallTaskBlocked(const std::shared_ptr<WorkerInterface> &worker,
+  void HandleTaskBlocked(const std::shared_ptr<WorkerInterface> &worker,
                                    bool release_resources);
->>>>>>> ea8d782b
 
   /// Handle a direct call task that is unblocked. Note that this callback may
   /// arrive after the worker lease has been returned to the node manager.
@@ -438,22 +434,13 @@
   /// \return Void.
   void HandleJobFinished(const JobID &job_id, const JobTableData &job_data);
 
-<<<<<<< HEAD
-=======
-  /// Process client message of SubmitTask
-  ///
-  /// \param message_data A pointer to the message data.
-  /// \return Void.
-  void ProcessSubmitTaskMessage(const uint8_t *message_data);
-
-  /// Process client message of NotifyDirectCallTaskBlocked
-  ///
-  /// \param message_data A pointer to the message data.
-  /// \return Void.
-  void ProcessDirectCallTaskBlocked(const std::shared_ptr<ClientConnection> &client,
+  /// Process client message of NotifyTaskBlocked
+  ///
+  /// \param message_data A pointer to the message data.
+  /// \return Void.
+  void ProcessTaskBlocked(const std::shared_ptr<ClientConnection> &client,
                                     const uint8_t *message_data);
 
->>>>>>> ea8d782b
   /// Process client message of RegisterClientRequest
   ///
   /// \param client The client that sent the message.
