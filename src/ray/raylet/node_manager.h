// Copyright 2017 The Ray Authors.
//
// Licensed under the Apache License, Version 2.0 (the "License");
// you may not use this file except in compliance with the License.
// You may obtain a copy of the License at
//
//  http://www.apache.org/licenses/LICENSE-2.0
//
// Unless required by applicable law or agreed to in writing, software
// distributed under the License is distributed on an "AS IS" BASIS,
// WITHOUT WARRANTIES OR CONDITIONS OF ANY KIND, either express or implied.
// See the License for the specific language governing permissions and
// limitations under the License.

#pragma once

#include <gtest/gtest_prod.h>

#include <memory>
#include <string>
#include <utility>
#include <vector>

#include "ray/common/asio/instrumented_io_context.h"
#include "ray/common/bundle_spec.h"
#include "ray/common/cgroup2/cgroup_manager_interface.h"
#include "ray/common/id.h"
#include "ray/common/lease/lease.h"
#include "ray/common/memory_monitor.h"
#include "ray/common/ray_object.h"
#include "ray/common/ray_syncer/ray_syncer.h"
#include "ray/common/scheduling/resource_set.h"
#include "ray/common/task/task_util.h"
#include "ray/core_worker/experimental_mutable_object_provider.h"
#include "ray/core_worker_rpc_client/core_worker_client_pool.h"
#include "ray/flatbuffers/node_manager_generated.h"
#include "ray/object_manager/object_directory.h"
#include "ray/object_manager/object_manager.h"
#include "ray/object_manager/plasma/client.h"
#include "ray/pubsub/subscriber.h"
#include "ray/raylet/agent_manager.h"
#include "ray/raylet/lease_dependency_manager.h"
#include "ray/raylet/local_lease_manager.h"
#include "ray/raylet/local_object_manager_interface.h"
#include "ray/raylet/placement_group_resource_manager.h"
#include "ray/raylet/runtime_env_agent_client.h"
#include "ray/raylet/scheduling/cluster_lease_manager_interface.h"
#include "ray/raylet/scheduling/cluster_resource_scheduler.h"
#include "ray/raylet/wait_manager.h"
#include "ray/raylet/worker_killing_policy.h"
#include "ray/raylet/worker_pool.h"
#include "ray/raylet_ipc_client/client_connection.h"
#include "ray/raylet_rpc_client/raylet_client_pool.h"
#include "ray/rpc/node_manager/node_manager_server.h"
#include "ray/rpc/rpc_callback_types.h"
#include "ray/util/throttler.h"

namespace ray::raylet {

using rpc::ErrorType;
using rpc::GcsNodeInfo;
using rpc::JobTableData;
using rpc::ResourceUsageBatchData;

// TODO(#54703): Put this type in a separate target.
using AddProcessToCgroupHook = std::function<void(const std::string &)>;

struct NodeManagerConfig {
  /// The node's resource configuration.
  ResourceSet resource_config;
  /// The IP address this node manager is running on.
  std::string node_manager_address;
  /// The port to use for listening to incoming connections. If this is 0 then
  /// the node manager will choose its own port.
  int node_manager_port;
  /// The port to connect the runtime env agent. Note the address is equal to the
  /// node manager address.
  int runtime_env_agent_port;
  /// The lowest port number that workers started will bind on.
  /// If this is set to 0, workers will bind on random ports.
  int min_worker_port;
  /// The highest port number that workers started will bind on.
  /// If this is not set to 0, min_worker_port must also not be set to 0.
  int max_worker_port;
  /// An explicit list of open ports that workers started will bind
  /// on. This takes precedence over min_worker_port and max_worker_port.
  std::vector<int> worker_ports;
  /// The soft limit of the number of workers.
  int64_t num_workers_soft_limit;
  /// Number of initial Python workers to start when raylet starts.
  int num_prestart_python_workers;
  /// The maximum number of workers that can be started concurrently by a
  /// worker pool.
  int maximum_startup_concurrency;
  /// The commands used to start the worker process, grouped by language.
  WorkerCommandMap worker_commands;
  /// The native library path which includes the core libraries.
  std::string native_library_path;
  /// The command used to start the dashboard agent. Must not be empty.
  std::string dashboard_agent_command;
  /// The command used to start the runtime env agent. Must not be empty.
  std::string runtime_env_agent_command;
  /// The time between reports resources in milliseconds.
  uint64_t report_resources_period_ms;
  /// The store socket name.
  std::string store_socket_name;
  /// The path of this ray log dir.
  std::string log_dir;
  /// The path of this ray session dir.
  std::string session_dir;
  /// The path of this ray resource dir.
  std::string resource_dir;
  /// If true make Ray debugger available externally.
  int ray_debugger_external;
  /// The raylet config list of this node.
  std::string raylet_config;
  // The time between record metrics in milliseconds, or 0 to disable.
  uint64_t record_metrics_period_ms;
  // The number if max io workers.
  int max_io_workers;
  // The key-value labels of this node.
  absl::flat_hash_map<std::string, std::string> labels;
};

class NodeManager : public rpc::NodeManagerServiceHandler,
                    public syncer::ReporterInterface,
                    public syncer::ReceiverInterface {
 public:
  /// Create a node manager.
  ///
  /// \param config Configuration of node manager, e.g. initial resources, ports, etc.
  /// \param object_manager_config Configuration of object manager, e.g. initial memory
  /// allocation.
  NodeManager(
      instrumented_io_context &io_service,
      const NodeID &self_node_id,
      std::string self_node_name,
      const NodeManagerConfig &config,
      gcs::GcsClient &gcs_client,
      rpc::ClientCallManager &client_call_manager,
      rpc::CoreWorkerClientPool &worker_rpc_pool,
      rpc::RayletClientPool &raylet_client_pool,
      pubsub::SubscriberInterface &core_worker_subscriber,
      ClusterResourceScheduler &cluster_resource_scheduler,
      LocalLeaseManagerInterface &local_lease_manager,
      ClusterLeaseManagerInterface &cluster_lease_manager,
      IObjectDirectory &object_directory,
      ObjectManagerInterface &object_manager,
      LocalObjectManagerInterface &local_object_manager,
      LeaseDependencyManager &lease_dependency_manager,
      WorkerPoolInterface &worker_pool,
      absl::flat_hash_map<LeaseID, std::shared_ptr<WorkerInterface>> &leased_workers,
      plasma::PlasmaClientInterface &store_client,
      std::unique_ptr<core::experimental::MutableObjectProviderInterface>
          mutable_object_provider,
      std::function<void(const rpc::NodeDeathInfo &)> shutdown_raylet_gracefully,
      AddProcessToCgroupHook add_process_to_system_cgroup_hook,
<<<<<<< HEAD
      std::atomic<bool> &shutting_down);
=======
      std::unique_ptr<CgroupManagerInterface> cgroup_manager);
>>>>>>> a1f5f117

  /// Handle an unexpected error that occurred on a client connection.
  /// The client will be disconnected and no more messages will be processed.
  ///
  /// \param client The client whose connection the error occurred on.
  /// \param error The error details.
  void HandleClientConnectionError(std::shared_ptr<ClientConnection> client,
                                   const boost::system::error_code &error);

  /// Process a message from a client. This method is responsible for
  /// explicitly listening for more messages from the client if the client is
  /// still alive.
  ///
  /// \param client The client that sent the message.
  /// \param message_type The message type (e.g., a flatbuffer enum).
  /// \param message_data A pointer to the message data.
  void ProcessClientMessage(const std::shared_ptr<ClientConnection> &client,
                            int64_t message_type,
                            const uint8_t *message_data);

  /// Subscribe to the relevant GCS tables and set up handlers.
  void RegisterGcs();

  /// Get initial node manager configuration.
  const NodeManagerConfig &GetInitialConfig() const;

  /// Returns debug string for class.
  ///
  /// \return string.
  std::string DebugString() const;

  /// Record metrics.
  void RecordMetrics();

  /// Report worker OOM kill stats
  void ReportWorkerOOMKillStats();

  /// Get the port of the node manager rpc server.
  int GetServerPort() const { return node_manager_server_.GetPort(); }

  void ConsumeSyncMessage(std::shared_ptr<const syncer::RaySyncMessage> message) override;

  std::optional<syncer::RaySyncMessage> CreateSyncMessage(
      int64_t after_version, syncer::MessageType message_type) const override;

  int GetObjectManagerPort() const { return object_manager_.GetServerPort(); }

  LocalObjectManagerInterface &GetLocalObjectManager() { return local_object_manager_; }

  /// Trigger global GC across the cluster to free up references to actors or
  /// object ids.
  void TriggerGlobalGC();

  /// Mark the specified objects as failed with the given error type.
  ///
  /// \param error_type The type of the error that caused this task to fail.
  /// \param object_ids The object ids to store error messages into.
  /// \param job_id The optional job to push errors to if the writes fail.
  void MarkObjectsAsFailed(const ErrorType &error_type,
                           const std::vector<rpc::ObjectReference> &object_ids,
                           const JobID &job_id);

  /// Stop this node manager.
  void Stop();

  /// Query all of local core worker states.
  ///
  /// \param on_replied A callback that's called when each of query RPC is replied.
  /// \param send_reply_callback A reply callback that will be called when all
  /// RPCs are replied.
  /// \param include_memory_info If true, it requires every object ref information
  /// from all workers.
  /// \param include_task_info If true, it requires every task metadata information
  /// from all workers.
  /// \param limit A maximum number of task/object entries to return from each core
  /// worker.
  /// \param on_all_replied A callback that's called when every worker replies.
  void QueryAllWorkerStates(
      const std::function<void(const ray::Status &status,
                               const rpc::GetCoreWorkerStatsReply &r)> &on_replied,
      rpc::SendReplyCallback &send_reply_callback,
      bool include_memory_info,
      bool include_task_info,
      int64_t limit,
      const std::function<void()> &on_all_replied);

  /// Handle an object becoming local. This updates any local accounting, but
  /// does not write to any global accounting in the GCS.
  ///
  /// \param object_info The info about the object that is locally available.
  void HandleObjectLocal(const ObjectInfo &object_info);

  /// Handle an object that is no longer local. This updates any local
  /// accounting, but does not write to any global accounting in the GCS.
  ///
  /// \param object_id The object that has been evicted locally.
  void HandleObjectMissing(const ObjectID &object_id);

  /// Handle a `WorkerLease` request.
  void HandleRequestWorkerLease(rpc::RequestWorkerLeaseRequest request,
                                rpc::RequestWorkerLeaseReply *reply,
                                rpc::SendReplyCallback send_reply_callback) override;

  /// Get pointers to objects stored in plasma. They will be
  /// released once the returned references go out of scope.
  ///
  /// \param[in] object_ids The objects to get.
  /// \param[out] results The pointers to objects stored in
  /// plasma.
  /// \return Whether the request was successful.
  bool GetObjectsFromPlasma(const std::vector<ObjectID> &object_ids,
                            std::vector<std::unique_ptr<RayObject>> *results);

  /// Get the local drain request.
  std::optional<rpc::DrainRayletRequest> GetLocalDrainRequest() const {
    return cluster_resource_scheduler_.GetLocalResourceManager().GetLocalDrainRequest();
  }

  /// gRPC Handlers
  /// Handle a `PinObjectIDs` request.
  void HandlePinObjectIDs(rpc::PinObjectIDsRequest request,
                          rpc::PinObjectIDsReply *reply,
                          rpc::SendReplyCallback send_reply_callback) override;

  /// Handle a `ResizeLocalResourceInstances` request.
  void HandleResizeLocalResourceInstances(
      rpc::ResizeLocalResourceInstancesRequest request,
      rpc::ResizeLocalResourceInstancesReply *reply,
      rpc::SendReplyCallback send_reply_callback) override;

  void HandleReturnWorkerLease(rpc::ReturnWorkerLeaseRequest request,
                               rpc::ReturnWorkerLeaseReply *reply,
                               rpc::SendReplyCallback send_reply_callback) override;

  void HandleCancelWorkerLease(rpc::CancelWorkerLeaseRequest request,
                               rpc::CancelWorkerLeaseReply *reply,
                               rpc::SendReplyCallback send_reply_callback) override;

 private:
  FRIEND_TEST(NodeManagerStaticTest, TestHandleReportWorkerBacklog);

  // Removes the worker from node_manager's leased_workers_ map.
  // Warning: this does NOT release the worker's resources, or put the leased worker
  // back to the worker pool, or destroy the worker. The caller must handle the worker's
  // resources well.
  void ReleaseWorker(const LeaseID &lease_id) {
    RAY_CHECK(leased_workers_.contains(lease_id));
    leased_workers_.erase(lease_id);
    SetIdleIfLeaseEmpty();
  }

  void SetIdleIfLeaseEmpty() {
    if (leased_workers_.empty()) {
      cluster_resource_scheduler_.GetLocalResourceManager().SetIdleFootprint(
          WorkFootprint::NODE_WORKERS);
    }
  }

  /// If the primary objects' usage is over the threshold
  /// specified in RayConfig, spill objects up to the max
  /// throughput.
  void SpillIfOverPrimaryObjectsThreshold();

  /// Methods for handling nodes.

  /// Handle an unexpected failure notification from GCS pubsub.
  ///
  /// \param data The data of the worker that died.
  void HandleUnexpectedWorkerFailure(const WorkerID &worker_id);

  /// Handler for the addition of a new node.
  ///
  /// \param data Data associated with the new node.
  void NodeAdded(const GcsNodeInfo &data);

  /// Handler for the removal of a GCS node.
  /// \param node_id Id of the removed node.
  void NodeRemoved(const NodeID &node_id);

  /// Handler for the addition or updation of a resource in the GCS
  /// \param node_id ID of the node that created or updated resources.
  /// \param createUpdatedResources Created or updated resources.
  /// \return Whether the update is applied.
  bool ResourceCreateUpdated(const NodeID &node_id,
                             const ResourceRequest &createUpdatedResources);

  /// Handler for the deletion of a resource in the GCS
  /// \param node_id ID of the node that deleted resources.
  /// \param resource_names Names of deleted resources.
  /// \return Whether the deletion is applied.
  bool ResourceDeleted(const NodeID &node_id,
                       const std::vector<std::string> &resource_names);

  /// Evaluates the local infeasible queue to check if any tasks can be scheduled.
  /// This is called whenever there's an update to the resources on the local node.
  void TryLocalInfeasibleTaskScheduling();

  /// Write out debug state to a file.
  void DumpDebugState() const;

  /// Flush objects that are out of scope in the application. This will attempt
  /// to eagerly evict all plasma copies of the object from the cluster.
  void FlushObjectsToFree();

  /// Handler for a resource usage notification from the GCS.
  ///
  /// \param id The ID of the node manager that sent the resource usage.
  /// \param resource_view_sync_message The resource usage data.
  /// \return Whether the node resource usage is updated.
  bool UpdateResourceUsage(
      const NodeID &id,
      const syncer::ResourceViewSyncMessage &resource_view_sync_message);

  /// Cleanup any lease resources and state for a worker that was granted a lease.
  ///
  /// \param worker The worker that was granted the lease.
  /// \return Whether the worker should be returned to the idle pool. This is
  /// only false for actor creation calls, which should never be returned to idle.
  bool CleanupLease(const std::shared_ptr<WorkerInterface> &worker);

  /// Convert a worker to an actor since it's finished an actor creation task.
  /// \param worker The worker that was granted the actor creation lease.
  /// \param lease The lease of the actor creation task.
  void ConvertWorkerToActor(const std::shared_ptr<WorkerInterface> &worker,
                            const RayLease &lease);

  /// Start a get or wait request for the requested objects.
  ///
  /// \param client The client that is requesting the objects.
  /// \param object_refs The objects that are requested.
  /// \param is_get_request If this is a get request, else it's a wait request.
  void AsyncGetOrWait(const std::shared_ptr<ClientConnection> &client,
                      const std::vector<rpc::ObjectReference> &object_refs,
                      bool is_get_request);

  /// Cancel all ongoing get requests from the client.
  ///
  /// This does *not* cancel ongoing wait requests.
  ///
  /// \param client The client whose get requests will be canceled.
  void CancelGetRequest(const std::shared_ptr<ClientConnection> &client);

  /// Handle a task that is blocked. Note that this callback may
  /// arrive after the worker lease has been returned to the node manager.
  ///
  /// \param worker Shared ptr to the worker, or nullptr if lost.
  void HandleNotifyWorkerBlocked(const std::shared_ptr<WorkerInterface> &worker);

  /// Handle a task that is unblocked. Note that this callback may
  /// arrive after the worker lease has been returned to the node manager.
  /// However, it is guaranteed to arrive after DirectCallTaskBlocked.
  ///
  /// \param worker Shared ptr to the worker, or nullptr if lost.
  void HandleNotifyWorkerUnblocked(const std::shared_ptr<WorkerInterface> &worker);

  /// Destroy a worker.
  /// We will disconnect the worker connection first and then kill the worker.
  ///
  /// \param worker The worker to destroy.
  /// \param disconnect_type The reason why this worker process is disconnected.
  /// \param disconnect_detail The detailed reason for a given exit.
  /// \param force true to destroy immediately, false to give time for the worker to
  /// clean up and exit gracefully.
  void DestroyWorker(std::shared_ptr<WorkerInterface> worker,
                     rpc::WorkerExitType disconnect_type,
                     const std::string &disconnect_detail,
                     bool force = false);

  /// Handles the event that a job is started.
  ///
  /// \param job_id ID of the started job.
  /// \param job_data Data associated with the started job.

  void HandleJobStarted(const JobID &job_id, const JobTableData &job_data);

  /// Handles the event that a job is finished.
  ///
  /// \param job_id ID of the finished job.
  /// \param job_data Data associated with the finished job.
  void HandleJobFinished(const JobID &job_id, const JobTableData &job_data);

  /// Process client message of RegisterClientRequest
  ///
  /// \param client The client that sent the message.
  /// \param message_data A pointer to the message data.
  void ProcessRegisterClientRequestMessage(
      const std::shared_ptr<ClientConnection> &client, const uint8_t *message_data);

  Status ProcessRegisterClientRequestMessageImpl(
      const std::shared_ptr<ClientConnection> &client,
      const ray::protocol::RegisterClientRequest *message);

  // Register a new worker into worker pool.
  Status RegisterForNewWorker(std::shared_ptr<WorkerInterface> worker,
                              pid_t pid,
                              const StartupToken &worker_startup_token,
                              std::function<void(Status, int)> send_reply_callback = {});
  // Register a new driver into worker pool.
  Status RegisterForNewDriver(std::shared_ptr<WorkerInterface> worker,
                              pid_t pid,
                              const JobID &job_id,
                              const ray::protocol::RegisterClientRequest *message,
                              std::function<void(Status, int)> send_reply_callback = {});

  /// Process client message of AnnounceWorkerPort
  ///
  /// \param client The client that sent the message.
  /// \param message_data A pointer to the message data.
  void ProcessAnnounceWorkerPortMessage(const std::shared_ptr<ClientConnection> &client,
                                        const uint8_t *message_data);
  void ProcessAnnounceWorkerPortMessageImpl(
      const std::shared_ptr<ClientConnection> &client,
      const ray::protocol::AnnounceWorkerPort *message);

  // Send status of port announcement to client side.
  void SendPortAnnouncementResponse(const std::shared_ptr<ClientConnection> &client,
                                    Status status);

  /// Handle the case that a worker is available.
  ///
  /// \param worker The pointer to the worker
  void HandleWorkerAvailable(const std::shared_ptr<WorkerInterface> &worker);

  /// Handle a client that has disconnected. This can be called multiple times
  /// on the same client because this is triggered both when a client
  /// disconnects and when the node manager fails to write a message to the
  /// client.
  ///
  /// \param client The client that sent the message.
  /// \param message_data A pointer to the message data.
  void ProcessDisconnectClientMessage(const std::shared_ptr<ClientConnection> &client,
                                      const uint8_t *message_data);

  /// Handle client request AsyncGetObjects.
  ///
  /// \param client The client that sent the message.
  /// \param message_data A pointer to the message data.
  void HandleAsyncGetObjectsRequest(const std::shared_ptr<ClientConnection> &client,
                                    const uint8_t *message_data);

  /// Process client message of WaitRequest
  ///
  /// \param client The client that sent the message.
  /// \param message_data A pointer to the message data.
  void ProcessWaitRequestMessage(const std::shared_ptr<ClientConnection> &client,
                                 const uint8_t *message_data);

  /// Process client message of WaitForActorCallArgsRequest
  ///
  /// \param client The client that sent the message.
  /// \param message_data A pointer to the message data.
  void ProcessWaitForActorCallArgsRequestMessage(
      const std::shared_ptr<ClientConnection> &client, const uint8_t *message_data);

  /// Process client message of PushErrorRequest
  ///
  /// \param message_data A pointer to the message data.
  void ProcessPushErrorRequestMessage(const uint8_t *message_data);

  /// Process worker subscribing to a given plasma object become available. This handler
  /// makes sure that the plasma object is local and calls core worker's PlasmaObjectReady
  /// gRPC endpoint.
  ///
  /// \param client The client that sent the message.
  /// \param message_data A pointer to the message data.
  void ProcessSubscribePlasmaReady(const std::shared_ptr<ClientConnection> &client,
                                   const uint8_t *message_data);

  /// Handle a `GetResourceLoad` request.
  void HandleGetResourceLoad(rpc::GetResourceLoadRequest request,
                             rpc::GetResourceLoadReply *reply,
                             rpc::SendReplyCallback send_reply_callback) override;

  /// Handle a `CancelLeasesWithResourceShapes` request.
  void HandleCancelLeasesWithResourceShapes(
      rpc::CancelLeasesWithResourceShapesRequest request,
      rpc::CancelLeasesWithResourceShapesReply *reply,
      rpc::SendReplyCallback send_reply_callback) override;

  /// Handle a `PrepareBundleResources` request.
  void HandlePrepareBundleResources(rpc::PrepareBundleResourcesRequest request,
                                    rpc::PrepareBundleResourcesReply *reply,
                                    rpc::SendReplyCallback send_reply_callback) override;

  /// Handle a `CommitBundleResources` request.
  void HandleCommitBundleResources(rpc::CommitBundleResourcesRequest request,
                                   rpc::CommitBundleResourcesReply *reply,
                                   rpc::SendReplyCallback send_reply_callback) override;

  /// Handle a `ResourcesReturn` request.
  void HandleCancelResourceReserve(rpc::CancelResourceReserveRequest request,
                                   rpc::CancelResourceReserveReply *reply,
                                   rpc::SendReplyCallback send_reply_callback) override;

  void HandlePrestartWorkers(rpc::PrestartWorkersRequest request,
                             rpc::PrestartWorkersReply *reply,
                             rpc::SendReplyCallback send_reply_callback) override;

  /// Handle a `ReportWorkerBacklog` request.
  void HandleReportWorkerBacklog(rpc::ReportWorkerBacklogRequest request,
                                 rpc::ReportWorkerBacklogReply *reply,
                                 rpc::SendReplyCallback send_reply_callback) override;

  /// This is created for unit test purpose so that we don't need to create
  /// a node manager in order to test HandleReportWorkerBacklog.
  static void HandleReportWorkerBacklog(rpc::ReportWorkerBacklogRequest request,
                                        rpc::ReportWorkerBacklogReply *reply,
                                        rpc::SendReplyCallback send_reply_callback,
                                        WorkerPoolInterface &worker_pool,
                                        LocalLeaseManagerInterface &local_lease_manager);

  /// Handle a `ReleaseUnusedActorWorkers` request.
  // On GCS restart, there's a pruning effort. GCS sends raylet a list of actor workers it
  // still wants (that it keeps tracks of); and the raylet destroys all other actor
  // workers.
  void HandleReleaseUnusedActorWorkers(
      rpc::ReleaseUnusedActorWorkersRequest request,
      rpc::ReleaseUnusedActorWorkersReply *reply,
      rpc::SendReplyCallback send_reply_callback) override;

  /// Handle a `ShutdownRaylet` request.
  void HandleShutdownRaylet(rpc::ShutdownRayletRequest request,
                            rpc::ShutdownRayletReply *reply,
                            rpc::SendReplyCallback send_reply_callback) override;

  /// Handle a `DrainRaylet` request.
  void HandleDrainRaylet(rpc::DrainRayletRequest request,
                         rpc::DrainRayletReply *reply,
                         rpc::SendReplyCallback send_reply_callback) override;

  void HandleIsLocalWorkerDead(rpc::IsLocalWorkerDeadRequest request,
                               rpc::IsLocalWorkerDeadReply *reply,
                               rpc::SendReplyCallback send_reply_callback) override;

  /// Handle a `NodeStats` request.
  void HandleGetNodeStats(rpc::GetNodeStatsRequest request,
                          rpc::GetNodeStatsReply *reply,
                          rpc::SendReplyCallback send_reply_callback) override;

  /// Handle a `GlobalGC` request.
  void HandleGlobalGC(rpc::GlobalGCRequest request,
                      rpc::GlobalGCReply *reply,
                      rpc::SendReplyCallback send_reply_callback) override;

  /// Handle a `FormatGlobalMemoryInfo`` request.
  void HandleFormatGlobalMemoryInfo(rpc::FormatGlobalMemoryInfoRequest request,
                                    rpc::FormatGlobalMemoryInfoReply *reply,
                                    rpc::SendReplyCallback send_reply_callback) override;

  /// Handle a `ReleaseUnusedBundles` request.
  void HandleReleaseUnusedBundles(rpc::ReleaseUnusedBundlesRequest request,
                                  rpc::ReleaseUnusedBundlesReply *reply,
                                  rpc::SendReplyCallback send_reply_callback) override;

  /// Handle a `GetSystemConfig` request.
  void HandleGetSystemConfig(rpc::GetSystemConfigRequest request,
                             rpc::GetSystemConfigReply *reply,
                             rpc::SendReplyCallback send_reply_callback) override;

  /// Handle a `GetWorkerFailureCause` request.
  void HandleGetWorkerFailureCause(rpc::GetWorkerFailureCauseRequest request,
                                   rpc::GetWorkerFailureCauseReply *reply,
                                   rpc::SendReplyCallback send_reply_callback) override;

  void HandleRegisterMutableObject(rpc::RegisterMutableObjectRequest request,
                                   rpc::RegisterMutableObjectReply *reply,
                                   rpc::SendReplyCallback send_reply_callback) override;

  void HandlePushMutableObject(rpc::PushMutableObjectRequest request,
                               rpc::PushMutableObjectReply *reply,
                               rpc::SendReplyCallback send_reply_callback) override;

  /// Handle a `GetObjectsInfo` request.
  void HandleGetObjectsInfo(rpc::GetObjectsInfoRequest request,
                            rpc::GetObjectsInfoReply *reply,
                            rpc::SendReplyCallback send_reply_callback) override;

  /// Handle a `NotifyGCSRestart` request
  void HandleNotifyGCSRestart(rpc::NotifyGCSRestartRequest request,
                              rpc::NotifyGCSRestartReply *reply,
                              rpc::SendReplyCallback send_reply_callback) override;

  /// Checks the local socket connection for all registered workers and drivers.
  /// If any of them have disconnected unexpectedly (i.e., we receive a SIGHUP),
  /// we disconnect and kill the worker process.
  ///
  /// This is an optimization to avoid processing all messages sent by the worker
  /// before detecing an EOF on the socket.
  void CheckForUnexpectedWorkerDisconnects();

  /// Trigger local GC on each worker of this raylet.
  void DoLocalGC(bool triggered_by_global_gc = false);

  /// Push an error to the driver if this node is full of actors and so we are
  /// unable to schedule new tasks or actors at all.
  void WarnResourceDeadlock();

  /// Dispatch tasks to available workers.
  void DispatchScheduledTasksToWorkers();

  /// Whether a task is an actor creation task.
  bool IsActorCreationTask(const TaskID &task_id);

  /// Return back all the bundle resource.
  ///
  /// \param bundle_spec: Specification of bundle whose resources will be returned.
  /// \return Whether the resource is returned successfully.
  bool ReturnBundleResources(const BundleSpecification &bundle_spec);

  /// Populate the relevant parts of the heartbeat table. This is intended for
  /// sending raylet <-> gcs heartbeats. In particular, this should fill in
  /// resource_load and resource_load_by_shape.
  ///
  /// \param Output parameter. `resource_load` and `resource_load_by_shape` are the only
  /// fields used.
  void FillResourceUsage(rpc::ResourcesData &data);

  /// Disconnect a client.
  ///
  /// \param client The client that sent the message.
  /// \param graceful Indicates if this was a graceful disconnect initiated by the
  ///        worker or a non-graceful disconnect initiated by the raylet. On graceful
  ///        disconnect, a DisconnectClientReply will be sent to the worker prior to
  ///        closing the connection.
  /// \param disconnect_type The reason to disconnect the specified client.
  /// \param disconnect_detail Disconnection information in details.
  /// \param client_error_message Extra error messages about this disconnection
  void DisconnectClient(const std::shared_ptr<ClientConnection> &client,
                        bool graceful,
                        rpc::WorkerExitType disconnect_type,
                        const std::string &disconnect_detail,
                        const rpc::RayException *creation_task_exception = nullptr);

  bool TryLocalGC();

  /// Creates the callback used in the memory monitor.
  MemoryUsageRefreshCallback CreateMemoryUsageRefreshCallback();

  /// Creates the detail message for the worker that is killed due to memory running low.
  std::string CreateOomKillMessageDetails(const std::shared_ptr<WorkerInterface> &worker,
                                          const NodeID &node_id,
                                          const MemorySnapshot &system_memory,
                                          float usage_threshold) const;

  /// Creates the suggestion message for the worker that is killed due to memory running
  /// low.
  std::string CreateOomKillMessageSuggestions(
      const std::shared_ptr<WorkerInterface> &worker, bool should_retry = true) const;

  /// Stores the failure reason for the task. The entry will be cleaned up by a periodic
  /// function post TTL.
  void SetWorkerFailureReason(const LeaseID &lease_id,
                              const rpc::RayErrorInfo &failure_reason,
                              bool should_retry);

  /// Checks the expiry time of the worker failures and garbage collect them.
  void GCWorkerFailureReason();

  /// Creates a AgentManager that creates and manages a dashboard agent.
  std::unique_ptr<AgentManager> CreateDashboardAgentManager(
      const NodeID &self_node_id, const NodeManagerConfig &config);

  /// Creates a AgentManager that creates and manages a runtime env agent.
  std::unique_ptr<AgentManager> CreateRuntimeEnvAgentManager(
      const NodeID &self_node_id, const NodeManagerConfig &config);

  /// ID of this node.
  NodeID self_node_id_;
  /// The user-given identifier or name of this node.
  std::string self_node_name_;
  instrumented_io_context &io_service_;
  /// A client connection to the GCS.
  gcs::GcsClient &gcs_client_;
  /// The function to shutdown raylet gracefully.
  std::function<void(const rpc::NodeDeathInfo &)> shutdown_raylet_gracefully_;
  /// A pool of workers.
  WorkerPoolInterface &worker_pool_;
  /// The `ClientCallManager` object that is shared by all `NodeManagerClient`s
  /// as well as all `CoreWorkerClient`s.
  rpc::ClientCallManager &client_call_manager_;
  /// Pool of RPC client connections to core workers.
  rpc::CoreWorkerClientPool &worker_rpc_pool_;
  // Pool of RPC client connections to raylets.
  rpc::RayletClientPool &raylet_client_pool_;
  /// The raylet client to initiate the pubsub to core workers (owners).
  /// It is used to subscribe objects to evict.
  pubsub::SubscriberInterface &core_worker_subscriber_;
  /// The object table. This is shared between the object manager and node
  /// manager.
  IObjectDirectory &object_directory_;
  /// Manages client requests for object transfers and availability.
  ObjectManagerInterface &object_manager_;
  /// A Plasma object store client. This is used for creating new objects in
  /// the object store (e.g., for actor tasks that can't be run because the
  /// actor died) and to pin objects that are in scope in the cluster.
  plasma::PlasmaClientInterface &store_client_;
  /// Mutable object provider for compiled graphs.
  std::unique_ptr<core::experimental::MutableObjectProviderInterface>
      mutable_object_provider_;
  /// The runner to run function periodically.
  std::shared_ptr<PeriodicalRunner> periodical_runner_;
  /// The period used for the resources report timer.
  uint64_t report_resources_period_ms_;
  /// Incremented each time we encounter a potential resource deadlock condition.
  /// This is reset to zero when the condition is cleared.
  int resource_deadlock_warned_ = 0;
  /// Whether we have recorded any metrics yet.
  bool recorded_metrics_ = false;
  /// Initial node manager configuration.
  const NodeManagerConfig initial_config_;

  /// A manager to resolve objects needed by queued tasks and workers that
  /// called `ray.get` or `ray.wait`.
  LeaseDependencyManager &lease_dependency_manager_;

  /// A manager for wait requests.
  WaitManager wait_manager_;

  /// A manager for the dashboard agent.
  /// Note: using a pointer because the agent must know node manager's port to start, this
  /// means the AgentManager have to start after node_manager_server_ starts.
  std::unique_ptr<AgentManager> dashboard_agent_manager_;

  /// A manager for the runtime env agent.
  /// Ditto for the pointer argument.
  std::unique_ptr<AgentManager> runtime_env_agent_manager_;

  /// The RPC server.
  rpc::GrpcServer node_manager_server_;

  /// Manages all local objects that are pinned (primary
  /// copies), freed, and/or spilled.
  LocalObjectManagerInterface &local_object_manager_;

  /// Map from node ids to addresses of the remote node managers.
  absl::flat_hash_map<NodeID, std::pair<std::string, int32_t>>
      remote_node_manager_addresses_;

  /// Map of leased workers to their lease ids.
  absl::flat_hash_map<LeaseID, std::shared_ptr<WorkerInterface>> &leased_workers_;

  /// Optional extra information about why the worker failed.
  absl::flat_hash_map<LeaseID, ray::TaskFailureEntry> worker_failure_reasons_;

  /// Whether to trigger global GC in the next resource usage report. This will broadcast
  /// a global GC message to all raylets except for this one.
  bool should_global_gc_ = false;

  /// Whether to trigger local GC in the next resource usage report. This will trigger gc
  /// on all local workers of this raylet.
  bool should_local_gc_ = false;

  /// When plasma storage usage is high, we'll run gc to reduce it.
  double high_plasma_storage_usage_ = 1.0;

  /// the timestampe local gc run
  uint64_t local_gc_run_time_ns_;

  /// Throttler for local gc
  Throttler local_gc_throttler_;

  /// Throttler for global gc
  Throttler global_gc_throttler_;

  /// Target being evicted or null if no target
  std::shared_ptr<WorkerInterface> high_memory_eviction_target_;

  /// Seconds to initialize a local gc
  const uint64_t local_gc_interval_ns_;

  /// These classes make up the new scheduler. ClusterResourceScheduler is
  /// responsible for maintaining a view of the cluster state w.r.t resource
  /// usage. ClusterLeaseManager is responsible for queuing, spilling back, and
  /// dispatching tasks.
  ClusterResourceScheduler &cluster_resource_scheduler_;
  LocalLeaseManagerInterface &local_lease_manager_;
  ClusterLeaseManagerInterface &cluster_lease_manager_;

  absl::flat_hash_map<ObjectID, std::unique_ptr<RayObject>> pinned_objects_;

  // TODO(swang): Evict entries from these caches.
  /// Cache for the WorkerTable in the GCS.
  absl::flat_hash_set<WorkerID> failed_workers_cache_;
  /// Cache for the NodeTable in the GCS.
  absl::flat_hash_set<NodeID> failed_nodes_cache_;

  /// Concurrency for the following map
  mutable absl::Mutex plasma_object_notification_lock_;

  /// Keeps track of workers waiting for objects
  absl::flat_hash_map<ObjectID, absl::flat_hash_set<std::shared_ptr<WorkerInterface>>>
      async_plasma_objects_notification_
          ABSL_GUARDED_BY(plasma_object_notification_lock_);

  /// Fields that are used to report metrics.
  /// The period between debug state dumps.
  uint64_t record_metrics_period_ms_;

  /// Last time metrics are recorded.
  uint64_t last_metrics_recorded_at_ms_ = 0;

  /// The number of workers killed due to memory above threshold since last report.
  uint64_t number_workers_killed_by_oom_ = 0;

  /// The number of workers killed not by memory above threshold since last report.
  uint64_t number_workers_killed_ = 0;

  /// Managers all bundle-related operations.
  std::unique_ptr<PlacementGroupResourceManager> placement_group_resource_manager_;

  /// Next resource broadcast seq no. Non-incrementing sequence numbers
  /// indicate network issues (dropped/duplicated/ooo packets, etc).
  int64_t next_resource_seq_no_;

  /// Ray syncer for synchronization
  syncer::RaySyncer ray_syncer_;

  /// The Policy for selecting the worker to kill when the node runs out of memory.
  std::shared_ptr<WorkerKillingPolicy> worker_killing_policy_;

  /// Monitors and reports node memory usage and whether it is above threshold.
  std::unique_ptr<MemoryMonitor> memory_monitor_;

  /// Used to move the dashboard and runtime_env agents into the system cgroup.
  AddProcessToCgroupHook add_process_to_system_cgroup_hook_;

<<<<<<< HEAD
  /// Whether the raylet is already shutting down.
  std::atomic<bool> &shutting_down_;
=======
  // Controls the lifecycle of the CgroupManager.
  std::unique_ptr<CgroupManagerInterface> cgroup_manager_;
>>>>>>> a1f5f117
};

}  // namespace ray::raylet<|MERGE_RESOLUTION|>--- conflicted
+++ resolved
@@ -155,11 +155,8 @@
           mutable_object_provider,
       std::function<void(const rpc::NodeDeathInfo &)> shutdown_raylet_gracefully,
       AddProcessToCgroupHook add_process_to_system_cgroup_hook,
-<<<<<<< HEAD
+      std::unique_ptr<CgroupManagerInterface> cgroup_manager,
       std::atomic<bool> &shutting_down);
-=======
-      std::unique_ptr<CgroupManagerInterface> cgroup_manager);
->>>>>>> a1f5f117
 
   /// Handle an unexpected error that occurred on a client connection.
   /// The client will be disconnected and no more messages will be processed.
@@ -886,13 +883,11 @@
   /// Used to move the dashboard and runtime_env agents into the system cgroup.
   AddProcessToCgroupHook add_process_to_system_cgroup_hook_;
 
-<<<<<<< HEAD
+  // Controls the lifecycle of the CgroupManager.
+  std::unique_ptr<CgroupManagerInterface> cgroup_manager_;
+
   /// Whether the raylet is already shutting down.
   std::atomic<bool> &shutting_down_;
-=======
-  // Controls the lifecycle of the CgroupManager.
-  std::unique_ptr<CgroupManagerInterface> cgroup_manager_;
->>>>>>> a1f5f117
 };
 
 }  // namespace ray::raylet