#ifndef RAY_RAYLET_NODE_MANAGER_H
#define RAY_RAYLET_NODE_MANAGER_H

#include <boost/asio/steady_timer.hpp>

// clang-format off
#include "ray/rpc/client_call.h"
#include "ray/rpc/node_manager/node_manager_server.h"
#include "ray/rpc/node_manager/node_manager_client.h"
#include "ray/common/task/task.h"
#include "ray/common/client_connection.h"
#include "ray/common/task/task_common.h"
#include "ray/common/task/scheduling_resources.h"
#include "ray/common/scheduling/scheduling_ids.h"
#include "ray/common/scheduling/cluster_resource_scheduler.h"
#include "ray/object_manager/object_manager.h"
#include "ray/raylet/actor_registration.h"
#include "ray/raylet/lineage_cache.h"
#include "ray/raylet/scheduling_policy.h"
#include "ray/raylet/scheduling_queue.h"
#include "ray/raylet/reconstruction_policy.h"
#include "ray/raylet/task_dependency_manager.h"
#include "ray/raylet/worker_pool.h"
#include "ray/util/ordered_set.h"
// clang-format on

namespace ray {

namespace raylet {

using rpc::ActorTableData;
using rpc::ErrorType;
using rpc::GcsNodeInfo;
using rpc::HeartbeatBatchTableData;
using rpc::HeartbeatTableData;
using rpc::JobTableData;

struct NodeManagerConfig {
  /// The node's resource configuration.
  ResourceSet resource_config;
  /// The IP address this node manager is running on.
  std::string node_manager_address;
  /// The port to use for listening to incoming connections. If this is 0 then
  /// the node manager will choose its own port.
  int node_manager_port;
  /// The initial number of workers to create.
  int num_initial_workers;
  /// The maximum number of workers that can be started concurrently by a
  /// worker pool.
  int maximum_startup_concurrency;
  /// The commands used to start the worker process, grouped by language.
  WorkerCommandMap worker_commands;
  /// The time between heartbeats in milliseconds.
  uint64_t heartbeat_period_ms;
  /// The time between debug dumps in milliseconds, or -1 to disable.
  uint64_t debug_dump_period_ms;
  /// Whether to enable fair queueing between task classes in raylet.
  bool fair_queueing_enabled;
  /// the maximum lineage size.
  uint64_t max_lineage_size;
  /// The store socket name.
  std::string store_socket_name;
  /// The path to the ray temp dir.
  std::string temp_dir;
  /// The path of this ray session dir.
  std::string session_dir;
};

class NodeManager : public rpc::NodeManagerServiceHandler {
 public:
  /// Create a node manager.
  ///
  /// \param resource_config The initial set of node resources.
  /// \param object_manager A reference to the local object manager.
  NodeManager(boost::asio::io_service &io_service, const NodeManagerConfig &config,
              ObjectManager &object_manager,
              std::shared_ptr<gcs::RedisGcsClient> gcs_client,
              std::shared_ptr<ObjectDirectoryInterface> object_directory_);

  /// Process a new client connection.
  ///
  /// \param client The client to process.
  /// \return Void.
  void ProcessNewClient(LocalClientConnection &client);

  /// Process a message from a client. This method is responsible for
  /// explicitly listening for more messages from the client if the client is
  /// still alive.
  ///
  /// \param client The client that sent the message.
  /// \param message_type The message type (e.g., a flatbuffer enum).
  /// \param message_data A pointer to the message data.
  /// \return Void.
  void ProcessClientMessage(const std::shared_ptr<LocalClientConnection> &client,
                            int64_t message_type, const uint8_t *message_data);

  /// Subscribe to the relevant GCS tables and set up handlers.
  ///
  /// \return Status indicating whether this was done successfully or not.
  ray::Status RegisterGcs();

  /// Returns debug string for class.
  ///
  /// \return string.
  std::string DebugString() const;

  /// Record metrics.
  void RecordMetrics();

  /// Get the port of the node manager rpc server.
  int GetServerPort() const { return node_manager_server_.GetPort(); }

 private:
  /// Methods for handling clients.

  /// Handler for the addition of a new GCS client.
  ///
  /// \param data Data associated with the new client.
  /// \return Void.
  void ClientAdded(const GcsNodeInfo &data);

  /// Handler for the removal of a GCS client.
  /// \param node_info Data associated with the removed client.
  /// \return Void.
  void ClientRemoved(const GcsNodeInfo &node_info);

  /// Handler for the addition or updation of a resource in the GCS
  /// \param client_id ID of the node that created or updated resources.
  /// \param createUpdatedResources Created or updated resources.
  /// \return Void.
  void ResourceCreateUpdated(const ClientID &client_id,
                             const ResourceSet &createUpdatedResources);

  /// Handler for the deletion of a resource in the GCS
  /// \param client_id ID of the node that deleted resources.
  /// \param resource_names Names of deleted resources.
  /// \return Void.
  void ResourceDeleted(const ClientID &client_id,
                       const std::vector<std::string> &resource_names);

  /// Evaluates the local infeasible queue to check if any tasks can be scheduled.
  /// This is called whenever there's an update to the resources on the local client.
  /// \return Void.
  void TryLocalInfeasibleTaskScheduling();

  /// Send heartbeats to the GCS.
  void Heartbeat();

  /// Write out debug state to a file.
  void DumpDebugState() const;

  /// Get profiling information from the object manager and push it to the GCS.
  ///
  /// \return Void.
  void GetObjectManagerProfileInfo();

  /// Handler for a heartbeat notification from the GCS.
  ///
  /// \param id The ID of the node manager that sent the heartbeat.
  /// \param data The heartbeat data including load information.
  /// \return Void.
  void HeartbeatAdded(const ClientID &id, const HeartbeatTableData &data);
  /// Handler for a heartbeat batch notification from the GCS
  ///
  /// \param heartbeat_batch The batch of heartbeat data.
  void HeartbeatBatchAdded(const HeartbeatBatchTableData &heartbeat_batch);

  /// Methods for task scheduling.

  /// Enqueue a placeable task to wait on object dependencies or be ready for
  /// dispatch.
  ///
  /// \param task The task in question.
  /// \return Void.
  void EnqueuePlaceableTask(const Task &task);
  /// This will treat a task removed from the local queue as if it had been
  /// executed and failed. This is done by looping over the task return IDs and
  /// for each ID storing an object that represents a failure in the object
  /// store. When clients retrieve these objects, they will raise
  /// application-level exceptions. State for the task will be cleaned up as if
  /// it were any other task that had been assigned, executed, and removed from
  /// the local queue.
  ///
  /// \param task The task to fail.
  /// \param error_type The type of the error that caused this task to fail.
  /// \return Void.
  void TreatTaskAsFailed(const Task &task, const ErrorType &error_type);
  /// Mark the specified objects as failed with the given error type.
  ///
  /// \param error_type The type of the error that caused this task to fail.
  /// \param object_ids The object ids to store error messages into.
  /// \param job_id The optional job to push errors to if the writes fail.
  void MarkObjectsAsFailed(const ErrorType &error_type,
                           const std::vector<plasma::ObjectID> object_ids,
                           const JobID &job_id);
  /// This is similar to TreatTaskAsFailed, but it will only mark the task as
  /// failed if at least one of the task's return values is lost. A return
  /// value is lost if it has been created before, but no longer exists on any
  /// nodes, due to either node failure or eviction.
  ///
  /// \param task The task to potentially fail.
  /// \return Void.
  void TreatTaskAsFailedIfLost(const Task &task);
  /// Handle specified task's submission to the local node manager.
  ///
  /// \param task The task being submitted.
  /// \param uncommitted_lineage The uncommitted lineage of the task.
  /// \param forwarded True if the task has been forwarded from a different
  /// node manager and false if it was submitted by a local worker.
  /// \return Void.
  void SubmitTask(const Task &task, const Lineage &uncommitted_lineage,
                  bool forwarded = false);
  /// Assign a task. The task is assumed to not be queued in local_queues_.
  ///
  /// \param task The task in question.
  /// \param post_assign_callbacks Set of functions to run after assignments finish.
  /// \return true, if tasks was assigned to a worker, false otherwise.
  bool AssignTask(const Task &task,
                  std::vector<std::function<void()>> *post_assign_callbacks);
  /// Handle a worker finishing its assigned task.
  ///
  /// \param worker The worker that finished the task.
  /// \return Void.
  void FinishAssignedTask(Worker &worker);
  /// Helper function to produce actor table data for a newly created actor.
  ///
  /// \param task_spec Task specification of the actor creation task that created the
  /// actor.
  /// \param worker The port that the actor is listening on.
  std::shared_ptr<ActorTableData> CreateActorTableDataFromCreationTask(
      const TaskSpecification &task_spec, int port);
  /// Handle a worker finishing an assigned actor task or actor creation task.
  /// \param worker The worker that finished the task.
  /// \param task The actor task or actor creation task.
  /// \return Void.
  void FinishAssignedActorTask(Worker &worker, const Task &task);
  /// Helper function for handling worker to finish its assigned actor task
  /// or actor creation task. Gets invoked when tasks's parent actor is known.
  ///
  /// \param parent_actor_id The actor id corresponding to the actor which creates
  /// the new actor.
  /// \param task_spec Task specification of the actor creation task that created the
  /// actor.
  /// \param resumed_from_checkpoint If the actor was resumed from a checkpoint.
  /// \param port Rpc server port that the actor is listening on.
  /// \return Void.
  void FinishAssignedActorCreationTask(const ActorID &parent_actor_id,
                                       const TaskSpecification &task_spec,
                                       bool resumed_from_checkpoint, int port);
  /// Make a placement decision for placeable tasks given the resource_map
  /// provided. This will perform task state transitions and task forwarding.
  ///
  /// \param resource_map A mapping from node manager ID to an estimate of the
  /// resources available to that node manager. Scheduling decisions will only
  /// consider the local node manager and the node managers in the keys of the
  /// resource_map argument.
  /// \return Void.
  void ScheduleTasks(std::unordered_map<ClientID, SchedulingResources> &resource_map);
  /// Handle a task whose return value(s) must be reconstructed.
  ///
  /// \param task_id The relevant task ID.
  /// \param required_object_id The object id we are reconstructing for.
  /// \return Void.
  void HandleTaskReconstruction(const TaskID &task_id,
                                const ObjectID &required_object_id);
  /// Resubmit a task for execution. This is a task that was previously already
  /// submitted to a raylet but which must now be re-executed.
  ///
  /// \param task The task being resubmitted.
  /// \param required_object_id The object id that triggered the resubmission.
  /// \return Void.
  void ResubmitTask(const Task &task, const ObjectID &required_object_id);
  /// Attempt to forward a task to a remote different node manager. If this
  /// fails, the task will be resubmit locally.
  ///
  /// \param task The task in question.
  /// \param node_manager_id The ID of the remote node manager.
  /// \return Void.
  void ForwardTaskOrResubmit(const Task &task, const ClientID &node_manager_id);
  /// Forward a task to another node to execute. The task is assumed to not be
  /// queued in local_queues_.
  ///
  /// \param task The task to forward.
  /// \param node_id The ID of the node to forward the task to.
  /// \param on_error Callback on run on non-ok status.
  void ForwardTask(
      const Task &task, const ClientID &node_id,
      const std::function<void(const ray::Status &, const Task &)> &on_error);

  /// Dispatch locally scheduled tasks. This attempts the transition from "scheduled" to
  /// "running" task state.
  ///
  /// This function is called in the following cases:
  ///   (1) A set of new tasks is added to the ready queue.
  ///   (2) New resources are becoming available on the local node.
  ///   (3) A new worker becomes available.
  /// Note in case (1) we only need to look at the new tasks added to the
  /// ready queue, as we know that the old tasks in the ready queue cannot
  /// be scheduled (We checked those tasks last time new resources or
  /// workers became available, and nothing changed since then.) In this case,
  /// tasks_with_resources contains only the newly added tasks to the
  /// ready queue. Otherwise, tasks_with_resources points to entire ready queue.
  /// \param tasks_with_resources Mapping from resource shapes to tasks with
  /// that resource shape.
  void DispatchTasks(
      const std::unordered_map<SchedulingClass, ordered_set<TaskID>> &tasks_by_class);

  /// Handle a task that is blocked. This could be a task assigned to a worker,
  /// an out-of-band task (e.g., a thread created by the application), or a
  /// driver task. This can be triggered when a client starts a get call or a
  /// wait call.
  ///
  /// \param client The client that is executing the blocked task.
  /// \param required_object_ids The IDs that the client is blocked waiting for.
  /// \param current_task_id The task that is blocked.
  /// \param ray_get Whether the task is blocked in a `ray.get` call, as
  /// opposed to a `ray.wait` call.
  /// \return Void.
  void HandleTaskBlocked(const std::shared_ptr<LocalClientConnection> &client,
                         const std::vector<ObjectID> &required_object_ids,
                         const TaskID &current_task_id, bool ray_get);

  /// Handle a task that is unblocked. This could be a task assigned to a
  /// worker, an out-of-band task (e.g., a thread created by the application),
  /// or a driver task. This can be triggered when a client finishes a get call
  /// or a wait call. The given task must be blocked, via a previous call to
  /// HandleTaskBlocked.
  ///
  /// \param client The client that is executing the unblocked task.
  /// \param current_task_id The task that is unblocked.
  /// \return Void.
  void HandleTaskUnblocked(const std::shared_ptr<LocalClientConnection> &client,
                           const TaskID &current_task_id);

  /// Handle a direct call task that is blocked. Note that this callback may
  /// arrive after the worker lease has been returned to the node manager.
  ///
  /// \param worker Shared ptr to the worker, or nullptr if lost.
  void HandleDirectCallTaskBlocked(const std::shared_ptr<Worker> &worker);

  /// Handle a direct call task that is unblocked. Note that this callback may
  /// arrive after the worker lease has been returned to the node manager.
  /// However, it is guaranteed to arrive after DirectCallTaskBlocked.
  ///
  /// \param worker Shared ptr to the worker, or nullptr if lost.
  void HandleDirectCallTaskUnblocked(const std::shared_ptr<Worker> &worker);

  /// Kill a worker.
  ///
  /// \param worker The worker to kill.
  /// \return Void.
  void KillWorker(std::shared_ptr<Worker> worker);

  /// The callback for handling an actor state transition (e.g., from ALIVE to
  /// DEAD), whether as a notification from the actor table or as a handler for
  /// a local actor's state transition. This method is idempotent and will ignore
  /// old state transition.
  ///
  /// \param actor_id The actor ID of the actor whose state was updated.
  /// \param actor_registration The ActorRegistration object that represents actor's
  /// new state.
  /// \return Void.
  void HandleActorStateTransition(const ActorID &actor_id,
                                  ActorRegistration &&actor_registration);

  /// When a job finished, loop over all of the queued tasks for that job and
  /// treat them as failed.
  ///
  /// \param job_id The job that exited.
  /// \return Void.
  void CleanUpTasksForFinishedJob(const JobID &job_id);

  /// Handle an object becoming local. This updates any local accounting, but
  /// does not write to any global accounting in the GCS.
  ///
  /// \param object_id The object that is locally available.
  /// \return Void.
  void HandleObjectLocal(const ObjectID &object_id);
  /// Handle an object that is no longer local. This updates any local
  /// accounting, but does not write to any global accounting in the GCS.
  ///
  /// \param object_id The object that has been evicted locally.
  /// \return Void.
  void HandleObjectMissing(const ObjectID &object_id);

  /// Handles updates to job table.
  ///
  /// \param id An unused value. TODO(rkn): Should this be removed?
  /// \param job_data Data associated with a job table event.
  /// \return Void.
  void HandleJobTableUpdate(const JobID &id, const std::vector<JobTableData> &job_data);

  /// Check if certain invariants associated with the task dependency manager
  /// and the local queues are satisfied. This is only used for debugging
  /// purposes.
  ///
  /// \return True if the invariants are satisfied and false otherwise.
  bool CheckDependencyManagerInvariant() const;

  /// Process client message of SubmitTask
  ///
  /// \param message_data A pointer to the message data.
  /// \return Void.
  void ProcessSubmitTaskMessage(const uint8_t *message_data);

  /// Process client message of RegisterClientRequest
  ///
  /// \param client The client that sent the message.
  /// \param message_data A pointer to the message data.
  /// \return Void.
  void ProcessRegisterClientRequestMessage(
      const std::shared_ptr<LocalClientConnection> &client, const uint8_t *message_data);

  /// Handle the case that a worker is available.
  ///
  /// \param client The connection for the worker.
  /// \return Void.
  void HandleWorkerAvailable(const std::shared_ptr<LocalClientConnection> &client);

  /// Handle the case that a worker is available.
  ///
  /// \param worker The pointer to the worker
  /// \return Void.
  void HandleWorkerAvailable(const std::shared_ptr<Worker> &worker);

  /// Handle a client that has disconnected. This can be called multiple times
  /// on the same client because this is triggered both when a client
  /// disconnects and when the node manager fails to write a message to the
  /// client.
  ///
  /// \param client The client that sent the message.
  /// \param intentional_disconnect Whether the client was intentionally disconnected.
  /// \return Void.
  void ProcessDisconnectClientMessage(
      const std::shared_ptr<LocalClientConnection> &client,
      bool intentional_disconnect = false);

  /// Process client message of FetchOrReconstruct
  ///
  /// \param client The client that sent the message.
  /// \param message_data A pointer to the message data.
  /// \return Void.
  void ProcessFetchOrReconstructMessage(
      const std::shared_ptr<LocalClientConnection> &client, const uint8_t *message_data);

  /// Process client message of WaitRequest
  ///
  /// \param client The client that sent the message.
  /// \param message_data A pointer to the message data.
  /// \return Void.
  void ProcessWaitRequestMessage(const std::shared_ptr<LocalClientConnection> &client,
                                 const uint8_t *message_data);

  /// Process client message of WaitForDirectActorCallArgsRequest
  ///
  /// \param client The client that sent the message.
  /// \param message_data A pointer to the message data.
  /// \return Void.
  void ProcessWaitForDirectActorCallArgsRequestMessage(
      const std::shared_ptr<LocalClientConnection> &client, const uint8_t *message_data);

  /// Process client message of PushErrorRequest
  ///
  /// \param message_data A pointer to the message data.
  /// \return Void.
  void ProcessPushErrorRequestMessage(const uint8_t *message_data);

  /// Process client message of PrepareActorCheckpointRequest.
  ///
  /// \param client The client that sent the message.
  /// \param message_data A pointer to the message data.
  void ProcessPrepareActorCheckpointRequest(
      const std::shared_ptr<LocalClientConnection> &client, const uint8_t *message_data);

  /// Process client message of NotifyActorResumedFromCheckpoint.
  ///
  /// \param message_data A pointer to the message data.
  void ProcessNotifyActorResumedFromCheckpoint(const uint8_t *message_data);

  /// Process client message of ReportActiveObjectIDs.
  ///
  /// \param client The client that sent the message.
  /// \param message_data A pointer to the message data.
  void ProcessReportActiveObjectIDs(const std::shared_ptr<LocalClientConnection> &client,
                                    const uint8_t *message_data);

  /// Update actor frontier when a task finishes.
  /// If the task is an actor creation task and the actor was resumed from a checkpoint,
  /// restore the frontier from the checkpoint. Otherwise, just extend actor frontier.
  ///
  /// \param task The task that just finished.
  void UpdateActorFrontier(const Task &task);

  /// Process client message of SetResourceRequest
  /// \param client The client that sent the message.
  /// \param message_data A pointer to the message data.
  /// \return Void.
  void ProcessSetResourceRequest(const std::shared_ptr<LocalClientConnection> &client,
                                 const uint8_t *message_data);

  /// Handle the case where an actor is disconnected, determine whether this
  /// actor needs to be reconstructed and then update actor table.
  /// This function needs to be called either when actor process dies or when
  /// a node dies.
  ///
  /// \param actor_id Id of this actor.
  /// \param was_local Whether the disconnected was on this local node.
  /// \param intentional_disconnect Wether the client was intentionally disconnected.
  /// \return Void.
  void HandleDisconnectedActor(const ActorID &actor_id, bool was_local,
                               bool intentional_disconnect);

  /// Finish assigning a task to a worker.
  ///
  /// \param task_id Id of the task.
  /// \param worker Worker which the task is assigned to.
  /// \param success Whether the task is successfully assigned to the worker.
  /// \return void.
  void FinishAssignTask(const TaskID &task_id, Worker &worker, bool success);

  /// Handle a `WorkerLease` request.
  void HandleWorkerLeaseRequest(const rpc::WorkerLeaseRequest &request,
                                rpc::WorkerLeaseReply *reply,
                                rpc::SendReplyCallback send_reply_callback) override;

  /// Handle a `ReturnWorker` request.
  void HandleReturnWorker(const rpc::ReturnWorkerRequest &request,
                          rpc::ReturnWorkerReply *reply,
                          rpc::SendReplyCallback send_reply_callback) override;

  /// Handle a `ForwardTask` request.
  void HandleForwardTask(const rpc::ForwardTaskRequest &request,
                         rpc::ForwardTaskReply *reply,
                         rpc::SendReplyCallback send_reply_callback) override;

  /// Handle a `NodeStats` request.
  void HandleNodeStatsRequest(const rpc::NodeStatsRequest &request,
                              rpc::NodeStatsReply *reply,
                              rpc::SendReplyCallback send_reply_callback) override;

  /// Push an error to the driver if this node is full of actors and so we are
  /// unable to schedule new tasks or actors at all.
  void WarnResourceDeadlock();

<<<<<<< HEAD
  void DispatchDirectCallTasks();
=======
  /// Dispatch tasks to available workers.
  void DispatchScheduledTasksToWorkers();

  /// For the pending task at the head of tasks_to_schedule_, return a node
  /// in the system (local or remote) that has enough resources available to
  /// run the task, if any such node exist.
  /// Repeat the process as long as we can schedule a task.
  void NewSchedulerSchedulePendingTasks();
>>>>>>> ded89b1f

  // GCS client ID for this node.
  ClientID client_id_;
  boost::asio::io_service &io_service_;
  ObjectManager &object_manager_;
  /// A Plasma object store client. This is used exclusively for creating new
  /// objects in the object store (e.g., for actor tasks that can't be run
  /// because the actor died).
  plasma::PlasmaClient store_client_;
  /// A client connection to the GCS.
  std::shared_ptr<gcs::RedisGcsClient> gcs_client_;
  /// The object table. This is shared with the object manager.
  std::shared_ptr<ObjectDirectoryInterface> object_directory_;
  /// The timer used to send heartbeats.
  boost::asio::steady_timer heartbeat_timer_;
  /// The period used for the heartbeat timer.
  std::chrono::milliseconds heartbeat_period_;
  /// The period between debug state dumps.
  int64_t debug_dump_period_;
  /// Whether to enable fair queueing between task classes in raylet.
  bool fair_queueing_enabled_;
  /// Whether we have printed out a resource deadlock warning.
  bool resource_deadlock_warned_ = false;
  /// Whether we have recorded any metrics yet.
  bool recorded_metrics_ = false;
  /// The path to the ray temp dir.
  std::string temp_dir_;
  /// The timer used to get profiling information from the object manager and
  /// push it to the GCS.
  boost::asio::steady_timer object_manager_profile_timer_;
  /// The time that the last heartbeat was sent at. Used to make sure we are
  /// keeping up with heartbeats.
  uint64_t last_heartbeat_at_ms_;
  /// The time that the last debug string was logged to the console.
  uint64_t last_debug_dump_at_ms_;
  /// Initial node manager configuration.
  const NodeManagerConfig initial_config_;
  /// The resources (and specific resource IDs) that are currently available.
  ResourceIdSet local_available_resources_;
  std::unordered_map<ClientID, SchedulingResources> cluster_resource_map_;
  /// A pool of workers.
  WorkerPool worker_pool_;
  /// A set of queues to maintain tasks.
  SchedulingQueue local_queues_;
  /// The scheduling policy in effect for this raylet.
  SchedulingPolicy scheduling_policy_;
  /// The reconstruction policy for deciding when to re-execute a task.
  ReconstructionPolicy reconstruction_policy_;
  /// A manager to make waiting tasks's missing object dependencies available.
  TaskDependencyManager task_dependency_manager_;
  /// The lineage cache for the GCS object and task tables.
  LineageCache lineage_cache_;
  /// A mapping from actor ID to registration information about that actor
  /// (including which node manager owns it).
  std::unordered_map<ActorID, ActorRegistration> actor_registry_;

  /// This map stores actor ID to the ID of the checkpoint that will be used to
  /// restore the actor.
  std::unordered_map<ActorID, ActorCheckpointID> checkpoint_id_to_restore_;

  /// The RPC server.
  rpc::GrpcServer node_manager_server_;

  /// The node manager RPC service.
  rpc::NodeManagerGrpcService node_manager_service_;

  /// The `ClientCallManager` object that is shared by all `NodeManagerClient`s
  /// as well as all `CoreWorkerClient`s.
  rpc::ClientCallManager client_call_manager_;

  /// Map from node ids to clients of the remote node managers.
  std::unordered_map<ClientID, std::unique_ptr<rpc::NodeManagerClient>>
      remote_node_manager_clients_;

  /// Map of workers leased out to direct call clients.
  std::unordered_map<int, std::shared_ptr<Worker>> leased_workers_;

<<<<<<< HEAD
  /// The new resource scheduler for direct task calls.
  std::shared_ptr<ClusterResourceScheduler> new_resource_scheduler_;
  /// Map of leased workers to their current resource usage.
  // std::unordered_map<int, TaskRequest> leased_worker_resources_; XXX
  std::unordered_map<int, std::unordered_map<std::string, double>> leased_worker_resources_;

  /// Queue of lease requests that are waiting for resources to become available.
  std::deque<std::pair<std::function<void(std::shared_ptr<Worker>)>, Task>>
      new_pending_queue_;
  /// Queue of lease requests that should be scheduled onto workers.
  std::deque<std::pair<std::function<void(std::shared_ptr<Worker>)>, Task>>
      new_runnable_queue_;
=======
  /// Whether new schedule is enabled.
  const bool new_scheduler_enabled_;

  /// The new resource scheduler for direct task calls.
  std::shared_ptr<ClusterResourceScheduler> new_resource_scheduler_;
  /// Map of leased workers to their current resource usage.
  std::unordered_map<int, std::unordered_map<std::string, double>>
      leased_worker_resources_;

  typedef std::function<void(std::shared_ptr<Worker>, ClientID spillback_to,
                             std::string address, int port)>
      ScheduleFn;

  /// Queue of lease requests that are waiting for resources to become available.
  /// TODO this should be a queue for each SchedulingClass
  std::deque<std::pair<ScheduleFn, Task>> tasks_to_schedule_;
  /// Queue of lease requests that should be scheduled onto workers.
  std::deque<std::pair<ScheduleFn, Task>> tasks_to_dispatch_;
>>>>>>> ded89b1f
};

}  // namespace raylet

}  // end namespace ray

#endif  // RAY_RAYLET_NODE_MANAGER_H<|MERGE_RESOLUTION|>--- conflicted
+++ resolved
@@ -542,9 +542,6 @@
   /// unable to schedule new tasks or actors at all.
   void WarnResourceDeadlock();
 
-<<<<<<< HEAD
-  void DispatchDirectCallTasks();
-=======
   /// Dispatch tasks to available workers.
   void DispatchScheduledTasksToWorkers();
 
@@ -553,7 +550,6 @@
   /// run the task, if any such node exist.
   /// Repeat the process as long as we can schedule a task.
   void NewSchedulerSchedulePendingTasks();
->>>>>>> ded89b1f
 
   // GCS client ID for this node.
   ClientID client_id_;
@@ -631,20 +627,6 @@
   /// Map of workers leased out to direct call clients.
   std::unordered_map<int, std::shared_ptr<Worker>> leased_workers_;
 
-<<<<<<< HEAD
-  /// The new resource scheduler for direct task calls.
-  std::shared_ptr<ClusterResourceScheduler> new_resource_scheduler_;
-  /// Map of leased workers to their current resource usage.
-  // std::unordered_map<int, TaskRequest> leased_worker_resources_; XXX
-  std::unordered_map<int, std::unordered_map<std::string, double>> leased_worker_resources_;
-
-  /// Queue of lease requests that are waiting for resources to become available.
-  std::deque<std::pair<std::function<void(std::shared_ptr<Worker>)>, Task>>
-      new_pending_queue_;
-  /// Queue of lease requests that should be scheduled onto workers.
-  std::deque<std::pair<std::function<void(std::shared_ptr<Worker>)>, Task>>
-      new_runnable_queue_;
-=======
   /// Whether new schedule is enabled.
   const bool new_scheduler_enabled_;
 
@@ -663,7 +645,6 @@
   std::deque<std::pair<ScheduleFn, Task>> tasks_to_schedule_;
   /// Queue of lease requests that should be scheduled onto workers.
   std::deque<std::pair<ScheduleFn, Task>> tasks_to_dispatch_;
->>>>>>> ded89b1f
 };
 
 }  // namespace raylet
