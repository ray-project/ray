--- conflicted
+++ resolved
@@ -55,12 +55,6 @@
                                  int64_t message_type, const uint8_t *message);
 
   ray::Status RegisterGcs();
-<<<<<<< HEAD
-=======
-
-  void HeartbeatAdded(gcs::AsyncGcsClient *client, const ClientID &id,
-                      const HeartbeatTableDataT &data);
->>>>>>> efeaacbe
 
  private:
   // Handler for the addition of a new GCS client.
@@ -119,11 +113,7 @@
   std::vector<ClientID> remote_clients_;
   std::unordered_map<ClientID, TcpServerConnection, UniqueIDHasher>
       remote_server_connections_;
-<<<<<<< HEAD
-=======
-  ObjectManager &object_manager_;
   std::unordered_map<ActorID, ActorRegistration, UniqueIDHasher> actor_registry_;
->>>>>>> efeaacbe
 };
 
 }  // namespace raylet
