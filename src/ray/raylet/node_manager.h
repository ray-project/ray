#ifndef RAY_RAYLET_NODE_MANAGER_H
#define RAY_RAYLET_NODE_MANAGER_H

#include <boost/asio/steady_timer.hpp>

// clang-format off
#include "ray/rpc/client_call.h"
#include "ray/rpc/node_manager/node_manager_server.h"
#include "ray/rpc/node_manager/node_manager_client.h"
#include "ray/rpc/raylet/raylet_server.h"
#include "ray/object_manager/object_manager.h"
#include "ray/common/task/task.h"
#include "ray/common/client_connection.h"
#include "ray/common/task/task_common.h"
#include "ray/common/task/scheduling_resources.h"
#include "ray/object_manager/object_manager.h"
#include "ray/raylet/actor_registration.h"
#include "ray/raylet/lineage_cache.h"
#include "ray/raylet/scheduling_policy.h"
#include "ray/raylet/scheduling_queue.h"
#include "ray/raylet/reconstruction_policy.h"
#include "ray/raylet/task_dependency_manager.h"
#include "ray/raylet/worker_pool.h"
#include "ray/util/ordered_set.h"
// clang-format on

namespace ray {

namespace raylet {

using rpc::ActorTableData;
using rpc::ClientTableData;
using rpc::ErrorType;
using rpc::HeartbeatBatchTableData;
using rpc::HeartbeatTableData;
using rpc::JobTableData;

struct NodeManagerConfig {
  /// The node's resource configuration.
  ResourceSet resource_config;
  /// The IP address this node manager is running on.
  std::string node_manager_address;
  /// The port to use for listening to incoming connections. If this is 0 then
  /// the node manager will choose its own port.
  int node_manager_port;
  /// The initial number of workers to create.
  int num_initial_workers;
  /// The number of workers per process.
  int num_workers_per_process;
  /// The maximum number of workers that can be started concurrently by a
  /// worker pool.
  int maximum_startup_concurrency;
  /// The commands used to start the worker process, grouped by language.
  WorkerCommandMap worker_commands;
  /// The time between heartbeats in milliseconds.
  uint64_t heartbeat_period_ms;
  /// The time between debug dumps in milliseconds, or -1 to disable.
  uint64_t debug_dump_period_ms;
  /// the maximum lineage size.
  uint64_t max_lineage_size;
  /// The store socket name.
  std::string store_socket_name;
  /// The path to the ray temp dir.
  std::string temp_dir;
  /// The path of this ray session dir.
  std::string session_dir;
};

class NodeManager : public rpc::NodeManagerServiceHandler,
                    public rpc::RayletServiceHandler {
 public:
  /// Create a node manager.
  ///
  /// \param resource_config The initial set of node resources.
  /// \param object_manager A reference to the local object manager.
  NodeManager(boost::asio::io_service &io_service, const NodeManagerConfig &config,
              ObjectManager &object_manager,
              std::shared_ptr<gcs::RedisGcsClient> gcs_client,
              std::shared_ptr<ObjectDirectoryInterface> object_directory_);

  /// Subscribe to the relevant GCS tables and set up handlers.
  ///
  /// \return Status indicating whether this was done successfully or not.
  ray::Status RegisterGcs();

  /// Returns debug string for class.
  ///
  /// \return string.
  std::string DebugString() const;

  /// Record metrics.
  void RecordMetrics() const;

 public:
  /// Get the port of the node manager rpc server.
  int GetServerPort() const { return node_manager_server_.GetPort(); }

  /// Implementation of node manager grpc service.

  /// Handle a `ForwardTask` request.
  ///
  /// \param request The request.
  /// \param reply The reply that will be sent to client.
  /// \param send_reply_callback Invoke this callback to send reply asynchronously.
  void HandleForwardTask(const rpc::ForwardTaskRequest &request,
                         rpc::ForwardTaskReply *reply,
                         rpc::SendReplyCallback send_reply_callback) override;

  /// Implementation of raylet grpc service handlers, please see definitions
  /// in `src/ray/protobuf/raylet.proto` for more details.
  void HandleRegisterClientRequest(const rpc::RegisterClientRequest &request,
                                   rpc::RegisterClientReply *reply,
                                   rpc::SendReplyCallback send_reply_callback) override;

  void HandleSubmitTaskRequest(const rpc::SubmitTaskRequest &request,
                               rpc::SubmitTaskReply *reply,
                               rpc::SendReplyCallback send_reply_callback) override;

  void HandleDisconnectClientRequest(const rpc::DisconnectClientRequest &request,
                                     rpc::DisconnectClientReply *reply,
                                     rpc::SendReplyCallback send_reply_callback) override;

  void HandleGetTaskRequest(const rpc::GetTaskRequest &request, rpc::GetTaskReply *reply,
                            rpc::SendReplyCallback send_reply_callback) override;

  void HandleTaskDoneRequest(const rpc::TaskDoneRequest &request,
                             rpc::TaskDoneReply *reply,
                             rpc::SendReplyCallback send_reply_callback) override;

  void HandleFetchOrReconstructRequest(
      const rpc::FetchOrReconstructRequest &request, rpc::FetchOrReconstructReply *reply,
      rpc::SendReplyCallback send_reply_callback) override;

  void HandleNotifyUnblockedRequest(const rpc::NotifyUnblockedRequest &request,
                                    rpc::NotifyUnblockedReply *reply,
                                    rpc::SendReplyCallback send_reply_callback) override;

  void HandleWaitRequest(const rpc::WaitRequest &request, rpc::WaitReply *reply,
                         rpc::SendReplyCallback send_reply_callback) override;

  void HandlePushErrorRequest(const rpc::PushErrorRequest &request,
                              rpc::PushErrorReply *reply,
                              rpc::SendReplyCallback send_reply_callback) override;

  void HandlePushProfileEventsRequest(
      const rpc::PushProfileEventsRequest &request, rpc::PushProfileEventsReply *reply,
      rpc::SendReplyCallback send_reply_callback) override;

  void HandleFreeObjectsInStoreRequest(
      const rpc::FreeObjectsInStoreRequest &request, rpc::FreeObjectsInStoreReply *reply,
      rpc::SendReplyCallback send_reply_callback) override;

  void HandlePrepareActorCheckpointRequest(
      const rpc::PrepareActorCheckpointRequest &request,
      rpc::PrepareActorCheckpointReply *reply,
      rpc::SendReplyCallback send_reply_callback) override;

  void HandleNotifyActorResumedFromCheckpointRequest(
      const rpc::NotifyActorResumedFromCheckpointRequest &request,
      rpc::NotifyActorResumedFromCheckpointReply *reply,
      rpc::SendReplyCallback send_reply_callback) override;

  void HandleSetResourceRequest(const rpc::SetResourceRequest &request,
                                rpc::SetResourceReply *reply,
                                rpc::SendReplyCallback send_reply_callback) override;

  void HandleHeartbeatRequest(const rpc::HeartbeatRequest &request,
                              rpc::HeartbeatReply *reply,
                              rpc::SendReplyCallback send_reply_callback) override;

 private:
  /// Methods for handling clients.

  /// Handler for the addition of a new GCS client.
  ///
  /// \param data Data associated with the new client.
  /// \return Void.
  void ClientAdded(const ClientTableData &data);

  /// Handler for the removal of a GCS client.
  /// \param client_data Data associated with the removed client.
  /// \return Void.
  void ClientRemoved(const ClientTableData &client_data);

  /// Handler for the addition or updation of a resource in the GCS
  /// \param client_id ID of the node that created or updated resources.
  /// \param createUpdatedResources Created or updated resources.
  /// \return Void.
  void ResourceCreateUpdated(const ClientID &client_id,
                             const ResourceSet &createUpdatedResources);

  /// Handler for the deletion of a resource in the GCS
  /// \param client_id ID of the node that deleted resources.
  /// \param resource_names Names of deleted resources.
  /// \return Void.
  void ResourceDeleted(const ClientID &client_id,
                       const std::vector<std::string> &resource_names);

  /// Evaluates the local infeasible queue to check if any tasks can be scheduled.
  /// This is called whenever there's an update to the resources on the local client.
  /// \return Void.
  void TryLocalInfeasibleTaskScheduling();

  /// Send heartbeats to the GCS.
  void Heartbeat();

  /// Write out debug state to a file.
  void DumpDebugState() const;

  /// Get profiling information from the object manager and push it to the GCS.
  ///
  /// \return Void.
  void GetObjectManagerProfileInfo();

  /// Handler for a heartbeat notification from the GCS.
  ///
  /// \param id The ID of the node manager that sent the heartbeat.
  /// \param data The heartbeat data including load information.
  /// \return Void.
  void HeartbeatAdded(const ClientID &id, const HeartbeatTableData &data);
  /// Handler for a heartbeat batch notification from the GCS
  ///
  /// \param heartbeat_batch The batch of heartbeat data.
  void HeartbeatBatchAdded(const HeartbeatBatchTableData &heartbeat_batch);

  /// Methods for task scheduling.

  /// Enqueue a placeable task to wait on object dependencies or be ready for
  /// dispatch.
  ///
  /// \param task The task in question.
  /// \return Void.
  void EnqueuePlaceableTask(const Task &task);
  /// This will treat a task removed from the local queue as if it had been
  /// executed and failed. This is done by looping over the task return IDs and
  /// for each ID storing an object that represents a failure in the object
  /// store. When clients retrieve these objects, they will raise
  /// application-level exceptions. State for the task will be cleaned up as if
  /// it were any other task that had been assigned, executed, and removed from
  /// the local queue.
  ///
  /// \param task The task to fail.
  /// \param error_type The type of the error that caused this task to fail.
  /// \return Void.
  void TreatTaskAsFailed(const Task &task, const ErrorType &error_type);
  /// Mark the specified objects as failed with the given error type.
  ///
  /// \param error_type The type of the error that caused this task to fail.
  /// \param object_ids The object ids to store error messages into.
  /// \param job_id The optional job to push errors to if the writes fail.
  void MarkObjectsAsFailed(const ErrorType &error_type,
                           const std::vector<plasma::ObjectID> object_ids,
                           const JobID &job_id);
  /// This is similar to TreatTaskAsFailed, but it will only mark the task as
  /// failed if at least one of the task's return values is lost. A return
  /// value is lost if it has been created before, but no longer exists on any
  /// nodes, due to either node failure or eviction.
  ///
  /// \param task The task to potentially fail.
  /// \return Void.
  void TreatTaskAsFailedIfLost(const Task &task);
  /// Handle specified task's submission to the local node manager.
  ///
  /// \param task The task being submitted.
  /// \param uncommitted_lineage The uncommitted lineage of the task.
  /// \param forwarded True if the task has been forwarded from a different
  /// node manager and false if it was submitted by a local worker.
  /// \return Void.
  void SubmitTask(const Task &task, const Lineage &uncommitted_lineage,
                  bool forwarded = false);
  /// Handle the case that a worker is available.
  ///
  /// \param id Id of the worker.
  /// \return Void.
  void HandleWorkerAvailable(const WorkerID &worker_id);
  /// Assign a task. The task is assumed to not be queued in local_queues_.
  ///
  /// \param task The task in question.
  /// \return true, if tasks was assigned to a worker, false otherwise.
  bool AssignTask(const Task &task);
  /// Handle a worker finishing its assigned task.
  ///
  /// \param worker The worker that finished the task.
  /// \return Void.
  void FinishAssignedTask(Worker &worker);
  /// Helper function to produce actor table data for a newly created actor.
  ///
  /// \param task_spec Task specification of the actor creation task that created the
  /// actor.
<<<<<<< HEAD
  /// \param worker The port that the actor is listening on.
  ActorTableData CreateActorTableDataFromCreationTask(const TaskSpecification &task_spec,
                                                      int port);
=======
  std::shared_ptr<ActorTableData> CreateActorTableDataFromCreationTask(
      const TaskSpecification &task_spec);
>>>>>>> 6f737e6a
  /// Handle a worker finishing an assigned actor task or actor creation task.
  /// \param worker The worker that finished the task.
  /// \param task The actor task or actor creation task.
  /// \return Void.
  void FinishAssignedActorTask(Worker &worker, const Task &task);
  /// Helper function for handling worker to finish its assigned actor task
  /// or actor creation task. Gets invoked when tasks's parent actor is known.
  ///
  /// \param parent_actor_id The actor id corresponding to the actor which creates
  /// the new actor.
  /// \param task_spec Task specification of the actor creation task that created the
  /// actor.
  /// \param resumed_from_checkpoint If the actor was resumed from a checkpoint.
<<<<<<< HEAD
  /// \param dummy_object Dummy object corresponding to the actor creation task.
  /// \param port Rpc server port that the actor is listening on.
=======
>>>>>>> 6f737e6a
  /// \return Void.
  void FinishAssignedActorCreationTask(const ActorID &parent_actor_id,
                                       const TaskSpecification &task_spec,
                                       bool resumed_from_checkpoint, int port);
  /// Extend actor frontier after an actor task or actor creation task executes.
  ///
  /// \param dummy_object Dummy object corresponding to the task.
  /// \param actor_id The relevant actor ID.
  /// \param actor_handle_id The relevant actor handle ID.
  void ExtendActorFrontier(const ObjectID &dummy_object, const ActorID &actor_id,
                           const ActorHandleID &actor_handle_id);
  /// Make a placement decision for placeable tasks given the resource_map
  /// provided. This will perform task state transitions and task forwarding.
  ///
  /// \param resource_map A mapping from node manager ID to an estimate of the
  /// resources available to that node manager. Scheduling decisions will only
  /// consider the local node manager and the node managers in the keys of the
  /// resource_map argument.
  /// \return Void.
  void ScheduleTasks(std::unordered_map<ClientID, SchedulingResources> &resource_map);
  /// Handle a task whose return value(s) must be reconstructed.
  ///
  /// \param task_id The relevant task ID.
  /// \param required_object_id The object id we are reconstructing for.
  /// \return Void.
  void HandleTaskReconstruction(const TaskID &task_id,
                                const ObjectID &required_object_id);
  /// Resubmit a task for execution. This is a task that was previously already
  /// submitted to a raylet but which must now be re-executed.
  ///
  /// \param task The task being resubmitted.
  /// \param required_object_id The object id that triggered the resubmission.
  /// \return Void.
  void ResubmitTask(const Task &task, const ObjectID &required_object_id);
  /// Attempt to forward a task to a remote different node manager. If this
  /// fails, the task will be resubmit locally.
  ///
  /// \param task The task in question.
  /// \param node_manager_id The ID of the remote node manager.
  /// \return Void.
  void ForwardTaskOrResubmit(const Task &task, const ClientID &node_manager_id);
  /// Forward a task to another node to execute. The task is assumed to not be
  /// queued in local_queues_.
  ///
  /// \param task The task to forward.
  /// \param node_id The ID of the node to forward the task to.
  /// \param on_error Callback on run on non-ok status.
  void ForwardTask(
      const Task &task, const ClientID &node_id,
      const std::function<void(const ray::Status &, const Task &)> &on_error);

  /// Dispatch locally scheduled tasks. This attempts the transition from "scheduled" to
  /// "running" task state.
  ///
  /// This function is called in the following cases:
  ///   (1) A set of new tasks is added to the ready queue.
  ///   (2) New resources are becoming available on the local node.
  ///   (3) A new worker becomes available.
  /// Note in case (1) we only need to look at the new tasks added to the
  /// ready queue, as we know that the old tasks in the ready queue cannot
  /// be scheduled (We checked those tasks last time new resources or
  /// workers became available, and nothing changed since then.) In this case,
  /// tasks_with_resources contains only the newly added tasks to the
  /// ready queue. Otherwise, tasks_with_resources points to entire ready queue.
  /// \param tasks_with_resources Mapping from resource shapes to tasks with
  /// that resource shape.
  void DispatchTasks(
      const std::unordered_map<ResourceSet, ordered_set<TaskID>> &tasks_with_resources);

  /// Handle a task that is blocked. This could be a task assigned to a worker,
  /// an out-of-band task (e.g., a thread created by the application), or a
  /// driver task. This can be triggered when a client starts a get call or a
  /// wait call.
  ///
  /// \param client The client that is executing the blocked task.
  /// \param required_object_ids The IDs that the client is blocked waiting for.
  /// \param current_task_id The task that is blocked.
  /// \param ray_get Whether the task is blocked in a `ray.get` call, as
  /// opposed to a `ray.wait` call.
  /// \return Void.
  void HandleTaskBlocked(const WorkerID &worker_id,
                         const std::vector<ObjectID> &required_object_ids,
                         const TaskID &current_task_id, bool ray_get);

  /// Handle a task that is unblocked. This could be a task assigned to a
  /// worker, an out-of-band task (e.g., a thread created by the application),
  /// or a driver task. This can be triggered when a client finishes a get call
  /// or a wait call. The given task must be blocked, via a previous call to
  /// HandleTaskBlocked.
  ///
  /// \param client The client that is executing the unblocked task.
  /// \param current_task_id The task that is unblocked.
  /// \return Void.
  void HandleTaskUnblocked(const WorkerID &worker_id, const TaskID &current_task_id);

  /// Kill a worker.
  ///
  /// \param worker The worker to kill.
  /// \return Void.
  void KillWorker(std::shared_ptr<Worker> worker);

  /// The callback for handling an actor state transition (e.g., from ALIVE to
  /// DEAD), whether as a notification from the actor table or as a handler for
  /// a local actor's state transition. This method is idempotent and will ignore
  /// old state transition.
  ///
  /// \param actor_id The actor ID of the actor whose state was updated.
  /// \param actor_registration The ActorRegistration object that represents actor's
  /// new state.
  /// \return Void.
  void HandleActorStateTransition(const ActorID &actor_id,
                                  ActorRegistration &&actor_registration);

  /// When a job finished, loop over all of the queued tasks for that job and
  /// treat them as failed.
  ///
  /// \param job_id The job that exited.
  /// \return Void.
  void CleanUpTasksForFinishedJob(const JobID &job_id);

  /// Handle an object becoming local. This updates any local accounting, but
  /// does not write to any global accounting in the GCS.
  ///
  /// \param object_id The object that is locally available.
  /// \return Void.
  void HandleObjectLocal(const ObjectID &object_id);
  /// Handle an object that is no longer local. This updates any local
  /// accounting, but does not write to any global accounting in the GCS.
  ///
  /// \param object_id The object that has been evicted locally.
  /// \return Void.
  void HandleObjectMissing(const ObjectID &object_id);

  /// Handles updates to job table.
  ///
  /// \param id An unused value. TODO(rkn): Should this be removed?
  /// \param job_data Data associated with a job table event.
  /// \return Void.
  void HandleJobTableUpdate(const JobID &id, const std::vector<JobTableData> &job_data);

  /// Check if certain invariants associated with the task dependency manager
  /// and the local queues are satisfied. This is only used for debugging
  /// purposes.
  ///
  /// \return True if the invariants are satisfied and false otherwise.
  bool CheckDependencyManagerInvariant() const;

  /// Process client message of RegisterClientRequest
  ///
  /// \param client The client that sent the message.
  /// \param message_data A pointer to the message data.
  /// \return Void.
  void ProcessRegisterClientRequestMessage(
      const std::shared_ptr<LocalClientConnection> &client, const uint8_t *message_data);

  /// Handle the case that a worker is available.
  ///
  /// \param client The connection for the worker.
  /// \return Void.
  void HandleWorkerAvailable(const std::shared_ptr<LocalClientConnection> &client);

  /// Handle a client that has disconnected. This can be called multiple times
  /// on the same client because this is triggered both when a client
  /// disconnects and when the node manager fails to write a message to the
  /// client.
  ///
  /// \param client The client that sent the message.
  /// \param intentional_disconnect Whether the client was intentionally disconnected.
  /// \return Void.
  void ProcessDisconnectClientMessage(const WorkerID &worker_id,
                                      bool intentional_disconnect = false);

  /// Process client message of SubmitTask
  ///
  /// \param message_data A pointer to the message data.
  /// \return Void.
  void ProcessSubmitTaskMessage(const uint8_t *message_data);

  /// Process client message of FetchOrReconstruct
  ///
  /// \param client The client that sent the message.
  /// \param message_data A pointer to the message data.
  /// \return Void.
  void ProcessFetchOrReconstructMessage(
      const std::shared_ptr<LocalClientConnection> &client, const uint8_t *message_data);

  /// Process client message of WaitRequest
  ///
  /// \param client The client that sent the message.
  /// \param message_data A pointer to the message data.
  /// \return Void.
  void ProcessWaitRequestMessage(const std::shared_ptr<LocalClientConnection> &client,
                                 const uint8_t *message_data);

  /// Process client message of PushErrorRequest
  ///
  /// \param message_data A pointer to the message data.
  /// \return Void.
  void ProcessPushErrorRequestMessage(const uint8_t *message_data);

  /// Process client message of PrepareActorCheckpointRequest.
  ///
  /// \param client The client that sent the message.
  /// \param message_data A pointer to the message data.
  void ProcessPrepareActorCheckpointRequest(
      const std::shared_ptr<LocalClientConnection> &client, const uint8_t *message_data);

  /// Process client message of NotifyActorResumedFromCheckpoint.
  ///
  /// \param message_data A pointer to the message data.
  void ProcessNotifyActorResumedFromCheckpoint(const uint8_t *message_data);

  /// Update actor frontier when a task finishes.
  /// If the task is an actor creation task and the actor was resumed from a checkpoint,
  /// restore the frontier from the checkpoint. Otherwise, just extend actor frontier.
  ///
  /// \param task The task that just finished.
  void UpdateActorFrontier(const Task &task);

  /// Process client message of SetResourceRequest
  /// \param client The client that sent the message.
  /// \param message_data A pointer to the message data.
  /// \return Void.
  void ProcessSetResourceRequest(const std::shared_ptr<LocalClientConnection> &client,
                                 const uint8_t *message_data);

  /// Handle the case where an actor is disconnected, determine whether this
  /// actor needs to be reconstructed and then update actor table.
  /// This function needs to be called either when actor process dies or when
  /// a node dies.
  ///
  /// \param actor_id Id of this actor.
  /// \param was_local Whether the disconnected was on this local node.
  /// \param intentional_disconnect Wether the client was intentionally disconnected.
  /// \return Void.
  void HandleDisconnectedActor(const ActorID &actor_id, bool was_local,
                               bool intentional_disconnect);

  // GCS client ID for this node.
  ClientID client_id_;
  boost::asio::io_service &io_service_;
  ObjectManager &object_manager_;
  /// A Plasma object store client. This is used exclusively for creating new
  /// objects in the object store (e.g., for actor tasks that can't be run
  /// because the actor died).
  plasma::PlasmaClient store_client_;
  /// A client connection to the GCS.
  std::shared_ptr<gcs::RedisGcsClient> gcs_client_;
  /// The object table. This is shared with the object manager.
  std::shared_ptr<ObjectDirectoryInterface> object_directory_;
  /// The timer used to send heartbeats.
  boost::asio::steady_timer heartbeat_timer_;
  /// The period used for the heartbeat timer.
  std::chrono::milliseconds heartbeat_period_;
  /// The period between debug state dumps.
  int64_t debug_dump_period_;
  /// The path to the ray temp dir.
  std::string temp_dir_;
  /// The timer used to get profiling information from the object manager and
  /// push it to the GCS.
  boost::asio::steady_timer object_manager_profile_timer_;
  /// The time that the last heartbeat was sent at. Used to make sure we are
  /// keeping up with heartbeats.
  uint64_t last_heartbeat_at_ms_;
  /// The time that the last debug string was logged to the console.
  uint64_t last_debug_dump_at_ms_;
  /// Initial node manager configuration.
  const NodeManagerConfig initial_config_;
  /// The resources (and specific resource IDs) that are currently available.
  ResourceIdSet local_available_resources_;
  std::unordered_map<ClientID, SchedulingResources> cluster_resource_map_;
  /// A pool of workers.
  WorkerPool worker_pool_;
  /// A set of queues to maintain tasks.
  SchedulingQueue local_queues_;
  /// The scheduling policy in effect for this raylet.
  SchedulingPolicy scheduling_policy_;
  /// The reconstruction policy for deciding when to re-execute a task.
  ReconstructionPolicy reconstruction_policy_;
  /// A manager to make waiting tasks's missing object dependencies available.
  TaskDependencyManager task_dependency_manager_;
  /// The lineage cache for the GCS object and task tables.
  LineageCache lineage_cache_;
  /// A mapping from actor ID to registration information about that actor
  /// (including which node manager owns it).
  std::unordered_map<ActorID, ActorRegistration> actor_registry_;

  /// This map stores actor ID to the ID of the checkpoint that will be used to
  /// restore the actor.
  std::unordered_map<ActorID, ActorCheckpointID> checkpoint_id_to_restore_;

  /// The RPC server.
  rpc::GrpcServer node_manager_server_;

  /// The node manager RPC service.
  rpc::NodeManagerGrpcService node_manager_service_;

  /// The raylet RPC service.
  rpc::RayletGrpcService raylet_service_;

  /// The `ClientCallManager` object that is shared by all `NodeManagerClient`s
  /// as well as all `WorkerTaskClient`s.
  rpc::ClientCallManager client_call_manager_;

  /// Map from node ids to clients of the remote node managers.
  std::unordered_map<ClientID, std::unique_ptr<rpc::NodeManagerClient>>
      remote_node_manager_clients_;
};

}  // namespace raylet

}  // end namespace ray

#endif  // RAY_RAYLET_NODE_MANAGER_H<|MERGE_RESOLUTION|>--- conflicted
+++ resolved
@@ -287,14 +287,9 @@
   ///
   /// \param task_spec Task specification of the actor creation task that created the
   /// actor.
-<<<<<<< HEAD
   /// \param worker The port that the actor is listening on.
-  ActorTableData CreateActorTableDataFromCreationTask(const TaskSpecification &task_spec,
-                                                      int port);
-=======
   std::shared_ptr<ActorTableData> CreateActorTableDataFromCreationTask(
-      const TaskSpecification &task_spec);
->>>>>>> 6f737e6a
+      const TaskSpecification &task_spec, int port);
   /// Handle a worker finishing an assigned actor task or actor creation task.
   /// \param worker The worker that finished the task.
   /// \param task The actor task or actor creation task.
@@ -308,11 +303,7 @@
   /// \param task_spec Task specification of the actor creation task that created the
   /// actor.
   /// \param resumed_from_checkpoint If the actor was resumed from a checkpoint.
-<<<<<<< HEAD
-  /// \param dummy_object Dummy object corresponding to the actor creation task.
   /// \param port Rpc server port that the actor is listening on.
-=======
->>>>>>> 6f737e6a
   /// \return Void.
   void FinishAssignedActorCreationTask(const ActorID &parent_actor_id,
                                        const TaskSpecification &task_spec,
