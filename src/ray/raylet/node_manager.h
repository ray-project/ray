// Copyright 2017 The Ray Authors.
//
// Licensed under the Apache License, Version 2.0 (the "License");
// you may not use this file except in compliance with the License.
// You may obtain a copy of the License at
//
//  http://www.apache.org/licenses/LICENSE-2.0
//
// Unless required by applicable law or agreed to in writing, software
// distributed under the License is distributed on an "AS IS" BASIS,
// WITHOUT WARRANTIES OR CONDITIONS OF ANY KIND, either express or implied.
// See the License for the specific language governing permissions and
// limitations under the License.

#pragma once

#include <gtest/gtest_prod.h>

#include <atomic>
#include <cstdint>
#include <memory>
#include <string>
#include <utility>
#include <vector>

#include "ray/common/asio/instrumented_io_context.h"
#include "ray/common/bundle_spec.h"
#include "ray/common/cgroup2/cgroup_manager_interface.h"
#include "ray/common/id.h"
#include "ray/common/lease/lease.h"
#include "ray/common/memory_monitor.h"
#include "ray/common/ray_object.h"
#include "ray/common/scheduling/resource_set.h"
#include "ray/common/task/task_util.h"
#include "ray/core_worker/experimental_mutable_object_provider.h"
#include "ray/core_worker_rpc_client/core_worker_client_pool.h"
#include "ray/flatbuffers/node_manager_generated.h"
#include "ray/object_manager/object_directory.h"
#include "ray/object_manager/object_manager.h"
#include "ray/object_manager/plasma/client.h"
#include "ray/pubsub/subscriber.h"
#include "ray/ray_syncer/ray_syncer.h"
#include "ray/raylet/agent_manager.h"
#include "ray/raylet/lease_dependency_manager.h"
#include "ray/raylet/local_lease_manager.h"
#include "ray/raylet/local_object_manager_interface.h"
#include "ray/raylet/placement_group_resource_manager.h"
#include "ray/raylet/runtime_env_agent_client.h"
#include "ray/raylet/scheduling/cluster_lease_manager_interface.h"
#include "ray/raylet/scheduling/cluster_resource_scheduler.h"
#include "ray/raylet/wait_manager.h"
#include "ray/raylet/worker_killing_policy.h"
#include "ray/raylet/worker_pool.h"
#include "ray/raylet_ipc_client/client_connection.h"
#include "ray/raylet_rpc_client/raylet_client_pool.h"
#include "ray/rpc/node_manager/node_manager_server.h"
#include "ray/rpc/rpc_callback_types.h"
#include "ray/util/throttler.h"

namespace ray::raylet {

using rpc::ErrorType;
using rpc::GcsNodeInfo;
using rpc::JobTableData;
using rpc::ResourceUsageBatchData;

// TODO(#54703): Put this type in a separate target.
using AddProcessToCgroupHook = std::function<void(const std::string &)>;

struct NodeManagerConfig {
  /// The node's resource configuration.
  ResourceSet resource_config;
  /// The IP address this node manager is running on.
  std::string node_manager_address;
  /// The port to use for listening to incoming connections. If this is 0 then
  /// the node manager will choose its own port.
  int node_manager_port;
  /// The port to connect the runtime env agent. Note the address is equal to the
  /// node manager address.
  int runtime_env_agent_port;
  /// The lowest port number that workers started will bind on.
  /// If this is set to 0, workers will bind on random ports.
  int min_worker_port;
  /// The highest port number that workers started will bind on.
  /// If this is not set to 0, min_worker_port must also not be set to 0.
  int max_worker_port;
  /// An explicit list of open ports that workers started will bind
  /// on. This takes precedence over min_worker_port and max_worker_port.
  std::vector<int> worker_ports;
  /// The soft limit of the number of workers.
  int64_t num_workers_soft_limit;
  /// Number of initial Python workers to start when raylet starts.
  int num_prestart_python_workers;
  /// The maximum number of workers that can be started concurrently by a
  /// worker pool.
  int maximum_startup_concurrency;
  /// The commands used to start the worker process, grouped by language.
  WorkerCommandMap worker_commands;
  /// The native library path which includes the core libraries.
  std::string native_library_path;
  /// The command used to start the dashboard agent. Must not be empty.
  std::string dashboard_agent_command;
  /// The command used to start the runtime env agent. Must not be empty.
  std::string runtime_env_agent_command;
  /// The time between reports resources in milliseconds.
  uint64_t report_resources_period_ms;
  /// The store socket name.
  std::string store_socket_name;
  /// The path of this ray log dir.
  std::string log_dir;
  /// The path of this ray session dir.
  std::string session_dir;
  /// The path of this ray resource dir.
  std::string resource_dir;
  /// If true make Ray debugger available externally.
  int ray_debugger_external;
  /// The raylet config list of this node.
  std::string raylet_config;
  // The time between record metrics in milliseconds, or 0 to disable.
  uint64_t record_metrics_period_ms;
  // The number if max io workers.
  int max_io_workers;
  // The key-value labels of this node.
  absl::flat_hash_map<std::string, std::string> labels;
};

enum RayletShutdownState : std::uint8_t {
  ALIVE,
  SHUTDOWN_QUEUED,
  SHUTTING_DOWN,
};

class NodeManager : public rpc::NodeManagerServiceHandler,
                    public syncer::ReporterInterface,
                    public syncer::ReceiverInterface {
 public:
  /// Create a node manager.
  ///
  /// \param config Configuration of node manager, e.g. initial resources, ports, etc.
  /// \param object_manager_config Configuration of object manager, e.g. initial memory
  /// allocation.
  NodeManager(
      instrumented_io_context &io_service,
      const NodeID &self_node_id,
      std::string self_node_name,
      const NodeManagerConfig &config,
      gcs::GcsClient &gcs_client,
      rpc::ClientCallManager &client_call_manager,
      rpc::CoreWorkerClientPool &worker_rpc_pool,
      rpc::RayletClientPool &raylet_client_pool,
      pubsub::SubscriberInterface &core_worker_subscriber,
      ClusterResourceScheduler &cluster_resource_scheduler,
      LocalLeaseManagerInterface &local_lease_manager,
      ClusterLeaseManagerInterface &cluster_lease_manager,
      IObjectDirectory &object_directory,
      ObjectManagerInterface &object_manager,
      LocalObjectManagerInterface &local_object_manager,
      LeaseDependencyManager &lease_dependency_manager,
      WorkerPoolInterface &worker_pool,
      absl::flat_hash_map<LeaseID, std::shared_ptr<WorkerInterface>> &leased_workers,
      std::shared_ptr<plasma::PlasmaClientInterface> store_client,
      std::unique_ptr<core::experimental::MutableObjectProviderInterface>
          mutable_object_provider,
      std::function<void(const rpc::NodeDeathInfo &)> shutdown_raylet_gracefully,
      AddProcessToCgroupHook add_process_to_system_cgroup_hook,
      std::unique_ptr<CgroupManagerInterface> cgroup_manager,
      std::atomic_bool &shutting_down,
      PlacementGroupResourceManager &placement_group_resource_manager,
      boost::asio::basic_socket_acceptor<local_stream_protocol> acceptor,
      local_stream_socket socket);

  void Start(rpc::GcsNodeInfo &&self_node_info);

  /// Process a message from a client. This method is responsible for
  /// explicitly listening for more messages from the client if the client is
  /// still alive.
  ///
  /// \param client The client that sent the message.
  /// \param message_type The message type (e.g., a flatbuffer enum).
  /// \param message_data A pointer to the message data.
  void ProcessClientMessage(const std::shared_ptr<ClientConnection> &client,
                            int64_t message_type,
                            const uint8_t *message_data);

  /// Subscribe to the relevant GCS tables and set up handlers.
  void RegisterGcs();

  /// Get initial node manager configuration.
  const NodeManagerConfig &GetInitialConfig() const;

  /// Returns debug string for class.
  ///
  /// \return string.
  std::string DebugString() const;

  /// Record metrics.
  void RecordMetrics();

  /// Report worker OOM kill stats
  void ReportWorkerOOMKillStats();

  /// Get the port of the node manager rpc server.
  int GetServerPort() const { return node_manager_server_.GetPort(); }

  // Consume a RaySyncer sync message from another Raylet.
  //
  // The two types of messages that are received are:
  //   - RESOURCE_VIEW: an update of the resources available on another Raylet.
  //   - COMMANDS: a request to run the Python garbage collector globally across Raylets.
  void ConsumeSyncMessage(std::shared_ptr<const syncer::RaySyncMessage> message) override;

  // Generate a RaySyncer sync message to be sent to other Raylets.
  //
  // This is currently only used to generate messages for the COMMANDS channel to request
  // other Raylets to call the Python garbage collector, and is only called on demand
  // (not periodically polled by the RaySyncer code).
  std::optional<syncer::RaySyncMessage> CreateSyncMessage(
      int64_t after_version, syncer::MessageType message_type) const override;

  /// Trigger global GC across the cluster to free up references to actors or
  /// object ids.
  void TriggerGlobalGC();

  /// Mark the specified objects as failed with the given error type.
  ///
  /// \param error_type The type of the error that caused this task to fail.
  /// \param object_ids The object ids to store error messages into.
  /// \param job_id The optional job to push errors to if the writes fail.
  void MarkObjectsAsFailed(const ErrorType &error_type,
                           const std::vector<rpc::ObjectReference> &object_ids,
                           const JobID &job_id);

  /// Stop this node manager.
  void Stop();

  /// Query all of local core worker states.
  ///
  /// \param on_replied A callback that's called when each of query RPC is replied.
  /// \param send_reply_callback A reply callback that will be called when all
  /// RPCs are replied.
  /// \param include_memory_info If true, it requires every object ref information
  /// from all workers.
  /// \param include_task_info If true, it requires every task metadata information
  /// from all workers.
  /// \param limit A maximum number of task/object entries to return from each core
  /// worker.
  /// \param on_all_replied A callback that's called when every worker replies.
  void QueryAllWorkerStates(
      const std::function<void(const ray::Status &status,
                               const rpc::GetCoreWorkerStatsReply &r)> &on_replied,
      rpc::SendReplyCallback &send_reply_callback,
      bool include_memory_info,
      bool include_task_info,
      int64_t limit,
      const std::function<void()> &on_all_replied);

  /// Handle an object becoming local. This updates any local accounting, but
  /// does not write to any global accounting in the GCS.
  ///
  /// \param object_info The info about the object that is locally available.
  void HandleObjectLocal(const ObjectInfo &object_info);

  /// Handle an object that is no longer local. This updates any local
  /// accounting, but does not write to any global accounting in the GCS.
  ///
  /// \param object_id The object that has been evicted locally.
  void HandleObjectMissing(const ObjectID &object_id);

  /// Handle a `WorkerLease` request.
  void HandleRequestWorkerLease(rpc::RequestWorkerLeaseRequest request,
                                rpc::RequestWorkerLeaseReply *reply,
                                rpc::SendReplyCallback send_reply_callback) override;

  /// Get pointers to objects stored in plasma. They will be
  /// released once the returned references go out of scope.
  ///
  /// \param[in] object_ids The objects to get.
  /// \param[out] results The pointers to objects stored in
  /// plasma.
  /// \return Whether the request was successful.
  bool GetObjectsFromPlasma(const std::vector<ObjectID> &object_ids,
                            std::vector<std::unique_ptr<RayObject>> *results);

  /// Get the local drain request.
  std::optional<rpc::DrainRayletRequest> GetLocalDrainRequest() const {
    return cluster_resource_scheduler_.GetLocalResourceManager().GetLocalDrainRequest();
  }

  /// gRPC Handlers
  /// Handle a `PinObjectIDs` request.
  void HandlePinObjectIDs(rpc::PinObjectIDsRequest request,
                          rpc::PinObjectIDsReply *reply,
                          rpc::SendReplyCallback send_reply_callback) override;

  /// Handle a `ResizeLocalResourceInstances` request.
  void HandleResizeLocalResourceInstances(
      rpc::ResizeLocalResourceInstancesRequest request,
      rpc::ResizeLocalResourceInstancesReply *reply,
      rpc::SendReplyCallback send_reply_callback) override;

  void HandleReturnWorkerLease(rpc::ReturnWorkerLeaseRequest request,
                               rpc::ReturnWorkerLeaseReply *reply,
                               rpc::SendReplyCallback send_reply_callback) override;

  void HandleCancelWorkerLease(rpc::CancelWorkerLeaseRequest request,
                               rpc::CancelWorkerLeaseReply *reply,
                               rpc::SendReplyCallback send_reply_callback) override;

  void HandleReleaseUnusedBundles(rpc::ReleaseUnusedBundlesRequest request,
                                  rpc::ReleaseUnusedBundlesReply *reply,
                                  rpc::SendReplyCallback send_reply_callback) override;

  void HandleDrainRaylet(rpc::DrainRayletRequest request,
                         rpc::DrainRayletReply *reply,
                         rpc::SendReplyCallback send_reply_callback) override;

<<<<<<< HEAD
  void HandleCancelLocalTask(rpc::CancelLocalTaskRequest request,
                             rpc::CancelLocalTaskReply *reply,
                             rpc::SendReplyCallback send_reply_callback) override;
=======
  void HandleKillLocalActor(rpc::KillLocalActorRequest request,
                            rpc::KillLocalActorReply *reply,
                            rpc::SendReplyCallback send_reply_callback) override;
>>>>>>> 3553d8e2

 private:
  FRIEND_TEST(NodeManagerStaticTest, TestHandleReportWorkerBacklog);

  /// Handle an accepted client connection.
  void HandleAccept(const boost::system::error_code &error);

  /// Handle an unexpected error that occurred on a client connection.
  /// The client will be disconnected and no more messages will be processed.
  ///
  /// \param client The client whose connection the error occurred on.
  /// \param error The error details.
  void HandleClientConnectionError(const std::shared_ptr<ClientConnection> &client,
                                   const boost::system::error_code &error);

  // Removes the worker from node_manager's leased_workers_ map.
  // Warning: this does NOT release the worker's resources, or put the leased worker
  // back to the worker pool, or destroy the worker. The caller must handle the worker's
  // resources well.
  void ReleaseWorker(const LeaseID &lease_id) {
    RAY_CHECK(leased_workers_.contains(lease_id));
    leased_workers_.erase(lease_id);
    SetIdleIfLeaseEmpty();
  }

  void SetIdleIfLeaseEmpty() {
    if (leased_workers_.empty()) {
      cluster_resource_scheduler_.GetLocalResourceManager().SetIdleFootprint(
          WorkFootprint::NODE_WORKERS);
    }
  }

  /// If the primary objects' usage is over the threshold
  /// specified in RayConfig, spill objects up to the max
  /// throughput.
  void SpillIfOverPrimaryObjectsThreshold();

  /// Methods for handling nodes.

  /// Handle an unexpected failure notification from GCS pubsub.
  ///
  /// \param data The data of the worker that died.
  void HandleUnexpectedWorkerFailure(const WorkerID &worker_id);

  /// Handler for the addition of a new node.
  ///
  /// \param data Data associated with the new node.
  void NodeAdded(const rpc::GcsNodeAddressAndLiveness &data);

  /// Handler for the removal of a GCS node.
  /// \param node_id Id of the removed node.
  void NodeRemoved(const NodeID &node_id);

  /// Handler for the addition or updation of a resource in the GCS
  /// \param node_id ID of the node that created or updated resources.
  /// \param createUpdatedResources Created or updated resources.
  /// \return Whether the update is applied.
  bool ResourceCreateUpdated(const NodeID &node_id,
                             const ResourceRequest &createUpdatedResources);

  /// Handler for the deletion of a resource in the GCS
  /// \param node_id ID of the node that deleted resources.
  /// \param resource_names Names of deleted resources.
  /// \return Whether the deletion is applied.
  bool ResourceDeleted(const NodeID &node_id,
                       const std::vector<std::string> &resource_names);

  /// Evaluates the local infeasible queue to check if any tasks can be scheduled.
  /// This is called whenever there's an update to the resources on the local node.
  void TryLocalInfeasibleTaskScheduling();

  /// Write out debug state to a file.
  void DumpDebugState() const;

  /// Flush objects that are out of scope in the application. This will attempt
  /// to eagerly evict all plasma copies of the object from the cluster.
  void FlushObjectsToFree();

  /// Handler for a resource usage notification from the GCS.
  ///
  /// \param id The ID of the node manager that sent the resource usage.
  /// \param resource_view_sync_message The resource usage data.
  /// \return Whether the node resource usage is updated.
  bool UpdateResourceUsage(
      const NodeID &id,
      const syncer::ResourceViewSyncMessage &resource_view_sync_message);

  /// Cleanup any lease resources and state for a worker that was granted a lease.
  ///
  /// \param worker The worker that was granted the lease.
  /// \return Whether the worker should be returned to the idle pool. This is
  /// only false for actor creation calls, which should never be returned to idle.
  bool CleanupLease(const std::shared_ptr<WorkerInterface> &worker);

  /// Convert a worker to an actor since it's finished an actor creation task.
  /// \param worker The worker that was granted the actor creation lease.
  /// \param lease The lease of the actor creation task.
  void ConvertWorkerToActor(const std::shared_ptr<WorkerInterface> &worker,
                            const RayLease &lease);

  /// Start a wait request for the requested objects.
  ///
  /// \param client The client that is requesting the objects.
  /// \param object_refs The objects that are requested.
  void AsyncWait(const std::shared_ptr<ClientConnection> &client,
                 const std::vector<rpc::ObjectReference> &object_refs);

  /// Start a get request for the requested objects.
  ///
  /// \param client The client that is requesting the objects.
  /// \param object_refs The objects that are requested.
  ///
  /// \return the request_id that will be used to cancel the get request.
  int64_t AsyncGet(const std::shared_ptr<ClientConnection> &client,
                   std::vector<rpc::ObjectReference> &object_refs);

  /// Cancel all ongoing get requests from the client.
  ///
  /// This does *not* cancel ongoing wait requests.
  ///
  /// \param client The client whose get requests will be canceled.
  void CancelGetRequest(const std::shared_ptr<ClientConnection> &client,
                        const uint8_t *message_data);

  /// Handle a task that is blocked. Note that this callback may
  /// arrive after the worker lease has been returned to the node manager.
  ///
  /// \param worker Shared ptr to the worker, or nullptr if lost.
  void HandleNotifyWorkerBlocked(const std::shared_ptr<WorkerInterface> &worker);

  /// Handle a task that is unblocked. Note that this callback may
  /// arrive after the worker lease has been returned to the node manager.
  /// However, it is guaranteed to arrive after DirectCallTaskBlocked.
  ///
  /// \param worker Shared ptr to the worker, or nullptr if lost.
  void HandleNotifyWorkerUnblocked(const std::shared_ptr<WorkerInterface> &worker);

  /// Destroy a worker.
  /// We will disconnect the worker connection first and then kill the worker.
  ///
  /// \param worker The worker to destroy.
  /// \param disconnect_type The reason why this worker process is disconnected.
  /// \param disconnect_detail The detailed reason for a given exit.
  /// \param force true to destroy immediately, false to give time for the worker to
  /// clean up and exit gracefully.
  void DestroyWorker(std::shared_ptr<WorkerInterface> worker,
                     rpc::WorkerExitType disconnect_type,
                     const std::string &disconnect_detail,
                     bool force = false);

  /// Handles the event that a job is started.
  ///
  /// \param job_id ID of the started job.
  /// \param job_data Data associated with the started job.

  void HandleJobStarted(const JobID &job_id, const JobTableData &job_data);

  /// Handles the event that a job is finished.
  ///
  /// \param job_id ID of the finished job.
  /// \param job_data Data associated with the finished job.
  void HandleJobFinished(const JobID &job_id, const JobTableData &job_data);

  /// Process client message of RegisterClientRequest
  ///
  /// \param client The client that sent the message.
  /// \param message_data A pointer to the message data.
  void ProcessRegisterClientRequestMessage(
      const std::shared_ptr<ClientConnection> &client, const uint8_t *message_data);

  Status ProcessRegisterClientRequestMessageImpl(
      const std::shared_ptr<ClientConnection> &client,
      const ray::protocol::RegisterClientRequest *message);

  // Register a new worker into worker pool.
  Status RegisterForNewWorker(std::shared_ptr<WorkerInterface> worker,
                              pid_t pid,
                              const StartupToken &worker_startup_token,
                              std::function<void(Status, int)> send_reply_callback = {});
  // Register a new driver into worker pool.
  Status RegisterForNewDriver(std::shared_ptr<WorkerInterface> worker,
                              pid_t pid,
                              const JobID &job_id,
                              const ray::protocol::RegisterClientRequest *message,
                              std::function<void(Status, int)> send_reply_callback = {});

  /// Process client message of AnnounceWorkerPort
  ///
  /// \param client The client that sent the message.
  /// \param message_data A pointer to the message data.
  void ProcessAnnounceWorkerPortMessage(const std::shared_ptr<ClientConnection> &client,
                                        const uint8_t *message_data);
  void ProcessAnnounceWorkerPortMessageImpl(
      const std::shared_ptr<ClientConnection> &client,
      const ray::protocol::AnnounceWorkerPort *message);

  // Send status of port announcement to client side.
  void SendPortAnnouncementResponse(const std::shared_ptr<ClientConnection> &client,
                                    Status status);

  /// Handle the case that a worker is available.
  ///
  /// \param worker The pointer to the worker
  void HandleWorkerAvailable(const std::shared_ptr<WorkerInterface> &worker);

  /// Handle a client that has disconnected. This can be called multiple times
  /// on the same client because this is triggered both when a client
  /// disconnects and when the node manager fails to write a message to the
  /// client.
  ///
  /// \param client The client that sent the message.
  /// \param message_data A pointer to the message data.
  void ProcessDisconnectClientMessage(const std::shared_ptr<ClientConnection> &client,
                                      const uint8_t *message_data);

  /// Pull Objects to the local plasma in the background and return immediately.
  ///
  /// \param client The client that sent the message.
  /// \param message_data A pointer to the message data.
  void HandleAsyncGetObjectsRequest(const std::shared_ptr<ClientConnection> &client,
                                    const uint8_t *message_data);

  /// Process client message of WaitRequest
  ///
  /// \param client The client that sent the message.
  /// \param message_data A pointer to the message data.
  void ProcessWaitRequestMessage(const std::shared_ptr<ClientConnection> &client,
                                 const uint8_t *message_data);

  /// Process client message of WaitForActorCallArgsRequest
  ///
  /// \param client The client that sent the message.
  /// \param message_data A pointer to the message data.
  void ProcessWaitForActorCallArgsRequestMessage(
      const std::shared_ptr<ClientConnection> &client, const uint8_t *message_data);

  /// Process client message of PushErrorRequest
  ///
  /// \param message_data A pointer to the message data.
  void ProcessPushErrorRequestMessage(const uint8_t *message_data);

  /// Process worker subscribing to a given plasma object become available. This handler
  /// makes sure that the plasma object is local and calls core worker's PlasmaObjectReady
  /// gRPC endpoint.
  ///
  /// \param client The client that sent the message.
  /// \param message_data A pointer to the message data.
  void ProcessSubscribePlasmaReady(const std::shared_ptr<ClientConnection> &client,
                                   const uint8_t *message_data);

  /// Handle a `GetResourceLoad` request.
  void HandleGetResourceLoad(rpc::GetResourceLoadRequest request,
                             rpc::GetResourceLoadReply *reply,
                             rpc::SendReplyCallback send_reply_callback) override;

  /// Handle a `CancelLeasesWithResourceShapes` request.
  void HandleCancelLeasesWithResourceShapes(
      rpc::CancelLeasesWithResourceShapesRequest request,
      rpc::CancelLeasesWithResourceShapesReply *reply,
      rpc::SendReplyCallback send_reply_callback) override;

  /// Handle a `PrepareBundleResources` request.
  void HandlePrepareBundleResources(rpc::PrepareBundleResourcesRequest request,
                                    rpc::PrepareBundleResourcesReply *reply,
                                    rpc::SendReplyCallback send_reply_callback) override;

  /// Handle a `CommitBundleResources` request.
  void HandleCommitBundleResources(rpc::CommitBundleResourcesRequest request,
                                   rpc::CommitBundleResourcesReply *reply,
                                   rpc::SendReplyCallback send_reply_callback) override;

  /// Handle a `ResourcesReturn` request.
  void HandleCancelResourceReserve(rpc::CancelResourceReserveRequest request,
                                   rpc::CancelResourceReserveReply *reply,
                                   rpc::SendReplyCallback send_reply_callback) override;

  void HandlePrestartWorkers(rpc::PrestartWorkersRequest request,
                             rpc::PrestartWorkersReply *reply,
                             rpc::SendReplyCallback send_reply_callback) override;

  /// Handle a `ReportWorkerBacklog` request.
  void HandleReportWorkerBacklog(rpc::ReportWorkerBacklogRequest request,
                                 rpc::ReportWorkerBacklogReply *reply,
                                 rpc::SendReplyCallback send_reply_callback) override;

  /// This is created for unit test purpose so that we don't need to create
  /// a node manager in order to test HandleReportWorkerBacklog.
  static void HandleReportWorkerBacklog(rpc::ReportWorkerBacklogRequest request,
                                        rpc::ReportWorkerBacklogReply *reply,
                                        rpc::SendReplyCallback send_reply_callback,
                                        WorkerPoolInterface &worker_pool,
                                        LocalLeaseManagerInterface &local_lease_manager);

  /// Handle a `ReleaseUnusedActorWorkers` request.
  // On GCS restart, there's a pruning effort. GCS sends raylet a list of actor workers it
  // still wants (that it keeps tracks of); and the raylet destroys all other actor
  // workers.
  void HandleReleaseUnusedActorWorkers(
      rpc::ReleaseUnusedActorWorkersRequest request,
      rpc::ReleaseUnusedActorWorkersReply *reply,
      rpc::SendReplyCallback send_reply_callback) override;

  /// Handle a `ShutdownRaylet` request.
  void HandleShutdownRaylet(rpc::ShutdownRayletRequest request,
                            rpc::ShutdownRayletReply *reply,
                            rpc::SendReplyCallback send_reply_callback) override;

  void HandleIsLocalWorkerDead(rpc::IsLocalWorkerDeadRequest request,
                               rpc::IsLocalWorkerDeadReply *reply,
                               rpc::SendReplyCallback send_reply_callback) override;

  /// Handle a `NodeStats` request.
  void HandleGetNodeStats(rpc::GetNodeStatsRequest request,
                          rpc::GetNodeStatsReply *reply,
                          rpc::SendReplyCallback send_reply_callback) override;

  /// Handle a `GlobalGC` request.
  void HandleGlobalGC(rpc::GlobalGCRequest request,
                      rpc::GlobalGCReply *reply,
                      rpc::SendReplyCallback send_reply_callback) override;

  /// Handle a `FormatGlobalMemoryInfo`` request.
  void HandleFormatGlobalMemoryInfo(rpc::FormatGlobalMemoryInfoRequest request,
                                    rpc::FormatGlobalMemoryInfoReply *reply,
                                    rpc::SendReplyCallback send_reply_callback) override;

  /// Handle a `GetSystemConfig` request.
  void HandleGetSystemConfig(rpc::GetSystemConfigRequest request,
                             rpc::GetSystemConfigReply *reply,
                             rpc::SendReplyCallback send_reply_callback) override;

  /// Handle a `GetWorkerFailureCause` request.
  void HandleGetWorkerFailureCause(rpc::GetWorkerFailureCauseRequest request,
                                   rpc::GetWorkerFailureCauseReply *reply,
                                   rpc::SendReplyCallback send_reply_callback) override;

  void HandleRegisterMutableObject(rpc::RegisterMutableObjectRequest request,
                                   rpc::RegisterMutableObjectReply *reply,
                                   rpc::SendReplyCallback send_reply_callback) override;

  void HandlePushMutableObject(rpc::PushMutableObjectRequest request,
                               rpc::PushMutableObjectReply *reply,
                               rpc::SendReplyCallback send_reply_callback) override;

  /// Handle a `GetObjectsInfo` request.
  void HandleGetObjectsInfo(rpc::GetObjectsInfoRequest request,
                            rpc::GetObjectsInfoReply *reply,
                            rpc::SendReplyCallback send_reply_callback) override;

  /// Handle a `NotifyGCSRestart` request
  void HandleNotifyGCSRestart(rpc::NotifyGCSRestartRequest request,
                              rpc::NotifyGCSRestartReply *reply,
                              rpc::SendReplyCallback send_reply_callback) override;

  /// Handle a `GetWorkerPIDs` request.
  void HandleGetWorkerPIDs(rpc::GetWorkerPIDsRequest request,
                           rpc::GetWorkerPIDsReply *reply,
                           rpc::SendReplyCallback send_reply_callback) override;

  /// Checks the local socket connection for all registered workers and drivers.
  /// If any of them have disconnected unexpectedly (i.e., we receive a SIGHUP),
  /// we disconnect and kill the worker process.
  ///
  /// This is an optimization to avoid processing all messages sent by the worker
  /// before detecing an EOF on the socket.
  void CheckForUnexpectedWorkerDisconnects();

  /// Trigger local GC on each worker of this raylet.
  void DoLocalGC(bool triggered_by_global_gc = false);

  /// Push an error to the driver if this node is full of actors and so we are
  /// unable to schedule new tasks or actors at all.
  void WarnResourceDeadlock();

  /// Dispatch tasks to available workers.
  void DispatchScheduledTasksToWorkers();

  /// Whether a task is an actor creation task.
  bool IsActorCreationTask(const TaskID &task_id);

  /// Return back all the bundle resource.
  ///
  /// \param bundle_spec: Specification of bundle whose resources will be returned.
  /// \return Whether the resource is returned successfully.
  bool ReturnBundleResources(const BundleSpecification &bundle_spec);

  /// Populate the relevant parts of the heartbeat table. This is intended for
  /// sending raylet <-> gcs heartbeats. In particular, this should fill in
  /// resource_load and resource_load_by_shape.
  ///
  /// \param Output parameter. `resource_load` and `resource_load_by_shape` are the only
  /// fields used.
  void FillResourceUsage(rpc::ResourcesData &data);

  /// Disconnect a client.
  ///
  /// \param client The client that sent the message.
  /// \param graceful Indicates if this was a graceful disconnect initiated by the
  ///        worker or a non-graceful disconnect initiated by the raylet. On graceful
  ///        disconnect, a DisconnectClientReply will be sent to the worker prior to
  ///        closing the connection.
  /// \param disconnect_type The reason to disconnect the specified client.
  /// \param disconnect_detail Disconnection information in details.
  /// \param client_error_message Extra error messages about this disconnection
  void DisconnectClient(const std::shared_ptr<ClientConnection> &client,
                        bool graceful,
                        rpc::WorkerExitType disconnect_type,
                        const std::string &disconnect_detail,
                        const rpc::RayException *creation_task_exception = nullptr);

  bool TryLocalGC();

  /// Creates the callback used in the memory monitor.
  MemoryUsageRefreshCallback CreateMemoryUsageRefreshCallback();

  /// Creates the detail message for the worker that is killed due to memory running low.
  std::string CreateOomKillMessageDetails(const std::shared_ptr<WorkerInterface> &worker,
                                          const NodeID &node_id,
                                          const MemorySnapshot &system_memory,
                                          float usage_threshold) const;

  /// Creates the suggestion message for the worker that is killed due to memory running
  /// low.
  std::string CreateOomKillMessageSuggestions(
      const std::shared_ptr<WorkerInterface> &worker, bool should_retry = true) const;

  /// Stores the failure reason for the task. The entry will be cleaned up by a periodic
  /// function post TTL.
  void SetWorkerFailureReason(const LeaseID &lease_id,
                              const rpc::RayErrorInfo &failure_reason,
                              bool should_retry);

  /// Checks the expiry time of the worker failures and garbage collect them.
  void GCWorkerFailureReason();

  /// Creates a AgentManager that creates and manages a dashboard agent.
  std::unique_ptr<AgentManager> CreateDashboardAgentManager(
      const NodeID &self_node_id, const NodeManagerConfig &config);

  /// Creates a AgentManager that creates and manages a runtime env agent.
  std::unique_ptr<AgentManager> CreateRuntimeEnvAgentManager(
      const NodeID &self_node_id, const NodeManagerConfig &config);

  /// ID of this node.
  NodeID self_node_id_;
  /// The user-given identifier or name of this node.
  std::string self_node_name_;
  instrumented_io_context &io_service_;
  /// A client connection to the GCS.
  gcs::GcsClient &gcs_client_;
  /// The function to shutdown raylet gracefully.
  std::function<void(const rpc::NodeDeathInfo &)> shutdown_raylet_gracefully_;
  /// A pool of workers.
  WorkerPoolInterface &worker_pool_;
  /// The `ClientCallManager` object that is shared by all `NodeManagerClient`s
  /// as well as all `CoreWorkerClient`s.
  rpc::ClientCallManager &client_call_manager_;
  /// Pool of RPC client connections to core workers.
  rpc::CoreWorkerClientPool &worker_rpc_pool_;
  // Pool of RPC client connections to raylets.
  rpc::RayletClientPool &raylet_client_pool_;
  /// The raylet client to initiate the pubsub to core workers (owners).
  /// It is used to subscribe objects to evict.
  pubsub::SubscriberInterface &core_worker_subscriber_;
  /// The object table. This is shared between the object manager and node
  /// manager.
  IObjectDirectory &object_directory_;
  /// Manages client requests for object transfers and availability.
  ObjectManagerInterface &object_manager_;
  /// A Plasma object store client. This is used for creating new objects in
  /// the object store (e.g., for actor tasks that can't be run because the
  /// actor died) and to pin objects that are in scope in the cluster.
  std::shared_ptr<plasma::PlasmaClientInterface> store_client_;
  /// Mutable object provider for compiled graphs.
  std::unique_ptr<core::experimental::MutableObjectProviderInterface>
      mutable_object_provider_;
  /// The runner to run function periodically.
  std::shared_ptr<PeriodicalRunner> periodical_runner_;
  /// The period used for the resources report timer.
  uint64_t report_resources_period_ms_;
  /// Incremented each time we encounter a potential resource deadlock condition.
  /// This is reset to zero when the condition is cleared.
  int resource_deadlock_warned_ = 0;
  /// Whether we have recorded any metrics yet.
  bool recorded_metrics_ = false;
  /// Initial node manager configuration.
  const NodeManagerConfig initial_config_;

  /// A manager to resolve objects needed by queued tasks and workers that
  /// called `ray.get` or `ray.wait`.
  LeaseDependencyManager &lease_dependency_manager_;

  /// A manager for wait requests.
  WaitManager wait_manager_;

  /// A manager for the dashboard agent.
  /// Note: using a pointer because the agent must know node manager's port to start, this
  /// means the AgentManager have to start after node_manager_server_ starts.
  std::unique_ptr<AgentManager> dashboard_agent_manager_;

  /// A manager for the runtime env agent.
  /// Ditto for the pointer argument.
  std::unique_ptr<AgentManager> runtime_env_agent_manager_;

  /// The RPC server.
  rpc::GrpcServer node_manager_server_;

  /// Manages all local objects that are pinned (primary
  /// copies), freed, and/or spilled.
  LocalObjectManagerInterface &local_object_manager_;

  /// Map from node ids to addresses of the remote node managers.
  absl::flat_hash_map<NodeID, std::pair<std::string, int32_t>>
      remote_node_manager_addresses_;

  /// Map of leased workers to their lease ids.
  absl::flat_hash_map<LeaseID, std::shared_ptr<WorkerInterface>> &leased_workers_;

  /// Optional extra information about why the worker failed.
  absl::flat_hash_map<LeaseID, ray::TaskFailureEntry> worker_failure_reasons_;

  /// Whether to trigger global GC in the next resource usage report. This will broadcast
  /// a global GC message to all raylets except for this one.
  bool should_global_gc_ = false;

  /// Whether to trigger local GC in the next resource usage report. This will trigger gc
  /// on all local workers of this raylet.
  bool should_local_gc_ = false;

  /// When plasma storage usage is high, we'll run gc to reduce it.
  double high_plasma_storage_usage_ = 1.0;

  /// the timestampe local gc run
  uint64_t local_gc_run_time_ns_;

  /// Throttler for local gc
  Throttler local_gc_throttler_;

  /// Throttler for global gc
  Throttler global_gc_throttler_;

  /// Target being evicted or null if no target
  std::shared_ptr<WorkerInterface> high_memory_eviction_target_;

  /// Seconds to initialize a local gc
  const uint64_t local_gc_interval_ns_;

  /// These classes make up the new scheduler. ClusterResourceScheduler is
  /// responsible for maintaining a view of the cluster state w.r.t resource
  /// usage. ClusterLeaseManager is responsible for queuing, spilling back, and
  /// dispatching tasks.
  ClusterResourceScheduler &cluster_resource_scheduler_;
  LocalLeaseManagerInterface &local_lease_manager_;
  ClusterLeaseManagerInterface &cluster_lease_manager_;

  absl::flat_hash_map<ObjectID, std::unique_ptr<RayObject>> pinned_objects_;

  // TODO(swang): Evict entries from these caches.
  /// Cache for the WorkerTable in the GCS.
  absl::flat_hash_set<WorkerID> failed_workers_cache_;
  /// Cache for the NodeTable in the GCS.
  absl::flat_hash_set<NodeID> failed_nodes_cache_;

  /// Concurrency for the following map
  mutable absl::Mutex plasma_object_notification_lock_;

  /// Keeps track of workers waiting for objects
  absl::flat_hash_map<ObjectID, absl::flat_hash_set<std::shared_ptr<WorkerInterface>>>
      async_plasma_objects_notification_
          ABSL_GUARDED_BY(plasma_object_notification_lock_);

  /// Fields that are used to report metrics.
  /// The period between debug state dumps.
  uint64_t record_metrics_period_ms_;

  /// Last time metrics are recorded.
  uint64_t last_metrics_recorded_at_ms_ = 0;

  /// The number of workers killed due to memory above threshold since last report.
  uint64_t number_workers_killed_by_oom_ = 0;

  /// The number of workers killed not by memory above threshold since last report.
  uint64_t number_workers_killed_ = 0;

  /// Managers all bundle-related operations.
  PlacementGroupResourceManager &placement_group_resource_manager_;

  /// Ray syncer for synchronization
  syncer::RaySyncer ray_syncer_;

  /// `version` for the RaySyncer COMMANDS channel. Monotonically incremented each time
  /// we issue a GC command so that none of the messages are dropped.
  int64_t gc_command_sync_version_ = 0;

  /// The Policy for selecting the worker to kill when the node runs out of memory.
  std::shared_ptr<WorkerKillingPolicy> worker_killing_policy_;

  /// Monitors and reports node memory usage and whether it is above threshold.
  std::unique_ptr<MemoryMonitor> memory_monitor_;

  /// Used to move the dashboard and runtime_env agents into the system cgroup.
  AddProcessToCgroupHook add_process_to_system_cgroup_hook_;

  // Controls the lifecycle of the CgroupManager.
  std::unique_ptr<CgroupManagerInterface> cgroup_manager_;

  std::atomic_bool &shutting_down_;

  /// An acceptor for new clients.
  boost::asio::basic_socket_acceptor<local_stream_protocol> acceptor_;

  /// The socket to listen on for new clients.
  local_stream_socket socket_;
};

}  // namespace ray::raylet<|MERGE_RESOLUTION|>--- conflicted
+++ resolved
@@ -314,15 +314,13 @@
                          rpc::DrainRayletReply *reply,
                          rpc::SendReplyCallback send_reply_callback) override;
 
-<<<<<<< HEAD
+  void HandleKillLocalActor(rpc::KillLocalActorRequest request,
+                            rpc::KillLocalActorReply *reply,
+                            rpc::SendReplyCallback send_reply_callback) override;
+
   void HandleCancelLocalTask(rpc::CancelLocalTaskRequest request,
                              rpc::CancelLocalTaskReply *reply,
                              rpc::SendReplyCallback send_reply_callback) override;
-=======
-  void HandleKillLocalActor(rpc::KillLocalActorRequest request,
-                            rpc::KillLocalActorReply *reply,
-                            rpc::SendReplyCallback send_reply_callback) override;
->>>>>>> 3553d8e2
 
  private:
   FRIEND_TEST(NodeManagerStaticTest, TestHandleReportWorkerBacklog);
