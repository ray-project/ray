#ifndef RAY_RAYLET_NODE_MANAGER_H
#define RAY_RAYLET_NODE_MANAGER_H

#include <boost/asio/steady_timer.hpp>

// clang-format off
#include "ray/rpc/client_call.h"
#include "ray/rpc/node_manager/node_manager_server.h"
#include "ray/rpc/node_manager/node_manager_client.h"
#include "ray/raylet/task.h"
#include "ray/object_manager/object_manager.h"
#include "ray/common/client_connection.h"
#include "ray/protobuf/common.pb.h"
#include "ray/raylet/actor_registration.h"
#include "ray/raylet/lineage_cache.h"
#include "ray/raylet/scheduling_policy.h"
#include "ray/raylet/scheduling_queue.h"
#include "ray/raylet/scheduling_resources.h"
#include "ray/raylet/reconstruction_policy.h"
#include "ray/raylet/task_dependency_manager.h"
#include "ray/raylet/worker_pool.h"
#include "ray/util/ordered_set.h"
// clang-format on

namespace ray {

namespace raylet {

using rpc::ActorTableData;
using rpc::ClientTableData;
using rpc::ErrorType;
using rpc::HeartbeatBatchTableData;
using rpc::HeartbeatTableData;
using rpc::JobTableData;
<<<<<<< HEAD
=======
using rpc::Language;
>>>>>>> f25f0ad9

struct NodeManagerConfig {
  /// The node's resource configuration.
  ResourceSet resource_config;
  /// The IP address this node manager is running on.
  std::string node_manager_address;
  /// The port to use for listening to incoming connections. If this is 0 then
  /// the node manager will choose its own port.
  int node_manager_port;
  /// The initial number of workers to create.
  int num_initial_workers;
  /// The number of workers per process.
  int num_workers_per_process;
  /// The maximum number of workers that can be started concurrently by a
  /// worker pool.
  int maximum_startup_concurrency;
  /// The commands used to start the worker process, grouped by language.
  WorkerCommandMap worker_commands;
  /// The time between heartbeats in milliseconds.
  uint64_t heartbeat_period_ms;
  /// The time between debug dumps in milliseconds, or -1 to disable.
  uint64_t debug_dump_period_ms;
  /// the maximum lineage size.
  uint64_t max_lineage_size;
  /// The store socket name.
  std::string store_socket_name;
  /// The path to the ray temp dir.
  std::string temp_dir;
  /// The path of this ray session dir.
  std::string session_dir;
};

class NodeManager : public rpc::NodeManagerServiceHandler {
 public:
  /// Create a node manager.
  ///
  /// \param resource_config The initial set of node resources.
  /// \param object_manager A reference to the local object manager.
  NodeManager(boost::asio::io_service &io_service, const NodeManagerConfig &config,
              ObjectManager &object_manager,
              std::shared_ptr<gcs::AsyncGcsClient> gcs_client,
              std::shared_ptr<ObjectDirectoryInterface> object_directory_);

  /// Process a new client connection.
  ///
  /// \param client The client to process.
  /// \return Void.
  void ProcessNewClient(LocalClientConnection &client);

  /// Process a message from a client. This method is responsible for
  /// explicitly listening for more messages from the client if the client is
  /// still alive.
  ///
  /// \param client The client that sent the message.
  /// \param message_type The message type (e.g., a flatbuffer enum).
  /// \param message_data A pointer to the message data.
  /// \return Void.
  void ProcessClientMessage(const std::shared_ptr<LocalClientConnection> &client,
                            int64_t message_type, const uint8_t *message_data);

  /// Handle a new node manager connection.
  ///
  /// \param node_manager_client The connection to the remote node manager.
  /// \return Void.
  void ProcessNewNodeManager(TcpClientConnection &node_manager_client);

  /// Subscribe to the relevant GCS tables and set up handlers.
  ///
  /// \return Status indicating whether this was done successfully or not.
  ray::Status RegisterGcs();

  /// Returns debug string for class.
  ///
  /// \return string.
  std::string DebugString() const;

  /// Record metrics.
  void RecordMetrics() const;

  /// Get the port of the node manager rpc server.
  int GetServerPort() const { return node_manager_server_.GetPort(); }

 private:
  /// Methods for handling clients.

  /// Handler for the addition of a new GCS client.
  ///
  /// \param data Data associated with the new client.
  /// \return Void.
  void ClientAdded(const ClientTableData &data);

  /// Handler for the removal of a GCS client.
  /// \param client_data Data associated with the removed client.
  /// \return Void.
  void ClientRemoved(const ClientTableData &client_data);

  /// Handler for the addition or updation of a resource in the GCS
  /// \param client_data Data associated with the new client.
  /// \return Void.
  void ResourceCreateUpdated(const ClientTableData &client_data);

  /// Handler for the deletion of a resource in the GCS
  /// \param client_data Data associated with the new client.
  /// \return Void.
  void ResourceDeleted(const ClientTableData &client_data);

  /// Evaluates the local infeasible queue to check if any tasks can be scheduled.
  /// This is called whenever there's an update to the resources on the local client.
  /// \return Void.
  void TryLocalInfeasibleTaskScheduling();

  /// Send heartbeats to the GCS.
  void Heartbeat();

  /// Write out debug state to a file.
  void DumpDebugState() const;

  /// Get profiling information from the object manager and push it to the GCS.
  ///
  /// \return Void.
  void GetObjectManagerProfileInfo();

  /// Handler for a heartbeat notification from the GCS.
  ///
  /// \param id The ID of the node manager that sent the heartbeat.
  /// \param data The heartbeat data including load information.
  /// \return Void.
  void HeartbeatAdded(const ClientID &id, const HeartbeatTableData &data);
  /// Handler for a heartbeat batch notification from the GCS
  ///
  /// \param heartbeat_batch The batch of heartbeat data.
  void HeartbeatBatchAdded(const HeartbeatBatchTableData &heartbeat_batch);

  /// Methods for task scheduling.

  /// Enqueue a placeable task to wait on object dependencies or be ready for
  /// dispatch.
  ///
  /// \param task The task in question.
  /// \return Void.
  void EnqueuePlaceableTask(const Task &task);
  /// This will treat a task removed from the local queue as if it had been
  /// executed and failed. This is done by looping over the task return IDs and
  /// for each ID storing an object that represents a failure in the object
  /// store. When clients retrieve these objects, they will raise
  /// application-level exceptions. State for the task will be cleaned up as if
  /// it were any other task that had been assigned, executed, and removed from
  /// the local queue.
  ///
  /// \param task The task to fail.
  /// \param error_type The type of the error that caused this task to fail.
  /// \return Void.
  void TreatTaskAsFailed(const Task &task, const ErrorType &error_type);
  /// This is similar to TreatTaskAsFailed, but it will only mark the task as
  /// failed if at least one of the task's return values is lost. A return
  /// value is lost if it has been created before, but no longer exists on any
  /// nodes, due to either node failure or eviction.
  ///
  /// \param task The task to potentially fail.
  /// \return Void.
  void TreatTaskAsFailedIfLost(const Task &task);
  /// Handle specified task's submission to the local node manager.
  ///
  /// \param task The task being submitted.
  /// \param uncommitted_lineage The uncommitted lineage of the task.
  /// \param forwarded True if the task has been forwarded from a different
  /// node manager and false if it was submitted by a local worker.
  /// \return Void.
  void SubmitTask(const Task &task, const Lineage &uncommitted_lineage,
                  bool forwarded = false);
  /// Assign a task. The task is assumed to not be queued in local_queues_.
  ///
  /// \param task The task in question.
  /// \return true, if tasks was assigned to a worker, false otherwise.
  bool AssignTask(const Task &task);
  /// Handle a worker finishing its assigned task.
  ///
  /// \param worker The worker that finished the task.
  /// \return Void.
  void FinishAssignedTask(Worker &worker);
  /// Helper function to produce actor table data for a newly created actor.
  ///
  /// \param task The actor creation task that created the actor.
  ActorTableData CreateActorTableDataFromCreationTask(const Task &task);
  /// Handle a worker finishing an assigned actor task or actor creation task.
  /// \param worker The worker that finished the task.
  /// \param task The actor task or actor creationt ask.
  /// \return Void.
  void FinishAssignedActorTask(Worker &worker, const Task &task);
  /// Make a placement decision for placeable tasks given the resource_map
  /// provided. This will perform task state transitions and task forwarding.
  ///
  /// \param resource_map A mapping from node manager ID to an estimate of the
  /// resources available to that node manager. Scheduling decisions will only
  /// consider the local node manager and the node managers in the keys of the
  /// resource_map argument.
  /// \return Void.
  void ScheduleTasks(std::unordered_map<ClientID, SchedulingResources> &resource_map);
  /// Handle a task whose return value(s) must be reconstructed.
  ///
  /// \param task_id The relevant task ID.
  /// \return Void.
  void HandleTaskReconstruction(const TaskID &task_id);
  /// Resubmit a task for execution. This is a task that was previously already
  /// submitted to a raylet but which must now be re-executed.
  ///
  /// \param task The task being resubmitted.
  /// \return Void.
  void ResubmitTask(const Task &task);
  /// Attempt to forward a task to a remote different node manager. If this
  /// fails, the task will be resubmit locally.
  ///
  /// \param task The task in question.
  /// \param node_manager_id The ID of the remote node manager.
  /// \return Void.
  void ForwardTaskOrResubmit(const Task &task, const ClientID &node_manager_id);
  /// Forward a task to another node to execute. The task is assumed to not be
  /// queued in local_queues_.
  ///
  /// \param task The task to forward.
  /// \param node_id The ID of the node to forward the task to.
  /// \param on_error Callback on run on non-ok status.
  void ForwardTask(
      const Task &task, const ClientID &node_id,
      const std::function<void(const ray::Status &, const Task &)> &on_error);

  /// Dispatch locally scheduled tasks. This attempts the transition from "scheduled" to
  /// "running" task state.
  ///
  /// This function is called in the following cases:
  ///   (1) A set of new tasks is added to the ready queue.
  ///   (2) New resources are becoming available on the local node.
  ///   (3) A new worker becomes available.
  /// Note in case (1) we only need to look at the new tasks added to the
  /// ready queue, as we know that the old tasks in the ready queue cannot
  /// be scheduled (We checked those tasks last time new resources or
  /// workers became available, and nothing changed since then.) In this case,
  /// tasks_with_resources contains only the newly added tasks to the
  /// ready queue. Otherwise, tasks_with_resources points to entire ready queue.
  /// \param tasks_with_resources Mapping from resource shapes to tasks with
  /// that resource shape.
  void DispatchTasks(
      const std::unordered_map<ResourceSet, ordered_set<TaskID>> &tasks_with_resources);

  /// Handle a task that is blocked. This could be a task assigned to a worker,
  /// an out-of-band task (e.g., a thread created by the application), or a
  /// driver task. This can be triggered when a client starts a get call or a
  /// wait call.
  ///
  /// \param client The client that is executing the blocked task.
  /// \param required_object_ids The IDs that the client is blocked waiting for.
  /// \param current_task_id The task that is blocked.
  /// \return Void.
  void HandleTaskBlocked(const std::shared_ptr<LocalClientConnection> &client,
                         const std::vector<ObjectID> &required_object_ids,
                         const TaskID &current_task_id);

  /// Handle a task that is unblocked. This could be a task assigned to a
  /// worker, an out-of-band task (e.g., a thread created by the application),
  /// or a driver task. This can be triggered when a client finishes a get call
  /// or a wait call. The given task must be blocked, via a previous call to
  /// HandleTaskBlocked.
  ///
  /// \param client The client that is executing the unblocked task.
  /// \param current_task_id The task that is unblocked.
  /// \return Void.
  void HandleTaskUnblocked(const std::shared_ptr<LocalClientConnection> &client,
                           const TaskID &current_task_id);

  /// Kill a worker.
  ///
  /// \param worker The worker to kill.
  /// \return Void.
  void KillWorker(std::shared_ptr<Worker> worker);

  /// The callback for handling an actor state transition (e.g., from ALIVE to
  /// DEAD), whether as a notification from the actor table or as a handler for
  /// a local actor's state transition. This method is idempotent and will ignore
  /// old state transition.
  ///
  /// \param actor_id The actor ID of the actor whose state was updated.
  /// \param actor_registration The ActorRegistration object that represents actor's
  /// new state.
  /// \return Void.
  void HandleActorStateTransition(const ActorID &actor_id,
                                  ActorRegistration &&actor_registration);

  /// Publish an actor's state transition to all other nodes.
  ///
  /// \param actor_id The actor ID of the actor whose state was updated.
  /// \param data Data to publish.
  /// \param failure_callback An optional callback to call if the publish is
  /// unsuccessful.
  void PublishActorStateTransition(
      const ActorID &actor_id, const ActorTableData &data,
      const ray::gcs::ActorTable::WriteCallback &failure_callback);

  /// When a job finished, loop over all of the queued tasks for that job and
  /// treat them as failed.
  ///
  /// \param job_id The job that exited.
  /// \return Void.
  void CleanUpTasksForFinishedJob(const JobID &job_id);

  /// Handle an object becoming local. This updates any local accounting, but
  /// does not write to any global accounting in the GCS.
  ///
  /// \param object_id The object that is locally available.
  /// \return Void.
  void HandleObjectLocal(const ObjectID &object_id);
  /// Handle an object that is no longer local. This updates any local
  /// accounting, but does not write to any global accounting in the GCS.
  ///
  /// \param object_id The object that has been evicted locally.
  /// \return Void.
  void HandleObjectMissing(const ObjectID &object_id);

  /// Handles updates to job table.
  ///
  /// \param id An unused value. TODO(rkn): Should this be removed?
  /// \param job_data Data associated with a job table event.
  /// \return Void.
  void HandleJobTableUpdate(const JobID &id, const std::vector<JobTableData> &job_data);

  /// Check if certain invariants associated with the task dependency manager
  /// and the local queues are satisfied. This is only used for debugging
  /// purposes.
  ///
  /// \return True if the invariants are satisfied and false otherwise.
  bool CheckDependencyManagerInvariant() const;

  /// Process client message of RegisterClientRequest
  ///
  /// \param client The client that sent the message.
  /// \param message_data A pointer to the message data.
  /// \return Void.
  void ProcessRegisterClientRequestMessage(
      const std::shared_ptr<LocalClientConnection> &client, const uint8_t *message_data);

  /// Process client message of GetTask
  ///
  /// \param client The client that sent the message.
  /// \return Void.
  void ProcessGetTaskMessage(const std::shared_ptr<LocalClientConnection> &client);

  /// Handle a client that has disconnected. This can be called multiple times
  /// on the same client because this is triggered both when a client
  /// disconnects and when the node manager fails to write a message to the
  /// client.
  ///
  /// \param client The client that sent the message.
  /// \param intentional_disconnect Wether the client was intentionally disconnected.
  /// \return Void.
  void ProcessDisconnectClientMessage(
      const std::shared_ptr<LocalClientConnection> &client,
      bool intentional_disconnect = false);

  /// Process client message of SubmitTask
  ///
  /// \param message_data A pointer to the message data.
  /// \return Void.
  void ProcessSubmitTaskMessage(const uint8_t *message_data);

  /// Process client message of FetchOrReconstruct
  ///
  /// \param client The client that sent the message.
  /// \param message_data A pointer to the message data.
  /// \return Void.
  void ProcessFetchOrReconstructMessage(
      const std::shared_ptr<LocalClientConnection> &client, const uint8_t *message_data);

  /// Process client message of WaitRequest
  ///
  /// \param client The client that sent the message.
  /// \param message_data A pointer to the message data.
  /// \return Void.
  void ProcessWaitRequestMessage(const std::shared_ptr<LocalClientConnection> &client,
                                 const uint8_t *message_data);

  /// Process client message of PushErrorRequest
  ///
  /// \param message_data A pointer to the message data.
  /// \return Void.
  void ProcessPushErrorRequestMessage(const uint8_t *message_data);

  /// Process client message of PrepareActorCheckpointRequest.
  ///
  /// \param client The client that sent the message.
  /// \param message_data A pointer to the message data.
  void ProcessPrepareActorCheckpointRequest(
      const std::shared_ptr<LocalClientConnection> &client, const uint8_t *message_data);

  /// Process client message of NotifyActorResumedFromCheckpoint.
  ///
  /// \param message_data A pointer to the message data.
  void ProcessNotifyActorResumedFromCheckpoint(const uint8_t *message_data);

  /// Update actor frontier when a task finishes.
  /// If the task is an actor creation task and the actor was resumed from a checkpoint,
  /// restore the frontier from the checkpoint. Otherwise, just extend actor frontier.
  ///
  /// \param task The task that just finished.
  void UpdateActorFrontier(const Task &task);

  /// Process client message of SetResourceRequest
  /// \param client The client that sent the message.
  /// \param message_data A pointer to the message data.
  /// \return Void.
  void ProcessSetResourceRequest(const std::shared_ptr<LocalClientConnection> &client,
                                 const uint8_t *message_data);

  /// Handle the case where an actor is disconnected, determine whether this
  /// actor needs to be reconstructed and then update actor table.
  /// This function needs to be called either when actor process dies or when
  /// a node dies.
  ///
  /// \param actor_id Id of this actor.
  /// \param was_local Whether the disconnected was on this local node.
  /// \param intentional_disconnect Wether the client was intentionally disconnected.
  /// \return Void.
  void HandleDisconnectedActor(const ActorID &actor_id, bool was_local,
                               bool intentional_disconnect);

  /// Handle a `ForwardTask` request.
  void HandleForwardTask(const rpc::ForwardTaskRequest &request,
                         rpc::ForwardTaskReply *reply,
                         rpc::SendReplyCallback send_reply_callback) override;

  // GCS client ID for this node.
  ClientID client_id_;
  boost::asio::io_service &io_service_;
  ObjectManager &object_manager_;
  /// A Plasma object store client. This is used exclusively for creating new
  /// objects in the object store (e.g., for actor tasks that can't be run
  /// because the actor died).
  plasma::PlasmaClient store_client_;
  /// A client connection to the GCS.
  std::shared_ptr<gcs::AsyncGcsClient> gcs_client_;
  /// The object table. This is shared with the object manager.
  std::shared_ptr<ObjectDirectoryInterface> object_directory_;
  /// The timer used to send heartbeats.
  boost::asio::steady_timer heartbeat_timer_;
  /// The period used for the heartbeat timer.
  std::chrono::milliseconds heartbeat_period_;
  /// The period between debug state dumps.
  int64_t debug_dump_period_;
  /// The path to the ray temp dir.
  std::string temp_dir_;
  /// The timer used to get profiling information from the object manager and
  /// push it to the GCS.
  boost::asio::steady_timer object_manager_profile_timer_;
  /// The time that the last heartbeat was sent at. Used to make sure we are
  /// keeping up with heartbeats.
  uint64_t last_heartbeat_at_ms_;
  /// The time that the last debug string was logged to the console.
  uint64_t last_debug_dump_at_ms_;
  /// Initial node manager configuration.
  const NodeManagerConfig initial_config_;
  /// The resources (and specific resource IDs) that are currently available.
  ResourceIdSet local_available_resources_;
  std::unordered_map<ClientID, SchedulingResources> cluster_resource_map_;
  /// A pool of workers.
  WorkerPool worker_pool_;
  /// A set of queues to maintain tasks.
  SchedulingQueue local_queues_;
  /// The scheduling policy in effect for this raylet.
  SchedulingPolicy scheduling_policy_;
  /// The reconstruction policy for deciding when to re-execute a task.
  ReconstructionPolicy reconstruction_policy_;
  /// A manager to make waiting tasks's missing object dependencies available.
  TaskDependencyManager task_dependency_manager_;
  /// The lineage cache for the GCS object and task tables.
  LineageCache lineage_cache_;
  /// A mapping from actor ID to registration information about that actor
  /// (including which node manager owns it).
  std::unordered_map<ActorID, ActorRegistration> actor_registry_;

  /// This map stores actor ID to the ID of the checkpoint that will be used to
  /// restore the actor.
  std::unordered_map<ActorID, ActorCheckpointID> checkpoint_id_to_restore_;

  /// The RPC server.
  rpc::GrpcServer node_manager_server_;

  /// The RPC service.
  rpc::NodeManagerGrpcService node_manager_service_;

  /// The `ClientCallManager` object that is shared by all `NodeManagerClient`s.
  rpc::ClientCallManager client_call_manager_;

  /// Map from node ids to clients of the remote node managers.
  std::unordered_map<ClientID, std::unique_ptr<rpc::NodeManagerClient>>
      remote_node_manager_clients_;
};

}  // namespace raylet

}  // end namespace ray

#endif  // RAY_RAYLET_NODE_MANAGER_H<|MERGE_RESOLUTION|>--- conflicted
+++ resolved
@@ -32,10 +32,7 @@
 using rpc::HeartbeatBatchTableData;
 using rpc::HeartbeatTableData;
 using rpc::JobTableData;
-<<<<<<< HEAD
-=======
 using rpc::Language;
->>>>>>> f25f0ad9
 
 struct NodeManagerConfig {
   /// The node's resource configuration.
