#ifndef RAY_RAYLET_NODE_MANAGER_H
#define RAY_RAYLET_NODE_MANAGER_H

#include <boost/asio/steady_timer.hpp>

// clang-format off
#include "ray/rpc/client_call.h"
#include "ray/rpc/node_manager_server.h"
#include "ray/rpc/node_manager_client.h"
#include "ray/raylet/task.h"
#include "ray/object_manager/object_manager.h"
#include "ray/common/client_connection.h"
#include "ray/raylet/actor_registration.h"
#include "ray/raylet/lineage_cache.h"
#include "ray/raylet/scheduling_policy.h"
#include "ray/raylet/scheduling_queue.h"
#include "ray/raylet/scheduling_resources.h"
#include "ray/raylet/reconstruction_policy.h"
#include "ray/raylet/task_dependency_manager.h"
#include "ray/raylet/worker_pool.h"
#include "ray/util/ordered_set.h"
// clang-format on

namespace ray {

namespace raylet {

using rpc::ActorTableData;
using rpc::ClientTableData;
using rpc::DriverTableData;
using rpc::ErrorType;
using rpc::HeartbeatBatchTableData;
using rpc::HeartbeatTableData;

struct NodeManagerConfig {
  /// The node's resource configuration.
  ResourceSet resource_config;
  /// The port to use for listening to incoming connections. If this is 0 then
  /// the node manager will choose its own port.
  int node_manager_port;
  /// The initial number of workers to create.
  int num_initial_workers;
  /// The number of workers per process.
  int num_workers_per_process;
  /// The maximum number of workers that can be started concurrently by a
  /// worker pool.
  int maximum_startup_concurrency;
  /// The commands used to start the worker process, grouped by language.
  std::unordered_map<Language, std::vector<std::string>> worker_commands;
  /// The time between heartbeats in milliseconds.
  uint64_t heartbeat_period_ms;
  /// The time between debug dumps in milliseconds, or -1 to disable.
  uint64_t debug_dump_period_ms;
  /// the maximum lineage size.
  uint64_t max_lineage_size;
  /// The store socket name.
  std::string store_socket_name;
  /// The path to the ray temp dir.
  std::string temp_dir;
  /// The path of this ray session dir.
  std::string session_dir;
};

class NodeManager : public rpc::NodeManagerServiceHandler {
 public:
  /// Create a node manager.
  ///
  /// \param resource_config The initial set of node resources.
  /// \param object_manager A reference to the local object manager.
  NodeManager(boost::asio::io_service &io_service, const NodeManagerConfig &config,
              ObjectManager &object_manager,
              std::shared_ptr<gcs::AsyncGcsClient> gcs_client,
              std::shared_ptr<ObjectDirectoryInterface> object_directory_);

  /// Process a new client connection.
  ///
  /// \param client The client to process.
  /// \return Void.
  void ProcessNewClient(LocalClientConnection &client);

  /// Process a message from a client. This method is responsible for
  /// explicitly listening for more messages from the client if the client is
  /// still alive.
  ///
  /// \param client The client that sent the message.
  /// \param message_type The message type (e.g., a flatbuffer enum).
  /// \param message_data A pointer to the message data.
  /// \return Void.
  void ProcessClientMessage(const std::shared_ptr<LocalClientConnection> &client,
                            int64_t message_type, const uint8_t *message_data);

  /// Handle a new node manager connection.
  ///
  /// \param node_manager_client The connection to the remote node manager.
  /// \return Void.
  void ProcessNewNodeManager(TcpClientConnection &node_manager_client);

  /// Subscribe to the relevant GCS tables and set up handlers.
  ///
  /// \return Status indicating whether this was done successfully or not.
  ray::Status RegisterGcs();

  /// Returns debug string for class.
  ///
  /// \return string.
  std::string DebugString() const;

  /// Record metrics.
  void RecordMetrics() const;

  /// Get the port of the node manager rpc server.
  int GetServerPort() const { return node_manager_server_.GetPort(); }

 private:
  /// Methods for handling clients.

  /// Handler for the addition of a new GCS client.
  ///
  /// \param data Data associated with the new client.
  /// \return Void.
  void ClientAdded(const ClientTableData &data);

  /// Handler for the removal of a GCS client.
  /// \param client_data Data associated with the removed client.
  /// \return Void.
  void ClientRemoved(const ClientTableData &client_data);

  /// Handler for the addition or updation of a resource in the GCS
  /// \param client_id ID of the node that created or updated resources.
  /// \param createUpdatedResources Created or updated resources.
  /// \return Void.
<<<<<<< HEAD
  void ResourceCreateUpdated(const ClientID &client_id,
                             const ResourceSet &createUpdatedResources);
=======
  void ResourceCreateUpdated(const ClientTableData &client_data);
>>>>>>> bb8e75b5

  /// Handler for the deletion of a resource in the GCS
  /// \param client_id ID of the node that deleted resources.
  /// \param resource_names Names of deleted resources.
  /// \return Void.
<<<<<<< HEAD
  void ResourceDeleted(const ClientID &client_id,
                       const std::vector<std::string> &resource_names);
=======
  void ResourceDeleted(const ClientTableData &client_data);
>>>>>>> bb8e75b5

  /// Evaluates the local infeasible queue to check if any tasks can be scheduled.
  /// This is called whenever there's an update to the resources on the local client.
  /// \return Void.
  void TryLocalInfeasibleTaskScheduling();

  /// Send heartbeats to the GCS.
  void Heartbeat();

  /// Write out debug state to a file.
  void DumpDebugState() const;

  /// Get profiling information from the object manager and push it to the GCS.
  ///
  /// \return Void.
  void GetObjectManagerProfileInfo();

  /// Handler for a heartbeat notification from the GCS.
  ///
  /// \param id The ID of the node manager that sent the heartbeat.
  /// \param data The heartbeat data including load information.
  /// \return Void.
  void HeartbeatAdded(const ClientID &id, const HeartbeatTableData &data);
  /// Handler for a heartbeat batch notification from the GCS
  ///
  /// \param heartbeat_batch The batch of heartbeat data.
  void HeartbeatBatchAdded(const HeartbeatBatchTableData &heartbeat_batch);

  /// Methods for task scheduling.

  /// Enqueue a placeable task to wait on object dependencies or be ready for
  /// dispatch.
  ///
  /// \param task The task in question.
  /// \return Void.
  void EnqueuePlaceableTask(const Task &task);
  /// This will treat a task removed from the local queue as if it had been
  /// executed and failed. This is done by looping over the task return IDs and
  /// for each ID storing an object that represents a failure in the object
  /// store. When clients retrieve these objects, they will raise
  /// application-level exceptions. State for the task will be cleaned up as if
  /// it were any other task that had been assigned, executed, and removed from
  /// the local queue.
  ///
  /// \param task The task to fail.
  /// \param error_type The type of the error that caused this task to fail.
  /// \return Void.
  void TreatTaskAsFailed(const Task &task, const ErrorType &error_type);
  /// This is similar to TreatTaskAsFailed, but it will only mark the task as
  /// failed if at least one of the task's return values is lost. A return
  /// value is lost if it has been created before, but no longer exists on any
  /// nodes, due to either node failure or eviction.
  ///
  /// \param task The task to potentially fail.
  /// \return Void.
  void TreatTaskAsFailedIfLost(const Task &task);
  /// Handle specified task's submission to the local node manager.
  ///
  /// \param task The task being submitted.
  /// \param uncommitted_lineage The uncommitted lineage of the task.
  /// \param forwarded True if the task has been forwarded from a different
  /// node manager and false if it was submitted by a local worker.
  /// \return Void.
  void SubmitTask(const Task &task, const Lineage &uncommitted_lineage,
                  bool forwarded = false);
  /// Assign a task. The task is assumed to not be queued in local_queues_.
  ///
  /// \param task The task in question.
  /// \return true, if tasks was assigned to a worker, false otherwise.
  bool AssignTask(const Task &task);
  /// Handle a worker finishing its assigned task.
  ///
  /// \param worker The worker that finished the task.
  /// \return Void.
  void FinishAssignedTask(Worker &worker);
  /// Helper function to produce actor table data for a newly created actor.
  ///
  /// \param task The actor creation task that created the actor.
  ActorTableData CreateActorTableDataFromCreationTask(const Task &task);
  /// Handle a worker finishing an assigned actor task or actor creation task.
  /// \param worker The worker that finished the task.
  /// \param task The actor task or actor creationt ask.
  /// \return Void.
  void FinishAssignedActorTask(Worker &worker, const Task &task);
  /// Make a placement decision for placeable tasks given the resource_map
  /// provided. This will perform task state transitions and task forwarding.
  ///
  /// \param resource_map A mapping from node manager ID to an estimate of the
  /// resources available to that node manager. Scheduling decisions will only
  /// consider the local node manager and the node managers in the keys of the
  /// resource_map argument.
  /// \return Void.
  void ScheduleTasks(std::unordered_map<ClientID, SchedulingResources> &resource_map);
  /// Handle a task whose return value(s) must be reconstructed.
  ///
  /// \param task_id The relevant task ID.
  /// \return Void.
  void HandleTaskReconstruction(const TaskID &task_id);
  /// Resubmit a task for execution. This is a task that was previously already
  /// submitted to a raylet but which must now be re-executed.
  ///
  /// \param task The task being resubmitted.
  /// \return Void.
  void ResubmitTask(const Task &task);
  /// Attempt to forward a task to a remote different node manager. If this
  /// fails, the task will be resubmit locally.
  ///
  /// \param task The task in question.
  /// \param node_manager_id The ID of the remote node manager.
  /// \return Void.
  void ForwardTaskOrResubmit(const Task &task, const ClientID &node_manager_id);
  /// Forward a task to another node to execute. The task is assumed to not be
  /// queued in local_queues_.
  ///
  /// \param task The task to forward.
  /// \param node_id The ID of the node to forward the task to.
  /// \param on_error Callback on run on non-ok status.
  void ForwardTask(
      const Task &task, const ClientID &node_id,
      const std::function<void(const ray::Status &, const Task &)> &on_error);

  /// Dispatch locally scheduled tasks. This attempts the transition from "scheduled" to
  /// "running" task state.
  ///
  /// This function is called in the following cases:
  ///   (1) A set of new tasks is added to the ready queue.
  ///   (2) New resources are becoming available on the local node.
  ///   (3) A new worker becomes available.
  /// Note in case (1) we only need to look at the new tasks added to the
  /// ready queue, as we know that the old tasks in the ready queue cannot
  /// be scheduled (We checked those tasks last time new resources or
  /// workers became available, and nothing changed since then.) In this case,
  /// tasks_with_resources contains only the newly added tasks to the
  /// ready queue. Otherwise, tasks_with_resources points to entire ready queue.
  /// \param tasks_with_resources Mapping from resource shapes to tasks with
  /// that resource shape.
  void DispatchTasks(
      const std::unordered_map<ResourceSet, ordered_set<TaskID>> &tasks_with_resources);

  /// Handle a task that is blocked. This could be a task assigned to a worker,
  /// an out-of-band task (e.g., a thread created by the application), or a
  /// driver task. This can be triggered when a client starts a get call or a
  /// wait call.
  ///
  /// \param client The client that is executing the blocked task.
  /// \param required_object_ids The IDs that the client is blocked waiting for.
  /// \param current_task_id The task that is blocked.
  /// \return Void.
  void HandleTaskBlocked(const std::shared_ptr<LocalClientConnection> &client,
                         const std::vector<ObjectID> &required_object_ids,
                         const TaskID &current_task_id);

  /// Handle a task that is unblocked. This could be a task assigned to a
  /// worker, an out-of-band task (e.g., a thread created by the application),
  /// or a driver task. This can be triggered when a client finishes a get call
  /// or a wait call. The given task must be blocked, via a previous call to
  /// HandleTaskBlocked.
  ///
  /// \param client The client that is executing the unblocked task.
  /// \param current_task_id The task that is unblocked.
  /// \return Void.
  void HandleTaskUnblocked(const std::shared_ptr<LocalClientConnection> &client,
                           const TaskID &current_task_id);

  /// Kill a worker.
  ///
  /// \param worker The worker to kill.
  /// \return Void.
  void KillWorker(std::shared_ptr<Worker> worker);

  /// The callback for handling an actor state transition (e.g., from ALIVE to
  /// DEAD), whether as a notification from the actor table or as a handler for
  /// a local actor's state transition. This method is idempotent and will ignore
  /// old state transition.
  ///
  /// \param actor_id The actor ID of the actor whose state was updated.
  /// \param actor_registration The ActorRegistration object that represents actor's
  /// new state.
  /// \return Void.
  void HandleActorStateTransition(const ActorID &actor_id,
                                  ActorRegistration &&actor_registration);

  /// Publish an actor's state transition to all other nodes.
  ///
  /// \param actor_id The actor ID of the actor whose state was updated.
  /// \param data Data to publish.
  /// \param failure_callback An optional callback to call if the publish is
  /// unsuccessful.
  void PublishActorStateTransition(
      const ActorID &actor_id, const ActorTableData &data,
      const ray::gcs::ActorTable::WriteCallback &failure_callback);

  /// When a driver dies, loop over all of the queued tasks for that driver and
  /// treat them as failed.
  ///
  /// \param driver_id The driver that died.
  /// \return Void.
  void CleanUpTasksForDeadDriver(const DriverID &driver_id);

  /// Handle an object becoming local. This updates any local accounting, but
  /// does not write to any global accounting in the GCS.
  ///
  /// \param object_id The object that is locally available.
  /// \return Void.
  void HandleObjectLocal(const ObjectID &object_id);
  /// Handle an object that is no longer local. This updates any local
  /// accounting, but does not write to any global accounting in the GCS.
  ///
  /// \param object_id The object that has been evicted locally.
  /// \return Void.
  void HandleObjectMissing(const ObjectID &object_id);

  /// Handles updates to driver table.
  ///
  /// \param id An unused value. TODO(rkn): Should this be removed?
  /// \param driver_data Data associated with a driver table event.
  /// \return Void.
  void HandleDriverTableUpdate(const DriverID &id,
                               const std::vector<DriverTableData> &driver_data);

  /// Check if certain invariants associated with the task dependency manager
  /// and the local queues are satisfied. This is only used for debugging
  /// purposes.
  ///
  /// \return True if the invariants are satisfied and false otherwise.
  bool CheckDependencyManagerInvariant() const;

  /// Process client message of RegisterClientRequest
  ///
  /// \param client The client that sent the message.
  /// \param message_data A pointer to the message data.
  /// \return Void.
  void ProcessRegisterClientRequestMessage(
      const std::shared_ptr<LocalClientConnection> &client, const uint8_t *message_data);

  /// Process client message of GetTask
  ///
  /// \param client The client that sent the message.
  /// \return Void.
  void ProcessGetTaskMessage(const std::shared_ptr<LocalClientConnection> &client);

  /// Handle a client that has disconnected. This can be called multiple times
  /// on the same client because this is triggered both when a client
  /// disconnects and when the node manager fails to write a message to the
  /// client.
  ///
  /// \param client The client that sent the message.
  /// \param intentional_disconnect Wether the client was intentionally disconnected.
  /// \return Void.
  void ProcessDisconnectClientMessage(
      const std::shared_ptr<LocalClientConnection> &client,
      bool intentional_disconnect = false);

  /// Process client message of SubmitTask
  ///
  /// \param message_data A pointer to the message data.
  /// \return Void.
  void ProcessSubmitTaskMessage(const uint8_t *message_data);

  /// Process client message of FetchOrReconstruct
  ///
  /// \param client The client that sent the message.
  /// \param message_data A pointer to the message data.
  /// \return Void.
  void ProcessFetchOrReconstructMessage(
      const std::shared_ptr<LocalClientConnection> &client, const uint8_t *message_data);

  /// Process client message of WaitRequest
  ///
  /// \param client The client that sent the message.
  /// \param message_data A pointer to the message data.
  /// \return Void.
  void ProcessWaitRequestMessage(const std::shared_ptr<LocalClientConnection> &client,
                                 const uint8_t *message_data);

  /// Process client message of PushErrorRequest
  ///
  /// \param message_data A pointer to the message data.
  /// \return Void.
  void ProcessPushErrorRequestMessage(const uint8_t *message_data);

  /// Process client message of PrepareActorCheckpointRequest.
  ///
  /// \param client The client that sent the message.
  /// \param message_data A pointer to the message data.
  void ProcessPrepareActorCheckpointRequest(
      const std::shared_ptr<LocalClientConnection> &client, const uint8_t *message_data);

  /// Process client message of NotifyActorResumedFromCheckpoint.
  ///
  /// \param message_data A pointer to the message data.
  void ProcessNotifyActorResumedFromCheckpoint(const uint8_t *message_data);

  /// Update actor frontier when a task finishes.
  /// If the task is an actor creation task and the actor was resumed from a checkpoint,
  /// restore the frontier from the checkpoint. Otherwise, just extend actor frontier.
  ///
  /// \param task The task that just finished.
  void UpdateActorFrontier(const Task &task);

  /// Process client message of SetResourceRequest
  /// \param client The client that sent the message.
  /// \param message_data A pointer to the message data.
  /// \return Void.
  void ProcessSetResourceRequest(const std::shared_ptr<LocalClientConnection> &client,
                                 const uint8_t *message_data);

  /// Handle the case where an actor is disconnected, determine whether this
  /// actor needs to be reconstructed and then update actor table.
  /// This function needs to be called either when actor process dies or when
  /// a node dies.
  ///
  /// \param actor_id Id of this actor.
  /// \param was_local Whether the disconnected was on this local node.
  /// \param intentional_disconnect Wether the client was intentionally disconnected.
  /// \return Void.
  void HandleDisconnectedActor(const ActorID &actor_id, bool was_local,
                               bool intentional_disconnect);

  /// Handle a `ForwardTask` request.
  void HandleForwardTask(const rpc::ForwardTaskRequest &request,
                         rpc::ForwardTaskReply *reply,
                         rpc::RequestDoneCallback done_callback) override;

  // GCS client ID for this node.
  ClientID client_id_;
  boost::asio::io_service &io_service_;
  ObjectManager &object_manager_;
  /// A Plasma object store client. This is used exclusively for creating new
  /// objects in the object store (e.g., for actor tasks that can't be run
  /// because the actor died).
  plasma::PlasmaClient store_client_;
  /// A client connection to the GCS.
  std::shared_ptr<gcs::AsyncGcsClient> gcs_client_;
  /// The object table. This is shared with the object manager.
  std::shared_ptr<ObjectDirectoryInterface> object_directory_;
  /// The timer used to send heartbeats.
  boost::asio::steady_timer heartbeat_timer_;
  /// The period used for the heartbeat timer.
  std::chrono::milliseconds heartbeat_period_;
  /// The period between debug state dumps.
  int64_t debug_dump_period_;
  /// The path to the ray temp dir.
  std::string temp_dir_;
  /// The timer used to get profiling information from the object manager and
  /// push it to the GCS.
  boost::asio::steady_timer object_manager_profile_timer_;
  /// The time that the last heartbeat was sent at. Used to make sure we are
  /// keeping up with heartbeats.
  uint64_t last_heartbeat_at_ms_;
  /// The time that the last debug string was logged to the console.
  uint64_t last_debug_dump_at_ms_;
  /// Initial node manager configuration.
  const NodeManagerConfig initial_config_;
  /// The resources (and specific resource IDs) that are currently available.
  ResourceIdSet local_available_resources_;
  std::unordered_map<ClientID, SchedulingResources> cluster_resource_map_;
  /// A pool of workers.
  WorkerPool worker_pool_;
  /// A set of queues to maintain tasks.
  SchedulingQueue local_queues_;
  /// The scheduling policy in effect for this raylet.
  SchedulingPolicy scheduling_policy_;
  /// The reconstruction policy for deciding when to re-execute a task.
  ReconstructionPolicy reconstruction_policy_;
  /// A manager to make waiting tasks's missing object dependencies available.
  TaskDependencyManager task_dependency_manager_;
  /// The lineage cache for the GCS object and task tables.
  LineageCache lineage_cache_;
  /// A mapping from actor ID to registration information about that actor
  /// (including which node manager owns it).
  std::unordered_map<ActorID, ActorRegistration> actor_registry_;

  /// This map stores actor ID to the ID of the checkpoint that will be used to
  /// restore the actor.
  std::unordered_map<ActorID, ActorCheckpointID> checkpoint_id_to_restore_;

  /// The RPC server.
  rpc::GrpcServer node_manager_server_;

  /// The RPC service.
  rpc::NodeManagerGrpcService node_manager_service_;

  /// The `ClientCallManager` object that is shared by all `NodeManagerClient`s.
  rpc::ClientCallManager client_call_manager_;

  /// Map from node ids to clients of the remote node managers.
  std::unordered_map<ClientID, std::unique_ptr<rpc::NodeManagerClient>>
      remote_node_manager_clients_;
};

}  // namespace raylet

}  // end namespace ray

#endif  // RAY_RAYLET_NODE_MANAGER_H<|MERGE_RESOLUTION|>--- conflicted
+++ resolved
@@ -129,23 +129,15 @@
   /// \param client_id ID of the node that created or updated resources.
   /// \param createUpdatedResources Created or updated resources.
   /// \return Void.
-<<<<<<< HEAD
   void ResourceCreateUpdated(const ClientID &client_id,
                              const ResourceSet &createUpdatedResources);
-=======
-  void ResourceCreateUpdated(const ClientTableData &client_data);
->>>>>>> bb8e75b5
 
   /// Handler for the deletion of a resource in the GCS
   /// \param client_id ID of the node that deleted resources.
   /// \param resource_names Names of deleted resources.
   /// \return Void.
-<<<<<<< HEAD
   void ResourceDeleted(const ClientID &client_id,
                        const std::vector<std::string> &resource_names);
-=======
-  void ResourceDeleted(const ClientTableData &client_data);
->>>>>>> bb8e75b5
 
   /// Evaluates the local infeasible queue to check if any tasks can be scheduled.
   /// This is called whenever there's an update to the resources on the local client.
