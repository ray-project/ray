--- conflicted
+++ resolved
@@ -179,14 +179,9 @@
         created_object_id, it->second.owner_addresses[created_object_id],
         [this, task_id, reconstruction_attempt](
             const ray::ObjectID &object_id,
-<<<<<<< HEAD
-            const std::unordered_set<ray::ClientID> &clients,
+            const std::unordered_set<ray::NodeID> &clients,
             const std::string &spilled_url) {
           if (clients.empty() && spilled_url.empty()) {
-=======
-            const std::unordered_set<ray::NodeID> &clients) {
-          if (clients.empty()) {
->>>>>>> 10015e60
             // The required object no longer exists on any live nodes. Attempt
             // reconstruction.
             AttemptReconstruction(task_id, object_id, reconstruction_attempt);
