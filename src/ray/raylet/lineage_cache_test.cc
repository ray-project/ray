#include <list>

#include "gmock/gmock.h"
#include "gtest/gtest.h"

#include "ray/raylet/format/node_manager_generated.h"
#include "ray/raylet/lineage_cache.h"
#include "ray/raylet/task.h"
#include "ray/raylet/task_execution_spec.h"
#include "ray/raylet/task_spec.h"
#include "ray/raylet/task_util.h"

namespace ray {

namespace raylet {

class MockGcs : public gcs::TableInterface<TaskID, TaskTableData>,
                public gcs::PubsubInterface<TaskID> {
 public:
  MockGcs() {}

  void Subscribe(const gcs::raylet::TaskTable::WriteCallback &notification_callback) {
    notification_callback_ = notification_callback;
  }

  Status Add(const JobID &job_id, const TaskID &task_id,
<<<<<<< HEAD
             std::shared_ptr<TaskTableData> &task_data,
=======
             const std::shared_ptr<TaskTableData> &task_data,
>>>>>>> f25f0ad9
             const gcs::TableInterface<TaskID, TaskTableData>::WriteCallback &done) {
    task_table_[task_id] = task_data;
    auto callback = done;
    // If we requested notifications for this task ID, send the notification as
    // part of the callback.
    if (subscribed_tasks_.count(task_id) == 1) {
      callback = [this, done](ray::gcs::AsyncGcsClient *client, const TaskID &task_id,
                              const TaskTableData &data) {
        done(client, task_id, data);
        // If we're subscribed to the task to be added, also send a
        // subscription notification.
        notification_callback_(client, task_id, data);
      };
    }

    callbacks_.push_back(
        std::pair<gcs::raylet::TaskTable::WriteCallback, TaskID>(callback, task_id));
    num_task_adds_++;
    return ray::Status::OK();
  }

  Status RemoteAdd(const TaskID &task_id, std::shared_ptr<TaskTableData> task_data) {
    task_table_[task_id] = task_data;
    // Send a notification after the add if the lineage cache requested
    // notifications for this key.
    bool send_notification = (subscribed_tasks_.count(task_id) == 1);
    auto callback = [this, send_notification](ray::gcs::AsyncGcsClient *client,
                                              const TaskID &task_id,
                                              const TaskTableData &data) {
      if (send_notification) {
        notification_callback_(client, task_id, data);
      }
    };
    return Add(JobID::Nil(), task_id, task_data, callback);
  }

  Status RequestNotifications(const JobID &job_id, const TaskID &task_id,
                              const ClientID &client_id) {
    subscribed_tasks_.insert(task_id);
    if (task_table_.count(task_id) == 1) {
      callbacks_.push_back({notification_callback_, task_id});
    }
    num_requested_notifications_ += 1;
    return ray::Status::OK();
  }

  Status CancelNotifications(const JobID &job_id, const TaskID &task_id,
                             const ClientID &client_id) {
    subscribed_tasks_.erase(task_id);
    return ray::Status::OK();
  }

  void Flush() {
    auto callbacks = std::move(callbacks_);
    callbacks_.clear();
    for (const auto &callback : callbacks) {
      callback.first(NULL, callback.second, *task_table_[callback.second]);
    }
  }

  const std::unordered_map<TaskID, std::shared_ptr<TaskTableData>> &TaskTable() const {
    return task_table_;
  }

  const std::unordered_set<TaskID> &SubscribedTasks() const { return subscribed_tasks_; }

  const int NumRequestedNotifications() const { return num_requested_notifications_; }

  const int NumTaskAdds() const { return num_task_adds_; }

 private:
  std::unordered_map<TaskID, std::shared_ptr<TaskTableData>> task_table_;
  std::vector<std::pair<gcs::raylet::TaskTable::WriteCallback, TaskID>> callbacks_;
  gcs::raylet::TaskTable::WriteCallback notification_callback_;
  std::unordered_set<TaskID> subscribed_tasks_;
  int num_requested_notifications_ = 0;
  int num_task_adds_ = 0;
};

class LineageCacheTest : public ::testing::Test {
 public:
  LineageCacheTest()
      : max_lineage_size_(10),
        num_notifications_(0),
        mock_gcs_(),
        lineage_cache_(ClientID::FromRandom(), mock_gcs_, mock_gcs_, max_lineage_size_) {
    mock_gcs_.Subscribe([this](ray::gcs::AsyncGcsClient *client, const TaskID &task_id,
                               const TaskTableData &data) {
      lineage_cache_.HandleEntryCommitted(task_id);
      num_notifications_++;
    });
  }

 protected:
  uint64_t max_lineage_size_;
  uint64_t num_notifications_;
  MockGcs mock_gcs_;
  LineageCache lineage_cache_;
};

static inline Task ExampleTask(const std::vector<ObjectID> &arguments,
                               uint64_t num_returns) {
  TaskSpecBuilder builder;
  builder.SetCommonTaskSpec(Language::PYTHON, {"", "", ""}, JobID::Nil(),
                            TaskID::FromRandom(), 0, num_returns, {}, {});
  for (const auto &arg : arguments) {
    builder.AddByRefArg(arg);
  }
<<<<<<< HEAD
  std::vector<std::string> function_descriptor(3);
  auto spec = TaskSpecification(JobID::Nil(), TaskID::FromRandom(), 0, task_arguments,
                                num_returns, required_resources, Language::PYTHON,
                                function_descriptor);
  auto execution_spec = TaskExecutionSpecification(std::vector<ObjectID>());
  execution_spec.IncrementNumForwards();
  Task task = Task(execution_spec, spec);
  return task;
=======
  rpc::TaskExecutionSpec execution_spec_message;
  execution_spec_message.set_num_forwards(1);
  return Task(builder.Build(), TaskExecutionSpecification(execution_spec_message));
>>>>>>> f25f0ad9
}

/// Helper method to create a Lineage object with a single task.
Lineage CreateSingletonLineage(const Task &task) {
  Lineage singleton_lineage;
  singleton_lineage.SetEntry(task, GcsStatus::UNCOMMITTED);
  return singleton_lineage;
}

std::vector<ObjectID> InsertTaskChain(LineageCache &lineage_cache,
                                      std::vector<Task> &inserted_tasks, int chain_size,
                                      const std::vector<ObjectID> &initial_arguments,
                                      int64_t num_returns) {
  std::vector<ObjectID> arguments = initial_arguments;
  for (int i = 0; i < chain_size; i++) {
    auto task = ExampleTask(arguments, num_returns);
    Lineage lineage = CreateSingletonLineage(task);
    lineage_cache.AddUncommittedLineage(task.GetTaskSpecification().TaskId(), lineage);
    inserted_tasks.push_back(task);
    arguments.clear();
    for (int j = 0; j < task.GetTaskSpecification().NumReturns(); j++) {
      arguments.push_back(task.GetTaskSpecification().ReturnId(j));
    }
  }
  return arguments;
}

TEST_F(LineageCacheTest, TestGetUncommittedLineage) {
  // Insert two independent chains of tasks.
  std::vector<Task> tasks1;
  auto return_values1 =
      InsertTaskChain(lineage_cache_, tasks1, 3, std::vector<ObjectID>(), 1);
  std::vector<TaskID> task_ids1;
  for (const auto &task : tasks1) {
    task_ids1.push_back(task.GetTaskSpecification().TaskId());
  }

  std::vector<Task> tasks2;
  auto return_values2 =
      InsertTaskChain(lineage_cache_, tasks2, 2, std::vector<ObjectID>(), 2);
  std::vector<TaskID> task_ids2;
  for (const auto &task : tasks2) {
    task_ids2.push_back(task.GetTaskSpecification().TaskId());
  }

  // Get the uncommitted lineage for the last task (the leaf) of one of the chains.
  auto uncommitted_lineage =
      lineage_cache_.GetUncommittedLineage(task_ids1.back(), ClientID::Nil());
  // Check that the uncommitted lineage is exactly equal to the first chain of tasks.
  ASSERT_EQ(task_ids1.size(), uncommitted_lineage.GetEntries().size());
  for (auto &task_id : task_ids1) {
    ASSERT_TRUE(uncommitted_lineage.GetEntry(task_id));
  }

  // Insert one task that is dependent on the previous chains of tasks.
  std::vector<Task> combined_tasks = tasks1;
  combined_tasks.insert(combined_tasks.end(), tasks2.begin(), tasks2.end());
  std::vector<ObjectID> combined_arguments = return_values1;
  combined_arguments.insert(combined_arguments.end(), return_values2.begin(),
                            return_values2.end());
  InsertTaskChain(lineage_cache_, combined_tasks, 1, combined_arguments, 1);
  std::vector<TaskID> combined_task_ids;
  for (const auto &task : combined_tasks) {
    combined_task_ids.push_back(task.GetTaskSpecification().TaskId());
  }

  // Get the uncommitted lineage for the inserted task.
  uncommitted_lineage =
      lineage_cache_.GetUncommittedLineage(combined_task_ids.back(), ClientID::Nil());
  // Check that the uncommitted lineage is exactly equal to the entire set of
  // tasks inserted so far.
  ASSERT_EQ(combined_task_ids.size(), uncommitted_lineage.GetEntries().size());
  for (auto &task_id : combined_task_ids) {
    ASSERT_TRUE(uncommitted_lineage.GetEntry(task_id));
  }
}

TEST_F(LineageCacheTest, TestDuplicateUncommittedLineage) {
  // Insert a chain of tasks.
  std::vector<Task> tasks;
  auto return_values =
      InsertTaskChain(lineage_cache_, tasks, 3, std::vector<ObjectID>(), 1);
  std::vector<TaskID> task_ids;
  for (const auto &task : tasks) {
    task_ids.push_back(task.GetTaskSpecification().TaskId());
  }
  // Check that we subscribed to each of the uncommitted tasks.
  ASSERT_EQ(mock_gcs_.NumRequestedNotifications(), task_ids.size());

  // Check that if we add the same tasks as UNCOMMITTED again, we do not issue
  // duplicate subscribe requests.
  Lineage duplicate_lineage;
  for (const auto &task : tasks) {
    duplicate_lineage.SetEntry(task, GcsStatus::UNCOMMITTED);
  }
  lineage_cache_.AddUncommittedLineage(task_ids.back(), duplicate_lineage);
  ASSERT_EQ(mock_gcs_.NumRequestedNotifications(), task_ids.size());

  // Check that if we commit one of the tasks, we still do not issue any
  // duplicate subscribe requests.
  lineage_cache_.CommitTask(tasks.front());
  lineage_cache_.AddUncommittedLineage(task_ids.back(), duplicate_lineage);
  ASSERT_EQ(mock_gcs_.NumRequestedNotifications(), task_ids.size());
}

TEST_F(LineageCacheTest, TestMarkTaskAsForwarded) {
  // Insert chain of tasks.
  std::vector<Task> tasks;
  auto return_values =
      InsertTaskChain(lineage_cache_, tasks, 4, std::vector<ObjectID>(), 1);
  std::vector<TaskID> task_ids;
  for (const auto &task : tasks) {
    task_ids.push_back(task.GetTaskSpecification().TaskId());
  }

  auto node_id = ClientID::FromRandom();
  auto node_id2 = ClientID::FromRandom();
  auto forwarded_task_id = task_ids[task_ids.size() - 2];
  auto remaining_task_id = task_ids[task_ids.size() - 1];
  lineage_cache_.MarkTaskAsForwarded(forwarded_task_id, node_id);

  auto uncommitted_lineage =
      lineage_cache_.GetUncommittedLineage(remaining_task_id, node_id);
  auto uncommitted_lineage_all =
      lineage_cache_.GetUncommittedLineage(remaining_task_id, node_id2);

  ASSERT_EQ(1, uncommitted_lineage.GetEntries().size());
  ASSERT_EQ(4, uncommitted_lineage_all.GetEntries().size());
  ASSERT_TRUE(uncommitted_lineage.GetEntry(remaining_task_id));

  // Check that lineage of requested task includes itself, regardless of whether
  // it has been forwarded before.
  auto uncommitted_lineage_forwarded =
      lineage_cache_.GetUncommittedLineage(forwarded_task_id, node_id);
  ASSERT_EQ(1, uncommitted_lineage_forwarded.GetEntries().size());
}

TEST_F(LineageCacheTest, TestWritebackReady) {
  // Insert a chain of dependent tasks.
  size_t num_tasks_flushed = 0;
  std::vector<Task> tasks;
  InsertTaskChain(lineage_cache_, tasks, 3, std::vector<ObjectID>(), 1);

  // Check that when no tasks have been marked as ready, we do not flush any
  // entries.
  ASSERT_EQ(mock_gcs_.TaskTable().size(), num_tasks_flushed);

  // Check that after marking the first task as ready, we flush only that task.
  ASSERT_TRUE(lineage_cache_.CommitTask(tasks.front()));
  num_tasks_flushed++;
  ASSERT_EQ(mock_gcs_.TaskTable().size(), num_tasks_flushed);
}

TEST_F(LineageCacheTest, TestWritebackOrder) {
  // Insert a chain of dependent tasks.
  std::vector<Task> tasks;
  InsertTaskChain(lineage_cache_, tasks, 3, std::vector<ObjectID>(), 1);
  size_t num_tasks_flushed = tasks.size();

  // Mark all tasks as ready. All tasks should be flushed.
  for (const auto &task : tasks) {
    ASSERT_TRUE(lineage_cache_.CommitTask(task));
  }

  ASSERT_EQ(mock_gcs_.TaskTable().size(), num_tasks_flushed);
}

TEST_F(LineageCacheTest, TestEvictChain) {
  // Create a chain of 3 tasks.
  size_t num_tasks_flushed = 0;
  std::vector<Task> tasks;
  std::vector<ObjectID> arguments;
  for (int i = 0; i < 3; i++) {
    auto task = ExampleTask(arguments, 1);
    tasks.push_back(task);
    arguments = {task.GetTaskSpecification().ReturnId(0)};
  }

  Lineage uncommitted_lineage;
  for (const auto &task : tasks) {
    uncommitted_lineage.SetEntry(task, GcsStatus::UNCOMMITTED);
  }
  // Mark the last task as ready to flush.
  lineage_cache_.AddUncommittedLineage(tasks.back().GetTaskSpecification().TaskId(),
                                       uncommitted_lineage);
  ASSERT_EQ(lineage_cache_.GetLineage().GetEntries().size(), tasks.size());
  ASSERT_TRUE(lineage_cache_.CommitTask(tasks.back()));
  num_tasks_flushed++;
  ASSERT_EQ(mock_gcs_.TaskTable().size(), num_tasks_flushed);
  // Flush acknowledgements. The lineage cache should receive the commit for
  // the flushed task, but its lineage should not be evicted yet.
  mock_gcs_.Flush();
  ASSERT_EQ(lineage_cache_
                .GetUncommittedLineage(tasks.back().GetTaskSpecification().TaskId(),
                                       ClientID::Nil())
                .GetEntries()
                .size(),
            tasks.size());
  ASSERT_EQ(lineage_cache_.GetLineage().GetEntries().size(), tasks.size());

  // Simulate executing the task on a remote node and adding it to the GCS.
  auto task_data = std::make_shared<TaskTableData>();
  RAY_CHECK_OK(
      mock_gcs_.RemoteAdd(tasks.at(1).GetTaskSpecification().TaskId(), task_data));
  mock_gcs_.Flush();
  ASSERT_EQ(lineage_cache_
                .GetUncommittedLineage(tasks.back().GetTaskSpecification().TaskId(),
                                       ClientID::Nil())
                .GetEntries()
                .size(),
            tasks.size());
  ASSERT_EQ(lineage_cache_.GetLineage().GetEntries().size(), tasks.size());

  // Simulate executing the task on a remote node and adding it to the GCS.
  RAY_CHECK_OK(
      mock_gcs_.RemoteAdd(tasks.at(0).GetTaskSpecification().TaskId(), task_data));
  mock_gcs_.Flush();
  ASSERT_EQ(lineage_cache_.GetLineage().GetEntries().size(), 0);
  ASSERT_EQ(lineage_cache_.GetLineage().GetChildrenSize(), 0);
}

TEST_F(LineageCacheTest, TestEvictManyParents) {
  // Create some independent tasks.
  std::vector<Task> parent_tasks;
  std::vector<ObjectID> arguments;
  for (int i = 0; i < 10; i++) {
    auto task = ExampleTask({}, 1);
    parent_tasks.push_back(task);
    arguments.push_back(task.GetTaskSpecification().ReturnId(0));
    auto lineage = CreateSingletonLineage(task);
    lineage_cache_.AddUncommittedLineage(task.GetTaskSpecification().TaskId(), lineage);
  }
  // Create a child task that is dependent on all of the previous tasks.
  auto child_task = ExampleTask(arguments, 1);
  auto lineage = CreateSingletonLineage(child_task);
  lineage_cache_.AddUncommittedLineage(child_task.GetTaskSpecification().TaskId(),
                                       lineage);

  // Flush the child task. Make sure that it remains in the cache, since none
  // of its parents have been committed yet, and that the uncommitted lineage
  // still includes all of the parent tasks.
  size_t total_tasks = parent_tasks.size() + 1;
  lineage_cache_.CommitTask(child_task);
  mock_gcs_.Flush();
  ASSERT_EQ(lineage_cache_.GetLineage().GetEntries().size(), total_tasks);
  ASSERT_EQ(lineage_cache_
                .GetUncommittedLineage(child_task.GetTaskSpecification().TaskId(),
                                       ClientID::Nil())
                .GetEntries()
                .size(),
            total_tasks);

  // Flush each parent task and check for eviction safety.
  for (const auto &parent_task : parent_tasks) {
    lineage_cache_.CommitTask(parent_task);
    mock_gcs_.Flush();
    total_tasks--;
    if (total_tasks > 1) {
      // Each task should be evicted as soon as its commit is acknowledged,
      // since the parent tasks have no dependencies.
      ASSERT_EQ(lineage_cache_.GetLineage().GetEntries().size(), total_tasks);
      ASSERT_EQ(lineage_cache_
                    .GetUncommittedLineage(child_task.GetTaskSpecification().TaskId(),
                                           ClientID::Nil())
                    .GetEntries()
                    .size(),
                total_tasks);
    } else {
      // After the last task has been committed, then the child task should
      // also be evicted. The lineage cache should now be empty.
      ASSERT_EQ(lineage_cache_.GetLineage().GetEntries().size(), 0);
    }
  }
  ASSERT_EQ(lineage_cache_.GetLineage().GetChildrenSize(), 0);
}

TEST_F(LineageCacheTest, TestEviction) {
  // Insert a chain of dependent tasks.
  uint64_t lineage_size = max_lineage_size_ + 1;
  size_t num_tasks_flushed = 0;
  std::vector<Task> tasks;
  InsertTaskChain(lineage_cache_, tasks, lineage_size, std::vector<ObjectID>(), 1);

  // Check that the last task in the chain still has all tasks in its
  // uncommitted lineage.
  const auto last_task_id = tasks.back().GetTaskSpecification().TaskId();
  auto uncommitted_lineage =
      lineage_cache_.GetUncommittedLineage(last_task_id, ClientID::Nil());
  ASSERT_EQ(uncommitted_lineage.GetEntries().size(), lineage_size);

  // Simulate executing the first task on a remote node and adding it to the
  // GCS.
  auto task_data = std::make_shared<TaskTableData>();
  auto it = tasks.begin();
  RAY_CHECK_OK(mock_gcs_.RemoteAdd(it->GetTaskSpecification().TaskId(), task_data));
  it++;
  // Check that the remote task is flushed.
  num_tasks_flushed++;
  mock_gcs_.Flush();
  ASSERT_EQ(mock_gcs_.TaskTable().size(), num_tasks_flushed);
  // Check that the last task in the chain still has all tasks in its
  // uncommitted lineage.
  ASSERT_EQ(uncommitted_lineage.GetEntries().size(), lineage_size);
  ASSERT_EQ(lineage_cache_.GetLineage().GetEntries().size(),
            lineage_size - num_tasks_flushed);

  // Simulate executing all the rest of the tasks except the last one on a
  // remote node and adding them to the GCS.
  tasks.pop_back();
  for (; it != tasks.end(); it++) {
    RAY_CHECK_OK(mock_gcs_.RemoteAdd(it->GetTaskSpecification().TaskId(), task_data));
    // Check that the remote task is flushed.
    num_tasks_flushed++;
    mock_gcs_.Flush();
    ASSERT_EQ(mock_gcs_.TaskTable().size(), num_tasks_flushed);
    ASSERT_EQ(lineage_cache_.GetLineage().GetEntries().size(),
              lineage_size - num_tasks_flushed);
  }
  // All tasks have now been flushed. Check that enough lineage has been
  // evicted that the uncommitted lineage is now less than the maximum size.
  uncommitted_lineage =
      lineage_cache_.GetUncommittedLineage(last_task_id, ClientID::Nil());
  ASSERT_TRUE(uncommitted_lineage.GetEntries().size() < max_lineage_size_);
  // The remaining task should have no uncommitted lineage.
  ASSERT_EQ(uncommitted_lineage.GetEntries().size(), 1);
  ASSERT_EQ(lineage_cache_.GetLineage().GetChildrenSize(), 1);
}

TEST_F(LineageCacheTest, TestOutOfOrderEviction) {
  // Insert a chain of dependent tasks that is more than twice as long as the
  // maximum lineage size. This will ensure that we request notifications for
  // at most 2 remote tasks.
  uint64_t lineage_size = (2 * max_lineage_size_) + 2;
  size_t num_tasks_flushed = 0;
  std::vector<Task> tasks;
  InsertTaskChain(lineage_cache_, tasks, lineage_size, std::vector<ObjectID>(), 1);

  // Check that the last task in the chain still has all tasks in its
  // uncommitted lineage.
  const auto last_task_id = tasks.back().GetTaskSpecification().TaskId();
  auto uncommitted_lineage =
      lineage_cache_.GetUncommittedLineage(last_task_id, ClientID::Nil());
  ASSERT_EQ(uncommitted_lineage.GetEntries().size(), lineage_size);
  ASSERT_EQ(lineage_cache_.GetLineage().GetEntries().size(), lineage_size);

  // Simulate executing the rest of the tasks on a remote node and receiving
  // the notifications from the GCS in reverse order of execution.
  auto last_task = tasks.front();
  tasks.erase(tasks.begin());
  for (auto it = tasks.rbegin(); it != tasks.rend(); it++) {
    auto task_data = std::make_shared<TaskTableData>();
    RAY_CHECK_OK(mock_gcs_.RemoteAdd(it->GetTaskSpecification().TaskId(), task_data));
    // Check that the remote task is flushed.
    num_tasks_flushed++;
    mock_gcs_.Flush();
    ASSERT_EQ(mock_gcs_.TaskTable().size(), num_tasks_flushed);
    ASSERT_EQ(lineage_cache_.GetLineage().GetEntries().size(), lineage_size);
  }
  // Flush the last task. The lineage should not get evicted until this task's
  // commit is received.
  auto task_data = std::make_shared<TaskTableData>();
  RAY_CHECK_OK(mock_gcs_.RemoteAdd(last_task.GetTaskSpecification().TaskId(), task_data));
  num_tasks_flushed++;
  mock_gcs_.Flush();
  ASSERT_EQ(mock_gcs_.TaskTable().size(), num_tasks_flushed);
  ASSERT_EQ(lineage_cache_.GetLineage().GetEntries().size(), 0);
  ASSERT_EQ(lineage_cache_.GetLineage().GetChildrenSize(), 0);
}

TEST_F(LineageCacheTest, TestEvictionUncommittedChildren) {
  // Insert a chain of dependent tasks.
  size_t num_tasks_flushed = 0;
  uint64_t lineage_size = max_lineage_size_ + 1;
  std::vector<Task> tasks;
  InsertTaskChain(lineage_cache_, tasks, lineage_size, std::vector<ObjectID>(), 1);

  // Add more tasks to the lineage cache that will remain local. Each of these
  // tasks is dependent one of the tasks that was forwarded above.
  for (const auto &task : tasks) {
    auto return_id = task.GetTaskSpecification().ReturnId(0);
    auto dependent_task = ExampleTask({return_id}, 1);
    auto lineage = CreateSingletonLineage(dependent_task);
    lineage_cache_.AddUncommittedLineage(dependent_task.GetTaskSpecification().TaskId(),
                                         lineage);
    ASSERT_TRUE(lineage_cache_.CommitTask(dependent_task));
    // Once the forwarded tasks are evicted from the lineage cache, we expect
    // each of these dependent tasks to be flushed, since all of their
    // dependencies have been committed.
    num_tasks_flushed++;
  }

  // Simulate executing the tasks on the remote node in reverse order and
  // adding them to the GCS. Lineage at the local node should not get evicted
  // until after the final remote task is executed, since a task can only be
  // evicted once all of its ancestors have been committed.
  for (auto it = tasks.rbegin(); it != tasks.rend(); it++) {
    auto task_data = std::make_shared<TaskTableData>();
    ASSERT_EQ(lineage_cache_.GetLineage().GetEntries().size(), lineage_size * 2);
    RAY_CHECK_OK(mock_gcs_.RemoteAdd(it->GetTaskSpecification().TaskId(), task_data));
    num_tasks_flushed++;
    mock_gcs_.Flush();
    ASSERT_EQ(mock_gcs_.TaskTable().size(), num_tasks_flushed);
  }
  // Check that after the final remote task is executed, all local lineage is
  // now evicted.
  ASSERT_EQ(lineage_cache_.GetLineage().GetEntries().size(), 0);
  ASSERT_EQ(lineage_cache_.GetLineage().GetChildrenSize(), 0);
}

TEST_F(LineageCacheTest, TestFlushAllUncommittedTasks) {
  // Insert a chain of tasks.
  std::vector<Task> tasks;
  auto return_values =
      InsertTaskChain(lineage_cache_, tasks, 3, std::vector<ObjectID>(), 1);
  std::vector<TaskID> task_ids;
  for (const auto &task : tasks) {
    task_ids.push_back(task.GetTaskSpecification().TaskId());
  }
  // Check that we subscribed to each of the uncommitted tasks.
  ASSERT_EQ(mock_gcs_.NumRequestedNotifications(), task_ids.size());

  // Flush all uncommitted tasks and make sure we add all tasks to
  // the task table.
  lineage_cache_.FlushAllUncommittedTasks();
  ASSERT_EQ(mock_gcs_.NumTaskAdds(), tasks.size());
  // Flush again and make sure there are no new tasks added to the
  // task table.
  lineage_cache_.FlushAllUncommittedTasks();
  ASSERT_EQ(mock_gcs_.NumTaskAdds(), tasks.size());

  // Flush all GCS notifications.
  mock_gcs_.Flush();
  // Make sure that we unsubscribed to the uncommitted tasks before
  // we flushed them.
  ASSERT_EQ(num_notifications_, 0);

  // Flush again and make sure there are no new tasks added to the
  // task table.
  lineage_cache_.FlushAllUncommittedTasks();
  ASSERT_EQ(mock_gcs_.NumTaskAdds(), tasks.size());
}

}  // namespace raylet

}  // namespace ray

int main(int argc, char **argv) {
  ::testing::InitGoogleTest(&argc, argv);
  return RUN_ALL_TESTS();
}<|MERGE_RESOLUTION|>--- conflicted
+++ resolved
@@ -24,11 +24,7 @@
   }
 
   Status Add(const JobID &job_id, const TaskID &task_id,
-<<<<<<< HEAD
-             std::shared_ptr<TaskTableData> &task_data,
-=======
              const std::shared_ptr<TaskTableData> &task_data,
->>>>>>> f25f0ad9
              const gcs::TableInterface<TaskID, TaskTableData>::WriteCallback &done) {
     task_table_[task_id] = task_data;
     auto callback = done;
@@ -137,20 +133,9 @@
   for (const auto &arg : arguments) {
     builder.AddByRefArg(arg);
   }
-<<<<<<< HEAD
-  std::vector<std::string> function_descriptor(3);
-  auto spec = TaskSpecification(JobID::Nil(), TaskID::FromRandom(), 0, task_arguments,
-                                num_returns, required_resources, Language::PYTHON,
-                                function_descriptor);
-  auto execution_spec = TaskExecutionSpecification(std::vector<ObjectID>());
-  execution_spec.IncrementNumForwards();
-  Task task = Task(execution_spec, spec);
-  return task;
-=======
   rpc::TaskExecutionSpec execution_spec_message;
   execution_spec_message.set_num_forwards(1);
   return Task(builder.Build(), TaskExecutionSpecification(execution_spec_message));
->>>>>>> f25f0ad9
 }
 
 /// Helper method to create a Lineage object with a single task.
