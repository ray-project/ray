--- conflicted
+++ resolved
@@ -89,21 +89,11 @@
   /// Wait for the given objects, asynchronously. The core worker is notified when
   /// the wait completes.
   ///
-<<<<<<< HEAD
-  /// \param object_ids The objects to wait for.
-  /// \param owner_addresses The addresses of the workers that own the objects.
-  /// \param tag Value that will be sent to the core worker via gRPC on completion.
-  /// \return ray::Status.
-  virtual ray::Status WaitForDirectActorCallArgs(
-      const std::vector<ObjectID> &object_ids,
-      const std::vector<rpc::Address> &owner_addresses, int64_t tag) = 0;
-=======
   /// \param references The objects to wait for.
   /// \param tag Value that will be sent to the core worker via gRPC on completion.
   /// \return ray::Status.
   virtual ray::Status WaitForDirectActorCallArgs(
       const std::vector<rpc::ObjectReference> &references, int64_t tag) = 0;
->>>>>>> 0389735d
 
   virtual ~DependencyWaiterInterface(){};
 };
@@ -252,21 +242,11 @@
   /// Wait for the given objects, asynchronously. The core worker is notified when
   /// the wait completes.
   ///
-<<<<<<< HEAD
-  /// \param object_ids The objects to wait for.
-  /// \param owner_addresses The addresses of the workers that own the objects.
-  /// \param tag Value that will be sent to the core worker via gRPC on completion.
-  /// \return ray::Status.
-  ray::Status WaitForDirectActorCallArgs(const std::vector<ObjectID> &object_ids,
-                                         const std::vector<rpc::Address> &owner_addresses,
-                                         int64_t tag) override;
-=======
   /// \param references The objects to wait for.
   /// \param tag Value that will be sent to the core worker via gRPC on completion.
   /// \return ray::Status.
   ray::Status WaitForDirectActorCallArgs(
       const std::vector<rpc::ObjectReference> &references, int64_t tag) override;
->>>>>>> 0389735d
 
   /// Push an error to the relevant driver.
   ///
