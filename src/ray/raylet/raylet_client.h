#ifndef RAYLET_CLIENT_H
#define RAYLET_CLIENT_H

#include <unistd.h>
#include <mutex>
#include <unordered_map>
#include <vector>

#include "ray/common/status.h"
#include "ray/raylet/task_spec.h"

using ray::ActorCheckpointID;
using ray::ActorID;
using ray::ClientID;
using ray::JobID;
using ray::ObjectID;
using ray::TaskID;
using ray::UniqueID;

using MessageType = ray::protocol::MessageType;
using ResourceMappingType =
    std::unordered_map<std::string, std::vector<std::pair<int64_t, double>>>;
using WaitResultPair = std::pair<std::vector<ObjectID>, std::vector<ObjectID>>;

class RayletConnection {
 public:
  /// Connect to the raylet.
  ///
  /// \param raylet_socket The name of the socket to use to connect to the raylet.
  /// \param worker_id A unique ID to represent the worker.
  /// \param is_worker Whether this client is a worker. If it is a worker, an
  ///        additional message will be sent to register as one.
  /// \param job_id The ID of the driver. This is non-nil if the client is a
  ///        driver.
  /// \return The connection information.
  RayletConnection(const std::string &raylet_socket, int num_retries, int64_t timeout);

  ~RayletConnection() { close(conn_); }
  /// Notify the raylet that this client is disconnecting gracefully. This
  /// is used by actors to exit gracefully so that the raylet doesn't
  /// propagate an error message to the driver.
  ///
  /// \return ray::Status.
  ray::Status Disconnect();
  ray::Status ReadMessage(MessageType type, std::unique_ptr<uint8_t[]> &message);
  ray::Status WriteMessage(MessageType type,
                           flatbuffers::FlatBufferBuilder *fbb = nullptr);
  ray::Status AtomicRequestReply(MessageType request_type, MessageType reply_type,
                                 std::unique_ptr<uint8_t[]> &reply_message,
                                 flatbuffers::FlatBufferBuilder *fbb = nullptr);

 private:
  /// File descriptor of the Unix domain socket that connects to raylet.
  int conn_;
  /// A mutex to protect stateful operations of the raylet client.
  std::mutex mutex_;
  /// A mutex to protect write operations of the raylet client.
  std::mutex write_mutex_;
};

class RayletClient {
 public:
  /// Connect to the raylet.
  ///
  /// \param raylet_socket The name of the socket to use to connect to the raylet.
  /// \param worker_id A unique ID to represent the worker.
  /// \param is_worker Whether this client is a worker. If it is a worker, an
  /// additional message will be sent to register as one.
  /// \param job_id The ID of the driver. This is non-nil if the client is a driver.
  /// \return The connection information.
  RayletClient(const std::string &raylet_socket, const ClientID &client_id,
<<<<<<< HEAD
               bool is_worker, const DriverID &driver_id, const Language &language,
=======
               bool is_worker, const JobID &job_id, const Language &language,
>>>>>>> 7e020e71
               int port = -1);

  ray::Status Disconnect() { return conn_->Disconnect(); };

  /// Submit a task using the raylet code path.
  ///
  /// \param The execution dependencies.
  /// \param The task specification.
  /// \return ray::Status.
  ray::Status SubmitTask(const std::vector<ObjectID> &execution_dependencies,
                         const ray::raylet::TaskSpecification &task_spec);

  /// Get next task for this client. This will block until the scheduler assigns
  /// a task to this worker. The caller takes ownership of the returned task
  /// specification and must free it.
  ///
  /// \param task_spec The assigned task.
  /// \return ray::Status.
  ray::Status GetTask(std::unique_ptr<ray::raylet::TaskSpecification> *task_spec);

  /// Tell the raylet that the client has finished executing a task.
  ///
  /// \return ray::Status.
  ray::Status TaskDone();

  /// Tell the raylet to reconstruct or fetch objects.
  ///
  /// \param object_ids The IDs of the objects to reconstruct.
  /// \param fetch_only Only fetch objects, do not reconstruct them.
  /// \param current_task_id The task that needs the objects.
  /// \return int 0 means correct, other numbers mean error.
  ray::Status FetchOrReconstruct(const std::vector<ObjectID> &object_ids, bool fetch_only,
                                 const TaskID &current_task_id);
  /// Notify the raylet that this client (worker) is no longer blocked.
  ///
  /// \param current_task_id The task that is no longer blocked.
  /// \return ray::Status.
  ray::Status NotifyUnblocked(const TaskID &current_task_id);

  /// Wait for the given objects until timeout expires or num_return objects are
  /// found.
  ///
  /// \param object_ids The objects to wait for.
  /// \param num_returns The number of objects to wait for.
  /// \param timeout_milliseconds Duration, in milliseconds, to wait before returning.
  /// \param wait_local Whether to wait for objects to appear on this node.
  /// \param current_task_id The task that called wait.
  /// \param result A pair with the first element containing the object ids that were
  /// found, and the second element the objects that were not found.
  /// \return ray::Status.
  ray::Status Wait(const std::vector<ObjectID> &object_ids, int num_returns,
                   int64_t timeout_milliseconds, bool wait_local,
                   const TaskID &current_task_id, WaitResultPair *result);

  /// Push an error to the relevant driver.
  ///
  /// \param The ID of the job_id that the error is for.
  /// \param The type of the error.
  /// \param The error message.
  /// \param The timestamp of the error.
  /// \return ray::Status.
  ray::Status PushError(const ray::JobID &job_id, const std::string &type,
                        const std::string &error_message, double timestamp);

  /// Store some profile events in the GCS.
  ///
  /// \param profile_events A batch of profiling event information.
  /// \return ray::Status.
  ray::Status PushProfileEvents(const ProfileTableDataT &profile_events);

  /// Free a list of objects from object stores.
  ///
  /// \param object_ids A list of ObjectsIDs to be deleted.
  /// \param local_only Whether keep this request with local object store
  /// or send it to all the object stores.
  /// \param delete_creating_tasks Whether also delete objects' creating tasks from GCS.
  /// \return ray::Status.
  ray::Status FreeObjects(const std::vector<ray::ObjectID> &object_ids, bool local_only,
                          bool deleteCreatingTasks);

  /// Request raylet backend to prepare a checkpoint for an actor.
  ///
  /// \param actor_id ID of the actor.
  /// \param checkpoint_id ID of the new checkpoint (output parameter).
  /// \return ray::Status.
  ray::Status PrepareActorCheckpoint(const ActorID &actor_id,
                                     ActorCheckpointID &checkpoint_id);

  /// Notify raylet backend that an actor was resumed from a checkpoint.
  ///
  /// \param actor_id ID of the actor.
  /// \param checkpoint_id ID of the checkpoint from which the actor was resumed.
  /// \return ray::Status.
  ray::Status NotifyActorResumedFromCheckpoint(const ActorID &actor_id,
                                               const ActorCheckpointID &checkpoint_id);

  /// Sets a resource with the specified capacity and client id
  /// \param resource_name Name of the resource to be set
  /// \param capacity Capacity of the resource
  /// \param client_Id ClientID where the resource is to be set
  /// \return ray::Status
  ray::Status SetResource(const std::string &resource_name, const double capacity,
                          const ray::ClientID &client_Id);

  Language GetLanguage() const { return language_; }

  ClientID GetClientID() const { return client_id_; }

  JobID GetJobID() const { return job_id_; }

  bool IsWorker() const { return is_worker_; }

  const ResourceMappingType &GetResourceIDs() const { return resource_ids_; }

 private:
  const ClientID client_id_;
  const bool is_worker_;
  const JobID job_id_;
  const Language language_;
  const int port_;
  /// A map from resource name to the resource IDs that are currently reserved
  /// for this worker. Each pair consists of the resource ID and the fraction
  /// of that resource allocated for this worker.
  ResourceMappingType resource_ids_;
  /// The connection to the raylet server.
  std::unique_ptr<RayletConnection> conn_;
};

#endif<|MERGE_RESOLUTION|>--- conflicted
+++ resolved
@@ -69,11 +69,7 @@
   /// \param job_id The ID of the driver. This is non-nil if the client is a driver.
   /// \return The connection information.
   RayletClient(const std::string &raylet_socket, const ClientID &client_id,
-<<<<<<< HEAD
-               bool is_worker, const DriverID &driver_id, const Language &language,
-=======
                bool is_worker, const JobID &job_id, const Language &language,
->>>>>>> 7e020e71
                int port = -1);
 
   ray::Status Disconnect() { return conn_->Disconnect(); };
