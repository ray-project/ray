// Copyright 2017 The Ray Authors.
//
// Licensed under the Apache License, Version 2.0 (the "License");
// you may not use this file except in compliance with the License.
// You may obtain a copy of the License at
//
//  http://www.apache.org/licenses/LICENSE-2.0
//
// Unless required by applicable law or agreed to in writing, software
// distributed under the License is distributed on an "AS IS" BASIS,
// WITHOUT WARRANTIES OR CONDITIONS OF ANY KIND, either express or implied.
// See the License for the specific language governing permissions and
// limitations under the License.

#ifndef RAYLET_CLIENT_H
#define RAYLET_CLIENT_H

#include <ray/protobuf/gcs.pb.h>
#include <unistd.h>

#include <boost/asio/detail/socket_holder.hpp>
#include <mutex>
#include <unordered_map>
#include <vector>

#include "ray/common/status.h"
#include "ray/common/task/task_spec.h"
#include "ray/rpc/node_manager/node_manager_client.h"

using ray::ActorCheckpointID;
using ray::ActorID;
using ray::ClientID;
using ray::JobID;
using ray::ObjectID;
using ray::TaskID;
using ray::WorkerID;

using ray::Language;
using ray::rpc::ProfileTableData;

using MessageType = ray::protocol::MessageType;
using ResourceMappingType =
    std::unordered_map<std::string, std::vector<std::pair<int64_t, double>>>;
using WaitResultPair = std::pair<std::vector<ObjectID>, std::vector<ObjectID>>;

namespace ray {

typedef boost::asio::generic::stream_protocol local_stream_protocol;
typedef boost::asio::basic_stream_socket<local_stream_protocol> local_stream_socket;

/// Interface for pinning objects. Abstract for testing.
class PinObjectsInterface {
 public:
  /// Request to a raylet to pin a plasma object. The callback will be sent via gRPC.
  virtual ray::Status PinObjectIDs(
      const rpc::Address &caller_address, const std::vector<ObjectID> &object_ids,
      const ray::rpc::ClientCallback<ray::rpc::PinObjectIDsReply> &callback) = 0;

  virtual ~PinObjectsInterface(){};
};

/// Interface for leasing workers. Abstract for testing.
class WorkerLeaseInterface {
 public:
  /// Requests a worker from the raylet. The callback will be sent via gRPC.
  /// \param resource_spec Resources that should be allocated for the worker.
  /// \return ray::Status
  virtual ray::Status RequestWorkerLease(
      const ray::TaskSpecification &resource_spec,
      const ray::rpc::ClientCallback<ray::rpc::RequestWorkerLeaseReply> &callback) = 0;

  /// Returns a worker to the raylet.
  /// \param worker_port The local port of the worker on the raylet node.
  /// \param worker_id The unique worker id of the worker on the raylet node.
  /// \param disconnect_worker Whether the raylet should disconnect the worker.
  /// \return ray::Status
  virtual ray::Status ReturnWorker(int worker_port, const WorkerID &worker_id,
                                   bool disconnect_worker) = 0;

  virtual ray::Status CancelWorkerLease(
      const TaskID &task_id,
      const rpc::ClientCallback<rpc::CancelWorkerLeaseReply> &callback) = 0;

  virtual ~WorkerLeaseInterface(){};
};

/// Interface for waiting dependencies. Abstract for testing.
class DependencyWaiterInterface {
 public:
  /// Wait for the given objects, asynchronously. The core worker is notified when
  /// the wait completes.
  ///
  /// \param object_ids The objects to wait for.
  /// \param tag Value that will be sent to the core worker via gRPC on completion.
  /// \return ray::Status.
  virtual ray::Status WaitForDirectActorCallArgs(const std::vector<ObjectID> &object_ids,
                                                 int64_t tag) = 0;

  virtual ~DependencyWaiterInterface(){};
};

namespace raylet {

class RayletConnection {
 public:
  /// Connect to the raylet.
  ///
  /// \param raylet_socket The name of the socket to use to connect to the raylet.
  /// \param worker_id A unique ID to represent the worker.
  /// \param is_worker Whether this client is a worker. If it is a worker, an
  ///        additional message will be sent to register as one.
  /// \param job_id The ID of the driver. This is non-nil if the client is a
  ///        driver.
  /// \return The connection information.
  RayletConnection(boost::asio::io_service &io_service, const std::string &raylet_socket,
                   int num_retries, int64_t timeout);

  /// Notify the raylet that this client is disconnecting gracefully. This
  /// is used by actors to exit gracefully so that the raylet doesn't
  /// propagate an error message to the driver.
  ///
  /// \return ray::Status.
  ray::Status Disconnect();

  ray::Status ReadMessage(MessageType type, std::unique_ptr<uint8_t[]> &message);

  ray::Status WriteMessage(MessageType type,
                           flatbuffers::FlatBufferBuilder *fbb = nullptr);

  ray::Status AtomicRequestReply(MessageType request_type, MessageType reply_type,
                                 std::unique_ptr<uint8_t[]> &reply_message,
                                 flatbuffers::FlatBufferBuilder *fbb = nullptr);

 private:
  /// The Unix domain socket that connects to raylet.
  local_stream_socket conn_;
  /// A mutex to protect stateful operations of the raylet client.
  std::mutex mutex_;
  /// A mutex to protect write operations of the raylet client.
  std::mutex write_mutex_;
};

class RayletClient : public PinObjectsInterface,
                     public WorkerLeaseInterface,
                     public DependencyWaiterInterface {
 public:
  /// Connect to the raylet.
  ///
  /// \param grpc_client gRPC client to the raylet.
  /// \param raylet_socket The name of the socket to use to connect to the raylet.
  /// \param worker_id A unique ID to represent the worker.
  /// \param is_worker Whether this client is a worker. If it is a worker, an
  /// additional message will be sent to register as one.
  /// \param job_id The ID of the driver. This is non-nil if the client is a driver.
  /// \param language Language of the worker.
  /// \param raylet_id This will be populated with the local raylet's ClientID.
<<<<<<< HEAD
  /// \param port The port that the worker should listen on for gRPC requests. If
  /// 0, the worker should choose a random port.
=======
  /// \param ip_address The IP address of the worker.
  /// \param port The port that the worker will listen on for gRPC requests, if
  /// any.
>>>>>>> d4cae5f6
  RayletClient(boost::asio::io_service &io_service,
               std::shared_ptr<ray::rpc::NodeManagerWorkerClient> grpc_client,
               const std::string &raylet_socket, const WorkerID &worker_id,
               bool is_worker, const JobID &job_id, const Language &language,
<<<<<<< HEAD
               ClientID *raylet_id, int *port);
=======
               ClientID *raylet_id, const std::string &ip_address, int port = -1);
>>>>>>> d4cae5f6

  /// Connect to the raylet via grpc only.
  ///
  /// \param grpc_client gRPC client to the raylet.
  RayletClient(std::shared_ptr<ray::rpc::NodeManagerWorkerClient> grpc_client);

  ray::Status Disconnect() { return conn_->Disconnect(); };

  /// Tell the raylet which port this worker's gRPC server is listening on.
  ///
  /// \param The port.
  /// \return ray::Status.
  Status AnnounceWorkerPort(int port);

  /// Submit a task using the raylet code path.
  ///
  /// \param The task specification.
  /// \return ray::Status.
  ray::Status SubmitTask(const ray::TaskSpecification &task_spec);

  /// Tell the raylet that the client has finished executing a task.
  ///
  /// \return ray::Status.
  ray::Status TaskDone();

  /// Tell the raylet to reconstruct or fetch objects.
  ///
  /// \param object_ids The IDs of the objects to reconstruct.
  /// \param fetch_only Only fetch objects, do not reconstruct them.
  /// \param mark_worker_blocked Set to false if current task is a direct call task.
  /// \param current_task_id The task that needs the objects.
  /// \return int 0 means correct, other numbers mean error.
  ray::Status FetchOrReconstruct(const std::vector<ObjectID> &object_ids, bool fetch_only,
                                 bool mark_worker_blocked, const TaskID &current_task_id);

  /// Notify the raylet that this client (worker) is no longer blocked.
  ///
  /// \param current_task_id The task that is no longer blocked.
  /// \return ray::Status.
  ray::Status NotifyUnblocked(const TaskID &current_task_id);

  /// Notify the raylet that this client is blocked. This is only used for direct task
  /// calls. Note that ordering of this with respect to Unblock calls is important.
  ///
  /// \return ray::Status.
  ray::Status NotifyDirectCallTaskBlocked();

  /// Notify the raylet that this client is unblocked. This is only used for direct task
  /// calls. Note that ordering of this with respect to Block calls is important.
  ///
  /// \return ray::Status.
  ray::Status NotifyDirectCallTaskUnblocked();

  /// Wait for the given objects until timeout expires or num_return objects are
  /// found.
  ///
  /// \param object_ids The objects to wait for.
  /// \param num_returns The number of objects to wait for.
  /// \param timeout_milliseconds Duration, in milliseconds, to wait before returning.
  /// \param wait_local Whether to wait for objects to appear on this node.
  /// \param mark_worker_blocked Set to false if current task is a direct call task.
  /// \param current_task_id The task that called wait.
  /// \param result A pair with the first element containing the object ids that were
  /// found, and the second element the objects that were not found.
  /// \return ray::Status.
  ray::Status Wait(const std::vector<ObjectID> &object_ids, int num_returns,
                   int64_t timeout_milliseconds, bool wait_local,
                   bool mark_worker_blocked, const TaskID &current_task_id,
                   WaitResultPair *result);

  /// Wait for the given objects, asynchronously. The core worker is notified when
  /// the wait completes.
  ///
  /// \param object_ids The objects to wait for.
  /// \param tag Value that will be sent to the core worker via gRPC on completion.
  /// \return ray::Status.
  ray::Status WaitForDirectActorCallArgs(const std::vector<ObjectID> &object_ids,
                                         int64_t tag) override;

  /// Push an error to the relevant driver.
  ///
  /// \param The ID of the job_id that the error is for.
  /// \param The type of the error.
  /// \param The error message.
  /// \param The timestamp of the error.
  /// \return ray::Status.
  ray::Status PushError(const ray::JobID &job_id, const std::string &type,
                        const std::string &error_message, double timestamp);

  /// Store some profile events in the GCS.
  ///
  /// \param profile_events A batch of profiling event information.
  /// \return ray::Status.
  ray::Status PushProfileEvents(const ProfileTableData &profile_events);

  /// Free a list of objects from object stores.
  ///
  /// \param object_ids A list of ObjectsIDs to be deleted.
  /// \param local_only Whether keep this request with local object store
  /// or send it to all the object stores.
  /// \param delete_creating_tasks Whether also delete objects' creating tasks from GCS.
  /// \return ray::Status.
  ray::Status FreeObjects(const std::vector<ray::ObjectID> &object_ids, bool local_only,
                          bool deleteCreatingTasks);

  /// Request raylet backend to prepare a checkpoint for an actor.
  ///
  /// \param[in] actor_id ID of the actor.
  /// \param[out] checkpoint_id ID of the new checkpoint (output parameter).
  /// \return ray::Status.
  ray::Status PrepareActorCheckpoint(const ActorID &actor_id,
                                     ActorCheckpointID *checkpoint_id);

  /// Notify raylet backend that an actor was resumed from a checkpoint.
  ///
  /// \param actor_id ID of the actor.
  /// \param checkpoint_id ID of the checkpoint from which the actor was resumed.
  /// \return ray::Status.
  ray::Status NotifyActorResumedFromCheckpoint(const ActorID &actor_id,
                                               const ActorCheckpointID &checkpoint_id);

  /// Sets a resource with the specified capacity and client id
  /// \param resource_name Name of the resource to be set
  /// \param capacity Capacity of the resource
  /// \param client_Id ClientID where the resource is to be set
  /// \return ray::Status
  ray::Status SetResource(const std::string &resource_name, const double capacity,
                          const ray::ClientID &client_Id);

  /// Implements WorkerLeaseInterface.
  ray::Status RequestWorkerLease(
      const ray::TaskSpecification &resource_spec,
      const ray::rpc::ClientCallback<ray::rpc::RequestWorkerLeaseReply> &callback)
      override;

  /// Implements WorkerLeaseInterface.
  ray::Status ReturnWorker(int worker_port, const WorkerID &worker_id,
                           bool disconnect_worker) override;

  ray::Status CancelWorkerLease(
      const TaskID &task_id,
      const rpc::ClientCallback<rpc::CancelWorkerLeaseReply> &callback) override;

  ray::Status PinObjectIDs(
      const rpc::Address &caller_address, const std::vector<ObjectID> &object_ids,
      const ray::rpc::ClientCallback<ray::rpc::PinObjectIDsReply> &callback) override;

  ray::Status GlobalGC(const rpc::ClientCallback<rpc::GlobalGCReply> &callback);

  // Subscribe to receive notification on plasma object
  ray::Status SubscribeToPlasma(const ObjectID &object_id);

  WorkerID GetWorkerID() const { return worker_id_; }

  JobID GetJobID() const { return job_id_; }

  const ResourceMappingType &GetResourceIDs() const { return resource_ids_; }

 private:
  /// gRPC client to the raylet. Right now, this is only used for a couple
  /// request types.
  std::shared_ptr<ray::rpc::NodeManagerWorkerClient> grpc_client_;
  const WorkerID worker_id_;
  const JobID job_id_;
  /// A map from resource name to the resource IDs that are currently reserved
  /// for this worker. Each pair consists of the resource ID and the fraction
  /// of that resource allocated for this worker.
  ResourceMappingType resource_ids_;
  /// The connection to the raylet server.
  std::unique_ptr<RayletConnection> conn_;
};

}  // namespace raylet

}  // namespace ray

#endif<|MERGE_RESOLUTION|>--- conflicted
+++ resolved
@@ -154,23 +154,14 @@
   /// \param job_id The ID of the driver. This is non-nil if the client is a driver.
   /// \param language Language of the worker.
   /// \param raylet_id This will be populated with the local raylet's ClientID.
-<<<<<<< HEAD
+  /// \param ip_address The IP address of the worker.
   /// \param port The port that the worker should listen on for gRPC requests. If
   /// 0, the worker should choose a random port.
-=======
-  /// \param ip_address The IP address of the worker.
-  /// \param port The port that the worker will listen on for gRPC requests, if
-  /// any.
->>>>>>> d4cae5f6
   RayletClient(boost::asio::io_service &io_service,
                std::shared_ptr<ray::rpc::NodeManagerWorkerClient> grpc_client,
                const std::string &raylet_socket, const WorkerID &worker_id,
                bool is_worker, const JobID &job_id, const Language &language,
-<<<<<<< HEAD
-               ClientID *raylet_id, int *port);
-=======
-               ClientID *raylet_id, const std::string &ip_address, int port = -1);
->>>>>>> d4cae5f6
+               ClientID *raylet_id, const std::string &ip_address, int *port);
 
   /// Connect to the raylet via grpc only.
   ///
