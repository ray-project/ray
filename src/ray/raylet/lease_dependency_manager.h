--- conflicted
+++ resolved
@@ -135,12 +135,8 @@
 
   /// \param worker_id The ID of the worker that called `ray.get`.
   /// \param required_objects The objects required by the worker.
-<<<<<<< HEAD
-  /// \param get_request_id The ID of the get request.
-=======
   /// \param get_request_id The ID of the get request. It is used by the worker to clean
   /// up a GetRequest.
->>>>>>> e713b3de
   void StartGetRequest(const WorkerID &worker_id,
                        std::vector<rpc::ObjectReference> &&required_objects,
                        int64_t get_request_id);
