--- conflicted
+++ resolved
@@ -1065,13 +1065,8 @@
       if (task_spec.HasRuntimeEnv()) {
         // create runtime env.
         CreateRuntimeEnv(
-<<<<<<< HEAD
             task_spec.SerializedRuntimeEnvString(), task_spec.JobId(),
-            [start_worker_process_fn, callback, &state, task_spec, dynamic_options](
-=======
-            task_spec.SerializedRuntimeEnv(), task_spec.JobId(),
             [this, start_worker_process_fn, callback, &state, task_spec, dynamic_options](
->>>>>>> eae52315
                 bool successful, const std::string &serialized_runtime_env_context) {
               if (successful) {
                 start_worker_process_fn(task_spec, state, dynamic_options, true,
@@ -1129,13 +1124,8 @@
       if (task_spec.HasRuntimeEnv()) {
         // create runtime env.
         CreateRuntimeEnv(
-<<<<<<< HEAD
             task_spec.SerializedRuntimeEnvString(), task_spec.JobId(),
-            [start_worker_process_fn, callback, &state, task_spec](
-=======
-            task_spec.SerializedRuntimeEnv(), task_spec.JobId(),
             [this, start_worker_process_fn, callback, &state, task_spec](
->>>>>>> eae52315
                 bool successful, const std::string &serialized_runtime_env_context) {
               if (successful) {
                 start_worker_process_fn(task_spec, state, {}, false,
