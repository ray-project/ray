// Copyright 2017 The Ray Authors.
//
// Licensed under the Apache License, Version 2.0 (the "License");
// you may not use this file except in compliance with the License.
// You may obtain a copy of the License at
//
//  http://www.apache.org/licenses/LICENSE-2.0
//
// Unless required by applicable law or agreed to in writing, software
// distributed under the License is distributed on an "AS IS" BASIS,
// WITHOUT WARRANTIES OR CONDITIONS OF ANY KIND, either express or implied.
// See the License for the specific language governing permissions and
// limitations under the License.

#include "ray/raylet/worker_pool.h"

#include <algorithm>
#include <boost/date_time/posix_time/posix_time.hpp>
#include <fstream>

#include "absl/strings/str_split.h"
#include "ray/common/constants.h"
#include "ray/common/network_util.h"
#include "ray/common/ray_config.h"
#include "ray/common/runtime_env_common.h"
#include "ray/common/status.h"
#include "ray/common/task/task_spec.h"
#include "ray/core_worker/common.h"
#include "ray/gcs/pb_util.h"
#include "ray/stats/metric_defs.h"
#include "ray/util/logging.h"
#include "ray/util/util.h"

DEFINE_stats(worker_register_time_ms,
             "end to end latency of register a worker process.",
             (),
             ({1, 10, 100, 1000, 10000}, ),
             ray::stats::HISTOGRAM);

namespace {

// Add this prefix because the worker setup token is just a counter which is easy to
// duplicate with other ids.
const std::string kWorkerSetupTokenPrefix = "worker_startup_token:";

// A helper function to get a worker from a list.
std::shared_ptr<ray::raylet::WorkerInterface> GetWorker(
    const std::unordered_set<std::shared_ptr<ray::raylet::WorkerInterface>> &worker_pool,
    const std::shared_ptr<ray::ClientConnection> &connection) {
  for (auto it = worker_pool.begin(); it != worker_pool.end(); it++) {
    if ((*it)->Connection() == connection) {
      return (*it);
    }
  }
  return nullptr;
}

// A helper function to remove a worker from a list. Returns true if the worker
// was found and removed.
bool RemoveWorker(
    std::unordered_set<std::shared_ptr<ray::raylet::WorkerInterface>> &worker_pool,
    const std::shared_ptr<ray::raylet::WorkerInterface> &worker) {
  return worker_pool.erase(worker) > 0;
}
}  // namespace

namespace ray {

namespace raylet {

WorkerPool::WorkerPool(instrumented_io_context &io_service,
                       const NodeID node_id,
                       const std::string node_address,
                       int num_workers_soft_limit,
                       int num_prestarted_python_workers,
                       int maximum_startup_concurrency,
                       int min_worker_port,
                       int max_worker_port,
                       const std::vector<int> &worker_ports,
                       std::shared_ptr<gcs::GcsClient> gcs_client,
                       const WorkerCommandMap &worker_commands,
                       const std::string &native_library_path,
                       std::function<void()> starting_worker_timeout_callback,
                       int ray_debugger_external,
                       const std::function<double()> get_time)
    : worker_startup_token_counter_(0),
      io_service_(&io_service),
      node_id_(node_id),
      node_address_(node_address),
      num_workers_soft_limit_(num_workers_soft_limit),
      maximum_startup_concurrency_(maximum_startup_concurrency),
      gcs_client_(std::move(gcs_client)),
      native_library_path_(native_library_path),
      starting_worker_timeout_callback_(starting_worker_timeout_callback),
      ray_debugger_external(ray_debugger_external),
      first_job_registered_python_worker_count_(0),
      first_job_driver_wait_num_python_workers_(
          std::min(num_prestarted_python_workers, maximum_startup_concurrency)),
      num_prestart_python_workers(num_prestarted_python_workers),
      periodical_runner_(io_service),
      get_time_(get_time) {
  RAY_CHECK(maximum_startup_concurrency > 0);
  // We need to record so that the metric exists. This way, we report that 0
  // processes have started before a task runs on the node (as opposed to the
  // metric not existing at all).
  stats::NumWorkersStarted.Record(0);
  stats::NumWorkersStartedFromCache.Record(0);
  stats::NumCachedWorkersSkippedJobMismatch.Record(0);
  stats::NumCachedWorkersSkippedDynamicOptionsMismatch.Record(0);
  stats::NumCachedWorkersSkippedRuntimeEnvironmentMismatch.Record(0);
#ifndef _WIN32
  // Ignore SIGCHLD signals. If we don't do this, then worker processes will
  // become zombies instead of dying gracefully.
  signal(SIGCHLD, SIG_IGN);
#endif
  for (const auto &entry : worker_commands) {
    // Initialize the pool state for this language.
    auto &state = states_by_lang_[entry.first];
    state.multiple_for_warning = maximum_startup_concurrency;
    // Set worker command for this language.
    state.worker_command = entry.second;
    RAY_CHECK(!state.worker_command.empty()) << "Worker command must not be empty.";
  }
  // Initialize free ports list with all ports in the specified range.
  if (!worker_ports.empty()) {
    free_ports_ = std::make_unique<std::queue<int>>();
    for (int port : worker_ports) {
      free_ports_->push(port);
    }
  } else if (min_worker_port != 0) {
    if (max_worker_port == 0) {
      max_worker_port = 65535;  // Maximum valid port number.
    }
    RAY_CHECK(min_worker_port > 0 && min_worker_port <= 65535);
    RAY_CHECK(max_worker_port >= min_worker_port && max_worker_port <= 65535);
    free_ports_ = std::make_unique<std::queue<int>>();
    for (int port = min_worker_port; port <= max_worker_port; port++) {
      free_ports_->push(port);
    }
  }
}

WorkerPool::~WorkerPool() {
  std::unordered_set<Process> procs_to_kill;
  for (const auto &entry : states_by_lang_) {
    // Kill all the worker processes.
    for (auto &worker_process : entry.second.worker_processes) {
      procs_to_kill.insert(worker_process.second.proc);
    }
  }
  for (Process proc : procs_to_kill) {
    proc.Kill();
    // NOTE: Avoid calling Wait() here. It fails with ECHILD, as SIGCHLD is disabled.
  }
}

void WorkerPool::Start() {
  if (RayConfig::instance().kill_idle_workers_interval_ms() > 0) {
    periodical_runner_.RunFnPeriodically(
        [this] { TryKillingIdleWorkers(); },
        RayConfig::instance().kill_idle_workers_interval_ms(),
        "RayletWorkerPool.deadline_timer.kill_idle_workers");
  }

  if (RayConfig::instance().enable_worker_prestart()) {
    PrestartDefaultCpuWorkers(Language::PYTHON, num_prestart_python_workers);
  }
}

// NOTE(kfstorm): The node manager cannot be passed via WorkerPool constructor because the
// grpc server is started after the WorkerPool instance is constructed.
void WorkerPool::SetNodeManagerPort(int node_manager_port) {
  node_manager_port_ = node_manager_port;
}

void WorkerPool::SetAgentManager(std::shared_ptr<AgentManager> agent_manager) {
  agent_manager_ = agent_manager;
}

void WorkerPool::PopWorkerCallbackAsync(const PopWorkerCallback &callback,
                                        std::shared_ptr<WorkerInterface> worker,
                                        PopWorkerStatus status) {
  // This method shouldn't be invoked when runtime env creation has failed because
  // when runtime env is failed to be created, they are all
  // invoking the callback immediately.
  RAY_CHECK(status != PopWorkerStatus::RuntimeEnvCreationFailed);
  // Call back this function asynchronously to make sure executed in different stack.
  io_service_->post(
      [this, callback, worker, status]() {
        PopWorkerCallbackInternal(callback, worker, status);
      },
      "WorkerPool.PopWorkerCallback");
}

void WorkerPool::PopWorkerCallbackInternal(const PopWorkerCallback &callback,
                                           std::shared_ptr<WorkerInterface> worker,
                                           PopWorkerStatus status) {
  RAY_CHECK(callback);
  auto used = callback(worker, status, /*runtime_env_setup_error_message*/ "");
  if (worker && !used) {
    // The invalid worker not used, restore it to worker pool.
    PushWorker(worker);
  }
}

void WorkerPool::update_worker_startup_token_counter() {
  worker_startup_token_counter_ += 1;
}

void WorkerPool::AddWorkerProcess(
    State &state,
    const rpc::WorkerType worker_type,
    const Process &proc,
    const std::chrono::high_resolution_clock::time_point &start,
    const rpc::RuntimeEnvInfo &runtime_env_info,
    const std::vector<std::string> &dynamic_options) {
  state.worker_processes.emplace(worker_startup_token_counter_,
                                 WorkerProcessInfo{/*is_pending_registration=*/true,
                                                   {},
                                                   worker_type,
                                                   proc,
                                                   start,
                                                   runtime_env_info,
                                                   dynamic_options});
}

void WorkerPool::RemoveWorkerProcess(State &state,
                                     const StartupToken &proc_startup_token) {
  state.worker_processes.erase(proc_startup_token);
}

std::pair<std::vector<std::string>, ProcessEnvironment>
WorkerPool::BuildProcessCommandArgs(const Language &language,
                                    rpc::JobConfig *job_config,
                                    const rpc::WorkerType worker_type,
                                    const JobID &job_id,
                                    const std::vector<std::string> &dynamic_options,
                                    const int runtime_env_hash,
                                    const std::string &serialized_runtime_env_context,
                                    const WorkerPool::State &state) const {
  std::vector<std::string> options;

  // Append Ray-defined per-job options here
  std::string code_search_path;
  if (language == Language::JAVA || language == Language::CPP) {
    if (job_config) {
      std::string code_search_path_str;
      for (int i = 0; i < job_config->code_search_path_size(); i++) {
        auto path = job_config->code_search_path(i);
        if (i != 0) {
          code_search_path_str += ":";
        }
        code_search_path_str += path;
      }
      if (!code_search_path_str.empty()) {
        code_search_path = code_search_path_str;
        if (language == Language::JAVA) {
          code_search_path_str = "-Dray.job.code-search-path=" + code_search_path_str;
        } else if (language == Language::CPP) {
          code_search_path_str = "--ray_code_search_path=" + code_search_path_str;
        } else {
          RAY_LOG(FATAL) << "Unknown language " << Language_Name(language);
        }
        options.push_back(code_search_path_str);
      }
    }
  }

  // Append user-defined per-job options here
  if (language == Language::JAVA) {
    if (!job_config->jvm_options().empty()) {
      options.insert(options.end(),
                     job_config->jvm_options().begin(),
                     job_config->jvm_options().end());
    }
  }

  // Append startup-token for JAVA here
  if (language == Language::JAVA) {
    options.push_back("-Dray.raylet.startup-token=" +
                      std::to_string(worker_startup_token_counter_));
    options.push_back("-Dray.internal.runtime-env-hash=" +
                      std::to_string(runtime_env_hash));
  }

  // Append user-defined per-process options here
  options.insert(options.end(), dynamic_options.begin(), dynamic_options.end());

  // Extract pointers from the worker command to pass into execvpe.
  std::vector<std::string> worker_command_args;
  for (const auto &token : state.worker_command) {
    if (token == kWorkerDynamicOptionPlaceholder) {
      worker_command_args.insert(
          worker_command_args.end(), options.begin(), options.end());
      continue;
    }
    RAY_CHECK(node_manager_port_ != 0)
        << "Node manager port is not set yet. This shouldn't happen unless we are trying "
           "to start a worker process before node manager server is started. In this "
           "case, it's a bug and it should be fixed.";
    auto node_manager_port_position = token.find(kNodeManagerPortPlaceholder);
    if (node_manager_port_position != std::string::npos) {
      auto replaced_token = token;
      replaced_token.replace(node_manager_port_position,
                             strlen(kNodeManagerPortPlaceholder),
                             std::to_string(node_manager_port_));
      worker_command_args.push_back(std::move(replaced_token));
      continue;
    }
    worker_command_args.push_back(token);
  }

  if (language == Language::PYTHON) {
    RAY_CHECK(worker_type == rpc::WorkerType::WORKER || IsIOWorkerType(worker_type));
    if (IsIOWorkerType(worker_type)) {
      // Without "--worker-type", by default the worker type is rpc::WorkerType::WORKER.
      worker_command_args.push_back("--worker-type=" + rpc::WorkerType_Name(worker_type));
    }
  }

  if (IsIOWorkerType(worker_type)) {
    RAY_CHECK(!RayConfig::instance().object_spilling_config().empty());
    RAY_LOG(DEBUG) << "Adding object spill config "
                   << RayConfig::instance().object_spilling_config();
    worker_command_args.push_back(
        "--object-spilling-config=" +
        absl::Base64Escape(RayConfig::instance().object_spilling_config()));
  }

  if (language == Language::PYTHON) {
    worker_command_args.push_back("--startup-token=" +
                                  std::to_string(worker_startup_token_counter_));
    worker_command_args.push_back("--worker-launch-time-ms=" +
                                  std::to_string(current_sys_time_ms()));
  } else if (language == Language::CPP) {
    worker_command_args.push_back("--startup_token=" +
                                  std::to_string(worker_startup_token_counter_));
  }

  if (serialized_runtime_env_context != "{}" && !serialized_runtime_env_context.empty()) {
    worker_command_args.push_back("--language=" + Language_Name(language));
    if (language == Language::CPP) {
      worker_command_args.push_back("--ray_runtime_env_hash=" +
                                    std::to_string(runtime_env_hash));
    } else {
      worker_command_args.push_back("--runtime-env-hash=" +
                                    std::to_string(runtime_env_hash));
    }
    worker_command_args.push_back("--serialized-runtime-env-context=" +
                                  serialized_runtime_env_context);
  } else if (language == Language::PYTHON && worker_command_args.size() >= 2 &&
             worker_command_args[1].find(kSetupWorkerFilename) != std::string::npos) {
    // Check that the arg really is the path to the setup worker before erasing it, to
    // prevent breaking tests that mock out the worker command args.
    worker_command_args.erase(worker_command_args.begin() + 1,
                              worker_command_args.begin() + 2);
  } else {
    worker_command_args.push_back("--language=" + Language_Name(language));
  }

  if (ray_debugger_external) {
    worker_command_args.push_back("--ray-debugger-external");
  }

  ProcessEnvironment env;
  if (!IsIOWorkerType(worker_type)) {
    // We pass the job ID to worker processes via an environment variable, so we don't
    // need to add a new CLI parameter for both Python and Java workers.
    env.emplace(kEnvVarKeyJobId, job_id.Hex());
    RAY_LOG(DEBUG) << "Launch worker with " << kEnvVarKeyJobId << " " << job_id.Hex();
  }
  env.emplace(kEnvVarKeyRayletPid, std::to_string(GetPID()));

  // TODO(SongGuyang): Maybe Python and Java also need native library path in future.
  if (language == Language::CPP) {
    // Set native library path for shared library search.
    if (!native_library_path_.empty() || !code_search_path.empty()) {
#if defined(__APPLE__) || defined(__linux__) || defined(_WIN32)
      auto path_env_p = std::getenv(kLibraryPathEnvName);
      std::string path_env = native_library_path_;
      if (path_env_p != nullptr && strlen(path_env_p) != 0) {
        path_env.append(":").append(path_env_p);
      }
      // Append per-job code search path to library path.
      if (!code_search_path.empty()) {
        path_env.append(":").append(code_search_path);
      }
      auto path_env_iter = env.find(kLibraryPathEnvName);
      if (path_env_iter == env.end()) {
        env.emplace(kLibraryPathEnvName, path_env);
      } else {
        env[kLibraryPathEnvName] = path_env_iter->second.append(":").append(path_env);
      }
#endif
    }
  }

  if (RayConfig::instance().one_log_per_workerpool_worker()) {
    int32_t workers_same_type_count = 0;
    for (const auto &entry : state.worker_processes) {
      if (entry.second.worker_type == worker_type) {
        workers_same_type_count += 1;
      }
    }
    worker_command_args.push_back("--worker-index=" +
                                  std::to_string(workers_same_type_count));
  }

  if (language == Language::PYTHON && worker_type == rpc::WorkerType::WORKER &&
      RayConfig::instance().preload_python_modules().size() > 0) {
    std::string serialized_preload_python_modules =
        absl::StrJoin(RayConfig::instance().preload_python_modules(), ",");
    RAY_LOG(DEBUG) << "Starting worker with preload_python_modules "
                   << serialized_preload_python_modules;
    worker_command_args.push_back("--worker-preload-modules=" +
                                  serialized_preload_python_modules);
  }

  // We use setproctitle to change python worker process title,
  // causing the process's /proc/PID/environ being empty.
  // Add `SPT_NOENV` env to prevent setproctitle breaking /proc/PID/environ.
  // Refer this issue for more details: https://github.com/ray-project/ray/issues/15061
  if (language == Language::PYTHON) {
    env.insert({"SPT_NOENV", "1"});
  }

  if (RayConfig::instance().support_fork()) {
    // Support forking in gRPC.
    env.insert({"GRPC_ENABLE_FORK_SUPPORT", "True"});
    env.insert({"GRPC_POLL_STRATEGY", "poll"});
    // Make sure only the main thread is running in Python workers.
    env.insert({"RAY_start_python_importer_thread", "0"});
  }

  return {std::move(worker_command_args), std::move(env)};
}

std::tuple<Process, StartupToken> WorkerPool::StartWorkerProcess(
    const Language &language,
    const rpc::WorkerType worker_type,
    const JobID &job_id,
    PopWorkerStatus *status,
    const std::vector<std::string> &dynamic_options,
    const int runtime_env_hash,
    const std::string &serialized_runtime_env_context,
    const rpc::RuntimeEnvInfo &runtime_env_info) {
  rpc::JobConfig *job_config = nullptr;
  if (!job_id.IsNil()) {
    auto it = all_jobs_.find(job_id);
    if (it == all_jobs_.end()) {
      RAY_LOG(DEBUG) << "Job config of job " << job_id << " are not local yet.";
      // Will reschedule ready tasks in `NodeManager::HandleJobStarted`.
      *status = PopWorkerStatus::JobConfigMissing;
      process_failed_job_config_missing_++;
      return {Process(), (StartupToken)-1};
    }
    job_config = &it->second;
  }

  auto &state = GetStateForLanguage(language);
  // If we are already starting up too many workers of the same worker type, then return
  // without starting more.
  int starting_workers = 0;
  for (auto &entry : state.worker_processes) {
    if (entry.second.worker_type == worker_type) {
      starting_workers += entry.second.is_pending_registration ? 1 : 0;
    }
  }

  // Here we consider both task workers and I/O workers.
  if (starting_workers >= maximum_startup_concurrency_) {
    // Workers have been started, but not registered. Force start disabled -- returning.
    RAY_LOG(DEBUG) << "Worker not started, exceeding maximum_startup_concurrency("
                   << maximum_startup_concurrency_ << "), " << starting_workers
                   << " workers of language type " << static_cast<int>(language)
                   << " being started and pending registration";
    *status = PopWorkerStatus::TooManyStartingWorkerProcesses;
    process_failed_rate_limited_++;
    return {Process(), (StartupToken)-1};
  }
  // Either there are no workers pending registration or the worker start is being forced.
  RAY_LOG(DEBUG) << "Starting new worker process of language "
                 << rpc::Language_Name(language) << " and type "
                 << rpc::WorkerType_Name(worker_type) << ", current pool has "
                 << state.idle.size() << " workers";

  auto [worker_command_args, env] =
      BuildProcessCommandArgs(language,
                              job_config,
                              worker_type,
                              job_id,
                              dynamic_options,
                              runtime_env_hash,
                              serialized_runtime_env_context,
                              state);

  auto start = std::chrono::high_resolution_clock::now();
  // Start a process and measure the startup time.
  Process proc = StartProcess(worker_command_args, env);
  stats::NumWorkersStarted.Record(1);
  RAY_LOG(INFO) << "Started worker process with pid " << proc.GetId() << ", the token is "
                << worker_startup_token_counter_;
  if (!IsIOWorkerType(worker_type)) {
    AdjustWorkerOomScore(proc.GetId());
  }
  MonitorStartingWorkerProcess(
      proc, worker_startup_token_counter_, language, worker_type);
  AddWorkerProcess(state, worker_type, proc, start, runtime_env_info, dynamic_options);
  StartupToken worker_startup_token = worker_startup_token_counter_;
  update_worker_startup_token_counter();
  if (IsIOWorkerType(worker_type)) {
    auto &io_worker_state = GetIOWorkerStateFromWorkerType(worker_type, state);
    io_worker_state.num_starting_io_workers++;
  }
  return {proc, worker_startup_token};
}

void WorkerPool::AdjustWorkerOomScore(pid_t pid) const {
#ifdef __linux__
  std::ofstream oom_score_file;
  std::string filename("/proc/" + std::to_string(pid) + "/oom_score_adj");
  oom_score_file.open(filename, std::ofstream::out);
  int oom_score_adj = RayConfig::instance().worker_oom_score_adjustment();
  oom_score_adj = std::max(oom_score_adj, 0);
  oom_score_adj = std::min(oom_score_adj, 1000);
  if (oom_score_file.is_open()) {
    // Adjust worker's OOM score so that the OS prioritizes killing these
    // processes over the raylet.
    oom_score_file << std::to_string(oom_score_adj);
  }
  if (oom_score_file.fail()) {
    RAY_LOG(INFO) << "Failed to set OOM score adjustment for worker with PID " << pid
                  << ", error: " << strerror(errno);
  }
  oom_score_file.close();
#endif
}

void WorkerPool::MonitorStartingWorkerProcess(const Process &proc,
                                              StartupToken proc_startup_token,
                                              const Language &language,
                                              const rpc::WorkerType worker_type) {
  auto timer = std::make_shared<boost::asio::deadline_timer>(
      *io_service_,
      boost::posix_time::seconds(
          RayConfig::instance().worker_register_timeout_seconds()));
  // Capture timer in lambda to copy it once, so that it can avoid destructing timer.
  timer->async_wait([timer, language, proc = proc, proc_startup_token, worker_type, this](
                        const boost::system::error_code e) mutable {
    // check the error code.
    auto &state = this->GetStateForLanguage(language);
    // Since this process times out to start, remove it from worker_processes
    // to avoid the zombie worker.
    auto it = state.worker_processes.find(proc_startup_token);
    if (it != state.worker_processes.end() && it->second.is_pending_registration) {
      RAY_LOG(ERROR)
          << "Some workers of the worker process(" << proc.GetId()
          << ") have not registered within the timeout. "
          << (proc.IsAlive()
                  ? "The process is still alive, probably it's hanging during start."
                  : "The process is dead, probably it crashed during start.");

      if (proc.IsAlive()) {
        proc.Kill();
      }

      PopWorkerStatus status = PopWorkerStatus::WorkerPendingRegistration;
      process_failed_pending_registration_++;
      bool found;
      bool used;
      TaskID task_id;
      InvokePopWorkerCallbackForProcess(state.starting_workers_to_tasks,
                                        proc_startup_token,
                                        nullptr,
                                        status,
                                        &found,
                                        &used,
                                        &task_id);
      DeleteRuntimeEnvIfPossible(it->second.runtime_env_info.serialized_runtime_env());
      RemoveWorkerProcess(state, proc_startup_token);
      if (IsIOWorkerType(worker_type)) {
        // Mark the I/O worker as failed.
        auto &io_worker_state = GetIOWorkerStateFromWorkerType(worker_type, state);
        io_worker_state.num_starting_io_workers--;
      }
      // We may have places to start more workers now.
      TryStartIOWorkers(language);
      if (worker_type == rpc::WorkerType::WORKER) {
        TryPendingPopWorkerRequests(language);
      }
      starting_worker_timeout_callback_();
    }
  });
}

Process WorkerPool::StartProcess(const std::vector<std::string> &worker_command_args,
                                 const ProcessEnvironment &env) {
  if (RAY_LOG_ENABLED(DEBUG)) {
    std::string debug_info;
    debug_info.append("Starting worker process with command:");
    for (const auto &arg : worker_command_args) {
      debug_info.append(" ").append(arg);
    }
    debug_info.append(", and the envs:");
    for (const auto &entry : env) {
      debug_info.append(" ")
          .append(entry.first)
          .append(":")
          .append(entry.second)
          .append(",");
    }
    if (!env.empty()) {
      // Erase the last ","
      debug_info.pop_back();
    }
    debug_info.append(".");
    RAY_LOG(DEBUG) << debug_info;
  }

  // Launch the process to create the worker.
  std::error_code ec;
  std::vector<const char *> argv;
  for (const std::string &arg : worker_command_args) {
    argv.push_back(arg.c_str());
  }
  argv.push_back(NULL);

  Process child(argv.data(), io_service_, ec, /*decouple=*/false, env);
  if (!child.IsValid() || ec) {
    // errorcode 24: Too many files. This is caused by ulimit.
    if (ec.value() == 24) {
      RAY_LOG(FATAL) << "Too many workers, failed to create a file. Try setting "
                     << "`ulimit -n <num_files>` then restart Ray.";
    } else {
      // The worker failed to start. This is a fatal error.
      RAY_LOG(FATAL) << "Failed to start worker with return value " << ec << ": "
                     << ec.message();
    }
  }
  return child;
}

Status WorkerPool::GetNextFreePort(int *port) {
  if (!free_ports_) {
    *port = 0;
    return Status::OK();
  }

  // Try up to the current number of ports.
  int current_size = free_ports_->size();
  for (int i = 0; i < current_size; i++) {
    *port = free_ports_->front();
    free_ports_->pop();
    if (CheckFree(*port)) {
      return Status::OK();
    }
    // Return to pool to check later.
    free_ports_->push(*port);
  }
  return Status::Invalid(
      "No available ports. Please specify a wider port range using --min-worker-port and "
      "--max-worker-port.");
}

void WorkerPool::MarkPortAsFree(int port) {
  if (free_ports_) {
    RAY_CHECK(port != 0) << "";
    free_ports_->push(port);
  }
}

static bool NeedToEagerInstallRuntimeEnv(const rpc::JobConfig &job_config) {
  if (job_config.has_runtime_env_info() &&
      job_config.runtime_env_info().has_runtime_env_config() &&
      job_config.runtime_env_info().runtime_env_config().eager_install()) {
    auto const &runtime_env = job_config.runtime_env_info().serialized_runtime_env();
    return !IsRuntimeEnvEmpty(runtime_env);
  }
  return false;
}

void WorkerPool::HandleJobStarted(const JobID &job_id, const rpc::JobConfig &job_config) {
  if (all_jobs_.find(job_id) != all_jobs_.end()) {
    RAY_LOG(INFO) << "Job " << job_id << " already started in worker pool.";
    return;
  }
  all_jobs_[job_id] = job_config;
  if (NeedToEagerInstallRuntimeEnv(job_config)) {
    auto const &runtime_env = job_config.runtime_env_info().serialized_runtime_env();
    auto const &runtime_env_config = job_config.runtime_env_info().runtime_env_config();
    // NOTE: Technically `HandleJobStarted` isn't idempotent because we'll
    // increment the ref count multiple times. This is fine because
    // `HandleJobFinished` will also decrement the ref count multiple times.
    RAY_LOG(INFO) << "[Eagerly] Start install runtime environment for job " << job_id
                  << ".";
    RAY_LOG(DEBUG) << "Runtime env for job " << job_id << ": " << runtime_env;
    GetOrCreateRuntimeEnv(
        runtime_env,
        runtime_env_config,
        job_id,
        [job_id](bool successful,
                 const std::string &serialized_runtime_env_context,
                 const std::string &setup_error_message) {
          if (successful) {
            RAY_LOG(INFO) << "[Eagerly] Create runtime env successful for job " << job_id
                          << ".";
          } else {
            RAY_LOG(WARNING) << "[Eagerly] Couldn't create a runtime environment for job "
                             << job_id << ". Error message: " << setup_error_message;
          }
        });
  }
}

void WorkerPool::HandleJobFinished(const JobID &job_id) {
  // Currently we don't erase the job from `all_jobs_` , as a workaround for
  // https://github.com/ray-project/ray/issues/11437.
  // unfinished_jobs_.erase(job_id);
  auto job_config = GetJobConfig(job_id);
  RAY_CHECK(job_config);
  // Check eager install here because we only add URI reference when runtime
  // env install really happens.
  if (NeedToEagerInstallRuntimeEnv(*job_config)) {
    DeleteRuntimeEnvIfPossible(job_config->runtime_env_info().serialized_runtime_env());
  }
  finished_jobs_.insert(job_id);
}

boost::optional<const rpc::JobConfig &> WorkerPool::GetJobConfig(
    const JobID &job_id) const {
  auto iter = all_jobs_.find(job_id);
  return iter == all_jobs_.end() ? boost::none
                                 : boost::optional<const rpc::JobConfig &>(iter->second);
}

Status WorkerPool::RegisterWorker(const std::shared_ptr<WorkerInterface> &worker,
                                  pid_t pid,
                                  StartupToken worker_startup_token,
                                  std::function<void(Status, int)> send_reply_callback) {
  RAY_CHECK(worker);
  auto &state = GetStateForLanguage(worker->GetLanguage());
  auto it = state.worker_processes.find(worker_startup_token);
  if (it == state.worker_processes.end()) {
    RAY_LOG(WARNING) << "Received a register request from an unknown token: "
                     << worker_startup_token;
    Status status = Status::Invalid("Unknown worker");
    send_reply_callback(status, /*port=*/0);
    return status;
  }
  auto process = Process::FromPid(pid);
  worker->SetProcess(process);

  // The port that this worker's gRPC server should listen on. 0 if the worker
  // should bind on a random port.
  int port = 0;
  Status status = GetNextFreePort(&port);
  if (!status.ok()) {
    send_reply_callback(status, /*port=*/0);
    return status;
  }
  auto &starting_process_info = it->second;
  auto end = std::chrono::high_resolution_clock::now();
  auto duration = std::chrono::duration_cast<std::chrono::milliseconds>(
      end - starting_process_info.start_time);
  STATS_worker_register_time_ms.Record(duration.count());
  RAY_LOG(DEBUG) << "Registering worker " << worker->WorkerId() << " with pid " << pid
                 << ", port: " << port << ", register cost: " << duration.count()
                 << ", worker_type: " << rpc::WorkerType_Name(worker->GetWorkerType())
                 << ", startup token: " << worker_startup_token;
  worker->SetAssignedPort(port);

  state.registered_workers.insert(worker);

  // Send the reply immediately for worker registrations.
  send_reply_callback(Status::OK(), port);
  return Status::OK();
}

void WorkerPool::OnWorkerStarted(const std::shared_ptr<WorkerInterface> &worker) {
  auto &state = GetStateForLanguage(worker->GetLanguage());
  const StartupToken worker_startup_token = worker->GetStartupToken();
  const auto &worker_type = worker->GetWorkerType();

  auto it = state.worker_processes.find(worker_startup_token);
  if (it != state.worker_processes.end()) {
    it->second.is_pending_registration = false;
    it->second.alive_started_workers.insert(worker);
    // We may have slots to start more workers now.
    TryStartIOWorkers(worker->GetLanguage());
  }
  if (IsIOWorkerType(worker_type)) {
    auto &io_worker_state = GetIOWorkerStateFromWorkerType(worker_type, state);
    io_worker_state.started_io_workers.insert(worker);
    io_worker_state.num_starting_io_workers--;
  }

  // This is a workaround to finish driver registration after all initial workers are
  // registered to Raylet if and only if Raylet is started by a Python driver and the
  // job config is not set in `ray.init(...)`.
  if (worker_type == rpc::WorkerType::WORKER &&
      worker->GetLanguage() == Language::PYTHON) {
    if (++first_job_registered_python_worker_count_ ==
        first_job_driver_wait_num_python_workers_) {
      if (first_job_send_register_client_reply_to_driver_) {
        first_job_send_register_client_reply_to_driver_();
        first_job_send_register_client_reply_to_driver_ = nullptr;
      }
    }
  }
}

void WorkerPool::ExecuteOnPrestartWorkersStarted(std::function<void()> callback) {
  bool prestart = RayConfig::instance().prestart_worker_first_driver() ||
                  RayConfig::instance().enable_worker_prestart();
  if (first_job_registered_ ||
      first_job_registered_python_worker_count_ >=  // Don't wait if prestart is completed
          first_job_driver_wait_num_python_workers_ ||
      !prestart) {  // Don't wait if prestart is disabled
    callback();
    return;
  }
  first_job_registered_ = true;
  RAY_CHECK(!first_job_send_register_client_reply_to_driver_);
  first_job_send_register_client_reply_to_driver_ = std::move(callback);
}

Status WorkerPool::RegisterDriver(const std::shared_ptr<WorkerInterface> &driver,
                                  const rpc::JobConfig &job_config,
                                  std::function<void(Status, int)> send_reply_callback) {
  int port;
  RAY_CHECK(!driver->GetAssignedTaskId().IsNil());
  Status status = GetNextFreePort(&port);
  if (!status.ok()) {
    send_reply_callback(status, /*port=*/0);
    return status;
  }
  driver->SetAssignedPort(port);
  auto &state = GetStateForLanguage(driver->GetLanguage());
  state.registered_drivers.insert(std::move(driver));
  const auto job_id = driver->GetAssignedJobId();
  HandleJobStarted(job_id, job_config);

<<<<<<< HEAD
  // This is a workaround to start initial workers on this node if and only if Raylet is
  // started by a Python driver and the job config is not set in `ray.init(...)`.
  // Invoke the `send_reply_callback` later to only finish driver
  // registration after all initial workers are registered to Raylet.
  bool delay_callback = false;
  // TODO(clarng): Improve worker prestart to run once on node start up, instead of
  // running on driver connect and on lease request.
  if (RayConfig::instance().enable_worker_prestart()) {
    // If this is the first job.
    if (first_job_.IsNil()) {
      first_job_ = job_id;
      // If the number of Python workers we need to wait is positive.

      if (num_initial_python_workers_for_first_job_ > 0) {
        delay_callback = true;
        PrestartDefaultCpuWorkers(Language::PYTHON,
                                  num_initial_python_workers_for_first_job_);
      }
=======
  if (driver->GetLanguage() == Language::JAVA) {
    send_reply_callback(Status::OK(), port);
  } else {
    if (!first_job_registered_ && RayConfig::instance().prestart_worker_first_driver() &&
        !RayConfig::instance().enable_worker_prestart()) {
      RAY_LOG(DEBUG) << "PrestartDefaultCpuWorkers " << num_prestart_python_workers;
      PrestartDefaultCpuWorkers(Language::PYTHON, num_prestart_python_workers);
>>>>>>> f3bd6c00
    }

    // Invoke the `send_reply_callback` later to only finish driver
    // registration after all prestarted workers are registered to Raylet.
    // NOTE(clarng): prestart is only for python workers.
    ExecuteOnPrestartWorkersStarted(
        [send_reply_callback = std::move(send_reply_callback), port]() {
          send_reply_callback(Status::OK(), port);
        });
  }
  return Status::OK();
}

std::shared_ptr<WorkerInterface> WorkerPool::GetRegisteredWorker(
    const std::shared_ptr<ClientConnection> &connection) const {
  for (const auto &entry : states_by_lang_) {
    auto worker = GetWorker(entry.second.registered_workers, connection);
    if (worker != nullptr) {
      return worker;
    }
  }
  return nullptr;
}

std::shared_ptr<WorkerInterface> WorkerPool::GetRegisteredDriver(
    const std::shared_ptr<ClientConnection> &connection) const {
  for (const auto &entry : states_by_lang_) {
    auto driver = GetWorker(entry.second.registered_drivers, connection);
    if (driver != nullptr) {
      return driver;
    }
  }
  return nullptr;
}

void WorkerPool::PushSpillWorker(const std::shared_ptr<WorkerInterface> &worker) {
  PushIOWorkerInternal(worker, rpc::WorkerType::SPILL_WORKER);
}

void WorkerPool::PopSpillWorker(
    std::function<void(std::shared_ptr<WorkerInterface>)> callback) {
  PopIOWorkerInternal(rpc::WorkerType::SPILL_WORKER, callback);
}

void WorkerPool::PushRestoreWorker(const std::shared_ptr<WorkerInterface> &worker) {
  PushIOWorkerInternal(worker, rpc::WorkerType::RESTORE_WORKER);
}

void WorkerPool::PopRestoreWorker(
    std::function<void(std::shared_ptr<WorkerInterface>)> callback) {
  PopIOWorkerInternal(rpc::WorkerType::RESTORE_WORKER, callback);
}

void WorkerPool::PushIOWorkerInternal(const std::shared_ptr<WorkerInterface> &worker,
                                      const rpc::WorkerType &worker_type) {
  RAY_CHECK(IsIOWorkerType(worker->GetWorkerType()));
  auto &state = GetStateForLanguage(Language::PYTHON);
  auto &io_worker_state = GetIOWorkerStateFromWorkerType(worker_type, state);

  if (!io_worker_state.started_io_workers.count(worker)) {
    RAY_LOG(DEBUG)
        << "The IO worker has failed. Skip pushing it to the worker pool. Worker type: "
        << rpc::WorkerType_Name(worker_type) << ", worker id: " << worker->WorkerId();
    return;
  }

  RAY_LOG(DEBUG) << "Pushing an IO worker to the worker pool. Worker type: "
                 << rpc::WorkerType_Name(worker_type)
                 << ", worker id: " << worker->WorkerId();
  if (io_worker_state.pending_io_tasks.empty()) {
    io_worker_state.idle_io_workers.emplace(worker);
  } else {
    auto callback = io_worker_state.pending_io_tasks.front();
    io_worker_state.pending_io_tasks.pop();
    callback(worker);
  }
}

void WorkerPool::PopIOWorkerInternal(
    const rpc::WorkerType &worker_type,
    std::function<void(std::shared_ptr<WorkerInterface>)> callback) {
  auto &state = GetStateForLanguage(Language::PYTHON);
  auto &io_worker_state = GetIOWorkerStateFromWorkerType(worker_type, state);

  if (io_worker_state.idle_io_workers.empty()) {
    // We must fill the pending task first, because 'TryStartIOWorkers' will
    // start I/O workers according to the number of pending tasks.
    io_worker_state.pending_io_tasks.push(callback);
    RAY_LOG(DEBUG) << "There are no idle workers, try starting a new one. Try starting a "
                      "new one. Worker type: "
                   << rpc::WorkerType_Name(worker_type);
    TryStartIOWorkers(Language::PYTHON, worker_type);
  } else {
    const auto it = io_worker_state.idle_io_workers.begin();
    auto io_worker = *it;
    io_worker_state.idle_io_workers.erase(it);
    RAY_LOG(DEBUG) << "Popped an IO worker. Worker type: "
                   << rpc::WorkerType_Name(worker_type)
                   << ", worker ID: " << io_worker->WorkerId();
    callback(io_worker);
  }
}

void WorkerPool::PushDeleteWorker(const std::shared_ptr<WorkerInterface> &worker) {
  RAY_CHECK(IsIOWorkerType(worker->GetWorkerType()));
  if (worker->GetWorkerType() == rpc::WorkerType::RESTORE_WORKER) {
    PushRestoreWorker(worker);
  } else {
    PushSpillWorker(worker);
  }
}

void WorkerPool::PopDeleteWorker(
    std::function<void(std::shared_ptr<WorkerInterface>)> callback) {
  auto &state = GetStateForLanguage(Language::PYTHON);
  // Choose an I/O worker with more idle workers.
  size_t num_spill_idle_workers = state.spill_io_worker_state.idle_io_workers.size();
  size_t num_restore_idle_workers = state.restore_io_worker_state.idle_io_workers.size();

  if (num_restore_idle_workers < num_spill_idle_workers) {
    PopSpillWorker(callback);
  } else {
    PopRestoreWorker(callback);
  }
}

void WorkerPool::InvokePopWorkerCallbackForProcess(
    absl::flat_hash_map<StartupToken, TaskWaitingForWorkerInfo>
        &starting_workers_to_tasks,
    StartupToken startup_token,
    const std::shared_ptr<WorkerInterface> &worker,
    const PopWorkerStatus &status,
    bool *found,
    bool *worker_used,
    TaskID *task_id) {
  *found = false;
  *worker_used = false;
  auto it = starting_workers_to_tasks.find(startup_token);
  if (it != starting_workers_to_tasks.end()) {
    *found = true;
    *task_id = it->second.task_id;
    const auto &callback = it->second.callback;
    RAY_CHECK(callback);
    // This method shouldn't be invoked when runtime env creation has failed because
    // when runtime env is failed to be created, they are all
    // invoking the callback immediately.
    RAY_CHECK(status != PopWorkerStatus::RuntimeEnvCreationFailed);
    *worker_used = callback(worker, status, /*runtime_env_setup_error_message*/ "");
    starting_workers_to_tasks.erase(it);
  }
}

void WorkerPool::PushWorker(const std::shared_ptr<WorkerInterface> &worker) {
  // Since the worker is now idle, unset its assigned task ID.
  RAY_CHECK(worker->GetAssignedTaskId().IsNil())
      << "Idle workers cannot have an assigned task ID";
  auto &state = GetStateForLanguage(worker->GetLanguage());
  bool found;
  bool used;
  TaskID task_id;
  InvokePopWorkerCallbackForProcess(state.starting_workers_to_tasks,
                                    worker->GetStartupToken(),
                                    worker,
                                    PopWorkerStatus::OK,
                                    &found,
                                    &used,
                                    &task_id);
  RAY_LOG(DEBUG) << "PushWorker " << worker->WorkerId() << " used: " << used;
  if (!used) {
    // Put the worker to the idle pool.
    state.idle.insert(worker);
    int64_t now = get_time_();
    idle_of_all_languages_.emplace_back(worker, now);
    idle_of_all_languages_map_[worker] = now;
  } else if (!found) {
    RAY_LOG(INFO) << "Worker not returned to the idle pool after being used. This may "
                     "cause a worker leak, worker id:"
                  << worker->WorkerId();
  }
  // We either have an idle worker or a slot to start a new worker.
  if (worker->GetWorkerType() == rpc::WorkerType::WORKER) {
    TryPendingPopWorkerRequests(worker->GetLanguage());
  }
}

void WorkerPool::TryKillingIdleWorkers() {
  RAY_CHECK(idle_of_all_languages_.size() == idle_of_all_languages_map_.size());

  int64_t now = get_time_();
  size_t running_size = 0;
  for (const auto &worker : GetAllRegisteredWorkers()) {
    if (!worker->IsDead() && worker->GetWorkerType() == rpc::WorkerType::WORKER) {
      running_size++;
    }
  }
  // Subtract the number of pending exit workers first. This will help us killing more
  // idle workers that it needs to.
  RAY_CHECK(running_size >= pending_exit_idle_workers_.size());
  running_size -= pending_exit_idle_workers_.size();
  // Kill idle workers in FIFO order.
  for (const auto &idle_pair : idle_of_all_languages_) {
    const auto &idle_worker = idle_pair.first;
    const auto &job_id = idle_worker->GetAssignedJobId();

    RAY_LOG(DEBUG) << " Checking idle worker "
                   << idle_worker->GetAssignedTask().GetTaskSpecification().DebugString()
                   << " worker id " << idle_worker->WorkerId();

    if (running_size <= static_cast<size_t>(num_workers_soft_limit_)) {
      if (!finished_jobs_.contains(job_id)) {
        // Ignore the soft limit for jobs that have already finished, as we
        // should always clean up these workers.
        RAY_LOG(DEBUG) << "job not finished. Not going to kill worker "
                       << idle_worker->WorkerId();
        continue;
      }
    }

    if (now - idle_pair.second <
        RayConfig::instance().idle_worker_killing_time_threshold_ms()) {
      break;
    }

    if (idle_worker->IsDead()) {
      RAY_LOG(DEBUG) << "idle worker is already dead. Not going to kill worker "
                     << idle_worker->WorkerId();
      // This worker has already been killed.
      // This is possible because a Java worker process may hold multiple workers.
      continue;
    }
    auto worker_startup_token = idle_worker->GetStartupToken();
    auto &worker_state = GetStateForLanguage(idle_worker->GetLanguage());

    auto it = worker_state.worker_processes.find(worker_startup_token);
    if (it != worker_state.worker_processes.end() && it->second.is_pending_registration) {
      // A Java worker process may hold multiple workers.
      // Some workers of this process are pending registration. Skip killing this worker.
      continue;
    }

    // TODO(clarng): get rid of multiple workers per process code here, as that is
    // not longer supported.
    auto process = idle_worker->GetProcess();
    // Make sure all workers in this worker process are idle.
    // This block of code is needed by Java workers.
    auto workers_in_the_same_process = GetWorkersByProcess(process);
    bool can_be_killed = true;
    for (const auto &worker : workers_in_the_same_process) {
      if (worker_state.idle.count(worker) == 0 ||
          now - idle_of_all_languages_map_[worker] <
              RayConfig::instance().idle_worker_killing_time_threshold_ms()) {
        // Another worker in this process isn't idle, or hasn't been idle for a while, so
        // this process can't be killed.
        can_be_killed = false;
        break;
      }

      // Skip killing the worker process if there's any inflight `Exit` RPC requests to
      // this worker process.
      if (pending_exit_idle_workers_.count(worker->WorkerId())) {
        can_be_killed = false;
        break;
      }
    }
    if (!can_be_killed) {
      continue;
    }

    RAY_CHECK(running_size >= workers_in_the_same_process.size());
    if (running_size - workers_in_the_same_process.size() <
        static_cast<size_t>(num_workers_soft_limit_)) {
      // A Java worker process may contain multiple workers. Killing more workers than we
      // expect may slow the job.
      if (!finished_jobs_.count(job_id)) {
        // Ignore the soft limit for jobs that have already finished, as we
        // should always clean up these workers.
        return;
      }
    }

    for (const auto &worker : workers_in_the_same_process) {
      RAY_LOG(DEBUG) << "The worker pool has " << running_size
                     << " registered workers which exceeds the soft limit of "
                     << num_workers_soft_limit_ << ", and worker " << worker->WorkerId()
                     << " with pid " << process.GetId()
                     << " has been idle for a a while. Kill it.";
      // To avoid object lost issue caused by forcibly killing, send an RPC request to the
      // worker to allow it to do cleanup before exiting. We kill it anyway if the driver
      // is already exited.
      if (!worker->IsDead()) {
        RAY_LOG(DEBUG) << "Sending exit message to worker " << worker->WorkerId();
        // Register the worker to pending exit so that we can correctly calculate the
        // running_size.
        // This also means that there's an inflight `Exit` RPC request to the worker.
        pending_exit_idle_workers_.emplace(worker->WorkerId(), worker);
        auto rpc_client = worker->rpc_client();
        RAY_CHECK(rpc_client);
        RAY_CHECK(running_size > 0);
        running_size--;
        rpc::ExitRequest request;
        if (finished_jobs_.contains(job_id) &&
            RayConfig::instance().kill_idle_workers_of_terminated_job()) {
          RAY_LOG(INFO) << "Force exiting worker whose job has exited "
                        << worker->WorkerId();
          request.set_force_exit(true);
        }
        rpc_client->Exit(
            request, [this, worker](const ray::Status &status, const rpc::ExitReply &r) {
              RAY_CHECK(pending_exit_idle_workers_.erase(worker->WorkerId()));
              if (!status.ok()) {
                RAY_LOG(ERROR) << "Failed to send exit request: " << status.ToString();
              }

              // In case of failed to send request, we remove it from pool as well
              // TODO (iycheng): We should handle the grpc failure in better way.
              if (!status.ok() || r.success()) {
                RAY_LOG(DEBUG) << "Removed worker " << worker->WorkerId();
                auto &worker_state = GetStateForLanguage(worker->GetLanguage());
                // If we could kill the worker properly, we remove them from the idle
                // pool.
                RemoveWorker(worker_state.idle, worker);
                // We always mark the worker as dead.
                // If the worker is not idle at this moment, we'd want to mark it as dead
                // so it won't be reused later.
                if (!worker->IsDead()) {
                  worker->MarkDead();
                }
              } else {
                RAY_LOG(DEBUG) << "Failed to remove worker " << worker->WorkerId();
                // We re-insert the idle worker to the back of the queue if it fails to
                // kill the worker (e.g., when the worker owns the object). Without this,
                // if the first N workers own objects, it can't kill idle workers that are
                // >= N+1.
                const auto &idle_pair = idle_of_all_languages_.front();
                idle_of_all_languages_.push_back(idle_pair);
                idle_of_all_languages_.pop_front();
                RAY_CHECK(idle_of_all_languages_.size() ==
                          idle_of_all_languages_map_.size());
              }
            });
      } else {
        RAY_LOG(DEBUG) << "Removing dead worker " << worker->WorkerId();

        // Even it's a dead worker, we still need to remove them from the pool.
        RemoveWorker(worker_state.idle, worker);
      }
    }
  }

  std::list<std::pair<std::shared_ptr<WorkerInterface>, int64_t>>
      new_idle_of_all_languages;
  idle_of_all_languages_map_.clear();
  for (const auto &idle_pair : idle_of_all_languages_) {
    if (!idle_pair.first->IsDead()) {
      new_idle_of_all_languages.push_back(idle_pair);
      idle_of_all_languages_map_.emplace(idle_pair);
    }
  }

  idle_of_all_languages_ = std::move(new_idle_of_all_languages);
  RAY_CHECK(idle_of_all_languages_.size() == idle_of_all_languages_map_.size());
}

void WorkerPool::PopWorker(const TaskSpecification &task_spec,
                           const PopWorkerCallback &callback,
                           const std::string &allocated_instances_serialized_json) {
  RAY_LOG(DEBUG) << "Pop worker for task " << task_spec.TaskId() << " task name "
                 << task_spec.FunctionDescriptor()->ToString();
  auto &state = GetStateForLanguage(task_spec.GetLanguage());

  std::shared_ptr<WorkerInterface> worker = nullptr;
  auto start_worker_process_fn = [this, allocated_instances_serialized_json](
                                     const TaskSpecification &task_spec,
                                     State &state,
                                     std::vector<std::string> dynamic_options,
                                     bool dedicated,
                                     const std::string &serialized_runtime_env_context,
                                     const PopWorkerCallback &callback) {
    PopWorkerStatus status = PopWorkerStatus::OK;
    auto [proc, startup_token] = StartWorkerProcess(task_spec.GetLanguage(),
                                                    rpc::WorkerType::WORKER,
                                                    task_spec.JobId(),
                                                    &status,
                                                    dynamic_options,
                                                    task_spec.GetRuntimeEnvHash(),
                                                    serialized_runtime_env_context,
                                                    task_spec.RuntimeEnvInfo());
    if (status == PopWorkerStatus::OK) {
      RAY_CHECK(proc.IsValid());
      WarnAboutSize();
      auto task_info = TaskWaitingForWorkerInfo{task_spec.TaskId(), callback};
      state.starting_workers_to_tasks[startup_token] = std::move(task_info);
    } else if (status == PopWorkerStatus::TooManyStartingWorkerProcesses) {
      // TODO(jjyao) As an optimization, we don't need to delete the runtime env
      // but reuse it the next time we retry the request.
      DeleteRuntimeEnvIfPossible(task_spec.SerializedRuntimeEnv());
      state.pending_pop_worker_requests.emplace_back(
          PopWorkerRequest{task_spec, callback, allocated_instances_serialized_json});
    } else {
      DeleteRuntimeEnvIfPossible(task_spec.SerializedRuntimeEnv());
      PopWorkerCallbackAsync(callback, nullptr, status);
    }
  };

  if (task_spec.IsActorTask()) {
    // Code path of actor task.
    RAY_CHECK(false) << "Direct call shouldn't reach here.";
  }

  bool is_actor_creation = task_spec.IsActorCreationTask();
  std::vector<std::string> dynamic_options{};
  if (is_actor_creation && !task_spec.DynamicWorkerOptions().empty()) {
    dynamic_options = task_spec.DynamicWorkerOptions();
  }

  int64_t skip_cached_worker_job_mismatch = 0;
  int64_t skip_cached_worker_dynamic_options_mismatch = 0;
  int64_t skip_cached_worker_runtime_env_mismatch = 0;

  const int runtime_env_hash = task_spec.GetRuntimeEnvHash();
  for (auto it = idle_of_all_languages_.rbegin(); it != idle_of_all_languages_.rend();
       it++) {
    if (task_spec.GetLanguage() != it->first->GetLanguage() || it->first->IsDead()) {
      continue;
    }

    // Don't allow worker reuse across jobs. Reuse worker with unassigned job_id is OK.
    if (!it->first->GetAssignedJobId().IsNil() &&
        it->first->GetAssignedJobId() != task_spec.JobId()) {
      skip_cached_worker_job_mismatch++;
      stats::NumCachedWorkersSkippedJobMismatch.Record(1);
      continue;
    }

    // Skip if the dynamic_options doesn't match.
    if (LookupWorkerDynamicOptions(it->first->GetStartupToken()) != dynamic_options) {
      skip_cached_worker_dynamic_options_mismatch++;
      stats::NumCachedWorkersSkippedDynamicOptionsMismatch.Record(1);
      continue;
    }

    // These workers are exiting. So skip them.
    if (pending_exit_idle_workers_.count(it->first->WorkerId())) {
      continue;
    }

    // Skip if the runtime env doesn't match.
    // TODO(clarng): consider re-using worker that has runtime envionrment
    // if the task doesn't require one.
    if (runtime_env_hash != it->first->GetRuntimeEnvHash()) {
      skip_cached_worker_runtime_env_mismatch++;
      stats::NumCachedWorkersSkippedRuntimeEnvironmentMismatch.Record(1);
      continue;
    }

    state.idle.erase(it->first);
    // We can't erase a reverse_iterator.
    auto lit = it.base();
    lit--;
    worker = std::move(lit->first);
    idle_of_all_languages_.erase(lit);
    idle_of_all_languages_map_.erase(worker);
    break;
  }

  if (worker == nullptr) {
    // There are no more cached workers available to execute this task.
    // Start a new worker process.
    RAY_LOG(DEBUG) << "No cached worker, cached workers skipped due to mismatch job "
                   << skip_cached_worker_job_mismatch
                   << " due to mismatch dynamic options "
                   << skip_cached_worker_dynamic_options_mismatch
                   << " due to mismatch runtime environment "
                   << skip_cached_worker_runtime_env_mismatch;
    if (task_spec.HasRuntimeEnv()) {
      // create runtime env.
      RAY_LOG(DEBUG) << "GetOrCreateRuntimeEnv for task " << task_spec.TaskId();
      GetOrCreateRuntimeEnv(
          task_spec.SerializedRuntimeEnv(),
          task_spec.RuntimeEnvConfig(),
          task_spec.JobId(),
          [this,
           start_worker_process_fn,
           callback,
           &state,
           task_spec,
           dynamic_options,
           is_actor_creation](bool successful,
                              const std::string &serialized_runtime_env_context,
                              const std::string &setup_error_message) {
            if (successful) {
              start_worker_process_fn(task_spec,
                                      state,
                                      dynamic_options,
                                      is_actor_creation,
                                      serialized_runtime_env_context,
                                      callback);
            } else {
              process_failed_runtime_env_setup_failed_++;
              callback(nullptr,
                       PopWorkerStatus::RuntimeEnvCreationFailed,
                       /*runtime_env_setup_error_message*/ setup_error_message);
              RAY_LOG(WARNING) << "Create runtime env failed for task "
                               << task_spec.TaskId()
                               << " and couldn't create the worker.";
            }
          },
          allocated_instances_serialized_json);
    } else {
      start_worker_process_fn(
          task_spec, state, dynamic_options, is_actor_creation, "", callback);
    }
  }

  if (worker) {
    RAY_CHECK(worker->GetAssignedJobId().IsNil() ||
              worker->GetAssignedJobId() == task_spec.JobId());
    RAY_LOG(DEBUG) << "Re-using worker " << worker->WorkerId() << " for task "
                   << task_spec.DebugString();
    stats::NumWorkersStartedFromCache.Record(1);
    PopWorkerCallbackAsync(callback, worker);
  }
}

void WorkerPool::PrestartWorkers(const TaskSpecification &task_spec,
                                 int64_t backlog_size,
                                 int64_t num_available_cpus) {
  // Code path of task that needs a dedicated worker.
  RAY_LOG(DEBUG) << "PrestartWorkers, num_available_cpus " << num_available_cpus
                 << " backlog_size " << backlog_size << " task spec "
                 << task_spec.DebugString() << " has runtime env "
                 << task_spec.HasRuntimeEnv();
  if ((task_spec.IsActorCreationTask() && !task_spec.DynamicWorkerOptions().empty()) ||
      task_spec.HasRuntimeEnv() || task_spec.GetLanguage() != ray::Language::PYTHON) {
    return;  // Not handled.
    // TODO(architkulkarni): We'd eventually like to prestart workers with the same
    // runtime env to improve initial startup performance.
  }

  auto &state = GetStateForLanguage(task_spec.GetLanguage());
  // The number of available workers that can be used for this task spec.
  int num_usable_workers = state.idle.size();
  for (auto &entry : state.worker_processes) {
    num_usable_workers += entry.second.is_pending_registration ? 1 : 0;
  }
  // Some existing workers may be holding less than 1 CPU each, so we should
  // start as many workers as needed to fill up the remaining CPUs.
  auto desired_usable_workers = std::min<int64_t>(num_available_cpus, backlog_size);
  if (num_usable_workers < desired_usable_workers) {
    // Account for workers that are idle or already starting.
    int64_t num_needed = desired_usable_workers - num_usable_workers;
    RAY_LOG(DEBUG) << "Prestarting " << num_needed << " workers given task backlog size "
                   << backlog_size << " and available CPUs " << num_available_cpus;
    PrestartDefaultCpuWorkers(task_spec.GetLanguage(), num_needed);
  }
}

void WorkerPool::PrestartDefaultCpuWorkers(ray::Language language, int64_t num_needed) {
  // default workers uses 1 cpu and doesn't support actor.
  static const WorkerCacheKey kDefaultCpuWorkerCacheKey{/*serialized_runtime_env*/ "",
                                                        {{"CPU", 1}},
                                                        /*is_actor*/ false,
                                                        /*is_gpu*/ false};
  RAY_LOG(DEBUG) << "PrestartDefaultCpuWorkers " << num_needed;
  for (int i = 0; i < num_needed; i++) {
    PopWorkerStatus status;
    StartWorkerProcess(language,
                       rpc::WorkerType::WORKER,
                       JobID::Nil(),
                       &status,
                       /*dynamic_options*/ {},
                       kDefaultCpuWorkerCacheKey.IntHash());
  }
}

void WorkerPool::DisconnectWorker(const std::shared_ptr<WorkerInterface> &worker,
                                  rpc::WorkerExitType disconnect_type) {
  MarkPortAsFree(worker->AssignedPort());
  auto &state = GetStateForLanguage(worker->GetLanguage());
  auto it = state.worker_processes.find(worker->GetStartupToken());
  if (it != state.worker_processes.end()) {
    if (!RemoveWorker(it->second.alive_started_workers, worker)) {
      // Worker is either starting or started,
      // if it's not started, we should remove it from starting.
      it->second.is_pending_registration = false;
      if (worker->GetWorkerType() == rpc::WorkerType::WORKER) {
        TryPendingPopWorkerRequests(worker->GetLanguage());
      }
    }
    if (it->second.alive_started_workers.size() == 0 &&
        !it->second.is_pending_registration) {
      DeleteRuntimeEnvIfPossible(it->second.runtime_env_info.serialized_runtime_env());
      RemoveWorkerProcess(state, worker->GetStartupToken());
    }
  }
  RAY_CHECK(RemoveWorker(state.registered_workers, worker));

  if (IsIOWorkerType(worker->GetWorkerType())) {
    auto &io_worker_state =
        GetIOWorkerStateFromWorkerType(worker->GetWorkerType(), state);
    if (!RemoveWorker(io_worker_state.started_io_workers, worker)) {
      // IO worker is either starting or started,
      // if it's not started, we should remove it from starting.
      io_worker_state.num_starting_io_workers--;
    }
    RemoveWorker(io_worker_state.idle_io_workers, worker);
    return;
  }

  for (auto it = idle_of_all_languages_.begin(); it != idle_of_all_languages_.end();
       it++) {
    if (it->first == worker) {
      idle_of_all_languages_.erase(it);
      idle_of_all_languages_map_.erase(worker);
      break;
    }
  }
  RemoveWorker(state.idle, worker);
}

void WorkerPool::DisconnectDriver(const std::shared_ptr<WorkerInterface> &driver) {
  auto &state = GetStateForLanguage(driver->GetLanguage());
  RAY_CHECK(RemoveWorker(state.registered_drivers, driver));
  MarkPortAsFree(driver->AssignedPort());
}

inline WorkerPool::State &WorkerPool::GetStateForLanguage(const Language &language) {
  auto state = states_by_lang_.find(language);
  RAY_CHECK(state != states_by_lang_.end())
      << "Required Language isn't supported: " << Language_Name(language);
  return state->second;
}

inline bool WorkerPool::IsIOWorkerType(const rpc::WorkerType &worker_type) const {
  return worker_type == rpc::WorkerType::SPILL_WORKER ||
         worker_type == rpc::WorkerType::RESTORE_WORKER;
}

const std::vector<std::shared_ptr<WorkerInterface>> WorkerPool::GetAllRegisteredWorkers(
    bool filter_dead_workers, bool filter_io_workers) const {
  std::vector<std::shared_ptr<WorkerInterface>> workers;

  for (const auto &entry : states_by_lang_) {
    for (const auto &worker : entry.second.registered_workers) {
      if (!worker->IsRegistered()) {
        continue;
      }

      if (filter_io_workers && (IsIOWorkerType(worker->GetWorkerType()))) {
        continue;
      }

      if (filter_dead_workers && worker->IsDead()) {
        continue;
      }
      workers.push_back(worker);
    }
  }

  return workers;
}

const std::vector<std::shared_ptr<WorkerInterface>> WorkerPool::GetAllRegisteredDrivers(
    bool filter_dead_drivers) const {
  std::vector<std::shared_ptr<WorkerInterface>> drivers;

  for (const auto &entry : states_by_lang_) {
    for (const auto &driver : entry.second.registered_drivers) {
      if (!driver->IsRegistered()) {
        continue;
      }

      if (filter_dead_drivers && driver->IsDead()) {
        continue;
      }
      drivers.push_back(driver);
    }
  }

  return drivers;
}

void WorkerPool::WarnAboutSize() {
  for (auto &entry : states_by_lang_) {
    auto &state = entry.second;
    int64_t num_workers_started_or_registered = 0;
    num_workers_started_or_registered +=
        static_cast<int64_t>(state.registered_workers.size());
    for (const auto &starting_process : state.worker_processes) {
      num_workers_started_or_registered +=
          starting_process.second.is_pending_registration ? 0 : 1;
    }
    // Don't count IO workers towards the warning message threshold.
    num_workers_started_or_registered -= RayConfig::instance().max_io_workers() * 2;
    int64_t multiple = num_workers_started_or_registered / state.multiple_for_warning;
    std::stringstream warning_message;
    if (multiple >= 4 && multiple > state.last_warning_multiple) {
      // Push an error message to the user if the worker pool tells us that it is
      // getting too big.
      state.last_warning_multiple = multiple;
      warning_message
          << "WARNING: " << num_workers_started_or_registered << " "
          << Language_Name(entry.first)
          << " worker processes have been started on node: " << node_id_
          << " with address: " << node_address_ << ". "
          << "This could be a result of using "
          << "a large number of actors, or due to tasks blocked in ray.get() calls "
          << "(see https://github.com/ray-project/ray/issues/3644 for "
          << "some discussion of workarounds).";
      std::string warning_message_str = warning_message.str();
      RAY_LOG(WARNING) << warning_message_str;
      auto error_data_ptr = gcs::CreateErrorTableData(
          "worker_pool_large", warning_message_str, get_time_());
      RAY_CHECK_OK(gcs_client_->Errors().AsyncReportJobError(error_data_ptr, nullptr));
    }
  }
}

void WorkerPool::TryStartIOWorkers(const Language &language) {
  TryStartIOWorkers(language, rpc::WorkerType::RESTORE_WORKER);
  TryStartIOWorkers(language, rpc::WorkerType::SPILL_WORKER);
}

void WorkerPool::TryPendingPopWorkerRequests(const Language &language) {
  auto &state = GetStateForLanguage(language);
  if (state.pending_pop_worker_requests.empty()) {
    return;
  }

  std::deque<PopWorkerRequest> pending_pop_worker_requests;
  state.pending_pop_worker_requests.swap(pending_pop_worker_requests);
  for (const auto &pop_worker_request : pending_pop_worker_requests) {
    PopWorker(pop_worker_request.task_spec,
              pop_worker_request.callback,
              pop_worker_request.allocated_instances_serialized_json);
  }
}

void WorkerPool::TryStartIOWorkers(const Language &language,
                                   const rpc::WorkerType &worker_type) {
  if (language != Language::PYTHON) {
    return;
  }
  auto &state = GetStateForLanguage(language);
  auto &io_worker_state = GetIOWorkerStateFromWorkerType(worker_type, state);

  int available_io_workers_num =
      io_worker_state.num_starting_io_workers + io_worker_state.started_io_workers.size();
  int max_workers_to_start =
      RayConfig::instance().max_io_workers() - available_io_workers_num;
  // Compare first to prevent unsigned underflow.
  if (io_worker_state.pending_io_tasks.size() > io_worker_state.idle_io_workers.size()) {
    int expected_workers_num =
        io_worker_state.pending_io_tasks.size() - io_worker_state.idle_io_workers.size();
    if (expected_workers_num > max_workers_to_start) {
      expected_workers_num = max_workers_to_start;
    }
    for (; expected_workers_num > 0; expected_workers_num--) {
      PopWorkerStatus status;
      auto [proc, startup_token] =
          StartWorkerProcess(ray::Language::PYTHON, worker_type, JobID::Nil(), &status);
      if (!proc.IsValid()) {
        // We may hit the maximum worker start up concurrency limit. Stop.
        return;
      }
    }
  }
}

std::unordered_set<std::shared_ptr<WorkerInterface>> WorkerPool::GetWorkersByProcess(
    const Process &process) {
  std::unordered_set<std::shared_ptr<WorkerInterface>> workers_of_process;
  for (auto &entry : states_by_lang_) {
    auto &worker_state = entry.second;
    for (const auto &worker : worker_state.registered_workers) {
      if (worker->GetProcess().GetId() == process.GetId()) {
        workers_of_process.insert(worker);
      }
    }
  }
  return workers_of_process;
}

std::string WorkerPool::DebugString() const {
  std::stringstream result;
  result << "WorkerPool:";
  result << "\n- registered jobs: " << all_jobs_.size() - finished_jobs_.size();
  result << "\n- process_failed_job_config_missing: "
         << process_failed_job_config_missing_;
  result << "\n- process_failed_rate_limited: " << process_failed_rate_limited_;
  result << "\n- process_failed_pending_registration: "
         << process_failed_pending_registration_;
  result << "\n- process_failed_runtime_env_setup_failed: "
         << process_failed_runtime_env_setup_failed_;
  for (const auto &entry : states_by_lang_) {
    result << "\n- num " << Language_Name(entry.first)
           << " workers: " << entry.second.registered_workers.size();
    result << "\n- num " << Language_Name(entry.first)
           << " drivers: " << entry.second.registered_drivers.size();
    result << "\n- num object spill callbacks queued: "
           << entry.second.spill_io_worker_state.pending_io_tasks.size();
    result << "\n- num object restore queued: "
           << entry.second.restore_io_worker_state.pending_io_tasks.size();
    result << "\n- num util functions queued: "
           << entry.second.util_io_worker_state.pending_io_tasks.size();
  }
  result << "\n- num idle workers: " << idle_of_all_languages_.size();
  return result.str();
}

WorkerPool::IOWorkerState &WorkerPool::GetIOWorkerStateFromWorkerType(
    const rpc::WorkerType &worker_type, WorkerPool::State &state) const {
  RAY_CHECK(worker_type != rpc::WorkerType::WORKER)
      << worker_type << " type cannot be used to retrieve io_worker_state";
  switch (worker_type) {
  case rpc::WorkerType::SPILL_WORKER:
    return state.spill_io_worker_state;
  case rpc::WorkerType::RESTORE_WORKER:
    return state.restore_io_worker_state;
  default:
    RAY_LOG(FATAL) << "Unknown worker type: " << worker_type;
  }
  UNREACHABLE;
}

void WorkerPool::GetOrCreateRuntimeEnv(
    const std::string &serialized_runtime_env,
    const rpc::RuntimeEnvConfig &runtime_env_config,
    const JobID &job_id,
    const GetOrCreateRuntimeEnvCallback &callback,
    const std::string &serialized_allocated_resource_instances) {
  RAY_LOG(DEBUG) << "GetOrCreateRuntimeEnv for job " << job_id << " with runtime_env "
                 << serialized_runtime_env;
  agent_manager_->GetOrCreateRuntimeEnv(
      job_id,
      serialized_runtime_env,
      runtime_env_config,
      serialized_allocated_resource_instances,
      [job_id,
       serialized_runtime_env = std::move(serialized_runtime_env),
       runtime_env_config = std::move(runtime_env_config),
       callback](bool successful,
                 const std::string &serialized_runtime_env_context,
                 const std::string &setup_error_message) {
        if (successful) {
          callback(true, serialized_runtime_env_context, "");
        } else {
          RAY_LOG(WARNING) << "Couldn't create a runtime environment for job " << job_id
                           << ".";
          RAY_LOG(DEBUG) << "Runtime env for job " << job_id << ": "
                         << serialized_runtime_env;
          callback(false, "", setup_error_message);
        }
      });
}

void WorkerPool::DeleteRuntimeEnvIfPossible(const std::string &serialized_runtime_env) {
  RAY_LOG(DEBUG) << "DeleteRuntimeEnvIfPossible " << serialized_runtime_env;
  if (!IsRuntimeEnvEmpty(serialized_runtime_env)) {
    agent_manager_->DeleteRuntimeEnvIfPossible(
        serialized_runtime_env, [serialized_runtime_env](bool successful) {
          if (!successful) {
            RAY_LOG(ERROR) << "Delete runtime env failed";
            RAY_LOG(DEBUG) << "Runtime env: " << serialized_runtime_env;
          }
        });
  }
}

const std::vector<std::string> &WorkerPool::LookupWorkerDynamicOptions(
    StartupToken token) const {
  for (const auto &[lang, state] : states_by_lang_) {
    auto it = state.worker_processes.find(token);
    if (it != state.worker_processes.end()) {
      return it->second.dynamic_options;
    }
  }
  static std::vector<std::string> kNoDynamicOptions;
  return kNoDynamicOptions;
}

}  // namespace raylet

}  // namespace ray<|MERGE_RESOLUTION|>--- conflicted
+++ resolved
@@ -840,26 +840,6 @@
   const auto job_id = driver->GetAssignedJobId();
   HandleJobStarted(job_id, job_config);
 
-<<<<<<< HEAD
-  // This is a workaround to start initial workers on this node if and only if Raylet is
-  // started by a Python driver and the job config is not set in `ray.init(...)`.
-  // Invoke the `send_reply_callback` later to only finish driver
-  // registration after all initial workers are registered to Raylet.
-  bool delay_callback = false;
-  // TODO(clarng): Improve worker prestart to run once on node start up, instead of
-  // running on driver connect and on lease request.
-  if (RayConfig::instance().enable_worker_prestart()) {
-    // If this is the first job.
-    if (first_job_.IsNil()) {
-      first_job_ = job_id;
-      // If the number of Python workers we need to wait is positive.
-
-      if (num_initial_python_workers_for_first_job_ > 0) {
-        delay_callback = true;
-        PrestartDefaultCpuWorkers(Language::PYTHON,
-                                  num_initial_python_workers_for_first_job_);
-      }
-=======
   if (driver->GetLanguage() == Language::JAVA) {
     send_reply_callback(Status::OK(), port);
   } else {
@@ -867,7 +847,6 @@
         !RayConfig::instance().enable_worker_prestart()) {
       RAY_LOG(DEBUG) << "PrestartDefaultCpuWorkers " << num_prestart_python_workers;
       PrestartDefaultCpuWorkers(Language::PYTHON, num_prestart_python_workers);
->>>>>>> f3bd6c00
     }
 
     // Invoke the `send_reply_callback` later to only finish driver
