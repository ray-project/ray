--- conflicted
+++ resolved
@@ -1308,70 +1308,34 @@
 
 void WorkerPool::StartNewWorker(
     const std::shared_ptr<PopWorkerRequest> &pop_worker_request) {
-<<<<<<< HEAD
-  auto start_worker_process_fn =
-      [this](std::shared_ptr<PopWorkerRequest> _pop_worker_request,
-             const std::string &serialized_runtime_env_context) {
-        auto &state = GetStateForLanguage(_pop_worker_request->language);
-        const std::string &serialized_runtime_env =
-            _pop_worker_request->runtime_env_info.serialized_runtime_env();
-
-        PopWorkerStatus status = PopWorkerStatus::OK;
-        auto [proc, startup_token] =
-            StartWorkerProcess(_pop_worker_request->language,
-                               _pop_worker_request->worker_type,
-                               _pop_worker_request->job_id,
-                               &status,
-                               _pop_worker_request->dynamic_options,
-                               _pop_worker_request->runtime_env_hash,
-                               serialized_runtime_env_context,
-                               _pop_worker_request->runtime_env_info,
-                               _pop_worker_request->worker_startup_keep_alive_duration);
-        if (status == PopWorkerStatus::OK) {
-          RAY_CHECK(proc.IsValid());
-          WarnAboutSize();
-          state.pending_registration_requests.emplace_back(_pop_worker_request);
-          MonitorPopWorkerRequestForRegistration(_pop_worker_request);
-        } else if (status == PopWorkerStatus::TooManyStartingWorkerProcesses) {
-          // TODO(jjyao) As an optimization, we don't need to delete the runtime env
-          // but reuse it the next time we retry the request.
-          DeleteRuntimeEnvIfPossible(serialized_runtime_env);
-          state.pending_start_requests.emplace_back(std::move(_pop_worker_request));
-        } else {
-          DeleteRuntimeEnvIfPossible(serialized_runtime_env);
-          PopWorkerCallbackAsync(
-              std::move(_pop_worker_request->callback), nullptr, status);
-        }
-      };
-=======
   auto start_worker_process_fn = [this](
-                                     std::shared_ptr<PopWorkerRequest> pop_worker_request,
+                                     std::shared_ptr<PopWorkerRequest> request,
                                      const std::string &serialized_runtime_env_context) {
-    auto &state = GetStateForLanguage(pop_worker_request->language);
+    auto &state = GetStateForLanguage(request->language);
     const std::string &serialized_runtime_env =
-        pop_worker_request->runtime_env_info.serialized_runtime_env();
+        request->runtime_env_info.serialized_runtime_env();
 
     PopWorkerStatus status = PopWorkerStatus::OK;
     auto [proc, startup_token] =
-        StartWorkerProcess(pop_worker_request->language,
-                           pop_worker_request->worker_type,
-                           pop_worker_request->job_id,
+        StartWorkerProcess(request->language,
+                           request->worker_type,
+                           request->job_id,
                            &status,
-                           pop_worker_request->dynamic_options,
-                           pop_worker_request->runtime_env_hash,
+                           request->dynamic_options,
+                           request->runtime_env_hash,
                            serialized_runtime_env_context,
-                           pop_worker_request->runtime_env_info,
-                           pop_worker_request->worker_startup_keep_alive_duration);
+                           request->runtime_env_info,
+                           request->worker_startup_keep_alive_duration);
     if (status == PopWorkerStatus::OK) {
       RAY_CHECK(proc.IsValid());
       WarnAboutSize();
-      state.pending_registration_requests.emplace_back(pop_worker_request);
-      MonitorPopWorkerRequestForRegistration(pop_worker_request);
+      state.pending_registration_requests.emplace_back(request);
+      MonitorPopWorkerRequestForRegistration(request);
     } else if (status == PopWorkerStatus::TooManyStartingWorkerProcesses) {
       // TODO(jjyao) As an optimization, we don't need to delete the runtime env
       // but reuse it the next time we retry the request.
       DeleteRuntimeEnvIfPossible(serialized_runtime_env);
-      state.pending_start_requests.emplace_back(std::move(pop_worker_request));
+      state.pending_start_requests.emplace_back(std::move(request));
     } else {
       DeleteRuntimeEnvIfPossible(serialized_runtime_env);
       // If we failed due to E2BIG, we provide a more specific error message.
@@ -1379,11 +1343,9 @@
                                         ? "Worker command arguments too long. This can "
                                           "be caused by a large runtime environment."
                                         : "";
-      PopWorkerCallbackAsync(
-          std::move(pop_worker_request->callback), nullptr, status, error_msg);
+      PopWorkerCallbackAsync(std::move(request->callback), nullptr, status, error_msg);
     }
   };
->>>>>>> f9190c0b
 
   const std::string &serialized_runtime_env =
       pop_worker_request->runtime_env_info.serialized_runtime_env();
