// Copyright 2017 The Ray Authors.
//
// Licensed under the Apache License, Version 2.0 (the "License");
// you may not use this file except in compliance with the License.
// You may obtain a copy of the License at
//
//  http://www.apache.org/licenses/LICENSE-2.0
//
// Unless required by applicable law or agreed to in writing, software
// distributed under the License is distributed on an "AS IS" BASIS,
// WITHOUT WARRANTIES OR CONDITIONS OF ANY KIND, either express or implied.
// See the License for the specific language governing permissions and
// limitations under the License.

#include "ray/raylet/worker_pool.h"

#include <algorithm>
#include <boost/date_time/posix_time/posix_time.hpp>
#include <deque>
#include <fstream>
#include <memory>
#include <optional>
#include <string>
#include <tuple>
#include <unordered_set>
#include <utility>
#include <vector>

#include "absl/strings/str_split.h"
#include "ray/common/constants.h"
#include "ray/common/network_util.h"
#include "ray/common/ray_config.h"
#include "ray/common/runtime_env_common.h"
#include "ray/common/status.h"
#include "ray/common/task/task_spec.h"
#include "ray/core_worker/common.h"
#include "ray/gcs/pb_util.h"
#include "ray/stats/metric_defs.h"
#include "ray/util/logging.h"
#include "ray/util/util.h"

DEFINE_stats(worker_register_time_ms,
             "end to end latency of register a worker process.",
             (),
             ({1, 10, 100, 1000, 10000}),
             ray::stats::HISTOGRAM);

namespace ray {

namespace raylet {

namespace {

std::shared_ptr<ray::raylet::WorkerInterface> GetWorker(
    const std::unordered_set<std::shared_ptr<ray::raylet::WorkerInterface>> &worker_pool,
    const std::shared_ptr<ray::ClientConnection> &connection) {
  for (auto it = worker_pool.begin(); it != worker_pool.end(); it++) {
    if ((*it)->Connection() == connection) {
      return (*it);
    }
  }
  return nullptr;
}

std::shared_ptr<ray::raylet::WorkerInterface> GetWorker(
    const std::unordered_set<std::shared_ptr<ray::raylet::WorkerInterface>> &worker_pool,
    const WorkerID &worker_id) {
  for (auto it = worker_pool.begin(); it != worker_pool.end(); it++) {
    if ((*it)->WorkerId() == worker_id) {
      return (*it);
    }
  }
  return nullptr;
}

// Remove the worker from the set, returning true if it was present.
bool RemoveWorker(
    std::unordered_set<std::shared_ptr<ray::raylet::WorkerInterface>> &worker_pool,
    const std::shared_ptr<ray::raylet::WorkerInterface> &worker) {
  return worker_pool.erase(worker) > 0;
}

// Return true if the optionals' values match or if either of them is empty.
bool OptionalsMatchOrEitherEmpty(const std::optional<bool> &ask,
                                 const std::optional<bool> &have) {
  return !ask.has_value() || !have.has_value() || ask.value() == have.value();
}

}  // namespace

WorkerPool::WorkerPool(instrumented_io_context &io_service,
                       const NodeID &node_id,
                       std::string node_address,
                       std::function<int64_t()> get_num_cpus_available,
                       int num_prestarted_python_workers,
                       int maximum_startup_concurrency,
                       int min_worker_port,
                       int max_worker_port,
                       const std::vector<int> &worker_ports,
                       gcs::GcsClient &gcs_client,
                       const WorkerCommandMap &worker_commands,
                       std::string native_library_path,
                       std::function<void()> starting_worker_timeout_callback,
                       int ray_debugger_external,
                       std::function<absl::Time()> get_time,
                       bool enable_resource_isolation)
    : worker_startup_token_counter_(0),
      io_service_(&io_service),
      node_id_(node_id),
      node_address_(std::move(node_address)),
      get_num_cpus_available_(std::move(get_num_cpus_available)),
      maximum_startup_concurrency_(
          RayConfig::instance().worker_maximum_startup_concurrency() > 0
              ?
              // Overwrite the maximum concurrency.
              RayConfig::instance().worker_maximum_startup_concurrency()
              : maximum_startup_concurrency),
      gcs_client_(gcs_client),
      native_library_path_(std::move(native_library_path)),
      starting_worker_timeout_callback_(std::move(starting_worker_timeout_callback)),
      ray_debugger_external_(ray_debugger_external),
      first_job_registered_python_worker_count_(0),
      first_job_driver_wait_num_python_workers_(
          std::min(num_prestarted_python_workers, maximum_startup_concurrency_)),
      num_prestart_python_workers(num_prestarted_python_workers),
      periodical_runner_(PeriodicalRunner::Create(io_service)),
      get_time_(std::move(get_time)),
      enable_resource_isolation_(enable_resource_isolation) {
  RAY_CHECK_GT(maximum_startup_concurrency_, 0);
  // We need to record so that the metric exists. This way, we report that 0
  // processes have started before a task runs on the node (as opposed to the
  // metric not existing at all).
  stats::NumWorkersStarted.Record(0);
  stats::NumWorkersStartedFromCache.Record(0);
  stats::NumCachedWorkersSkippedJobMismatch.Record(0);
  stats::NumCachedWorkersSkippedDynamicOptionsMismatch.Record(0);
  stats::NumCachedWorkersSkippedRuntimeEnvironmentMismatch.Record(0);
  // We used to ignore SIGCHLD here. The code is moved to raylet main.cc to support the
  // subreaper feature.
  for (const auto &entry : worker_commands) {
    // Initialize the pool state for this language.
    auto &state = states_by_lang_[entry.first];
    state.multiple_for_warning = maximum_startup_concurrency_;
    // Set worker command for this language.
    state.worker_command = entry.second;
    RAY_CHECK(!state.worker_command.empty()) << "Worker command must not be empty.";
  }
  // Initialize free ports list with all ports in the specified range.
  if (!worker_ports.empty()) {
    free_ports_ = std::make_unique<std::queue<int>>();
    for (int port : worker_ports) {
      free_ports_->push(port);
    }
  } else if (min_worker_port != 0) {
    if (max_worker_port == 0) {
      max_worker_port = 65535;  // Maximum valid port number.
    }
    RAY_CHECK(min_worker_port > 0 && min_worker_port <= 65535);
    RAY_CHECK(max_worker_port >= min_worker_port && max_worker_port <= 65535);
    free_ports_ = std::make_unique<std::queue<int>>();
    for (int port = min_worker_port; port <= max_worker_port; port++) {
      free_ports_->push(port);
    }
  }
}

WorkerPool::~WorkerPool() {
  std::unordered_set<Process> procs_to_kill;
  for (const auto &entry : states_by_lang_) {
    // Kill all the worker processes.
    for (auto &worker_process : entry.second.worker_processes) {
      procs_to_kill.insert(worker_process.second.proc);
    }
  }
  for (Process proc : procs_to_kill) {
    proc.Kill();
    // NOTE: Avoid calling Wait() here. It fails with ECHILD, as SIGCHLD is disabled.
  }
}

void WorkerPool::Start() {
  if (RayConfig::instance().kill_idle_workers_interval_ms() > 0) {
    periodical_runner_->RunFnPeriodically(
        [this] { TryKillingIdleWorkers(); },
        RayConfig::instance().kill_idle_workers_interval_ms(),
        "RayletWorkerPool.deadline_timer.kill_idle_workers");
  }

  if (RayConfig::instance().enable_worker_prestart()) {
    rpc::TaskSpec rpc_task_spec;
    rpc_task_spec.set_language(Language::PYTHON);
    rpc_task_spec.mutable_runtime_env_info()->set_serialized_runtime_env("{}");

    TaskSpecification task_spec{std::move(rpc_task_spec)};
    PrestartWorkersInternal(task_spec, num_prestart_python_workers);
  }
}

// NOTE(kfstorm): The node manager cannot be passed via WorkerPool constructor because the
// grpc server is started after the WorkerPool instance is constructed.
void WorkerPool::SetNodeManagerPort(int node_manager_port) {
  node_manager_port_ = node_manager_port;
}

void WorkerPool::SetRuntimeEnvAgentClient(
    std::unique_ptr<RuntimeEnvAgentClient> runtime_env_agent_client) {
  if (!runtime_env_agent_client) {
    RAY_LOG(FATAL) << "SetRuntimeEnvAgentClient requires non empty pointer";
  }
  runtime_env_agent_client_ = std::move(runtime_env_agent_client);
}

void WorkerPool::PopWorkerCallbackAsync(PopWorkerCallback callback,
                                        std::shared_ptr<WorkerInterface> worker,
                                        PopWorkerStatus status) {
  // This method shouldn't be invoked when runtime env creation has failed because
  // when runtime env is failed to be created, they are all
  // invoking the callback immediately.
  RAY_CHECK(status != PopWorkerStatus::RuntimeEnvCreationFailed);
  // Call back this function asynchronously to make sure executed in different stack.
  io_service_->post(
      [this, callback = std::move(callback), worker = std::move(worker), status]() {
        PopWorkerCallbackInternal(callback, worker, status);
      },
      "WorkerPool.PopWorkerCallback");
}

void WorkerPool::PopWorkerCallbackInternal(const PopWorkerCallback &callback,
                                           std::shared_ptr<WorkerInterface> worker,
                                           PopWorkerStatus status) {
  RAY_CHECK(callback);
  auto used = callback(worker, status, /*runtime_env_setup_error_message=*/"");
  if (worker && !used) {
    // The invalid worker not used, restore it to worker pool.
    PushWorker(worker);
  }
}

void WorkerPool::update_worker_startup_token_counter() {
  worker_startup_token_counter_ += 1;
}

void WorkerPool::AddWorkerProcess(
    State &state,
    rpc::WorkerType worker_type,
    const Process &proc,
    const std::chrono::high_resolution_clock::time_point &start,
    const rpc::RuntimeEnvInfo &runtime_env_info,
    const std::vector<std::string> &dynamic_options,
    std::optional<absl::Duration> worker_startup_keep_alive_duration) {
  state.worker_processes.emplace(worker_startup_token_counter_,
                                 WorkerProcessInfo{/*is_pending_registration=*/true,
                                                   worker_type,
                                                   proc,
                                                   start,
                                                   runtime_env_info,
                                                   dynamic_options,
                                                   worker_startup_keep_alive_duration});
}

void WorkerPool::RemoveWorkerProcess(State &state,
                                     const StartupToken &proc_startup_token) {
  state.worker_processes.erase(proc_startup_token);
}

std::pair<std::vector<std::string>, ProcessEnvironment>
WorkerPool::BuildProcessCommandArgs(const Language &language,
                                    rpc::JobConfig *job_config,
                                    const rpc::WorkerType worker_type,
                                    const JobID &job_id,
                                    const std::vector<std::string> &dynamic_options,
                                    const int runtime_env_hash,
                                    const std::string &serialized_runtime_env_context,
                                    const WorkerPool::State &state) const {
  std::vector<std::string> options;

  // Append Ray-defined per-job options here
  std::string code_search_path;
  if (language == Language::JAVA || language == Language::CPP) {
    if (job_config) {
      std::string code_search_path_str;
      for (int i = 0; i < job_config->code_search_path_size(); i++) {
        auto path = job_config->code_search_path(i);
        if (i != 0) {
          code_search_path_str += ":";
        }
        code_search_path_str += path;
      }
      if (!code_search_path_str.empty()) {
        code_search_path = code_search_path_str;
        if (language == Language::JAVA) {
          code_search_path_str = "-Dray.job.code-search-path=" + code_search_path_str;
        } else if (language == Language::CPP) {
          code_search_path_str = "--ray_code_search_path=" + code_search_path_str;
        } else {
          RAY_LOG(FATAL) << "Unknown language " << Language_Name(language);
        }
        options.push_back(code_search_path_str);
      }
    }
  }

  // Append user-defined per-job options here
  if (language == Language::JAVA) {
    if (!job_config->jvm_options().empty()) {
      options.insert(options.end(),
                     job_config->jvm_options().begin(),
                     job_config->jvm_options().end());
    }
  }

  // Append startup-token for JAVA here
  if (language == Language::JAVA) {
    options.push_back("-Dray.raylet.startup-token=" +
                      std::to_string(worker_startup_token_counter_));
    options.push_back("-Dray.internal.runtime-env-hash=" +
                      std::to_string(runtime_env_hash));
  }

  // Append user-defined per-process options here
  options.insert(options.end(), dynamic_options.begin(), dynamic_options.end());

  // Extract pointers from the worker command to pass into execvpe.
  std::vector<std::string> worker_command_args;
  for (const auto &token : state.worker_command) {
    if (token == kWorkerDynamicOptionPlaceholder) {
      worker_command_args.insert(
          worker_command_args.end(), options.begin(), options.end());
      continue;
    }
    RAY_CHECK(node_manager_port_ != 0)
        << "Node manager port is not set yet. This shouldn't happen unless we are trying "
           "to start a worker process before node manager server is started. In this "
           "case, it's a bug and it should be fixed.";
    auto node_manager_port_position = token.find(kNodeManagerPortPlaceholder);
    if (node_manager_port_position != std::string::npos) {
      auto replaced_token = token;
      replaced_token.replace(node_manager_port_position,
                             strlen(kNodeManagerPortPlaceholder),
                             std::to_string(node_manager_port_));
      worker_command_args.push_back(std::move(replaced_token));
      continue;
    }
    worker_command_args.push_back(token);
  }

  if (language == Language::PYTHON) {
    RAY_CHECK(worker_type == rpc::WorkerType::WORKER || IsIOWorkerType(worker_type));
    if (IsIOWorkerType(worker_type)) {
      // Without "--worker-type", by default the worker type is rpc::WorkerType::WORKER.
      worker_command_args.push_back("--worker-type=" + rpc::WorkerType_Name(worker_type));
    }
  }

  if (IsIOWorkerType(worker_type)) {
    RAY_CHECK(!RayConfig::instance().object_spilling_config().empty());
    RAY_LOG(DEBUG) << "Adding object spill config "
                   << RayConfig::instance().object_spilling_config();
    worker_command_args.push_back(
        "--object-spilling-config=" +
        absl::Base64Escape(RayConfig::instance().object_spilling_config()));
  }

  if (language == Language::PYTHON) {
    worker_command_args.push_back("--startup-token=" +
                                  std::to_string(worker_startup_token_counter_));
    worker_command_args.push_back("--worker-launch-time-ms=" +
                                  std::to_string(current_sys_time_ms()));
    worker_command_args.push_back("--node-id=" + node_id_.Hex());
    worker_command_args.push_back("--runtime-env-hash=" +
                                  std::to_string(runtime_env_hash));
  } else if (language == Language::CPP) {
    worker_command_args.push_back("--startup_token=" +
                                  std::to_string(worker_startup_token_counter_));
    worker_command_args.push_back("--ray_runtime_env_hash=" +
                                  std::to_string(runtime_env_hash));
  }

  if (serialized_runtime_env_context != "{}" && !serialized_runtime_env_context.empty()) {
    worker_command_args.push_back("--language=" + Language_Name(language));
    worker_command_args.push_back("--serialized-runtime-env-context=" +
                                  serialized_runtime_env_context);
  } else if (language == Language::PYTHON && worker_command_args.size() >= 2 &&
             worker_command_args[1].find(kSetupWorkerFilename) != std::string::npos) {
    // Check that the arg really is the path to the setup worker before erasing it, to
    // prevent breaking tests that mock out the worker command args.
    worker_command_args.erase(worker_command_args.begin() + 1,
                              worker_command_args.begin() + 2);
  } else {
    worker_command_args.push_back("--language=" + Language_Name(language));
  }

  if (ray_debugger_external_) {
    worker_command_args.push_back("--ray-debugger-external");
  }

  ProcessEnvironment env;
  if (!IsIOWorkerType(worker_type)) {
    // We pass the job ID to worker processes via an environment variable, so we don't
    // need to add a new CLI parameter for both Python and Java workers.
    env.emplace(kEnvVarKeyJobId, job_id.Hex());
    RAY_LOG(DEBUG) << "Launch worker with " << kEnvVarKeyJobId << " " << job_id.Hex();
  }
  env.emplace(kEnvVarKeyRayletPid, std::to_string(GetPID()));

  // TODO(SongGuyang): Maybe Python and Java also need native library path in future.
  if (language == Language::CPP) {
    // Set native library path for shared library search.
    if (!native_library_path_.empty() || !code_search_path.empty()) {
#if defined(__APPLE__) || defined(__linux__) || defined(_WIN32)
      auto path_env_p = std::getenv(kLibraryPathEnvName);
      std::string path_env = native_library_path_;
      if (path_env_p != nullptr && strlen(path_env_p) != 0) {
        path_env.append(":").append(path_env_p);
      }
      // Append per-job code search path to library path.
      if (!code_search_path.empty()) {
        path_env.append(":").append(code_search_path);
      }
      auto path_env_iter = env.find(kLibraryPathEnvName);
      if (path_env_iter == env.end()) {
        env.emplace(kLibraryPathEnvName, path_env);
      } else {
        env[kLibraryPathEnvName] = path_env_iter->second.append(":").append(path_env);
      }
#endif
    }
  }

  if (language == Language::PYTHON && worker_type == rpc::WorkerType::WORKER &&
      RayConfig::instance().preload_python_modules().size() > 0) {
    std::string serialized_preload_python_modules =
        absl::StrJoin(RayConfig::instance().preload_python_modules(), ",");
    RAY_LOG(DEBUG) << "Starting worker with preload_python_modules "
                   << serialized_preload_python_modules;
    worker_command_args.push_back("--worker-preload-modules=" +
                                  serialized_preload_python_modules);
  }

  // Pass resource isolation flag to python worker.
  if (language == Language::PYTHON && worker_type == rpc::WorkerType::WORKER) {
    worker_command_args.emplace_back(absl::StrFormat(
        "--enable-resource-isolation=%s", enable_resource_isolation_ ? "true" : "false"));
  }

  // We use setproctitle to change python worker process title,
  // causing the process's /proc/PID/environ being empty.
  // Add `SPT_NOENV` env to prevent setproctitle breaking /proc/PID/environ.
  // Refer this issue for more details: https://github.com/ray-project/ray/issues/15061
  if (language == Language::PYTHON) {
    env.insert({"SPT_NOENV", "1"});
  }

  if (RayConfig::instance().support_fork()) {
    // Support forking in gRPC.
    env.insert({"GRPC_ENABLE_FORK_SUPPORT", "True"});
    env.insert({"GRPC_POLL_STRATEGY", "poll"});
  }

  return {std::move(worker_command_args), std::move(env)};
}

std::tuple<Process, StartupToken> WorkerPool::StartWorkerProcess(
    const Language &language,
    const rpc::WorkerType worker_type,
    const JobID &job_id,
    PopWorkerStatus *status,
    const std::vector<std::string> &dynamic_options,
    const int runtime_env_hash,
    const std::string &serialized_runtime_env_context,
    const rpc::RuntimeEnvInfo &runtime_env_info,
    std::optional<absl::Duration> worker_startup_keep_alive_duration) {
  rpc::JobConfig *job_config = nullptr;
  if (!job_id.IsNil()) {
    auto it = all_jobs_.find(job_id);
    if (it == all_jobs_.end()) {
      RAY_LOG(DEBUG) << "Job config of job " << job_id << " are not local yet.";
      // Will reschedule ready tasks in `NodeManager::HandleJobStarted`.
      *status = PopWorkerStatus::JobConfigMissing;
      process_failed_job_config_missing_++;
      return {Process(), (StartupToken)-1};
    }
    job_config = &it->second;
  }

  auto &state = GetStateForLanguage(language);
  // If we are already starting up too many workers of the same worker type, then return
  // without starting more.
  int starting_workers = 0;
  for (auto &entry : state.worker_processes) {
    if (entry.second.worker_type == worker_type) {
      starting_workers += entry.second.is_pending_registration ? 1 : 0;
    }
  }

  // Here we consider both task workers and I/O workers.
  if (starting_workers >= maximum_startup_concurrency_) {
    // Workers have been started, but not registered. Force start disabled -- returning.
    RAY_LOG(DEBUG) << "Worker not started, exceeding maximum_startup_concurrency("
                   << maximum_startup_concurrency_ << "), " << starting_workers
                   << " workers of language type " << static_cast<int>(language)
                   << " being started and pending registration";
    *status = PopWorkerStatus::TooManyStartingWorkerProcesses;
    process_failed_rate_limited_++;
    return {Process(), (StartupToken)-1};
  }
  // Either there are no workers pending registration or the worker start is being forced.
  RAY_LOG(DEBUG) << "Starting new worker process of language "
                 << rpc::Language_Name(language) << " and type "
                 << rpc::WorkerType_Name(worker_type) << ", current pool has "
                 << state.idle.size() << " workers";

  auto [worker_command_args, env] =
      BuildProcessCommandArgs(language,
                              job_config,
                              worker_type,
                              job_id,
                              dynamic_options,
                              runtime_env_hash,
                              serialized_runtime_env_context,
                              state);

  auto start = std::chrono::high_resolution_clock::now();
  // Start a process and measure the startup time.
  Process proc = StartProcess(worker_command_args, env);
  stats::NumWorkersStarted.Record(1);
  RAY_LOG(INFO) << "Started worker process with pid " << proc.GetId() << ", the token is "
                << worker_startup_token_counter_;
  if (!IsIOWorkerType(worker_type)) {
    AdjustWorkerOomScore(proc.GetId());
  }
  MonitorStartingWorkerProcess(worker_startup_token_counter_, language, worker_type);
  AddWorkerProcess(state,
                   worker_type,
                   proc,
                   start,
                   runtime_env_info,
                   dynamic_options,
                   worker_startup_keep_alive_duration);
  StartupToken worker_startup_token = worker_startup_token_counter_;
  update_worker_startup_token_counter();
  if (IsIOWorkerType(worker_type)) {
    auto &io_worker_state = GetIOWorkerStateFromWorkerType(worker_type, state);
    io_worker_state.num_starting_io_workers++;
  }
  return {proc, worker_startup_token};
}

void WorkerPool::AdjustWorkerOomScore(pid_t pid) const {
#ifdef __linux__
  std::ofstream oom_score_file;
  std::string filename("/proc/" + std::to_string(pid) + "/oom_score_adj");
  oom_score_file.open(filename, std::ofstream::out);
  int oom_score_adj = RayConfig::instance().worker_oom_score_adjustment();
  oom_score_adj = std::max(oom_score_adj, 0);
  oom_score_adj = std::min(oom_score_adj, 1000);
  if (oom_score_file.is_open()) {
    // Adjust worker's OOM score so that the OS prioritizes killing these
    // processes over the raylet.
    oom_score_file << std::to_string(oom_score_adj);
  }
  if (oom_score_file.fail()) {
    RAY_LOG(INFO) << "Failed to set OOM score adjustment for worker with PID " << pid
                  << ", error: " << strerror(errno);
  }
  oom_score_file.close();
#endif
}

void WorkerPool::MonitorStartingWorkerProcess(StartupToken proc_startup_token,
                                              const Language &language,
                                              const rpc::WorkerType worker_type) {
  auto timer = std::make_shared<boost::asio::deadline_timer>(
      *io_service_,
      boost::posix_time::seconds(
          RayConfig::instance().worker_register_timeout_seconds()));
  // Capture timer in lambda to copy it once, so that it can avoid destructing timer.
  timer->async_wait([timer, language, proc_startup_token, worker_type, this](
                        const boost::system::error_code e) mutable {
    // check the error code.
    auto &state = this->GetStateForLanguage(language);
    // Since this process times out to start, remove it from worker_processes
    // to avoid the zombie worker.
    auto it = state.worker_processes.find(proc_startup_token);
    if (it != state.worker_processes.end() && it->second.is_pending_registration) {
      RAY_LOG(ERROR)
          << "Some workers of the worker process(" << it->second.proc.GetId()
          << ") have not registered within the timeout. "
          << (it->second.proc.IsAlive()
                  ? "The process is still alive, probably it's hanging during start."
                  : "The process is dead, probably it crashed during start.");

      if (it->second.proc.IsAlive()) {
        it->second.proc.Kill();
      }

      process_failed_pending_registration_++;
      DeleteRuntimeEnvIfPossible(it->second.runtime_env_info.serialized_runtime_env());
      RemoveWorkerProcess(state, proc_startup_token);
      if (IsIOWorkerType(worker_type)) {
        // Mark the I/O worker as failed.
        auto &io_worker_state = GetIOWorkerStateFromWorkerType(worker_type, state);
        io_worker_state.num_starting_io_workers--;
      }
      // We may have places to start more workers now.
      TryStartIOWorkers(language);
      if (worker_type == rpc::WorkerType::WORKER) {
        TryPendingStartRequests(language);
      }
      starting_worker_timeout_callback_();
    }
  });
}

void WorkerPool::MonitorPopWorkerRequestForRegistration(
    std::shared_ptr<PopWorkerRequest> pop_worker_request) {
  auto timer = std::make_shared<boost::asio::deadline_timer>(
      *io_service_,
      boost::posix_time::seconds(
          RayConfig::instance().worker_register_timeout_seconds()));
  // Capture timer in lambda to copy it once, so that it can avoid destructing timer.
  timer->async_wait([timer, pop_worker_request = std::move(pop_worker_request), this](
                        const boost::system::error_code e) mutable {
    auto &state = GetStateForLanguage(pop_worker_request->language_);
    auto &requests = state.pending_registration_requests;
    auto it = std::find(requests.begin(), requests.end(), pop_worker_request);
    if (it != requests.end()) {
      // Pop and fail the task...
      requests.erase(it);
      PopWorkerStatus status = PopWorkerStatus::WorkerPendingRegistration;
      PopWorkerCallbackAsync(pop_worker_request->callback_, nullptr, status);
    }
  });
}

Process WorkerPool::StartProcess(const std::vector<std::string> &worker_command_args,
                                 const ProcessEnvironment &env) {
  if (RAY_LOG_ENABLED(DEBUG)) {
    std::string debug_info;
    debug_info.append("Starting worker process with command:");
    for (const auto &arg : worker_command_args) {
      debug_info.append(" ").append(arg);
    }
    debug_info.append(", and the envs:");
    for (const auto &entry : env) {
      debug_info.append(" ")
          .append(entry.first)
          .append(":")
          .append(entry.second)
          .append(",");
    }
    if (!env.empty()) {
      // Erase the last ","
      debug_info.pop_back();
    }
    debug_info.append(".");
    RAY_LOG(DEBUG) << debug_info;
  }

  // Launch the process to create the worker.
  std::error_code ec;
  std::vector<const char *> argv;
  for (const std::string &arg : worker_command_args) {
    argv.push_back(arg.c_str());
  }
  argv.push_back(NULL);

  Process child(argv.data(), io_service_, ec, /*decouple=*/false, env);
  if (!child.IsValid() || ec) {
    // errorcode 24: Too many files. This is caused by ulimit.
    if (ec.value() == 24) {
      RAY_LOG(FATAL) << "Too many workers, failed to create a file. Try setting "
                     << "`ulimit -n <num_files>` then restart Ray.";
    } else {
      // The worker failed to start. This is a fatal error.
      RAY_LOG(FATAL) << "Failed to start worker with return value " << ec << ": "
                     << ec.message();
    }
  }
  return child;
}

Status WorkerPool::GetNextFreePort(int *port) {
  if (!free_ports_) {
    *port = 0;
    return Status::OK();
  }

  // Try up to the current number of ports.
  int current_size = free_ports_->size();
  for (int i = 0; i < current_size; i++) {
    *port = free_ports_->front();
    free_ports_->pop();
    if (CheckPortFree(*port)) {
      return Status::OK();
    }
    // Return to pool to check later.
    free_ports_->push(*port);
  }
  return Status::Invalid(
      "No available ports. Please specify a wider port range using --min-worker-port and "
      "--max-worker-port.");
}

void WorkerPool::MarkPortAsFree(int port) {
  if (free_ports_) {
    RAY_CHECK(port != 0) << "";
    free_ports_->push(port);
  }
}

static bool NeedToEagerInstallRuntimeEnv(const rpc::JobConfig &job_config) {
  if (job_config.has_runtime_env_info() &&
      job_config.runtime_env_info().has_runtime_env_config() &&
      job_config.runtime_env_info().runtime_env_config().eager_install()) {
    auto const &runtime_env = job_config.runtime_env_info().serialized_runtime_env();
    return !IsRuntimeEnvEmpty(runtime_env);
  }
  return false;
}

void WorkerPool::HandleJobStarted(const JobID &job_id, const rpc::JobConfig &job_config) {
  if (all_jobs_.find(job_id) != all_jobs_.end()) {
    RAY_LOG(INFO) << "Job " << job_id << " already started in worker pool.";
    return;
  }
  all_jobs_[job_id] = job_config;
  if (NeedToEagerInstallRuntimeEnv(job_config)) {
    auto const &runtime_env = job_config.runtime_env_info().serialized_runtime_env();
    auto const &runtime_env_config = job_config.runtime_env_info().runtime_env_config();
    // NOTE: Technically `HandleJobStarted` isn't idempotent because we'll
    // increment the ref count multiple times. This is fine because
    // `HandleJobFinished` will also decrement the ref count multiple times.
    RAY_LOG(INFO) << "[Eagerly] Start install runtime environment for job " << job_id
                  << ".";
    RAY_LOG(DEBUG) << "Runtime env for job " << job_id << ": " << runtime_env;
    GetOrCreateRuntimeEnv(
        runtime_env,
        runtime_env_config,
        job_id,
        [job_id](bool successful,
                 const std::string &serialized_runtime_env_context,
                 const std::string &setup_error_message) {
          if (successful) {
            RAY_LOG(INFO) << "[Eagerly] Create runtime env successful for job " << job_id
                          << ".";
          } else {
            RAY_LOG(WARNING) << "[Eagerly] Couldn't create a runtime environment for job "
                             << job_id << ". Error message: " << setup_error_message;
          }
        });
  }
}

void WorkerPool::HandleJobFinished(const JobID &job_id) {
  // Currently we don't erase the job from `all_jobs_` , as a workaround for
  // https://github.com/ray-project/ray/issues/11437.
  // unfinished_jobs_.erase(job_id);
  auto job_config = GetJobConfig(job_id);
  RAY_CHECK(job_config);
  // Check eager install here because we only add URI reference when runtime
  // env install really happens.
  if (NeedToEagerInstallRuntimeEnv(*job_config)) {
    DeleteRuntimeEnvIfPossible(job_config->runtime_env_info().serialized_runtime_env());
  }
  finished_jobs_.insert(job_id);
}

boost::optional<const rpc::JobConfig &> WorkerPool::GetJobConfig(
    const JobID &job_id) const {
  auto iter = all_jobs_.find(job_id);
  return iter == all_jobs_.end() ? boost::none
                                 : boost::optional<const rpc::JobConfig &>(iter->second);
}

Status WorkerPool::RegisterWorker(const std::shared_ptr<WorkerInterface> &worker,
                                  pid_t pid,
                                  StartupToken worker_startup_token,
                                  std::function<void(Status, int)> send_reply_callback) {
  RAY_CHECK(worker);
  auto &state = GetStateForLanguage(worker->GetLanguage());
  auto it = state.worker_processes.find(worker_startup_token);
  if (it == state.worker_processes.end()) {
    RAY_LOG(WARNING) << "Received a register request from an unknown token: "
                     << worker_startup_token;
    Status status = Status::Invalid("Unknown worker");
    send_reply_callback(status, /*port=*/0);
    return status;
  }

  auto process = Process::FromPid(pid);
  worker->SetProcess(process);

  // The port that this worker's gRPC server should listen on. 0 if the worker
  // should bind on a random port.
  int port = 0;
  Status status = GetNextFreePort(&port);
  if (!status.ok()) {
    send_reply_callback(status, /*port=*/0);
    return status;
  }
  auto &starting_process_info = it->second;
  auto end = std::chrono::high_resolution_clock::now();
  auto duration = std::chrono::duration_cast<std::chrono::milliseconds>(
      end - starting_process_info.start_time);
  STATS_worker_register_time_ms.Record(duration.count());
  RAY_LOG(DEBUG) << "Registering worker " << worker->WorkerId() << " with pid " << pid
                 << ", port: " << port << ", register cost: " << duration.count()
                 << ", worker_type: " << rpc::WorkerType_Name(worker->GetWorkerType())
                 << ", startup token: " << worker_startup_token;
  worker->SetAssignedPort(port);

  state.registered_workers.insert(worker);

  // Send the reply immediately for worker registrations.
  send_reply_callback(Status::OK(), port);
  return Status::OK();
}

void WorkerPool::OnWorkerStarted(const std::shared_ptr<WorkerInterface> &worker) {
  auto &state = GetStateForLanguage(worker->GetLanguage());
  const StartupToken worker_startup_token = worker->GetStartupToken();
  const auto &worker_type = worker->GetWorkerType();

  auto it = state.worker_processes.find(worker_startup_token);
  if (it != state.worker_processes.end()) {
    it->second.is_pending_registration = false;
    // We may have slots to start more workers now.
    TryStartIOWorkers(worker->GetLanguage());
  }
  if (IsIOWorkerType(worker_type)) {
    auto &io_worker_state = GetIOWorkerStateFromWorkerType(worker_type, state);
    io_worker_state.started_io_workers.insert(worker);
    io_worker_state.num_starting_io_workers--;
  }

  // This is a workaround to finish driver registration after all initial workers are
  // registered to Raylet if and only if Raylet is started by a Python driver and the
  // job config is not set in `ray.init(...)`.
  if (worker_type == rpc::WorkerType::WORKER &&
      worker->GetLanguage() == Language::PYTHON) {
    if (++first_job_registered_python_worker_count_ ==
        first_job_driver_wait_num_python_workers_) {
      if (first_job_send_register_client_reply_to_driver_) {
        first_job_send_register_client_reply_to_driver_();
        first_job_send_register_client_reply_to_driver_ = nullptr;
      }
    }
  }
}

void WorkerPool::ExecuteOnPrestartWorkersStarted(std::function<void()> callback) {
  bool prestart = RayConfig::instance().prestart_worker_first_driver() ||
                  RayConfig::instance().enable_worker_prestart();
  if (first_job_registered_ ||
      first_job_registered_python_worker_count_ >=  // Don't wait if prestart is completed
          first_job_driver_wait_num_python_workers_ ||
      !prestart) {  // Don't wait if prestart is disabled
    callback();
    return;
  }
  first_job_registered_ = true;
  RAY_CHECK(!first_job_send_register_client_reply_to_driver_);
  first_job_send_register_client_reply_to_driver_ = std::move(callback);
}

Status WorkerPool::RegisterDriver(const std::shared_ptr<WorkerInterface> &driver,
                                  const rpc::JobConfig &job_config,
                                  std::function<void(Status, int)> send_reply_callback) {
  int port;
  RAY_CHECK(!driver->GetAssignedTaskId().IsNil());
  Status status = GetNextFreePort(&port);
  if (!status.ok()) {
    send_reply_callback(status, /*port=*/0);
    return status;
  }
  driver->SetAssignedPort(port);
  auto &state = GetStateForLanguage(driver->GetLanguage());
  state.registered_drivers.insert(std::move(driver));
  const auto job_id = driver->GetAssignedJobId();
  HandleJobStarted(job_id, job_config);

  if (driver->GetLanguage() == Language::JAVA) {
    send_reply_callback(Status::OK(), port);
  } else {
    if (!first_job_registered_ && RayConfig::instance().prestart_worker_first_driver() &&
        !RayConfig::instance().enable_worker_prestart()) {
      RAY_LOG(DEBUG) << "PrestartDefaultCpuWorkers " << num_prestart_python_workers;
      rpc::TaskSpec rpc_task_spec;
      rpc_task_spec.set_language(Language::PYTHON);
      rpc_task_spec.mutable_runtime_env_info()->set_serialized_runtime_env("{}");

      TaskSpecification task_spec{std::move(rpc_task_spec)};
      PrestartWorkersInternal(task_spec, num_prestart_python_workers);
    }

    // Invoke the `send_reply_callback` later to only finish driver
    // registration after all prestarted workers are registered to Raylet.
    // NOTE(clarng): prestart is only for python workers.
    ExecuteOnPrestartWorkersStarted(
        [send_reply_callback = std::move(send_reply_callback), port]() {
          send_reply_callback(Status::OK(), port);
        });
  }
  return Status::OK();
}

std::shared_ptr<WorkerInterface> WorkerPool::GetRegisteredWorker(
    const WorkerID &worker_id) const {
  for (const auto &entry : states_by_lang_) {
    auto worker = GetWorker(entry.second.registered_workers, worker_id);
    if (worker != nullptr) {
      return worker;
    }
  }
  return nullptr;
}

std::shared_ptr<WorkerInterface> WorkerPool::GetRegisteredWorker(
    const std::shared_ptr<ClientConnection> &connection) const {
  for (const auto &entry : states_by_lang_) {
    auto worker = GetWorker(entry.second.registered_workers, connection);
    if (worker != nullptr) {
      return worker;
    }
  }
  return nullptr;
}

std::shared_ptr<WorkerInterface> WorkerPool::GetRegisteredDriver(
    const WorkerID &worker_id) const {
  for (const auto &entry : states_by_lang_) {
    auto driver = GetWorker(entry.second.registered_drivers, worker_id);
    if (driver != nullptr) {
      return driver;
    }
  }
  return nullptr;
}

std::shared_ptr<WorkerInterface> WorkerPool::GetRegisteredDriver(
    const std::shared_ptr<ClientConnection> &connection) const {
  for (const auto &entry : states_by_lang_) {
    auto driver = GetWorker(entry.second.registered_drivers, connection);
    if (driver != nullptr) {
      return driver;
    }
  }
  return nullptr;
}

void WorkerPool::PushSpillWorker(const std::shared_ptr<WorkerInterface> &worker) {
  PushIOWorkerInternal(worker, rpc::WorkerType::SPILL_WORKER);
}

void WorkerPool::PopSpillWorker(
    std::function<void(std::shared_ptr<WorkerInterface>)> callback) {
  PopIOWorkerInternal(rpc::WorkerType::SPILL_WORKER, callback);
}

void WorkerPool::PushRestoreWorker(const std::shared_ptr<WorkerInterface> &worker) {
  PushIOWorkerInternal(worker, rpc::WorkerType::RESTORE_WORKER);
}

void WorkerPool::PopRestoreWorker(
    std::function<void(std::shared_ptr<WorkerInterface>)> callback) {
  PopIOWorkerInternal(rpc::WorkerType::RESTORE_WORKER, callback);
}

void WorkerPool::PushIOWorkerInternal(const std::shared_ptr<WorkerInterface> &worker,
                                      const rpc::WorkerType &worker_type) {
  RAY_CHECK(IsIOWorkerType(worker->GetWorkerType()));
  auto &state = GetStateForLanguage(Language::PYTHON);
  auto &io_worker_state = GetIOWorkerStateFromWorkerType(worker_type, state);

  if (!io_worker_state.started_io_workers.count(worker)) {
    RAY_LOG(DEBUG)
        << "The IO worker has failed. Skip pushing it to the worker pool. Worker type: "
        << rpc::WorkerType_Name(worker_type) << ", worker id: " << worker->WorkerId();
    return;
  }

  RAY_LOG(DEBUG) << "Pushing an IO worker to the worker pool. Worker type: "
                 << rpc::WorkerType_Name(worker_type)
                 << ", worker id: " << worker->WorkerId();
  if (io_worker_state.pending_io_tasks.empty()) {
    io_worker_state.idle_io_workers.emplace(worker);
  } else {
    auto callback = io_worker_state.pending_io_tasks.front();
    io_worker_state.pending_io_tasks.pop();
    callback(worker);
  }
}

void WorkerPool::PopIOWorkerInternal(
    const rpc::WorkerType &worker_type,
    std::function<void(std::shared_ptr<WorkerInterface>)> callback) {
  auto &state = GetStateForLanguage(Language::PYTHON);
  auto &io_worker_state = GetIOWorkerStateFromWorkerType(worker_type, state);

  if (io_worker_state.idle_io_workers.empty()) {
    // We must fill the pending task first, because 'TryStartIOWorkers' will
    // start I/O workers according to the number of pending tasks.
    io_worker_state.pending_io_tasks.push(callback);
    RAY_LOG(DEBUG) << "There are no idle workers, try starting a new one. Try starting a "
                      "new one. Worker type: "
                   << rpc::WorkerType_Name(worker_type);
    TryStartIOWorkers(Language::PYTHON, worker_type);
  } else {
    const auto it = io_worker_state.idle_io_workers.begin();
    auto io_worker = *it;
    io_worker_state.idle_io_workers.erase(it);
    RAY_LOG(DEBUG) << "Popped an IO worker. Worker type: "
                   << rpc::WorkerType_Name(worker_type)
                   << ", worker ID: " << io_worker->WorkerId();
    callback(io_worker);
  }
}

void WorkerPool::PushDeleteWorker(const std::shared_ptr<WorkerInterface> &worker) {
  RAY_CHECK(IsIOWorkerType(worker->GetWorkerType()));
  if (worker->GetWorkerType() == rpc::WorkerType::RESTORE_WORKER) {
    PushRestoreWorker(worker);
  } else {
    PushSpillWorker(worker);
  }
}

void WorkerPool::PopDeleteWorker(
    std::function<void(std::shared_ptr<WorkerInterface>)> callback) {
  auto &state = GetStateForLanguage(Language::PYTHON);
  // Choose an I/O worker with more idle workers.
  size_t num_spill_idle_workers = state.spill_io_worker_state.idle_io_workers.size();
  size_t num_restore_idle_workers = state.restore_io_worker_state.idle_io_workers.size();

  if (num_restore_idle_workers < num_spill_idle_workers) {
    PopSpillWorker(callback);
  } else {
    PopRestoreWorker(callback);
  }
}

void WorkerPool::PushWorker(const std::shared_ptr<WorkerInterface> &worker) {
  // Since the worker is now idle, unset its assigned task ID.
  RAY_CHECK(worker->GetAssignedTaskId().IsNil())
      << "Idle workers cannot have an assigned task ID";

  // Find a task that this worker can fit. If there's none, put it in the idle pool.
  // First find in pending_registration_requests, then in pending_start_requests.
  std::shared_ptr<PopWorkerRequest> pop_worker_request = nullptr;
  auto &state = GetStateForLanguage(worker->GetLanguage());
  {
    auto it = std::find_if(
        state.pending_registration_requests.begin(),
        state.pending_registration_requests.end(),
        [this, &worker](const std::shared_ptr<PopWorkerRequest> &request) {
          return WorkerFitsForTask(*worker, *request) == WorkerUnfitForTaskReason::NONE;
        });
    if (it != state.pending_registration_requests.end()) {
      pop_worker_request = *it;
      state.pending_registration_requests.erase(it);
    }
  }
  if (!pop_worker_request) {
    auto it = std::find_if(
        state.pending_start_requests.begin(),
        state.pending_start_requests.end(),
        [this, &worker](const std::shared_ptr<PopWorkerRequest> &request) {
          return WorkerFitsForTask(*worker, *request) == WorkerUnfitForTaskReason::NONE;
        });
    if (it != state.pending_start_requests.end()) {
      pop_worker_request = *it;
      state.pending_start_requests.erase(it);
    }
  }

  if (pop_worker_request) {
    bool used = pop_worker_request->callback_(worker, PopWorkerStatus::OK, "");
    if (!used) {
      // Retry PushWorker. Maybe it can be used by other tasks.
      // Can we have tail call optimization for this? :)
      return PushWorker(worker);
    }
  } else {
    // Worker pushed without suiting any pending request. Put to idle pool with
    // keep_alive_until.
    state.idle.insert(worker);
    auto now = get_time_();
    absl::Time keep_alive_until =
        now +
        absl::Milliseconds(RayConfig::instance().idle_worker_killing_time_threshold_ms());
    if (worker->GetAssignedTaskTime() == absl::Time()) {
      // Newly registered worker. Respect worker_startup_keep_alive_duration if any.
      auto it = state.worker_processes.find(worker->GetStartupToken());
      if (it != state.worker_processes.end()) {
        const auto &keep_alive_duration = it->second.worker_startup_keep_alive_duration;
        if (keep_alive_duration.has_value()) {
          keep_alive_until = std::max(keep_alive_until, now + *keep_alive_duration);
        }
      }

      // If the worker never held any tasks, then we should consider it first when
      // choosing which idle workers to kill because it is not warmed up and is slower
      // than those workers who served tasks before.
      // See https://github.com/ray-project/ray/pull/36766
      //
      // Also, we set keep_alive_until w.r.t. worker_startup_keep_alive_duration.
      idle_of_all_languages_.emplace_front(IdleWorkerEntry{worker, keep_alive_until});
    } else {
      idle_of_all_languages_.emplace_back(IdleWorkerEntry{worker, keep_alive_until});
    }
  }
  // We either have an idle worker or a slot to start a new worker.
  if (worker->GetWorkerType() == rpc::WorkerType::WORKER) {
    TryPendingStartRequests(worker->GetLanguage());
  }
}

void WorkerPool::TryKillingIdleWorkers() {
  const absl::Time now = get_time_();

  // Filter out all idle workers that are already dead and/or associated with
  // jobs that have already finished.
  int64_t num_killable_idle_workers = 0;
  auto worker_killable = [now](const IdleWorkerEntry &entry) -> bool {
    return entry.keep_alive_until < now;
  };

  // First, kill must-kill workers: dead ones, job finished ones. Also calculate killable
  // worker count.
  for (auto it = idle_of_all_languages_.begin(); it != idle_of_all_languages_.end();) {
    if (it->worker->IsDead()) {
      it = idle_of_all_languages_.erase(it);
      continue;
    }

    const auto &job_id = it->worker->GetAssignedJobId();
    if (finished_jobs_.contains(job_id)) {
      // The job has finished, so we should kill the worker immediately.
      KillIdleWorker(*it);
      it = idle_of_all_languages_.erase(it);
    } else {
      if (worker_killable(*it)) {
        // The job has not yet finished and the worker has been idle for longer
        // than the timeout.
        num_killable_idle_workers++;
      }
      it++;
    }
  }

  // Compute the soft limit for the number of idle workers to keep around.
  // This assumes the common case where each task requires 1 CPU.
  const auto num_desired_idle_workers = get_num_cpus_available_();
  RAY_LOG(DEBUG) << "Idle workers: " << idle_of_all_languages_.size()
                 << ", idle workers that are eligible to kill: "
                 << num_killable_idle_workers
                 << ", num desired workers : " << num_desired_idle_workers;

  // Iterate through the list and try to kill enough workers so that we are at
  // the soft limit.
  auto it = idle_of_all_languages_.begin();
  while (num_killable_idle_workers > num_desired_idle_workers &&
         it != idle_of_all_languages_.end()) {
    if (worker_killable(*it)) {
      RAY_LOG(DEBUG) << "Number of idle workers " << num_killable_idle_workers
                     << " is larger than the number of desired workers "
                     << num_desired_idle_workers << " killing idle worker with PID "
                     << it->worker->GetProcess().GetId();
      KillIdleWorker(*it);
      it = idle_of_all_languages_.erase(it);
      num_killable_idle_workers--;
    } else {
      it++;
    }
  }
}

void WorkerPool::KillIdleWorker(const IdleWorkerEntry &entry) {
  const auto &idle_worker = entry.worker;
  // To avoid object lost issue caused by forcibly killing, send an RPC request to the
  // worker to allow it to do cleanup before exiting. We kill it anyway if the driver
  // is already exited.
  RAY_LOG(DEBUG) << "Sending exit message to worker " << idle_worker->WorkerId();
  // Register the worker to pending exit so that we can correctly calculate the
  // running_size.
  // This also means that there's an inflight `Exit` RPC request to the worker.
  pending_exit_idle_workers_.emplace(idle_worker->WorkerId(), idle_worker);
  auto rpc_client = idle_worker->rpc_client();
  RAY_CHECK(rpc_client);
  rpc::ExitRequest request;
  const auto &job_id = idle_worker->GetAssignedJobId();
  if (finished_jobs_.contains(job_id) && idle_worker->GetRootDetachedActorId().IsNil()) {
    RAY_LOG(INFO) << "Force exiting worker whose job has exited "
                  << idle_worker->WorkerId();
    request.set_force_exit(true);
  }
  rpc_client->Exit(
      request, [this, entry](const ray::Status &status, const rpc::ExitReply &r) {
        const auto &worker = entry.worker;

        RAY_CHECK(pending_exit_idle_workers_.erase(worker->WorkerId()));
        if (!status.ok()) {
          RAY_LOG(ERROR) << "Failed to send exit request: " << status.ToString();
        }

        // In case of failed to send request, we remove it from pool as well
        // TODO(iycheng): We should handle the grpc failure in better way.
        if (!status.ok() || r.success()) {
          RAY_LOG(DEBUG) << "Removed worker " << worker->WorkerId();
          auto &worker_state = GetStateForLanguage(worker->GetLanguage());
          // If we could kill the worker properly, we remove them from the idle
          // pool.
          RemoveWorker(worker_state.idle, worker);
          // We always mark the worker as dead.
          // If the worker is not idle at this moment, we'd want to mark it as dead
          // so it won't be reused later.
          if (!worker->IsDead()) {
            worker->MarkDead();
          }
        } else {
          RAY_LOG(DEBUG) << "Failed to remove worker " << worker->WorkerId();
          // We re-insert the idle worker to the back of the queue if it fails to
          // kill the worker (e.g., when the worker owns the object). Without this,
          // if the first N workers own objects, it can't kill idle workers that are
          // >= N+1.
          idle_of_all_languages_.push_back(entry);
        }
      });
}

WorkerUnfitForTaskReason WorkerPool::WorkerFitsForTask(
    const WorkerInterface &worker, const PopWorkerRequest &pop_worker_request) const {
  if (worker.IsDead()) {
    return WorkerUnfitForTaskReason::OTHERS;
  }
  // These workers are exiting. So skip them.
  if (pending_exit_idle_workers_.contains(worker.WorkerId())) {
    return WorkerUnfitForTaskReason::OTHERS;
  }
  if (worker.GetLanguage() != pop_worker_request.language_) {
    return WorkerUnfitForTaskReason::OTHERS;
  }
  if (worker.GetWorkerType() != pop_worker_request.worker_type_) {
    return WorkerUnfitForTaskReason::OTHERS;
  }

  // For scheduling requests with a root detached actor ID, ensure that either the
  // worker has _no_ detached actor ID or it matches the request.
  // NOTE(edoakes): the job ID for a worker with no detached actor ID must still match,
  // which is checked below. The pop_worker_request for a task rooted in a detached
  // actor will have the job ID of the job that created the detached actor.
  if (!pop_worker_request.root_detached_actor_id_.IsNil() &&
      !worker.GetRootDetachedActorId().IsNil() &&
      pop_worker_request.root_detached_actor_id_ != worker.GetRootDetachedActorId()) {
    return WorkerUnfitForTaskReason::ROOT_MISMATCH;
  }

  // Only consider workers that haven't been assigned to a job yet or have been assigned
  // to the requested job.
  const auto worker_job_id = worker.GetAssignedJobId();
  if (!worker_job_id.IsNil() && pop_worker_request.job_id_ != worker_job_id) {
    return WorkerUnfitForTaskReason::ROOT_MISMATCH;
  }

  // If the request asks for a is_gpu, and the worker is assigned a different is_gpu,
  // then skip it.
  if (!OptionalsMatchOrEitherEmpty(pop_worker_request.is_gpu_, worker.GetIsGpu())) {
    return WorkerUnfitForTaskReason::OTHERS;
  }
  // If the request asks for a is_actor_worker, and the worker is assigned a different
  // is_actor_worker, then skip it.
  if (!OptionalsMatchOrEitherEmpty(pop_worker_request.is_actor_worker_,
                                   worker.GetIsActorWorker())) {
    return WorkerUnfitForTaskReason::OTHERS;
  }
  // Skip workers with a mismatched runtime_env.
  // Even if the task doesn't have a runtime_env specified, we cannot schedule it to a
  // worker with a runtime_env because the task is expected to run in the base
  // environment.
  if (worker.GetRuntimeEnvHash() != pop_worker_request.runtime_env_hash_) {
    return WorkerUnfitForTaskReason::RUNTIME_ENV_MISMATCH;
  }
  // Skip if the dynamic_options doesn't match.
  if (LookupWorkerDynamicOptions(worker.GetStartupToken()) !=
      pop_worker_request.dynamic_options_) {
    return WorkerUnfitForTaskReason::DYNAMIC_OPTIONS_MISMATCH;
  }
  return WorkerUnfitForTaskReason::NONE;
}

void WorkerPool::StartNewWorker(
    const std::shared_ptr<PopWorkerRequest> &pop_worker_request) {
  auto start_worker_process_fn = [this](
                                     std::shared_ptr<PopWorkerRequest> request,
                                     const std::string &serialized_runtime_env_context) {
    auto &state = GetStateForLanguage(request->language_);
    const std::string &serialized_runtime_env =
        request->runtime_env_info_.serialized_runtime_env();

    PopWorkerStatus status = PopWorkerStatus::OK;
    auto [proc, startup_token] =
        StartWorkerProcess(request->language_,
                           request->worker_type_,
                           request->job_id_,
                           &status,
                           request->dynamic_options_,
                           request->runtime_env_hash_,
                           serialized_runtime_env_context,
                           request->runtime_env_info_,
                           request->worker_startup_keep_alive_duration_);
    if (status == PopWorkerStatus::OK) {
      RAY_CHECK(proc.IsValid());
      WarnAboutSize();
      state.pending_registration_requests.emplace_back(request);
      MonitorPopWorkerRequestForRegistration(request);
    } else if (status == PopWorkerStatus::TooManyStartingWorkerProcesses) {
      // TODO(jjyao) As an optimization, we don't need to delete the runtime env
      // but reuse it the next time we retry the request.
      DeleteRuntimeEnvIfPossible(serialized_runtime_env);
      state.pending_start_requests.emplace_back(std::move(request));
    } else {
      DeleteRuntimeEnvIfPossible(serialized_runtime_env);
<<<<<<< HEAD
      // If we failed due to E2BIG, we provide a more specific error message.
      const std::string error_msg = (status == PopWorkerStatus::ArgumentListTooLong)
                                        ? "Worker command arguments too long. This can "
                                          "be caused by a large runtime environment."
                                        : "";
      PopWorkerCallbackAsync(std::move(request->callback_), nullptr, status, error_msg);
=======
      PopWorkerCallbackAsync(std::move(pop_worker_request->callback), nullptr, status);
>>>>>>> 2af79136
    }
  };

  const std::string &serialized_runtime_env =
      pop_worker_request->runtime_env_info_.serialized_runtime_env();

  if (!IsRuntimeEnvEmpty(serialized_runtime_env)) {
    // create runtime env.
    GetOrCreateRuntimeEnv(
        serialized_runtime_env,
        pop_worker_request->runtime_env_info_.runtime_env_config(),
        pop_worker_request->job_id_,
        [this, start_worker_process_fn, pop_worker_request](
            bool successful,
            const std::string &serialized_runtime_env_context,
            const std::string &setup_error_message) {
          if (successful) {
            start_worker_process_fn(pop_worker_request, serialized_runtime_env_context);
          } else {
            process_failed_runtime_env_setup_failed_++;
            pop_worker_request->callback_(
                nullptr,
                PopWorkerStatus::RuntimeEnvCreationFailed,
                /*runtime_env_setup_error_message*/ setup_error_message);
          }
        });
  } else {
    start_worker_process_fn(pop_worker_request, "");
  }
}

void WorkerPool::PopWorker(const TaskSpecification &task_spec,
                           const PopWorkerCallback &callback) {
  RAY_LOG(DEBUG) << "Pop worker for task " << task_spec.TaskId() << " task name "
                 << task_spec.FunctionDescriptor()->ToString();
  // Code path of actor task.
  RAY_CHECK(!task_spec.IsActorTask()) << "Direct call shouldn't reach here.";

  auto pop_worker_request = std::make_shared<PopWorkerRequest>(
      task_spec.GetLanguage(),
      rpc::WorkerType::WORKER,
      task_spec.JobId(),
      task_spec.RootDetachedActorId(),
      /*is_gpu=*/task_spec.GetRequiredResources().Get(scheduling::ResourceID::GPU()) > 0,
      /*is_actor_worker=*/task_spec.IsActorCreationTask(),
      task_spec.RuntimeEnvInfo(),
      task_spec.GetRuntimeEnvHash(),
      task_spec.DynamicWorkerOptionsOrEmpty(),
      /*worker_startup_keep_alive_duration=*/std::nullopt,
      [this, task_spec, callback](
          const std::shared_ptr<WorkerInterface> &worker,
          PopWorkerStatus status,
          const std::string &runtime_env_setup_error_message) -> bool {
        // We got a worker suitable for the task. Now let's check if the task is still
        // executable.
        if (worker && finished_jobs_.contains(task_spec.JobId()) &&
            task_spec.RootDetachedActorId().IsNil()) {
          // When a job finishes, node manager will kill leased workers one time
          // and worker pool will kill idle workers periodically.
          // The current worker is already removed from the idle workers
          // but hasn't been added to the leased workers since the callback is not called
          // yet. We shouldn't add this worker to the leased workers since killing leased
          // workers for this finished job may already happen and won't happen again (this
          // is one time) so it will cause a process leak. Instead we fail the PopWorker
          // and add the worker back to the idle workers so it can be killed later.
          RAY_CHECK(status == PopWorkerStatus::OK);
          callback(nullptr, PopWorkerStatus::JobFinished, "");
          // Not used
          return false;
        }
        return callback(worker, status, runtime_env_setup_error_message);
      });
  PopWorker(std::move(pop_worker_request));
}

std::shared_ptr<WorkerInterface> WorkerPool::FindAndPopIdleWorker(
    const PopWorkerRequest &pop_worker_request) {
  absl::flat_hash_map<WorkerUnfitForTaskReason, size_t> skip_reason_count;

  auto worker_fits_for_task_fn = [this, &pop_worker_request, &skip_reason_count](
                                     const IdleWorkerEntry &entry) -> bool {
    WorkerUnfitForTaskReason reason =
        WorkerFitsForTask(*entry.worker, pop_worker_request);
    if (reason == WorkerUnfitForTaskReason::NONE) {
      return true;
    }
    skip_reason_count[reason]++;
    if (reason == WorkerUnfitForTaskReason::DYNAMIC_OPTIONS_MISMATCH) {
      stats::NumCachedWorkersSkippedDynamicOptionsMismatch.Record(1);
    } else if (reason == WorkerUnfitForTaskReason::RUNTIME_ENV_MISMATCH) {
      stats::NumCachedWorkersSkippedRuntimeEnvironmentMismatch.Record(1);
    } else if (reason == WorkerUnfitForTaskReason::ROOT_MISMATCH) {
      stats::NumCachedWorkersSkippedJobMismatch.Record(1);
    }
    return false;
  };
  auto &state = GetStateForLanguage(pop_worker_request.language_);
  auto worker_it = std::find_if(idle_of_all_languages_.rbegin(),
                                idle_of_all_languages_.rend(),
                                worker_fits_for_task_fn);
  if (worker_it == idle_of_all_languages_.rend()) {
    RAY_LOG(DEBUG) << "No cached worker, cached workers skipped due to "
                   << debug_string(skip_reason_count);
    return nullptr;
  }

  state.idle.erase(worker_it->worker);
  // We can't erase a reverse_iterator.
  auto lit = worker_it.base();
  lit--;
  std::shared_ptr<WorkerInterface> worker = std::move(lit->worker);
  idle_of_all_languages_.erase(lit);

  // Assigned workers should always match the request's job_id
  // *except* if the task originates from a detached actor.
  RAY_CHECK(worker->GetAssignedJobId().IsNil() ||
            worker->GetAssignedJobId() == pop_worker_request.job_id_ ||
            !pop_worker_request.root_detached_actor_id_.IsNil());
  return worker;
}

void WorkerPool::PopWorker(std::shared_ptr<PopWorkerRequest> pop_worker_request) {
  // If there's an idle worker that fits the task, use it.
  // Else, start a new worker.
  auto worker = FindAndPopIdleWorker(*pop_worker_request);
  if (worker == nullptr) {
    StartNewWorker(pop_worker_request);
    return;
  }
  RAY_CHECK(worker->GetAssignedJobId().IsNil() ||
            worker->GetAssignedJobId() == pop_worker_request->job_id_);
  stats::NumWorkersStartedFromCache.Record(1);
  PopWorkerCallbackAsync(pop_worker_request->callback_, worker, PopWorkerStatus::OK);
}

void WorkerPool::PrestartWorkers(const TaskSpecification &task_spec,
                                 int64_t backlog_size) {
  int64_t num_available_cpus = get_num_cpus_available_();
  // Code path of task that needs a dedicated worker.
  RAY_LOG(DEBUG) << "PrestartWorkers, num_available_cpus " << num_available_cpus
                 << " backlog_size " << backlog_size << " task spec "
                 << task_spec.DebugString() << " has runtime env "
                 << task_spec.HasRuntimeEnv();
  if ((task_spec.IsActorCreationTask() && !task_spec.DynamicWorkerOptions().empty()) ||
      task_spec.GetLanguage() != ray::Language::PYTHON) {
    return;  // Not handled.
  }

  auto &state = GetStateForLanguage(task_spec.GetLanguage());
  // The number of available workers that can be used for this task spec.
  int num_usable_workers = state.idle.size();
  for (auto &entry : state.worker_processes) {
    num_usable_workers += entry.second.is_pending_registration ? 1 : 0;
  }
  // Some existing workers may be holding less than 1 CPU each, so we should
  // start as many workers as needed to fill up the remaining CPUs.
  auto desired_usable_workers = std::min<int64_t>(num_available_cpus, backlog_size);
  if (num_usable_workers < desired_usable_workers) {
    // Account for workers that are idle or already starting.
    int64_t num_needed = desired_usable_workers - num_usable_workers;
    RAY_LOG(DEBUG) << "Prestarting " << num_needed << " workers given task backlog size "
                   << backlog_size << " and available CPUs " << num_available_cpus
                   << " num idle workers " << state.idle.size()
                   << " num registered workers " << state.registered_workers.size();
    PrestartWorkersInternal(task_spec, num_needed);
  }
}

void WorkerPool::PrestartWorkersInternal(const TaskSpecification &task_spec,
                                         int64_t num_needed) {
  RAY_LOG(DEBUG) << "PrestartWorkers " << num_needed;
  for (int ii = 0; ii < num_needed; ++ii) {
    // Prestart worker with no runtime env.
    if (IsRuntimeEnvEmpty(task_spec.SerializedRuntimeEnv())) {
      PopWorkerStatus status;
      StartWorkerProcess(
          task_spec.GetLanguage(), rpc::WorkerType::WORKER, task_spec.JobId(), &status);
      continue;
    }

    // Prestart worker with runtime env.
    GetOrCreateRuntimeEnv(
        task_spec.SerializedRuntimeEnv(),
        task_spec.RuntimeEnvConfig(),
        task_spec.JobId(),
        [this, task_spec = task_spec](bool successful,
                                      const std::string &serialized_runtime_env_context,
                                      const std::string &setup_error_message) {
          if (!successful) {
            RAY_LOG(ERROR) << "Fails to create or get runtime env "
                           << setup_error_message;
            return;
          }
          PopWorkerStatus status;
          StartWorkerProcess(task_spec.GetLanguage(),
                             rpc::WorkerType::WORKER,
                             task_spec.JobId(),
                             &status,
                             /*dynamic_options=*/{},
                             task_spec.GetRuntimeEnvHash(),
                             serialized_runtime_env_context,
                             task_spec.RuntimeEnvInfo());
        });
  }
}

void WorkerPool::DisconnectWorker(const std::shared_ptr<WorkerInterface> &worker,
                                  rpc::WorkerExitType disconnect_type) {
  MarkPortAsFree(worker->AssignedPort());
  auto &state = GetStateForLanguage(worker->GetLanguage());
  auto it = state.worker_processes.find(worker->GetStartupToken());
  if (it != state.worker_processes.end()) {
    const auto serialized_runtime_env =
        it->second.runtime_env_info.serialized_runtime_env();
    if (it->second.is_pending_registration) {
      // Worker is either starting or started,
      // if it's not started, we should remove it from starting.
      it->second.is_pending_registration = false;
      if (worker->GetWorkerType() == rpc::WorkerType::WORKER) {
        // This may add new workers to state.worker_processes
        // and invalidate the iterator, do not use `it`
        // after this call.
        TryPendingStartRequests(worker->GetLanguage());
      }
    }

    DeleteRuntimeEnvIfPossible(serialized_runtime_env);
    RemoveWorkerProcess(state, worker->GetStartupToken());
  }
  RAY_CHECK(RemoveWorker(state.registered_workers, worker));

  if (IsIOWorkerType(worker->GetWorkerType())) {
    auto &io_worker_state =
        GetIOWorkerStateFromWorkerType(worker->GetWorkerType(), state);
    if (!RemoveWorker(io_worker_state.started_io_workers, worker)) {
      // IO worker is either starting or started,
      // if it's not started, we should remove it from starting.
      io_worker_state.num_starting_io_workers--;
    }
    RemoveWorker(io_worker_state.idle_io_workers, worker);
    return;
  }

  for (auto idle_worker_iter = idle_of_all_languages_.begin();
       idle_worker_iter != idle_of_all_languages_.end();
       idle_worker_iter++) {
    if (idle_worker_iter->worker == worker) {
      idle_of_all_languages_.erase(idle_worker_iter);
      break;
    }
  }
  RemoveWorker(state.idle, worker);
}

void WorkerPool::DisconnectDriver(const std::shared_ptr<WorkerInterface> &driver) {
  auto &state = GetStateForLanguage(driver->GetLanguage());
  RAY_CHECK(RemoveWorker(state.registered_drivers, driver));
  MarkPortAsFree(driver->AssignedPort());
}

inline WorkerPool::State &WorkerPool::GetStateForLanguage(const Language &language) {
  auto state = states_by_lang_.find(language);
  RAY_CHECK(state != states_by_lang_.end())
      << "Required Language isn't supported: " << Language_Name(language);
  return state->second;
}

inline bool WorkerPool::IsIOWorkerType(const rpc::WorkerType &worker_type) const {
  return worker_type == rpc::WorkerType::SPILL_WORKER ||
         worker_type == rpc::WorkerType::RESTORE_WORKER;
}

std::vector<std::shared_ptr<WorkerInterface>> WorkerPool::GetAllRegisteredWorkers(
    bool filter_dead_workers, bool filter_io_workers) const {
  std::vector<std::shared_ptr<WorkerInterface>> workers;

  for (const auto &entry : states_by_lang_) {
    for (const auto &worker : entry.second.registered_workers) {
      if (!worker->IsRegistered()) {
        continue;
      }

      if (filter_io_workers && (IsIOWorkerType(worker->GetWorkerType()))) {
        continue;
      }

      if (filter_dead_workers && worker->IsDead()) {
        continue;
      }
      workers.push_back(worker);
    }
  }

  return workers;
}

bool WorkerPool::IsWorkerAvailableForScheduling() const {
  for (const auto &entry : states_by_lang_) {
    for (const auto &worker : entry.second.registered_workers) {
      if (!worker->IsRegistered()) {
        continue;
      }
      if (worker->IsAvailableForScheduling()) {
        return true;
      }
    }
  }
  return false;
}

std::vector<std::shared_ptr<WorkerInterface>> WorkerPool::GetAllRegisteredDrivers(
    bool filter_dead_drivers) const {
  std::vector<std::shared_ptr<WorkerInterface>> drivers;

  for (const auto &entry : states_by_lang_) {
    for (const auto &driver : entry.second.registered_drivers) {
      if (!driver->IsRegistered()) {
        continue;
      }

      if (filter_dead_drivers && driver->IsDead()) {
        continue;
      }
      drivers.push_back(driver);
    }
  }

  return drivers;
}

void WorkerPool::WarnAboutSize() {
  for (auto &entry : states_by_lang_) {
    auto &state = entry.second;
    int64_t num_workers_started_or_registered = 0;
    num_workers_started_or_registered +=
        static_cast<int64_t>(state.registered_workers.size());
    for (const auto &starting_process : state.worker_processes) {
      num_workers_started_or_registered +=
          starting_process.second.is_pending_registration ? 0 : 1;
    }
    // Don't count IO workers towards the warning message threshold.
    num_workers_started_or_registered -= RayConfig::instance().max_io_workers() * 2;
    int64_t multiple = num_workers_started_or_registered / state.multiple_for_warning;
    std::stringstream warning_message;
    if (multiple >= 4 && multiple > state.last_warning_multiple) {
      // Push an error message to the user if the worker pool tells us that it is
      // getting too big.
      state.last_warning_multiple = multiple;
      warning_message
          << "WARNING: " << num_workers_started_or_registered << " "
          << Language_Name(entry.first)
          << " worker processes have been started on node: " << node_id_
          << " with address: " << node_address_ << ". "
          << "This could be a result of using "
          << "a large number of actors, or due to tasks blocked in ray.get() calls "
          << "(see https://github.com/ray-project/ray/issues/3644 for "
          << "some discussion of workarounds).";
      std::string warning_message_str = warning_message.str();
      RAY_LOG(WARNING) << warning_message_str;

      auto error_data_ptr = gcs::CreateErrorTableData(
          "worker_pool_large", warning_message_str, get_time_());
      gcs_client_.Errors().AsyncReportJobError(error_data_ptr, nullptr);
    }
  }
}

void WorkerPool::TryStartIOWorkers(const Language &language) {
  TryStartIOWorkers(language, rpc::WorkerType::RESTORE_WORKER);
  TryStartIOWorkers(language, rpc::WorkerType::SPILL_WORKER);
}

void WorkerPool::TryPendingStartRequests(const Language &language) {
  auto &state = GetStateForLanguage(language);
  if (state.pending_start_requests.empty()) {
    return;
  }

  std::deque<std::shared_ptr<PopWorkerRequest>> pending_start_requests;
  state.pending_start_requests.swap(pending_start_requests);
  for (const auto &request : pending_start_requests) {
    StartNewWorker(request);
  }
}

void WorkerPool::TryStartIOWorkers(const Language &language,
                                   const rpc::WorkerType &worker_type) {
  if (language != Language::PYTHON) {
    return;
  }
  auto &state = GetStateForLanguage(language);
  auto &io_worker_state = GetIOWorkerStateFromWorkerType(worker_type, state);

  int available_io_workers_num =
      io_worker_state.num_starting_io_workers + io_worker_state.started_io_workers.size();
  int max_workers_to_start =
      RayConfig::instance().max_io_workers() - available_io_workers_num;
  // Compare first to prevent unsigned underflow.
  if (io_worker_state.pending_io_tasks.size() > io_worker_state.idle_io_workers.size()) {
    int expected_workers_num =
        io_worker_state.pending_io_tasks.size() - io_worker_state.idle_io_workers.size();
    if (expected_workers_num > max_workers_to_start) {
      expected_workers_num = max_workers_to_start;
    }
    for (; expected_workers_num > 0; expected_workers_num--) {
      PopWorkerStatus status;
      auto [proc, startup_token] =
          StartWorkerProcess(ray::Language::PYTHON, worker_type, JobID::Nil(), &status);
      if (!proc.IsValid()) {
        // We may hit the maximum worker start up concurrency limit. Stop.
        return;
      }
    }
  }
}

std::string WorkerPool::DebugString() const {
  std::stringstream result;
  result << "WorkerPool:";
  result << "\n- registered jobs: " << all_jobs_.size() - finished_jobs_.size();
  result << "\n- process_failed_job_config_missing: "
         << process_failed_job_config_missing_;
  result << "\n- process_failed_rate_limited: " << process_failed_rate_limited_;
  result << "\n- process_failed_pending_registration: "
         << process_failed_pending_registration_;
  result << "\n- process_failed_runtime_env_setup_failed: "
         << process_failed_runtime_env_setup_failed_;
  for (const auto &entry : states_by_lang_) {
    result << "\n- num " << Language_Name(entry.first)
           << " workers: " << entry.second.registered_workers.size();
    result << "\n- num " << Language_Name(entry.first)
           << " drivers: " << entry.second.registered_drivers.size();
    result << "\n- num " << Language_Name(entry.first)
           << " pending start requests: " << entry.second.pending_start_requests.size();
    result << "\n- num " << Language_Name(entry.first)
           << " pending registration requests: "
           << entry.second.pending_registration_requests.size();
    result << "\n- num object spill callbacks queued: "
           << entry.second.spill_io_worker_state.pending_io_tasks.size();
    result << "\n- num object restore queued: "
           << entry.second.restore_io_worker_state.pending_io_tasks.size();
    result << "\n- num util functions queued: "
           << entry.second.util_io_worker_state.pending_io_tasks.size();
  }
  result << "\n- num idle workers: " << idle_of_all_languages_.size();
  return result.str();
}

WorkerPool::IOWorkerState &WorkerPool::GetIOWorkerStateFromWorkerType(
    const rpc::WorkerType &worker_type, WorkerPool::State &state) const {
  RAY_CHECK(worker_type != rpc::WorkerType::WORKER)
      << worker_type << " type cannot be used to retrieve io_worker_state";
  switch (worker_type) {
  case rpc::WorkerType::SPILL_WORKER:
    return state.spill_io_worker_state;
  case rpc::WorkerType::RESTORE_WORKER:
    return state.restore_io_worker_state;
  default:
    RAY_LOG(FATAL) << "Unknown worker type: " << worker_type;
  }
  UNREACHABLE;
}

void WorkerPool::GetOrCreateRuntimeEnv(const std::string &serialized_runtime_env,
                                       const rpc::RuntimeEnvConfig &runtime_env_config,
                                       const JobID &job_id,
                                       const GetOrCreateRuntimeEnvCallback &callback) {
  RAY_LOG(DEBUG) << "GetOrCreateRuntimeEnv for job " << job_id << " with runtime_env "
                 << serialized_runtime_env;
  runtime_env_agent_client_->GetOrCreateRuntimeEnv(
      job_id,
      serialized_runtime_env,
      runtime_env_config,
      [job_id, serialized_runtime_env, runtime_env_config, callback](
          bool successful,
          const std::string &serialized_runtime_env_context,
          const std::string &setup_error_message) {
        if (successful) {
          callback(true, serialized_runtime_env_context, "");
        } else {
          RAY_LOG(WARNING) << "Couldn't create a runtime environment for job " << job_id
                           << ".";
          RAY_LOG(DEBUG) << "Runtime env for job " << job_id << ": "
                         << serialized_runtime_env;
          callback(/*successful=*/false,
                   /*serialized_runtime_env_context=*/"",
                   /*setup_error_message=*/setup_error_message);
        }
      });
}

void WorkerPool::DeleteRuntimeEnvIfPossible(const std::string &serialized_runtime_env) {
  RAY_LOG(DEBUG) << "DeleteRuntimeEnvIfPossible " << serialized_runtime_env;
  if (!IsRuntimeEnvEmpty(serialized_runtime_env)) {
    runtime_env_agent_client_->DeleteRuntimeEnvIfPossible(
        serialized_runtime_env, [serialized_runtime_env](bool successful) {
          if (!successful) {
            RAY_LOG(ERROR) << "Delete runtime env failed";
            RAY_LOG(DEBUG) << "Runtime env: " << serialized_runtime_env;
          }
        });
  }
}

const std::vector<std::string> &WorkerPool::LookupWorkerDynamicOptions(
    StartupToken token) const {
  for (const auto &[lang, state] : states_by_lang_) {
    auto it = state.worker_processes.find(token);
    if (it != state.worker_processes.end()) {
      return it->second.dynamic_options;
    }
  }
  static std::vector<std::string> kNoDynamicOptions;
  return kNoDynamicOptions;
}

const NodeID &WorkerPool::GetNodeID() const { return node_id_; }

}  // namespace raylet

}  // namespace ray<|MERGE_RESOLUTION|>--- conflicted
+++ resolved
@@ -1321,16 +1321,7 @@
       state.pending_start_requests.emplace_back(std::move(request));
     } else {
       DeleteRuntimeEnvIfPossible(serialized_runtime_env);
-<<<<<<< HEAD
-      // If we failed due to E2BIG, we provide a more specific error message.
-      const std::string error_msg = (status == PopWorkerStatus::ArgumentListTooLong)
-                                        ? "Worker command arguments too long. This can "
-                                          "be caused by a large runtime environment."
-                                        : "";
-      PopWorkerCallbackAsync(std::move(request->callback_), nullptr, status, error_msg);
-=======
-      PopWorkerCallbackAsync(std::move(pop_worker_request->callback), nullptr, status);
->>>>>>> 2af79136
+      PopWorkerCallbackAsync(std::move(request->callback_), nullptr, status);
     }
   };
 
