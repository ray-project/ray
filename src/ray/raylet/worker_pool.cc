--- conflicted
+++ resolved
@@ -1060,14 +1060,9 @@
     auto it = std::find_if(
         state.pending_registration_requests.begin(),
         state.pending_registration_requests.end(),
-<<<<<<< HEAD
-        [this, &worker](const std::shared_ptr<PopWorkerRequest> &pop_worker_request) {
-          return WorkerFitForLease(*worker, *pop_worker_request) ==
+        [this, &worker](const std::shared_ptr<PopWorkerRequest> &request) {
+          return WorkerFitForLease(*worker, *request) ==
                  WorkerUnfitForLeaseReason::NONE;
-=======
-        [this, &worker](const std::shared_ptr<PopWorkerRequest> &request) {
-          return WorkerFitsForTask(*worker, *request) == WorkerUnfitForTaskReason::NONE;
->>>>>>> 2807c0e4
         });
     if (it != state.pending_registration_requests.end()) {
       pop_worker_request = *it;
@@ -1078,14 +1073,9 @@
     auto it = std::find_if(
         state.pending_start_requests.begin(),
         state.pending_start_requests.end(),
-<<<<<<< HEAD
-        [this, &worker](const std::shared_ptr<PopWorkerRequest> &pop_worker_request) {
-          return WorkerFitForLease(*worker, *pop_worker_request) ==
+        [this, &worker](const std::shared_ptr<PopWorkerRequest> &request) {
+          return WorkerFitForLease(*worker, *request) ==
                  WorkerUnfitForLeaseReason::NONE;
-=======
-        [this, &worker](const std::shared_ptr<PopWorkerRequest> &request) {
-          return WorkerFitsForTask(*worker, *request) == WorkerUnfitForTaskReason::NONE;
->>>>>>> 2807c0e4
         });
     if (it != state.pending_start_requests.end()) {
       pop_worker_request = *it;
@@ -1257,19 +1247,11 @@
   if (pending_exit_idle_workers_.contains(worker.WorkerId())) {
     return WorkerUnfitForLeaseReason::OTHERS;
   }
-<<<<<<< HEAD
-  if (worker.GetLanguage() != pop_worker_request.language) {
+  if (worker.GetLanguage() != pop_worker_request.language_) {
     return WorkerUnfitForLeaseReason::OTHERS;
   }
-  if (worker.GetWorkerType() != pop_worker_request.worker_type) {
+  if (worker.GetWorkerType() != pop_worker_request.worker_type_) {
     return WorkerUnfitForLeaseReason::OTHERS;
-=======
-  if (worker.GetLanguage() != pop_worker_request.language_) {
-    return WorkerUnfitForTaskReason::OTHERS;
-  }
-  if (worker.GetWorkerType() != pop_worker_request.worker_type_) {
-    return WorkerUnfitForTaskReason::OTHERS;
->>>>>>> 2807c0e4
   }
 
   // For scheduling requests with a root detached actor ID, ensure that either the
@@ -1279,36 +1261,21 @@
   // actor will have the job ID of the job that created the detached actor.
   if (!pop_worker_request.root_detached_actor_id_.IsNil() &&
       !worker.GetRootDetachedActorId().IsNil() &&
-<<<<<<< HEAD
-      pop_worker_request.root_detached_actor_id != worker.GetRootDetachedActorId()) {
+      pop_worker_request.root_detached_actor_id_ != worker.GetRootDetachedActorId()) {
     return WorkerUnfitForLeaseReason::ROOT_MISMATCH;
-=======
-      pop_worker_request.root_detached_actor_id_ != worker.GetRootDetachedActorId()) {
-    return WorkerUnfitForTaskReason::ROOT_MISMATCH;
->>>>>>> 2807c0e4
   }
 
   // Only consider workers that haven't been assigned to a job yet or have been assigned
   // to the requested job.
   const auto worker_job_id = worker.GetAssignedJobId();
-<<<<<<< HEAD
-  if (!worker_job_id.IsNil() && pop_worker_request.job_id != worker_job_id) {
+  if (!worker_job_id.IsNil() && pop_worker_request.job_id_ != worker_job_id) {
     return WorkerUnfitForLeaseReason::ROOT_MISMATCH;
-=======
-  if (!worker_job_id.IsNil() && pop_worker_request.job_id_ != worker_job_id) {
-    return WorkerUnfitForTaskReason::ROOT_MISMATCH;
->>>>>>> 2807c0e4
   }
 
   // If the request asks for a is_gpu, and the worker is assigned a different is_gpu,
   // then skip it.
-<<<<<<< HEAD
-  if (!OptionalsMatchOrEitherEmpty(pop_worker_request.is_gpu, worker.GetIsGpu())) {
+  if (!OptionalsMatchOrEitherEmpty(pop_worker_request.is_gpu_, worker.GetIsGpu())) {
     return WorkerUnfitForLeaseReason::OTHERS;
-=======
-  if (!OptionalsMatchOrEitherEmpty(pop_worker_request.is_gpu_, worker.GetIsGpu())) {
-    return WorkerUnfitForTaskReason::OTHERS;
->>>>>>> 2807c0e4
   }
   // If the request asks for a is_actor_worker, and the worker is assigned a different
   // is_actor_worker, then skip it.
@@ -1320,23 +1287,13 @@
   // Even if the task doesn't have a runtime_env specified, we cannot schedule it to a
   // worker with a runtime_env because the task is expected to run in the base
   // environment.
-<<<<<<< HEAD
-  if (worker.GetRuntimeEnvHash() != pop_worker_request.runtime_env_hash) {
+  if (worker.GetRuntimeEnvHash() != pop_worker_request.runtime_env_hash_) {
     return WorkerUnfitForLeaseReason::RUNTIME_ENV_MISMATCH;
-  }
-  // Skip if the dynamic_options doesn't match.
-  if (LookupWorkerDynamicOptions(worker.GetStartupToken()) !=
-      pop_worker_request.dynamic_options) {
-    return WorkerUnfitForLeaseReason::DYNAMIC_OPTIONS_MISMATCH;
-=======
-  if (worker.GetRuntimeEnvHash() != pop_worker_request.runtime_env_hash_) {
-    return WorkerUnfitForTaskReason::RUNTIME_ENV_MISMATCH;
   }
   // Skip if the dynamic_options doesn't match.
   if (LookupWorkerDynamicOptions(worker.GetStartupToken()) !=
       pop_worker_request.dynamic_options_) {
-    return WorkerUnfitForTaskReason::DYNAMIC_OPTIONS_MISMATCH;
->>>>>>> 2807c0e4
+    return WorkerUnfitForLeaseReason::DYNAMIC_OPTIONS_MISMATCH;
   }
   return WorkerUnfitForLeaseReason::NONE;
 }
