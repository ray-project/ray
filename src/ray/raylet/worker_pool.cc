--- conflicted
+++ resolved
@@ -668,7 +668,6 @@
     RAY_LOG(DEBUG) << debug_info;
   }
 
-<<<<<<< HEAD
   // Workers should be placed into their own process groups (if enabled) to enable
   // per-worker cleanup via killpg on worker death.
   const bool new_process_group = RayConfig::instance().process_group_cleanup_enabled();
@@ -678,11 +677,8 @@
                 /*decouple=*/false,
                 env,
                 /*pipe_to_stdin=*/false,
+                add_to_cgroup_hook_,
                 new_process_group);
-=======
-  Process child(
-      argv.data(), io_service_, ec, /*decouple=*/false, env, false, add_to_cgroup_hook_);
->>>>>>> eeba00b5
   if (!child.IsValid() || ec) {
     // errorcode 24: Too many files. This is caused by ulimit.
     if (ec.value() == 24) {
