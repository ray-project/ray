<<<<<<< HEAD
// Copyright 2017 The Ray Authors.
//
// Licensed under the Apache License, Version 2.0 (the "License");
// you may not use this file except in compliance with the License.
// You may obtain a copy of the License at
//
//  http://www.apache.org/licenses/LICENSE-2.0
//
// Unless required by applicable law or agreed to in writing, software
// distributed under the License is distributed on an "AS IS" BASIS,
// WITHOUT WARRANTIES OR CONDITIONS OF ANY KIND, either express or implied.
// See the License for the specific language governing permissions and
// limitations under the License.

#include "ray/raylet/worker_pool.h"

#include <algorithm>
#include <boost/date_time/posix_time/posix_time.hpp>
#include <boost/filesystem.hpp>

#include "ray/common/constants.h"
#include "ray/common/network_util.h"
#include "ray/common/ray_config.h"
#include "ray/common/status.h"
#include "ray/common/task/task_spec.h"
#include "ray/core_worker/common.h"
#include "ray/gcs/pb_util.h"
#include "ray/stats/metric_defs.h"
#include "ray/util/logging.h"
#include "ray/util/util.h"

DEFINE_stats(worker_register_time_ms, "end to end latency of register a worker process.",
             (), ({1, 10, 100, 1000, 10000}, ), ray::stats::HISTOGRAM);

namespace {

// A helper function to get a worker from a list.
std::shared_ptr<ray::raylet::WorkerInterface> GetWorker(
    const std::unordered_set<std::shared_ptr<ray::raylet::WorkerInterface>> &worker_pool,
    const std::shared_ptr<ray::ClientConnection> &connection) {
  for (auto it = worker_pool.begin(); it != worker_pool.end(); it++) {
    if ((*it)->Connection() == connection) {
      return (*it);
    }
  }
  return nullptr;
}

// A helper function to remove a worker from a list. Returns true if the worker
// was found and removed.
bool RemoveWorker(
    std::unordered_set<std::shared_ptr<ray::raylet::WorkerInterface>> &worker_pool,
    const std::shared_ptr<ray::raylet::WorkerInterface> &worker) {
  return worker_pool.erase(worker) > 0;
}

}  // namespace

namespace ray {

namespace raylet {

WorkerPool::WorkerPool(instrumented_io_context &io_service, const NodeID node_id,
                       const std::string node_address, int num_workers_soft_limit,
                       int num_initial_python_workers_for_first_job,
                       int maximum_startup_concurrency, int min_worker_port,
                       int max_worker_port, const std::vector<int> &worker_ports,
                       std::shared_ptr<gcs::GcsClient> gcs_client,
                       const WorkerCommandMap &worker_commands,
                       const std::string &native_library_path,
                       std::function<void()> starting_worker_timeout_callback,
                       int ray_debugger_external, const std::function<double()> get_time)
    : worker_startup_token_counter_(0),
      io_service_(&io_service),
      node_id_(node_id),
      node_address_(node_address),
      num_workers_soft_limit_(num_workers_soft_limit),
      maximum_startup_concurrency_(maximum_startup_concurrency),
      gcs_client_(std::move(gcs_client)),
      native_library_path_(native_library_path),
      starting_worker_timeout_callback_(starting_worker_timeout_callback),
      ray_debugger_external(ray_debugger_external),
      first_job_registered_python_worker_count_(0),
      first_job_driver_wait_num_python_workers_(std::min(
          num_initial_python_workers_for_first_job, maximum_startup_concurrency)),
      num_initial_python_workers_for_first_job_(num_initial_python_workers_for_first_job),
      periodical_runner_(io_service),
      get_time_(get_time) {
  RAY_CHECK(maximum_startup_concurrency > 0);
  // We need to record so that the metric exists. This way, we report that 0
  // processes have started before a task runs on the node (as opposed to the
  // metric not existing at all).
  stats::NumWorkersStarted.Record(0);
#ifndef _WIN32
  // Ignore SIGCHLD signals. If we don't do this, then worker processes will
  // become zombies instead of dying gracefully.
  signal(SIGCHLD, SIG_IGN);
#endif
  for (const auto &entry : worker_commands) {
    // Initialize the pool state for this language.
    auto &state = states_by_lang_[entry.first];
    state.multiple_for_warning = maximum_startup_concurrency;
    // Set worker command for this language.
    state.worker_command = entry.second;
    RAY_CHECK(!state.worker_command.empty()) << "Worker command must not be empty.";
  }
  // Initialize free ports list with all ports in the specified range.
  if (!worker_ports.empty()) {
    free_ports_ = std::make_unique<std::queue<int>>();
    for (int port : worker_ports) {
      free_ports_->push(port);
    }
  } else if (min_worker_port != 0) {
    if (max_worker_port == 0) {
      max_worker_port = 65535;  // Maximum valid port number.
    }
    RAY_CHECK(min_worker_port > 0 && min_worker_port <= 65535);
    RAY_CHECK(max_worker_port >= min_worker_port && max_worker_port <= 65535);
    free_ports_ = std::make_unique<std::queue<int>>();
    for (int port = min_worker_port; port <= max_worker_port; port++) {
      free_ports_->push(port);
    }
  }
  if (RayConfig::instance().kill_idle_workers_interval_ms() > 0) {
    periodical_runner_.RunFnPeriodically(
        [this] { TryKillingIdleWorkers(); },
        RayConfig::instance().kill_idle_workers_interval_ms(),
        "RayletWorkerPool.deadline_timer.kill_idle_workers");
  }
}

WorkerPool::~WorkerPool() {
  std::unordered_set<Process> procs_to_kill;
  for (const auto &entry : states_by_lang_) {
    // Kill all registered workers. NOTE(swang): This assumes that the registered
    // workers were started by the pool.
    for (const auto &worker : entry.second.registered_workers) {
      procs_to_kill.insert(worker->GetProcess());
    }
    // Kill all the workers that have been started but not registered.
    for (const auto &starting_worker : entry.second.starting_worker_processes) {
      procs_to_kill.insert(starting_worker.second.proc);
    }
  }
  for (Process proc : procs_to_kill) {
    proc.Kill();
    // NOTE: Avoid calling Wait() here. It fails with ECHILD, as SIGCHLD is disabled.
  }
}

// NOTE(kfstorm): The node manager cannot be passed via WorkerPool constructor because the
// grpc server is started after the WorkerPool instance is constructed.
void WorkerPool::SetNodeManagerPort(int node_manager_port) {
  node_manager_port_ = node_manager_port;
}

void WorkerPool::SetAgentManager(std::shared_ptr<AgentManager> agent_manager) {
  agent_manager_ = agent_manager;
}

void WorkerPool::PopWorkerCallbackAsync(const PopWorkerCallback &callback,
                                        std::shared_ptr<WorkerInterface> worker,
                                        PopWorkerStatus status) {
  // Call back this function asynchronously to make sure executed in different stack.
  io_service_->post([this, callback, worker, status]() {
    PopWorkerCallbackInternal(callback, worker, status);
  });
}

void WorkerPool::PopWorkerCallbackInternal(const PopWorkerCallback &callback,
                                           std::shared_ptr<WorkerInterface> worker,
                                           PopWorkerStatus status) {
  RAY_CHECK(callback);
  auto used = callback(worker, status);
  if (worker && !used) {
    // The invalid worker not used, restore it to worker pool.
    PushWorker(worker);
  }
}

void WorkerPool::update_worker_startup_token_counter() {
  worker_startup_token_counter_ += 1;
}

Process WorkerPool::StartWorkerProcess(
    const Language &language, const rpc::WorkerType worker_type, const JobID &job_id,
    PopWorkerStatus *status, const std::vector<std::string> &dynamic_options,
    const int runtime_env_hash, const std::string &serialized_runtime_env_context,
    const std::string &allocated_instances_serialized_json) {
  rpc::JobConfig *job_config = nullptr;
  if (!IsIOWorkerType(worker_type)) {
    RAY_CHECK(!job_id.IsNil());
    auto it = all_jobs_.find(job_id);
    if (it == all_jobs_.end()) {
      RAY_LOG(DEBUG) << "Job config of job " << job_id << " are not local yet.";
      // Will reschedule ready tasks in `NodeManager::HandleJobStarted`.
      *status = PopWorkerStatus::JobConfigMissing;
      process_failed_job_config_missing_++;
      return Process();
    }
    job_config = &it->second;
  }

  auto &state = GetStateForLanguage(language);
  // If we are already starting up too many workers of the same worker type, then return
  // without starting more.
  int starting_workers = 0;
  for (auto &entry : state.starting_worker_processes) {
    if (entry.second.worker_type == worker_type) {
      starting_workers += entry.second.num_starting_workers;
    }
  }

  // Here we consider both task workers and I/O workers.
  if (starting_workers >= maximum_startup_concurrency_) {
    // Workers have been started, but not registered. Force start disabled -- returning.
    RAY_LOG(DEBUG) << "Worker not started, " << starting_workers
                   << " workers of language type " << static_cast<int>(language)
                   << " pending registration";
    *status = PopWorkerStatus::TooManyStartingWorkerProcesses;
    process_failed_rate_limited_++;
    return Process();
  }
  // Either there are no workers pending registration or the worker start is being forced.
  RAY_LOG(DEBUG) << "Starting new worker process, current pool has " << state.idle.size()
                 << " workers";

  int workers_to_start = 1;
  if (dynamic_options.empty()) {
    if (language == Language::JAVA) {
      workers_to_start = job_config->num_java_workers_per_process();
    }
  }

  std::vector<std::string> options;

  // Append Ray-defined per-job options here
  std::string code_search_path;
  if (language == Language::JAVA || language == Language::CPP) {
    if (job_config) {
      std::string code_search_path_str;
      for (int i = 0; i < job_config->code_search_path_size(); i++) {
        auto path = job_config->code_search_path(i);
        if (i != 0) {
          code_search_path_str += ":";
        }
        code_search_path_str += path;
      }
      if (!code_search_path_str.empty()) {
        code_search_path = code_search_path_str;
        if (language == Language::JAVA) {
          code_search_path_str = "-Dray.job.code-search-path=" + code_search_path_str;
        } else if (language == Language::CPP) {
          code_search_path_str = "--ray_code_search_path=" + code_search_path_str;
        } else {
          RAY_LOG(FATAL) << "Unknown language " << Language_Name(language);
        }
        options.push_back(code_search_path_str);
      }
    }
  }

  // Append user-defined per-job options here
  if (language == Language::JAVA) {
    if (!job_config->jvm_options().empty()) {
      options.insert(options.end(), job_config->jvm_options().begin(),
                     job_config->jvm_options().end());
    }
  }

  // Append Ray-defined per-process options here
  if (language == Language::JAVA) {
    options.push_back("-Dray.job.num-java-workers-per-process=" +
                      std::to_string(workers_to_start));
  }

  // Append startup-token for JAVA here
  if (language == Language::JAVA) {
    options.push_back("-Dray.raylet.startup-token=" +
                      std::to_string(worker_startup_token_counter_));
  }

  // Append user-defined per-process options here
  options.insert(options.end(), dynamic_options.begin(), dynamic_options.end());

  // Extract pointers from the worker command to pass into execvpe.
  std::vector<std::string> worker_command_args;
  for (auto const &token : state.worker_command) {
    if (token == kWorkerDynamicOptionPlaceholder) {
      worker_command_args.insert(worker_command_args.end(), options.begin(),
                                 options.end());
      continue;
    }
    RAY_CHECK(node_manager_port_ != 0)
        << "Node manager port is not set yet. This shouldn't happen unless we are trying "
           "to start a worker process before node manager server is started. In this "
           "case, it's a bug and it should be fixed.";
    auto node_manager_port_position = token.find(kNodeManagerPortPlaceholder);
    if (node_manager_port_position != std::string::npos) {
      auto replaced_token = token;
      replaced_token.replace(node_manager_port_position,
                             strlen(kNodeManagerPortPlaceholder),
                             std::to_string(node_manager_port_));
      worker_command_args.push_back(replaced_token);
      continue;
    }

    worker_command_args.push_back(token);
  }

  if (language == Language::PYTHON) {
    RAY_CHECK(worker_type == rpc::WorkerType::WORKER || IsIOWorkerType(worker_type));
    if (IsIOWorkerType(worker_type)) {
      // Without "--worker-type", by default the worker type is rpc::WorkerType::WORKER.
      worker_command_args.push_back("--worker-type=" + rpc::WorkerType_Name(worker_type));
    }
  }

  if (IsIOWorkerType(worker_type)) {
    RAY_CHECK(!RayConfig::instance().object_spilling_config().empty());
    RAY_LOG(DEBUG) << "Adding object spill config "
                   << RayConfig::instance().object_spilling_config();
    worker_command_args.push_back(
        "--object-spilling-config=" +
        absl::Base64Escape(RayConfig::instance().object_spilling_config()));
  }

  ProcessEnvironment env;
  if (!IsIOWorkerType(worker_type)) {
    // We pass the job ID to worker processes via an environment variable, so we don't
    // need to add a new CLI parameter for both Python and Java workers.
    env.emplace(kEnvVarKeyJobId, job_id.Hex());
  }
  env.emplace(kEnvVarKeyRayletPid, std::to_string(GetPID()));

  // TODO(SongGuyang): Maybe Python and Java also need native library path in future.
  if (language == Language::CPP) {
    // Set native library path for shared library search.
    if (!native_library_path_.empty() || !code_search_path.empty()) {
#if defined(__APPLE__) || defined(__linux__) || defined(_WIN32)
#if defined(__APPLE__)
      static const std::string kLibraryPathEnvName = "DYLD_LIBRARY_PATH";
#elif defined(__linux__)
      static const std::string kLibraryPathEnvName = "LD_LIBRARY_PATH";
#elif defined(_WIN32)
      static const std::string kLibraryPathEnvName = "PATH";
#endif
      auto path_env_p = std::getenv(kLibraryPathEnvName.c_str());
      std::string path_env = native_library_path_;
      if (path_env_p != nullptr && strlen(path_env_p) != 0) {
        path_env.append(":").append(path_env_p);
      }
      // Append per-job code search path to library path.
      if (!code_search_path.empty()) {
        path_env.append(":").append(code_search_path);
      }
      env.emplace(kLibraryPathEnvName, path_env);
#endif
    }
  }

  if (language == Language::PYTHON || language == Language::JAVA) {
    if (serialized_runtime_env_context != "{}" &&
        !serialized_runtime_env_context.empty()) {
      worker_command_args.push_back("--language=" + Language_Name(language));

      worker_command_args.push_back("--runtime-env-hash=" +
                                    std::to_string(runtime_env_hash));

      worker_command_args.push_back("--serialized-runtime-env-context=" +
                                    serialized_runtime_env_context);
    } else {
      // The "shim process" setup worker is not needed, so do not run it.
      // Check that the arg really is the path to the setup worker before erasing it, to
      // prevent breaking tests that mock out the worker command args.
      if (worker_command_args.size() >= 2 &&
          worker_command_args[1].find(kSetupWorkerFilename) != std::string::npos) {
        if (language == Language::PYTHON) {
          worker_command_args.erase(worker_command_args.begin() + 1,
                                    worker_command_args.begin() + 2);
        } else {
          // Erase the python executable as well for other languages.
          worker_command_args.erase(worker_command_args.begin(),
                                    worker_command_args.begin() + 2);
        }
      }
    }

    if (ray_debugger_external) {
      worker_command_args.push_back("--ray-debugger-external");
    }
  }

  // We use setproctitle to change python worker process title,
  // causing the process's /proc/PID/environ being empty.
  // Add `SPT_NOENV` env to prevent setproctitle breaking /proc/PID/environ.
  // Refer this issue for more details: https://github.com/ray-project/ray/issues/15061
  if (language == Language::PYTHON) {
    env.insert({"SPT_NOENV", "1"});
  }

  if (language == Language::PYTHON) {
    worker_command_args.push_back("--startup-token=" +
                                  std::to_string(worker_startup_token_counter_));
  } else if (language == Language::CPP) {
    worker_command_args.push_back("--startup_token=" +
                                  std::to_string(worker_startup_token_counter_));
  }

  // Start a process and measure the startup time.
  auto start = std::chrono::high_resolution_clock::now();
  Process proc = StartProcess(worker_command_args, env);
  auto end = std::chrono::high_resolution_clock::now();
  auto duration = std::chrono::duration_cast<std::chrono::milliseconds>(end - start);
  stats::ProcessStartupTimeMs.Record(duration.count());
  stats::NumWorkersStarted.Record(1);
  RAY_LOG(INFO) << "Started worker process of " << workers_to_start
                << " worker(s) with pid " << proc.GetId();
  MonitorStartingWorkerProcess(proc, worker_startup_token_counter_, language,
                               worker_type);
  state.starting_worker_processes.emplace(
      worker_startup_token_counter_,
      StartingWorkerProcessInfo{workers_to_start, workers_to_start, worker_type, proc,
                                start});
  update_worker_startup_token_counter();
  if (IsIOWorkerType(worker_type)) {
    auto &io_worker_state = GetIOWorkerStateFromWorkerType(worker_type, state);
    io_worker_state.num_starting_io_workers++;
  }
  return proc;
}

void WorkerPool::MonitorStartingWorkerProcess(const Process &proc,
                                              StartupToken proc_startup_token,
                                              const Language &language,
                                              const rpc::WorkerType worker_type) {
  auto timer = std::make_shared<boost::asio::deadline_timer>(
      *io_service_, boost::posix_time::seconds(
                        RayConfig::instance().worker_register_timeout_seconds()));
  // Capture timer in lambda to copy it once, so that it can avoid destructing timer.
  timer->async_wait([timer, language, proc, proc_startup_token, worker_type,
                     this](const boost::system::error_code e) {
    // check the error code.
    auto &state = this->GetStateForLanguage(language);
    // Since this process times out to start, remove it from starting_worker_processes
    // to avoid the zombie worker.
    auto it = state.starting_worker_processes.find(proc_startup_token);
    if (it != state.starting_worker_processes.end()) {
      RAY_LOG(INFO) << "Some workers of the worker process(" << proc.GetId()
                    << ") have not registered to raylet within timeout.";
      PopWorkerStatus status = PopWorkerStatus::WorkerPendingRegistration;
      process_failed_pending_registration_++;
      bool found;
      bool used;
      TaskID task_id;
      InvokePopWorkerCallbackForProcess(state.starting_dedicated_workers_to_tasks, proc,
                                        nullptr, status, &found, &used, &task_id);
      if (!found) {
        InvokePopWorkerCallbackForProcess(state.starting_workers_to_tasks, proc, nullptr,
                                          status, &found, &used, &task_id);
      }
      state.starting_worker_processes.erase(it);
      if (IsIOWorkerType(worker_type)) {
        // Mark the I/O worker as failed.
        auto &io_worker_state = GetIOWorkerStateFromWorkerType(worker_type, state);
        io_worker_state.num_starting_io_workers--;
      }
      // We may have places to start more workers now.
      TryStartIOWorkers(language);
      starting_worker_timeout_callback_();
    }
  });
}

Process WorkerPool::StartProcess(const std::vector<std::string> &worker_command_args,
                                 const ProcessEnvironment &env) {
  if (RAY_LOG_ENABLED(DEBUG)) {
    std::string debug_info;
    debug_info.append("Starting worker process with command:");
    for (const auto &arg : worker_command_args) {
      debug_info.append(" ").append(arg);
    }
    debug_info.append(", and the envs:");
    for (const auto &entry : env) {
      debug_info.append(" ")
          .append(entry.first)
          .append(":")
          .append(entry.second)
          .append(",");
    }
    if (!env.empty()) {
      // Erase the last ","
      debug_info.pop_back();
    }
    debug_info.append(".");
    RAY_LOG(DEBUG) << debug_info;
  }

  // Launch the process to create the worker.
  std::error_code ec;
  std::vector<const char *> argv;
  for (const std::string &arg : worker_command_args) {
    argv.push_back(arg.c_str());
  }
  argv.push_back(NULL);

  Process child(argv.data(), io_service_, ec, /*decouple=*/false, env);
  if (!child.IsValid() || ec) {
    // errorcode 24: Too many files. This is caused by ulimit.
    if (ec.value() == 24) {
      RAY_LOG(FATAL) << "Too many workers, failed to create a file. Try setting "
                     << "`ulimit -n <num_files>` then restart Ray.";
    } else {
      // The worker failed to start. This is a fatal error.
      RAY_LOG(FATAL) << "Failed to start worker with return value " << ec << ": "
                     << ec.message();
    }
  }
  return child;
}

Status WorkerPool::GetNextFreePort(int *port) {
  if (!free_ports_) {
    *port = 0;
    return Status::OK();
  }

  // Try up to the current number of ports.
  int current_size = free_ports_->size();
  for (int i = 0; i < current_size; i++) {
    *port = free_ports_->front();
    free_ports_->pop();
    if (CheckFree(*port)) {
      return Status::OK();
    }
    // Return to pool to check later.
    free_ports_->push(*port);
  }
  return Status::Invalid(
      "No available ports. Please specify a wider port range using --min-worker-port and "
      "--max-worker-port.");
}

void WorkerPool::MarkPortAsFree(int port) {
  if (free_ports_) {
    RAY_CHECK(port != 0) << "";
    free_ports_->push(port);
  }
}

void WorkerPool::HandleJobStarted(const JobID &job_id, const rpc::JobConfig &job_config) {
  all_jobs_[job_id] = job_config;
  if (job_config.has_runtime_env_info() &&
      job_config.runtime_env_info().runtime_env_eager_install()) {
    auto const &runtime_env = job_config.runtime_env_info().serialized_runtime_env();
    if (runtime_env != "{}" && runtime_env != "") {
      RAY_LOG(INFO) << "[Eagerly] Start install runtime environment for job " << job_id
                    << ". The runtime environment was " << runtime_env << ".";
      CreateRuntimeEnv(
          runtime_env, job_id,
          [job_id](bool successful, const std::string &serialized_runtime_env_context) {
            if (successful) {
              RAY_LOG(INFO) << "[Eagerly] Create runtime env successful for job "
                            << job_id << ". The result context was "
                            << serialized_runtime_env_context << ".";
            } else {
              RAY_LOG(ERROR) << "[Eagerly] Couldn't create a runtime environment for job "
                             << job_id << ".";
            }
          });
    }
  }
}

void WorkerPool::HandleJobFinished(const JobID &job_id) {
  // Currently we don't erase the job from `all_jobs_` , as a workaround for
  // https://github.com/ray-project/ray/issues/11437.
  // unfinished_jobs_.erase(job_id);
  finished_jobs_.insert(job_id);
}

boost::optional<const rpc::JobConfig &> WorkerPool::GetJobConfig(
    const JobID &job_id) const {
  auto iter = all_jobs_.find(job_id);
  return iter == all_jobs_.end() ? boost::none
                                 : boost::optional<const rpc::JobConfig &>(iter->second);
}

Status WorkerPool::RegisterWorker(const std::shared_ptr<WorkerInterface> &worker,
                                  pid_t pid, pid_t worker_shim_pid,
                                  StartupToken worker_startup_token,
                                  std::function<void(Status, int)> send_reply_callback) {
  RAY_CHECK(worker);
  auto &state = GetStateForLanguage(worker->GetLanguage());
  auto it = state.starting_worker_processes.find(worker_startup_token);
  if (it == state.starting_worker_processes.end()) {
    RAY_LOG(WARNING)
        << "Received a register request from an unknown worker shim process: "
        << worker_shim_pid;
    Status status = Status::Invalid("Unknown worker");
    send_reply_callback(status, /*port=*/0);
    return status;
  }
  auto shim_process = Process::FromPid(worker_shim_pid);
  worker->SetShimProcess(shim_process);
  auto process = Process::FromPid(pid);
  worker->SetProcess(process);

  // The port that this worker's gRPC server should listen on. 0 if the worker
  // should bind on a random port.
  int port = 0;
  Status status = GetNextFreePort(&port);
  if (!status.ok()) {
    send_reply_callback(status, /*port=*/0);
    return status;
  }
  auto &starting_process_info = it->second;
  auto end = std::chrono::high_resolution_clock::now();
  auto duration = std::chrono::duration_cast<std::chrono::milliseconds>(
      end - starting_process_info.start_time);
  STATS_worker_register_time_ms.Record(duration.count());
  RAY_LOG(DEBUG) << "Registering worker " << worker->WorkerId() << " with pid " << pid
                 << ", port: " << port << ", register cost: " << duration.count()
                 << ", worker_type: " << rpc::WorkerType_Name(worker->GetWorkerType());
  worker->SetAssignedPort(port);

  state.registered_workers.insert(worker);

  // Send the reply immediately for worker registrations.
  send_reply_callback(Status::OK(), port);
  return Status::OK();
}

void WorkerPool::OnWorkerStarted(const std::shared_ptr<WorkerInterface> &worker) {
  auto &state = GetStateForLanguage(worker->GetLanguage());
  const auto &shim_process = worker->GetShimProcess();
  const StartupToken worker_startup_token = worker->GetStartupToken();
  RAY_CHECK(shim_process.IsValid());

  auto it = state.starting_worker_processes.find(worker_startup_token);
  if (it != state.starting_worker_processes.end()) {
    it->second.num_starting_workers--;
    if (it->second.num_starting_workers == 0) {
      state.starting_worker_processes.erase(it);
      // We may have slots to start more workers now.
      TryStartIOWorkers(worker->GetLanguage());
    }
  }
  const auto &worker_type = worker->GetWorkerType();
  if (IsIOWorkerType(worker_type)) {
    auto &io_worker_state = GetIOWorkerStateFromWorkerType(worker_type, state);
    io_worker_state.registered_io_workers.insert(worker);
    io_worker_state.num_starting_io_workers--;
  }

  // This is a workaround to finish driver registration after all initial workers are
  // registered to Raylet if and only if Raylet is started by a Python driver and the
  // job config is not set in `ray.init(...)`.
  if (first_job_ == worker->GetAssignedJobId() &&
      worker->GetLanguage() == Language::PYTHON) {
    if (++first_job_registered_python_worker_count_ ==
        first_job_driver_wait_num_python_workers_) {
      if (first_job_send_register_client_reply_to_driver_) {
        first_job_send_register_client_reply_to_driver_();
        first_job_send_register_client_reply_to_driver_ = nullptr;
      }
    }
  }
}

Status WorkerPool::RegisterDriver(const std::shared_ptr<WorkerInterface> &driver,
                                  const rpc::JobConfig &job_config,
                                  std::function<void(Status, int)> send_reply_callback) {
  int port;
  RAY_CHECK(!driver->GetAssignedTaskId().IsNil());
  Status status = GetNextFreePort(&port);
  if (!status.ok()) {
    send_reply_callback(status, /*port=*/0);
    return status;
  }
  driver->SetAssignedPort(port);
  auto &state = GetStateForLanguage(driver->GetLanguage());
  state.registered_drivers.insert(std::move(driver));
  const auto job_id = driver->GetAssignedJobId();
  all_jobs_[job_id] = job_config;

  // This is a workaround to start initial workers on this node if and only if Raylet is
  // started by a Python driver and the job config is not set in `ray.init(...)`.
  // Invoke the `send_reply_callback` later to only finish driver
  // registration after all initial workers are registered to Raylet.
  bool delay_callback = false;
  // If this is the first job.
  if (first_job_.IsNil()) {
    first_job_ = job_id;
    // If the number of Python workers we need to wait is positive.
    if (num_initial_python_workers_for_first_job_ > 0) {
      delay_callback = true;
      // Start initial Python workers for the first job.
      for (int i = 0; i < num_initial_python_workers_for_first_job_; i++) {
        PopWorkerStatus status;
        StartWorkerProcess(Language::PYTHON, rpc::WorkerType::WORKER, job_id, &status);
      }
    }
  }

  if (delay_callback) {
    RAY_CHECK(!first_job_send_register_client_reply_to_driver_);
    first_job_send_register_client_reply_to_driver_ = [send_reply_callback, port]() {
      send_reply_callback(Status::OK(), port);
    };
  } else {
    send_reply_callback(Status::OK(), port);
  }

  return Status::OK();
}

std::shared_ptr<WorkerInterface> WorkerPool::GetRegisteredWorker(
    const std::shared_ptr<ClientConnection> &connection) const {
  for (const auto &entry : states_by_lang_) {
    auto worker = GetWorker(entry.second.registered_workers, connection);
    if (worker != nullptr) {
      return worker;
    }
  }
  return nullptr;
}

std::shared_ptr<WorkerInterface> WorkerPool::GetRegisteredDriver(
    const std::shared_ptr<ClientConnection> &connection) const {
  for (const auto &entry : states_by_lang_) {
    auto driver = GetWorker(entry.second.registered_drivers, connection);
    if (driver != nullptr) {
      return driver;
    }
  }
  return nullptr;
}

void WorkerPool::PushSpillWorker(const std::shared_ptr<WorkerInterface> &worker) {
  PushIOWorkerInternal(worker, rpc::WorkerType::SPILL_WORKER);
}

void WorkerPool::PopSpillWorker(
    std::function<void(std::shared_ptr<WorkerInterface>)> callback) {
  PopIOWorkerInternal(rpc::WorkerType::SPILL_WORKER, callback);
}

void WorkerPool::PushRestoreWorker(const std::shared_ptr<WorkerInterface> &worker) {
  PushIOWorkerInternal(worker, rpc::WorkerType::RESTORE_WORKER);
}

void WorkerPool::PopRestoreWorker(
    std::function<void(std::shared_ptr<WorkerInterface>)> callback) {
  PopIOWorkerInternal(rpc::WorkerType::RESTORE_WORKER, callback);
}

void WorkerPool::PushIOWorkerInternal(const std::shared_ptr<WorkerInterface> &worker,
                                      const rpc::WorkerType &worker_type) {
  RAY_CHECK(IsIOWorkerType(worker->GetWorkerType()));
  auto &state = GetStateForLanguage(Language::PYTHON);
  auto &io_worker_state = GetIOWorkerStateFromWorkerType(worker_type, state);

  RAY_LOG(DEBUG) << "Pushing an IO worker to the worker pool.";
  if (io_worker_state.pending_io_tasks.empty()) {
    io_worker_state.idle_io_workers.push(worker);
  } else {
    auto callback = io_worker_state.pending_io_tasks.front();
    io_worker_state.pending_io_tasks.pop();
    callback(worker);
  }
}

void WorkerPool::PopIOWorkerInternal(
    const rpc::WorkerType &worker_type,
    std::function<void(std::shared_ptr<WorkerInterface>)> callback) {
  auto &state = GetStateForLanguage(Language::PYTHON);
  auto &io_worker_state = GetIOWorkerStateFromWorkerType(worker_type, state);

  if (io_worker_state.idle_io_workers.empty()) {
    // We must fill the pending task first, because 'TryStartIOWorkers' will
    // start I/O workers according to the number of pending tasks.
    io_worker_state.pending_io_tasks.push(callback);
    TryStartIOWorkers(Language::PYTHON, worker_type);
  } else {
    auto io_worker = io_worker_state.idle_io_workers.front();
    io_worker_state.idle_io_workers.pop();
    callback(io_worker);
  }
}

void WorkerPool::PushDeleteWorker(const std::shared_ptr<WorkerInterface> &worker) {
  RAY_CHECK(IsIOWorkerType(worker->GetWorkerType()));
  if (worker->GetWorkerType() == rpc::WorkerType::RESTORE_WORKER) {
    PushRestoreWorker(worker);
  } else {
    PushSpillWorker(worker);
  }
}

void WorkerPool::PopDeleteWorker(
    std::function<void(std::shared_ptr<WorkerInterface>)> callback) {
  auto &state = GetStateForLanguage(Language::PYTHON);
  // Choose an I/O worker with more idle workers.
  size_t num_spill_idle_workers = state.spill_io_worker_state.idle_io_workers.size();
  size_t num_restore_idle_workers = state.restore_io_worker_state.idle_io_workers.size();

  if (num_restore_idle_workers < num_spill_idle_workers) {
    PopSpillWorker(callback);
  } else {
    PopRestoreWorker(callback);
  }
}

void WorkerPool::InvokePopWorkerCallbackForProcess(
    absl::flat_hash_map<Process, TaskWaitingForWorkerInfo> &starting_workers_to_tasks,
    const Process &proc, const std::shared_ptr<WorkerInterface> &worker,
    const PopWorkerStatus &status, bool *found, bool *worker_used, TaskID *task_id) {
  *found = false;
  *worker_used = false;
  auto it = starting_workers_to_tasks.find(proc);
  if (it != starting_workers_to_tasks.end()) {
    *found = true;
    *task_id = it->second.task_id;
    const auto &callback = it->second.callback;
    RAY_CHECK(callback);
    *worker_used = callback(worker, status);
    starting_workers_to_tasks.erase(it);
  }
}

void WorkerPool::PushWorker(const std::shared_ptr<WorkerInterface> &worker) {
  // Since the worker is now idle, unset its assigned task ID.
  RAY_CHECK(worker->GetAssignedTaskId().IsNil())
      << "Idle workers cannot have an assigned task ID";
  auto &state = GetStateForLanguage(worker->GetLanguage());
  bool found;
  bool used;
  TaskID task_id;
  InvokePopWorkerCallbackForProcess(state.starting_dedicated_workers_to_tasks,
                                    worker->GetShimProcess(), worker, PopWorkerStatus::OK,
                                    &found, &used, &task_id);
  if (found) {
    // The worker is used for the actor creation task with dynamic options.
    if (!used) {
      // Put it into idle dedicated worker pool.
      // TODO(SongGuyang): This worker will not be used forever. We should kill it.
      state.idle_dedicated_workers[task_id] = worker;
    }
    return;
  }

  InvokePopWorkerCallbackForProcess(state.starting_workers_to_tasks,
                                    worker->GetShimProcess(), worker, PopWorkerStatus::OK,
                                    &found, &used, &task_id);
  // The worker is not used for the actor creation task with dynamic options.
  if (!used) {
    // Put the worker to the idle pool.
    state.idle.insert(worker);
    int64_t now = get_time_();
    idle_of_all_languages_.emplace_back(worker, now);
    idle_of_all_languages_map_[worker] = now;
  }
}

void WorkerPool::TryKillingIdleWorkers() {
  RAY_CHECK(idle_of_all_languages_.size() == idle_of_all_languages_map_.size());

  int64_t now = get_time_();
  size_t running_size = 0;
  for (const auto &worker : GetAllRegisteredWorkers()) {
    if (!worker->IsDead() && worker->GetWorkerType() == rpc::WorkerType::WORKER) {
      running_size++;
    }
  }
  // Subtract the number of pending exit workers first. This will help us killing more
  // idle workers that it needs to.
  RAY_CHECK(running_size >= pending_exit_idle_workers_.size());
  running_size -= pending_exit_idle_workers_.size();
  // Kill idle workers in FIFO order.
  for (const auto &idle_pair : idle_of_all_languages_) {
    const auto &idle_worker = idle_pair.first;
    const auto &job_id = idle_worker->GetAssignedJobId();
    if (running_size <= static_cast<size_t>(num_workers_soft_limit_)) {
      if (!finished_jobs_.count(job_id)) {
        // Ignore the soft limit for jobs that have already finished, as we
        // should always clean up these workers.
        break;
      }
    }

    if (now - idle_pair.second <
        RayConfig::instance().idle_worker_killing_time_threshold_ms()) {
      break;
    }

    if (idle_worker->IsDead()) {
      // This worker has already been killed.
      // This is possible because a Java worker process may hold multiple workers.
      continue;
    }
    auto shim_process = idle_worker->GetShimProcess();
    auto worker_startup_token = idle_worker->GetStartupToken();
    auto &worker_state = GetStateForLanguage(idle_worker->GetLanguage());

    if (worker_state.starting_worker_processes.count(worker_startup_token) > 0) {
      // A Java worker process may hold multiple workers.
      // Some workers of this process are pending registration. Skip killing this worker.
      continue;
    }

    auto process = idle_worker->GetProcess();
    // Make sure all workers in this worker process are idle.
    // This block of code is needed by Java workers.
    auto workers_in_the_same_process = GetWorkersByProcess(process);
    bool can_be_killed = true;
    for (const auto &worker : workers_in_the_same_process) {
      if (worker_state.idle.count(worker) == 0 ||
          now - idle_of_all_languages_map_[worker] <
              RayConfig::instance().idle_worker_killing_time_threshold_ms()) {
        // Another worker in this process isn't idle, or hasn't been idle for a while, so
        // this process can't be killed.
        can_be_killed = false;
        break;
      }

      // Skip killing the worker process if there's any inflight `Exit` RPC requests to
      // this worker process.
      if (pending_exit_idle_workers_.count(worker->WorkerId())) {
        can_be_killed = false;
        break;
      }
    }
    if (!can_be_killed) {
      continue;
    }

    RAY_CHECK(running_size >= workers_in_the_same_process.size());
    if (running_size - workers_in_the_same_process.size() <
        static_cast<size_t>(num_workers_soft_limit_)) {
      // A Java worker process may contain multiple workers. Killing more workers than we
      // expect may slow the job.
      if (!finished_jobs_.count(job_id)) {
        // Ignore the soft limit for jobs that have already finished, as we
        // should always clean up these workers.
        return;
      }
    }

    for (const auto &worker : workers_in_the_same_process) {
      RAY_LOG(DEBUG) << "The worker pool has " << running_size
                     << " registered workers which exceeds the soft limit of "
                     << num_workers_soft_limit_ << ", and worker " << worker->WorkerId()
                     << " with pid " << process.GetId()
                     << " has been idle for a a while. Kill it.";
      // To avoid object lost issue caused by forcibly killing, send an RPC request to the
      // worker to allow it to do cleanup before exiting.
      if (!worker->IsDead()) {
        // Register the worker to pending exit so that we can correctly calculate the
        // running_size.
        // This also means that there's an inflight `Exit` RPC request to the worker.
        pending_exit_idle_workers_.emplace(worker->WorkerId(), worker);
        auto rpc_client = worker->rpc_client();
        RAY_CHECK(rpc_client);
        RAY_CHECK(running_size > 0);
        running_size--;
        rpc::ExitRequest request;
        rpc_client->Exit(request, [this, worker](const ray::Status &status,
                                                 const rpc::ExitReply &r) {
          RAY_CHECK(pending_exit_idle_workers_.erase(worker->WorkerId()));
          if (!status.ok()) {
            RAY_LOG(ERROR) << "Failed to send exit request: " << status.ToString();
          }

          // In case of failed to send request, we remove it from pool as well
          // TODO (iycheng): We should handle the grpc failure in better way.
          if (!status.ok() || r.success()) {
            auto &worker_state = GetStateForLanguage(worker->GetLanguage());
            // If we could kill the worker properly, we remove them from the idle pool.
            RemoveWorker(worker_state.idle, worker);
            // We always mark the worker as dead.
            // If the worker is not idle at this moment, we'd want to mark it as dead
            // so it won't be reused later.
            if (!worker->IsDead()) {
              worker->MarkDead();
            }
          } else {
            // We re-insert the idle worker to the back of the queue if it fails to kill
            // the worker (e.g., when the worker owns the object). Without this, if the
            // first N workers own objects, it can't kill idle workers that are >= N+1.
            const auto &idle_pair = idle_of_all_languages_.front();
            idle_of_all_languages_.push_back(idle_pair);
            idle_of_all_languages_.pop_front();
            RAY_CHECK(idle_of_all_languages_.size() == idle_of_all_languages_map_.size());
          }
        });
      } else {
        // Even it's a dead worker, we still need to remove them from the pool.
        RemoveWorker(worker_state.idle, worker);
      }
    }
  }

  std::list<std::pair<std::shared_ptr<WorkerInterface>, int64_t>>
      new_idle_of_all_languages;
  idle_of_all_languages_map_.clear();
  for (const auto &idle_pair : idle_of_all_languages_) {
    if (!idle_pair.first->IsDead()) {
      new_idle_of_all_languages.push_back(idle_pair);
      idle_of_all_languages_map_.emplace(idle_pair);
    }
  }

  idle_of_all_languages_ = std::move(new_idle_of_all_languages);
  RAY_CHECK(idle_of_all_languages_.size() == idle_of_all_languages_map_.size());
}

void WorkerPool::PopWorker(const TaskSpecification &task_spec,
                           const PopWorkerCallback &callback,
                           const std::string &allocated_instances_serialized_json) {
  RAY_LOG(DEBUG) << "Pop worker for task " << task_spec.TaskId() << " task name "
                 << task_spec.FunctionDescriptor()->ToString();
  auto &state = GetStateForLanguage(task_spec.GetLanguage());

  std::shared_ptr<WorkerInterface> worker = nullptr;
  auto start_worker_process_fn = [this, allocated_instances_serialized_json](
                                     const TaskSpecification &task_spec, State &state,
                                     std::vector<std::string> dynamic_options,
                                     bool dedicated,
                                     const std::string &serialized_runtime_env,
                                     const std::string &serialized_runtime_env_context,
                                     const PopWorkerCallback &callback) -> Process {
    PopWorkerStatus status = PopWorkerStatus::OK;
    Process proc = StartWorkerProcess(
        task_spec.GetLanguage(), rpc::WorkerType::WORKER, task_spec.JobId(), &status,
        dynamic_options, task_spec.GetRuntimeEnvHash(), serialized_runtime_env_context,
        allocated_instances_serialized_json);
    if (status == PopWorkerStatus::OK) {
      RAY_CHECK(proc.IsValid());
      WarnAboutSize();
      auto task_info = TaskWaitingForWorkerInfo{task_spec.TaskId(), callback};
      if (dedicated) {
        state.starting_dedicated_workers_to_tasks[proc] = std::move(task_info);
      } else {
        state.starting_workers_to_tasks[proc] = std::move(task_info);
      }
    } else {
      // TODO(SongGuyang): Wait until a worker is pushed or a worker can be started If
      // startup concurrency maxed out or job not started.
      PopWorkerCallbackAsync(callback, nullptr, status);
    }
    return proc;
  };

  if (task_spec.IsActorTask()) {
    // Code path of actor task.
    RAY_CHECK(false) << "Direct call shouldn't reach here.";
  } else if (task_spec.IsActorCreationTask() &&
             !task_spec.DynamicWorkerOptions().empty()) {
    // Code path of task that needs a dedicated worker: an actor creation task with
    // dynamic worker options.
    // Try to pop it from idle dedicated pool.
    auto it = state.idle_dedicated_workers.find(task_spec.TaskId());
    if (it != state.idle_dedicated_workers.end()) {
      // There is an idle dedicated worker for this task.
      worker = std::move(it->second);
      state.idle_dedicated_workers.erase(it);
    } else {
      // We are not pending a registration from a worker for this task,
      // so start a new worker process for this task.
      std::vector<std::string> dynamic_options = {};
      if (task_spec.IsActorCreationTask()) {
        dynamic_options = task_spec.DynamicWorkerOptions();
      }

      if (task_spec.HasRuntimeEnv()) {
        // create runtime env.
        CreateRuntimeEnv(
            task_spec.SerializedRuntimeEnv(), task_spec.JobId(),
            [this, start_worker_process_fn, callback, &state, task_spec, dynamic_options](
                bool successful, const std::string &serialized_runtime_env_context) {
              if (successful) {
                start_worker_process_fn(task_spec, state, dynamic_options, true,
                                        task_spec.SerializedRuntimeEnv(),
                                        serialized_runtime_env_context, callback);
              } else {
                process_failed_runtime_env_setup_failed_++;
                callback(nullptr, PopWorkerStatus::RuntimeEnvCreationFailed);
                RAY_LOG(WARNING)
                    << "Create runtime env failed for task " << task_spec.TaskId()
                    << " and couldn't create the dedicated worker.";
              }
            },
            allocated_instances_serialized_json);
      } else {
        start_worker_process_fn(task_spec, state, dynamic_options, true, "", "",
                                callback);
      }
    }
  } else {
    // Find an available worker which is already assigned to this job and which has
    // the specified runtime env.
    // Try to pop the most recently pushed worker.
    const int runtime_env_hash = task_spec.GetRuntimeEnvHash();
    for (auto it = idle_of_all_languages_.rbegin(); it != idle_of_all_languages_.rend();
         it++) {
      if (task_spec.GetLanguage() != it->first->GetLanguage() ||
          it->first->GetAssignedJobId() != task_spec.JobId() ||
          state.pending_disconnection_workers.count(it->first) > 0 ||
          it->first->IsDead()) {
        continue;
      }
      // These workers are exiting. So skip them.
      if (pending_exit_idle_workers_.count(it->first->WorkerId())) {
        continue;
      }
      // Skip if the runtime env doesn't match.
      if (runtime_env_hash != it->first->GetRuntimeEnvHash()) {
        continue;
      }

      state.idle.erase(it->first);
      // We can't erase a reverse_iterator.
      auto lit = it.base();
      lit--;
      worker = std::move(lit->first);
      idle_of_all_languages_.erase(lit);
      idle_of_all_languages_map_.erase(worker);
      break;
    }

    if (worker == nullptr) {
      // There are no more non-actor workers available to execute this task.
      // Start a new worker process.
      if (task_spec.HasRuntimeEnv()) {
        // create runtime env.
        CreateRuntimeEnv(
            task_spec.SerializedRuntimeEnv(), task_spec.JobId(),
            [this, start_worker_process_fn, callback, &state, task_spec](
                bool successful, const std::string &serialized_runtime_env_context) {
              if (successful) {
                start_worker_process_fn(task_spec, state, {}, false,
                                        task_spec.SerializedRuntimeEnv(),
                                        serialized_runtime_env_context, callback);
              } else {
                process_failed_runtime_env_setup_failed_++;
                callback(nullptr, PopWorkerStatus::RuntimeEnvCreationFailed);
                RAY_LOG(WARNING)
                    << "Create runtime env failed for task " << task_spec.TaskId()
                    << " and couldn't create the worker.";
              }
            },
            allocated_instances_serialized_json);
      } else {
        start_worker_process_fn(task_spec, state, {}, false, "", "", callback);
      }
    }
  }

  if (worker) {
    RAY_CHECK(worker->GetAssignedJobId() == task_spec.JobId());
    PopWorkerCallbackAsync(callback, worker);
  }
}

void WorkerPool::PrestartWorkers(const TaskSpecification &task_spec, int64_t backlog_size,
                                 int64_t num_available_cpus) {
  // Code path of task that needs a dedicated worker.
  if ((task_spec.IsActorCreationTask() && !task_spec.DynamicWorkerOptions().empty()) ||
      task_spec.HasRuntimeEnv()) {
    return;  // Not handled.
    // TODO(architkulkarni): We'd eventually like to prestart workers with the same
    // runtime env to improve initial startup performance.
  }

  auto &state = GetStateForLanguage(task_spec.GetLanguage());
  // The number of available workers that can be used for this task spec.
  int num_usable_workers = state.idle.size();
  for (auto &entry : state.starting_worker_processes) {
    num_usable_workers += entry.second.num_starting_workers;
  }
  // Some existing workers may be holding less than 1 CPU each, so we should
  // start as many workers as needed to fill up the remaining CPUs.
  auto desired_usable_workers = std::min<int64_t>(num_available_cpus, backlog_size);
  if (num_usable_workers < desired_usable_workers) {
    // Account for workers that are idle or already starting.
    int64_t num_needed = desired_usable_workers - num_usable_workers;
    RAY_LOG(DEBUG) << "Prestarting " << num_needed << " workers given task backlog size "
                   << backlog_size << " and available CPUs " << num_available_cpus;
    for (int i = 0; i < num_needed; i++) {
      PopWorkerStatus status;
      StartWorkerProcess(task_spec.GetLanguage(), rpc::WorkerType::WORKER,
                         task_spec.JobId(), &status);
    }
  }
}

bool WorkerPool::DisconnectWorker(const std::shared_ptr<WorkerInterface> &worker,
                                  rpc::WorkerExitType disconnect_type) {
  auto &state = GetStateForLanguage(worker->GetLanguage());
  RAY_CHECK(RemoveWorker(state.registered_workers, worker));
  RAY_UNUSED(RemoveWorker(state.pending_disconnection_workers, worker));

  for (auto it = idle_of_all_languages_.begin(); it != idle_of_all_languages_.end();
       it++) {
    if (it->first == worker) {
      idle_of_all_languages_.erase(it);
      idle_of_all_languages_map_.erase(worker);
      break;
    }
  }

  MarkPortAsFree(worker->AssignedPort());
  auto status = RemoveWorker(state.idle, worker);
  if (disconnect_type != rpc::WorkerExitType::INTENDED_EXIT) {
    // A Java worker process may have multiple workers. If one of them disconnects
    // unintentionally (which means that the worker process has died), we remove the
    // others from idle pool so that the failed actor will not be rescheduled on the same
    // process.
    auto pid = worker->GetProcess().GetId();
    for (auto worker2 : state.registered_workers) {
      if (worker2->GetProcess().GetId() == pid) {
        // NOTE(kfstorm): We have to use a new field to record these workers (instead of
        // just removing them from idle sets) because they may haven't announced worker
        // port yet. When they announce worker port, they'll be marked idle again. So
        // removing them from idle sets here doesn't really prevent them from being popped
        // later.
        state.pending_disconnection_workers.insert(worker2);
      }
    }
  }
  return status;
}

void WorkerPool::DisconnectDriver(const std::shared_ptr<WorkerInterface> &driver) {
  auto &state = GetStateForLanguage(driver->GetLanguage());
  RAY_CHECK(RemoveWorker(state.registered_drivers, driver));
  MarkPortAsFree(driver->AssignedPort());
}

inline WorkerPool::State &WorkerPool::GetStateForLanguage(const Language &language) {
  auto state = states_by_lang_.find(language);
  RAY_CHECK(state != states_by_lang_.end())
      << "Required Language isn't supported: " << Language_Name(language);
  return state->second;
}

inline bool WorkerPool::IsIOWorkerType(const rpc::WorkerType &worker_type) {
  return worker_type == rpc::WorkerType::SPILL_WORKER ||
         worker_type == rpc::WorkerType::RESTORE_WORKER;
}

std::vector<std::shared_ptr<WorkerInterface>> WorkerPool::GetWorkersRunningTasksForJob(
    const JobID &job_id) const {
  std::vector<std::shared_ptr<WorkerInterface>> workers;

  for (const auto &entry : states_by_lang_) {
    for (const auto &worker : entry.second.registered_workers) {
      if (worker->GetAssignedJobId() == job_id) {
        workers.push_back(worker);
      }
    }
  }

  return workers;
}

const std::vector<std::shared_ptr<WorkerInterface>> WorkerPool::GetAllRegisteredWorkers(
    bool filter_dead_workers) const {
  std::vector<std::shared_ptr<WorkerInterface>> workers;

  for (const auto &entry : states_by_lang_) {
    for (const auto &worker : entry.second.registered_workers) {
      if (!worker->IsRegistered()) {
        continue;
      }

      if (filter_dead_workers && worker->IsDead()) {
        continue;
      }
      workers.push_back(worker);
    }
  }

  return workers;
}

const std::vector<std::shared_ptr<WorkerInterface>> WorkerPool::GetAllRegisteredDrivers(
    bool filter_dead_drivers) const {
  std::vector<std::shared_ptr<WorkerInterface>> drivers;

  for (const auto &entry : states_by_lang_) {
    for (const auto &driver : entry.second.registered_drivers) {
      if (!driver->IsRegistered()) {
        continue;
      }

      if (filter_dead_drivers && driver->IsDead()) {
        continue;
      }
      drivers.push_back(driver);
    }
  }

  return drivers;
}

void WorkerPool::WarnAboutSize() {
  for (auto &entry : states_by_lang_) {
    auto &state = entry.second;
    int64_t num_workers_started_or_registered = 0;
    num_workers_started_or_registered +=
        static_cast<int64_t>(state.registered_workers.size());
    for (const auto &starting_process : state.starting_worker_processes) {
      num_workers_started_or_registered += starting_process.second.num_starting_workers;
    }
    // Don't count IO workers towards the warning message threshold.
    num_workers_started_or_registered -= RayConfig::instance().max_io_workers() * 2;
    int64_t multiple = num_workers_started_or_registered / state.multiple_for_warning;
    std::stringstream warning_message;
    if (multiple >= 4 && multiple > state.last_warning_multiple) {
      // Push an error message to the user if the worker pool tells us that it is
      // getting too big.
      state.last_warning_multiple = multiple;
      warning_message
          << "WARNING: " << num_workers_started_or_registered << " "
          << Language_Name(entry.first)
          << " worker processes have been started on node: " << node_id_
          << " with address: " << node_address_ << ". "
          << "This could be a result of using "
          << "a large number of actors, or due to tasks blocked in ray.get() calls "
          << "(see https://github.com/ray-project/ray/issues/3644 for "
          << "some discussion of workarounds).";
      std::string warning_message_str = warning_message.str();
      RAY_LOG(WARNING) << warning_message_str;
      auto error_data_ptr = gcs::CreateErrorTableData("worker_pool_large",
                                                      warning_message_str, get_time_());
      RAY_CHECK_OK(gcs_client_->Errors().AsyncReportJobError(error_data_ptr, nullptr));
    }
  }
}

void WorkerPool::TryStartIOWorkers(const Language &language) {
  TryStartIOWorkers(language, rpc::WorkerType::RESTORE_WORKER);
  TryStartIOWorkers(language, rpc::WorkerType::SPILL_WORKER);
}

void WorkerPool::TryStartIOWorkers(const Language &language,
                                   const rpc::WorkerType &worker_type) {
  if (language != Language::PYTHON) {
    return;
  }
  auto &state = GetStateForLanguage(language);
  auto &io_worker_state = GetIOWorkerStateFromWorkerType(worker_type, state);

  int available_io_workers_num = io_worker_state.num_starting_io_workers +
                                 io_worker_state.registered_io_workers.size();
  int max_workers_to_start =
      RayConfig::instance().max_io_workers() - available_io_workers_num;
  // Compare first to prevent unsigned underflow.
  if (io_worker_state.pending_io_tasks.size() > io_worker_state.idle_io_workers.size()) {
    int expected_workers_num =
        io_worker_state.pending_io_tasks.size() - io_worker_state.idle_io_workers.size();
    if (expected_workers_num > max_workers_to_start) {
      expected_workers_num = max_workers_to_start;
    }
    for (; expected_workers_num > 0; expected_workers_num--) {
      PopWorkerStatus status;
      Process proc =
          StartWorkerProcess(ray::Language::PYTHON, worker_type, JobID::Nil(), &status);
      if (!proc.IsValid()) {
        // We may hit the maximum worker start up concurrency limit. Stop.
        return;
      }
    }
  }
}

std::unordered_set<std::shared_ptr<WorkerInterface>> WorkerPool::GetWorkersByProcess(
    const Process &process) {
  std::unordered_set<std::shared_ptr<WorkerInterface>> workers_of_process;
  for (auto &entry : states_by_lang_) {
    auto &worker_state = entry.second;
    for (const auto &worker : worker_state.registered_workers) {
      if (worker->GetProcess().GetId() == process.GetId()) {
        workers_of_process.insert(worker);
      }
    }
  }
  return workers_of_process;
}

std::string WorkerPool::DebugString() const {
  std::stringstream result;
  result << "WorkerPool:";
  result << "\n- registered jobs: " << all_jobs_.size() - finished_jobs_.size();
  result << "\n- process_failed_job_config_missing: "
         << process_failed_job_config_missing_;
  result << "\n- process_failed_rate_limited: " << process_failed_rate_limited_;
  result << "\n- process_failed_pending_registration: "
         << process_failed_pending_registration_;
  result << "\n- process_failed_runtime_env_setup_failed: "
         << process_failed_runtime_env_setup_failed_;
  for (const auto &entry : states_by_lang_) {
    result << "\n- num " << Language_Name(entry.first)
           << " workers: " << entry.second.registered_workers.size();
    result << "\n- num " << Language_Name(entry.first)
           << " drivers: " << entry.second.registered_drivers.size();
    result << "\n- num object spill callbacks queued: "
           << entry.second.spill_io_worker_state.pending_io_tasks.size();
    result << "\n- num object restore queued: "
           << entry.second.restore_io_worker_state.pending_io_tasks.size();
    result << "\n- num util functions queued: "
           << entry.second.util_io_worker_state.pending_io_tasks.size();
  }
  result << "\n- num idle workers: " << idle_of_all_languages_.size();
  return result.str();
}

WorkerPool::IOWorkerState &WorkerPool::GetIOWorkerStateFromWorkerType(
    const rpc::WorkerType &worker_type, WorkerPool::State &state) const {
  RAY_CHECK(worker_type != rpc::WorkerType::WORKER)
      << worker_type << " type cannot be used to retrieve io_worker_state";
  switch (worker_type) {
  case rpc::WorkerType::SPILL_WORKER:
    return state.spill_io_worker_state;
  case rpc::WorkerType::RESTORE_WORKER:
    return state.restore_io_worker_state;
  default:
    RAY_LOG(FATAL) << "Unknown worker type: " << worker_type;
  }
  UNREACHABLE;
}

void WorkerPool::CreateRuntimeEnv(
    const std::string &serialized_runtime_env, const JobID &job_id,
    const std::function<void(bool, const std::string &)> &callback,
    const std::string &serialized_allocated_resource_instances) {
  // create runtime env.
  agent_manager_->CreateRuntimeEnv(
      job_id, serialized_runtime_env, serialized_allocated_resource_instances,
      [job_id, serialized_runtime_env, callback](
          bool successful, const std::string &serialized_runtime_env_context) {
        if (successful) {
          callback(true, serialized_runtime_env_context);
        } else {
          RAY_LOG(WARNING) << "Couldn't create a runtime environment for job " << job_id
                           << ". The runtime environment was " << serialized_runtime_env
                           << ".";
          callback(false, "");
        }
      });
}

}  // namespace raylet

}  // namespace ray
=======
// Copyright 2017 The Ray Authors.
//
// Licensed under the Apache License, Version 2.0 (the "License");
// you may not use this file except in compliance with the License.
// You may obtain a copy of the License at
//
//  http://www.apache.org/licenses/LICENSE-2.0
//
// Unless required by applicable law or agreed to in writing, software
// distributed under the License is distributed on an "AS IS" BASIS,
// WITHOUT WARRANTIES OR CONDITIONS OF ANY KIND, either express or implied.
// See the License for the specific language governing permissions and
// limitations under the License.

#include "ray/raylet/worker_pool.h"

#include <algorithm>
#include <boost/date_time/posix_time/posix_time.hpp>
#include <boost/filesystem.hpp>

#include "ray/common/constants.h"
#include "ray/common/network_util.h"
#include "ray/common/ray_config.h"
#include "ray/common/status.h"
#include "ray/common/task/task_spec.h"
#include "ray/core_worker/common.h"
#include "ray/gcs/pb_util.h"
#include "ray/stats/metric_defs.h"
#include "ray/util/logging.h"
#include "ray/util/util.h"

DEFINE_stats(worker_register_time_ms, "end to end latency of register a worker process.",
             (), ({1, 10, 100, 1000, 10000}, ), ray::stats::HISTOGRAM);

namespace {

// Add this prefix because the worker setup token is just a counter which is easy to
// duplicate with other ids.
static const std::string kWorkerSetupTokenPrefix = "worker_startup_token:";

// A helper function to get a worker from a list.
std::shared_ptr<ray::raylet::WorkerInterface> GetWorker(
    const std::unordered_set<std::shared_ptr<ray::raylet::WorkerInterface>> &worker_pool,
    const std::shared_ptr<ray::ClientConnection> &connection) {
  for (auto it = worker_pool.begin(); it != worker_pool.end(); it++) {
    if ((*it)->Connection() == connection) {
      return (*it);
    }
  }
  return nullptr;
}

// A helper function to remove a worker from a list. Returns true if the worker
// was found and removed.
bool RemoveWorker(
    std::unordered_set<std::shared_ptr<ray::raylet::WorkerInterface>> &worker_pool,
    const std::shared_ptr<ray::raylet::WorkerInterface> &worker) {
  return worker_pool.erase(worker) > 0;
}

}  // namespace

namespace ray {

namespace raylet {

WorkerPool::WorkerPool(instrumented_io_context &io_service, const NodeID node_id,
                       const std::string node_address, int num_workers_soft_limit,
                       int num_initial_python_workers_for_first_job,
                       int maximum_startup_concurrency, int min_worker_port,
                       int max_worker_port, const std::vector<int> &worker_ports,
                       std::shared_ptr<gcs::GcsClient> gcs_client,
                       const WorkerCommandMap &worker_commands,
                       const std::string &native_library_path,
                       std::function<void()> starting_worker_timeout_callback,
                       int ray_debugger_external, const std::function<double()> get_time)
    : worker_startup_token_counter_(0),
      io_service_(&io_service),
      node_id_(node_id),
      node_address_(node_address),
      num_workers_soft_limit_(num_workers_soft_limit),
      maximum_startup_concurrency_(maximum_startup_concurrency),
      gcs_client_(std::move(gcs_client)),
      native_library_path_(native_library_path),
      starting_worker_timeout_callback_(starting_worker_timeout_callback),
      ray_debugger_external(ray_debugger_external),
      first_job_registered_python_worker_count_(0),
      first_job_driver_wait_num_python_workers_(std::min(
          num_initial_python_workers_for_first_job, maximum_startup_concurrency)),
      num_initial_python_workers_for_first_job_(num_initial_python_workers_for_first_job),
      periodical_runner_(io_service),
      get_time_(get_time),
      runtime_env_manager_(
          /*deleter=*/[this](const std::string &uri, std::function<void(bool)> cb) {
            if (RayConfig::instance().runtime_env_skip_local_gc()) {
              return cb(true);
            }
            return agent_manager_->DeleteURIs({uri}, cb);
          }) {
  RAY_CHECK(maximum_startup_concurrency > 0);
  // We need to record so that the metric exists. This way, we report that 0
  // processes have started before a task runs on the node (as opposed to the
  // metric not existing at all).
  stats::NumWorkersStarted.Record(0);
#ifndef _WIN32
  // Ignore SIGCHLD signals. If we don't do this, then worker processes will
  // become zombies instead of dying gracefully.
  signal(SIGCHLD, SIG_IGN);
#endif
  for (const auto &entry : worker_commands) {
    // Initialize the pool state for this language.
    auto &state = states_by_lang_[entry.first];
    state.multiple_for_warning = maximum_startup_concurrency;
    // Set worker command for this language.
    state.worker_command = entry.second;
    RAY_CHECK(!state.worker_command.empty()) << "Worker command must not be empty.";
  }
  // Initialize free ports list with all ports in the specified range.
  if (!worker_ports.empty()) {
    free_ports_ = std::make_unique<std::queue<int>>();
    for (int port : worker_ports) {
      free_ports_->push(port);
    }
  } else if (min_worker_port != 0) {
    if (max_worker_port == 0) {
      max_worker_port = 65535;  // Maximum valid port number.
    }
    RAY_CHECK(min_worker_port > 0 && min_worker_port <= 65535);
    RAY_CHECK(max_worker_port >= min_worker_port && max_worker_port <= 65535);
    free_ports_ = std::make_unique<std::queue<int>>();
    for (int port = min_worker_port; port <= max_worker_port; port++) {
      free_ports_->push(port);
    }
  }
  if (RayConfig::instance().kill_idle_workers_interval_ms() > 0) {
    periodical_runner_.RunFnPeriodically(
        [this] { TryKillingIdleWorkers(); },
        RayConfig::instance().kill_idle_workers_interval_ms(),
        "RayletWorkerPool.deadline_timer.kill_idle_workers");
  }
}

WorkerPool::~WorkerPool() {
  std::unordered_set<Process> procs_to_kill;
  for (const auto &entry : states_by_lang_) {
    // Kill all registered workers. NOTE(swang): This assumes that the registered
    // workers were started by the pool.
    for (const auto &worker : entry.second.registered_workers) {
      procs_to_kill.insert(worker->GetProcess());
    }
    // Kill all the workers that have been started but not registered.
    for (const auto &starting_worker : entry.second.starting_worker_processes) {
      procs_to_kill.insert(starting_worker.second.proc);
    }
  }
  for (Process proc : procs_to_kill) {
    proc.Kill();
    // NOTE: Avoid calling Wait() here. It fails with ECHILD, as SIGCHLD is disabled.
  }
}

// NOTE(kfstorm): The node manager cannot be passed via WorkerPool constructor because the
// grpc server is started after the WorkerPool instance is constructed.
void WorkerPool::SetNodeManagerPort(int node_manager_port) {
  node_manager_port_ = node_manager_port;
}

void WorkerPool::SetAgentManager(std::shared_ptr<AgentManager> agent_manager) {
  agent_manager_ = agent_manager;
}

void WorkerPool::PopWorkerCallbackAsync(const PopWorkerCallback &callback,
                                        std::shared_ptr<WorkerInterface> worker,
                                        PopWorkerStatus status) {
  // Call back this function asynchronously to make sure executed in different stack.
  io_service_->post([this, callback, worker,
                     status]() { PopWorkerCallbackInternal(callback, worker, status); },
                    "WorkerPool.PopWorkerCallback");
}

void WorkerPool::PopWorkerCallbackInternal(const PopWorkerCallback &callback,
                                           std::shared_ptr<WorkerInterface> worker,
                                           PopWorkerStatus status) {
  RAY_CHECK(callback);
  auto used = callback(worker, status);
  if (worker && !used) {
    // The invalid worker not used, restore it to worker pool.
    PushWorker(worker);
  }
}

void WorkerPool::update_worker_startup_token_counter() {
  worker_startup_token_counter_ += 1;
}

void WorkerPool::AddStartingWorkerProcess(
    State &state, const int workers_to_start, const rpc::WorkerType worker_type,
    const Process &proc, const std::chrono::high_resolution_clock::time_point &start,
    const rpc::RuntimeEnvInfo &runtime_env_info) {
  state.starting_worker_processes.emplace(
      worker_startup_token_counter_,
      StartingWorkerProcessInfo{workers_to_start, workers_to_start, worker_type, proc,
                                start, runtime_env_info});
  runtime_env_manager_.AddURIReference(
      kWorkerSetupTokenPrefix + std::to_string(worker_startup_token_counter_),
      runtime_env_info);
}

void WorkerPool::RemoveStartingWorkerProcess(State &state,
                                             const StartupToken &proc_startup_token) {
  state.starting_worker_processes.erase(proc_startup_token);
  runtime_env_manager_.RemoveURIReference(kWorkerSetupTokenPrefix +
                                          std::to_string(proc_startup_token));
}

std::tuple<Process, StartupToken> WorkerPool::StartWorkerProcess(
    const Language &language, const rpc::WorkerType worker_type, const JobID &job_id,
    PopWorkerStatus *status, const std::vector<std::string> &dynamic_options,
    const int runtime_env_hash, const std::string &serialized_runtime_env_context,
    const std::string &allocated_instances_serialized_json,
    const rpc::RuntimeEnvInfo &runtime_env_info) {
  rpc::JobConfig *job_config = nullptr;
  if (!IsIOWorkerType(worker_type)) {
    RAY_CHECK(!job_id.IsNil());
    auto it = all_jobs_.find(job_id);
    if (it == all_jobs_.end()) {
      RAY_LOG(DEBUG) << "Job config of job " << job_id << " are not local yet.";
      // Will reschedule ready tasks in `NodeManager::HandleJobStarted`.
      *status = PopWorkerStatus::JobConfigMissing;
      process_failed_job_config_missing_++;
      return {Process(), (StartupToken)-1};
    }
    job_config = &it->second;
  }

  auto &state = GetStateForLanguage(language);
  // If we are already starting up too many workers of the same worker type, then return
  // without starting more.
  int starting_workers = 0;
  for (auto &entry : state.starting_worker_processes) {
    if (entry.second.worker_type == worker_type) {
      starting_workers += entry.second.num_starting_workers;
    }
  }

  // Here we consider both task workers and I/O workers.
  if (starting_workers >= maximum_startup_concurrency_) {
    // Workers have been started, but not registered. Force start disabled -- returning.
    RAY_LOG(DEBUG) << "Worker not started, " << starting_workers
                   << " workers of language type " << static_cast<int>(language)
                   << " pending registration";
    *status = PopWorkerStatus::TooManyStartingWorkerProcesses;
    process_failed_rate_limited_++;
    return {Process(), (StartupToken)-1};
  }
  // Either there are no workers pending registration or the worker start is being forced.
  RAY_LOG(DEBUG) << "Starting new worker process, current pool has " << state.idle.size()
                 << " workers";

  int workers_to_start = 1;
  if (dynamic_options.empty()) {
    if (language == Language::JAVA) {
      workers_to_start = job_config->num_java_workers_per_process();
    }
  }

  std::vector<std::string> options;

  // Append Ray-defined per-job options here
  std::string code_search_path;
  if (language == Language::JAVA || language == Language::CPP) {
    if (job_config) {
      std::string code_search_path_str;
      for (int i = 0; i < job_config->code_search_path_size(); i++) {
        auto path = job_config->code_search_path(i);
        if (i != 0) {
          code_search_path_str += ":";
        }
        code_search_path_str += path;
      }
      if (!code_search_path_str.empty()) {
        code_search_path = code_search_path_str;
        if (language == Language::JAVA) {
          code_search_path_str = "-Dray.job.code-search-path=" + code_search_path_str;
        } else if (language == Language::CPP) {
          code_search_path_str = "--ray_code_search_path=" + code_search_path_str;
        } else {
          RAY_LOG(FATAL) << "Unknown language " << Language_Name(language);
        }
        options.push_back(code_search_path_str);
      }
    }
  }

  // Append user-defined per-job options here
  if (language == Language::JAVA) {
    if (!job_config->jvm_options().empty()) {
      options.insert(options.end(), job_config->jvm_options().begin(),
                     job_config->jvm_options().end());
    }
  }

  // Append Ray-defined per-process options here
  if (language == Language::JAVA) {
    options.push_back("-Dray.job.num-java-workers-per-process=" +
                      std::to_string(workers_to_start));
  }

  // Append startup-token for JAVA here
  if (language == Language::JAVA) {
    options.push_back("-Dray.raylet.startup-token=" +
                      std::to_string(worker_startup_token_counter_));
  }

  // Append user-defined per-process options here
  options.insert(options.end(), dynamic_options.begin(), dynamic_options.end());

  // Extract pointers from the worker command to pass into execvpe.
  std::vector<std::string> worker_command_args;
  for (auto const &token : state.worker_command) {
    if (token == kWorkerDynamicOptionPlaceholder) {
      worker_command_args.insert(worker_command_args.end(), options.begin(),
                                 options.end());
      continue;
    }
    RAY_CHECK(node_manager_port_ != 0)
        << "Node manager port is not set yet. This shouldn't happen unless we are trying "
           "to start a worker process before node manager server is started. In this "
           "case, it's a bug and it should be fixed.";
    auto node_manager_port_position = token.find(kNodeManagerPortPlaceholder);
    if (node_manager_port_position != std::string::npos) {
      auto replaced_token = token;
      replaced_token.replace(node_manager_port_position,
                             strlen(kNodeManagerPortPlaceholder),
                             std::to_string(node_manager_port_));
      worker_command_args.push_back(replaced_token);
      continue;
    }

    worker_command_args.push_back(token);
  }

  if (language == Language::PYTHON) {
    RAY_CHECK(worker_type == rpc::WorkerType::WORKER || IsIOWorkerType(worker_type));
    if (IsIOWorkerType(worker_type)) {
      // Without "--worker-type", by default the worker type is rpc::WorkerType::WORKER.
      worker_command_args.push_back("--worker-type=" + rpc::WorkerType_Name(worker_type));
    }
  }

  if (IsIOWorkerType(worker_type)) {
    RAY_CHECK(!RayConfig::instance().object_spilling_config().empty());
    RAY_LOG(DEBUG) << "Adding object spill config "
                   << RayConfig::instance().object_spilling_config();
    worker_command_args.push_back(
        "--object-spilling-config=" +
        absl::Base64Escape(RayConfig::instance().object_spilling_config()));
  }

  ProcessEnvironment env;
  if (!IsIOWorkerType(worker_type)) {
    // We pass the job ID to worker processes via an environment variable, so we don't
    // need to add a new CLI parameter for both Python and Java workers.
    env.emplace(kEnvVarKeyJobId, job_id.Hex());
  }
  env.emplace(kEnvVarKeyRayletPid, std::to_string(GetPID()));

  // TODO(SongGuyang): Maybe Python and Java also need native library path in future.
  if (language == Language::CPP) {
    // Set native library path for shared library search.
    if (!native_library_path_.empty() || !code_search_path.empty()) {
#if defined(__APPLE__) || defined(__linux__) || defined(_WIN32)
#if defined(__APPLE__)
      static const std::string kLibraryPathEnvName = "DYLD_LIBRARY_PATH";
#elif defined(__linux__)
      static const std::string kLibraryPathEnvName = "LD_LIBRARY_PATH";
#elif defined(_WIN32)
      static const std::string kLibraryPathEnvName = "PATH";
#endif
      auto path_env_p = std::getenv(kLibraryPathEnvName.c_str());
      std::string path_env = native_library_path_;
      if (path_env_p != nullptr && strlen(path_env_p) != 0) {
        path_env.append(":").append(path_env_p);
      }
      // Append per-job code search path to library path.
      if (!code_search_path.empty()) {
        path_env.append(":").append(code_search_path);
      }
      env.emplace(kLibraryPathEnvName, path_env);
#endif
    }
  }

  if (language == Language::PYTHON || language == Language::JAVA) {
    if (serialized_runtime_env_context != "{}" &&
        !serialized_runtime_env_context.empty()) {
      worker_command_args.push_back("--language=" + Language_Name(language));

      worker_command_args.push_back("--runtime-env-hash=" +
                                    std::to_string(runtime_env_hash));

      worker_command_args.push_back("--serialized-runtime-env-context=" +
                                    serialized_runtime_env_context);
    } else {
      // Check that the arg really is the path to the setup worker before erasing it, to
      // prevent breaking tests that mock out the worker command args.
      if (worker_command_args.size() >= 2 &&
          worker_command_args[1].find(kSetupWorkerFilename) != std::string::npos) {
        if (language == Language::PYTHON) {
          worker_command_args.erase(worker_command_args.begin() + 1,
                                    worker_command_args.begin() + 2);
        } else {
          // Erase the python executable as well for other languages.
          worker_command_args.erase(worker_command_args.begin(),
                                    worker_command_args.begin() + 2);
        }
      }
    }

    if (ray_debugger_external) {
      worker_command_args.push_back("--ray-debugger-external");
    }
  }

  // We use setproctitle to change python worker process title,
  // causing the process's /proc/PID/environ being empty.
  // Add `SPT_NOENV` env to prevent setproctitle breaking /proc/PID/environ.
  // Refer this issue for more details: https://github.com/ray-project/ray/issues/15061
  if (language == Language::PYTHON) {
    env.insert({"SPT_NOENV", "1"});
  }

  if (language == Language::PYTHON) {
    worker_command_args.push_back("--startup-token=" +
                                  std::to_string(worker_startup_token_counter_));
  } else if (language == Language::CPP) {
    worker_command_args.push_back("--startup_token=" +
                                  std::to_string(worker_startup_token_counter_));
  }

  // Start a process and measure the startup time.
  auto start = std::chrono::high_resolution_clock::now();
  Process proc = StartProcess(worker_command_args, env);
  auto end = std::chrono::high_resolution_clock::now();
  auto duration = std::chrono::duration_cast<std::chrono::milliseconds>(end - start);
  stats::ProcessStartupTimeMs.Record(duration.count());
  stats::NumWorkersStarted.Record(1);
  RAY_LOG(INFO) << "Started worker process of " << workers_to_start
                << " worker(s) with pid " << proc.GetId() << ", the token "
                << worker_startup_token_counter_;
  MonitorStartingWorkerProcess(proc, worker_startup_token_counter_, language,
                               worker_type);
  AddStartingWorkerProcess(state, workers_to_start, worker_type, proc, start,
                           runtime_env_info);
  StartupToken worker_startup_token = worker_startup_token_counter_;
  update_worker_startup_token_counter();
  if (IsIOWorkerType(worker_type)) {
    auto &io_worker_state = GetIOWorkerStateFromWorkerType(worker_type, state);
    io_worker_state.num_starting_io_workers++;
  }
  return {proc, worker_startup_token};
}

void WorkerPool::MonitorStartingWorkerProcess(const Process &proc,
                                              StartupToken proc_startup_token,
                                              const Language &language,
                                              const rpc::WorkerType worker_type) {
  auto timer = std::make_shared<boost::asio::deadline_timer>(
      *io_service_, boost::posix_time::seconds(
                        RayConfig::instance().worker_register_timeout_seconds()));
  // Capture timer in lambda to copy it once, so that it can avoid destructing timer.
  timer->async_wait([timer, language, proc = proc, proc_startup_token, worker_type,
                     this](const boost::system::error_code e) mutable {
    // check the error code.
    auto &state = this->GetStateForLanguage(language);
    // Since this process times out to start, remove it from starting_worker_processes
    // to avoid the zombie worker.
    auto it = state.starting_worker_processes.find(proc_startup_token);
    if (it != state.starting_worker_processes.end()) {
      RAY_LOG(ERROR)
          << "Some workers of the worker process(" << proc.GetId()
          << ") have not registered within the timeout. "
          << (proc.IsAlive()
                  ? "The process is still alive, probably it's hanging during start."
                  : "The process is dead, probably it crashed during start.");

      if (proc.IsAlive()) {
        proc.Kill();
      }

      PopWorkerStatus status = PopWorkerStatus::WorkerPendingRegistration;
      process_failed_pending_registration_++;
      bool found;
      bool used;
      TaskID task_id;
      InvokePopWorkerCallbackForProcess(state.starting_dedicated_workers_to_tasks,
                                        proc_startup_token, nullptr, status, &found,
                                        &used, &task_id);
      if (!found) {
        InvokePopWorkerCallbackForProcess(state.starting_workers_to_tasks,
                                          proc_startup_token, nullptr, status, &found,
                                          &used, &task_id);
      }
      RemoveStartingWorkerProcess(state, proc_startup_token);
      if (IsIOWorkerType(worker_type)) {
        // Mark the I/O worker as failed.
        auto &io_worker_state = GetIOWorkerStateFromWorkerType(worker_type, state);
        io_worker_state.num_starting_io_workers--;
      }
      // We may have places to start more workers now.
      TryStartIOWorkers(language);
      starting_worker_timeout_callback_();
    }
  });
}

Process WorkerPool::StartProcess(const std::vector<std::string> &worker_command_args,
                                 const ProcessEnvironment &env) {
  if (RAY_LOG_ENABLED(DEBUG)) {
    std::string debug_info;
    debug_info.append("Starting worker process with command:");
    for (const auto &arg : worker_command_args) {
      debug_info.append(" ").append(arg);
    }
    debug_info.append(", and the envs:");
    for (const auto &entry : env) {
      debug_info.append(" ")
          .append(entry.first)
          .append(":")
          .append(entry.second)
          .append(",");
    }
    if (!env.empty()) {
      // Erase the last ","
      debug_info.pop_back();
    }
    debug_info.append(".");
    RAY_LOG(DEBUG) << debug_info;
  }

  // Launch the process to create the worker.
  std::error_code ec;
  std::vector<const char *> argv;
  for (const std::string &arg : worker_command_args) {
    argv.push_back(arg.c_str());
  }
  argv.push_back(NULL);

  Process child(argv.data(), io_service_, ec, /*decouple=*/false, env);
  if (!child.IsValid() || ec) {
    // errorcode 24: Too many files. This is caused by ulimit.
    if (ec.value() == 24) {
      RAY_LOG(FATAL) << "Too many workers, failed to create a file. Try setting "
                     << "`ulimit -n <num_files>` then restart Ray.";
    } else {
      // The worker failed to start. This is a fatal error.
      RAY_LOG(FATAL) << "Failed to start worker with return value " << ec << ": "
                     << ec.message();
    }
  }
  return child;
}

Status WorkerPool::GetNextFreePort(int *port) {
  if (!free_ports_) {
    *port = 0;
    return Status::OK();
  }

  // Try up to the current number of ports.
  int current_size = free_ports_->size();
  for (int i = 0; i < current_size; i++) {
    *port = free_ports_->front();
    free_ports_->pop();
    if (CheckFree(*port)) {
      return Status::OK();
    }
    // Return to pool to check later.
    free_ports_->push(*port);
  }
  return Status::Invalid(
      "No available ports. Please specify a wider port range using --min-worker-port and "
      "--max-worker-port.");
}

void WorkerPool::MarkPortAsFree(int port) {
  if (free_ports_) {
    RAY_CHECK(port != 0) << "";
    free_ports_->push(port);
  }
}

static bool NeedToEagerInstallRuntimeEnv(const rpc::JobConfig &job_config) {
  if (job_config.has_runtime_env_info() &&
      job_config.runtime_env_info().runtime_env_eager_install()) {
    auto const &runtime_env = job_config.runtime_env_info().serialized_runtime_env();
    if (runtime_env != "{}" && runtime_env != "") {
      return true;
    }
  }
  return false;
}

void WorkerPool::HandleJobStarted(const JobID &job_id, const rpc::JobConfig &job_config) {
  all_jobs_[job_id] = job_config;
  if (NeedToEagerInstallRuntimeEnv(job_config)) {
    auto const &runtime_env = job_config.runtime_env_info().serialized_runtime_env();
    // NOTE: Technically `HandleJobStarted` isn't idempotent because we'll
    // increment the ref count multiple times. This is fine because
    // `HandleJobFinished` will also decrement the ref count multiple times.
    runtime_env_manager_.AddURIReference(job_id.Hex(), job_config.runtime_env_info());
    RAY_LOG(INFO) << "[Eagerly] Start install runtime environment for job " << job_id
                  << ". The runtime environment was " << runtime_env << ".";
    CreateRuntimeEnv(
        runtime_env, job_id,
        [job_id](bool successful, const std::string &serialized_runtime_env_context) {
          if (successful) {
            RAY_LOG(INFO) << "[Eagerly] Create runtime env successful for job " << job_id
                          << ". The result context was " << serialized_runtime_env_context
                          << ".";
          } else {
            RAY_LOG(ERROR) << "[Eagerly] Couldn't create a runtime environment for job "
                           << job_id << ".";
          }
        });
  }
}

void WorkerPool::HandleJobFinished(const JobID &job_id) {
  // Currently we don't erase the job from `all_jobs_` , as a workaround for
  // https://github.com/ray-project/ray/issues/11437.
  // unfinished_jobs_.erase(job_id);
  auto job_config = GetJobConfig(job_id);
  RAY_CHECK(job_config);
  // Check eager install here because we only add URI reference when runtime
  // env install really happens.
  if (NeedToEagerInstallRuntimeEnv(*job_config)) {
    runtime_env_manager_.RemoveURIReference(job_id.Hex());
  }
  finished_jobs_.insert(job_id);
}

boost::optional<const rpc::JobConfig &> WorkerPool::GetJobConfig(
    const JobID &job_id) const {
  auto iter = all_jobs_.find(job_id);
  return iter == all_jobs_.end() ? boost::none
                                 : boost::optional<const rpc::JobConfig &>(iter->second);
}

Status WorkerPool::RegisterWorker(const std::shared_ptr<WorkerInterface> &worker,
                                  pid_t pid, StartupToken worker_startup_token,
                                  std::function<void(Status, int)> send_reply_callback) {
  RAY_CHECK(worker);
  auto &state = GetStateForLanguage(worker->GetLanguage());
  auto it = state.starting_worker_processes.find(worker_startup_token);
  if (it == state.starting_worker_processes.end()) {
    RAY_LOG(WARNING) << "Received a register request from an unknown token: "
                     << worker_startup_token;
    Status status = Status::Invalid("Unknown worker");
    send_reply_callback(status, /*port=*/0);
    return status;
  }
  auto process = Process::FromPid(pid);
  worker->SetProcess(process);

  // The port that this worker's gRPC server should listen on. 0 if the worker
  // should bind on a random port.
  int port = 0;
  Status status = GetNextFreePort(&port);
  if (!status.ok()) {
    send_reply_callback(status, /*port=*/0);
    return status;
  }
  auto &starting_process_info = it->second;
  auto end = std::chrono::high_resolution_clock::now();
  auto duration = std::chrono::duration_cast<std::chrono::milliseconds>(
      end - starting_process_info.start_time);
  STATS_worker_register_time_ms.Record(duration.count());
  RAY_LOG(DEBUG) << "Registering worker " << worker->WorkerId() << " with pid " << pid
                 << ", port: " << port << ", register cost: " << duration.count()
                 << ", worker_type: " << rpc::WorkerType_Name(worker->GetWorkerType());
  worker->SetAssignedPort(port);

  state.registered_workers.insert(worker);

  // Send the reply immediately for worker registrations.
  send_reply_callback(Status::OK(), port);
  return Status::OK();
}

void WorkerPool::OnWorkerStarted(const std::shared_ptr<WorkerInterface> &worker) {
  auto &state = GetStateForLanguage(worker->GetLanguage());
  const StartupToken worker_startup_token = worker->GetStartupToken();

  auto it = state.starting_worker_processes.find(worker_startup_token);
  if (it != state.starting_worker_processes.end()) {
    runtime_env_manager_.AddURIReference(worker->WorkerId().Hex(),
                                         it->second.runtime_env_info);
    it->second.num_starting_workers--;
    if (it->second.num_starting_workers == 0) {
      RemoveStartingWorkerProcess(state, worker_startup_token);
      // We may have slots to start more workers now.
      TryStartIOWorkers(worker->GetLanguage());
    }
  }
  const auto &worker_type = worker->GetWorkerType();
  if (IsIOWorkerType(worker_type)) {
    auto &io_worker_state = GetIOWorkerStateFromWorkerType(worker_type, state);
    io_worker_state.registered_io_workers.insert(worker);
    io_worker_state.num_starting_io_workers--;
  }

  // This is a workaround to finish driver registration after all initial workers are
  // registered to Raylet if and only if Raylet is started by a Python driver and the
  // job config is not set in `ray.init(...)`.
  if (first_job_ == worker->GetAssignedJobId() &&
      worker->GetLanguage() == Language::PYTHON) {
    if (++first_job_registered_python_worker_count_ ==
        first_job_driver_wait_num_python_workers_) {
      if (first_job_send_register_client_reply_to_driver_) {
        first_job_send_register_client_reply_to_driver_();
        first_job_send_register_client_reply_to_driver_ = nullptr;
      }
    }
  }
}

Status WorkerPool::RegisterDriver(const std::shared_ptr<WorkerInterface> &driver,
                                  const rpc::JobConfig &job_config,
                                  std::function<void(Status, int)> send_reply_callback) {
  int port;
  RAY_CHECK(!driver->GetAssignedTaskId().IsNil());
  Status status = GetNextFreePort(&port);
  if (!status.ok()) {
    send_reply_callback(status, /*port=*/0);
    return status;
  }
  driver->SetAssignedPort(port);
  auto &state = GetStateForLanguage(driver->GetLanguage());
  state.registered_drivers.insert(std::move(driver));
  const auto job_id = driver->GetAssignedJobId();
  all_jobs_[job_id] = job_config;

  // This is a workaround to start initial workers on this node if and only if Raylet is
  // started by a Python driver and the job config is not set in `ray.init(...)`.
  // Invoke the `send_reply_callback` later to only finish driver
  // registration after all initial workers are registered to Raylet.
  bool delay_callback = false;
  // If this is the first job.
  if (first_job_.IsNil()) {
    first_job_ = job_id;
    // If the number of Python workers we need to wait is positive.
    if (num_initial_python_workers_for_first_job_ > 0) {
      delay_callback = true;
      // Start initial Python workers for the first job.
      for (int i = 0; i < num_initial_python_workers_for_first_job_; i++) {
        PopWorkerStatus status;
        StartWorkerProcess(Language::PYTHON, rpc::WorkerType::WORKER, job_id, &status);
      }
    }
  }

  if (delay_callback) {
    RAY_CHECK(!first_job_send_register_client_reply_to_driver_);
    first_job_send_register_client_reply_to_driver_ = [send_reply_callback, port]() {
      send_reply_callback(Status::OK(), port);
    };
  } else {
    send_reply_callback(Status::OK(), port);
  }

  return Status::OK();
}

std::shared_ptr<WorkerInterface> WorkerPool::GetRegisteredWorker(
    const std::shared_ptr<ClientConnection> &connection) const {
  for (const auto &entry : states_by_lang_) {
    auto worker = GetWorker(entry.second.registered_workers, connection);
    if (worker != nullptr) {
      return worker;
    }
  }
  return nullptr;
}

std::shared_ptr<WorkerInterface> WorkerPool::GetRegisteredDriver(
    const std::shared_ptr<ClientConnection> &connection) const {
  for (const auto &entry : states_by_lang_) {
    auto driver = GetWorker(entry.second.registered_drivers, connection);
    if (driver != nullptr) {
      return driver;
    }
  }
  return nullptr;
}

void WorkerPool::PushSpillWorker(const std::shared_ptr<WorkerInterface> &worker) {
  PushIOWorkerInternal(worker, rpc::WorkerType::SPILL_WORKER);
}

void WorkerPool::PopSpillWorker(
    std::function<void(std::shared_ptr<WorkerInterface>)> callback) {
  PopIOWorkerInternal(rpc::WorkerType::SPILL_WORKER, callback);
}

void WorkerPool::PushRestoreWorker(const std::shared_ptr<WorkerInterface> &worker) {
  PushIOWorkerInternal(worker, rpc::WorkerType::RESTORE_WORKER);
}

void WorkerPool::PopRestoreWorker(
    std::function<void(std::shared_ptr<WorkerInterface>)> callback) {
  PopIOWorkerInternal(rpc::WorkerType::RESTORE_WORKER, callback);
}

void WorkerPool::PushIOWorkerInternal(const std::shared_ptr<WorkerInterface> &worker,
                                      const rpc::WorkerType &worker_type) {
  RAY_CHECK(IsIOWorkerType(worker->GetWorkerType()));
  auto &state = GetStateForLanguage(Language::PYTHON);
  auto &io_worker_state = GetIOWorkerStateFromWorkerType(worker_type, state);

  RAY_LOG(DEBUG) << "Pushing an IO worker to the worker pool.";
  if (io_worker_state.pending_io_tasks.empty()) {
    io_worker_state.idle_io_workers.push(worker);
  } else {
    auto callback = io_worker_state.pending_io_tasks.front();
    io_worker_state.pending_io_tasks.pop();
    callback(worker);
  }
}

void WorkerPool::PopIOWorkerInternal(
    const rpc::WorkerType &worker_type,
    std::function<void(std::shared_ptr<WorkerInterface>)> callback) {
  auto &state = GetStateForLanguage(Language::PYTHON);
  auto &io_worker_state = GetIOWorkerStateFromWorkerType(worker_type, state);

  if (io_worker_state.idle_io_workers.empty()) {
    // We must fill the pending task first, because 'TryStartIOWorkers' will
    // start I/O workers according to the number of pending tasks.
    io_worker_state.pending_io_tasks.push(callback);
    TryStartIOWorkers(Language::PYTHON, worker_type);
  } else {
    auto io_worker = io_worker_state.idle_io_workers.front();
    io_worker_state.idle_io_workers.pop();
    callback(io_worker);
  }
}

void WorkerPool::PushDeleteWorker(const std::shared_ptr<WorkerInterface> &worker) {
  RAY_CHECK(IsIOWorkerType(worker->GetWorkerType()));
  if (worker->GetWorkerType() == rpc::WorkerType::RESTORE_WORKER) {
    PushRestoreWorker(worker);
  } else {
    PushSpillWorker(worker);
  }
}

void WorkerPool::PopDeleteWorker(
    std::function<void(std::shared_ptr<WorkerInterface>)> callback) {
  auto &state = GetStateForLanguage(Language::PYTHON);
  // Choose an I/O worker with more idle workers.
  size_t num_spill_idle_workers = state.spill_io_worker_state.idle_io_workers.size();
  size_t num_restore_idle_workers = state.restore_io_worker_state.idle_io_workers.size();

  if (num_restore_idle_workers < num_spill_idle_workers) {
    PopSpillWorker(callback);
  } else {
    PopRestoreWorker(callback);
  }
}

void WorkerPool::InvokePopWorkerCallbackForProcess(
    absl::flat_hash_map<StartupToken, TaskWaitingForWorkerInfo>
        &starting_workers_to_tasks,
    StartupToken startup_token, const std::shared_ptr<WorkerInterface> &worker,
    const PopWorkerStatus &status, bool *found, bool *worker_used, TaskID *task_id) {
  *found = false;
  *worker_used = false;
  auto it = starting_workers_to_tasks.find(startup_token);
  if (it != starting_workers_to_tasks.end()) {
    *found = true;
    *task_id = it->second.task_id;
    const auto &callback = it->second.callback;
    RAY_CHECK(callback);
    *worker_used = callback(worker, status);
    starting_workers_to_tasks.erase(it);
  }
}

void WorkerPool::PushWorker(const std::shared_ptr<WorkerInterface> &worker) {
  // Since the worker is now idle, unset its assigned task ID.
  RAY_CHECK(worker->GetAssignedTaskId().IsNil())
      << "Idle workers cannot have an assigned task ID";
  auto &state = GetStateForLanguage(worker->GetLanguage());
  bool found;
  bool used;
  TaskID task_id;
  InvokePopWorkerCallbackForProcess(state.starting_dedicated_workers_to_tasks,
                                    worker->GetStartupToken(), worker,
                                    PopWorkerStatus::OK, &found, &used, &task_id);
  if (found) {
    // The worker is used for the actor creation task with dynamic options.
    if (!used) {
      // Put it into idle dedicated worker pool.
      // TODO(SongGuyang): This worker will not be used forever. We should kill it.
      state.idle_dedicated_workers[task_id] = worker;
    }
    return;
  }

  InvokePopWorkerCallbackForProcess(state.starting_workers_to_tasks,
                                    worker->GetStartupToken(), worker,
                                    PopWorkerStatus::OK, &found, &used, &task_id);
  // The worker is not used for the actor creation task with dynamic options.
  if (!used) {
    // Put the worker to the idle pool.
    state.idle.insert(worker);
    int64_t now = get_time_();
    idle_of_all_languages_.emplace_back(worker, now);
    idle_of_all_languages_map_[worker] = now;
  }
}

void WorkerPool::TryKillingIdleWorkers() {
  RAY_CHECK(idle_of_all_languages_.size() == idle_of_all_languages_map_.size());

  int64_t now = get_time_();
  size_t running_size = 0;
  for (const auto &worker : GetAllRegisteredWorkers()) {
    if (!worker->IsDead() && worker->GetWorkerType() == rpc::WorkerType::WORKER) {
      running_size++;
    }
  }
  // Subtract the number of pending exit workers first. This will help us killing more
  // idle workers that it needs to.
  RAY_CHECK(running_size >= pending_exit_idle_workers_.size());
  running_size -= pending_exit_idle_workers_.size();
  // Kill idle workers in FIFO order.
  for (const auto &idle_pair : idle_of_all_languages_) {
    const auto &idle_worker = idle_pair.first;
    const auto &job_id = idle_worker->GetAssignedJobId();
    if (running_size <= static_cast<size_t>(num_workers_soft_limit_)) {
      if (!finished_jobs_.count(job_id)) {
        // Ignore the soft limit for jobs that have already finished, as we
        // should always clean up these workers.
        break;
      }
    }

    if (now - idle_pair.second <
        RayConfig::instance().idle_worker_killing_time_threshold_ms()) {
      break;
    }

    if (idle_worker->IsDead()) {
      // This worker has already been killed.
      // This is possible because a Java worker process may hold multiple workers.
      continue;
    }
    auto worker_startup_token = idle_worker->GetStartupToken();
    auto &worker_state = GetStateForLanguage(idle_worker->GetLanguage());

    if (worker_state.starting_worker_processes.count(worker_startup_token) > 0) {
      // A Java worker process may hold multiple workers.
      // Some workers of this process are pending registration. Skip killing this worker.
      continue;
    }

    auto process = idle_worker->GetProcess();
    // Make sure all workers in this worker process are idle.
    // This block of code is needed by Java workers.
    auto workers_in_the_same_process = GetWorkersByProcess(process);
    bool can_be_killed = true;
    for (const auto &worker : workers_in_the_same_process) {
      if (worker_state.idle.count(worker) == 0 ||
          now - idle_of_all_languages_map_[worker] <
              RayConfig::instance().idle_worker_killing_time_threshold_ms()) {
        // Another worker in this process isn't idle, or hasn't been idle for a while, so
        // this process can't be killed.
        can_be_killed = false;
        break;
      }

      // Skip killing the worker process if there's any inflight `Exit` RPC requests to
      // this worker process.
      if (pending_exit_idle_workers_.count(worker->WorkerId())) {
        can_be_killed = false;
        break;
      }
    }
    if (!can_be_killed) {
      continue;
    }

    RAY_CHECK(running_size >= workers_in_the_same_process.size());
    if (running_size - workers_in_the_same_process.size() <
        static_cast<size_t>(num_workers_soft_limit_)) {
      // A Java worker process may contain multiple workers. Killing more workers than we
      // expect may slow the job.
      if (!finished_jobs_.count(job_id)) {
        // Ignore the soft limit for jobs that have already finished, as we
        // should always clean up these workers.
        return;
      }
    }

    for (const auto &worker : workers_in_the_same_process) {
      RAY_LOG(DEBUG) << "The worker pool has " << running_size
                     << " registered workers which exceeds the soft limit of "
                     << num_workers_soft_limit_ << ", and worker " << worker->WorkerId()
                     << " with pid " << process.GetId()
                     << " has been idle for a a while. Kill it.";
      // To avoid object lost issue caused by forcibly killing, send an RPC request to the
      // worker to allow it to do cleanup before exiting.
      if (!worker->IsDead()) {
        // Register the worker to pending exit so that we can correctly calculate the
        // running_size.
        // This also means that there's an inflight `Exit` RPC request to the worker.
        pending_exit_idle_workers_.emplace(worker->WorkerId(), worker);
        auto rpc_client = worker->rpc_client();
        RAY_CHECK(rpc_client);
        RAY_CHECK(running_size > 0);
        running_size--;
        rpc::ExitRequest request;
        rpc_client->Exit(request, [this, worker](const ray::Status &status,
                                                 const rpc::ExitReply &r) {
          RAY_CHECK(pending_exit_idle_workers_.erase(worker->WorkerId()));
          if (!status.ok()) {
            RAY_LOG(ERROR) << "Failed to send exit request: " << status.ToString();
          }

          // In case of failed to send request, we remove it from pool as well
          // TODO (iycheng): We should handle the grpc failure in better way.
          if (!status.ok() || r.success()) {
            auto &worker_state = GetStateForLanguage(worker->GetLanguage());
            // If we could kill the worker properly, we remove them from the idle pool.
            RemoveWorker(worker_state.idle, worker);
            // We always mark the worker as dead.
            // If the worker is not idle at this moment, we'd want to mark it as dead
            // so it won't be reused later.
            if (!worker->IsDead()) {
              worker->MarkDead();
            }
          } else {
            // We re-insert the idle worker to the back of the queue if it fails to kill
            // the worker (e.g., when the worker owns the object). Without this, if the
            // first N workers own objects, it can't kill idle workers that are >= N+1.
            const auto &idle_pair = idle_of_all_languages_.front();
            idle_of_all_languages_.push_back(idle_pair);
            idle_of_all_languages_.pop_front();
            RAY_CHECK(idle_of_all_languages_.size() == idle_of_all_languages_map_.size());
          }
        });
      } else {
        // Even it's a dead worker, we still need to remove them from the pool.
        RemoveWorker(worker_state.idle, worker);
      }
    }
  }

  std::list<std::pair<std::shared_ptr<WorkerInterface>, int64_t>>
      new_idle_of_all_languages;
  idle_of_all_languages_map_.clear();
  for (const auto &idle_pair : idle_of_all_languages_) {
    if (!idle_pair.first->IsDead()) {
      new_idle_of_all_languages.push_back(idle_pair);
      idle_of_all_languages_map_.emplace(idle_pair);
    }
  }

  idle_of_all_languages_ = std::move(new_idle_of_all_languages);
  RAY_CHECK(idle_of_all_languages_.size() == idle_of_all_languages_map_.size());
}

void WorkerPool::PopWorker(const TaskSpecification &task_spec,
                           const PopWorkerCallback &callback,
                           const std::string &allocated_instances_serialized_json) {
  RAY_LOG(DEBUG) << "Pop worker for task " << task_spec.TaskId() << " task name "
                 << task_spec.FunctionDescriptor()->ToString();
  auto &state = GetStateForLanguage(task_spec.GetLanguage());

  std::shared_ptr<WorkerInterface> worker = nullptr;
  auto start_worker_process_fn = [this, allocated_instances_serialized_json](
                                     const TaskSpecification &task_spec, State &state,
                                     std::vector<std::string> dynamic_options,
                                     bool dedicated,
                                     const std::string &serialized_runtime_env,
                                     const std::string &serialized_runtime_env_context,
                                     const PopWorkerCallback &callback) -> Process {
    PopWorkerStatus status = PopWorkerStatus::OK;
    auto [proc, startup_token] = StartWorkerProcess(
        task_spec.GetLanguage(), rpc::WorkerType::WORKER, task_spec.JobId(), &status,
        dynamic_options, task_spec.GetRuntimeEnvHash(), serialized_runtime_env_context,
        allocated_instances_serialized_json, task_spec.RuntimeEnvInfo());
    if (status == PopWorkerStatus::OK) {
      RAY_CHECK(proc.IsValid());
      WarnAboutSize();
      auto task_info = TaskWaitingForWorkerInfo{task_spec.TaskId(), callback};
      if (dedicated) {
        state.starting_dedicated_workers_to_tasks[startup_token] = std::move(task_info);
      } else {
        state.starting_workers_to_tasks[startup_token] = std::move(task_info);
      }
    } else {
      // TODO(SongGuyang): Wait until a worker is pushed or a worker can be started If
      // startup concurrency maxed out or job not started.
      PopWorkerCallbackAsync(callback, nullptr, status);
    }
    return proc;
  };

  if (task_spec.IsActorTask()) {
    // Code path of actor task.
    RAY_CHECK(false) << "Direct call shouldn't reach here.";
  } else if (task_spec.IsActorCreationTask() &&
             !task_spec.DynamicWorkerOptions().empty()) {
    // Code path of task that needs a dedicated worker: an actor creation task with
    // dynamic worker options.
    // Try to pop it from idle dedicated pool.
    auto it = state.idle_dedicated_workers.find(task_spec.TaskId());
    if (it != state.idle_dedicated_workers.end()) {
      // There is an idle dedicated worker for this task.
      worker = std::move(it->second);
      state.idle_dedicated_workers.erase(it);
    } else {
      // We are not pending a registration from a worker for this task,
      // so start a new worker process for this task.
      std::vector<std::string> dynamic_options = {};
      if (task_spec.IsActorCreationTask()) {
        dynamic_options = task_spec.DynamicWorkerOptions();
      }

      if (task_spec.HasRuntimeEnv()) {
        // create runtime env.
        CreateRuntimeEnv(
            task_spec.SerializedRuntimeEnv(), task_spec.JobId(),
            [this, start_worker_process_fn, callback, &state, task_spec, dynamic_options](
                bool successful, const std::string &serialized_runtime_env_context) {
              if (successful) {
                start_worker_process_fn(task_spec, state, dynamic_options, true,
                                        task_spec.SerializedRuntimeEnv(),
                                        serialized_runtime_env_context, callback);
              } else {
                process_failed_runtime_env_setup_failed_++;
                callback(nullptr, PopWorkerStatus::RuntimeEnvCreationFailed);
                RAY_LOG(WARNING)
                    << "Create runtime env failed for task " << task_spec.TaskId()
                    << " and couldn't create the dedicated worker.";
              }
            },
            allocated_instances_serialized_json);
      } else {
        start_worker_process_fn(task_spec, state, dynamic_options, true, "", "",
                                callback);
      }
    }
  } else {
    // Find an available worker which is already assigned to this job and which has
    // the specified runtime env.
    // Try to pop the most recently pushed worker.
    const int runtime_env_hash = task_spec.GetRuntimeEnvHash();
    for (auto it = idle_of_all_languages_.rbegin(); it != idle_of_all_languages_.rend();
         it++) {
      if (task_spec.GetLanguage() != it->first->GetLanguage() ||
          it->first->GetAssignedJobId() != task_spec.JobId() ||
          state.pending_disconnection_workers.count(it->first) > 0 ||
          it->first->IsDead()) {
        continue;
      }
      // These workers are exiting. So skip them.
      if (pending_exit_idle_workers_.count(it->first->WorkerId())) {
        continue;
      }
      // Skip if the runtime env doesn't match.
      if (runtime_env_hash != it->first->GetRuntimeEnvHash()) {
        continue;
      }

      state.idle.erase(it->first);
      // We can't erase a reverse_iterator.
      auto lit = it.base();
      lit--;
      worker = std::move(lit->first);
      idle_of_all_languages_.erase(lit);
      idle_of_all_languages_map_.erase(worker);
      break;
    }

    if (worker == nullptr) {
      // There are no more non-actor workers available to execute this task.
      // Start a new worker process.
      if (task_spec.HasRuntimeEnv()) {
        // create runtime env.
        CreateRuntimeEnv(
            task_spec.SerializedRuntimeEnv(), task_spec.JobId(),
            [this, start_worker_process_fn, callback, &state, task_spec](
                bool successful, const std::string &serialized_runtime_env_context) {
              if (successful) {
                start_worker_process_fn(task_spec, state, {}, false,
                                        task_spec.SerializedRuntimeEnv(),
                                        serialized_runtime_env_context, callback);
              } else {
                process_failed_runtime_env_setup_failed_++;
                callback(nullptr, PopWorkerStatus::RuntimeEnvCreationFailed);
                RAY_LOG(WARNING)
                    << "Create runtime env failed for task " << task_spec.TaskId()
                    << " and couldn't create the worker.";
              }
            },
            allocated_instances_serialized_json);
      } else {
        start_worker_process_fn(task_spec, state, {}, false, "", "", callback);
      }
    }
  }

  if (worker) {
    RAY_CHECK(worker->GetAssignedJobId() == task_spec.JobId());
    PopWorkerCallbackAsync(callback, worker);
  }
}

void WorkerPool::PrestartWorkers(const TaskSpecification &task_spec, int64_t backlog_size,
                                 int64_t num_available_cpus) {
  // Code path of task that needs a dedicated worker.
  if ((task_spec.IsActorCreationTask() && !task_spec.DynamicWorkerOptions().empty()) ||
      task_spec.HasRuntimeEnv()) {
    return;  // Not handled.
    // TODO(architkulkarni): We'd eventually like to prestart workers with the same
    // runtime env to improve initial startup performance.
  }

  auto &state = GetStateForLanguage(task_spec.GetLanguage());
  // The number of available workers that can be used for this task spec.
  int num_usable_workers = state.idle.size();
  for (auto &entry : state.starting_worker_processes) {
    num_usable_workers += entry.second.num_starting_workers;
  }
  // Some existing workers may be holding less than 1 CPU each, so we should
  // start as many workers as needed to fill up the remaining CPUs.
  auto desired_usable_workers = std::min<int64_t>(num_available_cpus, backlog_size);
  if (num_usable_workers < desired_usable_workers) {
    // Account for workers that are idle or already starting.
    int64_t num_needed = desired_usable_workers - num_usable_workers;
    RAY_LOG(DEBUG) << "Prestarting " << num_needed << " workers given task backlog size "
                   << backlog_size << " and available CPUs " << num_available_cpus;
    for (int i = 0; i < num_needed; i++) {
      PopWorkerStatus status;
      StartWorkerProcess(task_spec.GetLanguage(), rpc::WorkerType::WORKER,
                         task_spec.JobId(), &status);
    }
  }
}

bool WorkerPool::DisconnectWorker(const std::shared_ptr<WorkerInterface> &worker,
                                  rpc::WorkerExitType disconnect_type) {
  runtime_env_manager_.RemoveURIReference(worker->WorkerId().Hex());
  auto &state = GetStateForLanguage(worker->GetLanguage());
  RAY_CHECK(RemoveWorker(state.registered_workers, worker));
  RAY_UNUSED(RemoveWorker(state.pending_disconnection_workers, worker));

  for (auto it = idle_of_all_languages_.begin(); it != idle_of_all_languages_.end();
       it++) {
    if (it->first == worker) {
      idle_of_all_languages_.erase(it);
      idle_of_all_languages_map_.erase(worker);
      break;
    }
  }

  MarkPortAsFree(worker->AssignedPort());
  auto status = RemoveWorker(state.idle, worker);
  if (disconnect_type != rpc::WorkerExitType::INTENDED_EXIT) {
    // A Java worker process may have multiple workers. If one of them disconnects
    // unintentionally (which means that the worker process has died), we remove the
    // others from idle pool so that the failed actor will not be rescheduled on the same
    // process.
    auto pid = worker->GetProcess().GetId();
    for (auto worker2 : state.registered_workers) {
      if (worker2->GetProcess().GetId() == pid) {
        // NOTE(kfstorm): We have to use a new field to record these workers (instead of
        // just removing them from idle sets) because they may haven't announced worker
        // port yet. When they announce worker port, they'll be marked idle again. So
        // removing them from idle sets here doesn't really prevent them from being popped
        // later.
        state.pending_disconnection_workers.insert(worker2);
      }
    }
  }
  return status;
}

void WorkerPool::DisconnectDriver(const std::shared_ptr<WorkerInterface> &driver) {
  auto &state = GetStateForLanguage(driver->GetLanguage());
  RAY_CHECK(RemoveWorker(state.registered_drivers, driver));
  MarkPortAsFree(driver->AssignedPort());
}

inline WorkerPool::State &WorkerPool::GetStateForLanguage(const Language &language) {
  auto state = states_by_lang_.find(language);
  RAY_CHECK(state != states_by_lang_.end())
      << "Required Language isn't supported: " << Language_Name(language);
  return state->second;
}

inline bool WorkerPool::IsIOWorkerType(const rpc::WorkerType &worker_type) {
  return worker_type == rpc::WorkerType::SPILL_WORKER ||
         worker_type == rpc::WorkerType::RESTORE_WORKER;
}

std::vector<std::shared_ptr<WorkerInterface>> WorkerPool::GetWorkersRunningTasksForJob(
    const JobID &job_id) const {
  std::vector<std::shared_ptr<WorkerInterface>> workers;

  for (const auto &entry : states_by_lang_) {
    for (const auto &worker : entry.second.registered_workers) {
      if (worker->GetAssignedJobId() == job_id) {
        workers.push_back(worker);
      }
    }
  }

  return workers;
}

const std::vector<std::shared_ptr<WorkerInterface>> WorkerPool::GetAllRegisteredWorkers(
    bool filter_dead_workers) const {
  std::vector<std::shared_ptr<WorkerInterface>> workers;

  for (const auto &entry : states_by_lang_) {
    for (const auto &worker : entry.second.registered_workers) {
      if (!worker->IsRegistered()) {
        continue;
      }

      if (filter_dead_workers && worker->IsDead()) {
        continue;
      }
      workers.push_back(worker);
    }
  }

  return workers;
}

const std::vector<std::shared_ptr<WorkerInterface>> WorkerPool::GetAllRegisteredDrivers(
    bool filter_dead_drivers) const {
  std::vector<std::shared_ptr<WorkerInterface>> drivers;

  for (const auto &entry : states_by_lang_) {
    for (const auto &driver : entry.second.registered_drivers) {
      if (!driver->IsRegistered()) {
        continue;
      }

      if (filter_dead_drivers && driver->IsDead()) {
        continue;
      }
      drivers.push_back(driver);
    }
  }

  return drivers;
}

void WorkerPool::WarnAboutSize() {
  for (auto &entry : states_by_lang_) {
    auto &state = entry.second;
    int64_t num_workers_started_or_registered = 0;
    num_workers_started_or_registered +=
        static_cast<int64_t>(state.registered_workers.size());
    for (const auto &starting_process : state.starting_worker_processes) {
      num_workers_started_or_registered += starting_process.second.num_starting_workers;
    }
    // Don't count IO workers towards the warning message threshold.
    num_workers_started_or_registered -= RayConfig::instance().max_io_workers() * 2;
    int64_t multiple = num_workers_started_or_registered / state.multiple_for_warning;
    std::stringstream warning_message;
    if (multiple >= 4 && multiple > state.last_warning_multiple) {
      // Push an error message to the user if the worker pool tells us that it is
      // getting too big.
      state.last_warning_multiple = multiple;
      warning_message
          << "WARNING: " << num_workers_started_or_registered << " "
          << Language_Name(entry.first)
          << " worker processes have been started on node: " << node_id_
          << " with address: " << node_address_ << ". "
          << "This could be a result of using "
          << "a large number of actors, or due to tasks blocked in ray.get() calls "
          << "(see https://github.com/ray-project/ray/issues/3644 for "
          << "some discussion of workarounds).";
      std::string warning_message_str = warning_message.str();
      RAY_LOG(WARNING) << warning_message_str;
      auto error_data_ptr = gcs::CreateErrorTableData("worker_pool_large",
                                                      warning_message_str, get_time_());
      RAY_CHECK_OK(gcs_client_->Errors().AsyncReportJobError(error_data_ptr, nullptr));
    }
  }
}

void WorkerPool::TryStartIOWorkers(const Language &language) {
  TryStartIOWorkers(language, rpc::WorkerType::RESTORE_WORKER);
  TryStartIOWorkers(language, rpc::WorkerType::SPILL_WORKER);
}

void WorkerPool::TryStartIOWorkers(const Language &language,
                                   const rpc::WorkerType &worker_type) {
  if (language != Language::PYTHON) {
    return;
  }
  auto &state = GetStateForLanguage(language);
  auto &io_worker_state = GetIOWorkerStateFromWorkerType(worker_type, state);

  int available_io_workers_num = io_worker_state.num_starting_io_workers +
                                 io_worker_state.registered_io_workers.size();
  int max_workers_to_start =
      RayConfig::instance().max_io_workers() - available_io_workers_num;
  // Compare first to prevent unsigned underflow.
  if (io_worker_state.pending_io_tasks.size() > io_worker_state.idle_io_workers.size()) {
    int expected_workers_num =
        io_worker_state.pending_io_tasks.size() - io_worker_state.idle_io_workers.size();
    if (expected_workers_num > max_workers_to_start) {
      expected_workers_num = max_workers_to_start;
    }
    for (; expected_workers_num > 0; expected_workers_num--) {
      PopWorkerStatus status;
      auto [proc, startup_token] =
          StartWorkerProcess(ray::Language::PYTHON, worker_type, JobID::Nil(), &status);
      if (!proc.IsValid()) {
        // We may hit the maximum worker start up concurrency limit. Stop.
        return;
      }
    }
  }
}

std::unordered_set<std::shared_ptr<WorkerInterface>> WorkerPool::GetWorkersByProcess(
    const Process &process) {
  std::unordered_set<std::shared_ptr<WorkerInterface>> workers_of_process;
  for (auto &entry : states_by_lang_) {
    auto &worker_state = entry.second;
    for (const auto &worker : worker_state.registered_workers) {
      if (worker->GetProcess().GetId() == process.GetId()) {
        workers_of_process.insert(worker);
      }
    }
  }
  return workers_of_process;
}

std::string WorkerPool::DebugString() const {
  std::stringstream result;
  result << "WorkerPool:";
  result << "\n- registered jobs: " << all_jobs_.size() - finished_jobs_.size();
  result << "\n- process_failed_job_config_missing: "
         << process_failed_job_config_missing_;
  result << "\n- process_failed_rate_limited: " << process_failed_rate_limited_;
  result << "\n- process_failed_pending_registration: "
         << process_failed_pending_registration_;
  result << "\n- process_failed_runtime_env_setup_failed: "
         << process_failed_runtime_env_setup_failed_;
  for (const auto &entry : states_by_lang_) {
    result << "\n- num " << Language_Name(entry.first)
           << " workers: " << entry.second.registered_workers.size();
    result << "\n- num " << Language_Name(entry.first)
           << " drivers: " << entry.second.registered_drivers.size();
    result << "\n- num object spill callbacks queued: "
           << entry.second.spill_io_worker_state.pending_io_tasks.size();
    result << "\n- num object restore queued: "
           << entry.second.restore_io_worker_state.pending_io_tasks.size();
    result << "\n- num util functions queued: "
           << entry.second.util_io_worker_state.pending_io_tasks.size();
  }
  result << "\n- num idle workers: " << idle_of_all_languages_.size();
  result << "\n" << runtime_env_manager_.DebugString();
  return result.str();
}

WorkerPool::IOWorkerState &WorkerPool::GetIOWorkerStateFromWorkerType(
    const rpc::WorkerType &worker_type, WorkerPool::State &state) const {
  RAY_CHECK(worker_type != rpc::WorkerType::WORKER)
      << worker_type << " type cannot be used to retrieve io_worker_state";
  switch (worker_type) {
  case rpc::WorkerType::SPILL_WORKER:
    return state.spill_io_worker_state;
  case rpc::WorkerType::RESTORE_WORKER:
    return state.restore_io_worker_state;
  default:
    RAY_LOG(FATAL) << "Unknown worker type: " << worker_type;
  }
  UNREACHABLE;
}

void WorkerPool::CreateRuntimeEnv(
    const std::string &serialized_runtime_env, const JobID &job_id,
    const std::function<void(bool, const std::string &)> &callback,
    const std::string &serialized_allocated_resource_instances) {
  // create runtime env.
  agent_manager_->CreateRuntimeEnv(
      job_id, serialized_runtime_env, serialized_allocated_resource_instances,
      [job_id, serialized_runtime_env, callback](
          bool successful, const std::string &serialized_runtime_env_context) {
        if (successful) {
          callback(true, serialized_runtime_env_context);
        } else {
          RAY_LOG(WARNING) << "Couldn't create a runtime environment for job " << job_id
                           << ". The runtime environment was " << serialized_runtime_env
                           << ".";
          callback(false, "");
        }
      });
}

}  // namespace raylet

}  // namespace ray
>>>>>>> 19672688
<|MERGE_RESOLUTION|>--- conflicted
+++ resolved
@@ -1,2976 +1,1516 @@
-<<<<<<< HEAD
-// Copyright 2017 The Ray Authors.
-//
-// Licensed under the Apache License, Version 2.0 (the "License");
-// you may not use this file except in compliance with the License.
-// You may obtain a copy of the License at
-//
-//  http://www.apache.org/licenses/LICENSE-2.0
-//
-// Unless required by applicable law or agreed to in writing, software
-// distributed under the License is distributed on an "AS IS" BASIS,
-// WITHOUT WARRANTIES OR CONDITIONS OF ANY KIND, either express or implied.
-// See the License for the specific language governing permissions and
-// limitations under the License.
-
-#include "ray/raylet/worker_pool.h"
-
-#include <algorithm>
-#include <boost/date_time/posix_time/posix_time.hpp>
-#include <boost/filesystem.hpp>
-
-#include "ray/common/constants.h"
-#include "ray/common/network_util.h"
-#include "ray/common/ray_config.h"
-#include "ray/common/status.h"
-#include "ray/common/task/task_spec.h"
-#include "ray/core_worker/common.h"
-#include "ray/gcs/pb_util.h"
-#include "ray/stats/metric_defs.h"
-#include "ray/util/logging.h"
-#include "ray/util/util.h"
-
-DEFINE_stats(worker_register_time_ms, "end to end latency of register a worker process.",
-             (), ({1, 10, 100, 1000, 10000}, ), ray::stats::HISTOGRAM);
-
-namespace {
-
-// A helper function to get a worker from a list.
-std::shared_ptr<ray::raylet::WorkerInterface> GetWorker(
-    const std::unordered_set<std::shared_ptr<ray::raylet::WorkerInterface>> &worker_pool,
-    const std::shared_ptr<ray::ClientConnection> &connection) {
-  for (auto it = worker_pool.begin(); it != worker_pool.end(); it++) {
-    if ((*it)->Connection() == connection) {
-      return (*it);
-    }
-  }
-  return nullptr;
-}
-
-// A helper function to remove a worker from a list. Returns true if the worker
-// was found and removed.
-bool RemoveWorker(
-    std::unordered_set<std::shared_ptr<ray::raylet::WorkerInterface>> &worker_pool,
-    const std::shared_ptr<ray::raylet::WorkerInterface> &worker) {
-  return worker_pool.erase(worker) > 0;
-}
-
-}  // namespace
-
-namespace ray {
-
-namespace raylet {
-
-WorkerPool::WorkerPool(instrumented_io_context &io_service, const NodeID node_id,
-                       const std::string node_address, int num_workers_soft_limit,
-                       int num_initial_python_workers_for_first_job,
-                       int maximum_startup_concurrency, int min_worker_port,
-                       int max_worker_port, const std::vector<int> &worker_ports,
-                       std::shared_ptr<gcs::GcsClient> gcs_client,
-                       const WorkerCommandMap &worker_commands,
-                       const std::string &native_library_path,
-                       std::function<void()> starting_worker_timeout_callback,
-                       int ray_debugger_external, const std::function<double()> get_time)
-    : worker_startup_token_counter_(0),
-      io_service_(&io_service),
-      node_id_(node_id),
-      node_address_(node_address),
-      num_workers_soft_limit_(num_workers_soft_limit),
-      maximum_startup_concurrency_(maximum_startup_concurrency),
-      gcs_client_(std::move(gcs_client)),
-      native_library_path_(native_library_path),
-      starting_worker_timeout_callback_(starting_worker_timeout_callback),
-      ray_debugger_external(ray_debugger_external),
-      first_job_registered_python_worker_count_(0),
-      first_job_driver_wait_num_python_workers_(std::min(
-          num_initial_python_workers_for_first_job, maximum_startup_concurrency)),
-      num_initial_python_workers_for_first_job_(num_initial_python_workers_for_first_job),
-      periodical_runner_(io_service),
-      get_time_(get_time) {
-  RAY_CHECK(maximum_startup_concurrency > 0);
-  // We need to record so that the metric exists. This way, we report that 0
-  // processes have started before a task runs on the node (as opposed to the
-  // metric not existing at all).
-  stats::NumWorkersStarted.Record(0);
-#ifndef _WIN32
-  // Ignore SIGCHLD signals. If we don't do this, then worker processes will
-  // become zombies instead of dying gracefully.
-  signal(SIGCHLD, SIG_IGN);
-#endif
-  for (const auto &entry : worker_commands) {
-    // Initialize the pool state for this language.
-    auto &state = states_by_lang_[entry.first];
-    state.multiple_for_warning = maximum_startup_concurrency;
-    // Set worker command for this language.
-    state.worker_command = entry.second;
-    RAY_CHECK(!state.worker_command.empty()) << "Worker command must not be empty.";
-  }
-  // Initialize free ports list with all ports in the specified range.
-  if (!worker_ports.empty()) {
-    free_ports_ = std::make_unique<std::queue<int>>();
-    for (int port : worker_ports) {
-      free_ports_->push(port);
-    }
-  } else if (min_worker_port != 0) {
-    if (max_worker_port == 0) {
-      max_worker_port = 65535;  // Maximum valid port number.
-    }
-    RAY_CHECK(min_worker_port > 0 && min_worker_port <= 65535);
-    RAY_CHECK(max_worker_port >= min_worker_port && max_worker_port <= 65535);
-    free_ports_ = std::make_unique<std::queue<int>>();
-    for (int port = min_worker_port; port <= max_worker_port; port++) {
-      free_ports_->push(port);
-    }
-  }
-  if (RayConfig::instance().kill_idle_workers_interval_ms() > 0) {
-    periodical_runner_.RunFnPeriodically(
-        [this] { TryKillingIdleWorkers(); },
-        RayConfig::instance().kill_idle_workers_interval_ms(),
-        "RayletWorkerPool.deadline_timer.kill_idle_workers");
-  }
-}
-
-WorkerPool::~WorkerPool() {
-  std::unordered_set<Process> procs_to_kill;
-  for (const auto &entry : states_by_lang_) {
-    // Kill all registered workers. NOTE(swang): This assumes that the registered
-    // workers were started by the pool.
-    for (const auto &worker : entry.second.registered_workers) {
-      procs_to_kill.insert(worker->GetProcess());
-    }
-    // Kill all the workers that have been started but not registered.
-    for (const auto &starting_worker : entry.second.starting_worker_processes) {
-      procs_to_kill.insert(starting_worker.second.proc);
-    }
-  }
-  for (Process proc : procs_to_kill) {
-    proc.Kill();
-    // NOTE: Avoid calling Wait() here. It fails with ECHILD, as SIGCHLD is disabled.
-  }
-}
-
-// NOTE(kfstorm): The node manager cannot be passed via WorkerPool constructor because the
-// grpc server is started after the WorkerPool instance is constructed.
-void WorkerPool::SetNodeManagerPort(int node_manager_port) {
-  node_manager_port_ = node_manager_port;
-}
-
-void WorkerPool::SetAgentManager(std::shared_ptr<AgentManager> agent_manager) {
-  agent_manager_ = agent_manager;
-}
-
-void WorkerPool::PopWorkerCallbackAsync(const PopWorkerCallback &callback,
-                                        std::shared_ptr<WorkerInterface> worker,
-                                        PopWorkerStatus status) {
-  // Call back this function asynchronously to make sure executed in different stack.
-  io_service_->post([this, callback, worker, status]() {
-    PopWorkerCallbackInternal(callback, worker, status);
-  });
-}
-
-void WorkerPool::PopWorkerCallbackInternal(const PopWorkerCallback &callback,
-                                           std::shared_ptr<WorkerInterface> worker,
-                                           PopWorkerStatus status) {
-  RAY_CHECK(callback);
-  auto used = callback(worker, status);
-  if (worker && !used) {
-    // The invalid worker not used, restore it to worker pool.
-    PushWorker(worker);
-  }
-}
-
-void WorkerPool::update_worker_startup_token_counter() {
-  worker_startup_token_counter_ += 1;
-}
-
-Process WorkerPool::StartWorkerProcess(
-    const Language &language, const rpc::WorkerType worker_type, const JobID &job_id,
-    PopWorkerStatus *status, const std::vector<std::string> &dynamic_options,
-    const int runtime_env_hash, const std::string &serialized_runtime_env_context,
-    const std::string &allocated_instances_serialized_json) {
-  rpc::JobConfig *job_config = nullptr;
-  if (!IsIOWorkerType(worker_type)) {
-    RAY_CHECK(!job_id.IsNil());
-    auto it = all_jobs_.find(job_id);
-    if (it == all_jobs_.end()) {
-      RAY_LOG(DEBUG) << "Job config of job " << job_id << " are not local yet.";
-      // Will reschedule ready tasks in `NodeManager::HandleJobStarted`.
-      *status = PopWorkerStatus::JobConfigMissing;
-      process_failed_job_config_missing_++;
-      return Process();
-    }
-    job_config = &it->second;
-  }
-
-  auto &state = GetStateForLanguage(language);
-  // If we are already starting up too many workers of the same worker type, then return
-  // without starting more.
-  int starting_workers = 0;
-  for (auto &entry : state.starting_worker_processes) {
-    if (entry.second.worker_type == worker_type) {
-      starting_workers += entry.second.num_starting_workers;
-    }
-  }
-
-  // Here we consider both task workers and I/O workers.
-  if (starting_workers >= maximum_startup_concurrency_) {
-    // Workers have been started, but not registered. Force start disabled -- returning.
-    RAY_LOG(DEBUG) << "Worker not started, " << starting_workers
-                   << " workers of language type " << static_cast<int>(language)
-                   << " pending registration";
-    *status = PopWorkerStatus::TooManyStartingWorkerProcesses;
-    process_failed_rate_limited_++;
-    return Process();
-  }
-  // Either there are no workers pending registration or the worker start is being forced.
-  RAY_LOG(DEBUG) << "Starting new worker process, current pool has " << state.idle.size()
-                 << " workers";
-
-  int workers_to_start = 1;
-  if (dynamic_options.empty()) {
-    if (language == Language::JAVA) {
-      workers_to_start = job_config->num_java_workers_per_process();
-    }
-  }
-
-  std::vector<std::string> options;
-
-  // Append Ray-defined per-job options here
-  std::string code_search_path;
-  if (language == Language::JAVA || language == Language::CPP) {
-    if (job_config) {
-      std::string code_search_path_str;
-      for (int i = 0; i < job_config->code_search_path_size(); i++) {
-        auto path = job_config->code_search_path(i);
-        if (i != 0) {
-          code_search_path_str += ":";
-        }
-        code_search_path_str += path;
-      }
-      if (!code_search_path_str.empty()) {
-        code_search_path = code_search_path_str;
-        if (language == Language::JAVA) {
-          code_search_path_str = "-Dray.job.code-search-path=" + code_search_path_str;
-        } else if (language == Language::CPP) {
-          code_search_path_str = "--ray_code_search_path=" + code_search_path_str;
-        } else {
-          RAY_LOG(FATAL) << "Unknown language " << Language_Name(language);
-        }
-        options.push_back(code_search_path_str);
-      }
-    }
-  }
-
-  // Append user-defined per-job options here
-  if (language == Language::JAVA) {
-    if (!job_config->jvm_options().empty()) {
-      options.insert(options.end(), job_config->jvm_options().begin(),
-                     job_config->jvm_options().end());
-    }
-  }
-
-  // Append Ray-defined per-process options here
-  if (language == Language::JAVA) {
-    options.push_back("-Dray.job.num-java-workers-per-process=" +
-                      std::to_string(workers_to_start));
-  }
-
-  // Append startup-token for JAVA here
-  if (language == Language::JAVA) {
-    options.push_back("-Dray.raylet.startup-token=" +
-                      std::to_string(worker_startup_token_counter_));
-  }
-
-  // Append user-defined per-process options here
-  options.insert(options.end(), dynamic_options.begin(), dynamic_options.end());
-
-  // Extract pointers from the worker command to pass into execvpe.
-  std::vector<std::string> worker_command_args;
-  for (auto const &token : state.worker_command) {
-    if (token == kWorkerDynamicOptionPlaceholder) {
-      worker_command_args.insert(worker_command_args.end(), options.begin(),
-                                 options.end());
-      continue;
-    }
-    RAY_CHECK(node_manager_port_ != 0)
-        << "Node manager port is not set yet. This shouldn't happen unless we are trying "
-           "to start a worker process before node manager server is started. In this "
-           "case, it's a bug and it should be fixed.";
-    auto node_manager_port_position = token.find(kNodeManagerPortPlaceholder);
-    if (node_manager_port_position != std::string::npos) {
-      auto replaced_token = token;
-      replaced_token.replace(node_manager_port_position,
-                             strlen(kNodeManagerPortPlaceholder),
-                             std::to_string(node_manager_port_));
-      worker_command_args.push_back(replaced_token);
-      continue;
-    }
-
-    worker_command_args.push_back(token);
-  }
-
-  if (language == Language::PYTHON) {
-    RAY_CHECK(worker_type == rpc::WorkerType::WORKER || IsIOWorkerType(worker_type));
-    if (IsIOWorkerType(worker_type)) {
-      // Without "--worker-type", by default the worker type is rpc::WorkerType::WORKER.
-      worker_command_args.push_back("--worker-type=" + rpc::WorkerType_Name(worker_type));
-    }
-  }
-
-  if (IsIOWorkerType(worker_type)) {
-    RAY_CHECK(!RayConfig::instance().object_spilling_config().empty());
-    RAY_LOG(DEBUG) << "Adding object spill config "
-                   << RayConfig::instance().object_spilling_config();
-    worker_command_args.push_back(
-        "--object-spilling-config=" +
-        absl::Base64Escape(RayConfig::instance().object_spilling_config()));
-  }
-
-  ProcessEnvironment env;
-  if (!IsIOWorkerType(worker_type)) {
-    // We pass the job ID to worker processes via an environment variable, so we don't
-    // need to add a new CLI parameter for both Python and Java workers.
-    env.emplace(kEnvVarKeyJobId, job_id.Hex());
-  }
-  env.emplace(kEnvVarKeyRayletPid, std::to_string(GetPID()));
-
-  // TODO(SongGuyang): Maybe Python and Java also need native library path in future.
-  if (language == Language::CPP) {
-    // Set native library path for shared library search.
-    if (!native_library_path_.empty() || !code_search_path.empty()) {
-#if defined(__APPLE__) || defined(__linux__) || defined(_WIN32)
-#if defined(__APPLE__)
-      static const std::string kLibraryPathEnvName = "DYLD_LIBRARY_PATH";
-#elif defined(__linux__)
-      static const std::string kLibraryPathEnvName = "LD_LIBRARY_PATH";
-#elif defined(_WIN32)
-      static const std::string kLibraryPathEnvName = "PATH";
-#endif
-      auto path_env_p = std::getenv(kLibraryPathEnvName.c_str());
-      std::string path_env = native_library_path_;
-      if (path_env_p != nullptr && strlen(path_env_p) != 0) {
-        path_env.append(":").append(path_env_p);
-      }
-      // Append per-job code search path to library path.
-      if (!code_search_path.empty()) {
-        path_env.append(":").append(code_search_path);
-      }
-      env.emplace(kLibraryPathEnvName, path_env);
-#endif
-    }
-  }
-
-  if (language == Language::PYTHON || language == Language::JAVA) {
-    if (serialized_runtime_env_context != "{}" &&
-        !serialized_runtime_env_context.empty()) {
-      worker_command_args.push_back("--language=" + Language_Name(language));
-
-      worker_command_args.push_back("--runtime-env-hash=" +
-                                    std::to_string(runtime_env_hash));
-
-      worker_command_args.push_back("--serialized-runtime-env-context=" +
-                                    serialized_runtime_env_context);
-    } else {
-      // The "shim process" setup worker is not needed, so do not run it.
-      // Check that the arg really is the path to the setup worker before erasing it, to
-      // prevent breaking tests that mock out the worker command args.
-      if (worker_command_args.size() >= 2 &&
-          worker_command_args[1].find(kSetupWorkerFilename) != std::string::npos) {
-        if (language == Language::PYTHON) {
-          worker_command_args.erase(worker_command_args.begin() + 1,
-                                    worker_command_args.begin() + 2);
-        } else {
-          // Erase the python executable as well for other languages.
-          worker_command_args.erase(worker_command_args.begin(),
-                                    worker_command_args.begin() + 2);
-        }
-      }
-    }
-
-    if (ray_debugger_external) {
-      worker_command_args.push_back("--ray-debugger-external");
-    }
-  }
-
-  // We use setproctitle to change python worker process title,
-  // causing the process's /proc/PID/environ being empty.
-  // Add `SPT_NOENV` env to prevent setproctitle breaking /proc/PID/environ.
-  // Refer this issue for more details: https://github.com/ray-project/ray/issues/15061
-  if (language == Language::PYTHON) {
-    env.insert({"SPT_NOENV", "1"});
-  }
-
-  if (language == Language::PYTHON) {
-    worker_command_args.push_back("--startup-token=" +
-                                  std::to_string(worker_startup_token_counter_));
-  } else if (language == Language::CPP) {
-    worker_command_args.push_back("--startup_token=" +
-                                  std::to_string(worker_startup_token_counter_));
-  }
-
-  // Start a process and measure the startup time.
-  auto start = std::chrono::high_resolution_clock::now();
-  Process proc = StartProcess(worker_command_args, env);
-  auto end = std::chrono::high_resolution_clock::now();
-  auto duration = std::chrono::duration_cast<std::chrono::milliseconds>(end - start);
-  stats::ProcessStartupTimeMs.Record(duration.count());
-  stats::NumWorkersStarted.Record(1);
-  RAY_LOG(INFO) << "Started worker process of " << workers_to_start
-                << " worker(s) with pid " << proc.GetId();
-  MonitorStartingWorkerProcess(proc, worker_startup_token_counter_, language,
-                               worker_type);
-  state.starting_worker_processes.emplace(
-      worker_startup_token_counter_,
-      StartingWorkerProcessInfo{workers_to_start, workers_to_start, worker_type, proc,
-                                start});
-  update_worker_startup_token_counter();
-  if (IsIOWorkerType(worker_type)) {
-    auto &io_worker_state = GetIOWorkerStateFromWorkerType(worker_type, state);
-    io_worker_state.num_starting_io_workers++;
-  }
-  return proc;
-}
-
-void WorkerPool::MonitorStartingWorkerProcess(const Process &proc,
-                                              StartupToken proc_startup_token,
-                                              const Language &language,
-                                              const rpc::WorkerType worker_type) {
-  auto timer = std::make_shared<boost::asio::deadline_timer>(
-      *io_service_, boost::posix_time::seconds(
-                        RayConfig::instance().worker_register_timeout_seconds()));
-  // Capture timer in lambda to copy it once, so that it can avoid destructing timer.
-  timer->async_wait([timer, language, proc, proc_startup_token, worker_type,
-                     this](const boost::system::error_code e) {
-    // check the error code.
-    auto &state = this->GetStateForLanguage(language);
-    // Since this process times out to start, remove it from starting_worker_processes
-    // to avoid the zombie worker.
-    auto it = state.starting_worker_processes.find(proc_startup_token);
-    if (it != state.starting_worker_processes.end()) {
-      RAY_LOG(INFO) << "Some workers of the worker process(" << proc.GetId()
-                    << ") have not registered to raylet within timeout.";
-      PopWorkerStatus status = PopWorkerStatus::WorkerPendingRegistration;
-      process_failed_pending_registration_++;
-      bool found;
-      bool used;
-      TaskID task_id;
-      InvokePopWorkerCallbackForProcess(state.starting_dedicated_workers_to_tasks, proc,
-                                        nullptr, status, &found, &used, &task_id);
-      if (!found) {
-        InvokePopWorkerCallbackForProcess(state.starting_workers_to_tasks, proc, nullptr,
-                                          status, &found, &used, &task_id);
-      }
-      state.starting_worker_processes.erase(it);
-      if (IsIOWorkerType(worker_type)) {
-        // Mark the I/O worker as failed.
-        auto &io_worker_state = GetIOWorkerStateFromWorkerType(worker_type, state);
-        io_worker_state.num_starting_io_workers--;
-      }
-      // We may have places to start more workers now.
-      TryStartIOWorkers(language);
-      starting_worker_timeout_callback_();
-    }
-  });
-}
-
-Process WorkerPool::StartProcess(const std::vector<std::string> &worker_command_args,
-                                 const ProcessEnvironment &env) {
-  if (RAY_LOG_ENABLED(DEBUG)) {
-    std::string debug_info;
-    debug_info.append("Starting worker process with command:");
-    for (const auto &arg : worker_command_args) {
-      debug_info.append(" ").append(arg);
-    }
-    debug_info.append(", and the envs:");
-    for (const auto &entry : env) {
-      debug_info.append(" ")
-          .append(entry.first)
-          .append(":")
-          .append(entry.second)
-          .append(",");
-    }
-    if (!env.empty()) {
-      // Erase the last ","
-      debug_info.pop_back();
-    }
-    debug_info.append(".");
-    RAY_LOG(DEBUG) << debug_info;
-  }
-
-  // Launch the process to create the worker.
-  std::error_code ec;
-  std::vector<const char *> argv;
-  for (const std::string &arg : worker_command_args) {
-    argv.push_back(arg.c_str());
-  }
-  argv.push_back(NULL);
-
-  Process child(argv.data(), io_service_, ec, /*decouple=*/false, env);
-  if (!child.IsValid() || ec) {
-    // errorcode 24: Too many files. This is caused by ulimit.
-    if (ec.value() == 24) {
-      RAY_LOG(FATAL) << "Too many workers, failed to create a file. Try setting "
-                     << "`ulimit -n <num_files>` then restart Ray.";
-    } else {
-      // The worker failed to start. This is a fatal error.
-      RAY_LOG(FATAL) << "Failed to start worker with return value " << ec << ": "
-                     << ec.message();
-    }
-  }
-  return child;
-}
-
-Status WorkerPool::GetNextFreePort(int *port) {
-  if (!free_ports_) {
-    *port = 0;
-    return Status::OK();
-  }
-
-  // Try up to the current number of ports.
-  int current_size = free_ports_->size();
-  for (int i = 0; i < current_size; i++) {
-    *port = free_ports_->front();
-    free_ports_->pop();
-    if (CheckFree(*port)) {
-      return Status::OK();
-    }
-    // Return to pool to check later.
-    free_ports_->push(*port);
-  }
-  return Status::Invalid(
-      "No available ports. Please specify a wider port range using --min-worker-port and "
-      "--max-worker-port.");
-}
-
-void WorkerPool::MarkPortAsFree(int port) {
-  if (free_ports_) {
-    RAY_CHECK(port != 0) << "";
-    free_ports_->push(port);
-  }
-}
-
-void WorkerPool::HandleJobStarted(const JobID &job_id, const rpc::JobConfig &job_config) {
-  all_jobs_[job_id] = job_config;
-  if (job_config.has_runtime_env_info() &&
-      job_config.runtime_env_info().runtime_env_eager_install()) {
-    auto const &runtime_env = job_config.runtime_env_info().serialized_runtime_env();
-    if (runtime_env != "{}" && runtime_env != "") {
-      RAY_LOG(INFO) << "[Eagerly] Start install runtime environment for job " << job_id
-                    << ". The runtime environment was " << runtime_env << ".";
-      CreateRuntimeEnv(
-          runtime_env, job_id,
-          [job_id](bool successful, const std::string &serialized_runtime_env_context) {
-            if (successful) {
-              RAY_LOG(INFO) << "[Eagerly] Create runtime env successful for job "
-                            << job_id << ". The result context was "
-                            << serialized_runtime_env_context << ".";
-            } else {
-              RAY_LOG(ERROR) << "[Eagerly] Couldn't create a runtime environment for job "
-                             << job_id << ".";
-            }
-          });
-    }
-  }
-}
-
-void WorkerPool::HandleJobFinished(const JobID &job_id) {
-  // Currently we don't erase the job from `all_jobs_` , as a workaround for
-  // https://github.com/ray-project/ray/issues/11437.
-  // unfinished_jobs_.erase(job_id);
-  finished_jobs_.insert(job_id);
-}
-
-boost::optional<const rpc::JobConfig &> WorkerPool::GetJobConfig(
-    const JobID &job_id) const {
-  auto iter = all_jobs_.find(job_id);
-  return iter == all_jobs_.end() ? boost::none
-                                 : boost::optional<const rpc::JobConfig &>(iter->second);
-}
-
-Status WorkerPool::RegisterWorker(const std::shared_ptr<WorkerInterface> &worker,
-                                  pid_t pid, pid_t worker_shim_pid,
-                                  StartupToken worker_startup_token,
-                                  std::function<void(Status, int)> send_reply_callback) {
-  RAY_CHECK(worker);
-  auto &state = GetStateForLanguage(worker->GetLanguage());
-  auto it = state.starting_worker_processes.find(worker_startup_token);
-  if (it == state.starting_worker_processes.end()) {
-    RAY_LOG(WARNING)
-        << "Received a register request from an unknown worker shim process: "
-        << worker_shim_pid;
-    Status status = Status::Invalid("Unknown worker");
-    send_reply_callback(status, /*port=*/0);
-    return status;
-  }
-  auto shim_process = Process::FromPid(worker_shim_pid);
-  worker->SetShimProcess(shim_process);
-  auto process = Process::FromPid(pid);
-  worker->SetProcess(process);
-
-  // The port that this worker's gRPC server should listen on. 0 if the worker
-  // should bind on a random port.
-  int port = 0;
-  Status status = GetNextFreePort(&port);
-  if (!status.ok()) {
-    send_reply_callback(status, /*port=*/0);
-    return status;
-  }
-  auto &starting_process_info = it->second;
-  auto end = std::chrono::high_resolution_clock::now();
-  auto duration = std::chrono::duration_cast<std::chrono::milliseconds>(
-      end - starting_process_info.start_time);
-  STATS_worker_register_time_ms.Record(duration.count());
-  RAY_LOG(DEBUG) << "Registering worker " << worker->WorkerId() << " with pid " << pid
-                 << ", port: " << port << ", register cost: " << duration.count()
-                 << ", worker_type: " << rpc::WorkerType_Name(worker->GetWorkerType());
-  worker->SetAssignedPort(port);
-
-  state.registered_workers.insert(worker);
-
-  // Send the reply immediately for worker registrations.
-  send_reply_callback(Status::OK(), port);
-  return Status::OK();
-}
-
-void WorkerPool::OnWorkerStarted(const std::shared_ptr<WorkerInterface> &worker) {
-  auto &state = GetStateForLanguage(worker->GetLanguage());
-  const auto &shim_process = worker->GetShimProcess();
-  const StartupToken worker_startup_token = worker->GetStartupToken();
-  RAY_CHECK(shim_process.IsValid());
-
-  auto it = state.starting_worker_processes.find(worker_startup_token);
-  if (it != state.starting_worker_processes.end()) {
-    it->second.num_starting_workers--;
-    if (it->second.num_starting_workers == 0) {
-      state.starting_worker_processes.erase(it);
-      // We may have slots to start more workers now.
-      TryStartIOWorkers(worker->GetLanguage());
-    }
-  }
-  const auto &worker_type = worker->GetWorkerType();
-  if (IsIOWorkerType(worker_type)) {
-    auto &io_worker_state = GetIOWorkerStateFromWorkerType(worker_type, state);
-    io_worker_state.registered_io_workers.insert(worker);
-    io_worker_state.num_starting_io_workers--;
-  }
-
-  // This is a workaround to finish driver registration after all initial workers are
-  // registered to Raylet if and only if Raylet is started by a Python driver and the
-  // job config is not set in `ray.init(...)`.
-  if (first_job_ == worker->GetAssignedJobId() &&
-      worker->GetLanguage() == Language::PYTHON) {
-    if (++first_job_registered_python_worker_count_ ==
-        first_job_driver_wait_num_python_workers_) {
-      if (first_job_send_register_client_reply_to_driver_) {
-        first_job_send_register_client_reply_to_driver_();
-        first_job_send_register_client_reply_to_driver_ = nullptr;
-      }
-    }
-  }
-}
-
-Status WorkerPool::RegisterDriver(const std::shared_ptr<WorkerInterface> &driver,
-                                  const rpc::JobConfig &job_config,
-                                  std::function<void(Status, int)> send_reply_callback) {
-  int port;
-  RAY_CHECK(!driver->GetAssignedTaskId().IsNil());
-  Status status = GetNextFreePort(&port);
-  if (!status.ok()) {
-    send_reply_callback(status, /*port=*/0);
-    return status;
-  }
-  driver->SetAssignedPort(port);
-  auto &state = GetStateForLanguage(driver->GetLanguage());
-  state.registered_drivers.insert(std::move(driver));
-  const auto job_id = driver->GetAssignedJobId();
-  all_jobs_[job_id] = job_config;
-
-  // This is a workaround to start initial workers on this node if and only if Raylet is
-  // started by a Python driver and the job config is not set in `ray.init(...)`.
-  // Invoke the `send_reply_callback` later to only finish driver
-  // registration after all initial workers are registered to Raylet.
-  bool delay_callback = false;
-  // If this is the first job.
-  if (first_job_.IsNil()) {
-    first_job_ = job_id;
-    // If the number of Python workers we need to wait is positive.
-    if (num_initial_python_workers_for_first_job_ > 0) {
-      delay_callback = true;
-      // Start initial Python workers for the first job.
-      for (int i = 0; i < num_initial_python_workers_for_first_job_; i++) {
-        PopWorkerStatus status;
-        StartWorkerProcess(Language::PYTHON, rpc::WorkerType::WORKER, job_id, &status);
-      }
-    }
-  }
-
-  if (delay_callback) {
-    RAY_CHECK(!first_job_send_register_client_reply_to_driver_);
-    first_job_send_register_client_reply_to_driver_ = [send_reply_callback, port]() {
-      send_reply_callback(Status::OK(), port);
-    };
-  } else {
-    send_reply_callback(Status::OK(), port);
-  }
-
-  return Status::OK();
-}
-
-std::shared_ptr<WorkerInterface> WorkerPool::GetRegisteredWorker(
-    const std::shared_ptr<ClientConnection> &connection) const {
-  for (const auto &entry : states_by_lang_) {
-    auto worker = GetWorker(entry.second.registered_workers, connection);
-    if (worker != nullptr) {
-      return worker;
-    }
-  }
-  return nullptr;
-}
-
-std::shared_ptr<WorkerInterface> WorkerPool::GetRegisteredDriver(
-    const std::shared_ptr<ClientConnection> &connection) const {
-  for (const auto &entry : states_by_lang_) {
-    auto driver = GetWorker(entry.second.registered_drivers, connection);
-    if (driver != nullptr) {
-      return driver;
-    }
-  }
-  return nullptr;
-}
-
-void WorkerPool::PushSpillWorker(const std::shared_ptr<WorkerInterface> &worker) {
-  PushIOWorkerInternal(worker, rpc::WorkerType::SPILL_WORKER);
-}
-
-void WorkerPool::PopSpillWorker(
-    std::function<void(std::shared_ptr<WorkerInterface>)> callback) {
-  PopIOWorkerInternal(rpc::WorkerType::SPILL_WORKER, callback);
-}
-
-void WorkerPool::PushRestoreWorker(const std::shared_ptr<WorkerInterface> &worker) {
-  PushIOWorkerInternal(worker, rpc::WorkerType::RESTORE_WORKER);
-}
-
-void WorkerPool::PopRestoreWorker(
-    std::function<void(std::shared_ptr<WorkerInterface>)> callback) {
-  PopIOWorkerInternal(rpc::WorkerType::RESTORE_WORKER, callback);
-}
-
-void WorkerPool::PushIOWorkerInternal(const std::shared_ptr<WorkerInterface> &worker,
-                                      const rpc::WorkerType &worker_type) {
-  RAY_CHECK(IsIOWorkerType(worker->GetWorkerType()));
-  auto &state = GetStateForLanguage(Language::PYTHON);
-  auto &io_worker_state = GetIOWorkerStateFromWorkerType(worker_type, state);
-
-  RAY_LOG(DEBUG) << "Pushing an IO worker to the worker pool.";
-  if (io_worker_state.pending_io_tasks.empty()) {
-    io_worker_state.idle_io_workers.push(worker);
-  } else {
-    auto callback = io_worker_state.pending_io_tasks.front();
-    io_worker_state.pending_io_tasks.pop();
-    callback(worker);
-  }
-}
-
-void WorkerPool::PopIOWorkerInternal(
-    const rpc::WorkerType &worker_type,
-    std::function<void(std::shared_ptr<WorkerInterface>)> callback) {
-  auto &state = GetStateForLanguage(Language::PYTHON);
-  auto &io_worker_state = GetIOWorkerStateFromWorkerType(worker_type, state);
-
-  if (io_worker_state.idle_io_workers.empty()) {
-    // We must fill the pending task first, because 'TryStartIOWorkers' will
-    // start I/O workers according to the number of pending tasks.
-    io_worker_state.pending_io_tasks.push(callback);
-    TryStartIOWorkers(Language::PYTHON, worker_type);
-  } else {
-    auto io_worker = io_worker_state.idle_io_workers.front();
-    io_worker_state.idle_io_workers.pop();
-    callback(io_worker);
-  }
-}
-
-void WorkerPool::PushDeleteWorker(const std::shared_ptr<WorkerInterface> &worker) {
-  RAY_CHECK(IsIOWorkerType(worker->GetWorkerType()));
-  if (worker->GetWorkerType() == rpc::WorkerType::RESTORE_WORKER) {
-    PushRestoreWorker(worker);
-  } else {
-    PushSpillWorker(worker);
-  }
-}
-
-void WorkerPool::PopDeleteWorker(
-    std::function<void(std::shared_ptr<WorkerInterface>)> callback) {
-  auto &state = GetStateForLanguage(Language::PYTHON);
-  // Choose an I/O worker with more idle workers.
-  size_t num_spill_idle_workers = state.spill_io_worker_state.idle_io_workers.size();
-  size_t num_restore_idle_workers = state.restore_io_worker_state.idle_io_workers.size();
-
-  if (num_restore_idle_workers < num_spill_idle_workers) {
-    PopSpillWorker(callback);
-  } else {
-    PopRestoreWorker(callback);
-  }
-}
-
-void WorkerPool::InvokePopWorkerCallbackForProcess(
-    absl::flat_hash_map<Process, TaskWaitingForWorkerInfo> &starting_workers_to_tasks,
-    const Process &proc, const std::shared_ptr<WorkerInterface> &worker,
-    const PopWorkerStatus &status, bool *found, bool *worker_used, TaskID *task_id) {
-  *found = false;
-  *worker_used = false;
-  auto it = starting_workers_to_tasks.find(proc);
-  if (it != starting_workers_to_tasks.end()) {
-    *found = true;
-    *task_id = it->second.task_id;
-    const auto &callback = it->second.callback;
-    RAY_CHECK(callback);
-    *worker_used = callback(worker, status);
-    starting_workers_to_tasks.erase(it);
-  }
-}
-
-void WorkerPool::PushWorker(const std::shared_ptr<WorkerInterface> &worker) {
-  // Since the worker is now idle, unset its assigned task ID.
-  RAY_CHECK(worker->GetAssignedTaskId().IsNil())
-      << "Idle workers cannot have an assigned task ID";
-  auto &state = GetStateForLanguage(worker->GetLanguage());
-  bool found;
-  bool used;
-  TaskID task_id;
-  InvokePopWorkerCallbackForProcess(state.starting_dedicated_workers_to_tasks,
-                                    worker->GetShimProcess(), worker, PopWorkerStatus::OK,
-                                    &found, &used, &task_id);
-  if (found) {
-    // The worker is used for the actor creation task with dynamic options.
-    if (!used) {
-      // Put it into idle dedicated worker pool.
-      // TODO(SongGuyang): This worker will not be used forever. We should kill it.
-      state.idle_dedicated_workers[task_id] = worker;
-    }
-    return;
-  }
-
-  InvokePopWorkerCallbackForProcess(state.starting_workers_to_tasks,
-                                    worker->GetShimProcess(), worker, PopWorkerStatus::OK,
-                                    &found, &used, &task_id);
-  // The worker is not used for the actor creation task with dynamic options.
-  if (!used) {
-    // Put the worker to the idle pool.
-    state.idle.insert(worker);
-    int64_t now = get_time_();
-    idle_of_all_languages_.emplace_back(worker, now);
-    idle_of_all_languages_map_[worker] = now;
-  }
-}
-
-void WorkerPool::TryKillingIdleWorkers() {
-  RAY_CHECK(idle_of_all_languages_.size() == idle_of_all_languages_map_.size());
-
-  int64_t now = get_time_();
-  size_t running_size = 0;
-  for (const auto &worker : GetAllRegisteredWorkers()) {
-    if (!worker->IsDead() && worker->GetWorkerType() == rpc::WorkerType::WORKER) {
-      running_size++;
-    }
-  }
-  // Subtract the number of pending exit workers first. This will help us killing more
-  // idle workers that it needs to.
-  RAY_CHECK(running_size >= pending_exit_idle_workers_.size());
-  running_size -= pending_exit_idle_workers_.size();
-  // Kill idle workers in FIFO order.
-  for (const auto &idle_pair : idle_of_all_languages_) {
-    const auto &idle_worker = idle_pair.first;
-    const auto &job_id = idle_worker->GetAssignedJobId();
-    if (running_size <= static_cast<size_t>(num_workers_soft_limit_)) {
-      if (!finished_jobs_.count(job_id)) {
-        // Ignore the soft limit for jobs that have already finished, as we
-        // should always clean up these workers.
-        break;
-      }
-    }
-
-    if (now - idle_pair.second <
-        RayConfig::instance().idle_worker_killing_time_threshold_ms()) {
-      break;
-    }
-
-    if (idle_worker->IsDead()) {
-      // This worker has already been killed.
-      // This is possible because a Java worker process may hold multiple workers.
-      continue;
-    }
-    auto shim_process = idle_worker->GetShimProcess();
-    auto worker_startup_token = idle_worker->GetStartupToken();
-    auto &worker_state = GetStateForLanguage(idle_worker->GetLanguage());
-
-    if (worker_state.starting_worker_processes.count(worker_startup_token) > 0) {
-      // A Java worker process may hold multiple workers.
-      // Some workers of this process are pending registration. Skip killing this worker.
-      continue;
-    }
-
-    auto process = idle_worker->GetProcess();
-    // Make sure all workers in this worker process are idle.
-    // This block of code is needed by Java workers.
-    auto workers_in_the_same_process = GetWorkersByProcess(process);
-    bool can_be_killed = true;
-    for (const auto &worker : workers_in_the_same_process) {
-      if (worker_state.idle.count(worker) == 0 ||
-          now - idle_of_all_languages_map_[worker] <
-              RayConfig::instance().idle_worker_killing_time_threshold_ms()) {
-        // Another worker in this process isn't idle, or hasn't been idle for a while, so
-        // this process can't be killed.
-        can_be_killed = false;
-        break;
-      }
-
-      // Skip killing the worker process if there's any inflight `Exit` RPC requests to
-      // this worker process.
-      if (pending_exit_idle_workers_.count(worker->WorkerId())) {
-        can_be_killed = false;
-        break;
-      }
-    }
-    if (!can_be_killed) {
-      continue;
-    }
-
-    RAY_CHECK(running_size >= workers_in_the_same_process.size());
-    if (running_size - workers_in_the_same_process.size() <
-        static_cast<size_t>(num_workers_soft_limit_)) {
-      // A Java worker process may contain multiple workers. Killing more workers than we
-      // expect may slow the job.
-      if (!finished_jobs_.count(job_id)) {
-        // Ignore the soft limit for jobs that have already finished, as we
-        // should always clean up these workers.
-        return;
-      }
-    }
-
-    for (const auto &worker : workers_in_the_same_process) {
-      RAY_LOG(DEBUG) << "The worker pool has " << running_size
-                     << " registered workers which exceeds the soft limit of "
-                     << num_workers_soft_limit_ << ", and worker " << worker->WorkerId()
-                     << " with pid " << process.GetId()
-                     << " has been idle for a a while. Kill it.";
-      // To avoid object lost issue caused by forcibly killing, send an RPC request to the
-      // worker to allow it to do cleanup before exiting.
-      if (!worker->IsDead()) {
-        // Register the worker to pending exit so that we can correctly calculate the
-        // running_size.
-        // This also means that there's an inflight `Exit` RPC request to the worker.
-        pending_exit_idle_workers_.emplace(worker->WorkerId(), worker);
-        auto rpc_client = worker->rpc_client();
-        RAY_CHECK(rpc_client);
-        RAY_CHECK(running_size > 0);
-        running_size--;
-        rpc::ExitRequest request;
-        rpc_client->Exit(request, [this, worker](const ray::Status &status,
-                                                 const rpc::ExitReply &r) {
-          RAY_CHECK(pending_exit_idle_workers_.erase(worker->WorkerId()));
-          if (!status.ok()) {
-            RAY_LOG(ERROR) << "Failed to send exit request: " << status.ToString();
-          }
-
-          // In case of failed to send request, we remove it from pool as well
-          // TODO (iycheng): We should handle the grpc failure in better way.
-          if (!status.ok() || r.success()) {
-            auto &worker_state = GetStateForLanguage(worker->GetLanguage());
-            // If we could kill the worker properly, we remove them from the idle pool.
-            RemoveWorker(worker_state.idle, worker);
-            // We always mark the worker as dead.
-            // If the worker is not idle at this moment, we'd want to mark it as dead
-            // so it won't be reused later.
-            if (!worker->IsDead()) {
-              worker->MarkDead();
-            }
-          } else {
-            // We re-insert the idle worker to the back of the queue if it fails to kill
-            // the worker (e.g., when the worker owns the object). Without this, if the
-            // first N workers own objects, it can't kill idle workers that are >= N+1.
-            const auto &idle_pair = idle_of_all_languages_.front();
-            idle_of_all_languages_.push_back(idle_pair);
-            idle_of_all_languages_.pop_front();
-            RAY_CHECK(idle_of_all_languages_.size() == idle_of_all_languages_map_.size());
-          }
-        });
-      } else {
-        // Even it's a dead worker, we still need to remove them from the pool.
-        RemoveWorker(worker_state.idle, worker);
-      }
-    }
-  }
-
-  std::list<std::pair<std::shared_ptr<WorkerInterface>, int64_t>>
-      new_idle_of_all_languages;
-  idle_of_all_languages_map_.clear();
-  for (const auto &idle_pair : idle_of_all_languages_) {
-    if (!idle_pair.first->IsDead()) {
-      new_idle_of_all_languages.push_back(idle_pair);
-      idle_of_all_languages_map_.emplace(idle_pair);
-    }
-  }
-
-  idle_of_all_languages_ = std::move(new_idle_of_all_languages);
-  RAY_CHECK(idle_of_all_languages_.size() == idle_of_all_languages_map_.size());
-}
-
-void WorkerPool::PopWorker(const TaskSpecification &task_spec,
-                           const PopWorkerCallback &callback,
-                           const std::string &allocated_instances_serialized_json) {
-  RAY_LOG(DEBUG) << "Pop worker for task " << task_spec.TaskId() << " task name "
-                 << task_spec.FunctionDescriptor()->ToString();
-  auto &state = GetStateForLanguage(task_spec.GetLanguage());
-
-  std::shared_ptr<WorkerInterface> worker = nullptr;
-  auto start_worker_process_fn = [this, allocated_instances_serialized_json](
-                                     const TaskSpecification &task_spec, State &state,
-                                     std::vector<std::string> dynamic_options,
-                                     bool dedicated,
-                                     const std::string &serialized_runtime_env,
-                                     const std::string &serialized_runtime_env_context,
-                                     const PopWorkerCallback &callback) -> Process {
-    PopWorkerStatus status = PopWorkerStatus::OK;
-    Process proc = StartWorkerProcess(
-        task_spec.GetLanguage(), rpc::WorkerType::WORKER, task_spec.JobId(), &status,
-        dynamic_options, task_spec.GetRuntimeEnvHash(), serialized_runtime_env_context,
-        allocated_instances_serialized_json);
-    if (status == PopWorkerStatus::OK) {
-      RAY_CHECK(proc.IsValid());
-      WarnAboutSize();
-      auto task_info = TaskWaitingForWorkerInfo{task_spec.TaskId(), callback};
-      if (dedicated) {
-        state.starting_dedicated_workers_to_tasks[proc] = std::move(task_info);
-      } else {
-        state.starting_workers_to_tasks[proc] = std::move(task_info);
-      }
-    } else {
-      // TODO(SongGuyang): Wait until a worker is pushed or a worker can be started If
-      // startup concurrency maxed out or job not started.
-      PopWorkerCallbackAsync(callback, nullptr, status);
-    }
-    return proc;
-  };
-
-  if (task_spec.IsActorTask()) {
-    // Code path of actor task.
-    RAY_CHECK(false) << "Direct call shouldn't reach here.";
-  } else if (task_spec.IsActorCreationTask() &&
-             !task_spec.DynamicWorkerOptions().empty()) {
-    // Code path of task that needs a dedicated worker: an actor creation task with
-    // dynamic worker options.
-    // Try to pop it from idle dedicated pool.
-    auto it = state.idle_dedicated_workers.find(task_spec.TaskId());
-    if (it != state.idle_dedicated_workers.end()) {
-      // There is an idle dedicated worker for this task.
-      worker = std::move(it->second);
-      state.idle_dedicated_workers.erase(it);
-    } else {
-      // We are not pending a registration from a worker for this task,
-      // so start a new worker process for this task.
-      std::vector<std::string> dynamic_options = {};
-      if (task_spec.IsActorCreationTask()) {
-        dynamic_options = task_spec.DynamicWorkerOptions();
-      }
-
-      if (task_spec.HasRuntimeEnv()) {
-        // create runtime env.
-        CreateRuntimeEnv(
-            task_spec.SerializedRuntimeEnv(), task_spec.JobId(),
-            [this, start_worker_process_fn, callback, &state, task_spec, dynamic_options](
-                bool successful, const std::string &serialized_runtime_env_context) {
-              if (successful) {
-                start_worker_process_fn(task_spec, state, dynamic_options, true,
-                                        task_spec.SerializedRuntimeEnv(),
-                                        serialized_runtime_env_context, callback);
-              } else {
-                process_failed_runtime_env_setup_failed_++;
-                callback(nullptr, PopWorkerStatus::RuntimeEnvCreationFailed);
-                RAY_LOG(WARNING)
-                    << "Create runtime env failed for task " << task_spec.TaskId()
-                    << " and couldn't create the dedicated worker.";
-              }
-            },
-            allocated_instances_serialized_json);
-      } else {
-        start_worker_process_fn(task_spec, state, dynamic_options, true, "", "",
-                                callback);
-      }
-    }
-  } else {
-    // Find an available worker which is already assigned to this job and which has
-    // the specified runtime env.
-    // Try to pop the most recently pushed worker.
-    const int runtime_env_hash = task_spec.GetRuntimeEnvHash();
-    for (auto it = idle_of_all_languages_.rbegin(); it != idle_of_all_languages_.rend();
-         it++) {
-      if (task_spec.GetLanguage() != it->first->GetLanguage() ||
-          it->first->GetAssignedJobId() != task_spec.JobId() ||
-          state.pending_disconnection_workers.count(it->first) > 0 ||
-          it->first->IsDead()) {
-        continue;
-      }
-      // These workers are exiting. So skip them.
-      if (pending_exit_idle_workers_.count(it->first->WorkerId())) {
-        continue;
-      }
-      // Skip if the runtime env doesn't match.
-      if (runtime_env_hash != it->first->GetRuntimeEnvHash()) {
-        continue;
-      }
-
-      state.idle.erase(it->first);
-      // We can't erase a reverse_iterator.
-      auto lit = it.base();
-      lit--;
-      worker = std::move(lit->first);
-      idle_of_all_languages_.erase(lit);
-      idle_of_all_languages_map_.erase(worker);
-      break;
-    }
-
-    if (worker == nullptr) {
-      // There are no more non-actor workers available to execute this task.
-      // Start a new worker process.
-      if (task_spec.HasRuntimeEnv()) {
-        // create runtime env.
-        CreateRuntimeEnv(
-            task_spec.SerializedRuntimeEnv(), task_spec.JobId(),
-            [this, start_worker_process_fn, callback, &state, task_spec](
-                bool successful, const std::string &serialized_runtime_env_context) {
-              if (successful) {
-                start_worker_process_fn(task_spec, state, {}, false,
-                                        task_spec.SerializedRuntimeEnv(),
-                                        serialized_runtime_env_context, callback);
-              } else {
-                process_failed_runtime_env_setup_failed_++;
-                callback(nullptr, PopWorkerStatus::RuntimeEnvCreationFailed);
-                RAY_LOG(WARNING)
-                    << "Create runtime env failed for task " << task_spec.TaskId()
-                    << " and couldn't create the worker.";
-              }
-            },
-            allocated_instances_serialized_json);
-      } else {
-        start_worker_process_fn(task_spec, state, {}, false, "", "", callback);
-      }
-    }
-  }
-
-  if (worker) {
-    RAY_CHECK(worker->GetAssignedJobId() == task_spec.JobId());
-    PopWorkerCallbackAsync(callback, worker);
-  }
-}
-
-void WorkerPool::PrestartWorkers(const TaskSpecification &task_spec, int64_t backlog_size,
-                                 int64_t num_available_cpus) {
-  // Code path of task that needs a dedicated worker.
-  if ((task_spec.IsActorCreationTask() && !task_spec.DynamicWorkerOptions().empty()) ||
-      task_spec.HasRuntimeEnv()) {
-    return;  // Not handled.
-    // TODO(architkulkarni): We'd eventually like to prestart workers with the same
-    // runtime env to improve initial startup performance.
-  }
-
-  auto &state = GetStateForLanguage(task_spec.GetLanguage());
-  // The number of available workers that can be used for this task spec.
-  int num_usable_workers = state.idle.size();
-  for (auto &entry : state.starting_worker_processes) {
-    num_usable_workers += entry.second.num_starting_workers;
-  }
-  // Some existing workers may be holding less than 1 CPU each, so we should
-  // start as many workers as needed to fill up the remaining CPUs.
-  auto desired_usable_workers = std::min<int64_t>(num_available_cpus, backlog_size);
-  if (num_usable_workers < desired_usable_workers) {
-    // Account for workers that are idle or already starting.
-    int64_t num_needed = desired_usable_workers - num_usable_workers;
-    RAY_LOG(DEBUG) << "Prestarting " << num_needed << " workers given task backlog size "
-                   << backlog_size << " and available CPUs " << num_available_cpus;
-    for (int i = 0; i < num_needed; i++) {
-      PopWorkerStatus status;
-      StartWorkerProcess(task_spec.GetLanguage(), rpc::WorkerType::WORKER,
-                         task_spec.JobId(), &status);
-    }
-  }
-}
-
-bool WorkerPool::DisconnectWorker(const std::shared_ptr<WorkerInterface> &worker,
-                                  rpc::WorkerExitType disconnect_type) {
-  auto &state = GetStateForLanguage(worker->GetLanguage());
-  RAY_CHECK(RemoveWorker(state.registered_workers, worker));
-  RAY_UNUSED(RemoveWorker(state.pending_disconnection_workers, worker));
-
-  for (auto it = idle_of_all_languages_.begin(); it != idle_of_all_languages_.end();
-       it++) {
-    if (it->first == worker) {
-      idle_of_all_languages_.erase(it);
-      idle_of_all_languages_map_.erase(worker);
-      break;
-    }
-  }
-
-  MarkPortAsFree(worker->AssignedPort());
-  auto status = RemoveWorker(state.idle, worker);
-  if (disconnect_type != rpc::WorkerExitType::INTENDED_EXIT) {
-    // A Java worker process may have multiple workers. If one of them disconnects
-    // unintentionally (which means that the worker process has died), we remove the
-    // others from idle pool so that the failed actor will not be rescheduled on the same
-    // process.
-    auto pid = worker->GetProcess().GetId();
-    for (auto worker2 : state.registered_workers) {
-      if (worker2->GetProcess().GetId() == pid) {
-        // NOTE(kfstorm): We have to use a new field to record these workers (instead of
-        // just removing them from idle sets) because they may haven't announced worker
-        // port yet. When they announce worker port, they'll be marked idle again. So
-        // removing them from idle sets here doesn't really prevent them from being popped
-        // later.
-        state.pending_disconnection_workers.insert(worker2);
-      }
-    }
-  }
-  return status;
-}
-
-void WorkerPool::DisconnectDriver(const std::shared_ptr<WorkerInterface> &driver) {
-  auto &state = GetStateForLanguage(driver->GetLanguage());
-  RAY_CHECK(RemoveWorker(state.registered_drivers, driver));
-  MarkPortAsFree(driver->AssignedPort());
-}
-
-inline WorkerPool::State &WorkerPool::GetStateForLanguage(const Language &language) {
-  auto state = states_by_lang_.find(language);
-  RAY_CHECK(state != states_by_lang_.end())
-      << "Required Language isn't supported: " << Language_Name(language);
-  return state->second;
-}
-
-inline bool WorkerPool::IsIOWorkerType(const rpc::WorkerType &worker_type) {
-  return worker_type == rpc::WorkerType::SPILL_WORKER ||
-         worker_type == rpc::WorkerType::RESTORE_WORKER;
-}
-
-std::vector<std::shared_ptr<WorkerInterface>> WorkerPool::GetWorkersRunningTasksForJob(
-    const JobID &job_id) const {
-  std::vector<std::shared_ptr<WorkerInterface>> workers;
-
-  for (const auto &entry : states_by_lang_) {
-    for (const auto &worker : entry.second.registered_workers) {
-      if (worker->GetAssignedJobId() == job_id) {
-        workers.push_back(worker);
-      }
-    }
-  }
-
-  return workers;
-}
-
-const std::vector<std::shared_ptr<WorkerInterface>> WorkerPool::GetAllRegisteredWorkers(
-    bool filter_dead_workers) const {
-  std::vector<std::shared_ptr<WorkerInterface>> workers;
-
-  for (const auto &entry : states_by_lang_) {
-    for (const auto &worker : entry.second.registered_workers) {
-      if (!worker->IsRegistered()) {
-        continue;
-      }
-
-      if (filter_dead_workers && worker->IsDead()) {
-        continue;
-      }
-      workers.push_back(worker);
-    }
-  }
-
-  return workers;
-}
-
-const std::vector<std::shared_ptr<WorkerInterface>> WorkerPool::GetAllRegisteredDrivers(
-    bool filter_dead_drivers) const {
-  std::vector<std::shared_ptr<WorkerInterface>> drivers;
-
-  for (const auto &entry : states_by_lang_) {
-    for (const auto &driver : entry.second.registered_drivers) {
-      if (!driver->IsRegistered()) {
-        continue;
-      }
-
-      if (filter_dead_drivers && driver->IsDead()) {
-        continue;
-      }
-      drivers.push_back(driver);
-    }
-  }
-
-  return drivers;
-}
-
-void WorkerPool::WarnAboutSize() {
-  for (auto &entry : states_by_lang_) {
-    auto &state = entry.second;
-    int64_t num_workers_started_or_registered = 0;
-    num_workers_started_or_registered +=
-        static_cast<int64_t>(state.registered_workers.size());
-    for (const auto &starting_process : state.starting_worker_processes) {
-      num_workers_started_or_registered += starting_process.second.num_starting_workers;
-    }
-    // Don't count IO workers towards the warning message threshold.
-    num_workers_started_or_registered -= RayConfig::instance().max_io_workers() * 2;
-    int64_t multiple = num_workers_started_or_registered / state.multiple_for_warning;
-    std::stringstream warning_message;
-    if (multiple >= 4 && multiple > state.last_warning_multiple) {
-      // Push an error message to the user if the worker pool tells us that it is
-      // getting too big.
-      state.last_warning_multiple = multiple;
-      warning_message
-          << "WARNING: " << num_workers_started_or_registered << " "
-          << Language_Name(entry.first)
-          << " worker processes have been started on node: " << node_id_
-          << " with address: " << node_address_ << ". "
-          << "This could be a result of using "
-          << "a large number of actors, or due to tasks blocked in ray.get() calls "
-          << "(see https://github.com/ray-project/ray/issues/3644 for "
-          << "some discussion of workarounds).";
-      std::string warning_message_str = warning_message.str();
-      RAY_LOG(WARNING) << warning_message_str;
-      auto error_data_ptr = gcs::CreateErrorTableData("worker_pool_large",
-                                                      warning_message_str, get_time_());
-      RAY_CHECK_OK(gcs_client_->Errors().AsyncReportJobError(error_data_ptr, nullptr));
-    }
-  }
-}
-
-void WorkerPool::TryStartIOWorkers(const Language &language) {
-  TryStartIOWorkers(language, rpc::WorkerType::RESTORE_WORKER);
-  TryStartIOWorkers(language, rpc::WorkerType::SPILL_WORKER);
-}
-
-void WorkerPool::TryStartIOWorkers(const Language &language,
-                                   const rpc::WorkerType &worker_type) {
-  if (language != Language::PYTHON) {
-    return;
-  }
-  auto &state = GetStateForLanguage(language);
-  auto &io_worker_state = GetIOWorkerStateFromWorkerType(worker_type, state);
-
-  int available_io_workers_num = io_worker_state.num_starting_io_workers +
-                                 io_worker_state.registered_io_workers.size();
-  int max_workers_to_start =
-      RayConfig::instance().max_io_workers() - available_io_workers_num;
-  // Compare first to prevent unsigned underflow.
-  if (io_worker_state.pending_io_tasks.size() > io_worker_state.idle_io_workers.size()) {
-    int expected_workers_num =
-        io_worker_state.pending_io_tasks.size() - io_worker_state.idle_io_workers.size();
-    if (expected_workers_num > max_workers_to_start) {
-      expected_workers_num = max_workers_to_start;
-    }
-    for (; expected_workers_num > 0; expected_workers_num--) {
-      PopWorkerStatus status;
-      Process proc =
-          StartWorkerProcess(ray::Language::PYTHON, worker_type, JobID::Nil(), &status);
-      if (!proc.IsValid()) {
-        // We may hit the maximum worker start up concurrency limit. Stop.
-        return;
-      }
-    }
-  }
-}
-
-std::unordered_set<std::shared_ptr<WorkerInterface>> WorkerPool::GetWorkersByProcess(
-    const Process &process) {
-  std::unordered_set<std::shared_ptr<WorkerInterface>> workers_of_process;
-  for (auto &entry : states_by_lang_) {
-    auto &worker_state = entry.second;
-    for (const auto &worker : worker_state.registered_workers) {
-      if (worker->GetProcess().GetId() == process.GetId()) {
-        workers_of_process.insert(worker);
-      }
-    }
-  }
-  return workers_of_process;
-}
-
-std::string WorkerPool::DebugString() const {
-  std::stringstream result;
-  result << "WorkerPool:";
-  result << "\n- registered jobs: " << all_jobs_.size() - finished_jobs_.size();
-  result << "\n- process_failed_job_config_missing: "
-         << process_failed_job_config_missing_;
-  result << "\n- process_failed_rate_limited: " << process_failed_rate_limited_;
-  result << "\n- process_failed_pending_registration: "
-         << process_failed_pending_registration_;
-  result << "\n- process_failed_runtime_env_setup_failed: "
-         << process_failed_runtime_env_setup_failed_;
-  for (const auto &entry : states_by_lang_) {
-    result << "\n- num " << Language_Name(entry.first)
-           << " workers: " << entry.second.registered_workers.size();
-    result << "\n- num " << Language_Name(entry.first)
-           << " drivers: " << entry.second.registered_drivers.size();
-    result << "\n- num object spill callbacks queued: "
-           << entry.second.spill_io_worker_state.pending_io_tasks.size();
-    result << "\n- num object restore queued: "
-           << entry.second.restore_io_worker_state.pending_io_tasks.size();
-    result << "\n- num util functions queued: "
-           << entry.second.util_io_worker_state.pending_io_tasks.size();
-  }
-  result << "\n- num idle workers: " << idle_of_all_languages_.size();
-  return result.str();
-}
-
-WorkerPool::IOWorkerState &WorkerPool::GetIOWorkerStateFromWorkerType(
-    const rpc::WorkerType &worker_type, WorkerPool::State &state) const {
-  RAY_CHECK(worker_type != rpc::WorkerType::WORKER)
-      << worker_type << " type cannot be used to retrieve io_worker_state";
-  switch (worker_type) {
-  case rpc::WorkerType::SPILL_WORKER:
-    return state.spill_io_worker_state;
-  case rpc::WorkerType::RESTORE_WORKER:
-    return state.restore_io_worker_state;
-  default:
-    RAY_LOG(FATAL) << "Unknown worker type: " << worker_type;
-  }
-  UNREACHABLE;
-}
-
-void WorkerPool::CreateRuntimeEnv(
-    const std::string &serialized_runtime_env, const JobID &job_id,
-    const std::function<void(bool, const std::string &)> &callback,
-    const std::string &serialized_allocated_resource_instances) {
-  // create runtime env.
-  agent_manager_->CreateRuntimeEnv(
-      job_id, serialized_runtime_env, serialized_allocated_resource_instances,
-      [job_id, serialized_runtime_env, callback](
-          bool successful, const std::string &serialized_runtime_env_context) {
-        if (successful) {
-          callback(true, serialized_runtime_env_context);
-        } else {
-          RAY_LOG(WARNING) << "Couldn't create a runtime environment for job " << job_id
-                           << ". The runtime environment was " << serialized_runtime_env
-                           << ".";
-          callback(false, "");
-        }
-      });
-}
-
-}  // namespace raylet
-
-}  // namespace ray
-=======
-// Copyright 2017 The Ray Authors.
-//
-// Licensed under the Apache License, Version 2.0 (the "License");
-// you may not use this file except in compliance with the License.
-// You may obtain a copy of the License at
-//
-//  http://www.apache.org/licenses/LICENSE-2.0
-//
-// Unless required by applicable law or agreed to in writing, software
-// distributed under the License is distributed on an "AS IS" BASIS,
-// WITHOUT WARRANTIES OR CONDITIONS OF ANY KIND, either express or implied.
-// See the License for the specific language governing permissions and
-// limitations under the License.
-
-#include "ray/raylet/worker_pool.h"
-
-#include <algorithm>
-#include <boost/date_time/posix_time/posix_time.hpp>
-#include <boost/filesystem.hpp>
-
-#include "ray/common/constants.h"
-#include "ray/common/network_util.h"
-#include "ray/common/ray_config.h"
-#include "ray/common/status.h"
-#include "ray/common/task/task_spec.h"
-#include "ray/core_worker/common.h"
-#include "ray/gcs/pb_util.h"
-#include "ray/stats/metric_defs.h"
-#include "ray/util/logging.h"
-#include "ray/util/util.h"
-
-DEFINE_stats(worker_register_time_ms, "end to end latency of register a worker process.",
-             (), ({1, 10, 100, 1000, 10000}, ), ray::stats::HISTOGRAM);
-
-namespace {
-
-// Add this prefix because the worker setup token is just a counter which is easy to
-// duplicate with other ids.
-static const std::string kWorkerSetupTokenPrefix = "worker_startup_token:";
-
-// A helper function to get a worker from a list.
-std::shared_ptr<ray::raylet::WorkerInterface> GetWorker(
-    const std::unordered_set<std::shared_ptr<ray::raylet::WorkerInterface>> &worker_pool,
-    const std::shared_ptr<ray::ClientConnection> &connection) {
-  for (auto it = worker_pool.begin(); it != worker_pool.end(); it++) {
-    if ((*it)->Connection() == connection) {
-      return (*it);
-    }
-  }
-  return nullptr;
-}
-
-// A helper function to remove a worker from a list. Returns true if the worker
-// was found and removed.
-bool RemoveWorker(
-    std::unordered_set<std::shared_ptr<ray::raylet::WorkerInterface>> &worker_pool,
-    const std::shared_ptr<ray::raylet::WorkerInterface> &worker) {
-  return worker_pool.erase(worker) > 0;
-}
-
-}  // namespace
-
-namespace ray {
-
-namespace raylet {
-
-WorkerPool::WorkerPool(instrumented_io_context &io_service, const NodeID node_id,
-                       const std::string node_address, int num_workers_soft_limit,
-                       int num_initial_python_workers_for_first_job,
-                       int maximum_startup_concurrency, int min_worker_port,
-                       int max_worker_port, const std::vector<int> &worker_ports,
-                       std::shared_ptr<gcs::GcsClient> gcs_client,
-                       const WorkerCommandMap &worker_commands,
-                       const std::string &native_library_path,
-                       std::function<void()> starting_worker_timeout_callback,
-                       int ray_debugger_external, const std::function<double()> get_time)
-    : worker_startup_token_counter_(0),
-      io_service_(&io_service),
-      node_id_(node_id),
-      node_address_(node_address),
-      num_workers_soft_limit_(num_workers_soft_limit),
-      maximum_startup_concurrency_(maximum_startup_concurrency),
-      gcs_client_(std::move(gcs_client)),
-      native_library_path_(native_library_path),
-      starting_worker_timeout_callback_(starting_worker_timeout_callback),
-      ray_debugger_external(ray_debugger_external),
-      first_job_registered_python_worker_count_(0),
-      first_job_driver_wait_num_python_workers_(std::min(
-          num_initial_python_workers_for_first_job, maximum_startup_concurrency)),
-      num_initial_python_workers_for_first_job_(num_initial_python_workers_for_first_job),
-      periodical_runner_(io_service),
-      get_time_(get_time),
-      runtime_env_manager_(
-          /*deleter=*/[this](const std::string &uri, std::function<void(bool)> cb) {
-            if (RayConfig::instance().runtime_env_skip_local_gc()) {
-              return cb(true);
-            }
-            return agent_manager_->DeleteURIs({uri}, cb);
-          }) {
-  RAY_CHECK(maximum_startup_concurrency > 0);
-  // We need to record so that the metric exists. This way, we report that 0
-  // processes have started before a task runs on the node (as opposed to the
-  // metric not existing at all).
-  stats::NumWorkersStarted.Record(0);
-#ifndef _WIN32
-  // Ignore SIGCHLD signals. If we don't do this, then worker processes will
-  // become zombies instead of dying gracefully.
-  signal(SIGCHLD, SIG_IGN);
-#endif
-  for (const auto &entry : worker_commands) {
-    // Initialize the pool state for this language.
-    auto &state = states_by_lang_[entry.first];
-    state.multiple_for_warning = maximum_startup_concurrency;
-    // Set worker command for this language.
-    state.worker_command = entry.second;
-    RAY_CHECK(!state.worker_command.empty()) << "Worker command must not be empty.";
-  }
-  // Initialize free ports list with all ports in the specified range.
-  if (!worker_ports.empty()) {
-    free_ports_ = std::make_unique<std::queue<int>>();
-    for (int port : worker_ports) {
-      free_ports_->push(port);
-    }
-  } else if (min_worker_port != 0) {
-    if (max_worker_port == 0) {
-      max_worker_port = 65535;  // Maximum valid port number.
-    }
-    RAY_CHECK(min_worker_port > 0 && min_worker_port <= 65535);
-    RAY_CHECK(max_worker_port >= min_worker_port && max_worker_port <= 65535);
-    free_ports_ = std::make_unique<std::queue<int>>();
-    for (int port = min_worker_port; port <= max_worker_port; port++) {
-      free_ports_->push(port);
-    }
-  }
-  if (RayConfig::instance().kill_idle_workers_interval_ms() > 0) {
-    periodical_runner_.RunFnPeriodically(
-        [this] { TryKillingIdleWorkers(); },
-        RayConfig::instance().kill_idle_workers_interval_ms(),
-        "RayletWorkerPool.deadline_timer.kill_idle_workers");
-  }
-}
-
-WorkerPool::~WorkerPool() {
-  std::unordered_set<Process> procs_to_kill;
-  for (const auto &entry : states_by_lang_) {
-    // Kill all registered workers. NOTE(swang): This assumes that the registered
-    // workers were started by the pool.
-    for (const auto &worker : entry.second.registered_workers) {
-      procs_to_kill.insert(worker->GetProcess());
-    }
-    // Kill all the workers that have been started but not registered.
-    for (const auto &starting_worker : entry.second.starting_worker_processes) {
-      procs_to_kill.insert(starting_worker.second.proc);
-    }
-  }
-  for (Process proc : procs_to_kill) {
-    proc.Kill();
-    // NOTE: Avoid calling Wait() here. It fails with ECHILD, as SIGCHLD is disabled.
-  }
-}
-
-// NOTE(kfstorm): The node manager cannot be passed via WorkerPool constructor because the
-// grpc server is started after the WorkerPool instance is constructed.
-void WorkerPool::SetNodeManagerPort(int node_manager_port) {
-  node_manager_port_ = node_manager_port;
-}
-
-void WorkerPool::SetAgentManager(std::shared_ptr<AgentManager> agent_manager) {
-  agent_manager_ = agent_manager;
-}
-
-void WorkerPool::PopWorkerCallbackAsync(const PopWorkerCallback &callback,
-                                        std::shared_ptr<WorkerInterface> worker,
-                                        PopWorkerStatus status) {
-  // Call back this function asynchronously to make sure executed in different stack.
-  io_service_->post([this, callback, worker,
-                     status]() { PopWorkerCallbackInternal(callback, worker, status); },
-                    "WorkerPool.PopWorkerCallback");
-}
-
-void WorkerPool::PopWorkerCallbackInternal(const PopWorkerCallback &callback,
-                                           std::shared_ptr<WorkerInterface> worker,
-                                           PopWorkerStatus status) {
-  RAY_CHECK(callback);
-  auto used = callback(worker, status);
-  if (worker && !used) {
-    // The invalid worker not used, restore it to worker pool.
-    PushWorker(worker);
-  }
-}
-
-void WorkerPool::update_worker_startup_token_counter() {
-  worker_startup_token_counter_ += 1;
-}
-
-void WorkerPool::AddStartingWorkerProcess(
-    State &state, const int workers_to_start, const rpc::WorkerType worker_type,
-    const Process &proc, const std::chrono::high_resolution_clock::time_point &start,
-    const rpc::RuntimeEnvInfo &runtime_env_info) {
-  state.starting_worker_processes.emplace(
-      worker_startup_token_counter_,
-      StartingWorkerProcessInfo{workers_to_start, workers_to_start, worker_type, proc,
-                                start, runtime_env_info});
-  runtime_env_manager_.AddURIReference(
-      kWorkerSetupTokenPrefix + std::to_string(worker_startup_token_counter_),
-      runtime_env_info);
-}
-
-void WorkerPool::RemoveStartingWorkerProcess(State &state,
-                                             const StartupToken &proc_startup_token) {
-  state.starting_worker_processes.erase(proc_startup_token);
-  runtime_env_manager_.RemoveURIReference(kWorkerSetupTokenPrefix +
-                                          std::to_string(proc_startup_token));
-}
-
-std::tuple<Process, StartupToken> WorkerPool::StartWorkerProcess(
-    const Language &language, const rpc::WorkerType worker_type, const JobID &job_id,
-    PopWorkerStatus *status, const std::vector<std::string> &dynamic_options,
-    const int runtime_env_hash, const std::string &serialized_runtime_env_context,
-    const std::string &allocated_instances_serialized_json,
-    const rpc::RuntimeEnvInfo &runtime_env_info) {
-  rpc::JobConfig *job_config = nullptr;
-  if (!IsIOWorkerType(worker_type)) {
-    RAY_CHECK(!job_id.IsNil());
-    auto it = all_jobs_.find(job_id);
-    if (it == all_jobs_.end()) {
-      RAY_LOG(DEBUG) << "Job config of job " << job_id << " are not local yet.";
-      // Will reschedule ready tasks in `NodeManager::HandleJobStarted`.
-      *status = PopWorkerStatus::JobConfigMissing;
-      process_failed_job_config_missing_++;
-      return {Process(), (StartupToken)-1};
-    }
-    job_config = &it->second;
-  }
-
-  auto &state = GetStateForLanguage(language);
-  // If we are already starting up too many workers of the same worker type, then return
-  // without starting more.
-  int starting_workers = 0;
-  for (auto &entry : state.starting_worker_processes) {
-    if (entry.second.worker_type == worker_type) {
-      starting_workers += entry.second.num_starting_workers;
-    }
-  }
-
-  // Here we consider both task workers and I/O workers.
-  if (starting_workers >= maximum_startup_concurrency_) {
-    // Workers have been started, but not registered. Force start disabled -- returning.
-    RAY_LOG(DEBUG) << "Worker not started, " << starting_workers
-                   << " workers of language type " << static_cast<int>(language)
-                   << " pending registration";
-    *status = PopWorkerStatus::TooManyStartingWorkerProcesses;
-    process_failed_rate_limited_++;
-    return {Process(), (StartupToken)-1};
-  }
-  // Either there are no workers pending registration or the worker start is being forced.
-  RAY_LOG(DEBUG) << "Starting new worker process, current pool has " << state.idle.size()
-                 << " workers";
-
-  int workers_to_start = 1;
-  if (dynamic_options.empty()) {
-    if (language == Language::JAVA) {
-      workers_to_start = job_config->num_java_workers_per_process();
-    }
-  }
-
-  std::vector<std::string> options;
-
-  // Append Ray-defined per-job options here
-  std::string code_search_path;
-  if (language == Language::JAVA || language == Language::CPP) {
-    if (job_config) {
-      std::string code_search_path_str;
-      for (int i = 0; i < job_config->code_search_path_size(); i++) {
-        auto path = job_config->code_search_path(i);
-        if (i != 0) {
-          code_search_path_str += ":";
-        }
-        code_search_path_str += path;
-      }
-      if (!code_search_path_str.empty()) {
-        code_search_path = code_search_path_str;
-        if (language == Language::JAVA) {
-          code_search_path_str = "-Dray.job.code-search-path=" + code_search_path_str;
-        } else if (language == Language::CPP) {
-          code_search_path_str = "--ray_code_search_path=" + code_search_path_str;
-        } else {
-          RAY_LOG(FATAL) << "Unknown language " << Language_Name(language);
-        }
-        options.push_back(code_search_path_str);
-      }
-    }
-  }
-
-  // Append user-defined per-job options here
-  if (language == Language::JAVA) {
-    if (!job_config->jvm_options().empty()) {
-      options.insert(options.end(), job_config->jvm_options().begin(),
-                     job_config->jvm_options().end());
-    }
-  }
-
-  // Append Ray-defined per-process options here
-  if (language == Language::JAVA) {
-    options.push_back("-Dray.job.num-java-workers-per-process=" +
-                      std::to_string(workers_to_start));
-  }
-
-  // Append startup-token for JAVA here
-  if (language == Language::JAVA) {
-    options.push_back("-Dray.raylet.startup-token=" +
-                      std::to_string(worker_startup_token_counter_));
-  }
-
-  // Append user-defined per-process options here
-  options.insert(options.end(), dynamic_options.begin(), dynamic_options.end());
-
-  // Extract pointers from the worker command to pass into execvpe.
-  std::vector<std::string> worker_command_args;
-  for (auto const &token : state.worker_command) {
-    if (token == kWorkerDynamicOptionPlaceholder) {
-      worker_command_args.insert(worker_command_args.end(), options.begin(),
-                                 options.end());
-      continue;
-    }
-    RAY_CHECK(node_manager_port_ != 0)
-        << "Node manager port is not set yet. This shouldn't happen unless we are trying "
-           "to start a worker process before node manager server is started. In this "
-           "case, it's a bug and it should be fixed.";
-    auto node_manager_port_position = token.find(kNodeManagerPortPlaceholder);
-    if (node_manager_port_position != std::string::npos) {
-      auto replaced_token = token;
-      replaced_token.replace(node_manager_port_position,
-                             strlen(kNodeManagerPortPlaceholder),
-                             std::to_string(node_manager_port_));
-      worker_command_args.push_back(replaced_token);
-      continue;
-    }
-
-    worker_command_args.push_back(token);
-  }
-
-  if (language == Language::PYTHON) {
-    RAY_CHECK(worker_type == rpc::WorkerType::WORKER || IsIOWorkerType(worker_type));
-    if (IsIOWorkerType(worker_type)) {
-      // Without "--worker-type", by default the worker type is rpc::WorkerType::WORKER.
-      worker_command_args.push_back("--worker-type=" + rpc::WorkerType_Name(worker_type));
-    }
-  }
-
-  if (IsIOWorkerType(worker_type)) {
-    RAY_CHECK(!RayConfig::instance().object_spilling_config().empty());
-    RAY_LOG(DEBUG) << "Adding object spill config "
-                   << RayConfig::instance().object_spilling_config();
-    worker_command_args.push_back(
-        "--object-spilling-config=" +
-        absl::Base64Escape(RayConfig::instance().object_spilling_config()));
-  }
-
-  ProcessEnvironment env;
-  if (!IsIOWorkerType(worker_type)) {
-    // We pass the job ID to worker processes via an environment variable, so we don't
-    // need to add a new CLI parameter for both Python and Java workers.
-    env.emplace(kEnvVarKeyJobId, job_id.Hex());
-  }
-  env.emplace(kEnvVarKeyRayletPid, std::to_string(GetPID()));
-
-  // TODO(SongGuyang): Maybe Python and Java also need native library path in future.
-  if (language == Language::CPP) {
-    // Set native library path for shared library search.
-    if (!native_library_path_.empty() || !code_search_path.empty()) {
-#if defined(__APPLE__) || defined(__linux__) || defined(_WIN32)
-#if defined(__APPLE__)
-      static const std::string kLibraryPathEnvName = "DYLD_LIBRARY_PATH";
-#elif defined(__linux__)
-      static const std::string kLibraryPathEnvName = "LD_LIBRARY_PATH";
-#elif defined(_WIN32)
-      static const std::string kLibraryPathEnvName = "PATH";
-#endif
-      auto path_env_p = std::getenv(kLibraryPathEnvName.c_str());
-      std::string path_env = native_library_path_;
-      if (path_env_p != nullptr && strlen(path_env_p) != 0) {
-        path_env.append(":").append(path_env_p);
-      }
-      // Append per-job code search path to library path.
-      if (!code_search_path.empty()) {
-        path_env.append(":").append(code_search_path);
-      }
-      env.emplace(kLibraryPathEnvName, path_env);
-#endif
-    }
-  }
-
-  if (language == Language::PYTHON || language == Language::JAVA) {
-    if (serialized_runtime_env_context != "{}" &&
-        !serialized_runtime_env_context.empty()) {
-      worker_command_args.push_back("--language=" + Language_Name(language));
-
-      worker_command_args.push_back("--runtime-env-hash=" +
-                                    std::to_string(runtime_env_hash));
-
-      worker_command_args.push_back("--serialized-runtime-env-context=" +
-                                    serialized_runtime_env_context);
-    } else {
-      // Check that the arg really is the path to the setup worker before erasing it, to
-      // prevent breaking tests that mock out the worker command args.
-      if (worker_command_args.size() >= 2 &&
-          worker_command_args[1].find(kSetupWorkerFilename) != std::string::npos) {
-        if (language == Language::PYTHON) {
-          worker_command_args.erase(worker_command_args.begin() + 1,
-                                    worker_command_args.begin() + 2);
-        } else {
-          // Erase the python executable as well for other languages.
-          worker_command_args.erase(worker_command_args.begin(),
-                                    worker_command_args.begin() + 2);
-        }
-      }
-    }
-
-    if (ray_debugger_external) {
-      worker_command_args.push_back("--ray-debugger-external");
-    }
-  }
-
-  // We use setproctitle to change python worker process title,
-  // causing the process's /proc/PID/environ being empty.
-  // Add `SPT_NOENV` env to prevent setproctitle breaking /proc/PID/environ.
-  // Refer this issue for more details: https://github.com/ray-project/ray/issues/15061
-  if (language == Language::PYTHON) {
-    env.insert({"SPT_NOENV", "1"});
-  }
-
-  if (language == Language::PYTHON) {
-    worker_command_args.push_back("--startup-token=" +
-                                  std::to_string(worker_startup_token_counter_));
-  } else if (language == Language::CPP) {
-    worker_command_args.push_back("--startup_token=" +
-                                  std::to_string(worker_startup_token_counter_));
-  }
-
-  // Start a process and measure the startup time.
-  auto start = std::chrono::high_resolution_clock::now();
-  Process proc = StartProcess(worker_command_args, env);
-  auto end = std::chrono::high_resolution_clock::now();
-  auto duration = std::chrono::duration_cast<std::chrono::milliseconds>(end - start);
-  stats::ProcessStartupTimeMs.Record(duration.count());
-  stats::NumWorkersStarted.Record(1);
-  RAY_LOG(INFO) << "Started worker process of " << workers_to_start
-                << " worker(s) with pid " << proc.GetId() << ", the token "
-                << worker_startup_token_counter_;
-  MonitorStartingWorkerProcess(proc, worker_startup_token_counter_, language,
-                               worker_type);
-  AddStartingWorkerProcess(state, workers_to_start, worker_type, proc, start,
-                           runtime_env_info);
-  StartupToken worker_startup_token = worker_startup_token_counter_;
-  update_worker_startup_token_counter();
-  if (IsIOWorkerType(worker_type)) {
-    auto &io_worker_state = GetIOWorkerStateFromWorkerType(worker_type, state);
-    io_worker_state.num_starting_io_workers++;
-  }
-  return {proc, worker_startup_token};
-}
-
-void WorkerPool::MonitorStartingWorkerProcess(const Process &proc,
-                                              StartupToken proc_startup_token,
-                                              const Language &language,
-                                              const rpc::WorkerType worker_type) {
-  auto timer = std::make_shared<boost::asio::deadline_timer>(
-      *io_service_, boost::posix_time::seconds(
-                        RayConfig::instance().worker_register_timeout_seconds()));
-  // Capture timer in lambda to copy it once, so that it can avoid destructing timer.
-  timer->async_wait([timer, language, proc = proc, proc_startup_token, worker_type,
-                     this](const boost::system::error_code e) mutable {
-    // check the error code.
-    auto &state = this->GetStateForLanguage(language);
-    // Since this process times out to start, remove it from starting_worker_processes
-    // to avoid the zombie worker.
-    auto it = state.starting_worker_processes.find(proc_startup_token);
-    if (it != state.starting_worker_processes.end()) {
-      RAY_LOG(ERROR)
-          << "Some workers of the worker process(" << proc.GetId()
-          << ") have not registered within the timeout. "
-          << (proc.IsAlive()
-                  ? "The process is still alive, probably it's hanging during start."
-                  : "The process is dead, probably it crashed during start.");
-
-      if (proc.IsAlive()) {
-        proc.Kill();
-      }
-
-      PopWorkerStatus status = PopWorkerStatus::WorkerPendingRegistration;
-      process_failed_pending_registration_++;
-      bool found;
-      bool used;
-      TaskID task_id;
-      InvokePopWorkerCallbackForProcess(state.starting_dedicated_workers_to_tasks,
-                                        proc_startup_token, nullptr, status, &found,
-                                        &used, &task_id);
-      if (!found) {
-        InvokePopWorkerCallbackForProcess(state.starting_workers_to_tasks,
-                                          proc_startup_token, nullptr, status, &found,
-                                          &used, &task_id);
-      }
-      RemoveStartingWorkerProcess(state, proc_startup_token);
-      if (IsIOWorkerType(worker_type)) {
-        // Mark the I/O worker as failed.
-        auto &io_worker_state = GetIOWorkerStateFromWorkerType(worker_type, state);
-        io_worker_state.num_starting_io_workers--;
-      }
-      // We may have places to start more workers now.
-      TryStartIOWorkers(language);
-      starting_worker_timeout_callback_();
-    }
-  });
-}
-
-Process WorkerPool::StartProcess(const std::vector<std::string> &worker_command_args,
-                                 const ProcessEnvironment &env) {
-  if (RAY_LOG_ENABLED(DEBUG)) {
-    std::string debug_info;
-    debug_info.append("Starting worker process with command:");
-    for (const auto &arg : worker_command_args) {
-      debug_info.append(" ").append(arg);
-    }
-    debug_info.append(", and the envs:");
-    for (const auto &entry : env) {
-      debug_info.append(" ")
-          .append(entry.first)
-          .append(":")
-          .append(entry.second)
-          .append(",");
-    }
-    if (!env.empty()) {
-      // Erase the last ","
-      debug_info.pop_back();
-    }
-    debug_info.append(".");
-    RAY_LOG(DEBUG) << debug_info;
-  }
-
-  // Launch the process to create the worker.
-  std::error_code ec;
-  std::vector<const char *> argv;
-  for (const std::string &arg : worker_command_args) {
-    argv.push_back(arg.c_str());
-  }
-  argv.push_back(NULL);
-
-  Process child(argv.data(), io_service_, ec, /*decouple=*/false, env);
-  if (!child.IsValid() || ec) {
-    // errorcode 24: Too many files. This is caused by ulimit.
-    if (ec.value() == 24) {
-      RAY_LOG(FATAL) << "Too many workers, failed to create a file. Try setting "
-                     << "`ulimit -n <num_files>` then restart Ray.";
-    } else {
-      // The worker failed to start. This is a fatal error.
-      RAY_LOG(FATAL) << "Failed to start worker with return value " << ec << ": "
-                     << ec.message();
-    }
-  }
-  return child;
-}
-
-Status WorkerPool::GetNextFreePort(int *port) {
-  if (!free_ports_) {
-    *port = 0;
-    return Status::OK();
-  }
-
-  // Try up to the current number of ports.
-  int current_size = free_ports_->size();
-  for (int i = 0; i < current_size; i++) {
-    *port = free_ports_->front();
-    free_ports_->pop();
-    if (CheckFree(*port)) {
-      return Status::OK();
-    }
-    // Return to pool to check later.
-    free_ports_->push(*port);
-  }
-  return Status::Invalid(
-      "No available ports. Please specify a wider port range using --min-worker-port and "
-      "--max-worker-port.");
-}
-
-void WorkerPool::MarkPortAsFree(int port) {
-  if (free_ports_) {
-    RAY_CHECK(port != 0) << "";
-    free_ports_->push(port);
-  }
-}
-
-static bool NeedToEagerInstallRuntimeEnv(const rpc::JobConfig &job_config) {
-  if (job_config.has_runtime_env_info() &&
-      job_config.runtime_env_info().runtime_env_eager_install()) {
-    auto const &runtime_env = job_config.runtime_env_info().serialized_runtime_env();
-    if (runtime_env != "{}" && runtime_env != "") {
-      return true;
-    }
-  }
-  return false;
-}
-
-void WorkerPool::HandleJobStarted(const JobID &job_id, const rpc::JobConfig &job_config) {
-  all_jobs_[job_id] = job_config;
-  if (NeedToEagerInstallRuntimeEnv(job_config)) {
-    auto const &runtime_env = job_config.runtime_env_info().serialized_runtime_env();
-    // NOTE: Technically `HandleJobStarted` isn't idempotent because we'll
-    // increment the ref count multiple times. This is fine because
-    // `HandleJobFinished` will also decrement the ref count multiple times.
-    runtime_env_manager_.AddURIReference(job_id.Hex(), job_config.runtime_env_info());
-    RAY_LOG(INFO) << "[Eagerly] Start install runtime environment for job " << job_id
-                  << ". The runtime environment was " << runtime_env << ".";
-    CreateRuntimeEnv(
-        runtime_env, job_id,
-        [job_id](bool successful, const std::string &serialized_runtime_env_context) {
-          if (successful) {
-            RAY_LOG(INFO) << "[Eagerly] Create runtime env successful for job " << job_id
-                          << ". The result context was " << serialized_runtime_env_context
-                          << ".";
-          } else {
-            RAY_LOG(ERROR) << "[Eagerly] Couldn't create a runtime environment for job "
-                           << job_id << ".";
-          }
-        });
-  }
-}
-
-void WorkerPool::HandleJobFinished(const JobID &job_id) {
-  // Currently we don't erase the job from `all_jobs_` , as a workaround for
-  // https://github.com/ray-project/ray/issues/11437.
-  // unfinished_jobs_.erase(job_id);
-  auto job_config = GetJobConfig(job_id);
-  RAY_CHECK(job_config);
-  // Check eager install here because we only add URI reference when runtime
-  // env install really happens.
-  if (NeedToEagerInstallRuntimeEnv(*job_config)) {
-    runtime_env_manager_.RemoveURIReference(job_id.Hex());
-  }
-  finished_jobs_.insert(job_id);
-}
-
-boost::optional<const rpc::JobConfig &> WorkerPool::GetJobConfig(
-    const JobID &job_id) const {
-  auto iter = all_jobs_.find(job_id);
-  return iter == all_jobs_.end() ? boost::none
-                                 : boost::optional<const rpc::JobConfig &>(iter->second);
-}
-
-Status WorkerPool::RegisterWorker(const std::shared_ptr<WorkerInterface> &worker,
-                                  pid_t pid, StartupToken worker_startup_token,
-                                  std::function<void(Status, int)> send_reply_callback) {
-  RAY_CHECK(worker);
-  auto &state = GetStateForLanguage(worker->GetLanguage());
-  auto it = state.starting_worker_processes.find(worker_startup_token);
-  if (it == state.starting_worker_processes.end()) {
-    RAY_LOG(WARNING) << "Received a register request from an unknown token: "
-                     << worker_startup_token;
-    Status status = Status::Invalid("Unknown worker");
-    send_reply_callback(status, /*port=*/0);
-    return status;
-  }
-  auto process = Process::FromPid(pid);
-  worker->SetProcess(process);
-
-  // The port that this worker's gRPC server should listen on. 0 if the worker
-  // should bind on a random port.
-  int port = 0;
-  Status status = GetNextFreePort(&port);
-  if (!status.ok()) {
-    send_reply_callback(status, /*port=*/0);
-    return status;
-  }
-  auto &starting_process_info = it->second;
-  auto end = std::chrono::high_resolution_clock::now();
-  auto duration = std::chrono::duration_cast<std::chrono::milliseconds>(
-      end - starting_process_info.start_time);
-  STATS_worker_register_time_ms.Record(duration.count());
-  RAY_LOG(DEBUG) << "Registering worker " << worker->WorkerId() << " with pid " << pid
-                 << ", port: " << port << ", register cost: " << duration.count()
-                 << ", worker_type: " << rpc::WorkerType_Name(worker->GetWorkerType());
-  worker->SetAssignedPort(port);
-
-  state.registered_workers.insert(worker);
-
-  // Send the reply immediately for worker registrations.
-  send_reply_callback(Status::OK(), port);
-  return Status::OK();
-}
-
-void WorkerPool::OnWorkerStarted(const std::shared_ptr<WorkerInterface> &worker) {
-  auto &state = GetStateForLanguage(worker->GetLanguage());
-  const StartupToken worker_startup_token = worker->GetStartupToken();
-
-  auto it = state.starting_worker_processes.find(worker_startup_token);
-  if (it != state.starting_worker_processes.end()) {
-    runtime_env_manager_.AddURIReference(worker->WorkerId().Hex(),
-                                         it->second.runtime_env_info);
-    it->second.num_starting_workers--;
-    if (it->second.num_starting_workers == 0) {
-      RemoveStartingWorkerProcess(state, worker_startup_token);
-      // We may have slots to start more workers now.
-      TryStartIOWorkers(worker->GetLanguage());
-    }
-  }
-  const auto &worker_type = worker->GetWorkerType();
-  if (IsIOWorkerType(worker_type)) {
-    auto &io_worker_state = GetIOWorkerStateFromWorkerType(worker_type, state);
-    io_worker_state.registered_io_workers.insert(worker);
-    io_worker_state.num_starting_io_workers--;
-  }
-
-  // This is a workaround to finish driver registration after all initial workers are
-  // registered to Raylet if and only if Raylet is started by a Python driver and the
-  // job config is not set in `ray.init(...)`.
-  if (first_job_ == worker->GetAssignedJobId() &&
-      worker->GetLanguage() == Language::PYTHON) {
-    if (++first_job_registered_python_worker_count_ ==
-        first_job_driver_wait_num_python_workers_) {
-      if (first_job_send_register_client_reply_to_driver_) {
-        first_job_send_register_client_reply_to_driver_();
-        first_job_send_register_client_reply_to_driver_ = nullptr;
-      }
-    }
-  }
-}
-
-Status WorkerPool::RegisterDriver(const std::shared_ptr<WorkerInterface> &driver,
-                                  const rpc::JobConfig &job_config,
-                                  std::function<void(Status, int)> send_reply_callback) {
-  int port;
-  RAY_CHECK(!driver->GetAssignedTaskId().IsNil());
-  Status status = GetNextFreePort(&port);
-  if (!status.ok()) {
-    send_reply_callback(status, /*port=*/0);
-    return status;
-  }
-  driver->SetAssignedPort(port);
-  auto &state = GetStateForLanguage(driver->GetLanguage());
-  state.registered_drivers.insert(std::move(driver));
-  const auto job_id = driver->GetAssignedJobId();
-  all_jobs_[job_id] = job_config;
-
-  // This is a workaround to start initial workers on this node if and only if Raylet is
-  // started by a Python driver and the job config is not set in `ray.init(...)`.
-  // Invoke the `send_reply_callback` later to only finish driver
-  // registration after all initial workers are registered to Raylet.
-  bool delay_callback = false;
-  // If this is the first job.
-  if (first_job_.IsNil()) {
-    first_job_ = job_id;
-    // If the number of Python workers we need to wait is positive.
-    if (num_initial_python_workers_for_first_job_ > 0) {
-      delay_callback = true;
-      // Start initial Python workers for the first job.
-      for (int i = 0; i < num_initial_python_workers_for_first_job_; i++) {
-        PopWorkerStatus status;
-        StartWorkerProcess(Language::PYTHON, rpc::WorkerType::WORKER, job_id, &status);
-      }
-    }
-  }
-
-  if (delay_callback) {
-    RAY_CHECK(!first_job_send_register_client_reply_to_driver_);
-    first_job_send_register_client_reply_to_driver_ = [send_reply_callback, port]() {
-      send_reply_callback(Status::OK(), port);
-    };
-  } else {
-    send_reply_callback(Status::OK(), port);
-  }
-
-  return Status::OK();
-}
-
-std::shared_ptr<WorkerInterface> WorkerPool::GetRegisteredWorker(
-    const std::shared_ptr<ClientConnection> &connection) const {
-  for (const auto &entry : states_by_lang_) {
-    auto worker = GetWorker(entry.second.registered_workers, connection);
-    if (worker != nullptr) {
-      return worker;
-    }
-  }
-  return nullptr;
-}
-
-std::shared_ptr<WorkerInterface> WorkerPool::GetRegisteredDriver(
-    const std::shared_ptr<ClientConnection> &connection) const {
-  for (const auto &entry : states_by_lang_) {
-    auto driver = GetWorker(entry.second.registered_drivers, connection);
-    if (driver != nullptr) {
-      return driver;
-    }
-  }
-  return nullptr;
-}
-
-void WorkerPool::PushSpillWorker(const std::shared_ptr<WorkerInterface> &worker) {
-  PushIOWorkerInternal(worker, rpc::WorkerType::SPILL_WORKER);
-}
-
-void WorkerPool::PopSpillWorker(
-    std::function<void(std::shared_ptr<WorkerInterface>)> callback) {
-  PopIOWorkerInternal(rpc::WorkerType::SPILL_WORKER, callback);
-}
-
-void WorkerPool::PushRestoreWorker(const std::shared_ptr<WorkerInterface> &worker) {
-  PushIOWorkerInternal(worker, rpc::WorkerType::RESTORE_WORKER);
-}
-
-void WorkerPool::PopRestoreWorker(
-    std::function<void(std::shared_ptr<WorkerInterface>)> callback) {
-  PopIOWorkerInternal(rpc::WorkerType::RESTORE_WORKER, callback);
-}
-
-void WorkerPool::PushIOWorkerInternal(const std::shared_ptr<WorkerInterface> &worker,
-                                      const rpc::WorkerType &worker_type) {
-  RAY_CHECK(IsIOWorkerType(worker->GetWorkerType()));
-  auto &state = GetStateForLanguage(Language::PYTHON);
-  auto &io_worker_state = GetIOWorkerStateFromWorkerType(worker_type, state);
-
-  RAY_LOG(DEBUG) << "Pushing an IO worker to the worker pool.";
-  if (io_worker_state.pending_io_tasks.empty()) {
-    io_worker_state.idle_io_workers.push(worker);
-  } else {
-    auto callback = io_worker_state.pending_io_tasks.front();
-    io_worker_state.pending_io_tasks.pop();
-    callback(worker);
-  }
-}
-
-void WorkerPool::PopIOWorkerInternal(
-    const rpc::WorkerType &worker_type,
-    std::function<void(std::shared_ptr<WorkerInterface>)> callback) {
-  auto &state = GetStateForLanguage(Language::PYTHON);
-  auto &io_worker_state = GetIOWorkerStateFromWorkerType(worker_type, state);
-
-  if (io_worker_state.idle_io_workers.empty()) {
-    // We must fill the pending task first, because 'TryStartIOWorkers' will
-    // start I/O workers according to the number of pending tasks.
-    io_worker_state.pending_io_tasks.push(callback);
-    TryStartIOWorkers(Language::PYTHON, worker_type);
-  } else {
-    auto io_worker = io_worker_state.idle_io_workers.front();
-    io_worker_state.idle_io_workers.pop();
-    callback(io_worker);
-  }
-}
-
-void WorkerPool::PushDeleteWorker(const std::shared_ptr<WorkerInterface> &worker) {
-  RAY_CHECK(IsIOWorkerType(worker->GetWorkerType()));
-  if (worker->GetWorkerType() == rpc::WorkerType::RESTORE_WORKER) {
-    PushRestoreWorker(worker);
-  } else {
-    PushSpillWorker(worker);
-  }
-}
-
-void WorkerPool::PopDeleteWorker(
-    std::function<void(std::shared_ptr<WorkerInterface>)> callback) {
-  auto &state = GetStateForLanguage(Language::PYTHON);
-  // Choose an I/O worker with more idle workers.
-  size_t num_spill_idle_workers = state.spill_io_worker_state.idle_io_workers.size();
-  size_t num_restore_idle_workers = state.restore_io_worker_state.idle_io_workers.size();
-
-  if (num_restore_idle_workers < num_spill_idle_workers) {
-    PopSpillWorker(callback);
-  } else {
-    PopRestoreWorker(callback);
-  }
-}
-
-void WorkerPool::InvokePopWorkerCallbackForProcess(
-    absl::flat_hash_map<StartupToken, TaskWaitingForWorkerInfo>
-        &starting_workers_to_tasks,
-    StartupToken startup_token, const std::shared_ptr<WorkerInterface> &worker,
-    const PopWorkerStatus &status, bool *found, bool *worker_used, TaskID *task_id) {
-  *found = false;
-  *worker_used = false;
-  auto it = starting_workers_to_tasks.find(startup_token);
-  if (it != starting_workers_to_tasks.end()) {
-    *found = true;
-    *task_id = it->second.task_id;
-    const auto &callback = it->second.callback;
-    RAY_CHECK(callback);
-    *worker_used = callback(worker, status);
-    starting_workers_to_tasks.erase(it);
-  }
-}
-
-void WorkerPool::PushWorker(const std::shared_ptr<WorkerInterface> &worker) {
-  // Since the worker is now idle, unset its assigned task ID.
-  RAY_CHECK(worker->GetAssignedTaskId().IsNil())
-      << "Idle workers cannot have an assigned task ID";
-  auto &state = GetStateForLanguage(worker->GetLanguage());
-  bool found;
-  bool used;
-  TaskID task_id;
-  InvokePopWorkerCallbackForProcess(state.starting_dedicated_workers_to_tasks,
-                                    worker->GetStartupToken(), worker,
-                                    PopWorkerStatus::OK, &found, &used, &task_id);
-  if (found) {
-    // The worker is used for the actor creation task with dynamic options.
-    if (!used) {
-      // Put it into idle dedicated worker pool.
-      // TODO(SongGuyang): This worker will not be used forever. We should kill it.
-      state.idle_dedicated_workers[task_id] = worker;
-    }
-    return;
-  }
-
-  InvokePopWorkerCallbackForProcess(state.starting_workers_to_tasks,
-                                    worker->GetStartupToken(), worker,
-                                    PopWorkerStatus::OK, &found, &used, &task_id);
-  // The worker is not used for the actor creation task with dynamic options.
-  if (!used) {
-    // Put the worker to the idle pool.
-    state.idle.insert(worker);
-    int64_t now = get_time_();
-    idle_of_all_languages_.emplace_back(worker, now);
-    idle_of_all_languages_map_[worker] = now;
-  }
-}
-
-void WorkerPool::TryKillingIdleWorkers() {
-  RAY_CHECK(idle_of_all_languages_.size() == idle_of_all_languages_map_.size());
-
-  int64_t now = get_time_();
-  size_t running_size = 0;
-  for (const auto &worker : GetAllRegisteredWorkers()) {
-    if (!worker->IsDead() && worker->GetWorkerType() == rpc::WorkerType::WORKER) {
-      running_size++;
-    }
-  }
-  // Subtract the number of pending exit workers first. This will help us killing more
-  // idle workers that it needs to.
-  RAY_CHECK(running_size >= pending_exit_idle_workers_.size());
-  running_size -= pending_exit_idle_workers_.size();
-  // Kill idle workers in FIFO order.
-  for (const auto &idle_pair : idle_of_all_languages_) {
-    const auto &idle_worker = idle_pair.first;
-    const auto &job_id = idle_worker->GetAssignedJobId();
-    if (running_size <= static_cast<size_t>(num_workers_soft_limit_)) {
-      if (!finished_jobs_.count(job_id)) {
-        // Ignore the soft limit for jobs that have already finished, as we
-        // should always clean up these workers.
-        break;
-      }
-    }
-
-    if (now - idle_pair.second <
-        RayConfig::instance().idle_worker_killing_time_threshold_ms()) {
-      break;
-    }
-
-    if (idle_worker->IsDead()) {
-      // This worker has already been killed.
-      // This is possible because a Java worker process may hold multiple workers.
-      continue;
-    }
-    auto worker_startup_token = idle_worker->GetStartupToken();
-    auto &worker_state = GetStateForLanguage(idle_worker->GetLanguage());
-
-    if (worker_state.starting_worker_processes.count(worker_startup_token) > 0) {
-      // A Java worker process may hold multiple workers.
-      // Some workers of this process are pending registration. Skip killing this worker.
-      continue;
-    }
-
-    auto process = idle_worker->GetProcess();
-    // Make sure all workers in this worker process are idle.
-    // This block of code is needed by Java workers.
-    auto workers_in_the_same_process = GetWorkersByProcess(process);
-    bool can_be_killed = true;
-    for (const auto &worker : workers_in_the_same_process) {
-      if (worker_state.idle.count(worker) == 0 ||
-          now - idle_of_all_languages_map_[worker] <
-              RayConfig::instance().idle_worker_killing_time_threshold_ms()) {
-        // Another worker in this process isn't idle, or hasn't been idle for a while, so
-        // this process can't be killed.
-        can_be_killed = false;
-        break;
-      }
-
-      // Skip killing the worker process if there's any inflight `Exit` RPC requests to
-      // this worker process.
-      if (pending_exit_idle_workers_.count(worker->WorkerId())) {
-        can_be_killed = false;
-        break;
-      }
-    }
-    if (!can_be_killed) {
-      continue;
-    }
-
-    RAY_CHECK(running_size >= workers_in_the_same_process.size());
-    if (running_size - workers_in_the_same_process.size() <
-        static_cast<size_t>(num_workers_soft_limit_)) {
-      // A Java worker process may contain multiple workers. Killing more workers than we
-      // expect may slow the job.
-      if (!finished_jobs_.count(job_id)) {
-        // Ignore the soft limit for jobs that have already finished, as we
-        // should always clean up these workers.
-        return;
-      }
-    }
-
-    for (const auto &worker : workers_in_the_same_process) {
-      RAY_LOG(DEBUG) << "The worker pool has " << running_size
-                     << " registered workers which exceeds the soft limit of "
-                     << num_workers_soft_limit_ << ", and worker " << worker->WorkerId()
-                     << " with pid " << process.GetId()
-                     << " has been idle for a a while. Kill it.";
-      // To avoid object lost issue caused by forcibly killing, send an RPC request to the
-      // worker to allow it to do cleanup before exiting.
-      if (!worker->IsDead()) {
-        // Register the worker to pending exit so that we can correctly calculate the
-        // running_size.
-        // This also means that there's an inflight `Exit` RPC request to the worker.
-        pending_exit_idle_workers_.emplace(worker->WorkerId(), worker);
-        auto rpc_client = worker->rpc_client();
-        RAY_CHECK(rpc_client);
-        RAY_CHECK(running_size > 0);
-        running_size--;
-        rpc::ExitRequest request;
-        rpc_client->Exit(request, [this, worker](const ray::Status &status,
-                                                 const rpc::ExitReply &r) {
-          RAY_CHECK(pending_exit_idle_workers_.erase(worker->WorkerId()));
-          if (!status.ok()) {
-            RAY_LOG(ERROR) << "Failed to send exit request: " << status.ToString();
-          }
-
-          // In case of failed to send request, we remove it from pool as well
-          // TODO (iycheng): We should handle the grpc failure in better way.
-          if (!status.ok() || r.success()) {
-            auto &worker_state = GetStateForLanguage(worker->GetLanguage());
-            // If we could kill the worker properly, we remove them from the idle pool.
-            RemoveWorker(worker_state.idle, worker);
-            // We always mark the worker as dead.
-            // If the worker is not idle at this moment, we'd want to mark it as dead
-            // so it won't be reused later.
-            if (!worker->IsDead()) {
-              worker->MarkDead();
-            }
-          } else {
-            // We re-insert the idle worker to the back of the queue if it fails to kill
-            // the worker (e.g., when the worker owns the object). Without this, if the
-            // first N workers own objects, it can't kill idle workers that are >= N+1.
-            const auto &idle_pair = idle_of_all_languages_.front();
-            idle_of_all_languages_.push_back(idle_pair);
-            idle_of_all_languages_.pop_front();
-            RAY_CHECK(idle_of_all_languages_.size() == idle_of_all_languages_map_.size());
-          }
-        });
-      } else {
-        // Even it's a dead worker, we still need to remove them from the pool.
-        RemoveWorker(worker_state.idle, worker);
-      }
-    }
-  }
-
-  std::list<std::pair<std::shared_ptr<WorkerInterface>, int64_t>>
-      new_idle_of_all_languages;
-  idle_of_all_languages_map_.clear();
-  for (const auto &idle_pair : idle_of_all_languages_) {
-    if (!idle_pair.first->IsDead()) {
-      new_idle_of_all_languages.push_back(idle_pair);
-      idle_of_all_languages_map_.emplace(idle_pair);
-    }
-  }
-
-  idle_of_all_languages_ = std::move(new_idle_of_all_languages);
-  RAY_CHECK(idle_of_all_languages_.size() == idle_of_all_languages_map_.size());
-}
-
-void WorkerPool::PopWorker(const TaskSpecification &task_spec,
-                           const PopWorkerCallback &callback,
-                           const std::string &allocated_instances_serialized_json) {
-  RAY_LOG(DEBUG) << "Pop worker for task " << task_spec.TaskId() << " task name "
-                 << task_spec.FunctionDescriptor()->ToString();
-  auto &state = GetStateForLanguage(task_spec.GetLanguage());
-
-  std::shared_ptr<WorkerInterface> worker = nullptr;
-  auto start_worker_process_fn = [this, allocated_instances_serialized_json](
-                                     const TaskSpecification &task_spec, State &state,
-                                     std::vector<std::string> dynamic_options,
-                                     bool dedicated,
-                                     const std::string &serialized_runtime_env,
-                                     const std::string &serialized_runtime_env_context,
-                                     const PopWorkerCallback &callback) -> Process {
-    PopWorkerStatus status = PopWorkerStatus::OK;
-    auto [proc, startup_token] = StartWorkerProcess(
-        task_spec.GetLanguage(), rpc::WorkerType::WORKER, task_spec.JobId(), &status,
-        dynamic_options, task_spec.GetRuntimeEnvHash(), serialized_runtime_env_context,
-        allocated_instances_serialized_json, task_spec.RuntimeEnvInfo());
-    if (status == PopWorkerStatus::OK) {
-      RAY_CHECK(proc.IsValid());
-      WarnAboutSize();
-      auto task_info = TaskWaitingForWorkerInfo{task_spec.TaskId(), callback};
-      if (dedicated) {
-        state.starting_dedicated_workers_to_tasks[startup_token] = std::move(task_info);
-      } else {
-        state.starting_workers_to_tasks[startup_token] = std::move(task_info);
-      }
-    } else {
-      // TODO(SongGuyang): Wait until a worker is pushed or a worker can be started If
-      // startup concurrency maxed out or job not started.
-      PopWorkerCallbackAsync(callback, nullptr, status);
-    }
-    return proc;
-  };
-
-  if (task_spec.IsActorTask()) {
-    // Code path of actor task.
-    RAY_CHECK(false) << "Direct call shouldn't reach here.";
-  } else if (task_spec.IsActorCreationTask() &&
-             !task_spec.DynamicWorkerOptions().empty()) {
-    // Code path of task that needs a dedicated worker: an actor creation task with
-    // dynamic worker options.
-    // Try to pop it from idle dedicated pool.
-    auto it = state.idle_dedicated_workers.find(task_spec.TaskId());
-    if (it != state.idle_dedicated_workers.end()) {
-      // There is an idle dedicated worker for this task.
-      worker = std::move(it->second);
-      state.idle_dedicated_workers.erase(it);
-    } else {
-      // We are not pending a registration from a worker for this task,
-      // so start a new worker process for this task.
-      std::vector<std::string> dynamic_options = {};
-      if (task_spec.IsActorCreationTask()) {
-        dynamic_options = task_spec.DynamicWorkerOptions();
-      }
-
-      if (task_spec.HasRuntimeEnv()) {
-        // create runtime env.
-        CreateRuntimeEnv(
-            task_spec.SerializedRuntimeEnv(), task_spec.JobId(),
-            [this, start_worker_process_fn, callback, &state, task_spec, dynamic_options](
-                bool successful, const std::string &serialized_runtime_env_context) {
-              if (successful) {
-                start_worker_process_fn(task_spec, state, dynamic_options, true,
-                                        task_spec.SerializedRuntimeEnv(),
-                                        serialized_runtime_env_context, callback);
-              } else {
-                process_failed_runtime_env_setup_failed_++;
-                callback(nullptr, PopWorkerStatus::RuntimeEnvCreationFailed);
-                RAY_LOG(WARNING)
-                    << "Create runtime env failed for task " << task_spec.TaskId()
-                    << " and couldn't create the dedicated worker.";
-              }
-            },
-            allocated_instances_serialized_json);
-      } else {
-        start_worker_process_fn(task_spec, state, dynamic_options, true, "", "",
-                                callback);
-      }
-    }
-  } else {
-    // Find an available worker which is already assigned to this job and which has
-    // the specified runtime env.
-    // Try to pop the most recently pushed worker.
-    const int runtime_env_hash = task_spec.GetRuntimeEnvHash();
-    for (auto it = idle_of_all_languages_.rbegin(); it != idle_of_all_languages_.rend();
-         it++) {
-      if (task_spec.GetLanguage() != it->first->GetLanguage() ||
-          it->first->GetAssignedJobId() != task_spec.JobId() ||
-          state.pending_disconnection_workers.count(it->first) > 0 ||
-          it->first->IsDead()) {
-        continue;
-      }
-      // These workers are exiting. So skip them.
-      if (pending_exit_idle_workers_.count(it->first->WorkerId())) {
-        continue;
-      }
-      // Skip if the runtime env doesn't match.
-      if (runtime_env_hash != it->first->GetRuntimeEnvHash()) {
-        continue;
-      }
-
-      state.idle.erase(it->first);
-      // We can't erase a reverse_iterator.
-      auto lit = it.base();
-      lit--;
-      worker = std::move(lit->first);
-      idle_of_all_languages_.erase(lit);
-      idle_of_all_languages_map_.erase(worker);
-      break;
-    }
-
-    if (worker == nullptr) {
-      // There are no more non-actor workers available to execute this task.
-      // Start a new worker process.
-      if (task_spec.HasRuntimeEnv()) {
-        // create runtime env.
-        CreateRuntimeEnv(
-            task_spec.SerializedRuntimeEnv(), task_spec.JobId(),
-            [this, start_worker_process_fn, callback, &state, task_spec](
-                bool successful, const std::string &serialized_runtime_env_context) {
-              if (successful) {
-                start_worker_process_fn(task_spec, state, {}, false,
-                                        task_spec.SerializedRuntimeEnv(),
-                                        serialized_runtime_env_context, callback);
-              } else {
-                process_failed_runtime_env_setup_failed_++;
-                callback(nullptr, PopWorkerStatus::RuntimeEnvCreationFailed);
-                RAY_LOG(WARNING)
-                    << "Create runtime env failed for task " << task_spec.TaskId()
-                    << " and couldn't create the worker.";
-              }
-            },
-            allocated_instances_serialized_json);
-      } else {
-        start_worker_process_fn(task_spec, state, {}, false, "", "", callback);
-      }
-    }
-  }
-
-  if (worker) {
-    RAY_CHECK(worker->GetAssignedJobId() == task_spec.JobId());
-    PopWorkerCallbackAsync(callback, worker);
-  }
-}
-
-void WorkerPool::PrestartWorkers(const TaskSpecification &task_spec, int64_t backlog_size,
-                                 int64_t num_available_cpus) {
-  // Code path of task that needs a dedicated worker.
-  if ((task_spec.IsActorCreationTask() && !task_spec.DynamicWorkerOptions().empty()) ||
-      task_spec.HasRuntimeEnv()) {
-    return;  // Not handled.
-    // TODO(architkulkarni): We'd eventually like to prestart workers with the same
-    // runtime env to improve initial startup performance.
-  }
-
-  auto &state = GetStateForLanguage(task_spec.GetLanguage());
-  // The number of available workers that can be used for this task spec.
-  int num_usable_workers = state.idle.size();
-  for (auto &entry : state.starting_worker_processes) {
-    num_usable_workers += entry.second.num_starting_workers;
-  }
-  // Some existing workers may be holding less than 1 CPU each, so we should
-  // start as many workers as needed to fill up the remaining CPUs.
-  auto desired_usable_workers = std::min<int64_t>(num_available_cpus, backlog_size);
-  if (num_usable_workers < desired_usable_workers) {
-    // Account for workers that are idle or already starting.
-    int64_t num_needed = desired_usable_workers - num_usable_workers;
-    RAY_LOG(DEBUG) << "Prestarting " << num_needed << " workers given task backlog size "
-                   << backlog_size << " and available CPUs " << num_available_cpus;
-    for (int i = 0; i < num_needed; i++) {
-      PopWorkerStatus status;
-      StartWorkerProcess(task_spec.GetLanguage(), rpc::WorkerType::WORKER,
-                         task_spec.JobId(), &status);
-    }
-  }
-}
-
-bool WorkerPool::DisconnectWorker(const std::shared_ptr<WorkerInterface> &worker,
-                                  rpc::WorkerExitType disconnect_type) {
-  runtime_env_manager_.RemoveURIReference(worker->WorkerId().Hex());
-  auto &state = GetStateForLanguage(worker->GetLanguage());
-  RAY_CHECK(RemoveWorker(state.registered_workers, worker));
-  RAY_UNUSED(RemoveWorker(state.pending_disconnection_workers, worker));
-
-  for (auto it = idle_of_all_languages_.begin(); it != idle_of_all_languages_.end();
-       it++) {
-    if (it->first == worker) {
-      idle_of_all_languages_.erase(it);
-      idle_of_all_languages_map_.erase(worker);
-      break;
-    }
-  }
-
-  MarkPortAsFree(worker->AssignedPort());
-  auto status = RemoveWorker(state.idle, worker);
-  if (disconnect_type != rpc::WorkerExitType::INTENDED_EXIT) {
-    // A Java worker process may have multiple workers. If one of them disconnects
-    // unintentionally (which means that the worker process has died), we remove the
-    // others from idle pool so that the failed actor will not be rescheduled on the same
-    // process.
-    auto pid = worker->GetProcess().GetId();
-    for (auto worker2 : state.registered_workers) {
-      if (worker2->GetProcess().GetId() == pid) {
-        // NOTE(kfstorm): We have to use a new field to record these workers (instead of
-        // just removing them from idle sets) because they may haven't announced worker
-        // port yet. When they announce worker port, they'll be marked idle again. So
-        // removing them from idle sets here doesn't really prevent them from being popped
-        // later.
-        state.pending_disconnection_workers.insert(worker2);
-      }
-    }
-  }
-  return status;
-}
-
-void WorkerPool::DisconnectDriver(const std::shared_ptr<WorkerInterface> &driver) {
-  auto &state = GetStateForLanguage(driver->GetLanguage());
-  RAY_CHECK(RemoveWorker(state.registered_drivers, driver));
-  MarkPortAsFree(driver->AssignedPort());
-}
-
-inline WorkerPool::State &WorkerPool::GetStateForLanguage(const Language &language) {
-  auto state = states_by_lang_.find(language);
-  RAY_CHECK(state != states_by_lang_.end())
-      << "Required Language isn't supported: " << Language_Name(language);
-  return state->second;
-}
-
-inline bool WorkerPool::IsIOWorkerType(const rpc::WorkerType &worker_type) {
-  return worker_type == rpc::WorkerType::SPILL_WORKER ||
-         worker_type == rpc::WorkerType::RESTORE_WORKER;
-}
-
-std::vector<std::shared_ptr<WorkerInterface>> WorkerPool::GetWorkersRunningTasksForJob(
-    const JobID &job_id) const {
-  std::vector<std::shared_ptr<WorkerInterface>> workers;
-
-  for (const auto &entry : states_by_lang_) {
-    for (const auto &worker : entry.second.registered_workers) {
-      if (worker->GetAssignedJobId() == job_id) {
-        workers.push_back(worker);
-      }
-    }
-  }
-
-  return workers;
-}
-
-const std::vector<std::shared_ptr<WorkerInterface>> WorkerPool::GetAllRegisteredWorkers(
-    bool filter_dead_workers) const {
-  std::vector<std::shared_ptr<WorkerInterface>> workers;
-
-  for (const auto &entry : states_by_lang_) {
-    for (const auto &worker : entry.second.registered_workers) {
-      if (!worker->IsRegistered()) {
-        continue;
-      }
-
-      if (filter_dead_workers && worker->IsDead()) {
-        continue;
-      }
-      workers.push_back(worker);
-    }
-  }
-
-  return workers;
-}
-
-const std::vector<std::shared_ptr<WorkerInterface>> WorkerPool::GetAllRegisteredDrivers(
-    bool filter_dead_drivers) const {
-  std::vector<std::shared_ptr<WorkerInterface>> drivers;
-
-  for (const auto &entry : states_by_lang_) {
-    for (const auto &driver : entry.second.registered_drivers) {
-      if (!driver->IsRegistered()) {
-        continue;
-      }
-
-      if (filter_dead_drivers && driver->IsDead()) {
-        continue;
-      }
-      drivers.push_back(driver);
-    }
-  }
-
-  return drivers;
-}
-
-void WorkerPool::WarnAboutSize() {
-  for (auto &entry : states_by_lang_) {
-    auto &state = entry.second;
-    int64_t num_workers_started_or_registered = 0;
-    num_workers_started_or_registered +=
-        static_cast<int64_t>(state.registered_workers.size());
-    for (const auto &starting_process : state.starting_worker_processes) {
-      num_workers_started_or_registered += starting_process.second.num_starting_workers;
-    }
-    // Don't count IO workers towards the warning message threshold.
-    num_workers_started_or_registered -= RayConfig::instance().max_io_workers() * 2;
-    int64_t multiple = num_workers_started_or_registered / state.multiple_for_warning;
-    std::stringstream warning_message;
-    if (multiple >= 4 && multiple > state.last_warning_multiple) {
-      // Push an error message to the user if the worker pool tells us that it is
-      // getting too big.
-      state.last_warning_multiple = multiple;
-      warning_message
-          << "WARNING: " << num_workers_started_or_registered << " "
-          << Language_Name(entry.first)
-          << " worker processes have been started on node: " << node_id_
-          << " with address: " << node_address_ << ". "
-          << "This could be a result of using "
-          << "a large number of actors, or due to tasks blocked in ray.get() calls "
-          << "(see https://github.com/ray-project/ray/issues/3644 for "
-          << "some discussion of workarounds).";
-      std::string warning_message_str = warning_message.str();
-      RAY_LOG(WARNING) << warning_message_str;
-      auto error_data_ptr = gcs::CreateErrorTableData("worker_pool_large",
-                                                      warning_message_str, get_time_());
-      RAY_CHECK_OK(gcs_client_->Errors().AsyncReportJobError(error_data_ptr, nullptr));
-    }
-  }
-}
-
-void WorkerPool::TryStartIOWorkers(const Language &language) {
-  TryStartIOWorkers(language, rpc::WorkerType::RESTORE_WORKER);
-  TryStartIOWorkers(language, rpc::WorkerType::SPILL_WORKER);
-}
-
-void WorkerPool::TryStartIOWorkers(const Language &language,
-                                   const rpc::WorkerType &worker_type) {
-  if (language != Language::PYTHON) {
-    return;
-  }
-  auto &state = GetStateForLanguage(language);
-  auto &io_worker_state = GetIOWorkerStateFromWorkerType(worker_type, state);
-
-  int available_io_workers_num = io_worker_state.num_starting_io_workers +
-                                 io_worker_state.registered_io_workers.size();
-  int max_workers_to_start =
-      RayConfig::instance().max_io_workers() - available_io_workers_num;
-  // Compare first to prevent unsigned underflow.
-  if (io_worker_state.pending_io_tasks.size() > io_worker_state.idle_io_workers.size()) {
-    int expected_workers_num =
-        io_worker_state.pending_io_tasks.size() - io_worker_state.idle_io_workers.size();
-    if (expected_workers_num > max_workers_to_start) {
-      expected_workers_num = max_workers_to_start;
-    }
-    for (; expected_workers_num > 0; expected_workers_num--) {
-      PopWorkerStatus status;
-      auto [proc, startup_token] =
-          StartWorkerProcess(ray::Language::PYTHON, worker_type, JobID::Nil(), &status);
-      if (!proc.IsValid()) {
-        // We may hit the maximum worker start up concurrency limit. Stop.
-        return;
-      }
-    }
-  }
-}
-
-std::unordered_set<std::shared_ptr<WorkerInterface>> WorkerPool::GetWorkersByProcess(
-    const Process &process) {
-  std::unordered_set<std::shared_ptr<WorkerInterface>> workers_of_process;
-  for (auto &entry : states_by_lang_) {
-    auto &worker_state = entry.second;
-    for (const auto &worker : worker_state.registered_workers) {
-      if (worker->GetProcess().GetId() == process.GetId()) {
-        workers_of_process.insert(worker);
-      }
-    }
-  }
-  return workers_of_process;
-}
-
-std::string WorkerPool::DebugString() const {
-  std::stringstream result;
-  result << "WorkerPool:";
-  result << "\n- registered jobs: " << all_jobs_.size() - finished_jobs_.size();
-  result << "\n- process_failed_job_config_missing: "
-         << process_failed_job_config_missing_;
-  result << "\n- process_failed_rate_limited: " << process_failed_rate_limited_;
-  result << "\n- process_failed_pending_registration: "
-         << process_failed_pending_registration_;
-  result << "\n- process_failed_runtime_env_setup_failed: "
-         << process_failed_runtime_env_setup_failed_;
-  for (const auto &entry : states_by_lang_) {
-    result << "\n- num " << Language_Name(entry.first)
-           << " workers: " << entry.second.registered_workers.size();
-    result << "\n- num " << Language_Name(entry.first)
-           << " drivers: " << entry.second.registered_drivers.size();
-    result << "\n- num object spill callbacks queued: "
-           << entry.second.spill_io_worker_state.pending_io_tasks.size();
-    result << "\n- num object restore queued: "
-           << entry.second.restore_io_worker_state.pending_io_tasks.size();
-    result << "\n- num util functions queued: "
-           << entry.second.util_io_worker_state.pending_io_tasks.size();
-  }
-  result << "\n- num idle workers: " << idle_of_all_languages_.size();
-  result << "\n" << runtime_env_manager_.DebugString();
-  return result.str();
-}
-
-WorkerPool::IOWorkerState &WorkerPool::GetIOWorkerStateFromWorkerType(
-    const rpc::WorkerType &worker_type, WorkerPool::State &state) const {
-  RAY_CHECK(worker_type != rpc::WorkerType::WORKER)
-      << worker_type << " type cannot be used to retrieve io_worker_state";
-  switch (worker_type) {
-  case rpc::WorkerType::SPILL_WORKER:
-    return state.spill_io_worker_state;
-  case rpc::WorkerType::RESTORE_WORKER:
-    return state.restore_io_worker_state;
-  default:
-    RAY_LOG(FATAL) << "Unknown worker type: " << worker_type;
-  }
-  UNREACHABLE;
-}
-
-void WorkerPool::CreateRuntimeEnv(
-    const std::string &serialized_runtime_env, const JobID &job_id,
-    const std::function<void(bool, const std::string &)> &callback,
-    const std::string &serialized_allocated_resource_instances) {
-  // create runtime env.
-  agent_manager_->CreateRuntimeEnv(
-      job_id, serialized_runtime_env, serialized_allocated_resource_instances,
-      [job_id, serialized_runtime_env, callback](
-          bool successful, const std::string &serialized_runtime_env_context) {
-        if (successful) {
-          callback(true, serialized_runtime_env_context);
-        } else {
-          RAY_LOG(WARNING) << "Couldn't create a runtime environment for job " << job_id
-                           << ". The runtime environment was " << serialized_runtime_env
-                           << ".";
-          callback(false, "");
-        }
-      });
-}
-
-}  // namespace raylet
-
-}  // namespace ray
->>>>>>> 19672688
+// Copyright 2017 The Ray Authors.
+//
+// Licensed under the Apache License, Version 2.0 (the "License");
+// you may not use this file except in compliance with the License.
+// You may obtain a copy of the License at
+//
+//  http://www.apache.org/licenses/LICENSE-2.0
+//
+// Unless required by applicable law or agreed to in writing, software
+// distributed under the License is distributed on an "AS IS" BASIS,
+// WITHOUT WARRANTIES OR CONDITIONS OF ANY KIND, either express or implied.
+// See the License for the specific language governing permissions and
+// limitations under the License.
+
+#include "ray/raylet/worker_pool.h"
+
+#include <algorithm>
+#include <boost/date_time/posix_time/posix_time.hpp>
+#include <boost/filesystem.hpp>
+
+#include "ray/common/constants.h"
+#include "ray/common/network_util.h"
+#include "ray/common/ray_config.h"
+#include "ray/common/status.h"
+#include "ray/common/task/task_spec.h"
+#include "ray/core_worker/common.h"
+#include "ray/gcs/pb_util.h"
+#include "ray/stats/metric_defs.h"
+#include "ray/util/logging.h"
+#include "ray/util/util.h"
+
+DEFINE_stats(worker_register_time_ms, "end to end latency of register a worker process.",
+             (), ({1, 10, 100, 1000, 10000}, ), ray::stats::HISTOGRAM);
+
+namespace {
+
+// Add this prefix because the worker setup token is just a counter which is easy to
+// duplicate with other ids.
+static const std::string kWorkerSetupTokenPrefix = "worker_startup_token:";
+
+// A helper function to get a worker from a list.
+std::shared_ptr<ray::raylet::WorkerInterface> GetWorker(
+    const std::unordered_set<std::shared_ptr<ray::raylet::WorkerInterface>> &worker_pool,
+    const std::shared_ptr<ray::ClientConnection> &connection) {
+  for (auto it = worker_pool.begin(); it != worker_pool.end(); it++) {
+    if ((*it)->Connection() == connection) {
+      return (*it);
+    }
+  }
+  return nullptr;
+}
+
+// A helper function to remove a worker from a list. Returns true if the worker
+// was found and removed.
+bool RemoveWorker(
+    std::unordered_set<std::shared_ptr<ray::raylet::WorkerInterface>> &worker_pool,
+    const std::shared_ptr<ray::raylet::WorkerInterface> &worker) {
+  return worker_pool.erase(worker) > 0;
+}
+
+}  // namespace
+
+namespace ray {
+
+namespace raylet {
+
+WorkerPool::WorkerPool(instrumented_io_context &io_service, const NodeID node_id,
+                       const std::string node_address, int num_workers_soft_limit,
+                       int num_initial_python_workers_for_first_job,
+                       int maximum_startup_concurrency, int min_worker_port,
+                       int max_worker_port, const std::vector<int> &worker_ports,
+                       std::shared_ptr<gcs::GcsClient> gcs_client,
+                       const WorkerCommandMap &worker_commands,
+                       const std::string &native_library_path,
+                       std::function<void()> starting_worker_timeout_callback,
+                       int ray_debugger_external, const std::function<double()> get_time)
+    : worker_startup_token_counter_(0),
+      io_service_(&io_service),
+      node_id_(node_id),
+      node_address_(node_address),
+      num_workers_soft_limit_(num_workers_soft_limit),
+      maximum_startup_concurrency_(maximum_startup_concurrency),
+      gcs_client_(std::move(gcs_client)),
+      native_library_path_(native_library_path),
+      starting_worker_timeout_callback_(starting_worker_timeout_callback),
+      ray_debugger_external(ray_debugger_external),
+      first_job_registered_python_worker_count_(0),
+      first_job_driver_wait_num_python_workers_(std::min(
+          num_initial_python_workers_for_first_job, maximum_startup_concurrency)),
+      num_initial_python_workers_for_first_job_(num_initial_python_workers_for_first_job),
+      periodical_runner_(io_service),
+      get_time_(get_time),
+      runtime_env_manager_(
+          /*deleter=*/[this](const std::string &uri, std::function<void(bool)> cb) {
+            if (RayConfig::instance().runtime_env_skip_local_gc()) {
+              return cb(true);
+            }
+            return agent_manager_->DeleteURIs({uri}, cb);
+          }) {
+  RAY_CHECK(maximum_startup_concurrency > 0);
+  // We need to record so that the metric exists. This way, we report that 0
+  // processes have started before a task runs on the node (as opposed to the
+  // metric not existing at all).
+  stats::NumWorkersStarted.Record(0);
+#ifndef _WIN32
+  // Ignore SIGCHLD signals. If we don't do this, then worker processes will
+  // become zombies instead of dying gracefully.
+  signal(SIGCHLD, SIG_IGN);
+#endif
+  for (const auto &entry : worker_commands) {
+    // Initialize the pool state for this language.
+    auto &state = states_by_lang_[entry.first];
+    state.multiple_for_warning = maximum_startup_concurrency;
+    // Set worker command for this language.
+    state.worker_command = entry.second;
+    RAY_CHECK(!state.worker_command.empty()) << "Worker command must not be empty.";
+  }
+  // Initialize free ports list with all ports in the specified range.
+  if (!worker_ports.empty()) {
+    free_ports_ = std::make_unique<std::queue<int>>();
+    for (int port : worker_ports) {
+      free_ports_->push(port);
+    }
+  } else if (min_worker_port != 0) {
+    if (max_worker_port == 0) {
+      max_worker_port = 65535;  // Maximum valid port number.
+    }
+    RAY_CHECK(min_worker_port > 0 && min_worker_port <= 65535);
+    RAY_CHECK(max_worker_port >= min_worker_port && max_worker_port <= 65535);
+    free_ports_ = std::make_unique<std::queue<int>>();
+    for (int port = min_worker_port; port <= max_worker_port; port++) {
+      free_ports_->push(port);
+    }
+  }
+  if (RayConfig::instance().kill_idle_workers_interval_ms() > 0) {
+    periodical_runner_.RunFnPeriodically(
+        [this] { TryKillingIdleWorkers(); },
+        RayConfig::instance().kill_idle_workers_interval_ms(),
+        "RayletWorkerPool.deadline_timer.kill_idle_workers");
+  }
+}
+
+WorkerPool::~WorkerPool() {
+  std::unordered_set<Process> procs_to_kill;
+  for (const auto &entry : states_by_lang_) {
+    // Kill all registered workers. NOTE(swang): This assumes that the registered
+    // workers were started by the pool.
+    for (const auto &worker : entry.second.registered_workers) {
+      procs_to_kill.insert(worker->GetProcess());
+    }
+    // Kill all the workers that have been started but not registered.
+    for (const auto &starting_worker : entry.second.starting_worker_processes) {
+      procs_to_kill.insert(starting_worker.second.proc);
+    }
+  }
+  for (Process proc : procs_to_kill) {
+    proc.Kill();
+    // NOTE: Avoid calling Wait() here. It fails with ECHILD, as SIGCHLD is disabled.
+  }
+}
+
+// NOTE(kfstorm): The node manager cannot be passed via WorkerPool constructor because the
+// grpc server is started after the WorkerPool instance is constructed.
+void WorkerPool::SetNodeManagerPort(int node_manager_port) {
+  node_manager_port_ = node_manager_port;
+}
+
+void WorkerPool::SetAgentManager(std::shared_ptr<AgentManager> agent_manager) {
+  agent_manager_ = agent_manager;
+}
+
+void WorkerPool::PopWorkerCallbackAsync(const PopWorkerCallback &callback,
+                                        std::shared_ptr<WorkerInterface> worker,
+                                        PopWorkerStatus status) {
+  // Call back this function asynchronously to make sure executed in different stack.
+  io_service_->post([this, callback, worker,
+                     status]() { PopWorkerCallbackInternal(callback, worker, status); },
+                    "WorkerPool.PopWorkerCallback");
+}
+
+void WorkerPool::PopWorkerCallbackInternal(const PopWorkerCallback &callback,
+                                           std::shared_ptr<WorkerInterface> worker,
+                                           PopWorkerStatus status) {
+  RAY_CHECK(callback);
+  auto used = callback(worker, status);
+  if (worker && !used) {
+    // The invalid worker not used, restore it to worker pool.
+    PushWorker(worker);
+  }
+}
+
+void WorkerPool::update_worker_startup_token_counter() {
+  worker_startup_token_counter_ += 1;
+}
+
+void WorkerPool::AddStartingWorkerProcess(
+    State &state, const int workers_to_start, const rpc::WorkerType worker_type,
+    const Process &proc, const std::chrono::high_resolution_clock::time_point &start,
+    const rpc::RuntimeEnvInfo &runtime_env_info) {
+  state.starting_worker_processes.emplace(
+      worker_startup_token_counter_,
+      StartingWorkerProcessInfo{workers_to_start, workers_to_start, worker_type, proc,
+                                start, runtime_env_info});
+  runtime_env_manager_.AddURIReference(
+      kWorkerSetupTokenPrefix + std::to_string(worker_startup_token_counter_),
+      runtime_env_info);
+}
+
+void WorkerPool::RemoveStartingWorkerProcess(State &state,
+                                             const StartupToken &proc_startup_token) {
+  state.starting_worker_processes.erase(proc_startup_token);
+  runtime_env_manager_.RemoveURIReference(kWorkerSetupTokenPrefix +
+                                          std::to_string(proc_startup_token));
+}
+
+std::tuple<Process, StartupToken> WorkerPool::StartWorkerProcess(
+    const Language &language, const rpc::WorkerType worker_type, const JobID &job_id,
+    PopWorkerStatus *status, const std::vector<std::string> &dynamic_options,
+    const int runtime_env_hash, const std::string &serialized_runtime_env_context,
+    const std::string &allocated_instances_serialized_json,
+    const rpc::RuntimeEnvInfo &runtime_env_info) {
+  rpc::JobConfig *job_config = nullptr;
+  if (!IsIOWorkerType(worker_type)) {
+    RAY_CHECK(!job_id.IsNil());
+    auto it = all_jobs_.find(job_id);
+    if (it == all_jobs_.end()) {
+      RAY_LOG(DEBUG) << "Job config of job " << job_id << " are not local yet.";
+      // Will reschedule ready tasks in `NodeManager::HandleJobStarted`.
+      *status = PopWorkerStatus::JobConfigMissing;
+      process_failed_job_config_missing_++;
+      return {Process(), (StartupToken)-1};
+    }
+    job_config = &it->second;
+  }
+
+  auto &state = GetStateForLanguage(language);
+  // If we are already starting up too many workers of the same worker type, then return
+  // without starting more.
+  int starting_workers = 0;
+  for (auto &entry : state.starting_worker_processes) {
+    if (entry.second.worker_type == worker_type) {
+      starting_workers += entry.second.num_starting_workers;
+    }
+  }
+
+  // Here we consider both task workers and I/O workers.
+  if (starting_workers >= maximum_startup_concurrency_) {
+    // Workers have been started, but not registered. Force start disabled -- returning.
+    RAY_LOG(DEBUG) << "Worker not started, " << starting_workers
+                   << " workers of language type " << static_cast<int>(language)
+                   << " pending registration";
+    *status = PopWorkerStatus::TooManyStartingWorkerProcesses;
+    process_failed_rate_limited_++;
+    return {Process(), (StartupToken)-1};
+  }
+  // Either there are no workers pending registration or the worker start is being forced.
+  RAY_LOG(DEBUG) << "Starting new worker process, current pool has " << state.idle.size()
+                 << " workers";
+
+  int workers_to_start = 1;
+  if (dynamic_options.empty()) {
+    if (language == Language::JAVA) {
+      workers_to_start = job_config->num_java_workers_per_process();
+    }
+  }
+
+  std::vector<std::string> options;
+
+  // Append Ray-defined per-job options here
+  std::string code_search_path;
+  if (language == Language::JAVA || language == Language::CPP) {
+    if (job_config) {
+      std::string code_search_path_str;
+      for (int i = 0; i < job_config->code_search_path_size(); i++) {
+        auto path = job_config->code_search_path(i);
+        if (i != 0) {
+          code_search_path_str += ":";
+        }
+        code_search_path_str += path;
+      }
+      if (!code_search_path_str.empty()) {
+        code_search_path = code_search_path_str;
+        if (language == Language::JAVA) {
+          code_search_path_str = "-Dray.job.code-search-path=" + code_search_path_str;
+        } else if (language == Language::CPP) {
+          code_search_path_str = "--ray_code_search_path=" + code_search_path_str;
+        } else {
+          RAY_LOG(FATAL) << "Unknown language " << Language_Name(language);
+        }
+        options.push_back(code_search_path_str);
+      }
+    }
+  }
+
+  // Append user-defined per-job options here
+  if (language == Language::JAVA) {
+    if (!job_config->jvm_options().empty()) {
+      options.insert(options.end(), job_config->jvm_options().begin(),
+                     job_config->jvm_options().end());
+    }
+  }
+
+  // Append Ray-defined per-process options here
+  if (language == Language::JAVA) {
+    options.push_back("-Dray.job.num-java-workers-per-process=" +
+                      std::to_string(workers_to_start));
+  }
+
+  // Append startup-token for JAVA here
+  if (language == Language::JAVA) {
+    options.push_back("-Dray.raylet.startup-token=" +
+                      std::to_string(worker_startup_token_counter_));
+  }
+
+  // Append user-defined per-process options here
+  options.insert(options.end(), dynamic_options.begin(), dynamic_options.end());
+
+  // Extract pointers from the worker command to pass into execvpe.
+  std::vector<std::string> worker_command_args;
+  for (auto const &token : state.worker_command) {
+    if (token == kWorkerDynamicOptionPlaceholder) {
+      worker_command_args.insert(worker_command_args.end(), options.begin(),
+                                 options.end());
+      continue;
+    }
+    RAY_CHECK(node_manager_port_ != 0)
+        << "Node manager port is not set yet. This shouldn't happen unless we are trying "
+           "to start a worker process before node manager server is started. In this "
+           "case, it's a bug and it should be fixed.";
+    auto node_manager_port_position = token.find(kNodeManagerPortPlaceholder);
+    if (node_manager_port_position != std::string::npos) {
+      auto replaced_token = token;
+      replaced_token.replace(node_manager_port_position,
+                             strlen(kNodeManagerPortPlaceholder),
+                             std::to_string(node_manager_port_));
+      worker_command_args.push_back(replaced_token);
+      continue;
+    }
+
+    worker_command_args.push_back(token);
+  }
+
+  if (language == Language::PYTHON) {
+    RAY_CHECK(worker_type == rpc::WorkerType::WORKER || IsIOWorkerType(worker_type));
+    if (IsIOWorkerType(worker_type)) {
+      // Without "--worker-type", by default the worker type is rpc::WorkerType::WORKER.
+      worker_command_args.push_back("--worker-type=" + rpc::WorkerType_Name(worker_type));
+    }
+  }
+
+  if (IsIOWorkerType(worker_type)) {
+    RAY_CHECK(!RayConfig::instance().object_spilling_config().empty());
+    RAY_LOG(DEBUG) << "Adding object spill config "
+                   << RayConfig::instance().object_spilling_config();
+    worker_command_args.push_back(
+        "--object-spilling-config=" +
+        absl::Base64Escape(RayConfig::instance().object_spilling_config()));
+  }
+
+  ProcessEnvironment env;
+  if (!IsIOWorkerType(worker_type)) {
+    // We pass the job ID to worker processes via an environment variable, so we don't
+    // need to add a new CLI parameter for both Python and Java workers.
+    env.emplace(kEnvVarKeyJobId, job_id.Hex());
+  }
+  env.emplace(kEnvVarKeyRayletPid, std::to_string(GetPID()));
+
+  // TODO(SongGuyang): Maybe Python and Java also need native library path in future.
+  if (language == Language::CPP) {
+    // Set native library path for shared library search.
+    if (!native_library_path_.empty() || !code_search_path.empty()) {
+#if defined(__APPLE__) || defined(__linux__) || defined(_WIN32)
+#if defined(__APPLE__)
+      static const std::string kLibraryPathEnvName = "DYLD_LIBRARY_PATH";
+#elif defined(__linux__)
+      static const std::string kLibraryPathEnvName = "LD_LIBRARY_PATH";
+#elif defined(_WIN32)
+      static const std::string kLibraryPathEnvName = "PATH";
+#endif
+      auto path_env_p = std::getenv(kLibraryPathEnvName.c_str());
+      std::string path_env = native_library_path_;
+      if (path_env_p != nullptr && strlen(path_env_p) != 0) {
+        path_env.append(":").append(path_env_p);
+      }
+      // Append per-job code search path to library path.
+      if (!code_search_path.empty()) {
+        path_env.append(":").append(code_search_path);
+      }
+      env.emplace(kLibraryPathEnvName, path_env);
+#endif
+    }
+  }
+
+  if (language == Language::PYTHON || language == Language::JAVA) {
+    if (serialized_runtime_env_context != "{}" &&
+        !serialized_runtime_env_context.empty()) {
+      worker_command_args.push_back("--language=" + Language_Name(language));
+
+      worker_command_args.push_back("--runtime-env-hash=" +
+                                    std::to_string(runtime_env_hash));
+
+      worker_command_args.push_back("--serialized-runtime-env-context=" +
+                                    serialized_runtime_env_context);
+    } else {
+      // Check that the arg really is the path to the setup worker before erasing it, to
+      // prevent breaking tests that mock out the worker command args.
+      if (worker_command_args.size() >= 2 &&
+          worker_command_args[1].find(kSetupWorkerFilename) != std::string::npos) {
+        if (language == Language::PYTHON) {
+          worker_command_args.erase(worker_command_args.begin() + 1,
+                                    worker_command_args.begin() + 2);
+        } else {
+          // Erase the python executable as well for other languages.
+          worker_command_args.erase(worker_command_args.begin(),
+                                    worker_command_args.begin() + 2);
+        }
+      }
+    }
+
+    if (ray_debugger_external) {
+      worker_command_args.push_back("--ray-debugger-external");
+    }
+  }
+
+  // We use setproctitle to change python worker process title,
+  // causing the process's /proc/PID/environ being empty.
+  // Add `SPT_NOENV` env to prevent setproctitle breaking /proc/PID/environ.
+  // Refer this issue for more details: https://github.com/ray-project/ray/issues/15061
+  if (language == Language::PYTHON) {
+    env.insert({"SPT_NOENV", "1"});
+  }
+
+  if (language == Language::PYTHON) {
+    worker_command_args.push_back("--startup-token=" +
+                                  std::to_string(worker_startup_token_counter_));
+  } else if (language == Language::CPP) {
+    worker_command_args.push_back("--startup_token=" +
+                                  std::to_string(worker_startup_token_counter_));
+  }
+
+  // Start a process and measure the startup time.
+  auto start = std::chrono::high_resolution_clock::now();
+  Process proc = StartProcess(worker_command_args, env);
+  auto end = std::chrono::high_resolution_clock::now();
+  auto duration = std::chrono::duration_cast<std::chrono::milliseconds>(end - start);
+  stats::ProcessStartupTimeMs.Record(duration.count());
+  stats::NumWorkersStarted.Record(1);
+  RAY_LOG(INFO) << "Started worker process of " << workers_to_start
+                << " worker(s) with pid " << proc.GetId() << ", the token "
+                << worker_startup_token_counter_;
+  MonitorStartingWorkerProcess(proc, worker_startup_token_counter_, language,
+                               worker_type);
+  AddStartingWorkerProcess(state, workers_to_start, worker_type, proc, start,
+                           runtime_env_info);
+  StartupToken worker_startup_token = worker_startup_token_counter_;
+  update_worker_startup_token_counter();
+  if (IsIOWorkerType(worker_type)) {
+    auto &io_worker_state = GetIOWorkerStateFromWorkerType(worker_type, state);
+    io_worker_state.num_starting_io_workers++;
+  }
+  return {proc, worker_startup_token};
+}
+
+void WorkerPool::MonitorStartingWorkerProcess(const Process &proc,
+                                              StartupToken proc_startup_token,
+                                              const Language &language,
+                                              const rpc::WorkerType worker_type) {
+  auto timer = std::make_shared<boost::asio::deadline_timer>(
+      *io_service_, boost::posix_time::seconds(
+                        RayConfig::instance().worker_register_timeout_seconds()));
+  // Capture timer in lambda to copy it once, so that it can avoid destructing timer.
+  timer->async_wait([timer, language, proc = proc, proc_startup_token, worker_type,
+                     this](const boost::system::error_code e) mutable {
+    // check the error code.
+    auto &state = this->GetStateForLanguage(language);
+    // Since this process times out to start, remove it from starting_worker_processes
+    // to avoid the zombie worker.
+    auto it = state.starting_worker_processes.find(proc_startup_token);
+    if (it != state.starting_worker_processes.end()) {
+      RAY_LOG(ERROR)
+          << "Some workers of the worker process(" << proc.GetId()
+          << ") have not registered within the timeout. "
+          << (proc.IsAlive()
+                  ? "The process is still alive, probably it's hanging during start."
+                  : "The process is dead, probably it crashed during start.");
+
+      if (proc.IsAlive()) {
+        proc.Kill();
+      }
+
+      PopWorkerStatus status = PopWorkerStatus::WorkerPendingRegistration;
+      process_failed_pending_registration_++;
+      bool found;
+      bool used;
+      TaskID task_id;
+      InvokePopWorkerCallbackForProcess(state.starting_dedicated_workers_to_tasks,
+                                        proc_startup_token, nullptr, status, &found,
+                                        &used, &task_id);
+      if (!found) {
+        InvokePopWorkerCallbackForProcess(state.starting_workers_to_tasks,
+                                          proc_startup_token, nullptr, status, &found,
+                                          &used, &task_id);
+      }
+      RemoveStartingWorkerProcess(state, proc_startup_token);
+      if (IsIOWorkerType(worker_type)) {
+        // Mark the I/O worker as failed.
+        auto &io_worker_state = GetIOWorkerStateFromWorkerType(worker_type, state);
+        io_worker_state.num_starting_io_workers--;
+      }
+      // We may have places to start more workers now.
+      TryStartIOWorkers(language);
+      starting_worker_timeout_callback_();
+    }
+  });
+}
+
+Process WorkerPool::StartProcess(const std::vector<std::string> &worker_command_args,
+                                 const ProcessEnvironment &env) {
+  if (RAY_LOG_ENABLED(DEBUG)) {
+    std::string debug_info;
+    debug_info.append("Starting worker process with command:");
+    for (const auto &arg : worker_command_args) {
+      debug_info.append(" ").append(arg);
+    }
+    debug_info.append(", and the envs:");
+    for (const auto &entry : env) {
+      debug_info.append(" ")
+          .append(entry.first)
+          .append(":")
+          .append(entry.second)
+          .append(",");
+    }
+    if (!env.empty()) {
+      // Erase the last ","
+      debug_info.pop_back();
+    }
+    debug_info.append(".");
+    RAY_LOG(DEBUG) << debug_info;
+  }
+
+  // Launch the process to create the worker.
+  std::error_code ec;
+  std::vector<const char *> argv;
+  for (const std::string &arg : worker_command_args) {
+    argv.push_back(arg.c_str());
+  }
+  argv.push_back(NULL);
+
+  Process child(argv.data(), io_service_, ec, /*decouple=*/false, env);
+  if (!child.IsValid() || ec) {
+    // errorcode 24: Too many files. This is caused by ulimit.
+    if (ec.value() == 24) {
+      RAY_LOG(FATAL) << "Too many workers, failed to create a file. Try setting "
+                     << "`ulimit -n <num_files>` then restart Ray.";
+    } else {
+      // The worker failed to start. This is a fatal error.
+      RAY_LOG(FATAL) << "Failed to start worker with return value " << ec << ": "
+                     << ec.message();
+    }
+  }
+  return child;
+}
+
+Status WorkerPool::GetNextFreePort(int *port) {
+  if (!free_ports_) {
+    *port = 0;
+    return Status::OK();
+  }
+
+  // Try up to the current number of ports.
+  int current_size = free_ports_->size();
+  for (int i = 0; i < current_size; i++) {
+    *port = free_ports_->front();
+    free_ports_->pop();
+    if (CheckFree(*port)) {
+      return Status::OK();
+    }
+    // Return to pool to check later.
+    free_ports_->push(*port);
+  }
+  return Status::Invalid(
+      "No available ports. Please specify a wider port range using --min-worker-port and "
+      "--max-worker-port.");
+}
+
+void WorkerPool::MarkPortAsFree(int port) {
+  if (free_ports_) {
+    RAY_CHECK(port != 0) << "";
+    free_ports_->push(port);
+  }
+}
+
+static bool NeedToEagerInstallRuntimeEnv(const rpc::JobConfig &job_config) {
+  if (job_config.has_runtime_env_info() &&
+      job_config.runtime_env_info().runtime_env_eager_install()) {
+    auto const &runtime_env = job_config.runtime_env_info().serialized_runtime_env();
+    if (runtime_env != "{}" && runtime_env != "") {
+      return true;
+    }
+  }
+  return false;
+}
+
+void WorkerPool::HandleJobStarted(const JobID &job_id, const rpc::JobConfig &job_config) {
+  all_jobs_[job_id] = job_config;
+  if (NeedToEagerInstallRuntimeEnv(job_config)) {
+    auto const &runtime_env = job_config.runtime_env_info().serialized_runtime_env();
+    // NOTE: Technically `HandleJobStarted` isn't idempotent because we'll
+    // increment the ref count multiple times. This is fine because
+    // `HandleJobFinished` will also decrement the ref count multiple times.
+    runtime_env_manager_.AddURIReference(job_id.Hex(), job_config.runtime_env_info());
+    RAY_LOG(INFO) << "[Eagerly] Start install runtime environment for job " << job_id
+                  << ". The runtime environment was " << runtime_env << ".";
+    CreateRuntimeEnv(
+        runtime_env, job_id,
+        [job_id](bool successful, const std::string &serialized_runtime_env_context) {
+          if (successful) {
+            RAY_LOG(INFO) << "[Eagerly] Create runtime env successful for job " << job_id
+                          << ". The result context was " << serialized_runtime_env_context
+                          << ".";
+          } else {
+            RAY_LOG(ERROR) << "[Eagerly] Couldn't create a runtime environment for job "
+                           << job_id << ".";
+          }
+        });
+  }
+}
+
+void WorkerPool::HandleJobFinished(const JobID &job_id) {
+  // Currently we don't erase the job from `all_jobs_` , as a workaround for
+  // https://github.com/ray-project/ray/issues/11437.
+  // unfinished_jobs_.erase(job_id);
+  auto job_config = GetJobConfig(job_id);
+  RAY_CHECK(job_config);
+  // Check eager install here because we only add URI reference when runtime
+  // env install really happens.
+  if (NeedToEagerInstallRuntimeEnv(*job_config)) {
+    runtime_env_manager_.RemoveURIReference(job_id.Hex());
+  }
+  finished_jobs_.insert(job_id);
+}
+
+boost::optional<const rpc::JobConfig &> WorkerPool::GetJobConfig(
+    const JobID &job_id) const {
+  auto iter = all_jobs_.find(job_id);
+  return iter == all_jobs_.end() ? boost::none
+                                 : boost::optional<const rpc::JobConfig &>(iter->second);
+}
+
+Status WorkerPool::RegisterWorker(const std::shared_ptr<WorkerInterface> &worker,
+                                  pid_t pid, StartupToken worker_startup_token,
+                                  std::function<void(Status, int)> send_reply_callback) {
+  RAY_CHECK(worker);
+  auto &state = GetStateForLanguage(worker->GetLanguage());
+  auto it = state.starting_worker_processes.find(worker_startup_token);
+  if (it == state.starting_worker_processes.end()) {
+    RAY_LOG(WARNING) << "Received a register request from an unknown token: "
+                     << worker_startup_token;
+    Status status = Status::Invalid("Unknown worker");
+    send_reply_callback(status, /*port=*/0);
+    return status;
+  }
+  auto process = Process::FromPid(pid);
+  worker->SetProcess(process);
+
+  // The port that this worker's gRPC server should listen on. 0 if the worker
+  // should bind on a random port.
+  int port = 0;
+  Status status = GetNextFreePort(&port);
+  if (!status.ok()) {
+    send_reply_callback(status, /*port=*/0);
+    return status;
+  }
+  auto &starting_process_info = it->second;
+  auto end = std::chrono::high_resolution_clock::now();
+  auto duration = std::chrono::duration_cast<std::chrono::milliseconds>(
+      end - starting_process_info.start_time);
+  STATS_worker_register_time_ms.Record(duration.count());
+  RAY_LOG(DEBUG) << "Registering worker " << worker->WorkerId() << " with pid " << pid
+                 << ", port: " << port << ", register cost: " << duration.count()
+                 << ", worker_type: " << rpc::WorkerType_Name(worker->GetWorkerType());
+  worker->SetAssignedPort(port);
+
+  state.registered_workers.insert(worker);
+
+  // Send the reply immediately for worker registrations.
+  send_reply_callback(Status::OK(), port);
+  return Status::OK();
+}
+
+void WorkerPool::OnWorkerStarted(const std::shared_ptr<WorkerInterface> &worker) {
+  auto &state = GetStateForLanguage(worker->GetLanguage());
+  const StartupToken worker_startup_token = worker->GetStartupToken();
+
+  auto it = state.starting_worker_processes.find(worker_startup_token);
+  if (it != state.starting_worker_processes.end()) {
+    runtime_env_manager_.AddURIReference(worker->WorkerId().Hex(),
+                                         it->second.runtime_env_info);
+    it->second.num_starting_workers--;
+    if (it->second.num_starting_workers == 0) {
+      RemoveStartingWorkerProcess(state, worker_startup_token);
+      // We may have slots to start more workers now.
+      TryStartIOWorkers(worker->GetLanguage());
+    }
+  }
+  const auto &worker_type = worker->GetWorkerType();
+  if (IsIOWorkerType(worker_type)) {
+    auto &io_worker_state = GetIOWorkerStateFromWorkerType(worker_type, state);
+    io_worker_state.registered_io_workers.insert(worker);
+    io_worker_state.num_starting_io_workers--;
+  }
+
+  // This is a workaround to finish driver registration after all initial workers are
+  // registered to Raylet if and only if Raylet is started by a Python driver and the
+  // job config is not set in `ray.init(...)`.
+  if (first_job_ == worker->GetAssignedJobId() &&
+      worker->GetLanguage() == Language::PYTHON) {
+    if (++first_job_registered_python_worker_count_ ==
+        first_job_driver_wait_num_python_workers_) {
+      if (first_job_send_register_client_reply_to_driver_) {
+        first_job_send_register_client_reply_to_driver_();
+        first_job_send_register_client_reply_to_driver_ = nullptr;
+      }
+    }
+  }
+}
+
+Status WorkerPool::RegisterDriver(const std::shared_ptr<WorkerInterface> &driver,
+                                  const rpc::JobConfig &job_config,
+                                  std::function<void(Status, int)> send_reply_callback) {
+  int port;
+  RAY_CHECK(!driver->GetAssignedTaskId().IsNil());
+  Status status = GetNextFreePort(&port);
+  if (!status.ok()) {
+    send_reply_callback(status, /*port=*/0);
+    return status;
+  }
+  driver->SetAssignedPort(port);
+  auto &state = GetStateForLanguage(driver->GetLanguage());
+  state.registered_drivers.insert(std::move(driver));
+  const auto job_id = driver->GetAssignedJobId();
+  all_jobs_[job_id] = job_config;
+
+  // This is a workaround to start initial workers on this node if and only if Raylet is
+  // started by a Python driver and the job config is not set in `ray.init(...)`.
+  // Invoke the `send_reply_callback` later to only finish driver
+  // registration after all initial workers are registered to Raylet.
+  bool delay_callback = false;
+  // If this is the first job.
+  if (first_job_.IsNil()) {
+    first_job_ = job_id;
+    // If the number of Python workers we need to wait is positive.
+    if (num_initial_python_workers_for_first_job_ > 0) {
+      delay_callback = true;
+      // Start initial Python workers for the first job.
+      for (int i = 0; i < num_initial_python_workers_for_first_job_; i++) {
+        PopWorkerStatus status;
+        StartWorkerProcess(Language::PYTHON, rpc::WorkerType::WORKER, job_id, &status);
+      }
+    }
+  }
+
+  if (delay_callback) {
+    RAY_CHECK(!first_job_send_register_client_reply_to_driver_);
+    first_job_send_register_client_reply_to_driver_ = [send_reply_callback, port]() {
+      send_reply_callback(Status::OK(), port);
+    };
+  } else {
+    send_reply_callback(Status::OK(), port);
+  }
+
+  return Status::OK();
+}
+
+std::shared_ptr<WorkerInterface> WorkerPool::GetRegisteredWorker(
+    const std::shared_ptr<ClientConnection> &connection) const {
+  for (const auto &entry : states_by_lang_) {
+    auto worker = GetWorker(entry.second.registered_workers, connection);
+    if (worker != nullptr) {
+      return worker;
+    }
+  }
+  return nullptr;
+}
+
+std::shared_ptr<WorkerInterface> WorkerPool::GetRegisteredDriver(
+    const std::shared_ptr<ClientConnection> &connection) const {
+  for (const auto &entry : states_by_lang_) {
+    auto driver = GetWorker(entry.second.registered_drivers, connection);
+    if (driver != nullptr) {
+      return driver;
+    }
+  }
+  return nullptr;
+}
+
+void WorkerPool::PushSpillWorker(const std::shared_ptr<WorkerInterface> &worker) {
+  PushIOWorkerInternal(worker, rpc::WorkerType::SPILL_WORKER);
+}
+
+void WorkerPool::PopSpillWorker(
+    std::function<void(std::shared_ptr<WorkerInterface>)> callback) {
+  PopIOWorkerInternal(rpc::WorkerType::SPILL_WORKER, callback);
+}
+
+void WorkerPool::PushRestoreWorker(const std::shared_ptr<WorkerInterface> &worker) {
+  PushIOWorkerInternal(worker, rpc::WorkerType::RESTORE_WORKER);
+}
+
+void WorkerPool::PopRestoreWorker(
+    std::function<void(std::shared_ptr<WorkerInterface>)> callback) {
+  PopIOWorkerInternal(rpc::WorkerType::RESTORE_WORKER, callback);
+}
+
+void WorkerPool::PushIOWorkerInternal(const std::shared_ptr<WorkerInterface> &worker,
+                                      const rpc::WorkerType &worker_type) {
+  RAY_CHECK(IsIOWorkerType(worker->GetWorkerType()));
+  auto &state = GetStateForLanguage(Language::PYTHON);
+  auto &io_worker_state = GetIOWorkerStateFromWorkerType(worker_type, state);
+
+  RAY_LOG(DEBUG) << "Pushing an IO worker to the worker pool.";
+  if (io_worker_state.pending_io_tasks.empty()) {
+    io_worker_state.idle_io_workers.push(worker);
+  } else {
+    auto callback = io_worker_state.pending_io_tasks.front();
+    io_worker_state.pending_io_tasks.pop();
+    callback(worker);
+  }
+}
+
+void WorkerPool::PopIOWorkerInternal(
+    const rpc::WorkerType &worker_type,
+    std::function<void(std::shared_ptr<WorkerInterface>)> callback) {
+  auto &state = GetStateForLanguage(Language::PYTHON);
+  auto &io_worker_state = GetIOWorkerStateFromWorkerType(worker_type, state);
+
+  if (io_worker_state.idle_io_workers.empty()) {
+    // We must fill the pending task first, because 'TryStartIOWorkers' will
+    // start I/O workers according to the number of pending tasks.
+    io_worker_state.pending_io_tasks.push(callback);
+    TryStartIOWorkers(Language::PYTHON, worker_type);
+  } else {
+    auto io_worker = io_worker_state.idle_io_workers.front();
+    io_worker_state.idle_io_workers.pop();
+    callback(io_worker);
+  }
+}
+
+void WorkerPool::PushDeleteWorker(const std::shared_ptr<WorkerInterface> &worker) {
+  RAY_CHECK(IsIOWorkerType(worker->GetWorkerType()));
+  if (worker->GetWorkerType() == rpc::WorkerType::RESTORE_WORKER) {
+    PushRestoreWorker(worker);
+  } else {
+    PushSpillWorker(worker);
+  }
+}
+
+void WorkerPool::PopDeleteWorker(
+    std::function<void(std::shared_ptr<WorkerInterface>)> callback) {
+  auto &state = GetStateForLanguage(Language::PYTHON);
+  // Choose an I/O worker with more idle workers.
+  size_t num_spill_idle_workers = state.spill_io_worker_state.idle_io_workers.size();
+  size_t num_restore_idle_workers = state.restore_io_worker_state.idle_io_workers.size();
+
+  if (num_restore_idle_workers < num_spill_idle_workers) {
+    PopSpillWorker(callback);
+  } else {
+    PopRestoreWorker(callback);
+  }
+}
+
+void WorkerPool::InvokePopWorkerCallbackForProcess(
+    absl::flat_hash_map<StartupToken, TaskWaitingForWorkerInfo>
+        &starting_workers_to_tasks,
+    StartupToken startup_token, const std::shared_ptr<WorkerInterface> &worker,
+    const PopWorkerStatus &status, bool *found, bool *worker_used, TaskID *task_id) {
+  *found = false;
+  *worker_used = false;
+  auto it = starting_workers_to_tasks.find(startup_token);
+  if (it != starting_workers_to_tasks.end()) {
+    *found = true;
+    *task_id = it->second.task_id;
+    const auto &callback = it->second.callback;
+    RAY_CHECK(callback);
+    *worker_used = callback(worker, status);
+    starting_workers_to_tasks.erase(it);
+  }
+}
+
+void WorkerPool::PushWorker(const std::shared_ptr<WorkerInterface> &worker) {
+  // Since the worker is now idle, unset its assigned task ID.
+  RAY_CHECK(worker->GetAssignedTaskId().IsNil())
+      << "Idle workers cannot have an assigned task ID";
+  auto &state = GetStateForLanguage(worker->GetLanguage());
+  bool found;
+  bool used;
+  TaskID task_id;
+  InvokePopWorkerCallbackForProcess(state.starting_dedicated_workers_to_tasks,
+                                    worker->GetStartupToken(), worker,
+                                    PopWorkerStatus::OK, &found, &used, &task_id);
+  if (found) {
+    // The worker is used for the actor creation task with dynamic options.
+    if (!used) {
+      // Put it into idle dedicated worker pool.
+      // TODO(SongGuyang): This worker will not be used forever. We should kill it.
+      state.idle_dedicated_workers[task_id] = worker;
+    }
+    return;
+  }
+
+  InvokePopWorkerCallbackForProcess(state.starting_workers_to_tasks,
+                                    worker->GetStartupToken(), worker,
+                                    PopWorkerStatus::OK, &found, &used, &task_id);
+  // The worker is not used for the actor creation task with dynamic options.
+  if (!used) {
+    // Put the worker to the idle pool.
+    state.idle.insert(worker);
+    int64_t now = get_time_();
+    idle_of_all_languages_.emplace_back(worker, now);
+    idle_of_all_languages_map_[worker] = now;
+  }
+}
+
+void WorkerPool::TryKillingIdleWorkers() {
+  RAY_CHECK(idle_of_all_languages_.size() == idle_of_all_languages_map_.size());
+
+  int64_t now = get_time_();
+  size_t running_size = 0;
+  for (const auto &worker : GetAllRegisteredWorkers()) {
+    if (!worker->IsDead() && worker->GetWorkerType() == rpc::WorkerType::WORKER) {
+      running_size++;
+    }
+  }
+  // Subtract the number of pending exit workers first. This will help us killing more
+  // idle workers that it needs to.
+  RAY_CHECK(running_size >= pending_exit_idle_workers_.size());
+  running_size -= pending_exit_idle_workers_.size();
+  // Kill idle workers in FIFO order.
+  for (const auto &idle_pair : idle_of_all_languages_) {
+    const auto &idle_worker = idle_pair.first;
+    const auto &job_id = idle_worker->GetAssignedJobId();
+    if (running_size <= static_cast<size_t>(num_workers_soft_limit_)) {
+      if (!finished_jobs_.count(job_id)) {
+        // Ignore the soft limit for jobs that have already finished, as we
+        // should always clean up these workers.
+        break;
+      }
+    }
+
+    if (now - idle_pair.second <
+        RayConfig::instance().idle_worker_killing_time_threshold_ms()) {
+      break;
+    }
+
+    if (idle_worker->IsDead()) {
+      // This worker has already been killed.
+      // This is possible because a Java worker process may hold multiple workers.
+      continue;
+    }
+    auto worker_startup_token = idle_worker->GetStartupToken();
+    auto &worker_state = GetStateForLanguage(idle_worker->GetLanguage());
+
+    if (worker_state.starting_worker_processes.count(worker_startup_token) > 0) {
+      // A Java worker process may hold multiple workers.
+      // Some workers of this process are pending registration. Skip killing this worker.
+      continue;
+    }
+
+    auto process = idle_worker->GetProcess();
+    // Make sure all workers in this worker process are idle.
+    // This block of code is needed by Java workers.
+    auto workers_in_the_same_process = GetWorkersByProcess(process);
+    bool can_be_killed = true;
+    for (const auto &worker : workers_in_the_same_process) {
+      if (worker_state.idle.count(worker) == 0 ||
+          now - idle_of_all_languages_map_[worker] <
+              RayConfig::instance().idle_worker_killing_time_threshold_ms()) {
+        // Another worker in this process isn't idle, or hasn't been idle for a while, so
+        // this process can't be killed.
+        can_be_killed = false;
+        break;
+      }
+
+      // Skip killing the worker process if there's any inflight `Exit` RPC requests to
+      // this worker process.
+      if (pending_exit_idle_workers_.count(worker->WorkerId())) {
+        can_be_killed = false;
+        break;
+      }
+    }
+    if (!can_be_killed) {
+      continue;
+    }
+
+    RAY_CHECK(running_size >= workers_in_the_same_process.size());
+    if (running_size - workers_in_the_same_process.size() <
+        static_cast<size_t>(num_workers_soft_limit_)) {
+      // A Java worker process may contain multiple workers. Killing more workers than we
+      // expect may slow the job.
+      if (!finished_jobs_.count(job_id)) {
+        // Ignore the soft limit for jobs that have already finished, as we
+        // should always clean up these workers.
+        return;
+      }
+    }
+
+    for (const auto &worker : workers_in_the_same_process) {
+      RAY_LOG(DEBUG) << "The worker pool has " << running_size
+                     << " registered workers which exceeds the soft limit of "
+                     << num_workers_soft_limit_ << ", and worker " << worker->WorkerId()
+                     << " with pid " << process.GetId()
+                     << " has been idle for a a while. Kill it.";
+      // To avoid object lost issue caused by forcibly killing, send an RPC request to the
+      // worker to allow it to do cleanup before exiting.
+      if (!worker->IsDead()) {
+        // Register the worker to pending exit so that we can correctly calculate the
+        // running_size.
+        // This also means that there's an inflight `Exit` RPC request to the worker.
+        pending_exit_idle_workers_.emplace(worker->WorkerId(), worker);
+        auto rpc_client = worker->rpc_client();
+        RAY_CHECK(rpc_client);
+        RAY_CHECK(running_size > 0);
+        running_size--;
+        rpc::ExitRequest request;
+        rpc_client->Exit(request, [this, worker](const ray::Status &status,
+                                                 const rpc::ExitReply &r) {
+          RAY_CHECK(pending_exit_idle_workers_.erase(worker->WorkerId()));
+          if (!status.ok()) {
+            RAY_LOG(ERROR) << "Failed to send exit request: " << status.ToString();
+          }
+
+          // In case of failed to send request, we remove it from pool as well
+          // TODO (iycheng): We should handle the grpc failure in better way.
+          if (!status.ok() || r.success()) {
+            auto &worker_state = GetStateForLanguage(worker->GetLanguage());
+            // If we could kill the worker properly, we remove them from the idle pool.
+            RemoveWorker(worker_state.idle, worker);
+            // We always mark the worker as dead.
+            // If the worker is not idle at this moment, we'd want to mark it as dead
+            // so it won't be reused later.
+            if (!worker->IsDead()) {
+              worker->MarkDead();
+            }
+          } else {
+            // We re-insert the idle worker to the back of the queue if it fails to kill
+            // the worker (e.g., when the worker owns the object). Without this, if the
+            // first N workers own objects, it can't kill idle workers that are >= N+1.
+            const auto &idle_pair = idle_of_all_languages_.front();
+            idle_of_all_languages_.push_back(idle_pair);
+            idle_of_all_languages_.pop_front();
+            RAY_CHECK(idle_of_all_languages_.size() == idle_of_all_languages_map_.size());
+          }
+        });
+      } else {
+        // Even it's a dead worker, we still need to remove them from the pool.
+        RemoveWorker(worker_state.idle, worker);
+      }
+    }
+  }
+
+  std::list<std::pair<std::shared_ptr<WorkerInterface>, int64_t>>
+      new_idle_of_all_languages;
+  idle_of_all_languages_map_.clear();
+  for (const auto &idle_pair : idle_of_all_languages_) {
+    if (!idle_pair.first->IsDead()) {
+      new_idle_of_all_languages.push_back(idle_pair);
+      idle_of_all_languages_map_.emplace(idle_pair);
+    }
+  }
+
+  idle_of_all_languages_ = std::move(new_idle_of_all_languages);
+  RAY_CHECK(idle_of_all_languages_.size() == idle_of_all_languages_map_.size());
+}
+
+void WorkerPool::PopWorker(const TaskSpecification &task_spec,
+                           const PopWorkerCallback &callback,
+                           const std::string &allocated_instances_serialized_json) {
+  RAY_LOG(DEBUG) << "Pop worker for task " << task_spec.TaskId() << " task name "
+                 << task_spec.FunctionDescriptor()->ToString();
+  auto &state = GetStateForLanguage(task_spec.GetLanguage());
+
+  std::shared_ptr<WorkerInterface> worker = nullptr;
+  auto start_worker_process_fn = [this, allocated_instances_serialized_json](
+                                     const TaskSpecification &task_spec, State &state,
+                                     std::vector<std::string> dynamic_options,
+                                     bool dedicated,
+                                     const std::string &serialized_runtime_env,
+                                     const std::string &serialized_runtime_env_context,
+                                     const PopWorkerCallback &callback) -> Process {
+    PopWorkerStatus status = PopWorkerStatus::OK;
+    auto [proc, startup_token] = StartWorkerProcess(
+        task_spec.GetLanguage(), rpc::WorkerType::WORKER, task_spec.JobId(), &status,
+        dynamic_options, task_spec.GetRuntimeEnvHash(), serialized_runtime_env_context,
+        allocated_instances_serialized_json, task_spec.RuntimeEnvInfo());
+    if (status == PopWorkerStatus::OK) {
+      RAY_CHECK(proc.IsValid());
+      WarnAboutSize();
+      auto task_info = TaskWaitingForWorkerInfo{task_spec.TaskId(), callback};
+      if (dedicated) {
+        state.starting_dedicated_workers_to_tasks[startup_token] = std::move(task_info);
+      } else {
+        state.starting_workers_to_tasks[startup_token] = std::move(task_info);
+      }
+    } else {
+      // TODO(SongGuyang): Wait until a worker is pushed or a worker can be started If
+      // startup concurrency maxed out or job not started.
+      PopWorkerCallbackAsync(callback, nullptr, status);
+    }
+    return proc;
+  };
+
+  if (task_spec.IsActorTask()) {
+    // Code path of actor task.
+    RAY_CHECK(false) << "Direct call shouldn't reach here.";
+  } else if (task_spec.IsActorCreationTask() &&
+             !task_spec.DynamicWorkerOptions().empty()) {
+    // Code path of task that needs a dedicated worker: an actor creation task with
+    // dynamic worker options.
+    // Try to pop it from idle dedicated pool.
+    auto it = state.idle_dedicated_workers.find(task_spec.TaskId());
+    if (it != state.idle_dedicated_workers.end()) {
+      // There is an idle dedicated worker for this task.
+      worker = std::move(it->second);
+      state.idle_dedicated_workers.erase(it);
+    } else {
+      // We are not pending a registration from a worker for this task,
+      // so start a new worker process for this task.
+      std::vector<std::string> dynamic_options = {};
+      if (task_spec.IsActorCreationTask()) {
+        dynamic_options = task_spec.DynamicWorkerOptions();
+      }
+
+      if (task_spec.HasRuntimeEnv()) {
+        // create runtime env.
+        CreateRuntimeEnv(
+            task_spec.SerializedRuntimeEnv(), task_spec.JobId(),
+            [this, start_worker_process_fn, callback, &state, task_spec, dynamic_options](
+                bool successful, const std::string &serialized_runtime_env_context) {
+              if (successful) {
+                start_worker_process_fn(task_spec, state, dynamic_options, true,
+                                        task_spec.SerializedRuntimeEnv(),
+                                        serialized_runtime_env_context, callback);
+              } else {
+                process_failed_runtime_env_setup_failed_++;
+                callback(nullptr, PopWorkerStatus::RuntimeEnvCreationFailed);
+                RAY_LOG(WARNING)
+                    << "Create runtime env failed for task " << task_spec.TaskId()
+                    << " and couldn't create the dedicated worker.";
+              }
+            },
+            allocated_instances_serialized_json);
+      } else {
+        start_worker_process_fn(task_spec, state, dynamic_options, true, "", "",
+                                callback);
+      }
+    }
+  } else {
+    // Find an available worker which is already assigned to this job and which has
+    // the specified runtime env.
+    // Try to pop the most recently pushed worker.
+    const int runtime_env_hash = task_spec.GetRuntimeEnvHash();
+    for (auto it = idle_of_all_languages_.rbegin(); it != idle_of_all_languages_.rend();
+         it++) {
+      if (task_spec.GetLanguage() != it->first->GetLanguage() ||
+          it->first->GetAssignedJobId() != task_spec.JobId() ||
+          state.pending_disconnection_workers.count(it->first) > 0 ||
+          it->first->IsDead()) {
+        continue;
+      }
+      // These workers are exiting. So skip them.
+      if (pending_exit_idle_workers_.count(it->first->WorkerId())) {
+        continue;
+      }
+      // Skip if the runtime env doesn't match.
+      if (runtime_env_hash != it->first->GetRuntimeEnvHash()) {
+        continue;
+      }
+
+      state.idle.erase(it->first);
+      // We can't erase a reverse_iterator.
+      auto lit = it.base();
+      lit--;
+      worker = std::move(lit->first);
+      idle_of_all_languages_.erase(lit);
+      idle_of_all_languages_map_.erase(worker);
+      break;
+    }
+
+    if (worker == nullptr) {
+      // There are no more non-actor workers available to execute this task.
+      // Start a new worker process.
+      if (task_spec.HasRuntimeEnv()) {
+        // create runtime env.
+        CreateRuntimeEnv(
+            task_spec.SerializedRuntimeEnv(), task_spec.JobId(),
+            [this, start_worker_process_fn, callback, &state, task_spec](
+                bool successful, const std::string &serialized_runtime_env_context) {
+              if (successful) {
+                start_worker_process_fn(task_spec, state, {}, false,
+                                        task_spec.SerializedRuntimeEnv(),
+                                        serialized_runtime_env_context, callback);
+              } else {
+                process_failed_runtime_env_setup_failed_++;
+                callback(nullptr, PopWorkerStatus::RuntimeEnvCreationFailed);
+                RAY_LOG(WARNING)
+                    << "Create runtime env failed for task " << task_spec.TaskId()
+                    << " and couldn't create the worker.";
+              }
+            },
+            allocated_instances_serialized_json);
+      } else {
+        start_worker_process_fn(task_spec, state, {}, false, "", "", callback);
+      }
+    }
+  }
+
+  if (worker) {
+    RAY_CHECK(worker->GetAssignedJobId() == task_spec.JobId());
+    PopWorkerCallbackAsync(callback, worker);
+  }
+}
+
+void WorkerPool::PrestartWorkers(const TaskSpecification &task_spec, int64_t backlog_size,
+                                 int64_t num_available_cpus) {
+  // Code path of task that needs a dedicated worker.
+  if ((task_spec.IsActorCreationTask() && !task_spec.DynamicWorkerOptions().empty()) ||
+      task_spec.HasRuntimeEnv()) {
+    return;  // Not handled.
+    // TODO(architkulkarni): We'd eventually like to prestart workers with the same
+    // runtime env to improve initial startup performance.
+  }
+
+  auto &state = GetStateForLanguage(task_spec.GetLanguage());
+  // The number of available workers that can be used for this task spec.
+  int num_usable_workers = state.idle.size();
+  for (auto &entry : state.starting_worker_processes) {
+    num_usable_workers += entry.second.num_starting_workers;
+  }
+  // Some existing workers may be holding less than 1 CPU each, so we should
+  // start as many workers as needed to fill up the remaining CPUs.
+  auto desired_usable_workers = std::min<int64_t>(num_available_cpus, backlog_size);
+  if (num_usable_workers < desired_usable_workers) {
+    // Account for workers that are idle or already starting.
+    int64_t num_needed = desired_usable_workers - num_usable_workers;
+    RAY_LOG(DEBUG) << "Prestarting " << num_needed << " workers given task backlog size "
+                   << backlog_size << " and available CPUs " << num_available_cpus;
+    for (int i = 0; i < num_needed; i++) {
+      PopWorkerStatus status;
+      StartWorkerProcess(task_spec.GetLanguage(), rpc::WorkerType::WORKER,
+                         task_spec.JobId(), &status);
+    }
+  }
+}
+
+bool WorkerPool::DisconnectWorker(const std::shared_ptr<WorkerInterface> &worker,
+                                  rpc::WorkerExitType disconnect_type) {
+  runtime_env_manager_.RemoveURIReference(worker->WorkerId().Hex());
+  auto &state = GetStateForLanguage(worker->GetLanguage());
+  RAY_CHECK(RemoveWorker(state.registered_workers, worker));
+  RAY_UNUSED(RemoveWorker(state.pending_disconnection_workers, worker));
+
+  for (auto it = idle_of_all_languages_.begin(); it != idle_of_all_languages_.end();
+       it++) {
+    if (it->first == worker) {
+      idle_of_all_languages_.erase(it);
+      idle_of_all_languages_map_.erase(worker);
+      break;
+    }
+  }
+
+  MarkPortAsFree(worker->AssignedPort());
+  auto status = RemoveWorker(state.idle, worker);
+  if (disconnect_type != rpc::WorkerExitType::INTENDED_EXIT) {
+    // A Java worker process may have multiple workers. If one of them disconnects
+    // unintentionally (which means that the worker process has died), we remove the
+    // others from idle pool so that the failed actor will not be rescheduled on the same
+    // process.
+    auto pid = worker->GetProcess().GetId();
+    for (auto worker2 : state.registered_workers) {
+      if (worker2->GetProcess().GetId() == pid) {
+        // NOTE(kfstorm): We have to use a new field to record these workers (instead of
+        // just removing them from idle sets) because they may haven't announced worker
+        // port yet. When they announce worker port, they'll be marked idle again. So
+        // removing them from idle sets here doesn't really prevent them from being popped
+        // later.
+        state.pending_disconnection_workers.insert(worker2);
+      }
+    }
+  }
+  return status;
+}
+
+void WorkerPool::DisconnectDriver(const std::shared_ptr<WorkerInterface> &driver) {
+  auto &state = GetStateForLanguage(driver->GetLanguage());
+  RAY_CHECK(RemoveWorker(state.registered_drivers, driver));
+  MarkPortAsFree(driver->AssignedPort());
+}
+
+inline WorkerPool::State &WorkerPool::GetStateForLanguage(const Language &language) {
+  auto state = states_by_lang_.find(language);
+  RAY_CHECK(state != states_by_lang_.end())
+      << "Required Language isn't supported: " << Language_Name(language);
+  return state->second;
+}
+
+inline bool WorkerPool::IsIOWorkerType(const rpc::WorkerType &worker_type) {
+  return worker_type == rpc::WorkerType::SPILL_WORKER ||
+         worker_type == rpc::WorkerType::RESTORE_WORKER;
+}
+
+std::vector<std::shared_ptr<WorkerInterface>> WorkerPool::GetWorkersRunningTasksForJob(
+    const JobID &job_id) const {
+  std::vector<std::shared_ptr<WorkerInterface>> workers;
+
+  for (const auto &entry : states_by_lang_) {
+    for (const auto &worker : entry.second.registered_workers) {
+      if (worker->GetAssignedJobId() == job_id) {
+        workers.push_back(worker);
+      }
+    }
+  }
+
+  return workers;
+}
+
+const std::vector<std::shared_ptr<WorkerInterface>> WorkerPool::GetAllRegisteredWorkers(
+    bool filter_dead_workers) const {
+  std::vector<std::shared_ptr<WorkerInterface>> workers;
+
+  for (const auto &entry : states_by_lang_) {
+    for (const auto &worker : entry.second.registered_workers) {
+      if (!worker->IsRegistered()) {
+        continue;
+      }
+
+      if (filter_dead_workers && worker->IsDead()) {
+        continue;
+      }
+      workers.push_back(worker);
+    }
+  }
+
+  return workers;
+}
+
+const std::vector<std::shared_ptr<WorkerInterface>> WorkerPool::GetAllRegisteredDrivers(
+    bool filter_dead_drivers) const {
+  std::vector<std::shared_ptr<WorkerInterface>> drivers;
+
+  for (const auto &entry : states_by_lang_) {
+    for (const auto &driver : entry.second.registered_drivers) {
+      if (!driver->IsRegistered()) {
+        continue;
+      }
+
+      if (filter_dead_drivers && driver->IsDead()) {
+        continue;
+      }
+      drivers.push_back(driver);
+    }
+  }
+
+  return drivers;
+}
+
+void WorkerPool::WarnAboutSize() {
+  for (auto &entry : states_by_lang_) {
+    auto &state = entry.second;
+    int64_t num_workers_started_or_registered = 0;
+    num_workers_started_or_registered +=
+        static_cast<int64_t>(state.registered_workers.size());
+    for (const auto &starting_process : state.starting_worker_processes) {
+      num_workers_started_or_registered += starting_process.second.num_starting_workers;
+    }
+    // Don't count IO workers towards the warning message threshold.
+    num_workers_started_or_registered -= RayConfig::instance().max_io_workers() * 2;
+    int64_t multiple = num_workers_started_or_registered / state.multiple_for_warning;
+    std::stringstream warning_message;
+    if (multiple >= 4 && multiple > state.last_warning_multiple) {
+      // Push an error message to the user if the worker pool tells us that it is
+      // getting too big.
+      state.last_warning_multiple = multiple;
+      warning_message
+          << "WARNING: " << num_workers_started_or_registered << " "
+          << Language_Name(entry.first)
+          << " worker processes have been started on node: " << node_id_
+          << " with address: " << node_address_ << ". "
+          << "This could be a result of using "
+          << "a large number of actors, or due to tasks blocked in ray.get() calls "
+          << "(see https://github.com/ray-project/ray/issues/3644 for "
+          << "some discussion of workarounds).";
+      std::string warning_message_str = warning_message.str();
+      RAY_LOG(WARNING) << warning_message_str;
+      auto error_data_ptr = gcs::CreateErrorTableData("worker_pool_large",
+                                                      warning_message_str, get_time_());
+      RAY_CHECK_OK(gcs_client_->Errors().AsyncReportJobError(error_data_ptr, nullptr));
+    }
+  }
+}
+
+void WorkerPool::TryStartIOWorkers(const Language &language) {
+  TryStartIOWorkers(language, rpc::WorkerType::RESTORE_WORKER);
+  TryStartIOWorkers(language, rpc::WorkerType::SPILL_WORKER);
+}
+
+void WorkerPool::TryStartIOWorkers(const Language &language,
+                                   const rpc::WorkerType &worker_type) {
+  if (language != Language::PYTHON) {
+    return;
+  }
+  auto &state = GetStateForLanguage(language);
+  auto &io_worker_state = GetIOWorkerStateFromWorkerType(worker_type, state);
+
+  int available_io_workers_num = io_worker_state.num_starting_io_workers +
+                                 io_worker_state.registered_io_workers.size();
+  int max_workers_to_start =
+      RayConfig::instance().max_io_workers() - available_io_workers_num;
+  // Compare first to prevent unsigned underflow.
+  if (io_worker_state.pending_io_tasks.size() > io_worker_state.idle_io_workers.size()) {
+    int expected_workers_num =
+        io_worker_state.pending_io_tasks.size() - io_worker_state.idle_io_workers.size();
+    if (expected_workers_num > max_workers_to_start) {
+      expected_workers_num = max_workers_to_start;
+    }
+    for (; expected_workers_num > 0; expected_workers_num--) {
+      PopWorkerStatus status;
+      auto [proc, startup_token] =
+          StartWorkerProcess(ray::Language::PYTHON, worker_type, JobID::Nil(), &status);
+      if (!proc.IsValid()) {
+        // We may hit the maximum worker start up concurrency limit. Stop.
+        return;
+      }
+    }
+  }
+}
+
+std::unordered_set<std::shared_ptr<WorkerInterface>> WorkerPool::GetWorkersByProcess(
+    const Process &process) {
+  std::unordered_set<std::shared_ptr<WorkerInterface>> workers_of_process;
+  for (auto &entry : states_by_lang_) {
+    auto &worker_state = entry.second;
+    for (const auto &worker : worker_state.registered_workers) {
+      if (worker->GetProcess().GetId() == process.GetId()) {
+        workers_of_process.insert(worker);
+      }
+    }
+  }
+  return workers_of_process;
+}
+
+std::string WorkerPool::DebugString() const {
+  std::stringstream result;
+  result << "WorkerPool:";
+  result << "\n- registered jobs: " << all_jobs_.size() - finished_jobs_.size();
+  result << "\n- process_failed_job_config_missing: "
+         << process_failed_job_config_missing_;
+  result << "\n- process_failed_rate_limited: " << process_failed_rate_limited_;
+  result << "\n- process_failed_pending_registration: "
+         << process_failed_pending_registration_;
+  result << "\n- process_failed_runtime_env_setup_failed: "
+         << process_failed_runtime_env_setup_failed_;
+  for (const auto &entry : states_by_lang_) {
+    result << "\n- num " << Language_Name(entry.first)
+           << " workers: " << entry.second.registered_workers.size();
+    result << "\n- num " << Language_Name(entry.first)
+           << " drivers: " << entry.second.registered_drivers.size();
+    result << "\n- num object spill callbacks queued: "
+           << entry.second.spill_io_worker_state.pending_io_tasks.size();
+    result << "\n- num object restore queued: "
+           << entry.second.restore_io_worker_state.pending_io_tasks.size();
+    result << "\n- num util functions queued: "
+           << entry.second.util_io_worker_state.pending_io_tasks.size();
+  }
+  result << "\n- num idle workers: " << idle_of_all_languages_.size();
+  result << "\n" << runtime_env_manager_.DebugString();
+  return result.str();
+}
+
+WorkerPool::IOWorkerState &WorkerPool::GetIOWorkerStateFromWorkerType(
+    const rpc::WorkerType &worker_type, WorkerPool::State &state) const {
+  RAY_CHECK(worker_type != rpc::WorkerType::WORKER)
+      << worker_type << " type cannot be used to retrieve io_worker_state";
+  switch (worker_type) {
+  case rpc::WorkerType::SPILL_WORKER:
+    return state.spill_io_worker_state;
+  case rpc::WorkerType::RESTORE_WORKER:
+    return state.restore_io_worker_state;
+  default:
+    RAY_LOG(FATAL) << "Unknown worker type: " << worker_type;
+  }
+  UNREACHABLE;
+}
+
+void WorkerPool::CreateRuntimeEnv(
+    const std::string &serialized_runtime_env, const JobID &job_id,
+    const std::function<void(bool, const std::string &)> &callback,
+    const std::string &serialized_allocated_resource_instances) {
+  // create runtime env.
+  agent_manager_->CreateRuntimeEnv(
+      job_id, serialized_runtime_env, serialized_allocated_resource_instances,
+      [job_id, serialized_runtime_env, callback](
+          bool successful, const std::string &serialized_runtime_env_context) {
+        if (successful) {
+          callback(true, serialized_runtime_env_context);
+        } else {
+          RAY_LOG(WARNING) << "Couldn't create a runtime environment for job " << job_id
+                           << ". The runtime environment was " << serialized_runtime_env
+                           << ".";
+          callback(false, "");
+        }
+      });
+}
+
+}  // namespace raylet
+
+}  // namespace ray