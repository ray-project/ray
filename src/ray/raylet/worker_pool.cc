--- conflicted
+++ resolved
@@ -105,30 +105,7 @@
       free_ports_->push(port);
     }
   }
-<<<<<<< HEAD
-=======
-  if (!RayConfig::instance().enable_multi_tenancy()) {
-    Start(num_workers);
-  } else {
-    ScheduleIdleWorkerKilling();
-  }
-}
-
-void WorkerPool::Start(int num_workers) {
-  RAY_CHECK(!RayConfig::instance().enable_multi_tenancy());
-  for (auto &entry : states_by_lang_) {
-    if (entry.first == Language::JAVA) {
-      // Disable initial workers for Java.
-      continue;
-    }
-    auto &state = entry.second;
-    int num_worker_processes = static_cast<int>(
-        std::ceil(static_cast<double>(num_workers) / state.num_workers_per_process));
-    for (int i = 0; i < num_worker_processes; i++) {
-      StartWorkerProcess(entry.first, rpc::WorkerType::WORKER, JobID::Nil());
-    }
-  }
->>>>>>> 63b85df8
+  ScheduleIdleWorkerKilling();
 }
 
 WorkerPool::~WorkerPool() {
@@ -155,15 +132,7 @@
     std::vector<std::string> dynamic_options,
     std::unordered_map<std::string, std::string> override_environment_variables) {
   rpc::JobConfig *job_config = nullptr;
-<<<<<<< HEAD
-  RAY_CHECK(!job_id.IsNil());
-  auto it = unfinished_jobs_.find(job_id);
-  if (it == unfinished_jobs_.end()) {
-    RAY_LOG(DEBUG) << "Job config of job " << job_id << " are not local yet.";
-    // Will reschedule ready tasks in `NodeManager::HandleJobStarted`.
-    return Process();
-=======
-  if (RayConfig::instance().enable_multi_tenancy() && !IsIOWorkerType(worker_type)) {
+  if (!IsIOWorkerType(worker_type)) {
     RAY_CHECK(!job_id.IsNil());
     auto it = all_jobs_.find(job_id);
     if (it == all_jobs_.end()) {
@@ -172,9 +141,7 @@
       return Process();
     }
     job_config = &it->second;
->>>>>>> 63b85df8
-  }
-  job_config = &it->second;
+  }
 
   auto &state = GetStateForLanguage(language);
   // If we are already starting up too many workers, then return without starting
@@ -204,12 +171,7 @@
     }
   }
 
-<<<<<<< HEAD
-  if (!job_config->jvm_options().empty()) {
-=======
-  // For non-multi-tenancy mode, job code search path is embedded in worker_command.
-  if (RayConfig::instance().enable_multi_tenancy() && job_config) {
->>>>>>> 63b85df8
+  if (job_config) {
     // Note that we push the item to the front of the vector to make
     // sure this is the freshest option than others.
     if (!job_config->jvm_options().empty()) {
@@ -295,14 +257,6 @@
     }
   }
 
-<<<<<<< HEAD
-  ProcessEnvironment env(job_config->worker_env().begin(), job_config->worker_env().end());
-  Process proc = StartProcess(worker_command_args, env);
-  // If the pid is reused between processes, the old process must have exited.
-  // So it's safe to bind the pid with another job ID.
-  RAY_LOG(DEBUG) << "Worker process " << proc.GetId() << " is bound to job " << job_id;
-  state.worker_pids_to_assigned_jobs[proc.GetId()] = job_id;
-=======
   if (IsIOWorkerType(worker_type)) {
     RAY_CHECK(!RayConfig::instance().object_spilling_config().empty());
     RAY_LOG(DEBUG) << "Adding object spill config "
@@ -312,12 +266,12 @@
   }
 
   ProcessEnvironment env;
-  if (RayConfig::instance().enable_multi_tenancy() && !IsIOWorkerType(worker_type)) {
+  if (!IsIOWorkerType(worker_type)) {
     // We pass the job ID to worker processes via an environment variable, so we don't
     // need to add a new CLI parameter for both Python and Java workers.
     env.emplace(kEnvVarKeyJobId, job_id.Hex());
   }
-  if (RayConfig::instance().enable_multi_tenancy() && job_config) {
+  if (job_config) {
     env.insert(job_config->worker_env().begin(), job_config->worker_env().end());
   }
 
@@ -331,7 +285,6 @@
   auto duration = std::chrono::duration_cast<std::chrono::milliseconds>(end - start);
   stats::ProcessStartupTimeMs.Record(duration.count());
 
->>>>>>> 63b85df8
   RAY_LOG(DEBUG) << "Started worker process of " << workers_to_start
                  << " worker(s) with pid " << proc.GetId();
   MonitorStartingWorkerProcess(proc, language, worker_type);
@@ -492,38 +445,7 @@
     if (it->second == 0) {
       state.starting_worker_processes.erase(it);
       // We may have slots to start more workers now.
-<<<<<<< HEAD
-      TryStartIOWorkers(worker->GetLanguage(), state);
-    }
-
-    RAY_CHECK(worker->GetProcess().GetId() == pid);
-    state.registered_workers.insert(worker);
-    if (worker->GetWorkerType() == rpc::WorkerType::IO_WORKER) {
-      state.registered_io_workers.insert(worker);
-      state.num_starting_io_workers--;
-    }
-
-    auto dedicated_workers_it = state.worker_pids_to_assigned_jobs.find(pid);
-    RAY_CHECK(dedicated_workers_it != state.worker_pids_to_assigned_jobs.end());
-    auto job_id = dedicated_workers_it->second;
-    worker->AssignJobId(job_id);
-    // We don't call state.worker_pids_to_assigned_jobs.erase(job_id) here
-    // because we allow multi-workers per worker process.
-
-    // This is a workaround to finish driver registration after all initial workers are
-    // registered to Raylet if and only if Raylet is started by a Python driver and the
-    // job config is not set in `ray.init(...)`.
-    if (first_job_ == job_id && worker->GetLanguage() == Language::PYTHON) {
-      if (++first_job_registered_python_worker_count_ ==
-          first_job_driver_wait_num_python_workers_) {
-        if (first_job_send_register_client_reply_to_driver_) {
-          first_job_send_register_client_reply_to_driver_();
-          first_job_send_register_client_reply_to_driver_ = nullptr;
-        }
-      }
-=======
       TryStartIOWorkers(worker->GetLanguage());
->>>>>>> 63b85df8
     }
   }
   const auto &worker_type = worker->GetWorkerType();
@@ -533,19 +455,16 @@
     io_worker_state.num_starting_io_workers--;
   }
 
-  if (RayConfig::instance().enable_multi_tenancy()) {
-    // This is a workaround to finish driver registration after all initial workers are
-    // registered to Raylet if and only if Raylet is started by a Python driver and the
-    // job config is not set in `ray.init(...)`.
-    if (first_job_ == worker->GetAssignedJobId() &&
-        worker->GetLanguage() == Language::PYTHON) {
-      if (++first_job_registered_python_worker_count_ ==
-          first_job_driver_wait_num_python_workers_) {
-        if (first_job_send_register_client_reply_to_driver_) {
-          first_job_send_register_client_reply_to_driver_();
-          first_job_send_register_client_reply_to_driver_ = nullptr;
-        }
-      }
+  // This is a workaround to finish driver registration after all initial workers are
+  // registered to Raylet if and only if Raylet is started by a Python driver and the
+  // job config is not set in `ray.init(...)`.
+  if (first_job_ == worker->GetAssignedJobId() &&
+      worker->GetLanguage() == Language::PYTHON) {
+    if (++first_job_registered_python_worker_count_ ==
+        first_job_driver_wait_num_python_workers_) {
+      if (first_job_send_register_client_reply_to_driver_) {
+        first_job_send_register_client_reply_to_driver_();
+        first_job_send_register_client_reply_to_driver_ = nullptr;
     }
   }
 }
@@ -563,17 +482,6 @@
   driver->SetAssignedPort(port);
   auto &state = GetStateForLanguage(driver->GetLanguage());
   state.registered_drivers.insert(std::move(driver));
-<<<<<<< HEAD
-  driver->AssignJobId(job_id);
-  unfinished_jobs_[job_id] = job_config;
-
-  if (send_reply_callback) {
-    // This is a workaround to start initial workers on this node if and only if Raylet is
-    // started by a Python driver and the job config is not set in `ray.init(...)`.
-    // Invoke the `send_reply_callback` later to only finish driver
-    // registration after all initial workers are registered to Raylet.
-    bool delay_callback = false;
-=======
   const auto job_id = driver->GetAssignedJobId();
   all_jobs_[job_id] = job_config;
 
@@ -582,20 +490,15 @@
   // Invoke the `send_reply_callback` later to only finish driver
   // registration after all initial workers are registered to Raylet.
   bool delay_callback = false;
-  // Multi-tenancy is enabled.
-  if (RayConfig().instance().enable_multi_tenancy()) {
->>>>>>> 63b85df8
-    // If this is the first job.
-    if (first_job_.IsNil()) {
-      first_job_ = job_id;
-      // If the number of Python workers we need to wait is positive.
-      if (num_initial_python_workers_for_first_job_ > 0) {
-        delay_callback = true;
-        // Start initial Python workers for the first job.
-        for (int i = 0; i < num_initial_python_workers_for_first_job_; i++) {
-          StartWorkerProcess(Language::PYTHON, rpc::WorkerType::WORKER, job_id);
-        }
-      }
+  // If this is the first job.
+  if (first_job_.IsNil()) {
+    first_job_ = job_id;
+    // If the number of Python workers we need to wait is positive.
+    if (num_initial_python_workers_for_first_job_ > 0) {
+      delay_callback = true;
+      // Start initial Python workers for the first job.
+      for (int i = 0; i < num_initial_python_workers_for_first_job_; i++) {
+        StartWorkerProcess(Language::PYTHON, rpc::WorkerType::WORKER, job_id);
     }
   }
 
@@ -887,31 +790,14 @@
     }
   } else if (!task_spec.IsActorTask()) {
     // Code path of normal task or actor creation task without dynamic worker options.
-<<<<<<< HEAD
     // Find an available worker which is already assigned to this job.
-    for (auto it = state.idle.begin(); it != state.idle.end(); it++) {
-      if ((*it)->GetAssignedJobId() != task_spec.JobId()) {
-        continue;
-=======
-    if (!RayConfig::instance().enable_multi_tenancy()) {
-      if (!state.idle.empty()) {
-        worker = std::move(*state.idle.begin());
-        state.idle.erase(state.idle.begin());
-      } else {
-        // There are no more non-actor workers available to execute this task.
-        // Start a new worker process.
-        proc = StartWorkerProcess(task_spec.GetLanguage(), rpc::WorkerType::WORKER,
-                                  JobID::Nil());
-      }
-    } else {
-      // Find an available worker which is already assigned to this job.
       // Try to pop the most recently pushed worker.
       for (auto it = idle_of_all_languages_.rbegin(); it != idle_of_all_languages_.rend();
            it++) {
         if (task_spec.GetLanguage() != it->first->GetLanguage() ||
             it->first->GetAssignedJobId() != task_spec.JobId()) {
-          continue;
-        }
+        continue;
+      }
         state.idle.erase(it->first);
         // We can't erase a reverse_iterator.
         auto lit = it.base();
@@ -919,17 +805,6 @@
         worker = std::move(lit->first);
         idle_of_all_languages_.erase(lit);
         idle_of_all_languages_map_.erase(worker);
-        break;
-      }
-      if (worker == nullptr) {
-        // There are no more non-actor workers available to execute this task.
-        // Start a new worker process.
-        proc = StartWorkerProcess(task_spec.GetLanguage(), rpc::WorkerType::WORKER,
-                                  task_spec.JobId());
->>>>>>> 63b85df8
-      }
-      worker = std::move(*it);
-      state.idle.erase(it);
       break;
     }
     if (worker == nullptr) {
