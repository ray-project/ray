--- conflicted
+++ resolved
@@ -201,18 +201,6 @@
 
 /// Number of workers per CPP worker process
 RAY_CONFIG(int, num_workers_per_process_cpp, 1)
-<<<<<<< HEAD
-
-/// Maximum timeout in milliseconds within which a task lease must be renewed.
-RAY_CONFIG(int64_t, max_task_lease_timeout_ms, 60000)
-
-/// Maximum number of checkpoints to keep in GCS for an actor.
-/// Note: this number should be set to at least 2. Because saving a application
-/// checkpoint isn't atomic with saving the backend checkpoint, and it will break
-/// if this number is set to 1 and users save application checkpoints in place.
-RAY_CONFIG(int32_t, num_actor_checkpoints_to_keep, 20)
-=======
->>>>>>> 2a7f56e4
 
 /// Maximum number of ids in one batch to send to GCS to delete keys.
 RAY_CONFIG(uint32_t, maximum_gcs_deletion_batch_size, 1000)
