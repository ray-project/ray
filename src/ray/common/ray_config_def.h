--- conflicted
+++ resolved
@@ -22,10 +22,7 @@
 RAY_CONFIG(uint64_t, debug_dump_period_milliseconds, 10000)
 
 /// Whether to enable Ray event stats collection.
-<<<<<<< HEAD
-=======
 /// TODO(ekl) this seems to segfault Java unit tests when on by default?
->>>>>>> 96ddf5b9
 RAY_CONFIG(bool, event_stats, false)
 
 /// Whether to enable Ray legacy scheduler warnings. These are replaced by
