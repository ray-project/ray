--- conflicted
+++ resolved
@@ -719,15 +719,13 @@
 RAY_CONFIG(int64_t, health_check_timeout_ms, 10000)
 RAY_CONFIG(int64_t, health_check_failure_threshold, 5)
 
-<<<<<<< HEAD
 /// The pool size for grpc server call.
 RAY_CONFIG(uint64_t,
            num_server_call_thread,
            1U > std::thread::hardware_concurrency() / 4U
                ? 1U
                : std::thread::hardware_concurrency())
-=======
+
 /// Use madvise to prevent worker coredump from including the mapped plasma pages
 /// in the worker processes.
-RAY_CONFIG(bool, worker_core_dump_exclude_plasma_store, true)
->>>>>>> 261741a2
+RAY_CONFIG(bool, worker_core_dump_exclude_plasma_store, true)