// Copyright 2017 The Ray Authors.
//
// Licensed under the Apache License, Version 2.0 (the "License");
// you may not use this file except in compliance with the License.
// You may obtain a copy of the License at
//
//  http://www.apache.org/licenses/LICENSE-2.0
//
// Unless required by applicable law or agreed to in writing, software
// distributed under the License is distributed on an "AS IS" BASIS,
// WITHOUT WARRANTIES OR CONDITIONS OF ANY KIND, either express or implied.
// See the License for the specific language governing permissions and
// limitations under the License.

// This header file is used to avoid code duplication.
// It can be included multiple times in ray_config.h, and each inclusion
// could use a different definition of the RAY_CONFIG macro.
// Macro definition format: RAY_CONFIG(type, name, default_value).
// NOTE: This file should NOT be included in any file other than ray_config.h.

// IF YOU MODIFY THIS FILE and add a configuration parameter, you must change
// at least two additional things:
//     1. You must update the file "ray/python/ray/includes/ray_config.pxd".
//     2. You must update the file "ray/python/ray/includes/ray_config.pxi".

/// In theory, this is used to detect Ray cookie mismatches.
/// This magic number (hex for "RAY") is used instead of zero, rationale is
/// that it could still be possible that some random program sends an int64_t
/// which is zero, but it's much less likely that a program sends this
/// particular magic number.
RAY_CONFIG(int64_t, ray_cookie, 0x5241590000000000)

/// The duration that a single handler on the event loop can take before a
/// warning is logged that the handler is taking too long.
RAY_CONFIG(int64_t, handler_warning_timeout_ms, 100)

/// The duration between heartbeats sent by the raylets.
RAY_CONFIG(int64_t, raylet_heartbeat_timeout_milliseconds, 100)
/// Whether to send heartbeat lightly. When it is enalbed, only changed part,
/// like should_global_gc or changed resources, will be included in the heartbeat,
/// and gcs only broadcast the changed heartbeat.
RAY_CONFIG(bool, light_heartbeat_enabled, false)
/// If a component has not sent a heartbeat in the last num_heartbeats_timeout
/// heartbeat intervals, the raylet monitor process will report
/// it as dead to the db_client table.
RAY_CONFIG(int64_t, num_heartbeats_timeout, 300)
/// For a raylet, if the last heartbeat was sent more than this many
/// heartbeat periods ago, then a warning will be logged that the heartbeat
/// handler is drifting.
RAY_CONFIG(uint64_t, num_heartbeats_warning, 5)

/// The duration between dumping debug info to logs, or -1 to disable.
RAY_CONFIG(int64_t, debug_dump_period_milliseconds, 10000)

/// Whether to enable fair queueing between task classes in raylet. When
/// fair queueing is enabled, the raylet will try to balance the number
/// of running tasks by class (i.e., function name). This prevents one
/// type of task from starving other types (see issue #3664).
RAY_CONFIG(bool, fair_queueing_enabled, true)

/// Whether to enable object pinning for plasma objects. When this is
/// enabled, objects in scope in the cluster will not be LRU evicted.
RAY_CONFIG(bool, object_pinning_enabled, true)

/// Whether to enable distributed reference counting for objects. When this is
/// enabled, an object's ref count will include any references held by other
/// processes, such as when an ObjectID is serialized and passed as an argument
/// to another task. It will also include any references due to nesting, i.e.
/// if the object ID is nested inside another object that is still in scope.
/// When this is disabled, an object's ref count will include only local
/// information:
///  1. Local Python references to the ObjectID.
///  2. Pending tasks submitted by the local process that depend on the object.
/// If both this flag and object_pinning_enabled are turned on, then an object
/// will not be LRU evicted until it is out of scope in ALL processes in the
/// cluster and all objects that contain it are also out of scope. If this flag
/// is off and object_pinning_enabled is turned on, then an object will not be
/// LRU evicted until it is out of scope on the CREATOR of the ObjectID.
RAY_CONFIG(bool, distributed_ref_counting_enabled, true)

/// Whether to record the creation sites of object references. This adds more
/// information to `ray memstat`, but introduces a little extra overhead when
/// creating object references.
RAY_CONFIG(bool, record_ref_creation_sites, true)

/// If object_pinning_enabled is on, then objects that have been unpinned are
/// added to a local cache. When the cache is flushed, all objects in the cache
/// will be eagerly evicted in a batch by freeing all plasma copies in the
/// cluster. If set, then this is the duration between attempts to flush the
/// local cache. If this is set to 0, then the objects will be freed as soon as
/// they enter the cache. To disable eager eviction, set this to -1.
/// NOTE(swang): If distributed_ref_counting_enabled is off, then this will
/// likely cause spurious object lost errors for Object IDs that were
/// serialized, then either passed as an argument or returned from a task.
/// NOTE(swang): The timer is checked by the raylet during every heartbeat, so
/// this should be set to a value larger than
/// raylet_heartbeat_timeout_milliseconds.
RAY_CONFIG(int64_t, free_objects_period_milliseconds, 1000)

/// If object_pinning_enabled is on, then objects that have been unpinned are
/// added to a local cache. When the cache is flushed, all objects in the cache
/// will be eagerly evicted in a batch by freeing all plasma copies in the
/// cluster. This is the maximum number of objects in the local cache before it
/// is flushed. To disable eager eviction, set free_objects_period_milliseconds
/// to -1.
RAY_CONFIG(size_t, free_objects_batch_size, 100)

RAY_CONFIG(bool, lineage_pinning_enabled, false)

/// Whether to enable the new scheduler. The new scheduler is designed
/// only to work with  direct calls. Once direct calls afre becoming
/// the default, this scheduler will also become the default.
RAY_CONFIG(bool, new_scheduler_enabled, false)

// The max allowed size in bytes of a return object from direct actor calls.
// Objects larger than this size will be spilled/promoted to plasma.
RAY_CONFIG(int64_t, max_direct_call_object_size, 100 * 1024)

// The max gRPC message size (the gRPC internal default is 4MB). We use a higher
// limit in Ray to avoid crashing with many small inlined task arguments.
RAY_CONFIG(int64_t, max_grpc_message_size, 100 * 1024 * 1024)

// Number of times to retry creating a gRPC server.
RAY_CONFIG(int64_t, grpc_server_num_retries, 1)

// Retry timeout for trying to create a gRPC server. Only applies if the number
// of retries is non zero.
RAY_CONFIG(int64_t, grpc_server_retry_timeout_milliseconds, 1000)

// The min number of retries for direct actor creation tasks. The actual number
// of creation retries will be MAX(actor_creation_min_retries, max_restarts).
RAY_CONFIG(uint64_t, actor_creation_min_retries, 3)

/// The initial period for a task execution lease. The lease will expire this
/// many milliseconds after the first acquisition of the lease. Nodes that
/// require an object will not try to reconstruct the task until at least
/// this many milliseconds.
RAY_CONFIG(int64_t, initial_reconstruction_timeout_milliseconds, 10000)

/// The maximum duration that workers can hold on to another worker's lease
/// for direct task submission until it must be returned to the raylet.
RAY_CONFIG(int64_t, worker_lease_timeout_milliseconds, 500)

/// The interval at which the workers will check if their raylet has gone down.
/// When this happens, they will kill themselves.
RAY_CONFIG(int64_t, raylet_death_check_interval_milliseconds, 1000)

/// These are used by the worker to set timeouts and to batch requests when
/// getting objects.
RAY_CONFIG(int64_t, get_timeout_milliseconds, 1000)
RAY_CONFIG(int64_t, worker_get_request_size, 10000)
RAY_CONFIG(int64_t, worker_fetch_request_size, 10000)

/// This is used to bound the size of the Raylet's lineage cache. This is
/// the maximum uncommitted lineage size that any remote task in the cache
/// can have before eviction will be attempted.
RAY_CONFIG(uint64_t, max_lineage_size, 100)

/// This is a temporary constant used by actors to determine how many dummy
/// objects to store.
RAY_CONFIG(int64_t, actor_max_dummy_objects, 1000)

/// Number of times raylet client tries connecting to a raylet.
RAY_CONFIG(int64_t, raylet_client_num_connect_attempts, 10)
RAY_CONFIG(int64_t, raylet_client_connect_timeout_milliseconds, 1000)

/// The duration that the raylet will wait before reinitiating a
/// fetch request for a missing task dependency. This time may adapt based on
/// the number of missing task dependencies.
RAY_CONFIG(int64_t, raylet_fetch_timeout_milliseconds, 1000)

/// The duration that the raylet will wait between initiating
/// reconstruction calls for missing task dependencies. If there are many
/// missing task dependencies, we will only iniate reconstruction calls for
/// some of them each time.
RAY_CONFIG(int64_t, raylet_reconstruction_timeout_milliseconds, 1000)

/// The maximum number of objects that the raylet will issue
/// reconstruct calls for in a single pass through the reconstruct object
/// timeout handler.
RAY_CONFIG(int64_t, max_num_to_reconstruct, 10000)

/// The maximum number of objects to include in a single fetch request in the
/// regular raylet fetch timeout handler.
RAY_CONFIG(int64_t, raylet_fetch_request_size, 10000)

/// The maximum number of active object IDs to report in a heartbeat.
/// # NOTE: currently disabled by default.
RAY_CONFIG(size_t, raylet_max_active_object_ids, 0)

/// The duration that we wait after sending a worker SIGTERM before sending
/// the worker SIGKILL.
RAY_CONFIG(int64_t, kill_worker_timeout_milliseconds, 100)

/// The duration that we wait after the worekr is launched before the
/// starting_worker_timeout_callback() is called.
RAY_CONFIG(int64_t, worker_register_timeout_seconds, 30)

/// This is a timeout used to cause failures in the plasma manager and raylet
/// when certain event loop handlers take too long.
RAY_CONFIG(int64_t, max_time_for_handler_milliseconds, 1000)

/// This is used to cause failures when a certain loop in redis.cc which
/// synchronously looks up object manager addresses in redis is slow.
RAY_CONFIG(int64_t, max_time_for_loop, 1000)

/// Allow up to 5 seconds for connecting to Redis.
RAY_CONFIG(int64_t, redis_db_connect_retries, 50)
RAY_CONFIG(int64_t, redis_db_connect_wait_milliseconds, 100)

/// TODO(rkn): These constants are currently unused.
RAY_CONFIG(int64_t, plasma_default_release_delay, 64)
RAY_CONFIG(int64_t, L3_cache_size_bytes, 100000000)

/// Constants for the spillback scheduling policy.
RAY_CONFIG(int64_t, max_tasks_to_spillback, 10)

/// Every time an actor creation task has been spilled back a number of times
/// that is a multiple of this quantity, a warning will be pushed to the
/// corresponding driver. Since spillback currently occurs on a 100ms timer,
/// a value of 100 corresponds to a warning every 10 seconds.
RAY_CONFIG(int64_t, actor_creation_num_spillbacks_warning, 100)

/// If a node manager attempts to forward a task to another node manager and
/// the forward fails, then it will resubmit the task after this duration.
RAY_CONFIG(int64_t, node_manager_forward_task_retry_timeout_milliseconds, 1000)

/// Timeout, in milliseconds, to wait before retrying a failed pull in the
/// ObjectManager.
RAY_CONFIG(int, object_manager_pull_timeout_ms, 10000)

/// Timeout, in milliseconds, to wait until the Push request fails.
/// Special value:
/// Negative: waiting infinitely.
/// 0: giving up retrying immediately.
RAY_CONFIG(int, object_manager_push_timeout_ms, 10000)

/// The period of time that an object manager will wait before pushing the
/// same object again to a specific object manager.
RAY_CONFIG(int, object_manager_repeated_push_delay_ms, 60000)

/// Default chunk size for multi-chunk transfers to use in the object manager.
/// In the object manager, no single thread is permitted to transfer more
/// data than what is specified by the chunk size unless the number of object
/// chunks exceeds the number of available sending threads.
RAY_CONFIG(uint64_t, object_manager_default_chunk_size, 1000000)

/// Number of workers per Python worker process
RAY_CONFIG(int, num_workers_per_process_python, 1)

/// Number of workers per Java worker process
RAY_CONFIG(int, num_workers_per_process_java, 10)

/// Maximum timeout in milliseconds within which a task lease must be renewed.
RAY_CONFIG(int64_t, max_task_lease_timeout_ms, 60000)

/// Maximum number of checkpoints to keep in GCS for an actor.
/// Note: this number should be set to at least 2. Because saving a application
/// checkpoint isn't atomic with saving the backend checkpoint, and it will break
/// if this number is set to 1 and users save application checkpoints in place.
RAY_CONFIG(int32_t, num_actor_checkpoints_to_keep, 20)

/// Maximum number of ids in one batch to send to GCS to delete keys.
RAY_CONFIG(uint32_t, maximum_gcs_deletion_batch_size, 1000)

/// Maximum number of items in one batch to scan from GCS storage.
RAY_CONFIG(uint32_t, maximum_gcs_scan_batch_size, 1000)

/// When getting objects from object store, print a warning every this number of attempts.
RAY_CONFIG(uint32_t, object_store_get_warn_per_num_attempts, 50)

/// When getting objects from object store, max number of ids to print in the warning
/// message.
RAY_CONFIG(uint32_t, object_store_get_max_ids_to_print_in_warning, 20)

/// Allow up to 5 seconds for connecting to gcs service.
/// Note: this only takes effect when gcs service is enabled.
RAY_CONFIG(int64_t, gcs_service_connect_retries, 50)
/// Waiting time for each gcs service connection.
RAY_CONFIG(int64_t, internal_gcs_service_connect_wait_milliseconds, 100)
/// The interval at which the gcs server will check if redis has gone down.
/// When this happens, gcs server will kill itself.
RAY_CONFIG(int64_t, gcs_redis_heartbeat_interval_milliseconds, 100)
/// Duration to wait between retries for leasing worker in gcs server.
RAY_CONFIG(uint32_t, gcs_lease_worker_retry_interval_ms, 200)
/// Duration to wait between retries for creating actor in gcs server.
RAY_CONFIG(uint32_t, gcs_create_actor_retry_interval_ms, 200)

/// Maximum number of times to retry putting an object when the plasma store is full.
/// Can be set to -1 to enable unlimited retries.
RAY_CONFIG(int32_t, object_store_full_max_retries, 5)
/// Duration to sleep after failing to put an object in plasma because it is full.
/// This will be exponentially increased for each retry.
RAY_CONFIG(uint32_t, object_store_full_initial_delay_ms, 1000)

/// Duration to wait between retries for failed tasks.
RAY_CONFIG(uint32_t, task_retry_delay_ms, 5000)

/// Duration to wait between retrying to kill a task.
RAY_CONFIG(uint32_t, cancellation_retry_ms, 2000)

/// The interval at which the gcs rpc client will check if gcs rpc server is ready.
RAY_CONFIG(int64_t, ping_gcs_rpc_server_interval_milliseconds, 1000)

/// Maximum number of times to retry ping gcs rpc server when gcs server restarts.
RAY_CONFIG(int32_t, ping_gcs_rpc_server_max_retries, 600)

/// Whether start the Plasma Store as a Raylet thread.
RAY_CONFIG(bool, plasma_store_as_thread, false)

/// The interval at which the gcs client will check if the address of gcs service has
/// changed. When the address changed, we will resubscribe again.
RAY_CONFIG(int64_t, gcs_service_address_check_interval_milliseconds, 1000)

RAY_CONFIG(bool, gcs_actor_service_enabled,
           getenv("RAY_GCS_ACTOR_SERVICE_ENABLED") != nullptr &&
               getenv("RAY_GCS_ACTOR_SERVICE_ENABLED") == std::string("true"))

/// The batch size for metrics export.
RAY_CONFIG(int64_t, metrics_report_batch_size, 100)

/// Whether or not we enable metrics collection.
RAY_CONFIG(int64_t, enable_metrics_collection, true)

/// Whether start the Plasma Store as a Raylet thread.
RAY_CONFIG(bool, put_small_object_in_memory_store, false)

<<<<<<< HEAD
/// Metric agent port for reporting.
RAY_CONFIG(int, metrics_agent_port, -1)
=======
/// Maximum number of tasks that can be in flight between an owner and a worker for which
/// the owner has been granted a lease. A value >1 is used when we want to enable
/// pipelining task submission.
RAY_CONFIG(uint32_t, max_tasks_in_flight_per_worker, 1)
>>>>>>> 2554a1a9
<|MERGE_RESOLUTION|>--- conflicted
+++ resolved
@@ -325,12 +325,9 @@
 /// Whether start the Plasma Store as a Raylet thread.
 RAY_CONFIG(bool, put_small_object_in_memory_store, false)
 
-<<<<<<< HEAD
 /// Metric agent port for reporting.
 RAY_CONFIG(int, metrics_agent_port, -1)
-=======
 /// Maximum number of tasks that can be in flight between an owner and a worker for which
 /// the owner has been granted a lease. A value >1 is used when we want to enable
 /// pipelining task submission.
-RAY_CONFIG(uint32_t, max_tasks_in_flight_per_worker, 1)
->>>>>>> 2554a1a9
+RAY_CONFIG(uint32_t, max_tasks_in_flight_per_worker, 1)