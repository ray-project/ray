// Copyright 2017 The Ray Authors.
//
// Licensed under the Apache License, Version 2.0 (the "License");
// you may not use this file except in compliance with the License.
// You may obtain a copy of the License at
//
//  http://www.apache.org/licenses/LICENSE-2.0
//
// Unless required by applicable law or agreed to in writing, software
// distributed under the License is distributed on an "AS IS" BASIS,
// WITHOUT WARRANTIES OR CONDITIONS OF ANY KIND, either express or implied.
// See the License for the specific language governing permissions and
// limitations under the License.

// This header file is used to avoid code duplication.
// It can be included multiple times in ray_config.h, and each inclusion
// could use a different definition of the RAY_CONFIG macro.
// Macro definition format: RAY_CONFIG(type, name, default_value).
// NOTE: This file should NOT be included in any file other than ray_config.h.

// IF YOU MODIFY THIS FILE and add a configuration parameter, you must change
// at least two additional things:
//     1. You must update the file "ray/python/ray/includes/ray_config.pxd".
//     2. You must update the file "ray/python/ray/includes/ray_config.pxi".

/// In theory, this is used to detect Ray cookie mismatches.
/// This magic number (hex for "RAY") is used instead of zero, rationale is
/// that it could still be possible that some random program sends an int64_t
/// which is zero, but it's much less likely that a program sends this
/// particular magic number.
RAY_CONFIG(int64_t, ray_cookie, 0x5241590000000000)

/// The duration that a single handler on the event loop can take before a
/// warning is logged that the handler is taking too long.
RAY_CONFIG(int64_t, handler_warning_timeout_ms, 100)

/// The duration between heartbeats sent by the raylets.
RAY_CONFIG(int64_t, raylet_heartbeat_timeout_milliseconds, 100)
/// Whether to send heartbeat lightly. When it is enalbed, only changed part,
/// like should_global_gc or changed resources, will be included in the heartbeat,
/// and gcs only broadcast the changed heartbeat.
RAY_CONFIG(bool, light_heartbeat_enabled, false)
/// If a component has not sent a heartbeat in the last num_heartbeats_timeout
/// heartbeat intervals, the raylet monitor process will report
/// it as dead to the db_client table.
RAY_CONFIG(int64_t, num_heartbeats_timeout, 300)
/// For a raylet, if the last heartbeat was sent more than this many
/// heartbeat periods ago, then a warning will be logged that the heartbeat
/// handler is drifting.
RAY_CONFIG(uint64_t, num_heartbeats_warning, 5)

/// The duration between dumping debug info to logs, or -1 to disable.
RAY_CONFIG(int64_t, debug_dump_period_milliseconds, 10000)

/// Whether to enable fair queueing between task classes in raylet. When
/// fair queueing is enabled, the raylet will try to balance the number
/// of running tasks by class (i.e., function name). This prevents one
/// type of task from starving other types (see issue #3664).
RAY_CONFIG(bool, fair_queueing_enabled, true)

/// Whether to enable object pinning for plasma objects. When this is
/// enabled, objects in scope in the cluster will not be LRU evicted.
RAY_CONFIG(bool, object_pinning_enabled, true)

/// Whether to enable distributed reference counting for objects. When this is
/// enabled, an object's ref count will include any references held by other
/// processes, such as when an ObjectID is serialized and passed as an argument
/// to another task. It will also include any references due to nesting, i.e.
/// if the object ID is nested inside another object that is still in scope.
/// When this is disabled, an object's ref count will include only local
/// information:
///  1. Local Python references to the ObjectID.
///  2. Pending tasks submitted by the local process that depend on the object.
/// If both this flag and object_pinning_enabled are turned on, then an object
/// will not be LRU evicted until it is out of scope in ALL processes in the
/// cluster and all objects that contain it are also out of scope. If this flag
/// is off and object_pinning_enabled is turned on, then an object will not be
/// LRU evicted until it is out of scope on the CREATOR of the ObjectID.
RAY_CONFIG(bool, distributed_ref_counting_enabled, true)

/// Whether to record the creation sites of object references. This adds more
/// information to `ray memstat`, but introduces a little extra overhead when
/// creating object references.
RAY_CONFIG(bool, record_ref_creation_sites, true)

/// If object_pinning_enabled is on, then objects that have been unpinned are
/// added to a local cache. When the cache is flushed, all objects in the cache
/// will be eagerly evicted in a batch by freeing all plasma copies in the
/// cluster. If set, then this is the duration between attempts to flush the
/// local cache. If this is set to 0, then the objects will be freed as soon as
/// they enter the cache. To disable eager eviction, set this to -1.
/// NOTE(swang): If distributed_ref_counting_enabled is off, then this will
/// likely cause spurious object lost errors for Object IDs that were
/// serialized, then either passed as an argument or returned from a task.
/// NOTE(swang): The timer is checked by the raylet during every heartbeat, so
/// this should be set to a value larger than
/// raylet_heartbeat_timeout_milliseconds.
RAY_CONFIG(int64_t, free_objects_period_milliseconds, 1000)

/// If object_pinning_enabled is on, then objects that have been unpinned are
/// added to a local cache. When the cache is flushed, all objects in the cache
/// will be eagerly evicted in a batch by freeing all plasma copies in the
/// cluster. This is the maximum number of objects in the local cache before it
/// is flushed. To disable eager eviction, set free_objects_period_milliseconds
/// to -1.
RAY_CONFIG(size_t, free_objects_batch_size, 100)

RAY_CONFIG(bool, lineage_pinning_enabled, false)

/// Whether to enable the new scheduler. The new scheduler is designed
/// only to work with  direct calls. Once direct calls afre becoming
/// the default, this scheduler will also become the default.
RAY_CONFIG(bool, new_scheduler_enabled, true)

// The max allowed size in bytes of a return object from direct actor calls.
// Objects larger than this size will be spilled/promoted to plasma.
RAY_CONFIG(int64_t, max_direct_call_object_size, 100 * 1024)

// The max gRPC message size (the gRPC internal default is 4MB). We use a higher
// limit in Ray to avoid crashing with many small inlined task arguments.
RAY_CONFIG(int64_t, max_grpc_message_size, 100 * 1024 * 1024)

// Number of times to retry creating a gRPC server.
RAY_CONFIG(int64_t, grpc_server_num_retries, 1)

// Retry timeout for trying to create a gRPC server. Only applies if the number
// of retries is non zero.
RAY_CONFIG(int64_t, grpc_server_retry_timeout_milliseconds, 1000)

// The min number of retries for direct actor creation tasks. The actual number
// of creation retries will be MAX(actor_creation_min_retries, max_restarts).
RAY_CONFIG(uint64_t, actor_creation_min_retries, 3)

/// The initial period for a task execution lease. The lease will expire this
/// many milliseconds after the first acquisition of the lease. Nodes that
/// require an object will not try to reconstruct the task until at least
/// this many milliseconds.
RAY_CONFIG(int64_t, initial_reconstruction_timeout_milliseconds, 10000)

/// The maximum duration that workers can hold on to another worker's lease
/// for direct task submission until it must be returned to the raylet.
RAY_CONFIG(int64_t, worker_lease_timeout_milliseconds, 500)

/// The interval at which the workers will check if their raylet has gone down.
/// When this happens, they will kill themselves.
RAY_CONFIG(int64_t, raylet_death_check_interval_milliseconds, 1000)

/// These are used by the worker to set timeouts and to batch requests when
/// getting objects.
RAY_CONFIG(int64_t, get_timeout_milliseconds, 1000)
RAY_CONFIG(int64_t, worker_get_request_size, 10000)
RAY_CONFIG(int64_t, worker_fetch_request_size, 10000)

/// This is used to bound the size of the Raylet's lineage cache. This is
/// the maximum uncommitted lineage size that any remote task in the cache
/// can have before eviction will be attempted.
RAY_CONFIG(uint64_t, max_lineage_size, 100)

/// This is a temporary constant used by actors to determine how many dummy
/// objects to store.
RAY_CONFIG(int64_t, actor_max_dummy_objects, 1000)

/// Number of times raylet client tries connecting to a raylet.
RAY_CONFIG(int64_t, raylet_client_num_connect_attempts, 10)
RAY_CONFIG(int64_t, raylet_client_connect_timeout_milliseconds, 1000)

/// The duration that the raylet will wait before reinitiating a
/// fetch request for a missing task dependency. This time may adapt based on
/// the number of missing task dependencies.
RAY_CONFIG(int64_t, raylet_fetch_timeout_milliseconds, 1000)

/// The duration that the raylet will wait between initiating
/// reconstruction calls for missing task dependencies. If there are many
/// missing task dependencies, we will only iniate reconstruction calls for
/// some of them each time.
RAY_CONFIG(int64_t, raylet_reconstruction_timeout_milliseconds, 1000)

/// The maximum number of objects that the raylet will issue
/// reconstruct calls for in a single pass through the reconstruct object
/// timeout handler.
RAY_CONFIG(int64_t, max_num_to_reconstruct, 10000)

/// The maximum number of objects to include in a single fetch request in the
/// regular raylet fetch timeout handler.
RAY_CONFIG(int64_t, raylet_fetch_request_size, 10000)

/// The maximum number of active object IDs to report in a heartbeat.
/// # NOTE: currently disabled by default.
RAY_CONFIG(size_t, raylet_max_active_object_ids, 0)

/// The duration that we wait after sending a worker SIGTERM before sending
/// the worker SIGKILL.
RAY_CONFIG(int64_t, kill_worker_timeout_milliseconds, 100)

/// The duration that we wait after the worekr is launched before the
/// starting_worker_timeout_callback() is called.
RAY_CONFIG(int64_t, worker_register_timeout_seconds, 30)

/// This is a timeout used to cause failures in the plasma manager and raylet
/// when certain event loop handlers take too long.
RAY_CONFIG(int64_t, max_time_for_handler_milliseconds, 1000)

/// This is used to cause failures when a certain loop in redis.cc which
/// synchronously looks up object manager addresses in redis is slow.
RAY_CONFIG(int64_t, max_time_for_loop, 1000)

/// Allow up to 5 seconds for connecting to Redis.
RAY_CONFIG(int64_t, redis_db_connect_retries, 50)
RAY_CONFIG(int64_t, redis_db_connect_wait_milliseconds, 100)

/// TODO(rkn): These constants are currently unused.
RAY_CONFIG(int64_t, plasma_default_release_delay, 64)
RAY_CONFIG(int64_t, L3_cache_size_bytes, 100000000)

/// Constants for the spillback scheduling policy.
RAY_CONFIG(int64_t, max_tasks_to_spillback, 10)

/// Every time an actor creation task has been spilled back a number of times
/// that is a multiple of this quantity, a warning will be pushed to the
/// corresponding driver. Since spillback currently occurs on a 100ms timer,
/// a value of 100 corresponds to a warning every 10 seconds.
RAY_CONFIG(int64_t, actor_creation_num_spillbacks_warning, 100)

/// If a node manager attempts to forward a task to another node manager and
/// the forward fails, then it will resubmit the task after this duration.
RAY_CONFIG(int64_t, node_manager_forward_task_retry_timeout_milliseconds, 1000)

/// Timeout, in milliseconds, to wait before retrying a failed pull in the
/// ObjectManager.
RAY_CONFIG(int, object_manager_pull_timeout_ms, 10000)

/// Timeout, in milliseconds, to wait until the Push request fails.
/// Special value:
/// Negative: waiting infinitely.
/// 0: giving up retrying immediately.
RAY_CONFIG(int, object_manager_push_timeout_ms, 10000)

/// The period of time that an object manager will wait before pushing the
/// same object again to a specific object manager.
RAY_CONFIG(int, object_manager_repeated_push_delay_ms, 60000)

/// Default chunk size for multi-chunk transfers to use in the object manager.
/// In the object manager, no single thread is permitted to transfer more
/// data than what is specified by the chunk size unless the number of object
/// chunks exceeds the number of available sending threads.
RAY_CONFIG(uint64_t, object_manager_default_chunk_size, 1000000)

/// Number of workers per Python worker process
RAY_CONFIG(int, num_workers_per_process_python, 1)

/// Number of workers per Java worker process
RAY_CONFIG(int, num_workers_per_process_java, 10)

/// Maximum timeout in milliseconds within which a task lease must be renewed.
RAY_CONFIG(int64_t, max_task_lease_timeout_ms, 60000)

/// Maximum number of checkpoints to keep in GCS for an actor.
/// Note: this number should be set to at least 2. Because saving a application
/// checkpoint isn't atomic with saving the backend checkpoint, and it will break
/// if this number is set to 1 and users save application checkpoints in place.
RAY_CONFIG(int32_t, num_actor_checkpoints_to_keep, 20)

/// Maximum number of ids in one batch to send to GCS to delete keys.
RAY_CONFIG(uint32_t, maximum_gcs_deletion_batch_size, 1000)

/// Maximum number of items in one batch to scan from GCS storage.
RAY_CONFIG(uint32_t, maximum_gcs_scan_batch_size, 1000)

/// When getting objects from object store, print a warning every this number of attempts.
RAY_CONFIG(uint32_t, object_store_get_warn_per_num_attempts, 50)

/// When getting objects from object store, max number of ids to print in the warning
/// message.
RAY_CONFIG(uint32_t, object_store_get_max_ids_to_print_in_warning, 20)

/// Allow up to 5 seconds for connecting to gcs service.
/// Note: this only takes effect when gcs service is enabled.
RAY_CONFIG(int64_t, gcs_service_connect_retries, 50)
/// Waiting time for each gcs service connection.
RAY_CONFIG(int64_t, internal_gcs_service_connect_wait_milliseconds, 100)
/// The interval at which the gcs server will check if redis has gone down.
/// When this happens, gcs server will kill itself.
RAY_CONFIG(int64_t, gcs_redis_heartbeat_interval_milliseconds, 100)
/// Duration to wait between retries for leasing worker in gcs server.
RAY_CONFIG(uint32_t, gcs_lease_worker_retry_interval_ms, 200)
/// Duration to wait between retries for creating actor in gcs server.
RAY_CONFIG(uint32_t, gcs_create_actor_retry_interval_ms, 200)

/// Maximum number of times to retry putting an object when the plasma store is full.
/// Can be set to -1 to enable unlimited retries.
RAY_CONFIG(int32_t, object_store_full_max_retries, 5)
/// Duration to sleep after failing to put an object in plasma because it is full.
/// This will be exponentially increased for each retry.
RAY_CONFIG(uint32_t, object_store_full_initial_delay_ms, 1000)

/// Duration to wait between retries for failed tasks.
RAY_CONFIG(uint32_t, task_retry_delay_ms, 5000)

/// Duration to wait between retrying to kill a task.
RAY_CONFIG(uint32_t, cancellation_retry_ms, 2000)

/// The interval at which the gcs rpc client will check if gcs rpc server is ready.
RAY_CONFIG(int64_t, ping_gcs_rpc_server_interval_milliseconds, 1000)

/// Maximum number of times to retry ping gcs rpc server when gcs server restarts.
RAY_CONFIG(int32_t, ping_gcs_rpc_server_max_retries, 600)

/// Whether start the Plasma Store as a Raylet thread.
RAY_CONFIG(bool, plasma_store_as_thread, false)

/// The interval at which the gcs client will check if the address of gcs service has
/// changed. When the address changed, we will resubscribe again.
RAY_CONFIG(int64_t, gcs_service_address_check_interval_milliseconds, 1000)

<<<<<<< HEAD
RAY_CONFIG(bool, gcs_actor_service_enabled, true)
=======
RAY_CONFIG(bool, gcs_actor_service_enabled,
           getenv("RAY_GCS_ACTOR_SERVICE_ENABLED") != nullptr &&
               getenv("RAY_GCS_ACTOR_SERVICE_ENABLED") == std::string("true"))

/// The batch size for metrics export.
RAY_CONFIG(int64_t, metrics_report_batch_size, 100)

/// Whether or not we enable metrics collection.
RAY_CONFIG(int64_t, enable_metrics_collection, true)

/// Whether start the Plasma Store as a Raylet thread.
RAY_CONFIG(bool, put_small_object_in_memory_store, false)
>>>>>>> 7eafe646
<|MERGE_RESOLUTION|>--- conflicted
+++ resolved
@@ -110,7 +110,7 @@
 /// Whether to enable the new scheduler. The new scheduler is designed
 /// only to work with  direct calls. Once direct calls afre becoming
 /// the default, this scheduler will also become the default.
-RAY_CONFIG(bool, new_scheduler_enabled, true)
+RAY_CONFIG(bool, new_scheduler_enabled, false)
 
 // The max allowed size in bytes of a return object from direct actor calls.
 // Objects larger than this size will be spilled/promoted to plasma.
@@ -312,9 +312,6 @@
 /// changed. When the address changed, we will resubscribe again.
 RAY_CONFIG(int64_t, gcs_service_address_check_interval_milliseconds, 1000)
 
-<<<<<<< HEAD
-RAY_CONFIG(bool, gcs_actor_service_enabled, true)
-=======
 RAY_CONFIG(bool, gcs_actor_service_enabled,
            getenv("RAY_GCS_ACTOR_SERVICE_ENABLED") != nullptr &&
                getenv("RAY_GCS_ACTOR_SERVICE_ENABLED") == std::string("true"))
@@ -326,5 +323,4 @@
 RAY_CONFIG(int64_t, enable_metrics_collection, true)
 
 /// Whether start the Plasma Store as a Raylet thread.
-RAY_CONFIG(bool, put_small_object_in_memory_store, false)
->>>>>>> 7eafe646
+RAY_CONFIG(bool, put_small_object_in_memory_store, false)