--- conflicted
+++ resolved
@@ -717,18 +717,13 @@
 RAY_CONFIG(int64_t, health_check_timeout_ms, 10000)
 RAY_CONFIG(int64_t, health_check_failure_threshold, 5)
 
-<<<<<<< HEAD
 /// The pool size for grpc server call.
 RAY_CONFIG(int64_t,
            num_server_call_thread,
            std::max((int64_t)1, (int64_t)(std::thread::hardware_concurrency() / 4U)))
 
-/// Use madvise to prevent worker coredump from including the mapped plasma pages
-/// in the worker processes.
-RAY_CONFIG(bool, worker_core_dump_exclude_plasma_store, true)
-=======
+
 /// Use madvise to prevent worker/raylet coredumps from including
 /// the mapped plasma pages.
 RAY_CONFIG(bool, worker_core_dump_exclude_plasma_store, true)
-RAY_CONFIG(bool, raylet_core_dump_exclude_plasma_store, true)
->>>>>>> 8d9924ff
+RAY_CONFIG(bool, raylet_core_dump_exclude_plasma_store, true)