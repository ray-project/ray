--- conflicted
+++ resolved
@@ -946,23 +946,16 @@
 // disconnects.
 RAY_CONFIG(int64_t, raylet_check_for_unexpected_worker_disconnect_interval_ms, 1000)
 
-<<<<<<< HEAD
 // The maximum time in seconds that an actor task can wait in the scheduling queue
 // for tasks with smaller sequence numbers to show up. If timed out, the task will
 // be cancelled.
 RAY_CONFIG(int64_t, actor_scheduling_queue_max_reorder_wait_seconds, 30)
 
+/// Timeout for raylet grpc server reconnection in seconds.
+RAY_CONFIG(int32_t, raylet_rpc_server_reconnect_timeout_s, 60)
+
 // The number of grpc threads spun up on the worker process. This config is consumed
 // by the raylet and then broadcast to the worker process at time of the worker
 // process getting spawned.  Setting to zero or less maintains the default
 // number of threads grpc will spawn
-RAY_CONFIG(int64_t, worker_num_grpc_internal_threads, 0)
-=======
-/// The maximum time in seconds that an actor task can wait in the scheduling queue
-/// for tasks with smaller sequence numbers to show up. If timed out, the task will
-/// be cancelled.
-RAY_CONFIG(int64_t, actor_scheduling_queue_max_reorder_wait_seconds, 30)
-
-/// Timeout for raylet grpc server reconnection in seconds.
-RAY_CONFIG(int32_t, raylet_rpc_server_reconnect_timeout_s, 60)
->>>>>>> 858dcd8d
+RAY_CONFIG(int64_t, worker_num_grpc_internal_threads, 0)