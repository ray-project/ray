--- conflicted
+++ resolved
@@ -214,13 +214,9 @@
 RAY_CONFIG(uint32_t, object_store_get_max_ids_to_print_in_warning, 20)
 
 /// Number of threads used by rpc server in gcs server.
-<<<<<<< HEAD
 RAY_CONFIG(uint32_t, gcs_server_rpc_server_thread_num, 4)
-=======
-RAY_CONFIG(uint32_t, gcs_server_rpc_server_thread_num, 1)
 /// Number of threads used by rpc server in gcs server.
 RAY_CONFIG(uint32_t, gcs_server_rpc_client_thread_num, 1)
->>>>>>> 68ec652b
 /// Allow up to 5 seconds for connecting to gcs service.
 /// Note: this only takes effect when gcs service is enabled.
 RAY_CONFIG(int64_t, gcs_service_connect_retries, 50)
@@ -424,11 +420,7 @@
 RAY_CONFIG(uint64_t, gcs_actor_table_min_duration_ms, /*  5 min */ 60 * 1000 * 5)
 
 /// Whether to enable GCS-based actor scheduling.
-<<<<<<< HEAD
 RAY_CONFIG(bool, gcs_actor_scheduling_enabled, true);
-=======
-RAY_CONFIG(bool, gcs_actor_scheduling_enabled, false);
->>>>>>> 68ec652b
 
 RAY_CONFIG(uint32_t, max_error_msg_size_bytes, 512 * 1024)
 
