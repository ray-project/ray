// Copyright 2017 The Ray Authors.
//
// Licensed under the Apache License, Version 2.0 (the "License");
// you may not use this file except in compliance with the License.
// You may obtain a copy of the License at
//
//  http://www.apache.org/licenses/LICENSE-2.0
//
// Unless required by applicable law or agreed to in writing, software
// distributed under the License is distributed on an "AS IS" BASIS,
// WITHOUT WARRANTIES OR CONDITIONS OF ANY KIND, either express or implied.
// See the License for the specific language governing permissions and
// limitations under the License.

// This header file is used to avoid code duplication.
// It can be included multiple times in ray_config.h, and each inclusion
// could use a different definition of the RAY_CONFIG macro.
// Macro definition format: RAY_CONFIG(type, name, default_value).
// NOTE: This file should NOT be included in any file other than ray_config.h.

// IF YOU MODIFY THIS FILE and add a configuration parameter, you must change
// at least two additional things:
//     1. You must update the file "ray/python/ray/includes/ray_config.pxd".
//     2. You must update the file "ray/python/ray/includes/ray_config.pxi".

/// In theory, this is used to detect Ray cookie mismatches.
/// This magic number (hex for "RAY") is used instead of zero, rationale is
/// that it could still be possible that some random program sends an int64_t
/// which is zero, but it's much less likely that a program sends this
/// particular magic number.
RAY_CONFIG(int64_t, ray_cookie, 0x5241590000000000)

/// The duration that a single handler on the event loop can take before a
/// warning is logged that the handler is taking too long.
RAY_CONFIG(int64_t, handler_warning_timeout_ms, 1000)

/// The duration between heartbeats sent by the raylets.
RAY_CONFIG(int64_t, raylet_heartbeat_period_milliseconds, 100)
/// If a component has not sent a heartbeat in the last num_heartbeats_timeout
/// heartbeat intervals, the raylet monitor process will report
/// it as dead to the db_client table.
RAY_CONFIG(int64_t, num_heartbeats_timeout, 300)
/// For a raylet, if the last heartbeat was sent more than this many
/// heartbeat periods ago, then a warning will be logged that the heartbeat
/// handler is drifting.
RAY_CONFIG(uint64_t, num_heartbeats_warning, 5)

/// The duration between reporting resources sent by the raylets.
RAY_CONFIG(int64_t, raylet_report_resources_period_milliseconds, 100)

/// The duration between dumping debug info to logs, or -1 to disable.
RAY_CONFIG(int64_t, debug_dump_period_milliseconds, 10000)

/// Whether to enable fair queueing between task classes in raylet. When
/// fair queueing is enabled, the raylet will try to balance the number
/// of running tasks by class (i.e., function name). This prevents one
/// type of task from starving other types (see issue #3664).
RAY_CONFIG(bool, fair_queueing_enabled, true)

/// Whether to enable distributed reference counting for objects. When this is
/// enabled, an object's ref count will include any references held by other
/// processes, such as when an ObjectID is serialized and passed as an argument
/// to another task. It will also include any references due to nesting, i.e.
/// if the object ID is nested inside another object that is still in scope.
/// When this is disabled, an object's ref count will include only local
/// information:
///  1. Local Python references to the ObjectID.
///  2. Pending tasks submitted by the local process that depend on the object.
/// If both this flag is turned on, then an object
/// will not be LRU evicted until it is out of scope in ALL processes in the
/// cluster and all objects that contain it are also out of scope.
RAY_CONFIG(bool, distributed_ref_counting_enabled, true)

/// Whether to record the creation sites of object references. This adds more
/// information to `ray memstat`, but introduces a little extra overhead when
/// creating object references.
RAY_CONFIG(bool, record_ref_creation_sites, true)

/// Objects that have been unpinned are
/// added to a local cache. When the cache is flushed, all objects in the cache
/// will be eagerly evicted in a batch by freeing all plasma copies in the
/// cluster. If set, then this is the duration between attempts to flush the
/// local cache. If this is set to 0, then the objects will be freed as soon as
/// they enter the cache. To disable eager eviction, set this to -1.
/// NOTE(swang): If distributed_ref_counting_enabled is off, then this will
/// likely cause spurious object lost errors for Object IDs that were
/// serialized, then either passed as an argument or returned from a task.
/// NOTE(swang): The timer is checked by the raylet during every heartbeat, so
/// this should be set to a value larger than
/// raylet_heartbeat_period_milliseconds.
RAY_CONFIG(int64_t, free_objects_period_milliseconds, 1000)

/// Objects that have been unpinned are
/// added to a local cache. When the cache is flushed, all objects in the cache
/// will be eagerly evicted in a batch by freeing all plasma copies in the
/// cluster. This is the maximum number of objects in the local cache before it
/// is flushed. To disable eager eviction, set free_objects_period_milliseconds
/// to -1.
RAY_CONFIG(size_t, free_objects_batch_size, 100)

RAY_CONFIG(bool, lineage_pinning_enabled, false)

/// Whether to enable the new scheduler. The new scheduler is designed
/// only to work with direct calls. Once direct calls are becoming
/// the default, this scheduler will also become the default.
RAY_CONFIG(bool, new_scheduler_enabled,
           getenv("RAY_ENABLE_NEW_SCHEDULER") == nullptr ||
               getenv("RAY_ENABLE_NEW_SCHEDULER") == std::string("1"))

// The max allowed size in bytes of a return object from direct actor calls.
// Objects larger than this size will be spilled/promoted to plasma.
RAY_CONFIG(int64_t, max_direct_call_object_size, 100 * 1024)

// The max gRPC message size (the gRPC internal default is 4MB). We use a higher
// limit in Ray to avoid crashing with many small inlined task arguments.
RAY_CONFIG(int64_t, max_grpc_message_size, 100 * 1024 * 1024)

// Number of times to retry creating a gRPC server.
RAY_CONFIG(int64_t, grpc_server_num_retries, 1)

// Retry timeout for trying to create a gRPC server. Only applies if the number
// of retries is non zero.
RAY_CONFIG(int64_t, grpc_server_retry_timeout_milliseconds, 1000)

// The min number of retries for direct actor creation tasks. The actual number
// of creation retries will be MAX(actor_creation_min_retries, max_restarts).
RAY_CONFIG(uint64_t, actor_creation_min_retries, 3)

/// When trying to resolve an object, the initial period that the raylet will
/// wait before contacting the object's owner to check if the object is still
/// available. This is a lower bound on the time to report the loss of an
/// object stored in the distributed object store in the case that the worker
/// that created the original ObjectRef dies.
RAY_CONFIG(int64_t, object_timeout_milliseconds, 100)

/// The maximum duration that workers can hold on to another worker's lease
/// for direct task submission until it must be returned to the raylet.
RAY_CONFIG(int64_t, worker_lease_timeout_milliseconds, 500)

/// The interval at which the workers will check if their raylet has gone down.
/// When this happens, they will kill themselves.
RAY_CONFIG(int64_t, raylet_death_check_interval_milliseconds, 1000)

/// These are used by the worker to set timeouts and to batch requests when
/// getting objects.
RAY_CONFIG(int64_t, get_timeout_milliseconds, 1000)
RAY_CONFIG(int64_t, worker_get_request_size, 10000)
RAY_CONFIG(int64_t, worker_fetch_request_size, 10000)

/// Number of times raylet client tries connecting to a raylet.
RAY_CONFIG(int64_t, raylet_client_num_connect_attempts, 10)
RAY_CONFIG(int64_t, raylet_client_connect_timeout_milliseconds, 1000)

/// The duration that the raylet will wait before reinitiating a
/// fetch request for a missing task dependency. This time may adapt based on
/// the number of missing task dependencies.
RAY_CONFIG(int64_t, raylet_fetch_timeout_milliseconds, 1000)

/// The duration that we wait after sending a worker SIGTERM before sending
/// the worker SIGKILL.
RAY_CONFIG(int64_t, kill_worker_timeout_milliseconds, 100)

/// The duration that we wait after the worker is launched before the
/// starting_worker_timeout_callback() is called.
RAY_CONFIG(int64_t, worker_register_timeout_seconds, 30)

/// Allow up to 5 seconds for connecting to Redis.
RAY_CONFIG(int64_t, redis_db_connect_retries, 50)
RAY_CONFIG(int64_t, redis_db_connect_wait_milliseconds, 100)

/// Timeout, in milliseconds, to wait before retrying a failed pull in the
/// ObjectManager.
RAY_CONFIG(int, object_manager_timer_freq_ms, 100)

/// Timeout, in milliseconds, to wait before retrying a failed pull in the
/// ObjectManager.
RAY_CONFIG(int, object_manager_pull_timeout_ms, 10000)

/// Timeout, in milliseconds, to wait until the Push request fails.
/// Special value:
/// Negative: waiting infinitely.
/// 0: giving up retrying immediately.
RAY_CONFIG(int, object_manager_push_timeout_ms, 10000)

/// Default chunk size for multi-chunk transfers to use in the object manager.
/// In the object manager, no single thread is permitted to transfer more
/// data than what is specified by the chunk size unless the number of object
/// chunks exceeds the number of available sending threads.
/// NOTE(ekl): this has been raised to lower broadcast overheads.
RAY_CONFIG(uint64_t, object_manager_default_chunk_size, 5 * 1024 * 1024)

/// The maximum number of outbound bytes to allow to be outstanding. This avoids
/// excessive memory usage during object broadcast to many receivers.
RAY_CONFIG(uint64_t, object_manager_max_bytes_in_flight, 2L * 1024 * 1024 * 1024)

/// Maximum number of ids in one batch to send to GCS to delete keys.
RAY_CONFIG(uint32_t, maximum_gcs_deletion_batch_size, 1000)

/// Maximum number of items in one batch to scan/get/delete from GCS storage.
RAY_CONFIG(uint32_t, maximum_gcs_storage_operation_batch_size, 1000)

/// Maximum number of rows in GCS profile table.
RAY_CONFIG(int32_t, maximum_profile_table_rows_count, 10 * 1000)

/// When getting objects from object store, print a warning every this number of attempts.
RAY_CONFIG(uint32_t, object_store_get_warn_per_num_attempts, 50)

/// When getting objects from object store, max number of ids to print in the warning
/// message.
RAY_CONFIG(uint32_t, object_store_get_max_ids_to_print_in_warning, 20)

/// Number of threads used by rpc server in gcs server.
RAY_CONFIG(uint32_t, gcs_server_rpc_server_thread_num, 1)
/// Allow up to 5 seconds for connecting to gcs service.
/// Note: this only takes effect when gcs service is enabled.
RAY_CONFIG(int64_t, gcs_service_connect_retries, 50)
/// Waiting time for each gcs service connection.
RAY_CONFIG(int64_t, internal_gcs_service_connect_wait_milliseconds, 100)
/// The interval at which the gcs server will check if redis has gone down.
/// When this happens, gcs server will kill itself.
RAY_CONFIG(int64_t, gcs_redis_heartbeat_interval_milliseconds, 100)
/// Duration to wait between retries for leasing worker in gcs server.
RAY_CONFIG(uint32_t, gcs_lease_worker_retry_interval_ms, 200)
/// Duration to wait between retries for creating actor in gcs server.
RAY_CONFIG(uint32_t, gcs_create_actor_retry_interval_ms, 200)
/// Duration to wait between retries for creating placement group in gcs server.
RAY_CONFIG(uint32_t, gcs_create_placement_group_retry_interval_ms, 200)
/// Maximum number of destroyed actors in GCS server memory cache.
RAY_CONFIG(uint32_t, maximum_gcs_destroyed_actor_cached_count, 100000)
/// Maximum number of dead nodes in GCS server memory cache.
RAY_CONFIG(uint32_t, maximum_gcs_dead_node_cached_count, 1000)
/// The interval at which the gcs server will print debug info.
RAY_CONFIG(int64_t, gcs_dump_debug_log_interval_minutes, 1)

/// Duration to sleep after failing to put an object in plasma because it is full.
RAY_CONFIG(uint32_t, object_store_full_delay_ms, 10)

/// The amount of time to wait between logging plasma space usage debug messages.
RAY_CONFIG(uint64_t, object_store_usage_log_interval_s, 10 * 60)

/// The amount of time between automatic local Python GC triggers.
RAY_CONFIG(uint64_t, local_gc_interval_s, 10 * 60)

/// The min amount of time between local GCs (whether auto or mem pressure triggered).
RAY_CONFIG(uint64_t, local_gc_min_interval_s, 10)

/// Duration to wait between retries for failed tasks.
RAY_CONFIG(uint32_t, task_retry_delay_ms, 5000)

/// Duration to wait between retrying to kill a task.
RAY_CONFIG(uint32_t, cancellation_retry_ms, 2000)

/// The interval at which the gcs rpc client will check if gcs rpc server is ready.
RAY_CONFIG(int64_t, ping_gcs_rpc_server_interval_milliseconds, 1000)

/// Maximum number of times to retry ping gcs rpc server when gcs server restarts.
RAY_CONFIG(int32_t, ping_gcs_rpc_server_max_retries, 1)

/// Minimum interval between reconnecting gcs rpc server when gcs server restarts.
RAY_CONFIG(int32_t, minimum_gcs_reconnect_interval_milliseconds, 5000)

/// Whether start the Plasma Store as a Raylet thread.
RAY_CONFIG(bool, plasma_store_as_thread, false)

/// Whether to release worker CPUs during plasma fetches.
/// See https://github.com/ray-project/ray/issues/12912 for further discussion.
RAY_CONFIG(bool, release_resources_during_plasma_fetch, false)

/// The interval at which the gcs client will check if the address of gcs service has
/// changed. When the address changed, we will resubscribe again.
RAY_CONFIG(int64_t, gcs_service_address_check_interval_milliseconds, 1000)

/// The batch size for metrics export.
RAY_CONFIG(int64_t, metrics_report_batch_size, 100)

/// Whether or not we enable metrics collection.
RAY_CONFIG(int64_t, enable_metrics_collection, true)

/// Whether put small objects in the local memory store.
RAY_CONFIG(bool, put_small_object_in_memory_store, false)

/// Maximum number of tasks that can be in flight between an owner and a worker for which
/// the owner has been granted a lease. A value >1 is used when we want to enable
/// pipelining task submission.
RAY_CONFIG(uint32_t, max_tasks_in_flight_per_worker, 1)

/// Interval to restart dashboard agent after the process exit.
RAY_CONFIG(uint32_t, agent_restart_interval_ms, 1000)

/// Wait timeout for dashboard agent register.
RAY_CONFIG(uint32_t, agent_register_timeout_ms, 30 * 1000)

/// The maximum number of resource shapes included in the resource
/// load reported by each raylet.
RAY_CONFIG(int64_t, max_resource_shapes_per_load_report, 100)

/// If true, the worker's queue backlog size will be propagated to the heartbeat batch
/// data.
RAY_CONFIG(bool, report_worker_backlog, true)

/// The timeout for synchronous GCS requests in seconds.
RAY_CONFIG(int64_t, gcs_server_request_timeout_seconds, 5)

/// Whether to enable worker prestarting: https://github.com/ray-project/ray/issues/12052
RAY_CONFIG(bool, enable_worker_prestart,
           getenv("RAY_ENABLE_WORKER_PRESTART") == nullptr ||
               getenv("RAY_ENABLE_WORKER_PRESTART") == std::string("1"))

/// The interval of periodic idle worker killing. A negative value means worker capping is
/// disabled.
RAY_CONFIG(int64_t, kill_idle_workers_interval_ms, 200)

/// The idle time threshold for an idle worker to be killed.
RAY_CONFIG(int64_t, idle_worker_killing_time_threshold_ms, 1000)

/// Whether start the Plasma Store as a Raylet thread.
RAY_CONFIG(bool, ownership_based_object_directory_enabled, false)

// The interval where metrics are exported in milliseconds.
RAY_CONFIG(uint64_t, metrics_report_interval_ms, 10000)

/// Enable the task timeline. If this is enabled, certain events such as task
/// execution are profiled and sent to the GCS.
RAY_CONFIG(bool, enable_timeline, true)

/// The maximum number of pending placement group entries that are reported to monitor to
/// autoscale the cluster.
RAY_CONFIG(int64_t, max_placement_group_load_report_size, 100)

/* Configuration parameters for object spilling. */
/// JSON configuration that describes the external storage. This is passed to
/// Python IO workers to determine how to store/restore an object to/from
/// external storage.
RAY_CONFIG(std::string, object_spilling_config, "")

/// Whether to enable automatic object spilling. If enabled, then
/// Ray will choose objects to spill when the object store is out of
/// memory.
RAY_CONFIG(bool, automatic_object_spilling_enabled, true)

/// The maximum number of I/O worker that raylet starts.
RAY_CONFIG(int, max_io_workers, 1)

/// Ray's object spilling fuses small objects into a single file before flushing them
/// to optimize the performance.
/// The minimum object size that can be spilled by each spill operation. 100 MB by
/// default. This value is not recommended to set beyond --object-store-memory.
RAY_CONFIG(int64_t, min_spilling_size, 100 * 1024 * 1024)

/// Whether to enable automatic object deletion when refs are gone out of scope.
/// When it is true, manual (force) spilling is not available.
/// TODO(sang): Fix it.
RAY_CONFIG(bool, automatic_object_deletion_enabled, true)

/// Grace period until we throw the OOM error to the application in seconds.
RAY_CONFIG(int64_t, oom_grace_period_s, 10)

/// Whether or not the external storage is file system.
/// This is configured based on object_spilling_config.
RAY_CONFIG(bool, is_external_storage_type_fs, true)

/* Configuration parameters for locality-aware scheduling. */
/// Whether to enable locality-aware leasing. If enabled, then Ray will consider task
/// dependency locality when choosing a worker for leasing.
RAY_CONFIG(bool, locality_aware_leasing_enabled, true)

<<<<<<< HEAD
/// When tasks that can't be sent because of network error. we'll never receive a DEAD
/// notification, in this case we'll wait for a fixed timeout value and then mark it
/// as failed.
RAY_CONFIG(int64_t, timeout_ms_task_wait_for_dead_info, 1000)
=======
/* Configuration parameters for logging */
/// Parameters for log rotation. This value is equivalent to RotatingFileHandler's
/// maxBytes argument.
RAY_CONFIG(int64_t, log_rotation_max_bytes, 100 * 1024 * 1024)

/// Parameters for log rotation. This value is equivalent to RotatingFileHandler's
/// backupCount argument.
RAY_CONFIG(int64_t, log_rotation_backup_count, 5)
>>>>>>> 94a819d0
<|MERGE_RESOLUTION|>--- conflicted
+++ resolved
@@ -364,12 +364,6 @@
 /// dependency locality when choosing a worker for leasing.
 RAY_CONFIG(bool, locality_aware_leasing_enabled, true)
 
-<<<<<<< HEAD
-/// When tasks that can't be sent because of network error. we'll never receive a DEAD
-/// notification, in this case we'll wait for a fixed timeout value and then mark it
-/// as failed.
-RAY_CONFIG(int64_t, timeout_ms_task_wait_for_dead_info, 1000)
-=======
 /* Configuration parameters for logging */
 /// Parameters for log rotation. This value is equivalent to RotatingFileHandler's
 /// maxBytes argument.
@@ -378,4 +372,8 @@
 /// Parameters for log rotation. This value is equivalent to RotatingFileHandler's
 /// backupCount argument.
 RAY_CONFIG(int64_t, log_rotation_backup_count, 5)
->>>>>>> 94a819d0
+
+/// When tasks that can't be sent because of network error. we'll never receive a DEAD
+/// notification, in this case we'll wait for a fixed timeout value and then mark it
+/// as failed.
+RAY_CONFIG(int64_t, timeout_ms_task_wait_for_dead_info, 1000)