// Copyright 2017 The Ray Authors.
//
// Licensed under the Apache License, Version 2.0 (the "License");
// you may not use this file except in compliance with the License.
// You may obtain a copy of the License at
//
//  http://www.apache.org/licenses/LICENSE-2.0
//
// Unless required by applicable law or agreed to in writing, software
// distributed under the License is distributed on an "AS IS" BASIS,
// WITHOUT WARRANTIES OR CONDITIONS OF ANY KIND, either express or implied.
// See the License for the specific language governing permissions and
// limitations under the License.

// This header file is used to avoid code duplication.
// It can be included multiple times in ray_config.h, and each inclusion
// could use a different definition of the RAY_CONFIG macro.
// Macro definition format: RAY_CONFIG(type, name, default_value).
// NOTE: This file should NOT be included in any file other than ray_config.h.

/// The duration between dumping debug info to logs, or 0 to disable.
RAY_CONFIG(uint64_t, debug_dump_period_milliseconds, 10000)

/// Whether to enable Ray event stats collection.
/// TODO(ekl) this seems to segfault Java unit tests when on by default?
RAY_CONFIG(bool, event_stats, false)

/// Whether to enable Ray legacy scheduler warnings. These are replaced by
/// autoscaler messages after https://github.com/ray-project/ray/pull/18724.
/// TODO(ekl) remove this after Ray 1.8
RAY_CONFIG(bool, legacy_scheduler_warnings, true)

/// The interval of periodic event loop stats print.
/// -1 means the feature is disabled. In this case, stats are only available to
/// debug_state.txt for raylets.
/// NOTE: This requires event_stats=1.
RAY_CONFIG(int64_t, event_stats_print_interval_ms, 10000)

/// In theory, this is used to detect Ray cookie mismatches.
/// This magic number (hex for "RAY") is used instead of zero, rationale is
/// that it could still be possible that some random program sends an int64_t
/// which is zero, but it's much less likely that a program sends this
/// particular magic number.
RAY_CONFIG(int64_t, ray_cookie, 0x5241590000000000)

/// The duration that a single handler on the event loop can take before a
/// warning is logged that the handler is taking too long.
RAY_CONFIG(int64_t, handler_warning_timeout_ms, 1000)

/// The duration between heartbeats sent by the raylets.
RAY_CONFIG(uint64_t, raylet_heartbeat_period_milliseconds, 1000)
/// If a component has not sent a heartbeat in the last num_heartbeats_timeout
/// heartbeat intervals, the raylet monitor process will report
/// it as dead to the db_client table.
RAY_CONFIG(int64_t, num_heartbeats_timeout, 30)
/// For a raylet, if the last heartbeat was sent more than this many
/// heartbeat periods ago, then a warning will be logged that the heartbeat
/// handler is drifting.
RAY_CONFIG(uint64_t, num_heartbeats_warning, 5)

/// The duration between reporting resources sent by the raylets.
RAY_CONFIG(uint64_t, raylet_report_resources_period_milliseconds, 100)
/// For a raylet, if the last resource report was sent more than this many
/// report periods ago, then a warning will be logged that the report
/// handler is drifting.
RAY_CONFIG(uint64_t, num_resource_report_periods_warning, 5)

/// Whether to record the creation sites of object references. This adds more
/// information to `ray memory`, but introduces a little extra overhead when
/// creating object references (e.g. 5~10 microsec per call in Python).
/// TODO: maybe group this under RAY_DEBUG.
RAY_CONFIG(bool, record_ref_creation_sites, false)

/// Objects that have been unpinned are
/// added to a local cache. When the cache is flushed, all objects in the cache
/// will be eagerly evicted in a batch by freeing all plasma copies in the
/// cluster. If set, then this is the duration between attempts to flush the
/// local cache. If this is set to 0, then the objects will be freed as soon as
/// they enter the cache. To disable eager eviction, set this to -1.
/// NOTE(swang): The timer is checked by the raylet during every heartbeat, so
/// this should be set to a value larger than
/// raylet_heartbeat_period_milliseconds.
RAY_CONFIG(int64_t, free_objects_period_milliseconds, 1000)

/// Objects that have been unpinned are
/// added to a local cache. When the cache is flushed, all objects in the cache
/// will be eagerly evicted in a batch by freeing all plasma copies in the
/// cluster. This is the maximum number of objects in the local cache before it
/// is flushed. To disable eager eviction, set free_objects_period_milliseconds
/// to -1.
RAY_CONFIG(size_t, free_objects_batch_size, 100)

RAY_CONFIG(bool, lineage_pinning_enabled, false)

/// Whether to re-populate plasma memory. This avoids memory allocation failures
/// at runtime (SIGBUS errors creating new objects), however it will use more memory
/// upfront and can slow down Ray startup.
/// See also: https://github.com/ray-project/ray/issues/14182
RAY_CONFIG(bool, preallocate_plasma_memory, false)

/// Whether to use the hybrid scheduling policy, or one of the legacy spillback
/// strategies. In the hybrid scheduling strategy, leases are packed until a threshold,
/// then spread via weighted (by critical resource usage).
RAY_CONFIG(bool, scheduler_hybrid_scheduling, true)

/// The fraction of resource utilization on a node after which the scheduler starts
/// to prefer spreading tasks to other nodes. This balances between locality and
/// even balancing of load. Low values (min 0.0) encourage more load spreading.
RAY_CONFIG(float, scheduler_spread_threshold,
           std::getenv("RAY_SCHEDULER_SPREAD_THRESHOLD") != nullptr
               ? std::stof(std::getenv("RAY_SCHEDULER_SPREAD_THRESHOLD"))
               : 0.5)

// The max allowed size in bytes of a return object from direct actor calls.
// Objects larger than this size will be spilled/promoted to plasma.
RAY_CONFIG(int64_t, max_direct_call_object_size, 100 * 1024)

// The max gRPC message size (the gRPC internal default is 4MB). We use a higher
// limit in Ray to avoid crashing with many small inlined task arguments.
RAY_CONFIG(int64_t, max_grpc_message_size, 100 * 1024 * 1024)

// Retry timeout for trying to create a gRPC server. Only applies if the number
// of retries is non zero.
RAY_CONFIG(int64_t, grpc_server_retry_timeout_milliseconds, 1000)

// The min number of retries for direct actor creation tasks. The actual number
// of creation retries will be MAX(actor_creation_min_retries, max_restarts).
RAY_CONFIG(uint64_t, actor_creation_min_retries, 3)

/// Warn if more than this many tasks are queued for submission to an actor.
/// It likely indicates a bug in the user code.
RAY_CONFIG(int64_t, actor_excess_queueing_warn_threshold, 5000)

/// When trying to resolve an object, the initial period that the raylet will
/// wait before contacting the object's owner to check if the object is still
/// available. This is a lower bound on the time to report the loss of an
/// object stored in the distributed object store in the case that the worker
/// that created the original ObjectRef dies.
RAY_CONFIG(int64_t, object_timeout_milliseconds, 100)

/// The maximum duration that workers can hold on to another worker's lease
/// for direct task submission until it must be returned to the raylet.
RAY_CONFIG(int64_t, worker_lease_timeout_milliseconds, 500)

/// The interval at which the workers will check if their raylet has gone down.
/// When this happens, they will kill themselves.
RAY_CONFIG(uint64_t, raylet_death_check_interval_milliseconds, 1000)

/// These are used by the worker to set timeouts and to batch requests when
/// getting objects.
RAY_CONFIG(int64_t, get_timeout_milliseconds, 1000)
RAY_CONFIG(int64_t, worker_get_request_size, 10000)
RAY_CONFIG(int64_t, worker_fetch_request_size, 10000)
/// How long to wait for a fetch to complete during ray.get before warning the
/// user.
RAY_CONFIG(int64_t, fetch_warn_timeout_milliseconds, 60000)

/// Temporary workaround for https://github.com/ray-project/ray/pull/16402.
RAY_CONFIG(bool, yield_plasma_lock_workaround, true)

// Whether to inline object status in serialized references.
// See https://github.com/ray-project/ray/issues/16025 for more details.
RAY_CONFIG(bool, inline_object_status_in_refs, true)

/// Number of times raylet client tries connecting to a raylet.
RAY_CONFIG(int64_t, raylet_client_num_connect_attempts, 10)
RAY_CONFIG(int64_t, raylet_client_connect_timeout_milliseconds, 1000)

/// The duration that the raylet will wait before reinitiating a
/// fetch request for a missing task dependency. This time may adapt based on
/// the number of missing task dependencies.
RAY_CONFIG(int64_t, raylet_fetch_timeout_milliseconds, 1000)

/// The duration that we wait after sending a worker SIGTERM before sending
/// the worker SIGKILL.
RAY_CONFIG(int64_t, kill_worker_timeout_milliseconds, 100)

/// The duration that we wait after the worker is launched before the
/// starting_worker_timeout_callback() is called.
RAY_CONFIG(int64_t, worker_register_timeout_seconds, 30)

/// Allow up to 5 seconds for connecting to Redis.
RAY_CONFIG(int64_t, redis_db_connect_retries, 50)
RAY_CONFIG(int64_t, redis_db_connect_wait_milliseconds, 100)

/// Timeout, in milliseconds, to wait before retrying a failed pull in the
/// ObjectManager.
RAY_CONFIG(int, object_manager_timer_freq_ms, 100)

/// Timeout, in milliseconds, to wait before retrying a failed pull in the
/// ObjectManager.
RAY_CONFIG(int, object_manager_pull_timeout_ms, 10000)

/// Timeout, in milliseconds, to wait until the Push request fails.
/// Special value:
/// Negative: waiting infinitely.
/// 0: giving up retrying immediately.
RAY_CONFIG(int, object_manager_push_timeout_ms, 10000)

/// Default chunk size for multi-chunk transfers to use in the object manager.
/// In the object manager, no single thread is permitted to transfer more
/// data than what is specified by the chunk size unless the number of object
/// chunks exceeds the number of available sending threads.
/// NOTE(ekl): this has been raised to lower broadcast overheads.
RAY_CONFIG(uint64_t, object_manager_default_chunk_size, 5 * 1024 * 1024)

/// The maximum number of outbound bytes to allow to be outstanding. This avoids
/// excessive memory usage during object broadcast to many receivers.
RAY_CONFIG(uint64_t, object_manager_max_bytes_in_flight, 2L * 1024 * 1024 * 1024)

/// Maximum number of ids in one batch to send to GCS to delete keys.
RAY_CONFIG(uint32_t, maximum_gcs_deletion_batch_size, 1000)

/// Maximum number of items in one batch to scan/get/delete from GCS storage.
RAY_CONFIG(uint32_t, maximum_gcs_storage_operation_batch_size, 1000)

/// Maximum number of rows in GCS profile table.
RAY_CONFIG(int32_t, maximum_profile_table_rows_count, 10 * 1000)

/// When getting objects from object store, max number of ids to print in the warning
/// message.
RAY_CONFIG(uint32_t, object_store_get_max_ids_to_print_in_warning, 20)

// TODO: fix win32 timeout in ci and unify these two.
#ifdef _MSC_VER
/// Number of threads used by rpc server in gcs server.
RAY_CONFIG(uint32_t, gcs_server_rpc_server_thread_num, 1)
#else
/// Number of threads used by rpc server in gcs server.
RAY_CONFIG(uint32_t, gcs_server_rpc_server_thread_num, 8)
#endif
/// Allow up to 5 seconds for connecting to gcs service.
/// Note: this only takes effect when gcs service is enabled.
RAY_CONFIG(int64_t, gcs_service_connect_retries, 50)
/// Waiting time for each gcs service connection.
RAY_CONFIG(int64_t, internal_gcs_service_connect_wait_milliseconds, 100)
/// The interval at which the gcs server will check if redis has gone down.
/// When this happens, gcs server will kill itself.
RAY_CONFIG(uint64_t, gcs_redis_heartbeat_interval_milliseconds, 100)
/// Duration to wait between retries for leasing worker in gcs server.
RAY_CONFIG(uint32_t, gcs_lease_worker_retry_interval_ms, 200)
/// Duration to wait between retries for creating actor in gcs server.
RAY_CONFIG(uint32_t, gcs_create_actor_retry_interval_ms, 200)
/// Duration to wait between retries for creating placement group in gcs server.
RAY_CONFIG(uint32_t, gcs_create_placement_group_retry_interval_ms, 200)
/// Maximum number of destroyed actors in GCS server memory cache.
RAY_CONFIG(uint32_t, maximum_gcs_destroyed_actor_cached_count, 100000)
/// Maximum number of dead nodes in GCS server memory cache.
RAY_CONFIG(uint32_t, maximum_gcs_dead_node_cached_count, 1000)
/// The interval at which the gcs server will print debug info.
RAY_CONFIG(int64_t, gcs_dump_debug_log_interval_minutes, 1)
// The interval at which the gcs server will pull a new resource.
RAY_CONFIG(int, gcs_resource_report_poll_period_ms, 100)
// The number of concurrent polls to polls to GCS.
RAY_CONFIG(uint64_t, gcs_max_concurrent_resource_pulls, 100)
// Feature flag to use grpc instead of redis for resource broadcast.
// TODO(ekl) broken as of https://github.com/ray-project/ray/issues/16858
RAY_CONFIG(bool, grpc_based_resource_broadcast, false)
// Feature flag to enable grpc based pubsub in GCS.
RAY_CONFIG(bool, gcs_grpc_based_pubsub, false)

/// Duration to sleep after failing to put an object in plasma because it is full.
RAY_CONFIG(uint32_t, object_store_full_delay_ms, 10)

/// The threshold to trigger a global gc
RAY_CONFIG(double, high_plasma_storage_usage, 0.7)

/// The amount of time between automatic local Python GC triggers.
RAY_CONFIG(uint64_t, local_gc_interval_s, 10 * 60)

/// The min amount of time between local GCs (whether auto or mem pressure triggered).
RAY_CONFIG(uint64_t, local_gc_min_interval_s, 10)

/// The min amount of time between triggering global_gc in raylet. This only applies
/// to global GCs triggered due to high_plasma_storage_usage.
RAY_CONFIG(uint64_t, global_gc_min_interval_s, 30)

/// Duration to wait between retries for failed tasks.
RAY_CONFIG(uint32_t, task_retry_delay_ms, 5000)

/// Duration to wait between retrying to kill a task.
RAY_CONFIG(uint32_t, cancellation_retry_ms, 2000)

/// The interval at which the gcs rpc client will check if gcs rpc server is ready.
RAY_CONFIG(int64_t, ping_gcs_rpc_server_interval_milliseconds, 1000)

/// Maximum number of times to retry ping gcs rpc server when gcs server restarts.
RAY_CONFIG(int32_t, ping_gcs_rpc_server_max_retries, 600)

/// Minimum interval between reconnecting gcs rpc server when gcs server restarts.
RAY_CONFIG(int32_t, minimum_gcs_reconnect_interval_milliseconds, 5000)

/// The interval at which the gcs client will check if the address of gcs service has
/// changed. When the address changed, we will resubscribe again.
RAY_CONFIG(uint64_t, gcs_service_address_check_interval_milliseconds, 1000)

/// The batch size for metrics export.
RAY_CONFIG(int64_t, metrics_report_batch_size, 100)

/// Whether or not we enable metrics collection.
RAY_CONFIG(int64_t, enable_metrics_collection, true)

/// Whether put small objects in the local memory store.
RAY_CONFIG(bool, put_small_object_in_memory_store, false)

// Max number bytes of inlined objects in a task rpc request/response.
RAY_CONFIG(int64_t, task_rpc_inlined_bytes_limit, 10 * 1024 * 1024)

/// Maximum number of tasks that can be in flight between an owner and a worker for which
/// the owner has been granted a lease. A value >1 is used when we want to enable
/// pipelining task submission.
RAY_CONFIG(uint32_t, max_tasks_in_flight_per_worker, 1)

/// Interval to restart dashboard agent after the process exit.
RAY_CONFIG(uint32_t, agent_restart_interval_ms, 1000)

/// Wait timeout for dashboard agent register.
RAY_CONFIG(uint32_t, agent_register_timeout_ms, 30 * 1000)

/// If the agent manager fails to communicate with the dashboard agent, we will retry
/// after this interval.
RAY_CONFIG(uint32_t, agent_manager_retry_interval_ms, 1000);

/// The maximum number of resource shapes included in the resource
/// load reported by each raylet.
RAY_CONFIG(int64_t, max_resource_shapes_per_load_report, 100)

/// If true, the worker's queue backlog size will be propagated to the heartbeat batch
/// data.
RAY_CONFIG(bool, report_worker_backlog, true)

/// The timeout for synchronous GCS requests in seconds.
RAY_CONFIG(int64_t, gcs_server_request_timeout_seconds, 5)

/// Whether to enable worker prestarting: https://github.com/ray-project/ray/issues/12052
RAY_CONFIG(bool, enable_worker_prestart, true)

/// The interval of periodic idle worker killing. Value of 0 means worker capping is
/// disabled.
RAY_CONFIG(uint64_t, kill_idle_workers_interval_ms, 200)

/// The idle time threshold for an idle worker to be killed.
RAY_CONFIG(int64_t, idle_worker_killing_time_threshold_ms, 1000)

// The interval where metrics are exported in milliseconds.
RAY_CONFIG(uint64_t, metrics_report_interval_ms, 10000)

/// Enable the task timeline. If this is enabled, certain events such as task
/// execution are profiled and sent to the GCS.
RAY_CONFIG(bool, enable_timeline, true)

/// The maximum number of pending placement group entries that are reported to monitor to
/// autoscale the cluster.
RAY_CONFIG(int64_t, max_placement_group_load_report_size, 1000)

/* Configuration parameters for object spilling. */
/// JSON configuration that describes the external storage. This is passed to
/// Python IO workers to determine how to store/restore an object to/from
/// external storage.
RAY_CONFIG(std::string, object_spilling_config, "")

/// Whether to enable automatic object spilling. If enabled, then
/// Ray will choose objects to spill when the object store is out of
/// memory.
RAY_CONFIG(bool, automatic_object_spilling_enabled, true)

/// The maximum number of I/O worker that raylet starts.
RAY_CONFIG(int, max_io_workers, 4)

/// Ray's object spilling fuses small objects into a single file before flushing them
/// to optimize the performance.
/// The minimum object size that can be spilled by each spill operation. 100 MB by
/// default. This value is not recommended to set beyond --object-store-memory.
RAY_CONFIG(int64_t, min_spilling_size, 100 * 1024 * 1024)

/// If set to less than 1.0, Ray will start spilling objects when existing objects
/// take more than this percentage of the available memory.
RAY_CONFIG(float, object_spilling_threshold, 0.8)

/// Maximum number of objects that can be fused into a single file.
RAY_CONFIG(int64_t, max_fused_object_count, 2000)

/// Grace period until we throw the OOM error to the application in seconds.
/// In unlimited allocation mode, this is the time delay prior to fallback allocating.
RAY_CONFIG(int64_t, oom_grace_period_s, 2)

/// Whether or not the external storage is file system.
/// This is configured based on object_spilling_config.
RAY_CONFIG(bool, is_external_storage_type_fs, true)

/* Configuration parameters for locality-aware scheduling. */
/// Whether to enable locality-aware leasing. If enabled, then Ray will consider task
/// dependency locality when choosing a worker for leasing.
RAY_CONFIG(bool, locality_aware_leasing_enabled, true)

/* Configuration parameters for logging */
/// Parameters for log rotation. This value is equivalent to RotatingFileHandler's
/// maxBytes argument.
RAY_CONFIG(int64_t, log_rotation_max_bytes, 100 * 1024 * 1024)

/// Parameters for log rotation. This value is equivalent to RotatingFileHandler's
/// backupCount argument.
RAY_CONFIG(int64_t, log_rotation_backup_count, 5)

/// When tasks that can't be sent because of network error. we'll never receive a DEAD
/// notification, in this case we'll wait for a fixed timeout value and then mark it
/// as failed.
RAY_CONFIG(int64_t, timeout_ms_task_wait_for_death_info, 1000)

/// Maximum amount of memory that will be used by running tasks' args.
RAY_CONFIG(float, max_task_args_memory_fraction, 0.7)

/// The maximum number of objects to publish for each publish calls.
RAY_CONFIG(int, publish_batch_size, 5000)

/// The maximum command batch size.
RAY_CONFIG(int64_t, max_command_batch_size, 2000)

/// The maximum batch size for OBOD report.
RAY_CONFIG(int64_t, max_object_report_batch_size, 2000)

/// The time where the subscriber connection is timed out in milliseconds.
/// This is for the pubsub module.
RAY_CONFIG(uint64_t, subscriber_timeout_ms, 30000)

// This is the minimum time an actor will remain in the actor table before
// being garbage collected when a job finishes
RAY_CONFIG(uint64_t, gcs_actor_table_min_duration_ms, /*  5 min */ 60 * 1000 * 5)

/// Whether to enable GCS-based actor scheduling.
RAY_CONFIG(bool, gcs_actor_scheduling_enabled,
           std::getenv("RAY_GCS_ACTOR_SCHEDULING_ENABLED") != nullptr &&
               std::getenv("RAY_GCS_ACTOR_SCHEDULING_ENABLED") == std::string("true"))

RAY_CONFIG(uint32_t, max_error_msg_size_bytes, 512 * 1024)

/// If enabled, raylet will report resources only when resources are changed.
RAY_CONFIG(bool, enable_light_weight_resource_report, true)

// The number of seconds to wait for the Raylet to start. This is normally
// fast, but when RAY_preallocate_plasma_memory=1 is set, it may take some time
// (a few GB/s) to populate all the pages on Raylet startup.
RAY_CONFIG(uint32_t, raylet_start_wait_time_s,
           std::getenv("RAY_preallocate_plasma_memory") != nullptr &&
                   std::getenv("RAY_preallocate_plasma_memory") == std::string("1")
               ? 120
               : 10)

/// The scheduler will treat these predefined resource types as unit_instance.
/// Default predefined_unit_instance_resources is "GPU".
/// When set it to "CPU,GPU", we will also treat CPU as unit_instance.
RAY_CONFIG(std::string, predefined_unit_instance_resources, "GPU")

/// The scheduler will treat these custom resource types as unit_instance.
/// Default custom_unit_instance_resources is empty.
/// When set it to "FPGA", we will treat FPGA as unit_instance.
RAY_CONFIG(std::string, custom_unit_instance_resources, "")

// Maximum size of the batches when broadcasting resources to raylet.
RAY_CONFIG(uint64_t, resource_broadcast_batch_size, 512);

// If enabled and worker stated in container, the container will add
// resource limit.
RAY_CONFIG(bool, worker_resource_limits_enabled, false)

/// ServerCall instance number of each RPC service handler
RAY_CONFIG(int64_t, gcs_max_active_rpcs_per_handler, 100)

/// grpc keepalive sent interval
/// This is only configured in GCS server now.
/// NOTE: It is not ideal for other components because
/// they have a failure model that considers network failures as component failures
/// and this configuration break that assumption. We should apply to every other component
/// after we change this failure assumption from code.
RAY_CONFIG(int64_t, grpc_keepalive_time_ms, 10000);

/// grpc keepalive timeout
RAY_CONFIG(int64_t, grpc_keepalive_timeout_ms, 20000);

/// Whether to use log reporter in event framework
<<<<<<< HEAD
RAY_CONFIG(bool, event_log_reporter_enabled, true)
=======
RAY_CONFIG(bool, event_log_reporter_enabled, false)

/// Whether to use log reporter in event framework
RAY_CONFIG(bool, actor_register_async, true)

/// Event severity threshold value
RAY_CONFIG(std::string, event_level, "warning")

/// Whether to avoid scheduling cpu requests on gpu nodes
RAY_CONFIG(bool, scheduler_avoid_gpu_nodes, true)

/// Whether to skip running local GC in runtime env.
RAY_CONFIG(bool, runtime_env_skip_local_gc, false)
>>>>>>> 057c4251
<|MERGE_RESOLUTION|>--- conflicted
+++ resolved
@@ -478,10 +478,7 @@
 RAY_CONFIG(int64_t, grpc_keepalive_timeout_ms, 20000);
 
 /// Whether to use log reporter in event framework
-<<<<<<< HEAD
 RAY_CONFIG(bool, event_log_reporter_enabled, true)
-=======
-RAY_CONFIG(bool, event_log_reporter_enabled, false)
 
 /// Whether to use log reporter in event framework
 RAY_CONFIG(bool, actor_register_async, true)
@@ -493,5 +490,4 @@
 RAY_CONFIG(bool, scheduler_avoid_gpu_nodes, true)
 
 /// Whether to skip running local GC in runtime env.
-RAY_CONFIG(bool, runtime_env_skip_local_gc, false)
->>>>>>> 057c4251
+RAY_CONFIG(bool, runtime_env_skip_local_gc, false)