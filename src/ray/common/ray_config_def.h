// Copyright 2017 The Ray Authors.
//
// Licensed under the Apache License, Version 2.0 (the "License");
// you may not use this file except in compliance with the License.
// You may obtain a copy of the License at
//
//  http://www.apache.org/licenses/LICENSE-2.0
//
// Unless required by applicable law or agreed to in writing, software
// distributed under the License is distributed on an "AS IS" BASIS,
// WITHOUT WARRANTIES OR CONDITIONS OF ANY KIND, either express or implied.
// See the License for the specific language governing permissions and
// limitations under the License.

// This header file is used to avoid code duplication.
// It can be included multiple times in ray_config.h, and each inclusion
// could use a different definition of the RAY_CONFIG macro.
// Macro definition format: RAY_CONFIG(type, name, default_value).
// NOTE: This file should NOT be included in any file other than ray_config.h.

/// The duration between dumping debug info to logs, or 0 to disable.
RAY_CONFIG(uint64_t, debug_dump_period_milliseconds, 10000)

/// Whether to enable Ray event stats collection.
RAY_CONFIG(bool, event_stats, true)

/// Whether to enbale Ray event stats metrics export.
/// Note that enabling this adds high overhead to
/// Ray metrics agent.
RAY_CONFIG(bool, event_stats_metrics, false)

/// Whether to enable Ray legacy scheduler warnings. These are replaced by
/// autoscaler messages after https://github.com/ray-project/ray/pull/18724.
/// TODO(ekl) remove this after Ray 1.8
RAY_CONFIG(bool, legacy_scheduler_warnings, false)

/// Whether to enable cluster authentication.
RAY_CONFIG(bool, enable_cluster_auth, true)

/// The interval of periodic event loop stats print.
/// -1 means the feature is disabled. In this case, stats are available to
/// debug_state_*.txt
/// NOTE: This requires event_stats=1.
RAY_CONFIG(int64_t, event_stats_print_interval_ms, 60000)

/// In theory, this is used to detect Ray cookie mismatches.
/// This magic number (hex for "RAY") is used instead of zero, rationale is
/// that it could still be possible that some random program sends an int64_t
/// which is zero, but it's much less likely that a program sends this
/// particular magic number.
RAY_CONFIG(int64_t, ray_cookie, 0x5241590000000000)

/// The duration that a single handler on the event loop can take before a
/// warning is logged that the handler is taking too long.
RAY_CONFIG(int64_t, handler_warning_timeout_ms, 1000)

/// The duration between loads pulled by GCS
RAY_CONFIG(uint64_t, gcs_pull_resource_loads_period_milliseconds, 1000)

/// If GCS restarts, before the first heatbeat is sent,
/// gcs_failover_worker_reconnect_timeout is used for the threshold
/// of the raylet. This is very useful given that raylet might need
/// a while to reconnect to the GCS, for example, when GCS is available
/// but not reachable to raylet.
RAY_CONFIG(int64_t, gcs_failover_worker_reconnect_timeout, 120)

/// The duration between reporting resources sent by the raylets.
RAY_CONFIG(uint64_t, raylet_report_resources_period_milliseconds, 100)

/// The duration between raylet check memory pressure and send gc request
RAY_CONFIG(uint64_t, raylet_check_gc_period_milliseconds, 100)

/// Threshold when the node is beyond the memory capacity. If the memory is above the
/// memory_usage_threshold and free space is below the min_memory_free_bytes then
/// it will start killing processes to free up the space.
/// Ranging from [0, 1]
RAY_CONFIG(float, memory_usage_threshold, 0.95)

/// The interval between runs of the memory usage monitor.
/// Monitor is disabled when this value is 0.
RAY_CONFIG(uint64_t, memory_monitor_refresh_ms, 250)

/// The minimum amount of free space. If the memory is above the
/// memory_usage_threshold and free space is below min_memory_free_bytes then it
/// will start killing processes to free up the space. Disabled if it is -1.
///
/// This value is useful for larger host where the memory_usage_threshold could
/// represent a large chunk of memory, e.g. a host with 64GB of memory and 0.9 threshold
/// means 6.4 GB of the memory will not be usable.
RAY_CONFIG(int64_t, min_memory_free_bytes, (int64_t)-1)

/// The TTL for when the task failure entry is considered
/// eligble for garbage colletion.
RAY_CONFIG(uint64_t, task_failure_entry_ttl_ms, 15 * 60 * 1000)

/// The number of retries for the task or actor when
/// it fails due to the process being killed when the memory is running low on the node.
/// The process killing is done by memory monitor, which is enabled via
/// memory_monitor_refresh_ms. If the task or actor is not retriable then this value is
/// ignored. This retry counter is only used when the process is killed due to memory, and
/// the retry counter of the task or actor is only used when it fails in other ways
/// that is not related to running out of memory. Retries indefinitely if the value is -1.
RAY_CONFIG(uint64_t, task_oom_retries, -1)

/// The worker killing policy to use, available options are
/// group_by_owner
/// retriable_lifo
/// retriable_fifo
RAY_CONFIG(std::string, worker_killing_policy, "group_by_owner")

/// If the raylet fails to get agent info, we will retry after this interval.
RAY_CONFIG(uint64_t, raylet_get_agent_info_interval_ms, 1)

/// For a raylet, if the last resource report was sent more than this many
/// report periods ago, then a warning will be logged that the report
/// handler is drifting.
RAY_CONFIG(uint64_t, num_resource_report_periods_warning, 5)

/// Whether to report placement or regular resource usage for an actor.
/// Reporting placement may cause the autoscaler to overestimate the resources
/// required of the cluster, but reporting regular resource may lead to no
/// autoscaling when an actor can't be placed.
/// https://github.com/ray-project/ray/issues/26806
RAY_CONFIG(bool, report_actor_placement_resources, true)

/// Whether to record the creation sites of object references. This adds more
/// information to `ray memory`, but introduces a little extra overhead when
/// creating object references (e.g. 5~10 microsec per call in Python).
/// TODO: maybe group this under RAY_DEBUG.
RAY_CONFIG(bool, record_ref_creation_sites, false)

/// Objects that have been unpinned are
/// added to a local cache. When the cache is flushed, all objects in the cache
/// will be eagerly evicted in a batch by freeing all plasma copies in the
/// cluster. If set, then this is the duration between attempts to flush the
/// local cache. If this is set to 0, then the objects will be freed as soon as
/// they enter the cache. To disable eager eviction, set this to -1.
/// NOTE(swang): The timer is checked by the raylet during every heartbeat, so
/// this should be set to a value larger than
/// raylet_heartbeat_period_milliseconds.
RAY_CONFIG(int64_t, free_objects_period_milliseconds, 1000)

/// Objects that have been unpinned are
/// added to a local cache. When the cache is flushed, all objects in the cache
/// will be eagerly evicted in a batch by freeing all plasma copies in the
/// cluster. This is the maximum number of objects in the local cache before it
/// is flushed. To disable eager eviction, set free_objects_period_milliseconds
/// to -1.
RAY_CONFIG(size_t, free_objects_batch_size, 100)

/// Whether to pin object lineage, i.e. the task that created the object and
/// the task's recursive dependencies. If this is set to true, then the system
/// will attempt to reconstruct the object from its lineage if the object is
/// lost.
RAY_CONFIG(bool, lineage_pinning_enabled, true)

/// Objects that require recovery are added to a local cache. This is the
/// duration between attempts to flush and recover the objects in the local
/// cache.
RAY_CONFIG(int64_t, reconstruct_objects_period_milliseconds, 100)

/// Maximum amount of lineage to keep in bytes. This includes the specs of all
/// tasks that have previously already finished but that may be retried again.
/// If we reach this limit, 50% of the current lineage will be evicted and
/// objects that are still in scope will no longer be reconstructed if lost.
/// Each task spec is on the order of 1KB but can be much larger if it has many
/// inlined args.
RAY_CONFIG(int64_t, max_lineage_bytes, 1024 * 1024 * 1024)

/// Whether to re-populate plasma memory. This avoids memory allocation failures
/// at runtime (SIGBUS errors creating new objects), however it will use more memory
/// upfront and can slow down Ray startup.
/// See also: https://github.com/ray-project/ray/issues/14182
RAY_CONFIG(bool, preallocate_plasma_memory, false)

// If true, we place a soft cap on the numer of scheduling classes, see
// `worker_cap_initial_backoff_delay_ms`.
RAY_CONFIG(bool, worker_cap_enabled, true)

/// We place a soft cap on the number of tasks of a given scheduling class that
/// can run at once to limit the total nubmer of worker processes. After the
/// specified interval, the new task above that cap is allowed to run. The time
/// before the next tasks (above the cap) are allowed to run increases
/// exponentially. The soft cap is needed to prevent deadlock in the case where
/// a task begins to execute and tries to `ray.get` another task of the same
/// class.
RAY_CONFIG(int64_t, worker_cap_initial_backoff_delay_ms, 1000)

/// After reaching the worker cap, the backoff delay will grow exponentially,
/// until it hits a maximum delay.
RAY_CONFIG(int64_t, worker_cap_max_backoff_delay_ms, 1000 * 10)

/// The fraction of resource utilization on a node after which the scheduler starts
/// to prefer spreading tasks to other nodes. This balances between locality and
/// even balancing of load. Low values (min 0.0) encourage more load spreading.
RAY_CONFIG(float, scheduler_spread_threshold, 0.5)

/// Used by the default hybrid policy only. The scheduler will randomly pick
/// one node from the top k in the cluster to improve load balancing. The
/// scheduler guarantees k is at least equal to this fraction * the number of
/// nodes in the cluster.
RAY_CONFIG(float, scheduler_top_k_fraction, 0.2);

/// Used by the default hybrid policy only. The scheduler will randomly pick
/// one node from the top k in the cluster to improve load balancing. The
/// scheduler guarantees k is at least equal to scheduler_top_k_absolute.
RAY_CONFIG(int32_t, scheduler_top_k_absolute, 1);

/// Whether to only report the usage of pinned copies of objects in the
/// object_store_memory resource. This means nodes holding secondary copies only
/// will become eligible for removal in the autoscaler.
RAY_CONFIG(bool, scheduler_report_pinned_bytes_only, true)

// The max allowed size in bytes of a return object from direct actor calls.
// Objects larger than this size will be spilled/promoted to plasma.
RAY_CONFIG(int64_t, max_direct_call_object_size, 100 * 1024)

// The max gRPC message size (the gRPC internal default is 4MB). We use a higher
// limit in Ray to avoid crashing with many small inlined task arguments.
// Keep in sync with GCS_STORAGE_MAX_SIZE in packaging.py.
RAY_CONFIG(int64_t, max_grpc_message_size, 512 * 1024 * 1024)

// The max gRPC message size (the gRPC internal default is 4MB) in communication with the
// Agent.
//
// NOTE: This has to be kept in sync with AGENT_GRPC_MAX_MESSAGE_LENGTH in
// ray_constants.py
RAY_CONFIG(int64_t, agent_max_grpc_message_size, 20 * 1024 * 1024)

// Retry timeout for trying to create a gRPC server. Only applies if the number
// of retries is non zero.
RAY_CONFIG(int64_t, grpc_server_retry_timeout_milliseconds, 1000)

// Whether to allow HTTP proxy on GRPC clients. Disable HTTP proxy by default since it
// disrupts local connections. Note that this config item only controls GrpcClient in
// `src/ray/rpc/grpc_client.h`. Python GRPC clients are not directly controlled by this.
// NOTE (kfstorm): DO NOT set this config item via `_system_config`, use
// `RAY_grpc_enable_http_proxy` environment variable instead so that it can be passed to
// non-C++ children processes such as dashboard agent.
RAY_CONFIG(bool, grpc_enable_http_proxy, false)

// The min number of retries for direct actor creation tasks. The actual number
// of creation retries will be MAX(actor_creation_min_retries, max_restarts).
RAY_CONFIG(uint64_t, actor_creation_min_retries, 3)

/// Warn if more than this many tasks are queued for submission to an actor.
/// It likely indicates a bug in the user code.
RAY_CONFIG(uint64_t, actor_excess_queueing_warn_threshold, 5000)

/// When trying to resolve an object, the initial period that the raylet will
/// wait before contacting the object's owner to check if the object is still
/// available. This is a lower bound on the time to report the loss of an
/// object stored in the distributed object store in the case that the worker
/// that created the original ObjectRef dies.
RAY_CONFIG(int64_t, object_timeout_milliseconds, 100)

/// The maximum duration that workers can hold on to another worker's lease
/// for direct task submission until it must be returned to the raylet.
RAY_CONFIG(int64_t, worker_lease_timeout_milliseconds, 500)

/// The interval at which the workers will check if their raylet has gone down.
/// When this happens, they will kill themselves.
RAY_CONFIG(uint64_t, raylet_death_check_interval_milliseconds, 1000)

/// These are used by the worker to set timeouts and to batch requests when
/// getting objects.
RAY_CONFIG(int64_t, get_timeout_milliseconds, 1000)
RAY_CONFIG(int64_t, worker_get_request_size, 10000)
RAY_CONFIG(int64_t, worker_fetch_request_size, 10000)
/// How long to wait for a fetch to complete during ray.get before warning the
/// user.
RAY_CONFIG(int64_t, fetch_warn_timeout_milliseconds, 60000)

/// How long to wait for a fetch before timing it out and throwing an error to
/// the user. This error should only be seen if there is extreme pressure on
/// the object directory, or if there is a bug in either object recovery or the
/// object directory.
RAY_CONFIG(int64_t, fetch_fail_timeout_milliseconds, 600000)

/// Temporary workaround for https://github.com/ray-project/ray/pull/16402.
RAY_CONFIG(bool, yield_plasma_lock_workaround, true)

// Whether to inline object status in serialized references.
// See https://github.com/ray-project/ray/issues/16025 for more details.
RAY_CONFIG(bool, inline_object_status_in_refs, true)

/// Number of times raylet client tries connecting to a raylet.
RAY_CONFIG(int64_t, raylet_client_num_connect_attempts, 10)
RAY_CONFIG(int64_t, raylet_client_connect_timeout_milliseconds, 1000)

/// The duration that the raylet will wait before reinitiating a
/// fetch request for a missing task dependency. This time may adapt based on
/// the number of missing task dependencies.
RAY_CONFIG(int64_t, raylet_fetch_timeout_milliseconds, 1000)

/// The duration that we wait after sending a worker SIGTERM before sending
/// the worker SIGKILL.
RAY_CONFIG(int64_t, kill_worker_timeout_milliseconds, 5000)

/// The duration that we wait after the worker is launched before the
/// starting_worker_timeout_callback() is called.
RAY_CONFIG(int64_t, worker_register_timeout_seconds, 60)

/// The maximum workers raylet can start at the same time.
/// 0 means it will use the default (number of CPUs).
RAY_CONFIG(int64_t, worker_maximum_startup_concurrency, 0)

/// The maximum number of workers to iterate whenever we analyze the resources usage.
RAY_CONFIG(uint32_t, worker_max_resource_analysis_iteration, 128)

/// The maximum number of generator returns. We are using this to pre-reserve
/// Ray object ID indexes.
/// The first N indexes are for num_returns.
/// The next max_num_generator_returns indexes are for generator return.
/// The rest of them is for ray.put.
RAY_CONFIG(uint32_t, max_num_generator_returns, 100 * 1000 * 1000)

/// A value to add to workers' OOM score adjustment, so that the OS prioritizes
/// killing these over the raylet. 0 or positive values only (negative values
/// require sudo permissions).
/// NOTE(swang): Linux only.
RAY_CONFIG(int, worker_oom_score_adjustment, 1000)

/// Sets workers' nice value on posix systems, so that the OS prioritizes CPU for other
/// processes over worker. This makes CPU available to GCS, Raylet and user processes
/// even when workers are busy.
/// Valid value is [0, 19] (negative values require sudo permissions).
/// NOTE: Linux, Unix and MacOS only.
RAY_CONFIG(int, worker_niceness, 15)

/// Allow at least 60 seconds for connecting to Redis.
RAY_CONFIG(int64_t, redis_db_connect_retries, 120)
RAY_CONFIG(int64_t, redis_db_connect_wait_milliseconds, 500)

/// Number of retries for a redis request failure.
RAY_CONFIG(size_t, num_redis_request_retries, 5)

/// Exponential backoff setup. By default:
/// 100ms, 200ms, 400ms, 800ms, 1s, 1s,...
RAY_CONFIG(int64_t, redis_retry_base_ms, 100)
RAY_CONFIG(int64_t, redis_retry_multiplier, 2)
RAY_CONFIG(int64_t, redis_retry_max_ms, 1000)

/// The object manager's global timer interval in milliseconds.
RAY_CONFIG(int, object_manager_timer_freq_ms, 100)

/// Timeout, in milliseconds, to wait before retrying a failed pull in the
/// ObjectManager.
RAY_CONFIG(int, object_manager_pull_timeout_ms, 10000)

/// Timeout, in milliseconds, to wait until the Push request fails.
/// Special value:
/// Negative: waiting infinitely.
/// 0: giving up retrying immediately.
RAY_CONFIG(int, object_manager_push_timeout_ms, 10000)

/// Default chunk size for multi-chunk transfers to use in the object manager.
/// In the object manager, no single thread is permitted to transfer more
/// data than what is specified by the chunk size unless the number of object
/// chunks exceeds the number of available sending threads.
/// NOTE(ekl): this has been raised to lower broadcast overheads.
RAY_CONFIG(uint64_t, object_manager_default_chunk_size, 5 * 1024 * 1024)

/// The maximum number of outbound bytes to allow to be outstanding. This avoids
/// excessive memory usage during object broadcast to many receivers.
RAY_CONFIG(uint64_t,
           object_manager_max_bytes_in_flight,
           ((uint64_t)2) * 1024 * 1024 * 1024)

/// Maximum number of ids in one batch to send to GCS to delete keys.
RAY_CONFIG(uint32_t, maximum_gcs_deletion_batch_size, 1000)

/// Maximum number of items in one batch to scan/get/delete from GCS storage.
RAY_CONFIG(uint32_t, maximum_gcs_storage_operation_batch_size, 1000)

/// When getting objects from object store, max number of ids to print in the warning
/// message.
RAY_CONFIG(uint32_t, object_store_get_max_ids_to_print_in_warning, 20)
/// Number of threads used by rpc server in gcs server.
RAY_CONFIG(uint32_t,
           gcs_server_rpc_server_thread_num,
           std::max(1U, std::thread::hardware_concurrency() / 4U))
/// Number of threads used by rpc server in gcs server.
RAY_CONFIG(uint32_t,
           gcs_server_rpc_client_thread_num,
           std::max(1U, std::thread::hardware_concurrency() / 4U))
/// Allow up to 5 seconds for connecting to gcs service.
/// Note: this only takes effect when gcs service is enabled.
RAY_CONFIG(int64_t, gcs_service_connect_retries, 50)
/// Waiting time for each gcs service connection.
RAY_CONFIG(int64_t, internal_gcs_service_connect_wait_milliseconds, 100)
/// The interval at which the gcs server will check if redis has gone down.
/// When this happens, gcs server will kill itself.
RAY_CONFIG(uint64_t, gcs_redis_heartbeat_interval_milliseconds, 100)
/// Duration to wait between retries for leasing worker in gcs server.
RAY_CONFIG(uint32_t, gcs_lease_worker_retry_interval_ms, 200)
/// Duration to wait between retries for creating actor in gcs server.
RAY_CONFIG(uint32_t, gcs_create_actor_retry_interval_ms, 200)
/// Exponential backoff params for gcs to retry creating a placement group
RAY_CONFIG(uint64_t, gcs_create_placement_group_retry_min_interval_ms, 100)
RAY_CONFIG(uint64_t, gcs_create_placement_group_retry_max_interval_ms, 1000)
RAY_CONFIG(double, gcs_create_placement_group_retry_multiplier, 1.5)
/// Maximum number of destroyed actors in GCS server memory cache.
RAY_CONFIG(uint32_t, maximum_gcs_destroyed_actor_cached_count, 100000)
/// Maximum number of dead nodes in GCS server memory cache.
RAY_CONFIG(uint32_t, maximum_gcs_dead_node_cached_count, 1000)
// The interval at which the gcs server will pull a new resource.
RAY_CONFIG(int, gcs_resource_report_poll_period_ms, 100)
// The number of concurrent polls to polls to GCS.
RAY_CONFIG(uint64_t, gcs_max_concurrent_resource_pulls, 100)
// The storage backend to use for the GCS. It can be either 'redis' or 'memory'.
RAY_CONFIG(std::string, gcs_storage, "memory")

/// Duration to sleep after failing to put an object in plasma because it is full.
RAY_CONFIG(uint32_t, object_store_full_delay_ms, 10)

/// The threshold to trigger a global gc
RAY_CONFIG(double, high_plasma_storage_usage, 0.7)

/// The amount of time between automatic local Python GC triggers.
RAY_CONFIG(uint64_t, local_gc_interval_s, 10 * 60)

/// The min amount of time between local GCs (whether auto or mem pressure triggered).
RAY_CONFIG(uint64_t, local_gc_min_interval_s, 10)

/// The min amount of time between triggering global_gc in raylet. This only applies
/// to global GCs triggered due to high_plasma_storage_usage.
RAY_CONFIG(uint64_t, global_gc_min_interval_s, 30)

/// Duration to wait between retries for failed tasks.
RAY_CONFIG(uint32_t, task_retry_delay_ms, 0)

/// The base retry delay for exponential backoff when the task fails due to OOM.
/// No delay if this value is zero.
RAY_CONFIG(uint32_t, task_oom_retry_delay_base_ms, 1000)

/// Duration to wait between retrying to kill a task.
RAY_CONFIG(uint32_t, cancellation_retry_ms, 2000)

/// Whether to start a background thread to import Python dependencies eagerly.
/// When set to false, Python dependencies will still be imported, only when
/// they are needed.
RAY_CONFIG(bool, start_python_importer_thread, true)

/// Determines if forking in Ray actors / tasks are supported.
/// Note that this only enables forking in workers, but not drivers.
RAY_CONFIG(bool, support_fork, false)

/// Maximum timeout for GCS reconnection in seconds.
/// Each reconnection ping will be retried every 1 second.
RAY_CONFIG(int32_t, gcs_rpc_server_reconnect_timeout_s, 60)

/// The timeout for GCS connection in seconds
RAY_CONFIG(int32_t, gcs_rpc_server_connect_timeout_s, 5)

/// Minimum interval between reconnecting gcs rpc server when gcs server restarts.
RAY_CONFIG(int32_t, minimum_gcs_reconnect_interval_milliseconds, 5000)

/// gRPC channel reconnection related configs to GCS.
/// Check https://grpc.github.io/grpc/core/group__grpc__arg__keys.html for details
/// Note: `gcs_grpc_min_reconnect_backoff_ms` is (mis)used by gRPC as the connection
/// timeout. If your cluster has a high latency, make it to > 4x the latency.
RAY_CONFIG(int32_t, gcs_grpc_max_reconnect_backoff_ms, 2000)
RAY_CONFIG(int32_t, gcs_grpc_min_reconnect_backoff_ms, 1000)
RAY_CONFIG(int32_t, gcs_grpc_initial_reconnect_backoff_ms, 100)

/// Maximum bytes of request queued when RPC failed due to GCS is down.
/// If reach the limit, the core worker will hang until GCS is reconnected.
/// By default, the value if 5GB.
RAY_CONFIG(uint64_t, gcs_grpc_max_request_queued_max_bytes, 1024UL * 1024 * 1024 * 5)

/// The duration between two checks for grpc status.
RAY_CONFIG(int32_t, gcs_client_check_connection_status_interval_milliseconds, 1000)

/// Due to the protocol drawback, raylet needs to refresh the message if
/// no message is received for a while.
/// Refer to https://tinyurl.com/n6kvsp87 for more details
RAY_CONFIG(int64_t, ray_syncer_message_refresh_interval_ms, 3000)

/// The queuing buffer of ray syncer. This indicates how many concurrent
/// requests can run in flight for syncing.
RAY_CONFIG(int64_t, ray_syncer_polling_buffer, 5)

/// The interval at which the gcs client will check if the address of gcs service has
/// changed. When the address changed, we will resubscribe again.
RAY_CONFIG(uint64_t, gcs_service_address_check_interval_milliseconds, 1000)

/// The batch size for metrics export.
/// Normally each time-series << 1Kb. Batch size of 10_000 means expected payload
/// will be under 10Mb.
RAY_CONFIG(int64_t, metrics_report_batch_size, 10000)

/// If task events (status change and profiling events) from driver should be ignored.
/// Currently for testing only.
RAY_CONFIG(bool, task_events_skip_driver_for_test, false)

/// The interval duration for which task state events will be reported to GCS.
/// The reported data should only be used for observability.
/// Setting the value to 0 disables the task event recording and reporting.
RAY_CONFIG(int64_t, task_events_report_interval_ms, 1000)

/// The number of tasks tracked in GCS for task state events. Any additional events
/// from new tasks will evict events of tasks reported earlier.
/// Setting the value to -1 allows for unlimited task events stored in GCS.
RAY_CONFIG(int64_t, task_events_max_num_task_in_gcs, 100000)

/// The number of task attempts being dropped per job tracked at GCS. When GCS is forced
/// to stop tracking some task attempts that are lost, this will incur potential partial
/// data loss for a single task attempt (e.g. some task events were dropped, but some were
/// tracked). When this happens, users should be cautious of inconsistency in the task
/// events data.
RAY_CONFIG(int64_t,
           task_events_max_dropped_task_attempts_tracked_per_job_in_gcs,
           1 * 1000 * 1000)

/// The threshold in seconds for actively GCing the dropped task attempts. If a task
/// attempt wasn't being reported to GCS for more than this threshold, it will be GCed.
RAY_CONFIG(int64_t, task_events_dropped_task_attempts_gc_threshold_s, 15 * 60)

/// Max number of task status events stored on
/// workers. Events will be evicted based on a FIFO order.
RAY_CONFIG(uint64_t, task_events_max_num_status_events_buffer_on_worker, 100 * 1000)

/// Max number of task events to be send in a single message to GCS. This caps both
/// the message size, and also the processing work on GCS.
RAY_CONFIG(uint64_t, task_events_send_batch_size, 10 * 1000)

/// Max number of profile events allowed to be tracked for a single task.
/// Setting the value to -1 allows unlimited profile events to be tracked.
RAY_CONFIG(int64_t, task_events_max_num_profile_events_per_task, 1000)

/// The max number of profile events allowed to be stored in the buffer on the worker
/// side. Events will be evicted based on a FIFO order.
RAY_CONFIG(uint64_t, task_events_max_num_profile_events_buffer_on_worker, 10 * 1000)

/// Max number of task attempts being dropped on the worker side to report to GCS.
/// Setting the value to -1 allows unlimited dropped task attempts in a single
/// report to GCS.
RAY_CONFIG(int64_t, task_events_dropped_task_attempt_batch_size, 10 * 1000)

/// The delay in ms that GCS should mark any running tasks from a job as failed.
/// Setting this value too smaller might result in some finished tasks marked as failed by
/// GCS.
RAY_CONFIG(uint64_t, gcs_mark_task_failed_on_job_done_delay_ms, /*  15 secs */ 1000 * 15)

/// The delay in ms that GCS should mark any running tasks from a dead worker failed.
/// Setting this value too smaller might result in some finished tasks marked as failed by
/// GCS since task events data are pushed to GCS asynchronously.
RAY_CONFIG(uint64_t, gcs_mark_task_failed_on_worker_dead_delay_ms, /*  1 secs */ 1000 * 1)

/// Whether or not we enable metrics collection.
RAY_CONFIG(bool, enable_metrics_collection, true)

/// Comma separated list of components we enable grpc metrics collection for.
/// Only effective if `enable_metrics_collection` is also true. Will have some performance
/// degredations.
///
/// Valid fields: "gcs".
/// TODO: it only works for gcs now. The goal is to do "gcs,core_worker,raylet.". The
/// problem is we need this config field *before* any grpc call, but raylet and
/// core_worker received configs from gcs and raylet respectively, so the configs are only
/// available *after* a grpc call.
RAY_CONFIG(std::string, enable_grpc_metrics_collection_for, "")

// Max number bytes of inlined objects in a task rpc request/response.
RAY_CONFIG(int64_t, task_rpc_inlined_bytes_limit, 10 * 1024 * 1024)

/// Maximum number of pending lease requests per scheduling category
/// -1 means that Ray should automatically set this to the number of nodes in
/// the cluster.
RAY_CONFIG(int64_t, max_pending_lease_requests_per_scheduling_category, -1)

/// Wait timeout for dashboard agent register.
#ifdef _WIN32
// agent startup time can involve creating conda environments
RAY_CONFIG(uint32_t, agent_register_timeout_ms, 100 * 1000)
#else
RAY_CONFIG(uint32_t, agent_register_timeout_ms, 30 * 1000)
#endif

/// If the agent manager fails to communicate with the dashboard agent or the runtime env
/// agent, we will retry after this interval.
RAY_CONFIG(uint32_t, agent_manager_retry_interval_ms, 1000)

/// The maximum number of resource shapes included in the resource
/// load reported by each raylet.
RAY_CONFIG(int64_t, max_resource_shapes_per_load_report, 100)

/// The timeout for synchronous GCS requests in seconds.
RAY_CONFIG(int64_t, gcs_server_request_timeout_seconds, 60)

/// Whether to enable worker prestarting: https://github.com/ray-project/ray/issues/12052
RAY_CONFIG(bool, enable_worker_prestart, false)

/// Whether to enable worker prestarting on first driver
/// TODO(clarng): reconcile with enable_worker_prestart
RAY_CONFIG(bool, prestart_worker_first_driver, true)

/// The interval of periodic idle worker killing. Value of 0 means worker capping is
/// disabled.
RAY_CONFIG(uint64_t, kill_idle_workers_interval_ms, 200)

/// The idle time threshold for an idle worker to be killed.
RAY_CONFIG(int64_t, idle_worker_killing_time_threshold_ms, 1000)

/// The soft limit of the number of workers to keep around.
/// We apply this limit to the idle workers instead of total workers,
/// because the total number of workers used depends on the
/// application. -1 means using the available number of CPUs.
RAY_CONFIG(int64_t, num_workers_soft_limit, -1)

// The interval where metrics are exported in milliseconds.
RAY_CONFIG(uint64_t, metrics_report_interval_ms, 10000)

/// Enable the task timeline. If this is enabled, certain events such as task
/// execution are profiled and sent to the GCS.
/// This requires RAY_task_events_report_interval_ms > 0, so that events will
/// be sent to GCS.
RAY_CONFIG(bool, enable_timeline, true)

/// The maximum number of pending placement group entries that are reported to monitor to
/// autoscale the cluster.
RAY_CONFIG(int64_t, max_placement_group_load_report_size, 1000)

/* Configuration parameters for object spilling. */
/// JSON configuration that describes the external storage. This is passed to
/// Python IO workers to determine how to store/restore an object to/from
/// external storage.
RAY_CONFIG(std::string, object_spilling_config, "")

/// Log an ERROR-level message about spilling every time this amount of bytes has been
/// spilled, with exponential increase in interval. This can be set to zero to disable.
RAY_CONFIG(int64_t, verbose_spill_logs, 2L * 1024 * 1024 * 1024)

/// Whether to enable automatic object spilling. If enabled, then
/// Ray will choose objects to spill when the object store is out of
/// memory.
RAY_CONFIG(bool, automatic_object_spilling_enabled, true)

/// The maximum number of I/O worker that raylet starts.
RAY_CONFIG(int, max_io_workers, 4)

/// Ray's object spilling fuses small objects into a single file before flushing them
/// to optimize the performance.
/// The minimum object size that can be spilled by each spill operation. 100 MB by
/// default. This value is not recommended to set beyond --object-store-memory.
RAY_CONFIG(int64_t, min_spilling_size, 100 * 1024 * 1024)

/// If set to less than 1.0, Ray will start spilling objects when existing primary objects
/// take more than this percentage of the available memory.
RAY_CONFIG(float, object_spilling_threshold, 0.8)

/// Maximum number of objects that can be fused into a single file.
RAY_CONFIG(int64_t, max_fused_object_count, 2000)

/// Grace period until we throw the OOM error to the application in seconds.
/// In unlimited allocation mode, this is the time delay prior to fallback allocating.
RAY_CONFIG(int64_t, oom_grace_period_s, 2)

/// Whether or not the external storage is the local file system.
/// Note that this value should be overridden based on the storage type
/// specified by object_spilling_config.
RAY_CONFIG(bool, is_external_storage_type_fs, true)

/// Control the capacity threshold for ray local file system (for object store).
/// Once we are over the capacity, all subsequent object creation will fail.
RAY_CONFIG(float, local_fs_capacity_threshold, 0.95)

/// Control the frequency of checking the disk usage.
RAY_CONFIG(uint64_t, local_fs_monitor_interval_ms, 100)

/* Configuration parameters for locality-aware scheduling. */
/// Whether to enable locality-aware leasing. If enabled, then Ray will consider task
/// dependency locality when choosing a worker for leasing.
RAY_CONFIG(bool, locality_aware_leasing_enabled, true)

/* Configuration parameters for logging */
/// Parameters for log rotation. This value is equivalent to RotatingFileHandler's
/// maxBytes argument.
RAY_CONFIG(int64_t, log_rotation_max_bytes, 100 * 1024 * 1024)

/// Parameters for log rotation. This value is equivalent to RotatingFileHandler's
/// backupCount argument.
RAY_CONFIG(int64_t, log_rotation_backup_count, 5)

/// When tasks that can't be sent because of network error. we'll never receive a DEAD
/// notification, in this case we'll wait for a fixed timeout value and then mark it
/// as failed.
RAY_CONFIG(int64_t, timeout_ms_task_wait_for_death_info, 1000)

/// The core worker heartbeat interval. During heartbeat, it'll
/// report the loads to raylet.
RAY_CONFIG(int64_t, core_worker_internal_heartbeat_ms, 1000)

/// Maximum amount of memory that will be used by running tasks' args.
RAY_CONFIG(float, max_task_args_memory_fraction, 0.7)

/// The maximum number of objects to publish for each publish calls.
RAY_CONFIG(int, publish_batch_size, 5000)

/// Maximum size in bytes of buffered messages per entity, in Ray publisher.
RAY_CONFIG(int, publisher_entity_buffer_max_bytes, 10 << 20)

/// The maximum command batch size.
RAY_CONFIG(int64_t, max_command_batch_size, 2000)

/// The maximum batch size for OBOD report.
RAY_CONFIG(int64_t, max_object_report_batch_size, 2000)

/// For Ray publishers, the minimum time to drop an inactive subscriber connection in ms.
/// In the current implementation, a subscriber might be dead for up to 3x the configured
/// time before it is deleted from the publisher, i.e. deleted in 300s ~ 900s.
RAY_CONFIG(uint64_t, subscriber_timeout_ms, 300 * 1000)

// This is the minimum time an actor will remain in the actor table before
// being garbage collected when a job finishes
RAY_CONFIG(uint64_t, gcs_actor_table_min_duration_ms, /*  5 min */ 60 * 1000 * 5)

/// Whether to enable GCS-based actor scheduling.
RAY_CONFIG(bool, gcs_actor_scheduling_enabled, false)

RAY_CONFIG(uint32_t, max_error_msg_size_bytes, 512 * 1024)

// The number of seconds to wait for the Raylet to start. This is normally
// fast, but when RAY_preallocate_plasma_memory=1 is set, it may take some time
// (a few GB/s) to populate all the pages on Raylet startup.
RAY_CONFIG(uint32_t,
           raylet_start_wait_time_s,
           std::getenv("RAY_preallocate_plasma_memory") != nullptr &&
                   std::getenv("RAY_preallocate_plasma_memory") == std::string("1")
               ? 120
               : 10)

/// The scheduler will treat these predefined resource types as unit_instance.
/// Default predefined_unit_instance_resources is "GPU".
/// When set it to "CPU,GPU", we will also treat CPU as unit_instance.
RAY_CONFIG(std::string, predefined_unit_instance_resources, "GPU")

/// The scheduler will treat these custom resource types as unit_instance.
/// This allows the scheduler to provide chip IDs for custom resources like
/// "neuron_cores", "TPUs" and "FPGAs".
/// Default custom_unit_instance_resources is "neuron_cores,TPU".
/// When set it to "neuron_cores,TPU,FPGA", we will also treat FPGA as unit_instance.
RAY_CONFIG(std::string, custom_unit_instance_resources, "neuron_cores,TPU,NPU")

// Maximum size of the batches when broadcasting resources to raylet.
RAY_CONFIG(uint64_t, resource_broadcast_batch_size, 512)

// Maximum ray sync message batch size in bytes (1MB by default) between nodes.
RAY_CONFIG(uint64_t, max_sync_message_batch_bytes, 1 * 1024 * 1024)

// If enabled and worker stated in container, the container will add
// resource limit.
RAY_CONFIG(bool, worker_resource_limits_enabled, false)

// When enabled, workers will not be re-used across tasks requesting different
// resources (e.g., CPU vs GPU).
RAY_CONFIG(bool, isolate_workers_across_resource_types, true)

// When enabled, workers will not be re-used across tasks of different types
// (i.e., Actor vs normal tasks).
RAY_CONFIG(bool, isolate_workers_across_task_types, true)

/// ServerCall instance number of each RPC service handler
RAY_CONFIG(int64_t, gcs_max_active_rpcs_per_handler, 100)

/// grpc keepalive sent interval for server.
/// This is only configured in GCS server now.
RAY_CONFIG(int64_t, grpc_keepalive_time_ms, 10000)

/// grpc keepalive timeout.
RAY_CONFIG(int64_t, grpc_keepalive_timeout_ms, 20000)

/// NOTE: we set a loose client keep alive because
/// they have a failure model that considers network failures as component failures
/// and this configuration break that assumption. We should apply to every other component
/// after we change this failure assumption from code.
/// grpc keepalive timeout for client.
RAY_CONFIG(int64_t, grpc_client_keepalive_time_ms, 300000)

/// grpc keepalive timeout for client.
RAY_CONFIG(int64_t, grpc_client_keepalive_timeout_ms, 120000)

/// grpc streaming buffer size
/// Set it to 512kb
RAY_CONFIG(int64_t, grpc_stream_buffer_size, 512 * 1024);

/// Whether to use log reporter in event framework
RAY_CONFIG(bool, event_log_reporter_enabled, true)

/// Whether or not we should also write an event log to a log file.
/// This has no effect if `event_log_reporter_enabled` is false.
RAY_CONFIG(bool, emit_event_to_log_file, false)

/// Whether to enable register actor async.
/// If it is false, the actor registration to GCS becomes synchronous, i.e.,
/// core worker is blocked until GCS registers the actor and replies to it.
/// If it is true, the actor registration is async, but actor handles cannot
/// be passed to other worker until it is registered to GCS.
RAY_CONFIG(bool, actor_register_async, true)

/// Event severity threshold value
RAY_CONFIG(std::string, event_level, "warning")

/// Whether to avoid scheduling cpu requests on gpu nodes
RAY_CONFIG(bool, scheduler_avoid_gpu_nodes, true)

/// Whether to skip running local GC in runtime env.
RAY_CONFIG(bool, runtime_env_skip_local_gc, false)

/// The namespace for the storage.
/// This fields is used to isolate data stored in DB.
RAY_CONFIG(std::string, external_storage_namespace, "default")

/// Whether or not use TLS.
RAY_CONFIG(bool, USE_TLS, false)

/// Location of TLS credentials
RAY_CONFIG(std::string, TLS_SERVER_CERT, "")
RAY_CONFIG(std::string, TLS_SERVER_KEY, "")
RAY_CONFIG(std::string, TLS_CA_CERT, "")

/// Location of Redis TLS credentials
/// https://github.com/redis/hiredis/blob/c78d0926bf169670d15cfc1214e4f5d21673396b/README.md#hiredis-openssl-wrappers
RAY_CONFIG(std::string, REDIS_CA_CERT, "")
RAY_CONFIG(std::string, REDIS_CA_PATH, "")

RAY_CONFIG(std::string, REDIS_CLIENT_CERT, "")
RAY_CONFIG(std::string, REDIS_CLIENT_KEY, "")
RAY_CONFIG(std::string, REDIS_SERVER_NAME, "")

/// grpc delay testing flags
///  To use this, simply do
///      export RAY_testing_asio_delay_us="method1=min_val:max_val,method2=20:100"
//  The delay is a random number between the interval. If method equals '*',
//  it will apply to all methods.
RAY_CONFIG(std::string, testing_asio_delay_us, "")

/// The following are configs for the health check. They are borrowed
/// from k8s health probe (shorturl.at/jmTY3)
/// The delay to send the first health check.
RAY_CONFIG(int64_t, health_check_initial_delay_ms, 5000)
/// The interval between two health check.
RAY_CONFIG(int64_t, health_check_period_ms, 3000)
/// The timeout for a health check.
RAY_CONFIG(int64_t, health_check_timeout_ms, 10000)
/// The threshold to consider a node dead.
RAY_CONFIG(int64_t, health_check_failure_threshold, 5)

/// The pool size for grpc server call.
RAY_CONFIG(int64_t,
           num_server_call_thread,
           std::max((int64_t)1, (int64_t)(std::thread::hardware_concurrency() / 4U)))

/// Use madvise to prevent worker/raylet coredumps from including
/// the mapped plasma pages.
RAY_CONFIG(bool, worker_core_dump_exclude_plasma_store, true)
RAY_CONFIG(bool, raylet_core_dump_exclude_plasma_store, true)

/// Whether to kill idle workers of a terminated job.
RAY_CONFIG(bool, kill_idle_workers_of_terminated_job, true)

// Instruct the Python default worker to preload the specified imports.
// This is specified as a comma-separated list.
// If left empty, no such attempt will be made.
// Example: RAY_preload_python_modules=tensorflow,pytorch
RAY_CONFIG(std::vector<std::string>, preload_python_modules, {})

// By default, raylet send a self liveness check to GCS every 60s
RAY_CONFIG(int64_t, raylet_liveness_self_check_interval_ms, 5000)

// Instruct the CoreWorker to kill its child processes while
// it exits. This prevents certain classes of resource leaks
// that are caused by the worker processes leaking processes.
// If a user relies on Ray's old behavior of leaking processes,
// then they can disable this behavior with
// RAY_kill_child_processes_on_worker_exit=false. We anticipate
// keeping this flag around at least until Ray 2.5.
// See https://github.com/ray-project/ray/pull/33976 for more
// info.
RAY_CONFIG(bool, kill_child_processes_on_worker_exit, true)

// If autoscaler v2 is enabled.
RAY_CONFIG(bool, enable_autoscaler_v2, false)

// Python GCS client number of reconnection retry and timeout.
RAY_CONFIG(int64_t, nums_py_gcs_reconnect_retry, 5)
RAY_CONFIG(int64_t, py_gcs_connect_timeout_s, 30)

<<<<<<< HEAD
// Whether to reap actor death reason from GCS.
// Costs an extra RPC.
// TODO(vitsai): Remove this flag
RAY_CONFIG(bool, enable_reap_actor_death, true)
=======
// The number of sockets between object manager.
// The higher the number the higher throughput of the data
// trasfer it'll be, but it'll also user more sockets and
// more CPU resources.
RAY_CONFIG(int, object_manager_client_connection_num, 4)

// The number of object manager thread. By default, it's
//     std::min(std::max(2, num_cpus / 4), 8)
// Update this to overwrite it.
RAY_CONFIG(int, object_manager_rpc_threads_num, 0)
>>>>>>> 84ba7402
<|MERGE_RESOLUTION|>--- conflicted
+++ resolved
@@ -887,12 +887,10 @@
 RAY_CONFIG(int64_t, nums_py_gcs_reconnect_retry, 5)
 RAY_CONFIG(int64_t, py_gcs_connect_timeout_s, 30)
 
-<<<<<<< HEAD
 // Whether to reap actor death reason from GCS.
 // Costs an extra RPC.
 // TODO(vitsai): Remove this flag
 RAY_CONFIG(bool, enable_reap_actor_death, true)
-=======
 // The number of sockets between object manager.
 // The higher the number the higher throughput of the data
 // trasfer it'll be, but it'll also user more sockets and
@@ -902,5 +900,4 @@
 // The number of object manager thread. By default, it's
 //     std::min(std::max(2, num_cpus / 4), 8)
 // Update this to overwrite it.
-RAY_CONFIG(int, object_manager_rpc_threads_num, 0)
->>>>>>> 84ba7402
+RAY_CONFIG(int, object_manager_rpc_threads_num, 0)