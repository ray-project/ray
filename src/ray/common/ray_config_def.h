// Copyright 2017 The Ray Authors.
//
// Licensed under the Apache License, Version 2.0 (the "License");
// you may not use this file except in compliance with the License.
// You may obtain a copy of the License at
//
//  http://www.apache.org/licenses/LICENSE-2.0
//
// Unless required by applicable law or agreed to in writing, software
// distributed under the License is distributed on an "AS IS" BASIS,
// WITHOUT WARRANTIES OR CONDITIONS OF ANY KIND, either express or implied.
// See the License for the specific language governing permissions and
// limitations under the License.

// This header file is used to avoid code duplication.
// It can be included multiple times in ray_config.h, and each inclusion
// could use a different definition of the RAY_CONFIG macro.
// Macro definition format: RAY_CONFIG(type, name, default_value).
// NOTE: This file should NOT be included in any file other than ray_config.h.

// IF YOU MODIFY THIS FILE and add a configuration parameter, you must change
// at least two additional things:
//     1. You must update the file "ray/python/ray/includes/ray_config.pxd".
//     2. You must update the file "ray/python/ray/includes/ray_config.pxi".

/// In theory, this is used to detect Ray cookie mismatches.
/// This magic number (hex for "RAY") is used instead of zero, rationale is
/// that it could still be possible that some random program sends an int64_t
/// which is zero, but it's much less likely that a program sends this
/// particular magic number.
RAY_CONFIG(int64_t, ray_cookie, 0x5241590000000000)

/// The duration that a single handler on the event loop can take before a
/// warning is logged that the handler is taking too long.
RAY_CONFIG(int64_t, handler_warning_timeout_ms, 100)

/// The duration between heartbeats sent by the raylets.
RAY_CONFIG(int64_t, raylet_heartbeat_timeout_milliseconds, 100)
/// Whether to send heartbeat lightly. When it is enalbed, only changed part,
/// like should_global_gc or changed resources, will be included in the heartbeat,
/// and gcs only broadcast the changed heartbeat.
RAY_CONFIG(bool, light_heartbeat_enabled, false)
/// If a component has not sent a heartbeat in the last num_heartbeats_timeout
/// heartbeat intervals, the raylet monitor process will report
/// it as dead to the db_client table.
RAY_CONFIG(int64_t, num_heartbeats_timeout, 300)
/// For a raylet, if the last heartbeat was sent more than this many
/// heartbeat periods ago, then a warning will be logged that the heartbeat
/// handler is drifting.
RAY_CONFIG(uint64_t, num_heartbeats_warning, 5)

/// The duration between dumping debug info to logs, or -1 to disable.
RAY_CONFIG(int64_t, debug_dump_period_milliseconds, 10000)

/// Whether to enable fair queueing between task classes in raylet. When
/// fair queueing is enabled, the raylet will try to balance the number
/// of running tasks by class (i.e., function name). This prevents one
/// type of task from starving other types (see issue #3664).
RAY_CONFIG(bool, fair_queueing_enabled, true)

/// Whether to enable object pinning for plasma objects. When this is
/// enabled, objects in scope in the cluster will not be LRU evicted.
RAY_CONFIG(bool, object_pinning_enabled, true)

/// Whether to enable distributed reference counting for objects. When this is
/// enabled, an object's ref count will include any references held by other
/// processes, such as when an ObjectID is serialized and passed as an argument
/// to another task. It will also include any references due to nesting, i.e.
/// if the object ID is nested inside another object that is still in scope.
/// When this is disabled, an object's ref count will include only local
/// information:
///  1. Local Python references to the ObjectID.
///  2. Pending tasks submitted by the local process that depend on the object.
/// If both this flag and object_pinning_enabled are turned on, then an object
/// will not be LRU evicted until it is out of scope in ALL processes in the
/// cluster and all objects that contain it are also out of scope. If this flag
/// is off and object_pinning_enabled is turned on, then an object will not be
/// LRU evicted until it is out of scope on the CREATOR of the ObjectID.
RAY_CONFIG(bool, distributed_ref_counting_enabled, true)

/// Whether to record the creation sites of object references. This adds more
/// information to `ray memstat`, but introduces a little extra overhead when
/// creating object references.
RAY_CONFIG(bool, record_ref_creation_sites, true)

/// If object_pinning_enabled is on, then objects that have been unpinned are
/// added to a local cache. When the cache is flushed, all objects in the cache
/// will be eagerly evicted in a batch by freeing all plasma copies in the
/// cluster. If set, then this is the duration between attempts to flush the
/// local cache. If this is set to 0, then the objects will be freed as soon as
/// they enter the cache. To disable eager eviction, set this to -1.
/// NOTE(swang): If distributed_ref_counting_enabled is off, then this will
/// likely cause spurious object lost errors for Object IDs that were
/// serialized, then either passed as an argument or returned from a task.
/// NOTE(swang): The timer is checked by the raylet during every heartbeat, so
/// this should be set to a value larger than
/// raylet_heartbeat_timeout_milliseconds.
RAY_CONFIG(int64_t, free_objects_period_milliseconds, 1000)

/// If object_pinning_enabled is on, then objects that have been unpinned are
/// added to a local cache. When the cache is flushed, all objects in the cache
/// will be eagerly evicted in a batch by freeing all plasma copies in the
/// cluster. This is the maximum number of objects in the local cache before it
/// is flushed. To disable eager eviction, set free_objects_period_milliseconds
/// to -1.
RAY_CONFIG(size_t, free_objects_batch_size, 100)

RAY_CONFIG(bool, lineage_pinning_enabled, false)

/// Whether to enable the new scheduler. The new scheduler is designed
/// only to work with  direct calls. Once direct calls afre becoming
/// the default, this scheduler will also become the default.
RAY_CONFIG(bool, new_scheduler_enabled, false)

// The max allowed size in bytes of a return object from direct actor calls.
// Objects larger than this size will be spilled/promoted to plasma.
RAY_CONFIG(int64_t, max_direct_call_object_size, 100 * 1024)

// The max gRPC message size (the gRPC internal default is 4MB). We use a higher
// limit in Ray to avoid crashing with many small inlined task arguments.
RAY_CONFIG(int64_t, max_grpc_message_size, 100 * 1024 * 1024)

// Number of times to retry creating a gRPC server.
RAY_CONFIG(int64_t, grpc_server_num_retries, 1)

// Retry timeout for trying to create a gRPC server. Only applies if the number
// of retries is non zero.
RAY_CONFIG(int64_t, grpc_server_retry_timeout_milliseconds, 1000)

// The min number of retries for direct actor creation tasks. The actual number
// of creation retries will be MAX(actor_creation_min_retries, max_restarts).
RAY_CONFIG(uint64_t, actor_creation_min_retries, 3)

/// The initial period for a task execution lease. The lease will expire this
/// many milliseconds after the first acquisition of the lease. Nodes that
/// require an object will not try to reconstruct the task until at least
/// this many milliseconds.
RAY_CONFIG(int64_t, initial_reconstruction_timeout_milliseconds, 10000)

/// The maximum duration that workers can hold on to another worker's lease
/// for direct task submission until it must be returned to the raylet.
RAY_CONFIG(int64_t, worker_lease_timeout_milliseconds, 500)

/// The interval at which the workers will check if their raylet has gone down.
/// When this happens, they will kill themselves.
RAY_CONFIG(int64_t, raylet_death_check_interval_milliseconds, 1000)

/// These are used by the worker to set timeouts and to batch requests when
/// getting objects.
RAY_CONFIG(int64_t, get_timeout_milliseconds, 1000)
RAY_CONFIG(int64_t, worker_get_request_size, 10000)
RAY_CONFIG(int64_t, worker_fetch_request_size, 10000)

/// This is used to bound the size of the Raylet's lineage cache. This is
/// the maximum uncommitted lineage size that any remote task in the cache
/// can have before eviction will be attempted.
RAY_CONFIG(uint64_t, max_lineage_size, 100)

/// This is a temporary constant used by actors to determine how many dummy
/// objects to store.
RAY_CONFIG(int64_t, actor_max_dummy_objects, 1000)

/// Number of times raylet client tries connecting to a raylet.
RAY_CONFIG(int64_t, raylet_client_num_connect_attempts, 10)
RAY_CONFIG(int64_t, raylet_client_connect_timeout_milliseconds, 1000)

/// The duration that the raylet will wait before reinitiating a
/// fetch request for a missing task dependency. This time may adapt based on
/// the number of missing task dependencies.
RAY_CONFIG(int64_t, raylet_fetch_timeout_milliseconds, 1000)

/// The duration that the raylet will wait between initiating
/// reconstruction calls for missing task dependencies. If there are many
/// missing task dependencies, we will only iniate reconstruction calls for
/// some of them each time.
RAY_CONFIG(int64_t, raylet_reconstruction_timeout_milliseconds, 1000)

/// The maximum number of objects that the raylet will issue
/// reconstruct calls for in a single pass through the reconstruct object
/// timeout handler.
RAY_CONFIG(int64_t, max_num_to_reconstruct, 10000)

/// The maximum number of objects to include in a single fetch request in the
/// regular raylet fetch timeout handler.
RAY_CONFIG(int64_t, raylet_fetch_request_size, 10000)

/// The maximum number of active object IDs to report in a heartbeat.
/// # NOTE: currently disabled by default.
RAY_CONFIG(size_t, raylet_max_active_object_ids, 0)

/// The duration that we wait after sending a worker SIGTERM before sending
/// the worker SIGKILL.
RAY_CONFIG(int64_t, kill_worker_timeout_milliseconds, 100)

/// The duration that we wait after the worekr is launched before the
/// starting_worker_timeout_callback() is called.
RAY_CONFIG(int64_t, worker_register_timeout_seconds, 30)

/// This is a timeout used to cause failures in the plasma manager and raylet
/// when certain event loop handlers take too long.
RAY_CONFIG(int64_t, max_time_for_handler_milliseconds, 1000)

/// This is used to cause failures when a certain loop in redis.cc which
/// synchronously looks up object manager addresses in redis is slow.
RAY_CONFIG(int64_t, max_time_for_loop, 1000)

/// Allow up to 5 seconds for connecting to Redis.
RAY_CONFIG(int64_t, redis_db_connect_retries, 50)
RAY_CONFIG(int64_t, redis_db_connect_wait_milliseconds, 100)

/// TODO(rkn): These constants are currently unused.
RAY_CONFIG(int64_t, plasma_default_release_delay, 64)
RAY_CONFIG(int64_t, L3_cache_size_bytes, 100000000)

/// Constants for the spillback scheduling policy.
RAY_CONFIG(int64_t, max_tasks_to_spillback, 10)

/// Every time an actor creation task has been spilled back a number of times
/// that is a multiple of this quantity, a warning will be pushed to the
/// corresponding driver. Since spillback currently occurs on a 100ms timer,
/// a value of 100 corresponds to a warning every 10 seconds.
RAY_CONFIG(int64_t, actor_creation_num_spillbacks_warning, 100)

/// If a node manager attempts to forward a task to another node manager and
/// the forward fails, then it will resubmit the task after this duration.
RAY_CONFIG(int64_t, node_manager_forward_task_retry_timeout_milliseconds, 1000)

/// Timeout, in milliseconds, to wait before retrying a failed pull in the
/// ObjectManager.
RAY_CONFIG(int, object_manager_pull_timeout_ms, 10000)

/// Timeout, in milliseconds, to wait until the Push request fails.
/// Special value:
/// Negative: waiting infinitely.
/// 0: giving up retrying immediately.
RAY_CONFIG(int, object_manager_push_timeout_ms, 10000)

/// The period of time that an object manager will wait before pushing the
/// same object again to a specific object manager.
RAY_CONFIG(int, object_manager_repeated_push_delay_ms, 60000)

/// Default chunk size for multi-chunk transfers to use in the object manager.
/// In the object manager, no single thread is permitted to transfer more
/// data than what is specified by the chunk size unless the number of object
/// chunks exceeds the number of available sending threads.
RAY_CONFIG(uint64_t, object_manager_default_chunk_size, 1000000)

/// Number of workers per Python worker process
RAY_CONFIG(int, num_workers_per_process_python, 1)

/// Number of workers per Java worker process
RAY_CONFIG(int, num_workers_per_process_java, 10)

/// Maximum timeout in milliseconds within which a task lease must be renewed.
RAY_CONFIG(int64_t, max_task_lease_timeout_ms, 60000)

/// Maximum number of checkpoints to keep in GCS for an actor.
/// Note: this number should be set to at least 2. Because saving a application
/// checkpoint isn't atomic with saving the backend checkpoint, and it will break
/// if this number is set to 1 and users save application checkpoints in place.
RAY_CONFIG(int32_t, num_actor_checkpoints_to_keep, 20)

/// Maximum number of ids in one batch to send to GCS to delete keys.
RAY_CONFIG(uint32_t, maximum_gcs_deletion_batch_size, 1000)

/// Maximum number of items in one batch to scan from GCS storage.
RAY_CONFIG(uint32_t, maximum_gcs_scan_batch_size, 1000)

/// When getting objects from object store, print a warning every this number of attempts.
RAY_CONFIG(uint32_t, object_store_get_warn_per_num_attempts, 50)

/// When getting objects from object store, max number of ids to print in the warning
/// message.
RAY_CONFIG(uint32_t, object_store_get_max_ids_to_print_in_warning, 20)

/// Allow up to 5 seconds for connecting to gcs service.
/// Note: this only takes effect when gcs service is enabled.
RAY_CONFIG(int64_t, gcs_service_connect_retries, 50)
/// Waiting time for each gcs service connection.
RAY_CONFIG(int64_t, internal_gcs_service_connect_wait_milliseconds, 100)
/// The interval at which the gcs server will check if redis has gone down.
/// When this happens, gcs server will kill itself.
RAY_CONFIG(int64_t, gcs_redis_heartbeat_interval_milliseconds, 100)
/// Duration to wait between retries for leasing worker in gcs server.
RAY_CONFIG(uint32_t, gcs_lease_worker_retry_interval_ms, 200)
/// Duration to wait between retries for creating actor in gcs server.
RAY_CONFIG(uint32_t, gcs_create_actor_retry_interval_ms, 200)

/// Maximum number of times to retry putting an object when the plasma store is full.
/// Can be set to -1 to enable unlimited retries.
RAY_CONFIG(int32_t, object_store_full_max_retries, 5)
/// Duration to sleep after failing to put an object in plasma because it is full.
/// This will be exponentially increased for each retry.
RAY_CONFIG(uint32_t, object_store_full_initial_delay_ms, 1000)

/// Duration to wait between retries for failed tasks.
RAY_CONFIG(uint32_t, task_retry_delay_ms, 5000)

/// Duration to wait between retrying to kill a task.
RAY_CONFIG(uint32_t, cancellation_retry_ms, 2000)

/// The interval at which the gcs rpc client will check if gcs rpc server is ready.
RAY_CONFIG(int64_t, ping_gcs_rpc_server_interval_milliseconds, 1000)

/// Maximum number of times to retry ping gcs rpc server when gcs server restarts.
RAY_CONFIG(int32_t, ping_gcs_rpc_server_max_retries, 600)

/// Whether start the Plasma Store as a Raylet thread.
RAY_CONFIG(bool, plasma_store_as_thread, false)

/// The interval at which the gcs client will check if the address of gcs service has
/// changed. When the address changed, we will resubscribe again.
RAY_CONFIG(int64_t, gcs_service_address_check_interval_milliseconds, 1000)

RAY_CONFIG(bool, gcs_actor_service_enabled,
           getenv("RAY_GCS_ACTOR_SERVICE_ENABLED") != nullptr &&
               getenv("RAY_GCS_ACTOR_SERVICE_ENABLED") == std::string("true"))

<<<<<<< HEAD
/// Whether to put small objects directly into the memory store.
RAY_CONFIG(bool, put_small_object_in_memory_store, true)
=======
/// The batch size for metrics export.
RAY_CONFIG(int64_t, metrics_report_batch_size, 100)

/// Whether or not we enable metrics collection.
RAY_CONFIG(int64_t, enable_metrics_collection, true)

/// Whether start the Plasma Store as a Raylet thread.
RAY_CONFIG(bool, put_small_object_in_memory_store, false)

/// Maximum number of tasks that can be in flight between an owner and a worker for which
/// the owner has been granted a lease. A value >1 is used when we want to enable
/// pipelining task submission.
RAY_CONFIG(uint32_t, max_tasks_in_flight_per_worker, 1)
>>>>>>> 5881417e
<|MERGE_RESOLUTION|>--- conflicted
+++ resolved
@@ -316,21 +316,16 @@
            getenv("RAY_GCS_ACTOR_SERVICE_ENABLED") != nullptr &&
                getenv("RAY_GCS_ACTOR_SERVICE_ENABLED") == std::string("true"))
 
-<<<<<<< HEAD
+/// The batch size for metrics export.
+RAY_CONFIG(int64_t, metrics_report_batch_size, 100)
+
+/// Whether or not we enable metrics collection.
+RAY_CONFIG(int64_t, enable_metrics_collection, true)
+
 /// Whether to put small objects directly into the memory store.
 RAY_CONFIG(bool, put_small_object_in_memory_store, true)
-=======
-/// The batch size for metrics export.
-RAY_CONFIG(int64_t, metrics_report_batch_size, 100)
-
-/// Whether or not we enable metrics collection.
-RAY_CONFIG(int64_t, enable_metrics_collection, true)
-
-/// Whether start the Plasma Store as a Raylet thread.
-RAY_CONFIG(bool, put_small_object_in_memory_store, false)
 
 /// Maximum number of tasks that can be in flight between an owner and a worker for which
 /// the owner has been granted a lease. A value >1 is used when we want to enable
 /// pipelining task submission.
-RAY_CONFIG(uint32_t, max_tasks_in_flight_per_worker, 1)
->>>>>>> 5881417e
+RAY_CONFIG(uint32_t, max_tasks_in_flight_per_worker, 1)