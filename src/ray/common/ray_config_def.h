// Copyright 2017 The Ray Authors.
//
// Licensed under the Apache License, Version 2.0 (the "License");
// you may not use this file except in compliance with the License.
// You may obtain a copy of the License at
//
//  http://www.apache.org/licenses/LICENSE-2.0
//
// Unless required by applicable law or agreed to in writing, software
// distributed under the License is distributed on an "AS IS" BASIS,
// WITHOUT WARRANTIES OR CONDITIONS OF ANY KIND, either express or implied.
// See the License for the specific language governing permissions and
// limitations under the License.

// This header file is used to avoid code duplication.
// It can be included multiple times in ray_config.h, and each inclusion
// could use a different definition of the RAY_CONFIG macro.
// Macro definition format: RAY_CONFIG(type, name, default_value).
// NOTE: This file should NOT be included in any file other than ray_config.h.

// IF YOU MODIFY THIS FILE and add a configuration parameter, you must change
// at least two additional things:
//     1. You must update the file "ray/python/ray/includes/ray_config.pxd".
//     2. You must update the file "ray/python/ray/includes/ray_config.pxi".

/// In theory, this is used to detect Ray cookie mismatches.
/// This magic number (hex for "RAY") is used instead of zero, rationale is
/// that it could still be possible that some random program sends an int64_t
/// which is zero, but it's much less likely that a program sends this
/// particular magic number.
RAY_CONFIG(int64_t, ray_cookie, 0x5241590000000000)

/// The duration that a single handler on the event loop can take before a
/// warning is logged that the handler is taking too long.
RAY_CONFIG(int64_t, handler_warning_timeout_ms, 100)

/// The duration between heartbeats sent by the raylets.
RAY_CONFIG(int64_t, raylet_heartbeat_timeout_milliseconds, 100)
/// Whether to send heartbeat lightly. When it is enalbed, only changed part,
/// like should_global_gc or changed resources, will be included in the heartbeat,
/// and gcs only broadcast the changed heartbeat.
RAY_CONFIG(bool, light_heartbeat_enabled, true)
/// If a component has not sent a heartbeat in the last num_heartbeats_timeout
/// heartbeat intervals, the raylet monitor process will report
/// it as dead to the db_client table.
RAY_CONFIG(int64_t, num_heartbeats_timeout, 300)
/// For a raylet, if the last heartbeat was sent more than this many
/// heartbeat periods ago, then a warning will be logged that the heartbeat
/// handler is drifting.
RAY_CONFIG(uint64_t, num_heartbeats_warning, 5)

/// The duration between dumping debug info to logs, or -1 to disable.
RAY_CONFIG(int64_t, debug_dump_period_milliseconds, 10000)

/// Whether to enable fair queueing between task classes in raylet. When
/// fair queueing is enabled, the raylet will try to balance the number
/// of running tasks by class (i.e., function name). This prevents one
/// type of task from starving other types (see issue #3664).
RAY_CONFIG(bool, fair_queueing_enabled, true)

/// Whether to enable object pinning for plasma objects. When this is
/// enabled, objects in scope in the cluster will not be LRU evicted.
RAY_CONFIG(bool, object_pinning_enabled, true)

/// Whether to enable distributed reference counting for objects. When this is
/// enabled, an object's ref count will include any references held by other
/// processes, such as when an ObjectID is serialized and passed as an argument
/// to another task. It will also include any references due to nesting, i.e.
/// if the object ID is nested inside another object that is still in scope.
/// When this is disabled, an object's ref count will include only local
/// information:
///  1. Local Python references to the ObjectID.
///  2. Pending tasks submitted by the local process that depend on the object.
/// If both this flag and object_pinning_enabled are turned on, then an object
/// will not be LRU evicted until it is out of scope in ALL processes in the
/// cluster and all objects that contain it are also out of scope. If this flag
/// is off and object_pinning_enabled is turned on, then an object will not be
/// LRU evicted until it is out of scope on the CREATOR of the ObjectID.
RAY_CONFIG(bool, distributed_ref_counting_enabled, true)

/// Whether to record the creation sites of object references. This adds more
/// information to `ray memstat`, but introduces a little extra overhead when
/// creating object references.
RAY_CONFIG(bool, record_ref_creation_sites, true)

/// If object_pinning_enabled is on, then objects that have been unpinned are
/// added to a local cache. When the cache is flushed, all objects in the cache
/// will be eagerly evicted in a batch by freeing all plasma copies in the
/// cluster. If set, then this is the duration between attempts to flush the
/// local cache. If this is set to 0, then the objects will be freed as soon as
/// they enter the cache. To disable eager eviction, set this to -1.
/// NOTE(swang): If distributed_ref_counting_enabled is off, then this will
/// likely cause spurious object lost errors for Object IDs that were
/// serialized, then either passed as an argument or returned from a task.
/// NOTE(swang): The timer is checked by the raylet during every heartbeat, so
/// this should be set to a value larger than
/// raylet_heartbeat_timeout_milliseconds.
RAY_CONFIG(int64_t, free_objects_period_milliseconds, 1000)

/// If object_pinning_enabled is on, then objects that have been unpinned are
/// added to a local cache. When the cache is flushed, all objects in the cache
/// will be eagerly evicted in a batch by freeing all plasma copies in the
/// cluster. This is the maximum number of objects in the local cache before it
/// is flushed. To disable eager eviction, set free_objects_period_milliseconds
/// to -1.
RAY_CONFIG(size_t, free_objects_batch_size, 100)

RAY_CONFIG(bool, lineage_pinning_enabled, false)

/// Whether to enable the new scheduler. The new scheduler is designed
/// only to work with direct calls. Once direct calls are becoming
/// the default, this scheduler will also become the default.
RAY_CONFIG(bool, new_scheduler_enabled,
           getenv("RAY_ENABLE_NEW_SCHEDULER") != nullptr &&
               getenv("RAY_ENABLE_NEW_SCHEDULER") == std::string("1"))

// The max allowed size in bytes of a return object from direct actor calls.
// Objects larger than this size will be spilled/promoted to plasma.
RAY_CONFIG(int64_t, max_direct_call_object_size, 100 * 1024)

// The max gRPC message size (the gRPC internal default is 4MB). We use a higher
// limit in Ray to avoid crashing with many small inlined task arguments.
RAY_CONFIG(int64_t, max_grpc_message_size, 100 * 1024 * 1024)

// Number of times to retry creating a gRPC server.
RAY_CONFIG(int64_t, grpc_server_num_retries, 1)

// Retry timeout for trying to create a gRPC server. Only applies if the number
// of retries is non zero.
RAY_CONFIG(int64_t, grpc_server_retry_timeout_milliseconds, 1000)

// The min number of retries for direct actor creation tasks. The actual number
// of creation retries will be MAX(actor_creation_min_retries, max_restarts).
RAY_CONFIG(uint64_t, actor_creation_min_retries, 3)

/// When trying to resolve an object, the initial period that the raylet will
/// wait before contacting the object's owner to check if the object is still
/// available. This is a lower bound on the time to report the loss of an
/// object stored in the distributed object store in the case that the worker
/// that created the original ObjectRef dies.
RAY_CONFIG(int64_t, object_timeout_milliseconds, 100)

/// The maximum duration that workers can hold on to another worker's lease
/// for direct task submission until it must be returned to the raylet.
RAY_CONFIG(int64_t, worker_lease_timeout_milliseconds, 500)

/// The interval at which the workers will check if their raylet has gone down.
/// When this happens, they will kill themselves.
RAY_CONFIG(int64_t, raylet_death_check_interval_milliseconds, 1000)

/// These are used by the worker to set timeouts and to batch requests when
/// getting objects.
RAY_CONFIG(int64_t, get_timeout_milliseconds, 1000)
RAY_CONFIG(int64_t, worker_get_request_size, 10000)
RAY_CONFIG(int64_t, worker_fetch_request_size, 10000)

/// Number of times raylet client tries connecting to a raylet.
RAY_CONFIG(int64_t, raylet_client_num_connect_attempts, 10)
RAY_CONFIG(int64_t, raylet_client_connect_timeout_milliseconds, 1000)

/// The duration that the raylet will wait before reinitiating a
/// fetch request for a missing task dependency. This time may adapt based on
/// the number of missing task dependencies.
RAY_CONFIG(int64_t, raylet_fetch_timeout_milliseconds, 1000)

/// The duration that we wait after sending a worker SIGTERM before sending
/// the worker SIGKILL.
RAY_CONFIG(int64_t, kill_worker_timeout_milliseconds, 100)

/// The duration that we wait after the worker is launched before the
/// starting_worker_timeout_callback() is called.
RAY_CONFIG(int64_t, worker_register_timeout_seconds, 30)

/// Allow up to 5 seconds for connecting to Redis.
RAY_CONFIG(int64_t, redis_db_connect_retries, 50)
RAY_CONFIG(int64_t, redis_db_connect_wait_milliseconds, 100)

/// Timeout, in milliseconds, to wait before retrying a failed pull in the
/// ObjectManager.
RAY_CONFIG(int, object_manager_pull_timeout_ms, 10000)

/// Timeout, in milliseconds, to wait until the Push request fails.
/// Special value:
/// Negative: waiting infinitely.
/// 0: giving up retrying immediately.
RAY_CONFIG(int, object_manager_push_timeout_ms, 10000)

/// Default chunk size for multi-chunk transfers to use in the object manager.
/// In the object manager, no single thread is permitted to transfer more
/// data than what is specified by the chunk size unless the number of object
/// chunks exceeds the number of available sending threads.
/// NOTE(ekl): this has been raised to lower broadcast overheads.
RAY_CONFIG(uint64_t, object_manager_default_chunk_size, 5 * 1024 * 1024)

/// The maximum number of outbound bytes to allow to be outstanding. This avoids
/// excessive memory usage during object broadcast to many receivers.
RAY_CONFIG(uint64_t, object_manager_max_bytes_in_flight, 2L * 1024 * 1024 * 1024)

<<<<<<< HEAD
=======
/// Number of workers per Python worker process
RAY_CONFIG(int, num_workers_per_process_python, 1)

/// Number of workers per Java worker process
RAY_CONFIG(int, num_workers_per_process_java, 1)

/// Number of workers per CPP worker process
RAY_CONFIG(int, num_workers_per_process_cpp, 1)

>>>>>>> 63b85df8
/// Maximum number of ids in one batch to send to GCS to delete keys.
RAY_CONFIG(uint32_t, maximum_gcs_deletion_batch_size, 1000)

/// Maximum number of items in one batch to scan/get/delete from GCS storage.
RAY_CONFIG(uint32_t, maximum_gcs_storage_operation_batch_size, 1000)

/// Maximum number of rows in GCS profile table.
RAY_CONFIG(int32_t, maximum_profile_table_rows_count, 10 * 1000)

/// When getting objects from object store, print a warning every this number of attempts.
RAY_CONFIG(uint32_t, object_store_get_warn_per_num_attempts, 50)

/// When getting objects from object store, max number of ids to print in the warning
/// message.
RAY_CONFIG(uint32_t, object_store_get_max_ids_to_print_in_warning, 20)

/// Number of threads used by rpc server in gcs server.
RAY_CONFIG(uint32_t, gcs_server_rpc_server_thread_num, 1)
/// Allow up to 5 seconds for connecting to gcs service.
/// Note: this only takes effect when gcs service is enabled.
RAY_CONFIG(int64_t, gcs_service_connect_retries, 50)
/// Waiting time for each gcs service connection.
RAY_CONFIG(int64_t, internal_gcs_service_connect_wait_milliseconds, 100)
/// The interval at which the gcs server will check if redis has gone down.
/// When this happens, gcs server will kill itself.
RAY_CONFIG(int64_t, gcs_redis_heartbeat_interval_milliseconds, 100)
/// Duration to wait between retries for leasing worker in gcs server.
RAY_CONFIG(uint32_t, gcs_lease_worker_retry_interval_ms, 200)
/// Duration to wait between retries for creating actor in gcs server.
RAY_CONFIG(uint32_t, gcs_create_actor_retry_interval_ms, 200)
/// Duration to wait between retries for creating placement group in gcs server.
RAY_CONFIG(uint32_t, gcs_create_placement_group_retry_interval_ms, 200)
/// Maximum number of destroyed actors in GCS server memory cache.
RAY_CONFIG(uint32_t, maximum_gcs_destroyed_actor_cached_count, 100000)
/// Maximum number of dead nodes in GCS server memory cache.
RAY_CONFIG(uint32_t, maximum_gcs_dead_node_cached_count, 1000)
/// The interval at which the gcs server will print debug info.
RAY_CONFIG(int64_t, gcs_dump_debug_log_interval_minutes, 1)

/// Maximum number of times to retry putting an object when the plasma store is full.
/// Can be set to -1 to enable unlimited retries.
RAY_CONFIG(int32_t, object_store_full_max_retries, 5)
/// Duration to sleep after failing to put an object in plasma because it is full.
/// This will be exponentially increased for each retry.
RAY_CONFIG(uint32_t, object_store_full_initial_delay_ms, 1000)

/// Duration to wait between retries for failed tasks.
RAY_CONFIG(uint32_t, task_retry_delay_ms, 5000)

/// Duration to wait between retrying to kill a task.
RAY_CONFIG(uint32_t, cancellation_retry_ms, 2000)

/// The interval at which the gcs rpc client will check if gcs rpc server is ready.
RAY_CONFIG(int64_t, ping_gcs_rpc_server_interval_milliseconds, 1000)

/// Maximum number of times to retry ping gcs rpc server when gcs server restarts.
RAY_CONFIG(int32_t, ping_gcs_rpc_server_max_retries, 1)

/// Whether start the Plasma Store as a Raylet thread.
RAY_CONFIG(bool, plasma_store_as_thread, false)

/// The interval at which the gcs client will check if the address of gcs service has
/// changed. When the address changed, we will resubscribe again.
RAY_CONFIG(int64_t, gcs_service_address_check_interval_milliseconds, 1000)

/// The batch size for metrics export.
RAY_CONFIG(int64_t, metrics_report_batch_size, 100)

/// Whether or not we enable metrics collection.
RAY_CONFIG(int64_t, enable_metrics_collection, true)

/// Whether start the Plasma Store as a Raylet thread.
RAY_CONFIG(bool, put_small_object_in_memory_store, false)

/// Maximum number of tasks that can be in flight between an owner and a worker for which
/// the owner has been granted a lease. A value >1 is used when we want to enable
/// pipelining task submission.
RAY_CONFIG(uint32_t, max_tasks_in_flight_per_worker, 1)

/// Interval to restart dashboard agent after the process exit.
RAY_CONFIG(uint32_t, agent_restart_interval_ms, 1000)

/// Wait timeout for dashboard agent register.
RAY_CONFIG(uint32_t, agent_register_timeout_ms, 30 * 1000)

/// The maximum number of resource shapes included in the resource
/// load reported by each raylet.
RAY_CONFIG(int64_t, max_resource_shapes_per_load_report, 100)

/// If true, the worker's queue backlog size will be propagated to the heartbeat batch
/// data.
RAY_CONFIG(bool, report_worker_backlog, true)

/// The timeout for synchronous GCS requests in seconds.
RAY_CONFIG(int64_t, gcs_server_request_timeout_seconds, 5)

<<<<<<< HEAD
=======
/// Whether to enable multi tenancy features.
RAY_CONFIG(bool, enable_multi_tenancy,
           getenv("RAY_ENABLE_MULTI_TENANCY") == nullptr ||
               getenv("RAY_ENABLE_MULTI_TENANCY") == std::string("1"))

/// Whether to enable worker prestarting: https://github.com/ray-project/ray/issues/12052
RAY_CONFIG(bool, enable_worker_prestart,
           getenv("RAY_ENABLE_WORKER_PRESTART") == nullptr ||
               getenv("RAY_ENABLE_WORKER_PRESTART") == std::string("1"))

/// The interval of periodic idle worker killing. A negative value means worker capping is
/// disabled.
RAY_CONFIG(int64_t, kill_idle_workers_interval_ms, 200)

/// The idle time threshold for an idle worker to be killed.
RAY_CONFIG(int64_t, idle_worker_killing_time_threshold_ms, 1000)

>>>>>>> 63b85df8
/// Whether start the Plasma Store as a Raylet thread.
RAY_CONFIG(bool, ownership_based_object_directory_enabled, false)

// The interval where metrics are exported in milliseconds.
RAY_CONFIG(uint64_t, metrics_report_interval_ms, 10000)

/// Enable the task timeline. If this is enabled, certain events such as task
/// execution are profiled and sent to the GCS.
RAY_CONFIG(bool, enable_timeline, true)

/// The maximum number of pending placement group entries that are reported to monitor to
/// autoscale the cluster.
RAY_CONFIG(int64_t, max_placement_group_load_report_size, 100)

/* Configuration parameters for object spilling. */
/// JSON configuration that describes the external storage. This is passed to
/// Python IO workers to determine how to store/restore an object to/from
/// external storage.
RAY_CONFIG(std::string, object_spilling_config, "")

/// Whether to enable automatic object spilling. If enabled, then
/// Ray will choose objects to spill when the object store is out of
/// memory.
RAY_CONFIG(bool, automatic_object_spilling_enabled, true)

/// The maximum number of I/O worker that raylet starts.
RAY_CONFIG(int, max_io_workers, 1)

/// Ray's object spilling fuses small objects into a single file before flushing them
/// to optimize the performance.
/// The minimum object size that can be spilled by each spill operation. 100 MB by
/// default. This value is not recommended to set beyond --object-store-memory.
RAY_CONFIG(int64_t, min_spilling_size, 100 * 1024 * 1024)

/// Whether to enable automatic object deletion when refs are gone out of scope.
/// When it is true, manual (force) spilling is not available.
/// TODO(sang): Fix it.
RAY_CONFIG(bool, automatic_object_deletion_enabled, true)<|MERGE_RESOLUTION|>--- conflicted
+++ resolved
@@ -196,18 +196,6 @@
 /// excessive memory usage during object broadcast to many receivers.
 RAY_CONFIG(uint64_t, object_manager_max_bytes_in_flight, 2L * 1024 * 1024 * 1024)
 
-<<<<<<< HEAD
-=======
-/// Number of workers per Python worker process
-RAY_CONFIG(int, num_workers_per_process_python, 1)
-
-/// Number of workers per Java worker process
-RAY_CONFIG(int, num_workers_per_process_java, 1)
-
-/// Number of workers per CPP worker process
-RAY_CONFIG(int, num_workers_per_process_cpp, 1)
-
->>>>>>> 63b85df8
 /// Maximum number of ids in one batch to send to GCS to delete keys.
 RAY_CONFIG(uint32_t, maximum_gcs_deletion_batch_size, 1000)
 
@@ -304,13 +292,6 @@
 /// The timeout for synchronous GCS requests in seconds.
 RAY_CONFIG(int64_t, gcs_server_request_timeout_seconds, 5)
 
-<<<<<<< HEAD
-=======
-/// Whether to enable multi tenancy features.
-RAY_CONFIG(bool, enable_multi_tenancy,
-           getenv("RAY_ENABLE_MULTI_TENANCY") == nullptr ||
-               getenv("RAY_ENABLE_MULTI_TENANCY") == std::string("1"))
-
 /// Whether to enable worker prestarting: https://github.com/ray-project/ray/issues/12052
 RAY_CONFIG(bool, enable_worker_prestart,
            getenv("RAY_ENABLE_WORKER_PRESTART") == nullptr ||
@@ -323,7 +304,6 @@
 /// The idle time threshold for an idle worker to be killed.
 RAY_CONFIG(int64_t, idle_worker_killing_time_threshold_ms, 1000)
 
->>>>>>> 63b85df8
 /// Whether start the Plasma Store as a Raylet thread.
 RAY_CONFIG(bool, ownership_based_object_directory_enabled, false)
 
