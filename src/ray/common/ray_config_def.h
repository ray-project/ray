--- conflicted
+++ resolved
@@ -245,16 +245,9 @@
 /// When this happens, they will kill themselves.
 RAY_CONFIG(uint64_t, raylet_death_check_interval_milliseconds, 1000)
 
-<<<<<<< HEAD
-/// These are used by the worker to set timeouts per iteration when getting
-//  and to batch requests when getting objects.
-RAY_CONFIG(int64_t, get_iteration_timeout_milliseconds, 1000)
-RAY_CONFIG(int64_t, worker_get_request_size, 10000)
-=======
 /// These are used by the worker to set the interval for checking signals and
 /// batching requests when getting objects.
 RAY_CONFIG(int64_t, get_check_signal_interval_milliseconds, 1000)
->>>>>>> 86331a9f
 RAY_CONFIG(int64_t, worker_fetch_request_size, 10000)
 
 /// How long to wait for a fetch to complete during ray.get before warning the
