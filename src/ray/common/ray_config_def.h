--- conflicted
+++ resolved
@@ -460,11 +460,7 @@
 RAY_CONFIG(int64_t, num_workers_soft_limit, -1)
 
 // The interval where metrics are exported in milliseconds.
-<<<<<<< HEAD
-RAY_CONFIG(uint64_t, metrics_report_interval_ms, 3000)
-=======
 RAY_CONFIG(uint64_t, metrics_report_interval_ms, 5000)
->>>>>>> 7ca334f4
 
 /// Enable the task timeline. If this is enabled, certain events such as task
 /// execution are profiled and sent to the GCS.
