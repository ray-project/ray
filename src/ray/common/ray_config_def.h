// Copyright 2017 The Ray Authors.
//
// Licensed under the Apache License, Version 2.0 (the "License");
// you may not use this file except in compliance with the License.
// You may obtain a copy of the License at
//
//  http://www.apache.org/licenses/LICENSE-2.0
//
// Unless required by applicable law or agreed to in writing, software
// distributed under the License is distributed on an "AS IS" BASIS,
// WITHOUT WARRANTIES OR CONDITIONS OF ANY KIND, either express or implied.
// See the License for the specific language governing permissions and
// limitations under the License.

// This header file is used to avoid code duplication.
// It can be included multiple times in ray_config.h, and each inclusion
// could use a different definition of the RAY_CONFIG macro.
// Macro definition format: RAY_CONFIG(type, name, default_value).
// NOTE: This file should NOT be included in any file other than ray_config.h.

/// The duration between dumping debug info to logs, or 0 to disable.
RAY_CONFIG(uint64_t, debug_dump_period_milliseconds, 10000)

/// Whether to enable Ray event stats collection.
RAY_CONFIG(bool, event_stats, true)

/// Whether to enbale Ray event stats metrics export.
/// Note that enabling this adds high overhead to
/// Ray metrics agent.
RAY_CONFIG(bool, event_stats_metrics, false)

/// Whether to enable Ray legacy scheduler warnings. These are replaced by
/// autoscaler messages after https://github.com/ray-project/ray/pull/18724.
/// TODO(ekl) remove this after Ray 1.8
RAY_CONFIG(bool, legacy_scheduler_warnings, false)

/// The interval of periodic event loop stats print.
/// -1 means the feature is disabled. In this case, stats are available to
/// debug_state_*.txt
/// NOTE: This requires event_stats=1.
RAY_CONFIG(int64_t, event_stats_print_interval_ms, 60000)

/// In theory, this is used to detect Ray cookie mismatches.
/// This magic number (hex for "RAY") is used instead of zero, rationale is
/// that it could still be possible that some random program sends an int64_t
/// which is zero, but it's much less likely that a program sends this
/// particular magic number.
RAY_CONFIG(int64_t, ray_cookie, 0x5241590000000000)

/// The duration that a single handler on the event loop can take before a
/// warning is logged that the handler is taking too long.
RAY_CONFIG(int64_t, handler_warning_timeout_ms, 1000)

/// The duration between loads pulled by GCS
RAY_CONFIG(uint64_t, gcs_pull_resource_loads_period_milliseconds, 1000)

/// If GCS restarts, before the first heatbeat is sent,
/// gcs_failover_worker_reconnect_timeout is used for the threshold
/// of the raylet. This is very useful given that raylet might need
/// a while to reconnect to the GCS, for example, when GCS is available
/// but not reachable to raylet.
RAY_CONFIG(int64_t, gcs_failover_worker_reconnect_timeout, 120)

/// The duration between reporting resources sent by the raylets.
RAY_CONFIG(uint64_t, raylet_report_resources_period_milliseconds, 100)

/// The duration between raylet check memory pressure and send gc request
RAY_CONFIG(uint64_t, raylet_check_gc_period_milliseconds, 100)

/// Threshold when the node is beyond the memory capacity. If the memory is above the
/// memory_usage_threshold and free space is below the min_memory_free_bytes then
/// it will start killing processes to free up the space.
/// Ranging from [0, 1]
RAY_CONFIG(float, memory_usage_threshold, 0.95)

/// The interval between runs of the memory usage monitor.
/// Monitor is disabled when this value is 0.
RAY_CONFIG(uint64_t, memory_monitor_refresh_ms, 250)

/// The minimum amount of free space. If the memory is above the
/// memory_usage_threshold and free space is below min_memory_free_bytes then it
/// will start killing processes to free up the space. Disabled if it is -1.
///
/// This value is useful for larger host where the memory_usage_threshold could
/// represent a large chunk of memory, e.g. a host with 64GB of memory and 0.9 threshold
/// means 6.4 GB of the memory will not be usable.
RAY_CONFIG(int64_t, min_memory_free_bytes, (int64_t)-1)

/// The TTL for when the task failure entry is considered
/// eligble for garbage colletion.
RAY_CONFIG(uint64_t, task_failure_entry_ttl_ms, 15 * 60 * 1000)

/// The number of retries for the task or actor when
/// it fails due to the process being killed when the memory is running low on the node.
/// The process killing is done by memory monitor, which is enabled via
/// memory_monitor_refresh_ms. If the task or actor is not retriable then this value is
/// ignored. This retry counter is only used when the process is killed due to memory, and
/// the retry counter of the task or actor is only used when it fails in other ways
/// that is not related to running out of memory. Retries indefinitely if the value is -1.
RAY_CONFIG(uint64_t, task_oom_retries, -1)

/// The worker killing policy to use, available options are
/// group_by_owner
/// retriable_lifo
/// retriable_fifo
RAY_CONFIG(std::string, worker_killing_policy, "group_by_owner")

/// If the raylet fails to get agent info, we will retry after this interval.
RAY_CONFIG(uint64_t, raylet_get_agent_info_interval_ms, 1)

/// For a raylet, if the last resource report was sent more than this many
/// report periods ago, then a warning will be logged that the report
/// handler is drifting.
RAY_CONFIG(uint64_t, num_resource_report_periods_warning, 5)

/// Whether to report placement or regular resource usage for an actor.
/// Reporting placement may cause the autoscaler to overestimate the resources
/// required of the cluster, but reporting regular resource may lead to no
/// autoscaling when an actor can't be placed.
/// https://github.com/ray-project/ray/issues/26806
RAY_CONFIG(bool, report_actor_placement_resources, true)

/// Whether to record the creation sites of object references. This adds more
/// information to `ray memory`, but introduces a little extra overhead when
/// creating object references (e.g. 5~10 microsec per call in Python).
/// TODO: maybe group this under RAY_DEBUG.
RAY_CONFIG(bool, record_ref_creation_sites, false)

/// Objects that have been unpinned are
/// added to a local cache. When the cache is flushed, all objects in the cache
/// will be eagerly evicted in a batch by freeing all plasma copies in the
/// cluster. If set, then this is the duration between attempts to flush the
/// local cache. If this is set to 0, then the objects will be freed as soon as
/// they enter the cache. To disable eager eviction, set this to -1.
/// NOTE(swang): The timer is checked by the raylet during every heartbeat, so
/// this should be set to a value larger than
/// raylet_heartbeat_period_milliseconds.
RAY_CONFIG(int64_t, free_objects_period_milliseconds, 1000)

/// Objects that have been unpinned are
/// added to a local cache. When the cache is flushed, all objects in the cache
/// will be eagerly evicted in a batch by freeing all plasma copies in the
/// cluster. This is the maximum number of objects in the local cache before it
/// is flushed. To disable eager eviction, set free_objects_period_milliseconds
/// to -1.
RAY_CONFIG(size_t, free_objects_batch_size, 100)

/// Whether to pin object lineage, i.e. the task that created the object and
/// the task's recursive dependencies. If this is set to true, then the system
/// will attempt to reconstruct the object from its lineage if the object is
/// lost.
RAY_CONFIG(bool, lineage_pinning_enabled, true)

/// Objects that require recovery are added to a local cache. This is the
/// duration between attempts to flush and recover the objects in the local
/// cache.
RAY_CONFIG(int64_t, reconstruct_objects_period_milliseconds, 100)

/// Maximum amount of lineage to keep in bytes. This includes the specs of all
/// tasks that have previously already finished but that may be retried again.
/// If we reach this limit, 50% of the current lineage will be evicted and
/// objects that are still in scope will no longer be reconstructed if lost.
/// Each task spec is on the order of 1KB but can be much larger if it has many
/// inlined args.
RAY_CONFIG(int64_t, max_lineage_bytes, 1024 * 1024 * 1024)

/// Whether to re-populate plasma memory. This avoids memory allocation failures
/// at runtime (SIGBUS errors creating new objects), however it will use more memory
/// upfront and can slow down Ray startup.
/// See also: https://github.com/ray-project/ray/issues/14182
RAY_CONFIG(bool, preallocate_plasma_memory, false)

// If true, we place a soft cap on the numer of scheduling classes, see
// `worker_cap_initial_backoff_delay_ms`.
RAY_CONFIG(bool, worker_cap_enabled, true)

/// We place a soft cap on the number of tasks of a given scheduling class that
/// can run at once to limit the total nubmer of worker processes. After the
/// specified interval, the new task above that cap is allowed to run. The time
/// before the next tasks (above the cap) are allowed to run increases
/// exponentially. The soft cap is needed to prevent deadlock in the case where
/// a task begins to execute and tries to `ray.get` another task of the same
/// class.
RAY_CONFIG(int64_t, worker_cap_initial_backoff_delay_ms, 1000)

/// After reaching the worker cap, the backoff delay will grow exponentially,
/// until it hits a maximum delay.
RAY_CONFIG(int64_t, worker_cap_max_backoff_delay_ms, 1000 * 10)

/// The fraction of resource utilization on a node after which the scheduler starts
/// to prefer spreading tasks to other nodes. This balances between locality and
/// even balancing of load. Low values (min 0.0) encourage more load spreading.
RAY_CONFIG(float, scheduler_spread_threshold, 0.5)

/// Used by the default hybrid policy only. The scheduler will randomly pick
/// one node from the top k in the cluster to improve load balancing. The
/// scheduler guarantees k is at least equal to this fraction * the number of
/// nodes in the cluster.
RAY_CONFIG(float, scheduler_top_k_fraction, 0.2);

/// Used by the default hybrid policy only. The scheduler will randomly pick
/// one node from the top k in the cluster to improve load balancing. The
/// scheduler guarantees k is at least equal to scheduler_top_k_absolute.
RAY_CONFIG(int32_t, scheduler_top_k_absolute, 1);

/// Whether to only report the usage of pinned copies of objects in the
/// object_store_memory resource. This means nodes holding secondary copies only
/// will become eligible for removal in the autoscaler.
RAY_CONFIG(bool, scheduler_report_pinned_bytes_only, true)

// The max allowed size in bytes of a return object from direct actor calls.
// Objects larger than this size will be spilled/promoted to plasma.
RAY_CONFIG(int64_t, max_direct_call_object_size, 100 * 1024)

// The max gRPC message size (the gRPC internal default is 4MB). We use a higher
// limit in Ray to avoid crashing with many small inlined task arguments.
// Keep in sync with GCS_STORAGE_MAX_SIZE in packaging.py.
RAY_CONFIG(int64_t, max_grpc_message_size, 512 * 1024 * 1024)

// Retry timeout for trying to create a gRPC server. Only applies if the number
// of retries is non zero.
RAY_CONFIG(int64_t, grpc_server_retry_timeout_milliseconds, 1000)

// Whether to allow HTTP proxy on GRPC clients. Disable HTTP proxy by default since it
// disrupts local connections. Note that this config item only controls GrpcClient in
// `src/ray/rpc/grpc_client.h`. Python GRPC clients are not directly controlled by this.
// NOTE (kfstorm): DO NOT set this config item via `_system_config`, use
// `RAY_grpc_enable_http_proxy` environment variable instead so that it can be passed to
// non-C++ children processes such as dashboard agent.
RAY_CONFIG(bool, grpc_enable_http_proxy, false)

// The min number of retries for direct actor creation tasks. The actual number
// of creation retries will be MAX(actor_creation_min_retries, max_restarts).
RAY_CONFIG(uint64_t, actor_creation_min_retries, 3)

/// Warn if more than this many tasks are queued for submission to an actor.
/// It likely indicates a bug in the user code.
RAY_CONFIG(uint64_t, actor_excess_queueing_warn_threshold, 5000)

/// When trying to resolve an object, the initial period that the raylet will
/// wait before contacting the object's owner to check if the object is still
/// available. This is a lower bound on the time to report the loss of an
/// object stored in the distributed object store in the case that the worker
/// that created the original ObjectRef dies.
RAY_CONFIG(int64_t, object_timeout_milliseconds, 100)

/// The maximum duration that workers can hold on to another worker's lease
/// for direct task submission until it must be returned to the raylet.
RAY_CONFIG(int64_t, worker_lease_timeout_milliseconds, 500)

/// The interval at which the workers will check if their raylet has gone down.
/// When this happens, they will kill themselves.
RAY_CONFIG(uint64_t, raylet_death_check_interval_milliseconds, 1000)

/// These are used by the worker to set timeouts and to batch requests when
/// getting objects.
RAY_CONFIG(int64_t, get_timeout_milliseconds, 1000)
RAY_CONFIG(int64_t, worker_get_request_size, 10000)
RAY_CONFIG(int64_t, worker_fetch_request_size, 10000)
/// How long to wait for a fetch to complete during ray.get before warning the
/// user.
RAY_CONFIG(int64_t, fetch_warn_timeout_milliseconds, 60000)

/// How long to wait for a fetch before timing it out and throwing an error to
/// the user. This error should only be seen if there is extreme pressure on
/// the object directory, or if there is a bug in either object recovery or the
/// object directory.
RAY_CONFIG(int64_t, fetch_fail_timeout_milliseconds, 600000)

/// Temporary workaround for https://github.com/ray-project/ray/pull/16402.
RAY_CONFIG(bool, yield_plasma_lock_workaround, true)

// Whether to inline object status in serialized references.
// See https://github.com/ray-project/ray/issues/16025 for more details.
RAY_CONFIG(bool, inline_object_status_in_refs, true)

/// Number of times raylet client tries connecting to a raylet.
RAY_CONFIG(int64_t, raylet_client_num_connect_attempts, 10)
RAY_CONFIG(int64_t, raylet_client_connect_timeout_milliseconds, 1000)

/// The duration that the raylet will wait before reinitiating a
/// fetch request for a missing task dependency. This time may adapt based on
/// the number of missing task dependencies.
RAY_CONFIG(int64_t, raylet_fetch_timeout_milliseconds, 1000)

/// The duration that we wait after sending a worker SIGTERM before sending
/// the worker SIGKILL.
RAY_CONFIG(int64_t, kill_worker_timeout_milliseconds, 100)

/// The duration that we wait after the worker is launched before the
/// starting_worker_timeout_callback() is called.
RAY_CONFIG(int64_t, worker_register_timeout_seconds, 60)

/// The maximum number of workers to iterate whenever we analyze the resources usage.
RAY_CONFIG(uint32_t, worker_max_resource_analysis_iteration, 128)

<<<<<<< HEAD
/// The maximum number of generator return values. It is used to
=======
/// The maximum number of generator returns. We are using this to pre-reserve
/// Ray object ID indexes.
/// The first N indexes are for num_returns.
/// The next max_num_generator_returns indexes are for generator return.
/// The rest of them is for ray.put.
>>>>>>> c4bfb56a
RAY_CONFIG(uint32_t, max_num_generator_returns, 100 * 1000 * 1000)

/// A value to add to workers' OOM score adjustment, so that the OS prioritizes
/// killing these over the raylet. 0 or positive values only (negative values
/// require sudo permissions).
/// NOTE(swang): Linux only.
RAY_CONFIG(int, worker_oom_score_adjustment, 1000)

/// Sets workers' nice value on posix systems, so that the OS prioritizes CPU for other
/// processes over worker. This makes CPU available to GCS, Raylet and user processes
/// even when workers are busy.
/// Valid value is [0, 19] (negative values require sudo permissions).
/// NOTE: Linux, Unix and MacOS only.
RAY_CONFIG(int, worker_niceness, 15)

/// Allow up to 60 seconds for connecting to Redis.
RAY_CONFIG(int64_t, redis_db_connect_retries, 600)
RAY_CONFIG(int64_t, redis_db_connect_wait_milliseconds, 100)

/// Number of retries for a redis request failure.
RAY_CONFIG(size_t, num_redis_request_retries, 5)

/// Exponential backoff setup. By default:
/// 100ms, 200ms, 400ms, 800ms, 1s, 1s,...
RAY_CONFIG(int64_t, redis_retry_base_ms, 100)
RAY_CONFIG(int64_t, redis_retry_multiplier, 2)
RAY_CONFIG(int64_t, redis_retry_max_ms, 1000)

/// The object manager's global timer interval in milliseconds.
RAY_CONFIG(int, object_manager_timer_freq_ms, 100)

/// Timeout, in milliseconds, to wait before retrying a failed pull in the
/// ObjectManager.
RAY_CONFIG(int, object_manager_pull_timeout_ms, 10000)

/// Timeout, in milliseconds, to wait until the Push request fails.
/// Special value:
/// Negative: waiting infinitely.
/// 0: giving up retrying immediately.
RAY_CONFIG(int, object_manager_push_timeout_ms, 10000)

/// Default chunk size for multi-chunk transfers to use in the object manager.
/// In the object manager, no single thread is permitted to transfer more
/// data than what is specified by the chunk size unless the number of object
/// chunks exceeds the number of available sending threads.
/// NOTE(ekl): this has been raised to lower broadcast overheads.
RAY_CONFIG(uint64_t, object_manager_default_chunk_size, 5 * 1024 * 1024)

/// The maximum number of outbound bytes to allow to be outstanding. This avoids
/// excessive memory usage during object broadcast to many receivers.
RAY_CONFIG(uint64_t,
           object_manager_max_bytes_in_flight,
           ((uint64_t)2) * 1024 * 1024 * 1024)

/// Maximum number of ids in one batch to send to GCS to delete keys.
RAY_CONFIG(uint32_t, maximum_gcs_deletion_batch_size, 1000)

/// Maximum number of items in one batch to scan/get/delete from GCS storage.
RAY_CONFIG(uint32_t, maximum_gcs_storage_operation_batch_size, 1000)

/// When getting objects from object store, max number of ids to print in the warning
/// message.
RAY_CONFIG(uint32_t, object_store_get_max_ids_to_print_in_warning, 20)
/// Number of threads used by rpc server in gcs server.
RAY_CONFIG(uint32_t,
           gcs_server_rpc_server_thread_num,
           std::max(1U, std::thread::hardware_concurrency() / 4U))
/// Number of threads used by rpc server in gcs server.
RAY_CONFIG(uint32_t,
           gcs_server_rpc_client_thread_num,
           std::max(1U, std::thread::hardware_concurrency() / 4U))
/// Allow up to 5 seconds for connecting to gcs service.
/// Note: this only takes effect when gcs service is enabled.
RAY_CONFIG(int64_t, gcs_service_connect_retries, 50)
/// Waiting time for each gcs service connection.
RAY_CONFIG(int64_t, internal_gcs_service_connect_wait_milliseconds, 100)
/// The interval at which the gcs server will check if redis has gone down.
/// When this happens, gcs server will kill itself.
RAY_CONFIG(uint64_t, gcs_redis_heartbeat_interval_milliseconds, 100)
/// Duration to wait between retries for leasing worker in gcs server.
RAY_CONFIG(uint32_t, gcs_lease_worker_retry_interval_ms, 200)
/// Duration to wait between retries for creating actor in gcs server.
RAY_CONFIG(uint32_t, gcs_create_actor_retry_interval_ms, 200)
/// Exponential backoff params for gcs to retry creating a placement group
RAY_CONFIG(uint64_t, gcs_create_placement_group_retry_min_interval_ms, 100)
RAY_CONFIG(uint64_t, gcs_create_placement_group_retry_max_interval_ms, 1000)
RAY_CONFIG(double, gcs_create_placement_group_retry_multiplier, 1.5)
/// Maximum number of destroyed actors in GCS server memory cache.
RAY_CONFIG(uint32_t, maximum_gcs_destroyed_actor_cached_count, 100000)
/// Maximum number of dead nodes in GCS server memory cache.
RAY_CONFIG(uint32_t, maximum_gcs_dead_node_cached_count, 1000)
// The interval at which the gcs server will pull a new resource.
RAY_CONFIG(int, gcs_resource_report_poll_period_ms, 100)
// The number of concurrent polls to polls to GCS.
RAY_CONFIG(uint64_t, gcs_max_concurrent_resource_pulls, 100)
// The storage backend to use for the GCS. It can be either 'redis' or 'memory'.
RAY_CONFIG(std::string, gcs_storage, "memory")

/// Duration to sleep after failing to put an object in plasma because it is full.
RAY_CONFIG(uint32_t, object_store_full_delay_ms, 10)

/// The threshold to trigger a global gc
RAY_CONFIG(double, high_plasma_storage_usage, 0.7)

/// The amount of time between automatic local Python GC triggers.
RAY_CONFIG(uint64_t, local_gc_interval_s, 10 * 60)

/// The min amount of time between local GCs (whether auto or mem pressure triggered).
RAY_CONFIG(uint64_t, local_gc_min_interval_s, 10)

/// The min amount of time between triggering global_gc in raylet. This only applies
/// to global GCs triggered due to high_plasma_storage_usage.
RAY_CONFIG(uint64_t, global_gc_min_interval_s, 30)

/// Duration to wait between retries for failed tasks.
RAY_CONFIG(uint32_t, task_retry_delay_ms, 0)

/// The base retry delay for exponential backoff when the task fails due to OOM.
/// No delay if this value is zero.
RAY_CONFIG(uint32_t, task_oom_retry_delay_base_ms, 1000)

/// Duration to wait between retrying to kill a task.
RAY_CONFIG(uint32_t, cancellation_retry_ms, 2000)

/// Whether to start a background thread to import Python dependencies eagerly.
/// When set to false, Python dependencies will still be imported, only when
/// they are needed.
RAY_CONFIG(bool, start_python_importer_thread, true)

/// Determines if forking in Ray actors / tasks are supported.
/// Note that this only enables forking in workers, but not drivers.
RAY_CONFIG(bool, support_fork, false)

/// Maximum timeout for GCS reconnection in seconds.
/// Each reconnection ping will be retried every 1 second.
RAY_CONFIG(int32_t, gcs_rpc_server_reconnect_timeout_s, 60)

/// The timeout for GCS connection in seconds
RAY_CONFIG(int32_t, gcs_rpc_server_connect_timeout_s, 5)

/// Minimum interval between reconnecting gcs rpc server when gcs server restarts.
RAY_CONFIG(int32_t, minimum_gcs_reconnect_interval_milliseconds, 5000)

/// gRPC channel reconnection related configs to GCS.
/// Check https://grpc.github.io/grpc/core/group__grpc__arg__keys.html for details
RAY_CONFIG(int32_t, gcs_grpc_max_reconnect_backoff_ms, 2000)
RAY_CONFIG(int32_t, gcs_grpc_min_reconnect_backoff_ms, 100)
RAY_CONFIG(int32_t, gcs_grpc_initial_reconnect_backoff_ms, 100)

/// Maximum bytes of request queued when RPC failed due to GCS is down.
/// If reach the limit, the core worker will hang until GCS is reconnected.
/// By default, the value if 5GB.
RAY_CONFIG(uint64_t, gcs_grpc_max_request_queued_max_bytes, 1024UL * 1024 * 1024 * 5)

/// The duration between two checks for grpc status.
RAY_CONFIG(int32_t, gcs_client_check_connection_status_interval_milliseconds, 1000)

/// Feature flag to use the ray syncer for resource synchronization
RAY_CONFIG(bool, use_ray_syncer, true)
/// Due to the protocol drawback, raylet needs to refresh the message if
/// no message is received for a while.
/// Refer to https://tinyurl.com/n6kvsp87 for more details
RAY_CONFIG(int64_t, ray_syncer_message_refresh_interval_ms, 3000)

/// The queuing buffer of ray syncer. This indicates how many concurrent
/// requests can run in flight for syncing.
RAY_CONFIG(int64_t, ray_syncer_polling_buffer, 5)

/// The interval at which the gcs client will check if the address of gcs service has
/// changed. When the address changed, we will resubscribe again.
RAY_CONFIG(uint64_t, gcs_service_address_check_interval_milliseconds, 1000)

/// The batch size for metrics export.
RAY_CONFIG(int64_t, metrics_report_batch_size, 100)

/// The interval duration for which task state events will be reported to GCS.
/// The reported data should only be used for observability.
/// Setting the value to 0 disables the task event recording and reporting.
RAY_CONFIG(int64_t, task_events_report_interval_ms, 1000)

/// The number of tasks tracked in GCS for task state events. Any additional events
/// from new tasks will evict events of tasks reported earlier.
/// Setting the value to -1 allows for unlimited task events stored in GCS.
RAY_CONFIG(int64_t, task_events_max_num_task_in_gcs, 100000)

/// Max number of task events stored in the buffer on workers. Any additional events
/// will be dropped. This is set to a large value to avoid worker side data loss.
RAY_CONFIG(uint64_t, task_events_max_buffer_size, 100 * 1000)

/// Max number of task events to be send in a single message to GCS. This caps both
/// the message size, and also the processing work on GCS.
RAY_CONFIG(uint64_t, task_events_send_batch_size, 10 * 1000)

/// Max number of profile events allowed for a single task when sent to GCS.
/// NOTE: this limit only applies to the profile events per task in a single
/// report gRPC call. A task could have more profile events in GCS from multiple
/// report gRPC call.
/// Setting the value to -1 allows unlimited profile events to be sent.
RAY_CONFIG(int64_t, task_events_max_num_profile_events_for_task, 1000)

/// The delay in ms that GCS should mark any running tasks from a job as failed.
/// Setting this value too smaller might result in some finished tasks marked as failed by
/// GCS.
RAY_CONFIG(uint64_t, gcs_mark_task_failed_on_job_done_delay_ms, /*  15 secs */ 1000 * 15)

/// The delay in ms that GCS should mark any running tasks from a dead worker failed.
/// Setting this value too smaller might result in some finished tasks marked as failed by
/// GCS since task events data are pushed to GCS asynchronously.
RAY_CONFIG(uint64_t, gcs_mark_task_failed_on_worker_dead_delay_ms, /*  1 secs */ 1000 * 1)

/// Whether or not we enable metrics collection.
RAY_CONFIG(bool, enable_metrics_collection, true)

// Max number bytes of inlined objects in a task rpc request/response.
RAY_CONFIG(int64_t, task_rpc_inlined_bytes_limit, 10 * 1024 * 1024)

/// Maximum number of pending lease requests per scheduling category
/// -1 means that Ray should automatically set this to the number of nodes in
/// the cluster.
RAY_CONFIG(int64_t, max_pending_lease_requests_per_scheduling_category, -1)

/// Wait timeout for dashboard agent register.
#ifdef _WIN32
// agent startup time can involve creating conda environments
RAY_CONFIG(uint32_t, agent_register_timeout_ms, 100 * 1000)
#else
RAY_CONFIG(uint32_t, agent_register_timeout_ms, 30 * 1000)
#endif

/// If the agent manager fails to communicate with the dashboard agent, we will retry
/// after this interval.
RAY_CONFIG(uint32_t, agent_manager_retry_interval_ms, 1000)

/// The maximum number of resource shapes included in the resource
/// load reported by each raylet.
RAY_CONFIG(int64_t, max_resource_shapes_per_load_report, 100)

/// The timeout for synchronous GCS requests in seconds.
RAY_CONFIG(int64_t, gcs_server_request_timeout_seconds, 60)

/// Whether to enable worker prestarting: https://github.com/ray-project/ray/issues/12052
RAY_CONFIG(bool, enable_worker_prestart, false)

/// Whether to enable worker prestarting on first driver
/// TODO(clarng): reconcile with enable_worker_prestart
RAY_CONFIG(bool, prestart_worker_first_driver, true)

/// The interval of periodic idle worker killing. Value of 0 means worker capping is
/// disabled.
RAY_CONFIG(uint64_t, kill_idle_workers_interval_ms, 200)

/// The idle time threshold for an idle worker to be killed.
RAY_CONFIG(int64_t, idle_worker_killing_time_threshold_ms, 1000)

/// The soft limit of the number of workers.
/// -1 means using num_cpus instead.
RAY_CONFIG(int64_t, num_workers_soft_limit, -1)

// The interval where metrics are exported in milliseconds.
RAY_CONFIG(uint64_t, metrics_report_interval_ms, 10000)

/// Enable the task timeline. If this is enabled, certain events such as task
/// execution are profiled and sent to the GCS.
/// This requires RAY_task_events_report_interval_ms > 0, so that events will
/// be sent to GCS.
RAY_CONFIG(bool, enable_timeline, true)

/// The maximum number of pending placement group entries that are reported to monitor to
/// autoscale the cluster.
RAY_CONFIG(int64_t, max_placement_group_load_report_size, 1000)

/* Configuration parameters for object spilling. */
/// JSON configuration that describes the external storage. This is passed to
/// Python IO workers to determine how to store/restore an object to/from
/// external storage.
RAY_CONFIG(std::string, object_spilling_config, "")

/// Log an ERROR-level message about spilling every time this amount of bytes has been
/// spilled, with exponential increase in interval. This can be set to zero to disable.
RAY_CONFIG(int64_t, verbose_spill_logs, 2L * 1024 * 1024 * 1024)

/// Whether to enable automatic object spilling. If enabled, then
/// Ray will choose objects to spill when the object store is out of
/// memory.
RAY_CONFIG(bool, automatic_object_spilling_enabled, true)

/// The maximum number of I/O worker that raylet starts.
RAY_CONFIG(int, max_io_workers, 4)

/// Ray's object spilling fuses small objects into a single file before flushing them
/// to optimize the performance.
/// The minimum object size that can be spilled by each spill operation. 100 MB by
/// default. This value is not recommended to set beyond --object-store-memory.
RAY_CONFIG(int64_t, min_spilling_size, 100 * 1024 * 1024)

/// If set to less than 1.0, Ray will start spilling objects when existing objects
/// take more than this percentage of the available memory.
RAY_CONFIG(float, object_spilling_threshold, 0.8)

/// Maximum number of objects that can be fused into a single file.
RAY_CONFIG(int64_t, max_fused_object_count, 2000)

/// Grace period until we throw the OOM error to the application in seconds.
/// In unlimited allocation mode, this is the time delay prior to fallback allocating.
RAY_CONFIG(int64_t, oom_grace_period_s, 2)

/// Whether or not the external storage is the local file system.
/// Note that this value should be overridden based on the storage type
/// specified by object_spilling_config.
RAY_CONFIG(bool, is_external_storage_type_fs, true)

/// Control the capacity threshold for ray local file system (for object store).
/// Once we are over the capacity, all subsequent object creation will fail.
RAY_CONFIG(float, local_fs_capacity_threshold, 0.95)

/// Control the frequency of checking the disk usage.
RAY_CONFIG(uint64_t, local_fs_monitor_interval_ms, 100)

/* Configuration parameters for locality-aware scheduling. */
/// Whether to enable locality-aware leasing. If enabled, then Ray will consider task
/// dependency locality when choosing a worker for leasing.
RAY_CONFIG(bool, locality_aware_leasing_enabled, true)

/* Configuration parameters for logging */
/// Parameters for log rotation. This value is equivalent to RotatingFileHandler's
/// maxBytes argument.
RAY_CONFIG(int64_t, log_rotation_max_bytes, 100 * 1024 * 1024)

/// Parameters for log rotation. This value is equivalent to RotatingFileHandler's
/// backupCount argument.
RAY_CONFIG(int64_t, log_rotation_backup_count, 5)

/// When tasks that can't be sent because of network error. we'll never receive a DEAD
/// notification, in this case we'll wait for a fixed timeout value and then mark it
/// as failed.
RAY_CONFIG(int64_t, timeout_ms_task_wait_for_death_info, 1000)

/// The core worker heartbeat interval. During heartbeat, it'll
/// report the loads to raylet.
RAY_CONFIG(int64_t, core_worker_internal_heartbeat_ms, 1000)

/// Maximum amount of memory that will be used by running tasks' args.
RAY_CONFIG(float, max_task_args_memory_fraction, 0.7)

/// The maximum number of objects to publish for each publish calls.
RAY_CONFIG(int, publish_batch_size, 5000)

/// Maximum size in bytes of buffered messages per entity, in Ray publisher.
RAY_CONFIG(int, publisher_entity_buffer_max_bytes, 10 << 20)

/// The maximum command batch size.
RAY_CONFIG(int64_t, max_command_batch_size, 2000)

/// The maximum batch size for OBOD report.
RAY_CONFIG(int64_t, max_object_report_batch_size, 2000)

/// For Ray publishers, the minimum time to drop an inactive subscriber connection in ms.
/// In the current implementation, a subscriber might be dead for up to 3x the configured
/// time before it is deleted from the publisher, i.e. deleted in 300s ~ 900s.
RAY_CONFIG(uint64_t, subscriber_timeout_ms, 300 * 1000)

// This is the minimum time an actor will remain in the actor table before
// being garbage collected when a job finishes
RAY_CONFIG(uint64_t, gcs_actor_table_min_duration_ms, /*  5 min */ 60 * 1000 * 5)

/// Whether to enable GCS-based actor scheduling.
RAY_CONFIG(bool, gcs_actor_scheduling_enabled, false)

RAY_CONFIG(uint32_t, max_error_msg_size_bytes, 512 * 1024)

/// If enabled, raylet will report resources only when resources are changed.
RAY_CONFIG(bool, enable_light_weight_resource_report, true)

// The number of seconds to wait for the Raylet to start. This is normally
// fast, but when RAY_preallocate_plasma_memory=1 is set, it may take some time
// (a few GB/s) to populate all the pages on Raylet startup.
RAY_CONFIG(uint32_t,
           raylet_start_wait_time_s,
           std::getenv("RAY_preallocate_plasma_memory") != nullptr &&
                   std::getenv("RAY_preallocate_plasma_memory") == std::string("1")
               ? 120
               : 10)

/// The scheduler will treat these predefined resource types as unit_instance.
/// Default predefined_unit_instance_resources is "GPU".
/// When set it to "CPU,GPU", we will also treat CPU as unit_instance.
RAY_CONFIG(std::string, predefined_unit_instance_resources, "GPU")

/// The scheduler will treat these custom resource types as unit_instance.
/// Default custom_unit_instance_resources is empty.
/// When set it to "FPGA", we will treat FPGA as unit_instance.
RAY_CONFIG(std::string, custom_unit_instance_resources, "")

// Maximum size of the batches when broadcasting resources to raylet.
RAY_CONFIG(uint64_t, resource_broadcast_batch_size, 512)

// Maximum ray sync message batch size in bytes (1MB by default) between nodes.
RAY_CONFIG(uint64_t, max_sync_message_batch_bytes, 1 * 1024 * 1024)

// If enabled and worker stated in container, the container will add
// resource limit.
RAY_CONFIG(bool, worker_resource_limits_enabled, false)

// When enabled, workers will not be re-used across tasks requesting different
// resources (e.g., CPU vs GPU).
RAY_CONFIG(bool, isolate_workers_across_resource_types, true)

// When enabled, workers will not be re-used across tasks of different types
// (i.e., Actor vs normal tasks).
RAY_CONFIG(bool, isolate_workers_across_task_types, true)

/// ServerCall instance number of each RPC service handler
RAY_CONFIG(int64_t, gcs_max_active_rpcs_per_handler, 100)

/// grpc keepalive sent interval for server.
/// This is only configured in GCS server now.
RAY_CONFIG(int64_t, grpc_keepalive_time_ms, 10000)

/// grpc keepalive timeout.
RAY_CONFIG(int64_t, grpc_keepalive_timeout_ms, 20000)

/// NOTE: we set a loose client keep alive because
/// they have a failure model that considers network failures as component failures
/// and this configuration break that assumption. We should apply to every other component
/// after we change this failure assumption from code.
/// grpc keepalive timeout for client.
RAY_CONFIG(int64_t, grpc_client_keepalive_time_ms, 300000)

/// grpc keepalive timeout for client.
RAY_CONFIG(int64_t, grpc_client_keepalive_timeout_ms, 120000)

/// grpc streaming buffer size
/// Set it to 512kb
RAY_CONFIG(int64_t, grpc_stream_buffer_size, 512 * 1024);

/// Whether to use log reporter in event framework
RAY_CONFIG(bool, event_log_reporter_enabled, true)

/// Whether or not we should also write an event log to a log file.
/// This has no effect if `event_log_reporter_enabled` is false.
RAY_CONFIG(bool, emit_event_to_log_file, false)

/// Whether to enable register actor async.
/// If it is false, the actor registration to GCS becomes synchronous, i.e.,
/// core worker is blocked until GCS registers the actor and replies to it.
/// If it is true, the actor registration is async, but actor handles cannot
/// be passed to other worker until it is registered to GCS.
RAY_CONFIG(bool, actor_register_async, true)

/// Event severity threshold value
RAY_CONFIG(std::string, event_level, "warning")

/// Whether to avoid scheduling cpu requests on gpu nodes
RAY_CONFIG(bool, scheduler_avoid_gpu_nodes, true)

/// Whether to skip running local GC in runtime env.
RAY_CONFIG(bool, runtime_env_skip_local_gc, false)

/// The namespace for the storage.
/// This fields is used to isolate data stored in DB.
RAY_CONFIG(std::string, external_storage_namespace, "default")

/// Whether or not use TLS.
RAY_CONFIG(bool, USE_TLS, false)

/// Location of TLS credentials
RAY_CONFIG(std::string, TLS_SERVER_CERT, "")
RAY_CONFIG(std::string, TLS_SERVER_KEY, "")
RAY_CONFIG(std::string, TLS_CA_CERT, "")

/// Location of Redis TLS credentials
/// https://github.com/redis/hiredis/blob/c78d0926bf169670d15cfc1214e4f5d21673396b/README.md#hiredis-openssl-wrappers
RAY_CONFIG(std::string, REDIS_CA_CERT, "")
RAY_CONFIG(std::string, REDIS_CA_PATH, "")

RAY_CONFIG(std::string, REDIS_CLIENT_CERT, "")
RAY_CONFIG(std::string, REDIS_CLIENT_KEY, "")
RAY_CONFIG(std::string, REDIS_SERVER_NAME, "")

/// grpc delay testing flags
///  To use this, simply do
///      export RAY_testing_asio_delay_us="method1=min_val:max_val,method2=20:100"
//  The delay is a random number between the interval. If method equals '*',
//  it will apply to all methods.
RAY_CONFIG(std::string, testing_asio_delay_us, "")

/// The following are configs for the health check. They are borrowed
/// from k8s health probe (shorturl.at/jmTY3)
/// The delay to send the first health check.
RAY_CONFIG(int64_t, health_check_initial_delay_ms, 5000)
/// The interval between two health check.
RAY_CONFIG(int64_t, health_check_period_ms, 3000)
/// The timeout for a health check.
RAY_CONFIG(int64_t, health_check_timeout_ms, 10000)
/// The threshold to consider a node dead.
RAY_CONFIG(int64_t, health_check_failure_threshold, 5)

/// The pool size for grpc server call.
RAY_CONFIG(int64_t,
           num_server_call_thread,
           std::max((int64_t)1, (int64_t)(std::thread::hardware_concurrency() / 4U)))

/// Use madvise to prevent worker/raylet coredumps from including
/// the mapped plasma pages.
RAY_CONFIG(bool, worker_core_dump_exclude_plasma_store, true)
RAY_CONFIG(bool, raylet_core_dump_exclude_plasma_store, true)

/// Whether to kill idle workers of a terminated job.
RAY_CONFIG(bool, kill_idle_workers_of_terminated_job, true)

// Instruct the Python default worker to preload the specified imports.
// This is specified as a comma-separated list.
// If left empty, no such attempt will be made.
// Example: RAY_preload_python_modules=tensorflow,pytorch
RAY_CONFIG(std::vector<std::string>, preload_python_modules, {})

// By default, raylet send a self liveness check to GCS every 60s
RAY_CONFIG(int64_t, raylet_liveness_self_check_interval_ms, 5000)

// Instruct the CoreWorker to kill its child processes while
// it exits. This prevents certain classes of resource leaks
// that are caused by the worker processes leaking processes.
// If a user relies on Ray's old behavior of leaking processes,
// then they can disable this behavior with
// RAY_kill_child_processes_on_worker_exit=false. We anticipate
// keeping this flag around at least until Ray 2.5.
// See https://github.com/ray-project/ray/pull/33976 for more
// info.
RAY_CONFIG(bool, kill_child_processes_on_worker_exit, true)

// If autoscaler v2 is enabled.
RAY_CONFIG(bool, enable_autoscaler_v2, false)<|MERGE_RESOLUTION|>--- conflicted
+++ resolved
@@ -294,15 +294,11 @@
 /// The maximum number of workers to iterate whenever we analyze the resources usage.
 RAY_CONFIG(uint32_t, worker_max_resource_analysis_iteration, 128)
 
-<<<<<<< HEAD
-/// The maximum number of generator return values. It is used to
-=======
 /// The maximum number of generator returns. We are using this to pre-reserve
 /// Ray object ID indexes.
 /// The first N indexes are for num_returns.
 /// The next max_num_generator_returns indexes are for generator return.
 /// The rest of them is for ray.put.
->>>>>>> c4bfb56a
 RAY_CONFIG(uint32_t, max_num_generator_returns, 100 * 1000 * 1000)
 
 /// A value to add to workers' OOM score adjustment, so that the OS prioritizes
