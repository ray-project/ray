// Copyright 2017 The Ray Authors.
//
// Licensed under the Apache License, Version 2.0 (the "License");
// you may not use this file except in compliance with the License.
// You may obtain a copy of the License at
//
//  http://www.apache.org/licenses/LICENSE-2.0
//
// Unless required by applicable law or agreed to in writing, software
// distributed under the License is distributed on an "AS IS" BASIS,
// WITHOUT WARRANTIES OR CONDITIONS OF ANY KIND, either express or implied.
// See the License for the specific language governing permissions and
// limitations under the License.

// This header file is used to avoid code duplication.
// It can be included multiple times in ray_config.h, and each inclusion
// could use a different definition of the RAY_CONFIG macro.
// Macro definition format: RAY_CONFIG(type, name, default_value).
// NOTE: This file should NOT be included in any file other than ray_config.h.

/// In theory, this is used to detect Ray cookie mismatches.
/// This magic number (hex for "RAY") is used instead of zero, rationale is
/// that it could still be possible that some random program sends an int64_t
/// which is zero, but it's much less likely that a program sends this
/// particular magic number.
RAY_CONFIG(int64_t, ray_cookie, 0x5241590000000000)

/// The duration that a single handler on the event loop can take before a
/// warning is logged that the handler is taking too long.
RAY_CONFIG(int64_t, handler_warning_timeout_ms, 1000)

/// The duration between heartbeats sent by the raylets.
<<<<<<< HEAD
RAY_CONFIG(int64_t, raylet_heartbeat_period_milliseconds, 1000)
=======
RAY_CONFIG(uint64_t, raylet_heartbeat_period_milliseconds, 100)
>>>>>>> 6e326cc2
/// If a component has not sent a heartbeat in the last num_heartbeats_timeout
/// heartbeat intervals, the raylet monitor process will report
/// it as dead to the db_client table.
RAY_CONFIG(int64_t, num_heartbeats_timeout, 30)
/// For a raylet, if the last heartbeat was sent more than this many
/// heartbeat periods ago, then a warning will be logged that the heartbeat
/// handler is drifting.
RAY_CONFIG(uint64_t, num_heartbeats_warning, 5)

/// The duration between reporting resources sent by the raylets.
RAY_CONFIG(uint64_t, raylet_report_resources_period_milliseconds, 100)
/// For a raylet, if the last resource report was sent more than this many
/// report periods ago, then a warning will be logged that the report
/// handler is drifting.
RAY_CONFIG(uint64_t, num_resource_report_periods_warning, 5)

/// The duration between dumping debug info to logs, or 0 to disable.
RAY_CONFIG(uint64_t, debug_dump_period_milliseconds, 10000)

RAY_CONFIG(bool, asio_event_loop_stats_collection_enabled, false)

/// Whether to enable fair queueing between task classes in raylet. When
/// fair queueing is enabled, the raylet will try to balance the number
/// of running tasks by class (i.e., function name). This prevents one
/// type of task from starving other types (see issue #3664).
RAY_CONFIG(bool, fair_queueing_enabled, true)

/// Whether to enable distributed reference counting for objects. When this is
/// enabled, an object's ref count will include any references held by other
/// processes, such as when an ObjectID is serialized and passed as an argument
/// to another task. It will also include any references due to nesting, i.e.
/// if the object ID is nested inside another object that is still in scope.
/// When this is disabled, an object's ref count will include only local
/// information:
///  1. Local Python references to the ObjectID.
///  2. Pending tasks submitted by the local process that depend on the object.
/// If both this flag is turned on, then an object
/// will not be LRU evicted until it is out of scope in ALL processes in the
/// cluster and all objects that contain it are also out of scope.
RAY_CONFIG(bool, distributed_ref_counting_enabled, true)

/// Whether to record the creation sites of object references. This adds more
/// information to `ray memstat`, but introduces a little extra overhead when
/// creating object references.
RAY_CONFIG(bool, record_ref_creation_sites, true)

/// Objects that have been unpinned are
/// added to a local cache. When the cache is flushed, all objects in the cache
/// will be eagerly evicted in a batch by freeing all plasma copies in the
/// cluster. If set, then this is the duration between attempts to flush the
/// local cache. If this is set to 0, then the objects will be freed as soon as
/// they enter the cache. To disable eager eviction, set this to -1.
/// NOTE(swang): If distributed_ref_counting_enabled is off, then this will
/// likely cause spurious object lost errors for Object IDs that were
/// serialized, then either passed as an argument or returned from a task.
/// NOTE(swang): The timer is checked by the raylet during every heartbeat, so
/// this should be set to a value larger than
/// raylet_heartbeat_period_milliseconds.
RAY_CONFIG(int64_t, free_objects_period_milliseconds, 1000)

/// Objects that have been unpinned are
/// added to a local cache. When the cache is flushed, all objects in the cache
/// will be eagerly evicted in a batch by freeing all plasma copies in the
/// cluster. This is the maximum number of objects in the local cache before it
/// is flushed. To disable eager eviction, set free_objects_period_milliseconds
/// to -1.
RAY_CONFIG(size_t, free_objects_batch_size, 100)

RAY_CONFIG(bool, lineage_pinning_enabled, false)

/// Pick between 2 scheduling spillback strategies. Load balancing mode picks the node at
/// uniform random from the valid options. The other mode is more likely to spill back
/// many tasks to the same node.
RAY_CONFIG(bool, scheduler_loadbalance_spillback,
           getenv("RAY_SCHEDULER_LOADBALANCE_SPILLBACK") != nullptr &&
               getenv("RAY_SCHEDULER_LOADBALANCE_SPILLBACK") != std::string("1"))

// The max allowed size in bytes of a return object from direct actor calls.
// Objects larger than this size will be spilled/promoted to plasma.
RAY_CONFIG(int64_t, max_direct_call_object_size, 100 * 1024)

// The max gRPC message size (the gRPC internal default is 4MB). We use a higher
// limit in Ray to avoid crashing with many small inlined task arguments.
RAY_CONFIG(int64_t, max_grpc_message_size, 100 * 1024 * 1024)

// Retry timeout for trying to create a gRPC server. Only applies if the number
// of retries is non zero.
RAY_CONFIG(int64_t, grpc_server_retry_timeout_milliseconds, 1000)

// The min number of retries for direct actor creation tasks. The actual number
// of creation retries will be MAX(actor_creation_min_retries, max_restarts).
RAY_CONFIG(uint64_t, actor_creation_min_retries, 3)

/// When trying to resolve an object, the initial period that the raylet will
/// wait before contacting the object's owner to check if the object is still
/// available. This is a lower bound on the time to report the loss of an
/// object stored in the distributed object store in the case that the worker
/// that created the original ObjectRef dies.
RAY_CONFIG(int64_t, object_timeout_milliseconds, 100)

/// The maximum duration that workers can hold on to another worker's lease
/// for direct task submission until it must be returned to the raylet.
RAY_CONFIG(int64_t, worker_lease_timeout_milliseconds, 500)

/// The interval at which the workers will check if their raylet has gone down.
/// When this happens, they will kill themselves.
RAY_CONFIG(uint64_t, raylet_death_check_interval_milliseconds, 1000)

/// These are used by the worker to set timeouts and to batch requests when
/// getting objects.
RAY_CONFIG(int64_t, get_timeout_milliseconds, 1000)
RAY_CONFIG(int64_t, worker_get_request_size, 10000)
RAY_CONFIG(int64_t, worker_fetch_request_size, 10000)

/// Number of times raylet client tries connecting to a raylet.
RAY_CONFIG(int64_t, raylet_client_num_connect_attempts, 10)
RAY_CONFIG(int64_t, raylet_client_connect_timeout_milliseconds, 1000)

/// The duration that the raylet will wait before reinitiating a
/// fetch request for a missing task dependency. This time may adapt based on
/// the number of missing task dependencies.
RAY_CONFIG(int64_t, raylet_fetch_timeout_milliseconds, 1000)

/// The duration that we wait after sending a worker SIGTERM before sending
/// the worker SIGKILL.
RAY_CONFIG(int64_t, kill_worker_timeout_milliseconds, 100)

/// The duration that we wait after the worker is launched before the
/// starting_worker_timeout_callback() is called.
RAY_CONFIG(int64_t, worker_register_timeout_seconds, 30)

/// Allow up to 5 seconds for connecting to Redis.
RAY_CONFIG(int64_t, redis_db_connect_retries, 50)
RAY_CONFIG(int64_t, redis_db_connect_wait_milliseconds, 100)

/// Timeout, in milliseconds, to wait before retrying a failed pull in the
/// ObjectManager.
RAY_CONFIG(int, object_manager_timer_freq_ms, 100)

/// Timeout, in milliseconds, to wait before retrying a failed pull in the
/// ObjectManager.
RAY_CONFIG(int, object_manager_pull_timeout_ms, 10000)

/// Timeout, in milliseconds, to wait until the Push request fails.
/// Special value:
/// Negative: waiting infinitely.
/// 0: giving up retrying immediately.
RAY_CONFIG(int, object_manager_push_timeout_ms, 10000)

/// Default chunk size for multi-chunk transfers to use in the object manager.
/// In the object manager, no single thread is permitted to transfer more
/// data than what is specified by the chunk size unless the number of object
/// chunks exceeds the number of available sending threads.
/// NOTE(ekl): this has been raised to lower broadcast overheads.
RAY_CONFIG(uint64_t, object_manager_default_chunk_size, 5 * 1024 * 1024)

/// The maximum number of outbound bytes to allow to be outstanding. This avoids
/// excessive memory usage during object broadcast to many receivers.
RAY_CONFIG(uint64_t, object_manager_max_bytes_in_flight, 2L * 1024 * 1024 * 1024)

/// Maximum number of ids in one batch to send to GCS to delete keys.
RAY_CONFIG(uint32_t, maximum_gcs_deletion_batch_size, 1000)

/// Maximum number of items in one batch to scan/get/delete from GCS storage.
RAY_CONFIG(uint32_t, maximum_gcs_storage_operation_batch_size, 1000)

/// Maximum number of rows in GCS profile table.
RAY_CONFIG(int32_t, maximum_profile_table_rows_count, 10 * 1000)

/// When getting objects from object store, print a warning every this number of attempts.
RAY_CONFIG(uint32_t, object_store_get_warn_per_num_attempts, 50)

/// When getting objects from object store, max number of ids to print in the warning
/// message.
RAY_CONFIG(uint32_t, object_store_get_max_ids_to_print_in_warning, 20)

/// Number of threads used by rpc server in gcs server.
RAY_CONFIG(uint32_t, gcs_server_rpc_server_thread_num, 1)
/// Allow up to 5 seconds for connecting to gcs service.
/// Note: this only takes effect when gcs service is enabled.
RAY_CONFIG(int64_t, gcs_service_connect_retries, 50)
/// Waiting time for each gcs service connection.
RAY_CONFIG(int64_t, internal_gcs_service_connect_wait_milliseconds, 100)
/// The interval at which the gcs server will check if redis has gone down.
/// When this happens, gcs server will kill itself.
RAY_CONFIG(uint64_t, gcs_redis_heartbeat_interval_milliseconds, 100)
/// Duration to wait between retries for leasing worker in gcs server.
RAY_CONFIG(uint32_t, gcs_lease_worker_retry_interval_ms, 200)
/// Duration to wait between retries for creating actor in gcs server.
RAY_CONFIG(uint32_t, gcs_create_actor_retry_interval_ms, 200)
/// Duration to wait between retries for creating placement group in gcs server.
RAY_CONFIG(uint32_t, gcs_create_placement_group_retry_interval_ms, 200)
/// Maximum number of destroyed actors in GCS server memory cache.
RAY_CONFIG(uint32_t, maximum_gcs_destroyed_actor_cached_count, 100000)
/// Maximum number of dead nodes in GCS server memory cache.
RAY_CONFIG(uint32_t, maximum_gcs_dead_node_cached_count, 1000)
/// The interval at which the gcs server will print debug info.
RAY_CONFIG(int64_t, gcs_dump_debug_log_interval_minutes, 1)

/// Duration to sleep after failing to put an object in plasma because it is full.
RAY_CONFIG(uint32_t, object_store_full_delay_ms, 10)

/// The amount of time to wait between logging plasma space usage debug messages.
RAY_CONFIG(uint64_t, object_store_usage_log_interval_s, 10 * 60)

/// The amount of time between automatic local Python GC triggers.
RAY_CONFIG(uint64_t, local_gc_interval_s, 10 * 60)

/// The min amount of time between local GCs (whether auto or mem pressure triggered).
RAY_CONFIG(uint64_t, local_gc_min_interval_s, 10)

/// Duration to wait between retries for failed tasks.
RAY_CONFIG(uint32_t, task_retry_delay_ms, 5000)

/// Duration to wait between retrying to kill a task.
RAY_CONFIG(uint32_t, cancellation_retry_ms, 2000)

/// The interval at which the gcs rpc client will check if gcs rpc server is ready.
RAY_CONFIG(int64_t, ping_gcs_rpc_server_interval_milliseconds, 1000)

/// Maximum number of times to retry ping gcs rpc server when gcs server restarts.
RAY_CONFIG(int32_t, ping_gcs_rpc_server_max_retries, 1)

/// Minimum interval between reconnecting gcs rpc server when gcs server restarts.
RAY_CONFIG(int32_t, minimum_gcs_reconnect_interval_milliseconds, 5000)

/// Whether start the Plasma Store as a Raylet thread.
RAY_CONFIG(bool, plasma_store_as_thread, false)

/// Whether to release worker CPUs during plasma fetches.
/// See https://github.com/ray-project/ray/issues/12912 for further discussion.
RAY_CONFIG(bool, release_resources_during_plasma_fetch, false)

/// The interval at which the gcs client will check if the address of gcs service has
/// changed. When the address changed, we will resubscribe again.
RAY_CONFIG(uint64_t, gcs_service_address_check_interval_milliseconds, 1000)

/// The batch size for metrics export.
RAY_CONFIG(int64_t, metrics_report_batch_size, 100)

/// Whether or not we enable metrics collection.
RAY_CONFIG(int64_t, enable_metrics_collection, true)

/// Whether put small objects in the local memory store.
RAY_CONFIG(bool, put_small_object_in_memory_store, false)

/// Maximum number of tasks that can be in flight between an owner and a worker for which
/// the owner has been granted a lease. A value >1 is used when we want to enable
/// pipelining task submission.
RAY_CONFIG(uint32_t, max_tasks_in_flight_per_worker, 1)

/// Interval to restart dashboard agent after the process exit.
RAY_CONFIG(uint32_t, agent_restart_interval_ms, 1000)

/// Wait timeout for dashboard agent register.
RAY_CONFIG(uint32_t, agent_register_timeout_ms, 30 * 1000)

/// The maximum number of resource shapes included in the resource
/// load reported by each raylet.
RAY_CONFIG(int64_t, max_resource_shapes_per_load_report, 100)

/// If true, the worker's queue backlog size will be propagated to the heartbeat batch
/// data.
RAY_CONFIG(bool, report_worker_backlog, true)

/// The timeout for synchronous GCS requests in seconds.
RAY_CONFIG(int64_t, gcs_server_request_timeout_seconds, 5)

/// Whether to enable worker prestarting: https://github.com/ray-project/ray/issues/12052
RAY_CONFIG(bool, enable_worker_prestart,
           getenv("RAY_ENABLE_WORKER_PRESTART") == nullptr ||
               getenv("RAY_ENABLE_WORKER_PRESTART") == std::string("1"))

/// The interval of periodic idle worker killing. Value of 0 means worker capping is
/// disabled.
RAY_CONFIG(uint64_t, kill_idle_workers_interval_ms, 200)

/// The idle time threshold for an idle worker to be killed.
RAY_CONFIG(int64_t, idle_worker_killing_time_threshold_ms, 1000)

/// Whether start the Plasma Store as a Raylet thread.
RAY_CONFIG(bool, ownership_based_object_directory_enabled, true)

// The interval where metrics are exported in milliseconds.
RAY_CONFIG(uint64_t, metrics_report_interval_ms, 10000)

/// Enable the task timeline. If this is enabled, certain events such as task
/// execution are profiled and sent to the GCS.
RAY_CONFIG(bool, enable_timeline, true)

/// The maximum number of pending placement group entries that are reported to monitor to
/// autoscale the cluster.
RAY_CONFIG(int64_t, max_placement_group_load_report_size, 100)

/* Configuration parameters for object spilling. */
/// JSON configuration that describes the external storage. This is passed to
/// Python IO workers to determine how to store/restore an object to/from
/// external storage.
RAY_CONFIG(std::string, object_spilling_config, "")

/// Whether to enable automatic object spilling. If enabled, then
/// Ray will choose objects to spill when the object store is out of
/// memory.
RAY_CONFIG(bool, automatic_object_spilling_enabled, true)

/// The maximum number of I/O worker that raylet starts.
RAY_CONFIG(int, max_io_workers, 4)

/// Ray's object spilling fuses small objects into a single file before flushing them
/// to optimize the performance.
/// The minimum object size that can be spilled by each spill operation. 100 MB by
/// default. This value is not recommended to set beyond --object-store-memory.
RAY_CONFIG(int64_t, min_spilling_size, 100 * 1024 * 1024)

/// Whether to enable automatic object deletion when refs are gone out of scope.
/// When it is true, manual (force) spilling is not available.
/// TODO(sang): Fix it.
RAY_CONFIG(bool, automatic_object_deletion_enabled, true)

/// Grace period until we throw the OOM error to the application in seconds.
RAY_CONFIG(int64_t, oom_grace_period_s, 10)

/// Whether or not the external storage is file system.
/// This is configured based on object_spilling_config.
RAY_CONFIG(bool, is_external_storage_type_fs, true)

/* Configuration parameters for locality-aware scheduling. */
/// Whether to enable locality-aware leasing. If enabled, then Ray will consider task
/// dependency locality when choosing a worker for leasing.
RAY_CONFIG(bool, locality_aware_leasing_enabled, true)

/* Configuration parameters for logging */
/// Parameters for log rotation. This value is equivalent to RotatingFileHandler's
/// maxBytes argument.
RAY_CONFIG(int64_t, log_rotation_max_bytes, 100 * 1024 * 1024)

/// Parameters for log rotation. This value is equivalent to RotatingFileHandler's
/// backupCount argument.
RAY_CONFIG(int64_t, log_rotation_backup_count, 5)<|MERGE_RESOLUTION|>--- conflicted
+++ resolved
@@ -30,11 +30,7 @@
 RAY_CONFIG(int64_t, handler_warning_timeout_ms, 1000)
 
 /// The duration between heartbeats sent by the raylets.
-<<<<<<< HEAD
-RAY_CONFIG(int64_t, raylet_heartbeat_period_milliseconds, 1000)
-=======
-RAY_CONFIG(uint64_t, raylet_heartbeat_period_milliseconds, 100)
->>>>>>> 6e326cc2
+RAY_CONFIG(uint64_t, raylet_heartbeat_period_milliseconds, 1000)
 /// If a component has not sent a heartbeat in the last num_heartbeats_timeout
 /// heartbeat intervals, the raylet monitor process will report
 /// it as dead to the db_client table.
