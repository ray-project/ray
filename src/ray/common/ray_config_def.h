--- conflicted
+++ resolved
@@ -76,18 +76,16 @@
 /// The duration between raylet check memory pressure and send gc request
 RAY_CONFIG(uint64_t, raylet_check_gc_period_milliseconds, 100)
 
-<<<<<<< HEAD
 /// Threshold when the node is beyond the memory capacity.
 /// Ranging from [0, 1]
-RAY_CONFIG(float, node_high_memory_usage_fraction, 0.9)
+RAY_CONFIG(float, memory_usage_threshold_fraction, 0.9)
 
 /// The interval between runs of the memory usage monitor.
 /// Monitor is disabled when this value is 0.
 RAY_CONFIG(uint64_t, memory_monitor_interval_ms, 0)
-=======
+
 /// If the raylet fails to get agent info, we will retry after this interval.
 RAY_CONFIG(uint64_t, raylet_get_agent_info_interval_ms, 1)
->>>>>>> 545c5160
 
 /// For a raylet, if the last resource report was sent more than this many
 /// report periods ago, then a warning will be logged that the report
