--- conflicted
+++ resolved
@@ -350,7 +350,6 @@
 /// Minimum interval between reconnecting gcs rpc server when gcs server restarts.
 RAY_CONFIG(int32_t, minimum_gcs_reconnect_interval_milliseconds, 5000)
 
-<<<<<<< HEAD
 /// gRPC channel reconnection related configs to GCS.
 /// Check https://grpc.github.io/grpc/core/group__grpc__arg__keys.html for details
 RAY_CONFIG(int32_t, gcs_grpc_max_reconnect_backoff_ms, 2000)
@@ -364,10 +363,9 @@
 
 /// The duration between two checks for grpc status.
 RAY_CONFIG(int32_t, gcs_client_check_connection_status_interval_milliseconds, 1000)
-=======
+
 /// Feature flag to use the ray syncer for resource synchronization
 RAY_CONFIG(bool, use_ray_syncer, false)
->>>>>>> 6c60dbb2
 
 /// The interval at which the gcs client will check if the address of gcs service has
 /// changed. When the address changed, we will resubscribe again.
