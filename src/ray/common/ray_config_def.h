// Copyright 2017 The Ray Authors.
//
// Licensed under the Apache License, Version 2.0 (the "License");
// you may not use this file except in compliance with the License.
// You may obtain a copy of the License at
//
//  http://www.apache.org/licenses/LICENSE-2.0
//
// Unless required by applicable law or agreed to in writing, software
// distributed under the License is distributed on an "AS IS" BASIS,
// WITHOUT WARRANTIES OR CONDITIONS OF ANY KIND, either express or implied.
// See the License for the specific language governing permissions and
// limitations under the License.

// This header file is used to avoid code duplication.
// It can be included multiple times in ray_config.h, and each inclusion
// could use a different definition of the RAY_CONFIG macro.
// Macro definition format: RAY_CONFIG(type, name, default_value).
// NOTE: This file should NOT be included in any file other than ray_config.h.

/// The duration between dumping debug info to logs, or 0 to disable.
RAY_CONFIG(uint64_t, debug_dump_period_milliseconds, 10000)

/// Whether to enable Ray event stats collection.
RAY_CONFIG(bool, event_stats, true)

/// Whether to enbale Ray event stats metrics export.
/// Note that enabling this adds high overhead to
/// Ray metrics agent.
RAY_CONFIG(bool, event_stats_metrics, false)

/// Whether to enable Ray legacy scheduler warnings. These are replaced by
/// autoscaler messages after https://github.com/ray-project/ray/pull/18724.
/// TODO(ekl) remove this after Ray 1.8
RAY_CONFIG(bool, legacy_scheduler_warnings, false)

/// Whether to enable cluster authentication.
RAY_CONFIG(bool, enable_cluster_auth, true)

/// The interval of periodic event loop stats print.
/// -1 means the feature is disabled. In this case, stats are available to
/// debug_state_*.txt
/// NOTE: This requires event_stats=1.
RAY_CONFIG(int64_t, event_stats_print_interval_ms, 60000)

/// In theory, this is used to detect Ray cookie mismatches.
/// This magic number (hex for "RAY") is used instead of zero, rationale is
/// that it could still be possible that some random program sends an int64_t
/// which is zero, but it's much less likely that a program sends this
/// particular magic number.
RAY_CONFIG(int64_t, ray_cookie, 0x5241590000000000)

/// The duration that a single handler on the event loop can take before a
/// warning is logged that the handler is taking too long.
RAY_CONFIG(int64_t, handler_warning_timeout_ms, 1000)

/// The duration between loads pulled by GCS
RAY_CONFIG(uint64_t, gcs_pull_resource_loads_period_milliseconds, 1000)

/// If GCS restarts, before the first heatbeat is sent,
/// gcs_failover_worker_reconnect_timeout is used for the threshold
/// of the raylet. This is very useful given that raylet might need
/// a while to reconnect to the GCS, for example, when GCS is available
/// but not reachable to raylet.
RAY_CONFIG(int64_t, gcs_failover_worker_reconnect_timeout, 120)

/// The duration between reporting resources sent by the raylets.
RAY_CONFIG(uint64_t, raylet_report_resources_period_milliseconds, 100)

/// The duration between raylet check memory pressure and send gc request
RAY_CONFIG(uint64_t, raylet_check_gc_period_milliseconds, 100)

/// Threshold when the node is beyond the memory capacity. If the memory is above the
/// memory_usage_threshold and free space is below the min_memory_free_bytes then
/// it will start killing processes to free up the space.
/// Ranging from [0, 1]
RAY_CONFIG(float, memory_usage_threshold, 0.95)

/// The interval between runs of the memory usage monitor.
/// Monitor is disabled when this value is 0.
RAY_CONFIG(uint64_t, memory_monitor_refresh_ms, 250)

/// The minimum amount of free space. If the memory is above the
/// memory_usage_threshold and free space is below min_memory_free_bytes then it
/// will start killing processes to free up the space. Disabled if it is -1.
///
/// This value is useful for larger host where the memory_usage_threshold could
/// represent a large chunk of memory, e.g. a host with 64GB of memory and 0.9 threshold
/// means 6.4 GB of the memory will not be usable.
RAY_CONFIG(int64_t, min_memory_free_bytes, (int64_t)-1)

/// The TTL for when the task failure entry is considered
/// eligble for garbage colletion.
RAY_CONFIG(uint64_t, task_failure_entry_ttl_ms, 15 * 60 * 1000)

/// The number of retries for the task or actor when
/// it fails due to the process being killed when the memory is running low on the node.
/// The process killing is done by memory monitor, which is enabled via
/// memory_monitor_refresh_ms. If the task or actor is not retriable then this value is
/// ignored. This retry counter is only used when the process is killed due to memory, and
/// the retry counter of the task or actor is only used when it fails in other ways
/// that is not related to running out of memory. Retries indefinitely if the value is -1.
RAY_CONFIG(uint64_t, task_oom_retries, -1)

/// The worker killing policy to use, available options are
/// group_by_owner
/// retriable_lifo
/// retriable_fifo
RAY_CONFIG(std::string, worker_killing_policy, "group_by_owner")

/// If the raylet fails to get agent info, we will retry after this interval.
RAY_CONFIG(uint64_t, raylet_get_agent_info_interval_ms, 1)

/// For a raylet, if the last resource report was sent more than this many
/// report periods ago, then a warning will be logged that the report
/// handler is drifting.
RAY_CONFIG(uint64_t, num_resource_report_periods_warning, 5)

/// Whether to report placement or regular resource usage for an actor.
/// Reporting placement may cause the autoscaler to overestimate the resources
/// required of the cluster, but reporting regular resource may lead to no
/// autoscaling when an actor can't be placed.
/// https://github.com/ray-project/ray/issues/26806
RAY_CONFIG(bool, report_actor_placement_resources, true)

/// Whether to record the creation sites of object references. This adds more
/// information to `ray memory`, but introduces a little extra overhead when
/// creating object references (e.g. 5~10 microsec per call in Python).
/// TODO: maybe group this under RAY_DEBUG.
RAY_CONFIG(bool, record_ref_creation_sites, false)

/// Objects that have been unpinned are
/// added to a local cache. When the cache is flushed, all objects in the cache
/// will be eagerly evicted in a batch by freeing all plasma copies in the
/// cluster. If set, then this is the duration between attempts to flush the
/// local cache. If this is set to 0, then the objects will be freed as soon as
/// they enter the cache. To disable eager eviction, set this to -1.
/// NOTE(swang): The timer is checked by the raylet during every heartbeat, so
/// this should be set to a value larger than
/// raylet_heartbeat_period_milliseconds.
RAY_CONFIG(int64_t, free_objects_period_milliseconds, 1000)

/// Objects that have been unpinned are
/// added to a local cache. When the cache is flushed, all objects in the cache
/// will be eagerly evicted in a batch by freeing all plasma copies in the
/// cluster. This is the maximum number of objects in the local cache before it
/// is flushed. To disable eager eviction, set free_objects_period_milliseconds
/// to -1.
RAY_CONFIG(size_t, free_objects_batch_size, 100)

/// Whether to pin object lineage, i.e. the task that created the object and
/// the task's recursive dependencies. If this is set to true, then the system
/// will attempt to reconstruct the object from its lineage if the object is
/// lost.
RAY_CONFIG(bool, lineage_pinning_enabled, true)

/// Objects that require recovery are added to a local cache. This is the
/// duration between attempts to flush and recover the objects in the local
/// cache.
RAY_CONFIG(int64_t, reconstruct_objects_period_milliseconds, 100)

/// Maximum amount of lineage to keep in bytes. This includes the specs of all
/// tasks that have previously already finished but that may be retried again.
/// If we reach this limit, 50% of the current lineage will be evicted and
/// objects that are still in scope will no longer be reconstructed if lost.
/// Each task spec is on the order of 1KB but can be much larger if it has many
/// inlined args.
RAY_CONFIG(int64_t, max_lineage_bytes, 1024 * 1024 * 1024)

/// Whether to re-populate plasma memory. This avoids memory allocation failures
/// at runtime (SIGBUS errors creating new objects), however it will use more memory
/// upfront and can slow down Ray startup.
/// See also: https://github.com/ray-project/ray/issues/14182
RAY_CONFIG(bool, preallocate_plasma_memory, false)

// If true, we place a soft cap on the numer of scheduling classes, see
// `worker_cap_initial_backoff_delay_ms`.
RAY_CONFIG(bool, worker_cap_enabled, true)

/// We place a soft cap on the number of tasks of a given scheduling class that
/// can run at once to limit the total nubmer of worker processes. After the
/// specified interval, the new task above that cap is allowed to run. The time
/// before the next tasks (above the cap) are allowed to run increases
/// exponentially. The soft cap is needed to prevent deadlock in the case where
/// a task begins to execute and tries to `ray.get` another task of the same
/// class.
RAY_CONFIG(int64_t, worker_cap_initial_backoff_delay_ms, 1000)

/// After reaching the worker cap, the backoff delay will grow exponentially,
/// until it hits a maximum delay.
RAY_CONFIG(int64_t, worker_cap_max_backoff_delay_ms, 1000 * 10)

/// The fraction of resource utilization on a node after which the scheduler starts
/// to prefer spreading tasks to other nodes. This balances between locality and
/// even balancing of load. Low values (min 0.0) encourage more load spreading.
RAY_CONFIG(float, scheduler_spread_threshold, 0.5)

/// Used by the default hybrid policy only. The scheduler will randomly pick
/// one node from the top k in the cluster to improve load balancing. The
/// scheduler guarantees k is at least equal to this fraction * the number of
/// nodes in the cluster.
RAY_CONFIG(float, scheduler_top_k_fraction, 0.2);

/// Used by the default hybrid policy only. The scheduler will randomly pick
/// one node from the top k in the cluster to improve load balancing. The
/// scheduler guarantees k is at least equal to scheduler_top_k_absolute.
RAY_CONFIG(int32_t, scheduler_top_k_absolute, 1);

/// Whether to only report the usage of pinned copies of objects in the
/// object_store_memory resource. This means nodes holding secondary copies only
/// will become eligible for removal in the autoscaler.
RAY_CONFIG(bool, scheduler_report_pinned_bytes_only, true)

// The max allowed size in bytes of a return object from direct actor calls.
// Objects larger than this size will be spilled/promoted to plasma.
RAY_CONFIG(int64_t, max_direct_call_object_size, 100 * 1024)

// The max gRPC message size (the gRPC internal default is 4MB). We use a higher
// limit in Ray to avoid crashing with many small inlined task arguments.
// Keep in sync with GCS_STORAGE_MAX_SIZE in packaging.py.
RAY_CONFIG(int64_t, max_grpc_message_size, 512 * 1024 * 1024)

// The max gRPC message size (the gRPC internal default is 4MB) in communication with the
// Agent.
//
// NOTE: This has to be kept in sync with AGENT_GRPC_MAX_MESSAGE_LENGTH in
// ray_constants.py
RAY_CONFIG(int64_t, agent_max_grpc_message_size, 20 * 1024 * 1024)

// Retry timeout for trying to create a gRPC server. Only applies if the number
// of retries is non zero.
RAY_CONFIG(int64_t, grpc_server_retry_timeout_milliseconds, 1000)

// Whether to allow HTTP proxy on GRPC clients. Disable HTTP proxy by default since it
// disrupts local connections. Note that this config item only controls GrpcClient in
// `src/ray/rpc/grpc_client.h`. Python GRPC clients are not directly controlled by this.
// NOTE (kfstorm): DO NOT set this config item via `_system_config`, use
// `RAY_grpc_enable_http_proxy` environment variable instead so that it can be passed to
// non-C++ children processes such as dashboard agent.
RAY_CONFIG(bool, grpc_enable_http_proxy, false)

// The min number of retries for direct actor creation tasks. The actual number
// of creation retries will be MAX(actor_creation_min_retries, max_restarts).
RAY_CONFIG(uint64_t, actor_creation_min_retries, 3)

/// Warn if more than this many tasks are queued for submission to an actor.
/// It likely indicates a bug in the user code.
RAY_CONFIG(uint64_t, actor_excess_queueing_warn_threshold, 5000)

/// When trying to resolve an object, the initial period that the raylet will
/// wait before contacting the object's owner to check if the object is still
/// available. This is a lower bound on the time to report the loss of an
/// object stored in the distributed object store in the case that the worker
/// that created the original ObjectRef dies.
RAY_CONFIG(int64_t, object_timeout_milliseconds, 100)

/// The maximum duration that workers can hold on to another worker's lease
/// for direct task submission until it must be returned to the raylet.
RAY_CONFIG(int64_t, worker_lease_timeout_milliseconds, 500)

/// The interval at which the workers will check if their raylet has gone down.
/// When this happens, they will kill themselves.
RAY_CONFIG(uint64_t, raylet_death_check_interval_milliseconds, 1000)

/// These are used by the worker to set timeouts and to batch requests when
/// getting objects.
RAY_CONFIG(int64_t, get_timeout_milliseconds, 1000)
RAY_CONFIG(int64_t, worker_get_request_size, 10000)
RAY_CONFIG(int64_t, worker_fetch_request_size, 10000)
/// How long to wait for a fetch to complete during ray.get before warning the
/// user.
RAY_CONFIG(int64_t, fetch_warn_timeout_milliseconds, 60000)

/// How long to wait for a fetch before timing it out and throwing an error to
/// the user. This error should only be seen if there is extreme pressure on
/// the object directory, or if there is a bug in either object recovery or the
/// object directory.
RAY_CONFIG(int64_t, fetch_fail_timeout_milliseconds, 600000)

/// Temporary workaround for https://github.com/ray-project/ray/pull/16402.
RAY_CONFIG(bool, yield_plasma_lock_workaround, true)

// Whether to inline object status in serialized references.
// See https://github.com/ray-project/ray/issues/16025 for more details.
RAY_CONFIG(bool, inline_object_status_in_refs, true)

/// Number of times raylet client tries connecting to a raylet.
RAY_CONFIG(int64_t, raylet_client_num_connect_attempts, 10)
RAY_CONFIG(int64_t, raylet_client_connect_timeout_milliseconds, 1000)

/// The duration that the raylet will wait before reinitiating a
/// fetch request for a missing task dependency. This time may adapt based on
/// the number of missing task dependencies.
RAY_CONFIG(int64_t, raylet_fetch_timeout_milliseconds, 1000)

/// The duration that we wait after sending a worker SIGTERM before sending
/// the worker SIGKILL.
RAY_CONFIG(int64_t, kill_worker_timeout_milliseconds, 5000)

/// The duration that we wait after the worker is launched before the
/// starting_worker_timeout_callback() is called.
RAY_CONFIG(int64_t, worker_register_timeout_seconds, 60)

/// The maximum workers raylet can start at the same time.
/// 0 means it will use the default (number of CPUs).
RAY_CONFIG(int64_t, worker_maximum_startup_concurrency, 0)

/// The maximum number of workers to iterate whenever we analyze the resources usage.
RAY_CONFIG(uint32_t, worker_max_resource_analysis_iteration, 128)

/// The maximum number of generator returns. We are using this to pre-reserve
/// Ray object ID indexes.
/// The first N indexes are for num_returns.
/// The next max_num_generator_returns indexes are for generator return.
/// The rest of them is for ray.put.
RAY_CONFIG(uint32_t, max_num_generator_returns, 100 * 1000 * 1000)

/// A value to add to workers' OOM score adjustment, so that the OS prioritizes
/// killing these over the raylet. 0 or positive values only (negative values
/// require sudo permissions).
/// NOTE(swang): Linux only.
RAY_CONFIG(int, worker_oom_score_adjustment, 1000)

/// Sets workers' nice value on posix systems, so that the OS prioritizes CPU for other
/// processes over worker. This makes CPU available to GCS, Raylet and user processes
/// even when workers are busy.
/// Valid value is [0, 19] (negative values require sudo permissions).
/// NOTE: Linux, Unix and MacOS only.
RAY_CONFIG(int, worker_niceness, 15)

/// Allow at least 60 seconds for connecting to Redis.
RAY_CONFIG(int64_t, redis_db_connect_retries, 120)
RAY_CONFIG(int64_t, redis_db_connect_wait_milliseconds, 500)

/// Number of retries for a redis request failure.
RAY_CONFIG(size_t, num_redis_request_retries, 5)

/// Exponential backoff setup. By default:
/// 100ms, 200ms, 400ms, 800ms, 1s, 1s,...
RAY_CONFIG(int64_t, redis_retry_base_ms, 100)
RAY_CONFIG(int64_t, redis_retry_multiplier, 2)
RAY_CONFIG(int64_t, redis_retry_max_ms, 1000)

/// The object manager's global timer interval in milliseconds.
RAY_CONFIG(int, object_manager_timer_freq_ms, 100)

/// Timeout, in milliseconds, to wait before retrying a failed pull in the
/// ObjectManager.
RAY_CONFIG(int, object_manager_pull_timeout_ms, 10000)

/// Timeout, in milliseconds, to wait until the Push request fails.
/// Special value:
/// Negative: waiting infinitely.
/// 0: giving up retrying immediately.
RAY_CONFIG(int, object_manager_push_timeout_ms, 10000)

/// Default chunk size for multi-chunk transfers to use in the object manager.
/// In the object manager, no single thread is permitted to transfer more
/// data than what is specified by the chunk size unless the number of object
/// chunks exceeds the number of available sending threads.
/// NOTE(ekl): this has been raised to lower broadcast overheads.
RAY_CONFIG(uint64_t, object_manager_default_chunk_size, 5 * 1024 * 1024)

/// The maximum number of outbound bytes to allow to be outstanding. This avoids
/// excessive memory usage during object broadcast to many receivers.
RAY_CONFIG(uint64_t,
           object_manager_max_bytes_in_flight,
           ((uint64_t)2) * 1024 * 1024 * 1024)

/// Maximum number of ids in one batch to send to GCS to delete keys.
RAY_CONFIG(uint32_t, maximum_gcs_deletion_batch_size, 1000)

/// Maximum number of items in one batch to scan/get/delete from GCS storage.
RAY_CONFIG(uint32_t, maximum_gcs_storage_operation_batch_size, 1000)

/// When getting objects from object store, max number of ids to print in the warning
/// message.
RAY_CONFIG(uint32_t, object_store_get_max_ids_to_print_in_warning, 20)
/// Number of threads used by rpc server in gcs server.
RAY_CONFIG(uint32_t,
           gcs_server_rpc_server_thread_num,
           std::max(1U, std::thread::hardware_concurrency() / 4U))
/// Number of threads used by rpc server in gcs server.
RAY_CONFIG(uint32_t,
           gcs_server_rpc_client_thread_num,
           std::max(1U, std::thread::hardware_concurrency() / 4U))
/// Allow up to 5 seconds for connecting to gcs service.
/// Note: this only takes effect when gcs service is enabled.
RAY_CONFIG(int64_t, gcs_service_connect_retries, 50)
/// Waiting time for each gcs service connection.
RAY_CONFIG(int64_t, internal_gcs_service_connect_wait_milliseconds, 100)
/// The interval at which the gcs server will check if redis has gone down.
/// When this happens, gcs server will kill itself.
RAY_CONFIG(uint64_t, gcs_redis_heartbeat_interval_milliseconds, 100)
/// Duration to wait between retries for leasing worker in gcs server.
RAY_CONFIG(uint32_t, gcs_lease_worker_retry_interval_ms, 200)
/// Duration to wait between retries for creating actor in gcs server.
RAY_CONFIG(uint32_t, gcs_create_actor_retry_interval_ms, 200)
/// Exponential backoff params for gcs to retry creating a placement group
RAY_CONFIG(uint64_t, gcs_create_placement_group_retry_min_interval_ms, 100)
RAY_CONFIG(uint64_t, gcs_create_placement_group_retry_max_interval_ms, 1000)
RAY_CONFIG(double, gcs_create_placement_group_retry_multiplier, 1.5)
/// Maximum number of destroyed actors in GCS server memory cache.
RAY_CONFIG(uint32_t, maximum_gcs_destroyed_actor_cached_count, 100000)
/// Maximum number of dead nodes in GCS server memory cache.
RAY_CONFIG(uint32_t, maximum_gcs_dead_node_cached_count, 1000)
// The interval at which the gcs server will pull a new resource.
RAY_CONFIG(int, gcs_resource_report_poll_period_ms, 100)
// The number of concurrent polls to polls to GCS.
RAY_CONFIG(uint64_t, gcs_max_concurrent_resource_pulls, 100)
// The storage backend to use for the GCS. It can be either 'redis' or 'memory'.
RAY_CONFIG(std::string, gcs_storage, "memory")

/// Duration to sleep after failing to put an object in plasma because it is full.
RAY_CONFIG(uint32_t, object_store_full_delay_ms, 10)

/// The threshold to trigger a global gc
RAY_CONFIG(double, high_plasma_storage_usage, 0.7)

/// The amount of time between automatic local Python GC triggers.
RAY_CONFIG(uint64_t, local_gc_interval_s, 10 * 60)

/// The min amount of time between local GCs (whether auto or mem pressure triggered).
RAY_CONFIG(uint64_t, local_gc_min_interval_s, 10)

/// The min amount of time between triggering global_gc in raylet. This only applies
/// to global GCs triggered due to high_plasma_storage_usage.
RAY_CONFIG(uint64_t, global_gc_min_interval_s, 30)

/// Duration to wait between retries for failed tasks.
RAY_CONFIG(uint32_t, task_retry_delay_ms, 0)

/// The base retry delay for exponential backoff when the task fails due to OOM.
/// No delay if this value is zero.
RAY_CONFIG(uint32_t, task_oom_retry_delay_base_ms, 1000)

/// Duration to wait between retrying to kill a task.
RAY_CONFIG(uint32_t, cancellation_retry_ms, 2000)

/// Whether to start a background thread to import Python dependencies eagerly.
/// When set to false, Python dependencies will still be imported, only when
/// they are needed.
RAY_CONFIG(bool, start_python_importer_thread, true)

/// Determines if forking in Ray actors / tasks are supported.
/// Note that this only enables forking in workers, but not drivers.
RAY_CONFIG(bool, support_fork, false)

/// Maximum timeout for GCS reconnection in seconds.
/// Each reconnection ping will be retried every 1 second.
RAY_CONFIG(int32_t, gcs_rpc_server_reconnect_timeout_s, 60)

/// The timeout for GCS connection in seconds
RAY_CONFIG(int32_t, gcs_rpc_server_connect_timeout_s, 5)

/// Minimum interval between reconnecting gcs rpc server when gcs server restarts.
RAY_CONFIG(int32_t, minimum_gcs_reconnect_interval_milliseconds, 5000)

/// gRPC channel reconnection related configs to GCS.
/// Check https://grpc.github.io/grpc/core/group__grpc__arg__keys.html for details
/// Note: `gcs_grpc_min_reconnect_backoff_ms` is (mis)used by gRPC as the connection
/// timeout. If your cluster has a high latency, make it to > 4x the latency.
RAY_CONFIG(int32_t, gcs_grpc_max_reconnect_backoff_ms, 2000)
RAY_CONFIG(int32_t, gcs_grpc_min_reconnect_backoff_ms, 1000)
RAY_CONFIG(int32_t, gcs_grpc_initial_reconnect_backoff_ms, 100)

/// Maximum bytes of request queued when RPC failed due to GCS is down.
/// If reach the limit, the core worker will hang until GCS is reconnected.
/// By default, the value if 5GB.
RAY_CONFIG(uint64_t, gcs_grpc_max_request_queued_max_bytes, 1024UL * 1024 * 1024 * 5)

/// The duration between two checks for grpc status.
RAY_CONFIG(int32_t, gcs_client_check_connection_status_interval_milliseconds, 1000)

/// Due to the protocol drawback, raylet needs to refresh the message if
/// no message is received for a while.
/// Refer to https://tinyurl.com/n6kvsp87 for more details
RAY_CONFIG(int64_t, ray_syncer_message_refresh_interval_ms, 3000)

/// The queuing buffer of ray syncer. This indicates how many concurrent
/// requests can run in flight for syncing.
RAY_CONFIG(int64_t, ray_syncer_polling_buffer, 5)

/// The interval at which the gcs client will check if the address of gcs service has
/// changed. When the address changed, we will resubscribe again.
RAY_CONFIG(uint64_t, gcs_service_address_check_interval_milliseconds, 1000)

/// The batch size for metrics export.
/// Normally each time-series << 1Kb. Batch size of 10_000 means expected payload
/// will be under 10Mb.
RAY_CONFIG(int64_t, metrics_report_batch_size, 10000)

/// If task events (status change and profiling events) from driver should be ignored.
/// Currently for testing only.
RAY_CONFIG(bool, task_events_skip_driver_for_test, false)

/// The interval duration for which task state events will be reported to GCS.
/// The reported data should only be used for observability.
/// Setting the value to 0 disables the task event recording and reporting.
RAY_CONFIG(int64_t, task_events_report_interval_ms, 1000)

/// The number of tasks tracked in GCS for task state events. Any additional events
/// from new tasks will evict events of tasks reported earlier.
/// Setting the value to -1 allows for unlimited task events stored in GCS.
RAY_CONFIG(int64_t, task_events_max_num_task_in_gcs, 100000)

/// The number of task attempts being dropped per job tracked at GCS. When GCS is forced
/// to stop tracking some task attempts that are lost, this will incur potential partial
/// data loss for a single task attempt (e.g. some task events were dropped, but some were
/// tracked). When this happens, users should be cautious of inconsistency in the task
/// events data.
RAY_CONFIG(int64_t,
           task_events_max_dropped_task_attempts_tracked_per_job_in_gcs,
           1 * 1000 * 1000)

/// The threshold in seconds for actively GCing the dropped task attempts. If a task
/// attempt wasn't being reported to GCS for more than this threshold, it will be GCed.
RAY_CONFIG(int64_t, task_events_dropped_task_attempts_gc_threshold_s, 15 * 60)

/// Max number of task status events stored on
/// workers. Events will be evicted based on a FIFO order.
RAY_CONFIG(uint64_t, task_events_max_num_status_events_buffer_on_worker, 100 * 1000)

/// Max number of task events to be send in a single message to GCS. This caps both
/// the message size, and also the processing work on GCS.
RAY_CONFIG(uint64_t, task_events_send_batch_size, 10 * 1000)

/// Max number of profile events allowed to be tracked for a single task.
/// Setting the value to -1 allows unlimited profile events to be tracked.
RAY_CONFIG(int64_t, task_events_max_num_profile_events_per_task, 1000)

/// The max number of profile events allowed to be stored in the buffer on the worker
/// side. Events will be evicted based on a FIFO order.
RAY_CONFIG(uint64_t, task_events_max_num_profile_events_buffer_on_worker, 10 * 1000)

/// Max number of task attempts being dropped on the worker side to report to GCS.
/// Setting the value to -1 allows unlimited dropped task attempts in a single
/// report to GCS.
RAY_CONFIG(int64_t, task_events_dropped_task_attempt_batch_size, 10 * 1000)

/// The delay in ms that GCS should mark any running tasks from a job as failed.
/// Setting this value too smaller might result in some finished tasks marked as failed by
/// GCS.
RAY_CONFIG(uint64_t, gcs_mark_task_failed_on_job_done_delay_ms, /*  15 secs */ 1000 * 15)

/// The delay in ms that GCS should mark any running tasks from a dead worker failed.
/// Setting this value too smaller might result in some finished tasks marked as failed by
/// GCS since task events data are pushed to GCS asynchronously.
RAY_CONFIG(uint64_t, gcs_mark_task_failed_on_worker_dead_delay_ms, /*  1 secs */ 1000 * 1)

/// Whether or not we enable metrics collection.
RAY_CONFIG(bool, enable_metrics_collection, true)

/// Comma separated list of components we enable grpc metrics collection for.
/// Only effective if `enable_metrics_collection` is also true. Will have some performance
/// degredations.
///
/// Valid fields: "gcs".
/// TODO: it only works for gcs now. The goal is to do "gcs,core_worker,raylet.". The
/// problem is we need this config field *before* any grpc call, but raylet and
/// core_worker received configs from gcs and raylet respectively, so the configs are only
/// available *after* a grpc call.
RAY_CONFIG(std::string, enable_grpc_metrics_collection_for, "")

// Max number bytes of inlined objects in a task rpc request/response.
RAY_CONFIG(int64_t, task_rpc_inlined_bytes_limit, 10 * 1024 * 1024)

/// Maximum number of pending lease requests per scheduling category
/// -1 means that Ray should automatically set this to the number of nodes in
/// the cluster.
RAY_CONFIG(int64_t, max_pending_lease_requests_per_scheduling_category, -1)

/// Wait timeout for dashboard agent register.
#ifdef _WIN32
// agent startup time can involve creating conda environments
RAY_CONFIG(uint32_t, agent_register_timeout_ms, 100 * 1000)
#else
RAY_CONFIG(uint32_t, agent_register_timeout_ms, 30 * 1000)
#endif

/// If the agent manager fails to communicate with the dashboard agent or the runtime env
/// agent, we will retry after this interval.
RAY_CONFIG(uint32_t, agent_manager_retry_interval_ms, 1000)

/// The maximum number of resource shapes included in the resource
/// load reported by each raylet.
RAY_CONFIG(int64_t, max_resource_shapes_per_load_report, 100)

/// The timeout for synchronous GCS requests in seconds.
RAY_CONFIG(int64_t, gcs_server_request_timeout_seconds, 60)

/// Whether to enable worker prestarting: https://github.com/ray-project/ray/issues/12052
RAY_CONFIG(bool, enable_worker_prestart, false)

/// Whether to enable worker prestarting on first driver
/// TODO(clarng): reconcile with enable_worker_prestart
RAY_CONFIG(bool, prestart_worker_first_driver, true)

/// The interval of periodic idle worker killing. Value of 0 means worker capping is
/// disabled.
RAY_CONFIG(uint64_t, kill_idle_workers_interval_ms, 200)

/// The idle time threshold for an idle worker to be killed.
RAY_CONFIG(int64_t, idle_worker_killing_time_threshold_ms, 1000)

/// The soft limit of the number of workers to keep around.
/// We apply this limit to the idle workers instead of total workers,
/// because the total number of workers used depends on the
/// application. -1 means using the available number of CPUs.
RAY_CONFIG(int64_t, num_workers_soft_limit, -1)

// The interval where metrics are exported in milliseconds.
RAY_CONFIG(uint64_t, metrics_report_interval_ms, 10000)

/// Enable the task timeline. If this is enabled, certain events such as task
/// execution are profiled and sent to the GCS.
/// This requires RAY_task_events_report_interval_ms > 0, so that events will
/// be sent to GCS.
RAY_CONFIG(bool, enable_timeline, true)

/// The maximum number of pending placement group entries that are reported to monitor to
/// autoscale the cluster.
RAY_CONFIG(int64_t, max_placement_group_load_report_size, 1000)

/* Configuration parameters for object spilling. */
/// JSON configuration that describes the external storage. This is passed to
/// Python IO workers to determine how to store/restore an object to/from
/// external storage.
RAY_CONFIG(std::string, object_spilling_config, "")

/// Log an ERROR-level message about spilling every time this amount of bytes has been
/// spilled, with exponential increase in interval. This can be set to zero to disable.
RAY_CONFIG(int64_t, verbose_spill_logs, 2L * 1024 * 1024 * 1024)

/// Whether to enable automatic object spilling. If enabled, then
/// Ray will choose objects to spill when the object store is out of
/// memory.
RAY_CONFIG(bool, automatic_object_spilling_enabled, true)

/// The maximum number of I/O worker that raylet starts.
RAY_CONFIG(int, max_io_workers, 4)

/// Ray's object spilling fuses small objects into a single file before flushing them
/// to optimize the performance.
/// The minimum object size that can be spilled by each spill operation. 100 MB by
/// default. This value is not recommended to set beyond --object-store-memory.
RAY_CONFIG(int64_t, min_spilling_size, 100 * 1024 * 1024)

/// If set to less than 1.0, Ray will start spilling objects when existing primary objects
/// take more than this percentage of the available memory.
RAY_CONFIG(float, object_spilling_threshold, 0.8)

/// Maximum number of objects that can be fused into a single file.
RAY_CONFIG(int64_t, max_fused_object_count, 2000)

/// Grace period until we throw the OOM error to the application in seconds.
/// In unlimited allocation mode, this is the time delay prior to fallback allocating.
RAY_CONFIG(int64_t, oom_grace_period_s, 2)

/// Whether or not the external storage is the local file system.
/// Note that this value should be overridden based on the storage type
/// specified by object_spilling_config.
RAY_CONFIG(bool, is_external_storage_type_fs, true)

/// Control the capacity threshold for ray local file system (for object store).
/// Once we are over the capacity, all subsequent object creation will fail.
RAY_CONFIG(float, local_fs_capacity_threshold, 0.95)

/// Control the frequency of checking the disk usage.
RAY_CONFIG(uint64_t, local_fs_monitor_interval_ms, 100)

/* Configuration parameters for locality-aware scheduling. */
/// Whether to enable locality-aware leasing. If enabled, then Ray will consider task
/// dependency locality when choosing a worker for leasing.
RAY_CONFIG(bool, locality_aware_leasing_enabled, true)

/* Configuration parameters for logging */
/// Parameters for log rotation. This value is equivalent to RotatingFileHandler's
/// maxBytes argument.
RAY_CONFIG(int64_t, log_rotation_max_bytes, 100 * 1024 * 1024)

/// Parameters for log rotation. This value is equivalent to RotatingFileHandler's
/// backupCount argument.
RAY_CONFIG(int64_t, log_rotation_backup_count, 5)

/// When tasks that can't be sent because of network error. we'll never receive a DEAD
/// notification, in this case we'll wait for a fixed timeout value and then mark it
/// as failed.
RAY_CONFIG(int64_t, timeout_ms_task_wait_for_death_info, 1000)

/// The core worker heartbeat interval. During heartbeat, it'll
/// report the loads to raylet.
RAY_CONFIG(int64_t, core_worker_internal_heartbeat_ms, 1000)

/// Maximum amount of memory that will be used by running tasks' args.
RAY_CONFIG(float, max_task_args_memory_fraction, 0.7)

/// The maximum number of objects to publish for each publish calls.
RAY_CONFIG(int, publish_batch_size, 5000)

/// Maximum size in bytes of buffered messages per entity, in Ray publisher.
RAY_CONFIG(int, publisher_entity_buffer_max_bytes, 10 << 20)

/// The maximum command batch size.
RAY_CONFIG(int64_t, max_command_batch_size, 2000)

/// The maximum batch size for OBOD report.
RAY_CONFIG(int64_t, max_object_report_batch_size, 2000)

/// For Ray publishers, the minimum time to drop an inactive subscriber connection in ms.
/// In the current implementation, a subscriber might be dead for up to 3x the configured
/// time before it is deleted from the publisher, i.e. deleted in 300s ~ 900s.
RAY_CONFIG(uint64_t, subscriber_timeout_ms, 300 * 1000)

// This is the minimum time an actor will remain in the actor table before
// being garbage collected when a job finishes
RAY_CONFIG(uint64_t, gcs_actor_table_min_duration_ms, /*  5 min */ 60 * 1000 * 5)

/// Whether to enable GCS-based actor scheduling.
RAY_CONFIG(bool, gcs_actor_scheduling_enabled, false)

RAY_CONFIG(uint32_t, max_error_msg_size_bytes, 512 * 1024)

// The number of seconds to wait for the Raylet to start. This is normally
// fast, but when RAY_preallocate_plasma_memory=1 is set, it may take some time
// (a few GB/s) to populate all the pages on Raylet startup.
RAY_CONFIG(uint32_t,
           raylet_start_wait_time_s,
           std::getenv("RAY_preallocate_plasma_memory") != nullptr &&
                   std::getenv("RAY_preallocate_plasma_memory") == std::string("1")
               ? 120
               : 10)

/// The scheduler will treat these predefined resource types as unit_instance.
/// Default predefined_unit_instance_resources is "GPU".
/// When set it to "CPU,GPU", we will also treat CPU as unit_instance.
RAY_CONFIG(std::string, predefined_unit_instance_resources, "GPU")

/// The scheduler will treat these custom resource types as unit_instance.
/// This allows the scheduler to provide chip IDs for custom resources like
/// "neuron_cores", "TPUs" and "FPGAs".
/// Default custom_unit_instance_resources is "neuron_cores,TPU".
/// When set it to "neuron_cores,TPU,FPGA", we will also treat FPGA as unit_instance.
RAY_CONFIG(std::string, custom_unit_instance_resources, "neuron_cores,TPU,NPU")

// Maximum size of the batches when broadcasting resources to raylet.
RAY_CONFIG(uint64_t, resource_broadcast_batch_size, 512)

// Maximum ray sync message batch size in bytes (1MB by default) between nodes.
RAY_CONFIG(uint64_t, max_sync_message_batch_bytes, 1 * 1024 * 1024)

// If enabled and worker stated in container, the container will add
// resource limit.
RAY_CONFIG(bool, worker_resource_limits_enabled, false)

// When enabled, workers will not be re-used across tasks requesting different
// resources (e.g., CPU vs GPU).
RAY_CONFIG(bool, isolate_workers_across_resource_types, true)

// When enabled, workers will not be re-used across tasks of different types
// (i.e., Actor vs normal tasks).
RAY_CONFIG(bool, isolate_workers_across_task_types, true)

/// ServerCall instance number of each RPC service handler
RAY_CONFIG(int64_t, gcs_max_active_rpcs_per_handler, 100)

/// grpc keepalive sent interval for server.
/// This is only configured in GCS server now.
RAY_CONFIG(int64_t, grpc_keepalive_time_ms, 10000)

/// grpc keepalive timeout.
RAY_CONFIG(int64_t, grpc_keepalive_timeout_ms, 20000)

/// NOTE: we set a loose client keep alive because
/// they have a failure model that considers network failures as component failures
/// and this configuration break that assumption. We should apply to every other component
/// after we change this failure assumption from code.
/// grpc keepalive timeout for client.
RAY_CONFIG(int64_t, grpc_client_keepalive_time_ms, 300000)

/// grpc keepalive timeout for client.
RAY_CONFIG(int64_t, grpc_client_keepalive_timeout_ms, 120000)

/// grpc streaming buffer size
/// Set it to 512kb
RAY_CONFIG(int64_t, grpc_stream_buffer_size, 512 * 1024);

/// Whether to use log reporter in event framework
RAY_CONFIG(bool, event_log_reporter_enabled, true)

/// Whether or not we should also write an event log to a log file.
/// This has no effect if `event_log_reporter_enabled` is false.
RAY_CONFIG(bool, emit_event_to_log_file, false)

/// Whether to enable register actor async.
/// If it is false, the actor registration to GCS becomes synchronous, i.e.,
/// core worker is blocked until GCS registers the actor and replies to it.
/// If it is true, the actor registration is async, but actor handles cannot
/// be passed to other worker until it is registered to GCS.
RAY_CONFIG(bool, actor_register_async, true)

/// Event severity threshold value
RAY_CONFIG(std::string, event_level, "warning")

/// Whether to avoid scheduling cpu requests on gpu nodes
RAY_CONFIG(bool, scheduler_avoid_gpu_nodes, true)

/// Whether to skip running local GC in runtime env.
RAY_CONFIG(bool, runtime_env_skip_local_gc, false)

/// The namespace for the storage.
/// This fields is used to isolate data stored in DB.
RAY_CONFIG(std::string, external_storage_namespace, "default")

/// Whether or not use TLS.
RAY_CONFIG(bool, USE_TLS, false)

/// Location of TLS credentials
RAY_CONFIG(std::string, TLS_SERVER_CERT, "")
RAY_CONFIG(std::string, TLS_SERVER_KEY, "")
RAY_CONFIG(std::string, TLS_CA_CERT, "")

/// Location of Redis TLS credentials
/// https://github.com/redis/hiredis/blob/c78d0926bf169670d15cfc1214e4f5d21673396b/README.md#hiredis-openssl-wrappers
RAY_CONFIG(std::string, REDIS_CA_CERT, "")
RAY_CONFIG(std::string, REDIS_CA_PATH, "")

RAY_CONFIG(std::string, REDIS_CLIENT_CERT, "")
RAY_CONFIG(std::string, REDIS_CLIENT_KEY, "")
RAY_CONFIG(std::string, REDIS_SERVER_NAME, "")

/// grpc delay testing flags
///  To use this, simply do
///      export RAY_testing_asio_delay_us="method1=min_val:max_val,method2=20:100"
//  The delay is a random number between the interval. If method equals '*',
//  it will apply to all methods.
RAY_CONFIG(std::string, testing_asio_delay_us, "")

/// The following are configs for the health check. They are borrowed
/// from k8s health probe (shorturl.at/jmTY3)
/// The delay to send the first health check.
RAY_CONFIG(int64_t, health_check_initial_delay_ms, 5000)
/// The interval between two health check.
RAY_CONFIG(int64_t, health_check_period_ms, 3000)
/// The timeout for a health check.
RAY_CONFIG(int64_t, health_check_timeout_ms, 10000)
/// The threshold to consider a node dead.
RAY_CONFIG(int64_t, health_check_failure_threshold, 5)

/// The pool size for grpc server call.
RAY_CONFIG(int64_t,
           num_server_call_thread,
           std::max((int64_t)1, (int64_t)(std::thread::hardware_concurrency() / 4U)))

/// Use madvise to prevent worker/raylet coredumps from including
/// the mapped plasma pages.
RAY_CONFIG(bool, worker_core_dump_exclude_plasma_store, true)
RAY_CONFIG(bool, raylet_core_dump_exclude_plasma_store, true)

/// Whether to kill idle workers of a terminated job.
RAY_CONFIG(bool, kill_idle_workers_of_terminated_job, true)

// Instruct the Python default worker to preload the specified imports.
// This is specified as a comma-separated list.
// If left empty, no such attempt will be made.
// Example: RAY_preload_python_modules=tensorflow,pytorch
RAY_CONFIG(std::vector<std::string>, preload_python_modules, {})

// By default, raylet send a self liveness check to GCS every 60s
RAY_CONFIG(int64_t, raylet_liveness_self_check_interval_ms, 5000)

// Instruct the CoreWorker to kill its child processes while
// it exits. This prevents certain classes of resource leaks
// that are caused by the worker processes leaking processes.
// If a user relies on Ray's old behavior of leaking processes,
// then they can disable this behavior with
// RAY_kill_child_processes_on_worker_exit=false. We anticipate
// keeping this flag around at least until Ray 2.5.
// See https://github.com/ray-project/ray/pull/33976 for more
// info.
RAY_CONFIG(bool, kill_child_processes_on_worker_exit, true)

// If autoscaler v2 is enabled.
RAY_CONFIG(bool, enable_autoscaler_v2, false)

// Python GCS client number of reconnection retry and timeout.
RAY_CONFIG(int64_t, nums_py_gcs_reconnect_retry, 5)
RAY_CONFIG(int64_t, py_gcs_connect_timeout_s, 30)

// Whether to reap actor death reason from GCS.
// Costs an extra RPC.
// TODO(vitsai): Remove this flag
<<<<<<< HEAD
RAY_CONFIG(bool, enable_reap_actor_death, true)
=======
RAY_CONFIG(bool, enable_reap_actor_death, true)
// The number of sockets between object manager.
// The higher the number the higher throughput of the data
// trasfer it'll be, but it'll also user more sockets and
// more CPU resources.
RAY_CONFIG(int, object_manager_client_connection_num, 4)

// The number of object manager thread. By default, it's
//     std::min(std::max(2, num_cpus / 4), 8)
// Update this to overwrite it.
RAY_CONFIG(int, object_manager_rpc_threads_num, 0)
>>>>>>> cde9bf79
<|MERGE_RESOLUTION|>--- conflicted
+++ resolved
@@ -890,9 +890,6 @@
 // Whether to reap actor death reason from GCS.
 // Costs an extra RPC.
 // TODO(vitsai): Remove this flag
-<<<<<<< HEAD
-RAY_CONFIG(bool, enable_reap_actor_death, true)
-=======
 RAY_CONFIG(bool, enable_reap_actor_death, true)
 // The number of sockets between object manager.
 // The higher the number the higher throughput of the data
@@ -903,5 +900,4 @@
 // The number of object manager thread. By default, it's
 //     std::min(std::max(2, num_cpus / 4), 8)
 // Update this to overwrite it.
-RAY_CONFIG(int, object_manager_rpc_threads_num, 0)
->>>>>>> cde9bf79
+RAY_CONFIG(int, object_manager_rpc_threads_num, 0)