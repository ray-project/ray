// Copyright 2017 The Ray Authors.
//
// Licensed under the Apache License, Version 2.0 (the "License");
// you may not use this file except in compliance with the License.
// You may obtain a copy of the License at
//
//  http://www.apache.org/licenses/LICENSE-2.0
//
// Unless required by applicable law or agreed to in writing, software
// distributed under the License is distributed on an "AS IS" BASIS,
// WITHOUT WARRANTIES OR CONDITIONS OF ANY KIND, either express or implied.
// See the License for the specific language governing permissions and
// limitations under the License.

// This header file is used to avoid code duplication.
// It can be included multiple times in ray_config.h, and each inclusion
// could use a different definition of the RAY_CONFIG macro.
// Macro definition format: RAY_CONFIG(type, name, default_value).
// NOTE: This file should NOT be included in any file other than ray_config.h.

#include "ray/common/ray_config_def.ant.h"

/// The duration between dumping debug info to logs, or 0 to disable.
RAY_CONFIG(uint64_t, debug_dump_period_milliseconds, 10000)

/// Whether to enable Ray event stats collection.
RAY_CONFIG(bool, event_stats, true)

/// Whether to enable Ray event stats metrics export.
/// Note that enabling this adds high overhead to
/// Ray metrics agent.
RAY_CONFIG(bool, event_stats_metrics, false)

/// Whether to enable cluster authentication.
RAY_CONFIG(bool, enable_cluster_auth, true)

/// The interval of periodic event loop stats print.
/// -1 means the feature is disabled. In this case, stats are available to
/// debug_state_*.txt
/// NOTE: This requires event_stats=1.
RAY_CONFIG(int64_t, event_stats_print_interval_ms, 60000)

/// In theory, this is used to detect Ray cookie mismatches.
/// This magic number (hex for "RAY") is used instead of zero, rationale is
/// that it could still be possible that some random program sends an int64_t
/// which is zero, but it's much less likely that a program sends this
/// particular magic number.
RAY_CONFIG(int64_t, ray_cookie, 0x5241590000000000)

/// The duration that a single handler on the event loop can take before a
/// warning is logged that the handler is taking too long.
RAY_CONFIG(int64_t, handler_warning_timeout_ms, 1000)

/// The duration between loads pulled by GCS
RAY_CONFIG(uint64_t, gcs_pull_resource_loads_period_milliseconds, 1000)

/// The duration between reporting resources sent by the raylets.
RAY_CONFIG(uint64_t, raylet_report_resources_period_milliseconds, 100)

/// The duration between raylet check memory pressure and send gc request
RAY_CONFIG(uint64_t, raylet_check_gc_period_milliseconds, 100)

/// Threshold when the node is beyond the memory capacity. If the memory is above the
/// memory_usage_threshold and free space is below the min_memory_free_bytes then
/// it will start killing processes to free up the space.
/// Ranging from [0, 1]
RAY_CONFIG(float, memory_usage_threshold, 0.95)

/// The interval between runs of the memory usage monitor.
/// Monitor is disabled when this value is 0.
RAY_CONFIG(uint64_t, memory_monitor_refresh_ms, 250)

/// The minimum amount of free space. If the memory is above the
/// memory_usage_threshold and free space is below min_memory_free_bytes then it
/// will start killing processes to free up the space. Disabled if it is -1.
///
/// This value is useful for larger host where the memory_usage_threshold could
/// represent a large chunk of memory, e.g. a host with 64GB of memory and 0.9 threshold
/// means 6.4 GB of the memory will not be usable.
RAY_CONFIG(int64_t, min_memory_free_bytes, (int64_t)-1)

/// The TTL for when the task failure entry is considered
/// eligible for garbage collection.
RAY_CONFIG(uint64_t, task_failure_entry_ttl_ms, 15 * 60 * 1000)

/// The number of retries for the task or actor when
/// it fails due to the process being killed when the memory is running low on the node.
/// The process killing is done by memory monitor, which is enabled via
/// memory_monitor_refresh_ms. If the task or actor is not retriable then this value is
/// ignored. This retry counter is only used when the process is killed due to memory, and
/// the retry counter of the task or actor is only used when it fails in other ways
/// that is not related to running out of memory. Retries indefinitely if the value is -1.
RAY_CONFIG(uint64_t, task_oom_retries, -1)

/// The worker killing policy to use, available options are
/// group_by_owner
/// retriable_lifo
/// retriable_fifo
RAY_CONFIG(std::string, worker_killing_policy, "group_by_owner")

/// If the raylet fails to get agent info, we will retry after this interval.
RAY_CONFIG(uint64_t, raylet_get_agent_info_interval_ms, 1)

/// Whether to report placement or regular resource usage for an actor.
/// Reporting placement may cause the autoscaler to overestimate the resources
/// required of the cluster, but reporting regular resource may lead to no
/// autoscaling when an actor can't be placed.
/// https://github.com/ray-project/ray/issues/26806
RAY_CONFIG(bool, report_actor_placement_resources, true)

/// Whether to record the creation sites of object references. This adds more
/// information to `ray memory`, but introduces a little extra overhead when
/// creating object references (e.g. 5~10 microsec per call in Python).
/// TODO: maybe group this under RAY_DEBUG.
RAY_CONFIG(bool, record_ref_creation_sites, false)

/// Collects the stacktrace of the task invocation, or actor creation. The stacktrace is
/// serialized into the TaskSpec and is viewable from the Dashboard. Default is disabled.
RAY_CONFIG(bool, record_task_actor_creation_sites, false)

/// Objects that have been unpinned are
/// added to a local cache. When the cache is flushed, all objects in the cache
/// will be eagerly evicted in a batch by freeing all plasma copies in the
/// cluster. If set, then this is the duration between attempts to flush the
/// local cache. If this is set to 0, then the objects will be freed as soon as
/// they enter the cache. To disable eager eviction, set this to -1.
/// NOTE(swang): The timer is checked by the raylet during every heartbeat, so
/// this should be set to a value larger than
/// raylet_heartbeat_period_milliseconds.
RAY_CONFIG(int64_t, free_objects_period_milliseconds, 1000)

/// Objects that have been unpinned are
/// added to a local cache. When the cache is flushed, all objects in the cache
/// will be eagerly evicted in a batch by freeing all plasma copies in the
/// cluster. This is the maximum number of objects in the local cache before it
/// is flushed. To disable eager eviction, set free_objects_period_milliseconds
/// to -1.
RAY_CONFIG(size_t, free_objects_batch_size, 100)

/// Whether to pin object lineage, i.e. the task that created the object and
/// the task's recursive dependencies. If this is set to true, then the system
/// will attempt to reconstruct the object from its lineage if the object is
/// lost.
RAY_CONFIG(bool, lineage_pinning_enabled, true)

/// Objects that require recovery are added to a local cache. This is the
/// duration between attempts to flush and recover the objects in the local
/// cache.
RAY_CONFIG(int64_t, reconstruct_objects_period_milliseconds, 100)

/// Maximum amount of lineage to keep in bytes. This includes the specs of all
/// tasks that have previously already finished but that may be retried again.
/// If we reach this limit, 50% of the current lineage will be evicted and
/// objects that are still in scope will no longer be reconstructed if lost.
/// Each task spec is on the order of 1KB but can be much larger if it has many
/// inlined args.
RAY_CONFIG(int64_t, max_lineage_bytes, 1024 * 1024 * 1024)

/// Whether to re-populate plasma memory. This avoids memory allocation failures
/// at runtime (SIGBUS errors creating new objects), however it will use more memory
/// upfront and can slow down Ray startup.
/// See also: https://github.com/ray-project/ray/issues/14182
RAY_CONFIG(bool, preallocate_plasma_memory, false)

// If true, we place a soft cap on the number of scheduling classes, see
// `worker_cap_initial_backoff_delay_ms`.
RAY_CONFIG(bool, worker_cap_enabled, true)

/// We place a soft cap on the number of tasks of a given scheduling class that
/// can run at once to limit the total number of worker processes. After the
/// specified interval, the new task above that cap is allowed to run. The time
/// before the next tasks (above the cap) are allowed to run increases
/// exponentially. The soft cap is needed to prevent deadlock in the case where
/// a task begins to execute and tries to `ray.get` another task of the same
/// class.
RAY_CONFIG(int64_t, worker_cap_initial_backoff_delay_ms, 1000)

/// After reaching the worker cap, the backoff delay will grow exponentially,
/// until it hits a maximum delay.
RAY_CONFIG(int64_t, worker_cap_max_backoff_delay_ms, 1000 * 10)

/// The fraction of resource utilization on a node after which the scheduler starts
/// to prefer spreading tasks to other nodes. This balances between locality and
/// even balancing of load. Low values (min 0.0) encourage more load spreading.
RAY_CONFIG(float, scheduler_spread_threshold, 0.5)

/// Used by the default hybrid policy only. The scheduler will randomly pick
/// one node from the top k in the cluster to improve load balancing. The
/// scheduler guarantees k is at least equal to this fraction * the number of
/// nodes in the cluster.
RAY_CONFIG(float, scheduler_top_k_fraction, 0.2);

/// Used by the default hybrid policy only. The scheduler will randomly pick
/// one node from the top k in the cluster to improve load balancing. The
/// scheduler guarantees k is at least equal to scheduler_top_k_absolute.
RAY_CONFIG(int32_t, scheduler_top_k_absolute, 1);

/// Whether to only report the usage of pinned copies of objects in the
/// object_store_memory resource. This means nodes holding secondary copies only
/// will become eligible for removal in the autoscaler.
RAY_CONFIG(bool, scheduler_report_pinned_bytes_only, true)

// The max allowed size in bytes of a return object from direct actor calls.
// Objects larger than this size will be spilled/promoted to plasma.
RAY_CONFIG(int64_t, max_direct_call_object_size, 100 * 1024)

// The max gRPC message size (the gRPC internal default is 4MB). We use a higher
// limit in Ray to avoid crashing with many small inlined task arguments.
// Keep in sync with GCS_STORAGE_MAX_SIZE in packaging.py.
RAY_CONFIG(size_t, max_grpc_message_size, 512 * 1024 * 1024)

// The max gRPC message size (the gRPC internal default is 4MB) in communication with the
// Agent.
//
// NOTE: This has to be kept in sync with AGENT_GRPC_MAX_MESSAGE_LENGTH in
// ray_constants.py
RAY_CONFIG(int64_t, agent_max_grpc_message_size, 20 * 1024 * 1024)

// Retry timeout for trying to create a gRPC server. Only applies if the number
// of retries is non zero.
RAY_CONFIG(int64_t, grpc_server_retry_timeout_milliseconds, 1000)

// Whether to allow HTTP proxy on GRPC clients. Disable HTTP proxy by default since it
// disrupts local connections. Note that this config item only controls GrpcClient in
// `src/ray/rpc/grpc_client.h`. Python GRPC clients are not directly controlled by this.
// NOTE (kfstorm): DO NOT set this config item via `_system_config`, use
// `RAY_grpc_enable_http_proxy` environment variable instead so that it can be passed to
// non-C++ children processes such as dashboard agent.
RAY_CONFIG(bool, grpc_enable_http_proxy, false)

/// Warn if more than this many tasks are queued for submission to an actor.
/// It likely indicates a bug in the user code.
RAY_CONFIG(uint64_t, actor_excess_queueing_warn_threshold, 5000)

/// When trying to resolve an object, the initial period that the raylet will
/// wait before contacting the object's owner to check if the object is still
/// available. This is a lower bound on the time to report the loss of an
/// object stored in the distributed object store in the case that the worker
/// that created the original ObjectRef dies.
RAY_CONFIG(int64_t, object_timeout_milliseconds, 100)

/// The maximum duration that workers can hold on to another worker's lease
/// for direct task submission until it must be returned to the raylet.
RAY_CONFIG(int64_t, worker_lease_timeout_milliseconds, 500)

/// The interval at which the workers will check if their raylet has gone down.
/// When this happens, they will kill themselves.
RAY_CONFIG(uint64_t, raylet_death_check_interval_milliseconds, 1000)

/// These are used by the worker to set the interval for checking signals and
/// batching requests when getting objects.
RAY_CONFIG(int64_t, get_check_signal_interval_milliseconds, 1000)
RAY_CONFIG(int64_t, worker_fetch_request_size, 10000)

/// How long to wait for a fetch to complete during ray.get before warning the
/// user.
RAY_CONFIG(int64_t, fetch_warn_timeout_milliseconds, 60000)

/// How long to wait for a fetch before timing it out and throwing an error to
/// the user. This error should only be seen if there is extreme pressure on
/// the object directory, or if there is a bug in either object recovery or the
/// object directory.
RAY_CONFIG(int64_t, fetch_fail_timeout_milliseconds, 600000)

/// Temporary workaround for https://github.com/ray-project/ray/pull/16402.
RAY_CONFIG(bool, yield_plasma_lock_workaround, true)

/// Number of times raylet client tries connecting to a raylet.
RAY_CONFIG(int64_t, raylet_client_num_connect_attempts, 10)
RAY_CONFIG(int64_t, raylet_client_connect_timeout_milliseconds, 1000)

/// The duration that the raylet will wait before reinitiating a
/// fetch request for a missing task dependency. This time may adapt based on
/// the number of missing task dependencies.
RAY_CONFIG(int64_t, raylet_fetch_timeout_milliseconds, 1000)

/// The duration that we wait after sending a worker SIGTERM before sending
/// the worker SIGKILL.
RAY_CONFIG(int64_t, kill_worker_timeout_milliseconds, 5000)

/// The duration that we wait after the worker is launched before the
/// starting_worker_timeout_callback() is called.
RAY_CONFIG(int64_t, worker_register_timeout_seconds, 60)

/// The maximum workers raylet can start at the same time.
/// 0 means it will use the default (number of CPUs).
RAY_CONFIG(int64_t, worker_maximum_startup_concurrency, 0)

/// The maximum number of workers to iterate whenever we analyze the resources usage.
RAY_CONFIG(uint32_t, worker_max_resource_analysis_iteration, 128)

/// The maximum number of generator returns. We are using this to pre-reserve
/// Ray object ID indexes.
/// The first N indexes are for num_returns.
/// The next max_num_generator_returns indexes are for generator return.
/// The rest of them is for ray.put.
RAY_CONFIG(uint32_t, max_num_generator_returns, 100 * 1000 * 1000)

/// A value to add to workers' OOM score adjustment, so that the OS prioritizes
/// killing these over the raylet. 0 or positive values only (negative values
/// require sudo permissions).
/// NOTE(swang): Linux only.
RAY_CONFIG(int, worker_oom_score_adjustment, 1000)

/// Sets workers' nice value on posix systems, so that the OS prioritizes CPU for other
/// processes over worker. This makes CPU available to GCS, Raylet and user processes
/// even when workers are busy.
/// Valid value is [0, 19] (negative values require sudo permissions).
/// NOTE: Linux, Unix and MacOS only.
RAY_CONFIG(int, worker_niceness, 15)

/// Allow at least 60 seconds for connecting to Redis.
RAY_CONFIG(int64_t, redis_db_connect_retries, 120)
RAY_CONFIG(int64_t, redis_db_connect_wait_milliseconds, 500)

/// Number of retries for a redis request failure.
RAY_CONFIG(size_t, num_redis_request_retries, 5)

/// Exponential backoff setup. By default:
/// 100ms, 200ms, 400ms, 800ms, 1s, 1s,...
RAY_CONFIG(int64_t, redis_retry_base_ms, 100)
RAY_CONFIG(int64_t, redis_retry_multiplier, 2)
RAY_CONFIG(int64_t, redis_retry_max_ms, 1000)

/// The object manager's global timer interval in milliseconds.
RAY_CONFIG(int, object_manager_timer_freq_ms, 100)

/// Timeout, in milliseconds, to wait before retrying a failed pull in the
/// ObjectManager.
RAY_CONFIG(int, object_manager_pull_timeout_ms, 10000)

/// Timeout, in milliseconds, to wait until the Push request fails.
/// Special value:
/// Negative: waiting infinitely.
/// 0: giving up retrying immediately.
RAY_CONFIG(int, object_manager_push_timeout_ms, 10000)

/// Default chunk size for multi-chunk transfers to use in the object manager.
/// In the object manager, no single thread is permitted to transfer more
/// data than what is specified by the chunk size unless the number of object
/// chunks exceeds the number of available sending threads.
/// NOTE(ekl): this has been raised to lower broadcast overheads.
RAY_CONFIG(uint64_t, object_manager_default_chunk_size, 5 * 1024 * 1024)

/// The maximum number of outbound bytes to allow to be outstanding. This avoids
/// excessive memory usage during object broadcast to many receivers.
RAY_CONFIG(uint64_t,
           object_manager_max_bytes_in_flight,
           ((uint64_t)2) * 1024 * 1024 * 1024)

/// Maximum number of ids in one batch to send to GCS to delete keys.
RAY_CONFIG(uint32_t, maximum_gcs_deletion_batch_size, 1000)

/// Maximum number of items in one batch to scan/get/delete from GCS storage.
RAY_CONFIG(uint32_t, maximum_gcs_storage_operation_batch_size, 1000)

/// When getting objects from object store, max number of ids to print in the warning
/// message.
RAY_CONFIG(uint32_t, object_store_get_max_ids_to_print_in_warning, 20)
/// Number of threads used by rpc server in gcs server.
RAY_CONFIG(uint32_t,
           gcs_server_rpc_server_thread_num,
           std::max(1U, std::thread::hardware_concurrency() / 4U))
/// Number of threads used by rpc server in gcs server.
RAY_CONFIG(uint32_t,
           gcs_server_rpc_client_thread_num,
           std::max(1U, std::thread::hardware_concurrency() / 4U))
/// Allow up to 5 seconds for connecting to gcs service.
/// Note: this only takes effect when gcs service is enabled.
RAY_CONFIG(int64_t, gcs_service_connect_retries, 50)
/// Waiting time for each gcs service connection.
RAY_CONFIG(int64_t, internal_gcs_service_connect_wait_milliseconds, 100)
/// The interval at which the gcs server will check if redis has gone down.
/// When this happens, gcs server will kill itself.
RAY_CONFIG(uint64_t, gcs_redis_heartbeat_interval_milliseconds, 100)
/// Duration to wait between retries for leasing worker in gcs server.
RAY_CONFIG(uint32_t, gcs_lease_worker_retry_interval_ms, 200)
/// Duration to wait between retries for creating actor in gcs server.
RAY_CONFIG(uint32_t, gcs_create_actor_retry_interval_ms, 200)
/// Exponential backoff params for gcs to retry creating a placement group
RAY_CONFIG(uint64_t, gcs_create_placement_group_retry_min_interval_ms, 100)
RAY_CONFIG(uint64_t, gcs_create_placement_group_retry_max_interval_ms, 1000)
RAY_CONFIG(double, gcs_create_placement_group_retry_multiplier, 1.5)
/// Maximum number of destroyed actors in GCS server memory cache.
RAY_CONFIG(uint32_t, maximum_gcs_destroyed_actor_cached_count, 100000)
/// Maximum number of dead nodes in GCS server memory cache.
RAY_CONFIG(uint32_t, maximum_gcs_dead_node_cached_count, 1000)
/// Maximum number of dead worker in GCS server memory cache.
RAY_CONFIG(uint32_t, maximum_gcs_dead_worker_cached_count, 10000)
/// Maximum number of dead job in GCS server memory cache.
RAY_CONFIG(uint32_t, maximum_gcs_dead_job_cached_count, 300)
// The interval at which the gcs server will pull a new resource.
RAY_CONFIG(int, gcs_resource_report_poll_period_ms, 100)
// The number of concurrent polls to polls to GCS.
RAY_CONFIG(uint64_t, gcs_max_concurrent_resource_pulls, 100)
// The storage backend to use for the GCS. It can be either 'redis' or 'memory'.
RAY_CONFIG(std::string, gcs_storage, "memory")
// Enable redis operations status reporting.
RAY_CONFIG(bool, enable_redis_operations_observing, true)

/// Duration to sleep after failing to put an object in plasma because it is full.
RAY_CONFIG(uint32_t, object_store_full_delay_ms, 10)

/// The threshold to trigger a global gc
RAY_CONFIG(double, high_plasma_storage_usage, 0.7)

/// The amount of time between automatic local Python GC triggers.
RAY_CONFIG(uint64_t, local_gc_interval_s, 90 * 60)

/// The min amount of time between local GCs (whether auto or mem pressure triggered).
RAY_CONFIG(uint64_t, local_gc_min_interval_s, 10)

/// The min amount of time between triggering global_gc in raylet. This only applies
/// to global GCs triggered due to high_plasma_storage_usage.
RAY_CONFIG(uint64_t, global_gc_min_interval_s, 30)

/// Duration to wait between retries for failed tasks.
RAY_CONFIG(uint32_t, task_retry_delay_ms, 0)

/// The base retry delay for exponential backoff when the task fails due to OOM.
/// No delay if this value is zero.
RAY_CONFIG(uint32_t, task_oom_retry_delay_base_ms, 1000)

/// Duration to wait between retrying to kill a task.
RAY_CONFIG(uint32_t, cancellation_retry_ms, 2000)

/// Determines if forking in Ray actors / tasks are supported.
/// Note that this only enables forking in workers, but not drivers.
RAY_CONFIG(bool, support_fork, false)

/// Maximum timeout for GCS reconnection in seconds.
/// Each reconnection ping will be retried every 1 second.
RAY_CONFIG(int32_t, gcs_rpc_server_reconnect_timeout_s, 60)

/// The timeout for GCS connection in seconds
RAY_CONFIG(int32_t, gcs_rpc_server_connect_timeout_s, 5)

/// Minimum interval between reconnecting gcs rpc server when gcs server restarts.
RAY_CONFIG(int32_t, minimum_gcs_reconnect_interval_milliseconds, 5000)

/// gRPC channel reconnection related configs to GCS.
/// Check https://grpc.github.io/grpc/core/group__grpc__arg__keys.html for details
/// Note: `gcs_grpc_min_reconnect_backoff_ms` is (mis)used by gRPC as the connection
/// timeout. If your cluster has a high latency, make it to > 4x the latency.
RAY_CONFIG(int32_t, gcs_grpc_max_reconnect_backoff_ms, 2000)
RAY_CONFIG(int32_t, gcs_grpc_min_reconnect_backoff_ms, 1000)
RAY_CONFIG(int32_t, gcs_grpc_initial_reconnect_backoff_ms, 100)

/// Maximum bytes of request queued when RPC failed due to GCS is down.
/// If reach the limit, the core worker will hang until GCS is reconnected.
/// By default, the value if 5GB.
RAY_CONFIG(uint64_t, gcs_grpc_max_request_queued_max_bytes, 1024UL * 1024 * 1024 * 5)

/// The duration between two checks for grpc status.
RAY_CONFIG(int32_t, grpc_client_check_connection_status_interval_milliseconds, 1000)

/// Due to the protocol drawback, raylet needs to refresh the message if
/// no message is received for a while.
/// Refer to https://tinyurl.com/n6kvsp87 for more details
RAY_CONFIG(int64_t, ray_syncer_message_refresh_interval_ms, 3000)

/// The queuing buffer of ray syncer. This indicates how many concurrent
/// requests can run in flight for syncing.
RAY_CONFIG(int64_t, ray_syncer_polling_buffer, 5)

/// The interval at which the gcs client will check if the address of gcs service has
/// changed. When the address changed, we will resubscribe again.
RAY_CONFIG(uint64_t, gcs_service_address_check_interval_milliseconds, 1000)

/// The batch size for metrics export.
/// Normally each time-series << 1Kb. Batch size of 10_000 means expected payload
/// will be under 10Mb.
RAY_CONFIG(int64_t, metrics_report_batch_size, 10000)

/// If task events (status change and profiling events) from driver should be ignored.
/// Currently for testing only.
RAY_CONFIG(bool, task_events_skip_driver_for_test, false)

/// The interval duration for which task state events will be reported to GCS.
/// The reported data should only be used for observability.
/// Setting the value to 0 disables the task event recording and reporting.
RAY_CONFIG(int64_t, task_events_report_interval_ms, 1000)

/// The number of tasks tracked in GCS for task state events. Any additional events
/// from new tasks will evict events of tasks reported earlier.
/// Setting the value to -1 allows for unlimited task events stored in GCS.
RAY_CONFIG(int64_t, task_events_max_num_task_in_gcs, 100000)

/// The number of task attempts being dropped per job tracked at GCS. When GCS is forced
/// to stop tracking some task attempts that are lost, this will incur potential partial
/// data loss for a single task attempt (e.g. some task events were dropped, but some were
/// tracked). When this happens, users should be cautious of inconsistency in the task
/// events data.
RAY_CONFIG(int64_t,
           task_events_max_dropped_task_attempts_tracked_per_job_in_gcs,
           1 * 1000 * 1000)

/// The threshold in seconds for actively GCing the dropped task attempts. If a task
/// attempt wasn't being reported to GCS for more than this threshold, it will be GCed.
RAY_CONFIG(int64_t, task_events_dropped_task_attempts_gc_threshold_s, 15 * 60)

/// Max number of task status events stored on
/// workers. Events will be evicted based on a FIFO order.
RAY_CONFIG(uint64_t, task_events_max_num_status_events_buffer_on_worker, 100 * 1000)

/// Max number of task status events that will be stored to export
/// for the export API. Events will be evicted based on a FIFO order.
RAY_CONFIG(uint64_t,
           task_events_max_num_export_status_events_buffer_on_worker,
           1000 * 1000)

/// Max number of task events to be send in a single message to GCS. This caps both
/// the message size, and also the processing work on GCS.
RAY_CONFIG(uint64_t, task_events_send_batch_size, 10 * 1000)

/// Max number of task events to be written in a single flush iteration. This
/// caps the number of file writes per iteration.
RAY_CONFIG(uint64_t, export_task_events_write_batch_size, 10 * 1000)

/// Max number of profile events allowed to be tracked for a single task.
/// Setting the value to -1 allows unlimited profile events to be tracked.
RAY_CONFIG(int64_t, task_events_max_num_profile_events_per_task, 1000)

/// The max number of profile events allowed to be stored in the buffer on the worker
/// side. Events will be evicted based on a FIFO order.
RAY_CONFIG(uint64_t, task_events_max_num_profile_events_buffer_on_worker, 10 * 1000)

/// Max number of task attempts being dropped on the worker side to report to GCS.
/// Setting the value to -1 allows unlimited dropped task attempts in a single
/// report to GCS.
RAY_CONFIG(int64_t, task_events_dropped_task_attempt_batch_size, 10 * 1000)

/// The delay in ms that GCS should mark any running tasks from a job as failed.
/// Setting this value too smaller might result in some finished tasks marked as failed by
/// GCS.
RAY_CONFIG(uint64_t, gcs_mark_task_failed_on_job_done_delay_ms, /*  15 secs */ 1000 * 15)

/// The delay in ms that GCS should mark any running tasks from a dead worker failed.
/// Setting this value too smaller might result in some finished tasks marked as failed by
/// GCS since task events data are pushed to GCS asynchronously.
RAY_CONFIG(uint64_t, gcs_mark_task_failed_on_worker_dead_delay_ms, /*  1 secs */ 1000 * 1)

/// Whether or not we enable metrics collection.
RAY_CONFIG(bool, enable_metrics_collection, true)

/// Determine if the high cardinality labels such as WorkerId, task and actor Name
/// should be used in the metrics. For the complete definition, see
/// RAY_METRIC_CARDINALITY_LEVEL in ray_constants.py
RAY_CONFIG(std::string, metric_cardinality_level, "legacy")

/// Whether enable OpenTelemetry as the metrics collection backend on the driver
/// component. This flag is only used during the migration of the  metric collection
/// backend from OpenCensus to OpenTelemetry. It will be removed in the future.
RAY_CONFIG(bool, experimental_enable_open_telemetry_on_agent, false)

/// Whether enable OpenTelemetry as the metrics collection backend on the core
/// components (core workers, gcs server, raylet, etc.). This flag is only used during
/// the migration of the  metric collection backend from OpenCensus to OpenTelemetry.
/// It will be removed in the future.
RAY_CONFIG(bool, experimental_enable_open_telemetry_on_core, false)

/// Comma separated list of components we enable grpc metrics collection for.
/// Only effective if `enable_metrics_collection` is also true. Will have some performance
/// degredations.
///
/// Valid fields: "gcs".
/// TODO: it only works for gcs now. The goal is to do "gcs,core_worker,raylet.". The
/// problem is we need this config field *before* any grpc call, but raylet and
/// core_worker received configs from gcs and raylet respectively, so the configs are only
/// available *after* a grpc call.
RAY_CONFIG(std::string, enable_grpc_metrics_collection_for, "")

/// Only effective if `enable_metrics_collection` is also true.
///
/// If > 0, we monitor each instrumented_io_context every
/// `io_context_event_loop_lag_collection_interval_ms` milliseconds, by posting a task to
/// the io_context to measure the duration from post to run. The metric is
/// `ray_io_context_event_loop_lag_ms`.
///
/// A probe task is only posted after a previous probe task has completed.
RAY_CONFIG(int64_t, io_context_event_loop_lag_collection_interval_ms, 250)

// Max number bytes of inlined objects in a task rpc request/response.
RAY_CONFIG(int64_t, task_rpc_inlined_bytes_limit, 10 * 1024 * 1024)

/// Maximum number of pending lease requests per scheduling category
/// -1 means that Ray should automatically set this to the number of nodes in
/// the cluster.
RAY_CONFIG(int64_t, max_pending_lease_requests_per_scheduling_category, -1)

/// Wait timeout for dashboard agent register.
#ifdef _WIN32
// agent startup time can involve creating conda environments
RAY_CONFIG(uint32_t, agent_register_timeout_ms, 100 * 1000)
#else
RAY_CONFIG(uint32_t, agent_register_timeout_ms, 30 * 1000)
#endif

/// If true, agent checks the health of parent by reading pipe.
/// If false, it checks the parent pid using psutil.
RAY_CONFIG(bool, enable_pipe_based_agent_to_parent_health_check, true)

/// If the agent manager fails to communicate with the dashboard agent or the runtime env
/// agent, we will retry after this interval.
RAY_CONFIG(uint32_t, agent_manager_retry_interval_ms, 1000)

/// The maximum number of resource shapes included in the resource
/// load reported by each raylet.
RAY_CONFIG(int64_t, max_resource_shapes_per_load_report, 100)

/// The timeout for synchronous GCS requests in seconds.
RAY_CONFIG(int64_t, gcs_server_request_timeout_seconds, 60)

/// Whether to enable worker prestarting: https://github.com/ray-project/ray/issues/12052
RAY_CONFIG(bool, enable_worker_prestart, false)

/// Whether to enable worker prestarting on first driver
/// TODO(clarng): reconcile with enable_worker_prestart
RAY_CONFIG(bool, prestart_worker_first_driver, true)

/// The interval of periodic idle worker killing. Value of 0 means worker capping is
/// disabled.
RAY_CONFIG(uint64_t, kill_idle_workers_interval_ms, 200)

/// The idle time threshold for an idle worker to be killed.
RAY_CONFIG(int64_t, idle_worker_killing_time_threshold_ms, 1000)

/// The soft limit of the number of workers to keep around.
/// We apply this limit to the idle workers instead of total workers,
/// because the total number of workers used depends on the
/// application. -1 means using the available number of CPUs.
RAY_CONFIG(int64_t, num_workers_soft_limit, -1)

// The interval where metrics are exported in milliseconds.
RAY_CONFIG(uint64_t, metrics_report_interval_ms, 10000)

/// Enable the task timeline. If this is enabled, certain events such as task
/// execution are profiled and sent to the GCS.
/// This requires RAY_task_events_report_interval_ms=0, so that events will
/// be sent to GCS.
RAY_CONFIG(bool, enable_timeline, true)

/// The maximum number of pending placement group entries that are reported to monitor to
/// autoscale the cluster.
RAY_CONFIG(int64_t, max_placement_group_load_report_size, 1000)

/* Configuration parameters for object spilling. */
/// JSON configuration that describes the external storage. This is passed to
/// Python IO workers to determine how to store/restore an object to/from
/// external storage.
RAY_CONFIG(std::string, object_spilling_config, "")

/// The path to spill objects to. The same path will be used as the object store
/// fallback directory as well. When both object_spilling_config and
/// object_spilling_directory are set, object_spilling_directory will take
/// precedence. When object_spilling_directory is set ray.init() or ray start as well,
/// the directory set with ray.init() or ray start will take precedence.
RAY_CONFIG(std::string, object_spilling_directory, "")

/// Log an ERROR-level message about spilling every time this amount of bytes has been
/// spilled, with exponential increase in interval. This can be set to zero to disable.
RAY_CONFIG(int64_t, verbose_spill_logs, 2L * 1024 * 1024 * 1024)

/// Whether to enable automatic object spilling. If enabled, then
/// Ray will choose objects to spill when the object store is out of
/// memory.
RAY_CONFIG(bool, automatic_object_spilling_enabled, true)

/// The maximum number of I/O worker that raylet starts.
RAY_CONFIG(int, max_io_workers, 4)

/// Ray's object spilling fuses small objects into a single file before flushing them
/// to optimize the performance.
/// Ray will try to spill at least this size or up to max_fused_object_count. 100 MB by
/// default. This value is not recommended to set beyond --object-store-memory.
RAY_CONFIG(int64_t, min_spilling_size, 100 * 1024 * 1024)

/// If set to less than 1.0, Ray will start spilling objects when existing primary objects
/// take more than this percentage of the available memory.
RAY_CONFIG(float, object_spilling_threshold, 0.8)

/// Maximum number of objects that can be fused into a single file.
RAY_CONFIG(int64_t, max_fused_object_count, 2000)

/// Grace period until we throw the OOM error to the application in seconds.
/// In unlimited allocation mode, this is the time delay prior to fallback allocating.
RAY_CONFIG(int64_t, oom_grace_period_s, 2)

/// Whether or not the external storage is the local file system.
/// Note that this value should be overridden based on the storage type
/// specified by object_spilling_config.
RAY_CONFIG(bool, is_external_storage_type_fs, true)

/// Control the capacity threshold for ray local file system (for object store).
/// Once we are over the capacity, all subsequent object creation will fail.
RAY_CONFIG(float, local_fs_capacity_threshold, 0.95)

/// Control the frequency of checking the disk usage.
RAY_CONFIG(uint64_t, local_fs_monitor_interval_ms, 100)

/* Configuration parameters for locality-aware scheduling. */
/// Whether to enable locality-aware leasing. If enabled, then Ray will consider task
/// dependency locality when choosing a worker for leasing.
RAY_CONFIG(bool, locality_aware_leasing_enabled, true)

/* Configuration parameters for logging */
/// Parameters for log rotation. This value is equivalent to RotatingFileHandler's
/// maxBytes argument.
RAY_CONFIG(int64_t, log_rotation_max_bytes, 100 * 1024 * 1024)

/// Parameters for log rotation. This value is equivalent to RotatingFileHandler's
/// backupCount argument.
RAY_CONFIG(int64_t, log_rotation_backup_count, 5)

/// When tasks that can't be sent because of network error. we'll never receive a DEAD
/// notification, in this case we'll wait for a fixed timeout value and then mark it
/// as failed.
RAY_CONFIG(int64_t, timeout_ms_task_wait_for_death_info, 1000)

/// The core worker heartbeat interval. During heartbeat, it'll
/// report the loads to raylet.
RAY_CONFIG(int64_t, core_worker_internal_heartbeat_ms, 1000)

/// Timeout for core worker grpc server reconnection in seconds.
RAY_CONFIG(int32_t, core_worker_rpc_server_reconnect_timeout_s, 60)

/// Maximum amount of memory that will be used by running tasks' args.
RAY_CONFIG(float, max_task_args_memory_fraction, 0.7)

/// The maximum number of objects to publish for each publish calls.
RAY_CONFIG(int, publish_batch_size, 5000)

/// Maximum size in bytes of buffered messages per pubsub channel.  Large
/// applications (1k+ nodes, 100k+ tasks or actors) may see memory pressure in
/// the GCS due to high system-level pubsub traffic. Reducing this config value
/// can help reduce memory pressure, at the cost of dropping some published
/// messages (e.g., worker logs printed to driver stdout). See
/// src/ray/pubsub/publisher.cc for the current pubsub channels that are
/// subject to this cap.
RAY_CONFIG(int, publisher_entity_buffer_max_bytes, 1 << 30)

/// The maximum command batch size.
RAY_CONFIG(int64_t, max_command_batch_size, 2000)

/// The maximum batch size for OBOD report.
RAY_CONFIG(int64_t, max_object_report_batch_size, 2000)

/// For Ray publishers, the minimum time to drop an inactive subscriber connection in ms.
/// In the current implementation, a subscriber might be dead for up to 3x the configured
/// time before it is deleted from the publisher, i.e. deleted in 300s ~ 900s.
RAY_CONFIG(uint64_t, subscriber_timeout_ms, 300 * 1000)

// This is the minimum time an actor will remain in the actor table before
// being garbage collected when a job finishes
RAY_CONFIG(uint64_t, gcs_actor_table_min_duration_ms, /*  5 min */ 60 * 1000 * 5)

/// Whether to enable GCS-based actor scheduling.
RAY_CONFIG(bool, gcs_actor_scheduling_enabled, false)

RAY_CONFIG(uint32_t, max_error_msg_size_bytes, 512 * 1024)

// The number of seconds to wait for the Raylet to start. This is normally
// fast, but when RAY_preallocate_plasma_memory=1 is set, it may take some time
// (a few GB/s) to populate all the pages on Raylet startup.
RAY_CONFIG(uint32_t,
           raylet_start_wait_time_s,
           std::getenv("RAY_preallocate_plasma_memory") != nullptr &&
                   std::getenv("RAY_preallocate_plasma_memory") == std::string("1")
               ? 120
               : 30)

/// The scheduler will treat these predefined resource types as unit_instance.
/// Default predefined_unit_instance_resources is "GPU".
/// When set it to "CPU,GPU", we will also treat CPU as unit_instance.
RAY_CONFIG(std::string, predefined_unit_instance_resources, "GPU")

/// The scheduler will treat these custom resource types as unit_instance.
/// This allows the scheduler to provide chip IDs for custom resources like
/// "neuron_cores", "TPUs" and "FPGAs".
/// Default custom_unit_instance_resources is "neuron_cores,TPU".
/// When set it to "neuron_cores,TPU,FPGA", we will also treat FPGA as unit_instance.
RAY_CONFIG(std::string, custom_unit_instance_resources, "neuron_cores,TPU,NPU,HPU")

/// The name of the system-created concurrency group for actors. This group is
/// created with 1 thread, and is created lazily. The intended usage is for
/// Ray-internal auxiliary tasks (e.g., compiled graph workers).
RAY_CONFIG(std::string, system_concurrency_group_name, "_ray_system")

// Maximum size of the batches when broadcasting resources to raylet.
RAY_CONFIG(uint64_t, resource_broadcast_batch_size, 512)

// Maximum ray sync message batch size in bytes (1MB by default) between nodes.
RAY_CONFIG(uint64_t, max_sync_message_batch_bytes, 1 * 1024 * 1024)

// When enabled, workers will not be re-used across tasks requesting different
// resources (e.g., CPU vs GPU).
RAY_CONFIG(bool, isolate_workers_across_resource_types, true)

// When enabled, workers will not be re-used across tasks of different types
// (i.e., Actor vs normal tasks).
RAY_CONFIG(bool, isolate_workers_across_task_types, true)

/// ServerCall instance number of each RPC service handler
///
/// NOTE: Default value is temporarily pegged at `gcs_server_rpc_server_thread_num * 100`
///       to keep it at the level it has been prior to
///       https://github.com/ray-project/ray/pull/47664
RAY_CONFIG(int64_t,
           gcs_max_active_rpcs_per_handler,
           gcs_server_rpc_server_thread_num() * 100)

/// grpc keepalive sent interval for server.
/// This is only configured in GCS server now.
RAY_CONFIG(int64_t, grpc_keepalive_time_ms, 10000)

/// grpc keepalive timeout.
RAY_CONFIG(int64_t, grpc_keepalive_timeout_ms, 20000)

/// NOTE: we set a loose client keep alive because
/// they have a failure model that considers network failures as component failures
/// and this configuration break that assumption. We should apply to every other component
/// after we change this failure assumption from code.
/// grpc keepalive timeout for client.
RAY_CONFIG(int64_t, grpc_client_keepalive_time_ms, 300000)

/// grpc keepalive timeout for client.
RAY_CONFIG(int64_t, grpc_client_keepalive_timeout_ms, 120000)

RAY_CONFIG(int64_t, grpc_client_idle_timeout_ms, 1800000)

/// grpc streaming buffer size
/// Set it to 512kb
RAY_CONFIG(int64_t, grpc_stream_buffer_size, 512 * 1024);

/// Whether to use log reporter in event framework
RAY_CONFIG(bool, event_log_reporter_enabled, true)

/// Whether or not we should also write an event log to a log file.
/// This has no effect if `event_log_reporter_enabled` is false.
RAY_CONFIG(bool, emit_event_to_log_file, false)

/// Event severity threshold value
RAY_CONFIG(std::string, event_level, "warning")

/// Whether to avoid scheduling cpu requests on gpu nodes
RAY_CONFIG(bool, scheduler_avoid_gpu_nodes, true)

/// Whether to skip running local GC in runtime env.
RAY_CONFIG(bool, runtime_env_skip_local_gc, false)

/// The namespace for the storage.
/// This fields is used to isolate data stored in DB.
RAY_CONFIG(std::string, external_storage_namespace, "default")

/// Whether or not use TLS.
RAY_CONFIG(bool, USE_TLS, false)

/// Location of TLS credentials
RAY_CONFIG(std::string, TLS_SERVER_CERT, "")
RAY_CONFIG(std::string, TLS_SERVER_KEY, "")
RAY_CONFIG(std::string, TLS_CA_CERT, "")

/// Location of Redis TLS credentials
/// https://github.com/redis/hiredis/blob/c78d0926bf169670d15cfc1214e4f5d21673396b/README.md#hiredis-openssl-wrappers
RAY_CONFIG(std::string, REDIS_CA_CERT, "")
RAY_CONFIG(std::string, REDIS_CA_PATH, "")

RAY_CONFIG(std::string, REDIS_CLIENT_CERT, "")
RAY_CONFIG(std::string, REDIS_CLIENT_KEY, "")
RAY_CONFIG(std::string, REDIS_SERVER_NAME, "")

/// grpc delay testing flags
///  To use this, simply do
///      export RAY_testing_asio_delay_us="method1=min_val:max_val,method2=20:100"
//  The delay is a random number between the interval. If method equals '*',
//  it will apply to all methods.
RAY_CONFIG(std::string, testing_asio_delay_us, "")

///  To use this, simply do
///      export
///      RAY_testing_rpc_failure="method1=max_num_failures:req_failure_prob:resp_failure_prob,method2=max_num_failures:req_failure_prob:resp_failure_prob"
RAY_CONFIG(std::string, testing_rpc_failure, "")

/// The following are configs for the health check. They are borrowed
/// from k8s health probe (shorturl.at/jmTY3)
/// The delay to send the first health check.
RAY_CONFIG(int64_t, health_check_initial_delay_ms, 5000)
/// The interval between two health check.
RAY_CONFIG(int64_t, health_check_period_ms, 3000)
/// The timeout for a health check.
RAY_CONFIG(int64_t, health_check_timeout_ms, 10000)
/// The threshold to consider a node dead.
RAY_CONFIG(int64_t, health_check_failure_threshold, 5)

/// The pool size for grpc server call.
RAY_CONFIG(int64_t,
           num_server_call_thread,
           std::max((int64_t)1, (int64_t)(std::thread::hardware_concurrency() / 4U)))

/// Use madvise to prevent worker/raylet coredumps from including
/// the mapped plasma pages.
RAY_CONFIG(bool, worker_core_dump_exclude_plasma_store, true)
RAY_CONFIG(bool, raylet_core_dump_exclude_plasma_store, true)

// Instruct the Python default worker to preload the specified imports.
// This is specified as a comma-separated list.
// If left empty, no such attempt will be made.
// Example: RAY_preload_python_modules=tensorflow,pytorch
RAY_CONFIG(std::vector<std::string>, preload_python_modules, {})

// By default, raylet send a self liveness check to GCS every 60s
RAY_CONFIG(int64_t, raylet_liveness_self_check_interval_ms, 60000)

// Instruct the CoreWorker to kill its child processes while
// it exits. This prevents certain classes of resource leaks
// that are caused by the worker processes leaking processes.
// If a user relies on Ray's old behavior of leaking processes,
// then they can disable this behavior with
// RAY_kill_child_processes_on_worker_exit=false. We anticipate
// keeping this flag around at least until Ray 2.5.
// See https://github.com/ray-project/ray/pull/33976 for more
// info.
RAY_CONFIG(bool, kill_child_processes_on_worker_exit, true)

// Make Raylet and CoreWorker to become Linux subreaper, and let Raylet to kill
// the child processes of the worker when the worker exits. This is useful for
// the case where the worker crashed and had no chance to clean up its child processes.
// Only works on Linux>=3.4. On other platforms, this flag is ignored.
// See https://github.com/ray-project/ray/pull/42992 for more info.
RAY_CONFIG(bool, kill_child_processes_on_worker_exit_with_raylet_subreaper, false)

// If autoscaler v2 is enabled.
RAY_CONFIG(bool, enable_autoscaler_v2, false)

// Python GCS client number of reconnection retry and timeout.
RAY_CONFIG(int64_t, nums_py_gcs_reconnect_retry, 5)
RAY_CONFIG(int64_t, py_gcs_connect_timeout_s, 30)

// Whether to reap actor death reason from GCS.
// Costs an extra RPC.
// TODO(vitsai): Remove this flag
RAY_CONFIG(bool, enable_reap_actor_death, true)

// The number of grpc clients between object managers.
RAY_CONFIG(int, object_manager_client_connection_num, 4)

// The number of object manager thread. By default, it's
//     std::min(std::max(2, num_cpus / 4), 8)
// Update this to overwrite it.
RAY_CONFIG(int, object_manager_rpc_threads_num, 0)

// Write export API event of all resource types to file if enabled.
// RAY_enable_export_api_write_config will not be considered if
// this is enabled.
RAY_CONFIG(bool, enable_export_api_write, false)

// Comma separated string containing individual resource
// types to write export API events for. This configuration is only used if
// RAY_enable_export_api_write is not enabled. Full list of valid
// resource types in ExportEvent.SourceType enum in
// src/ray/protobuf/export_event.proto
// Example config: `export RAY_enable_export_api_write_config='EXPORT_ACTOR,EXPORT_TASK'`
RAY_CONFIG(std::vector<std::string>, enable_export_api_write_config, {})

// Configuration for pipe logger buffer size.
RAY_CONFIG(uint64_t, pipe_logger_read_buf_size, 1024)

// Configuration to enable or disable the infeasible task early termination feature. If
// set to true, whenever the autoscaler detects that a task is infeasible, the task will
// be cancelled with SCHEDULING_CANCELLED_UNSCHEDULABLE state. If set to false, the task
// will be waiting for the required resources to become available achieved mainly by
// updating the cluster config to add new nodes.
RAY_CONFIG(bool, enable_infeasible_task_early_exit, false);

// Frequency at which to check all local worker & driver sockets for unexpected
// disconnects.
RAY_CONFIG(int64_t, raylet_check_for_unexpected_worker_disconnect_interval_ms, 1000)

<<<<<<< HEAD
// The interval to check the gcs dead data.
RAY_CONFIG(int64_t, gcs_dead_data_check_interval_ms, 600 * 1000)

// Maximum duration in milliseconds to keep dead actor data.
RAY_CONFIG(int64_t, gcs_dead_actor_data_keep_duration_ms, 5 * 86400 * 1000)

// Maximum duration in milliseconds to keep dead node data.
RAY_CONFIG(int64_t, gcs_dead_node_data_keep_duration_ms, 7 * 86400 * 1000)

// Maximum duration in milliseconds to keep dead job data.
RAY_CONFIG(int64_t, gcs_dead_job_data_keep_duration_ms, 30LL * 86400 * 1000)

// Maximum duration in milliseconds to keep dead worker data.
RAY_CONFIG(int64_t, gcs_dead_worker_data_keep_duration_ms, 600 * 1000)

// Maximum batch size when delete dead data in gcs.
RAY_CONFIG(int64_t, gcs_dead_data_max_batch_delete_size, 500)
=======
/// The maximum time in seconds that an actor task can wait in the scheduling queue
/// for tasks with smaller sequence numbers to show up. If timed out, the task will
/// be cancelled.
RAY_CONFIG(int64_t, actor_scheduling_queue_max_reorder_wait_seconds, 30)
>>>>>>> 8ea94573
<|MERGE_RESOLUTION|>--- conflicted
+++ resolved
@@ -976,7 +976,6 @@
 // disconnects.
 RAY_CONFIG(int64_t, raylet_check_for_unexpected_worker_disconnect_interval_ms, 1000)
 
-<<<<<<< HEAD
 // The interval to check the gcs dead data.
 RAY_CONFIG(int64_t, gcs_dead_data_check_interval_ms, 600 * 1000)
 
@@ -994,9 +993,8 @@
 
 // Maximum batch size when delete dead data in gcs.
 RAY_CONFIG(int64_t, gcs_dead_data_max_batch_delete_size, 500)
-=======
+
 /// The maximum time in seconds that an actor task can wait in the scheduling queue
 /// for tasks with smaller sequence numbers to show up. If timed out, the task will
 /// be cancelled.
-RAY_CONFIG(int64_t, actor_scheduling_queue_max_reorder_wait_seconds, 30)
->>>>>>> 8ea94573
+RAY_CONFIG(int64_t, actor_scheduling_queue_max_reorder_wait_seconds, 30)