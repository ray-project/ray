// This header file is used to avoid code duplication.
// It can be included multiple times in ray_config.h, and each inclusion
// could use a different definition of the RAY_CONFIG macro.
// Macro definition format: RAY_CONFIG(type, name, default_value).
// NOTE: This file should NOT be included in any file other than ray_config.h.

// IF YOU MODIFY THIS FILE and add a configuration parameter, you must change
// at least two additional things:
//     1. You must update the file "ray/python/ray/includes/ray_config.pxd".
//     2. You must update the file "ray/python/ray/includes/ray_config.pxi".

/// In theory, this is used to detect Ray cookie mismatches.
/// This magic number (hex for "RAY") is used instead of zero, rationale is
/// that it could still be possible that some random program sends an int64_t
/// which is zero, but it's much less likely that a program sends this
/// particular magic number.
RAY_CONFIG(int64_t, ray_cookie, 0x5241590000000000)

/// The duration that a single handler on the event loop can take before a
/// warning is logged that the handler is taking too long.
RAY_CONFIG(int64_t, handler_warning_timeout_ms, 100)

/// The duration between heartbeats. This value is used for both worker and raylet.
RAY_CONFIG(int64_t, heartbeat_timeout_milliseconds, 100)
/// Worker heartbeats also use `heartbeat_timeout_milliseconds` as timer timeout period.
/// If a worker has not sent a heartbeat in the last `num_worker_heartbeats_timeout`
/// heartbeat intervals, raylet will mark this worker as dead.
RAY_CONFIG(int64_t, num_worker_heartbeats_timeout, 30)
/// If a component has not sent a heartbeat in the last num_heartbeats_timeout
/// heartbeat intervals, the raylet monitor process will report
/// it as dead to the db_client table.
RAY_CONFIG(int64_t, num_heartbeats_timeout, 300)
/// For a raylet, if the last heartbeat was sent more than this many
/// heartbeat periods ago, then a warning will be logged that the heartbeat
/// handler is drifting.
RAY_CONFIG(uint64_t, num_heartbeats_warning, 5)

/// The duration between dumping debug info to logs, or -1 to disable.
RAY_CONFIG(int64_t, debug_dump_period_milliseconds, 10000)

/// The initial period for a task execution lease. The lease will expire this
/// many milliseconds after the first acquisition of the lease. Nodes that
/// require an object will not try to reconstruct the task until at least
/// this many milliseconds.
RAY_CONFIG(int64_t, initial_reconstruction_timeout_milliseconds, 10000)

/// These are used by the worker to set timeouts and to batch requests when
/// getting objects.
RAY_CONFIG(int64_t, get_timeout_milliseconds, 1000)
RAY_CONFIG(int64_t, worker_get_request_size, 10000)
RAY_CONFIG(int64_t, worker_fetch_request_size, 10000)

/// This is used to bound the size of the Raylet's lineage cache. This is
/// the maximum uncommitted lineage size that any remote task in the cache
/// can have before eviction will be attempted.
RAY_CONFIG(uint64_t, max_lineage_size, 100)

/// This is a temporary constant used by actors to determine how many dummy
/// objects to store.
RAY_CONFIG(int64_t, actor_max_dummy_objects, 1000)

/// Number of times we try connecting to a socket.
RAY_CONFIG(int64_t, num_connect_attempts, 5)
RAY_CONFIG(int64_t, connect_timeout_milliseconds, 500)

/// The duration that the raylet will wait before reinitiating a
/// fetch request for a missing task dependency. This time may adapt based on
/// the number of missing task dependencies.
RAY_CONFIG(int64_t, raylet_fetch_timeout_milliseconds, 1000)

/// The duration that the raylet will wait between initiating
/// reconstruction calls for missing task dependencies. If there are many
/// missing task dependencies, we will only iniate reconstruction calls for
/// some of them each time.
RAY_CONFIG(int64_t, raylet_reconstruction_timeout_milliseconds, 1000)

/// The maximum number of objects that the raylet will issue
/// reconstruct calls for in a single pass through the reconstruct object
/// timeout handler.
RAY_CONFIG(int64_t, max_num_to_reconstruct, 10000)

/// The maximum number of objects to include in a single fetch request in the
/// regular raylet fetch timeout handler.
RAY_CONFIG(int64_t, raylet_fetch_request_size, 10000)

/// The duration that we wait after sending a worker SIGTERM before sending
/// the worker SIGKILL.
RAY_CONFIG(int64_t, kill_worker_timeout_milliseconds, 100)

/// This is a timeout used to cause failures in the plasma manager and raylet
/// when certain event loop handlers take too long.
RAY_CONFIG(int64_t, max_time_for_handler_milliseconds, 1000)

/// This is used by the Python extension when serializing objects as part of
/// a task spec.
RAY_CONFIG(int64_t, size_limit, 10000)
RAY_CONFIG(int64_t, num_elements_limit, 10000)

/// This is used to cause failures when a certain loop in redis.cc which
/// synchronously looks up object manager addresses in redis is slow.
RAY_CONFIG(int64_t, max_time_for_loop, 1000)

/// Allow up to 5 seconds for connecting to Redis.
RAY_CONFIG(int64_t, redis_db_connect_retries, 50)
RAY_CONFIG(int64_t, redis_db_connect_wait_milliseconds, 100)

/// TODO(rkn): These constants are currently unused.
RAY_CONFIG(int64_t, plasma_default_release_delay, 64)
RAY_CONFIG(int64_t, L3_cache_size_bytes, 100000000)

/// Constants for the spillback scheduling policy.
RAY_CONFIG(int64_t, max_tasks_to_spillback, 10)

/// Every time an actor creation task has been spilled back a number of times
/// that is a multiple of this quantity, a warning will be pushed to the
/// corresponding driver. Since spillback currently occurs on a 100ms timer,
/// a value of 100 corresponds to a warning every 10 seconds.
RAY_CONFIG(int64_t, actor_creation_num_spillbacks_warning, 100)

/// If a node manager attempts to forward a task to another node manager and
/// the forward fails, then it will resubmit the task after this duration.
RAY_CONFIG(int64_t, node_manager_forward_task_retry_timeout_milliseconds, 1000)

/// Timeout, in milliseconds, to wait before retrying a failed pull in the
/// ObjectManager.
RAY_CONFIG(int, object_manager_pull_timeout_ms, 10000)

/// Timeout, in milliseconds, to wait until the Push request fails.
/// Special value:
/// Negative: waiting infinitely.
/// 0: giving up retrying immediately.
RAY_CONFIG(int, object_manager_push_timeout_ms, 10000)

/// The period of time that an object manager will wait before pushing the
/// same object again to a specific object manager.
RAY_CONFIG(int, object_manager_repeated_push_delay_ms, 60000)

/// Default chunk size for multi-chunk transfers to use in the object manager.
/// In the object manager, no single thread is permitted to transfer more
/// data than what is specified by the chunk size unless the number of object
/// chunks exceeds the number of available sending threads.
RAY_CONFIG(uint64_t, object_manager_default_chunk_size, 1000000)

/// Number of workers per process
RAY_CONFIG(int, num_workers_per_process, 1)

/// Maximum timeout in milliseconds within which a task lease must be renewed.
RAY_CONFIG(int64_t, max_task_lease_timeout_ms, 60000)

/// Maximum number of checkpoints to keep in GCS for an actor.
/// Note: this number should be set to at least 2. Because saving a application
/// checkpoint isn't atomic with saving the backend checkpoint, and it will break
/// if this number is set to 1 and users save application checkpoints in place.
RAY_CONFIG(uint32_t, num_actor_checkpoints_to_keep, 20)

/// Maximum number of ids in one batch to send to GCS to delete keys.
RAY_CONFIG(uint32_t, maximum_gcs_deletion_batch_size, 1000)

<<<<<<< HEAD
/// Number of times for a raylet client to retry to register.
RAY_CONFIG(int, num_raylet_client_retry_times, 10)
=======
/// When getting objects from object store, print a warning every this number of attempts.
RAY_CONFIG(uint32_t, object_store_get_warn_per_num_attempts, 50)

/// When getting objects from object store, max number of ids to print in the warning
/// message.
RAY_CONFIG(uint32_t, object_store_get_max_ids_to_print_in_warning, 20)
>>>>>>> 0af07bd4
<|MERGE_RESOLUTION|>--- conflicted
+++ resolved
@@ -156,14 +156,12 @@
 /// Maximum number of ids in one batch to send to GCS to delete keys.
 RAY_CONFIG(uint32_t, maximum_gcs_deletion_batch_size, 1000)
 
-<<<<<<< HEAD
 /// Number of times for a raylet client to retry to register.
 RAY_CONFIG(int, num_raylet_client_retry_times, 10)
-=======
+
 /// When getting objects from object store, print a warning every this number of attempts.
 RAY_CONFIG(uint32_t, object_store_get_warn_per_num_attempts, 50)
 
 /// When getting objects from object store, max number of ids to print in the warning
 /// message.
-RAY_CONFIG(uint32_t, object_store_get_max_ids_to_print_in_warning, 20)
->>>>>>> 0af07bd4
+RAY_CONFIG(uint32_t, object_store_get_max_ids_to_print_in_warning, 20)