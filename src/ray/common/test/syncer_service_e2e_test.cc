--- conflicted
+++ resolved
@@ -29,12 +29,7 @@
 #include "ray/common/asio/periodical_runner.h"
 #include "ray/common/id.h"
 #include "ray/common/ray_syncer/ray_syncer.h"
-<<<<<<< HEAD
-using namespace std;          // NOLINT
-using namespace ray::syncer;  // NOLINT
-=======
 #include "ray/util/network_util.h"
->>>>>>> 21bc4528
 using ray::PeriodicalRunner;
 
 class LocalNode : public ray::syncer::ReporterInterface {
