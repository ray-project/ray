// Copyright 2017 The Ray Authors.
//
// Licensed under the Apache License, Version 2.0 (the "License");
// you may not use this file except in compliance with the License.
// You may obtain a copy of the License at
//
//  http://www.apache.org/licenses/LICENSE-2.0
//
// Unless required by applicable law or agreed to in writing, software
// distributed under the License is distributed on an "AS IS" BASIS,
// WITHOUT WARRANTIES OR CONDITIONS OF ANY KIND, either express or implied.
// See the License for the specific language governing permissions and
// limitations under the License.

#include "ray/common/client_connection.h"

#include <boost/asio.hpp>
#include <boost/asio/error.hpp>
#include <list>
#include <memory>
#include <utility>
#include <vector>

#include "gmock/gmock.h"
#include "gtest/gtest.h"
#include "ray/common/asio/instrumented_io_context.h"

namespace ray {
namespace raylet {

class ClientConnectionTest : public ::testing::Test {
 public:
  ClientConnectionTest() : io_service_() {}

  std::pair<std::shared_ptr<ClientConnection>, std::shared_ptr<ClientConnection>>
  CreateConnectionPair(std::optional<MessageHandler> client_message_handler,
                       std::optional<MessageHandler> server_message_handler) {
<<<<<<< HEAD
=======
    return CreateConnectionPair(
        client_message_handler, server_message_handler, std::nullopt, std::nullopt);
  }

  std::pair<std::shared_ptr<ClientConnection>, std::shared_ptr<ClientConnection>>
  CreateConnectionPair(std::optional<MessageHandler> client_message_handler,
                       std::optional<MessageHandler> server_message_handler,
                       std::optional<ConnectionErrorHandler> client_error_handler,
                       std::optional<ConnectionErrorHandler> server_error_handler) {
>>>>>>> 4be0d63d
#if defined(BOOST_ASIO_HAS_LOCAL_SOCKETS) && !defined(_WIN32)
    boost::asio::local::stream_protocol::socket in(io_service_), out(io_service_);
    boost::asio::local::connect_pair(in, out);
#else
    local_stream_socket in(io_service_);
    local_stream_socket out(io_service_);
    auto endpoint = ParseUrlEndpoint("tcp://127.0.0.1", /*default_port=*/0);
    boost::asio::basic_socket_acceptor<local_stream_protocol> acceptor(io_service_,
                                                                       endpoint);
    out.connect(endpoint);
    acceptor.accept(in);
#endif

<<<<<<< HEAD
    ClientHandler noop_client_handler = [](ClientConnection &client) {};
    MessageHandler noop_message_handler = [](std::shared_ptr<ClientConnection> client,
                                             int64_t message_type,
                                             const std::vector<uint8_t> &message) {};
=======
    MessageHandler noop_message_handler = [](std::shared_ptr<ClientConnection> client,
                                             int64_t message_type,
                                             const std::vector<uint8_t> &message) {};
    ConnectionErrorHandler check_no_error = [](std::shared_ptr<ClientConnection> client,
                                               const boost::system::error_code &error) {
      RAY_CHECK(false) << "Unexpected connection error: " << error.message();
    };
>>>>>>> 4be0d63d

    if (!client_message_handler) {
      client_message_handler = noop_message_handler;
    }
<<<<<<< HEAD
    auto client = ClientConnection::Create(noop_client_handler,
                                           client_message_handler.value(),
                                           std::move(out),
                                           "client",
                                           {},
                                           /*error_message_type=*/1);
=======
    if (!client_error_handler) {
      client_error_handler = check_no_error;
    }
    auto client = ClientConnection::Create(client_message_handler.value(),
                                           client_error_handler.value(),
                                           std::move(out),
                                           "client",
                                           {});
>>>>>>> 4be0d63d

    if (!server_message_handler) {
      server_message_handler = noop_message_handler;
    }
<<<<<<< HEAD
    auto server = ClientConnection::Create(noop_client_handler,
                                           server_message_handler.value(),
                                           std::move(in),
                                           "server",
                                           {},
                                           /*error_message_type=*/1);
=======
    if (!server_error_handler) {
      server_error_handler = check_no_error;
    }
    auto server = ClientConnection::Create(server_message_handler.value(),
                                           server_error_handler.value(),
                                           std::move(in),
                                           "server",
                                           {});
>>>>>>> 4be0d63d

    return std::make_pair(std::move(client), std::move(server));
  }

 protected:
  instrumented_io_context io_service_;
};

<<<<<<< HEAD
TEST_F(ClientConnectionTest, UnidirectionalWriteSync) {
  const uint8_t arr[5] = {1, 2, 3, 4, 5};
  int server_num_messages = 0;

  MessageHandler server_message_handler = [&arr, &server_num_messages](
                                              std::shared_ptr<ClientConnection> client,
                                              int64_t message_type,
                                              const std::vector<uint8_t> &message) {
    ASSERT_FALSE(std::memcmp(arr, message.data(), 5));
    server_num_messages += 1;
  };

  auto [client, server] = CreateConnectionPair(std::nullopt, server_message_handler);

  ASSERT_EQ(server_num_messages, 0);

  // Write first message from client->server.
  RAY_CHECK_OK(client->WriteMessage(0, 5, arr));
  server->ProcessMessages();
  io_service_.run();
  ASSERT_EQ(server_num_messages, 1);

  io_service_.restart();

  // Write second message from client->server.
  RAY_CHECK_OK(client->WriteMessage(0, 5, arr));
  server->ProcessMessages();
  io_service_.run();
  ASSERT_EQ(server_num_messages, 2);
}

TEST_F(ClientConnectionTest, BidirectionalWriteSync) {
  const uint8_t arr[5] = {1, 2, 3, 4, 5};
  int client_num_messages = 0;
  int server_num_messages = 0;

  MessageHandler client_message_handler = [&arr, &client_num_messages](
                                              std::shared_ptr<ClientConnection> client,
                                              int64_t message_type,
                                              const std::vector<uint8_t> &message) {
    ASSERT_FALSE(std::memcmp(arr, message.data(), 5));
    client_num_messages += 1;
  };

=======
/*
Check that the ConnectionErrorHandler is called when an unexpected connection
error occurs.
*/
TEST_F(ClientConnectionTest, UnexpectedConnectionError) {
  const uint8_t arr[5] = {1, 2, 3, 4, 5};
  int num_messages = 0;
  MessageHandler server_message_handler = [&arr, &num_messages](
                                              std::shared_ptr<ClientConnection> client,
                                              int64_t message_type,
                                              const std::vector<uint8_t> &message) {
    ASSERT_TRUE(!std::memcmp(arr, message.data(), 5));
    num_messages += 1;
  };

  bool err_handler_called = false;
  ConnectionErrorHandler server_error_handler =
      [&err_handler_called](std::shared_ptr<ClientConnection> client,
                            const boost::system::error_code &error) {
        err_handler_called = true;
      };

  auto [client, server] = CreateConnectionPair(
      std::nullopt, server_message_handler, std::nullopt, server_error_handler);

  RAY_CHECK_OK(client->WriteMessage(0, 5, arr));
  server->ProcessMessages();
  io_service_.run();
  ASSERT_EQ(num_messages, 1);
  ASSERT_FALSE(err_handler_called);

  io_service_.restart();

  client->Close();
  server->ProcessMessages();
  io_service_.run();
  ASSERT_EQ(num_messages, 1);
  ASSERT_TRUE(err_handler_called);
}

TEST_F(ClientConnectionTest, UnidirectionalWriteSync) {
  const uint8_t arr[5] = {1, 2, 3, 4, 5};
  int server_num_messages = 0;

>>>>>>> 4be0d63d
  MessageHandler server_message_handler = [&arr, &server_num_messages](
                                              std::shared_ptr<ClientConnection> client,
                                              int64_t message_type,
                                              const std::vector<uint8_t> &message) {
    ASSERT_FALSE(std::memcmp(arr, message.data(), 5));
    server_num_messages += 1;
<<<<<<< HEAD
    RAY_CHECK_OK(client->WriteMessage(0, 5, arr));
  };

  auto [client, server] =
      CreateConnectionPair(client_message_handler, server_message_handler);

  ASSERT_EQ(client_num_messages, 0);
  ASSERT_EQ(server_num_messages, 0);

  // Write a message from client->server, the server handler writes a message to the
  // client.
  RAY_CHECK_OK(client->WriteMessage(0, 5, arr));
  server->ProcessMessages();
  client->ProcessMessages();
  io_service_.run();
  ASSERT_EQ(server_num_messages, 1);
  ASSERT_EQ(client_num_messages, 1);
}

TEST_F(ClientConnectionTest, UnidirectionalWriteAsync) {
  const uint8_t msg1[5] = {1, 2, 3, 4, 5};
  const uint8_t msg2[5] = {4, 4, 4, 4, 4};
  const uint8_t msg3[5] = {8, 8, 8, 8, 8};
  int server_num_messages = 0;

  MessageHandler server_message_handler = [&msg1, &msg2, &msg3, &server_num_messages](
                                              std::shared_ptr<ClientConnection> client,
                                              int64_t message_type,
                                              const std::vector<uint8_t> &message) {
    if (server_num_messages == 0) {
      ASSERT_FALSE(std::memcmp(msg1, message.data(), 5));
    } else if (server_num_messages == 1) {
      ASSERT_FALSE(std::memcmp(msg2, message.data(), 5));
    } else {
      ASSERT_FALSE(std::memcmp(msg3, message.data(), 5));
    }
    server_num_messages += 1;
  };

  auto [client, server] = CreateConnectionPair(std::nullopt, server_message_handler);

  std::function<void(const ray::Status &)> check_ok = [](const ray::Status &status) {
    RAY_CHECK_OK(status);
  };

  // Write three async messages, check they're processed on the server.
  client->WriteMessageAsync(0, 5, msg1, check_ok);
  client->WriteMessageAsync(0, 5, msg2, check_ok);
  client->WriteMessageAsync(0, 5, msg3, check_ok);

=======
  };

  auto [client, server] = CreateConnectionPair(std::nullopt, server_message_handler);

  ASSERT_EQ(server_num_messages, 0);

  // Write first message from client->server.
  RAY_CHECK_OK(client->WriteMessage(0, 5, arr));
  server->ProcessMessages();
  io_service_.run();
  ASSERT_EQ(server_num_messages, 1);

  io_service_.restart();

  // Write second message from client->server.
  RAY_CHECK_OK(client->WriteMessage(0, 5, arr));
  server->ProcessMessages();
  io_service_.run();
  ASSERT_EQ(server_num_messages, 2);
}

TEST_F(ClientConnectionTest, BidirectionalWriteSync) {
  const uint8_t arr[5] = {1, 2, 3, 4, 5};
  int client_num_messages = 0;
  int server_num_messages = 0;

  MessageHandler client_message_handler = [&arr, &client_num_messages](
                                              std::shared_ptr<ClientConnection> client,
                                              int64_t message_type,
                                              const std::vector<uint8_t> &message) {
    ASSERT_FALSE(std::memcmp(arr, message.data(), 5));
    client_num_messages += 1;
  };

  MessageHandler server_message_handler = [&arr, &server_num_messages](
                                              std::shared_ptr<ClientConnection> client,
                                              int64_t message_type,
                                              const std::vector<uint8_t> &message) {
    ASSERT_FALSE(std::memcmp(arr, message.data(), 5));
    server_num_messages += 1;
    RAY_CHECK_OK(client->WriteMessage(0, 5, arr));
  };

  auto [client, server] =
      CreateConnectionPair(client_message_handler, server_message_handler);

  ASSERT_EQ(client_num_messages, 0);
  ASSERT_EQ(server_num_messages, 0);

  // Write a message from client->server, the server handler writes a message to the
  // client.
  RAY_CHECK_OK(client->WriteMessage(0, 5, arr));
  server->ProcessMessages();
  client->ProcessMessages();
  io_service_.run();
  ASSERT_EQ(server_num_messages, 1);
  ASSERT_EQ(client_num_messages, 1);
}

TEST_F(ClientConnectionTest, UnidirectionalWriteAsync) {
  const uint8_t msg1[5] = {1, 2, 3, 4, 5};
  const uint8_t msg2[5] = {4, 4, 4, 4, 4};
  const uint8_t msg3[5] = {8, 8, 8, 8, 8};
  int server_num_messages = 0;

  MessageHandler server_message_handler = [&msg1, &msg2, &msg3, &server_num_messages](
                                              std::shared_ptr<ClientConnection> client,
                                              int64_t message_type,
                                              const std::vector<uint8_t> &message) {
    if (server_num_messages == 0) {
      ASSERT_FALSE(std::memcmp(msg1, message.data(), 5));
    } else if (server_num_messages == 1) {
      ASSERT_FALSE(std::memcmp(msg2, message.data(), 5));
    } else {
      ASSERT_FALSE(std::memcmp(msg3, message.data(), 5));
    }
    server_num_messages += 1;
  };

  auto [client, server] = CreateConnectionPair(std::nullopt, server_message_handler);

  std::function<void(const ray::Status &)> check_ok = [](const ray::Status &status) {
    RAY_CHECK_OK(status);
  };

  // Write three async messages, check they're processed on the server.
  client->WriteMessageAsync(0, 5, msg1, check_ok);
  client->WriteMessageAsync(0, 5, msg2, check_ok);
  client->WriteMessageAsync(0, 5, msg3, check_ok);

>>>>>>> 4be0d63d
  server->ProcessMessages();
  io_service_.run();
  ASSERT_EQ(server_num_messages, 1);

  server->ProcessMessages();
  io_service_.restart();
  io_service_.run();
  ASSERT_EQ(server_num_messages, 2);

  server->ProcessMessages();
  io_service_.restart();
  io_service_.run();
  ASSERT_EQ(server_num_messages, 3);
}

TEST_F(ClientConnectionTest, SimpleAsyncError) {
  const uint8_t msg1[5] = {1, 2, 3, 4, 5};

  auto [client, server] = CreateConnectionPair(std::nullopt, std::nullopt);

  std::function<void(const ray::Status &)> check_not_ok = [](const ray::Status &status) {
    ASSERT_FALSE(status.ok());
  };

  // Close the client before writing to trigger an error.
  client->Close();
  client->WriteMessageAsync(0, 5, msg1, check_not_ok);
  io_service_.run();
}

TEST_F(ClientConnectionTest, CallbackWithSharedPtrDoesNotLeakConnection) {
  const uint8_t msg1[5] = {1, 2, 3, 4, 5};

  auto client_server_pair = CreateConnectionPair(std::nullopt, std::nullopt);
  std::shared_ptr<ClientConnection> client = client_server_pair.first;

  std::function<void(const ray::Status &)> check_ok =
      [client](const ray::Status &status) {
        static_cast<void>(client);
        ASSERT_TRUE(status.ok());
      };
  client->WriteMessageAsync(0, 5, msg1, check_ok);
  io_service_.run();
}

TEST_F(ClientConnectionTest, ProcessBadMessage) {
  const uint8_t arr[5] = {1, 2, 3, 4, 5};
  int server_num_messages = 0;

  MessageHandler server_message_handler = [&arr, &server_num_messages](
                                              std::shared_ptr<ClientConnection> client,
                                              int64_t message_type,
                                              const std::vector<uint8_t> &message) {
    ASSERT_FALSE(std::memcmp(arr, message.data(), 5));
    server_num_messages += 1;
  };

  auto [client, server] = CreateConnectionPair(std::nullopt, server_message_handler);

  // When an invalid cookie is received, the message should be ignored if the client
  // is not registered or crash if it is. Uncommenting the following line causes the
  // crash.
  // server->Register();

  // Intentionally write a message with incorrect cookie and check the message isn't
  // processed.
  int64_t type = 0;
  int64_t length = 5;
  int64_t write_cookie = 123456;  // incorrect version.
  std::vector<boost::asio::const_buffer> message_buffers;
  message_buffers.push_back(boost::asio::buffer(&write_cookie, sizeof(write_cookie)));
  message_buffers.push_back(boost::asio::buffer(&type, sizeof(type)));
  message_buffers.push_back(boost::asio::buffer(&length, sizeof(length)));
  message_buffers.push_back(boost::asio::buffer(arr, length));
  RAY_CHECK_OK(client->WriteBuffer(message_buffers));
  server->ProcessMessages();
  io_service_.run();
  ASSERT_EQ(server_num_messages, 0);
}

<<<<<<< HEAD
#if defined(_WIN32)
TEST_F(ClientConnectionTest, CheckForClientDisconnects) {
  auto [client0, server0] = CreateConnectionPair(std::nullopt, std::nullopt);
  auto [client1, server1] = CreateConnectionPair(std::nullopt, std::nullopt);
  auto [client2, server2] = CreateConnectionPair(std::nullopt, std::nullopt);

  // No disconnects.
  {
    std::vector<bool> disconnects =
        CheckForClientDisconnects({server0, server1, server2});
    ASSERT_EQ(disconnects.size(), 3);
    ASSERT_FALSE(disconnects[0]);
    ASSERT_FALSE(disconnects[1]);
    ASSERT_FALSE(disconnects[2]);
  }

  // Close one client connection, check it is marked disconnected but not others.
  shutdown(client1->GetNativeHandle(), SHUT_RDWR);
  {
    std::vector<bool> disconnects =
        CheckForClientDisconnects({server0, server1, server2});
    ASSERT_EQ(disconnects.size(), 3);
    ASSERT_FALSE(disconnects[0]);
    ASSERT_TRUE(disconnects[1]);
    ASSERT_FALSE(disconnects[2]);
  }

  // Check that multiple calls return the same output.
  for (int i = 0; i < 10; i++) {
    std::vector<bool> disconnects =
        CheckForClientDisconnects({server0, server1, server2});
    ASSERT_EQ(disconnects.size(), 3);
    ASSERT_FALSE(disconnects[0]);
    ASSERT_TRUE(disconnects[1]);
    ASSERT_FALSE(disconnects[2]);
  }

  // Close the other client connections, check they are all marked disconnected.
  shutdown(client0->GetNativeHandle(), SHUT_RDWR);
  shutdown(client2->GetNativeHandle(), SHUT_RDWR);
  {
    std::vector<bool> disconnects =
        CheckForClientDisconnects({server0, server1, server2});
    ASSERT_EQ(disconnects.size(), 3);
    ASSERT_TRUE(disconnects[0]);
    ASSERT_TRUE(disconnects[1]);
    ASSERT_TRUE(disconnects[2]);
  }
}
#endif

class ServerConnectionTest : public ::testing::Test {
 public:
  ServerConnectionTest() : io_service_() {}

  std::pair<std::shared_ptr<ServerConnection>, std::shared_ptr<ServerConnection>>
  CreateConnectionPair() {
#if defined(BOOST_ASIO_HAS_LOCAL_SOCKETS) && !defined(_WIN32)
    boost::asio::local::stream_protocol::socket in(io_service_), out(io_service_);
    boost::asio::local::connect_pair(in, out);
#else
    local_stream_socket in(io_service_);
    local_stream_socket out(io_service_);
    auto endpoint = ParseUrlEndpoint("tcp://127.0.0.1", /*default_port=*/0);
    boost::asio::basic_socket_acceptor<local_stream_protocol> acceptor(io_service_,
                                                                       endpoint);
    out.connect(endpoint);
    acceptor.accept(in);
#endif

    return std::make_pair(ServerConnection::Create(std::move(out)),
                          ServerConnection::Create(std::move(in)));
  }

 protected:
  instrumented_io_context io_service_;
};

TEST_F(ServerConnectionTest, SimpleSyncReadWriteMessage) {
  auto [client, server] = CreateConnectionPair();

  const std::vector<uint8_t> write_buffer = {1, 2, 3, 4, 5};
  std::vector<uint8_t> read_buffer;

=======
class ServerConnectionTest : public ::testing::Test {
 public:
  ServerConnectionTest() : io_service_() {}

  std::pair<std::shared_ptr<ServerConnection>, std::shared_ptr<ServerConnection>>
  CreateConnectionPair() {
#if defined(BOOST_ASIO_HAS_LOCAL_SOCKETS) && !defined(_WIN32)
    boost::asio::local::stream_protocol::socket in(io_service_), out(io_service_);
    boost::asio::local::connect_pair(in, out);
#else
    local_stream_socket in(io_service_);
    local_stream_socket out(io_service_);
    auto endpoint = ParseUrlEndpoint("tcp://127.0.0.1", /*default_port=*/0);
    boost::asio::basic_socket_acceptor<local_stream_protocol> acceptor(io_service_,
                                                                       endpoint);
    out.connect(endpoint);
    acceptor.accept(in);
#endif

    return std::make_pair(ServerConnection::Create(std::move(out)),
                          ServerConnection::Create(std::move(in)));
  }

 protected:
  instrumented_io_context io_service_;
};

TEST_F(ServerConnectionTest, SimpleSyncReadWriteMessage) {
  auto [client, server] = CreateConnectionPair();

  const std::vector<uint8_t> write_buffer = {1, 2, 3, 4, 5};
  std::vector<uint8_t> read_buffer;

>>>>>>> 4be0d63d
  RAY_CHECK_OK(client->WriteMessage(42, write_buffer.size(), write_buffer.data()));
  RAY_CHECK_OK(server->ReadMessage(42, &read_buffer));
  RAY_CHECK(write_buffer == read_buffer);
}

TEST_F(ServerConnectionTest, SimpleAsyncReadWriteBuffers) {
  auto [client, server] = CreateConnectionPair();

  const std::vector<uint8_t> write_buffer = {1, 2, 3, 4, 5};
  std::vector<uint8_t> read_buffer = {0, 0, 0, 0, 0};

  client->WriteBufferAsync({boost::asio::buffer(write_buffer)},
                           [](const ray::Status &status) { RAY_CHECK_OK(status); });

  server->ReadBufferAsync({boost::asio::buffer(read_buffer)},
                          [&write_buffer, &read_buffer](const ray::Status &status) {
                            RAY_CHECK_OK(status);
                            RAY_CHECK(write_buffer == read_buffer);
                          });
  io_service_.run();
}

}  // namespace raylet

}  // namespace ray<|MERGE_RESOLUTION|>--- conflicted
+++ resolved
@@ -35,8 +35,6 @@
   std::pair<std::shared_ptr<ClientConnection>, std::shared_ptr<ClientConnection>>
   CreateConnectionPair(std::optional<MessageHandler> client_message_handler,
                        std::optional<MessageHandler> server_message_handler) {
-<<<<<<< HEAD
-=======
     return CreateConnectionPair(
         client_message_handler, server_message_handler, std::nullopt, std::nullopt);
   }
@@ -46,7 +44,6 @@
                        std::optional<MessageHandler> server_message_handler,
                        std::optional<ConnectionErrorHandler> client_error_handler,
                        std::optional<ConnectionErrorHandler> server_error_handler) {
->>>>>>> 4be0d63d
 #if defined(BOOST_ASIO_HAS_LOCAL_SOCKETS) && !defined(_WIN32)
     boost::asio::local::stream_protocol::socket in(io_service_), out(io_service_);
     boost::asio::local::connect_pair(in, out);
@@ -60,12 +57,6 @@
     acceptor.accept(in);
 #endif
 
-<<<<<<< HEAD
-    ClientHandler noop_client_handler = [](ClientConnection &client) {};
-    MessageHandler noop_message_handler = [](std::shared_ptr<ClientConnection> client,
-                                             int64_t message_type,
-                                             const std::vector<uint8_t> &message) {};
-=======
     MessageHandler noop_message_handler = [](std::shared_ptr<ClientConnection> client,
                                              int64_t message_type,
                                              const std::vector<uint8_t> &message) {};
@@ -73,19 +64,10 @@
                                                const boost::system::error_code &error) {
       RAY_CHECK(false) << "Unexpected connection error: " << error.message();
     };
->>>>>>> 4be0d63d
 
     if (!client_message_handler) {
       client_message_handler = noop_message_handler;
     }
-<<<<<<< HEAD
-    auto client = ClientConnection::Create(noop_client_handler,
-                                           client_message_handler.value(),
-                                           std::move(out),
-                                           "client",
-                                           {},
-                                           /*error_message_type=*/1);
-=======
     if (!client_error_handler) {
       client_error_handler = check_no_error;
     }
@@ -94,19 +76,10 @@
                                            std::move(out),
                                            "client",
                                            {});
->>>>>>> 4be0d63d
 
     if (!server_message_handler) {
       server_message_handler = noop_message_handler;
     }
-<<<<<<< HEAD
-    auto server = ClientConnection::Create(noop_client_handler,
-                                           server_message_handler.value(),
-                                           std::move(in),
-                                           "server",
-                                           {},
-                                           /*error_message_type=*/1);
-=======
     if (!server_error_handler) {
       server_error_handler = check_no_error;
     }
@@ -115,7 +88,6 @@
                                            std::move(in),
                                            "server",
                                            {});
->>>>>>> 4be0d63d
 
     return std::make_pair(std::move(client), std::move(server));
   }
@@ -124,52 +96,6 @@
   instrumented_io_context io_service_;
 };
 
-<<<<<<< HEAD
-TEST_F(ClientConnectionTest, UnidirectionalWriteSync) {
-  const uint8_t arr[5] = {1, 2, 3, 4, 5};
-  int server_num_messages = 0;
-
-  MessageHandler server_message_handler = [&arr, &server_num_messages](
-                                              std::shared_ptr<ClientConnection> client,
-                                              int64_t message_type,
-                                              const std::vector<uint8_t> &message) {
-    ASSERT_FALSE(std::memcmp(arr, message.data(), 5));
-    server_num_messages += 1;
-  };
-
-  auto [client, server] = CreateConnectionPair(std::nullopt, server_message_handler);
-
-  ASSERT_EQ(server_num_messages, 0);
-
-  // Write first message from client->server.
-  RAY_CHECK_OK(client->WriteMessage(0, 5, arr));
-  server->ProcessMessages();
-  io_service_.run();
-  ASSERT_EQ(server_num_messages, 1);
-
-  io_service_.restart();
-
-  // Write second message from client->server.
-  RAY_CHECK_OK(client->WriteMessage(0, 5, arr));
-  server->ProcessMessages();
-  io_service_.run();
-  ASSERT_EQ(server_num_messages, 2);
-}
-
-TEST_F(ClientConnectionTest, BidirectionalWriteSync) {
-  const uint8_t arr[5] = {1, 2, 3, 4, 5};
-  int client_num_messages = 0;
-  int server_num_messages = 0;
-
-  MessageHandler client_message_handler = [&arr, &client_num_messages](
-                                              std::shared_ptr<ClientConnection> client,
-                                              int64_t message_type,
-                                              const std::vector<uint8_t> &message) {
-    ASSERT_FALSE(std::memcmp(arr, message.data(), 5));
-    client_num_messages += 1;
-  };
-
-=======
 /*
 Check that the ConnectionErrorHandler is called when an unexpected connection
 error occurs.
@@ -214,14 +140,52 @@
   const uint8_t arr[5] = {1, 2, 3, 4, 5};
   int server_num_messages = 0;
 
->>>>>>> 4be0d63d
   MessageHandler server_message_handler = [&arr, &server_num_messages](
                                               std::shared_ptr<ClientConnection> client,
                                               int64_t message_type,
                                               const std::vector<uint8_t> &message) {
     ASSERT_FALSE(std::memcmp(arr, message.data(), 5));
     server_num_messages += 1;
-<<<<<<< HEAD
+  };
+
+  auto [client, server] = CreateConnectionPair(std::nullopt, server_message_handler);
+
+  ASSERT_EQ(server_num_messages, 0);
+
+  // Write first message from client->server.
+  RAY_CHECK_OK(client->WriteMessage(0, 5, arr));
+  server->ProcessMessages();
+  io_service_.run();
+  ASSERT_EQ(server_num_messages, 1);
+
+  io_service_.restart();
+
+  // Write second message from client->server.
+  RAY_CHECK_OK(client->WriteMessage(0, 5, arr));
+  server->ProcessMessages();
+  io_service_.run();
+  ASSERT_EQ(server_num_messages, 2);
+}
+
+TEST_F(ClientConnectionTest, BidirectionalWriteSync) {
+  const uint8_t arr[5] = {1, 2, 3, 4, 5};
+  int client_num_messages = 0;
+  int server_num_messages = 0;
+
+  MessageHandler client_message_handler = [&arr, &client_num_messages](
+                                              std::shared_ptr<ClientConnection> client,
+                                              int64_t message_type,
+                                              const std::vector<uint8_t> &message) {
+    ASSERT_FALSE(std::memcmp(arr, message.data(), 5));
+    client_num_messages += 1;
+  };
+
+  MessageHandler server_message_handler = [&arr, &server_num_messages](
+                                              std::shared_ptr<ClientConnection> client,
+                                              int64_t message_type,
+                                              const std::vector<uint8_t> &message) {
+    ASSERT_FALSE(std::memcmp(arr, message.data(), 5));
+    server_num_messages += 1;
     RAY_CHECK_OK(client->WriteMessage(0, 5, arr));
   };
 
@@ -272,98 +236,6 @@
   client->WriteMessageAsync(0, 5, msg2, check_ok);
   client->WriteMessageAsync(0, 5, msg3, check_ok);
 
-=======
-  };
-
-  auto [client, server] = CreateConnectionPair(std::nullopt, server_message_handler);
-
-  ASSERT_EQ(server_num_messages, 0);
-
-  // Write first message from client->server.
-  RAY_CHECK_OK(client->WriteMessage(0, 5, arr));
-  server->ProcessMessages();
-  io_service_.run();
-  ASSERT_EQ(server_num_messages, 1);
-
-  io_service_.restart();
-
-  // Write second message from client->server.
-  RAY_CHECK_OK(client->WriteMessage(0, 5, arr));
-  server->ProcessMessages();
-  io_service_.run();
-  ASSERT_EQ(server_num_messages, 2);
-}
-
-TEST_F(ClientConnectionTest, BidirectionalWriteSync) {
-  const uint8_t arr[5] = {1, 2, 3, 4, 5};
-  int client_num_messages = 0;
-  int server_num_messages = 0;
-
-  MessageHandler client_message_handler = [&arr, &client_num_messages](
-                                              std::shared_ptr<ClientConnection> client,
-                                              int64_t message_type,
-                                              const std::vector<uint8_t> &message) {
-    ASSERT_FALSE(std::memcmp(arr, message.data(), 5));
-    client_num_messages += 1;
-  };
-
-  MessageHandler server_message_handler = [&arr, &server_num_messages](
-                                              std::shared_ptr<ClientConnection> client,
-                                              int64_t message_type,
-                                              const std::vector<uint8_t> &message) {
-    ASSERT_FALSE(std::memcmp(arr, message.data(), 5));
-    server_num_messages += 1;
-    RAY_CHECK_OK(client->WriteMessage(0, 5, arr));
-  };
-
-  auto [client, server] =
-      CreateConnectionPair(client_message_handler, server_message_handler);
-
-  ASSERT_EQ(client_num_messages, 0);
-  ASSERT_EQ(server_num_messages, 0);
-
-  // Write a message from client->server, the server handler writes a message to the
-  // client.
-  RAY_CHECK_OK(client->WriteMessage(0, 5, arr));
-  server->ProcessMessages();
-  client->ProcessMessages();
-  io_service_.run();
-  ASSERT_EQ(server_num_messages, 1);
-  ASSERT_EQ(client_num_messages, 1);
-}
-
-TEST_F(ClientConnectionTest, UnidirectionalWriteAsync) {
-  const uint8_t msg1[5] = {1, 2, 3, 4, 5};
-  const uint8_t msg2[5] = {4, 4, 4, 4, 4};
-  const uint8_t msg3[5] = {8, 8, 8, 8, 8};
-  int server_num_messages = 0;
-
-  MessageHandler server_message_handler = [&msg1, &msg2, &msg3, &server_num_messages](
-                                              std::shared_ptr<ClientConnection> client,
-                                              int64_t message_type,
-                                              const std::vector<uint8_t> &message) {
-    if (server_num_messages == 0) {
-      ASSERT_FALSE(std::memcmp(msg1, message.data(), 5));
-    } else if (server_num_messages == 1) {
-      ASSERT_FALSE(std::memcmp(msg2, message.data(), 5));
-    } else {
-      ASSERT_FALSE(std::memcmp(msg3, message.data(), 5));
-    }
-    server_num_messages += 1;
-  };
-
-  auto [client, server] = CreateConnectionPair(std::nullopt, server_message_handler);
-
-  std::function<void(const ray::Status &)> check_ok = [](const ray::Status &status) {
-    RAY_CHECK_OK(status);
-  };
-
-  // Write three async messages, check they're processed on the server.
-  client->WriteMessageAsync(0, 5, msg1, check_ok);
-  client->WriteMessageAsync(0, 5, msg2, check_ok);
-  client->WriteMessageAsync(0, 5, msg3, check_ok);
-
->>>>>>> 4be0d63d
   server->ProcessMessages();
   io_service_.run();
   ASSERT_EQ(server_num_messages, 1);
@@ -444,7 +316,6 @@
   ASSERT_EQ(server_num_messages, 0);
 }
 
-<<<<<<< HEAD
 #if defined(_WIN32)
 TEST_F(ClientConnectionTest, CheckForClientDisconnects) {
   auto [client0, server0] = CreateConnectionPair(std::nullopt, std::nullopt);
@@ -529,41 +400,6 @@
   const std::vector<uint8_t> write_buffer = {1, 2, 3, 4, 5};
   std::vector<uint8_t> read_buffer;
 
-=======
-class ServerConnectionTest : public ::testing::Test {
- public:
-  ServerConnectionTest() : io_service_() {}
-
-  std::pair<std::shared_ptr<ServerConnection>, std::shared_ptr<ServerConnection>>
-  CreateConnectionPair() {
-#if defined(BOOST_ASIO_HAS_LOCAL_SOCKETS) && !defined(_WIN32)
-    boost::asio::local::stream_protocol::socket in(io_service_), out(io_service_);
-    boost::asio::local::connect_pair(in, out);
-#else
-    local_stream_socket in(io_service_);
-    local_stream_socket out(io_service_);
-    auto endpoint = ParseUrlEndpoint("tcp://127.0.0.1", /*default_port=*/0);
-    boost::asio::basic_socket_acceptor<local_stream_protocol> acceptor(io_service_,
-                                                                       endpoint);
-    out.connect(endpoint);
-    acceptor.accept(in);
-#endif
-
-    return std::make_pair(ServerConnection::Create(std::move(out)),
-                          ServerConnection::Create(std::move(in)));
-  }
-
- protected:
-  instrumented_io_context io_service_;
-};
-
-TEST_F(ServerConnectionTest, SimpleSyncReadWriteMessage) {
-  auto [client, server] = CreateConnectionPair();
-
-  const std::vector<uint8_t> write_buffer = {1, 2, 3, 4, 5};
-  std::vector<uint8_t> read_buffer;
-
->>>>>>> 4be0d63d
   RAY_CHECK_OK(client->WriteMessage(42, write_buffer.size(), write_buffer.data()));
   RAY_CHECK_OK(server->ReadMessage(42, &read_buffer));
   RAY_CHECK(write_buffer == read_buffer);
