// Copyright 2022 The Ray Authors.
//
// Licensed under the Apache License, Version 2.0 (the "License");
// you may not use this file except in compliance with the License.
// You may obtain a copy of the License at
//
//  http://www.apache.org/licenses/LICENSE-2.0
//
// Unless required by applicable law or agreed to in writing, software
// distributed under the License is distributed on an "AS IS" BASIS,
// WITHOUT WARRANTIES OR CONDITIONS OF ANY KIND, either express or implied.
// See the License for the specific language governing permissions and
// limitations under the License.

// clang-format off
#include "gmock/gmock.h"
#include "gtest/gtest.h"
#include <chrono>
#include <sstream>
#include <grpc/grpc.h>
#include <grpcpp/create_channel.h>
#include <google/protobuf/util/message_differencer.h>
#include <google/protobuf/util/json_util.h>
#include <grpcpp/security/credentials.h>
#include <grpcpp/security/server_credentials.h>
#include <grpcpp/server.h>
#include <grpcpp/server_builder.h>

#include "ray/common/ray_syncer/ray_syncer.h"
#include "mock/ray/common/ray_syncer/ray_syncer.h"
// clang-format on

using namespace std::chrono;
using namespace ray::syncer;
using ray::NodeID;
using ::testing::_;
using ::testing::Eq;
using ::testing::Invoke;
using ::testing::Return;
using ::testing::WithArg;

namespace ray {
namespace syncer {

constexpr size_t kTestComponents = 2;

RaySyncMessage MakeMessage(RayComponentId cid, int64_t version, const NodeID &id) {
  auto msg = RaySyncMessage();
  msg.set_version(version);
  msg.set_component_id(cid);
  msg.set_node_id(id.Binary());
  return msg;
}

class RaySyncerTest : public ::testing::Test {
 protected:
  void SetUp() override {
    local_versions_.fill(0);
    for (size_t cid = 0; cid < reporters_.size(); ++cid) {
      receivers_[cid] = std::make_unique<MockReceiverInterface>();
      auto &reporter = reporters_[cid];
      reporter = std::make_unique<MockReporterInterface>();
      auto take_snapshot =
          [this, cid](int64_t curr_version) mutable -> std::optional<RaySyncMessage> {
        if (curr_version >= local_versions_[cid]) {
          return std::nullopt;
        } else {
          auto msg = RaySyncMessage();
          msg.set_component_id(static_cast<RayComponentId>(cid));
          msg.set_version(++local_versions_[cid]);
          return std::make_optional(std::move(msg));
        }
      };
      ON_CALL(*reporter, CreateSyncMessage(_, _))
          .WillByDefault(WithArg<0>(Invoke(take_snapshot)));
    }
    thread_ = std::make_unique<std::thread>([this]() {
      boost::asio::io_context::work work(io_context_);
      io_context_.run();
    });
    local_id_ = NodeID::FromRandom();
    syncer_ = std::make_unique<RaySyncer>(io_context_, local_id_.Binary());
  }

  MockReporterInterface *GetReporter(RayComponentId cid) {
    return reporters_[static_cast<size_t>(cid)].get();
  }

  MockReceiverInterface *GetReceiver(RayComponentId cid) {
    return receivers_[static_cast<size_t>(cid)].get();
  }

  int64_t &LocalVersion(RayComponentId cid) {
    return local_versions_[static_cast<size_t>(cid)];
  }

  void TearDown() override {
    io_context_.stop();
    thread_->join();
  }

  std::array<int64_t, kTestComponents> local_versions_;
  std::array<std::unique_ptr<MockReporterInterface>, kTestComponents> reporters_ = {
      nullptr};
  std::array<std::unique_ptr<MockReceiverInterface>, kTestComponents> receivers_ = {
      nullptr};

  instrumented_io_context io_context_;
  std::unique_ptr<std::thread> thread_;

  std::unique_ptr<RaySyncer> syncer_;
  NodeID local_id_;
};

TEST_F(RaySyncerTest, NodeStateCreateSyncMessage) {
  auto node_status = std::make_unique<NodeState>();
  node_status->SetComponent(RayComponentId::RESOURCE_MANAGER, nullptr, nullptr);
  ASSERT_EQ(std::nullopt,
            node_status->CreateSyncMessage(RayComponentId::RESOURCE_MANAGER));
  ASSERT_EQ(std::nullopt, node_status->CreateSyncMessage(RayComponentId::SCHEDULER));

  auto reporter = std::make_unique<MockReporterInterface>();
  ASSERT_TRUE(node_status->SetComponent(RayComponentId::RESOURCE_MANAGER,
                                        GetReporter(RayComponentId::RESOURCE_MANAGER),
                                        nullptr));

  // Take a snapshot
  ASSERT_EQ(std::nullopt, node_status->CreateSyncMessage(RayComponentId::SCHEDULER));
  auto msg = node_status->CreateSyncMessage(RayComponentId::RESOURCE_MANAGER);
  ASSERT_EQ(LocalVersion(RayComponentId::RESOURCE_MANAGER), msg->version());
  // Revert one version back.
  LocalVersion(RayComponentId::RESOURCE_MANAGER) -= 1;
  msg = node_status->CreateSyncMessage(RayComponentId::RESOURCE_MANAGER);
  ASSERT_EQ(std::nullopt, msg);
}

TEST_F(RaySyncerTest, NodeStateConsume) {
  auto node_status = std::make_unique<NodeState>();
  node_status->SetComponent(RayComponentId::RESOURCE_MANAGER,
                            nullptr,
                            GetReceiver(RayComponentId::RESOURCE_MANAGER));
  auto from_node_id = NodeID::FromRandom();
  // The first time receiver the message
  auto msg = MakeMessage(RayComponentId::RESOURCE_MANAGER, 0, from_node_id);
  ASSERT_TRUE(node_status->ConsumeSyncMessage(std::make_shared<RaySyncMessage>(msg)));
  ASSERT_FALSE(node_status->ConsumeSyncMessage(std::make_shared<RaySyncMessage>(msg)));

  msg.set_version(1);
  ASSERT_TRUE(node_status->ConsumeSyncMessage(std::make_shared<RaySyncMessage>(msg)));
  ASSERT_FALSE(node_status->ConsumeSyncMessage(std::make_shared<RaySyncMessage>(msg)));
}

TEST_F(RaySyncerTest, NodeSyncConnection) {
  auto node_id = NodeID::FromRandom();

  MockNodeSyncConnection sync_connection(
      io_context_,
      node_id.Binary(),
      [](std::shared_ptr<ray::rpc::syncer::RaySyncMessage>) {});
  auto from_node_id = NodeID::FromRandom();
  auto msg = MakeMessage(RayComponentId::RESOURCE_MANAGER, 0, from_node_id);

  // First push will succeed and the second one will be deduplicated.
  ASSERT_TRUE(sync_connection.PushToSendingQueue(std::make_shared<RaySyncMessage>(msg)));
  ASSERT_FALSE(sync_connection.PushToSendingQueue(std::make_shared<RaySyncMessage>(msg)));
  ASSERT_EQ(1, sync_connection.sending_buffer_.size());
  ASSERT_EQ(0, sync_connection.sending_buffer_.begin()->second->version());
  ASSERT_EQ(1, sync_connection.node_versions_.size());
  ASSERT_EQ(0,
            sync_connection
                .node_versions_[from_node_id.Binary()][RayComponentId::RESOURCE_MANAGER]);

  msg.set_version(2);
  ASSERT_TRUE(sync_connection.PushToSendingQueue(std::make_shared<RaySyncMessage>(msg)));
  ASSERT_FALSE(sync_connection.PushToSendingQueue(std::make_shared<RaySyncMessage>(msg)));
  // The previous message is deleted.
  ASSERT_EQ(1, sync_connection.sending_buffer_.size());
  ASSERT_EQ(1, sync_connection.node_versions_.size());
  ASSERT_EQ(2, sync_connection.sending_buffer_.begin()->second->version());
  ASSERT_EQ(2,
            sync_connection
                .node_versions_[from_node_id.Binary()][RayComponentId::RESOURCE_MANAGER]);
}

struct SyncerServerTest {
  SyncerServerTest(std::string port, bool has_scheduler_reporter = true) {
    this->server_port = port;
    bool has_scheduler_receiver = !has_scheduler_reporter;
    // Setup io context
    auto node_id = NodeID::FromRandom();
    for (auto &v : local_versions) {
      v = 0;
    }
    // Setup syncer and grpc server
    syncer = std::make_unique<RaySyncer>(io_context, node_id.Binary());

    auto server_address = std::string("0.0.0.0:") + port;
    grpc::ServerBuilder builder;
    service = std::make_unique<RaySyncerService>(*syncer);
    builder.AddListeningPort(server_address, grpc::InsecureServerCredentials());
    builder.RegisterService(service.get());
    server = builder.BuildAndStart();

    for (size_t cid = 0; cid < reporters.size(); ++cid) {
      auto snapshot_received = [this](std::shared_ptr<const RaySyncMessage> message) {
        auto iter = received_versions.find(message->node_id());
        if (iter == received_versions.end()) {
          for (auto &v : received_versions[message->node_id()]) {
            v = 0;
          }
          iter = received_versions.find(message->node_id());
        }

        received_versions[message->node_id()][message->component_id()] =
            message->version();
        message_consumed[message->node_id()]++;
      };

      if (has_scheduler_receiver ||
          static_cast<RayComponentId>(cid) != RayComponentId::SCHEDULER) {
        receivers[cid] = std::make_unique<MockReceiverInterface>();
        EXPECT_CALL(*receivers[cid], ConsumeSyncMessage(_))
            .WillRepeatedly(WithArg<0>(Invoke(snapshot_received)));
      }

      auto &reporter = reporters[cid];
      auto take_snapshot =
          [this, cid](int64_t version_after) mutable -> std::optional<RaySyncMessage> {
        if (local_versions[cid] <= version_after) {
          return std::nullopt;
        } else {
          auto msg = RaySyncMessage();
          msg.set_component_id(static_cast<RayComponentId>(cid));
          msg.set_version(local_versions[cid]);
          msg.set_node_id(syncer->GetLocalNodeID());
          snapshot_taken++;
          return std::make_optional(std::move(msg));
        }
      };
      if (has_scheduler_reporter ||
          static_cast<RayComponentId>(cid) != RayComponentId::SCHEDULER) {
        reporter = std::make_unique<MockReporterInterface>();
        EXPECT_CALL(*reporter, CreateSyncMessage(_, Eq(cid)))
            .WillRepeatedly(WithArg<0>(Invoke(take_snapshot)));
      }
      syncer->Register(static_cast<RayComponentId>(cid),
                       reporter.get(),
                       receivers[cid].get(),
                       static_cast<RayComponentId>(cid) == RayComponentId::SCHEDULER);
    }
    thread = std::make_unique<std::thread>([this] {
      boost::asio::io_context::work work(io_context);
      io_context.run();
    });
  }

  void WaitSendingFlush() {
    while (true) {
      std::promise<bool> p;
      auto f = p.get_future();
      io_context.post(
          [&p, this]() mutable {
            for (const auto &[node_id, conn] : syncer->sync_connections_) {
              if (!conn->sending_buffer_.empty()) {
                p.set_value(false);
                RAY_LOG(INFO) << NodeID::FromBinary(syncer->GetLocalNodeID()) << ": "
                              << "Waiting for message on " << NodeID::FromBinary(node_id)
                              << " to be sent."
                              << " Remainings " << conn->sending_buffer_.size();
                return;
              }
            }
            p.set_value(true);
          },
          "TEST");
      if (f.get()) {
        return;
      } else {
        std::this_thread::sleep_for(1s);
      }
    }
  }

  bool WaitUntil(std::function<bool()> predicate, int64_t time_s) {
    auto start = steady_clock::now();

    while (duration_cast<seconds>(steady_clock::now() - start).count() <= time_s) {
      std::promise<bool> p;
      auto f = p.get_future();
      io_context.post([&p, predicate]() mutable { p.set_value(predicate()); }, "TEST");
      if (f.get()) {
        return true;
      } else {
        std::this_thread::sleep_for(1s);
      }
    }
    return false;
  }

  ~SyncerServerTest() {
    service.reset();
    server.reset();
    io_context.stop();
    thread->join();
    syncer.reset();
  }

  int64_t GetNumConsumedMessages(const std::string &node_id) const {
    auto iter = message_consumed.find(node_id);
    if (iter == message_consumed.end()) {
      return 0;
    } else {
      return iter->second;
    }
  }

  std::array<std::atomic<int64_t>, kTestComponents> _v;
  const std::array<std::atomic<int64_t>, kTestComponents> &GetReceivedVersions(
      const std::string &node_id) {
    auto iter = received_versions.find(node_id);
    if (iter == received_versions.end()) {
      for (auto &v : _v) {
        v.store(-1);
      }
      return _v;
    }
    return iter->second;
  }
  std::unique_ptr<RaySyncerService> service;
  std::unique_ptr<RaySyncer> syncer;
  std::unique_ptr<grpc::Server> server;
  std::unique_ptr<std::thread> thread;
  instrumented_io_context io_context;
  std::string server_port;
  std::array<std::atomic<int64_t>, kTestComponents> local_versions;
  std::array<std::unique_ptr<MockReporterInterface>, kTestComponents> reporters = {
      nullptr};
  int64_t snapshot_taken = 0;

  std::unordered_map<std::string, std::array<std::atomic<int64_t>, kTestComponents>>
      received_versions;
  std::unordered_map<std::string, std::atomic<int64_t>> message_consumed;
  std::array<std::unique_ptr<MockReceiverInterface>, kTestComponents> receivers = {
      nullptr};
};

// Useful for debugging
// std::ostream &operator<<(std::ostream &os, const SyncerServerTest &server) {
//   auto dump_array = [&os](const std::array<int64_t, kTestComponents> &v,
//                           std::string label,
//                           int indent) mutable -> std::ostream & {
//     os << std::string('\t', indent);
//     os << label << ": ";
//     for (size_t i = 0; i < v.size(); ++i) {
//       os << v[i];
//       if (i + 1 != v.size()) {
//         os << ", ";
//       }
//     }
//     return os;
//   };
//   os << "NodeID: " << NodeID::FromBinary(server.syncer->GetLocalNodeID()) << std::endl;
//   dump_array(server.local_versions, "LocalVersions:", 1) << std::endl;
//   for (auto [node_id, versions] : server.received_versions) {
//     os << "\tFromNodeID: " << NodeID::FromBinary(node_id) << std::endl;
//     dump_array(versions, "RemoteVersions:", 2) << std::endl;
//   }
//   return os;
// }

std::shared_ptr<grpc::Channel> MakeChannel(std::string port) {
  grpc::ChannelArguments argument;
  // Disable http proxy since it disrupts local connections. TODO(ekl) we should make
  // this configurable, or selectively set it for known local connections only.
  argument.SetInt(GRPC_ARG_ENABLE_HTTP_PROXY, 0);
  argument.SetMaxSendMessageSize(::RayConfig::instance().max_grpc_message_size());
  argument.SetMaxReceiveMessageSize(::RayConfig::instance().max_grpc_message_size());

  return grpc::CreateCustomChannel(
      "localhost:" + port, grpc::InsecureChannelCredentials(), argument);
}

using TClusterView = absl::flat_hash_map<
    std::string,
    std::array<std::shared_ptr<const RaySyncMessage>, kComponentArraySize>>;

TEST(SyncerTest, Test1To1) {
  // s1: reporter: RayComponentId::RESOURCE_MANAGER
  // s1: receiver: RayComponentId::SCHEDULER, RayComponentId::RESOURCE_MANAGER
  auto s1 = SyncerServerTest("19990", false);

  // s2: reporter: RayComponentId::RESOURCE_MANAGER, RayComponentId::SCHEDULER
  // s2: receiver: RayComponentId::RESOURCE_MANAGER
  auto s2 = SyncerServerTest("19991", true);

  // Make sure the setup is correct
  ASSERT_NE(nullptr, s1.receivers[RayComponentId::SCHEDULER]);
  ASSERT_EQ(nullptr, s2.receivers[RayComponentId::SCHEDULER]);
  ASSERT_EQ(nullptr, s1.reporters[RayComponentId::SCHEDULER]);
  ASSERT_NE(nullptr, s2.reporters[RayComponentId::SCHEDULER]);

  ASSERT_NE(nullptr, s1.receivers[RayComponentId::RESOURCE_MANAGER]);
  ASSERT_NE(nullptr, s2.receivers[RayComponentId::RESOURCE_MANAGER]);
  ASSERT_NE(nullptr, s1.reporters[RayComponentId::RESOURCE_MANAGER]);
  ASSERT_NE(nullptr, s2.reporters[RayComponentId::RESOURCE_MANAGER]);

  auto channel_to_s2 = MakeChannel("19991");

  s1.syncer->Connect(channel_to_s2);

  // Make sure s2 adds s1n
  ASSERT_TRUE(s2.WaitUntil(
      [&s2]() {
        return s2.syncer->sync_connections_.size() == 1 && s2.snapshot_taken == 2;
      },
      5));

  // Make sure s1 adds s2
  ASSERT_TRUE(s1.WaitUntil(
      [&s1]() {
        return s1.syncer->sync_connections_.size() == 1 && s1.snapshot_taken == 1;
      },
      5));

  // s1 will only send 1 message to s2 because it only has one reporter
  ASSERT_TRUE(s2.WaitUntil(
      [&s2, node_id = s1.syncer->GetLocalNodeID()]() {
        return s2.GetNumConsumedMessages(node_id) == 1;
      },
      5));

  // s2 will send 2 messages to s1 because it has two reporters.
  ASSERT_TRUE(s1.WaitUntil(
      [&s1, node_id = s2.syncer->GetLocalNodeID()]() {
        return s1.GetNumConsumedMessages(node_id) == 2;
      },
      5));

  // s2 local module version advance
  s2.local_versions[0] = 1;
  ASSERT_TRUE(s2.WaitUntil([&s2]() { return s2.snapshot_taken == 3; }, 2));

  // Make sure s2 send the new message to s1.
  ASSERT_TRUE(s1.WaitUntil(
      [&s1, node_id = s2.syncer->GetLocalNodeID()]() {
        return s1.GetReceivedVersions(node_id)[RayComponentId::RESOURCE_MANAGER] == 1 &&
               s1.GetNumConsumedMessages(node_id) == 3;
      },
      5));

  // Make sure no new messages are sent
  s2.local_versions[0] = 0;
  std::this_thread::sleep_for(1s);

  ASSERT_TRUE(s1.GetNumConsumedMessages(s2.syncer->GetLocalNodeID()) == 3);
  ASSERT_TRUE(s2.GetNumConsumedMessages(s1.syncer->GetLocalNodeID()) == 1);
  // Change it back
  s2.local_versions[0] = 1;

  // Make some random messages
  std::random_device rd;
  std::mt19937 gen(rd());
  std::uniform_int_distribution<> rand_sleep(0, 10000);
  std::uniform_int_distribution<> choose_component(0, 1);
  size_t s1_updated = 0;
  size_t s2_updated = 0;

  auto start = steady_clock::now();
  for (int i = 0; i < 10000; ++i) {
    if (choose_component(gen) == 0) {
      s1.local_versions[0]++;
      ++s1_updated;
    } else {
      s2.local_versions[choose_component(gen)]++;
      ++s2_updated;
    }
    if (rand_sleep(gen) < 5) {
      std::this_thread::sleep_for(1s);
    }
  }

  auto end = steady_clock::now();

  // Max messages can be send during this period of time.
  // +1 is for corner cases.
  auto max_sends =
      duration_cast<milliseconds>(end - start).count() /
          RayConfig::instance().raylet_report_resources_period_milliseconds() +
      1;

  ASSERT_TRUE(s1.WaitUntil(
      [&s1, &s2]() {
        return s1.GetReceivedVersions(s2.syncer->GetLocalNodeID()) == s2.local_versions &&
               s2.GetReceivedVersions(s1.syncer->GetLocalNodeID())[0] ==
                   s1.local_versions[0];
      },
      5));
  // s2 has two reporters + 3 for the ones send before the measure
  ASSERT_LE(s1.GetNumConsumedMessages(s2.syncer->GetLocalNodeID()), max_sends * 2 + 3);
  // s1 has one reporter + 1 for the one send before the measure
  ASSERT_LE(s2.GetNumConsumedMessages(s1.syncer->GetLocalNodeID()), max_sends + 3);
}

TEST(SyncerTest, Reconnect) {
<<<<<<< HEAD
  // This test covers the broadcast feature of ray syncer.
=======
  // This test is to check reconnect works.
  // Firstly
  //    s1 -> s3
  // Then,
  //    s2 -> s3
  // And we need to ensure s3 is connecting to s2
>>>>>>> 04611edf
  auto s1 = SyncerServerTest("19990", false);
  auto s2 = SyncerServerTest("19991", true);
  auto s3 = SyncerServerTest("19992", true);

  s1.syncer->Connect(MakeChannel("19992"));

  // Make sure the setup is correct
  ASSERT_TRUE(s1.WaitUntil(
      [&s1]() {
        return s1.syncer->sync_connections_.size() == 1 && s1.snapshot_taken == 1;
      },
      5));

  ASSERT_TRUE(s1.WaitUntil(
      [&s3]() {
        return s3.syncer->sync_connections_.size() == 1 && s3.snapshot_taken == 2;
      },
      5));
  s2.syncer->Connect(MakeChannel("19992"));

  ASSERT_TRUE(s1.WaitUntil(
      [&s2]() {
        return s2.syncer->sync_connections_.size() == 1 && s2.snapshot_taken == 2;
      },
      5));
  ASSERT_EQ(1, s3.syncer->upward_connections_.size());
  ASSERT_EQ(s2.syncer->GetLocalNodeID(),
            (*s3.syncer->upward_connections_.begin())->GetRemoteNodeID());
}

TEST(SyncerTest, Broadcast) {
  // This test covers the broadcast feature of ray syncer.
  auto s1 = SyncerServerTest("19990", false);
  auto s2 = SyncerServerTest("19991", true);
  auto s3 = SyncerServerTest("19992", true);
  // We need to make sure s1 is sending data to s3 for s2
  s1.syncer->Connect(MakeChannel("19991"));
  s1.syncer->Connect(MakeChannel("19992"));

  // Make sure the setup is correct
  ASSERT_TRUE(s1.WaitUntil(
      [&s1]() {
        return s1.syncer->sync_connections_.size() == 2 && s1.snapshot_taken == 1;
      },
      5));

  ASSERT_TRUE(s1.WaitUntil(
      [&s2]() {
        return s2.syncer->sync_connections_.size() == 1 && s2.snapshot_taken == 2;
      },
      5));

  ASSERT_TRUE(s1.WaitUntil(
      [&s3]() {
        return s3.syncer->sync_connections_.size() == 1 && s3.snapshot_taken == 2;
      },
      5));

  // Change the resource in s2 and make sure s1 && s3 are correct
  s2.local_versions[0] = 1;
  s2.local_versions[1] = 1;

  ASSERT_TRUE(s1.WaitUntil(
      [&s1, node_id = s2.syncer->GetLocalNodeID()]() mutable {
        return s1.received_versions[node_id][0] == 1 &&
               s1.received_versions[node_id][1] == 1;
      },
      5));

  ASSERT_TRUE(s1.WaitUntil(
      [&s3, node_id = s2.syncer->GetLocalNodeID()]() mutable {
        return s3.received_versions[node_id][0] == 1 &&
               // Make sure SCHEDULE information is not sent to s3
               s3.received_versions[node_id][1] == 0;
      },
      5));
}

bool CompareViews(const std::vector<std::unique_ptr<SyncerServerTest>> &servers,
                  const std::vector<TClusterView> &views,
                  const std::vector<std::set<size_t>> &g) {
  // Check broadcasting is working
  // component id = 0
  // simply compare everything with server 0
  for (size_t i = 1; i < views.size(); ++i) {
    if (views[i].size() != views[0].size()) {
      RAY_LOG(ERROR) << "View size wrong: (" << i << ") :" << views[i].size() << " vs "
                     << views[0].size();
      return false;
    }

    for (const auto &[k, v] : views[0]) {
      auto iter = views[i].find(k);
      if (iter == views[i].end()) {
        return false;
      }
      const auto &vv = iter->second;

      if (!google::protobuf::util::MessageDifferencer::Equals(*v[0], *vv[0])) {
        RAY_LOG(ERROR) << i << ": FAIL RESOURCE: " << v[0] << ", " << vv[0] << ", "
                       << v[1] << ", " << vv[1];
        std::string dbg_message;
        google::protobuf::util::MessageToJsonString(*v[0], &dbg_message);
        RAY_LOG(ERROR) << "server[0] >> "
                       << NodeID::FromBinary(servers[0]->syncer->GetLocalNodeID()) << ": "
                       << dbg_message << " - " << NodeID::FromBinary(v[0]->node_id());
        dbg_message.clear();
        google::protobuf::util::MessageToJsonString(*vv[0], &dbg_message);
        RAY_LOG(ERROR) << "server[i] << "
                       << NodeID::FromBinary(servers[i]->syncer->GetLocalNodeID()) << ": "
                       << dbg_message << " - " << NodeID::FromBinary(vv[0]->node_id());
        return false;
      }
    }
  }

  std::map<std::string, size_t> node_id_to_idx;
  for (size_t i = 0; i < servers.size(); ++i) {
    node_id_to_idx[servers[i]->syncer->GetLocalNodeID()] = i;
  }
  // Check whether j is reachable from i
  auto reachable = [&g](size_t i, size_t j) {
    if (i == j) {
      return true;
    }
    std::deque<size_t> q;
    q.push_back(i);
    while (!q.empty()) {
      auto f = q.front();
      q.pop_front();
      for (auto m : g[f]) {
        if (m == j) {
          return true;
        }
        q.push_back(m);
      }
    }
    return false;
  };
  // Check scheduler which is aggregating only
  for (size_t i = 0; i < servers.size(); ++i) {
    const auto &view = views[i];
    // view: node_id -> msg
    for (auto [node_id, msgs] : view) {
      if (node_id_to_idx[node_id] == i) {
        continue;
      }
      auto msg = msgs[1];
      auto is_reachable = reachable(i, node_id_to_idx[node_id]);
      if (msg == nullptr) {
        if (is_reachable) {
          RAY_LOG(ERROR) << i << " is null, but it can reach " << node_id_to_idx[node_id];
          return false;
        }
      } else {
        if (!is_reachable) {
          RAY_LOG(ERROR) << i << " is not null, but it can't reachable "
                         << node_id_to_idx[node_id];
          return false;
        }
        auto iter = views[node_id_to_idx[node_id]].find(node_id);
        if (iter == views[node_id_to_idx[node_id]].end()) {
          return false;
        }
        auto msg2 = iter->second[1];
        if (msg2 == nullptr) {
          return false;
        }
        if (!google::protobuf::util::MessageDifferencer::Equals(*msg, *msg2)) {
          std::string dbg_message;
          google::protobuf::util::MessageToJsonString(*msg, &dbg_message);
          RAY_LOG(ERROR) << "server[" << i << "] >> "
                         << NodeID::FromBinary(servers[i]->syncer->GetLocalNodeID())
                         << ": " << dbg_message;
          dbg_message.clear();
          google::protobuf::util::MessageToJsonString(*msg2, &dbg_message);
          RAY_LOG(ERROR) << "server[" << node_id_to_idx[node_id] << "] << "
                         << NodeID::FromBinary(servers[node_id_to_idx[node_id]]
                                                   ->syncer->GetLocalNodeID())
                         << ": " << dbg_message;
          return false;
        }
      }
    }
  }
  return true;
}

bool TestCorrectness(std::function<TClusterView(RaySyncer &syncer)> get_cluster_view,
                     std::vector<std::unique_ptr<SyncerServerTest>> &servers,
                     const std::vector<std::set<size_t>> &g) {
  auto check = [&servers, get_cluster_view, &g]() {
    std::vector<TClusterView> views;
    for (auto &s : servers) {
      views.push_back(get_cluster_view(*(s->syncer)));
    }
    return CompareViews(servers, views, g);
  };

  for (auto &server : servers) {
    server->WaitSendingFlush();
  }

  for (size_t i = 0; i < 10; ++i) {
    if (!check()) {
      std::this_thread::sleep_for(1s);
    } else {
      break;
    }
  }

  if (!check()) {
    RAY_LOG(ERROR) << "Initial check failed";
    return false;
  }

  std::random_device rd;
  std::mt19937 gen(rd());
  std::uniform_int_distribution<> rand_sleep(0, 1000000);
  std::uniform_int_distribution<> choose_component(0, 1);
  std::uniform_int_distribution<> choose_server(0, servers.size() - 1);

  for (size_t i = 0; i < 1000000; ++i) {
    auto server_idx = choose_server(gen);
    auto component_id = choose_component(gen);
    if (server_idx == 0) {
      component_id = 0;
    }
    servers[server_idx]->local_versions[component_id]++;
    // expect to sleep for 100 times for the whole loop.
    if (rand_sleep(gen) < 100) {
      std::this_thread::sleep_for(100ms);
    }
  }

  for (auto &server : servers) {
    server->WaitSendingFlush();
  }
  // Make sure everything is synced.
  for (size_t i = 0; i < 10; ++i) {
    if (!check()) {
      std::this_thread::sleep_for(1s);
    } else {
      break;
    }
  }

  return check();
}

TEST(SyncerTest, Test1ToN) {
  size_t base_port = 18990;
  std::vector<std::unique_ptr<SyncerServerTest>> servers;
  for (int i = 0; i < 20; ++i) {
    servers.push_back(
        std::make_unique<SyncerServerTest>(std::to_string(i + base_port), i != 0));
  }
  std::vector<std::set<size_t>> g(servers.size());
  for (size_t i = 1; i < servers.size(); ++i) {
    servers[0]->syncer->Connect(MakeChannel(servers[i]->server_port));
    g[0].insert(i);
  }

  auto get_cluster_view = [](RaySyncer &syncer) {
    std::promise<TClusterView> p;
    auto f = p.get_future();
    syncer.GetIOContext().post(
        [&p, &syncer]() mutable { p.set_value(syncer.node_state_->GetClusterView()); },
        "TEST");
    return f.get();
  };

  ASSERT_TRUE(TestCorrectness(get_cluster_view, servers, g));
}

TEST(SyncerTest, TestMToN) {
  size_t base_port = 18990;
  std::vector<std::unique_ptr<SyncerServerTest>> servers;
  for (int i = 0; i < 20; ++i) {
    servers.push_back(
        std::make_unique<SyncerServerTest>(std::to_string(i + base_port), i != 0));
  }
  std::vector<std::set<size_t>> g(servers.size());
  // Try to construct a tree based structure
  size_t i = 1;
  size_t curr = 0;
  while (i < servers.size()) {
    // try to connect to 2 servers per node.
    for (int k = 0; k < 2 && i < servers.size(); ++k, ++i) {
      servers[curr]->syncer->Connect(MakeChannel(servers[i]->server_port));
      g[curr].insert(i);
    }
    ++curr;
  }

  auto get_cluster_view = [](RaySyncer &syncer) {
    std::promise<TClusterView> p;
    auto f = p.get_future();
    syncer.GetIOContext().post(
        [&p, &syncer]() mutable { p.set_value(syncer.node_state_->GetClusterView()); },
        "TEST");
    return f.get();
  };
  ASSERT_TRUE(TestCorrectness(get_cluster_view, servers, g));
}

}  // namespace syncer
}  // namespace ray<|MERGE_RESOLUTION|>--- conflicted
+++ resolved
@@ -502,16 +502,13 @@
 }
 
 TEST(SyncerTest, Reconnect) {
-<<<<<<< HEAD
-  // This test covers the broadcast feature of ray syncer.
-=======
   // This test is to check reconnect works.
   // Firstly
   //    s1 -> s3
   // Then,
   //    s2 -> s3
   // And we need to ensure s3 is connecting to s2
->>>>>>> 04611edf
+
   auto s1 = SyncerServerTest("19990", false);
   auto s2 = SyncerServerTest("19991", true);
   auto s3 = SyncerServerTest("19992", true);
