// Copyright 2017 The Ray Authors.
//
// Licensed under the Apache License, Version 2.0 (the "License");
// you may not use this file except in compliance with the License.
// You may obtain a copy of the License at
//
//  http://www.apache.org/licenses/LICENSE-2.0
//
// Unless required by applicable law or agreed to in writing, software
// distributed under the License is distributed on an "AS IS" BASIS,
// WITHOUT WARRANTIES OR CONDITIONS OF ANY KIND, either express or implied.
// See the License for the specific language governing permissions and
// limitations under the License.

#include "ray/common/id.h"

#include <limits.h>

#include <algorithm>
#include <chrono>
#include <mutex>
#include <random>

#include "absl/time/clock.h"
#include "ray/common/constants.h"
#include "ray/common/status.h"
#include "ray/util/macros.h"
#include "ray/util/util.h"

extern "C" {
#include "ray/thirdparty/sha256.h"
}

// Definitions for computing hash digests.
#define DIGEST_SIZE SHA256_BLOCK_SIZE

namespace ray {

uint64_t MurmurHash64A(const void *key, int len, unsigned int seed);

/// A helper function to generate the unique bytes by hash.
__suppress_ubsan__("undefined") std::string
    GenerateUniqueBytes(const JobID &job_id, const TaskID &parent_task_id,
                        size_t parent_task_counter, size_t extra_bytes, size_t length) {
  RAY_CHECK(length <= DIGEST_SIZE);
  SHA256_CTX ctx;
  sha256_init(&ctx);
  sha256_update(&ctx, reinterpret_cast<const BYTE *>(job_id.Data()), job_id.Size());
  sha256_update(&ctx, reinterpret_cast<const BYTE *>(parent_task_id.Data()),
                parent_task_id.Size());
  sha256_update(&ctx, (const BYTE *)&parent_task_counter, sizeof(parent_task_counter));
  if (extra_bytes > 0) {
    sha256_update(&ctx, (const BYTE *)&extra_bytes, sizeof(extra_bytes));
  }

  BYTE buff[DIGEST_SIZE];
  sha256_final(&ctx, buff);
  return std::string(buff, buff + length);
}

template <typename T>
void FillNil(T *data) {
  RAY_CHECK(data != nullptr);
  for (size_t i = 0; i < data->size(); i++) {
    (*data)[i] = static_cast<uint8_t>(0xFF);
  }
}

WorkerID ComputeDriverIdFromJob(const JobID &job_id) {
  std::vector<uint8_t> data(WorkerID::Size(), 0);
  std::memcpy(data.data(), job_id.Data(), JobID::Size());
  std::fill_n(data.data() + JobID::Size(), WorkerID::Size() - JobID::Size(), 0xFF);
  return WorkerID::FromBinary(
      std::string(reinterpret_cast<const char *>(data.data()), data.size()));
}

// This code is from https://sites.google.com/site/murmurhash/
// and is public domain.
__suppress_ubsan__("undefined") uint64_t
    MurmurHash64A(const void *key, int len, unsigned int seed) {
  const uint64_t m = 0xc6a4a7935bd1e995;
  const int r = 47;

  uint64_t h = seed ^ (len * m);

  const uint64_t *data = reinterpret_cast<const uint64_t *>(key);
  const uint64_t *end = data + (len / 8);

  while (data != end) {
    uint64_t k = *data++;

    k *= m;
    k ^= k >> r;
    k *= m;

    h ^= k;
    h *= m;
  }

  const unsigned char *data2 = reinterpret_cast<const unsigned char *>(data);

  switch (len & 7) {
  case 7:
    h ^= uint64_t(data2[6]) << 48;
  case 6:
    h ^= uint64_t(data2[5]) << 40;
  case 5:
    h ^= uint64_t(data2[4]) << 32;
  case 4:
    h ^= uint64_t(data2[3]) << 24;
  case 3:
    h ^= uint64_t(data2[2]) << 16;
  case 2:
    h ^= uint64_t(data2[1]) << 8;
  case 1:
    h ^= uint64_t(data2[0]);
    h *= m;
  };

  h ^= h >> r;
  h *= m;
  h ^= h >> r;

  return h;
}

ActorID ActorID::Of(const JobID &job_id, const TaskID &parent_task_id,
                    const size_t parent_task_counter) {
  // NOTE(swang): Include the current time in the hash for the actor ID so that
  // we avoid duplicating a previous actor ID, which is not allowed by the GCS.
  // See https://github.com/ray-project/ray/issues/10481.
  auto data =
      GenerateUniqueBytes(job_id, parent_task_id, parent_task_counter,
                          absl::GetCurrentTimeNanos(), ActorID::kUniqueBytesLength);
  std::copy_n(job_id.Data(), JobID::kLength, std::back_inserter(data));
  RAY_CHECK(data.size() == kLength);
  return ActorID::FromBinary(data);
}

ActorID ActorID::NilFromJob(const JobID &job_id) {
  std::string data(kUniqueBytesLength, 0);
  FillNil(&data);
  std::copy_n(job_id.Data(), JobID::kLength, std::back_inserter(data));
  RAY_CHECK(data.size() == kLength);
  return ActorID::FromBinary(data);
}

JobID ActorID::JobId() const {
  RAY_CHECK(!IsNil());
  return JobID::FromBinary(std::string(
      reinterpret_cast<const char *>(this->Data() + kUniqueBytesLength), JobID::kLength));
}

TaskID TaskID::ForDriverTask(const JobID &job_id) {
  std::string data(kUniqueBytesLength, 0);
  FillNil(&data);
  const auto dummy_actor_id = ActorID::NilFromJob(job_id);
  std::copy_n(dummy_actor_id.Data(), ActorID::kLength, std::back_inserter(data));
  RAY_CHECK(data.size() == TaskID::kLength);
  return TaskID::FromBinary(data);
}

TaskID TaskID::FromRandom(const JobID &job_id) {
  std::string data(kLength - JobID::kLength, 0);
  FillRandom(&data);
  std::copy_n(job_id.Data(), JobID::kLength, std::back_inserter(data));
  return TaskID::FromBinary(data);
}

TaskID TaskID::ForActorCreationTask(const ActorID &actor_id) {
  std::string data(kUniqueBytesLength, 0);
  FillNil(&data);
  std::copy_n(actor_id.Data(), ActorID::kLength, std::back_inserter(data));
  RAY_CHECK(data.size() == TaskID::kLength);
  return TaskID::FromBinary(data);
}

TaskID TaskID::ForActorTask(const JobID &job_id, const TaskID &parent_task_id,
                            size_t parent_task_counter, const ActorID &actor_id) {
  std::string data = GenerateUniqueBytes(job_id, parent_task_id, parent_task_counter, 0,
                                         TaskID::kUniqueBytesLength);
  std::copy_n(actor_id.Data(), ActorID::kLength, std::back_inserter(data));
  RAY_CHECK(data.size() == TaskID::kLength);
  return TaskID::FromBinary(data);
}

TaskID TaskID::ForNormalTask(const JobID &job_id, const TaskID &parent_task_id,
                             size_t parent_task_counter) {
  std::string data = GenerateUniqueBytes(job_id, parent_task_id, parent_task_counter, 0,
                                         TaskID::kUniqueBytesLength);
  const auto dummy_actor_id = ActorID::NilFromJob(job_id);
  std::copy_n(dummy_actor_id.Data(), ActorID::kLength, std::back_inserter(data));
  RAY_CHECK(data.size() == TaskID::kLength);
  return TaskID::FromBinary(data);
}

TaskID TaskID::ForExecutionAttempt(const TaskID &task_id, uint64_t attempt_number) {
  std::string data_str;
  std::copy_n(task_id.Data(), TaskID::kLength, std::back_inserter(data_str));
  static_assert(TaskID::kUniqueBytesLength >= 8, "TaskID must have at least 64 bits");
  auto data = reinterpret_cast<uint64_t *>(data_str.data());
  // Zero out the low byte for readability.
  uint64_t mask = 0xFFFFFFFFFFFFFF00;
<<<<<<< HEAD
  data[0] = data[0] & mask;
=======
  data[0] &= mask;
>>>>>>> 0dbe4b3a
  // Add attempt number to the task ID unique bytes.
  (*data) += attempt_number;
  return TaskID::FromBinary(data_str);
}

ActorID TaskID::ActorId() const {
  return ActorID::FromBinary(std::string(
      reinterpret_cast<const char *>(id_ + kUniqueBytesLength), ActorID::Size()));
}

JobID TaskID::JobId() const { return ActorId().JobId(); }

TaskID TaskID::ComputeDriverTaskId(const WorkerID &driver_id) {
  std::string driver_id_str = driver_id.Binary();
  driver_id_str.resize(Size());
  return TaskID::FromBinary(driver_id_str);
}

TaskID ObjectID::TaskId() const {
  return TaskID::FromBinary(
      std::string(reinterpret_cast<const char *>(id_), TaskID::Size()));
}

ObjectIDIndexType ObjectID::ObjectIndex() const {
  ObjectIDIndexType index;
  std::memcpy(&index, id_ + TaskID::kLength, sizeof(index));
  return index;
}

ObjectID ObjectID::FromIndex(const TaskID &task_id, ObjectIDIndexType index) {
  RAY_CHECK(index >= 1 && index <= kMaxObjectIndex) << "index=" << index;

  return GenerateObjectId(task_id.Binary(), index);
}

ObjectID ObjectID::FromRandom() {
  std::vector<uint8_t> task_id_bytes(TaskID::kLength, 0x0);
  FillRandom(&task_id_bytes);

  return GenerateObjectId(std::string(
      reinterpret_cast<const char *>(task_id_bytes.data()), task_id_bytes.size()));
}

ObjectID ObjectID::ForActorHandle(const ActorID &actor_id) {
  return ObjectID::FromIndex(TaskID::ForActorCreationTask(actor_id),
                             /*return_index=*/1);
}

bool ObjectID::IsActorID(const ObjectID &object_id) {
  for (size_t i = 0; i < (TaskID::kLength - ActorID::kLength); ++i) {
    if (object_id.id_[i] != 0xff) {
      return false;
    }
  }
  return true;
}

ActorID ObjectID::ToActorID(const ObjectID &object_id) {
  auto beg = reinterpret_cast<const char *>(object_id.id_) + ObjectID::kLength -
             ActorID::kLength - ObjectID::kIndexBytesLength;
  std::string actor_id(beg, beg + ActorID::kLength);
  return ActorID::FromBinary(actor_id);
}

ObjectID ObjectID::GenerateObjectId(const std::string &task_id_binary,
                                    ObjectIDIndexType object_index) {
  RAY_CHECK(task_id_binary.size() == TaskID::Size());
  ObjectID ret;
  std::memcpy(ret.id_, task_id_binary.c_str(), TaskID::kLength);
  std::memcpy(ret.id_ + TaskID::kLength, &object_index, sizeof(object_index));
  return ret;
}

JobID JobID::FromInt(uint32_t value) {
  std::vector<uint8_t> data(JobID::Size(), 0);
  std::memcpy(data.data(), &value, JobID::Size());
  return JobID::FromBinary(
      std::string(reinterpret_cast<const char *>(data.data()), data.size()));
}

uint32_t JobID::ToInt() {
  uint32_t value;
  std::memcpy(&value, &id_, JobID::Size());
  return value;
}

#define ID_OSTREAM_OPERATOR(id_type)                              \
  std::ostream &operator<<(std::ostream &os, const id_type &id) { \
    if (id.IsNil()) {                                             \
      os << "NIL_ID";                                             \
    } else {                                                      \
      os << id.Hex();                                             \
    }                                                             \
    return os;                                                    \
  }

ID_OSTREAM_OPERATOR(UniqueID);
ID_OSTREAM_OPERATOR(JobID);
ID_OSTREAM_OPERATOR(ActorID);
ID_OSTREAM_OPERATOR(TaskID);
ID_OSTREAM_OPERATOR(ObjectID);
ID_OSTREAM_OPERATOR(PlacementGroupID);
}  // namespace ray<|MERGE_RESOLUTION|>--- conflicted
+++ resolved
@@ -201,11 +201,7 @@
   auto data = reinterpret_cast<uint64_t *>(data_str.data());
   // Zero out the low byte for readability.
   uint64_t mask = 0xFFFFFFFFFFFFFF00;
-<<<<<<< HEAD
-  data[0] = data[0] & mask;
-=======
   data[0] &= mask;
->>>>>>> 0dbe4b3a
   // Add attempt number to the task ID unique bytes.
   (*data) += attempt_number;
   return TaskID::FromBinary(data_str);
