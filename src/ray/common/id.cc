// Copyright 2017 The Ray Authors.
//
// Licensed under the Apache License, Version 2.0 (the "License");
// you may not use this file except in compliance with the License.
// You may obtain a copy of the License at
//
//  http://www.apache.org/licenses/LICENSE-2.0
//
// Unless required by applicable law or agreed to in writing, software
// distributed under the License is distributed on an "AS IS" BASIS,
// WITHOUT WARRANTIES OR CONDITIONS OF ANY KIND, either express or implied.
// See the License for the specific language governing permissions and
// limitations under the License.

#include "ray/common/id.h"

#include <limits.h>

#include <algorithm>
#include <chrono>
#include <mutex>
#include <random>
#include <string>

#include "absl/time/clock.h"
#include "ray/common/constants.h"
#include "ray/common/status.h"
#include "ray/util/macros.h"
#include "ray/util/util.h"

extern "C" {
#include "ray/thirdparty/sha256.h"
}

// Definitions for computing hash digests.
#define DIGEST_SIZE SHA256_BLOCK_SIZE

namespace ray {

uint64_t MurmurHash64A(const void *key, int len, unsigned int seed);

/// A helper function to generate the unique bytes by hash.
__suppress_ubsan__("undefined") std::string
    GenerateUniqueBytes(const JobID &job_id,
                        const TaskID &parent_task_id,
                        size_t parent_task_counter,
                        size_t extra_bytes,
                        size_t length) {
  RAY_CHECK(length <= DIGEST_SIZE);
  SHA256_CTX ctx;
  sha256_init(&ctx);
  sha256_update(&ctx, reinterpret_cast<const BYTE *>(job_id.Data()), job_id.Size());
  sha256_update(
      &ctx, reinterpret_cast<const BYTE *>(parent_task_id.Data()), parent_task_id.Size());
  sha256_update(&ctx, (const BYTE *)&parent_task_counter, sizeof(parent_task_counter));
  if (extra_bytes > 0) {
    sha256_update(&ctx, (const BYTE *)&extra_bytes, sizeof(extra_bytes));
  }

  BYTE buff[DIGEST_SIZE];
  sha256_final(&ctx, buff);
  return std::string(buff, buff + length);
}

template <typename T>
void FillNil(T *data) {
  RAY_CHECK(data != nullptr);
  for (size_t i = 0; i < data->size(); i++) {
    (*data)[i] = static_cast<uint8_t>(0xFF);
  }
}

WorkerID ComputeDriverIdFromJob(const JobID &job_id) {
  std::string data(WorkerID::Size(), '\0');
  std::memcpy(data.data(), job_id.Data(), JobID::Size());
  std::fill_n(data.data() + JobID::Size(),
              WorkerID::Size() - JobID::Size(),
              static_cast<char>(0xFF));
  return WorkerID::FromBinary(data);
}

// This code is from https://sites.google.com/site/murmurhash/
// and is public domain.
__suppress_ubsan__("undefined") uint64_t
    MurmurHash64A(const void *key, int len, unsigned int seed) {
  const uint64_t m = 0xc6a4a7935bd1e995;
  const int r = 47;

  uint64_t h = seed ^ (len * m);

  const uint64_t *data = reinterpret_cast<const uint64_t *>(key);
  const uint64_t *end = data + (len / 8);

  while (data != end) {
    uint64_t k = *data++;

    k *= m;
    k ^= k >> r;
    k *= m;

    h ^= k;
    h *= m;
  }

  const unsigned char *data2 = reinterpret_cast<const unsigned char *>(data);

  switch (len & 7) {
  case 7:
<<<<<<< HEAD
    h ^= static_cast<uint64_t>(data2[6]) << 48;
  case 6:
    h ^= static_cast<uint64_t>(data2[5]) << 40;
  case 5:
    h ^= static_cast<uint64_t>(data2[4]) << 32;
  case 4:
    h ^= static_cast<uint64_t>(data2[3]) << 24;
  case 3:
    h ^= static_cast<uint64_t>(data2[2]) << 16;
  case 2:
    h ^= static_cast<uint64_t>(data2[1]) << 8;
=======
    h ^= uint64_t(data2[6]) << 48;
    [[fallthrough]];
  case 6:
    h ^= uint64_t(data2[5]) << 40;
    [[fallthrough]];
  case 5:
    h ^= uint64_t(data2[4]) << 32;
    [[fallthrough]];
  case 4:
    h ^= uint64_t(data2[3]) << 24;
    [[fallthrough]];
  case 3:
    h ^= uint64_t(data2[2]) << 16;
    [[fallthrough]];
  case 2:
    h ^= uint64_t(data2[1]) << 8;
    [[fallthrough]];
>>>>>>> 21bc4528
  case 1:
    h ^= static_cast<uint64_t>(data2[0]);
    h *= m;
  };

  h ^= h >> r;
  h *= m;
  h ^= h >> r;

  return h;
}

ActorID ActorID::Of(const JobID &job_id,
                    const TaskID &parent_task_id,
                    const size_t parent_task_counter) {
  // NOTE(swang): Include the current time in the hash for the actor ID so that
  // we avoid duplicating a previous actor ID, which is not allowed by the GCS.
  // See https://github.com/ray-project/ray/issues/10481.
  auto data = GenerateUniqueBytes(job_id,
                                  parent_task_id,
                                  parent_task_counter,
                                  absl::GetCurrentTimeNanos(),
                                  ActorID::kUniqueBytesLength);
  std::copy_n(job_id.Data(), JobID::kLength, std::back_inserter(data));
  RAY_CHECK(data.size() == kLength);
  return ActorID::FromBinary(data);
}

ActorID ActorID::NilFromJob(const JobID &job_id) {
  std::string data(kUniqueBytesLength, 0);
  FillNil(&data);
  std::copy_n(job_id.Data(), JobID::kLength, std::back_inserter(data));
  RAY_CHECK(data.size() == kLength);
  return ActorID::FromBinary(data);
}

JobID ActorID::JobId() const {
  RAY_CHECK(!IsNil());
  return JobID::FromBinary(std::string(
      reinterpret_cast<const char *>(this->Data() + kUniqueBytesLength), JobID::kLength));
}

TaskID TaskID::ForDriverTask(const JobID &job_id) {
  std::string data(kUniqueBytesLength, 0);
  FillNil(&data);
  const auto dummy_actor_id = ActorID::NilFromJob(job_id);
  std::copy_n(dummy_actor_id.Data(), ActorID::kLength, std::back_inserter(data));
  RAY_CHECK(data.size() == TaskID::kLength);
  return TaskID::FromBinary(data);
}

TaskID TaskID::FromRandom(const JobID &job_id) {
  std::string data(kLength - JobID::kLength, 0);
  FillRandom(&data);
  std::copy_n(job_id.Data(), JobID::kLength, std::back_inserter(data));
  return TaskID::FromBinary(data);
}

TaskID TaskID::ForActorCreationTask(const ActorID &actor_id) {
  std::string data(kUniqueBytesLength, 0);
  FillNil(&data);
  std::copy_n(actor_id.Data(), ActorID::kLength, std::back_inserter(data));
  RAY_CHECK(data.size() == TaskID::kLength);
  return TaskID::FromBinary(data);
}

TaskID TaskID::ForActorTask(const JobID &job_id,
                            const TaskID &parent_task_id,
                            size_t parent_task_counter,
                            const ActorID &actor_id) {
  std::string data = GenerateUniqueBytes(
      job_id, parent_task_id, parent_task_counter, 0, TaskID::kUniqueBytesLength);
  std::copy_n(actor_id.Data(), ActorID::kLength, std::back_inserter(data));
  RAY_CHECK(data.size() == TaskID::kLength);
  return TaskID::FromBinary(data);
}

TaskID TaskID::ForNormalTask(const JobID &job_id,
                             const TaskID &parent_task_id,
                             size_t parent_task_counter) {
  std::string data = GenerateUniqueBytes(
      job_id, parent_task_id, parent_task_counter, 0, TaskID::kUniqueBytesLength);
  const auto dummy_actor_id = ActorID::NilFromJob(job_id);
  std::copy_n(dummy_actor_id.Data(), ActorID::kLength, std::back_inserter(data));
  RAY_CHECK(data.size() == TaskID::kLength);
  return TaskID::FromBinary(data);
}

TaskID TaskID::ForExecutionAttempt(const TaskID &task_id, uint64_t attempt_number) {
  std::string data_str;
  std::copy_n(task_id.Data(), TaskID::kLength, std::back_inserter(data_str));
  static_assert(TaskID::kUniqueBytesLength >= 8, "TaskID must have at least 64 bits");
  auto data = reinterpret_cast<uint64_t *>(data_str.data());
  // Zero out the low byte for readability.
  uint64_t mask = 0xFFFFFFFFFFFFFF00;
  data[0] &= mask;
  // Add attempt number to the task ID unique bytes.
  (*data) += attempt_number;
  return TaskID::FromBinary(data_str);
}

ActorID TaskID::ActorId() const {
  return ActorID::FromBinary(std::string(
      reinterpret_cast<const char *>(id_ + kUniqueBytesLength), ActorID::Size()));
}

bool TaskID::IsForActorCreationTask() const {
  static std::string nil_data(kUniqueBytesLength, 0);
  FillNil(&nil_data);
  bool unique_bytes_nil = std::memcmp(id_, nil_data.data(), kUniqueBytesLength) == 0;
  bool actor_id_nil = ActorId().IsNil();
  return unique_bytes_nil && !actor_id_nil;
}

JobID TaskID::JobId() const { return ActorId().JobId(); }

TaskID TaskID::ComputeDriverTaskId(const WorkerID &driver_id) {
  std::string driver_id_str = driver_id.Binary();
  driver_id_str.resize(Size());
  return TaskID::FromBinary(driver_id_str);
}

TaskID ObjectID::TaskId() const {
  return TaskID::FromBinary(
      std::string(reinterpret_cast<const char *>(id_), TaskID::Size()));
}

ObjectIDIndexType ObjectID::ObjectIndex() const {
  ObjectIDIndexType index;
  std::memcpy(&index, id_ + TaskID::kLength, sizeof(index));
  return index;
}

ObjectID ObjectID::FromIndex(const TaskID &task_id, ObjectIDIndexType index) {
  RAY_CHECK(index >= 1 && index <= kMaxObjectIndex) << "index=" << index;

  return GenerateObjectId(task_id.Binary(), index);
}

ObjectID ObjectID::FromRandom() {
  std::string task_id_bytes(TaskID::kLength, static_cast<char>(0xFF));
  FillRandom(&task_id_bytes);
  return GenerateObjectId(task_id_bytes);
}

ObjectID ObjectID::ForActorHandle(const ActorID &actor_id) {
  return ObjectID::FromIndex(TaskID::ForActorCreationTask(actor_id),
                             /*return_index=*/1);
}

bool ObjectID::IsActorID(const ObjectID &object_id) {
  for (size_t i = 0; i < (TaskID::kLength - ActorID::kLength); ++i) {
    if (object_id.id_[i] != 0xff) {
      return false;
    }
  }
  return true;
}

ActorID ObjectID::ToActorID(const ObjectID &object_id) {
  auto beg = reinterpret_cast<const char *>(object_id.id_) + ObjectID::kLength -
             ActorID::kLength - ObjectID::kIndexBytesLength;
  std::string actor_id(beg, beg + ActorID::kLength);
  return ActorID::FromBinary(actor_id);
}

ObjectID ObjectID::GenerateObjectId(const std::string &task_id_binary,
                                    ObjectIDIndexType object_index) {
  RAY_CHECK(task_id_binary.size() == TaskID::Size());
  ObjectID ret;
  std::memcpy(ret.id_, task_id_binary.c_str(), TaskID::kLength);
  std::memcpy(ret.id_ + TaskID::kLength, &object_index, sizeof(object_index));
  return ret;
}

JobID JobID::FromInt(uint32_t value) {
  std::string data(JobID::Size(), '\0');
  std::memcpy(data.data(), &value, JobID::Size());
  return JobID::FromBinary(data);
}

uint32_t JobID::ToInt() {
  uint32_t value;
  std::memcpy(&value, &id_, JobID::Size());
  return value;
}

PlacementGroupID PlacementGroupID::Of(const JobID &job_id) {
  // No need to set transport type for a random object id.
  // No need to assign put_index/return_index bytes.
  std::string data(PlacementGroupID::kUniqueBytesLength, 0);
  FillRandom(&data);
  std::copy_n(job_id.Data(), JobID::kLength, std::back_inserter(data));
  RAY_CHECK(data.size() == kLength);
  return PlacementGroupID::FromBinary(data);
}

JobID PlacementGroupID::JobId() const {
  RAY_CHECK(!IsNil());
  return JobID::FromBinary(std::string(
      reinterpret_cast<const char *>(this->Data() + kUniqueBytesLength), JobID::kLength));
}

#define ID_OSTREAM_OPERATOR(id_type)                              \
  std::ostream &operator<<(std::ostream &os, const id_type &id) { \
    if (id.IsNil()) {                                             \
      os << "NIL_ID";                                             \
    } else {                                                      \
      os << id.Hex();                                             \
    }                                                             \
    return os;                                                    \
  }

ID_OSTREAM_OPERATOR(UniqueID);
ID_OSTREAM_OPERATOR(JobID);
ID_OSTREAM_OPERATOR(ActorID);
ID_OSTREAM_OPERATOR(TaskID);
ID_OSTREAM_OPERATOR(ObjectID);
ID_OSTREAM_OPERATOR(PlacementGroupID);

const NodeID kGCSNodeID = NodeID::FromBinary(std::string(kUniqueIDSize, 0));

}  // namespace ray<|MERGE_RESOLUTION|>--- conflicted
+++ resolved
@@ -106,19 +106,6 @@
 
   switch (len & 7) {
   case 7:
-<<<<<<< HEAD
-    h ^= static_cast<uint64_t>(data2[6]) << 48;
-  case 6:
-    h ^= static_cast<uint64_t>(data2[5]) << 40;
-  case 5:
-    h ^= static_cast<uint64_t>(data2[4]) << 32;
-  case 4:
-    h ^= static_cast<uint64_t>(data2[3]) << 24;
-  case 3:
-    h ^= static_cast<uint64_t>(data2[2]) << 16;
-  case 2:
-    h ^= static_cast<uint64_t>(data2[1]) << 8;
-=======
     h ^= uint64_t(data2[6]) << 48;
     [[fallthrough]];
   case 6:
@@ -136,7 +123,6 @@
   case 2:
     h ^= uint64_t(data2[1]) << 8;
     [[fallthrough]];
->>>>>>> 21bc4528
   case 1:
     h ^= static_cast<uint64_t>(data2[0]);
     h *= m;
