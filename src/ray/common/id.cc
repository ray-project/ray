--- conflicted
+++ resolved
@@ -1,604 +1,307 @@
-<<<<<<< HEAD
-// Copyright 2017 The Ray Authors.
-//
-// Licensed under the Apache License, Version 2.0 (the "License");
-// you may not use this file except in compliance with the License.
-// You may obtain a copy of the License at
-//
-//  http://www.apache.org/licenses/LICENSE-2.0
-//
-// Unless required by applicable law or agreed to in writing, software
-// distributed under the License is distributed on an "AS IS" BASIS,
-// WITHOUT WARRANTIES OR CONDITIONS OF ANY KIND, either express or implied.
-// See the License for the specific language governing permissions and
-// limitations under the License.
-
-#include "ray/common/id.h"
-
-#include <limits.h>
-
-#include <algorithm>
-#include <chrono>
-#include <mutex>
-#include <random>
-
-#include "absl/time/clock.h"
-#include "ray/common/constants.h"
-#include "ray/common/status.h"
-#include "ray/util/macros.h"
-#include "ray/util/util.h"
-
-extern "C" {
-#include "ray/thirdparty/sha256.h"
-}
-
-// Definitions for computing hash digests.
-#define DIGEST_SIZE SHA256_BLOCK_SIZE
-
-namespace ray {
-
-uint64_t MurmurHash64A(const void *key, int len, unsigned int seed);
-
-/// A helper function to generate the unique bytes by hash.
-__suppress_ubsan__("undefined") std::string
-    GenerateUniqueBytes(const JobID &job_id, const TaskID &parent_task_id,
-                        size_t parent_task_counter, size_t extra_bytes, size_t length) {
-  RAY_CHECK(length <= DIGEST_SIZE);
-  SHA256_CTX ctx;
-  sha256_init(&ctx);
-  sha256_update(&ctx, reinterpret_cast<const BYTE *>(job_id.Data()), job_id.Size());
-  sha256_update(&ctx, reinterpret_cast<const BYTE *>(parent_task_id.Data()),
-                parent_task_id.Size());
-  sha256_update(&ctx, (const BYTE *)&parent_task_counter, sizeof(parent_task_counter));
-  if (extra_bytes > 0) {
-    sha256_update(&ctx, (const BYTE *)&extra_bytes, sizeof(extra_bytes));
-  }
-
-  BYTE buff[DIGEST_SIZE];
-  sha256_final(&ctx, buff);
-  return std::string(buff, buff + length);
-}
-
-template <typename T>
-void FillNil(T *data) {
-  RAY_CHECK(data != nullptr);
-  for (size_t i = 0; i < data->size(); i++) {
-    (*data)[i] = static_cast<uint8_t>(0xFF);
-  }
-}
-
-WorkerID ComputeDriverIdFromJob(const JobID &job_id) {
-  std::vector<uint8_t> data(WorkerID::Size(), 0);
-  std::memcpy(data.data(), job_id.Data(), JobID::Size());
-  std::fill_n(data.data() + JobID::Size(), WorkerID::Size() - JobID::Size(), 0xFF);
-  return WorkerID::FromBinary(
-      std::string(reinterpret_cast<const char *>(data.data()), data.size()));
-}
-
-// This code is from https://sites.google.com/site/murmurhash/
-// and is public domain.
-__suppress_ubsan__("undefined") uint64_t
-    MurmurHash64A(const void *key, int len, unsigned int seed) {
-  const uint64_t m = 0xc6a4a7935bd1e995;
-  const int r = 47;
-
-  uint64_t h = seed ^ (len * m);
-
-  const uint64_t *data = reinterpret_cast<const uint64_t *>(key);
-  const uint64_t *end = data + (len / 8);
-
-  while (data != end) {
-    uint64_t k = *data++;
-
-    k *= m;
-    k ^= k >> r;
-    k *= m;
-
-    h ^= k;
-    h *= m;
-  }
-
-  const unsigned char *data2 = reinterpret_cast<const unsigned char *>(data);
-
-  switch (len & 7) {
-  case 7:
-    h ^= uint64_t(data2[6]) << 48;
-  case 6:
-    h ^= uint64_t(data2[5]) << 40;
-  case 5:
-    h ^= uint64_t(data2[4]) << 32;
-  case 4:
-    h ^= uint64_t(data2[3]) << 24;
-  case 3:
-    h ^= uint64_t(data2[2]) << 16;
-  case 2:
-    h ^= uint64_t(data2[1]) << 8;
-  case 1:
-    h ^= uint64_t(data2[0]);
-    h *= m;
-  };
-
-  h ^= h >> r;
-  h *= m;
-  h ^= h >> r;
-
-  return h;
-}
-
-ActorID ActorID::Of(const JobID &job_id, const TaskID &parent_task_id,
-                    const size_t parent_task_counter) {
-  // NOTE(swang): Include the current time in the hash for the actor ID so that
-  // we avoid duplicating a previous actor ID, which is not allowed by the GCS.
-  // See https://github.com/ray-project/ray/issues/10481.
-  auto data =
-      GenerateUniqueBytes(job_id, parent_task_id, parent_task_counter,
-                          absl::GetCurrentTimeNanos(), ActorID::kUniqueBytesLength);
-  std::copy_n(job_id.Data(), JobID::kLength, std::back_inserter(data));
-  RAY_CHECK(data.size() == kLength);
-  return ActorID::FromBinary(data);
-}
-
-ActorID ActorID::NilFromJob(const JobID &job_id) {
-  std::string data(kUniqueBytesLength, 0);
-  FillNil(&data);
-  std::copy_n(job_id.Data(), JobID::kLength, std::back_inserter(data));
-  RAY_CHECK(data.size() == kLength);
-  return ActorID::FromBinary(data);
-}
-
-JobID ActorID::JobId() const {
-  RAY_CHECK(!IsNil());
-  return JobID::FromBinary(std::string(
-      reinterpret_cast<const char *>(this->Data() + kUniqueBytesLength), JobID::kLength));
-}
-
-TaskID TaskID::ForDriverTask(const JobID &job_id) {
-  std::string data(kUniqueBytesLength, 0);
-  FillNil(&data);
-  const auto dummy_actor_id = ActorID::NilFromJob(job_id);
-  std::copy_n(dummy_actor_id.Data(), ActorID::kLength, std::back_inserter(data));
-  RAY_CHECK(data.size() == TaskID::kLength);
-  return TaskID::FromBinary(data);
-}
-
-TaskID TaskID::FromRandom(const JobID &job_id) {
-  std::string data(kLength - JobID::kLength, 0);
-  FillRandom(&data);
-  std::copy_n(job_id.Data(), JobID::kLength, std::back_inserter(data));
-  return TaskID::FromBinary(data);
-}
-
-TaskID TaskID::ForActorCreationTask(const ActorID &actor_id) {
-  std::string data(kUniqueBytesLength, 0);
-  FillNil(&data);
-  std::copy_n(actor_id.Data(), ActorID::kLength, std::back_inserter(data));
-  RAY_CHECK(data.size() == TaskID::kLength);
-  return TaskID::FromBinary(data);
-}
-
-TaskID TaskID::ForActorTask(const JobID &job_id, const TaskID &parent_task_id,
-                            size_t parent_task_counter, const ActorID &actor_id) {
-  std::string data = GenerateUniqueBytes(job_id, parent_task_id, parent_task_counter, 0,
-                                         TaskID::kUniqueBytesLength);
-  std::copy_n(actor_id.Data(), ActorID::kLength, std::back_inserter(data));
-  RAY_CHECK(data.size() == TaskID::kLength);
-  return TaskID::FromBinary(data);
-}
-
-TaskID TaskID::ForNormalTask(const JobID &job_id, const TaskID &parent_task_id,
-                             size_t parent_task_counter) {
-  std::string data = GenerateUniqueBytes(job_id, parent_task_id, parent_task_counter, 0,
-                                         TaskID::kUniqueBytesLength);
-  const auto dummy_actor_id = ActorID::NilFromJob(job_id);
-  std::copy_n(dummy_actor_id.Data(), ActorID::kLength, std::back_inserter(data));
-  RAY_CHECK(data.size() == TaskID::kLength);
-  return TaskID::FromBinary(data);
-}
-
-ActorID TaskID::ActorId() const {
-  return ActorID::FromBinary(std::string(
-      reinterpret_cast<const char *>(id_ + kUniqueBytesLength), ActorID::Size()));
-}
-
-JobID TaskID::JobId() const { return ActorId().JobId(); }
-
-TaskID TaskID::ComputeDriverTaskId(const WorkerID &driver_id) {
-  std::string driver_id_str = driver_id.Binary();
-  driver_id_str.resize(Size());
-  return TaskID::FromBinary(driver_id_str);
-}
-
-TaskID ObjectID::TaskId() const {
-  return TaskID::FromBinary(
-      std::string(reinterpret_cast<const char *>(id_), TaskID::Size()));
-}
-
-ObjectIDIndexType ObjectID::ObjectIndex() const {
-  ObjectIDIndexType index;
-  std::memcpy(&index, id_ + TaskID::kLength, sizeof(index));
-  return index;
-}
-
-ObjectID ObjectID::FromIndex(const TaskID &task_id, ObjectIDIndexType index) {
-  RAY_CHECK(index >= 1 && index <= kMaxObjectIndex) << "index=" << index;
-
-  return GenerateObjectId(task_id.Binary(), index);
-}
-
-ObjectID ObjectID::FromRandom() {
-  std::vector<uint8_t> task_id_bytes(TaskID::kLength, 0x0);
-  FillRandom(&task_id_bytes);
-
-  return GenerateObjectId(std::string(
-      reinterpret_cast<const char *>(task_id_bytes.data()), task_id_bytes.size()));
-}
-
-ObjectID ObjectID::ForActorHandle(const ActorID &actor_id) {
-  return ObjectID::FromIndex(TaskID::ForActorCreationTask(actor_id),
-                             /*return_index=*/1);
-}
-
-bool ObjectID::IsActorID(const ObjectID &object_id) {
-  for (size_t i = 0; i < (TaskID::kLength - ActorID::kLength); ++i) {
-    if (object_id.id_[i] != 0xff) {
-      return false;
-    }
-  }
-  return true;
-}
-
-ActorID ObjectID::ToActorID(const ObjectID &object_id) {
-  auto beg = reinterpret_cast<const char *>(object_id.id_) + ObjectID::kLength -
-             ActorID::kLength - ObjectID::kIndexBytesLength;
-  std::string actor_id(beg, beg + ActorID::kLength);
-  return ActorID::FromBinary(actor_id);
-}
-
-ObjectID ObjectID::GenerateObjectId(const std::string &task_id_binary,
-                                    ObjectIDIndexType object_index) {
-  RAY_CHECK(task_id_binary.size() == TaskID::Size());
-  ObjectID ret;
-  std::memcpy(ret.id_, task_id_binary.c_str(), TaskID::kLength);
-  std::memcpy(ret.id_ + TaskID::kLength, &object_index, sizeof(object_index));
-  return ret;
-}
-
-JobID JobID::FromInt(uint32_t value) {
-  std::vector<uint8_t> data(JobID::Size(), 0);
-  std::memcpy(data.data(), &value, JobID::Size());
-  return JobID::FromBinary(
-      std::string(reinterpret_cast<const char *>(data.data()), data.size()));
-}
-
-uint32_t JobID::ToInt() {
-  uint32_t value;
-  std::memcpy(&value, &id_, JobID::Size());
-  return value;
-}
-
-#define ID_OSTREAM_OPERATOR(id_type)                              \
-  std::ostream &operator<<(std::ostream &os, const id_type &id) { \
-    if (id.IsNil()) {                                             \
-      os << "NIL_ID";                                             \
-    } else {                                                      \
-      os << id.Hex();                                             \
-    }                                                             \
-    return os;                                                    \
-  }
-
-ID_OSTREAM_OPERATOR(UniqueID);
-ID_OSTREAM_OPERATOR(JobID);
-ID_OSTREAM_OPERATOR(ActorID);
-ID_OSTREAM_OPERATOR(TaskID);
-ID_OSTREAM_OPERATOR(ObjectID);
-ID_OSTREAM_OPERATOR(PlacementGroupID);
-}  // namespace ray
-=======
-// Copyright 2017 The Ray Authors.
-//
-// Licensed under the Apache License, Version 2.0 (the "License");
-// you may not use this file except in compliance with the License.
-// You may obtain a copy of the License at
-//
-//  http://www.apache.org/licenses/LICENSE-2.0
-//
-// Unless required by applicable law or agreed to in writing, software
-// distributed under the License is distributed on an "AS IS" BASIS,
-// WITHOUT WARRANTIES OR CONDITIONS OF ANY KIND, either express or implied.
-// See the License for the specific language governing permissions and
-// limitations under the License.
-
-#include "ray/common/id.h"
-
-#include <limits.h>
-
-#include <algorithm>
-#include <chrono>
-#include <mutex>
-#include <random>
-
-#include "absl/time/clock.h"
-#include "ray/common/constants.h"
-#include "ray/common/status.h"
-#include "ray/util/macros.h"
-#include "ray/util/util.h"
-
-extern "C" {
-#include "ray/thirdparty/sha256.h"
-}
-
-// Definitions for computing hash digests.
-#define DIGEST_SIZE SHA256_BLOCK_SIZE
-
-namespace ray {
-
-uint64_t MurmurHash64A(const void *key, int len, unsigned int seed);
-
-/// A helper function to generate the unique bytes by hash.
-__suppress_ubsan__("undefined") std::string
-    GenerateUniqueBytes(const JobID &job_id, const TaskID &parent_task_id,
-                        size_t parent_task_counter, size_t extra_bytes, size_t length) {
-  RAY_CHECK(length <= DIGEST_SIZE);
-  SHA256_CTX ctx;
-  sha256_init(&ctx);
-  sha256_update(&ctx, reinterpret_cast<const BYTE *>(job_id.Data()), job_id.Size());
-  sha256_update(&ctx, reinterpret_cast<const BYTE *>(parent_task_id.Data()),
-                parent_task_id.Size());
-  sha256_update(&ctx, (const BYTE *)&parent_task_counter, sizeof(parent_task_counter));
-  if (extra_bytes > 0) {
-    sha256_update(&ctx, (const BYTE *)&extra_bytes, sizeof(extra_bytes));
-  }
-
-  BYTE buff[DIGEST_SIZE];
-  sha256_final(&ctx, buff);
-  return std::string(buff, buff + length);
-}
-
-template <typename T>
-void FillNil(T *data) {
-  RAY_CHECK(data != nullptr);
-  for (size_t i = 0; i < data->size(); i++) {
-    (*data)[i] = static_cast<uint8_t>(0xFF);
-  }
-}
-
-WorkerID ComputeDriverIdFromJob(const JobID &job_id) {
-  std::vector<uint8_t> data(WorkerID::Size(), 0);
-  std::memcpy(data.data(), job_id.Data(), JobID::Size());
-  std::fill_n(data.data() + JobID::Size(), WorkerID::Size() - JobID::Size(), 0xFF);
-  return WorkerID::FromBinary(
-      std::string(reinterpret_cast<const char *>(data.data()), data.size()));
-}
-
-// This code is from https://sites.google.com/site/murmurhash/
-// and is public domain.
-__suppress_ubsan__("undefined") uint64_t
-    MurmurHash64A(const void *key, int len, unsigned int seed) {
-  const uint64_t m = 0xc6a4a7935bd1e995;
-  const int r = 47;
-
-  uint64_t h = seed ^ (len * m);
-
-  const uint64_t *data = reinterpret_cast<const uint64_t *>(key);
-  const uint64_t *end = data + (len / 8);
-
-  while (data != end) {
-    uint64_t k = *data++;
-
-    k *= m;
-    k ^= k >> r;
-    k *= m;
-
-    h ^= k;
-    h *= m;
-  }
-
-  const unsigned char *data2 = reinterpret_cast<const unsigned char *>(data);
-
-  switch (len & 7) {
-  case 7:
-    h ^= uint64_t(data2[6]) << 48;
-  case 6:
-    h ^= uint64_t(data2[5]) << 40;
-  case 5:
-    h ^= uint64_t(data2[4]) << 32;
-  case 4:
-    h ^= uint64_t(data2[3]) << 24;
-  case 3:
-    h ^= uint64_t(data2[2]) << 16;
-  case 2:
-    h ^= uint64_t(data2[1]) << 8;
-  case 1:
-    h ^= uint64_t(data2[0]);
-    h *= m;
-  };
-
-  h ^= h >> r;
-  h *= m;
-  h ^= h >> r;
-
-  return h;
-}
-
-ActorID ActorID::Of(const JobID &job_id, const TaskID &parent_task_id,
-                    const size_t parent_task_counter) {
-  // NOTE(swang): Include the current time in the hash for the actor ID so that
-  // we avoid duplicating a previous actor ID, which is not allowed by the GCS.
-  // See https://github.com/ray-project/ray/issues/10481.
-  auto data =
-      GenerateUniqueBytes(job_id, parent_task_id, parent_task_counter,
-                          absl::GetCurrentTimeNanos(), ActorID::kUniqueBytesLength);
-  std::copy_n(job_id.Data(), JobID::kLength, std::back_inserter(data));
-  RAY_CHECK(data.size() == kLength);
-  return ActorID::FromBinary(data);
-}
-
-ActorID ActorID::NilFromJob(const JobID &job_id) {
-  std::string data(kUniqueBytesLength, 0);
-  FillNil(&data);
-  std::copy_n(job_id.Data(), JobID::kLength, std::back_inserter(data));
-  RAY_CHECK(data.size() == kLength);
-  return ActorID::FromBinary(data);
-}
-
-JobID ActorID::JobId() const {
-  RAY_CHECK(!IsNil());
-  return JobID::FromBinary(std::string(
-      reinterpret_cast<const char *>(this->Data() + kUniqueBytesLength), JobID::kLength));
-}
-
-TaskID TaskID::ForDriverTask(const JobID &job_id) {
-  std::string data(kUniqueBytesLength, 0);
-  FillNil(&data);
-  const auto dummy_actor_id = ActorID::NilFromJob(job_id);
-  std::copy_n(dummy_actor_id.Data(), ActorID::kLength, std::back_inserter(data));
-  RAY_CHECK(data.size() == TaskID::kLength);
-  return TaskID::FromBinary(data);
-}
-
-TaskID TaskID::FromRandom(const JobID &job_id) {
-  std::string data(kLength - JobID::kLength, 0);
-  FillRandom(&data);
-  std::copy_n(job_id.Data(), JobID::kLength, std::back_inserter(data));
-  return TaskID::FromBinary(data);
-}
-
-TaskID TaskID::ForActorCreationTask(const ActorID &actor_id) {
-  std::string data(kUniqueBytesLength, 0);
-  FillNil(&data);
-  std::copy_n(actor_id.Data(), ActorID::kLength, std::back_inserter(data));
-  RAY_CHECK(data.size() == TaskID::kLength);
-  return TaskID::FromBinary(data);
-}
-
-TaskID TaskID::ForActorTask(const JobID &job_id, const TaskID &parent_task_id,
-                            size_t parent_task_counter, const ActorID &actor_id) {
-  std::string data = GenerateUniqueBytes(job_id, parent_task_id, parent_task_counter, 0,
-                                         TaskID::kUniqueBytesLength);
-  std::copy_n(actor_id.Data(), ActorID::kLength, std::back_inserter(data));
-  RAY_CHECK(data.size() == TaskID::kLength);
-  return TaskID::FromBinary(data);
-}
-
-TaskID TaskID::ForNormalTask(const JobID &job_id, const TaskID &parent_task_id,
-                             size_t parent_task_counter) {
-  std::string data = GenerateUniqueBytes(job_id, parent_task_id, parent_task_counter, 0,
-                                         TaskID::kUniqueBytesLength);
-  const auto dummy_actor_id = ActorID::NilFromJob(job_id);
-  std::copy_n(dummy_actor_id.Data(), ActorID::kLength, std::back_inserter(data));
-  RAY_CHECK(data.size() == TaskID::kLength);
-  return TaskID::FromBinary(data);
-}
-
-TaskID TaskID::ForExecutionAttempt(const TaskID &task_id, uint64_t attempt_number) {
-  std::string data_str;
-  std::copy_n(task_id.Data(), TaskID::kLength, std::back_inserter(data_str));
-  static_assert(TaskID::kUniqueBytesLength >= 8, "TaskID must have at least 64 bits");
-  auto data = reinterpret_cast<uint64_t *>(data_str.data());
-  // Zero out the low byte for readability.
-  uint64_t mask = 0xFFFFFFFFFFFFFF00;
-  data[0] &= mask;
-  // Add attempt number to the task ID unique bytes.
-  (*data) += attempt_number;
-  return TaskID::FromBinary(data_str);
-}
-
-ActorID TaskID::ActorId() const {
-  return ActorID::FromBinary(std::string(
-      reinterpret_cast<const char *>(id_ + kUniqueBytesLength), ActorID::Size()));
-}
-
-JobID TaskID::JobId() const { return ActorId().JobId(); }
-
-TaskID TaskID::ComputeDriverTaskId(const WorkerID &driver_id) {
-  std::string driver_id_str = driver_id.Binary();
-  driver_id_str.resize(Size());
-  return TaskID::FromBinary(driver_id_str);
-}
-
-TaskID ObjectID::TaskId() const {
-  return TaskID::FromBinary(
-      std::string(reinterpret_cast<const char *>(id_), TaskID::Size()));
-}
-
-ObjectIDIndexType ObjectID::ObjectIndex() const {
-  ObjectIDIndexType index;
-  std::memcpy(&index, id_ + TaskID::kLength, sizeof(index));
-  return index;
-}
-
-ObjectID ObjectID::FromIndex(const TaskID &task_id, ObjectIDIndexType index) {
-  RAY_CHECK(index >= 1 && index <= kMaxObjectIndex) << "index=" << index;
-
-  return GenerateObjectId(task_id.Binary(), index);
-}
-
-ObjectID ObjectID::FromRandom() {
-  std::vector<uint8_t> task_id_bytes(TaskID::kLength, 0x0);
-  FillRandom(&task_id_bytes);
-
-  return GenerateObjectId(std::string(
-      reinterpret_cast<const char *>(task_id_bytes.data()), task_id_bytes.size()));
-}
-
-ObjectID ObjectID::ForActorHandle(const ActorID &actor_id) {
-  return ObjectID::FromIndex(TaskID::ForActorCreationTask(actor_id),
-                             /*return_index=*/1);
-}
-
-bool ObjectID::IsActorID(const ObjectID &object_id) {
-  for (size_t i = 0; i < (TaskID::kLength - ActorID::kLength); ++i) {
-    if (object_id.id_[i] != 0xff) {
-      return false;
-    }
-  }
-  return true;
-}
-
-ActorID ObjectID::ToActorID(const ObjectID &object_id) {
-  auto beg = reinterpret_cast<const char *>(object_id.id_) + ObjectID::kLength -
-             ActorID::kLength - ObjectID::kIndexBytesLength;
-  std::string actor_id(beg, beg + ActorID::kLength);
-  return ActorID::FromBinary(actor_id);
-}
-
-ObjectID ObjectID::GenerateObjectId(const std::string &task_id_binary,
-                                    ObjectIDIndexType object_index) {
-  RAY_CHECK(task_id_binary.size() == TaskID::Size());
-  ObjectID ret;
-  std::memcpy(ret.id_, task_id_binary.c_str(), TaskID::kLength);
-  std::memcpy(ret.id_ + TaskID::kLength, &object_index, sizeof(object_index));
-  return ret;
-}
-
-JobID JobID::FromInt(uint32_t value) {
-  std::vector<uint8_t> data(JobID::Size(), 0);
-  std::memcpy(data.data(), &value, JobID::Size());
-  return JobID::FromBinary(
-      std::string(reinterpret_cast<const char *>(data.data()), data.size()));
-}
-
-uint32_t JobID::ToInt() {
-  uint32_t value;
-  std::memcpy(&value, &id_, JobID::Size());
-  return value;
-}
-
-#define ID_OSTREAM_OPERATOR(id_type)                              \
-  std::ostream &operator<<(std::ostream &os, const id_type &id) { \
-    if (id.IsNil()) {                                             \
-      os << "NIL_ID";                                             \
-    } else {                                                      \
-      os << id.Hex();                                             \
-    }                                                             \
-    return os;                                                    \
-  }
-
-ID_OSTREAM_OPERATOR(UniqueID);
-ID_OSTREAM_OPERATOR(JobID);
-ID_OSTREAM_OPERATOR(ActorID);
-ID_OSTREAM_OPERATOR(TaskID);
-ID_OSTREAM_OPERATOR(ObjectID);
-ID_OSTREAM_OPERATOR(PlacementGroupID);
-}  // namespace ray
->>>>>>> 19672688
+// Copyright 2017 The Ray Authors.
+//
+// Licensed under the Apache License, Version 2.0 (the "License");
+// you may not use this file except in compliance with the License.
+// You may obtain a copy of the License at
+//
+//  http://www.apache.org/licenses/LICENSE-2.0
+//
+// Unless required by applicable law or agreed to in writing, software
+// distributed under the License is distributed on an "AS IS" BASIS,
+// WITHOUT WARRANTIES OR CONDITIONS OF ANY KIND, either express or implied.
+// See the License for the specific language governing permissions and
+// limitations under the License.
+
+#include "ray/common/id.h"
+
+#include <limits.h>
+
+#include <algorithm>
+#include <chrono>
+#include <mutex>
+#include <random>
+
+#include "absl/time/clock.h"
+#include "ray/common/constants.h"
+#include "ray/common/status.h"
+#include "ray/util/macros.h"
+#include "ray/util/util.h"
+
+extern "C" {
+#include "ray/thirdparty/sha256.h"
+}
+
+// Definitions for computing hash digests.
+#define DIGEST_SIZE SHA256_BLOCK_SIZE
+
+namespace ray {
+
+uint64_t MurmurHash64A(const void *key, int len, unsigned int seed);
+
+/// A helper function to generate the unique bytes by hash.
+__suppress_ubsan__("undefined") std::string
+    GenerateUniqueBytes(const JobID &job_id, const TaskID &parent_task_id,
+                        size_t parent_task_counter, size_t extra_bytes, size_t length) {
+  RAY_CHECK(length <= DIGEST_SIZE);
+  SHA256_CTX ctx;
+  sha256_init(&ctx);
+  sha256_update(&ctx, reinterpret_cast<const BYTE *>(job_id.Data()), job_id.Size());
+  sha256_update(&ctx, reinterpret_cast<const BYTE *>(parent_task_id.Data()),
+                parent_task_id.Size());
+  sha256_update(&ctx, (const BYTE *)&parent_task_counter, sizeof(parent_task_counter));
+  if (extra_bytes > 0) {
+    sha256_update(&ctx, (const BYTE *)&extra_bytes, sizeof(extra_bytes));
+  }
+
+  BYTE buff[DIGEST_SIZE];
+  sha256_final(&ctx, buff);
+  return std::string(buff, buff + length);
+}
+
+template <typename T>
+void FillNil(T *data) {
+  RAY_CHECK(data != nullptr);
+  for (size_t i = 0; i < data->size(); i++) {
+    (*data)[i] = static_cast<uint8_t>(0xFF);
+  }
+}
+
+WorkerID ComputeDriverIdFromJob(const JobID &job_id) {
+  std::vector<uint8_t> data(WorkerID::Size(), 0);
+  std::memcpy(data.data(), job_id.Data(), JobID::Size());
+  std::fill_n(data.data() + JobID::Size(), WorkerID::Size() - JobID::Size(), 0xFF);
+  return WorkerID::FromBinary(
+      std::string(reinterpret_cast<const char *>(data.data()), data.size()));
+}
+
+// This code is from https://sites.google.com/site/murmurhash/
+// and is public domain.
+__suppress_ubsan__("undefined") uint64_t
+    MurmurHash64A(const void *key, int len, unsigned int seed) {
+  const uint64_t m = 0xc6a4a7935bd1e995;
+  const int r = 47;
+
+  uint64_t h = seed ^ (len * m);
+
+  const uint64_t *data = reinterpret_cast<const uint64_t *>(key);
+  const uint64_t *end = data + (len / 8);
+
+  while (data != end) {
+    uint64_t k = *data++;
+
+    k *= m;
+    k ^= k >> r;
+    k *= m;
+
+    h ^= k;
+    h *= m;
+  }
+
+  const unsigned char *data2 = reinterpret_cast<const unsigned char *>(data);
+
+  switch (len & 7) {
+  case 7:
+    h ^= uint64_t(data2[6]) << 48;
+  case 6:
+    h ^= uint64_t(data2[5]) << 40;
+  case 5:
+    h ^= uint64_t(data2[4]) << 32;
+  case 4:
+    h ^= uint64_t(data2[3]) << 24;
+  case 3:
+    h ^= uint64_t(data2[2]) << 16;
+  case 2:
+    h ^= uint64_t(data2[1]) << 8;
+  case 1:
+    h ^= uint64_t(data2[0]);
+    h *= m;
+  };
+
+  h ^= h >> r;
+  h *= m;
+  h ^= h >> r;
+
+  return h;
+}
+
+ActorID ActorID::Of(const JobID &job_id, const TaskID &parent_task_id,
+                    const size_t parent_task_counter) {
+  // NOTE(swang): Include the current time in the hash for the actor ID so that
+  // we avoid duplicating a previous actor ID, which is not allowed by the GCS.
+  // See https://github.com/ray-project/ray/issues/10481.
+  auto data =
+      GenerateUniqueBytes(job_id, parent_task_id, parent_task_counter,
+                          absl::GetCurrentTimeNanos(), ActorID::kUniqueBytesLength);
+  std::copy_n(job_id.Data(), JobID::kLength, std::back_inserter(data));
+  RAY_CHECK(data.size() == kLength);
+  return ActorID::FromBinary(data);
+}
+
+ActorID ActorID::NilFromJob(const JobID &job_id) {
+  std::string data(kUniqueBytesLength, 0);
+  FillNil(&data);
+  std::copy_n(job_id.Data(), JobID::kLength, std::back_inserter(data));
+  RAY_CHECK(data.size() == kLength);
+  return ActorID::FromBinary(data);
+}
+
+JobID ActorID::JobId() const {
+  RAY_CHECK(!IsNil());
+  return JobID::FromBinary(std::string(
+      reinterpret_cast<const char *>(this->Data() + kUniqueBytesLength), JobID::kLength));
+}
+
+TaskID TaskID::ForDriverTask(const JobID &job_id) {
+  std::string data(kUniqueBytesLength, 0);
+  FillNil(&data);
+  const auto dummy_actor_id = ActorID::NilFromJob(job_id);
+  std::copy_n(dummy_actor_id.Data(), ActorID::kLength, std::back_inserter(data));
+  RAY_CHECK(data.size() == TaskID::kLength);
+  return TaskID::FromBinary(data);
+}
+
+TaskID TaskID::FromRandom(const JobID &job_id) {
+  std::string data(kLength - JobID::kLength, 0);
+  FillRandom(&data);
+  std::copy_n(job_id.Data(), JobID::kLength, std::back_inserter(data));
+  return TaskID::FromBinary(data);
+}
+
+TaskID TaskID::ForActorCreationTask(const ActorID &actor_id) {
+  std::string data(kUniqueBytesLength, 0);
+  FillNil(&data);
+  std::copy_n(actor_id.Data(), ActorID::kLength, std::back_inserter(data));
+  RAY_CHECK(data.size() == TaskID::kLength);
+  return TaskID::FromBinary(data);
+}
+
+TaskID TaskID::ForActorTask(const JobID &job_id, const TaskID &parent_task_id,
+                            size_t parent_task_counter, const ActorID &actor_id) {
+  std::string data = GenerateUniqueBytes(job_id, parent_task_id, parent_task_counter, 0,
+                                         TaskID::kUniqueBytesLength);
+  std::copy_n(actor_id.Data(), ActorID::kLength, std::back_inserter(data));
+  RAY_CHECK(data.size() == TaskID::kLength);
+  return TaskID::FromBinary(data);
+}
+
+TaskID TaskID::ForNormalTask(const JobID &job_id, const TaskID &parent_task_id,
+                             size_t parent_task_counter) {
+  std::string data = GenerateUniqueBytes(job_id, parent_task_id, parent_task_counter, 0,
+                                         TaskID::kUniqueBytesLength);
+  const auto dummy_actor_id = ActorID::NilFromJob(job_id);
+  std::copy_n(dummy_actor_id.Data(), ActorID::kLength, std::back_inserter(data));
+  RAY_CHECK(data.size() == TaskID::kLength);
+  return TaskID::FromBinary(data);
+}
+
+TaskID TaskID::ForExecutionAttempt(const TaskID &task_id, uint64_t attempt_number) {
+  std::string data_str;
+  std::copy_n(task_id.Data(), TaskID::kLength, std::back_inserter(data_str));
+  static_assert(TaskID::kUniqueBytesLength >= 8, "TaskID must have at least 64 bits");
+  auto data = reinterpret_cast<uint64_t *>(data_str.data());
+  // Zero out the low byte for readability.
+  uint64_t mask = 0xFFFFFFFFFFFFFF00;
+  data[0] &= mask;
+  // Add attempt number to the task ID unique bytes.
+  (*data) += attempt_number;
+  return TaskID::FromBinary(data_str);
+}
+
+ActorID TaskID::ActorId() const {
+  return ActorID::FromBinary(std::string(
+      reinterpret_cast<const char *>(id_ + kUniqueBytesLength), ActorID::Size()));
+}
+
+JobID TaskID::JobId() const { return ActorId().JobId(); }
+
+TaskID TaskID::ComputeDriverTaskId(const WorkerID &driver_id) {
+  std::string driver_id_str = driver_id.Binary();
+  driver_id_str.resize(Size());
+  return TaskID::FromBinary(driver_id_str);
+}
+
+TaskID ObjectID::TaskId() const {
+  return TaskID::FromBinary(
+      std::string(reinterpret_cast<const char *>(id_), TaskID::Size()));
+}
+
+ObjectIDIndexType ObjectID::ObjectIndex() const {
+  ObjectIDIndexType index;
+  std::memcpy(&index, id_ + TaskID::kLength, sizeof(index));
+  return index;
+}
+
+ObjectID ObjectID::FromIndex(const TaskID &task_id, ObjectIDIndexType index) {
+  RAY_CHECK(index >= 1 && index <= kMaxObjectIndex) << "index=" << index;
+
+  return GenerateObjectId(task_id.Binary(), index);
+}
+
+ObjectID ObjectID::FromRandom() {
+  std::vector<uint8_t> task_id_bytes(TaskID::kLength, 0x0);
+  FillRandom(&task_id_bytes);
+
+  return GenerateObjectId(std::string(
+      reinterpret_cast<const char *>(task_id_bytes.data()), task_id_bytes.size()));
+}
+
+ObjectID ObjectID::ForActorHandle(const ActorID &actor_id) {
+  return ObjectID::FromIndex(TaskID::ForActorCreationTask(actor_id),
+                             /*return_index=*/1);
+}
+
+bool ObjectID::IsActorID(const ObjectID &object_id) {
+  for (size_t i = 0; i < (TaskID::kLength - ActorID::kLength); ++i) {
+    if (object_id.id_[i] != 0xff) {
+      return false;
+    }
+  }
+  return true;
+}
+
+ActorID ObjectID::ToActorID(const ObjectID &object_id) {
+  auto beg = reinterpret_cast<const char *>(object_id.id_) + ObjectID::kLength -
+             ActorID::kLength - ObjectID::kIndexBytesLength;
+  std::string actor_id(beg, beg + ActorID::kLength);
+  return ActorID::FromBinary(actor_id);
+}
+
+ObjectID ObjectID::GenerateObjectId(const std::string &task_id_binary,
+                                    ObjectIDIndexType object_index) {
+  RAY_CHECK(task_id_binary.size() == TaskID::Size());
+  ObjectID ret;
+  std::memcpy(ret.id_, task_id_binary.c_str(), TaskID::kLength);
+  std::memcpy(ret.id_ + TaskID::kLength, &object_index, sizeof(object_index));
+  return ret;
+}
+
+JobID JobID::FromInt(uint32_t value) {
+  std::vector<uint8_t> data(JobID::Size(), 0);
+  std::memcpy(data.data(), &value, JobID::Size());
+  return JobID::FromBinary(
+      std::string(reinterpret_cast<const char *>(data.data()), data.size()));
+}
+
+uint32_t JobID::ToInt() {
+  uint32_t value;
+  std::memcpy(&value, &id_, JobID::Size());
+  return value;
+}
+
+#define ID_OSTREAM_OPERATOR(id_type)                              \
+  std::ostream &operator<<(std::ostream &os, const id_type &id) { \
+    if (id.IsNil()) {                                             \
+      os << "NIL_ID";                                             \
+    } else {                                                      \
+      os << id.Hex();                                             \
+    }                                                             \
+    return os;                                                    \
+  }
+
+ID_OSTREAM_OPERATOR(UniqueID);
+ID_OSTREAM_OPERATOR(JobID);
+ID_OSTREAM_OPERATOR(ActorID);
+ID_OSTREAM_OPERATOR(TaskID);
+ID_OSTREAM_OPERATOR(ObjectID);
+ID_OSTREAM_OPERATOR(PlacementGroupID);
+}  // namespace ray