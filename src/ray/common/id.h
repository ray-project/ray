<<<<<<< HEAD
// Copyright 2017 The Ray Authors.
//
// Licensed under the Apache License, Version 2.0 (the "License");
// you may not use this file except in compliance with the License.
// You may obtain a copy of the License at
//
//  http://www.apache.org/licenses/LICENSE-2.0
//
// Unless required by applicable law or agreed to in writing, software
// distributed under the License is distributed on an "AS IS" BASIS,
// WITHOUT WARRANTIES OR CONDITIONS OF ANY KIND, either express or implied.
// See the License for the specific language governing permissions and
// limitations under the License.

#pragma once

#include <inttypes.h>
#include <limits.h>

#include <chrono>
#include <cstring>
#include <msgpack.hpp>
#include <mutex>
#include <random>
#include <string>

#include "ray/common/constants.h"
#include "ray/util/logging.h"
#include "ray/util/util.h"
#include "ray/util/visibility.h"

namespace ray {

class TaskID;
class WorkerID;
class UniqueID;
class JobID;

/// TODO(qwang): These 2 helper functions should be removed
/// once we separated the `WorkerID` from `UniqueID`.
///
/// A helper function that get the `DriverID` of the given job.
WorkerID ComputeDriverIdFromJob(const JobID &job_id);

using ObjectIDIndexType = uint32_t;
// Declaration.
uint64_t MurmurHash64A(const void *key, int len, unsigned int seed);

// Change the compiler alignment to 1 byte (default is 8).
#pragma pack(push, 1)

/// The `ID`s of Ray.
///
/// Please refer to the specification of Ray UniqueIDs.
/// https://github.com/ray-project/ray/blob/master/src/ray/design_docs/id_specification.md

template <typename T>
class BaseID {
 public:
  BaseID();
  // Warning: this can duplicate IDs after a fork() call. We assume this never happens.
  static T FromRandom();
  static T FromBinary(const std::string &binary);
  static T FromHex(const std::string &hex_str);
  static const T &Nil();
  static constexpr size_t Size() { return T::Size(); }

  size_t Hash() const;
  bool IsNil() const;
  bool operator==(const BaseID &rhs) const;
  bool operator!=(const BaseID &rhs) const;
  const uint8_t *Data() const;
  std::string Binary() const;
  std::string Hex() const;

 protected:
  BaseID(const std::string &binary) {
    RAY_CHECK(binary.size() == Size() || binary.size() == 0)
        << "expected size is " << Size() << ", but got data " << binary << " of size "
        << binary.size();
    std::memcpy(const_cast<uint8_t *>(this->Data()), binary.data(), binary.size());
  }
  // All IDs are immutable for hash evaluations. MutableData is only allow to use
  // in construction time, so this function is protected.
  uint8_t *MutableData();
  // For lazy evaluation, be careful to have one Id contained in another.
  // This hash code will be duplicated.
  mutable size_t hash_ = 0;
};

class UniqueID : public BaseID<UniqueID> {
 public:
  static constexpr size_t Size() { return kUniqueIDSize; }

  UniqueID() : BaseID() {}

  MSGPACK_DEFINE(id_);

 protected:
  UniqueID(const std::string &binary);

 protected:
  uint8_t id_[kUniqueIDSize];
};

class JobID : public BaseID<JobID> {
 public:
  static constexpr int64_t kLength = 4;

  static JobID FromInt(uint32_t value);

  uint32_t ToInt();

  static constexpr size_t Size() { return kLength; }

  // Warning: this can duplicate IDs after a fork() call. We assume this never happens.
  static JobID FromRandom() = delete;

  JobID() : BaseID() {}

  MSGPACK_DEFINE(id_);

 private:
  uint8_t id_[kLength];
};

class ActorID : public BaseID<ActorID> {
 private:
  static constexpr size_t kUniqueBytesLength = 12;

 public:
  /// Length of `ActorID` in bytes.
  static constexpr size_t kLength = kUniqueBytesLength + JobID::kLength;

  /// Size of `ActorID` in bytes.
  ///
  /// \return Size of `ActorID` in bytes.
  static constexpr size_t Size() { return kLength; }

  /// Creates an `ActorID` by hashing the given information.
  ///
  /// \param job_id The job id to which this actor belongs.
  /// \param parent_task_id The id of the task which created this actor.
  /// \param parent_task_counter The counter of the parent task.
  ///
  /// \return The random `ActorID`.
  static ActorID Of(const JobID &job_id, const TaskID &parent_task_id,
                    const size_t parent_task_counter);

  /// Creates a nil ActorID with the given job.
  ///
  /// \param job_id The job id to which this actor belongs.
  ///
  /// \return The `ActorID` with unique bytes being nil.
  static ActorID NilFromJob(const JobID &job_id);

  // Warning: this can duplicate IDs after a fork() call. We assume this never happens.
  static ActorID FromRandom() = delete;

  /// Constructor of `ActorID`.
  ActorID() : BaseID() {}

  /// Get the job id to which this actor belongs.
  ///
  /// \return The job id to which this actor belongs.
  JobID JobId() const;

  MSGPACK_DEFINE(id_);

 private:
  uint8_t id_[kLength];
};

class TaskID : public BaseID<TaskID> {
 private:
  static constexpr size_t kUniqueBytesLength = 8;

 public:
  static constexpr size_t kLength = kUniqueBytesLength + ActorID::kLength;

  TaskID() : BaseID() {}

  static constexpr size_t Size() { return kLength; }

  static TaskID ComputeDriverTaskId(const WorkerID &driver_id);

  // Warning: this can duplicate IDs after a fork() call. We assume this never happens.
  static TaskID FromRandom() = delete;

  /// The ID generated for driver task.
  static TaskID ForDriverTask(const JobID &job_id);

  /// Generate driver task id for the given job.
  static TaskID FromRandom(const JobID &job_id);

  /// Creates a TaskID for an actor creation task.
  ///
  /// \param actor_id The ID of the actor that will be created
  ///        by this actor creation task.
  ///
  /// \return The ID of the actor creation task.
  static TaskID ForActorCreationTask(const ActorID &actor_id);

  /// Creates a TaskID for actor task.
  ///
  /// \param job_id The ID of the job to which this task belongs.
  /// \param parent_task_id The ID of the parent task which submitted this task.
  /// \param parent_task_counter A count of the number of tasks submitted by the
  ///        parent task before this one.
  /// \param actor_id The ID of the actor to which this task belongs.
  ///
  /// \return The ID of the actor task.
  static TaskID ForActorTask(const JobID &job_id, const TaskID &parent_task_id,
                             size_t parent_task_counter, const ActorID &actor_id);

  /// Creates a TaskID for normal task.
  ///
  /// \param job_id The ID of the job to which this task belongs.
  /// \param parent_task_id The ID of the parent task which submitted this task.
  /// \param parent_task_counter A count of the number of tasks submitted by the
  ///        parent task before this one.
  ///
  /// \return The ID of the normal task.
  static TaskID ForNormalTask(const JobID &job_id, const TaskID &parent_task_id,
                              size_t parent_task_counter);

  /// Get the id of the actor to which this task belongs.
  ///
  /// \return The `ActorID` of the actor which creates this task.
  ActorID ActorId() const;

  /// Get the id of the job to which this task belongs.
  ///
  /// \return The `JobID` of the job which creates this task.
  JobID JobId() const;

  MSGPACK_DEFINE(id_);

 private:
  uint8_t id_[kLength];
};

class ObjectID : public BaseID<ObjectID> {
 private:
  static constexpr size_t kIndexBytesLength = sizeof(ObjectIDIndexType);

 public:
  /// The maximum number of objects that can be returned or put by a task.
  static constexpr int64_t kMaxObjectIndex = ((int64_t)1 << kObjectIdIndexSize) - 1;

  /// The length of ObjectID in bytes.
  static constexpr size_t kLength = kIndexBytesLength + TaskID::kLength;

  ObjectID() : BaseID() {}

  /// The maximum index of object.
  ///
  /// It also means the max number of objects created (put or return) by one task.
  ///
  /// \return The maximum index of object.
  static uint64_t MaxObjectIndex() { return kMaxObjectIndex; }

  static constexpr size_t Size() { return kLength; }

  /// Get the index of this object in the task that created it.
  ///
  /// \return The index of object creation according to the task that created
  /// this object.
  ObjectIDIndexType ObjectIndex() const;

  /// Compute the task ID of the task that created the object.
  ///
  /// \return The task ID of the task that created this object.
  TaskID TaskId() const;

  /// Compute the object ID of an object created by a task, either via an object put
  /// within the task or by being a task return object.
  ///
  /// \param task_id The task ID of the task that created the object.
  /// \param index The index of the object created by the task.
  ///
  /// \return The computed object ID.
  static ObjectID FromIndex(const TaskID &task_id, ObjectIDIndexType index);

  /// Create an object id randomly.
  ///
  /// Warning: this can duplicate IDs after a fork() call. We assume this
  /// never happens.
  ///
  /// \return A random object id.
  static ObjectID FromRandom();

  /// Compute the object ID that is used to track an actor's lifetime. This
  /// object does not actually have a value; it is just used for counting
  /// references (handles) to the actor.
  ///
  /// \param actor_id The ID of the actor to track.
  /// \return The computed object ID.
  static ObjectID ForActorHandle(const ActorID &actor_id);

  static bool IsActorID(const ObjectID &object_id);
  static ActorID ToActorID(const ObjectID &object_id);

  MSGPACK_DEFINE(id_);

 private:
  /// A helper method to generate an ObjectID.
  static ObjectID GenerateObjectId(const std::string &task_id_binary,
                                   ObjectIDIndexType object_index = 0);

 private:
  uint8_t id_[kLength];
};

class PlacementGroupID : public BaseID<PlacementGroupID> {
 public:
  static constexpr size_t kLength = 16;

  /// Size of `PlacementGroupID` in bytes.
  ///
  /// \return Size of `PlacementGroupID` in bytes.
  static constexpr size_t Size() { return kLength; }

  /// Constructor of `PlacementGroupID`.
  PlacementGroupID() : BaseID() {}

  MSGPACK_DEFINE(id_);

 private:
  uint8_t id_[kLength];
};

typedef std::pair<PlacementGroupID, int64_t> BundleID;

static_assert(sizeof(JobID) == JobID::kLength + sizeof(size_t),
              "JobID size is not as expected");
static_assert(sizeof(ActorID) == ActorID::kLength + sizeof(size_t),
              "ActorID size is not as expected");
static_assert(sizeof(TaskID) == TaskID::kLength + sizeof(size_t),
              "TaskID size is not as expected");
static_assert(sizeof(ObjectID) == ObjectID::kLength + sizeof(size_t),
              "ObjectID size is not as expected");
static_assert(sizeof(PlacementGroupID) == PlacementGroupID::kLength + sizeof(size_t),
              "PlacementGroupID size is not as expected");

std::ostream &operator<<(std::ostream &os, const UniqueID &id);
std::ostream &operator<<(std::ostream &os, const JobID &id);
std::ostream &operator<<(std::ostream &os, const ActorID &id);
std::ostream &operator<<(std::ostream &os, const TaskID &id);
std::ostream &operator<<(std::ostream &os, const ObjectID &id);
std::ostream &operator<<(std::ostream &os, const PlacementGroupID &id);

#define DEFINE_UNIQUE_ID(type)                                                           \
  class RAY_EXPORT type : public UniqueID {                                              \
   public:                                                                               \
    explicit type(const UniqueID &from) {                                                \
      std::memcpy(&id_, from.Data(), kUniqueIDSize);                                     \
    }                                                                                    \
    type() : UniqueID() {}                                                               \
    static type FromRandom() { return type(UniqueID::FromRandom()); }                    \
    static type FromBinary(const std::string &binary) { return type(binary); }           \
    static type Nil() { return type(UniqueID::Nil()); }                                  \
    static constexpr size_t Size() { return kUniqueIDSize; }                             \
                                                                                         \
   private:                                                                              \
    explicit type(const std::string &binary) {                                           \
      RAY_CHECK(binary.size() == Size() || binary.size() == 0)                           \
          << "expected size is " << Size() << ", but got data " << binary << " of size " \
          << binary.size();                                                              \
      std::memcpy(&id_, binary.data(), binary.size());                                   \
    }                                                                                    \
  };

#include "ray/common/id_def.h"

#undef DEFINE_UNIQUE_ID

// Restore the compiler alignment to default (8 bytes).
#pragma pack(pop)

template <typename T>
BaseID<T>::BaseID() {
  // Using const_cast to directly change data is dangerous. The cached
  // hash may not be changed. This is used in construction time.
  std::fill_n(this->MutableData(), T::Size(), 0xff);
}

template <typename T>
T BaseID<T>::FromRandom() {
  std::string data(T::Size(), 0);
  FillRandom(&data);
  return T::FromBinary(data);
}

template <typename T>
T BaseID<T>::FromBinary(const std::string &binary) {
  RAY_CHECK(binary.size() == T::Size() || binary.size() == 0)
      << "expected size is " << T::Size() << ", but got data size is " << binary.size();
  T t;
  std::memcpy(t.MutableData(), binary.data(), binary.size());
  return t;
}

inline unsigned char hex_to_uchar(const char c, bool &err) {
  unsigned char num = 0;
  if (c >= '0' && c <= '9') {
    num = c - '0';
  } else if (c >= 'a' && c <= 'f') {
    num = c - 'a' + 0xa;
  } else if (c >= 'A' && c <= 'F') {
    num = c - 'A' + 0xA;
  } else {
    err = true;
  }
  return num;
}

template <typename T>
T BaseID<T>::FromHex(const std::string &hex_str) {
  T id;

  if (2 * T::Size() != hex_str.size()) {
    RAY_LOG(ERROR) << "incorrect hex string length: 2 * " << T::Size()
                   << " != " << hex_str.size() << ", hex string: " << hex_str;
    return T::Nil();
  }

  uint8_t *data = id.MutableData();
  for (size_t i = 0; i < T::Size(); i++) {
    char first = hex_str[2 * i];
    char second = hex_str[2 * i + 1];
    bool err = false;
    data[i] = (hex_to_uchar(first, err) << 4) + hex_to_uchar(second, err);
    if (err) {
      RAY_LOG(ERROR) << "incorrect hex character, hex string: " << hex_str;
      return T::Nil();
    }
  }

  return id;
}

template <typename T>
const T &BaseID<T>::Nil() {
  static const T nil_id;
  return nil_id;
}

template <typename T>
bool BaseID<T>::IsNil() const {
  static T nil_id = T::Nil();
  return *this == nil_id;
}

template <typename T>
size_t BaseID<T>::Hash() const {
  // Note(ashione): hash code lazy calculation(it's invoked every time if hash code is
  // default value 0)
  if (!hash_) {
    hash_ = MurmurHash64A(Data(), T::Size(), 0);
  }
  return hash_;
}

template <typename T>
bool BaseID<T>::operator==(const BaseID &rhs) const {
  return std::memcmp(Data(), rhs.Data(), T::Size()) == 0;
}

template <typename T>
bool BaseID<T>::operator!=(const BaseID &rhs) const {
  return !(*this == rhs);
}

template <typename T>
uint8_t *BaseID<T>::MutableData() {
  return reinterpret_cast<uint8_t *>(this) + sizeof(hash_);
}

template <typename T>
const uint8_t *BaseID<T>::Data() const {
  return reinterpret_cast<const uint8_t *>(this) + sizeof(hash_);
}

template <typename T>
std::string BaseID<T>::Binary() const {
  return std::string(reinterpret_cast<const char *>(Data()), T::Size());
}

template <typename T>
std::string BaseID<T>::Hex() const {
  constexpr char hex[] = "0123456789abcdef";
  const uint8_t *id = Data();
  std::string result;
  result.reserve(T::Size());
  for (size_t i = 0; i < T::Size(); i++) {
    unsigned int val = id[i];
    result.push_back(hex[val >> 4]);
    result.push_back(hex[val & 0xf]);
  }
  return result;
}

}  // namespace ray

namespace std {

#define DEFINE_UNIQUE_ID(type)                                           \
  template <>                                                            \
  struct hash<::ray::type> {                                             \
    size_t operator()(const ::ray::type &id) const { return id.Hash(); } \
  };                                                                     \
  template <>                                                            \
  struct hash<const ::ray::type> {                                       \
    size_t operator()(const ::ray::type &id) const { return id.Hash(); } \
  };

DEFINE_UNIQUE_ID(UniqueID);
DEFINE_UNIQUE_ID(JobID);
DEFINE_UNIQUE_ID(ActorID);
DEFINE_UNIQUE_ID(TaskID);
DEFINE_UNIQUE_ID(ObjectID);
DEFINE_UNIQUE_ID(PlacementGroupID);
#include "ray/common/id_def.h"

#undef DEFINE_UNIQUE_ID
}  // namespace std
=======
// Copyright 2017 The Ray Authors.
//
// Licensed under the Apache License, Version 2.0 (the "License");
// you may not use this file except in compliance with the License.
// You may obtain a copy of the License at
//
//  http://www.apache.org/licenses/LICENSE-2.0
//
// Unless required by applicable law or agreed to in writing, software
// distributed under the License is distributed on an "AS IS" BASIS,
// WITHOUT WARRANTIES OR CONDITIONS OF ANY KIND, either express or implied.
// See the License for the specific language governing permissions and
// limitations under the License.

#pragma once

#include <inttypes.h>
#include <limits.h>

#include <chrono>
#include <cstring>
#include <msgpack.hpp>
#include <mutex>
#include <random>
#include <string>

#include "ray/common/constants.h"
#include "ray/util/logging.h"
#include "ray/util/util.h"
#include "ray/util/visibility.h"

namespace ray {

class TaskID;
class WorkerID;
class UniqueID;
class JobID;

/// TODO(qwang): These 2 helper functions should be removed
/// once we separated the `WorkerID` from `UniqueID`.
///
/// A helper function that get the `DriverID` of the given job.
WorkerID ComputeDriverIdFromJob(const JobID &job_id);

using ObjectIDIndexType = uint32_t;
// Declaration.
uint64_t MurmurHash64A(const void *key, int len, unsigned int seed);

// Change the compiler alignment to 1 byte (default is 8).
#pragma pack(push, 1)

/// The `ID`s of Ray.
///
/// Please refer to the specification of Ray UniqueIDs.
/// https://github.com/ray-project/ray/blob/master/src/ray/design_docs/id_specification.md

template <typename T>
class BaseID {
 public:
  BaseID();
  // Warning: this can duplicate IDs after a fork() call. We assume this never happens.
  static T FromRandom();
  static T FromBinary(const std::string &binary);
  static T FromHex(const std::string &hex_str);
  static const T &Nil();
  static constexpr size_t Size() { return T::Size(); }

  size_t Hash() const;
  bool IsNil() const;
  bool operator==(const BaseID &rhs) const;
  bool operator!=(const BaseID &rhs) const;
  const uint8_t *Data() const;
  std::string Binary() const;
  std::string Hex() const;

 protected:
  BaseID(const std::string &binary) {
    RAY_CHECK(binary.size() == Size() || binary.size() == 0)
        << "expected size is " << Size() << ", but got data " << binary << " of size "
        << binary.size();
    std::memcpy(const_cast<uint8_t *>(this->Data()), binary.data(), binary.size());
  }
  // All IDs are immutable for hash evaluations. MutableData is only allow to use
  // in construction time, so this function is protected.
  uint8_t *MutableData();
  // For lazy evaluation, be careful to have one Id contained in another.
  // This hash code will be duplicated.
  mutable size_t hash_ = 0;
};

class UniqueID : public BaseID<UniqueID> {
 public:
  static constexpr size_t Size() { return kUniqueIDSize; }

  UniqueID() : BaseID() {}

  MSGPACK_DEFINE(id_);

 protected:
  UniqueID(const std::string &binary);

 protected:
  uint8_t id_[kUniqueIDSize];
};

class JobID : public BaseID<JobID> {
 public:
  static constexpr int64_t kLength = 4;

  static JobID FromInt(uint32_t value);

  uint32_t ToInt();

  static constexpr size_t Size() { return kLength; }

  // Warning: this can duplicate IDs after a fork() call. We assume this never happens.
  static JobID FromRandom() = delete;

  JobID() : BaseID() {}

  MSGPACK_DEFINE(id_);

 private:
  uint8_t id_[kLength];
};

class ActorID : public BaseID<ActorID> {
 private:
  static constexpr size_t kUniqueBytesLength = 12;

 public:
  /// Length of `ActorID` in bytes.
  static constexpr size_t kLength = kUniqueBytesLength + JobID::kLength;

  /// Size of `ActorID` in bytes.
  ///
  /// \return Size of `ActorID` in bytes.
  static constexpr size_t Size() { return kLength; }

  /// Creates an `ActorID` by hashing the given information.
  ///
  /// \param job_id The job id to which this actor belongs.
  /// \param parent_task_id The id of the task which created this actor.
  /// \param parent_task_counter The counter of the parent task.
  ///
  /// \return The random `ActorID`.
  static ActorID Of(const JobID &job_id, const TaskID &parent_task_id,
                    const size_t parent_task_counter);

  /// Creates a nil ActorID with the given job.
  ///
  /// \param job_id The job id to which this actor belongs.
  ///
  /// \return The `ActorID` with unique bytes being nil.
  static ActorID NilFromJob(const JobID &job_id);

  // Warning: this can duplicate IDs after a fork() call. We assume this never happens.
  static ActorID FromRandom() = delete;

  /// Constructor of `ActorID`.
  ActorID() : BaseID() {}

  /// Get the job id to which this actor belongs.
  ///
  /// \return The job id to which this actor belongs.
  JobID JobId() const;

  MSGPACK_DEFINE(id_);

 private:
  uint8_t id_[kLength];
};

class TaskID : public BaseID<TaskID> {
 private:
  static constexpr size_t kUniqueBytesLength = 8;

 public:
  static constexpr size_t kLength = kUniqueBytesLength + ActorID::kLength;

  TaskID() : BaseID() {}

  static constexpr size_t Size() { return kLength; }

  static TaskID ComputeDriverTaskId(const WorkerID &driver_id);

  // Warning: this can duplicate IDs after a fork() call. We assume this never happens.
  static TaskID FromRandom() = delete;

  /// The ID generated for driver task.
  static TaskID ForDriverTask(const JobID &job_id);

  /// Generate driver task id for the given job.
  static TaskID FromRandom(const JobID &job_id);

  /// Creates a TaskID for an actor creation task.
  ///
  /// \param actor_id The ID of the actor that will be created
  ///        by this actor creation task.
  ///
  /// \return The ID of the actor creation task.
  static TaskID ForActorCreationTask(const ActorID &actor_id);

  /// Creates a TaskID for actor task.
  ///
  /// \param job_id The ID of the job to which this task belongs.
  /// \param parent_task_id The ID of the parent task which submitted this task.
  /// \param parent_task_counter A count of the number of tasks submitted by the
  ///        parent task before this one.
  /// \param actor_id The ID of the actor to which this task belongs.
  ///
  /// \return The ID of the actor task.
  static TaskID ForActorTask(const JobID &job_id, const TaskID &parent_task_id,
                             size_t parent_task_counter, const ActorID &actor_id);

  /// Creates a TaskID for normal task.
  ///
  /// \param job_id The ID of the job to which this task belongs.
  /// \param parent_task_id The ID of the parent task which submitted this task.
  /// \param parent_task_counter A count of the number of tasks submitted by the
  ///        parent task before this one.
  ///
  /// \return The ID of the normal task.
  static TaskID ForNormalTask(const JobID &job_id, const TaskID &parent_task_id,
                              size_t parent_task_counter);

  /// Given a base task ID, create a task ID that represents the n-th execution
  /// of that task. This task ID should be used to seed any TaskIDs or
  /// ObjectIDs created during that task.
  /// See https://github.com/ray-project/ray/issues/20713.
  ///
  /// \param task_id The task ID generated by the task's parent.
  /// \param attempt_number The current execution number. 0 means the first
  /// execution.
  /// \return The ID of the n-th execution of the task.
  static TaskID ForExecutionAttempt(const TaskID &task_id, uint64_t attempt_number);

  /// Get the id of the actor to which this task belongs.
  ///
  /// \return The `ActorID` of the actor which creates this task.
  ActorID ActorId() const;

  /// Get the id of the job to which this task belongs.
  ///
  /// \return The `JobID` of the job which creates this task.
  JobID JobId() const;

  MSGPACK_DEFINE(id_);

 private:
  uint8_t id_[kLength];
};

class ObjectID : public BaseID<ObjectID> {
 private:
  static constexpr size_t kIndexBytesLength = sizeof(ObjectIDIndexType);

 public:
  /// The maximum number of objects that can be returned or put by a task.
  static constexpr int64_t kMaxObjectIndex = ((int64_t)1 << kObjectIdIndexSize) - 1;

  /// The length of ObjectID in bytes.
  static constexpr size_t kLength = kIndexBytesLength + TaskID::kLength;

  ObjectID() : BaseID() {}

  /// The maximum index of object.
  ///
  /// It also means the max number of objects created (put or return) by one task.
  ///
  /// \return The maximum index of object.
  static uint64_t MaxObjectIndex() { return kMaxObjectIndex; }

  static constexpr size_t Size() { return kLength; }

  /// Get the index of this object in the task that created it.
  ///
  /// \return The index of object creation according to the task that created
  /// this object.
  ObjectIDIndexType ObjectIndex() const;

  /// Compute the task ID of the task that created the object.
  ///
  /// \return The task ID of the task that created this object.
  TaskID TaskId() const;

  /// Compute the object ID of an object created by a task, either via an object put
  /// within the task or by being a task return object.
  ///
  /// \param task_id The task ID of the task that created the object.
  /// \param index The index of the object created by the task.
  ///
  /// \return The computed object ID.
  static ObjectID FromIndex(const TaskID &task_id, ObjectIDIndexType index);

  /// Create an object id randomly.
  ///
  /// Warning: this can duplicate IDs after a fork() call. We assume this
  /// never happens.
  ///
  /// \return A random object id.
  static ObjectID FromRandom();

  /// Compute the object ID that is used to track an actor's lifetime. This
  /// object does not actually have a value; it is just used for counting
  /// references (handles) to the actor.
  ///
  /// \param actor_id The ID of the actor to track.
  /// \return The computed object ID.
  static ObjectID ForActorHandle(const ActorID &actor_id);

  static bool IsActorID(const ObjectID &object_id);
  static ActorID ToActorID(const ObjectID &object_id);

  MSGPACK_DEFINE(id_);

 private:
  /// A helper method to generate an ObjectID.
  static ObjectID GenerateObjectId(const std::string &task_id_binary,
                                   ObjectIDIndexType object_index = 0);

 private:
  uint8_t id_[kLength];
};

class PlacementGroupID : public BaseID<PlacementGroupID> {
 public:
  static constexpr size_t kLength = 16;

  /// Size of `PlacementGroupID` in bytes.
  ///
  /// \return Size of `PlacementGroupID` in bytes.
  static constexpr size_t Size() { return kLength; }

  /// Constructor of `PlacementGroupID`.
  PlacementGroupID() : BaseID() {}

  MSGPACK_DEFINE(id_);

 private:
  uint8_t id_[kLength];
};

typedef std::pair<PlacementGroupID, int64_t> BundleID;

static_assert(sizeof(JobID) == JobID::kLength + sizeof(size_t),
              "JobID size is not as expected");
static_assert(sizeof(ActorID) == ActorID::kLength + sizeof(size_t),
              "ActorID size is not as expected");
static_assert(sizeof(TaskID) == TaskID::kLength + sizeof(size_t),
              "TaskID size is not as expected");
static_assert(sizeof(ObjectID) == ObjectID::kLength + sizeof(size_t),
              "ObjectID size is not as expected");
static_assert(sizeof(PlacementGroupID) == PlacementGroupID::kLength + sizeof(size_t),
              "PlacementGroupID size is not as expected");

std::ostream &operator<<(std::ostream &os, const UniqueID &id);
std::ostream &operator<<(std::ostream &os, const JobID &id);
std::ostream &operator<<(std::ostream &os, const ActorID &id);
std::ostream &operator<<(std::ostream &os, const TaskID &id);
std::ostream &operator<<(std::ostream &os, const ObjectID &id);
std::ostream &operator<<(std::ostream &os, const PlacementGroupID &id);

#define DEFINE_UNIQUE_ID(type)                                                           \
  class RAY_EXPORT type : public UniqueID {                                              \
   public:                                                                               \
    explicit type(const UniqueID &from) {                                                \
      std::memcpy(&id_, from.Data(), kUniqueIDSize);                                     \
    }                                                                                    \
    type() : UniqueID() {}                                                               \
    static type FromRandom() { return type(UniqueID::FromRandom()); }                    \
    static type FromBinary(const std::string &binary) { return type(binary); }           \
    static type Nil() { return type(UniqueID::Nil()); }                                  \
    static constexpr size_t Size() { return kUniqueIDSize; }                             \
                                                                                         \
   private:                                                                              \
    explicit type(const std::string &binary) {                                           \
      RAY_CHECK(binary.size() == Size() || binary.size() == 0)                           \
          << "expected size is " << Size() << ", but got data " << binary << " of size " \
          << binary.size();                                                              \
      std::memcpy(&id_, binary.data(), binary.size());                                   \
    }                                                                                    \
  };

#include "ray/common/id_def.h"

#undef DEFINE_UNIQUE_ID

// Restore the compiler alignment to default (8 bytes).
#pragma pack(pop)

template <typename T>
BaseID<T>::BaseID() {
  // Using const_cast to directly change data is dangerous. The cached
  // hash may not be changed. This is used in construction time.
  std::fill_n(this->MutableData(), T::Size(), 0xff);
}

template <typename T>
T BaseID<T>::FromRandom() {
  std::string data(T::Size(), 0);
  FillRandom(&data);
  return T::FromBinary(data);
}

template <typename T>
T BaseID<T>::FromBinary(const std::string &binary) {
  RAY_CHECK(binary.size() == T::Size() || binary.size() == 0)
      << "expected size is " << T::Size() << ", but got data size is " << binary.size();
  T t;
  std::memcpy(t.MutableData(), binary.data(), binary.size());
  return t;
}

inline unsigned char hex_to_uchar(const char c, bool &err) {
  unsigned char num = 0;
  if (c >= '0' && c <= '9') {
    num = c - '0';
  } else if (c >= 'a' && c <= 'f') {
    num = c - 'a' + 0xa;
  } else if (c >= 'A' && c <= 'F') {
    num = c - 'A' + 0xA;
  } else {
    err = true;
  }
  return num;
}

template <typename T>
T BaseID<T>::FromHex(const std::string &hex_str) {
  T id;

  if (2 * T::Size() != hex_str.size()) {
    RAY_LOG(ERROR) << "incorrect hex string length: 2 * " << T::Size()
                   << " != " << hex_str.size() << ", hex string: " << hex_str;
    return T::Nil();
  }

  uint8_t *data = id.MutableData();
  for (size_t i = 0; i < T::Size(); i++) {
    char first = hex_str[2 * i];
    char second = hex_str[2 * i + 1];
    bool err = false;
    data[i] = (hex_to_uchar(first, err) << 4) + hex_to_uchar(second, err);
    if (err) {
      RAY_LOG(ERROR) << "incorrect hex character, hex string: " << hex_str;
      return T::Nil();
    }
  }

  return id;
}

template <typename T>
const T &BaseID<T>::Nil() {
  static const T nil_id;
  return nil_id;
}

template <typename T>
bool BaseID<T>::IsNil() const {
  static T nil_id = T::Nil();
  return *this == nil_id;
}

template <typename T>
size_t BaseID<T>::Hash() const {
  // Note(ashione): hash code lazy calculation(it's invoked every time if hash code is
  // default value 0)
  if (!hash_) {
    hash_ = MurmurHash64A(Data(), T::Size(), 0);
  }
  return hash_;
}

template <typename T>
bool BaseID<T>::operator==(const BaseID &rhs) const {
  return std::memcmp(Data(), rhs.Data(), T::Size()) == 0;
}

template <typename T>
bool BaseID<T>::operator!=(const BaseID &rhs) const {
  return !(*this == rhs);
}

template <typename T>
uint8_t *BaseID<T>::MutableData() {
  return reinterpret_cast<uint8_t *>(this) + sizeof(hash_);
}

template <typename T>
const uint8_t *BaseID<T>::Data() const {
  return reinterpret_cast<const uint8_t *>(this) + sizeof(hash_);
}

template <typename T>
std::string BaseID<T>::Binary() const {
  return std::string(reinterpret_cast<const char *>(Data()), T::Size());
}

template <typename T>
std::string BaseID<T>::Hex() const {
  constexpr char hex[] = "0123456789abcdef";
  const uint8_t *id = Data();
  std::string result;
  result.reserve(T::Size());
  for (size_t i = 0; i < T::Size(); i++) {
    unsigned int val = id[i];
    result.push_back(hex[val >> 4]);
    result.push_back(hex[val & 0xf]);
  }
  return result;
}

}  // namespace ray

namespace std {

#define DEFINE_UNIQUE_ID(type)                                           \
  template <>                                                            \
  struct hash<::ray::type> {                                             \
    size_t operator()(const ::ray::type &id) const { return id.Hash(); } \
  };                                                                     \
  template <>                                                            \
  struct hash<const ::ray::type> {                                       \
    size_t operator()(const ::ray::type &id) const { return id.Hash(); } \
  };

DEFINE_UNIQUE_ID(UniqueID);
DEFINE_UNIQUE_ID(JobID);
DEFINE_UNIQUE_ID(ActorID);
DEFINE_UNIQUE_ID(TaskID);
DEFINE_UNIQUE_ID(ObjectID);
DEFINE_UNIQUE_ID(PlacementGroupID);
#include "ray/common/id_def.h"

#undef DEFINE_UNIQUE_ID
}  // namespace std
>>>>>>> 19672688
<|MERGE_RESOLUTION|>--- conflicted
+++ resolved
@@ -1,1068 +1,538 @@
-<<<<<<< HEAD
-// Copyright 2017 The Ray Authors.
-//
-// Licensed under the Apache License, Version 2.0 (the "License");
-// you may not use this file except in compliance with the License.
-// You may obtain a copy of the License at
-//
-//  http://www.apache.org/licenses/LICENSE-2.0
-//
-// Unless required by applicable law or agreed to in writing, software
-// distributed under the License is distributed on an "AS IS" BASIS,
-// WITHOUT WARRANTIES OR CONDITIONS OF ANY KIND, either express or implied.
-// See the License for the specific language governing permissions and
-// limitations under the License.
-
-#pragma once
-
-#include <inttypes.h>
-#include <limits.h>
-
-#include <chrono>
-#include <cstring>
-#include <msgpack.hpp>
-#include <mutex>
-#include <random>
-#include <string>
-
-#include "ray/common/constants.h"
-#include "ray/util/logging.h"
-#include "ray/util/util.h"
-#include "ray/util/visibility.h"
-
-namespace ray {
-
-class TaskID;
-class WorkerID;
-class UniqueID;
-class JobID;
-
-/// TODO(qwang): These 2 helper functions should be removed
-/// once we separated the `WorkerID` from `UniqueID`.
-///
-/// A helper function that get the `DriverID` of the given job.
-WorkerID ComputeDriverIdFromJob(const JobID &job_id);
-
-using ObjectIDIndexType = uint32_t;
-// Declaration.
-uint64_t MurmurHash64A(const void *key, int len, unsigned int seed);
-
-// Change the compiler alignment to 1 byte (default is 8).
-#pragma pack(push, 1)
-
-/// The `ID`s of Ray.
-///
-/// Please refer to the specification of Ray UniqueIDs.
-/// https://github.com/ray-project/ray/blob/master/src/ray/design_docs/id_specification.md
-
-template <typename T>
-class BaseID {
- public:
-  BaseID();
-  // Warning: this can duplicate IDs after a fork() call. We assume this never happens.
-  static T FromRandom();
-  static T FromBinary(const std::string &binary);
-  static T FromHex(const std::string &hex_str);
-  static const T &Nil();
-  static constexpr size_t Size() { return T::Size(); }
-
-  size_t Hash() const;
-  bool IsNil() const;
-  bool operator==(const BaseID &rhs) const;
-  bool operator!=(const BaseID &rhs) const;
-  const uint8_t *Data() const;
-  std::string Binary() const;
-  std::string Hex() const;
-
- protected:
-  BaseID(const std::string &binary) {
-    RAY_CHECK(binary.size() == Size() || binary.size() == 0)
-        << "expected size is " << Size() << ", but got data " << binary << " of size "
-        << binary.size();
-    std::memcpy(const_cast<uint8_t *>(this->Data()), binary.data(), binary.size());
-  }
-  // All IDs are immutable for hash evaluations. MutableData is only allow to use
-  // in construction time, so this function is protected.
-  uint8_t *MutableData();
-  // For lazy evaluation, be careful to have one Id contained in another.
-  // This hash code will be duplicated.
-  mutable size_t hash_ = 0;
-};
-
-class UniqueID : public BaseID<UniqueID> {
- public:
-  static constexpr size_t Size() { return kUniqueIDSize; }
-
-  UniqueID() : BaseID() {}
-
-  MSGPACK_DEFINE(id_);
-
- protected:
-  UniqueID(const std::string &binary);
-
- protected:
-  uint8_t id_[kUniqueIDSize];
-};
-
-class JobID : public BaseID<JobID> {
- public:
-  static constexpr int64_t kLength = 4;
-
-  static JobID FromInt(uint32_t value);
-
-  uint32_t ToInt();
-
-  static constexpr size_t Size() { return kLength; }
-
-  // Warning: this can duplicate IDs after a fork() call. We assume this never happens.
-  static JobID FromRandom() = delete;
-
-  JobID() : BaseID() {}
-
-  MSGPACK_DEFINE(id_);
-
- private:
-  uint8_t id_[kLength];
-};
-
-class ActorID : public BaseID<ActorID> {
- private:
-  static constexpr size_t kUniqueBytesLength = 12;
-
- public:
-  /// Length of `ActorID` in bytes.
-  static constexpr size_t kLength = kUniqueBytesLength + JobID::kLength;
-
-  /// Size of `ActorID` in bytes.
-  ///
-  /// \return Size of `ActorID` in bytes.
-  static constexpr size_t Size() { return kLength; }
-
-  /// Creates an `ActorID` by hashing the given information.
-  ///
-  /// \param job_id The job id to which this actor belongs.
-  /// \param parent_task_id The id of the task which created this actor.
-  /// \param parent_task_counter The counter of the parent task.
-  ///
-  /// \return The random `ActorID`.
-  static ActorID Of(const JobID &job_id, const TaskID &parent_task_id,
-                    const size_t parent_task_counter);
-
-  /// Creates a nil ActorID with the given job.
-  ///
-  /// \param job_id The job id to which this actor belongs.
-  ///
-  /// \return The `ActorID` with unique bytes being nil.
-  static ActorID NilFromJob(const JobID &job_id);
-
-  // Warning: this can duplicate IDs after a fork() call. We assume this never happens.
-  static ActorID FromRandom() = delete;
-
-  /// Constructor of `ActorID`.
-  ActorID() : BaseID() {}
-
-  /// Get the job id to which this actor belongs.
-  ///
-  /// \return The job id to which this actor belongs.
-  JobID JobId() const;
-
-  MSGPACK_DEFINE(id_);
-
- private:
-  uint8_t id_[kLength];
-};
-
-class TaskID : public BaseID<TaskID> {
- private:
-  static constexpr size_t kUniqueBytesLength = 8;
-
- public:
-  static constexpr size_t kLength = kUniqueBytesLength + ActorID::kLength;
-
-  TaskID() : BaseID() {}
-
-  static constexpr size_t Size() { return kLength; }
-
-  static TaskID ComputeDriverTaskId(const WorkerID &driver_id);
-
-  // Warning: this can duplicate IDs after a fork() call. We assume this never happens.
-  static TaskID FromRandom() = delete;
-
-  /// The ID generated for driver task.
-  static TaskID ForDriverTask(const JobID &job_id);
-
-  /// Generate driver task id for the given job.
-  static TaskID FromRandom(const JobID &job_id);
-
-  /// Creates a TaskID for an actor creation task.
-  ///
-  /// \param actor_id The ID of the actor that will be created
-  ///        by this actor creation task.
-  ///
-  /// \return The ID of the actor creation task.
-  static TaskID ForActorCreationTask(const ActorID &actor_id);
-
-  /// Creates a TaskID for actor task.
-  ///
-  /// \param job_id The ID of the job to which this task belongs.
-  /// \param parent_task_id The ID of the parent task which submitted this task.
-  /// \param parent_task_counter A count of the number of tasks submitted by the
-  ///        parent task before this one.
-  /// \param actor_id The ID of the actor to which this task belongs.
-  ///
-  /// \return The ID of the actor task.
-  static TaskID ForActorTask(const JobID &job_id, const TaskID &parent_task_id,
-                             size_t parent_task_counter, const ActorID &actor_id);
-
-  /// Creates a TaskID for normal task.
-  ///
-  /// \param job_id The ID of the job to which this task belongs.
-  /// \param parent_task_id The ID of the parent task which submitted this task.
-  /// \param parent_task_counter A count of the number of tasks submitted by the
-  ///        parent task before this one.
-  ///
-  /// \return The ID of the normal task.
-  static TaskID ForNormalTask(const JobID &job_id, const TaskID &parent_task_id,
-                              size_t parent_task_counter);
-
-  /// Get the id of the actor to which this task belongs.
-  ///
-  /// \return The `ActorID` of the actor which creates this task.
-  ActorID ActorId() const;
-
-  /// Get the id of the job to which this task belongs.
-  ///
-  /// \return The `JobID` of the job which creates this task.
-  JobID JobId() const;
-
-  MSGPACK_DEFINE(id_);
-
- private:
-  uint8_t id_[kLength];
-};
-
-class ObjectID : public BaseID<ObjectID> {
- private:
-  static constexpr size_t kIndexBytesLength = sizeof(ObjectIDIndexType);
-
- public:
-  /// The maximum number of objects that can be returned or put by a task.
-  static constexpr int64_t kMaxObjectIndex = ((int64_t)1 << kObjectIdIndexSize) - 1;
-
-  /// The length of ObjectID in bytes.
-  static constexpr size_t kLength = kIndexBytesLength + TaskID::kLength;
-
-  ObjectID() : BaseID() {}
-
-  /// The maximum index of object.
-  ///
-  /// It also means the max number of objects created (put or return) by one task.
-  ///
-  /// \return The maximum index of object.
-  static uint64_t MaxObjectIndex() { return kMaxObjectIndex; }
-
-  static constexpr size_t Size() { return kLength; }
-
-  /// Get the index of this object in the task that created it.
-  ///
-  /// \return The index of object creation according to the task that created
-  /// this object.
-  ObjectIDIndexType ObjectIndex() const;
-
-  /// Compute the task ID of the task that created the object.
-  ///
-  /// \return The task ID of the task that created this object.
-  TaskID TaskId() const;
-
-  /// Compute the object ID of an object created by a task, either via an object put
-  /// within the task or by being a task return object.
-  ///
-  /// \param task_id The task ID of the task that created the object.
-  /// \param index The index of the object created by the task.
-  ///
-  /// \return The computed object ID.
-  static ObjectID FromIndex(const TaskID &task_id, ObjectIDIndexType index);
-
-  /// Create an object id randomly.
-  ///
-  /// Warning: this can duplicate IDs after a fork() call. We assume this
-  /// never happens.
-  ///
-  /// \return A random object id.
-  static ObjectID FromRandom();
-
-  /// Compute the object ID that is used to track an actor's lifetime. This
-  /// object does not actually have a value; it is just used for counting
-  /// references (handles) to the actor.
-  ///
-  /// \param actor_id The ID of the actor to track.
-  /// \return The computed object ID.
-  static ObjectID ForActorHandle(const ActorID &actor_id);
-
-  static bool IsActorID(const ObjectID &object_id);
-  static ActorID ToActorID(const ObjectID &object_id);
-
-  MSGPACK_DEFINE(id_);
-
- private:
-  /// A helper method to generate an ObjectID.
-  static ObjectID GenerateObjectId(const std::string &task_id_binary,
-                                   ObjectIDIndexType object_index = 0);
-
- private:
-  uint8_t id_[kLength];
-};
-
-class PlacementGroupID : public BaseID<PlacementGroupID> {
- public:
-  static constexpr size_t kLength = 16;
-
-  /// Size of `PlacementGroupID` in bytes.
-  ///
-  /// \return Size of `PlacementGroupID` in bytes.
-  static constexpr size_t Size() { return kLength; }
-
-  /// Constructor of `PlacementGroupID`.
-  PlacementGroupID() : BaseID() {}
-
-  MSGPACK_DEFINE(id_);
-
- private:
-  uint8_t id_[kLength];
-};
-
-typedef std::pair<PlacementGroupID, int64_t> BundleID;
-
-static_assert(sizeof(JobID) == JobID::kLength + sizeof(size_t),
-              "JobID size is not as expected");
-static_assert(sizeof(ActorID) == ActorID::kLength + sizeof(size_t),
-              "ActorID size is not as expected");
-static_assert(sizeof(TaskID) == TaskID::kLength + sizeof(size_t),
-              "TaskID size is not as expected");
-static_assert(sizeof(ObjectID) == ObjectID::kLength + sizeof(size_t),
-              "ObjectID size is not as expected");
-static_assert(sizeof(PlacementGroupID) == PlacementGroupID::kLength + sizeof(size_t),
-              "PlacementGroupID size is not as expected");
-
-std::ostream &operator<<(std::ostream &os, const UniqueID &id);
-std::ostream &operator<<(std::ostream &os, const JobID &id);
-std::ostream &operator<<(std::ostream &os, const ActorID &id);
-std::ostream &operator<<(std::ostream &os, const TaskID &id);
-std::ostream &operator<<(std::ostream &os, const ObjectID &id);
-std::ostream &operator<<(std::ostream &os, const PlacementGroupID &id);
-
-#define DEFINE_UNIQUE_ID(type)                                                           \
-  class RAY_EXPORT type : public UniqueID {                                              \
-   public:                                                                               \
-    explicit type(const UniqueID &from) {                                                \
-      std::memcpy(&id_, from.Data(), kUniqueIDSize);                                     \
-    }                                                                                    \
-    type() : UniqueID() {}                                                               \
-    static type FromRandom() { return type(UniqueID::FromRandom()); }                    \
-    static type FromBinary(const std::string &binary) { return type(binary); }           \
-    static type Nil() { return type(UniqueID::Nil()); }                                  \
-    static constexpr size_t Size() { return kUniqueIDSize; }                             \
-                                                                                         \
-   private:                                                                              \
-    explicit type(const std::string &binary) {                                           \
-      RAY_CHECK(binary.size() == Size() || binary.size() == 0)                           \
-          << "expected size is " << Size() << ", but got data " << binary << " of size " \
-          << binary.size();                                                              \
-      std::memcpy(&id_, binary.data(), binary.size());                                   \
-    }                                                                                    \
-  };
-
-#include "ray/common/id_def.h"
-
-#undef DEFINE_UNIQUE_ID
-
-// Restore the compiler alignment to default (8 bytes).
-#pragma pack(pop)
-
-template <typename T>
-BaseID<T>::BaseID() {
-  // Using const_cast to directly change data is dangerous. The cached
-  // hash may not be changed. This is used in construction time.
-  std::fill_n(this->MutableData(), T::Size(), 0xff);
-}
-
-template <typename T>
-T BaseID<T>::FromRandom() {
-  std::string data(T::Size(), 0);
-  FillRandom(&data);
-  return T::FromBinary(data);
-}
-
-template <typename T>
-T BaseID<T>::FromBinary(const std::string &binary) {
-  RAY_CHECK(binary.size() == T::Size() || binary.size() == 0)
-      << "expected size is " << T::Size() << ", but got data size is " << binary.size();
-  T t;
-  std::memcpy(t.MutableData(), binary.data(), binary.size());
-  return t;
-}
-
-inline unsigned char hex_to_uchar(const char c, bool &err) {
-  unsigned char num = 0;
-  if (c >= '0' && c <= '9') {
-    num = c - '0';
-  } else if (c >= 'a' && c <= 'f') {
-    num = c - 'a' + 0xa;
-  } else if (c >= 'A' && c <= 'F') {
-    num = c - 'A' + 0xA;
-  } else {
-    err = true;
-  }
-  return num;
-}
-
-template <typename T>
-T BaseID<T>::FromHex(const std::string &hex_str) {
-  T id;
-
-  if (2 * T::Size() != hex_str.size()) {
-    RAY_LOG(ERROR) << "incorrect hex string length: 2 * " << T::Size()
-                   << " != " << hex_str.size() << ", hex string: " << hex_str;
-    return T::Nil();
-  }
-
-  uint8_t *data = id.MutableData();
-  for (size_t i = 0; i < T::Size(); i++) {
-    char first = hex_str[2 * i];
-    char second = hex_str[2 * i + 1];
-    bool err = false;
-    data[i] = (hex_to_uchar(first, err) << 4) + hex_to_uchar(second, err);
-    if (err) {
-      RAY_LOG(ERROR) << "incorrect hex character, hex string: " << hex_str;
-      return T::Nil();
-    }
-  }
-
-  return id;
-}
-
-template <typename T>
-const T &BaseID<T>::Nil() {
-  static const T nil_id;
-  return nil_id;
-}
-
-template <typename T>
-bool BaseID<T>::IsNil() const {
-  static T nil_id = T::Nil();
-  return *this == nil_id;
-}
-
-template <typename T>
-size_t BaseID<T>::Hash() const {
-  // Note(ashione): hash code lazy calculation(it's invoked every time if hash code is
-  // default value 0)
-  if (!hash_) {
-    hash_ = MurmurHash64A(Data(), T::Size(), 0);
-  }
-  return hash_;
-}
-
-template <typename T>
-bool BaseID<T>::operator==(const BaseID &rhs) const {
-  return std::memcmp(Data(), rhs.Data(), T::Size()) == 0;
-}
-
-template <typename T>
-bool BaseID<T>::operator!=(const BaseID &rhs) const {
-  return !(*this == rhs);
-}
-
-template <typename T>
-uint8_t *BaseID<T>::MutableData() {
-  return reinterpret_cast<uint8_t *>(this) + sizeof(hash_);
-}
-
-template <typename T>
-const uint8_t *BaseID<T>::Data() const {
-  return reinterpret_cast<const uint8_t *>(this) + sizeof(hash_);
-}
-
-template <typename T>
-std::string BaseID<T>::Binary() const {
-  return std::string(reinterpret_cast<const char *>(Data()), T::Size());
-}
-
-template <typename T>
-std::string BaseID<T>::Hex() const {
-  constexpr char hex[] = "0123456789abcdef";
-  const uint8_t *id = Data();
-  std::string result;
-  result.reserve(T::Size());
-  for (size_t i = 0; i < T::Size(); i++) {
-    unsigned int val = id[i];
-    result.push_back(hex[val >> 4]);
-    result.push_back(hex[val & 0xf]);
-  }
-  return result;
-}
-
-}  // namespace ray
-
-namespace std {
-
-#define DEFINE_UNIQUE_ID(type)                                           \
-  template <>                                                            \
-  struct hash<::ray::type> {                                             \
-    size_t operator()(const ::ray::type &id) const { return id.Hash(); } \
-  };                                                                     \
-  template <>                                                            \
-  struct hash<const ::ray::type> {                                       \
-    size_t operator()(const ::ray::type &id) const { return id.Hash(); } \
-  };
-
-DEFINE_UNIQUE_ID(UniqueID);
-DEFINE_UNIQUE_ID(JobID);
-DEFINE_UNIQUE_ID(ActorID);
-DEFINE_UNIQUE_ID(TaskID);
-DEFINE_UNIQUE_ID(ObjectID);
-DEFINE_UNIQUE_ID(PlacementGroupID);
-#include "ray/common/id_def.h"
-
-#undef DEFINE_UNIQUE_ID
-}  // namespace std
-=======
-// Copyright 2017 The Ray Authors.
-//
-// Licensed under the Apache License, Version 2.0 (the "License");
-// you may not use this file except in compliance with the License.
-// You may obtain a copy of the License at
-//
-//  http://www.apache.org/licenses/LICENSE-2.0
-//
-// Unless required by applicable law or agreed to in writing, software
-// distributed under the License is distributed on an "AS IS" BASIS,
-// WITHOUT WARRANTIES OR CONDITIONS OF ANY KIND, either express or implied.
-// See the License for the specific language governing permissions and
-// limitations under the License.
-
-#pragma once
-
-#include <inttypes.h>
-#include <limits.h>
-
-#include <chrono>
-#include <cstring>
-#include <msgpack.hpp>
-#include <mutex>
-#include <random>
-#include <string>
-
-#include "ray/common/constants.h"
-#include "ray/util/logging.h"
-#include "ray/util/util.h"
-#include "ray/util/visibility.h"
-
-namespace ray {
-
-class TaskID;
-class WorkerID;
-class UniqueID;
-class JobID;
-
-/// TODO(qwang): These 2 helper functions should be removed
-/// once we separated the `WorkerID` from `UniqueID`.
-///
-/// A helper function that get the `DriverID` of the given job.
-WorkerID ComputeDriverIdFromJob(const JobID &job_id);
-
-using ObjectIDIndexType = uint32_t;
-// Declaration.
-uint64_t MurmurHash64A(const void *key, int len, unsigned int seed);
-
-// Change the compiler alignment to 1 byte (default is 8).
-#pragma pack(push, 1)
-
-/// The `ID`s of Ray.
-///
-/// Please refer to the specification of Ray UniqueIDs.
-/// https://github.com/ray-project/ray/blob/master/src/ray/design_docs/id_specification.md
-
-template <typename T>
-class BaseID {
- public:
-  BaseID();
-  // Warning: this can duplicate IDs after a fork() call. We assume this never happens.
-  static T FromRandom();
-  static T FromBinary(const std::string &binary);
-  static T FromHex(const std::string &hex_str);
-  static const T &Nil();
-  static constexpr size_t Size() { return T::Size(); }
-
-  size_t Hash() const;
-  bool IsNil() const;
-  bool operator==(const BaseID &rhs) const;
-  bool operator!=(const BaseID &rhs) const;
-  const uint8_t *Data() const;
-  std::string Binary() const;
-  std::string Hex() const;
-
- protected:
-  BaseID(const std::string &binary) {
-    RAY_CHECK(binary.size() == Size() || binary.size() == 0)
-        << "expected size is " << Size() << ", but got data " << binary << " of size "
-        << binary.size();
-    std::memcpy(const_cast<uint8_t *>(this->Data()), binary.data(), binary.size());
-  }
-  // All IDs are immutable for hash evaluations. MutableData is only allow to use
-  // in construction time, so this function is protected.
-  uint8_t *MutableData();
-  // For lazy evaluation, be careful to have one Id contained in another.
-  // This hash code will be duplicated.
-  mutable size_t hash_ = 0;
-};
-
-class UniqueID : public BaseID<UniqueID> {
- public:
-  static constexpr size_t Size() { return kUniqueIDSize; }
-
-  UniqueID() : BaseID() {}
-
-  MSGPACK_DEFINE(id_);
-
- protected:
-  UniqueID(const std::string &binary);
-
- protected:
-  uint8_t id_[kUniqueIDSize];
-};
-
-class JobID : public BaseID<JobID> {
- public:
-  static constexpr int64_t kLength = 4;
-
-  static JobID FromInt(uint32_t value);
-
-  uint32_t ToInt();
-
-  static constexpr size_t Size() { return kLength; }
-
-  // Warning: this can duplicate IDs after a fork() call. We assume this never happens.
-  static JobID FromRandom() = delete;
-
-  JobID() : BaseID() {}
-
-  MSGPACK_DEFINE(id_);
-
- private:
-  uint8_t id_[kLength];
-};
-
-class ActorID : public BaseID<ActorID> {
- private:
-  static constexpr size_t kUniqueBytesLength = 12;
-
- public:
-  /// Length of `ActorID` in bytes.
-  static constexpr size_t kLength = kUniqueBytesLength + JobID::kLength;
-
-  /// Size of `ActorID` in bytes.
-  ///
-  /// \return Size of `ActorID` in bytes.
-  static constexpr size_t Size() { return kLength; }
-
-  /// Creates an `ActorID` by hashing the given information.
-  ///
-  /// \param job_id The job id to which this actor belongs.
-  /// \param parent_task_id The id of the task which created this actor.
-  /// \param parent_task_counter The counter of the parent task.
-  ///
-  /// \return The random `ActorID`.
-  static ActorID Of(const JobID &job_id, const TaskID &parent_task_id,
-                    const size_t parent_task_counter);
-
-  /// Creates a nil ActorID with the given job.
-  ///
-  /// \param job_id The job id to which this actor belongs.
-  ///
-  /// \return The `ActorID` with unique bytes being nil.
-  static ActorID NilFromJob(const JobID &job_id);
-
-  // Warning: this can duplicate IDs after a fork() call. We assume this never happens.
-  static ActorID FromRandom() = delete;
-
-  /// Constructor of `ActorID`.
-  ActorID() : BaseID() {}
-
-  /// Get the job id to which this actor belongs.
-  ///
-  /// \return The job id to which this actor belongs.
-  JobID JobId() const;
-
-  MSGPACK_DEFINE(id_);
-
- private:
-  uint8_t id_[kLength];
-};
-
-class TaskID : public BaseID<TaskID> {
- private:
-  static constexpr size_t kUniqueBytesLength = 8;
-
- public:
-  static constexpr size_t kLength = kUniqueBytesLength + ActorID::kLength;
-
-  TaskID() : BaseID() {}
-
-  static constexpr size_t Size() { return kLength; }
-
-  static TaskID ComputeDriverTaskId(const WorkerID &driver_id);
-
-  // Warning: this can duplicate IDs after a fork() call. We assume this never happens.
-  static TaskID FromRandom() = delete;
-
-  /// The ID generated for driver task.
-  static TaskID ForDriverTask(const JobID &job_id);
-
-  /// Generate driver task id for the given job.
-  static TaskID FromRandom(const JobID &job_id);
-
-  /// Creates a TaskID for an actor creation task.
-  ///
-  /// \param actor_id The ID of the actor that will be created
-  ///        by this actor creation task.
-  ///
-  /// \return The ID of the actor creation task.
-  static TaskID ForActorCreationTask(const ActorID &actor_id);
-
-  /// Creates a TaskID for actor task.
-  ///
-  /// \param job_id The ID of the job to which this task belongs.
-  /// \param parent_task_id The ID of the parent task which submitted this task.
-  /// \param parent_task_counter A count of the number of tasks submitted by the
-  ///        parent task before this one.
-  /// \param actor_id The ID of the actor to which this task belongs.
-  ///
-  /// \return The ID of the actor task.
-  static TaskID ForActorTask(const JobID &job_id, const TaskID &parent_task_id,
-                             size_t parent_task_counter, const ActorID &actor_id);
-
-  /// Creates a TaskID for normal task.
-  ///
-  /// \param job_id The ID of the job to which this task belongs.
-  /// \param parent_task_id The ID of the parent task which submitted this task.
-  /// \param parent_task_counter A count of the number of tasks submitted by the
-  ///        parent task before this one.
-  ///
-  /// \return The ID of the normal task.
-  static TaskID ForNormalTask(const JobID &job_id, const TaskID &parent_task_id,
-                              size_t parent_task_counter);
-
-  /// Given a base task ID, create a task ID that represents the n-th execution
-  /// of that task. This task ID should be used to seed any TaskIDs or
-  /// ObjectIDs created during that task.
-  /// See https://github.com/ray-project/ray/issues/20713.
-  ///
-  /// \param task_id The task ID generated by the task's parent.
-  /// \param attempt_number The current execution number. 0 means the first
-  /// execution.
-  /// \return The ID of the n-th execution of the task.
-  static TaskID ForExecutionAttempt(const TaskID &task_id, uint64_t attempt_number);
-
-  /// Get the id of the actor to which this task belongs.
-  ///
-  /// \return The `ActorID` of the actor which creates this task.
-  ActorID ActorId() const;
-
-  /// Get the id of the job to which this task belongs.
-  ///
-  /// \return The `JobID` of the job which creates this task.
-  JobID JobId() const;
-
-  MSGPACK_DEFINE(id_);
-
- private:
-  uint8_t id_[kLength];
-};
-
-class ObjectID : public BaseID<ObjectID> {
- private:
-  static constexpr size_t kIndexBytesLength = sizeof(ObjectIDIndexType);
-
- public:
-  /// The maximum number of objects that can be returned or put by a task.
-  static constexpr int64_t kMaxObjectIndex = ((int64_t)1 << kObjectIdIndexSize) - 1;
-
-  /// The length of ObjectID in bytes.
-  static constexpr size_t kLength = kIndexBytesLength + TaskID::kLength;
-
-  ObjectID() : BaseID() {}
-
-  /// The maximum index of object.
-  ///
-  /// It also means the max number of objects created (put or return) by one task.
-  ///
-  /// \return The maximum index of object.
-  static uint64_t MaxObjectIndex() { return kMaxObjectIndex; }
-
-  static constexpr size_t Size() { return kLength; }
-
-  /// Get the index of this object in the task that created it.
-  ///
-  /// \return The index of object creation according to the task that created
-  /// this object.
-  ObjectIDIndexType ObjectIndex() const;
-
-  /// Compute the task ID of the task that created the object.
-  ///
-  /// \return The task ID of the task that created this object.
-  TaskID TaskId() const;
-
-  /// Compute the object ID of an object created by a task, either via an object put
-  /// within the task or by being a task return object.
-  ///
-  /// \param task_id The task ID of the task that created the object.
-  /// \param index The index of the object created by the task.
-  ///
-  /// \return The computed object ID.
-  static ObjectID FromIndex(const TaskID &task_id, ObjectIDIndexType index);
-
-  /// Create an object id randomly.
-  ///
-  /// Warning: this can duplicate IDs after a fork() call. We assume this
-  /// never happens.
-  ///
-  /// \return A random object id.
-  static ObjectID FromRandom();
-
-  /// Compute the object ID that is used to track an actor's lifetime. This
-  /// object does not actually have a value; it is just used for counting
-  /// references (handles) to the actor.
-  ///
-  /// \param actor_id The ID of the actor to track.
-  /// \return The computed object ID.
-  static ObjectID ForActorHandle(const ActorID &actor_id);
-
-  static bool IsActorID(const ObjectID &object_id);
-  static ActorID ToActorID(const ObjectID &object_id);
-
-  MSGPACK_DEFINE(id_);
-
- private:
-  /// A helper method to generate an ObjectID.
-  static ObjectID GenerateObjectId(const std::string &task_id_binary,
-                                   ObjectIDIndexType object_index = 0);
-
- private:
-  uint8_t id_[kLength];
-};
-
-class PlacementGroupID : public BaseID<PlacementGroupID> {
- public:
-  static constexpr size_t kLength = 16;
-
-  /// Size of `PlacementGroupID` in bytes.
-  ///
-  /// \return Size of `PlacementGroupID` in bytes.
-  static constexpr size_t Size() { return kLength; }
-
-  /// Constructor of `PlacementGroupID`.
-  PlacementGroupID() : BaseID() {}
-
-  MSGPACK_DEFINE(id_);
-
- private:
-  uint8_t id_[kLength];
-};
-
-typedef std::pair<PlacementGroupID, int64_t> BundleID;
-
-static_assert(sizeof(JobID) == JobID::kLength + sizeof(size_t),
-              "JobID size is not as expected");
-static_assert(sizeof(ActorID) == ActorID::kLength + sizeof(size_t),
-              "ActorID size is not as expected");
-static_assert(sizeof(TaskID) == TaskID::kLength + sizeof(size_t),
-              "TaskID size is not as expected");
-static_assert(sizeof(ObjectID) == ObjectID::kLength + sizeof(size_t),
-              "ObjectID size is not as expected");
-static_assert(sizeof(PlacementGroupID) == PlacementGroupID::kLength + sizeof(size_t),
-              "PlacementGroupID size is not as expected");
-
-std::ostream &operator<<(std::ostream &os, const UniqueID &id);
-std::ostream &operator<<(std::ostream &os, const JobID &id);
-std::ostream &operator<<(std::ostream &os, const ActorID &id);
-std::ostream &operator<<(std::ostream &os, const TaskID &id);
-std::ostream &operator<<(std::ostream &os, const ObjectID &id);
-std::ostream &operator<<(std::ostream &os, const PlacementGroupID &id);
-
-#define DEFINE_UNIQUE_ID(type)                                                           \
-  class RAY_EXPORT type : public UniqueID {                                              \
-   public:                                                                               \
-    explicit type(const UniqueID &from) {                                                \
-      std::memcpy(&id_, from.Data(), kUniqueIDSize);                                     \
-    }                                                                                    \
-    type() : UniqueID() {}                                                               \
-    static type FromRandom() { return type(UniqueID::FromRandom()); }                    \
-    static type FromBinary(const std::string &binary) { return type(binary); }           \
-    static type Nil() { return type(UniqueID::Nil()); }                                  \
-    static constexpr size_t Size() { return kUniqueIDSize; }                             \
-                                                                                         \
-   private:                                                                              \
-    explicit type(const std::string &binary) {                                           \
-      RAY_CHECK(binary.size() == Size() || binary.size() == 0)                           \
-          << "expected size is " << Size() << ", but got data " << binary << " of size " \
-          << binary.size();                                                              \
-      std::memcpy(&id_, binary.data(), binary.size());                                   \
-    }                                                                                    \
-  };
-
-#include "ray/common/id_def.h"
-
-#undef DEFINE_UNIQUE_ID
-
-// Restore the compiler alignment to default (8 bytes).
-#pragma pack(pop)
-
-template <typename T>
-BaseID<T>::BaseID() {
-  // Using const_cast to directly change data is dangerous. The cached
-  // hash may not be changed. This is used in construction time.
-  std::fill_n(this->MutableData(), T::Size(), 0xff);
-}
-
-template <typename T>
-T BaseID<T>::FromRandom() {
-  std::string data(T::Size(), 0);
-  FillRandom(&data);
-  return T::FromBinary(data);
-}
-
-template <typename T>
-T BaseID<T>::FromBinary(const std::string &binary) {
-  RAY_CHECK(binary.size() == T::Size() || binary.size() == 0)
-      << "expected size is " << T::Size() << ", but got data size is " << binary.size();
-  T t;
-  std::memcpy(t.MutableData(), binary.data(), binary.size());
-  return t;
-}
-
-inline unsigned char hex_to_uchar(const char c, bool &err) {
-  unsigned char num = 0;
-  if (c >= '0' && c <= '9') {
-    num = c - '0';
-  } else if (c >= 'a' && c <= 'f') {
-    num = c - 'a' + 0xa;
-  } else if (c >= 'A' && c <= 'F') {
-    num = c - 'A' + 0xA;
-  } else {
-    err = true;
-  }
-  return num;
-}
-
-template <typename T>
-T BaseID<T>::FromHex(const std::string &hex_str) {
-  T id;
-
-  if (2 * T::Size() != hex_str.size()) {
-    RAY_LOG(ERROR) << "incorrect hex string length: 2 * " << T::Size()
-                   << " != " << hex_str.size() << ", hex string: " << hex_str;
-    return T::Nil();
-  }
-
-  uint8_t *data = id.MutableData();
-  for (size_t i = 0; i < T::Size(); i++) {
-    char first = hex_str[2 * i];
-    char second = hex_str[2 * i + 1];
-    bool err = false;
-    data[i] = (hex_to_uchar(first, err) << 4) + hex_to_uchar(second, err);
-    if (err) {
-      RAY_LOG(ERROR) << "incorrect hex character, hex string: " << hex_str;
-      return T::Nil();
-    }
-  }
-
-  return id;
-}
-
-template <typename T>
-const T &BaseID<T>::Nil() {
-  static const T nil_id;
-  return nil_id;
-}
-
-template <typename T>
-bool BaseID<T>::IsNil() const {
-  static T nil_id = T::Nil();
-  return *this == nil_id;
-}
-
-template <typename T>
-size_t BaseID<T>::Hash() const {
-  // Note(ashione): hash code lazy calculation(it's invoked every time if hash code is
-  // default value 0)
-  if (!hash_) {
-    hash_ = MurmurHash64A(Data(), T::Size(), 0);
-  }
-  return hash_;
-}
-
-template <typename T>
-bool BaseID<T>::operator==(const BaseID &rhs) const {
-  return std::memcmp(Data(), rhs.Data(), T::Size()) == 0;
-}
-
-template <typename T>
-bool BaseID<T>::operator!=(const BaseID &rhs) const {
-  return !(*this == rhs);
-}
-
-template <typename T>
-uint8_t *BaseID<T>::MutableData() {
-  return reinterpret_cast<uint8_t *>(this) + sizeof(hash_);
-}
-
-template <typename T>
-const uint8_t *BaseID<T>::Data() const {
-  return reinterpret_cast<const uint8_t *>(this) + sizeof(hash_);
-}
-
-template <typename T>
-std::string BaseID<T>::Binary() const {
-  return std::string(reinterpret_cast<const char *>(Data()), T::Size());
-}
-
-template <typename T>
-std::string BaseID<T>::Hex() const {
-  constexpr char hex[] = "0123456789abcdef";
-  const uint8_t *id = Data();
-  std::string result;
-  result.reserve(T::Size());
-  for (size_t i = 0; i < T::Size(); i++) {
-    unsigned int val = id[i];
-    result.push_back(hex[val >> 4]);
-    result.push_back(hex[val & 0xf]);
-  }
-  return result;
-}
-
-}  // namespace ray
-
-namespace std {
-
-#define DEFINE_UNIQUE_ID(type)                                           \
-  template <>                                                            \
-  struct hash<::ray::type> {                                             \
-    size_t operator()(const ::ray::type &id) const { return id.Hash(); } \
-  };                                                                     \
-  template <>                                                            \
-  struct hash<const ::ray::type> {                                       \
-    size_t operator()(const ::ray::type &id) const { return id.Hash(); } \
-  };
-
-DEFINE_UNIQUE_ID(UniqueID);
-DEFINE_UNIQUE_ID(JobID);
-DEFINE_UNIQUE_ID(ActorID);
-DEFINE_UNIQUE_ID(TaskID);
-DEFINE_UNIQUE_ID(ObjectID);
-DEFINE_UNIQUE_ID(PlacementGroupID);
-#include "ray/common/id_def.h"
-
-#undef DEFINE_UNIQUE_ID
-}  // namespace std
->>>>>>> 19672688
+// Copyright 2017 The Ray Authors.
+//
+// Licensed under the Apache License, Version 2.0 (the "License");
+// you may not use this file except in compliance with the License.
+// You may obtain a copy of the License at
+//
+//  http://www.apache.org/licenses/LICENSE-2.0
+//
+// Unless required by applicable law or agreed to in writing, software
+// distributed under the License is distributed on an "AS IS" BASIS,
+// WITHOUT WARRANTIES OR CONDITIONS OF ANY KIND, either express or implied.
+// See the License for the specific language governing permissions and
+// limitations under the License.
+
+#pragma once
+
+#include <inttypes.h>
+#include <limits.h>
+
+#include <chrono>
+#include <cstring>
+#include <msgpack.hpp>
+#include <mutex>
+#include <random>
+#include <string>
+
+#include "ray/common/constants.h"
+#include "ray/util/logging.h"
+#include "ray/util/util.h"
+#include "ray/util/visibility.h"
+
+namespace ray {
+
+class TaskID;
+class WorkerID;
+class UniqueID;
+class JobID;
+
+/// TODO(qwang): These 2 helper functions should be removed
+/// once we separated the `WorkerID` from `UniqueID`.
+///
+/// A helper function that get the `DriverID` of the given job.
+WorkerID ComputeDriverIdFromJob(const JobID &job_id);
+
+using ObjectIDIndexType = uint32_t;
+// Declaration.
+uint64_t MurmurHash64A(const void *key, int len, unsigned int seed);
+
+// Change the compiler alignment to 1 byte (default is 8).
+#pragma pack(push, 1)
+
+/// The `ID`s of Ray.
+///
+/// Please refer to the specification of Ray UniqueIDs.
+/// https://github.com/ray-project/ray/blob/master/src/ray/design_docs/id_specification.md
+
+template <typename T>
+class BaseID {
+ public:
+  BaseID();
+  // Warning: this can duplicate IDs after a fork() call. We assume this never happens.
+  static T FromRandom();
+  static T FromBinary(const std::string &binary);
+  static T FromHex(const std::string &hex_str);
+  static const T &Nil();
+  static constexpr size_t Size() { return T::Size(); }
+
+  size_t Hash() const;
+  bool IsNil() const;
+  bool operator==(const BaseID &rhs) const;
+  bool operator!=(const BaseID &rhs) const;
+  const uint8_t *Data() const;
+  std::string Binary() const;
+  std::string Hex() const;
+
+ protected:
+  BaseID(const std::string &binary) {
+    RAY_CHECK(binary.size() == Size() || binary.size() == 0)
+        << "expected size is " << Size() << ", but got data " << binary << " of size "
+        << binary.size();
+    std::memcpy(const_cast<uint8_t *>(this->Data()), binary.data(), binary.size());
+  }
+  // All IDs are immutable for hash evaluations. MutableData is only allow to use
+  // in construction time, so this function is protected.
+  uint8_t *MutableData();
+  // For lazy evaluation, be careful to have one Id contained in another.
+  // This hash code will be duplicated.
+  mutable size_t hash_ = 0;
+};
+
+class UniqueID : public BaseID<UniqueID> {
+ public:
+  static constexpr size_t Size() { return kUniqueIDSize; }
+
+  UniqueID() : BaseID() {}
+
+  MSGPACK_DEFINE(id_);
+
+ protected:
+  UniqueID(const std::string &binary);
+
+ protected:
+  uint8_t id_[kUniqueIDSize];
+};
+
+class JobID : public BaseID<JobID> {
+ public:
+  static constexpr int64_t kLength = 4;
+
+  static JobID FromInt(uint32_t value);
+
+  uint32_t ToInt();
+
+  static constexpr size_t Size() { return kLength; }
+
+  // Warning: this can duplicate IDs after a fork() call. We assume this never happens.
+  static JobID FromRandom() = delete;
+
+  JobID() : BaseID() {}
+
+  MSGPACK_DEFINE(id_);
+
+ private:
+  uint8_t id_[kLength];
+};
+
+class ActorID : public BaseID<ActorID> {
+ private:
+  static constexpr size_t kUniqueBytesLength = 12;
+
+ public:
+  /// Length of `ActorID` in bytes.
+  static constexpr size_t kLength = kUniqueBytesLength + JobID::kLength;
+
+  /// Size of `ActorID` in bytes.
+  ///
+  /// \return Size of `ActorID` in bytes.
+  static constexpr size_t Size() { return kLength; }
+
+  /// Creates an `ActorID` by hashing the given information.
+  ///
+  /// \param job_id The job id to which this actor belongs.
+  /// \param parent_task_id The id of the task which created this actor.
+  /// \param parent_task_counter The counter of the parent task.
+  ///
+  /// \return The random `ActorID`.
+  static ActorID Of(const JobID &job_id, const TaskID &parent_task_id,
+                    const size_t parent_task_counter);
+
+  /// Creates a nil ActorID with the given job.
+  ///
+  /// \param job_id The job id to which this actor belongs.
+  ///
+  /// \return The `ActorID` with unique bytes being nil.
+  static ActorID NilFromJob(const JobID &job_id);
+
+  // Warning: this can duplicate IDs after a fork() call. We assume this never happens.
+  static ActorID FromRandom() = delete;
+
+  /// Constructor of `ActorID`.
+  ActorID() : BaseID() {}
+
+  /// Get the job id to which this actor belongs.
+  ///
+  /// \return The job id to which this actor belongs.
+  JobID JobId() const;
+
+  MSGPACK_DEFINE(id_);
+
+ private:
+  uint8_t id_[kLength];
+};
+
+class TaskID : public BaseID<TaskID> {
+ private:
+  static constexpr size_t kUniqueBytesLength = 8;
+
+ public:
+  static constexpr size_t kLength = kUniqueBytesLength + ActorID::kLength;
+
+  TaskID() : BaseID() {}
+
+  static constexpr size_t Size() { return kLength; }
+
+  static TaskID ComputeDriverTaskId(const WorkerID &driver_id);
+
+  // Warning: this can duplicate IDs after a fork() call. We assume this never happens.
+  static TaskID FromRandom() = delete;
+
+  /// The ID generated for driver task.
+  static TaskID ForDriverTask(const JobID &job_id);
+
+  /// Generate driver task id for the given job.
+  static TaskID FromRandom(const JobID &job_id);
+
+  /// Creates a TaskID for an actor creation task.
+  ///
+  /// \param actor_id The ID of the actor that will be created
+  ///        by this actor creation task.
+  ///
+  /// \return The ID of the actor creation task.
+  static TaskID ForActorCreationTask(const ActorID &actor_id);
+
+  /// Creates a TaskID for actor task.
+  ///
+  /// \param job_id The ID of the job to which this task belongs.
+  /// \param parent_task_id The ID of the parent task which submitted this task.
+  /// \param parent_task_counter A count of the number of tasks submitted by the
+  ///        parent task before this one.
+  /// \param actor_id The ID of the actor to which this task belongs.
+  ///
+  /// \return The ID of the actor task.
+  static TaskID ForActorTask(const JobID &job_id, const TaskID &parent_task_id,
+                             size_t parent_task_counter, const ActorID &actor_id);
+
+  /// Creates a TaskID for normal task.
+  ///
+  /// \param job_id The ID of the job to which this task belongs.
+  /// \param parent_task_id The ID of the parent task which submitted this task.
+  /// \param parent_task_counter A count of the number of tasks submitted by the
+  ///        parent task before this one.
+  ///
+  /// \return The ID of the normal task.
+  static TaskID ForNormalTask(const JobID &job_id, const TaskID &parent_task_id,
+                              size_t parent_task_counter);
+
+  /// Given a base task ID, create a task ID that represents the n-th execution
+  /// of that task. This task ID should be used to seed any TaskIDs or
+  /// ObjectIDs created during that task.
+  /// See https://github.com/ray-project/ray/issues/20713.
+  ///
+  /// \param task_id The task ID generated by the task's parent.
+  /// \param attempt_number The current execution number. 0 means the first
+  /// execution.
+  /// \return The ID of the n-th execution of the task.
+  static TaskID ForExecutionAttempt(const TaskID &task_id, uint64_t attempt_number);
+
+  /// Get the id of the actor to which this task belongs.
+  ///
+  /// \return The `ActorID` of the actor which creates this task.
+  ActorID ActorId() const;
+
+  /// Get the id of the job to which this task belongs.
+  ///
+  /// \return The `JobID` of the job which creates this task.
+  JobID JobId() const;
+
+  MSGPACK_DEFINE(id_);
+
+ private:
+  uint8_t id_[kLength];
+};
+
+class ObjectID : public BaseID<ObjectID> {
+ private:
+  static constexpr size_t kIndexBytesLength = sizeof(ObjectIDIndexType);
+
+ public:
+  /// The maximum number of objects that can be returned or put by a task.
+  static constexpr int64_t kMaxObjectIndex = ((int64_t)1 << kObjectIdIndexSize) - 1;
+
+  /// The length of ObjectID in bytes.
+  static constexpr size_t kLength = kIndexBytesLength + TaskID::kLength;
+
+  ObjectID() : BaseID() {}
+
+  /// The maximum index of object.
+  ///
+  /// It also means the max number of objects created (put or return) by one task.
+  ///
+  /// \return The maximum index of object.
+  static uint64_t MaxObjectIndex() { return kMaxObjectIndex; }
+
+  static constexpr size_t Size() { return kLength; }
+
+  /// Get the index of this object in the task that created it.
+  ///
+  /// \return The index of object creation according to the task that created
+  /// this object.
+  ObjectIDIndexType ObjectIndex() const;
+
+  /// Compute the task ID of the task that created the object.
+  ///
+  /// \return The task ID of the task that created this object.
+  TaskID TaskId() const;
+
+  /// Compute the object ID of an object created by a task, either via an object put
+  /// within the task or by being a task return object.
+  ///
+  /// \param task_id The task ID of the task that created the object.
+  /// \param index The index of the object created by the task.
+  ///
+  /// \return The computed object ID.
+  static ObjectID FromIndex(const TaskID &task_id, ObjectIDIndexType index);
+
+  /// Create an object id randomly.
+  ///
+  /// Warning: this can duplicate IDs after a fork() call. We assume this
+  /// never happens.
+  ///
+  /// \return A random object id.
+  static ObjectID FromRandom();
+
+  /// Compute the object ID that is used to track an actor's lifetime. This
+  /// object does not actually have a value; it is just used for counting
+  /// references (handles) to the actor.
+  ///
+  /// \param actor_id The ID of the actor to track.
+  /// \return The computed object ID.
+  static ObjectID ForActorHandle(const ActorID &actor_id);
+
+  static bool IsActorID(const ObjectID &object_id);
+  static ActorID ToActorID(const ObjectID &object_id);
+
+  MSGPACK_DEFINE(id_);
+
+ private:
+  /// A helper method to generate an ObjectID.
+  static ObjectID GenerateObjectId(const std::string &task_id_binary,
+                                   ObjectIDIndexType object_index = 0);
+
+ private:
+  uint8_t id_[kLength];
+};
+
+class PlacementGroupID : public BaseID<PlacementGroupID> {
+ public:
+  static constexpr size_t kLength = 16;
+
+  /// Size of `PlacementGroupID` in bytes.
+  ///
+  /// \return Size of `PlacementGroupID` in bytes.
+  static constexpr size_t Size() { return kLength; }
+
+  /// Constructor of `PlacementGroupID`.
+  PlacementGroupID() : BaseID() {}
+
+  MSGPACK_DEFINE(id_);
+
+ private:
+  uint8_t id_[kLength];
+};
+
+typedef std::pair<PlacementGroupID, int64_t> BundleID;
+
+static_assert(sizeof(JobID) == JobID::kLength + sizeof(size_t),
+              "JobID size is not as expected");
+static_assert(sizeof(ActorID) == ActorID::kLength + sizeof(size_t),
+              "ActorID size is not as expected");
+static_assert(sizeof(TaskID) == TaskID::kLength + sizeof(size_t),
+              "TaskID size is not as expected");
+static_assert(sizeof(ObjectID) == ObjectID::kLength + sizeof(size_t),
+              "ObjectID size is not as expected");
+static_assert(sizeof(PlacementGroupID) == PlacementGroupID::kLength + sizeof(size_t),
+              "PlacementGroupID size is not as expected");
+
+std::ostream &operator<<(std::ostream &os, const UniqueID &id);
+std::ostream &operator<<(std::ostream &os, const JobID &id);
+std::ostream &operator<<(std::ostream &os, const ActorID &id);
+std::ostream &operator<<(std::ostream &os, const TaskID &id);
+std::ostream &operator<<(std::ostream &os, const ObjectID &id);
+std::ostream &operator<<(std::ostream &os, const PlacementGroupID &id);
+
+#define DEFINE_UNIQUE_ID(type)                                                           \
+  class RAY_EXPORT type : public UniqueID {                                              \
+   public:                                                                               \
+    explicit type(const UniqueID &from) {                                                \
+      std::memcpy(&id_, from.Data(), kUniqueIDSize);                                     \
+    }                                                                                    \
+    type() : UniqueID() {}                                                               \
+    static type FromRandom() { return type(UniqueID::FromRandom()); }                    \
+    static type FromBinary(const std::string &binary) { return type(binary); }           \
+    static type Nil() { return type(UniqueID::Nil()); }                                  \
+    static constexpr size_t Size() { return kUniqueIDSize; }                             \
+                                                                                         \
+   private:                                                                              \
+    explicit type(const std::string &binary) {                                           \
+      RAY_CHECK(binary.size() == Size() || binary.size() == 0)                           \
+          << "expected size is " << Size() << ", but got data " << binary << " of size " \
+          << binary.size();                                                              \
+      std::memcpy(&id_, binary.data(), binary.size());                                   \
+    }                                                                                    \
+  };
+
+#include "ray/common/id_def.h"
+
+#undef DEFINE_UNIQUE_ID
+
+// Restore the compiler alignment to default (8 bytes).
+#pragma pack(pop)
+
+template <typename T>
+BaseID<T>::BaseID() {
+  // Using const_cast to directly change data is dangerous. The cached
+  // hash may not be changed. This is used in construction time.
+  std::fill_n(this->MutableData(), T::Size(), 0xff);
+}
+
+template <typename T>
+T BaseID<T>::FromRandom() {
+  std::string data(T::Size(), 0);
+  FillRandom(&data);
+  return T::FromBinary(data);
+}
+
+template <typename T>
+T BaseID<T>::FromBinary(const std::string &binary) {
+  RAY_CHECK(binary.size() == T::Size() || binary.size() == 0)
+      << "expected size is " << T::Size() << ", but got data size is " << binary.size();
+  T t;
+  std::memcpy(t.MutableData(), binary.data(), binary.size());
+  return t;
+}
+
+inline unsigned char hex_to_uchar(const char c, bool &err) {
+  unsigned char num = 0;
+  if (c >= '0' && c <= '9') {
+    num = c - '0';
+  } else if (c >= 'a' && c <= 'f') {
+    num = c - 'a' + 0xa;
+  } else if (c >= 'A' && c <= 'F') {
+    num = c - 'A' + 0xA;
+  } else {
+    err = true;
+  }
+  return num;
+}
+
+template <typename T>
+T BaseID<T>::FromHex(const std::string &hex_str) {
+  T id;
+
+  if (2 * T::Size() != hex_str.size()) {
+    RAY_LOG(ERROR) << "incorrect hex string length: 2 * " << T::Size()
+                   << " != " << hex_str.size() << ", hex string: " << hex_str;
+    return T::Nil();
+  }
+
+  uint8_t *data = id.MutableData();
+  for (size_t i = 0; i < T::Size(); i++) {
+    char first = hex_str[2 * i];
+    char second = hex_str[2 * i + 1];
+    bool err = false;
+    data[i] = (hex_to_uchar(first, err) << 4) + hex_to_uchar(second, err);
+    if (err) {
+      RAY_LOG(ERROR) << "incorrect hex character, hex string: " << hex_str;
+      return T::Nil();
+    }
+  }
+
+  return id;
+}
+
+template <typename T>
+const T &BaseID<T>::Nil() {
+  static const T nil_id;
+  return nil_id;
+}
+
+template <typename T>
+bool BaseID<T>::IsNil() const {
+  static T nil_id = T::Nil();
+  return *this == nil_id;
+}
+
+template <typename T>
+size_t BaseID<T>::Hash() const {
+  // Note(ashione): hash code lazy calculation(it's invoked every time if hash code is
+  // default value 0)
+  if (!hash_) {
+    hash_ = MurmurHash64A(Data(), T::Size(), 0);
+  }
+  return hash_;
+}
+
+template <typename T>
+bool BaseID<T>::operator==(const BaseID &rhs) const {
+  return std::memcmp(Data(), rhs.Data(), T::Size()) == 0;
+}
+
+template <typename T>
+bool BaseID<T>::operator!=(const BaseID &rhs) const {
+  return !(*this == rhs);
+}
+
+template <typename T>
+uint8_t *BaseID<T>::MutableData() {
+  return reinterpret_cast<uint8_t *>(this) + sizeof(hash_);
+}
+
+template <typename T>
+const uint8_t *BaseID<T>::Data() const {
+  return reinterpret_cast<const uint8_t *>(this) + sizeof(hash_);
+}
+
+template <typename T>
+std::string BaseID<T>::Binary() const {
+  return std::string(reinterpret_cast<const char *>(Data()), T::Size());
+}
+
+template <typename T>
+std::string BaseID<T>::Hex() const {
+  constexpr char hex[] = "0123456789abcdef";
+  const uint8_t *id = Data();
+  std::string result;
+  result.reserve(T::Size());
+  for (size_t i = 0; i < T::Size(); i++) {
+    unsigned int val = id[i];
+    result.push_back(hex[val >> 4]);
+    result.push_back(hex[val & 0xf]);
+  }
+  return result;
+}
+
+}  // namespace ray
+
+namespace std {
+
+#define DEFINE_UNIQUE_ID(type)                                           \
+  template <>                                                            \
+  struct hash<::ray::type> {                                             \
+    size_t operator()(const ::ray::type &id) const { return id.Hash(); } \
+  };                                                                     \
+  template <>                                                            \
+  struct hash<const ::ray::type> {                                       \
+    size_t operator()(const ::ray::type &id) const { return id.Hash(); } \
+  };
+
+DEFINE_UNIQUE_ID(UniqueID);
+DEFINE_UNIQUE_ID(JobID);
+DEFINE_UNIQUE_ID(ActorID);
+DEFINE_UNIQUE_ID(TaskID);
+DEFINE_UNIQUE_ID(ObjectID);
+DEFINE_UNIQUE_ID(PlacementGroupID);
+#include "ray/common/id_def.h"
+
+#undef DEFINE_UNIQUE_ID
+}  // namespace std