--- conflicted
+++ resolved
@@ -132,10 +132,6 @@
       stub_(std::move(stub)) {
   client_context_.AddMetadata("node_id", NodeID::FromBinary(local_node_id).Hex());
   stub_->async()->StartSync(&client_context_, this);
-<<<<<<< HEAD
-  StartCall();
-=======
->>>>>>> 26a6d3a6
   StartPull();
 }
 
@@ -191,11 +187,7 @@
   io_context_.dispatch(
       [=]() {
         auto stub = ray::rpc::syncer::RaySyncer::NewStub(channel);
-<<<<<<< HEAD
-        auto reactor = std::make_unique<RayClientBidiReactor>(
-=======
         auto reactor = new RayClientBidiReactor(
->>>>>>> 26a6d3a6
             /* remote_node_id */ node_id,
             /* local_node_id */ GetLocalNodeID(),
             /* io_context */ io_context_,
@@ -210,12 +202,8 @@
               }
             },
             /* stub */ std::move(stub));
-<<<<<<< HEAD
-        Connect(reactor.release());
-=======
         Connect(reactor);
         reactor->StartCall();
->>>>>>> 26a6d3a6
       },
       "");
 }
