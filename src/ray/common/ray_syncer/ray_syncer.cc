// Copyright 2022 The Ray Authors.
//
// Licensed under the Apache License, Version 2.0 (the "License");
// you may not use this file except in compliance with the License.
// You may obtain a copy of the License at
//
//  http://www.apache.org/licenses/LICENSE-2.0
//
// Unless required by applicable law or agreed to in writing, software
// distributed under the License is distributed on an "AS IS" BASIS,
// WITHOUT WARRANTIES OR CONDITIONS OF ANY KIND, either express or implied.
// See the License for the specific language governing permissions and
// limitations under the License.

#include "ray/common/ray_syncer/ray_syncer.h"

#include <functional>

#include "ray/common/asio/asio_util.h"
#include "ray/common/ray_config.h"

namespace ray {
namespace syncer {

NodeState::NodeState() { sync_message_versions_taken_.fill(-1); }

bool NodeState::SetComponent(MessageType message_type,
                             const ReporterInterface *reporter,
                             ReceiverInterface *receiver) {
  if (message_type < static_cast<MessageType>(kComponentArraySize) &&
      reporters_[message_type] == nullptr && receivers_[message_type] == nullptr) {
    reporters_[message_type] = reporter;
    receivers_[message_type] = receiver;
    return true;
  } else {
    RAY_LOG(FATAL) << "Fail to set components, message_type:" << message_type
                   << ", reporter:" << reporter << ", receiver:" << receiver;
    return false;
  }
}

std::optional<RaySyncMessage> NodeState::CreateSyncMessage(MessageType message_type) {
  if (reporters_[message_type] == nullptr) {
    return std::nullopt;
  }
  auto message = reporters_[message_type]->CreateSyncMessage(
      sync_message_versions_taken_[message_type], message_type);
  if (message != std::nullopt) {
    sync_message_versions_taken_[message_type] = message->version();
    RAY_LOG(DEBUG) << "Sync message taken: message_type:" << message_type
                   << ", version:" << message->version()
                   << ", node:" << NodeID::FromBinary(message->node_id());
  }
  return message;
}

bool NodeState::RemoveNode(const std::string &node_id) {
  return cluster_view_.erase(node_id) != 0;
}

bool NodeState::ConsumeSyncMessage(std::shared_ptr<const RaySyncMessage> message) {
  auto &current = cluster_view_[message->node_id()][message->message_type()];

  RAY_LOG(DEBUG) << "ConsumeSyncMessage: local_version="
                 << (current ? current->version() : -1)
                 << " message_version=" << message->version()
                 << ", message_from=" << NodeID::FromBinary(message->node_id());
  // Check whether newer version of this message has been received.
  if (current && current->version() >= message->version()) {
    return false;
  }

  current = message;
  auto receiver = receivers_[message->message_type()];
  if (receiver != nullptr) {
    RAY_LOG(DEBUG) << "Consume message from: " << NodeID::FromBinary(message->node_id());
    receiver->ConsumeSyncMessage(message);
  }
  return true;
}

namespace {

std::string GetNodeIDFromServerContext(grpc::CallbackServerContext *server_context) {
  const auto &metadata = server_context->client_metadata();
  auto iter = metadata.find("node_id");
  RAY_CHECK(iter != metadata.end());
  return NodeID::FromHex(std::string(iter->second.begin(), iter->second.end())).Binary();
}

}  // namespace

RayServerBidiReactor::RayServerBidiReactor(
    grpc::CallbackServerContext *server_context,
    instrumented_io_context &io_context,
    const std::string &local_node_id,
    std::function<void(std::shared_ptr<const RaySyncMessage>)> message_processor,
    std::function<void(const std::string &, bool)> cleanup_cb)
    : RaySyncerBidiReactorBase<ServerBidiReactor>(
          io_context,
          GetNodeIDFromServerContext(server_context),
          std::move(message_processor)),
      cleanup_cb_(std::move(cleanup_cb)),
      server_context_(server_context) {
  // Send the local node id to the remote
  server_context_->AddInitialMetadata("node_id", NodeID::FromBinary(local_node_id).Hex());
  StartSendInitialMetadata();

  // Start pulling from remote
  StartPull();
}

void RayServerBidiReactor::DoDisconnect() {
  io_context_.dispatch([this]() { Finish(grpc::Status::OK); }, "");
}

void RayServerBidiReactor::OnCancel() {
  io_context_.dispatch([this]() { Disconnect(); }, "");
}

void RayServerBidiReactor::OnDone() {
  io_context_.dispatch(
      [this]() {
        cleanup_cb_(GetRemoteNodeID(), false);
        delete this;
      },
      "");
}

RayClientBidiReactor::RayClientBidiReactor(
    const std::string &remote_node_id,
    const std::string &local_node_id,
    instrumented_io_context &io_context,
    std::function<void(std::shared_ptr<const RaySyncMessage>)> message_processor,
    std::function<void(const std::string &, bool)> cleanup_cb,
    std::unique_ptr<ray::rpc::syncer::RaySyncer::Stub> stub)
    : RaySyncerBidiReactorBase<ClientBidiReactor>(
          io_context, remote_node_id, std::move(message_processor)),
      cleanup_cb_(std::move(cleanup_cb)),
      stub_(std::move(stub)) {
  client_context_.AddMetadata("node_id", NodeID::FromBinary(local_node_id).Hex());
  stub_->async()->StartSync(&client_context_, this);
  // Prevent this call from being terminated.
  // Check https://github.com/grpc/proposal/blob/master/L67-cpp-callback-api.md
  // for details.
  AddHold();
  StartPull();
}

void RayClientBidiReactor::OnDone(const grpc::Status &status) {
  io_context_.dispatch(
      [this, status]() {
        cleanup_cb_(GetRemoteNodeID(), !status.ok());
        delete this;
      },
      "");
}

void RayClientBidiReactor::DoDisconnect() {
  io_context_.dispatch(
      [this]() {
        StartWritesDone();
        // Free the hold to allow OnDone being called.
        RemoveHold();
      },
      "");
}

RaySyncer::RaySyncer(instrumented_io_context &io_context,
                     const std::string &local_node_id)
    : io_context_(io_context),
      local_node_id_(local_node_id),
      node_state_(std::make_unique<NodeState>()),
      timer_(io_context) {
  stopped_ = std::make_shared<bool>(false);
}

RaySyncer::~RaySyncer() {
  *stopped_ = true;
  boost::asio::dispatch(io_context_.get_executor(), [reactors = sync_reactors_]() {
    for (auto [_, reactor] : reactors) {
      reactor->Disconnect();
    }
  });
}

std::shared_ptr<const RaySyncMessage> RaySyncer::GetSyncMessage(
    const std::string &node_id, MessageType message_type) const {
  auto task = std::packaged_task<std::shared_ptr<const RaySyncMessage>()>(
      [this, &node_id, message_type]() -> std::shared_ptr<const RaySyncMessage> {
        auto &view = node_state_->GetClusterView();
        if (auto iter = view.find(node_id); iter != view.end()) {
          return iter->second[message_type];
        }
        return nullptr;
      });

  return boost::asio::dispatch(io_context_.get_executor(), std::move(task)).get();
}

std::vector<std::string> RaySyncer::GetAllConnectedNodeIDs() const {
  auto task = std::packaged_task<std::vector<std::string>()>([&]() {
    std::vector<std::string> nodes;
    for (auto [node_id, _] : sync_reactors_) {
      nodes.push_back(node_id);
    }
    return nodes;
  });
  return boost::asio::dispatch(io_context_.get_executor(), std::move(task)).get();
}

void RaySyncer::Connect(const std::string &node_id,
                        std::shared_ptr<grpc::Channel> channel) {
  boost::asio::dispatch(
      io_context_.get_executor(), std::packaged_task<void()>([=]() {
        auto stub = ray::rpc::syncer::RaySyncer::NewStub(channel);
        auto reactor = new RayClientBidiReactor(
            /* remote_node_id */ node_id,
            /* local_node_id */ GetLocalNodeID(),
            /* io_context */ io_context_,
            /* message_processor */ [this](auto msg) { BroadcastRaySyncMessage(msg); },
            /* cleanup_cb */
            [this, channel](const std::string &node_id, bool restart) {
              sync_reactors_.erase(node_id);
              if (restart) {
                execute_after(
                    io_context_,
                    [this, node_id, channel]() {
                      RAY_LOG(INFO) << "Connection is broken. Reconnect to node: "
                                    << NodeID::FromBinary(node_id);
                      Connect(node_id, channel);
                    },
<<<<<<< HEAD
                    /* delay_microseconds = */ 2000);
              } else {
                node_state_->RemoveNode(node_id);
=======
                    /* delay_duration = */ std::chrono::milliseconds(2000));
>>>>>>> 1240a81a
              }
            },
            /* stub */ std::move(stub));
        Connect(reactor);
        reactor->StartCall();
      }))
      .get();
}

void RaySyncer::Connect(RaySyncerBidiReactor *reactor) {
  boost::asio::dispatch(
      io_context_.get_executor(), std::packaged_task<void()>([this, reactor]() {
        RAY_CHECK(sync_reactors_.find(reactor->GetRemoteNodeID()) ==
                  sync_reactors_.end());
        sync_reactors_[reactor->GetRemoteNodeID()] = reactor;
        // Send the view for new connections.
        for (const auto &[_, messages] : node_state_->GetClusterView()) {
          for (const auto &message : messages) {
            if (!message) {
              continue;
            }
            RAY_LOG(DEBUG) << "Push init view from: "
                           << NodeID::FromBinary(GetLocalNodeID()) << " to "
                           << NodeID::FromBinary(reactor->GetRemoteNodeID()) << " about "
                           << NodeID::FromBinary(message->node_id());
            reactor->PushToSendingQueue(message);
          }
        }
      }))
      .get();
}

void RaySyncer::Disconnect(const std::string &node_id) {
  auto task = std::packaged_task<void()>([&]() {
    auto iter = sync_reactors_.find(node_id);
    if (iter == sync_reactors_.end()) {
      return;
    }

    auto reactor = iter->second;
    if (iter != sync_reactors_.end()) {
      sync_reactors_.erase(iter);
    }
    reactor->Disconnect();
  });
  boost::asio::dispatch(io_context_.get_executor(), std::move(task)).get();
}

void RaySyncer::Register(MessageType message_type,
                         const ReporterInterface *reporter,
                         ReceiverInterface *receiver,
                         int64_t pull_from_reporter_interval_ms) {
  io_context_.dispatch(
      [this, message_type, reporter, receiver, pull_from_reporter_interval_ms]() mutable {
        if (!node_state_->SetComponent(message_type, reporter, receiver)) {
          return;
        }

        // Set job to pull from reporter periodically
        if (reporter != nullptr && pull_from_reporter_interval_ms > 0) {
          timer_.RunFnPeriodically(
              [this, stopped = stopped_, message_type]() {
                if (*stopped) {
                  return;
                }
                OnDemandBroadcasting(message_type);
              },
              pull_from_reporter_interval_ms);
        }

        RAY_LOG(DEBUG) << "Registered components: "
                       << "message_type:" << message_type << ", reporter:" << reporter
                       << ", receiver:" << receiver << ", pull_from_reporter_interval_ms:"
                       << pull_from_reporter_interval_ms;
      },
      "RaySyncerRegister");
}

bool RaySyncer::OnDemandBroadcasting(MessageType message_type) {
  auto msg = node_state_->CreateSyncMessage(message_type);
  if (msg) {
    RAY_CHECK(msg->node_id() == GetLocalNodeID());
    BroadcastMessage(std::make_shared<RaySyncMessage>(std::move(*msg)));
    return true;
  }
  return false;
}

void RaySyncer::BroadcastRaySyncMessage(std::shared_ptr<const RaySyncMessage> message) {
  BroadcastMessage(std::move(message));
}

void RaySyncer::BroadcastMessage(std::shared_ptr<const RaySyncMessage> message) {
  io_context_.dispatch(
      [this, message] {
        // The message is stale. Just skip this one.
        RAY_LOG(DEBUG) << "Receive message from: "
                       << NodeID::FromBinary(message->node_id()) << " to "
                       << NodeID::FromBinary(GetLocalNodeID());
        if (!node_state_->ConsumeSyncMessage(message)) {
          return;
        }
        for (auto &reactor : sync_reactors_) {
          reactor.second->PushToSendingQueue(message);
        }
      },
      "RaySyncer.BroadcastMessage");
}

ServerBidiReactor *RaySyncerService::StartSync(grpc::CallbackServerContext *context) {
  auto reactor = new RayServerBidiReactor(
      context,
      syncer_.GetIOContext(),
      syncer_.GetLocalNodeID(),
      [this](auto msg) mutable { syncer_.BroadcastMessage(msg); },
      [this](const std::string &node_id, bool reconnect) mutable {
        // No need to reconnect for server side.
        RAY_CHECK(!reconnect);
        syncer_.sync_reactors_.erase(node_id);
        syncer_.node_state_->RemoveNode(node_id);
      });
  RAY_LOG(DEBUG) << "Get connection from "
                 << NodeID::FromBinary(reactor->GetRemoteNodeID()) << " to "
                 << NodeID::FromBinary(syncer_.GetLocalNodeID());
  syncer_.Connect(reactor);
  return reactor;
}

RaySyncerService::~RaySyncerService() {}

}  // namespace syncer
}  // namespace ray<|MERGE_RESOLUTION|>--- conflicted
+++ resolved
@@ -230,13 +230,9 @@
                                     << NodeID::FromBinary(node_id);
                       Connect(node_id, channel);
                     },
-<<<<<<< HEAD
-                    /* delay_microseconds = */ 2000);
+                    /* delay_microseconds = */ std::chrono::milliseconds(2000));
               } else {
                 node_state_->RemoveNode(node_id);
-=======
-                    /* delay_duration = */ std::chrono::milliseconds(2000));
->>>>>>> 1240a81a
               }
             },
             /* stub */ std::move(stub));
