--- conflicted
+++ resolved
@@ -322,11 +322,7 @@
 }
 
 void RaySyncer::Disconnect(const std::string &node_id) {
-<<<<<<< HEAD
-  io_context_.post(
-=======
   io_context_.dispatch(
->>>>>>> 04611edf
       [this, node_id]() {
         auto iter = sync_connections_.find(node_id);
         if (iter != sync_connections_.end()) {
@@ -351,10 +347,6 @@
   // Set job to pull from reporter periodically
   if (reporter != nullptr) {
     RAY_CHECK(pull_from_reporter_interval_ms > 0);
-<<<<<<< HEAD
-    timer_.RunFnPeriodically([this, component_id]() { BroadcastMessage(component_id); },
-                             pull_from_reporter_interval_ms);
-=======
     timer_.RunFnPeriodically(
         [this, component_id]() {
           auto msg = node_state_->CreateSyncMessage(component_id);
@@ -364,7 +356,6 @@
           }
         },
         pull_from_reporter_interval_ms);
->>>>>>> 04611edf
   }
 
   RAY_LOG(DEBUG) << "Registered components: "
@@ -376,20 +367,12 @@
 }
 
 void RaySyncer::BroadcastMessage(std::shared_ptr<const RaySyncMessage> message) {
-<<<<<<< HEAD
   io_context_.dispatch(
       [this, message] {
         // The message is stale. Just skip this one.
         if (!node_state_->ConsumeMessage(message)) {
           return;
         }
-=======
-  // The message is stale. Just skip this one.
-  if (!node_state_->ConsumeSyncMessage(message)) {
-    return;
-  }
->>>>>>> 04611edf
-
         if (upward_only_[message->component_id()]) {
           for (auto &connection : upward_connections_) {
             connection->PushToSendingQueue(message);
