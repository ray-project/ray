load("//bazel:ray.bzl", "ray_cc_library", "ray_cc_test")

ray_cc_library(
    name = "compat",
    hdrs = ["compat.h"],
)

ray_cc_library(
    name = "constants",
    hdrs = ["constants.h"],
)

ray_cc_library(
    name = "test_util",
    srcs = ["test_util.cc"],
    hdrs = ["test_util.h"],
    deps = [
        ":asio",
        ":id",
        ":network_util",
        ":ray_object",
        "//src/ray/protobuf:common_cc_proto",
        "//src/ray/util",
        "//src/ray/util:cmd_line_utils",
        "//src/ray/util:path_utils",
        "@boost//:optional",
        "@com_google_googletest//:gtest",
    ],
)

ray_cc_library(
    name = "ray_object",
    srcs = ["ray_object.cc"],
    hdrs = [
        "buffer.h",
        "ray_object.h",
    ],
    deps = [
        ":id",
        ":status",
        "//src/ray/protobuf:gcs_cc_proto",
        "//src/ray/thirdparty:aligned_alloc",
        "//src/ray/util",
        "@com_google_absl//absl/time",
        "@com_google_absl//absl/types:optional",
    ],
)

ray_cc_library(
    name = "grpc_util",
    hdrs = ["grpc_util.h"],
    deps = [
        ":ray_config",
        ":status",
        "//src/ray/util",
        "//src/ray/util:logging",
        "//src/ray/util:type_traits",
        "@com_github_grpc_grpc//:grpc++",
        "@com_google_absl//absl/container:flat_hash_map",
    ],
)

ray_cc_library(
    name = "memory_monitor",
    srcs = [
        "memory_monitor.cc",
    ],
    hdrs = [
        "memory_monitor.h",
    ],
    deps = [
        ":asio",
        ":ray_config",
        "//src/ray/util",
        "@com_google_absl//absl/strings",
        "@com_google_absl//absl/strings:str_format",
        "@com_google_googletest//:gtest_prod",
        "@nlohmann_json",
    ],
)

ray_cc_library(
    name = "file_system_monitor",
    srcs = ["file_system_monitor.cc"],
    hdrs = ["file_system_monitor.h"],
    deps = [
        ":asio",
        "//src/ray/util",
        "//src/ray/util:event",
        "@com_google_googletest//:gtest_prod",
    ],
)

ray_cc_library(
    name = "runtime_env",
    srcs = [
        "runtime_env_common.cc",
        "runtime_env_manager.cc",
    ],
    hdrs = [
        "runtime_env_common.h",
        "runtime_env_manager.h",
    ],
    deps = [
        ":id",
        "//src/ray/protobuf:common_cc_proto",
        "@com_google_absl//absl/container:flat_hash_map",
    ],
)

ray_cc_library(
    name = "network_util",
    srcs = [
        "network_util.cc",
    ],
    hdrs = [
        "network_util.h",
    ],
    deps = [
        ":asio",
<<<<<<< HEAD
        "@boost//:asio",
=======
        ":id",
        ":status",
        "//src/ray/flatbuffers:node_manager_generated",
>>>>>>> 5e07f176
    ],
)

ray_cc_library(
    name = "id",
    srcs = [
        "common_protocol.cc",
        "id.cc",
    ],
    hdrs = [
        "common_protocol.h",
        "id.h",
        "id_def.h",
    ],
    deps = [
        ":constants",
        ":status",
        "//src/ray/protobuf:common_cc_proto",
        "//src/ray/protobuf:gcs_cc_proto",
        "//src/ray/util",
        "//src/ray/util:random",
        "@com_github_google_flatbuffers//:flatbuffers",
        "@msgpack",
    ],
)

ray_cc_library(
    name = "task_common",
    srcs = [
        "bundle_location_index.cc",
        "bundle_spec.cc",
        "function_descriptor.cc",
        "placement_group.cc",
        "scheduling/cluster_resource_data.cc",
        "scheduling/fixed_point.cc",
        "scheduling/label_selector.cc",
        "scheduling/resource_instance_set.cc",
        "scheduling/resource_set.cc",
        "scheduling/scheduling_ids.cc",
        "task/task.cc",
        "task/task_spec.cc",
    ],
    hdrs = [
        "bundle_location_index.h",
        "bundle_spec.h",
        "function_descriptor.h",
        "placement_group.h",
        "scheduling/cluster_resource_data.h",
        "scheduling/fixed_point.h",
        "scheduling/label_selector.h",
        "scheduling/resource_instance_set.h",
        "scheduling/resource_set.h",
        "scheduling/scheduling_ids.h",
        "task/task.h",
        "task/task_common.h",
        "task/task_spec.h",
        "task/task_util.h",
    ],
    deps = [
        ":event_stats",
        ":grpc_util",
        ":id",
        ":ray_config",
        ":ray_object",
        ":runtime_env",
        "//src/ray/flatbuffers:node_manager_generated",
        "//src/ray/util",
        "//src/ray/util:container_util",
        "@com_google_absl//absl/container:flat_hash_map",
        "@com_google_absl//absl/container:flat_hash_set",
        "@com_google_absl//absl/strings",
        "@com_google_absl//absl/strings:str_format",
        "@com_google_absl//absl/synchronization",
    ],
)

ray_cc_library(
    name = "asio",
    srcs = [
        "asio/asio_chaos.cc",
        "asio/instrumented_io_context.cc",
        "asio/io_service_pool.cc",
        "asio/periodical_runner.cc",
    ],
    hdrs = [
        "asio/asio_chaos.h",
        "asio/asio_util.h",
        "asio/instrumented_io_context.h",
        "asio/io_service_pool.h",
        "asio/periodical_runner.h",
        "asio/postable.h",
    ],
    deps = [
        ":event_stats",
        ":ray_config",
        "//src/ray/util",
        "//src/ray/util:array",
        "//src/ray/util:function_traits",
        "@boost//:asio",
        "@com_google_absl//absl/container:flat_hash_map",
        "@com_google_absl//absl/synchronization",
    ],
)

ray_cc_library(
    name = "event_stats",
    srcs = [
        "event_stats.cc",
    ],
    hdrs = [
        "event_stats.h",
    ],
    deps = [
        ":ray_config",
        "//src/ray/stats:stats_metric",
        "//src/ray/util",
        "@com_google_absl//absl/container:flat_hash_map",
        "@com_google_absl//absl/synchronization",
    ],
)

ray_cc_library(
    name = "ray_config",
    srcs = ["ray_config.cc"],
    hdrs = [
        "ray_config.h",
        "ray_config_def.h",
        "ray_internal_flag_def.h",
    ],
    deps = [
        "//src/ray/util",
        "@com_google_absl//absl/algorithm",
        "@com_google_absl//absl/strings",
        "@nlohmann_json",
    ],
)

ray_cc_library(
    name = "ray_syncer",
    srcs = [
        "ray_syncer/node_state.cc",
        "ray_syncer/ray_syncer.cc",
        "ray_syncer/ray_syncer_client.cc",
        "ray_syncer/ray_syncer_server.cc",
    ],
    hdrs = [
        "ray_syncer/common.h",
        "ray_syncer/node_state.h",
        "ray_syncer/ray_syncer.h",
        "ray_syncer/ray_syncer_bidi_reactor.h",
        "ray_syncer/ray_syncer_bidi_reactor_base.h",
        "ray_syncer/ray_syncer_client.h",
        "ray_syncer/ray_syncer_server.h",
    ],
    deps = [
        ":asio",
        ":id",
        "//:ray_syncer_cc_grpc",
        "@com_github_grpc_grpc//:grpc++",
        "@com_google_absl//absl/container:flat_hash_map",
    ],
)

ray_cc_library(
    name = "status",
    srcs = ["status.cc"],
    hdrs = ["status.h"],
    deps = [
        ":source_location",
        "//src/ray/util:macros",
        "//src/ray/util:visibility",
        "@boost//:system",
        "@com_google_absl//absl/container:flat_hash_map",
        "@com_google_absl//absl/strings",
    ],
)

ray_cc_library(
    name = "macros",
    hdrs = ["macros.h"],
)

ray_cc_library(
    name = "status_or",
    hdrs = ["status_or.h"],
    deps = [
        ":macros",
        ":status",
        "//src/ray/util:logging",
        "@com_google_absl//absl/base:core_headers",
    ],
)

ray_cc_library(
    name = "source_location",
    srcs = ["source_location.cc"],
    hdrs = ["source_location.h"],
)

ray_cc_test(
    name = "source_location_test",
    size = "small",
    srcs = ["source_location_test.cc"],
    tags = ["team:core"],
    deps = [
        ":source_location",
        "@com_google_googletest//:gtest_main",
    ],
)<|MERGE_RESOLUTION|>--- conflicted
+++ resolved
@@ -118,13 +118,7 @@
     ],
     deps = [
         ":asio",
-<<<<<<< HEAD
         "@boost//:asio",
-=======
-        ":id",
-        ":status",
-        "//src/ray/flatbuffers:node_manager_generated",
->>>>>>> 5e07f176
     ],
 )
 
