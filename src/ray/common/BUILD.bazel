load("//bazel:ray.bzl", "ray_cc_library")

ray_cc_library(
    name = "compat",
    hdrs = ["compat.h"],
)

ray_cc_library(
    name = "constants",
    hdrs = ["constants.h"],
)

ray_cc_library(
    name = "test_utils",
    srcs = ["test_utils.cc"],
    hdrs = ["test_utils.h"],
    deps = [
        ":asio",
        ":id",
        ":ray_object",
        ":task_common",
        "//src/ray/protobuf:autoscaler_cc_grpc",
        "//src/ray/protobuf:common_cc_proto",
        "//src/ray/protobuf:gcs_cc_proto",
        "//src/ray/protobuf:gcs_service_cc_grpc",
        "//src/ray/util:cmd_line_utils",
        "//src/ray/util:network_util",
        "//src/ray/util:path_utils",
        "//src/ray/util:process",
        "//src/ray/util:time",
        "@boost//:optional",
        "@com_google_googletest//:gtest",
    ],
)

ray_cc_library(
    name = "buffer",
    hdrs = ["buffer.h"],
    deps = [
        ":status",
        "//src/ray/thirdparty:aligned_alloc",
        "//src/ray/util:logging",
    ],
)

ray_cc_library(
    name = "ray_object",
    srcs = ["ray_object.cc"],
    hdrs = [
        "ray_object.h",
    ],
    deps = [
        ":buffer",
        ":id",
        "//src/ray/protobuf:gcs_cc_proto",
        "//src/ray/util:logging",
        "@com_google_absl//absl/time",
        "@com_google_absl//absl/types:optional",
        "@msgpack",
    ],
)

ray_cc_library(
    name = "grpc_util",
    hdrs = ["grpc_util.h"],
    deps = [
        ":ray_config",
        ":status",
        "//src/ray/util:logging",
        "//src/ray/util:type_traits",
        "@com_github_grpc_grpc//:grpc++",
        "@com_google_absl//absl/container:flat_hash_map",
    ],
)

ray_cc_library(
    name = "memory_monitor",
    srcs = [
        "memory_monitor.cc",
    ],
    hdrs = [
        "memory_monitor.h",
    ],
    deps = [
        ":asio",
        ":ray_config",
        "//src/ray/util:process",
        "@com_google_absl//absl/strings",
        "@com_google_absl//absl/strings:str_format",
        "@com_google_googletest//:gtest_prod",
        "@nlohmann_json",
    ],
)

ray_cc_library(
    name = "file_system_monitor",
    srcs = ["file_system_monitor.cc"],
    hdrs = ["file_system_monitor.h"],
    deps = [
        ":asio",
        "//src/ray/util:event",
        "@com_google_googletest//:gtest_prod",
    ],
)

ray_cc_library(
    name = "runtime_env",
    srcs = [
        "runtime_env_common.cc",
        "runtime_env_manager.cc",
    ],
    hdrs = [
        "runtime_env_common.h",
        "runtime_env_manager.h",
    ],
    deps = [
        ":id",
        "//src/ray/protobuf:common_cc_proto",
        "@com_google_absl//absl/container:flat_hash_map",
    ],
)

ray_cc_library(
    name = "id",
    srcs = [
        "id.cc",
    ],
    hdrs = [
        "id.h",
        "id_def.h",
    ],
    deps = [
        ":constants",
        "//src/ray/protobuf:common_cc_proto",
        "//src/ray/thirdparty:sha256",
        "//src/ray/util:logging",
        "//src/ray/util:random",
        "//src/ray/util:visibility",
        "@msgpack",
    ],
)

ray_cc_library(
    name = "flatbuf_utils",
    hdrs = [
        "flatbuf_utils.h",
    ],
    deps = [
        "@com_github_google_flatbuffers//:flatbuffers",
    ],
)

# TODO(#55922): split out the scheduling dependencies into a separate bazel target
# and have lease and task bazel targets depend on this

ray_cc_library(
    name = "task_common",
    srcs = [
        "bundle_location_index.cc",
        "bundle_spec.cc",
        "function_descriptor.cc",
        "placement_group.cc",
        "scheduling/cluster_resource_data.cc",
        "scheduling/fixed_point.cc",
        "scheduling/label_selector.cc",
        "scheduling/resource_instance_set.cc",
        "scheduling/resource_set.cc",
        "scheduling/scheduling_ids.cc",
        "task/task_spec.cc",
    ],
    hdrs = [
        "bundle_location_index.h",
        "bundle_spec.h",
        "function_descriptor.h",
        "placement_group.h",
        "scheduling/cluster_resource_data.h",
        "scheduling/fixed_point.h",
        "scheduling/label_selector.h",
        "scheduling/resource_instance_set.h",
        "scheduling/resource_set.h",
        "scheduling/scheduling_ids.h",
        "task/task_common.h",
        "task/task_spec.h",
        "task/task_util.h",
    ],
    deps = [
        ":event_stats",
        ":grpc_util",
        ":id",
        ":ray_config",
        ":ray_object",
        ":runtime_env",
        "//src/ray/flatbuffers:node_manager_generated",
        "//src/ray/util:container_util",
        "@com_google_absl//absl/container:flat_hash_map",
        "@com_google_absl//absl/container:flat_hash_set",
        "@com_google_absl//absl/strings",
        "@com_google_absl//absl/strings:str_format",
        "@com_google_absl//absl/synchronization",
    ],
)

ray_cc_library(
    name = "lease",
    srcs = [
        "lease/lease_spec.cc",
    ],
    hdrs = [
        "lease/lease.h",
        "lease/lease_spec.h",
    ],
    deps = [
        ":id",
        ":task_common",
        "//src/ray/protobuf:common_cc_proto",
    ],
)

ray_cc_library(
    name = "asio",
    srcs = [
        "asio/asio_chaos.cc",
        "asio/instrumented_io_context.cc",
        "asio/io_service_pool.cc",
        "asio/periodical_runner.cc",
    ],
    hdrs = [
        "asio/asio_chaos.h",
        "asio/asio_util.h",
        "asio/instrumented_io_context.h",
        "asio/io_service_pool.h",
        "asio/periodical_runner.h",
        "asio/postable.h",
    ],
    deps = [
        ":event_stats",
        ":ray_config",
        "//src/ray/util:array",
        "//src/ray/util:function_traits",
        "@boost//:asio",
        "@com_google_absl//absl/container:flat_hash_map",
        "@com_google_absl//absl/synchronization",
    ],
)

ray_cc_library(
    name = "event_stats",
    srcs = [
        "event_stats.cc",
    ],
    hdrs = [
        "event_stats.h",
    ],
    deps = [
        ":ray_config",
        "//src/ray/stats:stats_metric",
        "@com_google_absl//absl/container:flat_hash_map",
        "@com_google_absl//absl/synchronization",
    ],
)

ray_cc_library(
    name = "ray_config",
    srcs = ["ray_config.cc"],
    hdrs = [
        "ray_config.h",
        "ray_config_def.h",
        "ray_internal_flag_def.h",
    ],
    deps = [
        "//src/ray/util:logging",
        "@boost//:algorithm",
        "@com_google_absl//absl/strings",
        "@nlohmann_json",
    ],
)

ray_cc_library(
    name = "ray_syncer",
    srcs = [
        "ray_syncer/node_state.cc",
        "ray_syncer/ray_syncer.cc",
        "ray_syncer/ray_syncer_client.cc",
        "ray_syncer/ray_syncer_server.cc",
    ],
    hdrs = [
        "ray_syncer/common.h",
        "ray_syncer/node_state.h",
        "ray_syncer/ray_syncer.h",
        "ray_syncer/ray_syncer_bidi_reactor.h",
        "ray_syncer/ray_syncer_bidi_reactor_base.h",
        "ray_syncer/ray_syncer_client.h",
        "ray_syncer/ray_syncer_server.h",
    ],
    deps = [
        ":asio",
        ":id",
        "//:ray_syncer_cc_grpc",
        "@com_github_grpc_grpc//:grpc++",
        "@com_google_absl//absl/container:flat_hash_map",
    ],
)

ray_cc_library(
    name = "status",
    srcs = ["status.cc"],
    hdrs = ["status.h"],
    deps = [
        ":macros",
        ":source_location",
        "//src/ray/util:logging",
        "//src/ray/util:macros",
        "//src/ray/util:visibility",
        "@boost//:system",
        "@com_google_absl//absl/container:flat_hash_map",
        "@com_google_absl//absl/strings",
    ],
)

ray_cc_library(
    name = "macros",
    hdrs = ["macros.h"],
)

ray_cc_library(
    name = "status_or",
    hdrs = ["status_or.h"],
    deps = [
        ":macros",
        ":status",
        "//src/ray/util:logging",
        "@com_google_absl//absl/base:core_headers",
    ],
)

ray_cc_library(
    name = "source_location",
    srcs = ["source_location.cc"],
    hdrs = ["source_location.h"],
)

ray_cc_library(
    name = "protobuf_utils",
    srcs = ["protobuf_utils.cc"],
    hdrs = ["protobuf_utils.h"],
<<<<<<< HEAD
    implementation_deps = [
        ":ray_config",
        "//src/ray/util:time",
    ],
    deps = [
        ":constants",
        ":id",
=======
    deps = [
        ":constants",
        ":id",
        ":ray_config",
>>>>>>> 790cfdef
        ":task_common",
        "//src/ray/protobuf:autoscaler_cc_proto",
        "//src/ray/protobuf:export_task_event_cc_proto",
        "//src/ray/protobuf:gcs_cc_proto",
<<<<<<< HEAD
=======
        "//src/ray/util:time",
>>>>>>> 790cfdef
        "@com_google_absl//absl/time",
    ],
)

ray_cc_library(
    name = "gcs_callbacks",
    hdrs = ["gcs_callbacks.h"],
    deps = [
        "//src/ray/common:status",
    ],
)<|MERGE_RESOLUTION|>--- conflicted
+++ resolved
@@ -343,28 +343,15 @@
     name = "protobuf_utils",
     srcs = ["protobuf_utils.cc"],
     hdrs = ["protobuf_utils.h"],
-<<<<<<< HEAD
-    implementation_deps = [
-        ":ray_config",
-        "//src/ray/util:time",
-    ],
     deps = [
         ":constants",
         ":id",
-=======
-    deps = [
-        ":constants",
-        ":id",
-        ":ray_config",
->>>>>>> 790cfdef
+        ":ray_config",
         ":task_common",
         "//src/ray/protobuf:autoscaler_cc_proto",
         "//src/ray/protobuf:export_task_event_cc_proto",
         "//src/ray/protobuf:gcs_cc_proto",
-<<<<<<< HEAD
-=======
         "//src/ray/util:time",
->>>>>>> 790cfdef
         "@com_google_absl//absl/time",
     ],
 )
