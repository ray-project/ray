load("//bazel:ray.bzl", "ray_cc_library")

ray_cc_library(
    name = "compat",
    hdrs = ["compat.h"],
)

ray_cc_library(
    name = "constants",
    hdrs = ["constants.h"],
)

ray_cc_library(
    name = "test_utils",
    srcs = ["test_utils.cc"],
    hdrs = ["test_utils.h"],
    deps = [
<<<<<<< HEAD
=======
        ":asio",
        ":function_descriptor",
>>>>>>> 907fdbb6
        ":id",
        ":placement_group",
        ":ray_object",
        ":task_common",
        "//src/ray/protobuf:autoscaler_cc_grpc",
        "//src/ray/protobuf:common_cc_proto",
        "//src/ray/protobuf:gcs_cc_proto",
        "//src/ray/protobuf:gcs_service_cc_grpc",
        "//src/ray/util:cmd_line_utils",
        "//src/ray/util:network_util",
        "//src/ray/util:path_utils",
        "//src/ray/util:process",
        "//src/ray/util:time",
        "@boost//:optional",
        "@com_google_googletest//:gtest",
    ],
)

ray_cc_library(
    name = "buffer",
    hdrs = ["buffer.h"],
    deps = [
        ":status",
        "//src/ray/thirdparty:aligned_alloc",
        "//src/ray/util:logging",
    ],
)

ray_cc_library(
    name = "ray_object",
    srcs = ["ray_object.cc"],
    hdrs = [
        "ray_object.h",
    ],
    deps = [
        ":buffer",
        ":id",
        "//src/ray/protobuf:gcs_cc_proto",
        "//src/ray/util:logging",
        "@com_google_absl//absl/time",
        "@com_google_absl//absl/types:optional",
        "@msgpack",
    ],
)

ray_cc_library(
    name = "grpc_util",
    hdrs = ["grpc_util.h"],
    deps = [
        ":ray_config",
        ":status",
        "//src/ray/util:logging",
        "//src/ray/util:type_traits",
        "@com_github_grpc_grpc//:grpc++",
        "@com_google_absl//absl/container:flat_hash_map",
    ],
)

ray_cc_library(
    name = "memory_monitor",
    srcs = [
        "memory_monitor.cc",
    ],
    hdrs = [
        "memory_monitor.h",
    ],
    deps = [
        ":ray_config",
        "//src/ray/common/asio:instrumented_io_context",
        "//src/ray/common/asio:periodical_runner",
        "//src/ray/util:process",
        "@com_google_absl//absl/strings",
        "@com_google_absl//absl/strings:str_format",
        "@com_google_googletest//:gtest_prod",
        "@nlohmann_json",
    ],
)

ray_cc_library(
    name = "file_system_monitor",
    srcs = ["file_system_monitor.cc"],
    hdrs = ["file_system_monitor.h"],
    deps = [
        "//src/ray/common/asio:instrumented_io_context",
        "//src/ray/common/asio:periodical_runner",
        "//src/ray/util:event",
        "@com_google_googletest//:gtest_prod",
    ],
)

ray_cc_library(
    name = "runtime_env",
    srcs = [
        "runtime_env_common.cc",
        "runtime_env_manager.cc",
    ],
    hdrs = [
        "runtime_env_common.h",
        "runtime_env_manager.h",
    ],
    deps = [
        ":id",
        "//src/ray/protobuf:common_cc_proto",
        "@com_google_absl//absl/container:flat_hash_map",
    ],
)

ray_cc_library(
    name = "id",
    srcs = [
        "id.cc",
    ],
    hdrs = [
        "id.h",
        "id_def.h",
    ],
    deps = [
        ":constants",
        "//src/ray/protobuf:common_cc_proto",
        "//src/ray/thirdparty:sha256",
        "//src/ray/util:logging",
        "//src/ray/util:random",
        "//src/ray/util:visibility",
        "@msgpack",
    ],
)

ray_cc_library(
    name = "flatbuf_utils",
    hdrs = [
        "flatbuf_utils.h",
    ],
    deps = [
        "@com_github_google_flatbuffers//:flatbuffers",
    ],
)

ray_cc_library(
    name = "bundle_spec",
    srcs = [
        "bundle_spec.cc",
    ],
    hdrs = [
        "bundle_spec.h",
    ],
    deps = [
        ":grpc_util",
        ":id",
        "//src/ray/common/scheduling:cluster_resource_data",
        "//src/ray/common/scheduling:label_selector",
        "//src/ray/common/scheduling:placement_group_util",
        "//src/ray/common/scheduling:scheduling_ids",
        "//src/ray/protobuf:common_cc_proto",
        "@com_google_absl//absl/container:flat_hash_map",
        "@com_google_protobuf//:protobuf",
    ],
)

ray_cc_library(
    name = "placement_group",
    srcs = [
        "placement_group.cc",
    ],
    hdrs = [
        "placement_group.h",
    ],
    deps = [
        ":bundle_spec",
        ":id",
        "//src/ray/protobuf:common_cc_proto",
        "@com_google_absl//absl/container:flat_hash_map",
        "@com_google_protobuf//:protobuf",
    ],
)

ray_cc_library(
    name = "function_descriptor",
    srcs = ["function_descriptor.cc"],
    hdrs = ["function_descriptor.h"],
    deps = [
        ":grpc_util",
        "//src/ray/protobuf:common_cc_proto",
        "//src/ray/util:logging",
        "@com_google_absl//absl/strings:str_format",
    ],
)

ray_cc_library(
    name = "bundle_location_index",
    srcs = ["bundle_location_index.cc"],
    hdrs = ["bundle_location_index.h"],
    deps = [
        ":id",
        ":placement_group",
        "//src/ray/protobuf:gcs_cc_proto",
        "@com_google_absl//absl/container:flat_hash_map",
    ],
)

ray_cc_library(
    name = "task_common",
    srcs = [
        "task/task_spec.cc",
    ],
    hdrs = [
        "task/task_common.h",
        "task/task_spec.h",
        "task/task_util.h",
    ],
    deps = [
        ":event_stats",
        ":function_descriptor",
        ":grpc_util",
        ":ray_config",
        ":ray_object",
        ":runtime_env",
        "//src/ray/common/scheduling:fallback_strategy",
        "//src/ray/common/scheduling:label_selector",
        "//src/ray/common/scheduling:resource_set",
        "//src/ray/common/scheduling:scheduling_class_util",
        "//src/ray/flatbuffers:node_manager_generated",
        "//src/ray/observability:metric_interface",
        "//src/ray/util:container_util",
        "@com_google_absl//absl/container:flat_hash_map",
        "@com_google_absl//absl/container:flat_hash_set",
        "@com_google_absl//absl/strings",
        "@com_google_absl//absl/strings:str_format",
    ],
)

ray_cc_library(
    name = "lease",
    srcs = [
        "lease/lease_spec.cc",
    ],
    hdrs = [
        "lease/lease.h",
        "lease/lease_spec.h",
    ],
    deps = [
        ":function_descriptor",
        ":id",
        ":runtime_env",
        "//src/ray/common/scheduling:label_selector",
        "//src/ray/common/scheduling:resource_set",
        "//src/ray/common/scheduling:scheduling_class_util",
        "//src/ray/protobuf:common_cc_proto",
    ],
)

ray_cc_library(
<<<<<<< HEAD
=======
    name = "asio",
    srcs = [
        "asio/asio_chaos.cc",
        "asio/instrumented_io_context.cc",
        "asio/io_service_pool.cc",
        "asio/periodical_runner.cc",
    ],
    hdrs = [
        "asio/asio_chaos.h",
        "asio/asio_util.h",
        "asio/instrumented_io_context.h",
        "asio/io_service_pool.h",
        "asio/periodical_runner.h",
    ],
    deps = [
        ":event_stats",
        ":ray_config",
        "//src/ray/util:array",
        "@boost//:asio",
        "@com_google_absl//absl/container:flat_hash_map",
        "@com_google_absl//absl/synchronization",
    ],
)

ray_cc_library(
    name = "fake_periodical_runner",
    hdrs = [
        "asio/fake_periodical_runner.h",
    ],
    visibility = ["//visibility:public"],
    deps = [
        ":asio",
        "@boost//:asio",
    ],
)

ray_cc_library(
>>>>>>> 907fdbb6
    name = "event_stats",
    srcs = [
        "event_stats.cc",
    ],
    hdrs = [
        "event_stats.h",
    ],
    deps = [
        ":ray_config",
        "//src/ray/stats:stats_metric",
        "//src/ray/util:time",
    ],
)

ray_cc_library(
    name = "ray_config",
    srcs = ["ray_config.cc"],
    hdrs = [
        "ray_config.h",
        "ray_config_def.h",
        "ray_internal_flag_def.h",
    ],
    deps = [
        "//src/ray/util:logging",
        "@boost//:algorithm",
        "@com_google_absl//absl/strings",
        "@nlohmann_json",
    ],
)

ray_cc_library(
    name = "status",
    srcs = ["status.cc"],
    hdrs = ["status.h"],
    deps = [
        ":macros",
        ":source_location",
        "//src/ray/util:logging",
        "//src/ray/util:macros",
        "//src/ray/util:visibility",
        "@boost//:system",
        "@com_google_absl//absl/container:flat_hash_map",
        "@com_google_absl//absl/strings",
    ],
)

ray_cc_library(
    name = "macros",
    hdrs = ["macros.h"],
)

ray_cc_library(
    name = "status_or",
    hdrs = ["status_or.h"],
    deps = [
        ":macros",
        ":status",
        "//src/ray/util:logging",
        "@com_google_absl//absl/base:core_headers",
    ],
)

ray_cc_library(
    name = "source_location",
    srcs = ["source_location.cc"],
    hdrs = ["source_location.h"],
)

ray_cc_library(
    name = "protobuf_utils",
    srcs = ["protobuf_utils.cc"],
    hdrs = ["protobuf_utils.h"],
    deps = [
        ":constants",
        ":id",
        ":ray_config",
        ":task_common",
        "//src/ray/protobuf:autoscaler_cc_proto",
        "//src/ray/protobuf:export_task_event_cc_proto",
        "//src/ray/protobuf:gcs_cc_proto",
        "//src/ray/util:time",
        "@com_google_absl//absl/time",
    ],
)

ray_cc_library(
    name = "gcs_callback_types",
    hdrs = ["gcs_callback_types.h"],
    deps = [
        "//src/ray/common:status",
    ],
)

ray_cc_library(
    name = "metrics",
    hdrs = ["metrics.h"],
    deps = [
        "//src/ray/stats:stats_metric",
    ],
)

ray_cc_library(
    name = "python_callbacks",
    hdrs = [
        "python_callbacks.h",
    ],
)<|MERGE_RESOLUTION|>--- conflicted
+++ resolved
@@ -15,11 +15,7 @@
     srcs = ["test_utils.cc"],
     hdrs = ["test_utils.h"],
     deps = [
-<<<<<<< HEAD
-=======
-        ":asio",
         ":function_descriptor",
->>>>>>> 907fdbb6
         ":id",
         ":placement_group",
         ":ray_object",
@@ -271,46 +267,6 @@
 )
 
 ray_cc_library(
-<<<<<<< HEAD
-=======
-    name = "asio",
-    srcs = [
-        "asio/asio_chaos.cc",
-        "asio/instrumented_io_context.cc",
-        "asio/io_service_pool.cc",
-        "asio/periodical_runner.cc",
-    ],
-    hdrs = [
-        "asio/asio_chaos.h",
-        "asio/asio_util.h",
-        "asio/instrumented_io_context.h",
-        "asio/io_service_pool.h",
-        "asio/periodical_runner.h",
-    ],
-    deps = [
-        ":event_stats",
-        ":ray_config",
-        "//src/ray/util:array",
-        "@boost//:asio",
-        "@com_google_absl//absl/container:flat_hash_map",
-        "@com_google_absl//absl/synchronization",
-    ],
-)
-
-ray_cc_library(
-    name = "fake_periodical_runner",
-    hdrs = [
-        "asio/fake_periodical_runner.h",
-    ],
-    visibility = ["//visibility:public"],
-    deps = [
-        ":asio",
-        "@boost//:asio",
-    ],
-)
-
-ray_cc_library(
->>>>>>> 907fdbb6
     name = "event_stats",
     srcs = [
         "event_stats.cc",
