--- conflicted
+++ resolved
@@ -335,38 +335,6 @@
 )
 
 ray_cc_library(
-<<<<<<< HEAD
-    name = "ray_syncer",
-    srcs = [
-        "ray_syncer/node_state.cc",
-        "ray_syncer/ray_syncer.cc",
-        "ray_syncer/ray_syncer_client.cc",
-        "ray_syncer/ray_syncer_server.cc",
-    ],
-    hdrs = [
-        "ray_syncer/common.h",
-        "ray_syncer/node_state.h",
-        "ray_syncer/ray_syncer.h",
-        "ray_syncer/ray_syncer_bidi_reactor.h",
-        "ray_syncer/ray_syncer_bidi_reactor_base.h",
-        "ray_syncer/ray_syncer_client.h",
-        "ray_syncer/ray_syncer_server.h",
-    ],
-    deps = [
-        ":asio",
-        ":id",
-        "//:ray_syncer_cc_grpc",
-        "//src/ray/common:constants",
-        "//src/ray/rpc/authentication:authentication_token",
-        "//src/ray/rpc/authentication:authentication_token_loader",
-        "@com_github_grpc_grpc//:grpc++",
-        "@com_google_absl//absl/container:flat_hash_map",
-    ],
-)
-
-ray_cc_library(
-=======
->>>>>>> 17679485
     name = "status",
     srcs = ["status.cc"],
     hdrs = ["status.h"],
