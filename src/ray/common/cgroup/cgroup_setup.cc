// Copyright 2024 The Ray Authors.
//
// Licensed under the Apache License, Version 2.0 (the "License");
// you may not use this file except in compliance with the License.
// You may obtain a copy of the License at
//
//  http://www.apache.org/licenses/LICENSE-2.0
//
// Unless required by applicable law or agreed to in writing, software
// distributed under the License is distributed on an "AS IS" BASIS,
// WITHOUT WARRANTIES OR CONDITIONS OF ANY KIND, either express or implied.
// See the License for the specific language governing permissions and
// limitations under the License.

#include "ray/common/cgroup/cgroup_setup.h"

#ifndef __linux__
namespace ray {
<<<<<<< HEAD
CgroupSetup::CgroupSetup() {}
void CgroupSetup::AddInternalProcess(pid_t pid) {}
ScopedCgroupHandler CgroupSetup::ApplyCgroupContext(const AppProcCgroupMetadata &ctx) {
  return {};
}
void CgroupSetup::CleanupCgroupContext(const AppProcCgroupMetadata &ctx) {}
void CgroupSetup::CleanupCgroups() {}
=======
Status InitializeCgroupv2Directory(const std::string &node_id /*unused*/) {
  return Status::Invalid("cgroupv2 operations only support linux platform.");
}
>>>>>>> 28d782d4
namespace internal {
Status CheckCgroupV2MountedRW(const std::string &directory) {
  return Status::Invalid("cgroupv2 operations only support linux platform.");
}
}  // namespace internal
}  // namespace ray
#else  // __linux__

<<<<<<< HEAD
#include <fcntl.h>
#include <sys/stat.h>
#include <sys/wait.h>
=======
#include <linux/magic.h>
#include <sys/stat.h>
#include <sys/statvfs.h>
#include <sys/vfs.h>
>>>>>>> 28d782d4
#include <unistd.h>

#include <atomic>
#include <cerrno>
#include <csignal>
#include <cstring>
#include <filesystem>
#include <fstream>
#include <string_view>
#include <vector>

#include "absl/strings/str_format.h"
#include "absl/strings/str_split.h"
#include "absl/strings/strip.h"
#include "ray/util/filesystem.h"
#include "ray/util/invoke_once_token.h"
#include "ray/util/logging.h"
#include "ray/util/util.h"

namespace ray {

namespace {

// TODO(hjiang): Cleanup all constants in the followup PR.
//
// Parent cgroup path.
constexpr std::string_view kRootCgroupProcs = "/sys/fs/cgroup/cgroup.procs";
// Cgroup subtree control path.
constexpr std::string_view kRootCgroupSubtreeControl =
    "/sys/fs/cgroup/cgroup.subtree_control";
// Owner can read and write.
<<<<<<< HEAD
constexpr mode_t kCgroupFilePerm = S_IRUSR | S_IWUSR;

// Move all pids under [from] to [to].
bool MoveProcsBetweenCgroups(const std::string &from, const std::string &to) {
  std::ifstream in_file(from.data());
  RAY_CHECK(in_file.good()) << "Failed to open cgroup file " << to;
  std::ofstream out_file(to.data(), std::ios::app | std::ios::out);
  RAY_CHECK(out_file.good()) << "Failed to open cgroup file " << from;

  pid_t pid = 0;
=======
constexpr int kReadWritePerm = 0600;

// If system processes are running in the container, all processes will be placed in the
// root cgroup. This function will move all PIDs under root cgroup into system cgroup.
//
// Return whether the PIDs move successfully.
bool MoveProcsInSystemCgroup() {
  std::ifstream in_file(kRootCgroupProcs.data());
  std::ofstream out_file(cgroup_v2_system_folder.data());
  int pid = 0;
>>>>>>> 28d782d4
  while (in_file >> pid) {
    out_file << pid << std::endl;
  }
  out_file.flush();
  return out_file.good();
}

// Return whether cgroup control writes successfully.
//
// TODO(hjiang): Currently only memory resource is considered, should consider CPU
// resource as well.
bool EnableCgroupSubtreeControl(const char *subtree_control_path) {
  std::ofstream out_file(subtree_control_path, std::ios::app | std::ios::out);
  RAY_CHECK(out_file.good()) << "Failed to open cgroup file " << subtree_control_path;
  // Able to add memory constraint to the internal cgroup.
  out_file << "+memory";
  out_file.flush();
  return out_file.good();
}

// Kill all processes under the given [cgroup_folder].
void KillAllProc(const std::string &cgroup_folder) {
  const std::string kill_proc_file = absl::StrFormat("%s/cgroup.kill", cgroup_folder);
  std::ofstream f{kill_proc_file, std::ios::app | std::ios::out};
  f << "1";
  f.flush();
  RAY_CHECK(f.good()) << "Fails to kill all processes under the cgroup " << cgroup_folder;
}

}  // namespace

namespace internal {

Status CheckCgroupV2MountedRW(const std::string &path) {
  struct statfs fs_stats;
  if (statfs(path.data(), &fs_stats) != 0) {
    return Status::InvalidArgument("")
           << "Failed to stat file " << path << " because " << strerror(errno);
  }
  if (fs_stats.f_type != CGROUP2_SUPER_MAGIC) {
    return Status::InvalidArgument("")
           << "File " << path << " is not of type cgroupv2, which is "
           << static_cast<int>(fs_stats.f_type);
  }

  // Check whether cgroupv2 is mounted in rw mode.
  struct statvfs vfs_stats;
  if (statvfs(path.data(), &vfs_stats) != 0) {
    return Status::InvalidArgument("")
           << "Failed to stat filesystem for " << path << " because " << strerror(errno);
  }
  // There're only two possible modes, either rw mode or read-only mode.
  if ((vfs_stats.f_flag & ST_RDONLY) != 0) {
    return Status::InvalidArgument("")
           << "Filesystem indicated by " << path << " doesn't have write permission.";
  }

  return Status::OK();
}

}  // namespace internal

<<<<<<< HEAD
CgroupSetup::CgroupSetup(const std::string &node_id) {
  static InvokeOnceToken token;
  token.CheckInvokeOnce();
  SetupCgroups(node_id);
}
=======
Status InitializeCgroupV2Directory(const std::string &directory,
                                   const std::string &node_id) {
  RAY_CHECK(cgroup_v2_app_folder.empty())
      << "Cgroup v2 for raylet should be only initialized once.";

  // Cgroup folder for the current ray node.
  const std::string cgroup_folder =
      absl::StrFormat("/sys/fs/cgroup/ray_node_%s", node_id);
>>>>>>> 28d782d4

void CgroupSetup::SetupCgroups(const std::string &node_id) {
  // Check cgroup accessibility before setup.
<<<<<<< HEAD
  RAY_CHECK(internal::IsCgroupV2MountedAsRw())
      << "Cgroup v2 is not mounted in read-write mode.";
  RAY_CHECK(internal::CanCurrenUserWriteCgroupV2())
      << "Current user doesn't have the permission to update cgroup v2.";

  // Cgroup folder for the current ray node.
  cgroup_v2_folder_ = absl::StrFormat("/sys/fs/cgroup/ray_node_%s", node_id);
=======
  if (Status s = internal::CheckCgroupV2MountedRW(directory); !s.ok()) {
    return s;
  }
>>>>>>> 28d782d4

  cgroup_v2_app_folder_ = absl::StrFormat("%s/ray_application", cgroup_v2_folder_);
  cgroup_v2_internal_folder_ = absl::StrFormat("%s/internal", cgroup_v2_folder_);
  const std::string cgroup_v2_app_procs =
      ray::JoinPaths(cgroup_v2_app_folder_, "cgroup.procs");
  const std::string cgroup_v2_app_subtree_control =
<<<<<<< HEAD
      ray::JoinPaths(cgroup_v2_app_folder_, "cgroup.subtree_control");
  const std::string cgroup_v2_internal_procs =
      ray::JoinPaths(cgroup_v2_internal_folder_, "cgroup.procs");

  // Create the internal cgroup.
  RAY_CHECK_EQ(mkdir(cgroup_v2_internal_folder_.data(), kCgroupFilePerm), 0);

  // TODO(hjiang): Move GCS and raylet into internal cgroup, so we need a way to know
  // internal components PID for raylet.
  RAY_CHECK(MoveProcsBetweenCgroups(/*from=*/kRootCgroupProcs.data(),
                                    /*to=*/cgroup_v2_internal_folder_));
  RAY_CHECK(EnableCgroupSubtreeControl(kRootCgroupSubtreeControl.data()));

  // Setup application cgroup.
  RAY_CHECK_EQ(mkdir(cgroup_v2_app_folder_.data(), kCgroupFilePerm), 0);
  RAY_CHECK(EnableCgroupSubtreeControl(cgroup_v2_app_subtree_control.data()));
}

CgroupSetup::~CgroupSetup() { CleanupCgroups(); }

void CgroupSetup::CleanupCgroups() {
  static InvokeOnceToken token;
  token.CheckInvokeOnce();

  // Kill all dangling processes.
  KillAllProc(cgroup_v2_app_folder_);

  // Move all internal processes into root cgroup and delete internal cgroup.
  RAY_CHECK(MoveProcsBetweenCgroups(/*from=*/cgroup_v2_internal_folder_,
                                    /*to=*/kRootCgroupProcs.data()))
      << "Failed to move internal processes back to root cgroup";
  RAY_CHECK(std::filesystem::remove(cgroup_v2_internal_folder_))
      << "Failed to delete raylet internal cgroup folder";

  // Cleanup cgroup for current node.
  RAY_CHECK(std::filesystem::remove(cgroup_v2_folder_))
      << "Failed to delete raylet internal cgroup folder";
}

void CgroupSetup::AddInternalProcess(pid_t pid) {
  std::ofstream out_file(cgroup_v2_internal_folder_, std::ios::app | std::ios::out);
  // Able to add memory constraint to the internal cgroup.
  out_file << pid;
  out_file.flush();
  RAY_CHECK(out_file.good()) << "Failed to add " << pid << " into cgroup.";
=======
      ray::JoinPaths(cgroup_v2_app_folder, "cgroup.subtree_control");
  const std::string cgroup_v2_system_procs =
      ray::JoinPaths(cgroup_v2_system_folder, "cgroup.procs");

  // Create the system cgroup.
  int ret_code = mkdir(cgroup_v2_system_folder.data(), kReadWritePerm);
  if (ret_code != 0) {
    return Status::InvalidArgument("")
           << "Failed to make directory " << cgroup_v2_system_folder << " because "
           << strerror(errno);
  }

  if (!MoveProcsInSystemCgroup()) {
    return Status::UnknownError("") << "Failed to move processes into system cgroup";
  }
  if (!EnableCgroupSubtreeControl(kRootCgroupSubtreeControl.data())) {
    return Status::UnknownError("")
           << "Failed to enable subtree control for cgroup " << kRootCgroupSubtreeControl;
  }

  // Setup application cgroup.
  ret_code = mkdir(cgroup_v2_app_folder.data(), kReadWritePerm);
  if (ret_code != 0) {
    return Status::InvalidArgument("")
           << "Failed to make directory " << cgroup_v2_app_folder << " because "
           << strerror(errno);
  }
  if (!EnableCgroupSubtreeControl(cgroup_v2_app_subtree_control.data())) {
    return Status::UnknownError("")
           << "Failed to enable subtree control for " << cgroup_v2_app_subtree_control;
  }

  return Status::OK();
>>>>>>> 28d782d4
}

ScopedCgroupHandler CgroupSetup::ApplyCgroupForIndividualAppCgroup(
    const AppProcCgroupMetadata &ctx) {
  RAY_CHECK_NE(ctx.max_memory, 0);  // Sanity check.

  // Create a new cgroup folder for the given process.
  const std::string cgroup_folder = ray::JoinPaths(cgroup_v2_app_folder_, ctx.id);
  RAY_CHECK(std::filesystem::create_directory(cgroup_folder))
      << "Failed to create cgroup " << cgroup_folder;

  const std::string cgroup_proc_file = ray::JoinPaths(cgroup_folder, "cgroup.procs");
  std::ofstream out_file(cgroup_proc_file, std::ios::app | std::ios::out);
  out_file << ctx.pid;
  out_file.flush();
  RAY_CHECK(out_file.good()) << "Failed to add process " << ctx.pid << " with max memory "
                             << ctx.max_memory << " into cgroup folder";

  auto delete_cgroup_folder = [folder = cgroup_folder]() {
    RAY_CHECK(std::filesystem::remove(folder));  // Not expected to fail.
  };
  return ScopedCgroupHandler{std::move(delete_cgroup_folder)};
}

ScopedCgroupHandler CgroupSetup::ApplyCgroupForDefaultAppCgroup(
    const AppProcCgroupMetadata &ctx) {
  RAY_CHECK_EQ(ctx.max_memory, 0);  // Sanity check.

  const std::string default_cgroup_folder =
      ray::JoinPaths(cgroup_v2_app_folder_, "default");
  const std::string default_cgroup_proc_file =
      ray::JoinPaths(default_cgroup_folder, "cgroup.procs");

  std::ofstream out_file(default_cgroup_proc_file, std::ios::app | std::ios::out);
  out_file << ctx.pid;
  out_file.flush();
  RAY_CHECK(out_file.good()) << "Failed to add process " << ctx.pid << " with max memory "
                             << ctx.max_memory << " into cgroup folder";

  // Default cgroup folder's lifecycle is the same as node-level's cgroup folder, we don't
  // need to clean it up after one process terminates.
  return ScopedCgroupHandler{};
}

ScopedCgroupHandler CgroupSetup::ApplyCgroupContext(const AppProcCgroupMetadata &ctx) {
  if (ctx.max_memory == 0) {
    return ApplyCgroupForDefaultAppCgroup(ctx);
  }
  return ApplyCgroupForIndividualAppCgroup(ctx);
}

}  // namespace ray

#endif  // __linux__<|MERGE_RESOLUTION|>--- conflicted
+++ resolved
@@ -16,7 +16,6 @@
 
 #ifndef __linux__
 namespace ray {
-<<<<<<< HEAD
 CgroupSetup::CgroupSetup() {}
 void CgroupSetup::AddInternalProcess(pid_t pid) {}
 ScopedCgroupHandler CgroupSetup::ApplyCgroupContext(const AppProcCgroupMetadata &ctx) {
@@ -24,11 +23,6 @@
 }
 void CgroupSetup::CleanupCgroupContext(const AppProcCgroupMetadata &ctx) {}
 void CgroupSetup::CleanupCgroups() {}
-=======
-Status InitializeCgroupv2Directory(const std::string &node_id /*unused*/) {
-  return Status::Invalid("cgroupv2 operations only support linux platform.");
-}
->>>>>>> 28d782d4
 namespace internal {
 Status CheckCgroupV2MountedRW(const std::string &directory) {
   return Status::Invalid("cgroupv2 operations only support linux platform.");
@@ -37,16 +31,12 @@
 }  // namespace ray
 #else  // __linux__
 
-<<<<<<< HEAD
 #include <fcntl.h>
-#include <sys/stat.h>
-#include <sys/wait.h>
-=======
 #include <linux/magic.h>
 #include <sys/stat.h>
 #include <sys/statvfs.h>
 #include <sys/vfs.h>
->>>>>>> 28d782d4
+#include <sys/wait.h>
 #include <unistd.h>
 
 #include <atomic>
@@ -78,8 +68,7 @@
 constexpr std::string_view kRootCgroupSubtreeControl =
     "/sys/fs/cgroup/cgroup.subtree_control";
 // Owner can read and write.
-<<<<<<< HEAD
-constexpr mode_t kCgroupFilePerm = S_IRUSR | S_IWUSR;
+constexpr mode_t kReadWritePerm = S_IRUSR | S_IWUSR;
 
 // Move all pids under [from] to [to].
 bool MoveProcsBetweenCgroups(const std::string &from, const std::string &to) {
@@ -89,18 +78,6 @@
   RAY_CHECK(out_file.good()) << "Failed to open cgroup file " << from;
 
   pid_t pid = 0;
-=======
-constexpr int kReadWritePerm = 0600;
-
-// If system processes are running in the container, all processes will be placed in the
-// root cgroup. This function will move all PIDs under root cgroup into system cgroup.
-//
-// Return whether the PIDs move successfully.
-bool MoveProcsInSystemCgroup() {
-  std::ifstream in_file(kRootCgroupProcs.data());
-  std::ofstream out_file(cgroup_v2_system_folder.data());
-  int pid = 0;
->>>>>>> 28d782d4
   while (in_file >> pid) {
     out_file << pid << std::endl;
   }
@@ -163,26 +140,14 @@
 
 }  // namespace internal
 
-<<<<<<< HEAD
 CgroupSetup::CgroupSetup(const std::string &node_id) {
   static InvokeOnceToken token;
   token.CheckInvokeOnce();
   SetupCgroups(node_id);
 }
-=======
-Status InitializeCgroupV2Directory(const std::string &directory,
-                                   const std::string &node_id) {
-  RAY_CHECK(cgroup_v2_app_folder.empty())
-      << "Cgroup v2 for raylet should be only initialized once.";
-
-  // Cgroup folder for the current ray node.
-  const std::string cgroup_folder =
-      absl::StrFormat("/sys/fs/cgroup/ray_node_%s", node_id);
->>>>>>> 28d782d4
 
 void CgroupSetup::SetupCgroups(const std::string &node_id) {
   // Check cgroup accessibility before setup.
-<<<<<<< HEAD
   RAY_CHECK(internal::IsCgroupV2MountedAsRw())
       << "Cgroup v2 is not mounted in read-write mode.";
   RAY_CHECK(internal::CanCurrenUserWriteCgroupV2())
@@ -190,18 +155,12 @@
 
   // Cgroup folder for the current ray node.
   cgroup_v2_folder_ = absl::StrFormat("/sys/fs/cgroup/ray_node_%s", node_id);
-=======
-  if (Status s = internal::CheckCgroupV2MountedRW(directory); !s.ok()) {
-    return s;
-  }
->>>>>>> 28d782d4
 
   cgroup_v2_app_folder_ = absl::StrFormat("%s/ray_application", cgroup_v2_folder_);
   cgroup_v2_internal_folder_ = absl::StrFormat("%s/internal", cgroup_v2_folder_);
   const std::string cgroup_v2_app_procs =
       ray::JoinPaths(cgroup_v2_app_folder_, "cgroup.procs");
   const std::string cgroup_v2_app_subtree_control =
-<<<<<<< HEAD
       ray::JoinPaths(cgroup_v2_app_folder_, "cgroup.subtree_control");
   const std::string cgroup_v2_internal_procs =
       ray::JoinPaths(cgroup_v2_internal_folder_, "cgroup.procs");
@@ -247,41 +206,6 @@
   out_file << pid;
   out_file.flush();
   RAY_CHECK(out_file.good()) << "Failed to add " << pid << " into cgroup.";
-=======
-      ray::JoinPaths(cgroup_v2_app_folder, "cgroup.subtree_control");
-  const std::string cgroup_v2_system_procs =
-      ray::JoinPaths(cgroup_v2_system_folder, "cgroup.procs");
-
-  // Create the system cgroup.
-  int ret_code = mkdir(cgroup_v2_system_folder.data(), kReadWritePerm);
-  if (ret_code != 0) {
-    return Status::InvalidArgument("")
-           << "Failed to make directory " << cgroup_v2_system_folder << " because "
-           << strerror(errno);
-  }
-
-  if (!MoveProcsInSystemCgroup()) {
-    return Status::UnknownError("") << "Failed to move processes into system cgroup";
-  }
-  if (!EnableCgroupSubtreeControl(kRootCgroupSubtreeControl.data())) {
-    return Status::UnknownError("")
-           << "Failed to enable subtree control for cgroup " << kRootCgroupSubtreeControl;
-  }
-
-  // Setup application cgroup.
-  ret_code = mkdir(cgroup_v2_app_folder.data(), kReadWritePerm);
-  if (ret_code != 0) {
-    return Status::InvalidArgument("")
-           << "Failed to make directory " << cgroup_v2_app_folder << " because "
-           << strerror(errno);
-  }
-  if (!EnableCgroupSubtreeControl(cgroup_v2_app_subtree_control.data())) {
-    return Status::UnknownError("")
-           << "Failed to enable subtree control for " << cgroup_v2_app_subtree_control;
-  }
-
-  return Status::OK();
->>>>>>> 28d782d4
 }
 
 ScopedCgroupHandler CgroupSetup::ApplyCgroupForIndividualAppCgroup(
