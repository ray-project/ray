--- conflicted
+++ resolved
@@ -90,26 +90,6 @@
 namespace ray {
 
 namespace {
-<<<<<<< HEAD
-// TODO(hjiang): Use `absl::NoDestructor` to avoid non-trivially destructible global
-// objects. Cgroup path for ray system components.
-//
-// Root folder for cgroup v2 for the current raylet instance.
-// See README under the current folder for details.
-std::string cgroup_v2_app_folder;     // NOLINT
-std::string cgroup_v2_system_folder;  // NOLINT
-
-// Parent cgroup path.
-constexpr std::string_view kRtootCgroupProcs = "/sys/fs/cgroup/cgroup.procs";
-// Cgroup subtree control path.
-constexpr std::string_view kRootCgroupSubtreeControl =
-    "/sys/fs/cgroup/cgroup.subtree_control";
-// Owner can read and write.
-constexpr int kCgroupFilePerm = 0600;
-
-// If system processes are running in the container, all processes will be placed in the
-// root cgroup. This function will move all PIDs under root cgroup into system cgroup.
-=======
 
 #if defined(RAY_SCHECK_OK_CGROUP)
 #error "RAY_SCHECK_OK_CGROUP is already defined."
@@ -121,7 +101,6 @@
 // Invoke the given [expr] which returns a boolean convertible type; and return error
 // status if Failed. Cgroup operations on filesystem are not expected to fail after
 // precondition checked, so we use INVALID as the status code.
->>>>>>> 21bc4528
 //
 // Example usage:
 // RAY_SCHECK_OK_CGROUP(DoSomething()) << "DoSomething Failed";
