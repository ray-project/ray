--- conflicted
+++ resolved
@@ -113,11 +113,7 @@
     permissions.
     @return Status::AlreadyExists if the cgroup already exists.
     */
-  StatusSet<StatusT::Invalid,
-            StatusT::NotFound,
-            StatusT::PermissionDenied,
-            StatusT::AlreadyExists>
-  CreateCgroup(const std::string &cgroup_path) override;
+  Status CreateCgroup(const std::string &cgroup_path) override;
 
   /**
     To delete a cgroup using the cgroupv2 vfs, the current user needs to read, write, and
@@ -253,22 +249,6 @@
     @param constraint the name of the cgroup file to add the constraint to e.g. cpu.weight
     @param constraint_value
 
-<<<<<<< HEAD
-    @return StatusT::NotFound if the cgroup does not exist.
-    @return StatusT::PermissionDenied if current user doesn't have read, write, and
-    execute permissions.
-    @return StatusT::InvalidArgument if the cgroup is not using cgroupv2, the constraint
-    is not supported in ray, the constraint value is out of range, or if cannot write
-    to the relevant constraint file.
-   */
-  StatusSet<StatusT::Invalid,
-            StatusT::NotFound,
-            StatusT::PermissionDenied,
-            StatusT::InvalidArgument>
-  AddConstraint(const std::string &cgroup,
-                const std::string &constraint,
-                const std::string &constraint_value) override;
-=======
     @return Status::OK if no errors are encounted.
     @return Status::NotFound if the cgroup does not exist.
     @return Status::PermissionDenied if current user doesn't have read, write, and execute
@@ -280,7 +260,6 @@
                        const std::string &controller,
                        const std::string &constraint,
                        const std::string &constraint_value) override;
->>>>>>> 9bb55e18
 
   /**
     Attempts to write pid to the cgroup.procs file of the specified cgroup.
