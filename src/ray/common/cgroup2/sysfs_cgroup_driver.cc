// Copyright 2025 The Ray Authors.
//
// Licensed under the Apache License, Version 2.0 (the "License");
// you may not use this file except in compliance with the License.
// You may obtain a copy of the License at
//
//  http://www.apache.org/licenses/LICENSE-2.0
//
// Unless required by applicable law or agreed to in writing, software
// distributed under the License is distributed on an "AS IS" BASIS,
// WITHOUT WARRANTIES OR CONDITIONS OF ANY KIND, either express or implied.
// See the License for the specific language governing permissions and
// limitations under the License.

#include "ray/common/cgroup2/sysfs_cgroup_driver.h"

#include <errno.h>
#include <fcntl.h>
#include <linux/magic.h>
#include <mntent.h>
#include <stdio.h>
#include <string.h>
#include <sys/stat.h>
#include <sys/statfs.h>
#include <unistd.h>

#include <cstdio>
#include <filesystem>
#include <fstream>
#include <initializer_list>
#include <string>
#include <unordered_set>
#include <utility>

#include "absl/strings/str_format.h"
#include "absl/strings/str_join.h"
#include "ray/common/status.h"
#include "ray/common/status_or.h"
#include "ray/util/logging.h"

// Used to identify if a filesystem is mounted using cgroupv2.
// See: https://docs.kernel.org/admin-guide/cgroup-v2.html#mounting
#ifndef CGROUP2_SUPER_MAGIC
#define CGROUP2_SUPER_MAGIC 0x63677270
#endif

namespace ray {

StatusSet<StatusT::Invalid> SysFsCgroupDriver::CheckCgroupv2Enabled() {
  FILE *fp = setmntent(mount_file_path_.c_str(), "r");

  if (!fp) {
    return StatusT::Invalid(
        absl::StrFormat("Failed to open mount file at %s. Could not verify that "
                        "cgroupv2 was mounted correctly. \n%s",
                        mount_file_path_,
                        strerror(errno)));
  }

  bool found_cgroupv1 = false;
  bool found_cgroupv2 = false;

  struct mntent *mnt;
  while ((mnt = getmntent(fp)) != nullptr) {
    found_cgroupv1 = found_cgroupv1 || strcmp(mnt->mnt_type, "cgroup") == 0;
    found_cgroupv2 = found_cgroupv2 || strcmp(mnt->mnt_type, "cgroup2") == 0;
  }

  // After parsing the mount file, the file should be at the EOF position.
  // If it's not, getmntent encountered an error.
  if (!feof(fp) || !endmntent(fp)) {
    return Status::Invalid(
        absl::StrFormat("Failed to parse mount file at %s. Could not verify that "
                        "cgroupv2 was mounted correctly.",
                        mount_file_path_));
  }

  if (found_cgroupv1 && found_cgroupv2) {
    return StatusT::Invalid("Cgroupv1 and cgroupv2 are both mounted. Unmount cgroupv1.");
  } else if (found_cgroupv1 && !found_cgroupv2) {
    // TODO(#54703): provide a link to the ray documentation once it's been written
    // for how to troubleshoot these.
    return StatusT::Invalid(
        "Cgroupv1 is mounted and cgroupv2 is not mounted. "
        "Unmount cgroupv1 and mount cgroupv2.");
  } else if (!found_cgroupv2) {
    return StatusT::Invalid("Cgroupv2 is not mounted. Mount cgroupv2.");
  }
  return StatusT::OK();
}

StatusSet<StatusT::Invalid,
          StatusT::NotFound,
          StatusT::PermissionDenied,
          StatusT::InvalidArgument>
SysFsCgroupDriver::CheckCgroup(const std::string &cgroup_path) {
  struct statfs fs_stats {};
  if (statfs(cgroup_path.c_str(), &fs_stats) != 0) {
    if (errno == ENOENT) {
      return StatusT::NotFound(
          absl::StrFormat("Cgroup at %s does not exist.", cgroup_path));
    }
    if (errno == EACCES) {
      return StatusT::PermissionDenied(
          absl::StrFormat("The current user does not have read, write, and execute "
                          "permissions for the directory at path %s.\n%s",
                          cgroup_path,
                          strerror(errno)));
    }
    return StatusT::InvalidArgument(
        absl::StrFormat("Failed to stat cgroup directory at path %s because of %s",
                        cgroup_path,
                        strerror(errno)));
  }
  if (fs_stats.f_type != CGROUP2_SUPER_MAGIC) {
    return StatusT::InvalidArgument(
        absl::StrFormat("Directory at path %s is not of type cgroupv2. "
                        "For instructions to mount cgroupv2 correctly, see:\n"
                        "https://kubernetes.io/docs/concepts/architecture/cgroups/"
                        "#linux-distribution-cgroup-v2-support.",
                        cgroup_path));
  }

  // NOTE: the process needs execute permissions for the cgroup directory
  // to traverse the filesystem.
  if (access(cgroup_path.c_str(), R_OK | W_OK | X_OK) == -1) {
    return StatusT::PermissionDenied(
        absl::StrFormat("The current user does not have read, write, and execute "
                        "permissions for the directory at path %s.\n%s",
                        cgroup_path,
                        strerror(errno)));
  }

  return StatusT::OK();
}

StatusSet<StatusT::Invalid,
          StatusT::NotFound,
          StatusT::PermissionDenied,
          StatusT::AlreadyExists>
SysFsCgroupDriver::CreateCgroup(const std::string &cgroup_path) {
  if (mkdir(cgroup_path.c_str(), S_IRWXU) == -1) {
    if (errno == ENOENT) {
      return StatusT::NotFound(
          absl::StrFormat("Failed to create cgroup at path %s with permissions %#o. "
                          "The parent cgroup does not exist.\n"
                          "Error: %s.",
                          cgroup_path,
                          S_IRWXU,
                          strerror(errno)));
    }
    if (errno == EACCES) {
<<<<<<< HEAD
      return StatusT::PermissionDenied(absl::StrFormat(
          "Failed to create cgroup at path %s with permissions %#o. "
          "The current user does not have read, write, execute permissions "
          "for the parent cgroup.\n"
          "Error: %s.",
          cgroup_path,
          S_IRWXU,
          strerror(errno)));
=======
      return Status::PermissionDenied(
          absl::StrFormat("Failed to create cgroup at path %s with permissions %#o. "
                          "The process does not have read, write, execute permissions "
                          "for the parent cgroup.\n"
                          "Error: %s.",
                          cgroup_path,
                          S_IRWXU,
                          strerror(errno)));
>>>>>>> 9bb55e18
    }
    if (errno == EEXIST) {
      return StatusT::AlreadyExists(
          absl::StrFormat("Failed to create cgroup at path %s with permissions %#o. "
                          "The cgroup already exists.\n"
                          "Error: %s.",
                          cgroup_path,
                          S_IRWXU,
                          strerror(errno)));
    }
    return StatusT::InvalidArgument(
        absl::StrFormat("Failed to create cgroup at path %s with permissions %#o.\n"
                        "Error: %s.",
                        cgroup_path,
                        S_IRWXU,
                        strerror(errno)));
  }
  return StatusT::OK();
}

Status SysFsCgroupDriver::DeleteCgroup(const std::string &cgroup_path) {
  RAY_RETURN_NOT_OK(CheckCgroup(cgroup_path));
  if (rmdir(cgroup_path.c_str()) == -1) {
    if (errno == ENOENT) {
      return Status::NotFound(absl::StrFormat(
          "Failed to delete cgroup at path %s. The parent cgroup does not exist.\n"
          "Error: %s.",
          cgroup_path,
          strerror(errno)));
    }
    if (errno == EACCES) {
      return Status::PermissionDenied(
          absl::StrFormat("Failed to delete cgroup at path %s. "
                          "The process does not have read, write, execute permissions "
                          "for the parent cgroup.\n"
                          "Error: %s.",
                          cgroup_path,
                          strerror(errno)));
    }
    return Status::InvalidArgument(
        absl::StrFormat("Failed to delete cgroup at path %s. To delete a cgroup, it must "
                        "have no children and it must not have any processes.\n"
                        "Error: %s.",
                        cgroup_path,
                        strerror(errno)));
  }
  return Status::OK();
}

StatusOr<std::unordered_set<std::string>> SysFsCgroupDriver::GetAvailableControllers(
    const std::string &cgroup_dir) {
  RAY_RETURN_NOT_OK(CheckCgroup(cgroup_dir));

  std::string controller_file_path = cgroup_dir +
                                     std::filesystem::path::preferred_separator +
                                     std::string(kCgroupControllersFilename);
  return ReadControllerFile(controller_file_path);
}

StatusOr<std::unordered_set<std::string>> SysFsCgroupDriver::GetEnabledControllers(
    const std::string &cgroup_dir) {
  RAY_RETURN_NOT_OK(CheckCgroup(cgroup_dir));

  std::string controller_file_path = cgroup_dir +
                                     std::filesystem::path::preferred_separator +
                                     std::string(kCgroupSubtreeControlFilename);
  return ReadControllerFile(controller_file_path);
}

StatusSet<StatusT::Invalid, StatusT::NotFound, StatusT::PermissionDenied>
SysFsCgroupDriver::MoveAllProcesses(const std::string &from, const std::string &to) {
  RAY_RETURN_NOT_OK(CheckCgroup(from));
  RAY_RETURN_NOT_OK(CheckCgroup(to));
  std::filesystem::path from_procs_file_path =
      from / std::filesystem::path(kCgroupProcsFilename);
  std::filesystem::path to_procs_file_path =
      to / std::filesystem::path(kCgroupProcsFilename);
  std::ifstream in_file(from_procs_file_path);
  std::ofstream out_file(to_procs_file_path, std::ios::ate);
  if (!in_file.is_open()) {
    return StatusT::Invalid(absl::StrFormat(
        "Could not open cgroup procs file at path %s.", from_procs_file_path));
  }
  if (!out_file.is_open()) {
    return StatusT::Invalid(
        absl::StrFormat("Could not open cgroup procs file %s", to_procs_file_path));
  }
  pid_t pid = 0;
  while (in_file >> pid) {
    if (in_file.fail()) {
      return StatusT::Invalid(absl::StrFormat(
          "Could not read PID from cgroup procs file %s", from_procs_file_path));
    }
    out_file << pid;
    out_file.flush();
    if (out_file.fail()) {
      return StatusT::Invalid(absl::StrFormat(
          "Could not write pid to cgroup procs file %s", to_procs_file_path));
    }
  }
  return StatusT::OK();
}

StatusSet<StatusT::Invalid,
          StatusT::NotFound,
          StatusT::PermissionDenied,
          StatusT::InvalidArgument>
SysFsCgroupDriver::EnableController(const std::string &cgroup_path,
                                    const std::string &controller) {
  RAY_RETURN_NOT_OK(CheckCgroup(cgroup_path));

  StatusOr<std::unordered_set<std::string>> available_controllers_s =
      GetAvailableControllers(cgroup_path);

  RAY_RETURN_NOT_OK(available_controllers_s.status());
  auto available_controllers = available_controllers_s.value();

  if (available_controllers.find(controller) == available_controllers.end()) {
    std::string enabled_controllers_str =
        absl::StrCat("[", absl::StrJoin(available_controllers, ", "), "]");
    return Status::InvalidArgument(absl::StrFormat(
        "Controller %s is not available for cgroup at path %s.\n"
        "Current available controllers are %s. "
        "To enable a controller in a cgroup X, all cgroups in the path from "
        "the root cgroup to X must have the controller enabled.",
        controller,
        cgroup_path,
        enabled_controllers_str));
  }

  std::filesystem::path enabled_ctrls_file =
      std::filesystem::path(cgroup_path + std::filesystem::path::preferred_separator +
                            std::string(kCgroupSubtreeControlFilename));
  std::ofstream out_file(enabled_ctrls_file, std::ios::ate);
  if (!out_file.is_open()) {
    return Status::Invalid(absl::StrFormat("Could not open cgroup controllers file at %s",
                                           enabled_ctrls_file));
  }
  out_file << ("+" + controller);
  out_file.flush();
  if (out_file.fail()) {
    return Status::Invalid(absl::StrFormat(
        "Could not write to cgroup controllers file %s", enabled_ctrls_file));
  }
  return Status::OK();
}

StatusSet<StatusT::Invalid,
          StatusT::NotFound,
          StatusT::PermissionDenied,
          StatusT::InvalidArgument>
SysFsCgroupDriver::DisableController(const std::string &cgroup_path,
                                     const std::string &controller) {
  RAY_RETURN_NOT_OK(CheckCgroup(cgroup_path));
  std::string controller_file_path = cgroup_path +
                                     std::filesystem::path::preferred_separator +
                                     std::string(kCgroupSubtreeControlFilename);

  StatusOr<std::unordered_set<std::string>> enabled_controllers_s =
      ReadControllerFile(controller_file_path);

  RAY_RETURN_NOT_OK(enabled_controllers_s.status());

  auto enabled_controllers = enabled_controllers_s.value();

  if (enabled_controllers.find(controller) == enabled_controllers.end()) {
    std::string enabled_controllers_str =
        absl::StrCat("[", absl::StrJoin(enabled_controllers, ", "), "]");
    return Status::InvalidArgument(
        absl::StrFormat("Controller %s is not enabled for cgroup at path %s.\n"
                        "Current enabled controllers are %s. ",
                        controller,
                        cgroup_path,
                        enabled_controllers_str));
  }

  std::ofstream out_file(controller_file_path, std::ios::ate);
  if (!out_file.is_open()) {
    return StatusT::Invalid(absl::StrFormat(
        "Could not open cgroup controllers file at %s", controller_file_path));
  }
  out_file << ("-" + controller);
  out_file.flush();
  if (!out_file.good()) {
<<<<<<< HEAD
    return StatusT::Invalid(absl::StrFormat(
        "Could not open write to cgroup controllers file %s", controller_file_path));
=======
    return Status::Invalid(absl::StrFormat(
        "Could not write to cgroup controllers file %s", controller_file_path));
>>>>>>> 9bb55e18
  }
  return StatusT::OK();
}

<<<<<<< HEAD
StatusSet<StatusT::Invalid,
          StatusT::NotFound,
          StatusT::PermissionDenied,
          StatusT::InvalidArgument>
SysFsCgroupDriver::AddConstraint(const std::string &cgroup,
                                 const std::string &constraint,
                                 const std::string &constraint_value) {
  if (auto status = CheckCgroup(cgroup); !status.ok()) {
    return status;
  }
  auto constraint_it = supported_constraints_.find(constraint);
  if (constraint_it == supported_constraints_.end()) {
    std::string supported_constraint_names("[");
    for (auto it = supported_constraints_.begin(); it != supported_constraints_.end();
         ++it) {
      supported_constraint_names.append(it->first);
      if (std::next(it) != supported_constraints_.end()) {
        supported_constraint_names.append(", ");
      }
    }
    supported_constraint_names.append("]");
    return StatusT::InvalidArgument(absl::StrFormat(
        "Failed to apply constraint %s to cgroup %s. Ray only supports %s",
        constraint,
        cgroup,
        supported_constraint_names));
  }

  // Check if the constraint value is out of range and therefore invalid.
  auto [low, high] = constraint_it->second.range;
  size_t value = static_cast<size_t>(std::stoi(constraint_value));
  if (value < low || value > high) {
    return StatusT::InvalidArgument(absl::StrFormat(
        "Failed to apply constraint %s=%s to cgroup %s. %s can only have values "
        "in the range[%i, %i].",
        constraint,
        constraint_value,
        cgroup,
        constraint,
        low,
        high));
  }

=======
Status SysFsCgroupDriver::AddConstraint(const std::string &cgroup_path,
                                        const std::string &controller,
                                        const std::string &constraint,
                                        const std::string &constraint_value) {
  RAY_RETURN_NOT_OK(CheckCgroup(cgroup_path));
>>>>>>> 9bb55e18
  // Check if the required controller for the constraint is enabled.
  StatusOr<std::unordered_set<std::string>> available_controllers_s =
      GetEnabledControllers(cgroup_path);
  RAY_RETURN_NOT_OK(available_controllers_s.status());
  const auto &controllers = available_controllers_s.value();
  if (controllers.find(controller) == controllers.end()) {
    return StatusT::InvalidArgument(absl::StrFormat(
        "Failed to apply %s to cgroup %s. To use %s, enable the %s controller.",
        constraint,
        cgroup_path,
        constraint,
        controller));
  }

  // Try to apply the constraint and propagate the appropriate failure error.
  std::string file_path =
      cgroup_path + std::filesystem::path::preferred_separator + constraint;

  int fd = open(file_path.c_str(), O_RDWR);

  if (fd == -1) {
    return StatusT::InvalidArgument(
        absl::StrFormat("Failed to apply %s=%s to cgroup %s.\n"
                        "Error: %s",
                        constraint,
                        constraint_value,
                        cgroup_path,
                        strerror(errno)));
  }

  ssize_t bytes_written = write(fd, constraint_value.c_str(), constraint_value.size());

  if (bytes_written != static_cast<ssize_t>(constraint_value.size())) {
    close(fd);
    return StatusT::InvalidArgument(
        absl::StrFormat("Failed to apply %s=%s to cgroup %s.\n"
                        "Error: %s",
                        constraint,
                        constraint_value,
                        cgroup_path,
                        strerror(errno)));
  }
  close(fd);
  return StatusT::OK();
}

StatusOr<std::unordered_set<std::string>> SysFsCgroupDriver::ReadControllerFile(
    const std::string &controller_file_path) {
  std::ifstream controllers_file(controller_file_path);

  if (!controllers_file.is_open()) {
    return Status::InvalidArgument(absl::StrFormat(
        "Failed to open controllers file at path %s.", controller_file_path));
  }

  std::unordered_set<std::string> controllers;

  if (controllers_file.peek() == EOF) {
    return StatusOr<std::unordered_set<std::string>>(controllers);
  }

  std::string line;
  std::getline(controllers_file, line);

  if (!controllers_file.good()) {
    return Status::InvalidArgument(
        absl::StrFormat("Failed to parse controllers file %s.", controller_file_path));
  }

  std::istringstream input_ss(line);
  std::string controller;

  while (input_ss >> controller) {
    controllers.emplace(std::move(controller));
  }

  std::getline(controllers_file, line);

  // A well-formed controllers file should have just one line.
  if (!controllers_file.eof()) {
    return Status::InvalidArgument(
        absl::StrFormat("Failed to parse controllers file %s.", controller_file_path));
  }

  return StatusOr<std::unordered_set<std::string>>(controllers);
}

Status SysFsCgroupDriver::AddProcessToCgroup(const std::string &cgroup,
                                             const std::string &process) {
  RAY_RETURN_NOT_OK(CheckCgroup(cgroup));
  std::filesystem::path cgroup_procs_file_path =
      cgroup / std::filesystem::path(kCgroupProcsFilename);

  int fd = open(cgroup_procs_file_path.c_str(), O_RDWR);

  if (fd == -1) {
    return Status::InvalidArgument(absl::StrFormat(
        "Failed to write pid %s to cgroup.procs for cgroup %s with error %s",
        process,
        cgroup,
        strerror(errno)));
  }

  ssize_t bytes_written = write(fd, process.c_str(), process.size());

  if (bytes_written != static_cast<ssize_t>(process.size())) {
    close(fd);
    return Status::InvalidArgument(absl::StrFormat(
        "Failed to write pid %s to cgroup.procs for cgroup %s with error %s",
        process,
        cgroup,
        strerror(errno)));
  }

  close(fd);
  return Status::OK();
}

}  // namespace ray<|MERGE_RESOLUTION|>--- conflicted
+++ resolved
@@ -150,16 +150,6 @@
                           strerror(errno)));
     }
     if (errno == EACCES) {
-<<<<<<< HEAD
-      return StatusT::PermissionDenied(absl::StrFormat(
-          "Failed to create cgroup at path %s with permissions %#o. "
-          "The current user does not have read, write, execute permissions "
-          "for the parent cgroup.\n"
-          "Error: %s.",
-          cgroup_path,
-          S_IRWXU,
-          strerror(errno)));
-=======
       return Status::PermissionDenied(
           absl::StrFormat("Failed to create cgroup at path %s with permissions %#o. "
                           "The process does not have read, write, execute permissions "
@@ -168,7 +158,6 @@
                           cgroup_path,
                           S_IRWXU,
                           strerror(errno)));
->>>>>>> 9bb55e18
     }
     if (errno == EEXIST) {
       return StatusT::AlreadyExists(
@@ -186,7 +175,7 @@
                         S_IRWXU,
                         strerror(errno)));
   }
-  return StatusT::OK();
+  return Status::OK();
 }
 
 Status SysFsCgroupDriver::DeleteCgroup(const std::string &cgroup_path) {
@@ -353,68 +342,17 @@
   out_file << ("-" + controller);
   out_file.flush();
   if (!out_file.good()) {
-<<<<<<< HEAD
-    return StatusT::Invalid(absl::StrFormat(
-        "Could not open write to cgroup controllers file %s", controller_file_path));
-=======
     return Status::Invalid(absl::StrFormat(
         "Could not write to cgroup controllers file %s", controller_file_path));
->>>>>>> 9bb55e18
   }
   return StatusT::OK();
 }
 
-<<<<<<< HEAD
-StatusSet<StatusT::Invalid,
-          StatusT::NotFound,
-          StatusT::PermissionDenied,
-          StatusT::InvalidArgument>
-SysFsCgroupDriver::AddConstraint(const std::string &cgroup,
-                                 const std::string &constraint,
-                                 const std::string &constraint_value) {
-  if (auto status = CheckCgroup(cgroup); !status.ok()) {
-    return status;
-  }
-  auto constraint_it = supported_constraints_.find(constraint);
-  if (constraint_it == supported_constraints_.end()) {
-    std::string supported_constraint_names("[");
-    for (auto it = supported_constraints_.begin(); it != supported_constraints_.end();
-         ++it) {
-      supported_constraint_names.append(it->first);
-      if (std::next(it) != supported_constraints_.end()) {
-        supported_constraint_names.append(", ");
-      }
-    }
-    supported_constraint_names.append("]");
-    return StatusT::InvalidArgument(absl::StrFormat(
-        "Failed to apply constraint %s to cgroup %s. Ray only supports %s",
-        constraint,
-        cgroup,
-        supported_constraint_names));
-  }
-
-  // Check if the constraint value is out of range and therefore invalid.
-  auto [low, high] = constraint_it->second.range;
-  size_t value = static_cast<size_t>(std::stoi(constraint_value));
-  if (value < low || value > high) {
-    return StatusT::InvalidArgument(absl::StrFormat(
-        "Failed to apply constraint %s=%s to cgroup %s. %s can only have values "
-        "in the range[%i, %i].",
-        constraint,
-        constraint_value,
-        cgroup,
-        constraint,
-        low,
-        high));
-  }
-
-=======
 Status SysFsCgroupDriver::AddConstraint(const std::string &cgroup_path,
                                         const std::string &controller,
                                         const std::string &constraint,
                                         const std::string &constraint_value) {
   RAY_RETURN_NOT_OK(CheckCgroup(cgroup_path));
->>>>>>> 9bb55e18
   // Check if the required controller for the constraint is enabled.
   StatusOr<std::unordered_set<std::string>> available_controllers_s =
       GetEnabledControllers(cgroup_path);
