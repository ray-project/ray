--- conflicted
+++ resolved
@@ -67,7 +67,6 @@
 )
 
 ray_cc_library(
-<<<<<<< HEAD
     name = "fake_cgroup_driver",
     hdrs = [
         "fake_cgroup_driver.h",
@@ -75,7 +74,10 @@
     deps = [
         ":cgroup_driver_interface",
         "//src/ray/common:status",
-=======
+    ],
+)
+
+ray_cc_library(
     name = "cgroup_test_utils",
     srcs = ["cgroup_test_utils.cc"],
     hdrs = ["cgroup_test_utils.h"],
@@ -87,6 +89,5 @@
         "//src/ray/common:status",
         "//src/ray/common:status_or",
         "@com_google_absl//absl/strings:str_format",
->>>>>>> 5357ea37
     ],
 )