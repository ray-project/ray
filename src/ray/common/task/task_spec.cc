// Copyright 2019-2021 The Ray Authors.
//
// Licensed under the Apache License, Version 2.0 (the "License");
// you may not use this file except in compliance with the License.
// You may obtain a copy of the License at
//
//  http://www.apache.org/licenses/LICENSE-2.0
//
// Unless required by applicable law or agreed to in writing, software
// distributed under the License is distributed on an "AS IS" BASIS,
// WITHOUT WARRANTIES OR CONDITIONS OF ANY KIND, either express or implied.
// See the License for the specific language governing permissions and
// limitations under the License.

#include "ray/common/task/task_spec.h"

#include <boost/functional/hash.hpp>
#include <sstream>

#include "ray/common/ray_config.h"
#include "ray/util/logging.h"

namespace ray {

absl::Mutex TaskSpecification::mutex_;
std::unordered_map<SchedulingClassDescriptor, SchedulingClass>
    TaskSpecification::sched_cls_to_id_;
std::unordered_map<SchedulingClass, SchedulingClassDescriptor>
    TaskSpecification::sched_id_to_cls_;
int TaskSpecification::next_sched_id_;

SchedulingClassDescriptor &TaskSpecification::GetSchedulingClassDescriptor(
    SchedulingClass id) {
  absl::MutexLock lock(&mutex_);
  auto it = sched_id_to_cls_.find(id);
  RAY_CHECK(it != sched_id_to_cls_.end()) << "invalid id: " << id;
  return it->second;
}

SchedulingClass TaskSpecification::GetSchedulingClass(const ResourceSet &sched_cls) {
  SchedulingClass sched_cls_id;
  absl::MutexLock lock(&mutex_);
  auto it = sched_cls_to_id_.find(sched_cls);
  if (it == sched_cls_to_id_.end()) {
    sched_cls_id = ++next_sched_id_;
    // TODO(ekl) we might want to try cleaning up task types in these cases
    if (sched_cls_id > 100) {
      RAY_LOG(WARNING) << "More than " << sched_cls_id
                       << " types of tasks seen, this may reduce performance.";
    } else if (sched_cls_id > 1000) {
      RAY_LOG(ERROR) << "More than " << sched_cls_id
                     << " types of tasks seen, this may reduce performance.";
    }
    sched_cls_to_id_[sched_cls] = sched_cls_id;
    sched_id_to_cls_[sched_cls_id] = sched_cls;
  } else {
    sched_cls_id = it->second;
  }
  return sched_cls_id;
}

const BundleID TaskSpecification::PlacementGroupBundleId() const {
  return std::make_pair(PlacementGroupID::FromBinary(message_->placement_group_id()),
                        message_->placement_group_bundle_index());
}

bool TaskSpecification::PlacementGroupCaptureChildTasks() const {
  return message_->placement_group_capture_child_tasks();
}

void TaskSpecification::ComputeResources() {
  auto &required_resources = message_->required_resources();

  if (required_resources.empty()) {
    // A static nil object is used here to avoid allocating the empty object every time.
    required_resources_ = ResourceSet::Nil();
  } else {
    required_resources_.reset(new ResourceSet(MapFromProtobuf(required_resources)));
  }

  auto &required_placement_resources = message_->required_placement_resources().empty()
                                           ? required_resources
                                           : message_->required_placement_resources();

  if (required_placement_resources.empty()) {
    required_placement_resources_ = ResourceSet::Nil();
  } else {
    required_placement_resources_.reset(
        new ResourceSet(MapFromProtobuf(required_placement_resources)));
  }

  if (!IsActorTask()) {
    // There is no need to compute `SchedulingClass` for actor tasks since
    // the actor tasks need not be scheduled.

    // Map the scheduling class descriptor to an integer for performance.
    auto sched_cls = GetRequiredPlacementResources();
    sched_cls_id_ = GetSchedulingClass(sched_cls);
  }
}

// Task specification getter methods.
TaskID TaskSpecification::TaskId() const {
  if (message_->task_id().empty() /* e.g., empty proto default */) {
    return TaskID::Nil();
  }
  return TaskID::FromBinary(message_->task_id());
}

const std::string TaskSpecification::GetSerializedActorHandle() const {
  RAY_CHECK(IsActorCreationTask());
  return message_->actor_creation_task_spec().serialized_actor_handle();
}

JobID TaskSpecification::JobId() const {
  if (message_->job_id().empty() /* e.g., empty proto default */) {
    return JobID::Nil();
  }
  return JobID::FromBinary(message_->job_id());
}

TaskID TaskSpecification::ParentTaskId() const {
  if (message_->parent_task_id().empty() /* e.g., empty proto default */) {
    return TaskID::Nil();
  }
  return TaskID::FromBinary(message_->parent_task_id());
}

size_t TaskSpecification::ParentCounter() const { return message_->parent_counter(); }

ray::FunctionDescriptor TaskSpecification::FunctionDescriptor() const {
  return ray::FunctionDescriptorBuilder::FromProto(message_->function_descriptor());
}

rpc::RuntimeEnv TaskSpecification::RuntimeEnv() const { return message_->runtime_env(); }

std::string TaskSpecification::SerializedRuntimeEnv() const {
  return message_->runtime_env().serialized_runtime_env();
}

bool TaskSpecification::HasRuntimeEnv() const {
  return !(SerializedRuntimeEnv() == "{}" || SerializedRuntimeEnv() == "");
}

RuntimeEnvHash TaskSpecification::GetRuntimeEnvHash() const {
  const auto &override_env_vars = OverrideEnvironmentVariables();
  const auto &job_id = JobId();
  if (!HasRuntimeEnv() && override_env_vars.empty() && job_id.IsNil()) {
    return 0;
  }

  std::unordered_map<std::string, double> required_resource{};
  if (RayConfig::instance().worker_resource_limits_enabled()) {
    required_resource = GetRequiredResources().GetResourceMap();
  }
<<<<<<< HEAD
  WorkerCacheKey env = {job_id, override_env_vars, SerializedRuntimeEnv(),
                        required_resource};
  return env.Hash();
=======
  WorkerCacheKey env = {SerializedRuntimeEnv(), required_resource};
  return env.IntHash();
>>>>>>> 83cb992d
}

const SchedulingClass TaskSpecification::GetSchedulingClass() const {
  RAY_CHECK(sched_cls_id_ > 0);
  return sched_cls_id_;
}

size_t TaskSpecification::NumArgs() const { return message_->args_size(); }

size_t TaskSpecification::NumReturns() const { return message_->num_returns(); }

ObjectID TaskSpecification::ReturnId(size_t return_index) const {
  return ObjectID::FromIndex(TaskId(), return_index + 1);
}

bool TaskSpecification::ArgByRef(size_t arg_index) const {
  return message_->args(arg_index).has_object_ref();
}

ObjectID TaskSpecification::ArgId(size_t arg_index) const {
  return ObjectID::FromBinary(message_->args(arg_index).object_ref().object_id());
}

const rpc::ObjectReference &TaskSpecification::ArgRef(size_t arg_index) const {
  RAY_CHECK(ArgByRef(arg_index));
  return message_->args(arg_index).object_ref();
}

const uint8_t *TaskSpecification::ArgData(size_t arg_index) const {
  return reinterpret_cast<const uint8_t *>(message_->args(arg_index).data().data());
}

size_t TaskSpecification::ArgDataSize(size_t arg_index) const {
  return message_->args(arg_index).data().size();
}

const uint8_t *TaskSpecification::ArgMetadata(size_t arg_index) const {
  return reinterpret_cast<const uint8_t *>(message_->args(arg_index).metadata().data());
}

size_t TaskSpecification::ArgMetadataSize(size_t arg_index) const {
  return message_->args(arg_index).metadata().size();
}

const std::vector<rpc::ObjectReference> TaskSpecification::ArgInlinedRefs(
    size_t arg_index) const {
  return VectorFromProtobuf<rpc::ObjectReference>(
      message_->args(arg_index).nested_inlined_refs());
}

const ResourceSet &TaskSpecification::GetRequiredResources() const {
  return *required_resources_;
}

std::vector<ObjectID> TaskSpecification::GetDependencyIds() const {
  std::vector<ObjectID> dependencies;
  for (size_t i = 0; i < NumArgs(); ++i) {
    if (ArgByRef(i)) {
      dependencies.push_back(ArgId(i));
    }
  }
  if (IsActorTask()) {
    dependencies.push_back(PreviousActorTaskDummyObjectId());
  }
  return dependencies;
}

std::vector<rpc::ObjectReference> TaskSpecification::GetDependencies(
    bool add_dummy_dependency) const {
  std::vector<rpc::ObjectReference> dependencies;
  for (size_t i = 0; i < NumArgs(); ++i) {
    if (ArgByRef(i)) {
      dependencies.push_back(message_->args(i).object_ref());
    }
  }
  if (add_dummy_dependency && IsActorTask()) {
    const auto &dummy_ref =
        GetReferenceForActorDummyObject(PreviousActorTaskDummyObjectId());
    dependencies.push_back(dummy_ref);
  }
  return dependencies;
}

const ResourceSet &TaskSpecification::GetRequiredPlacementResources() const {
  return *required_placement_resources_;
}

std::string TaskSpecification::GetDebuggerBreakpoint() const {
  return message_->debugger_breakpoint();
}

bool TaskSpecification::IsDriverTask() const {
  return message_->type() == TaskType::DRIVER_TASK;
}

const std::string TaskSpecification::GetName() const { return message_->name(); }

Language TaskSpecification::GetLanguage() const { return message_->language(); }

bool TaskSpecification::IsNormalTask() const {
  return message_->type() == TaskType::NORMAL_TASK;
}

bool TaskSpecification::IsActorCreationTask() const {
  return message_->type() == TaskType::ACTOR_CREATION_TASK;
}

bool TaskSpecification::IsActorTask() const {
  return message_->type() == TaskType::ACTOR_TASK;
}

// === Below are getter methods specific to actor creation tasks.

ActorID TaskSpecification::ActorCreationId() const {
  RAY_CHECK(IsActorCreationTask());
  return ActorID::FromBinary(message_->actor_creation_task_spec().actor_id());
}

int64_t TaskSpecification::MaxActorRestarts() const {
  RAY_CHECK(IsActorCreationTask());
  return message_->actor_creation_task_spec().max_actor_restarts();
}

std::vector<std::string> TaskSpecification::DynamicWorkerOptions() const {
  RAY_CHECK(IsActorCreationTask());
  return VectorFromProtobuf(
      message_->actor_creation_task_spec().dynamic_worker_options());
}

TaskID TaskSpecification::CallerId() const {
  return TaskID::FromBinary(message_->caller_id());
}

const rpc::Address &TaskSpecification::CallerAddress() const {
  return message_->caller_address();
}

WorkerID TaskSpecification::CallerWorkerId() const {
  return WorkerID::FromBinary(message_->caller_address().worker_id());
}

// === Below are getter methods specific to actor tasks.

ActorID TaskSpecification::ActorId() const {
  RAY_CHECK(IsActorTask());
  return ActorID::FromBinary(message_->actor_task_spec().actor_id());
}

uint64_t TaskSpecification::ActorCounter() const {
  RAY_CHECK(IsActorTask());
  return message_->actor_task_spec().actor_counter();
}

ObjectID TaskSpecification::ActorCreationDummyObjectId() const {
  RAY_CHECK(IsActorTask());
  return ObjectID::FromBinary(
      message_->actor_task_spec().actor_creation_dummy_object_id());
}

ObjectID TaskSpecification::PreviousActorTaskDummyObjectId() const {
  RAY_CHECK(IsActorTask());
  return ObjectID::FromBinary(
      message_->actor_task_spec().previous_actor_task_dummy_object_id());
}

ObjectID TaskSpecification::ActorDummyObject() const {
  RAY_CHECK(IsActorTask() || IsActorCreationTask());
  return ReturnId(NumReturns() - 1);
}

int TaskSpecification::MaxActorConcurrency() const {
  RAY_CHECK(IsActorCreationTask());
  return message_->actor_creation_task_spec().max_concurrency();
}

std::string TaskSpecification::ConcurrencyGroupName() const {
  RAY_CHECK(IsActorTask());
  return message_->concurrency_group_name();
}

bool TaskSpecification::IsAsyncioActor() const {
  RAY_CHECK(IsActorCreationTask());
  return message_->actor_creation_task_spec().is_asyncio();
}

bool TaskSpecification::IsDetachedActor() const {
  return IsActorCreationTask() && message_->actor_creation_task_spec().is_detached();
}

std::string TaskSpecification::DebugString() const {
  std::ostringstream stream;
  stream << "Type=" << TaskType_Name(message_->type())
         << ", Language=" << Language_Name(message_->language());

  if (required_resources_ != nullptr) {
    stream << ", Resources: {";

    // Print resource description.
    for (auto entry : GetRequiredResources().GetResourceMap()) {
      stream << entry.first << ": " << entry.second << ", ";
    }
    stream << "}";
  }

  stream << ", function_descriptor=";

  // Print function descriptor.
  stream << FunctionDescriptor()->ToString();

  stream << ", task_id=" << TaskId() << ", task_name=" << GetName()
         << ", job_id=" << JobId() << ", num_args=" << NumArgs()
         << ", num_returns=" << NumReturns();

  if (IsActorCreationTask()) {
    // Print actor creation task spec.
    stream << ", actor_creation_task_spec={actor_id=" << ActorCreationId()
           << ", max_restarts=" << MaxActorRestarts()
           << ", max_concurrency=" << MaxActorConcurrency()
           << ", is_asyncio_actor=" << IsAsyncioActor()
           << ", is_detached=" << IsDetachedActor() << "}";
  } else if (IsActorTask()) {
    // Print actor task spec.
    stream << ", actor_task_spec={actor_id=" << ActorId()
           << ", actor_caller_id=" << CallerId() << ", actor_counter=" << ActorCounter()
           << "}";
  }

  return stream.str();
}

std::string TaskSpecification::CallSiteString() const {
  std::ostringstream stream;
  auto desc = FunctionDescriptor();
  if (IsActorCreationTask()) {
    stream << "(deserialize actor creation task arg) ";
  } else if (IsActorTask()) {
    stream << "(deserialize actor task arg) ";
  } else {
    stream << "(deserialize task arg) ";
  }
  stream << FunctionDescriptor()->CallSiteString();
  return stream.str();
}

WorkerCacheKey::WorkerCacheKey(const JobID &job_id)
    : WorkerCacheKey(job_id, {}, "", {}) {}

WorkerCacheKey::WorkerCacheKey(
<<<<<<< HEAD
    const JobID &job_id,
    const std::unordered_map<std::string, std::string> override_environment_variables,
    const std::string serialized_runtime_env,
    const std::unordered_map<std::string, double> required_resources)
    : job_id_(job_id),
      override_environment_variables(override_environment_variables),
      serialized_runtime_env(serialized_runtime_env),
=======
    const std::string serialized_runtime_env,
    const std::unordered_map<std::string, double> required_resources)
    : serialized_runtime_env(serialized_runtime_env),
>>>>>>> 83cb992d
      required_resources(std::move(required_resources)) {}

bool WorkerCacheKey::operator==(const WorkerCacheKey &k) const {
  // FIXME we should compare fields
  return Hash() == k.Hash();
}

bool WorkerCacheKey::EnvIsEmpty() const {
  return (serialized_runtime_env == "" || serialized_runtime_env == "{}") &&
         required_resources.empty();
}

RuntimeEnvHash WorkerCacheKey::Hash() const {
  // Cache the hash value.
  if (!hash_) {
<<<<<<< HEAD
    if (!job_id_.IsNil()) {
      hash_ = job_id_.Hash();
    }
    if (!EnvIsEmpty()) {
      std::vector<std::pair<std::string, std::string>> env_vars(
          override_environment_variables.begin(), override_environment_variables.end());
      // The environment doesn't depend the order of the variables, so the hash should not
      // either.  Sort the variables so different permutations yield the same hash.
      std::sort(env_vars.begin(), env_vars.end());
      for (auto &pair : env_vars) {
        // TODO(architkulkarni): boost::hash_combine isn't guaranteed to be equal during
        // separate runs of a program, which may cause problems if these hashes are
        // communicated between different Raylets and compared.
        boost::hash_combine(hash_, pair.first);
        boost::hash_combine(hash_, pair.second);
      }

=======
    if (EnvIsEmpty()) {
      // It's useful to have the same predetermined value for both unspecified and empty
      // runtime envs.
      hash_ = 0;
    } else {
>>>>>>> 83cb992d
      boost::hash_combine(hash_, serialized_runtime_env);

      std::vector<std::pair<std::string, double>> resource_vars(
          required_resources.begin(), required_resources.end());
      // Sort the variables so different permutations yield the same hash.
      std::sort(resource_vars.begin(), resource_vars.end());
      for (auto &pair : resource_vars) {
        boost::hash_combine(hash_, pair.first);
        boost::hash_combine(hash_, pair.second);
      }
    }
  }
  return hash_;
}

std::vector<ConcurrencyGroup> TaskSpecification::ConcurrencyGroups() const {
  RAY_CHECK(IsActorCreationTask());
  std::vector<ConcurrencyGroup> concurrency_groups;
  auto &actor_creation_task_spec = message_->actor_creation_task_spec();
  const auto size = actor_creation_task_spec.concurrency_groups().size();

  for (auto i = 0; i < size; ++i) {
    auto &curr_group_message = actor_creation_task_spec.concurrency_groups(i);
    std::vector<ray::FunctionDescriptor> function_descriptors;
    const auto func_descriptors_size = curr_group_message.function_descriptors_size();
    for (auto j = 0; j < func_descriptors_size; ++j) {
      function_descriptors.push_back(FunctionDescriptorBuilder::FromProto(
          curr_group_message.function_descriptors(j)));
    }

    concurrency_groups.push_back(
        {std::string{curr_group_message.name()},
         static_cast<uint32_t>(curr_group_message.max_concurrency()),
         function_descriptors});
  }

  return concurrency_groups;
}

}  // namespace ray<|MERGE_RESOLUTION|>--- conflicted
+++ resolved
@@ -143,9 +143,8 @@
 }
 
 RuntimeEnvHash TaskSpecification::GetRuntimeEnvHash() const {
-  const auto &override_env_vars = OverrideEnvironmentVariables();
   const auto &job_id = JobId();
-  if (!HasRuntimeEnv() && override_env_vars.empty() && job_id.IsNil()) {
+  if (!HasRuntimeEnv() && job_id.IsNil()) {
     return 0;
   }
 
@@ -153,14 +152,9 @@
   if (RayConfig::instance().worker_resource_limits_enabled()) {
     required_resource = GetRequiredResources().GetResourceMap();
   }
-<<<<<<< HEAD
-  WorkerCacheKey env = {job_id, override_env_vars, SerializedRuntimeEnv(),
+  WorkerCacheKey env = {job_id, SerializedRuntimeEnv(),
                         required_resource};
   return env.Hash();
-=======
-  WorkerCacheKey env = {SerializedRuntimeEnv(), required_resource};
-  return env.IntHash();
->>>>>>> 83cb992d
 }
 
 const SchedulingClass TaskSpecification::GetSchedulingClass() const {
@@ -406,22 +400,14 @@
 }
 
 WorkerCacheKey::WorkerCacheKey(const JobID &job_id)
-    : WorkerCacheKey(job_id, {}, "", {}) {}
+    : WorkerCacheKey(job_id, "", {}) {}
 
 WorkerCacheKey::WorkerCacheKey(
-<<<<<<< HEAD
     const JobID &job_id,
-    const std::unordered_map<std::string, std::string> override_environment_variables,
     const std::string serialized_runtime_env,
     const std::unordered_map<std::string, double> required_resources)
     : job_id_(job_id),
-      override_environment_variables(override_environment_variables),
       serialized_runtime_env(serialized_runtime_env),
-=======
-    const std::string serialized_runtime_env,
-    const std::unordered_map<std::string, double> required_resources)
-    : serialized_runtime_env(serialized_runtime_env),
->>>>>>> 83cb992d
       required_resources(std::move(required_resources)) {}
 
 bool WorkerCacheKey::operator==(const WorkerCacheKey &k) const {
@@ -437,31 +423,10 @@
 RuntimeEnvHash WorkerCacheKey::Hash() const {
   // Cache the hash value.
   if (!hash_) {
-<<<<<<< HEAD
     if (!job_id_.IsNil()) {
       hash_ = job_id_.Hash();
     }
     if (!EnvIsEmpty()) {
-      std::vector<std::pair<std::string, std::string>> env_vars(
-          override_environment_variables.begin(), override_environment_variables.end());
-      // The environment doesn't depend the order of the variables, so the hash should not
-      // either.  Sort the variables so different permutations yield the same hash.
-      std::sort(env_vars.begin(), env_vars.end());
-      for (auto &pair : env_vars) {
-        // TODO(architkulkarni): boost::hash_combine isn't guaranteed to be equal during
-        // separate runs of a program, which may cause problems if these hashes are
-        // communicated between different Raylets and compared.
-        boost::hash_combine(hash_, pair.first);
-        boost::hash_combine(hash_, pair.second);
-      }
-
-=======
-    if (EnvIsEmpty()) {
-      // It's useful to have the same predetermined value for both unspecified and empty
-      // runtime envs.
-      hash_ = 0;
-    } else {
->>>>>>> 83cb992d
       boost::hash_combine(hash_, serialized_runtime_env);
 
       std::vector<std::pair<std::string, double>> resource_vars(
