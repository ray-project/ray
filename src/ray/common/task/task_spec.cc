--- conflicted
+++ resolved
@@ -149,13 +149,9 @@
   return JobID::FromBinary(message_->job_id());
 }
 
-<<<<<<< HEAD
-rpc::JobConfig TaskSpecification::JobConfig() const { return message_->job_config(); }
-=======
 const rpc::JobConfig &TaskSpecification::JobConfig() const {
   return message_->job_config();
 }
->>>>>>> 6a00b890
 
 TaskID TaskSpecification::ParentTaskId() const {
   if (message_->parent_task_id().empty() /* e.g., empty proto default */) {
