--- conflicted
+++ resolved
@@ -218,11 +218,7 @@
 
   JobID JobId() const;
 
-<<<<<<< HEAD
-  rpc::JobConfig JobConfig() const;
-=======
   const rpc::JobConfig &JobConfig() const;
->>>>>>> 6a00b890
 
   TaskID ParentTaskId() const;
 
