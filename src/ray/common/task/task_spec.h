--- conflicted
+++ resolved
@@ -283,16 +283,8 @@
   ///
   /// worker. \param serialized_runtime_env The JSON-serialized runtime env for this
   /// worker. \param required_resources The required resouce.
-<<<<<<< HEAD
-  WorkerCacheKey(
-      const JobID &job_id,
-      const std::unordered_map<std::string, std::string> override_environment_variables,
-      const std::string serialized_runtime_env,
-      const std::unordered_map<std::string, double> required_resources);
-=======
-  WorkerCacheKey(const std::string serialized_runtime_env,
+  WorkerCacheKey(const JobID &job_id, const std::string serialized_runtime_env,
                  const std::unordered_map<std::string, double> required_resources);
->>>>>>> 83cb992d
 
   bool operator==(const WorkerCacheKey &k) const;
 
@@ -304,27 +296,12 @@
 
   /// Get the hash for this worker's environment.
   ///
-<<<<<<< HEAD
   /// \return The hash of the override_environment_variables and the serialized
   /// runtime_env.
   RuntimeEnvHash Hash() const;
 
  private:
   const JobID job_id_;
-  /// The environment variable overrides for this worker.
-  const std::unordered_map<std::string, std::string> override_environment_variables;
-=======
-  /// \return The hash of the serialized runtime_env.
-  std::size_t Hash() const;
-
-  /// Get the int-valued hash for this worker's environment, useful for portability in
-  /// flatbuffers.
-  ///
-  /// \return The hash truncated to an int.
-  int IntHash() const;
-
- private:
->>>>>>> 83cb992d
   /// The JSON-serialized runtime env for this worker.
   const std::string serialized_runtime_env;
   /// The required resources for this worker.
