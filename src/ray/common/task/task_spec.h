--- conflicted
+++ resolved
@@ -140,11 +140,6 @@
  private:
   void ComputeResources();
   /// Field storing required resources. Initalized in constructor.
-<<<<<<< HEAD
-=======
-  /// TODO(ekl) consider optimizing the representation of ResourceSet for fast copies
-  /// instead of keeping shared ptrs here.
->>>>>>> ccd88c9e
   std::shared_ptr<ResourceSet> required_resources_;
   /// Field storing required placement resources. Initalized in constructor.
   std::shared_ptr<ResourceSet> required_placement_resources_;
