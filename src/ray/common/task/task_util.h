--- conflicted
+++ resolved
@@ -141,11 +141,8 @@
       const std::string &concurrency_group_name = "",
       bool enable_task_events = true,
       const std::unordered_map<std::string, std::string> &labels = {},
-<<<<<<< HEAD
+      const std::unordered_map<std::string, std::string> &label_selector = {},
       const std::string &tensor_transport = "") {
-=======
-      const std::unordered_map<std::string, std::string> &label_selector = {}) {
->>>>>>> fe7c0c51
     message_->set_type(TaskType::NORMAL_TASK);
     message_->set_name(name);
     message_->set_language(language);
@@ -177,12 +174,9 @@
     message_->set_concurrency_group_name(concurrency_group_name);
     message_->set_enable_task_events(enable_task_events);
     message_->mutable_labels()->insert(labels.begin(), labels.end());
-<<<<<<< HEAD
-    message_->set_tensor_transport(tensor_transport);
-=======
     message_->mutable_label_selector()->insert(label_selector.begin(),
                                                label_selector.end());
->>>>>>> fe7c0c51
+    message_->set_tensor_transport(tensor_transport);
     return *this;
   }
 
