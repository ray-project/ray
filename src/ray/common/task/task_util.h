// Copyright 2019-2021 The Ray Authors.
//
// Licensed under the Apache License, Version 2.0 (the "License");
// you may not use this file except in compliance with the License.
// You may obtain a copy of the License at
//
//  http://www.apache.org/licenses/LICENSE-2.0
//
// Unless required by applicable law or agreed to in writing, software
// distributed under the License is distributed on an "AS IS" BASIS,
// WITHOUT WARRANTIES OR CONDITIONS OF ANY KIND, either express or implied.
// See the License for the specific language governing permissions and
// limitations under the License.

#pragma once

#include "ray/common/buffer.h"
#include "ray/common/ray_object.h"
#include "ray/common/task/task_spec.h"
#include "src/ray/protobuf/common.pb.h"

namespace ray {

/// Stores the task failure reason.
struct TaskFailureEntry {
  /// The task failure details.
  rpc::RayErrorInfo ray_error_info;

  /// The creation time of this entry.
  std::chrono::steady_clock::time_point creation_time;

  /// Whether this task should be retried.
  bool should_retry;
  TaskFailureEntry(const rpc::RayErrorInfo &ray_error_info, bool should_retry)
      : ray_error_info(ray_error_info),
        creation_time(std::chrono::steady_clock::now()),
        should_retry(should_retry) {}
};

/// Argument of a task.
class TaskArg {
 public:
  virtual void ToProto(rpc::TaskArg *arg_proto) const = 0;
  virtual ~TaskArg(){};
};

class TaskArgByReference : public TaskArg {
 public:
  /// Create a pass-by-reference task argument.
  ///
  /// \param[in] object_id Id of the argument.
  /// \return The task argument.
  TaskArgByReference(const ObjectID &object_id,
                     const rpc::Address &owner_address,
                     const std::string &call_site)
      : id_(object_id), owner_address_(owner_address), call_site_(call_site) {}

  void ToProto(rpc::TaskArg *arg_proto) const {
    auto ref = arg_proto->mutable_object_ref();
    ref->set_object_id(id_.Binary());
    ref->mutable_owner_address()->CopyFrom(owner_address_);
    ref->set_call_site(call_site_);
  }

 private:
  /// Id of the argument if passed by reference, otherwise nullptr.
  const ObjectID id_;
  const rpc::Address owner_address_;
  const std::string call_site_;
};

class TaskArgByValue : public TaskArg {
 public:
  /// Create a pass-by-value task argument.
  ///
  /// \param[in] value Value of the argument.
  /// \return The task argument.
  explicit TaskArgByValue(const std::shared_ptr<RayObject> &value) : value_(value) {
    RAY_CHECK(value) << "Value can't be null.";
  }

  void ToProto(rpc::TaskArg *arg_proto) const {
    if (value_->HasData()) {
      const auto &data = value_->GetData();
      arg_proto->set_data(data->Data(), data->Size());
    }
    if (value_->HasMetadata()) {
      const auto &metadata = value_->GetMetadata();
      arg_proto->set_metadata(metadata->Data(), metadata->Size());
    }
    for (const auto &nested_ref : value_->GetNestedRefs()) {
      arg_proto->add_nested_inlined_refs()->CopyFrom(nested_ref);
    }
  }

 private:
  /// Value of the argument.
  const std::shared_ptr<RayObject> value_;
};

/// Helper class for building a `TaskSpecification` object.
class TaskSpecBuilder {
 public:
  TaskSpecBuilder() : message_(std::make_shared<rpc::TaskSpec>()) {}

  /// Build the `TaskSpecification` object.
  TaskSpecification Build() { return TaskSpecification(message_); }

  /// Get a reference to the internal protobuf message object.
  const rpc::TaskSpec &GetMessage() const { return *message_; }

  /// Set the common attributes of the task spec.
  /// See `common.proto` for meaning of the arguments.
  ///
  /// \return Reference to the builder object itself.
  TaskSpecBuilder &SetCommonTaskSpec(
      const TaskID &task_id,
      const std::string name,
      const Language &language,
      const ray::FunctionDescriptor &function_descriptor,
      const JobID &job_id,
<<<<<<< HEAD
      const rpc::JobConfig &job_config,
=======
      std::optional<rpc::JobConfig> job_config,
>>>>>>> 6a00b890
      const TaskID &parent_task_id,
      uint64_t parent_counter,
      const TaskID &caller_id,
      const rpc::Address &caller_address,
      uint64_t num_returns,
      bool returns_dynamic,
      const std::unordered_map<std::string, double> &required_resources,
      const std::unordered_map<std::string, double> &required_placement_resources,
      const std::string &debugger_breakpoint,
      int64_t depth,
      const std::shared_ptr<rpc::RuntimeEnvInfo> runtime_env_info = nullptr,
      const std::string &concurrency_group_name = "") {
    message_->set_type(TaskType::NORMAL_TASK);
    message_->set_name(name);
    message_->set_language(language);
    *message_->mutable_function_descriptor() = function_descriptor->GetMessage();
    message_->set_job_id(job_id.Binary());
<<<<<<< HEAD
    message_->mutable_job_config()->CopyFrom(job_config);
=======
    if (job_config.has_value()) {
      message_->mutable_job_config()->CopyFrom(job_config.value());
    }
>>>>>>> 6a00b890
    message_->set_task_id(task_id.Binary());
    message_->set_parent_task_id(parent_task_id.Binary());
    message_->set_parent_counter(parent_counter);
    message_->set_caller_id(caller_id.Binary());
    message_->mutable_caller_address()->CopyFrom(caller_address);
    message_->set_num_returns(num_returns);
    message_->set_returns_dynamic(returns_dynamic);
    message_->mutable_required_resources()->insert(required_resources.begin(),
                                                   required_resources.end());
    message_->mutable_required_placement_resources()->insert(
        required_placement_resources.begin(), required_placement_resources.end());
    message_->set_debugger_breakpoint(debugger_breakpoint);
    message_->set_depth(depth);
    if (runtime_env_info) {
      message_->mutable_runtime_env_info()->CopyFrom(*runtime_env_info);
    }
    message_->set_concurrency_group_name(concurrency_group_name);
    return *this;
  }

  TaskSpecBuilder &SetNormalTaskSpec(
      int max_retries,
      bool retry_exceptions,
      const std::string &serialized_retry_exception_allowlist,
      const rpc::SchedulingStrategy &scheduling_strategy) {
    message_->set_max_retries(max_retries);
    message_->set_retry_exceptions(retry_exceptions);
    message_->set_serialized_retry_exception_allowlist(
        serialized_retry_exception_allowlist);
    message_->mutable_scheduling_strategy()->CopyFrom(scheduling_strategy);
    return *this;
  }

  /// Set the driver attributes of the task spec.
  /// See `common.proto` for meaning of the arguments.
  ///
  /// \return Reference to the builder object itself.
  TaskSpecBuilder &SetDriverTaskSpec(const TaskID &task_id,
                                     const Language &language,
                                     const JobID &job_id,
                                     const TaskID &parent_task_id,
                                     const TaskID &caller_id,
                                     const rpc::Address &caller_address) {
    message_->set_type(TaskType::DRIVER_TASK);
    message_->set_language(language);
    message_->set_job_id(job_id.Binary());
    message_->set_task_id(task_id.Binary());
    message_->set_parent_task_id(parent_task_id.Binary());
    message_->set_parent_counter(0);
    message_->set_caller_id(caller_id.Binary());
    message_->mutable_caller_address()->CopyFrom(caller_address);
    message_->set_num_returns(0);
    return *this;
  }

  /// Add an argument to the task.
  TaskSpecBuilder &AddArg(const TaskArg &arg) {
    auto ref = message_->add_args();
    arg.ToProto(ref);
    return *this;
  }

  /// Set the `ActorCreationTaskSpec` of the task spec.
  /// See `common.proto` for meaning of the arguments.
  ///
  /// \return Reference to the builder object itself.
  TaskSpecBuilder &SetActorCreationTaskSpec(
      const ActorID &actor_id,
      const std::string &serialized_actor_handle,
      const rpc::SchedulingStrategy &scheduling_strategy,
      int64_t max_restarts = 0,
      int64_t max_task_retries = 0,
      const std::vector<std::string> &dynamic_worker_options = {},
      int max_concurrency = 1,
      bool is_detached = false,
      std::string name = "",
      std::string ray_namespace = "",
      bool is_asyncio = false,
      const std::vector<ConcurrencyGroup> &concurrency_groups = {},
      const std::string &extension_data = "",
      bool execute_out_of_order = false) {
    message_->set_type(TaskType::ACTOR_CREATION_TASK);
    auto actor_creation_spec = message_->mutable_actor_creation_task_spec();
    actor_creation_spec->set_actor_id(actor_id.Binary());
    actor_creation_spec->set_max_actor_restarts(max_restarts);
    actor_creation_spec->set_max_task_retries(max_task_retries);
    for (const auto &option : dynamic_worker_options) {
      actor_creation_spec->add_dynamic_worker_options(option);
    }
    actor_creation_spec->set_max_concurrency(max_concurrency);
    actor_creation_spec->set_is_detached(is_detached);
    actor_creation_spec->set_name(name);
    actor_creation_spec->set_ray_namespace(ray_namespace);
    actor_creation_spec->set_is_asyncio(is_asyncio);
    actor_creation_spec->set_extension_data(extension_data);
    actor_creation_spec->set_serialized_actor_handle(serialized_actor_handle);
    for (const auto &concurrency_group : concurrency_groups) {
      rpc::ConcurrencyGroup *group = actor_creation_spec->add_concurrency_groups();
      group->set_name(concurrency_group.name);
      group->set_max_concurrency(concurrency_group.max_concurrency);
      // Fill into function descriptor.
      for (auto &item : concurrency_group.function_descriptors) {
        rpc::FunctionDescriptor *fd = group->add_function_descriptors();
        *fd = item->GetMessage();
      }
    }
    actor_creation_spec->set_execute_out_of_order(execute_out_of_order);
    message_->mutable_scheduling_strategy()->CopyFrom(scheduling_strategy);
    return *this;
  }

  /// Set the `ActorTaskSpec` of the task spec.
  /// See `common.proto` for meaning of the arguments.
  ///
  /// \return Reference to the builder object itself.
  TaskSpecBuilder &SetActorTaskSpec(const ActorID &actor_id,
                                    const ObjectID &actor_creation_dummy_object_id,
                                    const ObjectID &previous_actor_task_dummy_object_id,
                                    uint64_t actor_counter) {
    message_->set_type(TaskType::ACTOR_TASK);
    auto actor_spec = message_->mutable_actor_task_spec();
    actor_spec->set_actor_id(actor_id.Binary());
    actor_spec->set_actor_creation_dummy_object_id(
        actor_creation_dummy_object_id.Binary());
    actor_spec->set_previous_actor_task_dummy_object_id(
        previous_actor_task_dummy_object_id.Binary());
    actor_spec->set_actor_counter(actor_counter);
    return *this;
  }

 private:
  std::shared_ptr<rpc::TaskSpec> message_;
};

}  // namespace ray<|MERGE_RESOLUTION|>--- conflicted
+++ resolved
@@ -119,11 +119,7 @@
       const Language &language,
       const ray::FunctionDescriptor &function_descriptor,
       const JobID &job_id,
-<<<<<<< HEAD
-      const rpc::JobConfig &job_config,
-=======
       std::optional<rpc::JobConfig> job_config,
->>>>>>> 6a00b890
       const TaskID &parent_task_id,
       uint64_t parent_counter,
       const TaskID &caller_id,
@@ -141,13 +137,9 @@
     message_->set_language(language);
     *message_->mutable_function_descriptor() = function_descriptor->GetMessage();
     message_->set_job_id(job_id.Binary());
-<<<<<<< HEAD
-    message_->mutable_job_config()->CopyFrom(job_config);
-=======
     if (job_config.has_value()) {
       message_->mutable_job_config()->CopyFrom(job_config.value());
     }
->>>>>>> 6a00b890
     message_->set_task_id(task_id.Binary());
     message_->set_parent_task_id(parent_task_id.Binary());
     message_->set_parent_counter(parent_counter);
