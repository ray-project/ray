--- conflicted
+++ resolved
@@ -27,11 +27,7 @@
       const TaskID &task_id, const Language &language,
       const std::vector<std::string> &function_descriptor, const JobID &job_id,
       const TaskID &parent_task_id, uint64_t parent_counter, const TaskID &caller_id,
-<<<<<<< HEAD
-      uint64_t num_returns, bool is_direct_call,
-=======
       const rpc::Address &caller_address, uint64_t num_returns, bool is_direct_call,
->>>>>>> 0ab387df
       const std::unordered_map<std::string, double> &required_resources,
       const std::unordered_map<std::string, double> &required_placement_resources) {
     message_->set_type(TaskType::NORMAL_TASK);
