--- conflicted
+++ resolved
@@ -179,12 +179,8 @@
       int max_concurrency = 1, bool is_detached = false, std::string name = "",
       std::string ray_namespace = "", bool is_asyncio = false,
       const std::vector<ConcurrencyGroup> &concurrency_groups = {},
-<<<<<<< HEAD
-      const std::string &extension_data = "",
+      const std::string &extension_data = "", bool execute_out_of_order = false,
       const rpc::SchedulingStrategy &scheduling_strategy = rpc::SchedulingStrategy()) {
-=======
-      const std::string &extension_data = "", bool execute_out_of_order = false) {
->>>>>>> b872fdaa
     message_->set_type(TaskType::ACTOR_CREATION_TASK);
     auto actor_creation_spec = message_->mutable_actor_creation_task_spec();
     actor_creation_spec->set_actor_id(actor_id.Binary());
@@ -210,11 +206,8 @@
         *fd = item->GetMessage();
       }
     }
-<<<<<<< HEAD
+    actor_creation_spec->set_execute_out_of_order(execute_out_of_order);
     message_->mutable_scheduling_strategy()->CopyFrom(scheduling_strategy);
-=======
-    actor_creation_spec->set_execute_out_of_order(execute_out_of_order);
->>>>>>> b872fdaa
     return *this;
   }
 
