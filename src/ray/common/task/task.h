--- conflicted
+++ resolved
@@ -11,14 +11,10 @@
 
 typedef std::function<void(const std::shared_ptr<void>, const std::string &, int)>
     DispatchTaskCallback;
-
-<<<<<<< HEAD
 /// Arguments are the raylet ID to spill back to, the raylet's
 /// address and the raylet's port.
 typedef std::function<void(const ClientID &, const std::string &, int)> SpillbackTaskCallback;
 
-=======
->>>>>>> 0ab387df
 /// \class Task
 ///
 /// A Task represents a Ray task and a specification of its execution (e.g.,
@@ -50,7 +46,6 @@
 
   /// Override dispatch behaviour.
   void OnDispatchInstead(
-<<<<<<< HEAD
       const DispatchTaskCallback &callback) {
     on_dispatch_ = callback;
   }
@@ -60,13 +55,6 @@
     on_spillback_ = callback;
   }
 
-=======
-      std::function<void(const std::shared_ptr<void>, const std::string &, int)>
-          callback) {
-    on_dispatch_ = callback;
-  }
-
->>>>>>> 0ab387df
   /// Get the mutable specification for the task. This specification may be
   /// updated at runtime.
   ///
@@ -92,14 +80,10 @@
   void CopyTaskExecutionSpec(const Task &task);
 
   /// Returns the override dispatch task callback, or nullptr.
-<<<<<<< HEAD
   const DispatchTaskCallback &OnDispatch() const { return on_dispatch_; }
 
   /// Returns the override spillback task callback, or nullptr.
   const SpillbackTaskCallback &OnSpillback() const { return on_spillback_; }
-=======
-  DispatchTaskCallback &OnDispatch() const { return on_dispatch_; }
->>>>>>> 0ab387df
 
   std::string DebugString() const;
 
@@ -121,12 +105,9 @@
   /// For direct task calls, overrides the dispatch behaviour to send an RPC
   /// back to the submitting worker.
   mutable DispatchTaskCallback on_dispatch_ = nullptr;
-<<<<<<< HEAD
   /// For direct task calls, overrides the spillback behaviour to send an RPC
   /// back to the submitting worker.
   mutable SpillbackTaskCallback on_spillback_ = nullptr;
-=======
->>>>>>> 0ab387df
 };
 
 }  // namespace ray
