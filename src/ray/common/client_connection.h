#ifndef RAY_COMMON_CLIENT_CONNECTION_H
#define RAY_COMMON_CLIENT_CONNECTION_H

#include <memory>

#include <boost/asio.hpp>
#include <boost/asio/error.hpp>
#include <boost/enable_shared_from_this.hpp>

<<<<<<< HEAD
=======
#include "ray/id.h"
>>>>>>> e0193a55
#include "ray/status.h"

namespace ray {

/// Connect a TCP socket.
///
/// \param socket The socket to connect.
/// \param ip_address The IP address to connect to.
/// \param port The port to connect to.
/// \return Status.
ray::Status TcpConnect(boost::asio::ip::tcp::socket &socket,
                       const std::string &ip_address, int port);
<<<<<<< HEAD

/// \typename ServerConnection
///
/// A generic type representing a client connection to a server. This typename
/// can be used to write messages synchronously to the server.
template <typename T>
class ServerConnection {
 public:
  /// Create a connection to the server.
  ServerConnection(boost::asio::basic_stream_socket<T> &&socket);

  /// Write a message to the client.
  ///
  /// \param type The message type (e.g., a flatbuffer enum).
  /// \param length The size in bytes of the message.
  /// \param message A pointer to the message buffer.
  /// \return Status.
  ray::Status WriteMessage(int64_t type, size_t length, const uint8_t *message);

 protected:
  /// The socket connection to the server.
  boost::asio::basic_stream_socket<T> socket_;
};

template <typename T>
class ClientConnection;

template <typename T>
using ClientHandler = std::function<void(std::shared_ptr<ClientConnection<T>>)>;
template <typename T>
using MessageHandler =
    std::function<void(std::shared_ptr<ClientConnection<T>>, int64_t, const uint8_t *)>;

/// \typename ClientConnection
///
=======

/// \typename ServerConnection
///
/// A generic type representing a client connection to a server. This typename
/// can be used to write messages synchronously to the server.
template <typename T>
class ServerConnection {
 public:
  /// Create a connection to the server.
  ServerConnection(boost::asio::basic_stream_socket<T> &&socket);

  /// Write a message to the client.
  ///
  /// \param type The message type (e.g., a flatbuffer enum).
  /// \param length The size in bytes of the message.
  /// \param message A pointer to the message buffer.
  /// \return Status.
  ray::Status WriteMessage(int64_t type, int64_t length, const uint8_t *message);

  /// Write a buffer to this connection.
  ///
  /// \param buffer The buffer.
  /// \param ec The error code object in which to store error codes.
  void WriteBuffer(const std::vector<boost::asio::const_buffer> &buffer,
                   boost::system::error_code &ec);

  /// Read a buffer from this connection.
  ///
  /// \param buffer The buffer.
  /// \param ec The error code object in which to store error codes.
  void ReadBuffer(const std::vector<boost::asio::mutable_buffer> &buffer,
                  boost::system::error_code &ec);

 protected:
  /// The socket connection to the server.
  boost::asio::basic_stream_socket<T> socket_;
};

template <typename T>
class ClientConnection;

template <typename T>
using ClientHandler = std::function<void(std::shared_ptr<ClientConnection<T>>)>;
template <typename T>
using MessageHandler =
    std::function<void(std::shared_ptr<ClientConnection<T>>, int64_t, const uint8_t *)>;

/// \typename ClientConnection
///
>>>>>>> e0193a55
/// A generic type representing a client connection on a server. In addition to
/// writing messages to the client, like in ServerConnection, this typename can
/// also be used to process messages asynchronously from client.
template <typename T>
class ClientConnection : public ServerConnection<T>,
                         public std::enable_shared_from_this<ClientConnection<T>> {
 public:
  /// Allocate a new node client connection.
  ///
  /// \param ClientManager A reference to the manager that will process a
  /// message from this client.
  /// \param socket The client socket.
  /// \return std::shared_ptr<ClientConnection>.
  static std::shared_ptr<ClientConnection<T>> Create(
      ClientHandler<T> &new_client_handler, MessageHandler<T> &message_handler,
      boost::asio::basic_stream_socket<T> &&socket);
<<<<<<< HEAD
=======

  /// \return The ClientID of the remote client.
  const ClientID &GetClientID();

  /// \param client_id The ClientID of the remote client.
  void SetClientID(const ClientID &client_id);
>>>>>>> e0193a55

  /// Listen for and process messages from the client connection. Once a
  /// message has been fully received, the client manager's
  /// ProcessClientMessage handler will be called.
  void ProcessMessages();

 private:
  /// A private constructor for a node client connection.
  ClientConnection(MessageHandler<T> &message_handler,
                   boost::asio::basic_stream_socket<T> &&socket);
  /// Process an error from the last operation, then process the  message
  /// header from the client.
  void ProcessMessageHeader(const boost::system::error_code &error);
  /// Process an error from reading the message header, then process the
  /// message from the client.
  void ProcessMessage(const boost::system::error_code &error);

<<<<<<< HEAD
=======
  /// The ClientID of the remote client.
  ClientID client_id_;
>>>>>>> e0193a55
  /// The handler for a message from the client.
  MessageHandler<T> message_handler_;
  /// Buffers for the current message being read rom the client.
  int64_t read_version_;
  int64_t read_type_;
  uint64_t read_length_;
  std::vector<uint8_t> read_message_;
};

using LocalServerConnection = ServerConnection<boost::asio::local::stream_protocol>;
using TcpServerConnection = ServerConnection<boost::asio::ip::tcp>;
using LocalClientConnection = ClientConnection<boost::asio::local::stream_protocol>;
using TcpClientConnection = ClientConnection<boost::asio::ip::tcp>;

}  // namespace ray

#endif  // RAY_COMMON_CLIENT_CONNECTION_H<|MERGE_RESOLUTION|>--- conflicted
+++ resolved
@@ -7,10 +7,7 @@
 #include <boost/asio/error.hpp>
 #include <boost/enable_shared_from_this.hpp>
 
-<<<<<<< HEAD
-=======
 #include "ray/id.h"
->>>>>>> e0193a55
 #include "ray/status.h"
 
 namespace ray {
@@ -23,43 +20,6 @@
 /// \return Status.
 ray::Status TcpConnect(boost::asio::ip::tcp::socket &socket,
                        const std::string &ip_address, int port);
-<<<<<<< HEAD
-
-/// \typename ServerConnection
-///
-/// A generic type representing a client connection to a server. This typename
-/// can be used to write messages synchronously to the server.
-template <typename T>
-class ServerConnection {
- public:
-  /// Create a connection to the server.
-  ServerConnection(boost::asio::basic_stream_socket<T> &&socket);
-
-  /// Write a message to the client.
-  ///
-  /// \param type The message type (e.g., a flatbuffer enum).
-  /// \param length The size in bytes of the message.
-  /// \param message A pointer to the message buffer.
-  /// \return Status.
-  ray::Status WriteMessage(int64_t type, size_t length, const uint8_t *message);
-
- protected:
-  /// The socket connection to the server.
-  boost::asio::basic_stream_socket<T> socket_;
-};
-
-template <typename T>
-class ClientConnection;
-
-template <typename T>
-using ClientHandler = std::function<void(std::shared_ptr<ClientConnection<T>>)>;
-template <typename T>
-using MessageHandler =
-    std::function<void(std::shared_ptr<ClientConnection<T>>, int64_t, const uint8_t *)>;
-
-/// \typename ClientConnection
-///
-=======
 
 /// \typename ServerConnection
 ///
@@ -109,7 +69,6 @@
 
 /// \typename ClientConnection
 ///
->>>>>>> e0193a55
 /// A generic type representing a client connection on a server. In addition to
 /// writing messages to the client, like in ServerConnection, this typename can
 /// also be used to process messages asynchronously from client.
@@ -126,15 +85,12 @@
   static std::shared_ptr<ClientConnection<T>> Create(
       ClientHandler<T> &new_client_handler, MessageHandler<T> &message_handler,
       boost::asio::basic_stream_socket<T> &&socket);
-<<<<<<< HEAD
-=======
 
   /// \return The ClientID of the remote client.
   const ClientID &GetClientID();
 
   /// \param client_id The ClientID of the remote client.
   void SetClientID(const ClientID &client_id);
->>>>>>> e0193a55
 
   /// Listen for and process messages from the client connection. Once a
   /// message has been fully received, the client manager's
@@ -152,11 +108,8 @@
   /// message from the client.
   void ProcessMessage(const boost::system::error_code &error);
 
-<<<<<<< HEAD
-=======
   /// The ClientID of the remote client.
   ClientID client_id_;
->>>>>>> e0193a55
   /// The handler for a message from the client.
   MessageHandler<T> message_handler_;
   /// Buffers for the current message being read rom the client.
