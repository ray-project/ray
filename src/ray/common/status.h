// Copyright 2017 The Ray Authors.
//
// Licensed under the Apache License, Version 2.0 (the "License");
// you may not use this file except in compliance with the License.
// You may obtain a copy of the License at
//
//  http://www.apache.org/licenses/LICENSE-2.0
//
// Unless required by applicable law or agreed to in writing, software
// distributed under the License is distributed on an "AS IS" BASIS,
// WITHOUT WARRANTIES OR CONDITIONS OF ANY KIND, either express or implied.
// See the License for the specific language governing permissions and
// limitations under the License.

// Copyright (c) 2011 The LevelDB Authors. All rights reserved.
// Use of this source code is governed by a BSD-style license that can be
// found in the LICENSE file. See the AUTHORS file for names of contributors.
//
// A Status encapsulates the result of an operation.  It may indicate success,
// or it may indicate an error with an associated error message.
//
// Multiple threads can invoke const methods on a Status without
// external synchronization, but if any of the threads may call a
// non-const method, all threads accessing the same Status must use
// external synchronization.

// Adapted from Apache Arrow, Apache Kudu, TensorFlow

#pragma once

#include <cstring>
#include <iosfwd>
#include <string>

#include "absl/strings/str_cat.h"
#include "ray/common/source_location.h"
#include "ray/util/macros.h"
#include "ray/util/visibility.h"

namespace boost::system {
class error_code;
}  // namespace boost::system

// Return the given status if it is not OK.
#define RAY_RETURN_NOT_OK(s)           \
  do {                                 \
    const ::ray::Status &_s = (s);     \
    if (RAY_PREDICT_FALSE(!_s.ok())) { \
      return _s;                       \
    }                                  \
  } while (0)

// If the status is not OK, CHECK-fail immediately, appending the status to the
// logged message. The message can be appended with <<.
#define RAY_CHECK_OK(s)                          \
  if (const ::ray::Status &_status_ = (s); true) \
  RAY_CHECK_WITH_DISPLAY(_status_.ok(), #s)      \
      << "Status not OK: " << _status_.ToString() << " "

namespace ray {

// If you add to this list, please also update kCodeToStr in status.cc.
enum class StatusCode : char {
  OK = 0,
  OutOfMemory = 1,
  KeyError = 2,
  TypeError = 3,
  Invalid = 4,
  IOError = 5,
  UnknownError = 9,
  NotImplemented = 10,
  RedisError = 11,
  TimedOut = 12,
  Interrupted = 13,
  IntentionalSystemExit = 14,
  UnexpectedSystemExit = 15,
  CreationTaskError = 16,
  // Indicates that the caller request a resource that could not be found. A common
  // example is that a request file does not exist.
  NotFound = 17,
  Disconnected = 18,
  SchedulingCancelled = 19,
  AlreadyExists = 20,
  // object store status
  ObjectExists = 21,
  ObjectNotFound = 22,
  ObjectAlreadySealed = 23,
  ObjectStoreFull = 24,
  TransientObjectStoreFull = 25,
  // Object store is both out of memory and
  // out of disk.
  OutOfDisk = 28,
  ObjectUnknownOwner = 29,
  RpcError = 30,
  OutOfResource = 31,
  ObjectRefEndOfStream = 32,
  AuthError = 33,
  // Indicates the input value is not valid.
  InvalidArgument = 34,
  // Indicates that a channel (a mutable plasma object) is closed and cannot be
  // read or written to.
  ChannelError = 35,
  // Indicates that a read or write on a channel (a mutable plasma object) timed out.
  ChannelTimeoutError = 36,
<<<<<<< HEAD
  // The result of a mathematical calculation is not representable in the given type.
  // Equivalent of ERANGE in POSIX and std::errc::result_out_of_range in the cpp standard.
=======
  // Indicates that the executing user does not have permissions to perform the
  // requested operation. A common example is filesystem permissions.
  PermissionDenied = 37,
  // If you add to this list, please also update kCodeToStr in status.cc.
>>>>>>> 6000520c
};

#if defined(__clang__)
// Only clang supports warn_unused_result as a type annotation.
class RAY_MUST_USE_RESULT RAY_EXPORT Status;
#endif

class RAY_EXPORT Status {
 public:
  // Create a success status.
  Status() : state_(nullptr) {}
  ~Status() { delete state_; }

  Status(StatusCode code, const std::string &msg, int rpc_code = -1);
  Status(StatusCode code, const std::string &msg, SourceLocation loc, int rpc_code = -1);

  // Copy the specified status.
  Status(const Status &s);
  Status &operator=(const Status &s);

  // Move the specified status.
  Status(Status &&s);
  Status &operator=(Status &&s);

  // Return a success status.
  static Status OK() { return Status(); }

  // Return error status of an appropriate type.
  static Status OutOfMemory(const std::string &msg) {
    return Status(StatusCode::OutOfMemory, msg);
  }

  static Status KeyError(const std::string &msg) {
    return Status(StatusCode::KeyError, msg);
  }

  static Status ObjectRefEndOfStream(const std::string &msg) {
    return Status(StatusCode::ObjectRefEndOfStream, msg);
  }

  static Status TypeError(const std::string &msg) {
    return Status(StatusCode::TypeError, msg);
  }

  static Status UnknownError(const std::string &msg) {
    return Status(StatusCode::UnknownError, msg);
  }

  static Status NotImplemented(const std::string &msg) {
    return Status(StatusCode::NotImplemented, msg);
  }

  static Status Invalid(const std::string &msg) {
    return Status(StatusCode::Invalid, msg);
  }

  static Status IOError(const std::string &msg) {
    return Status(StatusCode::IOError, msg);
  }

  static Status InvalidArgument(const std::string &msg) {
    return Status(StatusCode::InvalidArgument, msg);
  }

  static Status RedisError(const std::string &msg) {
    return Status(StatusCode::RedisError, msg);
  }

  static Status TimedOut(const std::string &msg) {
    return Status(StatusCode::TimedOut, msg);
  }

  static Status Interrupted(const std::string &msg) {
    return Status(StatusCode::Interrupted, msg);
  }

  static Status IntentionalSystemExit(const std::string &msg) {
    return Status(StatusCode::IntentionalSystemExit, msg);
  }

  static Status UnexpectedSystemExit(const std::string &msg) {
    return Status(StatusCode::UnexpectedSystemExit, msg);
  }

  static Status CreationTaskError(const std::string &msg) {
    return Status(StatusCode::CreationTaskError, msg);
  }

  static Status NotFound(const std::string &msg) {
    return Status(StatusCode::NotFound, msg);
  }

  static Status Disconnected(const std::string &msg) {
    return Status(StatusCode::Disconnected, msg);
  }

  static Status SchedulingCancelled(const std::string &msg) {
    return Status(StatusCode::SchedulingCancelled, msg);
  }

  static Status AlreadyExists(const std::string &msg) {
    return Status(StatusCode::AlreadyExists, msg);
  }

  static Status ObjectExists(const std::string &msg) {
    return Status(StatusCode::ObjectExists, msg);
  }

  static Status ObjectNotFound(const std::string &msg) {
    return Status(StatusCode::ObjectNotFound, msg);
  }

  static Status ObjectUnknownOwner(const std::string &msg) {
    return Status(StatusCode::ObjectUnknownOwner, msg);
  }

  static Status ObjectAlreadySealed(const std::string &msg) {
    return Status(StatusCode::ObjectAlreadySealed, msg);
  }

  static Status ObjectStoreFull(const std::string &msg) {
    return Status(StatusCode::ObjectStoreFull, msg);
  }

  static Status TransientObjectStoreFull(const std::string &msg) {
    return Status(StatusCode::TransientObjectStoreFull, msg);
  }

  static Status OutOfDisk(const std::string &msg) {
    return Status(StatusCode::OutOfDisk, msg);
  }

  static Status RpcError(const std::string &msg, int rpc_code) {
    return Status(StatusCode::RpcError, msg, rpc_code);
  }

  static Status OutOfResource(const std::string &msg) {
    return Status(StatusCode::OutOfResource, msg);
  }

  static Status AuthError(const std::string &msg) {
    return Status(StatusCode::AuthError, msg);
  }

  static Status ChannelError(const std::string &msg) {
    return Status(StatusCode::ChannelError, msg);
  }

  static Status ChannelTimeoutError(const std::string &msg) {
    return Status(StatusCode::ChannelTimeoutError, msg);
  }

  static Status PermissionDenied(const std::string &msg) {
    return Status(StatusCode::PermissionDenied, msg);
  }

  static StatusCode StringToCode(const std::string &str);

  // Returns true iff the status indicates success.
  bool ok() const { return (state_ == nullptr); }

  bool IsOutOfMemory() const { return code() == StatusCode::OutOfMemory; }
  bool IsOutOfDisk() const { return code() == StatusCode::OutOfDisk; }
  bool IsKeyError() const { return code() == StatusCode::KeyError; }
  bool IsObjectRefEndOfStream() const {
    return code() == StatusCode::ObjectRefEndOfStream;
  }
  bool IsInvalid() const { return code() == StatusCode::Invalid; }
  bool IsIOError() const { return code() == StatusCode::IOError; }
  bool IsInvalidArgument() const { return code() == StatusCode::InvalidArgument; }
  bool IsTypeError() const { return code() == StatusCode::TypeError; }
  bool IsUnknownError() const { return code() == StatusCode::UnknownError; }
  bool IsNotImplemented() const { return code() == StatusCode::NotImplemented; }
  bool IsRedisError() const { return code() == StatusCode::RedisError; }
  bool IsTimedOut() const { return code() == StatusCode::TimedOut; }
  bool IsInterrupted() const { return code() == StatusCode::Interrupted; }
  bool IsIntentionalSystemExit() const {
    return code() == StatusCode::IntentionalSystemExit;
  }
  bool IsCreationTaskError() const { return code() == StatusCode::CreationTaskError; }
  bool IsUnexpectedSystemExit() const {
    return code() == StatusCode::UnexpectedSystemExit;
  }
  bool IsNotFound() const { return code() == StatusCode::NotFound; }
  bool IsDisconnected() const { return code() == StatusCode::Disconnected; }
  bool IsSchedulingCancelled() const { return code() == StatusCode::SchedulingCancelled; }
  bool IsAlreadyExists() const { return code() == StatusCode::AlreadyExists; }
  bool IsObjectExists() const { return code() == StatusCode::ObjectExists; }
  bool IsObjectNotFound() const { return code() == StatusCode::ObjectNotFound; }
  bool IsObjectUnknownOwner() const { return code() == StatusCode::ObjectUnknownOwner; }
  bool IsObjectAlreadySealed() const { return code() == StatusCode::ObjectAlreadySealed; }
  bool IsObjectStoreFull() const { return code() == StatusCode::ObjectStoreFull; }
  bool IsTransientObjectStoreFull() const {
    return code() == StatusCode::TransientObjectStoreFull;
  }

  bool IsRpcError() const { return code() == StatusCode::RpcError; }

  bool IsOutOfResource() const { return code() == StatusCode::OutOfResource; }

  bool IsAuthError() const { return code() == StatusCode::AuthError; }

  bool IsChannelError() const { return code() == StatusCode::ChannelError; }

  bool IsChannelTimeoutError() const { return code() == StatusCode::ChannelTimeoutError; }
  bool IsPermissionDenied() const { return code() == StatusCode::PermissionDenied; }

  // Return a string representation of this status suitable for printing.
  // Returns the string "OK" for success.
  std::string ToString() const;

  // There's a [StatusString] for `StatusOr` also, used for duck-typed macro and template
  // to handle `Status`/`StatusOr` uniformly.
  std::string StatusString() const { return ToString(); }

  // Return a string representation of the status code, without the message
  // text or posix code information.
  std::string CodeAsString() const;

  StatusCode code() const { return ok() ? StatusCode::OK : state_->code; }

  int rpc_code() const { return ok() ? -1 : state_->rpc_code; }

  std::string message() const { return ok() ? "" : state_->msg; }

  template <typename... T>
  Status &operator<<(T &&...msg) {
    absl::StrAppend(&state_->msg, std::forward<T>(msg)...);
    return *this;
  }

 private:
  struct State {
    StatusCode code;
    std::string msg;
    SourceLocation loc;
    // If code is RpcError, this contains the RPC error code
    int rpc_code;
  };
  // Use raw pointer instead of unique pointer to achieve copiable `Status`.
  //
  // OK status has a `nullptr` state_.  Otherwise, `state_` points to
  // a `State` structure containing the error code and message(s)
  State *state_;

  void CopyFrom(const State *s);
};

static inline std::ostream &operator<<(std::ostream &os, const Status &x) {
  os << x.ToString();
  return os;
}

inline Status::Status(const Status &s)
    : state_((s.state_ == nullptr) ? nullptr : new State(*s.state_)) {}

inline Status &Status::operator=(const Status &s) {
  // The following condition catches both aliasing (when this == &s),
  // and the common case where both s and *this are ok.
  if (state_ != s.state_) {
    CopyFrom(s.state_);
  }
  return *this;
}

inline Status::Status(Status &&rhs) {
  state_ = rhs.state_;
  rhs.state_ = nullptr;
}

inline Status &Status::operator=(Status &&rhs) {
  if (this == &rhs) {
    return *this;
  }
  state_ = rhs.state_;
  rhs.state_ = nullptr;
  return *this;
}

Status boost_to_ray_status(const boost::system::error_code &error);

}  // namespace ray<|MERGE_RESOLUTION|>--- conflicted
+++ resolved
@@ -102,15 +102,10 @@
   ChannelError = 35,
   // Indicates that a read or write on a channel (a mutable plasma object) timed out.
   ChannelTimeoutError = 36,
-<<<<<<< HEAD
-  // The result of a mathematical calculation is not representable in the given type.
-  // Equivalent of ERANGE in POSIX and std::errc::result_out_of_range in the cpp standard.
-=======
   // Indicates that the executing user does not have permissions to perform the
   // requested operation. A common example is filesystem permissions.
   PermissionDenied = 37,
   // If you add to this list, please also update kCodeToStr in status.cc.
->>>>>>> 6000520c
 };
 
 #if defined(__clang__)
