#include "client_connection.h"

#include <boost/bind.hpp>

#include "common.h"
#include "ray/raylet/format/node_manager_generated.h"

namespace ray {

ray::Status TcpConnect(boost::asio::ip::tcp::socket &socket,
                       const std::string &ip_address_string, int port) {
  boost::asio::ip::address ip_address =
      boost::asio::ip::address::from_string(ip_address_string);
  boost::asio::ip::tcp::endpoint endpoint(ip_address, port);
  boost::system::error_code error;
  socket.connect(endpoint, error);
  if (error) {
    return ray::Status::IOError(error.message());
  } else {
    return ray::Status::OK();
  }
}

template <class T>
ServerConnection<T>::ServerConnection(boost::asio::basic_stream_socket<T> &&socket)
    : socket_(std::move(socket)) {}

template <class T>
<<<<<<< HEAD
ray::Status ServerConnection<T>::WriteMessage(int64_t type, size_t length,
=======
void ServerConnection<T>::WriteBuffer(
    const std::vector<boost::asio::const_buffer> &buffer, boost::system::error_code &ec) {
  boost::asio::write(socket_, buffer, ec);
}

template <class T>
void ServerConnection<T>::ReadBuffer(
    const std::vector<boost::asio::mutable_buffer> &buffer,
    boost::system::error_code &ec) {
  boost::asio::read(socket_, buffer, ec);
}

template <class T>
ray::Status ServerConnection<T>::WriteMessage(int64_t type, int64_t length,
>>>>>>> e0193a55
                                              const uint8_t *message) {
  std::vector<boost::asio::const_buffer> message_buffers;
  auto write_version = RayConfig::instance().ray_protocol_version();
  message_buffers.push_back(boost::asio::buffer(&write_version, sizeof(write_version)));
  message_buffers.push_back(boost::asio::buffer(&type, sizeof(type)));
  message_buffers.push_back(boost::asio::buffer(&length, sizeof(length)));
  message_buffers.push_back(boost::asio::buffer(message, length));
  // Write the message and then wait for more messages.
  // TODO(swang): Does this need to be an async write?
  boost::system::error_code error;
  boost::asio::write(socket_, message_buffers, error);
  if (error) {
    return ray::Status::IOError(error.message());
  } else {
    return ray::Status::OK();
  }
}

template <class T>
std::shared_ptr<ClientConnection<T>> ClientConnection<T>::Create(
    ClientHandler<T> &client_handler, MessageHandler<T> &message_handler,
    boost::asio::basic_stream_socket<T> &&socket) {
  std::shared_ptr<ClientConnection<T>> self(
      new ClientConnection(message_handler, std::move(socket)));
  // Let our manager process our new connection.
  client_handler(self);
  return self;
}

template <class T>
ClientConnection<T>::ClientConnection(MessageHandler<T> &message_handler,
                                      boost::asio::basic_stream_socket<T> &&socket)
    : ServerConnection<T>(std::move(socket)), message_handler_(message_handler) {}
<<<<<<< HEAD
=======

template <class T>
const ClientID &ClientConnection<T>::GetClientID() {
  return client_id_;
}

template <class T>
void ClientConnection<T>::SetClientID(const ClientID &client_id) {
  client_id_ = client_id;
}
>>>>>>> e0193a55

template <class T>
void ClientConnection<T>::ProcessMessages() {
  // Wait for a message header from the client. The message header includes the
  // protocol version, the message type, and the length of the message.
  std::vector<boost::asio::mutable_buffer> header;
  header.push_back(boost::asio::buffer(&read_version_, sizeof(read_version_)));
  header.push_back(boost::asio::buffer(&read_type_, sizeof(read_type_)));
  header.push_back(boost::asio::buffer(&read_length_, sizeof(read_length_)));
  boost::asio::async_read(
      ServerConnection<T>::socket_, header,
      boost::bind(&ClientConnection<T>::ProcessMessageHeader, this->shared_from_this(),
                  boost::asio::placeholders::error));
}

template <class T>
void ClientConnection<T>::ProcessMessageHeader(const boost::system::error_code &error) {
  if (error) {
    // If there was an error, disconnect the client.
    read_type_ = protocol::MessageType_DisconnectClient;
    read_length_ = 0;
    ProcessMessage(error);
    return;
  }

  // If there was no error, make sure the protocol version matches.
  RAY_CHECK(read_version_ == RayConfig::instance().ray_protocol_version());
  // Resize the message buffer to match the received length.
  read_message_.resize(read_length_);
  // Wait for the message to be read.
  boost::asio::async_read(
      ServerConnection<T>::socket_, boost::asio::buffer(read_message_),
      boost::bind(&ClientConnection<T>::ProcessMessage, this->shared_from_this(),
                  boost::asio::placeholders::error));
}

template <class T>
void ClientConnection<T>::ProcessMessage(const boost::system::error_code &error) {
  if (error) {
    // TODO(hme): Disconnect differently & remove dependency on node_manager_generated.h
    read_type_ = protocol::MessageType_DisconnectClient;
  }
  message_handler_(this->shared_from_this(), read_type_, read_message_.data());
}

template class ServerConnection<boost::asio::local::stream_protocol>;
template class ServerConnection<boost::asio::ip::tcp>;
template class ClientConnection<boost::asio::local::stream_protocol>;
template class ClientConnection<boost::asio::ip::tcp>;

}  // namespace ray<|MERGE_RESOLUTION|>--- conflicted
+++ resolved
@@ -26,9 +26,6 @@
     : socket_(std::move(socket)) {}
 
 template <class T>
-<<<<<<< HEAD
-ray::Status ServerConnection<T>::WriteMessage(int64_t type, size_t length,
-=======
 void ServerConnection<T>::WriteBuffer(
     const std::vector<boost::asio::const_buffer> &buffer, boost::system::error_code &ec) {
   boost::asio::write(socket_, buffer, ec);
@@ -43,7 +40,6 @@
 
 template <class T>
 ray::Status ServerConnection<T>::WriteMessage(int64_t type, int64_t length,
->>>>>>> e0193a55
                                               const uint8_t *message) {
   std::vector<boost::asio::const_buffer> message_buffers;
   auto write_version = RayConfig::instance().ray_protocol_version();
@@ -77,8 +73,6 @@
 ClientConnection<T>::ClientConnection(MessageHandler<T> &message_handler,
                                       boost::asio::basic_stream_socket<T> &&socket)
     : ServerConnection<T>(std::move(socket)), message_handler_(message_handler) {}
-<<<<<<< HEAD
-=======
 
 template <class T>
 const ClientID &ClientConnection<T>::GetClientID() {
@@ -89,7 +83,6 @@
 void ClientConnection<T>::SetClientID(const ClientID &client_id) {
   client_id_ = client_id;
 }
->>>>>>> e0193a55
 
 template <class T>
 void ClientConnection<T>::ProcessMessages() {
