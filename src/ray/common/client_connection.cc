<<<<<<< HEAD
// Copyright 2017 The Ray Authors.
//
// Licensed under the Apache License, Version 2.0 (the "License");
// you may not use this file except in compliance with the License.
// You may obtain a copy of the License at
//
//  http://www.apache.org/licenses/LICENSE-2.0
//
// Unless required by applicable law or agreed to in writing, software
// distributed under the License is distributed on an "AS IS" BASIS,
// WITHOUT WARRANTIES OR CONDITIONS OF ANY KIND, either express or implied.
// See the License for the specific language governing permissions and
// limitations under the License.

#include "ray/common/client_connection.h"

#include <boost/asio/buffer.hpp>
#include <boost/asio/generic/stream_protocol.hpp>
#include <boost/asio/placeholders.hpp>
#include <boost/asio/read.hpp>
#include <boost/asio/write.hpp>
#include <boost/bind/bind.hpp>
#include <chrono>
#include <sstream>
#include <thread>

#include "ray/common/ray_config.h"
#include "ray/util/util.h"

namespace ray {

Status ConnectSocketRetry(local_stream_socket &socket, const std::string &endpoint,
                          int num_retries, int64_t timeout_in_ms) {
  RAY_CHECK(num_retries != 0);
  // Pick the default values if the user did not specify.
  if (num_retries < 0) {
    num_retries = RayConfig::instance().raylet_client_num_connect_attempts();
  }
  if (timeout_in_ms < 0) {
    timeout_in_ms = RayConfig::instance().raylet_client_connect_timeout_milliseconds();
  }
  boost::system::error_code ec;
  for (int num_attempts = 0; num_attempts < num_retries; ++num_attempts) {
    // The latest boost::asio always returns void for connect(). Do not
    // treat its return value as error code anymore.
    socket.connect(ParseUrlEndpoint(endpoint), ec);
    if (!ec) {
      break;
    }
    if (num_attempts > 0) {
      // Socket is created by the raylet. Due to a race condition it might not
      // be created before we try connecting.
      RAY_LOG(INFO) << "Retrying to connect to socket for endpoint " << endpoint
                    << " (num_attempts = " << num_attempts
                    << ", num_retries = " << num_retries << ")";
    }
    // Sleep for timeout milliseconds.
    std::this_thread::sleep_for(std::chrono::milliseconds(timeout_in_ms));
  }
  return boost_to_ray_status(ec);
}

std::shared_ptr<ServerConnection> ServerConnection::Create(local_stream_socket &&socket) {
  std::shared_ptr<ServerConnection> self(new ServerConnection(std::move(socket)));
  return self;
}

ServerConnection::ServerConnection(local_stream_socket &&socket)
    : socket_(std::move(socket)),
      async_write_max_messages_(1),
      async_write_queue_(),
      async_write_in_flight_(false),
      async_write_broken_pipe_(false) {}

ServerConnection::~ServerConnection() {
  // If there are any pending messages, invoke their callbacks with an IOError status.
  for (const auto &write_buffer : async_write_queue_) {
    write_buffer->handler(Status::IOError("Connection closed."));
  }
}

Status ServerConnection::WriteBuffer(
    const std::vector<boost::asio::const_buffer> &buffer) {
  boost::system::error_code error;
  // Loop until all bytes are written while handling interrupts.
  // When profiling with pprof, unhandled interrupts were being sent by the profiler to
  // the raylet process, which was causing synchronous reads and writes to fail.
  for (const auto &b : buffer) {
    uint64_t bytes_remaining = boost::asio::buffer_size(b);
    uint64_t position = 0;
    while (bytes_remaining != 0) {
      size_t bytes_written =
          socket_.write_some(boost::asio::buffer(b + position, bytes_remaining), error);
      position += bytes_written;
      bytes_remaining -= bytes_written;
      if (error.value() == EINTR) {
        continue;
      } else if (error.value() != boost::system::errc::errc_t::success) {
        return boost_to_ray_status(error);
      }
    }
  }
  return ray::Status::OK();
}

void ServerConnection::WriteBufferAsync(
    const std::vector<boost::asio::const_buffer> &buffer,
    const std::function<void(const ray::Status &)> &handler) {
  // Wait for the message to be written.
  if (RayConfig::instance().event_stats()) {
    auto &io_context =
        static_cast<instrumented_io_context &>(socket_.get_executor().context());
    const auto stats_handle =
        io_context.RecordStart("ClientConnection.async_write.WriteBufferAsync");
    boost::asio::async_write(
        socket_, buffer,
        [handler, stats_handle = std::move(stats_handle), &io_context](
            const boost::system::error_code &ec, size_t bytes_transferred) {
          io_context.RecordExecution(
              [handler, ec]() { handler(boost_to_ray_status(ec)); },
              std::move(stats_handle));
        });
  } else {
    boost::asio::async_write(
        socket_, buffer,
        [handler](const boost::system::error_code &ec, size_t bytes_transferred) {
          handler(boost_to_ray_status(ec));
        });
  }
}

Status ServerConnection::ReadBuffer(
    const std::vector<boost::asio::mutable_buffer> &buffer) {
  boost::system::error_code error;
  // Loop until all bytes are read while handling interrupts.
  for (const auto &b : buffer) {
    uint64_t bytes_remaining = boost::asio::buffer_size(b);
    uint64_t position = 0;
    while (bytes_remaining != 0) {
      size_t bytes_read =
          socket_.read_some(boost::asio::buffer(b + position, bytes_remaining), error);
      position += bytes_read;
      bytes_remaining -= bytes_read;
      if (error.value() == EINTR) {
        continue;
      } else if (error.value() != boost::system::errc::errc_t::success) {
        return boost_to_ray_status(error);
      }
    }
  }
  return Status::OK();
}

void ServerConnection::ReadBufferAsync(
    const std::vector<boost::asio::mutable_buffer> &buffer,
    const std::function<void(const ray::Status &)> &handler) {
  // Wait for the message to be read.
  if (RayConfig::instance().event_stats()) {
    auto &io_context =
        static_cast<instrumented_io_context &>(socket_.get_executor().context());
    const auto stats_handle =
        io_context.RecordStart("ClientConnection.async_read.ReadBufferAsync");
    boost::asio::async_read(
        socket_, buffer,
        [handler, stats_handle = std::move(stats_handle), &io_context](
            const boost::system::error_code &ec, size_t bytes_transferred) {
          io_context.RecordExecution(
              [handler, ec]() { handler(boost_to_ray_status(ec)); },
              std::move(stats_handle));
        });
  } else {
    boost::asio::async_read(
        socket_, buffer,
        [handler](const boost::system::error_code &ec, size_t bytes_transferred) {
          handler(boost_to_ray_status(ec));
        });
  }
}

ray::Status ServerConnection::WriteMessage(int64_t type, int64_t length,
                                           const uint8_t *message) {
  sync_writes_ += 1;
  bytes_written_ += length;

  auto write_cookie = RayConfig::instance().ray_cookie();
  return WriteBuffer({
      boost::asio::buffer(&write_cookie, sizeof(write_cookie)),
      boost::asio::buffer(&type, sizeof(type)),
      boost::asio::buffer(&length, sizeof(length)),
      boost::asio::buffer(message, length),
  });
}

Status ServerConnection::ReadMessage(int64_t type, std::vector<uint8_t> *message) {
  int64_t read_cookie, read_type, read_length;
  // Wait for a message header from the client. The message header includes the
  // protocol version, the message type, and the length of the message.
  RAY_RETURN_NOT_OK(ReadBuffer({
      boost::asio::buffer(&read_cookie, sizeof(read_cookie)),
      boost::asio::buffer(&read_type, sizeof(read_type)),
      boost::asio::buffer(&read_length, sizeof(read_length)),
  }));
  if (read_cookie != RayConfig::instance().ray_cookie()) {
    std::ostringstream ss;
    ss << "Ray cookie mismatch for received message. "
       << "Received cookie: " << read_cookie;
    return Status::IOError(ss.str());
  }
  if (type != read_type) {
    std::ostringstream ss;
    ss << "Connection corrupted. Expected message type: " << type
       << ", receviced message type: " << read_type;
    return Status::IOError(ss.str());
  }
  message->resize(read_length);
  return ReadBuffer({boost::asio::buffer(*message)});
}

void ServerConnection::WriteMessageAsync(
    int64_t type, int64_t length, const uint8_t *message,
    const std::function<void(const ray::Status &)> &handler) {
  async_writes_ += 1;
  bytes_written_ += length;

  auto write_buffer = std::make_unique<AsyncWriteBuffer>();
  write_buffer->write_cookie = RayConfig::instance().ray_cookie();
  write_buffer->write_type = type;
  write_buffer->write_length = length;
  write_buffer->write_message.resize(length);
  write_buffer->write_message.assign(message, message + length);
  write_buffer->handler = handler;

  auto size = async_write_queue_.size();
  auto size_is_power_of_two = (size & (size - 1)) == 0;
  if (size > 1000 && size_is_power_of_two) {
    RAY_LOG(WARNING) << "ServerConnection has " << size << " buffered async writes";
  }

  async_write_queue_.push_back(std::move(write_buffer));

  if (!async_write_in_flight_) {
    DoAsyncWrites();
  }
}

void ServerConnection::DoAsyncWrites() {
  // Make sure we were not writing to the socket.
  RAY_CHECK(!async_write_in_flight_);
  async_write_in_flight_ = true;

  // Do an async write of everything currently in the queue to the socket.
  std::vector<boost::asio::const_buffer> message_buffers;
  int num_messages = 0;
  for (const auto &write_buffer : async_write_queue_) {
    message_buffers.push_back(boost::asio::buffer(&write_buffer->write_cookie,
                                                  sizeof(write_buffer->write_cookie)));
    message_buffers.push_back(
        boost::asio::buffer(&write_buffer->write_type, sizeof(write_buffer->write_type)));
    message_buffers.push_back(boost::asio::buffer(&write_buffer->write_length,
                                                  sizeof(write_buffer->write_length)));
    message_buffers.push_back(boost::asio::buffer(write_buffer->write_message));
    num_messages++;
    if (num_messages >= async_write_max_messages_) {
      break;
    }
  }

  // Helper function to call all handlers with the input status.
  auto call_handlers = [this](const ray::Status &status, int num_messages) {
    for (int i = 0; i < num_messages; i++) {
      auto write_buffer = std::move(async_write_queue_.front());
      write_buffer->handler(status);
      async_write_queue_.pop_front();
    }
    // We finished writing, so mark that we're no longer doing an async write.
    async_write_in_flight_ = false;
    // If there is more to write, try to write the rest.
    if (!async_write_queue_.empty()) {
      DoAsyncWrites();
    }
  };

  if (async_write_broken_pipe_) {
    // Call the handlers directly. Because writing messages to a connection
    // with broken-pipe status will result in the callbacks never being called.
    call_handlers(ray::Status::IOError("Broken pipe"), num_messages);
    return;
  }
  auto this_ptr = this->shared_from_this();
  if (RayConfig::instance().event_stats()) {
    auto &io_context =
        static_cast<instrumented_io_context &>(socket_.get_executor().context());
    const auto stats_handle =
        io_context.RecordStart("ClientConnection.async_write.DoAsyncWrites");
    boost::asio::async_write(
        socket_, message_buffers,
        [this, this_ptr, num_messages, call_handlers,
         stats_handle = std::move(stats_handle),
         &io_context](const boost::system::error_code &error, size_t bytes_transferred) {
          io_context.RecordExecution(
              [this, this_ptr, num_messages, call_handlers, error]() {
                ray::Status status = boost_to_ray_status(error);
                if (error.value() == boost::system::errc::errc_t::broken_pipe) {
                  RAY_LOG(ERROR) << "Broken Pipe happened during calling "
                                 << "ServerConnection::DoAsyncWrites.";
                  // From now on, calling DoAsyncWrites will directly call the handler
                  // with this broken-pipe status.
                  async_write_broken_pipe_ = true;
                } else if (!status.ok()) {
                  RAY_LOG(ERROR)
                      << "Error encountered during calling "
                      << "ServerConnection::DoAsyncWrites, message: " << status.message()
                      << ", error code: " << static_cast<int>(error.value());
                }
                call_handlers(status, num_messages);
              },
              std::move(stats_handle));
        });
  } else {
    boost::asio::async_write(
        ServerConnection::socket_, message_buffers,
        [this, this_ptr, num_messages, call_handlers](
            const boost::system::error_code &error, size_t bytes_transferred) {
          ray::Status status = boost_to_ray_status(error);
          if (error.value() == boost::system::errc::errc_t::broken_pipe) {
            RAY_LOG(ERROR) << "Broken Pipe happened during calling "
                           << "ServerConnection::DoAsyncWrites.";
            // From now on, calling DoAsyncWrites will directly call the handler
            // with this broken-pipe status.
            async_write_broken_pipe_ = true;
          } else if (!status.ok()) {
            RAY_LOG(ERROR) << "Error encountered during calling "
                           << "ServerConnection::DoAsyncWrites, message: "
                           << status.message()
                           << ", error code: " << static_cast<int>(error.value());
          }
          call_handlers(status, num_messages);
        });
  }
}

std::shared_ptr<ClientConnection> ClientConnection::Create(
    ClientHandler &client_handler, MessageHandler &message_handler,
    local_stream_socket &&socket, const std::string &debug_label,
    const std::vector<std::string> &message_type_enum_names, int64_t error_message_type,
    const std::vector<uint8_t> &error_message_data) {
  std::shared_ptr<ClientConnection> self(new ClientConnection(
      message_handler, std::move(socket), debug_label, message_type_enum_names,
      error_message_type, error_message_data));
  // Let our manager process our new connection.
  client_handler(*self);
  return self;
}

ClientConnection::ClientConnection(
    MessageHandler &message_handler, local_stream_socket &&socket,
    const std::string &debug_label,
    const std::vector<std::string> &message_type_enum_names, int64_t error_message_type,
    const std::vector<uint8_t> &error_message_data)
    : ServerConnection(std::move(socket)),
      registered_(false),
      message_handler_(message_handler),
      debug_label_(debug_label),
      message_type_enum_names_(message_type_enum_names),
      error_message_type_(error_message_type),
      error_message_data_(error_message_data) {}

void ClientConnection::Register() {
  RAY_CHECK(!registered_);
  registered_ = true;
}

void ClientConnection::ProcessMessages() {
  // Wait for a message header from the client. The message header includes the
  // protocol version, the message type, and the length of the message.
  std::vector<boost::asio::mutable_buffer> header{
      boost::asio::buffer(&read_cookie_, sizeof(read_cookie_)),
      boost::asio::buffer(&read_type_, sizeof(read_type_)),
      boost::asio::buffer(&read_length_, sizeof(read_length_)),
  };
  if (RayConfig::instance().event_stats()) {
    auto this_ptr = shared_ClientConnection_from_this();
    auto &io_context = static_cast<instrumented_io_context &>(
        ServerConnection::socket_.get_executor().context());
    const auto stats_handle =
        io_context.RecordStart("ClientConnection.async_read.ReadBufferAsync");
    boost::asio::async_read(
        ServerConnection::socket_, header,
        [this, this_ptr, stats_handle = std::move(stats_handle), &io_context](
            const boost::system::error_code &ec, size_t bytes_transferred) {
          io_context.RecordExecution([this, this_ptr, ec]() { ProcessMessageHeader(ec); },
                                     std::move(stats_handle));
        });
  } else {
    boost::asio::async_read(ServerConnection::socket_, header,
                            boost::bind(&ClientConnection::ProcessMessageHeader,
                                        shared_ClientConnection_from_this(),
                                        boost::asio::placeholders::error));
  }
}

void ClientConnection::ProcessMessageHeader(const boost::system::error_code &error) {
  if (error) {
    // If there was an error, disconnect the client.
    read_type_ = error_message_type_;
    read_message_ = error_message_data_;
    read_length_ = 0;
    ProcessMessage(error);
    return;
  }

  // If there was no error, make sure the ray cookie matches.
  if (!CheckRayCookie()) {
    ServerConnection::Close();
    return;
  }

  // Resize the message buffer to match the received length.
  read_message_.resize(read_length_);
  ServerConnection::bytes_read_ += read_length_;
  // Wait for the message to be read.
  if (RayConfig::instance().event_stats()) {
    auto this_ptr = shared_ClientConnection_from_this();
    auto &io_context = static_cast<instrumented_io_context &>(
        ServerConnection::socket_.get_executor().context());
    const auto stats_handle =
        io_context.RecordStart("ClientConnection.async_read.ReadBufferAsync");
    boost::asio::async_read(
        ServerConnection::socket_, boost::asio::buffer(read_message_),
        [this, this_ptr, stats_handle = std::move(stats_handle), &io_context](
            const boost::system::error_code &ec, size_t bytes_transferred) {
          io_context.RecordExecution([this, this_ptr, ec]() { ProcessMessage(ec); },
                                     std::move(stats_handle));
        });
  } else {
    boost::asio::async_read(ServerConnection::socket_, boost::asio::buffer(read_message_),
                            boost::bind(&ClientConnection::ProcessMessage,
                                        shared_ClientConnection_from_this(),
                                        boost::asio::placeholders::error));
  }
}

bool ClientConnection::CheckRayCookie() {
  if (read_cookie_ == RayConfig::instance().ray_cookie()) {
    return true;
  }

  // Cookie is not matched.
  // Only assert if the message is coming from a known remote endpoint,
  // which is indicated by a non-nil client ID. This is to protect raylet
  // against miscellaneous connections. We did see cases where bad data
  // is received from local unknown program which crashes raylet.
  std::ostringstream ss;
  ss << " ray cookie mismatch for received message. "
     << "received cookie: " << read_cookie_ << ", debug label: " << debug_label_;
  auto remote_endpoint_info = RemoteEndpointInfo();
  if (!remote_endpoint_info.empty()) {
    ss << ", remote endpoint info: " << remote_endpoint_info;
  }

  if (registered_) {
    // This is from a known client, which indicates a bug.
    RAY_LOG(FATAL) << ss.str();
  } else {
    // It's not from a known client, log this message, and stop processing the connection.
    RAY_LOG(WARNING) << ss.str();
  }
  return false;
}

std::string ClientConnection::RemoteEndpointInfo() {
  return EndpointToUrl(ServerConnection::socket_.remote_endpoint(), false);
}

void ClientConnection::ProcessMessage(const boost::system::error_code &error) {
  if (error) {
    read_type_ = error_message_type_;
  }

  int64_t start_ms = current_time_ms();
  message_handler_(shared_ClientConnection_from_this(), read_type_, read_message_);
  int64_t interval = current_time_ms() - start_ms;
  if (interval > RayConfig::instance().handler_warning_timeout_ms()) {
    std::string message_type;
    if (message_type_enum_names_.empty()) {
      message_type = std::to_string(read_type_);
    } else {
      message_type = message_type_enum_names_[read_type_];
    }
    RAY_LOG(WARNING) << "[" << debug_label_ << "]ProcessMessage with type "
                     << message_type << " took " << interval << " ms.";
  }
}

std::string ServerConnection::DebugString() const {
  std::stringstream result;
  result << "\n- bytes read: " << bytes_read_;
  result << "\n- bytes written: " << bytes_written_;
  result << "\n- num async writes: " << async_writes_;
  result << "\n- num sync writes: " << sync_writes_;
  result << "\n- writing: " << async_write_in_flight_;
  int64_t num_bytes = 0;
  for (auto &buffer : async_write_queue_) {
    num_bytes += buffer->write_length;
  }
  result << "\n- pending async bytes: " << num_bytes;
  return result.str();
}

}  // namespace ray
=======
// Copyright 2017 The Ray Authors.
//
// Licensed under the Apache License, Version 2.0 (the "License");
// you may not use this file except in compliance with the License.
// You may obtain a copy of the License at
//
//  http://www.apache.org/licenses/LICENSE-2.0
//
// Unless required by applicable law or agreed to in writing, software
// distributed under the License is distributed on an "AS IS" BASIS,
// WITHOUT WARRANTIES OR CONDITIONS OF ANY KIND, either express or implied.
// See the License for the specific language governing permissions and
// limitations under the License.

#include "ray/common/client_connection.h"

#include <boost/asio/buffer.hpp>
#include <boost/asio/generic/stream_protocol.hpp>
#include <boost/asio/placeholders.hpp>
#include <boost/asio/read.hpp>
#include <boost/asio/write.hpp>
#include <boost/bind/bind.hpp>
#include <chrono>
#include <sstream>
#include <thread>

#include "ray/common/event_stats.h"
#include "ray/common/ray_config.h"
#include "ray/util/util.h"

namespace ray {

Status ConnectSocketRetry(local_stream_socket &socket, const std::string &endpoint,
                          int num_retries, int64_t timeout_in_ms) {
  RAY_CHECK(num_retries != 0);
  // Pick the default values if the user did not specify.
  if (num_retries < 0) {
    num_retries = RayConfig::instance().raylet_client_num_connect_attempts();
  }
  if (timeout_in_ms < 0) {
    timeout_in_ms = RayConfig::instance().raylet_client_connect_timeout_milliseconds();
  }
  boost::system::error_code ec;
  for (int num_attempts = 0; num_attempts < num_retries; ++num_attempts) {
    // The latest boost::asio always returns void for connect(). Do not
    // treat its return value as error code anymore.
    socket.connect(ParseUrlEndpoint(endpoint), ec);
    if (!ec) {
      break;
    }
    if (num_attempts > 0) {
      // Socket is created by the raylet. Due to a race condition it might not
      // be created before we try connecting.
      RAY_LOG(INFO) << "Retrying to connect to socket for endpoint " << endpoint
                    << " (num_attempts = " << num_attempts
                    << ", num_retries = " << num_retries << ")";
    }
    // Sleep for timeout milliseconds.
    std::this_thread::sleep_for(std::chrono::milliseconds(timeout_in_ms));
  }
  return boost_to_ray_status(ec);
}

std::shared_ptr<ServerConnection> ServerConnection::Create(local_stream_socket &&socket) {
  std::shared_ptr<ServerConnection> self(new ServerConnection(std::move(socket)));
  return self;
}

ServerConnection::ServerConnection(local_stream_socket &&socket)
    : socket_(std::move(socket)),
      async_write_max_messages_(1),
      async_write_queue_(),
      async_write_in_flight_(false),
      async_write_broken_pipe_(false) {}

ServerConnection::~ServerConnection() {
  // If there are any pending messages, invoke their callbacks with an IOError status.
  for (const auto &write_buffer : async_write_queue_) {
    write_buffer->handler(Status::IOError("Connection closed."));
  }
}

Status ServerConnection::WriteBuffer(
    const std::vector<boost::asio::const_buffer> &buffer) {
  boost::system::error_code error;
  // Loop until all bytes are written while handling interrupts.
  // When profiling with pprof, unhandled interrupts were being sent by the profiler to
  // the raylet process, which was causing synchronous reads and writes to fail.
  for (const auto &b : buffer) {
    uint64_t bytes_remaining = boost::asio::buffer_size(b);
    uint64_t position = 0;
    while (bytes_remaining != 0) {
      size_t bytes_written =
          socket_.write_some(boost::asio::buffer(b + position, bytes_remaining), error);
      position += bytes_written;
      bytes_remaining -= bytes_written;
      if (error.value() == EINTR) {
        continue;
      } else if (error.value() != boost::system::errc::errc_t::success) {
        return boost_to_ray_status(error);
      }
    }
  }
  return ray::Status::OK();
}

void ServerConnection::WriteBufferAsync(
    const std::vector<boost::asio::const_buffer> &buffer,
    const std::function<void(const ray::Status &)> &handler) {
  // Wait for the message to be written.
  if (RayConfig::instance().event_stats()) {
    auto &io_context =
        static_cast<instrumented_io_context &>(socket_.get_executor().context());
    const auto stats_handle =
        io_context.stats().RecordStart("ClientConnection.async_write.WriteBufferAsync");
    boost::asio::async_write(
        socket_, buffer,
        [handler, stats_handle = std::move(stats_handle)](
            const boost::system::error_code &ec, size_t bytes_transferred) {
          EventTracker::RecordExecution(
              [handler, ec]() { handler(boost_to_ray_status(ec)); },
              std::move(stats_handle));
        });
  } else {
    boost::asio::async_write(
        socket_, buffer,
        [handler](const boost::system::error_code &ec, size_t bytes_transferred) {
          handler(boost_to_ray_status(ec));
        });
  }
}

Status ServerConnection::ReadBuffer(
    const std::vector<boost::asio::mutable_buffer> &buffer) {
  boost::system::error_code error;
  // Loop until all bytes are read while handling interrupts.
  for (const auto &b : buffer) {
    uint64_t bytes_remaining = boost::asio::buffer_size(b);
    uint64_t position = 0;
    while (bytes_remaining != 0) {
      size_t bytes_read =
          socket_.read_some(boost::asio::buffer(b + position, bytes_remaining), error);
      position += bytes_read;
      bytes_remaining -= bytes_read;
      if (error.value() == EINTR) {
        continue;
      } else if (error.value() != boost::system::errc::errc_t::success) {
        return boost_to_ray_status(error);
      }
    }
  }
  return Status::OK();
}

void ServerConnection::ReadBufferAsync(
    const std::vector<boost::asio::mutable_buffer> &buffer,
    const std::function<void(const ray::Status &)> &handler) {
  // Wait for the message to be read.
  if (RayConfig::instance().event_stats()) {
    auto &io_context =
        static_cast<instrumented_io_context &>(socket_.get_executor().context());
    const auto stats_handle =
        io_context.stats().RecordStart("ClientConnection.async_read.ReadBufferAsync");
    boost::asio::async_read(
        socket_, buffer,
        [handler, stats_handle = std::move(stats_handle)](
            const boost::system::error_code &ec, size_t bytes_transferred) {
          EventTracker::RecordExecution(
              [handler, ec]() { handler(boost_to_ray_status(ec)); },
              std::move(stats_handle));
        });
  } else {
    boost::asio::async_read(
        socket_, buffer,
        [handler](const boost::system::error_code &ec, size_t bytes_transferred) {
          handler(boost_to_ray_status(ec));
        });
  }
}

ray::Status ServerConnection::WriteMessage(int64_t type, int64_t length,
                                           const uint8_t *message) {
  sync_writes_ += 1;
  bytes_written_ += length;

  auto write_cookie = RayConfig::instance().ray_cookie();
  return WriteBuffer({
      boost::asio::buffer(&write_cookie, sizeof(write_cookie)),
      boost::asio::buffer(&type, sizeof(type)),
      boost::asio::buffer(&length, sizeof(length)),
      boost::asio::buffer(message, length),
  });
}

Status ServerConnection::ReadMessage(int64_t type, std::vector<uint8_t> *message) {
  int64_t read_cookie, read_type, read_length;
  // Wait for a message header from the client. The message header includes the
  // protocol version, the message type, and the length of the message.
  RAY_RETURN_NOT_OK(ReadBuffer({
      boost::asio::buffer(&read_cookie, sizeof(read_cookie)),
      boost::asio::buffer(&read_type, sizeof(read_type)),
      boost::asio::buffer(&read_length, sizeof(read_length)),
  }));
  if (read_cookie != RayConfig::instance().ray_cookie()) {
    std::ostringstream ss;
    ss << "Ray cookie mismatch for received message. "
       << "Received cookie: " << read_cookie;
    return Status::IOError(ss.str());
  }
  if (type != read_type) {
    std::ostringstream ss;
    ss << "Connection corrupted. Expected message type: " << type
       << ", receviced message type: " << read_type;
    return Status::IOError(ss.str());
  }
  message->resize(read_length);
  return ReadBuffer({boost::asio::buffer(*message)});
}

void ServerConnection::WriteMessageAsync(
    int64_t type, int64_t length, const uint8_t *message,
    const std::function<void(const ray::Status &)> &handler) {
  async_writes_ += 1;
  bytes_written_ += length;

  auto write_buffer = std::make_unique<AsyncWriteBuffer>();
  write_buffer->write_cookie = RayConfig::instance().ray_cookie();
  write_buffer->write_type = type;
  write_buffer->write_length = length;
  write_buffer->write_message.resize(length);
  write_buffer->write_message.assign(message, message + length);
  write_buffer->handler = handler;

  auto size = async_write_queue_.size();
  auto size_is_power_of_two = (size & (size - 1)) == 0;
  if (size > 1000 && size_is_power_of_two) {
    RAY_LOG(WARNING) << "ServerConnection has " << size << " buffered async writes";
  }

  async_write_queue_.push_back(std::move(write_buffer));

  if (!async_write_in_flight_) {
    DoAsyncWrites();
  }
}

void ServerConnection::DoAsyncWrites() {
  // Make sure we were not writing to the socket.
  RAY_CHECK(!async_write_in_flight_);
  async_write_in_flight_ = true;

  // Do an async write of everything currently in the queue to the socket.
  std::vector<boost::asio::const_buffer> message_buffers;
  int num_messages = 0;
  for (const auto &write_buffer : async_write_queue_) {
    message_buffers.push_back(boost::asio::buffer(&write_buffer->write_cookie,
                                                  sizeof(write_buffer->write_cookie)));
    message_buffers.push_back(
        boost::asio::buffer(&write_buffer->write_type, sizeof(write_buffer->write_type)));
    message_buffers.push_back(boost::asio::buffer(&write_buffer->write_length,
                                                  sizeof(write_buffer->write_length)));
    message_buffers.push_back(boost::asio::buffer(write_buffer->write_message));
    num_messages++;
    if (num_messages >= async_write_max_messages_) {
      break;
    }
  }

  // Helper function to call all handlers with the input status.
  auto call_handlers = [this](const ray::Status &status, int num_messages) {
    for (int i = 0; i < num_messages; i++) {
      auto write_buffer = std::move(async_write_queue_.front());
      write_buffer->handler(status);
      async_write_queue_.pop_front();
    }
    // We finished writing, so mark that we're no longer doing an async write.
    async_write_in_flight_ = false;
    // If there is more to write, try to write the rest.
    if (!async_write_queue_.empty()) {
      DoAsyncWrites();
    }
  };

  if (async_write_broken_pipe_) {
    // Call the handlers directly. Because writing messages to a connection
    // with broken-pipe status will result in the callbacks never being called.
    call_handlers(ray::Status::IOError("Broken pipe"), num_messages);
    return;
  }
  auto this_ptr = this->shared_from_this();
  if (RayConfig::instance().event_stats()) {
    auto &io_context =
        static_cast<instrumented_io_context &>(socket_.get_executor().context());
    const auto stats_handle =
        io_context.stats().RecordStart("ClientConnection.async_write.DoAsyncWrites");
    boost::asio::async_write(
        socket_, message_buffers,
        [this, this_ptr, num_messages, call_handlers,
         stats_handle = std::move(stats_handle)](const boost::system::error_code &error,
                                                 size_t bytes_transferred) {
          EventTracker::RecordExecution(
              [this, this_ptr, num_messages, call_handlers, error]() {
                ray::Status status = boost_to_ray_status(error);
                if (error.value() == boost::system::errc::errc_t::broken_pipe) {
                  RAY_LOG(ERROR) << "Broken Pipe happened during calling "
                                 << "ServerConnection::DoAsyncWrites.";
                  // From now on, calling DoAsyncWrites will directly call the handler
                  // with this broken-pipe status.
                  async_write_broken_pipe_ = true;
                } else if (!status.ok()) {
                  RAY_LOG(ERROR)
                      << "Error encountered during calling "
                      << "ServerConnection::DoAsyncWrites, message: " << status.message()
                      << ", error code: " << static_cast<int>(error.value());
                }
                call_handlers(status, num_messages);
              },
              std::move(stats_handle));
        });
  } else {
    boost::asio::async_write(
        ServerConnection::socket_, message_buffers,
        [this, this_ptr, num_messages, call_handlers](
            const boost::system::error_code &error, size_t bytes_transferred) {
          ray::Status status = boost_to_ray_status(error);
          if (error.value() == boost::system::errc::errc_t::broken_pipe) {
            RAY_LOG(ERROR) << "Broken Pipe happened during calling "
                           << "ServerConnection::DoAsyncWrites.";
            // From now on, calling DoAsyncWrites will directly call the handler
            // with this broken-pipe status.
            async_write_broken_pipe_ = true;
          } else if (!status.ok()) {
            RAY_LOG(ERROR) << "Error encountered during calling "
                           << "ServerConnection::DoAsyncWrites, message: "
                           << status.message()
                           << ", error code: " << static_cast<int>(error.value());
          }
          call_handlers(status, num_messages);
        });
  }
}

std::shared_ptr<ClientConnection> ClientConnection::Create(
    ClientHandler &client_handler, MessageHandler &message_handler,
    local_stream_socket &&socket, const std::string &debug_label,
    const std::vector<std::string> &message_type_enum_names, int64_t error_message_type,
    const std::vector<uint8_t> &error_message_data) {
  std::shared_ptr<ClientConnection> self(new ClientConnection(
      message_handler, std::move(socket), debug_label, message_type_enum_names,
      error_message_type, error_message_data));
  // Let our manager process our new connection.
  client_handler(*self);
  return self;
}

ClientConnection::ClientConnection(
    MessageHandler &message_handler, local_stream_socket &&socket,
    const std::string &debug_label,
    const std::vector<std::string> &message_type_enum_names, int64_t error_message_type,
    const std::vector<uint8_t> &error_message_data)
    : ServerConnection(std::move(socket)),
      registered_(false),
      message_handler_(message_handler),
      debug_label_(debug_label),
      message_type_enum_names_(message_type_enum_names),
      error_message_type_(error_message_type),
      error_message_data_(error_message_data) {}

void ClientConnection::Register() {
  RAY_CHECK(!registered_);
  registered_ = true;
}

void ClientConnection::ProcessMessages() {
  // Wait for a message header from the client. The message header includes the
  // protocol version, the message type, and the length of the message.
  std::vector<boost::asio::mutable_buffer> header{
      boost::asio::buffer(&read_cookie_, sizeof(read_cookie_)),
      boost::asio::buffer(&read_type_, sizeof(read_type_)),
      boost::asio::buffer(&read_length_, sizeof(read_length_)),
  };
  if (RayConfig::instance().event_stats()) {
    auto this_ptr = shared_ClientConnection_from_this();
    auto &io_context = static_cast<instrumented_io_context &>(
        ServerConnection::socket_.get_executor().context());
    const auto stats_handle =
        io_context.stats().RecordStart("ClientConnection.async_read.ReadBufferAsync");
    boost::asio::async_read(
        ServerConnection::socket_, header,
        [this, this_ptr, stats_handle = std::move(stats_handle)](
            const boost::system::error_code &ec, size_t bytes_transferred) {
          EventTracker::RecordExecution(
              [this, this_ptr, ec]() { ProcessMessageHeader(ec); },
              std::move(stats_handle));
        });
  } else {
    boost::asio::async_read(ServerConnection::socket_, header,
                            boost::bind(&ClientConnection::ProcessMessageHeader,
                                        shared_ClientConnection_from_this(),
                                        boost::asio::placeholders::error));
  }
}

void ClientConnection::ProcessMessageHeader(const boost::system::error_code &error) {
  if (error) {
    // If there was an error, disconnect the client.
    read_type_ = error_message_type_;
    read_message_ = error_message_data_;
    read_length_ = 0;
    ProcessMessage(error);
    return;
  }

  // If there was no error, make sure the ray cookie matches.
  if (!CheckRayCookie()) {
    ServerConnection::Close();
    return;
  }

  // Resize the message buffer to match the received length.
  read_message_.resize(read_length_);
  ServerConnection::bytes_read_ += read_length_;
  // Wait for the message to be read.
  if (RayConfig::instance().event_stats()) {
    auto this_ptr = shared_ClientConnection_from_this();
    auto &io_context = static_cast<instrumented_io_context &>(
        ServerConnection::socket_.get_executor().context());
    const auto stats_handle =
        io_context.stats().RecordStart("ClientConnection.async_read.ReadBufferAsync");
    boost::asio::async_read(
        ServerConnection::socket_, boost::asio::buffer(read_message_),
        [this, this_ptr, stats_handle = std::move(stats_handle)](
            const boost::system::error_code &ec, size_t bytes_transferred) {
          EventTracker::RecordExecution([this, this_ptr, ec]() { ProcessMessage(ec); },
                                        std::move(stats_handle));
        });
  } else {
    boost::asio::async_read(ServerConnection::socket_, boost::asio::buffer(read_message_),
                            boost::bind(&ClientConnection::ProcessMessage,
                                        shared_ClientConnection_from_this(),
                                        boost::asio::placeholders::error));
  }
}

bool ClientConnection::CheckRayCookie() {
  if (read_cookie_ == RayConfig::instance().ray_cookie()) {
    return true;
  }

  // Cookie is not matched.
  // Only assert if the message is coming from a known remote endpoint,
  // which is indicated by a non-nil client ID. This is to protect raylet
  // against miscellaneous connections. We did see cases where bad data
  // is received from local unknown program which crashes raylet.
  std::ostringstream ss;
  ss << " ray cookie mismatch for received message. "
     << "received cookie: " << read_cookie_ << ", debug label: " << debug_label_;
  auto remote_endpoint_info = RemoteEndpointInfo();
  if (!remote_endpoint_info.empty()) {
    ss << ", remote endpoint info: " << remote_endpoint_info;
  }

  if (registered_) {
    // This is from a known client, which indicates a bug.
    RAY_LOG(FATAL) << ss.str();
  } else {
    // It's not from a known client, log this message, and stop processing the connection.
    RAY_LOG(WARNING) << ss.str();
  }
  return false;
}

std::string ClientConnection::RemoteEndpointInfo() {
  return EndpointToUrl(ServerConnection::socket_.remote_endpoint(), false);
}

void ClientConnection::ProcessMessage(const boost::system::error_code &error) {
  if (error) {
    read_type_ = error_message_type_;
  }

  int64_t start_ms = current_time_ms();
  message_handler_(shared_ClientConnection_from_this(), read_type_, read_message_);
  int64_t interval = current_time_ms() - start_ms;
  if (interval > RayConfig::instance().handler_warning_timeout_ms()) {
    std::string message_type;
    if (message_type_enum_names_.empty()) {
      message_type = std::to_string(read_type_);
    } else {
      message_type = message_type_enum_names_[read_type_];
    }
    RAY_LOG(WARNING) << "[" << debug_label_ << "]ProcessMessage with type "
                     << message_type << " took " << interval << " ms.";
  }
}

std::string ServerConnection::DebugString() const {
  std::stringstream result;
  result << "\n- bytes read: " << bytes_read_;
  result << "\n- bytes written: " << bytes_written_;
  result << "\n- num async writes: " << async_writes_;
  result << "\n- num sync writes: " << sync_writes_;
  result << "\n- writing: " << async_write_in_flight_;
  int64_t num_bytes = 0;
  for (auto &buffer : async_write_queue_) {
    num_bytes += buffer->write_length;
  }
  result << "\n- pending async bytes: " << num_bytes;
  return result.str();
}

}  // namespace ray
>>>>>>> 19672688
<|MERGE_RESOLUTION|>--- conflicted
+++ resolved
@@ -1,1025 +1,512 @@
-<<<<<<< HEAD
-// Copyright 2017 The Ray Authors.
-//
-// Licensed under the Apache License, Version 2.0 (the "License");
-// you may not use this file except in compliance with the License.
-// You may obtain a copy of the License at
-//
-//  http://www.apache.org/licenses/LICENSE-2.0
-//
-// Unless required by applicable law or agreed to in writing, software
-// distributed under the License is distributed on an "AS IS" BASIS,
-// WITHOUT WARRANTIES OR CONDITIONS OF ANY KIND, either express or implied.
-// See the License for the specific language governing permissions and
-// limitations under the License.
-
-#include "ray/common/client_connection.h"
-
-#include <boost/asio/buffer.hpp>
-#include <boost/asio/generic/stream_protocol.hpp>
-#include <boost/asio/placeholders.hpp>
-#include <boost/asio/read.hpp>
-#include <boost/asio/write.hpp>
-#include <boost/bind/bind.hpp>
-#include <chrono>
-#include <sstream>
-#include <thread>
-
-#include "ray/common/ray_config.h"
-#include "ray/util/util.h"
-
-namespace ray {
-
-Status ConnectSocketRetry(local_stream_socket &socket, const std::string &endpoint,
-                          int num_retries, int64_t timeout_in_ms) {
-  RAY_CHECK(num_retries != 0);
-  // Pick the default values if the user did not specify.
-  if (num_retries < 0) {
-    num_retries = RayConfig::instance().raylet_client_num_connect_attempts();
-  }
-  if (timeout_in_ms < 0) {
-    timeout_in_ms = RayConfig::instance().raylet_client_connect_timeout_milliseconds();
-  }
-  boost::system::error_code ec;
-  for (int num_attempts = 0; num_attempts < num_retries; ++num_attempts) {
-    // The latest boost::asio always returns void for connect(). Do not
-    // treat its return value as error code anymore.
-    socket.connect(ParseUrlEndpoint(endpoint), ec);
-    if (!ec) {
-      break;
-    }
-    if (num_attempts > 0) {
-      // Socket is created by the raylet. Due to a race condition it might not
-      // be created before we try connecting.
-      RAY_LOG(INFO) << "Retrying to connect to socket for endpoint " << endpoint
-                    << " (num_attempts = " << num_attempts
-                    << ", num_retries = " << num_retries << ")";
-    }
-    // Sleep for timeout milliseconds.
-    std::this_thread::sleep_for(std::chrono::milliseconds(timeout_in_ms));
-  }
-  return boost_to_ray_status(ec);
-}
-
-std::shared_ptr<ServerConnection> ServerConnection::Create(local_stream_socket &&socket) {
-  std::shared_ptr<ServerConnection> self(new ServerConnection(std::move(socket)));
-  return self;
-}
-
-ServerConnection::ServerConnection(local_stream_socket &&socket)
-    : socket_(std::move(socket)),
-      async_write_max_messages_(1),
-      async_write_queue_(),
-      async_write_in_flight_(false),
-      async_write_broken_pipe_(false) {}
-
-ServerConnection::~ServerConnection() {
-  // If there are any pending messages, invoke their callbacks with an IOError status.
-  for (const auto &write_buffer : async_write_queue_) {
-    write_buffer->handler(Status::IOError("Connection closed."));
-  }
-}
-
-Status ServerConnection::WriteBuffer(
-    const std::vector<boost::asio::const_buffer> &buffer) {
-  boost::system::error_code error;
-  // Loop until all bytes are written while handling interrupts.
-  // When profiling with pprof, unhandled interrupts were being sent by the profiler to
-  // the raylet process, which was causing synchronous reads and writes to fail.
-  for (const auto &b : buffer) {
-    uint64_t bytes_remaining = boost::asio::buffer_size(b);
-    uint64_t position = 0;
-    while (bytes_remaining != 0) {
-      size_t bytes_written =
-          socket_.write_some(boost::asio::buffer(b + position, bytes_remaining), error);
-      position += bytes_written;
-      bytes_remaining -= bytes_written;
-      if (error.value() == EINTR) {
-        continue;
-      } else if (error.value() != boost::system::errc::errc_t::success) {
-        return boost_to_ray_status(error);
-      }
-    }
-  }
-  return ray::Status::OK();
-}
-
-void ServerConnection::WriteBufferAsync(
-    const std::vector<boost::asio::const_buffer> &buffer,
-    const std::function<void(const ray::Status &)> &handler) {
-  // Wait for the message to be written.
-  if (RayConfig::instance().event_stats()) {
-    auto &io_context =
-        static_cast<instrumented_io_context &>(socket_.get_executor().context());
-    const auto stats_handle =
-        io_context.RecordStart("ClientConnection.async_write.WriteBufferAsync");
-    boost::asio::async_write(
-        socket_, buffer,
-        [handler, stats_handle = std::move(stats_handle), &io_context](
-            const boost::system::error_code &ec, size_t bytes_transferred) {
-          io_context.RecordExecution(
-              [handler, ec]() { handler(boost_to_ray_status(ec)); },
-              std::move(stats_handle));
-        });
-  } else {
-    boost::asio::async_write(
-        socket_, buffer,
-        [handler](const boost::system::error_code &ec, size_t bytes_transferred) {
-          handler(boost_to_ray_status(ec));
-        });
-  }
-}
-
-Status ServerConnection::ReadBuffer(
-    const std::vector<boost::asio::mutable_buffer> &buffer) {
-  boost::system::error_code error;
-  // Loop until all bytes are read while handling interrupts.
-  for (const auto &b : buffer) {
-    uint64_t bytes_remaining = boost::asio::buffer_size(b);
-    uint64_t position = 0;
-    while (bytes_remaining != 0) {
-      size_t bytes_read =
-          socket_.read_some(boost::asio::buffer(b + position, bytes_remaining), error);
-      position += bytes_read;
-      bytes_remaining -= bytes_read;
-      if (error.value() == EINTR) {
-        continue;
-      } else if (error.value() != boost::system::errc::errc_t::success) {
-        return boost_to_ray_status(error);
-      }
-    }
-  }
-  return Status::OK();
-}
-
-void ServerConnection::ReadBufferAsync(
-    const std::vector<boost::asio::mutable_buffer> &buffer,
-    const std::function<void(const ray::Status &)> &handler) {
-  // Wait for the message to be read.
-  if (RayConfig::instance().event_stats()) {
-    auto &io_context =
-        static_cast<instrumented_io_context &>(socket_.get_executor().context());
-    const auto stats_handle =
-        io_context.RecordStart("ClientConnection.async_read.ReadBufferAsync");
-    boost::asio::async_read(
-        socket_, buffer,
-        [handler, stats_handle = std::move(stats_handle), &io_context](
-            const boost::system::error_code &ec, size_t bytes_transferred) {
-          io_context.RecordExecution(
-              [handler, ec]() { handler(boost_to_ray_status(ec)); },
-              std::move(stats_handle));
-        });
-  } else {
-    boost::asio::async_read(
-        socket_, buffer,
-        [handler](const boost::system::error_code &ec, size_t bytes_transferred) {
-          handler(boost_to_ray_status(ec));
-        });
-  }
-}
-
-ray::Status ServerConnection::WriteMessage(int64_t type, int64_t length,
-                                           const uint8_t *message) {
-  sync_writes_ += 1;
-  bytes_written_ += length;
-
-  auto write_cookie = RayConfig::instance().ray_cookie();
-  return WriteBuffer({
-      boost::asio::buffer(&write_cookie, sizeof(write_cookie)),
-      boost::asio::buffer(&type, sizeof(type)),
-      boost::asio::buffer(&length, sizeof(length)),
-      boost::asio::buffer(message, length),
-  });
-}
-
-Status ServerConnection::ReadMessage(int64_t type, std::vector<uint8_t> *message) {
-  int64_t read_cookie, read_type, read_length;
-  // Wait for a message header from the client. The message header includes the
-  // protocol version, the message type, and the length of the message.
-  RAY_RETURN_NOT_OK(ReadBuffer({
-      boost::asio::buffer(&read_cookie, sizeof(read_cookie)),
-      boost::asio::buffer(&read_type, sizeof(read_type)),
-      boost::asio::buffer(&read_length, sizeof(read_length)),
-  }));
-  if (read_cookie != RayConfig::instance().ray_cookie()) {
-    std::ostringstream ss;
-    ss << "Ray cookie mismatch for received message. "
-       << "Received cookie: " << read_cookie;
-    return Status::IOError(ss.str());
-  }
-  if (type != read_type) {
-    std::ostringstream ss;
-    ss << "Connection corrupted. Expected message type: " << type
-       << ", receviced message type: " << read_type;
-    return Status::IOError(ss.str());
-  }
-  message->resize(read_length);
-  return ReadBuffer({boost::asio::buffer(*message)});
-}
-
-void ServerConnection::WriteMessageAsync(
-    int64_t type, int64_t length, const uint8_t *message,
-    const std::function<void(const ray::Status &)> &handler) {
-  async_writes_ += 1;
-  bytes_written_ += length;
-
-  auto write_buffer = std::make_unique<AsyncWriteBuffer>();
-  write_buffer->write_cookie = RayConfig::instance().ray_cookie();
-  write_buffer->write_type = type;
-  write_buffer->write_length = length;
-  write_buffer->write_message.resize(length);
-  write_buffer->write_message.assign(message, message + length);
-  write_buffer->handler = handler;
-
-  auto size = async_write_queue_.size();
-  auto size_is_power_of_two = (size & (size - 1)) == 0;
-  if (size > 1000 && size_is_power_of_two) {
-    RAY_LOG(WARNING) << "ServerConnection has " << size << " buffered async writes";
-  }
-
-  async_write_queue_.push_back(std::move(write_buffer));
-
-  if (!async_write_in_flight_) {
-    DoAsyncWrites();
-  }
-}
-
-void ServerConnection::DoAsyncWrites() {
-  // Make sure we were not writing to the socket.
-  RAY_CHECK(!async_write_in_flight_);
-  async_write_in_flight_ = true;
-
-  // Do an async write of everything currently in the queue to the socket.
-  std::vector<boost::asio::const_buffer> message_buffers;
-  int num_messages = 0;
-  for (const auto &write_buffer : async_write_queue_) {
-    message_buffers.push_back(boost::asio::buffer(&write_buffer->write_cookie,
-                                                  sizeof(write_buffer->write_cookie)));
-    message_buffers.push_back(
-        boost::asio::buffer(&write_buffer->write_type, sizeof(write_buffer->write_type)));
-    message_buffers.push_back(boost::asio::buffer(&write_buffer->write_length,
-                                                  sizeof(write_buffer->write_length)));
-    message_buffers.push_back(boost::asio::buffer(write_buffer->write_message));
-    num_messages++;
-    if (num_messages >= async_write_max_messages_) {
-      break;
-    }
-  }
-
-  // Helper function to call all handlers with the input status.
-  auto call_handlers = [this](const ray::Status &status, int num_messages) {
-    for (int i = 0; i < num_messages; i++) {
-      auto write_buffer = std::move(async_write_queue_.front());
-      write_buffer->handler(status);
-      async_write_queue_.pop_front();
-    }
-    // We finished writing, so mark that we're no longer doing an async write.
-    async_write_in_flight_ = false;
-    // If there is more to write, try to write the rest.
-    if (!async_write_queue_.empty()) {
-      DoAsyncWrites();
-    }
-  };
-
-  if (async_write_broken_pipe_) {
-    // Call the handlers directly. Because writing messages to a connection
-    // with broken-pipe status will result in the callbacks never being called.
-    call_handlers(ray::Status::IOError("Broken pipe"), num_messages);
-    return;
-  }
-  auto this_ptr = this->shared_from_this();
-  if (RayConfig::instance().event_stats()) {
-    auto &io_context =
-        static_cast<instrumented_io_context &>(socket_.get_executor().context());
-    const auto stats_handle =
-        io_context.RecordStart("ClientConnection.async_write.DoAsyncWrites");
-    boost::asio::async_write(
-        socket_, message_buffers,
-        [this, this_ptr, num_messages, call_handlers,
-         stats_handle = std::move(stats_handle),
-         &io_context](const boost::system::error_code &error, size_t bytes_transferred) {
-          io_context.RecordExecution(
-              [this, this_ptr, num_messages, call_handlers, error]() {
-                ray::Status status = boost_to_ray_status(error);
-                if (error.value() == boost::system::errc::errc_t::broken_pipe) {
-                  RAY_LOG(ERROR) << "Broken Pipe happened during calling "
-                                 << "ServerConnection::DoAsyncWrites.";
-                  // From now on, calling DoAsyncWrites will directly call the handler
-                  // with this broken-pipe status.
-                  async_write_broken_pipe_ = true;
-                } else if (!status.ok()) {
-                  RAY_LOG(ERROR)
-                      << "Error encountered during calling "
-                      << "ServerConnection::DoAsyncWrites, message: " << status.message()
-                      << ", error code: " << static_cast<int>(error.value());
-                }
-                call_handlers(status, num_messages);
-              },
-              std::move(stats_handle));
-        });
-  } else {
-    boost::asio::async_write(
-        ServerConnection::socket_, message_buffers,
-        [this, this_ptr, num_messages, call_handlers](
-            const boost::system::error_code &error, size_t bytes_transferred) {
-          ray::Status status = boost_to_ray_status(error);
-          if (error.value() == boost::system::errc::errc_t::broken_pipe) {
-            RAY_LOG(ERROR) << "Broken Pipe happened during calling "
-                           << "ServerConnection::DoAsyncWrites.";
-            // From now on, calling DoAsyncWrites will directly call the handler
-            // with this broken-pipe status.
-            async_write_broken_pipe_ = true;
-          } else if (!status.ok()) {
-            RAY_LOG(ERROR) << "Error encountered during calling "
-                           << "ServerConnection::DoAsyncWrites, message: "
-                           << status.message()
-                           << ", error code: " << static_cast<int>(error.value());
-          }
-          call_handlers(status, num_messages);
-        });
-  }
-}
-
-std::shared_ptr<ClientConnection> ClientConnection::Create(
-    ClientHandler &client_handler, MessageHandler &message_handler,
-    local_stream_socket &&socket, const std::string &debug_label,
-    const std::vector<std::string> &message_type_enum_names, int64_t error_message_type,
-    const std::vector<uint8_t> &error_message_data) {
-  std::shared_ptr<ClientConnection> self(new ClientConnection(
-      message_handler, std::move(socket), debug_label, message_type_enum_names,
-      error_message_type, error_message_data));
-  // Let our manager process our new connection.
-  client_handler(*self);
-  return self;
-}
-
-ClientConnection::ClientConnection(
-    MessageHandler &message_handler, local_stream_socket &&socket,
-    const std::string &debug_label,
-    const std::vector<std::string> &message_type_enum_names, int64_t error_message_type,
-    const std::vector<uint8_t> &error_message_data)
-    : ServerConnection(std::move(socket)),
-      registered_(false),
-      message_handler_(message_handler),
-      debug_label_(debug_label),
-      message_type_enum_names_(message_type_enum_names),
-      error_message_type_(error_message_type),
-      error_message_data_(error_message_data) {}
-
-void ClientConnection::Register() {
-  RAY_CHECK(!registered_);
-  registered_ = true;
-}
-
-void ClientConnection::ProcessMessages() {
-  // Wait for a message header from the client. The message header includes the
-  // protocol version, the message type, and the length of the message.
-  std::vector<boost::asio::mutable_buffer> header{
-      boost::asio::buffer(&read_cookie_, sizeof(read_cookie_)),
-      boost::asio::buffer(&read_type_, sizeof(read_type_)),
-      boost::asio::buffer(&read_length_, sizeof(read_length_)),
-  };
-  if (RayConfig::instance().event_stats()) {
-    auto this_ptr = shared_ClientConnection_from_this();
-    auto &io_context = static_cast<instrumented_io_context &>(
-        ServerConnection::socket_.get_executor().context());
-    const auto stats_handle =
-        io_context.RecordStart("ClientConnection.async_read.ReadBufferAsync");
-    boost::asio::async_read(
-        ServerConnection::socket_, header,
-        [this, this_ptr, stats_handle = std::move(stats_handle), &io_context](
-            const boost::system::error_code &ec, size_t bytes_transferred) {
-          io_context.RecordExecution([this, this_ptr, ec]() { ProcessMessageHeader(ec); },
-                                     std::move(stats_handle));
-        });
-  } else {
-    boost::asio::async_read(ServerConnection::socket_, header,
-                            boost::bind(&ClientConnection::ProcessMessageHeader,
-                                        shared_ClientConnection_from_this(),
-                                        boost::asio::placeholders::error));
-  }
-}
-
-void ClientConnection::ProcessMessageHeader(const boost::system::error_code &error) {
-  if (error) {
-    // If there was an error, disconnect the client.
-    read_type_ = error_message_type_;
-    read_message_ = error_message_data_;
-    read_length_ = 0;
-    ProcessMessage(error);
-    return;
-  }
-
-  // If there was no error, make sure the ray cookie matches.
-  if (!CheckRayCookie()) {
-    ServerConnection::Close();
-    return;
-  }
-
-  // Resize the message buffer to match the received length.
-  read_message_.resize(read_length_);
-  ServerConnection::bytes_read_ += read_length_;
-  // Wait for the message to be read.
-  if (RayConfig::instance().event_stats()) {
-    auto this_ptr = shared_ClientConnection_from_this();
-    auto &io_context = static_cast<instrumented_io_context &>(
-        ServerConnection::socket_.get_executor().context());
-    const auto stats_handle =
-        io_context.RecordStart("ClientConnection.async_read.ReadBufferAsync");
-    boost::asio::async_read(
-        ServerConnection::socket_, boost::asio::buffer(read_message_),
-        [this, this_ptr, stats_handle = std::move(stats_handle), &io_context](
-            const boost::system::error_code &ec, size_t bytes_transferred) {
-          io_context.RecordExecution([this, this_ptr, ec]() { ProcessMessage(ec); },
-                                     std::move(stats_handle));
-        });
-  } else {
-    boost::asio::async_read(ServerConnection::socket_, boost::asio::buffer(read_message_),
-                            boost::bind(&ClientConnection::ProcessMessage,
-                                        shared_ClientConnection_from_this(),
-                                        boost::asio::placeholders::error));
-  }
-}
-
-bool ClientConnection::CheckRayCookie() {
-  if (read_cookie_ == RayConfig::instance().ray_cookie()) {
-    return true;
-  }
-
-  // Cookie is not matched.
-  // Only assert if the message is coming from a known remote endpoint,
-  // which is indicated by a non-nil client ID. This is to protect raylet
-  // against miscellaneous connections. We did see cases where bad data
-  // is received from local unknown program which crashes raylet.
-  std::ostringstream ss;
-  ss << " ray cookie mismatch for received message. "
-     << "received cookie: " << read_cookie_ << ", debug label: " << debug_label_;
-  auto remote_endpoint_info = RemoteEndpointInfo();
-  if (!remote_endpoint_info.empty()) {
-    ss << ", remote endpoint info: " << remote_endpoint_info;
-  }
-
-  if (registered_) {
-    // This is from a known client, which indicates a bug.
-    RAY_LOG(FATAL) << ss.str();
-  } else {
-    // It's not from a known client, log this message, and stop processing the connection.
-    RAY_LOG(WARNING) << ss.str();
-  }
-  return false;
-}
-
-std::string ClientConnection::RemoteEndpointInfo() {
-  return EndpointToUrl(ServerConnection::socket_.remote_endpoint(), false);
-}
-
-void ClientConnection::ProcessMessage(const boost::system::error_code &error) {
-  if (error) {
-    read_type_ = error_message_type_;
-  }
-
-  int64_t start_ms = current_time_ms();
-  message_handler_(shared_ClientConnection_from_this(), read_type_, read_message_);
-  int64_t interval = current_time_ms() - start_ms;
-  if (interval > RayConfig::instance().handler_warning_timeout_ms()) {
-    std::string message_type;
-    if (message_type_enum_names_.empty()) {
-      message_type = std::to_string(read_type_);
-    } else {
-      message_type = message_type_enum_names_[read_type_];
-    }
-    RAY_LOG(WARNING) << "[" << debug_label_ << "]ProcessMessage with type "
-                     << message_type << " took " << interval << " ms.";
-  }
-}
-
-std::string ServerConnection::DebugString() const {
-  std::stringstream result;
-  result << "\n- bytes read: " << bytes_read_;
-  result << "\n- bytes written: " << bytes_written_;
-  result << "\n- num async writes: " << async_writes_;
-  result << "\n- num sync writes: " << sync_writes_;
-  result << "\n- writing: " << async_write_in_flight_;
-  int64_t num_bytes = 0;
-  for (auto &buffer : async_write_queue_) {
-    num_bytes += buffer->write_length;
-  }
-  result << "\n- pending async bytes: " << num_bytes;
-  return result.str();
-}
-
-}  // namespace ray
-=======
-// Copyright 2017 The Ray Authors.
-//
-// Licensed under the Apache License, Version 2.0 (the "License");
-// you may not use this file except in compliance with the License.
-// You may obtain a copy of the License at
-//
-//  http://www.apache.org/licenses/LICENSE-2.0
-//
-// Unless required by applicable law or agreed to in writing, software
-// distributed under the License is distributed on an "AS IS" BASIS,
-// WITHOUT WARRANTIES OR CONDITIONS OF ANY KIND, either express or implied.
-// See the License for the specific language governing permissions and
-// limitations under the License.
-
-#include "ray/common/client_connection.h"
-
-#include <boost/asio/buffer.hpp>
-#include <boost/asio/generic/stream_protocol.hpp>
-#include <boost/asio/placeholders.hpp>
-#include <boost/asio/read.hpp>
-#include <boost/asio/write.hpp>
-#include <boost/bind/bind.hpp>
-#include <chrono>
-#include <sstream>
-#include <thread>
-
-#include "ray/common/event_stats.h"
-#include "ray/common/ray_config.h"
-#include "ray/util/util.h"
-
-namespace ray {
-
-Status ConnectSocketRetry(local_stream_socket &socket, const std::string &endpoint,
-                          int num_retries, int64_t timeout_in_ms) {
-  RAY_CHECK(num_retries != 0);
-  // Pick the default values if the user did not specify.
-  if (num_retries < 0) {
-    num_retries = RayConfig::instance().raylet_client_num_connect_attempts();
-  }
-  if (timeout_in_ms < 0) {
-    timeout_in_ms = RayConfig::instance().raylet_client_connect_timeout_milliseconds();
-  }
-  boost::system::error_code ec;
-  for (int num_attempts = 0; num_attempts < num_retries; ++num_attempts) {
-    // The latest boost::asio always returns void for connect(). Do not
-    // treat its return value as error code anymore.
-    socket.connect(ParseUrlEndpoint(endpoint), ec);
-    if (!ec) {
-      break;
-    }
-    if (num_attempts > 0) {
-      // Socket is created by the raylet. Due to a race condition it might not
-      // be created before we try connecting.
-      RAY_LOG(INFO) << "Retrying to connect to socket for endpoint " << endpoint
-                    << " (num_attempts = " << num_attempts
-                    << ", num_retries = " << num_retries << ")";
-    }
-    // Sleep for timeout milliseconds.
-    std::this_thread::sleep_for(std::chrono::milliseconds(timeout_in_ms));
-  }
-  return boost_to_ray_status(ec);
-}
-
-std::shared_ptr<ServerConnection> ServerConnection::Create(local_stream_socket &&socket) {
-  std::shared_ptr<ServerConnection> self(new ServerConnection(std::move(socket)));
-  return self;
-}
-
-ServerConnection::ServerConnection(local_stream_socket &&socket)
-    : socket_(std::move(socket)),
-      async_write_max_messages_(1),
-      async_write_queue_(),
-      async_write_in_flight_(false),
-      async_write_broken_pipe_(false) {}
-
-ServerConnection::~ServerConnection() {
-  // If there are any pending messages, invoke their callbacks with an IOError status.
-  for (const auto &write_buffer : async_write_queue_) {
-    write_buffer->handler(Status::IOError("Connection closed."));
-  }
-}
-
-Status ServerConnection::WriteBuffer(
-    const std::vector<boost::asio::const_buffer> &buffer) {
-  boost::system::error_code error;
-  // Loop until all bytes are written while handling interrupts.
-  // When profiling with pprof, unhandled interrupts were being sent by the profiler to
-  // the raylet process, which was causing synchronous reads and writes to fail.
-  for (const auto &b : buffer) {
-    uint64_t bytes_remaining = boost::asio::buffer_size(b);
-    uint64_t position = 0;
-    while (bytes_remaining != 0) {
-      size_t bytes_written =
-          socket_.write_some(boost::asio::buffer(b + position, bytes_remaining), error);
-      position += bytes_written;
-      bytes_remaining -= bytes_written;
-      if (error.value() == EINTR) {
-        continue;
-      } else if (error.value() != boost::system::errc::errc_t::success) {
-        return boost_to_ray_status(error);
-      }
-    }
-  }
-  return ray::Status::OK();
-}
-
-void ServerConnection::WriteBufferAsync(
-    const std::vector<boost::asio::const_buffer> &buffer,
-    const std::function<void(const ray::Status &)> &handler) {
-  // Wait for the message to be written.
-  if (RayConfig::instance().event_stats()) {
-    auto &io_context =
-        static_cast<instrumented_io_context &>(socket_.get_executor().context());
-    const auto stats_handle =
-        io_context.stats().RecordStart("ClientConnection.async_write.WriteBufferAsync");
-    boost::asio::async_write(
-        socket_, buffer,
-        [handler, stats_handle = std::move(stats_handle)](
-            const boost::system::error_code &ec, size_t bytes_transferred) {
-          EventTracker::RecordExecution(
-              [handler, ec]() { handler(boost_to_ray_status(ec)); },
-              std::move(stats_handle));
-        });
-  } else {
-    boost::asio::async_write(
-        socket_, buffer,
-        [handler](const boost::system::error_code &ec, size_t bytes_transferred) {
-          handler(boost_to_ray_status(ec));
-        });
-  }
-}
-
-Status ServerConnection::ReadBuffer(
-    const std::vector<boost::asio::mutable_buffer> &buffer) {
-  boost::system::error_code error;
-  // Loop until all bytes are read while handling interrupts.
-  for (const auto &b : buffer) {
-    uint64_t bytes_remaining = boost::asio::buffer_size(b);
-    uint64_t position = 0;
-    while (bytes_remaining != 0) {
-      size_t bytes_read =
-          socket_.read_some(boost::asio::buffer(b + position, bytes_remaining), error);
-      position += bytes_read;
-      bytes_remaining -= bytes_read;
-      if (error.value() == EINTR) {
-        continue;
-      } else if (error.value() != boost::system::errc::errc_t::success) {
-        return boost_to_ray_status(error);
-      }
-    }
-  }
-  return Status::OK();
-}
-
-void ServerConnection::ReadBufferAsync(
-    const std::vector<boost::asio::mutable_buffer> &buffer,
-    const std::function<void(const ray::Status &)> &handler) {
-  // Wait for the message to be read.
-  if (RayConfig::instance().event_stats()) {
-    auto &io_context =
-        static_cast<instrumented_io_context &>(socket_.get_executor().context());
-    const auto stats_handle =
-        io_context.stats().RecordStart("ClientConnection.async_read.ReadBufferAsync");
-    boost::asio::async_read(
-        socket_, buffer,
-        [handler, stats_handle = std::move(stats_handle)](
-            const boost::system::error_code &ec, size_t bytes_transferred) {
-          EventTracker::RecordExecution(
-              [handler, ec]() { handler(boost_to_ray_status(ec)); },
-              std::move(stats_handle));
-        });
-  } else {
-    boost::asio::async_read(
-        socket_, buffer,
-        [handler](const boost::system::error_code &ec, size_t bytes_transferred) {
-          handler(boost_to_ray_status(ec));
-        });
-  }
-}
-
-ray::Status ServerConnection::WriteMessage(int64_t type, int64_t length,
-                                           const uint8_t *message) {
-  sync_writes_ += 1;
-  bytes_written_ += length;
-
-  auto write_cookie = RayConfig::instance().ray_cookie();
-  return WriteBuffer({
-      boost::asio::buffer(&write_cookie, sizeof(write_cookie)),
-      boost::asio::buffer(&type, sizeof(type)),
-      boost::asio::buffer(&length, sizeof(length)),
-      boost::asio::buffer(message, length),
-  });
-}
-
-Status ServerConnection::ReadMessage(int64_t type, std::vector<uint8_t> *message) {
-  int64_t read_cookie, read_type, read_length;
-  // Wait for a message header from the client. The message header includes the
-  // protocol version, the message type, and the length of the message.
-  RAY_RETURN_NOT_OK(ReadBuffer({
-      boost::asio::buffer(&read_cookie, sizeof(read_cookie)),
-      boost::asio::buffer(&read_type, sizeof(read_type)),
-      boost::asio::buffer(&read_length, sizeof(read_length)),
-  }));
-  if (read_cookie != RayConfig::instance().ray_cookie()) {
-    std::ostringstream ss;
-    ss << "Ray cookie mismatch for received message. "
-       << "Received cookie: " << read_cookie;
-    return Status::IOError(ss.str());
-  }
-  if (type != read_type) {
-    std::ostringstream ss;
-    ss << "Connection corrupted. Expected message type: " << type
-       << ", receviced message type: " << read_type;
-    return Status::IOError(ss.str());
-  }
-  message->resize(read_length);
-  return ReadBuffer({boost::asio::buffer(*message)});
-}
-
-void ServerConnection::WriteMessageAsync(
-    int64_t type, int64_t length, const uint8_t *message,
-    const std::function<void(const ray::Status &)> &handler) {
-  async_writes_ += 1;
-  bytes_written_ += length;
-
-  auto write_buffer = std::make_unique<AsyncWriteBuffer>();
-  write_buffer->write_cookie = RayConfig::instance().ray_cookie();
-  write_buffer->write_type = type;
-  write_buffer->write_length = length;
-  write_buffer->write_message.resize(length);
-  write_buffer->write_message.assign(message, message + length);
-  write_buffer->handler = handler;
-
-  auto size = async_write_queue_.size();
-  auto size_is_power_of_two = (size & (size - 1)) == 0;
-  if (size > 1000 && size_is_power_of_two) {
-    RAY_LOG(WARNING) << "ServerConnection has " << size << " buffered async writes";
-  }
-
-  async_write_queue_.push_back(std::move(write_buffer));
-
-  if (!async_write_in_flight_) {
-    DoAsyncWrites();
-  }
-}
-
-void ServerConnection::DoAsyncWrites() {
-  // Make sure we were not writing to the socket.
-  RAY_CHECK(!async_write_in_flight_);
-  async_write_in_flight_ = true;
-
-  // Do an async write of everything currently in the queue to the socket.
-  std::vector<boost::asio::const_buffer> message_buffers;
-  int num_messages = 0;
-  for (const auto &write_buffer : async_write_queue_) {
-    message_buffers.push_back(boost::asio::buffer(&write_buffer->write_cookie,
-                                                  sizeof(write_buffer->write_cookie)));
-    message_buffers.push_back(
-        boost::asio::buffer(&write_buffer->write_type, sizeof(write_buffer->write_type)));
-    message_buffers.push_back(boost::asio::buffer(&write_buffer->write_length,
-                                                  sizeof(write_buffer->write_length)));
-    message_buffers.push_back(boost::asio::buffer(write_buffer->write_message));
-    num_messages++;
-    if (num_messages >= async_write_max_messages_) {
-      break;
-    }
-  }
-
-  // Helper function to call all handlers with the input status.
-  auto call_handlers = [this](const ray::Status &status, int num_messages) {
-    for (int i = 0; i < num_messages; i++) {
-      auto write_buffer = std::move(async_write_queue_.front());
-      write_buffer->handler(status);
-      async_write_queue_.pop_front();
-    }
-    // We finished writing, so mark that we're no longer doing an async write.
-    async_write_in_flight_ = false;
-    // If there is more to write, try to write the rest.
-    if (!async_write_queue_.empty()) {
-      DoAsyncWrites();
-    }
-  };
-
-  if (async_write_broken_pipe_) {
-    // Call the handlers directly. Because writing messages to a connection
-    // with broken-pipe status will result in the callbacks never being called.
-    call_handlers(ray::Status::IOError("Broken pipe"), num_messages);
-    return;
-  }
-  auto this_ptr = this->shared_from_this();
-  if (RayConfig::instance().event_stats()) {
-    auto &io_context =
-        static_cast<instrumented_io_context &>(socket_.get_executor().context());
-    const auto stats_handle =
-        io_context.stats().RecordStart("ClientConnection.async_write.DoAsyncWrites");
-    boost::asio::async_write(
-        socket_, message_buffers,
-        [this, this_ptr, num_messages, call_handlers,
-         stats_handle = std::move(stats_handle)](const boost::system::error_code &error,
-                                                 size_t bytes_transferred) {
-          EventTracker::RecordExecution(
-              [this, this_ptr, num_messages, call_handlers, error]() {
-                ray::Status status = boost_to_ray_status(error);
-                if (error.value() == boost::system::errc::errc_t::broken_pipe) {
-                  RAY_LOG(ERROR) << "Broken Pipe happened during calling "
-                                 << "ServerConnection::DoAsyncWrites.";
-                  // From now on, calling DoAsyncWrites will directly call the handler
-                  // with this broken-pipe status.
-                  async_write_broken_pipe_ = true;
-                } else if (!status.ok()) {
-                  RAY_LOG(ERROR)
-                      << "Error encountered during calling "
-                      << "ServerConnection::DoAsyncWrites, message: " << status.message()
-                      << ", error code: " << static_cast<int>(error.value());
-                }
-                call_handlers(status, num_messages);
-              },
-              std::move(stats_handle));
-        });
-  } else {
-    boost::asio::async_write(
-        ServerConnection::socket_, message_buffers,
-        [this, this_ptr, num_messages, call_handlers](
-            const boost::system::error_code &error, size_t bytes_transferred) {
-          ray::Status status = boost_to_ray_status(error);
-          if (error.value() == boost::system::errc::errc_t::broken_pipe) {
-            RAY_LOG(ERROR) << "Broken Pipe happened during calling "
-                           << "ServerConnection::DoAsyncWrites.";
-            // From now on, calling DoAsyncWrites will directly call the handler
-            // with this broken-pipe status.
-            async_write_broken_pipe_ = true;
-          } else if (!status.ok()) {
-            RAY_LOG(ERROR) << "Error encountered during calling "
-                           << "ServerConnection::DoAsyncWrites, message: "
-                           << status.message()
-                           << ", error code: " << static_cast<int>(error.value());
-          }
-          call_handlers(status, num_messages);
-        });
-  }
-}
-
-std::shared_ptr<ClientConnection> ClientConnection::Create(
-    ClientHandler &client_handler, MessageHandler &message_handler,
-    local_stream_socket &&socket, const std::string &debug_label,
-    const std::vector<std::string> &message_type_enum_names, int64_t error_message_type,
-    const std::vector<uint8_t> &error_message_data) {
-  std::shared_ptr<ClientConnection> self(new ClientConnection(
-      message_handler, std::move(socket), debug_label, message_type_enum_names,
-      error_message_type, error_message_data));
-  // Let our manager process our new connection.
-  client_handler(*self);
-  return self;
-}
-
-ClientConnection::ClientConnection(
-    MessageHandler &message_handler, local_stream_socket &&socket,
-    const std::string &debug_label,
-    const std::vector<std::string> &message_type_enum_names, int64_t error_message_type,
-    const std::vector<uint8_t> &error_message_data)
-    : ServerConnection(std::move(socket)),
-      registered_(false),
-      message_handler_(message_handler),
-      debug_label_(debug_label),
-      message_type_enum_names_(message_type_enum_names),
-      error_message_type_(error_message_type),
-      error_message_data_(error_message_data) {}
-
-void ClientConnection::Register() {
-  RAY_CHECK(!registered_);
-  registered_ = true;
-}
-
-void ClientConnection::ProcessMessages() {
-  // Wait for a message header from the client. The message header includes the
-  // protocol version, the message type, and the length of the message.
-  std::vector<boost::asio::mutable_buffer> header{
-      boost::asio::buffer(&read_cookie_, sizeof(read_cookie_)),
-      boost::asio::buffer(&read_type_, sizeof(read_type_)),
-      boost::asio::buffer(&read_length_, sizeof(read_length_)),
-  };
-  if (RayConfig::instance().event_stats()) {
-    auto this_ptr = shared_ClientConnection_from_this();
-    auto &io_context = static_cast<instrumented_io_context &>(
-        ServerConnection::socket_.get_executor().context());
-    const auto stats_handle =
-        io_context.stats().RecordStart("ClientConnection.async_read.ReadBufferAsync");
-    boost::asio::async_read(
-        ServerConnection::socket_, header,
-        [this, this_ptr, stats_handle = std::move(stats_handle)](
-            const boost::system::error_code &ec, size_t bytes_transferred) {
-          EventTracker::RecordExecution(
-              [this, this_ptr, ec]() { ProcessMessageHeader(ec); },
-              std::move(stats_handle));
-        });
-  } else {
-    boost::asio::async_read(ServerConnection::socket_, header,
-                            boost::bind(&ClientConnection::ProcessMessageHeader,
-                                        shared_ClientConnection_from_this(),
-                                        boost::asio::placeholders::error));
-  }
-}
-
-void ClientConnection::ProcessMessageHeader(const boost::system::error_code &error) {
-  if (error) {
-    // If there was an error, disconnect the client.
-    read_type_ = error_message_type_;
-    read_message_ = error_message_data_;
-    read_length_ = 0;
-    ProcessMessage(error);
-    return;
-  }
-
-  // If there was no error, make sure the ray cookie matches.
-  if (!CheckRayCookie()) {
-    ServerConnection::Close();
-    return;
-  }
-
-  // Resize the message buffer to match the received length.
-  read_message_.resize(read_length_);
-  ServerConnection::bytes_read_ += read_length_;
-  // Wait for the message to be read.
-  if (RayConfig::instance().event_stats()) {
-    auto this_ptr = shared_ClientConnection_from_this();
-    auto &io_context = static_cast<instrumented_io_context &>(
-        ServerConnection::socket_.get_executor().context());
-    const auto stats_handle =
-        io_context.stats().RecordStart("ClientConnection.async_read.ReadBufferAsync");
-    boost::asio::async_read(
-        ServerConnection::socket_, boost::asio::buffer(read_message_),
-        [this, this_ptr, stats_handle = std::move(stats_handle)](
-            const boost::system::error_code &ec, size_t bytes_transferred) {
-          EventTracker::RecordExecution([this, this_ptr, ec]() { ProcessMessage(ec); },
-                                        std::move(stats_handle));
-        });
-  } else {
-    boost::asio::async_read(ServerConnection::socket_, boost::asio::buffer(read_message_),
-                            boost::bind(&ClientConnection::ProcessMessage,
-                                        shared_ClientConnection_from_this(),
-                                        boost::asio::placeholders::error));
-  }
-}
-
-bool ClientConnection::CheckRayCookie() {
-  if (read_cookie_ == RayConfig::instance().ray_cookie()) {
-    return true;
-  }
-
-  // Cookie is not matched.
-  // Only assert if the message is coming from a known remote endpoint,
-  // which is indicated by a non-nil client ID. This is to protect raylet
-  // against miscellaneous connections. We did see cases where bad data
-  // is received from local unknown program which crashes raylet.
-  std::ostringstream ss;
-  ss << " ray cookie mismatch for received message. "
-     << "received cookie: " << read_cookie_ << ", debug label: " << debug_label_;
-  auto remote_endpoint_info = RemoteEndpointInfo();
-  if (!remote_endpoint_info.empty()) {
-    ss << ", remote endpoint info: " << remote_endpoint_info;
-  }
-
-  if (registered_) {
-    // This is from a known client, which indicates a bug.
-    RAY_LOG(FATAL) << ss.str();
-  } else {
-    // It's not from a known client, log this message, and stop processing the connection.
-    RAY_LOG(WARNING) << ss.str();
-  }
-  return false;
-}
-
-std::string ClientConnection::RemoteEndpointInfo() {
-  return EndpointToUrl(ServerConnection::socket_.remote_endpoint(), false);
-}
-
-void ClientConnection::ProcessMessage(const boost::system::error_code &error) {
-  if (error) {
-    read_type_ = error_message_type_;
-  }
-
-  int64_t start_ms = current_time_ms();
-  message_handler_(shared_ClientConnection_from_this(), read_type_, read_message_);
-  int64_t interval = current_time_ms() - start_ms;
-  if (interval > RayConfig::instance().handler_warning_timeout_ms()) {
-    std::string message_type;
-    if (message_type_enum_names_.empty()) {
-      message_type = std::to_string(read_type_);
-    } else {
-      message_type = message_type_enum_names_[read_type_];
-    }
-    RAY_LOG(WARNING) << "[" << debug_label_ << "]ProcessMessage with type "
-                     << message_type << " took " << interval << " ms.";
-  }
-}
-
-std::string ServerConnection::DebugString() const {
-  std::stringstream result;
-  result << "\n- bytes read: " << bytes_read_;
-  result << "\n- bytes written: " << bytes_written_;
-  result << "\n- num async writes: " << async_writes_;
-  result << "\n- num sync writes: " << sync_writes_;
-  result << "\n- writing: " << async_write_in_flight_;
-  int64_t num_bytes = 0;
-  for (auto &buffer : async_write_queue_) {
-    num_bytes += buffer->write_length;
-  }
-  result << "\n- pending async bytes: " << num_bytes;
-  return result.str();
-}
-
-}  // namespace ray
->>>>>>> 19672688
+// Copyright 2017 The Ray Authors.
+//
+// Licensed under the Apache License, Version 2.0 (the "License");
+// you may not use this file except in compliance with the License.
+// You may obtain a copy of the License at
+//
+//  http://www.apache.org/licenses/LICENSE-2.0
+//
+// Unless required by applicable law or agreed to in writing, software
+// distributed under the License is distributed on an "AS IS" BASIS,
+// WITHOUT WARRANTIES OR CONDITIONS OF ANY KIND, either express or implied.
+// See the License for the specific language governing permissions and
+// limitations under the License.
+
+#include "ray/common/client_connection.h"
+
+#include <boost/asio/buffer.hpp>
+#include <boost/asio/generic/stream_protocol.hpp>
+#include <boost/asio/placeholders.hpp>
+#include <boost/asio/read.hpp>
+#include <boost/asio/write.hpp>
+#include <boost/bind/bind.hpp>
+#include <chrono>
+#include <sstream>
+#include <thread>
+
+#include "ray/common/event_stats.h"
+#include "ray/common/ray_config.h"
+#include "ray/util/util.h"
+
+namespace ray {
+
+Status ConnectSocketRetry(local_stream_socket &socket, const std::string &endpoint,
+                          int num_retries, int64_t timeout_in_ms) {
+  RAY_CHECK(num_retries != 0);
+  // Pick the default values if the user did not specify.
+  if (num_retries < 0) {
+    num_retries = RayConfig::instance().raylet_client_num_connect_attempts();
+  }
+  if (timeout_in_ms < 0) {
+    timeout_in_ms = RayConfig::instance().raylet_client_connect_timeout_milliseconds();
+  }
+  boost::system::error_code ec;
+  for (int num_attempts = 0; num_attempts < num_retries; ++num_attempts) {
+    // The latest boost::asio always returns void for connect(). Do not
+    // treat its return value as error code anymore.
+    socket.connect(ParseUrlEndpoint(endpoint), ec);
+    if (!ec) {
+      break;
+    }
+    if (num_attempts > 0) {
+      // Socket is created by the raylet. Due to a race condition it might not
+      // be created before we try connecting.
+      RAY_LOG(INFO) << "Retrying to connect to socket for endpoint " << endpoint
+                    << " (num_attempts = " << num_attempts
+                    << ", num_retries = " << num_retries << ")";
+    }
+    // Sleep for timeout milliseconds.
+    std::this_thread::sleep_for(std::chrono::milliseconds(timeout_in_ms));
+  }
+  return boost_to_ray_status(ec);
+}
+
+std::shared_ptr<ServerConnection> ServerConnection::Create(local_stream_socket &&socket) {
+  std::shared_ptr<ServerConnection> self(new ServerConnection(std::move(socket)));
+  return self;
+}
+
+ServerConnection::ServerConnection(local_stream_socket &&socket)
+    : socket_(std::move(socket)),
+      async_write_max_messages_(1),
+      async_write_queue_(),
+      async_write_in_flight_(false),
+      async_write_broken_pipe_(false) {}
+
+ServerConnection::~ServerConnection() {
+  // If there are any pending messages, invoke their callbacks with an IOError status.
+  for (const auto &write_buffer : async_write_queue_) {
+    write_buffer->handler(Status::IOError("Connection closed."));
+  }
+}
+
+Status ServerConnection::WriteBuffer(
+    const std::vector<boost::asio::const_buffer> &buffer) {
+  boost::system::error_code error;
+  // Loop until all bytes are written while handling interrupts.
+  // When profiling with pprof, unhandled interrupts were being sent by the profiler to
+  // the raylet process, which was causing synchronous reads and writes to fail.
+  for (const auto &b : buffer) {
+    uint64_t bytes_remaining = boost::asio::buffer_size(b);
+    uint64_t position = 0;
+    while (bytes_remaining != 0) {
+      size_t bytes_written =
+          socket_.write_some(boost::asio::buffer(b + position, bytes_remaining), error);
+      position += bytes_written;
+      bytes_remaining -= bytes_written;
+      if (error.value() == EINTR) {
+        continue;
+      } else if (error.value() != boost::system::errc::errc_t::success) {
+        return boost_to_ray_status(error);
+      }
+    }
+  }
+  return ray::Status::OK();
+}
+
+void ServerConnection::WriteBufferAsync(
+    const std::vector<boost::asio::const_buffer> &buffer,
+    const std::function<void(const ray::Status &)> &handler) {
+  // Wait for the message to be written.
+  if (RayConfig::instance().event_stats()) {
+    auto &io_context =
+        static_cast<instrumented_io_context &>(socket_.get_executor().context());
+    const auto stats_handle =
+        io_context.stats().RecordStart("ClientConnection.async_write.WriteBufferAsync");
+    boost::asio::async_write(
+        socket_, buffer,
+        [handler, stats_handle = std::move(stats_handle)](
+            const boost::system::error_code &ec, size_t bytes_transferred) {
+          EventTracker::RecordExecution(
+              [handler, ec]() { handler(boost_to_ray_status(ec)); },
+              std::move(stats_handle));
+        });
+  } else {
+    boost::asio::async_write(
+        socket_, buffer,
+        [handler](const boost::system::error_code &ec, size_t bytes_transferred) {
+          handler(boost_to_ray_status(ec));
+        });
+  }
+}
+
+Status ServerConnection::ReadBuffer(
+    const std::vector<boost::asio::mutable_buffer> &buffer) {
+  boost::system::error_code error;
+  // Loop until all bytes are read while handling interrupts.
+  for (const auto &b : buffer) {
+    uint64_t bytes_remaining = boost::asio::buffer_size(b);
+    uint64_t position = 0;
+    while (bytes_remaining != 0) {
+      size_t bytes_read =
+          socket_.read_some(boost::asio::buffer(b + position, bytes_remaining), error);
+      position += bytes_read;
+      bytes_remaining -= bytes_read;
+      if (error.value() == EINTR) {
+        continue;
+      } else if (error.value() != boost::system::errc::errc_t::success) {
+        return boost_to_ray_status(error);
+      }
+    }
+  }
+  return Status::OK();
+}
+
+void ServerConnection::ReadBufferAsync(
+    const std::vector<boost::asio::mutable_buffer> &buffer,
+    const std::function<void(const ray::Status &)> &handler) {
+  // Wait for the message to be read.
+  if (RayConfig::instance().event_stats()) {
+    auto &io_context =
+        static_cast<instrumented_io_context &>(socket_.get_executor().context());
+    const auto stats_handle =
+        io_context.stats().RecordStart("ClientConnection.async_read.ReadBufferAsync");
+    boost::asio::async_read(
+        socket_, buffer,
+        [handler, stats_handle = std::move(stats_handle)](
+            const boost::system::error_code &ec, size_t bytes_transferred) {
+          EventTracker::RecordExecution(
+              [handler, ec]() { handler(boost_to_ray_status(ec)); },
+              std::move(stats_handle));
+        });
+  } else {
+    boost::asio::async_read(
+        socket_, buffer,
+        [handler](const boost::system::error_code &ec, size_t bytes_transferred) {
+          handler(boost_to_ray_status(ec));
+        });
+  }
+}
+
+ray::Status ServerConnection::WriteMessage(int64_t type, int64_t length,
+                                           const uint8_t *message) {
+  sync_writes_ += 1;
+  bytes_written_ += length;
+
+  auto write_cookie = RayConfig::instance().ray_cookie();
+  return WriteBuffer({
+      boost::asio::buffer(&write_cookie, sizeof(write_cookie)),
+      boost::asio::buffer(&type, sizeof(type)),
+      boost::asio::buffer(&length, sizeof(length)),
+      boost::asio::buffer(message, length),
+  });
+}
+
+Status ServerConnection::ReadMessage(int64_t type, std::vector<uint8_t> *message) {
+  int64_t read_cookie, read_type, read_length;
+  // Wait for a message header from the client. The message header includes the
+  // protocol version, the message type, and the length of the message.
+  RAY_RETURN_NOT_OK(ReadBuffer({
+      boost::asio::buffer(&read_cookie, sizeof(read_cookie)),
+      boost::asio::buffer(&read_type, sizeof(read_type)),
+      boost::asio::buffer(&read_length, sizeof(read_length)),
+  }));
+  if (read_cookie != RayConfig::instance().ray_cookie()) {
+    std::ostringstream ss;
+    ss << "Ray cookie mismatch for received message. "
+       << "Received cookie: " << read_cookie;
+    return Status::IOError(ss.str());
+  }
+  if (type != read_type) {
+    std::ostringstream ss;
+    ss << "Connection corrupted. Expected message type: " << type
+       << ", receviced message type: " << read_type;
+    return Status::IOError(ss.str());
+  }
+  message->resize(read_length);
+  return ReadBuffer({boost::asio::buffer(*message)});
+}
+
+void ServerConnection::WriteMessageAsync(
+    int64_t type, int64_t length, const uint8_t *message,
+    const std::function<void(const ray::Status &)> &handler) {
+  async_writes_ += 1;
+  bytes_written_ += length;
+
+  auto write_buffer = std::make_unique<AsyncWriteBuffer>();
+  write_buffer->write_cookie = RayConfig::instance().ray_cookie();
+  write_buffer->write_type = type;
+  write_buffer->write_length = length;
+  write_buffer->write_message.resize(length);
+  write_buffer->write_message.assign(message, message + length);
+  write_buffer->handler = handler;
+
+  auto size = async_write_queue_.size();
+  auto size_is_power_of_two = (size & (size - 1)) == 0;
+  if (size > 1000 && size_is_power_of_two) {
+    RAY_LOG(WARNING) << "ServerConnection has " << size << " buffered async writes";
+  }
+
+  async_write_queue_.push_back(std::move(write_buffer));
+
+  if (!async_write_in_flight_) {
+    DoAsyncWrites();
+  }
+}
+
+void ServerConnection::DoAsyncWrites() {
+  // Make sure we were not writing to the socket.
+  RAY_CHECK(!async_write_in_flight_);
+  async_write_in_flight_ = true;
+
+  // Do an async write of everything currently in the queue to the socket.
+  std::vector<boost::asio::const_buffer> message_buffers;
+  int num_messages = 0;
+  for (const auto &write_buffer : async_write_queue_) {
+    message_buffers.push_back(boost::asio::buffer(&write_buffer->write_cookie,
+                                                  sizeof(write_buffer->write_cookie)));
+    message_buffers.push_back(
+        boost::asio::buffer(&write_buffer->write_type, sizeof(write_buffer->write_type)));
+    message_buffers.push_back(boost::asio::buffer(&write_buffer->write_length,
+                                                  sizeof(write_buffer->write_length)));
+    message_buffers.push_back(boost::asio::buffer(write_buffer->write_message));
+    num_messages++;
+    if (num_messages >= async_write_max_messages_) {
+      break;
+    }
+  }
+
+  // Helper function to call all handlers with the input status.
+  auto call_handlers = [this](const ray::Status &status, int num_messages) {
+    for (int i = 0; i < num_messages; i++) {
+      auto write_buffer = std::move(async_write_queue_.front());
+      write_buffer->handler(status);
+      async_write_queue_.pop_front();
+    }
+    // We finished writing, so mark that we're no longer doing an async write.
+    async_write_in_flight_ = false;
+    // If there is more to write, try to write the rest.
+    if (!async_write_queue_.empty()) {
+      DoAsyncWrites();
+    }
+  };
+
+  if (async_write_broken_pipe_) {
+    // Call the handlers directly. Because writing messages to a connection
+    // with broken-pipe status will result in the callbacks never being called.
+    call_handlers(ray::Status::IOError("Broken pipe"), num_messages);
+    return;
+  }
+  auto this_ptr = this->shared_from_this();
+  if (RayConfig::instance().event_stats()) {
+    auto &io_context =
+        static_cast<instrumented_io_context &>(socket_.get_executor().context());
+    const auto stats_handle =
+        io_context.stats().RecordStart("ClientConnection.async_write.DoAsyncWrites");
+    boost::asio::async_write(
+        socket_, message_buffers,
+        [this, this_ptr, num_messages, call_handlers,
+         stats_handle = std::move(stats_handle)](const boost::system::error_code &error,
+                                                 size_t bytes_transferred) {
+          EventTracker::RecordExecution(
+              [this, this_ptr, num_messages, call_handlers, error]() {
+                ray::Status status = boost_to_ray_status(error);
+                if (error.value() == boost::system::errc::errc_t::broken_pipe) {
+                  RAY_LOG(ERROR) << "Broken Pipe happened during calling "
+                                 << "ServerConnection::DoAsyncWrites.";
+                  // From now on, calling DoAsyncWrites will directly call the handler
+                  // with this broken-pipe status.
+                  async_write_broken_pipe_ = true;
+                } else if (!status.ok()) {
+                  RAY_LOG(ERROR)
+                      << "Error encountered during calling "
+                      << "ServerConnection::DoAsyncWrites, message: " << status.message()
+                      << ", error code: " << static_cast<int>(error.value());
+                }
+                call_handlers(status, num_messages);
+              },
+              std::move(stats_handle));
+        });
+  } else {
+    boost::asio::async_write(
+        ServerConnection::socket_, message_buffers,
+        [this, this_ptr, num_messages, call_handlers](
+            const boost::system::error_code &error, size_t bytes_transferred) {
+          ray::Status status = boost_to_ray_status(error);
+          if (error.value() == boost::system::errc::errc_t::broken_pipe) {
+            RAY_LOG(ERROR) << "Broken Pipe happened during calling "
+                           << "ServerConnection::DoAsyncWrites.";
+            // From now on, calling DoAsyncWrites will directly call the handler
+            // with this broken-pipe status.
+            async_write_broken_pipe_ = true;
+          } else if (!status.ok()) {
+            RAY_LOG(ERROR) << "Error encountered during calling "
+                           << "ServerConnection::DoAsyncWrites, message: "
+                           << status.message()
+                           << ", error code: " << static_cast<int>(error.value());
+          }
+          call_handlers(status, num_messages);
+        });
+  }
+}
+
+std::shared_ptr<ClientConnection> ClientConnection::Create(
+    ClientHandler &client_handler, MessageHandler &message_handler,
+    local_stream_socket &&socket, const std::string &debug_label,
+    const std::vector<std::string> &message_type_enum_names, int64_t error_message_type,
+    const std::vector<uint8_t> &error_message_data) {
+  std::shared_ptr<ClientConnection> self(new ClientConnection(
+      message_handler, std::move(socket), debug_label, message_type_enum_names,
+      error_message_type, error_message_data));
+  // Let our manager process our new connection.
+  client_handler(*self);
+  return self;
+}
+
+ClientConnection::ClientConnection(
+    MessageHandler &message_handler, local_stream_socket &&socket,
+    const std::string &debug_label,
+    const std::vector<std::string> &message_type_enum_names, int64_t error_message_type,
+    const std::vector<uint8_t> &error_message_data)
+    : ServerConnection(std::move(socket)),
+      registered_(false),
+      message_handler_(message_handler),
+      debug_label_(debug_label),
+      message_type_enum_names_(message_type_enum_names),
+      error_message_type_(error_message_type),
+      error_message_data_(error_message_data) {}
+
+void ClientConnection::Register() {
+  RAY_CHECK(!registered_);
+  registered_ = true;
+}
+
+void ClientConnection::ProcessMessages() {
+  // Wait for a message header from the client. The message header includes the
+  // protocol version, the message type, and the length of the message.
+  std::vector<boost::asio::mutable_buffer> header{
+      boost::asio::buffer(&read_cookie_, sizeof(read_cookie_)),
+      boost::asio::buffer(&read_type_, sizeof(read_type_)),
+      boost::asio::buffer(&read_length_, sizeof(read_length_)),
+  };
+  if (RayConfig::instance().event_stats()) {
+    auto this_ptr = shared_ClientConnection_from_this();
+    auto &io_context = static_cast<instrumented_io_context &>(
+        ServerConnection::socket_.get_executor().context());
+    const auto stats_handle =
+        io_context.stats().RecordStart("ClientConnection.async_read.ReadBufferAsync");
+    boost::asio::async_read(
+        ServerConnection::socket_, header,
+        [this, this_ptr, stats_handle = std::move(stats_handle)](
+            const boost::system::error_code &ec, size_t bytes_transferred) {
+          EventTracker::RecordExecution(
+              [this, this_ptr, ec]() { ProcessMessageHeader(ec); },
+              std::move(stats_handle));
+        });
+  } else {
+    boost::asio::async_read(ServerConnection::socket_, header,
+                            boost::bind(&ClientConnection::ProcessMessageHeader,
+                                        shared_ClientConnection_from_this(),
+                                        boost::asio::placeholders::error));
+  }
+}
+
+void ClientConnection::ProcessMessageHeader(const boost::system::error_code &error) {
+  if (error) {
+    // If there was an error, disconnect the client.
+    read_type_ = error_message_type_;
+    read_message_ = error_message_data_;
+    read_length_ = 0;
+    ProcessMessage(error);
+    return;
+  }
+
+  // If there was no error, make sure the ray cookie matches.
+  if (!CheckRayCookie()) {
+    ServerConnection::Close();
+    return;
+  }
+
+  // Resize the message buffer to match the received length.
+  read_message_.resize(read_length_);
+  ServerConnection::bytes_read_ += read_length_;
+  // Wait for the message to be read.
+  if (RayConfig::instance().event_stats()) {
+    auto this_ptr = shared_ClientConnection_from_this();
+    auto &io_context = static_cast<instrumented_io_context &>(
+        ServerConnection::socket_.get_executor().context());
+    const auto stats_handle =
+        io_context.stats().RecordStart("ClientConnection.async_read.ReadBufferAsync");
+    boost::asio::async_read(
+        ServerConnection::socket_, boost::asio::buffer(read_message_),
+        [this, this_ptr, stats_handle = std::move(stats_handle)](
+            const boost::system::error_code &ec, size_t bytes_transferred) {
+          EventTracker::RecordExecution([this, this_ptr, ec]() { ProcessMessage(ec); },
+                                        std::move(stats_handle));
+        });
+  } else {
+    boost::asio::async_read(ServerConnection::socket_, boost::asio::buffer(read_message_),
+                            boost::bind(&ClientConnection::ProcessMessage,
+                                        shared_ClientConnection_from_this(),
+                                        boost::asio::placeholders::error));
+  }
+}
+
+bool ClientConnection::CheckRayCookie() {
+  if (read_cookie_ == RayConfig::instance().ray_cookie()) {
+    return true;
+  }
+
+  // Cookie is not matched.
+  // Only assert if the message is coming from a known remote endpoint,
+  // which is indicated by a non-nil client ID. This is to protect raylet
+  // against miscellaneous connections. We did see cases where bad data
+  // is received from local unknown program which crashes raylet.
+  std::ostringstream ss;
+  ss << " ray cookie mismatch for received message. "
+     << "received cookie: " << read_cookie_ << ", debug label: " << debug_label_;
+  auto remote_endpoint_info = RemoteEndpointInfo();
+  if (!remote_endpoint_info.empty()) {
+    ss << ", remote endpoint info: " << remote_endpoint_info;
+  }
+
+  if (registered_) {
+    // This is from a known client, which indicates a bug.
+    RAY_LOG(FATAL) << ss.str();
+  } else {
+    // It's not from a known client, log this message, and stop processing the connection.
+    RAY_LOG(WARNING) << ss.str();
+  }
+  return false;
+}
+
+std::string ClientConnection::RemoteEndpointInfo() {
+  return EndpointToUrl(ServerConnection::socket_.remote_endpoint(), false);
+}
+
+void ClientConnection::ProcessMessage(const boost::system::error_code &error) {
+  if (error) {
+    read_type_ = error_message_type_;
+  }
+
+  int64_t start_ms = current_time_ms();
+  message_handler_(shared_ClientConnection_from_this(), read_type_, read_message_);
+  int64_t interval = current_time_ms() - start_ms;
+  if (interval > RayConfig::instance().handler_warning_timeout_ms()) {
+    std::string message_type;
+    if (message_type_enum_names_.empty()) {
+      message_type = std::to_string(read_type_);
+    } else {
+      message_type = message_type_enum_names_[read_type_];
+    }
+    RAY_LOG(WARNING) << "[" << debug_label_ << "]ProcessMessage with type "
+                     << message_type << " took " << interval << " ms.";
+  }
+}
+
+std::string ServerConnection::DebugString() const {
+  std::stringstream result;
+  result << "\n- bytes read: " << bytes_read_;
+  result << "\n- bytes written: " << bytes_written_;
+  result << "\n- num async writes: " << async_writes_;
+  result << "\n- num sync writes: " << sync_writes_;
+  result << "\n- writing: " << async_write_in_flight_;
+  int64_t num_bytes = 0;
+  for (auto &buffer : async_write_queue_) {
+    num_bytes += buffer->write_length;
+  }
+  result << "\n- pending async bytes: " << num_bytes;
+  return result.str();
+}
+
+}  // namespace ray