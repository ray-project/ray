--- conflicted
+++ resolved
@@ -415,24 +415,12 @@
     const std::string &debug_label,
     const std::vector<std::string> &message_type_enum_names,
     int64_t error_message_type) {
-<<<<<<< HEAD
-  auto self = std::make_shared<ClientConnection>(PrivateTag{},
+  return std::make_shared<ClientConnection>(PrivateTag{},
                                                  message_handler,
                                                  std::move(socket),
                                                  debug_label,
                                                  message_type_enum_names,
                                                  error_message_type);
-  // Let our manager process our new connection.
-  client_handler(*self);
-  return self;
-=======
-  return std::make_shared<ClientConnection>(Tag{},
-                                            message_handler,
-                                            std::move(socket),
-                                            debug_label,
-                                            message_type_enum_names,
-                                            error_message_type);
->>>>>>> f13a51e9
 }
 
 ClientConnection::ClientConnection(
