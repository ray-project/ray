// Copyright 2017 The Ray Authors.
//
// Licensed under the Apache License, Version 2.0 (the "License");
// you may not use this file except in compliance with the License.
// You may obtain a copy of the License at
//
//  http://www.apache.org/licenses/LICENSE-2.0
//
// Unless required by applicable law or agreed to in writing, software
// distributed under the License is distributed on an "AS IS" BASIS,
// WITHOUT WARRANTIES OR CONDITIONS OF ANY KIND, either express or implied.
// See the License for the specific language governing permissions and
// limitations under the License.

#include "ray/common/client_connection.h"

#include <boost/asio/buffer.hpp>
#include <boost/asio/generic/stream_protocol.hpp>
#include <boost/asio/placeholders.hpp>
#include <boost/asio/read.hpp>
#include <boost/asio/write.hpp>
#include <boost/bind.hpp>
#include <chrono>
#include <sstream>
#include <thread>

#include "ray/common/ray_config.h"
#include "ray/util/util.h"

namespace ray {

Status ConnectSocketRetry(local_stream_socket &socket, const std::string &endpoint,
                          int num_retries, int64_t timeout_in_ms) {
  RAY_CHECK(num_retries != 0);
  // Pick the default values if the user did not specify.
  if (num_retries < 0) {
    num_retries = RayConfig::instance().raylet_client_num_connect_attempts();
  }
  if (timeout_in_ms < 0) {
    timeout_in_ms = RayConfig::instance().raylet_client_connect_timeout_milliseconds();
  }
  boost::system::error_code ec;
  for (int num_attempts = 0; num_attempts < num_retries; ++num_attempts) {
    // The latest boost::asio always returns void for connect(). Do not
    // treat its return value as error code anymore.
    socket.connect(ParseUrlEndpoint(endpoint), ec);
    if (!ec) {
      break;
    }
<<<<<<< HEAD
    if (num_attempts > 1) {
      RAY_LOG(ERROR) << "Retrying to connect to socket for endpoint " << endpoint
                     << " (num_attempts = " << num_attempts
                     << ", num_retries = " << num_retries << ")";
=======
    if (num_attempts > 0) {
      // Socket is created by the raylet. Due to a race condition it might not
      // be created before we try connecting.
      RAY_LOG(INFO) << "Retrying to connect to socket for endpoint " << endpoint
                    << " (num_attempts = " << num_attempts
                    << ", num_retries = " << num_retries << ")";
>>>>>>> 07022f3f
    }
    // Sleep for timeout milliseconds.
    std::this_thread::sleep_for(std::chrono::milliseconds(timeout_in_ms));
  }
  return boost_to_ray_status(ec);
}

std::shared_ptr<ServerConnection> ServerConnection::Create(local_stream_socket &&socket) {
  std::shared_ptr<ServerConnection> self(new ServerConnection(std::move(socket)));
  return self;
}

ServerConnection::ServerConnection(local_stream_socket &&socket)
    : socket_(std::move(socket)),
      async_write_max_messages_(1),
      async_write_queue_(),
      async_write_in_flight_(false),
      async_write_broken_pipe_(false) {}

ServerConnection::~ServerConnection() {
  // If there are any pending messages, invoke their callbacks with an IOError status.
  for (const auto &write_buffer : async_write_queue_) {
    write_buffer->handler(Status::IOError("Connection closed."));
  }
}

Status ServerConnection::WriteBuffer(
    const std::vector<boost::asio::const_buffer> &buffer) {
  boost::system::error_code error;
  // Loop until all bytes are written while handling interrupts.
  // When profiling with pprof, unhandled interrupts were being sent by the profiler to
  // the raylet process, which was causing synchronous reads and writes to fail.
  for (const auto &b : buffer) {
    uint64_t bytes_remaining = boost::asio::buffer_size(b);
    uint64_t position = 0;
    while (bytes_remaining != 0) {
      size_t bytes_written =
          socket_.write_some(boost::asio::buffer(b + position, bytes_remaining), error);
      position += bytes_written;
      bytes_remaining -= bytes_written;
      if (error.value() == EINTR) {
        continue;
      } else if (error.value() != boost::system::errc::errc_t::success) {
        return boost_to_ray_status(error);
      }
    }
  }
  return ray::Status::OK();
}

void ServerConnection::WriteBufferAsync(
    const std::vector<boost::asio::const_buffer> &buffer,
    const std::function<void(const ray::Status &)> &handler) {
  // Wait for the message to be written.
  boost::asio::async_write(
      socket_, buffer,
      [handler](const boost::system::error_code &ec, size_t bytes_transferred) {
        handler(boost_to_ray_status(ec));
      });
}

Status ServerConnection::ReadBuffer(
    const std::vector<boost::asio::mutable_buffer> &buffer) {
  boost::system::error_code error;
  // Loop until all bytes are read while handling interrupts.
  for (const auto &b : buffer) {
    uint64_t bytes_remaining = boost::asio::buffer_size(b);
    uint64_t position = 0;
    while (bytes_remaining != 0) {
      size_t bytes_read =
          socket_.read_some(boost::asio::buffer(b + position, bytes_remaining), error);
      position += bytes_read;
      bytes_remaining -= bytes_read;
      if (error.value() == EINTR) {
        continue;
      } else if (error.value() != boost::system::errc::errc_t::success) {
        return boost_to_ray_status(error);
      }
    }
  }
  return Status::OK();
}

void ServerConnection::ReadBufferAsync(
    const std::vector<boost::asio::mutable_buffer> &buffer,
    const std::function<void(const ray::Status &)> &handler) {
  // Wait for the message to be read.
  boost::asio::async_read(
      socket_, buffer,
      [handler](const boost::system::error_code &ec, size_t bytes_transferred) {
        handler(boost_to_ray_status(ec));
      });
}

ray::Status ServerConnection::WriteMessage(int64_t type, int64_t length,
                                           const uint8_t *message) {
  sync_writes_ += 1;
  bytes_written_ += length;

  auto write_cookie = RayConfig::instance().ray_cookie();
  return WriteBuffer({
      boost::asio::buffer(&write_cookie, sizeof(write_cookie)),
      boost::asio::buffer(&type, sizeof(type)),
      boost::asio::buffer(&length, sizeof(length)),
      boost::asio::buffer(message, length),
  });
}

Status ServerConnection::ReadMessage(int64_t type, std::vector<uint8_t> *message) {
  int64_t read_cookie, read_type, read_length;
  // Wait for a message header from the client. The message header includes the
  // protocol version, the message type, and the length of the message.
  RAY_RETURN_NOT_OK(ReadBuffer({
      boost::asio::buffer(&read_cookie, sizeof(read_cookie)),
      boost::asio::buffer(&read_type, sizeof(read_type)),
      boost::asio::buffer(&read_length, sizeof(read_length)),
  }));
  if (read_cookie != RayConfig::instance().ray_cookie()) {
    std::ostringstream ss;
    ss << "Ray cookie mismatch for received message. "
       << "Received cookie: " << read_cookie;
    return Status::IOError(ss.str());
  }
  if (type != read_type) {
    std::ostringstream ss;
    ss << "Connection corrupted. Expected message type: " << type
       << ", receviced message type: " << read_type;
    return Status::IOError(ss.str());
  }
  message->resize(read_length);
  return ReadBuffer({boost::asio::buffer(*message)});
}

void ServerConnection::WriteMessageAsync(
    int64_t type, int64_t length, const uint8_t *message,
    const std::function<void(const ray::Status &)> &handler) {
  async_writes_ += 1;
  bytes_written_ += length;

  auto write_buffer = std::unique_ptr<AsyncWriteBuffer>(new AsyncWriteBuffer());
  write_buffer->write_cookie = RayConfig::instance().ray_cookie();
  write_buffer->write_type = type;
  write_buffer->write_length = length;
  write_buffer->write_message.resize(length);
  write_buffer->write_message.assign(message, message + length);
  write_buffer->handler = handler;

  auto size = async_write_queue_.size();
  auto size_is_power_of_two = (size & (size - 1)) == 0;
  if (size > 1000 && size_is_power_of_two) {
    RAY_LOG(WARNING) << "ServerConnection has " << size << " buffered async writes";
  }

  async_write_queue_.push_back(std::move(write_buffer));

  if (!async_write_in_flight_) {
    DoAsyncWrites();
  }
}

void ServerConnection::DoAsyncWrites() {
  // Make sure we were not writing to the socket.
  RAY_CHECK(!async_write_in_flight_);
  async_write_in_flight_ = true;

  // Do an async write of everything currently in the queue to the socket.
  std::vector<boost::asio::const_buffer> message_buffers;
  int num_messages = 0;
  for (const auto &write_buffer : async_write_queue_) {
    message_buffers.push_back(boost::asio::buffer(&write_buffer->write_cookie,
                                                  sizeof(write_buffer->write_cookie)));
    message_buffers.push_back(
        boost::asio::buffer(&write_buffer->write_type, sizeof(write_buffer->write_type)));
    message_buffers.push_back(boost::asio::buffer(&write_buffer->write_length,
                                                  sizeof(write_buffer->write_length)));
    message_buffers.push_back(boost::asio::buffer(write_buffer->write_message));
    num_messages++;
    if (num_messages >= async_write_max_messages_) {
      break;
    }
  }

  // Helper function to call all handlers with the input status.
  auto call_handlers = [this](const ray::Status &status, int num_messages) {
    for (int i = 0; i < num_messages; i++) {
      auto write_buffer = std::move(async_write_queue_.front());
      write_buffer->handler(status);
      async_write_queue_.pop_front();
    }
    // We finished writing, so mark that we're no longer doing an async write.
    async_write_in_flight_ = false;
    // If there is more to write, try to write the rest.
    if (!async_write_queue_.empty()) {
      DoAsyncWrites();
    }
  };

  if (async_write_broken_pipe_) {
    // Call the handlers directly. Because writing messages to a connection
    // with broken-pipe status will result in the callbacks never being called.
    call_handlers(ray::Status::IOError("Broken pipe"), num_messages);
    return;
  }
  auto this_ptr = this->shared_from_this();
  boost::asio::async_write(
      ServerConnection::socket_, message_buffers,
      [this, this_ptr, num_messages, call_handlers](
          const boost::system::error_code &error, size_t bytes_transferred) {
        ray::Status status = boost_to_ray_status(error);
        if (error.value() == boost::system::errc::errc_t::broken_pipe) {
          RAY_LOG(ERROR) << "Broken Pipe happened during calling "
                         << "ServerConnection::DoAsyncWrites.";
          // From now on, calling DoAsyncWrites will directly call the handler
          // with this broken-pipe status.
          async_write_broken_pipe_ = true;
        } else if (!status.ok()) {
          RAY_LOG(ERROR) << "Error encountered during calling "
                         << "ServerConnection::DoAsyncWrites, message: "
                         << status.message()
                         << ", error code: " << static_cast<int>(error.value());
        }
        call_handlers(status, num_messages);
      });
}

std::shared_ptr<ClientConnection> ClientConnection::Create(
    ClientHandler &client_handler, MessageHandler &message_handler,
    local_stream_socket &&socket, const std::string &debug_label,
    const std::vector<std::string> &message_type_enum_names, int64_t error_message_type) {
  std::shared_ptr<ClientConnection> self(
      new ClientConnection(message_handler, std::move(socket), debug_label,
                           message_type_enum_names, error_message_type));
  // Let our manager process our new connection.
  client_handler(*self);
  return self;
}

ClientConnection::ClientConnection(
    MessageHandler &message_handler, local_stream_socket &&socket,
    const std::string &debug_label,
    const std::vector<std::string> &message_type_enum_names, int64_t error_message_type)
    : ServerConnection(std::move(socket)),
      registered_(false),
      message_handler_(message_handler),
      debug_label_(debug_label),
      message_type_enum_names_(message_type_enum_names),
      error_message_type_(error_message_type) {}

void ClientConnection::Register() {
  RAY_CHECK(!registered_);
  registered_ = true;
}

void ClientConnection::ProcessMessages() {
  // Wait for a message header from the client. The message header includes the
  // protocol version, the message type, and the length of the message.
  std::vector<boost::asio::mutable_buffer> header{
      boost::asio::buffer(&read_cookie_, sizeof(read_cookie_)),
      boost::asio::buffer(&read_type_, sizeof(read_type_)),
      boost::asio::buffer(&read_length_, sizeof(read_length_)),
  };
  boost::asio::async_read(
      ServerConnection::socket_, header,
      boost::bind(&ClientConnection::ProcessMessageHeader,
                  shared_ClientConnection_from_this(), boost::asio::placeholders::error));
}

void ClientConnection::ProcessMessageHeader(const boost::system::error_code &error) {
  if (error) {
    // If there was an error, disconnect the client.
    read_type_ = error_message_type_;
    read_length_ = 0;
    ProcessMessage(error);
    return;
  }

  // If there was no error, make sure the ray cookie matches.
  if (!CheckRayCookie()) {
    ServerConnection::Close();
    return;
  }

  // Resize the message buffer to match the received length.
  read_message_.resize(read_length_);
  ServerConnection::bytes_read_ += read_length_;
  // Wait for the message to be read.
  boost::asio::async_read(
      ServerConnection::socket_, boost::asio::buffer(read_message_),
      boost::bind(&ClientConnection::ProcessMessage, shared_ClientConnection_from_this(),
                  boost::asio::placeholders::error));
}

bool ClientConnection::CheckRayCookie() {
  if (read_cookie_ == RayConfig::instance().ray_cookie()) {
    return true;
  }

  // Cookie is not matched.
  // Only assert if the message is coming from a known remote endpoint,
  // which is indicated by a non-nil client ID. This is to protect raylet
  // against miscellaneous connections. We did see cases where bad data
  // is received from local unknown program which crashes raylet.
  std::ostringstream ss;
  ss << " ray cookie mismatch for received message. "
     << "received cookie: " << read_cookie_ << ", debug label: " << debug_label_;
  auto remote_endpoint_info = RemoteEndpointInfo();
  if (!remote_endpoint_info.empty()) {
    ss << ", remote endpoint info: " << remote_endpoint_info;
  }

  if (registered_) {
    // This is from a known client, which indicates a bug.
    RAY_LOG(FATAL) << ss.str();
  } else {
    // It's not from a known client, log this message, and stop processing the connection.
    RAY_LOG(WARNING) << ss.str();
  }
  return false;
}

std::string ClientConnection::RemoteEndpointInfo() {
  return EndpointToUrl(ServerConnection::socket_.remote_endpoint(), false);
}

void ClientConnection::ProcessMessage(const boost::system::error_code &error) {
  if (error) {
    read_type_ = error_message_type_;
  }

  int64_t start_ms = current_time_ms();
  message_handler_(shared_ClientConnection_from_this(), read_type_, read_message_);
  int64_t interval = current_time_ms() - start_ms;
  if (interval > RayConfig::instance().handler_warning_timeout_ms()) {
    std::string message_type;
    if (message_type_enum_names_.empty()) {
      message_type = std::to_string(read_type_);
    } else {
      message_type = message_type_enum_names_[read_type_];
    }
    RAY_LOG(WARNING) << "[" << debug_label_ << "]ProcessMessage with type "
                     << message_type << " took " << interval << " ms.";
  }
}

std::string ServerConnection::DebugString() const {
  std::stringstream result;
  result << "\n- bytes read: " << bytes_read_;
  result << "\n- bytes written: " << bytes_written_;
  result << "\n- num async writes: " << async_writes_;
  result << "\n- num sync writes: " << sync_writes_;
  result << "\n- writing: " << async_write_in_flight_;
  int64_t num_bytes = 0;
  for (auto &buffer : async_write_queue_) {
    num_bytes += buffer->write_length;
  }
  result << "\n- pending async bytes: " << num_bytes;
  return result.str();
}

}  // namespace ray<|MERGE_RESOLUTION|>--- conflicted
+++ resolved
@@ -47,19 +47,12 @@
     if (!ec) {
       break;
     }
-<<<<<<< HEAD
-    if (num_attempts > 1) {
-      RAY_LOG(ERROR) << "Retrying to connect to socket for endpoint " << endpoint
-                     << " (num_attempts = " << num_attempts
-                     << ", num_retries = " << num_retries << ")";
-=======
     if (num_attempts > 0) {
       // Socket is created by the raylet. Due to a race condition it might not
       // be created before we try connecting.
       RAY_LOG(INFO) << "Retrying to connect to socket for endpoint " << endpoint
                     << " (num_attempts = " << num_attempts
                     << ", num_retries = " << num_retries << ")";
->>>>>>> 07022f3f
     }
     // Sleep for timeout milliseconds.
     std::this_thread::sleep_for(std::chrono::milliseconds(timeout_in_ms));
