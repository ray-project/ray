#include "client_connection.h"

#include <boost/bind.hpp>

#include "common.h"
#include "ray/raylet/format/node_manager_generated.h"

namespace ray {

ray::Status TcpConnect(boost::asio::ip::tcp::socket &socket,
                       const std::string &ip_address_string, int port) {
  boost::asio::ip::address ip_address =
      boost::asio::ip::address::from_string(ip_address_string);
  boost::asio::ip::tcp::endpoint endpoint(ip_address, port);
  boost::system::error_code error;
  socket.connect(endpoint, error);
  if (error) {
    return ray::Status::IOError(error.message());
  } else {
    return ray::Status::OK();
  }
}

template <class T>
ServerConnection<T>::ServerConnection(boost::asio::basic_stream_socket<T> &&socket)
    : socket_(std::move(socket)) {}

template <class T>
<<<<<<< HEAD
void ServerConnection<T>::WriteBuffer(
    const std::vector<boost::asio::const_buffer> &buffer, boost::system::error_code &ec) {
  boost::asio::write(socket_, buffer, ec);
}

template <class T>
void ServerConnection<T>::ReadBuffer(
    const std::vector<boost::asio::mutable_buffer> &buffer,
    boost::system::error_code &ec) {
  boost::asio::read(socket_, buffer, ec);
}

template <class T>
ray::Status ServerConnection<T>::WriteMessage(int64_t type, size_t length,
=======
ray::Status ServerConnection<T>::WriteMessage(int64_t type, int64_t length,
>>>>>>> 7f63230b
                                              const uint8_t *message) {
  std::vector<boost::asio::const_buffer> message_buffers;
  auto write_version = RayConfig::instance().ray_protocol_version();
  message_buffers.push_back(boost::asio::buffer(&write_version, sizeof(write_version)));
  message_buffers.push_back(boost::asio::buffer(&type, sizeof(type)));
  message_buffers.push_back(boost::asio::buffer(&length, sizeof(length)));
  message_buffers.push_back(boost::asio::buffer(message, length));
  // Write the message and then wait for more messages.
  // TODO(swang): Does this need to be an async write?
  boost::system::error_code error;
  boost::asio::write(socket_, message_buffers, error);
  if (error) {
    return ray::Status::IOError(error.message());
  } else {
    return ray::Status::OK();
  }
}

template <class T>
std::shared_ptr<ClientConnection<T>> ClientConnection<T>::Create(
    ClientHandler<T> &client_handler, MessageHandler<T> &message_handler,
    boost::asio::basic_stream_socket<T> &&socket) {
  std::shared_ptr<ClientConnection<T>> self(
      new ClientConnection(message_handler, std::move(socket)));
  // Let our manager process our new connection.
  client_handler(self);
  return self;
}

template <class T>
ClientConnection<T>::ClientConnection(MessageHandler<T> &message_handler,
                                      boost::asio::basic_stream_socket<T> &&socket)
    : ServerConnection<T>(std::move(socket)), message_handler_(message_handler) {}

template <class T>
void ClientConnection<T>::ProcessMessages() {
  // Wait for a message header from the client. The message header includes the
  // protocol version, the message type, and the length of the message.
  std::vector<boost::asio::mutable_buffer> header;
  header.push_back(boost::asio::buffer(&read_version_, sizeof(read_version_)));
  header.push_back(boost::asio::buffer(&read_type_, sizeof(read_type_)));
  header.push_back(boost::asio::buffer(&read_length_, sizeof(read_length_)));
  boost::asio::async_read(
      ServerConnection<T>::socket_, header,
      boost::bind(&ClientConnection<T>::ProcessMessageHeader, this->shared_from_this(),
                  boost::asio::placeholders::error));
}

template <class T>
void ClientConnection<T>::ProcessMessageHeader(const boost::system::error_code &error) {
  if (error) {
    // If there was an error, disconnect the client.
    read_type_ = protocol::MessageType_DisconnectClient;
    read_length_ = 0;
    ProcessMessage(error);
    return;
  }

  // If there was no error, make sure the protocol version matches.
  RAY_CHECK(read_version_ == RayConfig::instance().ray_protocol_version());
  // Resize the message buffer to match the received length.
  read_message_.resize(read_length_);
  // Wait for the message to be read.
  boost::asio::async_read(
      ServerConnection<T>::socket_, boost::asio::buffer(read_message_),
      boost::bind(&ClientConnection<T>::ProcessMessage, this->shared_from_this(),
                  boost::asio::placeholders::error));
}

template <class T>
void ClientConnection<T>::ProcessMessage(const boost::system::error_code &error) {
  if (error) {
    // TODO(hme): Disconnect differently & remove dependency on node_manager_generated.h
    read_type_ = protocol::MessageType_DisconnectClient;
  }
  message_handler_(this->shared_from_this(), read_type_, read_message_.data());
}

template class ServerConnection<boost::asio::local::stream_protocol>;
template class ServerConnection<boost::asio::ip::tcp>;
template class ClientConnection<boost::asio::local::stream_protocol>;
template class ClientConnection<boost::asio::ip::tcp>;

}  // namespace ray<|MERGE_RESOLUTION|>--- conflicted
+++ resolved
@@ -26,7 +26,6 @@
     : socket_(std::move(socket)) {}
 
 template <class T>
-<<<<<<< HEAD
 void ServerConnection<T>::WriteBuffer(
     const std::vector<boost::asio::const_buffer> &buffer, boost::system::error_code &ec) {
   boost::asio::write(socket_, buffer, ec);
@@ -40,10 +39,7 @@
 }
 
 template <class T>
-ray::Status ServerConnection<T>::WriteMessage(int64_t type, size_t length,
-=======
 ray::Status ServerConnection<T>::WriteMessage(int64_t type, int64_t length,
->>>>>>> 7f63230b
                                               const uint8_t *message) {
   std::vector<boost::asio::const_buffer> message_buffers;
   auto write_version = RayConfig::instance().ray_protocol_version();
