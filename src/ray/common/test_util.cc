--- conflicted
+++ resolved
@@ -192,15 +192,4 @@
 /// Ports of redis server.
 std::vector<int> TEST_REDIS_SERVER_PORTS;
 
-<<<<<<< HEAD
-/// Path to gcs server executable binary.
-std::string TEST_GCS_SERVER_EXEC_PATH;  // NOLINT
-
-/// Path to raylet executable binary.
-std::string TEST_RAYLET_EXEC_PATH;  // NOLINT
-/// Path to mock worker executable binary. Required by raylet.
-std::string TEST_MOCK_WORKER_EXEC_PATH;  // NOLINT
-
-=======
->>>>>>> 21bc4528
 }  // namespace ray