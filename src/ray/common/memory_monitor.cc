// Copyright 2022 The Ray Authors.
//
// Licensed under the Apache License, Version 2.0 (the "License");
// you may not use this file except in compliance with the License.
// You may obtain a copy of the License at
//
//  http://www.apache.org/licenses/LICENSE-2.0
//
// Unless required by applicable law or agreed to in writing, software
// distributed under the License is distributed on an "AS IS" BASIS,
// WITHOUT WARRANTIES OR CONDITIONS OF ANY KIND, either express or implied.
// See the License for the specific language governing permissions and
// limitations under the License.

#include "ray/common/memory_monitor.h"

#include <filesystem>
#include <fstream>  // std::ifstream
#include <tuple>

#include "ray/common/ray_config.h"
#include "ray/util/logging.h"

namespace ray {

MemoryMonitor::MemoryMonitor(instrumented_io_context &io_service,
                             float usage_threshold,
                             uint64_t monitor_interval_ms,
                             MemoryUsageRefreshCallback monitor_callback)
    : usage_threshold_(usage_threshold),
      monitor_callback_(monitor_callback),
      runner_(io_service) {
  RAY_CHECK(monitor_callback_ != nullptr);
  RAY_CHECK_GE(usage_threshold_, 0);
  RAY_CHECK_LE(usage_threshold_, 1);
  if (monitor_interval_ms > 0) {
#ifdef __linux__
    runner_.RunFnPeriodically(
        [this] {
          auto [used_memory_bytes, total_memory_bytes] = GetMemoryBytes();
          MemorySnapshot system_memory;
          system_memory.used_bytes = used_memory_bytes;
          system_memory.total_bytes = total_memory_bytes;

          bool is_usage_above_threshold = IsUsageAboveThreshold(system_memory);
          monitor_callback_(is_usage_above_threshold, system_memory, usage_threshold_);
        },
        monitor_interval_ms,
        "MemoryMonitor.CheckIsMemoryUsageAboveThreshold");
    RAY_LOG(INFO) << "MemoryMonitor initialized";
#else
    RAY_LOG(WARNING) << "Not running MemoryMonitor. It is currently supported "
                     << "only on Linux.";
#endif
  } else {
    RAY_LOG(INFO) << "MemoryMonitor disabled. Specify "
                  << "`memory_monitor_interval_ms` > 0 to enable the monitor.";
  }
}

bool MemoryMonitor::IsUsageAboveThreshold(MemorySnapshot system_memory) {
  int64_t used_memory_bytes = system_memory.used_bytes;
  int64_t total_memory_bytes = system_memory.total_bytes;
  if (total_memory_bytes == kNull || used_memory_bytes == kNull) {
    RAY_LOG_EVERY_MS(WARNING, kLogIntervalMs)
        << "Unable to capture node memory. Monitor will not be able "
        << "to detect memory usage above threshold.";
    return false;
  }
  float usage_fraction = static_cast<float>(used_memory_bytes) / total_memory_bytes;
  bool is_usage_above_threshold = usage_fraction >= usage_threshold_;
  if (is_usage_above_threshold) {
    RAY_LOG_EVERY_MS(INFO, kLogIntervalMs)
        << "Node memory usage above threshold, used: " << used_memory_bytes
        << ", total: " << total_memory_bytes << ", usage fraction: " << usage_fraction
        << ", threshold: " << usage_threshold_;
  }
  return is_usage_above_threshold;
}

std::tuple<int64_t, int64_t> MemoryMonitor::GetMemoryBytes() {
  auto [cgroup_used_bytes, cgroup_total_bytes] = GetCGroupMemoryBytes();
#ifndef __linux__
  RAY_CHECK(false) << "Memory monitor currently supports only linux";
#endif
  auto [system_used_bytes, system_total_bytes] = GetLinuxMemoryBytes();
  /// cgroup memory limit can be higher than system memory limit when it is
  /// not used. We take its value only when it is less than or equal to system memory
  /// limit. TODO(clarng): find a better way to detect cgroup memory limit is used.
  system_total_bytes = NullableMin(system_total_bytes, cgroup_total_bytes);
  /// This assumes cgroup total bytes will look different than system (meminfo)
  if (system_total_bytes == cgroup_total_bytes) {
    system_used_bytes = cgroup_used_bytes;
  }
  return std::tuple(system_used_bytes, system_total_bytes);
}

std::tuple<int64_t, int64_t> MemoryMonitor::GetCGroupMemoryBytes() {
  int64_t total_bytes = kNull;
  if (std::filesystem::exists(kCgroupsV2MemoryMaxPath)) {
    std::ifstream mem_file(kCgroupsV2MemoryMaxPath, std::ios::in | std::ios::binary);
    mem_file >> total_bytes;
  } else if (std::filesystem::exists(kCgroupsV1MemoryMaxPath)) {
    std::ifstream mem_file(kCgroupsV1MemoryMaxPath, std::ios::in | std::ios::binary);
    mem_file >> total_bytes;
  }

  int64_t used_bytes = kNull;
  if (std::filesystem::exists(kCgroupsV2MemoryUsagePath)) {
    std::ifstream mem_file(kCgroupsV2MemoryUsagePath, std::ios::in | std::ios::binary);
    mem_file >> used_bytes;
  } else if (std::filesystem::exists(kCgroupsV1MemoryUsagePath)) {
    std::ifstream mem_file(kCgroupsV1MemoryUsagePath, std::ios::in | std::ios::binary);
    mem_file >> used_bytes;
  }
  /// This can be zero if the memory limit is not set for cgroup v2.
  if (total_bytes == 0) {
    total_bytes = kNull;
  }

<<<<<<< HEAD
=======
  RAY_CHECK((total_bytes == kNull && used_bytes == kNull) ||
            (total_bytes != kNull && used_bytes != kNull));
  if (used_bytes < 0) {
    RAY_LOG_EVERY_MS(WARNING, kLogIntervalMs)
        << "Got negative used memory for cgroup " << used_bytes << ", setting it to zero";
    used_bytes = 0;
  }
>>>>>>> 1e54fffa
  if (total_bytes != kNull) {
    if (used_bytes >= total_bytes) {
      RAY_LOG_EVERY_MS(WARNING, kLogIntervalMs)
          << " Used memory is greater than or equal to total memory used. This can "
             "happen if the memory limit is set and the container is "
             "using a lot of memory. Used "
          << used_bytes << ", total " << total_bytes
          << ", setting used to be equal to total";
      used_bytes = total_bytes;
    }
  }

  return {used_bytes, total_bytes};
}

std::tuple<int64_t, int64_t> MemoryMonitor::GetLinuxMemoryBytes() {
  std::string meminfo_path = "/proc/meminfo";
  std::ifstream meminfo_ifs(meminfo_path, std::ios::in | std::ios::binary);
  if (!meminfo_ifs.is_open()) {
    RAY_LOG_EVERY_MS(ERROR, kLogIntervalMs) << " file not found: " << meminfo_path;
    return {kNull, kNull};
  }
  std::string line;
  std::string title;
  uint64_t value;
  std::string unit;

  int64_t mem_total_bytes = kNull;
  int64_t mem_available_bytes = kNull;
  int64_t mem_free_bytes = kNull;
  int64_t cached_bytes = kNull;
  int64_t buffer_bytes = kNull;
  while (std::getline(meminfo_ifs, line)) {
    std::istringstream iss(line);
    iss >> title >> value >> unit;
    /// Linux reports them as kiB
    RAY_CHECK(unit == "kB");
    value = value * 1024;
    if (title == "MemAvailable:") {
      mem_available_bytes = value;
    } else if (title == "MemFree:") {
      mem_free_bytes = value;
    } else if (title == "Cached:") {
      cached_bytes = value;
    } else if (title == "Buffers:") {
      buffer_bytes = value;
    } else if (title == "MemTotal:") {
      mem_total_bytes = value;
    }
  }
  if (mem_total_bytes == kNull) {
    RAY_LOG_EVERY_MS(ERROR, kLogIntervalMs)
        << "Unable to determine total bytes . Will return null";
    return {kNull, kNull};
  }

  int64_t available_bytes = kNull;
  /// Follows logic from psutil
  if (mem_available_bytes > 0) {
    available_bytes = mem_available_bytes;
  } else if (mem_free_bytes != kNull && cached_bytes != kNull && buffer_bytes != kNull) {
    available_bytes = mem_free_bytes + cached_bytes + buffer_bytes;
  }

  if (available_bytes == kNull) {
    RAY_LOG_EVERY_MS(ERROR, kLogIntervalMs)
        << "Unable to determine available bytes. Will return null";
    return {kNull, kNull};
  }
  if (mem_total_bytes < available_bytes) {
    RAY_LOG_EVERY_MS(ERROR, kLogIntervalMs)
        << "Total bytes less than available bytes. Will return null";
    return {kNull, kNull};
  }
  int64_t used_bytes = mem_total_bytes - available_bytes;
  if (used_bytes < 0) {
    RAY_LOG_EVERY_MS(WARNING, kLogIntervalMs)
        << "Got negative used memory for linux " << used_bytes << ", setting it to zero";
    used_bytes = 0;
  }
  return {used_bytes, mem_total_bytes};
}

int64_t MemoryMonitor::GetProcessMemoryBytes(int64_t process_id) {
  std::stringstream smap_path;
  smap_path << "/proc/" << std::to_string(process_id) << "/smaps_rollup";
  return GetLinuxProcessMemoryBytesFromSmap(smap_path.str());
}

/// TODO:(clarng) align logic with psutil / Python-side memory calculations
int64_t MemoryMonitor::GetLinuxProcessMemoryBytesFromSmap(const std::string smap_path) {
  std::ifstream smap_ifs(smap_path, std::ios::in | std::ios::binary);
  if (!smap_ifs.is_open()) {
    RAY_LOG_EVERY_MS(ERROR, kLogIntervalMs) << " file not found: " << smap_path;
    return kNull;
  }

  int64_t uss = 0;

  std::string line;
  std::string title;
  uint64_t value;
  std::string unit;

  /// Read first line, which is the header
  std::getline(smap_ifs, line);
  while (std::getline(smap_ifs, line)) {
    std::istringstream iss(line);
    iss >> title >> value >> unit;

    /// Linux reports them as kiB
    RAY_CHECK(unit == "kB");
    value = value * 1024;
    if (title == "Private_Clean:" || title == "Private_Dirty:" ||
        title == "Private_Hugetlb:") {
      uss += value;
    }
  }

  if (uss == 0) {
    RAY_LOG_EVERY_MS(ERROR, kLogIntervalMs)
        << "Got zero used memory for smap file " << smap_path;
    return kNull;
  }
  return uss;
}

int64_t MemoryMonitor::NullableMin(int64_t left, int64_t right) {
  RAY_CHECK_GE(left, kNull);
  RAY_CHECK_GE(right, kNull);

  if (left == kNull) {
    return right;
  } else if (right == kNull) {
    return left;
  } else {
    return std::min(left, right);
  }
}

std::ostream &operator<<(std::ostream &os, const MemorySnapshot &memory_snapshot) {
  os << "Used bytes: " << memory_snapshot.used_bytes
     << ", Total bytes: " << memory_snapshot.total_bytes;
  return os;
}

}  // namespace ray<|MERGE_RESOLUTION|>--- conflicted
+++ resolved
@@ -118,16 +118,11 @@
     total_bytes = kNull;
   }
 
-<<<<<<< HEAD
-=======
-  RAY_CHECK((total_bytes == kNull && used_bytes == kNull) ||
-            (total_bytes != kNull && used_bytes != kNull));
   if (used_bytes < 0) {
     RAY_LOG_EVERY_MS(WARNING, kLogIntervalMs)
         << "Got negative used memory for cgroup " << used_bytes << ", setting it to zero";
     used_bytes = 0;
   }
->>>>>>> 1e54fffa
   if (total_bytes != kNull) {
     if (used_bytes >= total_bytes) {
       RAY_LOG_EVERY_MS(WARNING, kLogIntervalMs)
