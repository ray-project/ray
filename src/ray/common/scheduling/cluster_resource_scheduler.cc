--- conflicted
+++ resolved
@@ -7,21 +7,6 @@
 }
 
 ClusterResourceScheduler::ClusterResourceScheduler(
-<<<<<<< HEAD
-    const std::string& local_node_id,
-    const std::unordered_map<std::string, double>& local_node_resources) {
-  local_node_id_ = string_to_int_map_.Insert(local_node_id);
-  AddOrUpdateNode(local_node_id, local_node_resources);
-}
-
-
-void ClusterResourceScheduler::AddOrUpdateNode(
-    const std::string& node_id,
-    const std::unordered_map<std::string, double>& node_resource_map) {
-
-  NodeResources node_resources;
-  ResourceMapToNodeResources(node_resource_map, &node_resources);
-=======
     const std::string &local_node_id,
     const std::unordered_map<std::string, double> &local_node_resources) {
   local_node_id_ = string_to_int_map_.Insert(local_node_id);
@@ -34,7 +19,6 @@
     const std::unordered_map<std::string, double> &resources_available) {
   NodeResources node_resources;
   ResourceMapToNodeResources(resources_total, resources_available, &node_resources);
->>>>>>> ded89b1f
   AddOrUpdateNode(string_to_int_map_.Insert(node_id), node_resources);
 }
 
@@ -68,7 +52,6 @@
     SetCustomResources(node_resources.custom_resources, &resources.custom_resources);
   }
 }
-
 
 bool ClusterResourceScheduler::RemoveNode(int64_t node_id) {
   auto it = nodes_.find(node_id);
@@ -149,8 +132,6 @@
   if (it != nodes_.end()) {
     if (IsSchedulable(task_req, it->first, it->second) == 0) {
       return local_node_id_;
-    } else {
-      RAY_LOG(ERROR) << "local node not schedulable";
     }
   }
 
@@ -189,38 +170,20 @@
   return best_node;
 }
 
-<<<<<<< HEAD
-
-std::string ClusterResourceScheduler::GetBestSchedulableNode(
-    const std::unordered_map<std::string, double>& task_resources,
-    int64_t *total_violations) {
-
-=======
 std::string ClusterResourceScheduler::GetBestSchedulableNode(
     const std::unordered_map<std::string, double> &task_resources,
     int64_t *total_violations) {
->>>>>>> ded89b1f
   TaskRequest task_request;
   ResourceMapToTaskRequest(task_resources, &task_request);
   int64_t node_id = GetBestSchedulableNode(task_request, total_violations);
 
   std::string id_string;
   if (node_id == -1) {
-<<<<<<< HEAD
-    id_string = std::to_string(-1);
-  }
-  id_string = string_to_int_map_.Get(node_id);
-  return id_string;
-}
-
-
-=======
     return "";
   }
   return string_to_int_map_.Get(node_id);
 }
 
->>>>>>> ded89b1f
 bool ClusterResourceScheduler::SubtractNodeAvailableResources(
     int64_t node_id, const TaskRequest &task_req) {
   auto it = nodes_.find(node_id);
@@ -252,22 +215,13 @@
 }
 
 bool ClusterResourceScheduler::SubtractNodeAvailableResources(
-<<<<<<< HEAD
-    const std::string& node_id,
-    const std::unordered_map<std::string, double>& resource_map) {
-=======
     const std::string &node_id,
     const std::unordered_map<std::string, double> &resource_map) {
->>>>>>> ded89b1f
   TaskRequest task_request;
   ResourceMapToTaskRequest(resource_map, &task_request);
   return SubtractNodeAvailableResources(string_to_int_map_.Get(node_id), task_request);
 }
 
-<<<<<<< HEAD
-
-=======
->>>>>>> ded89b1f
 bool ClusterResourceScheduler::AddNodeAvailableResources(int64_t node_id,
                                                          const TaskRequest &task_req) {
   auto it = nodes_.find(node_id);
@@ -292,23 +246,13 @@
 }
 
 bool ClusterResourceScheduler::AddNodeAvailableResources(
-<<<<<<< HEAD
-    const std::string& node_id,
-    const std::unordered_map<std::string, double>& resource_map) {
-=======
     const std::string &node_id,
     const std::unordered_map<std::string, double> &resource_map) {
->>>>>>> ded89b1f
   TaskRequest task_request;
   ResourceMapToTaskRequest(resource_map, &task_request);
   return AddNodeAvailableResources(string_to_int_map_.Get(node_id), task_request);
 }
 
-<<<<<<< HEAD
-
-
-=======
->>>>>>> ded89b1f
 bool ClusterResourceScheduler::GetNodeResources(int64_t node_id,
                                                 NodeResources *ret_resources) {
   auto it = nodes_.find(node_id);
@@ -323,25 +267,6 @@
 int64_t ClusterResourceScheduler::NumNodes() { return nodes_.size(); }
 
 void ClusterResourceScheduler::ResourceMapToNodeResources(
-<<<<<<< HEAD
-    const std::unordered_map<std::string, double>& resource_map,
-    NodeResources *node_resources) {
-  node_resources->capacities.resize(PredefinedResources_MAX);
-  for (size_t i = 0; i < PredefinedResources_MAX; i++) {
-    node_resources->capacities[i].total = node_resources->capacities[i].total = 0;
-  }
-
-  for (auto it = resource_map.begin(); it != resource_map.end(); ++it) {
-    ResourceCapacity resource_capacity;
-    resource_capacity.total = resource_capacity.available = (int64_t)it->second;
-    if (it->first == "CPU") {
-      node_resources->capacities[CPU] = resource_capacity;
-    } else if (it->first == "memory") {
-      node_resources->capacities[MEM] = resource_capacity;
-    } else {
-      // This is a custom resource.
-      node_resources->custom_resources.emplace(string_to_int_map_.Insert(it->first), resource_capacity);
-=======
     const std::unordered_map<std::string, double> &resource_map_total,
     const std::unordered_map<std::string, double> &resource_map_available,
     NodeResources *node_resources) {
@@ -371,20 +296,13 @@
       // This is a custom resource.
       node_resources->custom_resources.emplace(string_to_int_map_.Insert(it->first),
                                                resource_capacity);
->>>>>>> ded89b1f
     }
   }
 }
 
 void ClusterResourceScheduler::ResourceMapToTaskRequest(
-<<<<<<< HEAD
-    const std::unordered_map<std::string, double>& resource_map,
-    TaskRequest *task_request) {
-
-=======
     const std::unordered_map<std::string, double> &resource_map,
     TaskRequest *task_request) {
->>>>>>> ded89b1f
   size_t i = 0;
   task_request->predefined_resources.resize(PredefinedResources_MAX);
   for (size_t i = 0; i < PredefinedResources_MAX; i++) {
@@ -393,11 +311,6 @@
   }
 
   for (auto it = resource_map.begin(); it != resource_map.end(); ++it) {
-<<<<<<< HEAD
-    if (it->first == "CPU") {
-      task_request->predefined_resources[CPU].demand = it->second;
-    } else if (it->first == "memory") {
-=======
     if (it->first == ray::kCPU_ResourceLabel) {
       task_request->predefined_resources[CPU].demand = it->second;
     } else if (it->first == ray::kGPU_ResourceLabel) {
@@ -405,7 +318,6 @@
     } else if (it->first == ray::kTPU_ResourceLabel) {
       task_request->predefined_resources[TPU].demand = it->second;
     } else if (it->first == ray::kMemory_ResourceLabel) {
->>>>>>> ded89b1f
       task_request->predefined_resources[MEM].demand = it->second;
     } else {
       // This is a custom resource.
@@ -415,8 +327,6 @@
       i++;
     }
   }
-<<<<<<< HEAD
-=======
 }
 
 void ClusterResourceScheduler::UpdateResourceCapacity(const std::string &client_id_string,
@@ -579,5 +489,4 @@
     buffer << NodeResourcesDebugString(it->second);
   }
   return buffer.str();
->>>>>>> ded89b1f
 }