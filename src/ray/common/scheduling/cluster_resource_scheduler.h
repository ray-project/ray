--- conflicted
+++ resolved
@@ -3,15 +3,9 @@
 
 #include "absl/container/flat_hash_map.h"
 #include "absl/container/flat_hash_set.h"
-<<<<<<< HEAD
-#include "ray/util/logging.h"
-#include "ray/common/scheduling/scheduling_ids.h"
-
-=======
 #include "ray/common/scheduling/scheduling_ids.h"
 #include "ray/common/task/scheduling_resources.h"
 #include "ray/util/logging.h"
->>>>>>> ded89b1f
 
 #include <iostream>
 #include <sstream>
@@ -103,31 +97,20 @@
   /// \param local_node_resources: The total and the available resources associated
   /// with the local node.
   ClusterResourceScheduler(int64_t local_node_id,
-<<<<<<< HEAD
-    const NodeResources &local_node_resources);
-  ClusterResourceScheduler(const std::string& local_node_id,
-    const std::unordered_map<std::string, double>& local_node_resources);
-=======
                            const NodeResources &local_node_resources);
   ClusterResourceScheduler(
       const std::string &local_node_id,
       const std::unordered_map<std::string, double> &local_node_resources);
->>>>>>> ded89b1f
 
   /// Add a new node or overwrite the resources of an existing node.
   ///
   /// \param node_id: Node ID.
   /// \param node_resources: Up to date total and available resources of the node.
   void AddOrUpdateNode(int64_t node_id, const NodeResources &node_resources);
-<<<<<<< HEAD
-  void AddOrUpdateNode(const std::string& node_id,
-      const std::unordered_map<std::string, double>& node_resources_map);
-=======
   void AddOrUpdateNode(
       const std::string &node_id,
       const std::unordered_map<std::string, double> &resource_map_total,
       const std::unordered_map<std::string, double> &resource_map_available);
->>>>>>> ded89b1f
 
   /// Remove node from the cluster data structure. This happens
   /// when a node fails or it is removed from the cluster.
@@ -176,11 +159,6 @@
   ///  \return -1, if no node can schedule the current request; otherwise,
   ///          return the ID of a node that can schedule the task request.
   int64_t GetBestSchedulableNode(const TaskRequest &task_request, int64_t *violations);
-<<<<<<< HEAD
-  std::string GetBestSchedulableNode(
-      const std::unordered_map<std::string, double>& task_request,
-      int64_t *violations);
-=======
 
   /// Similar to
   ///    int64_t GetBestSchedulableNode(const TaskRequest &task_request, int64_t
@@ -191,7 +169,6 @@
   //           task request.
   std::string GetBestSchedulableNode(
       const std::unordered_map<std::string, double> &task_request, int64_t *violations);
->>>>>>> ded89b1f
 
   /// Decrease the available resources of a node when a task request is
   /// scheduled on the given node.
@@ -203,13 +180,8 @@
   /// and false otherwise.
   bool SubtractNodeAvailableResources(int64_t node_id, const TaskRequest &task_request);
   bool SubtractNodeAvailableResources(
-<<<<<<< HEAD
-      const std::string& node_id,
-      const std::unordered_map<std::string, double>& task_request);
-=======
       const std::string &node_id,
       const std::unordered_map<std::string, double> &task_request);
->>>>>>> ded89b1f
 
   /// Increase available resources of a node when a worker has Finished
   /// a task.
@@ -221,13 +193,8 @@
   /// and false otherwise.
   bool AddNodeAvailableResources(int64_t node_id, const TaskRequest &task_request);
   bool AddNodeAvailableResources(
-<<<<<<< HEAD
-      const std::string& node_id,
-      const std::unordered_map<std::string, double>& task_request);
-=======
       const std::string &node_id,
       const std::unordered_map<std::string, double> &task_request);
->>>>>>> ded89b1f
 
   /// Return resources associated to the given node_id in ret_resources.
   /// If node_id not found, return false; otherwise return true.
@@ -238,19 +205,11 @@
 
   /// Convert a map of resources to a TaskRequest data structure.
   void ResourceMapToTaskRequest(
-<<<<<<< HEAD
-      const std::unordered_map<std::string, double>& resource_map,
-=======
       const std::unordered_map<std::string, double> &resource_map,
->>>>>>> ded89b1f
       TaskRequest *task_request);
 
   /// Convert a map of resources to a TaskRequest data structure.
   void ResourceMapToNodeResources(
-<<<<<<< HEAD
-      const std::unordered_map<std::string, double>& resource_map,
-      NodeResources *node_resources);
-=======
       const std::unordered_map<std::string, double> &resource_map_total,
       const std::unordered_map<std::string, double> &resource_map_available,
       NodeResources *node_resources);
@@ -266,7 +225,6 @@
   /// Check whether two node resources are identical.
   bool EqualNodeResources(const NodeResources &node_resources1,
                           const NodeResources &node_resources2);
->>>>>>> ded89b1f
 };
 
 #endif  // RAY_COMMON_SCHEDULING_SCHEDULING_H