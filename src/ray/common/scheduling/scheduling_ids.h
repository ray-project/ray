// Copyright 2017 The Ray Authors.
//
// Licensed under the Apache License, Version 2.0 (the "License");
// you may not use this file except in compliance with the License.
// You may obtain a copy of the License at
//
//  http://www.apache.org/licenses/LICENSE-2.0
//
// Unless required by applicable law or agreed to in writing, software
// distributed under the License is distributed on an "AS IS" BASIS,
// WITHOUT WARRANTIES OR CONDITIONS OF ANY KIND, either express or implied.
// See the License for the specific language governing permissions and
// limitations under the License.

#pragma once

#include <boost/algorithm/string.hpp>
#include <functional>
#include <memory>
#include <string>

#include "absl/container/flat_hash_map.h"
#include "absl/container/flat_hash_set.h"
#include "absl/synchronization/mutex.h"
#include "ray/common/constants.h"
#include "ray/common/ray_config.h"
#include "ray/util/logging.h"
#include "ray/util/util.h"

namespace ray {

/// List of predefined resources.
enum PredefinedResourcesEnum {
  CPU,
  MEM,
  GPU,
  OBJECT_STORE_MEM,
  PredefinedResourcesEnum_MAX
};

<<<<<<< HEAD
inline constexpr std::string_view kCPU_ResourceLabel = "CPU";
inline constexpr std::string_view kGPU_ResourceLabel = "GPU";
inline constexpr std::string_view kObjectStoreMemory_ResourceLabel =
    "object_store_memory";
inline constexpr std::string_view kMemory_ResourceLabel = "memory";
inline constexpr std::string_view kBundle_ResourceLabel = "bundle";
=======
inline constexpr char kCPU_ResourceLabel[] = "CPU";
inline constexpr char kGPU_ResourceLabel[] = "GPU";
inline constexpr char kObjectStoreMemory_ResourceLabel[] = "object_store_memory";
inline constexpr char kMemory_ResourceLabel[] = "memory";
inline constexpr char kBundle_ResourceLabel[] = "bundle";
>>>>>>> 21bc4528

/// Class to map string IDs to unique integer IDs and back.
class StringIdMap {
 public:
  StringIdMap() {}
  ~StringIdMap() = default;

  /// Get integer ID associated with an existing string ID.
  ///
  /// \param String ID.
  /// \return The integer ID associated with the given string ID.
  int64_t Get(const std::string &string_id) const;

  /// Get string ID associated with an existing integer ID.
  ///
  /// \param Integre ID.
  /// \return The string ID associated with the given integer ID.
  std::string Get(uint64_t id) const;

  /// Insert a string ID and get the associated integer ID.
  ///
  /// \param String ID to be inserted.
  /// \param max_id The number of unique possible ids. This is used
  ///               to force collisions for testing. If 0, it is not used.
  /// \return The integer ID associated with string ID string_id.
  int64_t Insert(const std::string &string_id, uint8_t num_ids = 0);

  /// Insert string ID and its integer ID in the map.
  /// It will crash the process if either string_id or id exists.
  StringIdMap &InsertOrDie(const std::string &string_id, int64_t id);

  /// Removing an ID is unsupported, because it is prone to erroneously
  /// deleting an ID still in use.

  /// Get number of identifiers.
  int64_t Count();

 private:
  absl::flat_hash_map<std::string, int64_t> string_to_int_ ABSL_GUARDED_BY(mutex_);
  absl::flat_hash_map<int64_t, std::string> int_to_string_ ABSL_GUARDED_BY(mutex_);
  const std::hash<std::string> hasher_{};
  mutable absl::Mutex mutex_;
};

enum class SchedulingIDTag { Node, Resource };

/// Represent a string scheduling id. It optimizes the storage by
/// using a singleton StringIdMap, and only store the integer index as
/// its only member.
///
/// Note: this class is not thread safe!
template <SchedulingIDTag T>
class BaseSchedulingID {
 public:
  explicit BaseSchedulingID() = default;

  explicit BaseSchedulingID(const std::string &name) : id_{GetMap().Insert(name)} {}

  explicit BaseSchedulingID(int64_t id) : id_{id} {}

  int64_t ToInt() const { return id_; }

  std::string Binary() const { return GetMap().Get(id_); }

  bool operator==(const BaseSchedulingID &rhs) const { return id_ == rhs.id_; }

  bool operator!=(const BaseSchedulingID &rhs) const { return id_ != rhs.id_; }

  bool operator<(const BaseSchedulingID &rhs) const { return id_ < rhs.id_; }

  bool IsNil() const { return id_ == -1; }

  static BaseSchedulingID Nil() { return BaseSchedulingID(-1); }

 protected:
  /// Meyer's singleton to store the StringIdMap.
  static StringIdMap &GetMap() {
    static StringIdMap map;
    return map;
  }
  int64_t id_ = -1;
};

template <ray::SchedulingIDTag T>
std::ostream &operator<<(std::ostream &os, const ray::BaseSchedulingID<T> &id) {
  os << id.ToInt();
  return os;
}

template <>
inline std::ostream &operator<<(
    std::ostream &os, const ray::BaseSchedulingID<SchedulingIDTag::Resource> &id) {
  os << id.Binary();
  return os;
}

/// Specialization for SchedulingIDTag. Specifically, we populate
/// the singleton map with PredefinedResources.
template <>
inline StringIdMap &BaseSchedulingID<SchedulingIDTag::Resource>::GetMap() {
  static std::unique_ptr<StringIdMap> map{[]() {
    std::unique_ptr<StringIdMap> map(new StringIdMap());
    map->InsertOrDie(kCPU_ResourceLabel, CPU)
        .InsertOrDie(kGPU_ResourceLabel, GPU)
        .InsertOrDie(kObjectStoreMemory_ResourceLabel, OBJECT_STORE_MEM)
        .InsertOrDie(kMemory_ResourceLabel, MEM);
    return map;
  }()};
  return *map;
}

namespace scheduling {
/// The actual scheduling id definitions which are used in scheduler.
using NodeID = BaseSchedulingID<SchedulingIDTag::Node>;

class ResourceID : public BaseSchedulingID<SchedulingIDTag::Resource> {
 public:
  explicit ResourceID(const std::string &name) : BaseSchedulingID(name) {}
  explicit ResourceID(int64_t id) : BaseSchedulingID(id) {}

  /// Whether this resource is a unit-instance resource.
  bool IsUnitInstanceResource() const { return UnitInstanceResources().contains(id_); }

  bool IsPredefinedResource() const {
    return id_ >= 0 && id_ < PredefinedResourcesEnum_MAX;
  }

  bool IsImplicitResource() const {
    return !IsPredefinedResource() && absl::StartsWith(Binary(), kImplicitResourcePrefix);
  }

  /// Resource ID of CPU.
  static ResourceID CPU() { return ResourceID(PredefinedResourcesEnum::CPU); }

  /// Resource ID of memory.
  static ResourceID Memory() { return ResourceID(PredefinedResourcesEnum::MEM); }

  /// Resource ID of GPU.
  static ResourceID GPU() { return ResourceID(PredefinedResourcesEnum::GPU); }

  /// Resource ID of object store memory.
  static ResourceID ObjectStoreMemory() {
    return ResourceID(PredefinedResourcesEnum::OBJECT_STORE_MEM);
  }

  /// Used to allow tests to dynamically change unit-instance resource IDs.
  /// NOTE, "FRIEND_TEST" doesn't work because "ResourceID" and
  /// "ClusterResourceSchedulerTest" have different namespaces.
  friend void SetUnitInstanceResourceIds(absl::flat_hash_set<ResourceID> ids);

 private:
  /// Return the IDs of all unit-instance resources.
  static absl::flat_hash_set<int64_t> &UnitInstanceResources();
};

}  // namespace scheduling
}  // namespace ray

/// implements hash function for BaseSchedulingID<T>
namespace std {
template <ray::SchedulingIDTag T>
struct hash<ray::BaseSchedulingID<T>> {
  std::size_t operator()(const ray::BaseSchedulingID<T> &id) const {
    return std::hash<int64_t>()(id.ToInt());
  }
};
template <>
struct hash<ray::scheduling::ResourceID> {
  std::size_t operator()(const ray::scheduling::ResourceID &id) const {
    return std::hash<int64_t>()(id.ToInt());
  }
};
}  // namespace std<|MERGE_RESOLUTION|>--- conflicted
+++ resolved
@@ -38,20 +38,11 @@
   PredefinedResourcesEnum_MAX
 };
 
-<<<<<<< HEAD
-inline constexpr std::string_view kCPU_ResourceLabel = "CPU";
-inline constexpr std::string_view kGPU_ResourceLabel = "GPU";
-inline constexpr std::string_view kObjectStoreMemory_ResourceLabel =
-    "object_store_memory";
-inline constexpr std::string_view kMemory_ResourceLabel = "memory";
-inline constexpr std::string_view kBundle_ResourceLabel = "bundle";
-=======
 inline constexpr char kCPU_ResourceLabel[] = "CPU";
 inline constexpr char kGPU_ResourceLabel[] = "GPU";
 inline constexpr char kObjectStoreMemory_ResourceLabel[] = "object_store_memory";
 inline constexpr char kMemory_ResourceLabel[] = "memory";
 inline constexpr char kBundle_ResourceLabel[] = "bundle";
->>>>>>> 21bc4528
 
 /// Class to map string IDs to unique integer IDs and back.
 class StringIdMap {
