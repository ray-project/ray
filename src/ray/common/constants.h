--- conflicted
+++ resolved
@@ -1,115 +1,55 @@
-<<<<<<< HEAD
-// Copyright 2017 The Ray Authors.
-//
-// Licensed under the Apache License, Version 2.0 (the "License");
-// you may not use this file except in compliance with the License.
-// You may obtain a copy of the License at
-//
-//  http://www.apache.org/licenses/LICENSE-2.0
-//
-// Unless required by applicable law or agreed to in writing, software
-// distributed under the License is distributed on an "AS IS" BASIS,
-// WITHOUT WARRANTIES OR CONDITIONS OF ANY KIND, either express or implied.
-// See the License for the specific language governing permissions and
-// limitations under the License.
-
-#pragma once
-
-#include <limits.h>
-#include <stdint.h>
-
-/// Length of Ray full-length IDs in bytes.
-constexpr size_t kUniqueIDSize = 28;
-
-/// An ObjectID's bytes are split into the task ID itself and the index of the
-/// object's creation. This is the maximum width of the object index in bits.
-constexpr int kObjectIdIndexSize = 32;
-static_assert(kObjectIdIndexSize % CHAR_BIT == 0,
-              "ObjectID prefix not a multiple of bytes");
-
-/// Raylet exit code on plasma store socket error.
-constexpr int kRayletStoreErrorExitCode = 100;
-
-/// Prefix for the object table keys in redis.
-constexpr char kObjectTablePrefix[] = "ObjectTable";
-/// Prefix for the task table keys in redis.
-constexpr char kTaskTablePrefix[] = "TaskTable";
-
-constexpr char kWorkerDynamicOptionPlaceholder[] =
-    "RAY_WORKER_DYNAMIC_OPTION_PLACEHOLDER";
-
-constexpr char kNodeManagerPortPlaceholder[] = "RAY_NODE_MANAGER_PORT_PLACEHOLDER";
-
-/// Public DNS address which is is used to connect and get local IP.
-constexpr char kPublicDNSServerIp[] = "8.8.8.8";
-constexpr int kPublicDNSServerPort = 53;
-
-constexpr char kEnvVarKeyJobId[] = "RAY_JOB_ID";
-constexpr char kEnvVarKeyRayletPid[] = "RAY_RAYLET_PID";
-
-/// for cross-langueage serialization
-constexpr int kMessagePackOffset = 9;
-
-/// Filename of "shim process" that sets up Python worker environment.
-/// Should be kept in sync with SETUP_WORKER_FILENAME in ray.ray_constants.
-constexpr char kSetupWorkerFilename[] = "setup_worker.py";
-
-/// The version of Ray
-constexpr char kRayVersion[] = "2.0.0.dev0";
-=======
-// Copyright 2017 The Ray Authors.
-//
-// Licensed under the Apache License, Version 2.0 (the "License");
-// you may not use this file except in compliance with the License.
-// You may obtain a copy of the License at
-//
-//  http://www.apache.org/licenses/LICENSE-2.0
-//
-// Unless required by applicable law or agreed to in writing, software
-// distributed under the License is distributed on an "AS IS" BASIS,
-// WITHOUT WARRANTIES OR CONDITIONS OF ANY KIND, either express or implied.
-// See the License for the specific language governing permissions and
-// limitations under the License.
-
-#pragma once
-
-#include <limits.h>
-#include <stdint.h>
-
-/// Length of Ray full-length IDs in bytes.
-constexpr size_t kUniqueIDSize = 28;
-
-/// An ObjectID's bytes are split into the task ID itself and the index of the
-/// object's creation. This is the maximum width of the object index in bits.
-constexpr int kObjectIdIndexSize = 32;
-static_assert(kObjectIdIndexSize % CHAR_BIT == 0,
-              "ObjectID prefix not a multiple of bytes");
-
-/// Raylet exit code on plasma store socket error.
-constexpr int kRayletStoreErrorExitCode = 100;
-
-/// Prefix for the object table keys in redis.
-constexpr char kObjectTablePrefix[] = "ObjectTable";
-
-constexpr char kWorkerDynamicOptionPlaceholder[] =
-    "RAY_WORKER_DYNAMIC_OPTION_PLACEHOLDER";
-
-constexpr char kNodeManagerPortPlaceholder[] = "RAY_NODE_MANAGER_PORT_PLACEHOLDER";
-
-/// Public DNS address which is is used to connect and get local IP.
-constexpr char kPublicDNSServerIp[] = "8.8.8.8";
-constexpr int kPublicDNSServerPort = 53;
-
-constexpr char kEnvVarKeyJobId[] = "RAY_JOB_ID";
-constexpr char kEnvVarKeyRayletPid[] = "RAY_RAYLET_PID";
-
-/// for cross-langueage serialization
-constexpr int kMessagePackOffset = 9;
-
-/// Filename of "shim process" that sets up Python worker environment.
-/// Should be kept in sync with SETUP_WORKER_FILENAME in ray.ray_constants.
-constexpr char kSetupWorkerFilename[] = "setup_worker.py";
-
-/// The version of Ray
-constexpr char kRayVersion[] = "2.0.0.dev0";
->>>>>>> 19672688
+// Copyright 2017 The Ray Authors.
+//
+// Licensed under the Apache License, Version 2.0 (the "License");
+// you may not use this file except in compliance with the License.
+// You may obtain a copy of the License at
+//
+//  http://www.apache.org/licenses/LICENSE-2.0
+//
+// Unless required by applicable law or agreed to in writing, software
+// distributed under the License is distributed on an "AS IS" BASIS,
+// WITHOUT WARRANTIES OR CONDITIONS OF ANY KIND, either express or implied.
+// See the License for the specific language governing permissions and
+// limitations under the License.
+
+#pragma once
+
+#include <limits.h>
+#include <stdint.h>
+
+/// Length of Ray full-length IDs in bytes.
+constexpr size_t kUniqueIDSize = 28;
+
+/// An ObjectID's bytes are split into the task ID itself and the index of the
+/// object's creation. This is the maximum width of the object index in bits.
+constexpr int kObjectIdIndexSize = 32;
+static_assert(kObjectIdIndexSize % CHAR_BIT == 0,
+              "ObjectID prefix not a multiple of bytes");
+
+/// Raylet exit code on plasma store socket error.
+constexpr int kRayletStoreErrorExitCode = 100;
+
+/// Prefix for the object table keys in redis.
+constexpr char kObjectTablePrefix[] = "ObjectTable";
+
+constexpr char kWorkerDynamicOptionPlaceholder[] =
+    "RAY_WORKER_DYNAMIC_OPTION_PLACEHOLDER";
+
+constexpr char kNodeManagerPortPlaceholder[] = "RAY_NODE_MANAGER_PORT_PLACEHOLDER";
+
+/// Public DNS address which is is used to connect and get local IP.
+constexpr char kPublicDNSServerIp[] = "8.8.8.8";
+constexpr int kPublicDNSServerPort = 53;
+
+constexpr char kEnvVarKeyJobId[] = "RAY_JOB_ID";
+constexpr char kEnvVarKeyRayletPid[] = "RAY_RAYLET_PID";
+
+/// for cross-langueage serialization
+constexpr int kMessagePackOffset = 9;
+
+/// Filename of "shim process" that sets up Python worker environment.
+/// Should be kept in sync with SETUP_WORKER_FILENAME in ray.ray_constants.
+constexpr char kSetupWorkerFilename[] = "setup_worker.py";
+
+/// The version of Ray
+constexpr char kRayVersion[] = "2.0.0.dev0";