--- conflicted
+++ resolved
@@ -52,10 +52,8 @@
 /// Should be kept in sync with SETUP_WORKER_FILENAME in ray.ray_constants.
 constexpr char kSetupWorkerFilename[] = "setup_worker.py";
 
-<<<<<<< HEAD
-/// The dashboard agent address key prefix.
-constexpr char kDashboardAgentAddressPrefix[] = "DASHBOARD_AGENT_ADDR";
-=======
 /// The version of Ray
 constexpr char kRayVersion[] = "2.0.0.dev0";
->>>>>>> e9f66cc3
+
+/// The dashboard agent address key prefix.
+constexpr char kDashboardAgentAddressPrefix[] = "DASHBOARD_AGENT_ADDR";