// Copyright 2017 The Ray Authors.
//
// Licensed under the Apache License, Version 2.0 (the "License");
// you may not use this file except in compliance with the License.
// You may obtain a copy of the License at
//
//  http://www.apache.org/licenses/LICENSE-2.0
//
// Unless required by applicable law or agreed to in writing, software
// distributed under the License is distributed on an "AS IS" BASIS,
// WITHOUT WARRANTIES OR CONDITIONS OF ANY KIND, either express or implied.
// See the License for the specific language governing permissions and
// limitations under the License.

#ifndef RAY_CONSTANTS_H_
#define RAY_CONSTANTS_H_

#include <limits.h>
#include <stdint.h>

/// Length of Ray full-length IDs in bytes.
constexpr size_t kUniqueIDSize = 20;

/// Length of plasma ID in bytes.
constexpr size_t kPlasmaIdSize = 20;

/// An ObjectID's bytes are split into the task ID itself and the index of the
/// object's creation. This is the maximum width of the object index in bits.
constexpr int kObjectIdIndexSize = 32;
static_assert(kObjectIdIndexSize % CHAR_BIT == 0,
              "ObjectID prefix not a multiple of bytes");

/// Raylet exit code on plasma store socket error.
constexpr int kRayletStoreErrorExitCode = 100;

/// Prefix for the object table keys in redis.
constexpr char kObjectTablePrefix[] = "ObjectTable";
/// Prefix for the task table keys in redis.
constexpr char kTaskTablePrefix[] = "TaskTable";

constexpr char kWorkerDynamicOptionPlaceholderPrefix[] =
    "RAY_WORKER_DYNAMIC_OPTION_PLACEHOLDER_";

constexpr char kWorkerRayletConfigPlaceholder[] = "RAY_WORKER_RAYLET_CONFIG_PLACEHOLDER";

<<<<<<< HEAD
/// Prefix of the service discovery table name.
constexpr char kServiceDiscoveryTableNamePrefix[] = "ServiceDiscoveryTable";
=======
/// Public DNS address which is is used to connect and get local IP.
constexpr char kPublicDNSServerIp[] = "8.8.8.8";
constexpr int kPublicDNSServerPort = 53;
>>>>>>> ab278071

#endif  // RAY_CONSTANTS_H_<|MERGE_RESOLUTION|>--- conflicted
+++ resolved
@@ -43,13 +43,11 @@
 
 constexpr char kWorkerRayletConfigPlaceholder[] = "RAY_WORKER_RAYLET_CONFIG_PLACEHOLDER";
 
-<<<<<<< HEAD
 /// Prefix of the service discovery table name.
 constexpr char kServiceDiscoveryTableNamePrefix[] = "ServiceDiscoveryTable";
-=======
+
 /// Public DNS address which is is used to connect and get local IP.
 constexpr char kPublicDNSServerIp[] = "8.8.8.8";
 constexpr int kPublicDNSServerPort = 53;
->>>>>>> ab278071
 
 #endif  // RAY_CONSTANTS_H_