<<<<<<< HEAD
// Copyright 2017 The Ray Authors.
//
// Licensed under the Apache License, Version 2.0 (the "License");
// you may not use this file except in compliance with the License.
// You may obtain a copy of the License at
//
//  http://www.apache.org/licenses/LICENSE-2.0
//
// Unless required by applicable law or agreed to in writing, software
// distributed under the License is distributed on an "AS IS" BASIS,
// WITHOUT WARRANTIES OR CONDITIONS OF ANY KIND, either express or implied.
// See the License for the specific language governing permissions and
// limitations under the License.

#pragma once

#include <boost/asio.hpp>
#include <boost/asio/deadline_timer.hpp>

#include "absl/base/thread_annotations.h"
#include "absl/synchronization/mutex.h"
#include "ray/common/asio/instrumented_io_context.h"

namespace ray {

/// \class PeriodicalRunner
/// A periodical runner attached with an io_context.
/// It can run functions with specified period. Each function is triggered by its timer.
/// To run a function, call `RunFnPeriodically(fn, period_ms)`.
/// All registered functions will stop running once this object is destructed.
class PeriodicalRunner {
 public:
  PeriodicalRunner(instrumented_io_context &io_service);

  ~PeriodicalRunner();

  void RunFnPeriodically(std::function<void()> fn, uint64_t period_ms,
                         const std::string name = "UNKNOWN") LOCKS_EXCLUDED(mutex_);

 private:
  void DoRunFnPeriodically(const std::function<void()> &fn,
                           boost::posix_time::milliseconds period,
                           boost::asio::deadline_timer &timer) LOCKS_EXCLUDED(mutex_);

  void DoRunFnPeriodicallyInstrumented(const std::function<void()> &fn,
                                       boost::posix_time::milliseconds period,
                                       boost::asio::deadline_timer &timer,
                                       const std::string name) LOCKS_EXCLUDED(mutex_);

  instrumented_io_context &io_service_;
  mutable absl::Mutex mutex_;
  std::vector<std::shared_ptr<boost::asio::deadline_timer>> timers_ GUARDED_BY(mutex_);
};

}  // namespace ray
=======
// Copyright 2017 The Ray Authors.
//
// Licensed under the Apache License, Version 2.0 (the "License");
// you may not use this file except in compliance with the License.
// You may obtain a copy of the License at
//
//  http://www.apache.org/licenses/LICENSE-2.0
//
// Unless required by applicable law or agreed to in writing, software
// distributed under the License is distributed on an "AS IS" BASIS,
// WITHOUT WARRANTIES OR CONDITIONS OF ANY KIND, either express or implied.
// See the License for the specific language governing permissions and
// limitations under the License.

#pragma once

#include <boost/asio.hpp>
#include <boost/asio/deadline_timer.hpp>

#include "absl/base/thread_annotations.h"
#include "absl/synchronization/mutex.h"
#include "ray/common/asio/instrumented_io_context.h"

namespace ray {

/// \class PeriodicalRunner
/// A periodical runner attached with an io_context.
/// It can run functions with specified period. Each function is triggered by its timer.
/// To run a function, call `RunFnPeriodically(fn, period_ms)`.
/// All registered functions will stop running once this object is destructed.
class PeriodicalRunner {
 public:
  PeriodicalRunner(instrumented_io_context &io_service);

  ~PeriodicalRunner();

  void RunFnPeriodically(std::function<void()> fn, uint64_t period_ms,
                         const std::string name = "UNKNOWN") LOCKS_EXCLUDED(mutex_);

 private:
  void DoRunFnPeriodically(const std::function<void()> &fn,
                           boost::posix_time::milliseconds period,
                           std::shared_ptr<boost::asio::deadline_timer> timer)
      LOCKS_EXCLUDED(mutex_);

  void DoRunFnPeriodicallyInstrumented(const std::function<void()> &fn,
                                       boost::posix_time::milliseconds period,
                                       std::shared_ptr<boost::asio::deadline_timer> timer,
                                       const std::string name) LOCKS_EXCLUDED(mutex_);

  instrumented_io_context &io_service_;
  mutable absl::Mutex mutex_;
  std::vector<std::shared_ptr<boost::asio::deadline_timer>> timers_ GUARDED_BY(mutex_);
};

}  // namespace ray
>>>>>>> 19672688
<|MERGE_RESOLUTION|>--- conflicted
+++ resolved
@@ -1,114 +1,56 @@
-<<<<<<< HEAD
-// Copyright 2017 The Ray Authors.
-//
-// Licensed under the Apache License, Version 2.0 (the "License");
-// you may not use this file except in compliance with the License.
-// You may obtain a copy of the License at
-//
-//  http://www.apache.org/licenses/LICENSE-2.0
-//
-// Unless required by applicable law or agreed to in writing, software
-// distributed under the License is distributed on an "AS IS" BASIS,
-// WITHOUT WARRANTIES OR CONDITIONS OF ANY KIND, either express or implied.
-// See the License for the specific language governing permissions and
-// limitations under the License.
-
-#pragma once
-
-#include <boost/asio.hpp>
-#include <boost/asio/deadline_timer.hpp>
-
-#include "absl/base/thread_annotations.h"
-#include "absl/synchronization/mutex.h"
-#include "ray/common/asio/instrumented_io_context.h"
-
-namespace ray {
-
-/// \class PeriodicalRunner
-/// A periodical runner attached with an io_context.
-/// It can run functions with specified period. Each function is triggered by its timer.
-/// To run a function, call `RunFnPeriodically(fn, period_ms)`.
-/// All registered functions will stop running once this object is destructed.
-class PeriodicalRunner {
- public:
-  PeriodicalRunner(instrumented_io_context &io_service);
-
-  ~PeriodicalRunner();
-
-  void RunFnPeriodically(std::function<void()> fn, uint64_t period_ms,
-                         const std::string name = "UNKNOWN") LOCKS_EXCLUDED(mutex_);
-
- private:
-  void DoRunFnPeriodically(const std::function<void()> &fn,
-                           boost::posix_time::milliseconds period,
-                           boost::asio::deadline_timer &timer) LOCKS_EXCLUDED(mutex_);
-
-  void DoRunFnPeriodicallyInstrumented(const std::function<void()> &fn,
-                                       boost::posix_time::milliseconds period,
-                                       boost::asio::deadline_timer &timer,
-                                       const std::string name) LOCKS_EXCLUDED(mutex_);
-
-  instrumented_io_context &io_service_;
-  mutable absl::Mutex mutex_;
-  std::vector<std::shared_ptr<boost::asio::deadline_timer>> timers_ GUARDED_BY(mutex_);
-};
-
-}  // namespace ray
-=======
-// Copyright 2017 The Ray Authors.
-//
-// Licensed under the Apache License, Version 2.0 (the "License");
-// you may not use this file except in compliance with the License.
-// You may obtain a copy of the License at
-//
-//  http://www.apache.org/licenses/LICENSE-2.0
-//
-// Unless required by applicable law or agreed to in writing, software
-// distributed under the License is distributed on an "AS IS" BASIS,
-// WITHOUT WARRANTIES OR CONDITIONS OF ANY KIND, either express or implied.
-// See the License for the specific language governing permissions and
-// limitations under the License.
-
-#pragma once
-
-#include <boost/asio.hpp>
-#include <boost/asio/deadline_timer.hpp>
-
-#include "absl/base/thread_annotations.h"
-#include "absl/synchronization/mutex.h"
-#include "ray/common/asio/instrumented_io_context.h"
-
-namespace ray {
-
-/// \class PeriodicalRunner
-/// A periodical runner attached with an io_context.
-/// It can run functions with specified period. Each function is triggered by its timer.
-/// To run a function, call `RunFnPeriodically(fn, period_ms)`.
-/// All registered functions will stop running once this object is destructed.
-class PeriodicalRunner {
- public:
-  PeriodicalRunner(instrumented_io_context &io_service);
-
-  ~PeriodicalRunner();
-
-  void RunFnPeriodically(std::function<void()> fn, uint64_t period_ms,
-                         const std::string name = "UNKNOWN") LOCKS_EXCLUDED(mutex_);
-
- private:
-  void DoRunFnPeriodically(const std::function<void()> &fn,
-                           boost::posix_time::milliseconds period,
-                           std::shared_ptr<boost::asio::deadline_timer> timer)
-      LOCKS_EXCLUDED(mutex_);
-
-  void DoRunFnPeriodicallyInstrumented(const std::function<void()> &fn,
-                                       boost::posix_time::milliseconds period,
-                                       std::shared_ptr<boost::asio::deadline_timer> timer,
-                                       const std::string name) LOCKS_EXCLUDED(mutex_);
-
-  instrumented_io_context &io_service_;
-  mutable absl::Mutex mutex_;
-  std::vector<std::shared_ptr<boost::asio::deadline_timer>> timers_ GUARDED_BY(mutex_);
-};
-
-}  // namespace ray
->>>>>>> 19672688
+// Copyright 2017 The Ray Authors.
+//
+// Licensed under the Apache License, Version 2.0 (the "License");
+// you may not use this file except in compliance with the License.
+// You may obtain a copy of the License at
+//
+//  http://www.apache.org/licenses/LICENSE-2.0
+//
+// Unless required by applicable law or agreed to in writing, software
+// distributed under the License is distributed on an "AS IS" BASIS,
+// WITHOUT WARRANTIES OR CONDITIONS OF ANY KIND, either express or implied.
+// See the License for the specific language governing permissions and
+// limitations under the License.
+
+#pragma once
+
+#include <boost/asio.hpp>
+#include <boost/asio/deadline_timer.hpp>
+
+#include "absl/base/thread_annotations.h"
+#include "absl/synchronization/mutex.h"
+#include "ray/common/asio/instrumented_io_context.h"
+
+namespace ray {
+
+/// \class PeriodicalRunner
+/// A periodical runner attached with an io_context.
+/// It can run functions with specified period. Each function is triggered by its timer.
+/// To run a function, call `RunFnPeriodically(fn, period_ms)`.
+/// All registered functions will stop running once this object is destructed.
+class PeriodicalRunner {
+ public:
+  PeriodicalRunner(instrumented_io_context &io_service);
+
+  ~PeriodicalRunner();
+
+  void RunFnPeriodically(std::function<void()> fn, uint64_t period_ms,
+                         const std::string name = "UNKNOWN") LOCKS_EXCLUDED(mutex_);
+
+ private:
+  void DoRunFnPeriodically(const std::function<void()> &fn,
+                           boost::posix_time::milliseconds period,
+                           std::shared_ptr<boost::asio::deadline_timer> timer)
+      LOCKS_EXCLUDED(mutex_);
+
+  void DoRunFnPeriodicallyInstrumented(const std::function<void()> &fn,
+                                       boost::posix_time::milliseconds period,
+                                       std::shared_ptr<boost::asio::deadline_timer> timer,
+                                       const std::string name) LOCKS_EXCLUDED(mutex_);
+
+  instrumented_io_context &io_service_;
+  mutable absl::Mutex mutex_;
+  std::vector<std::shared_ptr<boost::asio::deadline_timer>> timers_ GUARDED_BY(mutex_);
+};
+
+}  // namespace ray