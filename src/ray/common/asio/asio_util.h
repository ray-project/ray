// Copyright 2017 The Ray Authors.
//
// Licensed under the Apache License, Version 2.0 (the "License");
// you may not use this file except in compliance with the License.
// You may obtain a copy of the License at
//
//  http://www.apache.org/licenses/LICENSE-2.0
//
// Unless required by applicable law or agreed to in writing, software
// distributed under the License is distributed on an "AS IS" BASIS,
// WITHOUT WARRANTIES OR CONDITIONS OF ANY KIND, either express or implied.
// See the License for the specific language governing permissions and
// limitations under the License.

#pragma once

#include <array>
#include <boost/asio.hpp>
#include <chrono>
#include <memory>
#include <string>
#include <thread>

#include "ray/common/asio/instrumented_io_context.h"
#include "ray/util/array.h"
#include "ray/util/util.h"

template <typename Duration>
std::shared_ptr<boost::asio::deadline_timer> execute_after(
    instrumented_io_context &io_context,
    std::function<void()> fn,
    Duration delay_duration) {
  auto timer = std::make_shared<boost::asio::deadline_timer>(io_context);
  auto delay = boost::posix_time::microseconds(
      std::chrono::duration_cast<std::chrono::microseconds>(delay_duration).count());
  timer->expires_from_now(delay);

  timer->async_wait([timer, fn = std::move(fn)](const boost::system::error_code &error) {
    if (error != boost::asio::error::operation_aborted && fn) {
      fn();
    }
  });

  return timer;
}

/**
 * A class that manages an instrumented_io_context and a std::thread.
 * The constructor takes a thread name and starts the thread.
 * The destructor stops the io_service and joins the thread.
 */
class InstrumentedIOContextWithThread {
 public:
  /**
   * Constructor.
   * @param thread_name The name of the thread.
   * @param enable_lag_probe If true, enables the lag probe. It posts tasks to the
   * io_context so that a run() will never return.
   */
<<<<<<< HEAD
  explicit InstrumentedIOContextWithThread(const std::string &thread_name,
                                           bool enable_lag_probe = false)
      : io_service_(enable_lag_probe), work_(io_service_) {
    io_thread_ = std::thread([this, thread_name] {
      SetThreadName(thread_name);
=======
  explicit InstrumentedIOContextWithThread(const std::string &thread_name)
      : io_service_(), work_(io_service_), thread_name_(thread_name) {
    io_thread_ = std::thread([this] {
      SetThreadName(this->thread_name_);
>>>>>>> 4f34a964
      io_service_.run();
    });
  }

  ~InstrumentedIOContextWithThread() { Stop(); }

  // Non-movable and non-copyable.
  InstrumentedIOContextWithThread(const InstrumentedIOContextWithThread &) = delete;
  InstrumentedIOContextWithThread &operator=(const InstrumentedIOContextWithThread &) =
      delete;
  InstrumentedIOContextWithThread(InstrumentedIOContextWithThread &&) = delete;
  InstrumentedIOContextWithThread &operator=(InstrumentedIOContextWithThread &&) = delete;

  instrumented_io_context &GetIoService() { return io_service_; }
  const std::string &GetName() const { return thread_name_; }

  // Idempotent. Once it's stopped you can't restart it.
  void Stop() {
    io_service_.stop();
    if (io_thread_.joinable()) {
      io_thread_.join();
    }
  }

 private:
  instrumented_io_context io_service_;
  boost::asio::io_service::work work_;  // to keep io_service_ running
  std::thread io_thread_;
  std::string thread_name_;
};

/// `IOContextProvider` uses a specified `Policy` to determine whether a type `T`
/// requires a dedicated `io_context` or should use a shared default `io_context`.
/// It provides a method to retrieve the appropriate `io_context` for instances of
/// different classes.
///
/// @param Policy The policy class that defines which types require dedicated
/// `io_context` instances.
///
/// ## The Policy
/// SYNOPSIS:
/// ```
/// struct YourPolicy {
///     // List of all IO Context names. We will create 1 thread + 1
///     // instrumented_io_context for each. Must be unique and should not contain empty
///     // names.
///     constexpr static std::array<std::string_view, N> kAllDedicatedIOContextNames;
///
///     // For a given T, returns an index to kAllDedicatedIOContextNames, or -1 for the
///     // default io context.
///     constexpr static std::string_view GetDedicatedIOContextIndex<T>();
/// }
/// ```
///
/// For an example, see `GcsServerIOContextPolicy`.
///
/// ## Notes
///
/// - `default_io_context` must outlive the `IOContextProvider` instance.
/// - Eagerly creates dedicated `io_context` instances in ctor.
/// - Thread safe.
/// - There is no way to remove a dedicated `io_context` once created until destruction.
template <typename Policy>
class IOContextProvider {
 public:
  explicit IOContextProvider(instrumented_io_context &default_io_context)
      : default_io_context_(default_io_context) {
    for (size_t i = 0; i < Policy::kAllDedicatedIOContextNames.size(); i++) {
      const auto &name = Policy::kAllDedicatedIOContextNames[i];
      dedicated_io_contexts_[i] =
          std::make_unique<InstrumentedIOContextWithThread>(std::string(name));
    }
  }

  // Gets IOContext registered for type T. If the type is not registered in
  // Policy::kAllDedicatedIOContextNames, it's a compile error.
  template <typename T>
  instrumented_io_context &GetIOContext() const {
    constexpr int index = Policy::template GetDedicatedIOContextIndex<T>();
    static_assert(
        index >= -1 && index < Policy::kAllDedicatedIOContextNames.size(),
        "index out of bound, invalid GetDedicatedIOContextIndex implementation! Index "
        "can only be -1 or within range of kAllDedicatedIOContextNames");

    if constexpr (index == -1) {
      return default_io_context_;
    } else {
      return dedicated_io_contexts_[index]->GetIoService();
    }
  }

  instrumented_io_context &GetDefaultIOContext() const { return default_io_context_; }
  // Used for inspections, e.g. print stats.
  const auto &GetAllDedicatedIOContexts() const { return dedicated_io_contexts_; }

  void StopAllDedicatedIOContexts() {
    for (auto &io_ctx : dedicated_io_contexts_) {
      io_ctx->Stop();
    }
  }

 private:
  // Validating the Policy is valid.
  static constexpr bool CheckNoEmpty() {
    for (const auto &name : Policy::kAllDedicatedIOContextNames) {
      if (name.empty()) {
        return false;
      }
    }
    return true;
  }
  static_assert(CheckNoEmpty(),
                "kAllDedicatedIOContextNames must not contain empty strings.");
  static_assert(ray::ArrayIsUnique(Policy::kAllDedicatedIOContextNames),
                "kAllDedicatedIOContextNames must not contain duplicate elements.");

  // Using unique_ptr because the class has no default constructor, so it's not easy
  // to initialize objects directly in the array.
  std::array<std::unique_ptr<InstrumentedIOContextWithThread>,
             Policy::kAllDedicatedIOContextNames.size()>
      dedicated_io_contexts_;
  instrumented_io_context &default_io_context_;
};<|MERGE_RESOLUTION|>--- conflicted
+++ resolved
@@ -57,18 +57,11 @@
    * @param enable_lag_probe If true, enables the lag probe. It posts tasks to the
    * io_context so that a run() will never return.
    */
-<<<<<<< HEAD
   explicit InstrumentedIOContextWithThread(const std::string &thread_name,
                                            bool enable_lag_probe = false)
-      : io_service_(enable_lag_probe), work_(io_service_) {
-    io_thread_ = std::thread([this, thread_name] {
-      SetThreadName(thread_name);
-=======
-  explicit InstrumentedIOContextWithThread(const std::string &thread_name)
-      : io_service_(), work_(io_service_), thread_name_(thread_name) {
+      : io_service_(enable_lag_probe), work_(io_service_), thread_name_(thread_name) {
     io_thread_ = std::thread([this] {
       SetThreadName(this->thread_name_);
->>>>>>> 4f34a964
       io_service_.run();
     });
   }
@@ -138,8 +131,9 @@
       : default_io_context_(default_io_context) {
     for (size_t i = 0; i < Policy::kAllDedicatedIOContextNames.size(); i++) {
       const auto &name = Policy::kAllDedicatedIOContextNames[i];
-      dedicated_io_contexts_[i] =
-          std::make_unique<InstrumentedIOContextWithThread>(std::string(name));
+      bool enable_lag_probe = Policy::kAllDedicatedIOContextEnableLagProbe[i];
+      dedicated_io_contexts_[i] = std::make_unique<InstrumentedIOContextWithThread>(
+          std::string(name), enable_lag_probe);
     }
   }
 
@@ -184,6 +178,10 @@
                 "kAllDedicatedIOContextNames must not contain empty strings.");
   static_assert(ray::ArrayIsUnique(Policy::kAllDedicatedIOContextNames),
                 "kAllDedicatedIOContextNames must not contain duplicate elements.");
+  static_assert(Policy::kAllDedicatedIOContextNames.size() ==
+                    Policy::kAllDedicatedIOContextEnableLagProbe.size(),
+                "kAllDedicatedIOContextNames and kAllDedicatedIOContextEnableLagProbe "
+                "must have the same size.");
 
   // Using unique_ptr because the class has no default constructor, so it's not easy
   // to initialize objects directly in the array.
