--- conflicted
+++ resolved
@@ -174,15 +174,12 @@
   void GetWorkerPIDs(const gcs::OptionalItemCallback<std::vector<int32_t>> &callback,
                      int64_t timeout_ms);
 
-<<<<<<< HEAD
   /// Get agents pids from raylet, include dashboard and runtime env agent
   void GetAgentPIDs(const gcs::OptionalItemCallback<std::vector<int32_t>> &callback,
                     int64_t timeout_ms);
-=======
   void CancelLocalTask(
       const rpc::CancelLocalTaskRequest &request,
       const rpc::ClientCallback<rpc::CancelLocalTaskReply> &callback) override;
->>>>>>> 8d9a15f9
 
  protected:
   /// gRPC client to the NodeManagerService.
