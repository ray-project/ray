// Copyright 2017 The Ray Authors.
//
// Licensed under the Apache License, Version 2.0 (the "License");
// you may not use this file except in compliance with the License.
// You may obtain a copy of the License at
//
//  http://www.apache.org/licenses/LICENSE-2.0
//
// Unless required by applicable law or agreed to in writing, software
// distributed under the License is distributed on an "AS IS" BASIS,
// WITHOUT WARRANTIES OR CONDITIONS OF ANY KIND, either express or implied.
// See the License for the specific language governing permissions and
// limitations under the License.

#pragma once

#include <grpcpp/grpcpp.h>

#include <memory>
#include <mutex>
#include <string>
#include <unordered_map>
#include <vector>

#include "ray/common/gcs_callback_types.h"
#include "ray/raylet_rpc_client/raylet_client_interface.h"
#include "ray/rpc/grpc_client.h"
#include "ray/rpc/retryable_grpc_client.h"
#include "ray/rpc/rpc_callback_types.h"
#include "src/ray/protobuf/node_manager.grpc.pb.h"
#include "src/ray/protobuf/node_manager.pb.h"

// Maps from resource name to its allocation.
using ResourceMappingType =
    std::unordered_map<std::string, std::vector<std::pair<int64_t, double>>>;

namespace ray {
namespace rpc {

/// Raylet client is responsible for communication with raylet. It implements
/// [RayletClientInterface] and works on worker registration, lease management, etc.
class RayletClient : public RayletClientInterface {
 public:
  /// Connect to the raylet.
  ///
  /// \param address The IP address of the worker.
  /// \param client_call_manager The client call manager to use for the grpc connection.
  /// \param raylet_unavailable_timeout_callback callback to be called when the raylet is
  /// unavailable for a certain period of time.
  explicit RayletClient(const rpc::Address &address,
                        rpc::ClientCallManager &client_call_manager,
                        std::function<void()> raylet_unavailable_timeout_callback);

  std::shared_ptr<grpc::Channel> GetChannel() const override;

  void RequestWorkerLease(
      const rpc::LeaseSpec &lease_spec,
      bool grant_or_reject,
      const ray::rpc::ClientCallback<ray::rpc::RequestWorkerLeaseReply> &callback,
      const int64_t backlog_size,
      const bool is_selected_based_on_locality) override;

  void ReturnWorkerLease(int worker_port,
                         const LeaseID &lease_id,
                         bool disconnect_worker,
                         const std::string &disconnect_worker_error_detail,
                         bool worker_exiting) override;

  void PrestartWorkers(
      const ray::rpc::PrestartWorkersRequest &request,
      const ray::rpc::ClientCallback<ray::rpc::PrestartWorkersReply> &callback) override;

  void GetWorkerFailureCause(
      const LeaseID &lease_id,
      const ray::rpc::ClientCallback<ray::rpc::GetWorkerFailureCauseReply> &callback)
      override;

  void RegisterMutableObjectReader(
      const ObjectID &writer_object_id,
      int64_t num_readers,
      const ObjectID &reader_object_id,
      const ray::rpc::ClientCallback<ray::rpc::RegisterMutableObjectReply> &callback)
      override;

  void PushMutableObject(const ObjectID &writer_object_id,
                         uint64_t data_size,
                         uint64_t metadata_size,
                         void *data,
                         void *metadata,
                         const ray::rpc::ClientCallback<ray::rpc::PushMutableObjectReply>
                             &callback) override;

  void ReportWorkerBacklog(
      const WorkerID &worker_id,
      const std::vector<rpc::WorkerBacklogReport> &backlog_reports) override;

  void ReleaseUnusedActorWorkers(
      const std::vector<WorkerID> &workers_in_use,
      const rpc::ClientCallback<rpc::ReleaseUnusedActorWorkersReply> &callback) override;

  void CancelWorkerLease(
      const LeaseID &lease_id,
      const rpc::ClientCallback<rpc::CancelWorkerLeaseReply> &callback) override;

  void PrepareBundleResources(
      const std::vector<std::shared_ptr<const BundleSpecification>> &bundle_specs,
      const ray::rpc::ClientCallback<ray::rpc::PrepareBundleResourcesReply> &callback)
      override;

  void CommitBundleResources(
      const std::vector<std::shared_ptr<const BundleSpecification>> &bundle_specs,
      const ray::rpc::ClientCallback<ray::rpc::CommitBundleResourcesReply> &callback)
      override;

  void CancelResourceReserve(
      const BundleSpecification &bundle_spec,
      const ray::rpc::ClientCallback<ray::rpc::CancelResourceReserveReply> &callback)
      override;

  void ReleaseUnusedBundles(
      const std::vector<rpc::Bundle> &bundles_in_use,
      const rpc::ClientCallback<rpc::ReleaseUnusedBundlesReply> &callback) override;

  void PinObjectIDs(
      const rpc::Address &caller_address,
      const std::vector<ObjectID> &object_ids,
      const ObjectID &generator_id,
      const ray::rpc::ClientCallback<ray::rpc::PinObjectIDsReply> &callback) override;

  void ShutdownRaylet(
      const NodeID &node_id,
      bool graceful,
      const rpc::ClientCallback<rpc::ShutdownRayletReply> &callback) override;

  void DrainRaylet(const rpc::autoscaler::DrainNodeReason &reason,
                   const std::string &reason_message,
                   int64_t deadline_timestamp_ms,
                   const rpc::ClientCallback<rpc::DrainRayletReply> &callback) override;

  void CancelLeasesWithResourceShapes(
      const std::vector<google::protobuf::Map<std::string, double>> &resource_shapes,
      const rpc::ClientCallback<rpc::CancelLeasesWithResourceShapesReply> &callback)
      override;

  void IsLocalWorkerDead(
      const WorkerID &worker_id,
      const rpc::ClientCallback<rpc::IsLocalWorkerDeadReply> &callback) override;

  void GetSystemConfig(
      const rpc::ClientCallback<rpc::GetSystemConfigReply> &callback) override;

  void GlobalGC(const rpc::ClientCallback<rpc::GlobalGCReply> &callback) override;

  void GetResourceLoad(
      const rpc::ClientCallback<rpc::GetResourceLoadReply> &callback) override;

  void NotifyGCSRestart(
      const rpc::ClientCallback<rpc::NotifyGCSRestartReply> &callback) override;

  const ResourceMappingType &GetResourceIDs() const { return resource_ids_; }

  int64_t GetPinsInFlight() const override { return pins_in_flight_.load(); }

  void GetNodeStats(const rpc::GetNodeStatsRequest &request,
                    const rpc::ClientCallback<rpc::GetNodeStatsReply> &callback) override;

<<<<<<< HEAD
  void KillLocalActor(
      const rpc::KillLocalActorRequest &request,
      const rpc::ClientCallback<rpc::KillLocalActorReply> &callback) override;

 private:
=======
  /// Get the worker pids from raylet.
  /// \param callback The callback to set the worker pids.
  /// \param timeout_ms The timeout in milliseconds.
  void GetWorkerPIDs(const gcs::OptionalItemCallback<std::vector<int32_t>> &callback,
                     int64_t timeout_ms);

 protected:
>>>>>>> 79456314
  /// gRPC client to the NodeManagerService.
  std::shared_ptr<rpc::GrpcClient<rpc::NodeManagerService>> grpc_client_;

  /// Retryable gRPC client to monitor channel health and trigger timeout callbacks.
  std::shared_ptr<rpc::RetryableGrpcClient> retryable_grpc_client_;

  /// A map from resource name to the resource IDs that are currently reserved
  /// for this worker. Each pair consists of the resource ID and the fraction
  /// of that resource allocated for this worker.
  ResourceMappingType resource_ids_;

  /// The number of object ID pin RPCs currently in flight.
  std::atomic<int64_t> pins_in_flight_ = 0;
};

}  // namespace rpc
}  // namespace ray<|MERGE_RESOLUTION|>--- conflicted
+++ resolved
@@ -164,13 +164,10 @@
   void GetNodeStats(const rpc::GetNodeStatsRequest &request,
                     const rpc::ClientCallback<rpc::GetNodeStatsReply> &callback) override;
 
-<<<<<<< HEAD
   void KillLocalActor(
       const rpc::KillLocalActorRequest &request,
       const rpc::ClientCallback<rpc::KillLocalActorReply> &callback) override;
 
- private:
-=======
   /// Get the worker pids from raylet.
   /// \param callback The callback to set the worker pids.
   /// \param timeout_ms The timeout in milliseconds.
@@ -178,7 +175,6 @@
                      int64_t timeout_ms);
 
  protected:
->>>>>>> 79456314
   /// gRPC client to the NodeManagerService.
   std::shared_ptr<rpc::GrpcClient<rpc::NodeManagerService>> grpc_client_;
 
