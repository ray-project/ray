--- conflicted
+++ resolved
@@ -491,21 +491,24 @@
                             timeout_ms);
 }
 
-<<<<<<< HEAD
+void RayletClient::KillLocalActor(
+    const rpc::KillLocalActorRequest &request,
+    const rpc::ClientCallback<rpc::KillLocalActorReply> &callback) {
+  INVOKE_RETRYABLE_RPC_CALL(retryable_grpc_client_,
+                            NodeManagerService,
+                            KillLocalActor,
+                            request,
+                            callback,
+                            grpc_client_,
+                            /*method_timeout_ms*/ -1);
+}
+
 void RayletClient::CancelLocalTask(
     const rpc::CancelLocalTaskRequest &request,
     const rpc::ClientCallback<rpc::CancelLocalTaskReply> &callback) {
   INVOKE_RETRYABLE_RPC_CALL(retryable_grpc_client_,
                             NodeManagerService,
                             CancelLocalTask,
-=======
-void RayletClient::KillLocalActor(
-    const rpc::KillLocalActorRequest &request,
-    const rpc::ClientCallback<rpc::KillLocalActorReply> &callback) {
-  INVOKE_RETRYABLE_RPC_CALL(retryable_grpc_client_,
-                            NodeManagerService,
-                            KillLocalActor,
->>>>>>> 3553d8e2
                             request,
                             callback,
                             grpc_client_,
