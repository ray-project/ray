--- conflicted
+++ resolved
@@ -470,18 +470,6 @@
                   /*method_timeout_ms*/ -1);
 }
 
-<<<<<<< HEAD
-void RayletClient::KillLocalActor(
-    const rpc::KillLocalActorRequest &request,
-    const rpc::ClientCallback<rpc::KillLocalActorReply> &callback) {
-  INVOKE_RETRYABLE_RPC_CALL(retryable_grpc_client_,
-                            NodeManagerService,
-                            KillLocalActor,
-                            request,
-                            callback,
-                            grpc_client_,
-                            /*method_timeout_ms*/ -1);
-=======
 void RayletClient::GetWorkerPIDs(
     const gcs::OptionalItemCallback<std::vector<int32_t>> &callback, int64_t timeout_ms) {
   rpc::GetWorkerPIDsRequest request;
@@ -501,7 +489,18 @@
                             client_callback,
                             grpc_client_,
                             timeout_ms);
->>>>>>> 79456314
+}
+
+void RayletClient::KillLocalActor(
+    const rpc::KillLocalActorRequest &request,
+    const rpc::ClientCallback<rpc::KillLocalActorReply> &callback) {
+  INVOKE_RETRYABLE_RPC_CALL(retryable_grpc_client_,
+                            NodeManagerService,
+                            KillLocalActor,
+                            request,
+                            callback,
+                            grpc_client_,
+                            /*method_timeout_ms*/ -1);
 }
 
 }  // namespace rpc
