// Copyright 2017 The Ray Authors.
//
// Licensed under the Apache License, Version 2.0 (the "License");
// you may not use this file except in compliance with the License.
// You may obtain a copy of the License at
//
//  http://www.apache.org/licenses/LICENSE-2.0
//
// Unless required by applicable law or agreed to in writing, software
// distributed under the License is distributed on an "AS IS" BASIS,
// WITHOUT WARRANTIES OR CONDITIONS OF ANY KIND, either express or implied.
// See the License for the specific language governing permissions and
// limitations under the License.

#pragma once

#include <mutex>
#include <unordered_map>
#include <vector>

#include "ray/common/bundle_spec.h"
#include "ray/common/client_connection.h"
#include "ray/common/status.h"
#include "ray/common/task/task_spec.h"
#include "ray/rpc/node_manager/node_manager_client.h"
#include "src/ray/protobuf/common.pb.h"
#include "src/ray/protobuf/gcs.pb.h"

using ray::ActorID;
using ray::JobID;
using ray::NodeID;
using ray::ObjectID;
using ray::TaskID;
using ray::WorkerID;

using ray::Language;
using ray::rpc::ProfileTableData;

using MessageType = ray::protocol::MessageType;
using ResourceMappingType =
    std::unordered_map<std::string, std::vector<std::pair<int64_t, double>>>;
using WaitResultPair = std::pair<std::vector<ObjectID>, std::vector<ObjectID>>;

namespace ray {

/// Interface for pinning objects. Abstract for testing.
class PinObjectsInterface {
 public:
  /// Request to a raylet to pin a plasma object. The callback will be sent via gRPC.
  virtual void PinObjectIDs(
      const rpc::Address &caller_address, const std::vector<ObjectID> &object_ids,
      const ray::rpc::ClientCallback<ray::rpc::PinObjectIDsReply> &callback) = 0;

  virtual ~PinObjectsInterface(){};
};

/// Interface for leasing workers. Abstract for testing.
class WorkerLeaseInterface {
 public:
  /// Requests a worker from the raylet. The callback will be sent via gRPC.
  /// \param resource_spec Resources that should be allocated for the worker.
  /// \param backlog_size The queue length for the given shape on the CoreWorker.
  /// \return ray::Status
  virtual void RequestWorkerLease(
      const ray::TaskSpecification &resource_spec,
      const ray::rpc::ClientCallback<ray::rpc::RequestWorkerLeaseReply> &callback,
      const int64_t backlog_size = -1) = 0;

  /// Returns a worker to the raylet.
  /// \param worker_port The local port of the worker on the raylet node.
  /// \param worker_id The unique worker id of the worker on the raylet node.
  /// \param disconnect_worker Whether the raylet should disconnect the worker.
  /// \return ray::Status
  virtual ray::Status ReturnWorker(int worker_port, const WorkerID &worker_id,
                                   bool disconnect_worker) = 0;

  /// Notify raylets to release unused workers.
  /// \param workers_in_use Workers currently in use.
  /// \param callback Callback that will be called after raylet completes the release of
  /// unused workers. \return ray::Status
  virtual void ReleaseUnusedWorkers(
      const std::vector<WorkerID> &workers_in_use,
      const rpc::ClientCallback<rpc::ReleaseUnusedWorkersReply> &callback) = 0;

  virtual void CancelWorkerLease(
      const TaskID &task_id,
      const rpc::ClientCallback<rpc::CancelWorkerLeaseReply> &callback) = 0;

  virtual ~WorkerLeaseInterface(){};
};

/// Interface for leasing resource.
class ResourceReserveInterface {
 public:
  /// Request a raylet to prepare resources of a given bundle for atomic placement group
  /// creation. This is used for the first phase of atomic placement group creation. The
  /// callback will be sent via gRPC.
  /// \param resource_spec Resources that should be
  /// allocated for the worker.
  /// \return ray::Status
  virtual void PrepareBundleResources(
      const BundleSpecification &bundle_spec,
      const ray::rpc::ClientCallback<ray::rpc::PrepareBundleResourcesReply>
          &callback) = 0;

  /// Request a raylet to commit resources of a given bundle for atomic placement group
  /// creation. This is used for the first phase of atomic placement group creation. The
  /// callback will be sent via gRPC.
  /// \param resource_spec Resources that should be
  /// allocated for the worker.
  /// \return ray::Status
  virtual void CommitBundleResources(
      const BundleSpecification &bundle_spec,
      const ray::rpc::ClientCallback<ray::rpc::CommitBundleResourcesReply> &callback) = 0;

  virtual void CancelResourceReserve(
      BundleSpecification &bundle_spec,
      const ray::rpc::ClientCallback<ray::rpc::CancelResourceReserveReply> &callback) = 0;

  virtual void ReleaseUnusedBundles(
      const std::vector<rpc::Bundle> &bundles_in_use,
      const rpc::ClientCallback<rpc::ReleaseUnusedBundlesReply> &callback) = 0;

  virtual ~ResourceReserveInterface(){};
};

/// Interface for waiting dependencies. Abstract for testing.
class DependencyWaiterInterface {
 public:
  /// Wait for the given objects, asynchronously. The core worker is notified when
  /// the wait completes.
  ///
  /// \param references The objects to wait for.
  /// \param tag Value that will be sent to the core worker via gRPC on completion.
  /// \return ray::Status.
  virtual ray::Status WaitForDirectActorCallArgs(
      const std::vector<rpc::ObjectReference> &references, int64_t tag) = 0;

  virtual ~DependencyWaiterInterface(){};
};

/// Inteface for getting resource reports.
class ResourceRequestInterface {
 public:
  virtual void RequestResourceReport(
      const rpc::ClientCallback<rpc::RequestResourceReportReply> &callback) = 0;

  virtual ~ResourceRequestInterface(){};
};

class RayletClientInterface : public PinObjectsInterface,
                              public WorkerLeaseInterface,
                              public DependencyWaiterInterface,
                              public ResourceReserveInterface,
                              public ResourceRequestInterface {
 public:
  virtual ~RayletClientInterface(){};

  /// Get the system config from Raylet.
  /// \param callback Callback that will be called after raylet replied the system config.
  virtual void GetSystemConfig(
      const rpc::ClientCallback<rpc::GetSystemConfigReply> &callback) = 0;
};

namespace raylet {

class RayletConnection {
 public:
  /// Connect to the raylet.
  ///
  /// \param raylet_socket The name of the socket to use to connect to the raylet.
  /// \param worker_id A unique ID to represent the worker.
  /// \param is_worker Whether this client is a worker. If it is a worker, an
  ///        additional message will be sent to register as one.
  /// \param job_id The ID of the driver. This is non-nil if the client is a
  ///        driver.
  /// \return The connection information.
  RayletConnection(boost::asio::io_service &io_service, const std::string &raylet_socket,
                   int num_retries, int64_t timeout);

  ray::Status WriteMessage(MessageType type,
                           flatbuffers::FlatBufferBuilder *fbb = nullptr);

  ray::Status AtomicRequestReply(MessageType request_type, MessageType reply_type,
                                 std::vector<uint8_t> *reply_message,
                                 flatbuffers::FlatBufferBuilder *fbb = nullptr);

 private:
  /// The connection to raylet.
  std::shared_ptr<ServerConnection> conn_;
  /// A mutex to protect stateful operations of the raylet client.
  std::mutex mutex_;
  /// A mutex to protect write operations of the raylet client.
  std::mutex write_mutex_;
};

class RayletClient : public RayletClientInterface {
 public:
  /// Connect to the raylet.
  ///
  /// \param grpc_client gRPC client to the raylet.
  /// \param raylet_socket The name of the socket to use to connect to the raylet.
  /// \param worker_id A unique ID to represent the worker.
  /// \param worker_type The type of the worker. If it is a certain worker type, an
  /// additional message will be sent to register as one.
  /// \param job_id The job ID of the driver or worker.
  /// \param language Language of the worker.
  /// \param ip_address The IP address of the worker.
  /// \param status This will be populated with the result of connection attempt.
  /// \param raylet_id This will be populated with the local raylet's NodeID.
  /// \param port The port that the worker should listen on for gRPC requests. If
  /// 0, the worker should choose a random port.
  /// \param system_config This will be populated with internal config parameters
  /// provided by the raylet.
  /// \param serialized_job_config If this is a driver connection, the job config
  /// provided by driver will be passed to Raylet. If this is a worker connection,
  /// this will be populated with the current job config.
  RayletClient(boost::asio::io_service &io_service,
               std::shared_ptr<ray::rpc::NodeManagerWorkerClient> grpc_client,
               const std::string &raylet_socket, const WorkerID &worker_id,
               rpc::WorkerType worker_type, const JobID &job_id, const Language &language,
               const std::string &ip_address, Status *status, NodeID *raylet_id,
               int *port, std::string *serialized_job_config);

  /// Connect to the raylet via grpc only.
  ///
  /// \param grpc_client gRPC client to the raylet.
  RayletClient(std::shared_ptr<ray::rpc::NodeManagerWorkerClient> grpc_client);

  /// Notify the raylet that this client is disconnecting gracefully. This
  /// is used by actors to exit gracefully so that the raylet doesn't
  /// propagate an error message to the driver.
  ///
  /// \return ray::Status.
  ray::Status Disconnect();

  /// Tell the raylet which port this worker's gRPC server is listening on.
  ///
  /// \param The port.
  /// \return ray::Status.
  Status AnnounceWorkerPort(int port);

  /// Submit a task using the raylet code path.
  ///
  /// \param The task specification.
  /// \return ray::Status.
  ray::Status SubmitTask(const ray::TaskSpecification &task_spec);

  /// Tell the raylet that the client has finished executing a task.
  ///
  /// \return ray::Status.
  ray::Status TaskDone();

  /// Tell the raylet to reconstruct or fetch objects.
  ///
  /// \param object_ids The IDs of the objects to fetch.
  /// \param owner_addresses The addresses of the workers that own the objects.
  /// \param fetch_only Only fetch objects, do not reconstruct them.
  /// \param mark_worker_blocked Set to false if current task is a direct call task.
  /// \param current_task_id The task that needs the objects.
  /// \return int 0 means correct, other numbers mean error.
  ray::Status FetchOrReconstruct(const std::vector<ObjectID> &object_ids,
                                 const std::vector<rpc::Address> &owner_addresses,
                                 bool fetch_only, bool mark_worker_blocked,
                                 const TaskID &current_task_id);

  /// Notify the raylet that this client (worker) is no longer blocked.
  ///
  /// \param current_task_id The task that is no longer blocked.
  /// \return ray::Status.
  ray::Status NotifyUnblocked(const TaskID &current_task_id);

  /// Notify the raylet that this client is blocked. This is only used for direct task
  /// calls. Note that ordering of this with respect to Unblock calls is important.
  ///
  /// \param release_resources: true if the dirct call blocking needs to release
  /// resources. \return ray::Status.
  ray::Status NotifyDirectCallTaskBlocked(bool release_resources);

  /// Notify the raylet that this client is unblocked. This is only used for direct task
  /// calls. Note that ordering of this with respect to Block calls is important.
  ///
  /// \return ray::Status.
  ray::Status NotifyDirectCallTaskUnblocked();

  /// Wait for the given objects until timeout expires or num_return objects are
  /// found.
  ///
  /// \param object_ids The objects to wait for.
  /// \param owner_addresses The addresses of the workers that own the objects.
  /// \param num_returns The number of objects to wait for.
  /// \param timeout_milliseconds Duration, in milliseconds, to wait before returning.
  /// \param mark_worker_blocked Set to false if current task is a direct call task.
  /// \param current_task_id The task that called wait.
  /// \param result A pair with the first element containing the object ids that were
  /// found, and the second element the objects that were not found.
  /// \return ray::Status.
  ray::Status Wait(const std::vector<ObjectID> &object_ids,
                   const std::vector<rpc::Address> &owner_addresses, int num_returns,
                   int64_t timeout_milliseconds, bool mark_worker_blocked,
                   const TaskID &current_task_id, WaitResultPair *result);

  /// Wait for the given objects, asynchronously. The core worker is notified when
  /// the wait completes.
  ///
  /// \param references The objects to wait for.
  /// \param tag Value that will be sent to the core worker via gRPC on completion.
  /// \return ray::Status.
  ray::Status WaitForDirectActorCallArgs(
      const std::vector<rpc::ObjectReference> &references, int64_t tag) override;

  /// Push an error to the relevant driver.
  ///
  /// \param The ID of the job_id that the error is for.
  /// \param The type of the error.
  /// \param The error message.
  /// \param The timestamp of the error.
  /// \return ray::Status.
  ray::Status PushError(const ray::JobID &job_id, const std::string &type,
                        const std::string &error_message, double timestamp);

  /// Store some profile events in the GCS.
  ///
  /// \param profile_events A batch of profiling event information.
  /// \return ray::Status.
  ray::Status PushProfileEvents(const ProfileTableData &profile_events);

  /// Free a list of objects from object stores.
  ///
  /// \param object_ids A list of ObjectsIDs to be deleted.
  /// \param local_only Whether keep this request with local object store
  /// or send it to all the object stores.
  /// \return ray::Status.
  ray::Status FreeObjects(const std::vector<ray::ObjectID> &object_ids, bool local_only);

  /// Sets a resource with the specified capacity and client id
  /// \param resource_name Name of the resource to be set
  /// \param capacity Capacity of the resource
  /// \param node_id NodeID where the resource is to be set
  /// \return ray::Status
  ray::Status SetResource(const std::string &resource_name, const double capacity,
                          const ray::NodeID &node_id);

  /// Ask the raylet to spill an object to external storage.
  /// \param object_id The ID of the object to be spilled.
  /// \param callback Callback that will be called after raylet completes the
  /// object spilling (or it fails).
  void RequestObjectSpillage(
      const ObjectID &object_id,
      const rpc::ClientCallback<rpc::RequestObjectSpillageReply> &callback);

  /// Ask the raylet to restore the object of a given id.
  /// \param object_id Object id that the remote raylet needs to restore.
  /// \param object_url Object URL where the object is spilled.
  /// \param spilled_node_id Node id of a node where the object is spilled.
  void RestoreSpilledObject(
      const ObjectID &object_id, const std::string &object_url,
      const NodeID &spilled_node_id,
      const rpc::ClientCallback<rpc::RestoreSpilledObjectReply> &callback);

  /// Implements WorkerLeaseInterface.
  void RequestWorkerLease(
      const ray::TaskSpecification &resource_spec,
      const ray::rpc::ClientCallback<ray::rpc::RequestWorkerLeaseReply> &callback,
      const int64_t backlog_size) override;

  /// Implements WorkerLeaseInterface.
  ray::Status ReturnWorker(int worker_port, const WorkerID &worker_id,
                           bool disconnect_worker) override;

  /// Implements WorkerLeaseInterface.
  void ReleaseUnusedWorkers(
      const std::vector<WorkerID> &workers_in_use,
      const rpc::ClientCallback<rpc::ReleaseUnusedWorkersReply> &callback) override;

  void CancelWorkerLease(
      const TaskID &task_id,
      const rpc::ClientCallback<rpc::CancelWorkerLeaseReply> &callback) override;

  /// Implements PrepareBundleResourcesInterface.
  void PrepareBundleResources(
      const BundleSpecification &bundle_spec,
      const ray::rpc::ClientCallback<ray::rpc::PrepareBundleResourcesReply> &callback)
      override;

  /// Implements CommitBundleResourcesInterface.
  void CommitBundleResources(
      const BundleSpecification &bundle_spec,
      const ray::rpc::ClientCallback<ray::rpc::CommitBundleResourcesReply> &callback)
      override;

  /// Implements CancelResourceReserveInterface.
  void CancelResourceReserve(
      BundleSpecification &bundle_spec,
      const ray::rpc::ClientCallback<ray::rpc::CancelResourceReserveReply> &callback)
      override;

  /// Implements ReleaseUnusedBundlesInterface.
  void ReleaseUnusedBundles(
      const std::vector<rpc::Bundle> &bundles_in_use,
      const rpc::ClientCallback<rpc::ReleaseUnusedBundlesReply> &callback) override;

  void PinObjectIDs(
      const rpc::Address &caller_address, const std::vector<ObjectID> &object_ids,
      const ray::rpc::ClientCallback<ray::rpc::PinObjectIDsReply> &callback) override;

  void GetSystemConfig(
      const rpc::ClientCallback<rpc::GetSystemConfigReply> &callback) override;

  void GlobalGC(const rpc::ClientCallback<rpc::GlobalGCReply> &callback);

  void RequestResourceReport(
<<<<<<< HEAD
      const rpc::ClientCallback<rpc::RequestResourceReportReply> &callback);
=======
      const rpc::ClientCallback<rpc::RequestResourceReportReply> &callback) override;
>>>>>>> ba6cebe3

  // Subscribe to receive notification on plasma object
  void SubscribeToPlasma(const ObjectID &object_id, const rpc::Address &owner_address);

  WorkerID GetWorkerID() const { return worker_id_; }

  JobID GetJobID() const { return job_id_; }

  const ResourceMappingType &GetResourceIDs() const { return resource_ids_; }

 private:
  /// gRPC client to the raylet. Right now, this is only used for a couple
  /// request types.
  std::shared_ptr<ray::rpc::NodeManagerWorkerClient> grpc_client_;
  const WorkerID worker_id_;
  const JobID job_id_;

  /// A map from resource name to the resource IDs that are currently reserved
  /// for this worker. Each pair consists of the resource ID and the fraction
  /// of that resource allocated for this worker.
  ResourceMappingType resource_ids_;
  /// The connection to the raylet server.
  std::unique_ptr<RayletConnection> conn_;
};

}  // namespace raylet

}  // namespace ray<|MERGE_RESOLUTION|>--- conflicted
+++ resolved
@@ -410,11 +410,7 @@
   void GlobalGC(const rpc::ClientCallback<rpc::GlobalGCReply> &callback);
 
   void RequestResourceReport(
-<<<<<<< HEAD
-      const rpc::ClientCallback<rpc::RequestResourceReportReply> &callback);
-=======
       const rpc::ClientCallback<rpc::RequestResourceReportReply> &callback) override;
->>>>>>> ba6cebe3
 
   // Subscribe to receive notification on plasma object
   void SubscribeToPlasma(const ObjectID &object_id, const rpc::Address &owner_address);
