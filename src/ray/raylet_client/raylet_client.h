--- conflicted
+++ resolved
@@ -1,969 +1,478 @@
-<<<<<<< HEAD
-// Copyright 2017 The Ray Authors.
-//
-// Licensed under the Apache License, Version 2.0 (the "License");
-// you may not use this file except in compliance with the License.
-// You may obtain a copy of the License at
-//
-//  http://www.apache.org/licenses/LICENSE-2.0
-//
-// Unless required by applicable law or agreed to in writing, software
-// distributed under the License is distributed on an "AS IS" BASIS,
-// WITHOUT WARRANTIES OR CONDITIONS OF ANY KIND, either express or implied.
-// See the License for the specific language governing permissions and
-// limitations under the License.
-
-#pragma once
-
-#include <mutex>
-#include <unordered_map>
-#include <vector>
-
-#include "ray/common/asio/instrumented_io_context.h"
-#include "ray/common/buffer.h"
-#include "ray/common/bundle_spec.h"
-#include "ray/common/client_connection.h"
-#include "ray/common/status.h"
-#include "ray/common/task/task_spec.h"
-#include "ray/rpc/node_manager/node_manager_client.h"
-#include "ray/util/process.h"
-#include "src/ray/protobuf/common.pb.h"
-#include "src/ray/protobuf/gcs.pb.h"
-
-using ray::ActorID;
-using ray::JobID;
-using ray::NodeID;
-using ray::ObjectID;
-using ray::TaskID;
-using ray::WorkerID;
-
-using ray::Language;
-using ray::rpc::ProfileTableData;
-
-using MessageType = ray::protocol::MessageType;
-using ResourceMappingType =
-    std::unordered_map<std::string, std::vector<std::pair<int64_t, double>>>;
-using WaitResultPair = std::pair<std::vector<ObjectID>, std::vector<ObjectID>>;
-
-namespace ray {
-
-/// Interface for pinning objects. Abstract for testing.
-class PinObjectsInterface {
- public:
-  /// Request to a raylet to pin a plasma object. The callback will be sent via gRPC.
-  virtual void PinObjectIDs(
-      const rpc::Address &caller_address, const std::vector<ObjectID> &object_ids,
-      const ray::rpc::ClientCallback<ray::rpc::PinObjectIDsReply> &callback) = 0;
-
-  virtual ~PinObjectsInterface(){};
-};
-
-/// Interface for leasing workers. Abstract for testing.
-class WorkerLeaseInterface {
- public:
-  /// Requests a worker from the raylet. The callback will be sent via gRPC.
-  /// \param resource_spec Resources that should be allocated for the worker.
-  /// \param grant_or_reject: True if we we should either grant or reject the request
-  ///                         but no spillback.
-  /// \param callback: The callback to call when the request finishes.
-  /// \param backlog_size The queue length for the given shape on the CoreWorker.
-  virtual void RequestWorkerLease(
-      const ray::TaskSpecification &resource_spec, bool grant_or_reject,
-      const ray::rpc::ClientCallback<ray::rpc::RequestWorkerLeaseReply> &callback,
-      const int64_t backlog_size = -1) = 0;
-  virtual void RequestWorkerLease(
-      const rpc::TaskSpec &task_spec, bool grant_or_reject,
-      const ray::rpc::ClientCallback<ray::rpc::RequestWorkerLeaseReply> &callback,
-      const int64_t backlog_size = -1) = 0;
-
-  /// Returns a worker to the raylet.
-  /// \param worker_port The local port of the worker on the raylet node.
-  /// \param worker_id The unique worker id of the worker on the raylet node.
-  /// \param disconnect_worker Whether the raylet should disconnect the worker.
-  /// \return ray::Status
-  virtual ray::Status ReturnWorker(int worker_port, const WorkerID &worker_id,
-                                   bool disconnect_worker) = 0;
-
-  /// Notify raylets to release unused workers.
-  /// \param workers_in_use Workers currently in use.
-  /// \param callback Callback that will be called after raylet completes the release of
-  /// unused workers. \return ray::Status
-  virtual void ReleaseUnusedWorkers(
-      const std::vector<WorkerID> &workers_in_use,
-      const rpc::ClientCallback<rpc::ReleaseUnusedWorkersReply> &callback) = 0;
-
-  virtual void CancelWorkerLease(
-      const TaskID &task_id,
-      const rpc::ClientCallback<rpc::CancelWorkerLeaseReply> &callback) = 0;
-
-  /// Report the backlog size of a given worker and a given scheduling class to the
-  /// raylet.
-  /// \param worker_id The ID of the worker that reports the backlog size.
-  /// \param backlog_reports The backlog report for each scheduling class
-  virtual void ReportWorkerBacklog(
-      const WorkerID &worker_id,
-      const std::vector<rpc::WorkerBacklogReport> &backlog_reports) = 0;
-
-  virtual ~WorkerLeaseInterface(){};
-};
-
-/// Interface for leasing resource.
-class ResourceReserveInterface {
- public:
-  /// Request a raylet to prepare resources of a given bundle for atomic placement group
-  /// creation. This is used for the first phase of atomic placement group creation. The
-  /// callback will be sent via gRPC.
-  /// \param resource_spec Resources that should be
-  /// allocated for the worker.
-  /// \return ray::Status
-  virtual void PrepareBundleResources(
-      const BundleSpecification &bundle_spec,
-      const ray::rpc::ClientCallback<ray::rpc::PrepareBundleResourcesReply>
-          &callback) = 0;
-
-  /// Request a raylet to commit resources of a given bundle for atomic placement group
-  /// creation. This is used for the first phase of atomic placement group creation. The
-  /// callback will be sent via gRPC.
-  /// \param resource_spec Resources that should be
-  /// allocated for the worker.
-  /// \return ray::Status
-  virtual void CommitBundleResources(
-      const BundleSpecification &bundle_spec,
-      const ray::rpc::ClientCallback<ray::rpc::CommitBundleResourcesReply> &callback) = 0;
-
-  virtual void CancelResourceReserve(
-      const BundleSpecification &bundle_spec,
-      const ray::rpc::ClientCallback<ray::rpc::CancelResourceReserveReply> &callback) = 0;
-
-  virtual void ReleaseUnusedBundles(
-      const std::vector<rpc::Bundle> &bundles_in_use,
-      const rpc::ClientCallback<rpc::ReleaseUnusedBundlesReply> &callback) = 0;
-
-  virtual ~ResourceReserveInterface(){};
-};
-
-/// Interface for waiting dependencies. Abstract for testing.
-class DependencyWaiterInterface {
- public:
-  /// Wait for the given objects, asynchronously. The core worker is notified when
-  /// the wait completes.
-  ///
-  /// \param references The objects to wait for.
-  /// \param tag Value that will be sent to the core worker via gRPC on completion.
-  /// \return ray::Status.
-  virtual ray::Status WaitForDirectActorCallArgs(
-      const std::vector<rpc::ObjectReference> &references, int64_t tag) = 0;
-
-  virtual ~DependencyWaiterInterface(){};
-};
-
-/// Inteface for getting resource reports.
-class ResourceTrackingInterface {
- public:
-  virtual void UpdateResourceUsage(
-      std::string &serialized_resource_usage_batch,
-      const rpc::ClientCallback<rpc::UpdateResourceUsageReply> &callback) = 0;
-
-  virtual void RequestResourceReport(
-      const rpc::ClientCallback<rpc::RequestResourceReportReply> &callback) = 0;
-
-  virtual ~ResourceTrackingInterface(){};
-};
-
-class RayletClientInterface : public PinObjectsInterface,
-                              public WorkerLeaseInterface,
-                              public DependencyWaiterInterface,
-                              public ResourceReserveInterface,
-                              public ResourceTrackingInterface {
- public:
-  virtual ~RayletClientInterface(){};
-
-  /// Get the system config from Raylet.
-  /// \param callback Callback that will be called after raylet replied the system config.
-  virtual void GetSystemConfig(
-      const rpc::ClientCallback<rpc::GetSystemConfigReply> &callback) = 0;
-
-  virtual void GetGcsServerAddress(
-      const rpc::ClientCallback<rpc::GetGcsServerAddressReply> &callback) = 0;
-
-  virtual void ShutdownRaylet(
-      const NodeID &node_id, bool graceful,
-      const rpc::ClientCallback<rpc::ShutdownRayletReply> &callback) = 0;
-};
-
-namespace raylet {
-
-class RayletConnection {
- public:
-  /// Connect to the raylet.
-  ///
-  /// \param raylet_socket The name of the socket to use to connect to the raylet.
-  /// \param worker_id A unique ID to represent the worker.
-  /// \param is_worker Whether this client is a worker. If it is a worker, an
-  ///        additional message will be sent to register as one.
-  /// \param job_id The ID of the driver. This is non-nil if the client is a
-  ///        driver.
-  /// \return The connection information.
-  RayletConnection(instrumented_io_context &io_service, const std::string &raylet_socket,
-                   int num_retries, int64_t timeout);
-
-  ray::Status WriteMessage(MessageType type,
-                           flatbuffers::FlatBufferBuilder *fbb = nullptr);
-
-  ray::Status AtomicRequestReply(MessageType request_type, MessageType reply_type,
-                                 std::vector<uint8_t> *reply_message,
-                                 flatbuffers::FlatBufferBuilder *fbb = nullptr);
-
- private:
-  /// Shutdown the raylet if the local connection is disconnected.
-  void ShutdownIfLocalRayletDisconnected(const Status &status);
-  /// The connection to raylet.
-  std::shared_ptr<ServerConnection> conn_;
-  /// A mutex to protect stateful operations of the raylet client.
-  std::mutex mutex_;
-  /// A mutex to protect write operations of the raylet client.
-  std::mutex write_mutex_;
-};
-
-class RayletClient : public RayletClientInterface {
- public:
-  /// Connect to the raylet.
-  ///
-  /// \param grpc_client gRPC client to the raylet.
-  /// \param raylet_socket The name of the socket to use to connect to the raylet.
-  /// \param worker_id A unique ID to represent the worker.
-  /// \param worker_type The type of the worker. If it is a certain worker type, an
-  /// additional message will be sent to register as one.
-  /// \param job_id The job ID of the driver or worker.
-  /// \param runtime_env_hash The hash of the runtime env of the worker.
-  /// \param language Language of the worker.
-  /// \param ip_address The IP address of the worker.
-  /// \param status This will be populated with the result of connection attempt.
-  /// \param raylet_id This will be populated with the local raylet's NodeID.
-  /// \param port The port that the worker should listen on for gRPC requests. If
-  /// 0, the worker should choose a random port.
-  /// \param system_config This will be populated with internal config parameters
-  /// provided by the raylet.
-  /// \param serialized_job_config If this is a driver connection, the job config
-  /// provided by driver will be passed to Raylet. If this is a worker connection,
-  /// this will be populated with the current job config.
-  /// \param worker_shim_pid The PID of the process for setup worker runtime env.
-  /// \param startup_token The startup token of the process assigned to
-  /// it during startup as a command line argument.
-  RayletClient(instrumented_io_context &io_service,
-               std::shared_ptr<ray::rpc::NodeManagerWorkerClient> grpc_client,
-               const std::string &raylet_socket, const WorkerID &worker_id,
-               rpc::WorkerType worker_type, const JobID &job_id,
-               const int &runtime_env_hash, const Language &language,
-               const std::string &ip_address, Status *status, NodeID *raylet_id,
-               int *port, std::string *serialized_job_config, pid_t worker_shim_pid,
-               StartupToken startup_token);
-
-  /// Connect to the raylet via grpc only.
-  ///
-  /// \param grpc_client gRPC client to the raylet.
-  RayletClient(std::shared_ptr<ray::rpc::NodeManagerWorkerClient> grpc_client);
-
-  /// Notify the raylet that this client is disconnecting gracefully. This
-  /// is used by actors to exit gracefully so that the raylet doesn't
-  /// propagate an error message to the driver.
-  ///
-  /// \return ray::Status.
-  ray::Status Disconnect(
-      rpc::WorkerExitType exit_type,
-      const std::shared_ptr<LocalMemoryBuffer> &creation_task_exception_pb_bytes);
-
-  /// Tell the raylet which port this worker's gRPC server is listening on.
-  ///
-  /// \param The port.
-  /// \return ray::Status.
-  Status AnnounceWorkerPort(int port);
-
-  /// Submit a task using the raylet code path.
-  ///
-  /// \param The task specification.
-  /// \return ray::Status.
-  ray::Status SubmitTask(const ray::TaskSpecification &task_spec);
-
-  /// Tell the raylet that the client has finished executing a task.
-  ///
-  /// \return ray::Status.
-  ray::Status TaskDone();
-
-  /// Tell the raylet to reconstruct or fetch objects.
-  ///
-  /// \param object_ids The IDs of the objects to fetch.
-  /// \param owner_addresses The addresses of the workers that own the objects.
-  /// \param fetch_only Only fetch objects, do not reconstruct them.
-  /// \param mark_worker_blocked Set to false if current task is a direct call task.
-  /// \param current_task_id The task that needs the objects.
-  /// \return int 0 means correct, other numbers mean error.
-  ray::Status FetchOrReconstruct(const std::vector<ObjectID> &object_ids,
-                                 const std::vector<rpc::Address> &owner_addresses,
-                                 bool fetch_only, bool mark_worker_blocked,
-                                 const TaskID &current_task_id);
-
-  /// Notify the raylet that this client (worker) is no longer blocked.
-  ///
-  /// \param current_task_id The task that is no longer blocked.
-  /// \return ray::Status.
-  ray::Status NotifyUnblocked(const TaskID &current_task_id);
-
-  /// Notify the raylet that this client is blocked. This is only used for direct task
-  /// calls. Note that ordering of this with respect to Unblock calls is important.
-  ///
-  /// \param release_resources: true if the dirct call blocking needs to release
-  /// resources. \return ray::Status.
-  ray::Status NotifyDirectCallTaskBlocked(bool release_resources);
-
-  /// Notify the raylet that this client is unblocked. This is only used for direct task
-  /// calls. Note that ordering of this with respect to Block calls is important.
-  ///
-  /// \return ray::Status.
-  ray::Status NotifyDirectCallTaskUnblocked();
-
-  /// Wait for the given objects until timeout expires or num_return objects are
-  /// found.
-  ///
-  /// \param object_ids The objects to wait for.
-  /// \param owner_addresses The addresses of the workers that own the objects.
-  /// \param num_returns The number of objects to wait for.
-  /// \param timeout_milliseconds Duration, in milliseconds, to wait before returning.
-  /// \param mark_worker_blocked Set to false if current task is a direct call task.
-  /// \param current_task_id The task that called wait.
-  /// \param result A pair with the first element containing the object ids that were
-  /// found, and the second element the objects that were not found.
-  /// \return ray::Status.
-  ray::Status Wait(const std::vector<ObjectID> &object_ids,
-                   const std::vector<rpc::Address> &owner_addresses, int num_returns,
-                   int64_t timeout_milliseconds, bool mark_worker_blocked,
-                   const TaskID &current_task_id, WaitResultPair *result);
-
-  /// Wait for the given objects, asynchronously. The core worker is notified when
-  /// the wait completes.
-  ///
-  /// \param references The objects to wait for.
-  /// \param tag Value that will be sent to the core worker via gRPC on completion.
-  /// \return ray::Status.
-  ray::Status WaitForDirectActorCallArgs(
-      const std::vector<rpc::ObjectReference> &references, int64_t tag) override;
-
-  /// Push an error to the relevant driver.
-  ///
-  /// \param The ID of the job_id that the error is for.
-  /// \param The type of the error.
-  /// \param The error message.
-  /// \param The timestamp of the error.
-  /// \return ray::Status.
-  ray::Status PushError(const ray::JobID &job_id, const std::string &type,
-                        const std::string &error_message, double timestamp);
-
-  /// Free a list of objects from object stores.
-  ///
-  /// \param object_ids A list of ObjectsIDs to be deleted.
-  /// \param local_only Whether keep this request with local object store
-  /// or send it to all the object stores.
-  /// \return ray::Status.
-  ray::Status FreeObjects(const std::vector<ray::ObjectID> &object_ids, bool local_only);
-
-  /// Ask the raylet to spill an object to external storage.
-  /// \param object_id The ID of the object to be spilled.
-  /// \param callback Callback that will be called after raylet completes the
-  /// object spilling (or it fails).
-  void RequestObjectSpillage(
-      const ObjectID &object_id,
-      const rpc::ClientCallback<rpc::RequestObjectSpillageReply> &callback);
-
-  /// Implements WorkerLeaseInterface.
-  void RequestWorkerLease(
-      const ray::TaskSpecification &resource_spec, bool grant_or_reject,
-      const ray::rpc::ClientCallback<ray::rpc::RequestWorkerLeaseReply> &callback,
-      const int64_t backlog_size) override {
-    RequestWorkerLease(resource_spec.GetMessage(), grant_or_reject, callback,
-                       backlog_size);
-  }
-
-  void RequestWorkerLease(
-      const rpc::TaskSpec &resource_spec, bool grant_or_reject,
-      const ray::rpc::ClientCallback<ray::rpc::RequestWorkerLeaseReply> &callback,
-      const int64_t backlog_size) override;
-
-  /// Implements WorkerLeaseInterface.
-  ray::Status ReturnWorker(int worker_port, const WorkerID &worker_id,
-                           bool disconnect_worker) override;
-
-  /// Implements WorkerLeaseInterface.
-  void ReportWorkerBacklog(
-      const WorkerID &worker_id,
-      const std::vector<rpc::WorkerBacklogReport> &backlog_reports) override;
-
-  /// Implements WorkerLeaseInterface.
-  void ReleaseUnusedWorkers(
-      const std::vector<WorkerID> &workers_in_use,
-      const rpc::ClientCallback<rpc::ReleaseUnusedWorkersReply> &callback) override;
-
-  void CancelWorkerLease(
-      const TaskID &task_id,
-      const rpc::ClientCallback<rpc::CancelWorkerLeaseReply> &callback) override;
-
-  /// Implements PrepareBundleResourcesInterface.
-  void PrepareBundleResources(
-      const BundleSpecification &bundle_spec,
-      const ray::rpc::ClientCallback<ray::rpc::PrepareBundleResourcesReply> &callback)
-      override;
-
-  /// Implements CommitBundleResourcesInterface.
-  void CommitBundleResources(
-      const BundleSpecification &bundle_spec,
-      const ray::rpc::ClientCallback<ray::rpc::CommitBundleResourcesReply> &callback)
-      override;
-
-  /// Implements CancelResourceReserveInterface.
-  void CancelResourceReserve(
-      const BundleSpecification &bundle_spec,
-      const ray::rpc::ClientCallback<ray::rpc::CancelResourceReserveReply> &callback)
-      override;
-
-  /// Implements ReleaseUnusedBundlesInterface.
-  void ReleaseUnusedBundles(
-      const std::vector<rpc::Bundle> &bundles_in_use,
-      const rpc::ClientCallback<rpc::ReleaseUnusedBundlesReply> &callback) override;
-
-  void PinObjectIDs(
-      const rpc::Address &caller_address, const std::vector<ObjectID> &object_ids,
-      const ray::rpc::ClientCallback<ray::rpc::PinObjectIDsReply> &callback) override;
-
-  void ShutdownRaylet(
-      const NodeID &node_id, bool graceful,
-      const rpc::ClientCallback<rpc::ShutdownRayletReply> &callback) override;
-
-  void GetSystemConfig(
-      const rpc::ClientCallback<rpc::GetSystemConfigReply> &callback) override;
-
-  void GetGcsServerAddress(
-      const rpc::ClientCallback<rpc::GetGcsServerAddressReply> &callback) override;
-
-  void GlobalGC(const rpc::ClientCallback<rpc::GlobalGCReply> &callback);
-
-  void UpdateResourceUsage(
-      std::string &serialized_resource_usage_batch,
-      const rpc::ClientCallback<rpc::UpdateResourceUsageReply> &callback) override;
-
-  void RequestResourceReport(
-      const rpc::ClientCallback<rpc::RequestResourceReportReply> &callback) override;
-
-  // Subscribe to receive notification on plasma object
-  void SubscribeToPlasma(const ObjectID &object_id, const rpc::Address &owner_address);
-
-  WorkerID GetWorkerID() const { return worker_id_; }
-
-  JobID GetJobID() const { return job_id_; }
-
-  const ResourceMappingType &GetResourceIDs() const { return resource_ids_; }
-
-  int64_t GetPinsInFlight() const { return pins_in_flight_.load(); }
-
- private:
-  /// gRPC client to the raylet. Right now, this is only used for a couple
-  /// request types.
-  std::shared_ptr<ray::rpc::NodeManagerWorkerClient> grpc_client_;
-  const WorkerID worker_id_;
-  const JobID job_id_;
-
-  /// A map from resource name to the resource IDs that are currently reserved
-  /// for this worker. Each pair consists of the resource ID and the fraction
-  /// of that resource allocated for this worker.
-  ResourceMappingType resource_ids_;
-  /// The connection to the raylet server.
-  std::unique_ptr<RayletConnection> conn_;
-
-  /// The number of object ID pin RPCs currently in flight.
-  std::atomic<int64_t> pins_in_flight_{0};
-
- protected:
-  RayletClient() {}
-};
-
-}  // namespace raylet
-
-}  // namespace ray
-=======
-// Copyright 2017 The Ray Authors.
-//
-// Licensed under the Apache License, Version 2.0 (the "License");
-// you may not use this file except in compliance with the License.
-// You may obtain a copy of the License at
-//
-//  http://www.apache.org/licenses/LICENSE-2.0
-//
-// Unless required by applicable law or agreed to in writing, software
-// distributed under the License is distributed on an "AS IS" BASIS,
-// WITHOUT WARRANTIES OR CONDITIONS OF ANY KIND, either express or implied.
-// See the License for the specific language governing permissions and
-// limitations under the License.
-
-#pragma once
-
-#include <mutex>
-#include <unordered_map>
-#include <vector>
-
-#include "ray/common/asio/instrumented_io_context.h"
-#include "ray/common/buffer.h"
-#include "ray/common/bundle_spec.h"
-#include "ray/common/client_connection.h"
-#include "ray/common/status.h"
-#include "ray/common/task/task_spec.h"
-#include "ray/rpc/node_manager/node_manager_client.h"
-#include "ray/util/process.h"
-#include "src/ray/protobuf/common.pb.h"
-#include "src/ray/protobuf/gcs.pb.h"
-
-using ray::ActorID;
-using ray::JobID;
-using ray::NodeID;
-using ray::ObjectID;
-using ray::TaskID;
-using ray::WorkerID;
-
-using ray::Language;
-using ray::rpc::ProfileTableData;
-
-using MessageType = ray::protocol::MessageType;
-using ResourceMappingType =
-    std::unordered_map<std::string, std::vector<std::pair<int64_t, double>>>;
-using WaitResultPair = std::pair<std::vector<ObjectID>, std::vector<ObjectID>>;
-
-namespace ray {
-
-/// Interface for pinning objects. Abstract for testing.
-class PinObjectsInterface {
- public:
-  /// Request to a raylet to pin a plasma object. The callback will be sent via gRPC.
-  virtual void PinObjectIDs(
-      const rpc::Address &caller_address, const std::vector<ObjectID> &object_ids,
-      const ray::rpc::ClientCallback<ray::rpc::PinObjectIDsReply> &callback) = 0;
-
-  virtual ~PinObjectsInterface(){};
-};
-
-/// Interface for leasing workers. Abstract for testing.
-class WorkerLeaseInterface {
- public:
-  /// Requests a worker from the raylet. The callback will be sent via gRPC.
-  /// \param resource_spec Resources that should be allocated for the worker.
-  /// \param grant_or_reject: True if we we should either grant or reject the request
-  ///                         but no spillback.
-  /// \param callback: The callback to call when the request finishes.
-  /// \param backlog_size The queue length for the given shape on the CoreWorker.
-  virtual void RequestWorkerLease(
-      const ray::TaskSpecification &resource_spec, bool grant_or_reject,
-      const ray::rpc::ClientCallback<ray::rpc::RequestWorkerLeaseReply> &callback,
-      const int64_t backlog_size = -1) = 0;
-  virtual void RequestWorkerLease(
-      const rpc::TaskSpec &task_spec, bool grant_or_reject,
-      const ray::rpc::ClientCallback<ray::rpc::RequestWorkerLeaseReply> &callback,
-      const int64_t backlog_size = -1) = 0;
-
-  /// Returns a worker to the raylet.
-  /// \param worker_port The local port of the worker on the raylet node.
-  /// \param worker_id The unique worker id of the worker on the raylet node.
-  /// \param disconnect_worker Whether the raylet should disconnect the worker.
-  /// \return ray::Status
-  virtual ray::Status ReturnWorker(int worker_port, const WorkerID &worker_id,
-                                   bool disconnect_worker) = 0;
-
-  /// Notify raylets to release unused workers.
-  /// \param workers_in_use Workers currently in use.
-  /// \param callback Callback that will be called after raylet completes the release of
-  /// unused workers. \return ray::Status
-  virtual void ReleaseUnusedWorkers(
-      const std::vector<WorkerID> &workers_in_use,
-      const rpc::ClientCallback<rpc::ReleaseUnusedWorkersReply> &callback) = 0;
-
-  virtual void CancelWorkerLease(
-      const TaskID &task_id,
-      const rpc::ClientCallback<rpc::CancelWorkerLeaseReply> &callback) = 0;
-
-  /// Report the backlog size of a given worker and a given scheduling class to the
-  /// raylet.
-  /// \param worker_id The ID of the worker that reports the backlog size.
-  /// \param backlog_reports The backlog report for each scheduling class
-  virtual void ReportWorkerBacklog(
-      const WorkerID &worker_id,
-      const std::vector<rpc::WorkerBacklogReport> &backlog_reports) = 0;
-
-  virtual ~WorkerLeaseInterface(){};
-};
-
-/// Interface for leasing resource.
-class ResourceReserveInterface {
- public:
-  /// Request a raylet to prepare resources of given bundles for atomic placement group
-  /// creation. This is used for the first phase of atomic placement group creation. The
-  /// callback will be sent via gRPC.
-  /// \param bundle_specs Bundles to be scheduled at this raylet.
-  /// \return ray::Status
-  virtual void PrepareBundleResources(
-      const std::vector<std::shared_ptr<const BundleSpecification>> &bundle_specs,
-      const ray::rpc::ClientCallback<ray::rpc::PrepareBundleResourcesReply>
-          &callback) = 0;
-
-  /// Request a raylet to commit resources of given bundles for atomic placement group
-  /// creation. This is used for the second phase of atomic placement group creation. The
-  /// callback will be sent via gRPC.
-  /// \param bundle_specs Bundles to be scheduled at this raylet.
-  /// \return ray::Status
-  virtual void CommitBundleResources(
-      const std::vector<std::shared_ptr<const BundleSpecification>> &bundle_specs,
-      const ray::rpc::ClientCallback<ray::rpc::CommitBundleResourcesReply> &callback) = 0;
-
-  virtual void CancelResourceReserve(
-      const BundleSpecification &bundle_spec,
-      const ray::rpc::ClientCallback<ray::rpc::CancelResourceReserveReply> &callback) = 0;
-
-  virtual void ReleaseUnusedBundles(
-      const std::vector<rpc::Bundle> &bundles_in_use,
-      const rpc::ClientCallback<rpc::ReleaseUnusedBundlesReply> &callback) = 0;
-
-  virtual ~ResourceReserveInterface(){};
-};
-
-/// Interface for waiting dependencies. Abstract for testing.
-class DependencyWaiterInterface {
- public:
-  /// Wait for the given objects, asynchronously. The core worker is notified when
-  /// the wait completes.
-  ///
-  /// \param references The objects to wait for.
-  /// \param tag Value that will be sent to the core worker via gRPC on completion.
-  /// \return ray::Status.
-  virtual ray::Status WaitForDirectActorCallArgs(
-      const std::vector<rpc::ObjectReference> &references, int64_t tag) = 0;
-
-  virtual ~DependencyWaiterInterface(){};
-};
-
-/// Inteface for getting resource reports.
-class ResourceTrackingInterface {
- public:
-  virtual void UpdateResourceUsage(
-      std::string &serialized_resource_usage_batch,
-      const rpc::ClientCallback<rpc::UpdateResourceUsageReply> &callback) = 0;
-
-  virtual void RequestResourceReport(
-      const rpc::ClientCallback<rpc::RequestResourceReportReply> &callback) = 0;
-
-  virtual ~ResourceTrackingInterface(){};
-};
-
-class RayletClientInterface : public PinObjectsInterface,
-                              public WorkerLeaseInterface,
-                              public DependencyWaiterInterface,
-                              public ResourceReserveInterface,
-                              public ResourceTrackingInterface {
- public:
-  virtual ~RayletClientInterface(){};
-
-  /// Get the system config from Raylet.
-  /// \param callback Callback that will be called after raylet replied the system config.
-  virtual void GetSystemConfig(
-      const rpc::ClientCallback<rpc::GetSystemConfigReply> &callback) = 0;
-
-  virtual void GetGcsServerAddress(
-      const rpc::ClientCallback<rpc::GetGcsServerAddressReply> &callback) = 0;
-
-  virtual void ShutdownRaylet(
-      const NodeID &node_id, bool graceful,
-      const rpc::ClientCallback<rpc::ShutdownRayletReply> &callback) = 0;
-};
-
-namespace raylet {
-
-class RayletConnection {
- public:
-  /// Connect to the raylet.
-  ///
-  /// \param raylet_socket The name of the socket to use to connect to the raylet.
-  /// \param worker_id A unique ID to represent the worker.
-  /// \param is_worker Whether this client is a worker. If it is a worker, an
-  ///        additional message will be sent to register as one.
-  /// \param job_id The ID of the driver. This is non-nil if the client is a
-  ///        driver.
-  /// \return The connection information.
-  RayletConnection(instrumented_io_context &io_service, const std::string &raylet_socket,
-                   int num_retries, int64_t timeout);
-
-  ray::Status WriteMessage(MessageType type,
-                           flatbuffers::FlatBufferBuilder *fbb = nullptr);
-
-  ray::Status AtomicRequestReply(MessageType request_type, MessageType reply_type,
-                                 std::vector<uint8_t> *reply_message,
-                                 flatbuffers::FlatBufferBuilder *fbb = nullptr);
-
- private:
-  /// Shutdown the raylet if the local connection is disconnected.
-  void ShutdownIfLocalRayletDisconnected(const Status &status);
-  /// The connection to raylet.
-  std::shared_ptr<ServerConnection> conn_;
-  /// A mutex to protect stateful operations of the raylet client.
-  std::mutex mutex_;
-  /// A mutex to protect write operations of the raylet client.
-  std::mutex write_mutex_;
-};
-
-class RayletClient : public RayletClientInterface {
- public:
-  /// Connect to the raylet.
-  ///
-  /// \param grpc_client gRPC client to the raylet.
-  /// \param raylet_socket The name of the socket to use to connect to the raylet.
-  /// \param worker_id A unique ID to represent the worker.
-  /// \param worker_type The type of the worker. If it is a certain worker type, an
-  /// additional message will be sent to register as one.
-  /// \param job_id The job ID of the driver or worker.
-  /// \param runtime_env_hash The hash of the runtime env of the worker.
-  /// \param language Language of the worker.
-  /// \param ip_address The IP address of the worker.
-  /// \param status This will be populated with the result of connection attempt.
-  /// \param raylet_id This will be populated with the local raylet's NodeID.
-  /// \param port The port that the worker should listen on for gRPC requests. If
-  /// 0, the worker should choose a random port.
-  /// \param system_config This will be populated with internal config parameters
-  /// provided by the raylet.
-  /// \param serialized_job_config If this is a driver connection, the job config
-  /// provided by driver will be passed to Raylet. If this is a worker connection,
-  /// this will be populated with the current job config.
-  /// \param startup_token The startup token of the process assigned to
-  /// it during startup as a command line argument.
-  RayletClient(instrumented_io_context &io_service,
-               std::shared_ptr<ray::rpc::NodeManagerWorkerClient> grpc_client,
-               const std::string &raylet_socket, const WorkerID &worker_id,
-               rpc::WorkerType worker_type, const JobID &job_id,
-               const int &runtime_env_hash, const Language &language,
-               const std::string &ip_address, Status *status, NodeID *raylet_id,
-               int *port, std::string *serialized_job_config, StartupToken startup_token);
-
-  /// Connect to the raylet via grpc only.
-  ///
-  /// \param grpc_client gRPC client to the raylet.
-  RayletClient(std::shared_ptr<ray::rpc::NodeManagerWorkerClient> grpc_client);
-
-  /// Notify the raylet that this client is disconnecting gracefully. This
-  /// is used by actors to exit gracefully so that the raylet doesn't
-  /// propagate an error message to the driver.
-  ///
-  /// \return ray::Status.
-  ray::Status Disconnect(
-      rpc::WorkerExitType exit_type,
-      const std::shared_ptr<LocalMemoryBuffer> &creation_task_exception_pb_bytes);
-
-  /// Tell the raylet which port this worker's gRPC server is listening on.
-  ///
-  /// \param The port.
-  /// \return ray::Status.
-  Status AnnounceWorkerPort(int port);
-
-  /// Tell the raylet that the client has finished executing a task.
-  ///
-  /// \return ray::Status.
-  ray::Status TaskDone();
-
-  /// Tell the raylet to reconstruct or fetch objects.
-  ///
-  /// \param object_ids The IDs of the objects to fetch.
-  /// \param owner_addresses The addresses of the workers that own the objects.
-  /// \param fetch_only Only fetch objects, do not reconstruct them.
-  /// \param mark_worker_blocked Set to false if current task is a direct call task.
-  /// \param current_task_id The task that needs the objects.
-  /// \return int 0 means correct, other numbers mean error.
-  ray::Status FetchOrReconstruct(const std::vector<ObjectID> &object_ids,
-                                 const std::vector<rpc::Address> &owner_addresses,
-                                 bool fetch_only, bool mark_worker_blocked,
-                                 const TaskID &current_task_id);
-
-  /// Notify the raylet that this client (worker) is no longer blocked.
-  ///
-  /// \param current_task_id The task that is no longer blocked.
-  /// \return ray::Status.
-  ray::Status NotifyUnblocked(const TaskID &current_task_id);
-
-  /// Notify the raylet that this client is blocked. This is only used for direct task
-  /// calls. Note that ordering of this with respect to Unblock calls is important.
-  ///
-  /// \param release_resources: true if the dirct call blocking needs to release
-  /// resources. \return ray::Status.
-  ray::Status NotifyDirectCallTaskBlocked(bool release_resources);
-
-  /// Notify the raylet that this client is unblocked. This is only used for direct task
-  /// calls. Note that ordering of this with respect to Block calls is important.
-  ///
-  /// \return ray::Status.
-  ray::Status NotifyDirectCallTaskUnblocked();
-
-  /// Wait for the given objects until timeout expires or num_return objects are
-  /// found.
-  ///
-  /// \param object_ids The objects to wait for.
-  /// \param owner_addresses The addresses of the workers that own the objects.
-  /// \param num_returns The number of objects to wait for.
-  /// \param timeout_milliseconds Duration, in milliseconds, to wait before returning.
-  /// \param mark_worker_blocked Set to false if current task is a direct call task.
-  /// \param current_task_id The task that called wait.
-  /// \param result A pair with the first element containing the object ids that were
-  /// found, and the second element the objects that were not found.
-  /// \return ray::Status.
-  ray::Status Wait(const std::vector<ObjectID> &object_ids,
-                   const std::vector<rpc::Address> &owner_addresses, int num_returns,
-                   int64_t timeout_milliseconds, bool mark_worker_blocked,
-                   const TaskID &current_task_id, WaitResultPair *result);
-
-  /// Wait for the given objects, asynchronously. The core worker is notified when
-  /// the wait completes.
-  ///
-  /// \param references The objects to wait for.
-  /// \param tag Value that will be sent to the core worker via gRPC on completion.
-  /// \return ray::Status.
-  ray::Status WaitForDirectActorCallArgs(
-      const std::vector<rpc::ObjectReference> &references, int64_t tag) override;
-
-  /// Push an error to the relevant driver.
-  ///
-  /// \param The ID of the job_id that the error is for.
-  /// \param The type of the error.
-  /// \param The error message.
-  /// \param The timestamp of the error.
-  /// \return ray::Status.
-  ray::Status PushError(const ray::JobID &job_id, const std::string &type,
-                        const std::string &error_message, double timestamp);
-
-  /// Free a list of objects from object stores.
-  ///
-  /// \param object_ids A list of ObjectsIDs to be deleted.
-  /// \param local_only Whether keep this request with local object store
-  /// or send it to all the object stores.
-  /// \return ray::Status.
-  ray::Status FreeObjects(const std::vector<ray::ObjectID> &object_ids, bool local_only);
-
-  /// Ask the raylet to spill an object to external storage.
-  /// \param object_id The ID of the object to be spilled.
-  /// \param callback Callback that will be called after raylet completes the
-  /// object spilling (or it fails).
-  void RequestObjectSpillage(
-      const ObjectID &object_id,
-      const rpc::ClientCallback<rpc::RequestObjectSpillageReply> &callback);
-
-  /// Implements WorkerLeaseInterface.
-  void RequestWorkerLease(
-      const ray::TaskSpecification &resource_spec, bool grant_or_reject,
-      const ray::rpc::ClientCallback<ray::rpc::RequestWorkerLeaseReply> &callback,
-      const int64_t backlog_size) override {
-    RequestWorkerLease(resource_spec.GetMessage(), grant_or_reject, callback,
-                       backlog_size);
-  }
-
-  void RequestWorkerLease(
-      const rpc::TaskSpec &resource_spec, bool grant_or_reject,
-      const ray::rpc::ClientCallback<ray::rpc::RequestWorkerLeaseReply> &callback,
-      const int64_t backlog_size) override;
-
-  /// Implements WorkerLeaseInterface.
-  ray::Status ReturnWorker(int worker_port, const WorkerID &worker_id,
-                           bool disconnect_worker) override;
-
-  /// Implements WorkerLeaseInterface.
-  void ReportWorkerBacklog(
-      const WorkerID &worker_id,
-      const std::vector<rpc::WorkerBacklogReport> &backlog_reports) override;
-
-  /// Implements WorkerLeaseInterface.
-  void ReleaseUnusedWorkers(
-      const std::vector<WorkerID> &workers_in_use,
-      const rpc::ClientCallback<rpc::ReleaseUnusedWorkersReply> &callback) override;
-
-  void CancelWorkerLease(
-      const TaskID &task_id,
-      const rpc::ClientCallback<rpc::CancelWorkerLeaseReply> &callback) override;
-
-  /// Implements PrepareBundleResourcesInterface.
-  void PrepareBundleResources(
-      const std::vector<std::shared_ptr<const BundleSpecification>> &bundle_specs,
-      const ray::rpc::ClientCallback<ray::rpc::PrepareBundleResourcesReply> &callback)
-      override;
-
-  /// Implements CommitBundleResourcesInterface.
-  void CommitBundleResources(
-      const std::vector<std::shared_ptr<const BundleSpecification>> &bundle_specs,
-      const ray::rpc::ClientCallback<ray::rpc::CommitBundleResourcesReply> &callback)
-      override;
-
-  /// Implements CancelResourceReserveInterface.
-  void CancelResourceReserve(
-      const BundleSpecification &bundle_spec,
-      const ray::rpc::ClientCallback<ray::rpc::CancelResourceReserveReply> &callback)
-      override;
-
-  /// Implements ReleaseUnusedBundlesInterface.
-  void ReleaseUnusedBundles(
-      const std::vector<rpc::Bundle> &bundles_in_use,
-      const rpc::ClientCallback<rpc::ReleaseUnusedBundlesReply> &callback) override;
-
-  void PinObjectIDs(
-      const rpc::Address &caller_address, const std::vector<ObjectID> &object_ids,
-      const ray::rpc::ClientCallback<ray::rpc::PinObjectIDsReply> &callback) override;
-
-  void ShutdownRaylet(
-      const NodeID &node_id, bool graceful,
-      const rpc::ClientCallback<rpc::ShutdownRayletReply> &callback) override;
-
-  void GetSystemConfig(
-      const rpc::ClientCallback<rpc::GetSystemConfigReply> &callback) override;
-
-  void GetGcsServerAddress(
-      const rpc::ClientCallback<rpc::GetGcsServerAddressReply> &callback) override;
-
-  void GlobalGC(const rpc::ClientCallback<rpc::GlobalGCReply> &callback);
-
-  void UpdateResourceUsage(
-      std::string &serialized_resource_usage_batch,
-      const rpc::ClientCallback<rpc::UpdateResourceUsageReply> &callback) override;
-
-  void RequestResourceReport(
-      const rpc::ClientCallback<rpc::RequestResourceReportReply> &callback) override;
-
-  // Subscribe to receive notification on plasma object
-  void SubscribeToPlasma(const ObjectID &object_id, const rpc::Address &owner_address);
-
-  WorkerID GetWorkerID() const { return worker_id_; }
-
-  JobID GetJobID() const { return job_id_; }
-
-  const ResourceMappingType &GetResourceIDs() const { return resource_ids_; }
-
-  int64_t GetPinsInFlight() const { return pins_in_flight_.load(); }
-
- private:
-  /// gRPC client to the raylet. Right now, this is only used for a couple
-  /// request types.
-  std::shared_ptr<ray::rpc::NodeManagerWorkerClient> grpc_client_;
-  const WorkerID worker_id_;
-  const JobID job_id_;
-
-  /// A map from resource name to the resource IDs that are currently reserved
-  /// for this worker. Each pair consists of the resource ID and the fraction
-  /// of that resource allocated for this worker.
-  ResourceMappingType resource_ids_;
-  /// The connection to the raylet server.
-  std::unique_ptr<RayletConnection> conn_;
-
-  /// The number of object ID pin RPCs currently in flight.
-  std::atomic<int64_t> pins_in_flight_{0};
-
- protected:
-  RayletClient() {}
-};
-
-}  // namespace raylet
-
-}  // namespace ray
->>>>>>> 19672688
+// Copyright 2017 The Ray Authors.
+//
+// Licensed under the Apache License, Version 2.0 (the "License");
+// you may not use this file except in compliance with the License.
+// You may obtain a copy of the License at
+//
+//  http://www.apache.org/licenses/LICENSE-2.0
+//
+// Unless required by applicable law or agreed to in writing, software
+// distributed under the License is distributed on an "AS IS" BASIS,
+// WITHOUT WARRANTIES OR CONDITIONS OF ANY KIND, either express or implied.
+// See the License for the specific language governing permissions and
+// limitations under the License.
+
+#pragma once
+
+#include <mutex>
+#include <unordered_map>
+#include <vector>
+
+#include "ray/common/asio/instrumented_io_context.h"
+#include "ray/common/buffer.h"
+#include "ray/common/bundle_spec.h"
+#include "ray/common/client_connection.h"
+#include "ray/common/status.h"
+#include "ray/common/task/task_spec.h"
+#include "ray/rpc/node_manager/node_manager_client.h"
+#include "ray/util/process.h"
+#include "src/ray/protobuf/common.pb.h"
+#include "src/ray/protobuf/gcs.pb.h"
+
+using ray::ActorID;
+using ray::JobID;
+using ray::NodeID;
+using ray::ObjectID;
+using ray::TaskID;
+using ray::WorkerID;
+
+using ray::Language;
+using ray::rpc::ProfileTableData;
+
+using MessageType = ray::protocol::MessageType;
+using ResourceMappingType =
+    std::unordered_map<std::string, std::vector<std::pair<int64_t, double>>>;
+using WaitResultPair = std::pair<std::vector<ObjectID>, std::vector<ObjectID>>;
+
+namespace ray {
+
+/// Interface for pinning objects. Abstract for testing.
+class PinObjectsInterface {
+ public:
+  /// Request to a raylet to pin a plasma object. The callback will be sent via gRPC.
+  virtual void PinObjectIDs(
+      const rpc::Address &caller_address, const std::vector<ObjectID> &object_ids,
+      const ray::rpc::ClientCallback<ray::rpc::PinObjectIDsReply> &callback) = 0;
+
+  virtual ~PinObjectsInterface(){};
+};
+
+/// Interface for leasing workers. Abstract for testing.
+class WorkerLeaseInterface {
+ public:
+  /// Requests a worker from the raylet. The callback will be sent via gRPC.
+  /// \param resource_spec Resources that should be allocated for the worker.
+  /// \param grant_or_reject: True if we we should either grant or reject the request
+  ///                         but no spillback.
+  /// \param callback: The callback to call when the request finishes.
+  /// \param backlog_size The queue length for the given shape on the CoreWorker.
+  virtual void RequestWorkerLease(
+      const ray::TaskSpecification &resource_spec, bool grant_or_reject,
+      const ray::rpc::ClientCallback<ray::rpc::RequestWorkerLeaseReply> &callback,
+      const int64_t backlog_size = -1) = 0;
+  virtual void RequestWorkerLease(
+      const rpc::TaskSpec &task_spec, bool grant_or_reject,
+      const ray::rpc::ClientCallback<ray::rpc::RequestWorkerLeaseReply> &callback,
+      const int64_t backlog_size = -1) = 0;
+
+  /// Returns a worker to the raylet.
+  /// \param worker_port The local port of the worker on the raylet node.
+  /// \param worker_id The unique worker id of the worker on the raylet node.
+  /// \param disconnect_worker Whether the raylet should disconnect the worker.
+  /// \return ray::Status
+  virtual ray::Status ReturnWorker(int worker_port, const WorkerID &worker_id,
+                                   bool disconnect_worker) = 0;
+
+  /// Notify raylets to release unused workers.
+  /// \param workers_in_use Workers currently in use.
+  /// \param callback Callback that will be called after raylet completes the release of
+  /// unused workers. \return ray::Status
+  virtual void ReleaseUnusedWorkers(
+      const std::vector<WorkerID> &workers_in_use,
+      const rpc::ClientCallback<rpc::ReleaseUnusedWorkersReply> &callback) = 0;
+
+  virtual void CancelWorkerLease(
+      const TaskID &task_id,
+      const rpc::ClientCallback<rpc::CancelWorkerLeaseReply> &callback) = 0;
+
+  /// Report the backlog size of a given worker and a given scheduling class to the
+  /// raylet.
+  /// \param worker_id The ID of the worker that reports the backlog size.
+  /// \param backlog_reports The backlog report for each scheduling class
+  virtual void ReportWorkerBacklog(
+      const WorkerID &worker_id,
+      const std::vector<rpc::WorkerBacklogReport> &backlog_reports) = 0;
+
+  virtual ~WorkerLeaseInterface(){};
+};
+
+/// Interface for leasing resource.
+class ResourceReserveInterface {
+ public:
+  /// Request a raylet to prepare resources of given bundles for atomic placement group
+  /// creation. This is used for the first phase of atomic placement group creation. The
+  /// callback will be sent via gRPC.
+  /// \param bundle_specs Bundles to be scheduled at this raylet.
+  /// \return ray::Status
+  virtual void PrepareBundleResources(
+      const std::vector<std::shared_ptr<const BundleSpecification>> &bundle_specs,
+      const ray::rpc::ClientCallback<ray::rpc::PrepareBundleResourcesReply>
+          &callback) = 0;
+
+  /// Request a raylet to commit resources of given bundles for atomic placement group
+  /// creation. This is used for the second phase of atomic placement group creation. The
+  /// callback will be sent via gRPC.
+  /// \param bundle_specs Bundles to be scheduled at this raylet.
+  /// \return ray::Status
+  virtual void CommitBundleResources(
+      const std::vector<std::shared_ptr<const BundleSpecification>> &bundle_specs,
+      const ray::rpc::ClientCallback<ray::rpc::CommitBundleResourcesReply> &callback) = 0;
+
+  virtual void CancelResourceReserve(
+      const BundleSpecification &bundle_spec,
+      const ray::rpc::ClientCallback<ray::rpc::CancelResourceReserveReply> &callback) = 0;
+
+  virtual void ReleaseUnusedBundles(
+      const std::vector<rpc::Bundle> &bundles_in_use,
+      const rpc::ClientCallback<rpc::ReleaseUnusedBundlesReply> &callback) = 0;
+
+  virtual ~ResourceReserveInterface(){};
+};
+
+/// Interface for waiting dependencies. Abstract for testing.
+class DependencyWaiterInterface {
+ public:
+  /// Wait for the given objects, asynchronously. The core worker is notified when
+  /// the wait completes.
+  ///
+  /// \param references The objects to wait for.
+  /// \param tag Value that will be sent to the core worker via gRPC on completion.
+  /// \return ray::Status.
+  virtual ray::Status WaitForDirectActorCallArgs(
+      const std::vector<rpc::ObjectReference> &references, int64_t tag) = 0;
+
+  virtual ~DependencyWaiterInterface(){};
+};
+
+/// Inteface for getting resource reports.
+class ResourceTrackingInterface {
+ public:
+  virtual void UpdateResourceUsage(
+      std::string &serialized_resource_usage_batch,
+      const rpc::ClientCallback<rpc::UpdateResourceUsageReply> &callback) = 0;
+
+  virtual void RequestResourceReport(
+      const rpc::ClientCallback<rpc::RequestResourceReportReply> &callback) = 0;
+
+  virtual ~ResourceTrackingInterface(){};
+};
+
+class RayletClientInterface : public PinObjectsInterface,
+                              public WorkerLeaseInterface,
+                              public DependencyWaiterInterface,
+                              public ResourceReserveInterface,
+                              public ResourceTrackingInterface {
+ public:
+  virtual ~RayletClientInterface(){};
+
+  /// Get the system config from Raylet.
+  /// \param callback Callback that will be called after raylet replied the system config.
+  virtual void GetSystemConfig(
+      const rpc::ClientCallback<rpc::GetSystemConfigReply> &callback) = 0;
+
+  virtual void GetGcsServerAddress(
+      const rpc::ClientCallback<rpc::GetGcsServerAddressReply> &callback) = 0;
+
+  virtual void ShutdownRaylet(
+      const NodeID &node_id, bool graceful,
+      const rpc::ClientCallback<rpc::ShutdownRayletReply> &callback) = 0;
+};
+
+namespace raylet {
+
+class RayletConnection {
+ public:
+  /// Connect to the raylet.
+  ///
+  /// \param raylet_socket The name of the socket to use to connect to the raylet.
+  /// \param worker_id A unique ID to represent the worker.
+  /// \param is_worker Whether this client is a worker. If it is a worker, an
+  ///        additional message will be sent to register as one.
+  /// \param job_id The ID of the driver. This is non-nil if the client is a
+  ///        driver.
+  /// \return The connection information.
+  RayletConnection(instrumented_io_context &io_service, const std::string &raylet_socket,
+                   int num_retries, int64_t timeout);
+
+  ray::Status WriteMessage(MessageType type,
+                           flatbuffers::FlatBufferBuilder *fbb = nullptr);
+
+  ray::Status AtomicRequestReply(MessageType request_type, MessageType reply_type,
+                                 std::vector<uint8_t> *reply_message,
+                                 flatbuffers::FlatBufferBuilder *fbb = nullptr);
+
+ private:
+  /// Shutdown the raylet if the local connection is disconnected.
+  void ShutdownIfLocalRayletDisconnected(const Status &status);
+  /// The connection to raylet.
+  std::shared_ptr<ServerConnection> conn_;
+  /// A mutex to protect stateful operations of the raylet client.
+  std::mutex mutex_;
+  /// A mutex to protect write operations of the raylet client.
+  std::mutex write_mutex_;
+};
+
+class RayletClient : public RayletClientInterface {
+ public:
+  /// Connect to the raylet.
+  ///
+  /// \param grpc_client gRPC client to the raylet.
+  /// \param raylet_socket The name of the socket to use to connect to the raylet.
+  /// \param worker_id A unique ID to represent the worker.
+  /// \param worker_type The type of the worker. If it is a certain worker type, an
+  /// additional message will be sent to register as one.
+  /// \param job_id The job ID of the driver or worker.
+  /// \param runtime_env_hash The hash of the runtime env of the worker.
+  /// \param language Language of the worker.
+  /// \param ip_address The IP address of the worker.
+  /// \param status This will be populated with the result of connection attempt.
+  /// \param raylet_id This will be populated with the local raylet's NodeID.
+  /// \param port The port that the worker should listen on for gRPC requests. If
+  /// 0, the worker should choose a random port.
+  /// \param system_config This will be populated with internal config parameters
+  /// provided by the raylet.
+  /// \param serialized_job_config If this is a driver connection, the job config
+  /// provided by driver will be passed to Raylet. If this is a worker connection,
+  /// this will be populated with the current job config.
+  /// \param startup_token The startup token of the process assigned to
+  /// it during startup as a command line argument.
+  RayletClient(instrumented_io_context &io_service,
+               std::shared_ptr<ray::rpc::NodeManagerWorkerClient> grpc_client,
+               const std::string &raylet_socket, const WorkerID &worker_id,
+               rpc::WorkerType worker_type, const JobID &job_id,
+               const int &runtime_env_hash, const Language &language,
+               const std::string &ip_address, Status *status, NodeID *raylet_id,
+               int *port, std::string *serialized_job_config, StartupToken startup_token);
+
+  /// Connect to the raylet via grpc only.
+  ///
+  /// \param grpc_client gRPC client to the raylet.
+  RayletClient(std::shared_ptr<ray::rpc::NodeManagerWorkerClient> grpc_client);
+
+  /// Notify the raylet that this client is disconnecting gracefully. This
+  /// is used by actors to exit gracefully so that the raylet doesn't
+  /// propagate an error message to the driver.
+  ///
+  /// \return ray::Status.
+  ray::Status Disconnect(
+      rpc::WorkerExitType exit_type,
+      const std::shared_ptr<LocalMemoryBuffer> &creation_task_exception_pb_bytes);
+
+  /// Tell the raylet which port this worker's gRPC server is listening on.
+  ///
+  /// \param The port.
+  /// \return ray::Status.
+  Status AnnounceWorkerPort(int port);
+
+  /// Tell the raylet that the client has finished executing a task.
+  ///
+  /// \return ray::Status.
+  ray::Status TaskDone();
+
+  /// Tell the raylet to reconstruct or fetch objects.
+  ///
+  /// \param object_ids The IDs of the objects to fetch.
+  /// \param owner_addresses The addresses of the workers that own the objects.
+  /// \param fetch_only Only fetch objects, do not reconstruct them.
+  /// \param mark_worker_blocked Set to false if current task is a direct call task.
+  /// \param current_task_id The task that needs the objects.
+  /// \return int 0 means correct, other numbers mean error.
+  ray::Status FetchOrReconstruct(const std::vector<ObjectID> &object_ids,
+                                 const std::vector<rpc::Address> &owner_addresses,
+                                 bool fetch_only, bool mark_worker_blocked,
+                                 const TaskID &current_task_id);
+
+  /// Notify the raylet that this client (worker) is no longer blocked.
+  ///
+  /// \param current_task_id The task that is no longer blocked.
+  /// \return ray::Status.
+  ray::Status NotifyUnblocked(const TaskID &current_task_id);
+
+  /// Notify the raylet that this client is blocked. This is only used for direct task
+  /// calls. Note that ordering of this with respect to Unblock calls is important.
+  ///
+  /// \param release_resources: true if the dirct call blocking needs to release
+  /// resources. \return ray::Status.
+  ray::Status NotifyDirectCallTaskBlocked(bool release_resources);
+
+  /// Notify the raylet that this client is unblocked. This is only used for direct task
+  /// calls. Note that ordering of this with respect to Block calls is important.
+  ///
+  /// \return ray::Status.
+  ray::Status NotifyDirectCallTaskUnblocked();
+
+  /// Wait for the given objects until timeout expires or num_return objects are
+  /// found.
+  ///
+  /// \param object_ids The objects to wait for.
+  /// \param owner_addresses The addresses of the workers that own the objects.
+  /// \param num_returns The number of objects to wait for.
+  /// \param timeout_milliseconds Duration, in milliseconds, to wait before returning.
+  /// \param mark_worker_blocked Set to false if current task is a direct call task.
+  /// \param current_task_id The task that called wait.
+  /// \param result A pair with the first element containing the object ids that were
+  /// found, and the second element the objects that were not found.
+  /// \return ray::Status.
+  ray::Status Wait(const std::vector<ObjectID> &object_ids,
+                   const std::vector<rpc::Address> &owner_addresses, int num_returns,
+                   int64_t timeout_milliseconds, bool mark_worker_blocked,
+                   const TaskID &current_task_id, WaitResultPair *result);
+
+  /// Wait for the given objects, asynchronously. The core worker is notified when
+  /// the wait completes.
+  ///
+  /// \param references The objects to wait for.
+  /// \param tag Value that will be sent to the core worker via gRPC on completion.
+  /// \return ray::Status.
+  ray::Status WaitForDirectActorCallArgs(
+      const std::vector<rpc::ObjectReference> &references, int64_t tag) override;
+
+  /// Push an error to the relevant driver.
+  ///
+  /// \param The ID of the job_id that the error is for.
+  /// \param The type of the error.
+  /// \param The error message.
+  /// \param The timestamp of the error.
+  /// \return ray::Status.
+  ray::Status PushError(const ray::JobID &job_id, const std::string &type,
+                        const std::string &error_message, double timestamp);
+
+  /// Free a list of objects from object stores.
+  ///
+  /// \param object_ids A list of ObjectsIDs to be deleted.
+  /// \param local_only Whether keep this request with local object store
+  /// or send it to all the object stores.
+  /// \return ray::Status.
+  ray::Status FreeObjects(const std::vector<ray::ObjectID> &object_ids, bool local_only);
+
+  /// Ask the raylet to spill an object to external storage.
+  /// \param object_id The ID of the object to be spilled.
+  /// \param callback Callback that will be called after raylet completes the
+  /// object spilling (or it fails).
+  void RequestObjectSpillage(
+      const ObjectID &object_id,
+      const rpc::ClientCallback<rpc::RequestObjectSpillageReply> &callback);
+
+  /// Implements WorkerLeaseInterface.
+  void RequestWorkerLease(
+      const ray::TaskSpecification &resource_spec, bool grant_or_reject,
+      const ray::rpc::ClientCallback<ray::rpc::RequestWorkerLeaseReply> &callback,
+      const int64_t backlog_size) override {
+    RequestWorkerLease(resource_spec.GetMessage(), grant_or_reject, callback,
+                       backlog_size);
+  }
+
+  void RequestWorkerLease(
+      const rpc::TaskSpec &resource_spec, bool grant_or_reject,
+      const ray::rpc::ClientCallback<ray::rpc::RequestWorkerLeaseReply> &callback,
+      const int64_t backlog_size) override;
+
+  /// Implements WorkerLeaseInterface.
+  ray::Status ReturnWorker(int worker_port, const WorkerID &worker_id,
+                           bool disconnect_worker) override;
+
+  /// Implements WorkerLeaseInterface.
+  void ReportWorkerBacklog(
+      const WorkerID &worker_id,
+      const std::vector<rpc::WorkerBacklogReport> &backlog_reports) override;
+
+  /// Implements WorkerLeaseInterface.
+  void ReleaseUnusedWorkers(
+      const std::vector<WorkerID> &workers_in_use,
+      const rpc::ClientCallback<rpc::ReleaseUnusedWorkersReply> &callback) override;
+
+  void CancelWorkerLease(
+      const TaskID &task_id,
+      const rpc::ClientCallback<rpc::CancelWorkerLeaseReply> &callback) override;
+
+  /// Implements PrepareBundleResourcesInterface.
+  void PrepareBundleResources(
+      const std::vector<std::shared_ptr<const BundleSpecification>> &bundle_specs,
+      const ray::rpc::ClientCallback<ray::rpc::PrepareBundleResourcesReply> &callback)
+      override;
+
+  /// Implements CommitBundleResourcesInterface.
+  void CommitBundleResources(
+      const std::vector<std::shared_ptr<const BundleSpecification>> &bundle_specs,
+      const ray::rpc::ClientCallback<ray::rpc::CommitBundleResourcesReply> &callback)
+      override;
+
+  /// Implements CancelResourceReserveInterface.
+  void CancelResourceReserve(
+      const BundleSpecification &bundle_spec,
+      const ray::rpc::ClientCallback<ray::rpc::CancelResourceReserveReply> &callback)
+      override;
+
+  /// Implements ReleaseUnusedBundlesInterface.
+  void ReleaseUnusedBundles(
+      const std::vector<rpc::Bundle> &bundles_in_use,
+      const rpc::ClientCallback<rpc::ReleaseUnusedBundlesReply> &callback) override;
+
+  void PinObjectIDs(
+      const rpc::Address &caller_address, const std::vector<ObjectID> &object_ids,
+      const ray::rpc::ClientCallback<ray::rpc::PinObjectIDsReply> &callback) override;
+
+  void ShutdownRaylet(
+      const NodeID &node_id, bool graceful,
+      const rpc::ClientCallback<rpc::ShutdownRayletReply> &callback) override;
+
+  void GetSystemConfig(
+      const rpc::ClientCallback<rpc::GetSystemConfigReply> &callback) override;
+
+  void GetGcsServerAddress(
+      const rpc::ClientCallback<rpc::GetGcsServerAddressReply> &callback) override;
+
+  void GlobalGC(const rpc::ClientCallback<rpc::GlobalGCReply> &callback);
+
+  void UpdateResourceUsage(
+      std::string &serialized_resource_usage_batch,
+      const rpc::ClientCallback<rpc::UpdateResourceUsageReply> &callback) override;
+
+  void RequestResourceReport(
+      const rpc::ClientCallback<rpc::RequestResourceReportReply> &callback) override;
+
+  // Subscribe to receive notification on plasma object
+  void SubscribeToPlasma(const ObjectID &object_id, const rpc::Address &owner_address);
+
+  WorkerID GetWorkerID() const { return worker_id_; }
+
+  JobID GetJobID() const { return job_id_; }
+
+  const ResourceMappingType &GetResourceIDs() const { return resource_ids_; }
+
+  int64_t GetPinsInFlight() const { return pins_in_flight_.load(); }
+
+ private:
+  /// gRPC client to the raylet. Right now, this is only used for a couple
+  /// request types.
+  std::shared_ptr<ray::rpc::NodeManagerWorkerClient> grpc_client_;
+  const WorkerID worker_id_;
+  const JobID job_id_;
+
+  /// A map from resource name to the resource IDs that are currently reserved
+  /// for this worker. Each pair consists of the resource ID and the fraction
+  /// of that resource allocated for this worker.
+  ResourceMappingType resource_ids_;
+  /// The connection to the raylet server.
+  std::unique_ptr<RayletConnection> conn_;
+
+  /// The number of object ID pin RPCs currently in flight.
+  std::atomic<int64_t> pins_in_flight_{0};
+
+ protected:
+  RayletClient() {}
+};
+
+}  // namespace raylet
+
+}  // namespace ray