// Copyright 2017 The Ray Authors.
//
// Licensed under the Apache License, Version 2.0 (the "License");
// you may not use this file except in compliance with the License.
// You may obtain a copy of the License at
//
//  http://www.apache.org/licenses/LICENSE-2.0
//
// Unless required by applicable law or agreed to in writing, software
// distributed under the License is distributed on an "AS IS" BASIS,
// WITHOUT WARRANTIES OR CONDITIONS OF ANY KIND, either express or implied.
// See the License for the specific language governing permissions and
// limitations under the License.

#pragma once

#include <memory>
#include <mutex>
#include <string>
#include <unordered_map>
#include <vector>

#include "ray/common/asio/instrumented_io_context.h"
#include "ray/common/bundle_spec.h"
#include "ray/common/status.h"
#include "ray/common/status_or.h"
#include "ray/common/task/task_spec.h"
#include "ray/ipc/client_connection.h"
#include "ray/rpc/node_manager/node_manager_client.h"
#include "ray/util/process.h"
#include "src/ray/protobuf/common.pb.h"
#include "src/ray/protobuf/gcs.pb.h"

using ray::ActorID;
using ray::JobID;
using ray::NodeID;
using ray::ObjectID;
using ray::TaskID;
using ray::WorkerID;

using ray::Language;

// Maps from resource name to its allocation.
using ResourceMappingType =
    std::unordered_map<std::string, std::vector<std::pair<int64_t, double>>>;

namespace ray {

class RayletClientInterface {
 public:
  /// Notify the raylet that this client is disconnecting gracefully. This
  /// is used by actors to exit gracefully so that the raylet doesn't
  /// propagate an error message to the driver.
  ///
  /// It's a blocking call.
  ///
  /// \param disconnect_type The reason why this worker process is disconnected.
  /// \param disconnect_detail The detailed reason for a given exit.
  /// \return ray::Status.
  virtual ray::Status Disconnect(
      const rpc::WorkerExitType &exit_type,
      const std::string &exit_detail,
      const std::shared_ptr<LocalMemoryBuffer> &creation_task_exception_pb_bytes) = 0;

  /// Tell the raylet which port this worker's gRPC server is listening on.
  ///
  /// \param port The port.
  /// \return ray::Status.
  virtual Status AnnounceWorkerPortForWorker(int port) = 0;

  /// Tell the raylet this driver and its job is ready to run, with port and entrypoint.
  ///
  /// \param port The port.
  /// \param entrypoint The entrypoint of the driver's job.
  /// \return ray::Status.
  virtual Status AnnounceWorkerPortForDriver(int port, const std::string &entrypoint) = 0;

  /// Tell the raylet that the client has finished executing a task.
  ///
  /// \return ray::Status.
  virtual ray::Status ActorCreationTaskDone() = 0;

  /// Tell the raylet to reconstruct or fetch objects.
  ///
  /// \param object_ids The IDs of the objects to fetch.
  /// \param owner_addresses The addresses of the workers that own the objects.
  /// \param current_task_id The task that needs the objects.
  /// \return int 0 means correct, other numbers mean error.
  virtual ray::Status AsyncGetObjects(
      const std::vector<ObjectID> &object_ids,
      const std::vector<rpc::Address> &owner_addresses) = 0;

  /// Notify the raylet that this client (worker) is no longer blocked.
  ///
  /// \param current_task_id The task that is no longer blocked.
  /// \return ray::Status.
  virtual ray::Status CancelGetRequest() = 0;

  /// Notify the raylet that this client is blocked. This is only used for direct task
  /// calls. Note that ordering of this with respect to Unblock calls is important.
  ///
  /// \return ray::Status.
  virtual ray::Status NotifyDirectCallTaskBlocked() = 0;

  /// Notify the raylet that this client is unblocked. This is only used for direct task
  /// calls. Note that ordering of this with respect to Block calls is important.
  ///
  /// \return ray::Status.
  virtual ray::Status NotifyDirectCallTaskUnblocked() = 0;

  /// Wait for the given objects until timeout expires or num_return objects are
  /// found.
  ///
  /// \param object_ids The objects to wait for.
  /// \param owner_addresses The addresses of the workers that own the objects.
  /// \param num_returns The number of objects to wait for.
  /// \param timeout_milliseconds Duration, in milliseconds, to wait before returning.
  /// \param current_task_id The task that called wait.
  /// \param result A pair with the first element containing the object ids that were
  /// found, and the second element the objects that were not found.
  /// \return ray::StatusOr containing error status or the set of object ids that were
  /// found.
  virtual ray::StatusOr<absl::flat_hash_set<ObjectID>> Wait(
      const std::vector<ObjectID> &object_ids,
      const std::vector<rpc::Address> &owner_addresses,
      int num_returns,
      int64_t timeout_milliseconds) = 0;

  /// Request to a raylet to pin a plasma object. The callback will be sent via gRPC.
  virtual void PinObjectIDs(
      const rpc::Address &caller_address,
      const std::vector<ObjectID> &object_ids,
      const ObjectID &generator_id,
      const ray::rpc::ClientCallback<ray::rpc::PinObjectIDsReply> &callback) = 0;

  /// Requests a worker from the raylet. The callback will be sent via gRPC.
  /// \param resource_spec Resources that should be allocated for the worker.
  /// \param grant_or_reject: True if we we should either grant or reject the request
  ///                         but no spillback.
  /// \param callback: The callback to call when the request finishes.
  /// \param backlog_size The queue length for the given shape on the CoreWorker.
  virtual void RequestWorkerLease(
      const rpc::TaskSpec &task_spec,
      bool grant_or_reject,
      const ray::rpc::ClientCallback<ray::rpc::RequestWorkerLeaseReply> &callback,
      const int64_t backlog_size = -1,
      const bool is_selected_based_on_locality = false) = 0;

  /// Returns a worker to the raylet.
  /// \param worker_port The local port of the worker on the raylet node.
  /// \param worker_id The unique worker id of the worker on the raylet node.
  /// \param disconnect_worker Whether the raylet should disconnect the worker.
  /// \param worker_exiting Whether the worker is exiting and cannot be reused.
  /// \return ray::Status
  virtual ray::Status ReturnWorker(int worker_port,
                                   const WorkerID &worker_id,
                                   bool disconnect_worker,
                                   const std::string &disconnect_worker_error_detail,
                                   bool worker_exiting) = 0;

  /// Request the raylet to prestart workers. In `request` we can set the worker's owner,
  /// runtime env info and number of workers.
  ///
  virtual void PrestartWorkers(
      const rpc::PrestartWorkersRequest &request,
      const rpc::ClientCallback<ray::rpc::PrestartWorkersReply> &callback) = 0;

  /// Notify raylets to release unused workers.
  /// \param workers_in_use Workers currently in use.
  /// \param callback Callback that will be called after raylet completes the release of
  /// unused workers. \return ray::Status
  virtual void ReleaseUnusedActorWorkers(
      const std::vector<WorkerID> &workers_in_use,
      const rpc::ClientCallback<rpc::ReleaseUnusedActorWorkersReply> &callback) = 0;

  virtual void CancelWorkerLease(
      const TaskID &task_id,
      const rpc::ClientCallback<rpc::CancelWorkerLeaseReply> &callback) = 0;

  /// Report the backlog size of a given worker and a given scheduling class to the
  /// raylet.
  /// \param worker_id The ID of the worker that reports the backlog size.
  /// \param backlog_reports The backlog report for each scheduling class
  virtual void ReportWorkerBacklog(
      const WorkerID &worker_id,
      const std::vector<rpc::WorkerBacklogReport> &backlog_reports) = 0;

  virtual void GetTaskFailureCause(
      const TaskID &task_id,
      const ray::rpc::ClientCallback<ray::rpc::GetTaskFailureCauseReply> &callback) = 0;

  /// Request a raylet to prepare resources of given bundles for atomic placement group
  /// creation. This is used for the first phase of atomic placement group creation. The
  /// callback will be sent via gRPC.
  /// \param bundle_specs Bundles to be scheduled at this raylet.
  /// \return ray::Status
  virtual void PrepareBundleResources(
      const std::vector<std::shared_ptr<const BundleSpecification>> &bundle_specs,
      const ray::rpc::ClientCallback<ray::rpc::PrepareBundleResourcesReply>
          &callback) = 0;

  /// Request a raylet to commit resources of given bundles for atomic placement group
  /// creation. This is used for the second phase of atomic placement group creation. The
  /// callback will be sent via gRPC.
  /// \param bundle_specs Bundles to be scheduled at this raylet.
  /// \return ray::Status
  virtual void CommitBundleResources(
      const std::vector<std::shared_ptr<const BundleSpecification>> &bundle_specs,
      const ray::rpc::ClientCallback<ray::rpc::CommitBundleResourcesReply> &callback) = 0;

  virtual void CancelResourceReserve(
      const BundleSpecification &bundle_spec,
      const ray::rpc::ClientCallback<ray::rpc::CancelResourceReserveReply> &callback) = 0;

  virtual void ReleaseUnusedBundles(
      const std::vector<rpc::Bundle> &bundles_in_use,
      const rpc::ClientCallback<rpc::ReleaseUnusedBundlesReply> &callback) = 0;

<<<<<<< HEAD
  /// Wait for the given objects, asynchronously. The core worker is notified when
  /// the wait completes.
  ///
  /// \param references The objects to wait for.
  /// \param tag Value that will be sent to the core worker via gRPC on completion.
  /// \return ray::Status.
  virtual ray::Status WaitForActorCallArgs(
      const std::vector<rpc::ObjectReference> &references, int64_t tag) = 0;

  /// Push an error to the relevant driver.
  ///
  /// \param The ID of the job_id that the error is for.
  /// \param The type of the error.
  /// \param The error message.
  /// \param The timestamp of the error.
  /// \return ray::Status.
  virtual ray::Status PushError(const ray::JobID &job_id,
                                const std::string &type,
                                const std::string &error_message,
                                double timestamp) = 0;

  /// Free a list of objects from object stores.
  ///
  /// \param object_ids A list of ObjectsIDs to be deleted.
  /// \param local_only Whether keep this request with local object store
  /// or send it to all the object stores.
  /// \return ray::Status.
  virtual ray::Status FreeObjects(const std::vector<ray::ObjectID> &object_ids,
                                  bool local_only) = 0;

=======
>>>>>>> ba775da1
  virtual void GetResourceLoad(
      const rpc::ClientCallback<rpc::GetResourceLoadReply> &callback) = 0;
  /// Registers a mutable object on this node so that it can be read. Writes are performed
  /// on a remote node. This local node creates a mapping from `object_id` ->
  /// `reader_ref`.
  ///
  /// \param writer_object_id The object ID of the mutable object on the remote node that
  /// is written to.
  /// \param num_readers The number of readers that will read the object on this local
  /// node.
  /// \param reader_object_id The object ID of the mutable object that is read on this
  /// local node.
  /// \param callback This callback is executed to send a reply to the remote
  /// node once the mutable object is registered.
  virtual void RegisterMutableObjectReader(
      const ObjectID &writer_object_id,
      int64_t num_readers,
      const ObjectID &reader_object_id,
      const rpc::ClientCallback<rpc::RegisterMutableObjectReply> &callback) = 0;

  /// Handles a mutable object write that was performed on a remote node and is being
  /// transferred to this node so that it can be read.
  ///
  /// \param writer_object_id The object ID of the mutable object on the remote node that
  /// is written to. This is *not* the object ID of the corresponding mutable object on
  /// this local node.
  /// \param data_size The size of the data to write to the mutable object on this local
  /// node.
  /// \param metadata_size The size of the metadata to write to the mutable object on this
  /// local node.
  /// \param data The data to write to the mutable object on this local node.
  /// \param metadata The metadata to write to the mutable object on this local node.
  /// \param callback This callback is executed to send a reply to the remote node once
  /// the mutable object is transferred.
  virtual void PushMutableObject(
      const ObjectID &writer_object_id,
      uint64_t data_size,
      uint64_t metadata_size,
      void *data,
      void *metadata,
      const rpc::ClientCallback<rpc::PushMutableObjectReply> &callback) = 0;

  /// Get the system config from Raylet.
  /// \param callback Callback that will be called after raylet replied the system config.
  virtual void GetSystemConfig(
      const rpc::ClientCallback<rpc::GetSystemConfigReply> &callback) = 0;

  virtual void GlobalGC(const rpc::ClientCallback<rpc::GlobalGCReply> &callback) = 0;

  virtual void NotifyGCSRestart(
      const rpc::ClientCallback<rpc::NotifyGCSRestartReply> &callback) = 0;

  virtual void SubscribeToPlasma(const ObjectID &object_id,
                                 const rpc::Address &owner_address) = 0;

  virtual void ShutdownRaylet(
      const NodeID &node_id,
      bool graceful,
      const rpc::ClientCallback<rpc::ShutdownRayletReply> &callback) = 0;

  virtual void DrainRaylet(
      const rpc::autoscaler::DrainNodeReason &reason,
      const std::string &reason_message,
      int64_t deadline_timestamp_ms,
      const rpc::ClientCallback<rpc::DrainRayletReply> &callback) = 0;

  virtual void CancelTasksWithResourceShapes(
      const std::vector<google::protobuf::Map<std::string, double>> &resource_shapes,
      const rpc::ClientCallback<rpc::CancelTasksWithResourceShapesReply> &callback) = 0;

  virtual void IsLocalWorkerDead(
      const WorkerID &worker_id,
      const rpc::ClientCallback<rpc::IsLocalWorkerDeadReply> &callback) = 0;

  virtual std::shared_ptr<grpc::Channel> GetChannel() const = 0;

  virtual void GetNodeStats(
      const rpc::GetNodeStatsRequest &request,
      const rpc::ClientCallback<rpc::GetNodeStatsReply> &callback) = 0;

  virtual int64_t GetPinsInFlight() const = 0;

  virtual ~RayletClientInterface() = default;
};

namespace raylet {

/// Raylet client is responsible for communication with raylet. It implements
/// [RayletClientInterface] and works on worker registration, lease management, etc.
class RayletClient : public RayletClientInterface {
 public:
  /// Connect to the raylet.
  ///
  /// \param address The IP address of the worker.
  /// \param port The port that the worker should listen on for gRPC requests. If
  /// 0, the worker should choose a random port.
  /// \param client_call_manager The client call manager to use for the grpc connection.
  /// \param[in] raylet_unavailable_timeout_callback The callback function that is used
  /// by the retryable grpc to remove unresponsive raylet connections from the pool once
  /// its been unavailable for more than server_unavailable_timeout_seconds.
  explicit RayletClient(const rpc::Address &address,
                        rpc::ClientCallManager &client_call_manager,
                        std::function<void()> raylet_unavailable_timeout_callback);

<<<<<<< HEAD
  ray::Status Disconnect(const rpc::WorkerExitType &exit_type,
                         const std::string &exit_detail,
                         const std::shared_ptr<LocalMemoryBuffer>
                             &creation_task_exception_pb_bytes) override;

  Status AnnounceWorkerPortForWorker(int port) override;

  Status AnnounceWorkerPortForDriver(int port, const std::string &entrypoint) override;

  ray::Status ActorCreationTaskDone() override;

  /// Ask the Raylet to pull a set of objects to the local node.
  ///
  /// This request is asynchronous.
  ///
  /// \param object_ids The IDs of the objects to pull.
  /// \param owner_addresses The owner addresses of the objects.
  /// \return ray::Status.
  ray::Status AsyncGetObjects(const std::vector<ObjectID> &object_ids,
                              const std::vector<rpc::Address> &owner_addresses) override;

  ray::Status CancelGetRequest() override;

  ray::Status NotifyDirectCallTaskBlocked() override;

  ray::Status NotifyDirectCallTaskUnblocked() override;

  ray::StatusOr<absl::flat_hash_set<ObjectID>> Wait(
      const std::vector<ObjectID> &object_ids,
      const std::vector<rpc::Address> &owner_addresses,
      int num_returns,
      int64_t timeout_milliseconds) override;

  ray::Status WaitForActorCallArgs(const std::vector<rpc::ObjectReference> &references,
                                   int64_t tag) override;

  ray::Status PushError(const ray::JobID &job_id,
                        const std::string &type,
                        const std::string &error_message,
                        double timestamp) override;

  ray::Status FreeObjects(const std::vector<ray::ObjectID> &object_ids,
                          bool local_only) override;

=======
>>>>>>> ba775da1
  std::shared_ptr<grpc::Channel> GetChannel() const override;

  void RequestWorkerLease(
      const rpc::TaskSpec &resource_spec,
      bool grant_or_reject,
      const ray::rpc::ClientCallback<ray::rpc::RequestWorkerLeaseReply> &callback,
      const int64_t backlog_size,
      const bool is_selected_based_on_locality) override;

  ray::Status ReturnWorker(int worker_port,
                           const WorkerID &worker_id,
                           bool disconnect_worker,
                           const std::string &disconnect_worker_error_detail,
                           bool worker_exiting) override;

  void PrestartWorkers(
      const ray::rpc::PrestartWorkersRequest &request,
      const ray::rpc::ClientCallback<ray::rpc::PrestartWorkersReply> &callback) override;

  void GetTaskFailureCause(
      const TaskID &task_id,
      const ray::rpc::ClientCallback<ray::rpc::GetTaskFailureCauseReply> &callback)
      override;

  void RegisterMutableObjectReader(
      const ObjectID &writer_object_id,
      int64_t num_readers,
      const ObjectID &reader_object_id,
      const ray::rpc::ClientCallback<ray::rpc::RegisterMutableObjectReply> &callback)
      override;

  void PushMutableObject(const ObjectID &writer_object_id,
                         uint64_t data_size,
                         uint64_t metadata_size,
                         void *data,
                         void *metadata,
                         const ray::rpc::ClientCallback<ray::rpc::PushMutableObjectReply>
                             &callback) override;

  void ReportWorkerBacklog(
      const WorkerID &worker_id,
      const std::vector<rpc::WorkerBacklogReport> &backlog_reports) override;

  void ReleaseUnusedActorWorkers(
      const std::vector<WorkerID> &workers_in_use,
      const rpc::ClientCallback<rpc::ReleaseUnusedActorWorkersReply> &callback) override;

  void CancelWorkerLease(
      const TaskID &task_id,
      const rpc::ClientCallback<rpc::CancelWorkerLeaseReply> &callback) override;

  void PrepareBundleResources(
      const std::vector<std::shared_ptr<const BundleSpecification>> &bundle_specs,
      const ray::rpc::ClientCallback<ray::rpc::PrepareBundleResourcesReply> &callback)
      override;

  void CommitBundleResources(
      const std::vector<std::shared_ptr<const BundleSpecification>> &bundle_specs,
      const ray::rpc::ClientCallback<ray::rpc::CommitBundleResourcesReply> &callback)
      override;

  void CancelResourceReserve(
      const BundleSpecification &bundle_spec,
      const ray::rpc::ClientCallback<ray::rpc::CancelResourceReserveReply> &callback)
      override;

  void ReleaseUnusedBundles(
      const std::vector<rpc::Bundle> &bundles_in_use,
      const rpc::ClientCallback<rpc::ReleaseUnusedBundlesReply> &callback) override;

  void PinObjectIDs(
      const rpc::Address &caller_address,
      const std::vector<ObjectID> &object_ids,
      const ObjectID &generator_id,
      const ray::rpc::ClientCallback<ray::rpc::PinObjectIDsReply> &callback) override;

  void ShutdownRaylet(
      const NodeID &node_id,
      bool graceful,
      const rpc::ClientCallback<rpc::ShutdownRayletReply> &callback) override;

  void DrainRaylet(const rpc::autoscaler::DrainNodeReason &reason,
                   const std::string &reason_message,
                   int64_t deadline_timestamp_ms,
                   const rpc::ClientCallback<rpc::DrainRayletReply> &callback) override;

  void CancelTasksWithResourceShapes(
      const std::vector<google::protobuf::Map<std::string, double>> &resource_shapes,
      const rpc::ClientCallback<rpc::CancelTasksWithResourceShapesReply> &callback)
      override;

  void IsLocalWorkerDead(
      const WorkerID &worker_id,
      const rpc::ClientCallback<rpc::IsLocalWorkerDeadReply> &callback) override;

  void GetSystemConfig(
      const rpc::ClientCallback<rpc::GetSystemConfigReply> &callback) override;

  void GlobalGC(const rpc::ClientCallback<rpc::GlobalGCReply> &callback) override;

  void GetResourceLoad(
      const rpc::ClientCallback<rpc::GetResourceLoadReply> &callback) override;

  void NotifyGCSRestart(
      const rpc::ClientCallback<rpc::NotifyGCSRestartReply> &callback) override;

<<<<<<< HEAD
  void SubscribeToPlasma(const ObjectID &object_id,
                         const rpc::Address &owner_address) override;

  WorkerID GetWorkerID() const { return worker_id_; }

=======
>>>>>>> ba775da1
  const ResourceMappingType &GetResourceIDs() const { return resource_ids_; }

  int64_t GetPinsInFlight() const override { return pins_in_flight_.load(); }

  void GetNodeStats(const rpc::GetNodeStatsRequest &request,
                    const rpc::ClientCallback<rpc::GetNodeStatsReply> &callback) override;

 private:
  /// gRPC client to the NodeManagerService.
  std::shared_ptr<rpc::NodeManagerClient> grpc_client_;

  /// A map from resource name to the resource IDs that are currently reserved
  /// for this worker. Each pair consists of the resource ID and the fraction
  /// of that resource allocated for this worker.
  ResourceMappingType resource_ids_;

  /// The number of object ID pin RPCs currently in flight.
  std::atomic<int64_t> pins_in_flight_ = 0;
};

}  // namespace raylet

}  // namespace ray<|MERGE_RESOLUTION|>--- conflicted
+++ resolved
@@ -216,39 +216,6 @@
       const std::vector<rpc::Bundle> &bundles_in_use,
       const rpc::ClientCallback<rpc::ReleaseUnusedBundlesReply> &callback) = 0;
 
-<<<<<<< HEAD
-  /// Wait for the given objects, asynchronously. The core worker is notified when
-  /// the wait completes.
-  ///
-  /// \param references The objects to wait for.
-  /// \param tag Value that will be sent to the core worker via gRPC on completion.
-  /// \return ray::Status.
-  virtual ray::Status WaitForActorCallArgs(
-      const std::vector<rpc::ObjectReference> &references, int64_t tag) = 0;
-
-  /// Push an error to the relevant driver.
-  ///
-  /// \param The ID of the job_id that the error is for.
-  /// \param The type of the error.
-  /// \param The error message.
-  /// \param The timestamp of the error.
-  /// \return ray::Status.
-  virtual ray::Status PushError(const ray::JobID &job_id,
-                                const std::string &type,
-                                const std::string &error_message,
-                                double timestamp) = 0;
-
-  /// Free a list of objects from object stores.
-  ///
-  /// \param object_ids A list of ObjectsIDs to be deleted.
-  /// \param local_only Whether keep this request with local object store
-  /// or send it to all the object stores.
-  /// \return ray::Status.
-  virtual ray::Status FreeObjects(const std::vector<ray::ObjectID> &object_ids,
-                                  bool local_only) = 0;
-
-=======
->>>>>>> ba775da1
   virtual void GetResourceLoad(
       const rpc::ClientCallback<rpc::GetResourceLoadReply> &callback) = 0;
   /// Registers a mutable object on this node so that it can be read. Writes are performed
@@ -346,60 +313,10 @@
   /// \param port The port that the worker should listen on for gRPC requests. If
   /// 0, the worker should choose a random port.
   /// \param client_call_manager The client call manager to use for the grpc connection.
-  /// \param[in] raylet_unavailable_timeout_callback The callback function that is used
-  /// by the retryable grpc to remove unresponsive raylet connections from the pool once
-  /// its been unavailable for more than server_unavailable_timeout_seconds.
   explicit RayletClient(const rpc::Address &address,
                         rpc::ClientCallManager &client_call_manager,
                         std::function<void()> raylet_unavailable_timeout_callback);
 
-<<<<<<< HEAD
-  ray::Status Disconnect(const rpc::WorkerExitType &exit_type,
-                         const std::string &exit_detail,
-                         const std::shared_ptr<LocalMemoryBuffer>
-                             &creation_task_exception_pb_bytes) override;
-
-  Status AnnounceWorkerPortForWorker(int port) override;
-
-  Status AnnounceWorkerPortForDriver(int port, const std::string &entrypoint) override;
-
-  ray::Status ActorCreationTaskDone() override;
-
-  /// Ask the Raylet to pull a set of objects to the local node.
-  ///
-  /// This request is asynchronous.
-  ///
-  /// \param object_ids The IDs of the objects to pull.
-  /// \param owner_addresses The owner addresses of the objects.
-  /// \return ray::Status.
-  ray::Status AsyncGetObjects(const std::vector<ObjectID> &object_ids,
-                              const std::vector<rpc::Address> &owner_addresses) override;
-
-  ray::Status CancelGetRequest() override;
-
-  ray::Status NotifyDirectCallTaskBlocked() override;
-
-  ray::Status NotifyDirectCallTaskUnblocked() override;
-
-  ray::StatusOr<absl::flat_hash_set<ObjectID>> Wait(
-      const std::vector<ObjectID> &object_ids,
-      const std::vector<rpc::Address> &owner_addresses,
-      int num_returns,
-      int64_t timeout_milliseconds) override;
-
-  ray::Status WaitForActorCallArgs(const std::vector<rpc::ObjectReference> &references,
-                                   int64_t tag) override;
-
-  ray::Status PushError(const ray::JobID &job_id,
-                        const std::string &type,
-                        const std::string &error_message,
-                        double timestamp) override;
-
-  ray::Status FreeObjects(const std::vector<ray::ObjectID> &object_ids,
-                          bool local_only) override;
-
-=======
->>>>>>> ba775da1
   std::shared_ptr<grpc::Channel> GetChannel() const override;
 
   void RequestWorkerLease(
@@ -506,14 +423,6 @@
   void NotifyGCSRestart(
       const rpc::ClientCallback<rpc::NotifyGCSRestartReply> &callback) override;
 
-<<<<<<< HEAD
-  void SubscribeToPlasma(const ObjectID &object_id,
-                         const rpc::Address &owner_address) override;
-
-  WorkerID GetWorkerID() const { return worker_id_; }
-
-=======
->>>>>>> ba775da1
   const ResourceMappingType &GetResourceIDs() const { return resource_ids_; }
 
   int64_t GetPinsInFlight() const override { return pins_in_flight_.load(); }
