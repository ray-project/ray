<<<<<<< HEAD
// Copyright 2017 The Ray Authors.
//
// Licensed under the Apache License, Version 2.0 (the "License");
// you may not use this file except in compliance with the License.
// You may obtain a copy of the License at
//
//  http://www.apache.org/licenses/LICENSE-2.0
//
// Unless required by applicable law or agreed to in writing, software
// distributed under the License is distributed on an "AS IS" BASIS,
// WITHOUT WARRANTIES OR CONDITIONS OF ANY KIND, either express or implied.
// See the License for the specific language governing permissions and
// limitations under the License.

#include "ray/raylet_client/raylet_client.h"

#include "ray/common/client_connection.h"
#include "ray/common/common_protocol.h"
#include "ray/common/ray_config.h"
#include "ray/common/task/task_spec.h"
#include "ray/raylet/format/node_manager_generated.h"
#include "ray/util/logging.h"
#include "ray/util/util.h"

using MessageType = ray::protocol::MessageType;

namespace {
inline flatbuffers::Offset<ray::protocol::Address> to_flatbuf(
    flatbuffers::FlatBufferBuilder &fbb, const ray::rpc::Address &address) {
  return ray::protocol::CreateAddress(
      fbb, fbb.CreateString(address.raylet_id()), fbb.CreateString(address.ip_address()),
      address.port(), fbb.CreateString(address.worker_id()));
}

flatbuffers::Offset<flatbuffers::Vector<flatbuffers::Offset<ray::protocol::Address>>>
AddressesToFlatbuffer(flatbuffers::FlatBufferBuilder &fbb,
                      const std::vector<ray::rpc::Address> &addresses) {
  std::vector<flatbuffers::Offset<ray::protocol::Address>> address_vec;
  address_vec.reserve(addresses.size());
  for (const auto &addr : addresses) {
    address_vec.push_back(to_flatbuf(fbb, addr));
  }
  return fbb.CreateVector(address_vec);
}

}  // namespace

namespace ray {

raylet::RayletConnection::RayletConnection(instrumented_io_context &io_service,
                                           const std::string &raylet_socket,
                                           int num_retries, int64_t timeout) {
  local_stream_socket socket(io_service);
  Status s = ConnectSocketRetry(socket, raylet_socket, num_retries, timeout);
  // If we could not connect to the socket, exit.
  if (!s.ok()) {
    RAY_LOG(FATAL) << "Could not connect to socket " << raylet_socket;
  }
  conn_ = ServerConnection::Create(std::move(socket));
}

Status raylet::RayletConnection::WriteMessage(MessageType type,
                                              flatbuffers::FlatBufferBuilder *fbb) {
  std::unique_lock<std::mutex> guard(write_mutex_);
  int64_t length = fbb ? fbb->GetSize() : 0;
  uint8_t *bytes = fbb ? fbb->GetBufferPointer() : nullptr;
  auto status = conn_->WriteMessage(static_cast<int64_t>(type), length, bytes);
  ShutdownIfLocalRayletDisconnected(status);
  return status;
}

Status raylet::RayletConnection::AtomicRequestReply(MessageType request_type,
                                                    MessageType reply_type,
                                                    std::vector<uint8_t> *reply_message,
                                                    flatbuffers::FlatBufferBuilder *fbb) {
  std::unique_lock<std::mutex> guard(mutex_);
  RAY_RETURN_NOT_OK(WriteMessage(request_type, fbb));
  auto status = conn_->ReadMessage(static_cast<int64_t>(reply_type), reply_message);
  ShutdownIfLocalRayletDisconnected(status);
  return status;
}

void raylet::RayletConnection::ShutdownIfLocalRayletDisconnected(const Status &status) {
  if (!status.ok() && IsRayletFailed(RayConfig::instance().RAYLET_PID())) {
    RAY_LOG(WARNING) << "The connection is failed because the local raylet has been "
                        "dead. Terminate the process. Status: "
                     << status;
    QuickExit();
    RAY_LOG(FATAL) << "Unreachable.";
  }
}

raylet::RayletClient::RayletClient(
    std::shared_ptr<rpc::NodeManagerWorkerClient> grpc_client)
    : grpc_client_(std::move(grpc_client)) {}

raylet::RayletClient::RayletClient(
    instrumented_io_context &io_service,
    std::shared_ptr<ray::rpc::NodeManagerWorkerClient> grpc_client,
    const std::string &raylet_socket, const WorkerID &worker_id,
    rpc::WorkerType worker_type, const JobID &job_id, const int &runtime_env_hash,
    const Language &language, const std::string &ip_address, Status *status,
    NodeID *raylet_id, int *port, std::string *serialized_job_config,
    pid_t worker_shim_pid, StartupToken startup_token)
    : grpc_client_(std::move(grpc_client)), worker_id_(worker_id), job_id_(job_id) {
  conn_ = std::make_unique<raylet::RayletConnection>(io_service, raylet_socket, -1, -1);

  // When the "shim process" which is used for setuping runtime_env is not needed,
  // the worker_shim_pid will be 0.
  if (worker_shim_pid == 0) {
    worker_shim_pid = getpid();
  }
  flatbuffers::FlatBufferBuilder fbb;
  // TODO(suquark): Use `WorkerType` in `common.proto` without converting to int.
  auto message = protocol::CreateRegisterClientRequest(
      fbb, static_cast<int>(worker_type), to_flatbuf(fbb, worker_id), getpid(),
      worker_shim_pid, startup_token, to_flatbuf(fbb, job_id), runtime_env_hash, language,
      fbb.CreateString(ip_address),
      /*port=*/0, fbb.CreateString(*serialized_job_config));
  fbb.Finish(message);
  // Register the process ID with the raylet.
  // NOTE(swang): If raylet exits and we are registered as a worker, we will get killed.
  std::vector<uint8_t> reply;
  auto request_status = conn_->AtomicRequestReply(
      MessageType::RegisterClientRequest, MessageType::RegisterClientReply, &reply, &fbb);
  if (!request_status.ok()) {
    *status =
        Status(request_status.code(),
               std::string("[RayletClient] Unable to register worker with raylet. ") +
                   request_status.message());
    return;
  }
  auto reply_message = flatbuffers::GetRoot<protocol::RegisterClientReply>(reply.data());
  bool success = reply_message->success();
  if (success) {
    *status = Status::OK();
  } else {
    *status = Status::Invalid(string_from_flatbuf(*reply_message->failure_reason()));
    return;
  }
  *raylet_id = NodeID::FromBinary(reply_message->raylet_id()->str());
  *port = reply_message->port();

  *serialized_job_config = reply_message->serialized_job_config()->str();
}

Status raylet::RayletClient::Disconnect(
    rpc::WorkerExitType exit_type,
    const std::shared_ptr<LocalMemoryBuffer> &creation_task_exception_pb_bytes) {
  RAY_LOG(INFO) << "RayletClient::Disconnect, exit_type="
                << rpc::WorkerExitType_Name(exit_type)
                << ", has creation_task_exception_pb_bytes="
                << (creation_task_exception_pb_bytes != nullptr);
  flatbuffers::FlatBufferBuilder fbb;
  flatbuffers::Offset<flatbuffers::Vector<uint8_t>>
      creation_task_exception_pb_bytes_fb_vector;
  if (creation_task_exception_pb_bytes != nullptr) {
    creation_task_exception_pb_bytes_fb_vector =
        fbb.CreateVector(creation_task_exception_pb_bytes->Data(),
                         creation_task_exception_pb_bytes->Size());
  }
  protocol::DisconnectClientBuilder builder(fbb);
  // Add to table builder here to avoid nested construction of flatbuffers
  if (creation_task_exception_pb_bytes != nullptr) {
    builder.add_creation_task_exception_pb(creation_task_exception_pb_bytes_fb_vector);
  }
  builder.add_disconnect_type(static_cast<int>(exit_type));
  fbb.Finish(builder.Finish());
  auto status = conn_->WriteMessage(MessageType::DisconnectClient, &fbb);
  // Don't be too strict for disconnection errors.
  // Just create logs and prevent it from crash.
  if (!status.ok()) {
    RAY_LOG(WARNING)
        << status.ToString()
        << " [RayletClient] Failed to disconnect from raylet. This means the "
           "raylet the worker is connected is probably already dead.";
  }
  return Status::OK();
}

Status raylet::RayletClient::AnnounceWorkerPort(int port) {
  flatbuffers::FlatBufferBuilder fbb;
  auto message = protocol::CreateAnnounceWorkerPort(fbb, port);
  fbb.Finish(message);
  return conn_->WriteMessage(MessageType::AnnounceWorkerPort, &fbb);
}

Status raylet::RayletClient::SubmitTask(const TaskSpecification &task_spec) {
  flatbuffers::FlatBufferBuilder fbb;
  auto message =
      protocol::CreateSubmitTaskRequest(fbb, fbb.CreateString(task_spec.Serialize()));
  fbb.Finish(message);
  return conn_->WriteMessage(MessageType::SubmitTask, &fbb);
}

Status raylet::RayletClient::TaskDone() {
  return conn_->WriteMessage(MessageType::TaskDone);
}

Status raylet::RayletClient::FetchOrReconstruct(
    const std::vector<ObjectID> &object_ids,
    const std::vector<rpc::Address> &owner_addresses, bool fetch_only,
    bool mark_worker_blocked, const TaskID &current_task_id) {
  RAY_CHECK(object_ids.size() == owner_addresses.size());
  flatbuffers::FlatBufferBuilder fbb;
  auto object_ids_message = to_flatbuf(fbb, object_ids);
  auto message = protocol::CreateFetchOrReconstruct(
      fbb, object_ids_message, AddressesToFlatbuffer(fbb, owner_addresses), fetch_only,
      mark_worker_blocked, to_flatbuf(fbb, current_task_id));
  fbb.Finish(message);
  return conn_->WriteMessage(MessageType::FetchOrReconstruct, &fbb);
}

Status raylet::RayletClient::NotifyUnblocked(const TaskID &current_task_id) {
  flatbuffers::FlatBufferBuilder fbb;
  auto message = protocol::CreateNotifyUnblocked(fbb, to_flatbuf(fbb, current_task_id));
  fbb.Finish(message);
  return conn_->WriteMessage(MessageType::NotifyUnblocked, &fbb);
}

Status raylet::RayletClient::NotifyDirectCallTaskBlocked(bool release_resources) {
  flatbuffers::FlatBufferBuilder fbb;
  auto message = protocol::CreateNotifyDirectCallTaskBlocked(fbb, release_resources);
  fbb.Finish(message);
  return conn_->WriteMessage(MessageType::NotifyDirectCallTaskBlocked, &fbb);
}

Status raylet::RayletClient::NotifyDirectCallTaskUnblocked() {
  flatbuffers::FlatBufferBuilder fbb;
  auto message = protocol::CreateNotifyDirectCallTaskUnblocked(fbb);
  fbb.Finish(message);
  return conn_->WriteMessage(MessageType::NotifyDirectCallTaskUnblocked, &fbb);
}

Status raylet::RayletClient::Wait(const std::vector<ObjectID> &object_ids,
                                  const std::vector<rpc::Address> &owner_addresses,
                                  int num_returns, int64_t timeout_milliseconds,
                                  bool mark_worker_blocked, const TaskID &current_task_id,
                                  WaitResultPair *result) {
  // Write request.
  flatbuffers::FlatBufferBuilder fbb;
  auto message = protocol::CreateWaitRequest(
      fbb, to_flatbuf(fbb, object_ids), AddressesToFlatbuffer(fbb, owner_addresses),
      num_returns, timeout_milliseconds, mark_worker_blocked,
      to_flatbuf(fbb, current_task_id));
  fbb.Finish(message);
  std::vector<uint8_t> reply;
  RAY_RETURN_NOT_OK(conn_->AtomicRequestReply(MessageType::WaitRequest,
                                              MessageType::WaitReply, &reply, &fbb));
  // Parse the flatbuffer object.
  auto reply_message = flatbuffers::GetRoot<protocol::WaitReply>(reply.data());
  auto found = reply_message->found();
  for (size_t i = 0; i < found->size(); i++) {
    ObjectID object_id = ObjectID::FromBinary(found->Get(i)->str());
    result->first.push_back(object_id);
  }
  auto remaining = reply_message->remaining();
  for (size_t i = 0; i < remaining->size(); i++) {
    ObjectID object_id = ObjectID::FromBinary(remaining->Get(i)->str());
    result->second.push_back(object_id);
  }
  return Status::OK();
}

Status raylet::RayletClient::WaitForDirectActorCallArgs(
    const std::vector<rpc::ObjectReference> &references, int64_t tag) {
  flatbuffers::FlatBufferBuilder fbb;
  std::vector<ObjectID> object_ids;
  std::vector<rpc::Address> owner_addresses;
  for (const auto &ref : references) {
    object_ids.push_back(ObjectID::FromBinary(ref.object_id()));
    owner_addresses.push_back(ref.owner_address());
  }
  auto message = protocol::CreateWaitForDirectActorCallArgsRequest(
      fbb, to_flatbuf(fbb, object_ids), AddressesToFlatbuffer(fbb, owner_addresses), tag);
  fbb.Finish(message);
  return conn_->WriteMessage(MessageType::WaitForDirectActorCallArgsRequest, &fbb);
}

Status raylet::RayletClient::PushError(const JobID &job_id, const std::string &type,
                                       const std::string &error_message,
                                       double timestamp) {
  flatbuffers::FlatBufferBuilder fbb;
  auto message = protocol::CreatePushErrorRequest(
      fbb, to_flatbuf(fbb, job_id), fbb.CreateString(type),
      fbb.CreateString(error_message), timestamp);
  fbb.Finish(message);
  return conn_->WriteMessage(MessageType::PushErrorRequest, &fbb);
}

Status raylet::RayletClient::FreeObjects(const std::vector<ObjectID> &object_ids,
                                         bool local_only) {
  flatbuffers::FlatBufferBuilder fbb;
  auto message =
      protocol::CreateFreeObjectsRequest(fbb, local_only, to_flatbuf(fbb, object_ids));
  fbb.Finish(message);
  return conn_->WriteMessage(MessageType::FreeObjectsInObjectStoreRequest, &fbb);
}

void raylet::RayletClient::RequestWorkerLease(
    const rpc::TaskSpec &task_spec, bool grant_or_reject,
    const rpc::ClientCallback<rpc::RequestWorkerLeaseReply> &callback,
    const int64_t backlog_size) {
  google::protobuf::Arena arena;
  auto request =
      google::protobuf::Arena::CreateMessage<rpc::RequestWorkerLeaseRequest>(&arena);
  // The unsafe allocating here is actually safe because the life-cycle of
  // task_spec is longer than request.
  // Request will be sent before the end of this call, and after that, it won't be
  // used any more.
  request->unsafe_arena_set_allocated_resource_spec(
      const_cast<rpc::TaskSpec *>(&task_spec));
  request->set_grant_or_reject(grant_or_reject);
  request->set_backlog_size(backlog_size);
  grpc_client_->RequestWorkerLease(*request, callback);
}

/// Spill objects to external storage.
void raylet::RayletClient::RequestObjectSpillage(
    const ObjectID &object_id,
    const rpc::ClientCallback<rpc::RequestObjectSpillageReply> &callback) {
  rpc::RequestObjectSpillageRequest request;
  request.set_object_id(object_id.Binary());
  grpc_client_->RequestObjectSpillage(request, callback);
}

void raylet::RayletClient::ReportWorkerBacklog(
    const WorkerID &worker_id,
    const std::vector<rpc::WorkerBacklogReport> &backlog_reports) {
  rpc::ReportWorkerBacklogRequest request;
  request.set_worker_id(worker_id.Binary());
  request.mutable_backlog_reports()->Add(backlog_reports.begin(), backlog_reports.end());
  grpc_client_->ReportWorkerBacklog(
      request, [](const Status &status, const rpc::ReportWorkerBacklogReply &reply) {
        if (!status.ok()) {
          RAY_LOG(INFO) << "Error reporting task backlog information: " << status;
        }
      });
}

Status raylet::RayletClient::ReturnWorker(int worker_port, const WorkerID &worker_id,
                                          bool disconnect_worker) {
  rpc::ReturnWorkerRequest request;
  request.set_worker_port(worker_port);
  request.set_worker_id(worker_id.Binary());
  request.set_disconnect_worker(disconnect_worker);
  grpc_client_->ReturnWorker(
      request, [](const Status &status, const rpc::ReturnWorkerReply &reply) {
        if (!status.ok()) {
          RAY_LOG(INFO) << "Error returning worker: " << status;
        }
      });
  return Status::OK();
}

void raylet::RayletClient::ReleaseUnusedWorkers(
    const std::vector<WorkerID> &workers_in_use,
    const rpc::ClientCallback<rpc::ReleaseUnusedWorkersReply> &callback) {
  rpc::ReleaseUnusedWorkersRequest request;
  for (auto &worker_id : workers_in_use) {
    request.add_worker_ids_in_use(worker_id.Binary());
  }
  grpc_client_->ReleaseUnusedWorkers(
      request,
      [callback](const Status &status, const rpc::ReleaseUnusedWorkersReply &reply) {
        if (!status.ok()) {
          RAY_LOG(WARNING)
              << "Error releasing workers from raylet, the raylet may have died:"
              << status;
        }
        callback(status, reply);
      });
}

void raylet::RayletClient::CancelWorkerLease(
    const TaskID &task_id,
    const rpc::ClientCallback<rpc::CancelWorkerLeaseReply> &callback) {
  rpc::CancelWorkerLeaseRequest request;
  request.set_task_id(task_id.Binary());
  grpc_client_->CancelWorkerLease(request, callback);
}

void raylet::RayletClient::PrepareBundleResources(
    const BundleSpecification &bundle_spec,
    const ray::rpc::ClientCallback<ray::rpc::PrepareBundleResourcesReply> &callback) {
  rpc::PrepareBundleResourcesRequest request;
  request.mutable_bundle_spec()->CopyFrom(bundle_spec.GetMessage());
  grpc_client_->PrepareBundleResources(request, callback);
}

void raylet::RayletClient::CommitBundleResources(
    const BundleSpecification &bundle_spec,
    const ray::rpc::ClientCallback<ray::rpc::CommitBundleResourcesReply> &callback) {
  rpc::CommitBundleResourcesRequest request;
  request.mutable_bundle_spec()->CopyFrom(bundle_spec.GetMessage());
  grpc_client_->CommitBundleResources(request, callback);
}

void raylet::RayletClient::CancelResourceReserve(
    const BundleSpecification &bundle_spec,
    const ray::rpc::ClientCallback<ray::rpc::CancelResourceReserveReply> &callback) {
  rpc::CancelResourceReserveRequest request;
  request.mutable_bundle_spec()->CopyFrom(bundle_spec.GetMessage());
  grpc_client_->CancelResourceReserve(request, callback);
}

void raylet::RayletClient::ReleaseUnusedBundles(
    const std::vector<rpc::Bundle> &bundles_in_use,
    const rpc::ClientCallback<rpc::ReleaseUnusedBundlesReply> &callback) {
  rpc::ReleaseUnusedBundlesRequest request;
  for (auto &bundle : bundles_in_use) {
    request.add_bundles_in_use()->CopyFrom(bundle);
  }
  grpc_client_->ReleaseUnusedBundles(
      request,
      [callback](const Status &status, const rpc::ReleaseUnusedBundlesReply &reply) {
        if (!status.ok()) {
          RAY_LOG(WARNING)
              << "Error releasing bundles from raylet, the raylet may have died:"
              << status;
        }
        callback(status, reply);
      });
}

void raylet::RayletClient::PinObjectIDs(
    const rpc::Address &caller_address, const std::vector<ObjectID> &object_ids,
    const rpc::ClientCallback<rpc::PinObjectIDsReply> &callback) {
  rpc::PinObjectIDsRequest request;
  request.mutable_owner_address()->CopyFrom(caller_address);
  for (const ObjectID &object_id : object_ids) {
    request.add_object_ids(object_id.Binary());
  }
  pins_in_flight_++;
  auto rpc_callback = [this, callback = std::move(callback)](
                          Status status, const rpc::PinObjectIDsReply &reply) {
    pins_in_flight_--;
    callback(status, reply);
  };
  grpc_client_->PinObjectIDs(request, rpc_callback);
}

void raylet::RayletClient::ShutdownRaylet(
    const NodeID &node_id, bool graceful,
    const rpc::ClientCallback<rpc::ShutdownRayletReply> &callback) {
  rpc::ShutdownRayletRequest request;
  request.set_graceful(graceful);
  grpc_client_->ShutdownRaylet(request, callback);
}

void raylet::RayletClient::GlobalGC(
    const rpc::ClientCallback<rpc::GlobalGCReply> &callback) {
  rpc::GlobalGCRequest request;
  grpc_client_->GlobalGC(request, callback);
}

void raylet::RayletClient::UpdateResourceUsage(

    std::string &serialized_resource_usage_batch,
    const rpc::ClientCallback<rpc::UpdateResourceUsageReply> &callback) {
  rpc::UpdateResourceUsageRequest request;
  request.set_serialized_resource_usage_batch(serialized_resource_usage_batch);
  grpc_client_->UpdateResourceUsage(request, callback);
}

void raylet::RayletClient::RequestResourceReport(
    const rpc::ClientCallback<rpc::RequestResourceReportReply> &callback) {
  rpc::RequestResourceReportRequest request;
  grpc_client_->RequestResourceReport(request, callback);
}

void raylet::RayletClient::SubscribeToPlasma(const ObjectID &object_id,
                                             const rpc::Address &owner_address) {
  flatbuffers::FlatBufferBuilder fbb;
  auto message = protocol::CreateSubscribePlasmaReady(fbb, to_flatbuf(fbb, object_id),
                                                      to_flatbuf(fbb, owner_address));
  fbb.Finish(message);

  RAY_CHECK_OK(conn_->WriteMessage(MessageType::SubscribePlasmaReady, &fbb));
}

void raylet::RayletClient::GetSystemConfig(
    const rpc::ClientCallback<rpc::GetSystemConfigReply> &callback) {
  rpc::GetSystemConfigRequest request;
  grpc_client_->GetSystemConfig(request, callback);
}

void raylet::RayletClient::GetGcsServerAddress(
    const rpc::ClientCallback<rpc::GetGcsServerAddressReply> &callback) {
  rpc::GetGcsServerAddressRequest request;
  grpc_client_->GetGcsServerAddress(request, callback);
}

}  // namespace ray
=======
// Copyright 2017 The Ray Authors.
//
// Licensed under the Apache License, Version 2.0 (the "License");
// you may not use this file except in compliance with the License.
// You may obtain a copy of the License at
//
//  http://www.apache.org/licenses/LICENSE-2.0
//
// Unless required by applicable law or agreed to in writing, software
// distributed under the License is distributed on an "AS IS" BASIS,
// WITHOUT WARRANTIES OR CONDITIONS OF ANY KIND, either express or implied.
// See the License for the specific language governing permissions and
// limitations under the License.

#include "ray/raylet_client/raylet_client.h"

#include "ray/common/client_connection.h"
#include "ray/common/common_protocol.h"
#include "ray/common/ray_config.h"
#include "ray/common/task/task_spec.h"
#include "ray/raylet/format/node_manager_generated.h"
#include "ray/util/logging.h"
#include "ray/util/util.h"

using MessageType = ray::protocol::MessageType;

namespace {
inline flatbuffers::Offset<ray::protocol::Address> to_flatbuf(
    flatbuffers::FlatBufferBuilder &fbb, const ray::rpc::Address &address) {
  return ray::protocol::CreateAddress(
      fbb, fbb.CreateString(address.raylet_id()), fbb.CreateString(address.ip_address()),
      address.port(), fbb.CreateString(address.worker_id()));
}

flatbuffers::Offset<flatbuffers::Vector<flatbuffers::Offset<ray::protocol::Address>>>
AddressesToFlatbuffer(flatbuffers::FlatBufferBuilder &fbb,
                      const std::vector<ray::rpc::Address> &addresses) {
  std::vector<flatbuffers::Offset<ray::protocol::Address>> address_vec;
  address_vec.reserve(addresses.size());
  for (const auto &addr : addresses) {
    address_vec.push_back(to_flatbuf(fbb, addr));
  }
  return fbb.CreateVector(address_vec);
}

}  // namespace

namespace ray {

raylet::RayletConnection::RayletConnection(instrumented_io_context &io_service,
                                           const std::string &raylet_socket,
                                           int num_retries, int64_t timeout) {
  local_stream_socket socket(io_service);
  Status s = ConnectSocketRetry(socket, raylet_socket, num_retries, timeout);
  // If we could not connect to the socket, exit.
  if (!s.ok()) {
    RAY_LOG(FATAL) << "Could not connect to socket " << raylet_socket;
  }
  conn_ = ServerConnection::Create(std::move(socket));
}

Status raylet::RayletConnection::WriteMessage(MessageType type,
                                              flatbuffers::FlatBufferBuilder *fbb) {
  std::unique_lock<std::mutex> guard(write_mutex_);
  int64_t length = fbb ? fbb->GetSize() : 0;
  uint8_t *bytes = fbb ? fbb->GetBufferPointer() : nullptr;
  auto status = conn_->WriteMessage(static_cast<int64_t>(type), length, bytes);
  ShutdownIfLocalRayletDisconnected(status);
  return status;
}

Status raylet::RayletConnection::AtomicRequestReply(MessageType request_type,
                                                    MessageType reply_type,
                                                    std::vector<uint8_t> *reply_message,
                                                    flatbuffers::FlatBufferBuilder *fbb) {
  std::unique_lock<std::mutex> guard(mutex_);
  RAY_RETURN_NOT_OK(WriteMessage(request_type, fbb));
  auto status = conn_->ReadMessage(static_cast<int64_t>(reply_type), reply_message);
  ShutdownIfLocalRayletDisconnected(status);
  return status;
}

void raylet::RayletConnection::ShutdownIfLocalRayletDisconnected(const Status &status) {
  if (!status.ok() && IsRayletFailed(RayConfig::instance().RAYLET_PID())) {
    RAY_LOG(WARNING) << "The connection is failed because the local raylet has been "
                        "dead. Terminate the process. Status: "
                     << status;
    QuickExit();
    RAY_LOG(FATAL) << "Unreachable.";
  }
}

raylet::RayletClient::RayletClient(
    std::shared_ptr<rpc::NodeManagerWorkerClient> grpc_client)
    : grpc_client_(std::move(grpc_client)) {}

raylet::RayletClient::RayletClient(
    instrumented_io_context &io_service,
    std::shared_ptr<ray::rpc::NodeManagerWorkerClient> grpc_client,
    const std::string &raylet_socket, const WorkerID &worker_id,
    rpc::WorkerType worker_type, const JobID &job_id, const int &runtime_env_hash,
    const Language &language, const std::string &ip_address, Status *status,
    NodeID *raylet_id, int *port, std::string *serialized_job_config,
    StartupToken startup_token)
    : grpc_client_(std::move(grpc_client)), worker_id_(worker_id), job_id_(job_id) {
  conn_ = std::make_unique<raylet::RayletConnection>(io_service, raylet_socket, -1, -1);

  flatbuffers::FlatBufferBuilder fbb;
  // TODO(suquark): Use `WorkerType` in `common.proto` without converting to int.
  auto message = protocol::CreateRegisterClientRequest(
      fbb, static_cast<int>(worker_type), to_flatbuf(fbb, worker_id), getpid(),
      startup_token, to_flatbuf(fbb, job_id), runtime_env_hash, language,
      fbb.CreateString(ip_address),
      /*port=*/0, fbb.CreateString(*serialized_job_config));
  fbb.Finish(message);
  // Register the process ID with the raylet.
  // NOTE(swang): If raylet exits and we are registered as a worker, we will get killed.
  std::vector<uint8_t> reply;
  auto request_status = conn_->AtomicRequestReply(
      MessageType::RegisterClientRequest, MessageType::RegisterClientReply, &reply, &fbb);
  if (!request_status.ok()) {
    *status =
        Status(request_status.code(),
               std::string("[RayletClient] Unable to register worker with raylet. ") +
                   request_status.message());
    return;
  }
  auto reply_message = flatbuffers::GetRoot<protocol::RegisterClientReply>(reply.data());
  bool success = reply_message->success();
  if (success) {
    *status = Status::OK();
  } else {
    *status = Status::Invalid(string_from_flatbuf(*reply_message->failure_reason()));
    return;
  }
  *raylet_id = NodeID::FromBinary(reply_message->raylet_id()->str());
  *port = reply_message->port();

  *serialized_job_config = reply_message->serialized_job_config()->str();
}

Status raylet::RayletClient::Disconnect(
    rpc::WorkerExitType exit_type,
    const std::shared_ptr<LocalMemoryBuffer> &creation_task_exception_pb_bytes) {
  RAY_LOG(INFO) << "RayletClient::Disconnect, exit_type="
                << rpc::WorkerExitType_Name(exit_type)
                << ", has creation_task_exception_pb_bytes="
                << (creation_task_exception_pb_bytes != nullptr);
  flatbuffers::FlatBufferBuilder fbb;
  flatbuffers::Offset<flatbuffers::Vector<uint8_t>>
      creation_task_exception_pb_bytes_fb_vector;
  if (creation_task_exception_pb_bytes != nullptr) {
    creation_task_exception_pb_bytes_fb_vector =
        fbb.CreateVector(creation_task_exception_pb_bytes->Data(),
                         creation_task_exception_pb_bytes->Size());
  }
  protocol::DisconnectClientBuilder builder(fbb);
  // Add to table builder here to avoid nested construction of flatbuffers
  if (creation_task_exception_pb_bytes != nullptr) {
    builder.add_creation_task_exception_pb(creation_task_exception_pb_bytes_fb_vector);
  }
  builder.add_disconnect_type(static_cast<int>(exit_type));
  fbb.Finish(builder.Finish());
  auto status = conn_->WriteMessage(MessageType::DisconnectClient, &fbb);
  // Don't be too strict for disconnection errors.
  // Just create logs and prevent it from crash.
  if (!status.ok()) {
    RAY_LOG(WARNING)
        << status.ToString()
        << " [RayletClient] Failed to disconnect from raylet. This means the "
           "raylet the worker is connected is probably already dead.";
  }
  return Status::OK();
}

Status raylet::RayletClient::AnnounceWorkerPort(int port) {
  flatbuffers::FlatBufferBuilder fbb;
  auto message = protocol::CreateAnnounceWorkerPort(fbb, port);
  fbb.Finish(message);
  return conn_->WriteMessage(MessageType::AnnounceWorkerPort, &fbb);
}

Status raylet::RayletClient::TaskDone() {
  return conn_->WriteMessage(MessageType::TaskDone);
}

Status raylet::RayletClient::FetchOrReconstruct(
    const std::vector<ObjectID> &object_ids,
    const std::vector<rpc::Address> &owner_addresses, bool fetch_only,
    bool mark_worker_blocked, const TaskID &current_task_id) {
  RAY_CHECK(object_ids.size() == owner_addresses.size());
  flatbuffers::FlatBufferBuilder fbb;
  auto object_ids_message = to_flatbuf(fbb, object_ids);
  auto message = protocol::CreateFetchOrReconstruct(
      fbb, object_ids_message, AddressesToFlatbuffer(fbb, owner_addresses), fetch_only,
      mark_worker_blocked, to_flatbuf(fbb, current_task_id));
  fbb.Finish(message);
  return conn_->WriteMessage(MessageType::FetchOrReconstruct, &fbb);
}

Status raylet::RayletClient::NotifyUnblocked(const TaskID &current_task_id) {
  flatbuffers::FlatBufferBuilder fbb;
  auto message = protocol::CreateNotifyUnblocked(fbb, to_flatbuf(fbb, current_task_id));
  fbb.Finish(message);
  return conn_->WriteMessage(MessageType::NotifyUnblocked, &fbb);
}

Status raylet::RayletClient::NotifyDirectCallTaskBlocked(bool release_resources) {
  flatbuffers::FlatBufferBuilder fbb;
  auto message = protocol::CreateNotifyDirectCallTaskBlocked(fbb, release_resources);
  fbb.Finish(message);
  return conn_->WriteMessage(MessageType::NotifyDirectCallTaskBlocked, &fbb);
}

Status raylet::RayletClient::NotifyDirectCallTaskUnblocked() {
  flatbuffers::FlatBufferBuilder fbb;
  auto message = protocol::CreateNotifyDirectCallTaskUnblocked(fbb);
  fbb.Finish(message);
  return conn_->WriteMessage(MessageType::NotifyDirectCallTaskUnblocked, &fbb);
}

Status raylet::RayletClient::Wait(const std::vector<ObjectID> &object_ids,
                                  const std::vector<rpc::Address> &owner_addresses,
                                  int num_returns, int64_t timeout_milliseconds,
                                  bool mark_worker_blocked, const TaskID &current_task_id,
                                  WaitResultPair *result) {
  // Write request.
  flatbuffers::FlatBufferBuilder fbb;
  auto message = protocol::CreateWaitRequest(
      fbb, to_flatbuf(fbb, object_ids), AddressesToFlatbuffer(fbb, owner_addresses),
      num_returns, timeout_milliseconds, mark_worker_blocked,
      to_flatbuf(fbb, current_task_id));
  fbb.Finish(message);
  std::vector<uint8_t> reply;
  RAY_RETURN_NOT_OK(conn_->AtomicRequestReply(MessageType::WaitRequest,
                                              MessageType::WaitReply, &reply, &fbb));
  // Parse the flatbuffer object.
  auto reply_message = flatbuffers::GetRoot<protocol::WaitReply>(reply.data());
  auto found = reply_message->found();
  for (size_t i = 0; i < found->size(); i++) {
    ObjectID object_id = ObjectID::FromBinary(found->Get(i)->str());
    result->first.push_back(object_id);
  }
  auto remaining = reply_message->remaining();
  for (size_t i = 0; i < remaining->size(); i++) {
    ObjectID object_id = ObjectID::FromBinary(remaining->Get(i)->str());
    result->second.push_back(object_id);
  }
  return Status::OK();
}

Status raylet::RayletClient::WaitForDirectActorCallArgs(
    const std::vector<rpc::ObjectReference> &references, int64_t tag) {
  flatbuffers::FlatBufferBuilder fbb;
  std::vector<ObjectID> object_ids;
  std::vector<rpc::Address> owner_addresses;
  for (const auto &ref : references) {
    object_ids.push_back(ObjectID::FromBinary(ref.object_id()));
    owner_addresses.push_back(ref.owner_address());
  }
  auto message = protocol::CreateWaitForDirectActorCallArgsRequest(
      fbb, to_flatbuf(fbb, object_ids), AddressesToFlatbuffer(fbb, owner_addresses), tag);
  fbb.Finish(message);
  return conn_->WriteMessage(MessageType::WaitForDirectActorCallArgsRequest, &fbb);
}

Status raylet::RayletClient::PushError(const JobID &job_id, const std::string &type,
                                       const std::string &error_message,
                                       double timestamp) {
  flatbuffers::FlatBufferBuilder fbb;
  auto message = protocol::CreatePushErrorRequest(
      fbb, to_flatbuf(fbb, job_id), fbb.CreateString(type),
      fbb.CreateString(error_message), timestamp);
  fbb.Finish(message);
  return conn_->WriteMessage(MessageType::PushErrorRequest, &fbb);
}

Status raylet::RayletClient::FreeObjects(const std::vector<ObjectID> &object_ids,
                                         bool local_only) {
  flatbuffers::FlatBufferBuilder fbb;
  auto message =
      protocol::CreateFreeObjectsRequest(fbb, local_only, to_flatbuf(fbb, object_ids));
  fbb.Finish(message);
  return conn_->WriteMessage(MessageType::FreeObjectsInObjectStoreRequest, &fbb);
}

void raylet::RayletClient::RequestWorkerLease(
    const rpc::TaskSpec &task_spec, bool grant_or_reject,
    const rpc::ClientCallback<rpc::RequestWorkerLeaseReply> &callback,
    const int64_t backlog_size) {
  google::protobuf::Arena arena;
  auto request =
      google::protobuf::Arena::CreateMessage<rpc::RequestWorkerLeaseRequest>(&arena);
  // The unsafe allocating here is actually safe because the life-cycle of
  // task_spec is longer than request.
  // Request will be sent before the end of this call, and after that, it won't be
  // used any more.
  request->unsafe_arena_set_allocated_resource_spec(
      const_cast<rpc::TaskSpec *>(&task_spec));
  request->set_grant_or_reject(grant_or_reject);
  request->set_backlog_size(backlog_size);
  grpc_client_->RequestWorkerLease(*request, callback);
}

/// Spill objects to external storage.
void raylet::RayletClient::RequestObjectSpillage(
    const ObjectID &object_id,
    const rpc::ClientCallback<rpc::RequestObjectSpillageReply> &callback) {
  rpc::RequestObjectSpillageRequest request;
  request.set_object_id(object_id.Binary());
  grpc_client_->RequestObjectSpillage(request, callback);
}

void raylet::RayletClient::ReportWorkerBacklog(
    const WorkerID &worker_id,
    const std::vector<rpc::WorkerBacklogReport> &backlog_reports) {
  rpc::ReportWorkerBacklogRequest request;
  request.set_worker_id(worker_id.Binary());
  request.mutable_backlog_reports()->Add(backlog_reports.begin(), backlog_reports.end());
  grpc_client_->ReportWorkerBacklog(
      request, [](const Status &status, const rpc::ReportWorkerBacklogReply &reply) {
        if (!status.ok()) {
          RAY_LOG(INFO) << "Error reporting task backlog information: " << status;
        }
      });
}

Status raylet::RayletClient::ReturnWorker(int worker_port, const WorkerID &worker_id,
                                          bool disconnect_worker) {
  rpc::ReturnWorkerRequest request;
  request.set_worker_port(worker_port);
  request.set_worker_id(worker_id.Binary());
  request.set_disconnect_worker(disconnect_worker);
  grpc_client_->ReturnWorker(
      request, [](const Status &status, const rpc::ReturnWorkerReply &reply) {
        if (!status.ok()) {
          RAY_LOG(INFO) << "Error returning worker: " << status;
        }
      });
  return Status::OK();
}

void raylet::RayletClient::ReleaseUnusedWorkers(
    const std::vector<WorkerID> &workers_in_use,
    const rpc::ClientCallback<rpc::ReleaseUnusedWorkersReply> &callback) {
  rpc::ReleaseUnusedWorkersRequest request;
  for (auto &worker_id : workers_in_use) {
    request.add_worker_ids_in_use(worker_id.Binary());
  }
  grpc_client_->ReleaseUnusedWorkers(
      request,
      [callback](const Status &status, const rpc::ReleaseUnusedWorkersReply &reply) {
        if (!status.ok()) {
          RAY_LOG(WARNING)
              << "Error releasing workers from raylet, the raylet may have died:"
              << status;
        }
        callback(status, reply);
      });
}

void raylet::RayletClient::CancelWorkerLease(
    const TaskID &task_id,
    const rpc::ClientCallback<rpc::CancelWorkerLeaseReply> &callback) {
  rpc::CancelWorkerLeaseRequest request;
  request.set_task_id(task_id.Binary());
  grpc_client_->CancelWorkerLease(request, callback);
}

void raylet::RayletClient::PrepareBundleResources(
    const std::vector<std::shared_ptr<const BundleSpecification>> &bundle_specs,
    const ray::rpc::ClientCallback<ray::rpc::PrepareBundleResourcesReply> &callback) {
  rpc::PrepareBundleResourcesRequest request;
  std::set<std::string> nodes;
  for (const auto &bundle_spec : bundle_specs) {
    nodes.insert(bundle_spec->NodeId().Hex());
    auto message_bundle = request.add_bundle_specs();
    message_bundle->CopyFrom(bundle_spec->GetMessage());
  }
  RAY_CHECK(nodes.size() == 1);
  grpc_client_->PrepareBundleResources(request, callback);
}

void raylet::RayletClient::CommitBundleResources(
    const std::vector<std::shared_ptr<const BundleSpecification>> &bundle_specs,
    const ray::rpc::ClientCallback<ray::rpc::CommitBundleResourcesReply> &callback) {
  rpc::CommitBundleResourcesRequest request;
  std::set<std::string> nodes;
  for (const auto &bundle_spec : bundle_specs) {
    nodes.insert(bundle_spec->NodeId().Hex());
    auto message_bundle = request.add_bundle_specs();
    message_bundle->CopyFrom(bundle_spec->GetMessage());
  }
  RAY_CHECK(nodes.size() == 1);
  grpc_client_->CommitBundleResources(request, callback);
}

void raylet::RayletClient::CancelResourceReserve(
    const BundleSpecification &bundle_spec,
    const ray::rpc::ClientCallback<ray::rpc::CancelResourceReserveReply> &callback) {
  rpc::CancelResourceReserveRequest request;
  request.mutable_bundle_spec()->CopyFrom(bundle_spec.GetMessage());
  grpc_client_->CancelResourceReserve(request, callback);
}

void raylet::RayletClient::ReleaseUnusedBundles(
    const std::vector<rpc::Bundle> &bundles_in_use,
    const rpc::ClientCallback<rpc::ReleaseUnusedBundlesReply> &callback) {
  rpc::ReleaseUnusedBundlesRequest request;
  for (auto &bundle : bundles_in_use) {
    request.add_bundles_in_use()->CopyFrom(bundle);
  }
  grpc_client_->ReleaseUnusedBundles(
      request,
      [callback](const Status &status, const rpc::ReleaseUnusedBundlesReply &reply) {
        if (!status.ok()) {
          RAY_LOG(WARNING)
              << "Error releasing bundles from raylet, the raylet may have died:"
              << status;
        }
        callback(status, reply);
      });
}

void raylet::RayletClient::PinObjectIDs(
    const rpc::Address &caller_address, const std::vector<ObjectID> &object_ids,
    const rpc::ClientCallback<rpc::PinObjectIDsReply> &callback) {
  rpc::PinObjectIDsRequest request;
  request.mutable_owner_address()->CopyFrom(caller_address);
  for (const ObjectID &object_id : object_ids) {
    request.add_object_ids(object_id.Binary());
  }
  pins_in_flight_++;
  auto rpc_callback = [this, callback = std::move(callback)](
                          Status status, const rpc::PinObjectIDsReply &reply) {
    pins_in_flight_--;
    callback(status, reply);
  };
  grpc_client_->PinObjectIDs(request, rpc_callback);
}

void raylet::RayletClient::ShutdownRaylet(
    const NodeID &node_id, bool graceful,
    const rpc::ClientCallback<rpc::ShutdownRayletReply> &callback) {
  rpc::ShutdownRayletRequest request;
  request.set_graceful(graceful);
  grpc_client_->ShutdownRaylet(request, callback);
}

void raylet::RayletClient::GlobalGC(
    const rpc::ClientCallback<rpc::GlobalGCReply> &callback) {
  rpc::GlobalGCRequest request;
  grpc_client_->GlobalGC(request, callback);
}

void raylet::RayletClient::UpdateResourceUsage(

    std::string &serialized_resource_usage_batch,
    const rpc::ClientCallback<rpc::UpdateResourceUsageReply> &callback) {
  rpc::UpdateResourceUsageRequest request;
  request.set_serialized_resource_usage_batch(serialized_resource_usage_batch);
  grpc_client_->UpdateResourceUsage(request, callback);
}

void raylet::RayletClient::RequestResourceReport(
    const rpc::ClientCallback<rpc::RequestResourceReportReply> &callback) {
  rpc::RequestResourceReportRequest request;
  grpc_client_->RequestResourceReport(request, callback);
}

void raylet::RayletClient::SubscribeToPlasma(const ObjectID &object_id,
                                             const rpc::Address &owner_address) {
  flatbuffers::FlatBufferBuilder fbb;
  auto message = protocol::CreateSubscribePlasmaReady(fbb, to_flatbuf(fbb, object_id),
                                                      to_flatbuf(fbb, owner_address));
  fbb.Finish(message);

  RAY_CHECK_OK(conn_->WriteMessage(MessageType::SubscribePlasmaReady, &fbb));
}

void raylet::RayletClient::GetSystemConfig(
    const rpc::ClientCallback<rpc::GetSystemConfigReply> &callback) {
  rpc::GetSystemConfigRequest request;
  grpc_client_->GetSystemConfig(request, callback);
}

void raylet::RayletClient::GetGcsServerAddress(
    const rpc::ClientCallback<rpc::GetGcsServerAddressReply> &callback) {
  rpc::GetGcsServerAddressRequest request;
  grpc_client_->GetGcsServerAddress(request, callback);
}

}  // namespace ray
>>>>>>> 19672688
<|MERGE_RESOLUTION|>--- conflicted
+++ resolved
@@ -1,990 +1,493 @@
-<<<<<<< HEAD
-// Copyright 2017 The Ray Authors.
-//
-// Licensed under the Apache License, Version 2.0 (the "License");
-// you may not use this file except in compliance with the License.
-// You may obtain a copy of the License at
-//
-//  http://www.apache.org/licenses/LICENSE-2.0
-//
-// Unless required by applicable law or agreed to in writing, software
-// distributed under the License is distributed on an "AS IS" BASIS,
-// WITHOUT WARRANTIES OR CONDITIONS OF ANY KIND, either express or implied.
-// See the License for the specific language governing permissions and
-// limitations under the License.
-
-#include "ray/raylet_client/raylet_client.h"
-
-#include "ray/common/client_connection.h"
-#include "ray/common/common_protocol.h"
-#include "ray/common/ray_config.h"
-#include "ray/common/task/task_spec.h"
-#include "ray/raylet/format/node_manager_generated.h"
-#include "ray/util/logging.h"
-#include "ray/util/util.h"
-
-using MessageType = ray::protocol::MessageType;
-
-namespace {
-inline flatbuffers::Offset<ray::protocol::Address> to_flatbuf(
-    flatbuffers::FlatBufferBuilder &fbb, const ray::rpc::Address &address) {
-  return ray::protocol::CreateAddress(
-      fbb, fbb.CreateString(address.raylet_id()), fbb.CreateString(address.ip_address()),
-      address.port(), fbb.CreateString(address.worker_id()));
-}
-
-flatbuffers::Offset<flatbuffers::Vector<flatbuffers::Offset<ray::protocol::Address>>>
-AddressesToFlatbuffer(flatbuffers::FlatBufferBuilder &fbb,
-                      const std::vector<ray::rpc::Address> &addresses) {
-  std::vector<flatbuffers::Offset<ray::protocol::Address>> address_vec;
-  address_vec.reserve(addresses.size());
-  for (const auto &addr : addresses) {
-    address_vec.push_back(to_flatbuf(fbb, addr));
-  }
-  return fbb.CreateVector(address_vec);
-}
-
-}  // namespace
-
-namespace ray {
-
-raylet::RayletConnection::RayletConnection(instrumented_io_context &io_service,
-                                           const std::string &raylet_socket,
-                                           int num_retries, int64_t timeout) {
-  local_stream_socket socket(io_service);
-  Status s = ConnectSocketRetry(socket, raylet_socket, num_retries, timeout);
-  // If we could not connect to the socket, exit.
-  if (!s.ok()) {
-    RAY_LOG(FATAL) << "Could not connect to socket " << raylet_socket;
-  }
-  conn_ = ServerConnection::Create(std::move(socket));
-}
-
-Status raylet::RayletConnection::WriteMessage(MessageType type,
-                                              flatbuffers::FlatBufferBuilder *fbb) {
-  std::unique_lock<std::mutex> guard(write_mutex_);
-  int64_t length = fbb ? fbb->GetSize() : 0;
-  uint8_t *bytes = fbb ? fbb->GetBufferPointer() : nullptr;
-  auto status = conn_->WriteMessage(static_cast<int64_t>(type), length, bytes);
-  ShutdownIfLocalRayletDisconnected(status);
-  return status;
-}
-
-Status raylet::RayletConnection::AtomicRequestReply(MessageType request_type,
-                                                    MessageType reply_type,
-                                                    std::vector<uint8_t> *reply_message,
-                                                    flatbuffers::FlatBufferBuilder *fbb) {
-  std::unique_lock<std::mutex> guard(mutex_);
-  RAY_RETURN_NOT_OK(WriteMessage(request_type, fbb));
-  auto status = conn_->ReadMessage(static_cast<int64_t>(reply_type), reply_message);
-  ShutdownIfLocalRayletDisconnected(status);
-  return status;
-}
-
-void raylet::RayletConnection::ShutdownIfLocalRayletDisconnected(const Status &status) {
-  if (!status.ok() && IsRayletFailed(RayConfig::instance().RAYLET_PID())) {
-    RAY_LOG(WARNING) << "The connection is failed because the local raylet has been "
-                        "dead. Terminate the process. Status: "
-                     << status;
-    QuickExit();
-    RAY_LOG(FATAL) << "Unreachable.";
-  }
-}
-
-raylet::RayletClient::RayletClient(
-    std::shared_ptr<rpc::NodeManagerWorkerClient> grpc_client)
-    : grpc_client_(std::move(grpc_client)) {}
-
-raylet::RayletClient::RayletClient(
-    instrumented_io_context &io_service,
-    std::shared_ptr<ray::rpc::NodeManagerWorkerClient> grpc_client,
-    const std::string &raylet_socket, const WorkerID &worker_id,
-    rpc::WorkerType worker_type, const JobID &job_id, const int &runtime_env_hash,
-    const Language &language, const std::string &ip_address, Status *status,
-    NodeID *raylet_id, int *port, std::string *serialized_job_config,
-    pid_t worker_shim_pid, StartupToken startup_token)
-    : grpc_client_(std::move(grpc_client)), worker_id_(worker_id), job_id_(job_id) {
-  conn_ = std::make_unique<raylet::RayletConnection>(io_service, raylet_socket, -1, -1);
-
-  // When the "shim process" which is used for setuping runtime_env is not needed,
-  // the worker_shim_pid will be 0.
-  if (worker_shim_pid == 0) {
-    worker_shim_pid = getpid();
-  }
-  flatbuffers::FlatBufferBuilder fbb;
-  // TODO(suquark): Use `WorkerType` in `common.proto` without converting to int.
-  auto message = protocol::CreateRegisterClientRequest(
-      fbb, static_cast<int>(worker_type), to_flatbuf(fbb, worker_id), getpid(),
-      worker_shim_pid, startup_token, to_flatbuf(fbb, job_id), runtime_env_hash, language,
-      fbb.CreateString(ip_address),
-      /*port=*/0, fbb.CreateString(*serialized_job_config));
-  fbb.Finish(message);
-  // Register the process ID with the raylet.
-  // NOTE(swang): If raylet exits and we are registered as a worker, we will get killed.
-  std::vector<uint8_t> reply;
-  auto request_status = conn_->AtomicRequestReply(
-      MessageType::RegisterClientRequest, MessageType::RegisterClientReply, &reply, &fbb);
-  if (!request_status.ok()) {
-    *status =
-        Status(request_status.code(),
-               std::string("[RayletClient] Unable to register worker with raylet. ") +
-                   request_status.message());
-    return;
-  }
-  auto reply_message = flatbuffers::GetRoot<protocol::RegisterClientReply>(reply.data());
-  bool success = reply_message->success();
-  if (success) {
-    *status = Status::OK();
-  } else {
-    *status = Status::Invalid(string_from_flatbuf(*reply_message->failure_reason()));
-    return;
-  }
-  *raylet_id = NodeID::FromBinary(reply_message->raylet_id()->str());
-  *port = reply_message->port();
-
-  *serialized_job_config = reply_message->serialized_job_config()->str();
-}
-
-Status raylet::RayletClient::Disconnect(
-    rpc::WorkerExitType exit_type,
-    const std::shared_ptr<LocalMemoryBuffer> &creation_task_exception_pb_bytes) {
-  RAY_LOG(INFO) << "RayletClient::Disconnect, exit_type="
-                << rpc::WorkerExitType_Name(exit_type)
-                << ", has creation_task_exception_pb_bytes="
-                << (creation_task_exception_pb_bytes != nullptr);
-  flatbuffers::FlatBufferBuilder fbb;
-  flatbuffers::Offset<flatbuffers::Vector<uint8_t>>
-      creation_task_exception_pb_bytes_fb_vector;
-  if (creation_task_exception_pb_bytes != nullptr) {
-    creation_task_exception_pb_bytes_fb_vector =
-        fbb.CreateVector(creation_task_exception_pb_bytes->Data(),
-                         creation_task_exception_pb_bytes->Size());
-  }
-  protocol::DisconnectClientBuilder builder(fbb);
-  // Add to table builder here to avoid nested construction of flatbuffers
-  if (creation_task_exception_pb_bytes != nullptr) {
-    builder.add_creation_task_exception_pb(creation_task_exception_pb_bytes_fb_vector);
-  }
-  builder.add_disconnect_type(static_cast<int>(exit_type));
-  fbb.Finish(builder.Finish());
-  auto status = conn_->WriteMessage(MessageType::DisconnectClient, &fbb);
-  // Don't be too strict for disconnection errors.
-  // Just create logs and prevent it from crash.
-  if (!status.ok()) {
-    RAY_LOG(WARNING)
-        << status.ToString()
-        << " [RayletClient] Failed to disconnect from raylet. This means the "
-           "raylet the worker is connected is probably already dead.";
-  }
-  return Status::OK();
-}
-
-Status raylet::RayletClient::AnnounceWorkerPort(int port) {
-  flatbuffers::FlatBufferBuilder fbb;
-  auto message = protocol::CreateAnnounceWorkerPort(fbb, port);
-  fbb.Finish(message);
-  return conn_->WriteMessage(MessageType::AnnounceWorkerPort, &fbb);
-}
-
-Status raylet::RayletClient::SubmitTask(const TaskSpecification &task_spec) {
-  flatbuffers::FlatBufferBuilder fbb;
-  auto message =
-      protocol::CreateSubmitTaskRequest(fbb, fbb.CreateString(task_spec.Serialize()));
-  fbb.Finish(message);
-  return conn_->WriteMessage(MessageType::SubmitTask, &fbb);
-}
-
-Status raylet::RayletClient::TaskDone() {
-  return conn_->WriteMessage(MessageType::TaskDone);
-}
-
-Status raylet::RayletClient::FetchOrReconstruct(
-    const std::vector<ObjectID> &object_ids,
-    const std::vector<rpc::Address> &owner_addresses, bool fetch_only,
-    bool mark_worker_blocked, const TaskID &current_task_id) {
-  RAY_CHECK(object_ids.size() == owner_addresses.size());
-  flatbuffers::FlatBufferBuilder fbb;
-  auto object_ids_message = to_flatbuf(fbb, object_ids);
-  auto message = protocol::CreateFetchOrReconstruct(
-      fbb, object_ids_message, AddressesToFlatbuffer(fbb, owner_addresses), fetch_only,
-      mark_worker_blocked, to_flatbuf(fbb, current_task_id));
-  fbb.Finish(message);
-  return conn_->WriteMessage(MessageType::FetchOrReconstruct, &fbb);
-}
-
-Status raylet::RayletClient::NotifyUnblocked(const TaskID &current_task_id) {
-  flatbuffers::FlatBufferBuilder fbb;
-  auto message = protocol::CreateNotifyUnblocked(fbb, to_flatbuf(fbb, current_task_id));
-  fbb.Finish(message);
-  return conn_->WriteMessage(MessageType::NotifyUnblocked, &fbb);
-}
-
-Status raylet::RayletClient::NotifyDirectCallTaskBlocked(bool release_resources) {
-  flatbuffers::FlatBufferBuilder fbb;
-  auto message = protocol::CreateNotifyDirectCallTaskBlocked(fbb, release_resources);
-  fbb.Finish(message);
-  return conn_->WriteMessage(MessageType::NotifyDirectCallTaskBlocked, &fbb);
-}
-
-Status raylet::RayletClient::NotifyDirectCallTaskUnblocked() {
-  flatbuffers::FlatBufferBuilder fbb;
-  auto message = protocol::CreateNotifyDirectCallTaskUnblocked(fbb);
-  fbb.Finish(message);
-  return conn_->WriteMessage(MessageType::NotifyDirectCallTaskUnblocked, &fbb);
-}
-
-Status raylet::RayletClient::Wait(const std::vector<ObjectID> &object_ids,
-                                  const std::vector<rpc::Address> &owner_addresses,
-                                  int num_returns, int64_t timeout_milliseconds,
-                                  bool mark_worker_blocked, const TaskID &current_task_id,
-                                  WaitResultPair *result) {
-  // Write request.
-  flatbuffers::FlatBufferBuilder fbb;
-  auto message = protocol::CreateWaitRequest(
-      fbb, to_flatbuf(fbb, object_ids), AddressesToFlatbuffer(fbb, owner_addresses),
-      num_returns, timeout_milliseconds, mark_worker_blocked,
-      to_flatbuf(fbb, current_task_id));
-  fbb.Finish(message);
-  std::vector<uint8_t> reply;
-  RAY_RETURN_NOT_OK(conn_->AtomicRequestReply(MessageType::WaitRequest,
-                                              MessageType::WaitReply, &reply, &fbb));
-  // Parse the flatbuffer object.
-  auto reply_message = flatbuffers::GetRoot<protocol::WaitReply>(reply.data());
-  auto found = reply_message->found();
-  for (size_t i = 0; i < found->size(); i++) {
-    ObjectID object_id = ObjectID::FromBinary(found->Get(i)->str());
-    result->first.push_back(object_id);
-  }
-  auto remaining = reply_message->remaining();
-  for (size_t i = 0; i < remaining->size(); i++) {
-    ObjectID object_id = ObjectID::FromBinary(remaining->Get(i)->str());
-    result->second.push_back(object_id);
-  }
-  return Status::OK();
-}
-
-Status raylet::RayletClient::WaitForDirectActorCallArgs(
-    const std::vector<rpc::ObjectReference> &references, int64_t tag) {
-  flatbuffers::FlatBufferBuilder fbb;
-  std::vector<ObjectID> object_ids;
-  std::vector<rpc::Address> owner_addresses;
-  for (const auto &ref : references) {
-    object_ids.push_back(ObjectID::FromBinary(ref.object_id()));
-    owner_addresses.push_back(ref.owner_address());
-  }
-  auto message = protocol::CreateWaitForDirectActorCallArgsRequest(
-      fbb, to_flatbuf(fbb, object_ids), AddressesToFlatbuffer(fbb, owner_addresses), tag);
-  fbb.Finish(message);
-  return conn_->WriteMessage(MessageType::WaitForDirectActorCallArgsRequest, &fbb);
-}
-
-Status raylet::RayletClient::PushError(const JobID &job_id, const std::string &type,
-                                       const std::string &error_message,
-                                       double timestamp) {
-  flatbuffers::FlatBufferBuilder fbb;
-  auto message = protocol::CreatePushErrorRequest(
-      fbb, to_flatbuf(fbb, job_id), fbb.CreateString(type),
-      fbb.CreateString(error_message), timestamp);
-  fbb.Finish(message);
-  return conn_->WriteMessage(MessageType::PushErrorRequest, &fbb);
-}
-
-Status raylet::RayletClient::FreeObjects(const std::vector<ObjectID> &object_ids,
-                                         bool local_only) {
-  flatbuffers::FlatBufferBuilder fbb;
-  auto message =
-      protocol::CreateFreeObjectsRequest(fbb, local_only, to_flatbuf(fbb, object_ids));
-  fbb.Finish(message);
-  return conn_->WriteMessage(MessageType::FreeObjectsInObjectStoreRequest, &fbb);
-}
-
-void raylet::RayletClient::RequestWorkerLease(
-    const rpc::TaskSpec &task_spec, bool grant_or_reject,
-    const rpc::ClientCallback<rpc::RequestWorkerLeaseReply> &callback,
-    const int64_t backlog_size) {
-  google::protobuf::Arena arena;
-  auto request =
-      google::protobuf::Arena::CreateMessage<rpc::RequestWorkerLeaseRequest>(&arena);
-  // The unsafe allocating here is actually safe because the life-cycle of
-  // task_spec is longer than request.
-  // Request will be sent before the end of this call, and after that, it won't be
-  // used any more.
-  request->unsafe_arena_set_allocated_resource_spec(
-      const_cast<rpc::TaskSpec *>(&task_spec));
-  request->set_grant_or_reject(grant_or_reject);
-  request->set_backlog_size(backlog_size);
-  grpc_client_->RequestWorkerLease(*request, callback);
-}
-
-/// Spill objects to external storage.
-void raylet::RayletClient::RequestObjectSpillage(
-    const ObjectID &object_id,
-    const rpc::ClientCallback<rpc::RequestObjectSpillageReply> &callback) {
-  rpc::RequestObjectSpillageRequest request;
-  request.set_object_id(object_id.Binary());
-  grpc_client_->RequestObjectSpillage(request, callback);
-}
-
-void raylet::RayletClient::ReportWorkerBacklog(
-    const WorkerID &worker_id,
-    const std::vector<rpc::WorkerBacklogReport> &backlog_reports) {
-  rpc::ReportWorkerBacklogRequest request;
-  request.set_worker_id(worker_id.Binary());
-  request.mutable_backlog_reports()->Add(backlog_reports.begin(), backlog_reports.end());
-  grpc_client_->ReportWorkerBacklog(
-      request, [](const Status &status, const rpc::ReportWorkerBacklogReply &reply) {
-        if (!status.ok()) {
-          RAY_LOG(INFO) << "Error reporting task backlog information: " << status;
-        }
-      });
-}
-
-Status raylet::RayletClient::ReturnWorker(int worker_port, const WorkerID &worker_id,
-                                          bool disconnect_worker) {
-  rpc::ReturnWorkerRequest request;
-  request.set_worker_port(worker_port);
-  request.set_worker_id(worker_id.Binary());
-  request.set_disconnect_worker(disconnect_worker);
-  grpc_client_->ReturnWorker(
-      request, [](const Status &status, const rpc::ReturnWorkerReply &reply) {
-        if (!status.ok()) {
-          RAY_LOG(INFO) << "Error returning worker: " << status;
-        }
-      });
-  return Status::OK();
-}
-
-void raylet::RayletClient::ReleaseUnusedWorkers(
-    const std::vector<WorkerID> &workers_in_use,
-    const rpc::ClientCallback<rpc::ReleaseUnusedWorkersReply> &callback) {
-  rpc::ReleaseUnusedWorkersRequest request;
-  for (auto &worker_id : workers_in_use) {
-    request.add_worker_ids_in_use(worker_id.Binary());
-  }
-  grpc_client_->ReleaseUnusedWorkers(
-      request,
-      [callback](const Status &status, const rpc::ReleaseUnusedWorkersReply &reply) {
-        if (!status.ok()) {
-          RAY_LOG(WARNING)
-              << "Error releasing workers from raylet, the raylet may have died:"
-              << status;
-        }
-        callback(status, reply);
-      });
-}
-
-void raylet::RayletClient::CancelWorkerLease(
-    const TaskID &task_id,
-    const rpc::ClientCallback<rpc::CancelWorkerLeaseReply> &callback) {
-  rpc::CancelWorkerLeaseRequest request;
-  request.set_task_id(task_id.Binary());
-  grpc_client_->CancelWorkerLease(request, callback);
-}
-
-void raylet::RayletClient::PrepareBundleResources(
-    const BundleSpecification &bundle_spec,
-    const ray::rpc::ClientCallback<ray::rpc::PrepareBundleResourcesReply> &callback) {
-  rpc::PrepareBundleResourcesRequest request;
-  request.mutable_bundle_spec()->CopyFrom(bundle_spec.GetMessage());
-  grpc_client_->PrepareBundleResources(request, callback);
-}
-
-void raylet::RayletClient::CommitBundleResources(
-    const BundleSpecification &bundle_spec,
-    const ray::rpc::ClientCallback<ray::rpc::CommitBundleResourcesReply> &callback) {
-  rpc::CommitBundleResourcesRequest request;
-  request.mutable_bundle_spec()->CopyFrom(bundle_spec.GetMessage());
-  grpc_client_->CommitBundleResources(request, callback);
-}
-
-void raylet::RayletClient::CancelResourceReserve(
-    const BundleSpecification &bundle_spec,
-    const ray::rpc::ClientCallback<ray::rpc::CancelResourceReserveReply> &callback) {
-  rpc::CancelResourceReserveRequest request;
-  request.mutable_bundle_spec()->CopyFrom(bundle_spec.GetMessage());
-  grpc_client_->CancelResourceReserve(request, callback);
-}
-
-void raylet::RayletClient::ReleaseUnusedBundles(
-    const std::vector<rpc::Bundle> &bundles_in_use,
-    const rpc::ClientCallback<rpc::ReleaseUnusedBundlesReply> &callback) {
-  rpc::ReleaseUnusedBundlesRequest request;
-  for (auto &bundle : bundles_in_use) {
-    request.add_bundles_in_use()->CopyFrom(bundle);
-  }
-  grpc_client_->ReleaseUnusedBundles(
-      request,
-      [callback](const Status &status, const rpc::ReleaseUnusedBundlesReply &reply) {
-        if (!status.ok()) {
-          RAY_LOG(WARNING)
-              << "Error releasing bundles from raylet, the raylet may have died:"
-              << status;
-        }
-        callback(status, reply);
-      });
-}
-
-void raylet::RayletClient::PinObjectIDs(
-    const rpc::Address &caller_address, const std::vector<ObjectID> &object_ids,
-    const rpc::ClientCallback<rpc::PinObjectIDsReply> &callback) {
-  rpc::PinObjectIDsRequest request;
-  request.mutable_owner_address()->CopyFrom(caller_address);
-  for (const ObjectID &object_id : object_ids) {
-    request.add_object_ids(object_id.Binary());
-  }
-  pins_in_flight_++;
-  auto rpc_callback = [this, callback = std::move(callback)](
-                          Status status, const rpc::PinObjectIDsReply &reply) {
-    pins_in_flight_--;
-    callback(status, reply);
-  };
-  grpc_client_->PinObjectIDs(request, rpc_callback);
-}
-
-void raylet::RayletClient::ShutdownRaylet(
-    const NodeID &node_id, bool graceful,
-    const rpc::ClientCallback<rpc::ShutdownRayletReply> &callback) {
-  rpc::ShutdownRayletRequest request;
-  request.set_graceful(graceful);
-  grpc_client_->ShutdownRaylet(request, callback);
-}
-
-void raylet::RayletClient::GlobalGC(
-    const rpc::ClientCallback<rpc::GlobalGCReply> &callback) {
-  rpc::GlobalGCRequest request;
-  grpc_client_->GlobalGC(request, callback);
-}
-
-void raylet::RayletClient::UpdateResourceUsage(
-
-    std::string &serialized_resource_usage_batch,
-    const rpc::ClientCallback<rpc::UpdateResourceUsageReply> &callback) {
-  rpc::UpdateResourceUsageRequest request;
-  request.set_serialized_resource_usage_batch(serialized_resource_usage_batch);
-  grpc_client_->UpdateResourceUsage(request, callback);
-}
-
-void raylet::RayletClient::RequestResourceReport(
-    const rpc::ClientCallback<rpc::RequestResourceReportReply> &callback) {
-  rpc::RequestResourceReportRequest request;
-  grpc_client_->RequestResourceReport(request, callback);
-}
-
-void raylet::RayletClient::SubscribeToPlasma(const ObjectID &object_id,
-                                             const rpc::Address &owner_address) {
-  flatbuffers::FlatBufferBuilder fbb;
-  auto message = protocol::CreateSubscribePlasmaReady(fbb, to_flatbuf(fbb, object_id),
-                                                      to_flatbuf(fbb, owner_address));
-  fbb.Finish(message);
-
-  RAY_CHECK_OK(conn_->WriteMessage(MessageType::SubscribePlasmaReady, &fbb));
-}
-
-void raylet::RayletClient::GetSystemConfig(
-    const rpc::ClientCallback<rpc::GetSystemConfigReply> &callback) {
-  rpc::GetSystemConfigRequest request;
-  grpc_client_->GetSystemConfig(request, callback);
-}
-
-void raylet::RayletClient::GetGcsServerAddress(
-    const rpc::ClientCallback<rpc::GetGcsServerAddressReply> &callback) {
-  rpc::GetGcsServerAddressRequest request;
-  grpc_client_->GetGcsServerAddress(request, callback);
-}
-
-}  // namespace ray
-=======
-// Copyright 2017 The Ray Authors.
-//
-// Licensed under the Apache License, Version 2.0 (the "License");
-// you may not use this file except in compliance with the License.
-// You may obtain a copy of the License at
-//
-//  http://www.apache.org/licenses/LICENSE-2.0
-//
-// Unless required by applicable law or agreed to in writing, software
-// distributed under the License is distributed on an "AS IS" BASIS,
-// WITHOUT WARRANTIES OR CONDITIONS OF ANY KIND, either express or implied.
-// See the License for the specific language governing permissions and
-// limitations under the License.
-
-#include "ray/raylet_client/raylet_client.h"
-
-#include "ray/common/client_connection.h"
-#include "ray/common/common_protocol.h"
-#include "ray/common/ray_config.h"
-#include "ray/common/task/task_spec.h"
-#include "ray/raylet/format/node_manager_generated.h"
-#include "ray/util/logging.h"
-#include "ray/util/util.h"
-
-using MessageType = ray::protocol::MessageType;
-
-namespace {
-inline flatbuffers::Offset<ray::protocol::Address> to_flatbuf(
-    flatbuffers::FlatBufferBuilder &fbb, const ray::rpc::Address &address) {
-  return ray::protocol::CreateAddress(
-      fbb, fbb.CreateString(address.raylet_id()), fbb.CreateString(address.ip_address()),
-      address.port(), fbb.CreateString(address.worker_id()));
-}
-
-flatbuffers::Offset<flatbuffers::Vector<flatbuffers::Offset<ray::protocol::Address>>>
-AddressesToFlatbuffer(flatbuffers::FlatBufferBuilder &fbb,
-                      const std::vector<ray::rpc::Address> &addresses) {
-  std::vector<flatbuffers::Offset<ray::protocol::Address>> address_vec;
-  address_vec.reserve(addresses.size());
-  for (const auto &addr : addresses) {
-    address_vec.push_back(to_flatbuf(fbb, addr));
-  }
-  return fbb.CreateVector(address_vec);
-}
-
-}  // namespace
-
-namespace ray {
-
-raylet::RayletConnection::RayletConnection(instrumented_io_context &io_service,
-                                           const std::string &raylet_socket,
-                                           int num_retries, int64_t timeout) {
-  local_stream_socket socket(io_service);
-  Status s = ConnectSocketRetry(socket, raylet_socket, num_retries, timeout);
-  // If we could not connect to the socket, exit.
-  if (!s.ok()) {
-    RAY_LOG(FATAL) << "Could not connect to socket " << raylet_socket;
-  }
-  conn_ = ServerConnection::Create(std::move(socket));
-}
-
-Status raylet::RayletConnection::WriteMessage(MessageType type,
-                                              flatbuffers::FlatBufferBuilder *fbb) {
-  std::unique_lock<std::mutex> guard(write_mutex_);
-  int64_t length = fbb ? fbb->GetSize() : 0;
-  uint8_t *bytes = fbb ? fbb->GetBufferPointer() : nullptr;
-  auto status = conn_->WriteMessage(static_cast<int64_t>(type), length, bytes);
-  ShutdownIfLocalRayletDisconnected(status);
-  return status;
-}
-
-Status raylet::RayletConnection::AtomicRequestReply(MessageType request_type,
-                                                    MessageType reply_type,
-                                                    std::vector<uint8_t> *reply_message,
-                                                    flatbuffers::FlatBufferBuilder *fbb) {
-  std::unique_lock<std::mutex> guard(mutex_);
-  RAY_RETURN_NOT_OK(WriteMessage(request_type, fbb));
-  auto status = conn_->ReadMessage(static_cast<int64_t>(reply_type), reply_message);
-  ShutdownIfLocalRayletDisconnected(status);
-  return status;
-}
-
-void raylet::RayletConnection::ShutdownIfLocalRayletDisconnected(const Status &status) {
-  if (!status.ok() && IsRayletFailed(RayConfig::instance().RAYLET_PID())) {
-    RAY_LOG(WARNING) << "The connection is failed because the local raylet has been "
-                        "dead. Terminate the process. Status: "
-                     << status;
-    QuickExit();
-    RAY_LOG(FATAL) << "Unreachable.";
-  }
-}
-
-raylet::RayletClient::RayletClient(
-    std::shared_ptr<rpc::NodeManagerWorkerClient> grpc_client)
-    : grpc_client_(std::move(grpc_client)) {}
-
-raylet::RayletClient::RayletClient(
-    instrumented_io_context &io_service,
-    std::shared_ptr<ray::rpc::NodeManagerWorkerClient> grpc_client,
-    const std::string &raylet_socket, const WorkerID &worker_id,
-    rpc::WorkerType worker_type, const JobID &job_id, const int &runtime_env_hash,
-    const Language &language, const std::string &ip_address, Status *status,
-    NodeID *raylet_id, int *port, std::string *serialized_job_config,
-    StartupToken startup_token)
-    : grpc_client_(std::move(grpc_client)), worker_id_(worker_id), job_id_(job_id) {
-  conn_ = std::make_unique<raylet::RayletConnection>(io_service, raylet_socket, -1, -1);
-
-  flatbuffers::FlatBufferBuilder fbb;
-  // TODO(suquark): Use `WorkerType` in `common.proto` without converting to int.
-  auto message = protocol::CreateRegisterClientRequest(
-      fbb, static_cast<int>(worker_type), to_flatbuf(fbb, worker_id), getpid(),
-      startup_token, to_flatbuf(fbb, job_id), runtime_env_hash, language,
-      fbb.CreateString(ip_address),
-      /*port=*/0, fbb.CreateString(*serialized_job_config));
-  fbb.Finish(message);
-  // Register the process ID with the raylet.
-  // NOTE(swang): If raylet exits and we are registered as a worker, we will get killed.
-  std::vector<uint8_t> reply;
-  auto request_status = conn_->AtomicRequestReply(
-      MessageType::RegisterClientRequest, MessageType::RegisterClientReply, &reply, &fbb);
-  if (!request_status.ok()) {
-    *status =
-        Status(request_status.code(),
-               std::string("[RayletClient] Unable to register worker with raylet. ") +
-                   request_status.message());
-    return;
-  }
-  auto reply_message = flatbuffers::GetRoot<protocol::RegisterClientReply>(reply.data());
-  bool success = reply_message->success();
-  if (success) {
-    *status = Status::OK();
-  } else {
-    *status = Status::Invalid(string_from_flatbuf(*reply_message->failure_reason()));
-    return;
-  }
-  *raylet_id = NodeID::FromBinary(reply_message->raylet_id()->str());
-  *port = reply_message->port();
-
-  *serialized_job_config = reply_message->serialized_job_config()->str();
-}
-
-Status raylet::RayletClient::Disconnect(
-    rpc::WorkerExitType exit_type,
-    const std::shared_ptr<LocalMemoryBuffer> &creation_task_exception_pb_bytes) {
-  RAY_LOG(INFO) << "RayletClient::Disconnect, exit_type="
-                << rpc::WorkerExitType_Name(exit_type)
-                << ", has creation_task_exception_pb_bytes="
-                << (creation_task_exception_pb_bytes != nullptr);
-  flatbuffers::FlatBufferBuilder fbb;
-  flatbuffers::Offset<flatbuffers::Vector<uint8_t>>
-      creation_task_exception_pb_bytes_fb_vector;
-  if (creation_task_exception_pb_bytes != nullptr) {
-    creation_task_exception_pb_bytes_fb_vector =
-        fbb.CreateVector(creation_task_exception_pb_bytes->Data(),
-                         creation_task_exception_pb_bytes->Size());
-  }
-  protocol::DisconnectClientBuilder builder(fbb);
-  // Add to table builder here to avoid nested construction of flatbuffers
-  if (creation_task_exception_pb_bytes != nullptr) {
-    builder.add_creation_task_exception_pb(creation_task_exception_pb_bytes_fb_vector);
-  }
-  builder.add_disconnect_type(static_cast<int>(exit_type));
-  fbb.Finish(builder.Finish());
-  auto status = conn_->WriteMessage(MessageType::DisconnectClient, &fbb);
-  // Don't be too strict for disconnection errors.
-  // Just create logs and prevent it from crash.
-  if (!status.ok()) {
-    RAY_LOG(WARNING)
-        << status.ToString()
-        << " [RayletClient] Failed to disconnect from raylet. This means the "
-           "raylet the worker is connected is probably already dead.";
-  }
-  return Status::OK();
-}
-
-Status raylet::RayletClient::AnnounceWorkerPort(int port) {
-  flatbuffers::FlatBufferBuilder fbb;
-  auto message = protocol::CreateAnnounceWorkerPort(fbb, port);
-  fbb.Finish(message);
-  return conn_->WriteMessage(MessageType::AnnounceWorkerPort, &fbb);
-}
-
-Status raylet::RayletClient::TaskDone() {
-  return conn_->WriteMessage(MessageType::TaskDone);
-}
-
-Status raylet::RayletClient::FetchOrReconstruct(
-    const std::vector<ObjectID> &object_ids,
-    const std::vector<rpc::Address> &owner_addresses, bool fetch_only,
-    bool mark_worker_blocked, const TaskID &current_task_id) {
-  RAY_CHECK(object_ids.size() == owner_addresses.size());
-  flatbuffers::FlatBufferBuilder fbb;
-  auto object_ids_message = to_flatbuf(fbb, object_ids);
-  auto message = protocol::CreateFetchOrReconstruct(
-      fbb, object_ids_message, AddressesToFlatbuffer(fbb, owner_addresses), fetch_only,
-      mark_worker_blocked, to_flatbuf(fbb, current_task_id));
-  fbb.Finish(message);
-  return conn_->WriteMessage(MessageType::FetchOrReconstruct, &fbb);
-}
-
-Status raylet::RayletClient::NotifyUnblocked(const TaskID &current_task_id) {
-  flatbuffers::FlatBufferBuilder fbb;
-  auto message = protocol::CreateNotifyUnblocked(fbb, to_flatbuf(fbb, current_task_id));
-  fbb.Finish(message);
-  return conn_->WriteMessage(MessageType::NotifyUnblocked, &fbb);
-}
-
-Status raylet::RayletClient::NotifyDirectCallTaskBlocked(bool release_resources) {
-  flatbuffers::FlatBufferBuilder fbb;
-  auto message = protocol::CreateNotifyDirectCallTaskBlocked(fbb, release_resources);
-  fbb.Finish(message);
-  return conn_->WriteMessage(MessageType::NotifyDirectCallTaskBlocked, &fbb);
-}
-
-Status raylet::RayletClient::NotifyDirectCallTaskUnblocked() {
-  flatbuffers::FlatBufferBuilder fbb;
-  auto message = protocol::CreateNotifyDirectCallTaskUnblocked(fbb);
-  fbb.Finish(message);
-  return conn_->WriteMessage(MessageType::NotifyDirectCallTaskUnblocked, &fbb);
-}
-
-Status raylet::RayletClient::Wait(const std::vector<ObjectID> &object_ids,
-                                  const std::vector<rpc::Address> &owner_addresses,
-                                  int num_returns, int64_t timeout_milliseconds,
-                                  bool mark_worker_blocked, const TaskID &current_task_id,
-                                  WaitResultPair *result) {
-  // Write request.
-  flatbuffers::FlatBufferBuilder fbb;
-  auto message = protocol::CreateWaitRequest(
-      fbb, to_flatbuf(fbb, object_ids), AddressesToFlatbuffer(fbb, owner_addresses),
-      num_returns, timeout_milliseconds, mark_worker_blocked,
-      to_flatbuf(fbb, current_task_id));
-  fbb.Finish(message);
-  std::vector<uint8_t> reply;
-  RAY_RETURN_NOT_OK(conn_->AtomicRequestReply(MessageType::WaitRequest,
-                                              MessageType::WaitReply, &reply, &fbb));
-  // Parse the flatbuffer object.
-  auto reply_message = flatbuffers::GetRoot<protocol::WaitReply>(reply.data());
-  auto found = reply_message->found();
-  for (size_t i = 0; i < found->size(); i++) {
-    ObjectID object_id = ObjectID::FromBinary(found->Get(i)->str());
-    result->first.push_back(object_id);
-  }
-  auto remaining = reply_message->remaining();
-  for (size_t i = 0; i < remaining->size(); i++) {
-    ObjectID object_id = ObjectID::FromBinary(remaining->Get(i)->str());
-    result->second.push_back(object_id);
-  }
-  return Status::OK();
-}
-
-Status raylet::RayletClient::WaitForDirectActorCallArgs(
-    const std::vector<rpc::ObjectReference> &references, int64_t tag) {
-  flatbuffers::FlatBufferBuilder fbb;
-  std::vector<ObjectID> object_ids;
-  std::vector<rpc::Address> owner_addresses;
-  for (const auto &ref : references) {
-    object_ids.push_back(ObjectID::FromBinary(ref.object_id()));
-    owner_addresses.push_back(ref.owner_address());
-  }
-  auto message = protocol::CreateWaitForDirectActorCallArgsRequest(
-      fbb, to_flatbuf(fbb, object_ids), AddressesToFlatbuffer(fbb, owner_addresses), tag);
-  fbb.Finish(message);
-  return conn_->WriteMessage(MessageType::WaitForDirectActorCallArgsRequest, &fbb);
-}
-
-Status raylet::RayletClient::PushError(const JobID &job_id, const std::string &type,
-                                       const std::string &error_message,
-                                       double timestamp) {
-  flatbuffers::FlatBufferBuilder fbb;
-  auto message = protocol::CreatePushErrorRequest(
-      fbb, to_flatbuf(fbb, job_id), fbb.CreateString(type),
-      fbb.CreateString(error_message), timestamp);
-  fbb.Finish(message);
-  return conn_->WriteMessage(MessageType::PushErrorRequest, &fbb);
-}
-
-Status raylet::RayletClient::FreeObjects(const std::vector<ObjectID> &object_ids,
-                                         bool local_only) {
-  flatbuffers::FlatBufferBuilder fbb;
-  auto message =
-      protocol::CreateFreeObjectsRequest(fbb, local_only, to_flatbuf(fbb, object_ids));
-  fbb.Finish(message);
-  return conn_->WriteMessage(MessageType::FreeObjectsInObjectStoreRequest, &fbb);
-}
-
-void raylet::RayletClient::RequestWorkerLease(
-    const rpc::TaskSpec &task_spec, bool grant_or_reject,
-    const rpc::ClientCallback<rpc::RequestWorkerLeaseReply> &callback,
-    const int64_t backlog_size) {
-  google::protobuf::Arena arena;
-  auto request =
-      google::protobuf::Arena::CreateMessage<rpc::RequestWorkerLeaseRequest>(&arena);
-  // The unsafe allocating here is actually safe because the life-cycle of
-  // task_spec is longer than request.
-  // Request will be sent before the end of this call, and after that, it won't be
-  // used any more.
-  request->unsafe_arena_set_allocated_resource_spec(
-      const_cast<rpc::TaskSpec *>(&task_spec));
-  request->set_grant_or_reject(grant_or_reject);
-  request->set_backlog_size(backlog_size);
-  grpc_client_->RequestWorkerLease(*request, callback);
-}
-
-/// Spill objects to external storage.
-void raylet::RayletClient::RequestObjectSpillage(
-    const ObjectID &object_id,
-    const rpc::ClientCallback<rpc::RequestObjectSpillageReply> &callback) {
-  rpc::RequestObjectSpillageRequest request;
-  request.set_object_id(object_id.Binary());
-  grpc_client_->RequestObjectSpillage(request, callback);
-}
-
-void raylet::RayletClient::ReportWorkerBacklog(
-    const WorkerID &worker_id,
-    const std::vector<rpc::WorkerBacklogReport> &backlog_reports) {
-  rpc::ReportWorkerBacklogRequest request;
-  request.set_worker_id(worker_id.Binary());
-  request.mutable_backlog_reports()->Add(backlog_reports.begin(), backlog_reports.end());
-  grpc_client_->ReportWorkerBacklog(
-      request, [](const Status &status, const rpc::ReportWorkerBacklogReply &reply) {
-        if (!status.ok()) {
-          RAY_LOG(INFO) << "Error reporting task backlog information: " << status;
-        }
-      });
-}
-
-Status raylet::RayletClient::ReturnWorker(int worker_port, const WorkerID &worker_id,
-                                          bool disconnect_worker) {
-  rpc::ReturnWorkerRequest request;
-  request.set_worker_port(worker_port);
-  request.set_worker_id(worker_id.Binary());
-  request.set_disconnect_worker(disconnect_worker);
-  grpc_client_->ReturnWorker(
-      request, [](const Status &status, const rpc::ReturnWorkerReply &reply) {
-        if (!status.ok()) {
-          RAY_LOG(INFO) << "Error returning worker: " << status;
-        }
-      });
-  return Status::OK();
-}
-
-void raylet::RayletClient::ReleaseUnusedWorkers(
-    const std::vector<WorkerID> &workers_in_use,
-    const rpc::ClientCallback<rpc::ReleaseUnusedWorkersReply> &callback) {
-  rpc::ReleaseUnusedWorkersRequest request;
-  for (auto &worker_id : workers_in_use) {
-    request.add_worker_ids_in_use(worker_id.Binary());
-  }
-  grpc_client_->ReleaseUnusedWorkers(
-      request,
-      [callback](const Status &status, const rpc::ReleaseUnusedWorkersReply &reply) {
-        if (!status.ok()) {
-          RAY_LOG(WARNING)
-              << "Error releasing workers from raylet, the raylet may have died:"
-              << status;
-        }
-        callback(status, reply);
-      });
-}
-
-void raylet::RayletClient::CancelWorkerLease(
-    const TaskID &task_id,
-    const rpc::ClientCallback<rpc::CancelWorkerLeaseReply> &callback) {
-  rpc::CancelWorkerLeaseRequest request;
-  request.set_task_id(task_id.Binary());
-  grpc_client_->CancelWorkerLease(request, callback);
-}
-
-void raylet::RayletClient::PrepareBundleResources(
-    const std::vector<std::shared_ptr<const BundleSpecification>> &bundle_specs,
-    const ray::rpc::ClientCallback<ray::rpc::PrepareBundleResourcesReply> &callback) {
-  rpc::PrepareBundleResourcesRequest request;
-  std::set<std::string> nodes;
-  for (const auto &bundle_spec : bundle_specs) {
-    nodes.insert(bundle_spec->NodeId().Hex());
-    auto message_bundle = request.add_bundle_specs();
-    message_bundle->CopyFrom(bundle_spec->GetMessage());
-  }
-  RAY_CHECK(nodes.size() == 1);
-  grpc_client_->PrepareBundleResources(request, callback);
-}
-
-void raylet::RayletClient::CommitBundleResources(
-    const std::vector<std::shared_ptr<const BundleSpecification>> &bundle_specs,
-    const ray::rpc::ClientCallback<ray::rpc::CommitBundleResourcesReply> &callback) {
-  rpc::CommitBundleResourcesRequest request;
-  std::set<std::string> nodes;
-  for (const auto &bundle_spec : bundle_specs) {
-    nodes.insert(bundle_spec->NodeId().Hex());
-    auto message_bundle = request.add_bundle_specs();
-    message_bundle->CopyFrom(bundle_spec->GetMessage());
-  }
-  RAY_CHECK(nodes.size() == 1);
-  grpc_client_->CommitBundleResources(request, callback);
-}
-
-void raylet::RayletClient::CancelResourceReserve(
-    const BundleSpecification &bundle_spec,
-    const ray::rpc::ClientCallback<ray::rpc::CancelResourceReserveReply> &callback) {
-  rpc::CancelResourceReserveRequest request;
-  request.mutable_bundle_spec()->CopyFrom(bundle_spec.GetMessage());
-  grpc_client_->CancelResourceReserve(request, callback);
-}
-
-void raylet::RayletClient::ReleaseUnusedBundles(
-    const std::vector<rpc::Bundle> &bundles_in_use,
-    const rpc::ClientCallback<rpc::ReleaseUnusedBundlesReply> &callback) {
-  rpc::ReleaseUnusedBundlesRequest request;
-  for (auto &bundle : bundles_in_use) {
-    request.add_bundles_in_use()->CopyFrom(bundle);
-  }
-  grpc_client_->ReleaseUnusedBundles(
-      request,
-      [callback](const Status &status, const rpc::ReleaseUnusedBundlesReply &reply) {
-        if (!status.ok()) {
-          RAY_LOG(WARNING)
-              << "Error releasing bundles from raylet, the raylet may have died:"
-              << status;
-        }
-        callback(status, reply);
-      });
-}
-
-void raylet::RayletClient::PinObjectIDs(
-    const rpc::Address &caller_address, const std::vector<ObjectID> &object_ids,
-    const rpc::ClientCallback<rpc::PinObjectIDsReply> &callback) {
-  rpc::PinObjectIDsRequest request;
-  request.mutable_owner_address()->CopyFrom(caller_address);
-  for (const ObjectID &object_id : object_ids) {
-    request.add_object_ids(object_id.Binary());
-  }
-  pins_in_flight_++;
-  auto rpc_callback = [this, callback = std::move(callback)](
-                          Status status, const rpc::PinObjectIDsReply &reply) {
-    pins_in_flight_--;
-    callback(status, reply);
-  };
-  grpc_client_->PinObjectIDs(request, rpc_callback);
-}
-
-void raylet::RayletClient::ShutdownRaylet(
-    const NodeID &node_id, bool graceful,
-    const rpc::ClientCallback<rpc::ShutdownRayletReply> &callback) {
-  rpc::ShutdownRayletRequest request;
-  request.set_graceful(graceful);
-  grpc_client_->ShutdownRaylet(request, callback);
-}
-
-void raylet::RayletClient::GlobalGC(
-    const rpc::ClientCallback<rpc::GlobalGCReply> &callback) {
-  rpc::GlobalGCRequest request;
-  grpc_client_->GlobalGC(request, callback);
-}
-
-void raylet::RayletClient::UpdateResourceUsage(
-
-    std::string &serialized_resource_usage_batch,
-    const rpc::ClientCallback<rpc::UpdateResourceUsageReply> &callback) {
-  rpc::UpdateResourceUsageRequest request;
-  request.set_serialized_resource_usage_batch(serialized_resource_usage_batch);
-  grpc_client_->UpdateResourceUsage(request, callback);
-}
-
-void raylet::RayletClient::RequestResourceReport(
-    const rpc::ClientCallback<rpc::RequestResourceReportReply> &callback) {
-  rpc::RequestResourceReportRequest request;
-  grpc_client_->RequestResourceReport(request, callback);
-}
-
-void raylet::RayletClient::SubscribeToPlasma(const ObjectID &object_id,
-                                             const rpc::Address &owner_address) {
-  flatbuffers::FlatBufferBuilder fbb;
-  auto message = protocol::CreateSubscribePlasmaReady(fbb, to_flatbuf(fbb, object_id),
-                                                      to_flatbuf(fbb, owner_address));
-  fbb.Finish(message);
-
-  RAY_CHECK_OK(conn_->WriteMessage(MessageType::SubscribePlasmaReady, &fbb));
-}
-
-void raylet::RayletClient::GetSystemConfig(
-    const rpc::ClientCallback<rpc::GetSystemConfigReply> &callback) {
-  rpc::GetSystemConfigRequest request;
-  grpc_client_->GetSystemConfig(request, callback);
-}
-
-void raylet::RayletClient::GetGcsServerAddress(
-    const rpc::ClientCallback<rpc::GetGcsServerAddressReply> &callback) {
-  rpc::GetGcsServerAddressRequest request;
-  grpc_client_->GetGcsServerAddress(request, callback);
-}
-
-}  // namespace ray
->>>>>>> 19672688
+// Copyright 2017 The Ray Authors.
+//
+// Licensed under the Apache License, Version 2.0 (the "License");
+// you may not use this file except in compliance with the License.
+// You may obtain a copy of the License at
+//
+//  http://www.apache.org/licenses/LICENSE-2.0
+//
+// Unless required by applicable law or agreed to in writing, software
+// distributed under the License is distributed on an "AS IS" BASIS,
+// WITHOUT WARRANTIES OR CONDITIONS OF ANY KIND, either express or implied.
+// See the License for the specific language governing permissions and
+// limitations under the License.
+
+#include "ray/raylet_client/raylet_client.h"
+
+#include "ray/common/client_connection.h"
+#include "ray/common/common_protocol.h"
+#include "ray/common/ray_config.h"
+#include "ray/common/task/task_spec.h"
+#include "ray/raylet/format/node_manager_generated.h"
+#include "ray/util/logging.h"
+#include "ray/util/util.h"
+
+using MessageType = ray::protocol::MessageType;
+
+namespace {
+inline flatbuffers::Offset<ray::protocol::Address> to_flatbuf(
+    flatbuffers::FlatBufferBuilder &fbb, const ray::rpc::Address &address) {
+  return ray::protocol::CreateAddress(
+      fbb, fbb.CreateString(address.raylet_id()), fbb.CreateString(address.ip_address()),
+      address.port(), fbb.CreateString(address.worker_id()));
+}
+
+flatbuffers::Offset<flatbuffers::Vector<flatbuffers::Offset<ray::protocol::Address>>>
+AddressesToFlatbuffer(flatbuffers::FlatBufferBuilder &fbb,
+                      const std::vector<ray::rpc::Address> &addresses) {
+  std::vector<flatbuffers::Offset<ray::protocol::Address>> address_vec;
+  address_vec.reserve(addresses.size());
+  for (const auto &addr : addresses) {
+    address_vec.push_back(to_flatbuf(fbb, addr));
+  }
+  return fbb.CreateVector(address_vec);
+}
+
+}  // namespace
+
+namespace ray {
+
+raylet::RayletConnection::RayletConnection(instrumented_io_context &io_service,
+                                           const std::string &raylet_socket,
+                                           int num_retries, int64_t timeout) {
+  local_stream_socket socket(io_service);
+  Status s = ConnectSocketRetry(socket, raylet_socket, num_retries, timeout);
+  // If we could not connect to the socket, exit.
+  if (!s.ok()) {
+    RAY_LOG(FATAL) << "Could not connect to socket " << raylet_socket;
+  }
+  conn_ = ServerConnection::Create(std::move(socket));
+}
+
+Status raylet::RayletConnection::WriteMessage(MessageType type,
+                                              flatbuffers::FlatBufferBuilder *fbb) {
+  std::unique_lock<std::mutex> guard(write_mutex_);
+  int64_t length = fbb ? fbb->GetSize() : 0;
+  uint8_t *bytes = fbb ? fbb->GetBufferPointer() : nullptr;
+  auto status = conn_->WriteMessage(static_cast<int64_t>(type), length, bytes);
+  ShutdownIfLocalRayletDisconnected(status);
+  return status;
+}
+
+Status raylet::RayletConnection::AtomicRequestReply(MessageType request_type,
+                                                    MessageType reply_type,
+                                                    std::vector<uint8_t> *reply_message,
+                                                    flatbuffers::FlatBufferBuilder *fbb) {
+  std::unique_lock<std::mutex> guard(mutex_);
+  RAY_RETURN_NOT_OK(WriteMessage(request_type, fbb));
+  auto status = conn_->ReadMessage(static_cast<int64_t>(reply_type), reply_message);
+  ShutdownIfLocalRayletDisconnected(status);
+  return status;
+}
+
+void raylet::RayletConnection::ShutdownIfLocalRayletDisconnected(const Status &status) {
+  if (!status.ok() && IsRayletFailed(RayConfig::instance().RAYLET_PID())) {
+    RAY_LOG(WARNING) << "The connection is failed because the local raylet has been "
+                        "dead. Terminate the process. Status: "
+                     << status;
+    QuickExit();
+    RAY_LOG(FATAL) << "Unreachable.";
+  }
+}
+
+raylet::RayletClient::RayletClient(
+    std::shared_ptr<rpc::NodeManagerWorkerClient> grpc_client)
+    : grpc_client_(std::move(grpc_client)) {}
+
+raylet::RayletClient::RayletClient(
+    instrumented_io_context &io_service,
+    std::shared_ptr<ray::rpc::NodeManagerWorkerClient> grpc_client,
+    const std::string &raylet_socket, const WorkerID &worker_id,
+    rpc::WorkerType worker_type, const JobID &job_id, const int &runtime_env_hash,
+    const Language &language, const std::string &ip_address, Status *status,
+    NodeID *raylet_id, int *port, std::string *serialized_job_config,
+    StartupToken startup_token)
+    : grpc_client_(std::move(grpc_client)), worker_id_(worker_id), job_id_(job_id) {
+  conn_ = std::make_unique<raylet::RayletConnection>(io_service, raylet_socket, -1, -1);
+
+  flatbuffers::FlatBufferBuilder fbb;
+  // TODO(suquark): Use `WorkerType` in `common.proto` without converting to int.
+  auto message = protocol::CreateRegisterClientRequest(
+      fbb, static_cast<int>(worker_type), to_flatbuf(fbb, worker_id), getpid(),
+      startup_token, to_flatbuf(fbb, job_id), runtime_env_hash, language,
+      fbb.CreateString(ip_address),
+      /*port=*/0, fbb.CreateString(*serialized_job_config));
+  fbb.Finish(message);
+  // Register the process ID with the raylet.
+  // NOTE(swang): If raylet exits and we are registered as a worker, we will get killed.
+  std::vector<uint8_t> reply;
+  auto request_status = conn_->AtomicRequestReply(
+      MessageType::RegisterClientRequest, MessageType::RegisterClientReply, &reply, &fbb);
+  if (!request_status.ok()) {
+    *status =
+        Status(request_status.code(),
+               std::string("[RayletClient] Unable to register worker with raylet. ") +
+                   request_status.message());
+    return;
+  }
+  auto reply_message = flatbuffers::GetRoot<protocol::RegisterClientReply>(reply.data());
+  bool success = reply_message->success();
+  if (success) {
+    *status = Status::OK();
+  } else {
+    *status = Status::Invalid(string_from_flatbuf(*reply_message->failure_reason()));
+    return;
+  }
+  *raylet_id = NodeID::FromBinary(reply_message->raylet_id()->str());
+  *port = reply_message->port();
+
+  *serialized_job_config = reply_message->serialized_job_config()->str();
+}
+
+Status raylet::RayletClient::Disconnect(
+    rpc::WorkerExitType exit_type,
+    const std::shared_ptr<LocalMemoryBuffer> &creation_task_exception_pb_bytes) {
+  RAY_LOG(INFO) << "RayletClient::Disconnect, exit_type="
+                << rpc::WorkerExitType_Name(exit_type)
+                << ", has creation_task_exception_pb_bytes="
+                << (creation_task_exception_pb_bytes != nullptr);
+  flatbuffers::FlatBufferBuilder fbb;
+  flatbuffers::Offset<flatbuffers::Vector<uint8_t>>
+      creation_task_exception_pb_bytes_fb_vector;
+  if (creation_task_exception_pb_bytes != nullptr) {
+    creation_task_exception_pb_bytes_fb_vector =
+        fbb.CreateVector(creation_task_exception_pb_bytes->Data(),
+                         creation_task_exception_pb_bytes->Size());
+  }
+  protocol::DisconnectClientBuilder builder(fbb);
+  // Add to table builder here to avoid nested construction of flatbuffers
+  if (creation_task_exception_pb_bytes != nullptr) {
+    builder.add_creation_task_exception_pb(creation_task_exception_pb_bytes_fb_vector);
+  }
+  builder.add_disconnect_type(static_cast<int>(exit_type));
+  fbb.Finish(builder.Finish());
+  auto status = conn_->WriteMessage(MessageType::DisconnectClient, &fbb);
+  // Don't be too strict for disconnection errors.
+  // Just create logs and prevent it from crash.
+  if (!status.ok()) {
+    RAY_LOG(WARNING)
+        << status.ToString()
+        << " [RayletClient] Failed to disconnect from raylet. This means the "
+           "raylet the worker is connected is probably already dead.";
+  }
+  return Status::OK();
+}
+
+Status raylet::RayletClient::AnnounceWorkerPort(int port) {
+  flatbuffers::FlatBufferBuilder fbb;
+  auto message = protocol::CreateAnnounceWorkerPort(fbb, port);
+  fbb.Finish(message);
+  return conn_->WriteMessage(MessageType::AnnounceWorkerPort, &fbb);
+}
+
+Status raylet::RayletClient::TaskDone() {
+  return conn_->WriteMessage(MessageType::TaskDone);
+}
+
+Status raylet::RayletClient::FetchOrReconstruct(
+    const std::vector<ObjectID> &object_ids,
+    const std::vector<rpc::Address> &owner_addresses, bool fetch_only,
+    bool mark_worker_blocked, const TaskID &current_task_id) {
+  RAY_CHECK(object_ids.size() == owner_addresses.size());
+  flatbuffers::FlatBufferBuilder fbb;
+  auto object_ids_message = to_flatbuf(fbb, object_ids);
+  auto message = protocol::CreateFetchOrReconstruct(
+      fbb, object_ids_message, AddressesToFlatbuffer(fbb, owner_addresses), fetch_only,
+      mark_worker_blocked, to_flatbuf(fbb, current_task_id));
+  fbb.Finish(message);
+  return conn_->WriteMessage(MessageType::FetchOrReconstruct, &fbb);
+}
+
+Status raylet::RayletClient::NotifyUnblocked(const TaskID &current_task_id) {
+  flatbuffers::FlatBufferBuilder fbb;
+  auto message = protocol::CreateNotifyUnblocked(fbb, to_flatbuf(fbb, current_task_id));
+  fbb.Finish(message);
+  return conn_->WriteMessage(MessageType::NotifyUnblocked, &fbb);
+}
+
+Status raylet::RayletClient::NotifyDirectCallTaskBlocked(bool release_resources) {
+  flatbuffers::FlatBufferBuilder fbb;
+  auto message = protocol::CreateNotifyDirectCallTaskBlocked(fbb, release_resources);
+  fbb.Finish(message);
+  return conn_->WriteMessage(MessageType::NotifyDirectCallTaskBlocked, &fbb);
+}
+
+Status raylet::RayletClient::NotifyDirectCallTaskUnblocked() {
+  flatbuffers::FlatBufferBuilder fbb;
+  auto message = protocol::CreateNotifyDirectCallTaskUnblocked(fbb);
+  fbb.Finish(message);
+  return conn_->WriteMessage(MessageType::NotifyDirectCallTaskUnblocked, &fbb);
+}
+
+Status raylet::RayletClient::Wait(const std::vector<ObjectID> &object_ids,
+                                  const std::vector<rpc::Address> &owner_addresses,
+                                  int num_returns, int64_t timeout_milliseconds,
+                                  bool mark_worker_blocked, const TaskID &current_task_id,
+                                  WaitResultPair *result) {
+  // Write request.
+  flatbuffers::FlatBufferBuilder fbb;
+  auto message = protocol::CreateWaitRequest(
+      fbb, to_flatbuf(fbb, object_ids), AddressesToFlatbuffer(fbb, owner_addresses),
+      num_returns, timeout_milliseconds, mark_worker_blocked,
+      to_flatbuf(fbb, current_task_id));
+  fbb.Finish(message);
+  std::vector<uint8_t> reply;
+  RAY_RETURN_NOT_OK(conn_->AtomicRequestReply(MessageType::WaitRequest,
+                                              MessageType::WaitReply, &reply, &fbb));
+  // Parse the flatbuffer object.
+  auto reply_message = flatbuffers::GetRoot<protocol::WaitReply>(reply.data());
+  auto found = reply_message->found();
+  for (size_t i = 0; i < found->size(); i++) {
+    ObjectID object_id = ObjectID::FromBinary(found->Get(i)->str());
+    result->first.push_back(object_id);
+  }
+  auto remaining = reply_message->remaining();
+  for (size_t i = 0; i < remaining->size(); i++) {
+    ObjectID object_id = ObjectID::FromBinary(remaining->Get(i)->str());
+    result->second.push_back(object_id);
+  }
+  return Status::OK();
+}
+
+Status raylet::RayletClient::WaitForDirectActorCallArgs(
+    const std::vector<rpc::ObjectReference> &references, int64_t tag) {
+  flatbuffers::FlatBufferBuilder fbb;
+  std::vector<ObjectID> object_ids;
+  std::vector<rpc::Address> owner_addresses;
+  for (const auto &ref : references) {
+    object_ids.push_back(ObjectID::FromBinary(ref.object_id()));
+    owner_addresses.push_back(ref.owner_address());
+  }
+  auto message = protocol::CreateWaitForDirectActorCallArgsRequest(
+      fbb, to_flatbuf(fbb, object_ids), AddressesToFlatbuffer(fbb, owner_addresses), tag);
+  fbb.Finish(message);
+  return conn_->WriteMessage(MessageType::WaitForDirectActorCallArgsRequest, &fbb);
+}
+
+Status raylet::RayletClient::PushError(const JobID &job_id, const std::string &type,
+                                       const std::string &error_message,
+                                       double timestamp) {
+  flatbuffers::FlatBufferBuilder fbb;
+  auto message = protocol::CreatePushErrorRequest(
+      fbb, to_flatbuf(fbb, job_id), fbb.CreateString(type),
+      fbb.CreateString(error_message), timestamp);
+  fbb.Finish(message);
+  return conn_->WriteMessage(MessageType::PushErrorRequest, &fbb);
+}
+
+Status raylet::RayletClient::FreeObjects(const std::vector<ObjectID> &object_ids,
+                                         bool local_only) {
+  flatbuffers::FlatBufferBuilder fbb;
+  auto message =
+      protocol::CreateFreeObjectsRequest(fbb, local_only, to_flatbuf(fbb, object_ids));
+  fbb.Finish(message);
+  return conn_->WriteMessage(MessageType::FreeObjectsInObjectStoreRequest, &fbb);
+}
+
+void raylet::RayletClient::RequestWorkerLease(
+    const rpc::TaskSpec &task_spec, bool grant_or_reject,
+    const rpc::ClientCallback<rpc::RequestWorkerLeaseReply> &callback,
+    const int64_t backlog_size) {
+  google::protobuf::Arena arena;
+  auto request =
+      google::protobuf::Arena::CreateMessage<rpc::RequestWorkerLeaseRequest>(&arena);
+  // The unsafe allocating here is actually safe because the life-cycle of
+  // task_spec is longer than request.
+  // Request will be sent before the end of this call, and after that, it won't be
+  // used any more.
+  request->unsafe_arena_set_allocated_resource_spec(
+      const_cast<rpc::TaskSpec *>(&task_spec));
+  request->set_grant_or_reject(grant_or_reject);
+  request->set_backlog_size(backlog_size);
+  grpc_client_->RequestWorkerLease(*request, callback);
+}
+
+/// Spill objects to external storage.
+void raylet::RayletClient::RequestObjectSpillage(
+    const ObjectID &object_id,
+    const rpc::ClientCallback<rpc::RequestObjectSpillageReply> &callback) {
+  rpc::RequestObjectSpillageRequest request;
+  request.set_object_id(object_id.Binary());
+  grpc_client_->RequestObjectSpillage(request, callback);
+}
+
+void raylet::RayletClient::ReportWorkerBacklog(
+    const WorkerID &worker_id,
+    const std::vector<rpc::WorkerBacklogReport> &backlog_reports) {
+  rpc::ReportWorkerBacklogRequest request;
+  request.set_worker_id(worker_id.Binary());
+  request.mutable_backlog_reports()->Add(backlog_reports.begin(), backlog_reports.end());
+  grpc_client_->ReportWorkerBacklog(
+      request, [](const Status &status, const rpc::ReportWorkerBacklogReply &reply) {
+        if (!status.ok()) {
+          RAY_LOG(INFO) << "Error reporting task backlog information: " << status;
+        }
+      });
+}
+
+Status raylet::RayletClient::ReturnWorker(int worker_port, const WorkerID &worker_id,
+                                          bool disconnect_worker) {
+  rpc::ReturnWorkerRequest request;
+  request.set_worker_port(worker_port);
+  request.set_worker_id(worker_id.Binary());
+  request.set_disconnect_worker(disconnect_worker);
+  grpc_client_->ReturnWorker(
+      request, [](const Status &status, const rpc::ReturnWorkerReply &reply) {
+        if (!status.ok()) {
+          RAY_LOG(INFO) << "Error returning worker: " << status;
+        }
+      });
+  return Status::OK();
+}
+
+void raylet::RayletClient::ReleaseUnusedWorkers(
+    const std::vector<WorkerID> &workers_in_use,
+    const rpc::ClientCallback<rpc::ReleaseUnusedWorkersReply> &callback) {
+  rpc::ReleaseUnusedWorkersRequest request;
+  for (auto &worker_id : workers_in_use) {
+    request.add_worker_ids_in_use(worker_id.Binary());
+  }
+  grpc_client_->ReleaseUnusedWorkers(
+      request,
+      [callback](const Status &status, const rpc::ReleaseUnusedWorkersReply &reply) {
+        if (!status.ok()) {
+          RAY_LOG(WARNING)
+              << "Error releasing workers from raylet, the raylet may have died:"
+              << status;
+        }
+        callback(status, reply);
+      });
+}
+
+void raylet::RayletClient::CancelWorkerLease(
+    const TaskID &task_id,
+    const rpc::ClientCallback<rpc::CancelWorkerLeaseReply> &callback) {
+  rpc::CancelWorkerLeaseRequest request;
+  request.set_task_id(task_id.Binary());
+  grpc_client_->CancelWorkerLease(request, callback);
+}
+
+void raylet::RayletClient::PrepareBundleResources(
+    const std::vector<std::shared_ptr<const BundleSpecification>> &bundle_specs,
+    const ray::rpc::ClientCallback<ray::rpc::PrepareBundleResourcesReply> &callback) {
+  rpc::PrepareBundleResourcesRequest request;
+  std::set<std::string> nodes;
+  for (const auto &bundle_spec : bundle_specs) {
+    nodes.insert(bundle_spec->NodeId().Hex());
+    auto message_bundle = request.add_bundle_specs();
+    message_bundle->CopyFrom(bundle_spec->GetMessage());
+  }
+  RAY_CHECK(nodes.size() == 1);
+  grpc_client_->PrepareBundleResources(request, callback);
+}
+
+void raylet::RayletClient::CommitBundleResources(
+    const std::vector<std::shared_ptr<const BundleSpecification>> &bundle_specs,
+    const ray::rpc::ClientCallback<ray::rpc::CommitBundleResourcesReply> &callback) {
+  rpc::CommitBundleResourcesRequest request;
+  std::set<std::string> nodes;
+  for (const auto &bundle_spec : bundle_specs) {
+    nodes.insert(bundle_spec->NodeId().Hex());
+    auto message_bundle = request.add_bundle_specs();
+    message_bundle->CopyFrom(bundle_spec->GetMessage());
+  }
+  RAY_CHECK(nodes.size() == 1);
+  grpc_client_->CommitBundleResources(request, callback);
+}
+
+void raylet::RayletClient::CancelResourceReserve(
+    const BundleSpecification &bundle_spec,
+    const ray::rpc::ClientCallback<ray::rpc::CancelResourceReserveReply> &callback) {
+  rpc::CancelResourceReserveRequest request;
+  request.mutable_bundle_spec()->CopyFrom(bundle_spec.GetMessage());
+  grpc_client_->CancelResourceReserve(request, callback);
+}
+
+void raylet::RayletClient::ReleaseUnusedBundles(
+    const std::vector<rpc::Bundle> &bundles_in_use,
+    const rpc::ClientCallback<rpc::ReleaseUnusedBundlesReply> &callback) {
+  rpc::ReleaseUnusedBundlesRequest request;
+  for (auto &bundle : bundles_in_use) {
+    request.add_bundles_in_use()->CopyFrom(bundle);
+  }
+  grpc_client_->ReleaseUnusedBundles(
+      request,
+      [callback](const Status &status, const rpc::ReleaseUnusedBundlesReply &reply) {
+        if (!status.ok()) {
+          RAY_LOG(WARNING)
+              << "Error releasing bundles from raylet, the raylet may have died:"
+              << status;
+        }
+        callback(status, reply);
+      });
+}
+
+void raylet::RayletClient::PinObjectIDs(
+    const rpc::Address &caller_address, const std::vector<ObjectID> &object_ids,
+    const rpc::ClientCallback<rpc::PinObjectIDsReply> &callback) {
+  rpc::PinObjectIDsRequest request;
+  request.mutable_owner_address()->CopyFrom(caller_address);
+  for (const ObjectID &object_id : object_ids) {
+    request.add_object_ids(object_id.Binary());
+  }
+  pins_in_flight_++;
+  auto rpc_callback = [this, callback = std::move(callback)](
+                          Status status, const rpc::PinObjectIDsReply &reply) {
+    pins_in_flight_--;
+    callback(status, reply);
+  };
+  grpc_client_->PinObjectIDs(request, rpc_callback);
+}
+
+void raylet::RayletClient::ShutdownRaylet(
+    const NodeID &node_id, bool graceful,
+    const rpc::ClientCallback<rpc::ShutdownRayletReply> &callback) {
+  rpc::ShutdownRayletRequest request;
+  request.set_graceful(graceful);
+  grpc_client_->ShutdownRaylet(request, callback);
+}
+
+void raylet::RayletClient::GlobalGC(
+    const rpc::ClientCallback<rpc::GlobalGCReply> &callback) {
+  rpc::GlobalGCRequest request;
+  grpc_client_->GlobalGC(request, callback);
+}
+
+void raylet::RayletClient::UpdateResourceUsage(
+
+    std::string &serialized_resource_usage_batch,
+    const rpc::ClientCallback<rpc::UpdateResourceUsageReply> &callback) {
+  rpc::UpdateResourceUsageRequest request;
+  request.set_serialized_resource_usage_batch(serialized_resource_usage_batch);
+  grpc_client_->UpdateResourceUsage(request, callback);
+}
+
+void raylet::RayletClient::RequestResourceReport(
+    const rpc::ClientCallback<rpc::RequestResourceReportReply> &callback) {
+  rpc::RequestResourceReportRequest request;
+  grpc_client_->RequestResourceReport(request, callback);
+}
+
+void raylet::RayletClient::SubscribeToPlasma(const ObjectID &object_id,
+                                             const rpc::Address &owner_address) {
+  flatbuffers::FlatBufferBuilder fbb;
+  auto message = protocol::CreateSubscribePlasmaReady(fbb, to_flatbuf(fbb, object_id),
+                                                      to_flatbuf(fbb, owner_address));
+  fbb.Finish(message);
+
+  RAY_CHECK_OK(conn_->WriteMessage(MessageType::SubscribePlasmaReady, &fbb));
+}
+
+void raylet::RayletClient::GetSystemConfig(
+    const rpc::ClientCallback<rpc::GetSystemConfigReply> &callback) {
+  rpc::GetSystemConfigRequest request;
+  grpc_client_->GetSystemConfig(request, callback);
+}
+
+void raylet::RayletClient::GetGcsServerAddress(
+    const rpc::ClientCallback<rpc::GetGcsServerAddressReply> &callback) {
+  rpc::GetGcsServerAddressRequest request;
+  grpc_client_->GetGcsServerAddress(request, callback);
+}
+
+}  // namespace ray