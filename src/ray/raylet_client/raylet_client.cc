--- conflicted
+++ resolved
@@ -533,71 +533,4 @@
   grpc_client_->GetSystemConfig(request, callback);
 }
 
-<<<<<<< HEAD
-int64_t RayletClient::GetPinsInFlight() const { return pin_batcher_->TotalPending(); }
-
-PinBatcher::PinBatcher(std::shared_ptr<ray::rpc::NodeManagerWorkerClient> grpc_client)
-    : grpc_client_(std::move(grpc_client)) {}
-
-void PinBatcher::Add(const rpc::Address &address,
-                     const ObjectID &object_id,
-                     rpc::ClientCallback<rpc::PinObjectIDReply> callback) {
-  absl::MutexLock lock(&mu_);
-  total_inflight_pins_++;
-  RayletDestination &raylet =
-      raylets_.try_emplace(address.raylet_id(), address).first->second;
-  raylet.buffered_.emplace_back(object_id, std::move(callback));
-  Flush(address.raylet_id());
-}
-
-int64_t PinBatcher::TotalPending() const {
-  absl::MutexLock lock(&mu_);
-  return total_inflight_pins_;
-}
-
-bool PinBatcher::Flush(const std::string &raylet_id) {
-  auto &raylet = raylets_.at(raylet_id);
-  if (raylet.buffered_.empty() || !raylet.inflight_.empty()) {
-    return false;
-  }
-  raylet.inflight_ = std::move(raylet.buffered_);
-  raylet.buffered_.clear();
-
-  rpc::PinObjectIDRequest request;
-  request.mutable_owner_address()->CopyFrom(raylet.raylet_address_);
-  for (const auto &req : raylet.inflight_) {
-    request.add_object_ids(req.object_id.Binary());
-  }
-  auto rpc_callback = [this, raylet_id](Status status,
-                                        const rpc::PinObjectIDReply &reply) {
-    std::vector<Request> inflight;
-    {
-      absl::MutexLock lock(&mu_);
-      auto &raylet = raylets_.at(raylet_id);
-      inflight = std::move(raylet.inflight_);
-      raylet.inflight_.clear();
-      total_inflight_pins_ -= inflight.size();
-      if (!Flush(raylet_id)) {
-        // No more buffered requests, so this RayletDestination can be dropped.
-        raylets_.erase(raylet_id);
-      }
-    }
-    for (auto &req : inflight) {
-      req.callback(status, reply);
-    }
-  };
-  grpc_client_->PinObjectID(request, std::move(rpc_callback));
-
-  return true;
-}
-
-}  // namespace raylet
-=======
-void raylet::RayletClient::GetGcsServerAddress(
-    const rpc::ClientCallback<rpc::GetGcsServerAddressReply> &callback) {
-  rpc::GetGcsServerAddressRequest request;
-  grpc_client_->GetGcsServerAddress(request, callback);
-}
-
->>>>>>> 82cdb0d8
 }  // namespace ray