--- conflicted
+++ resolved
@@ -30,11 +30,8 @@
     return;
   }
 
-<<<<<<< HEAD
   const auto &metric_name = measure_descriptor.name();
 
-=======
->>>>>>> 54a0d8b6
   // NOTE(lingxuan.zlx): No sampling in histogram data, so all points all be filled in.
   std::unordered_map<std::string, std::string> tags;
   for (size_t i = 0; i < view_data.begin()->first.size(); ++i) {
