--- conflicted
+++ resolved
@@ -118,14 +118,11 @@
   void SetUp() {
     const stats::TagsType global_tags = {{stats::LanguageKey, "CPP"},
                                          {stats::WorkerPidKey, "1000"}};
-<<<<<<< HEAD
-=======
     absl::Duration report_interval = absl::Milliseconds(kReportFlushInterval);
     absl::Duration harvest_interval = absl::Milliseconds(kReportFlushInterval / 2);
     ray::stats::StatsConfig::instance().SetReportInterval(report_interval);
     ray::stats::StatsConfig::instance().SetHarvestInterval(harvest_interval);
-    ray::stats::Init("127.0.0.1:8888", global_tags, false);
->>>>>>> 6ad13e0d
+
     std::shared_ptr<MetricExporterClient> exporter(new stats::StdoutExporterClient());
     std::shared_ptr<MetricExporterClient> mock1(new MockExporterClient1(exporter));
     std::shared_ptr<MetricExporterClient> mock2(new MockExporterClient2(mock1));
