// Copyright 2017 The Ray Authors.
//
// Licensed under the Apache License, Version 2.0 (the "License");
// you may not use this file except in compliance with the License.
// You may obtain a copy of the License at
//
//  http://www.apache.org/licenses/LICENSE-2.0
//
// Unless required by applicable law or agreed to in writing, software
// distributed under the License is distributed on an "AS IS" BASIS,
// WITHOUT WARRANTIES OR CONDITIONS OF ANY KIND, either express or implied.
// See the License for the specific language governing permissions and
// limitations under the License.

#pragma once

#include <exception>
#include <string>
#include <unordered_map>

#include "absl/synchronization/mutex.h"

#include "opencensus/stats/internal/delta_producer.h"
#include "opencensus/stats/stats.h"
#include "opencensus/tags/tag_key.h"
#include "ray/common/ray_config.h"
#include "ray/stats/metric.h"
#include "ray/stats/metric_exporter.h"
#include "ray/stats/metric_exporter_client.h"
#include "ray/util/io_service_pool.h"
#include "ray/util/logging.h"

namespace ray {

namespace stats {

#include <boost/asio.hpp>

/// Include metric_defs.h to define measure items.
#include "ray/stats/metric_defs.h"

// TODO(sang) Put all states and logic into a singleton class Stats.
static std::shared_ptr<IOServicePool> metrics_io_service_pool;
static std::shared_ptr<MetricExporterClient> exporter;
static absl::Mutex stats_mutex;

/// Initialize stats for a process.
/// NOTE:
/// - stats::Init should be called only once per PROCESS. Redundant calls will be just
/// ignored.
/// - If you want to reinitialize, you should call stats::Shutdown().
/// - It is thread-safe.
/// We recommend you to use this only once inside a main script and add Shutdown() method
/// to any signal handler.
/// \param global_tags[in] Tags that will be appended to all metrics in this process.
/// \param metrics_agent_port[in] The port to export metrics at each node.
/// \param exporter_to_use[in] The exporter client you will use for this process' metrics.
static inline void Init(const TagsType &global_tags, const int metrics_agent_port,
                        std::shared_ptr<MetricExporterClient> exporter_to_use = nullptr,
                        int64_t metrics_report_batch_size =
                            RayConfig::instance().metrics_report_batch_size()) {
  absl::MutexLock lock(&stats_mutex);
  if (StatsConfig::instance().IsInitialized()) {
    RAY_CHECK(metrics_io_service_pool != nullptr);
    RAY_CHECK(exporter != nullptr);
    return;
  }

  RAY_CHECK(metrics_io_service_pool == nullptr);
  RAY_CHECK(exporter == nullptr);
  bool disable_stats = !RayConfig::instance().enable_metrics_collection();
  StatsConfig::instance().SetIsDisableStats(disable_stats);
  if (disable_stats) {
    RAY_LOG(INFO) << "Disabled stats.";
    return;
  }
  RAY_LOG(DEBUG) << "Initialize stats";

<<<<<<< HEAD
  // Force to have a singleton exporter.
  static std::shared_ptr<MetricExporterClient> exporter;
  // Default exporter is metrics agent exporter and it will be register to stats
  // if metric agent port is valid.
  if (exporter_to_use == nullptr) {
    std::shared_ptr<MetricExporterClient> stdout_exporter(new StdoutExporterClient());
    if (metrics_agent_port > 0) {
      exporter.reset(new MetricsAgentExporter(stdout_exporter, metrics_agent_port,
                                              io_service, "127.0.0.1"));
    } else {
      exporter = stdout_exporter;
    }
=======
  metrics_io_service_pool = std::make_shared<IOServicePool>(1);
  metrics_io_service_pool->Run();
  boost::asio::io_service *metrics_io_service = metrics_io_service_pool->Get();
  RAY_CHECK(metrics_io_service != nullptr);

  // Default exporter is a metrics agent exporter.
  if (exporter_to_use == nullptr) {
    std::shared_ptr<MetricExporterClient> stdout_exporter(new StdoutExporterClient());
    exporter.reset(new MetricsAgentExporter(stdout_exporter, metrics_agent_port,
                                            (*metrics_io_service), "127.0.0.1"));
>>>>>>> 44ccca1a
  } else {
    exporter = exporter_to_use;
  }

  MetricExporter::Register(exporter, metrics_report_batch_size);
  opencensus::stats::StatsExporter::SetInterval(
      StatsConfig::instance().GetReportInterval());
  opencensus::stats::DeltaProducer::Get()->SetHarvestInterval(
      StatsConfig::instance().GetHarvestInterval());
  StatsConfig::instance().SetGlobalTags(global_tags);
  StatsConfig::instance().SetIsInitialized(true);
}

/// Shutdown the initialized stats library.
/// This cleans up various threads and metadata for stats library.
static inline void Shutdown() {
  // TODO(sang): Harvest thread is not currently cleaned up.
  absl::MutexLock lock(&stats_mutex);
  metrics_io_service_pool->Stop();
  opencensus::stats::StatsExporter::Shutdown();
  metrics_io_service_pool = nullptr;
  exporter = nullptr;
  StatsConfig::instance().SetIsInitialized(false);
}

static inline void Shutdown() {
  RAY_LOG(DEBUG) << "Stats shutdown.";
  opencensus::stats::StatsExporter::Shutdown();
}

}  // namespace stats

}  // namespace ray<|MERGE_RESOLUTION|>--- conflicted
+++ resolved
@@ -76,20 +76,6 @@
   }
   RAY_LOG(DEBUG) << "Initialize stats";
 
-<<<<<<< HEAD
-  // Force to have a singleton exporter.
-  static std::shared_ptr<MetricExporterClient> exporter;
-  // Default exporter is metrics agent exporter and it will be register to stats
-  // if metric agent port is valid.
-  if (exporter_to_use == nullptr) {
-    std::shared_ptr<MetricExporterClient> stdout_exporter(new StdoutExporterClient());
-    if (metrics_agent_port > 0) {
-      exporter.reset(new MetricsAgentExporter(stdout_exporter, metrics_agent_port,
-                                              io_service, "127.0.0.1"));
-    } else {
-      exporter = stdout_exporter;
-    }
-=======
   metrics_io_service_pool = std::make_shared<IOServicePool>(1);
   metrics_io_service_pool->Run();
   boost::asio::io_service *metrics_io_service = metrics_io_service_pool->Get();
@@ -100,7 +86,6 @@
     std::shared_ptr<MetricExporterClient> stdout_exporter(new StdoutExporterClient());
     exporter.reset(new MetricsAgentExporter(stdout_exporter, metrics_agent_port,
                                             (*metrics_io_service), "127.0.0.1"));
->>>>>>> 44ccca1a
   } else {
     exporter = exporter_to_use;
   }
@@ -119,18 +104,14 @@
 static inline void Shutdown() {
   // TODO(sang): Harvest thread is not currently cleaned up.
   absl::MutexLock lock(&stats_mutex);
-  metrics_io_service_pool->Stop();
+  if (metrics_io_service_pool) {
+    metrics_io_service_pool->Stop();
+  }
   opencensus::stats::StatsExporter::Shutdown();
   metrics_io_service_pool = nullptr;
   exporter = nullptr;
   StatsConfig::instance().SetIsInitialized(false);
 }
-
-static inline void Shutdown() {
-  RAY_LOG(DEBUG) << "Stats shutdown.";
-  opencensus::stats::StatsExporter::Shutdown();
-}
-
 }  // namespace stats
 
 }  // namespace ray