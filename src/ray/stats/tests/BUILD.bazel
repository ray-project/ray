--- conflicted
+++ resolved
@@ -4,12 +4,6 @@
     name = "metric_with_open_telemetry_test",
     size = "small",
     srcs = ["metric_with_open_telemetry_test.cc"],
-<<<<<<< HEAD
-    env = {
-        "RAY_enable_open_telemetry": "true",
-    },
-=======
->>>>>>> 30617648
     tags = ["team:core"],
     deps = [
         "//src/ray/stats:stats_metric",
