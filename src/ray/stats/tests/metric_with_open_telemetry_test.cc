// Copyright 2025 The Ray Authors.
//
// Licensed under the Apache License, Version 2.0 (the "License");
// you may not use this file except in compliance with the License.
// You may obtain a copy of the License at
//
//  http://www.apache.org/licenses/LICENSE-2.0
//
// Unless required by applicable law or agreed to in writing, software
// distributed under the License is distributed on an "AS IS" BASIS,
// WITHOUT WARRANTIES OR CONDITIONS OF ANY KIND, either express or implied.
// See the License for the specific language governing permissions and
// limitations under the License.

#include "gtest/gtest.h"
#include "ray/common/ray_config.h"
#include "ray/stats/metric.h"
#include "ray/telemetry/open_telemetry_metric_recorder.h"

namespace ray {
namespace telemetry {

using namespace std::literals;
using OpenTelemetryMetricRecorder = ray::telemetry::OpenTelemetryMetricRecorder;
using StatsConfig = ray::stats::StatsConfig;
using TagsMap = absl::flat_hash_map<std::string, std::string>;

DECLARE_stats(metric_gauge_test);
DEFINE_stats(metric_gauge_test,
             "A test gauge metric",
             ("Tag1", "Tag2", "Tag3"),
             (),
             ray::stats::GAUGE);

static ray::stats::Gauge LegacyMetricGaugeTest("legacy_metric_gauge_test",
                                               "A legacy test gauge metric",
                                               "",
                                               {"Tag1", "Tag2", "Tag3"});

DECLARE_stats(metric_counter_test);
DEFINE_stats(metric_counter_test,
             "A test counter metric",
             ("Tag1", "Tag2"),
             (),
             ray::stats::COUNT);

static ray::stats::Count LegacyMetricCounterTest("legacy_metric_counter_test",
                                                 "A legacy test counter metric",
                                                 "",
                                                 {"Tag1", "Tag2"});

DECLARE_stats(metric_sum_test);
DEFINE_stats(metric_sum_test, "A test sum metric", ("Tag1", "Tag2"), (), ray::stats::SUM);

static ray::stats::Sum LegacyMetricSumTest("legacy_metric_sum_test",
                                           "A legacy test sum metric",
                                           "",
                                           {"Tag1", "Tag2"});

DECLARE_stats(metric_histogram_test);
DEFINE_stats(metric_histogram_test,
             "A test histogram metric",
             ("Tag1", "Tag2"),
             ({1, 10, 100, 1000, 10000}),
             ray::stats::HISTOGRAM);

static ray::stats::Histogram LegacyMetricHistogramTest("legacy_metric_histogram_test",
                                                       "A legacy test histogram metric",
                                                       "",
                                                       {1, 10, 100, 1000, 10000},
                                                       {"Tag1", "Tag2"});

class MetricTest : public ::testing::Test {
 public:
  MetricTest() = default;
  static void SetUpTestSuite() {
    StatsConfig::instance().SetIsDisableStats(false);
    for (auto &f : StatsConfig::instance().PopInitializers()) {
      f();
    }
    StatsConfig::instance().SetIsInitialized(true);
  }
};

TEST_F(MetricTest, TestCounterMetric) {
  StatsConfig::instance().SetGlobalTags({});
  ASSERT_TRUE(OpenTelemetryMetricRecorder::GetInstance().IsMetricRegistered(
      "metric_counter_test"));
  // We only test that recording is not crashing. The actual value is not checked
  // because open telemetry does not provide a way to retrieve the value of a counter.
  // Checking value is performed via e2e tests instead (e.g., in test_metrics_agent.py).
  STATS_metric_counter_test.Record(100.0, {{"Tag1", "Value1"}, {"Tag2", "Value2"}});
  LegacyMetricCounterTest.Record(100.0, {{"Tag1"sv, "Value1"}, {"Tag2"sv, "Value2"}});
  ASSERT_TRUE(OpenTelemetryMetricRecorder::GetInstance().IsMetricRegistered(
      "legacy_metric_counter_test"));
}

TEST_F(MetricTest, TestSumMetric) {
  StatsConfig::instance().SetGlobalTags({});
  ASSERT_TRUE(
      OpenTelemetryMetricRecorder::GetInstance().IsMetricRegistered("metric_sum_test"));
  // We only test that recording is not crashing. The actual value is not checked
  // because open telemetry does not provide a way to retrieve the value of a counter.
  // Checking value is performed via e2e tests instead (e.g., in test_metrics_agent.py).
  STATS_metric_sum_test.Record(200.0, {{"Tag1", "Value1"}, {"Tag2", "Value2"}});
  LegacyMetricSumTest.Record(200.0, {{"Tag1"sv, "Value1"}, {"Tag2"sv, "Value2"}});
  ASSERT_TRUE(OpenTelemetryMetricRecorder::GetInstance().IsMetricRegistered(
      "legacy_metric_sum_test"));
}

<<<<<<< HEAD
// Parameterized test for different possible cases when using gauge metrics
struct GaugeMetricCase {
  std::string metric_name;
  double record_value;
  TagsMap record_tags;
  stats::TagsType global_tags;
  TagsMap expected_tags;
  double expected_value;
};

class GaugeMetricTest : public MetricTest,
                        public ::testing::WithParamInterface<GaugeMetricCase> {
 public:

  std::optional<double> GetObservableMetricValue(
      const std::string &name,
      const absl::flat_hash_map<std::string, std::string> &tags) {
    auto &recorder = OpenTelemetryMetricRecorder::GetInstance();
    std::lock_guard<std::mutex> lock(recorder.mutex_);
    auto it = recorder.observations_by_name_.find(name);
    if (it == recorder.observations_by_name_.end()) {
      return std::nullopt;  // Not registered
    }
    auto tag_it = it->second.find(tags);
    if (tag_it != it->second.end()) {
      return tag_it->second;  // Get the value
    }
    return std::nullopt;
  }
};

TEST_P(GaugeMetricTest, RecordsValueAndTagsForAllMetricTypes) {
  const auto &tc = GetParam();
  // Apply per-case global tags
  StatsConfig::instance().SetGlobalTags(tc.global_tags);

  // Record the metric
  STATS_metric_gauge_test.Record(tc.record_value, tc.record_tags);
  LegacyMetricGaugeTest.Record(tc.record_value, tc.record_tags);

  // Verify observations
  auto opt = GetObservableMetricValue(tc.metric_name,tc.expected_tags);
  ASSERT_TRUE(opt.has_value());
  EXPECT_EQ(opt, tc.expected_value);

  // verify legacy metric observations
  auto legacy_opt = GetObservableMetricValue("legacy_" + tc.metric_name,tc.expected_tags);
  ASSERT_TRUE(legacy_opt.has_value());
  EXPECT_EQ(legacy_opt, tc.expected_value);
}

INSTANTIATE_TEST_SUITE_P(
    GaugeMetric,
    GaugeMetricTest,
    ::testing::Values(
        // Gauge metric without global tags
        GaugeMetricCase{"metric_gauge_test",
                        42.0,
                        {{"Tag1", "Value1"}, {"Tag2", "Value1"}},
                        {},  // no global tags
                        {{"Tag1", "Value1"}, {"Tag2", "Value1"}},
                        42.0},
        // Gauge metric with global tags
        GaugeMetricCase{"metric_gauge_test",
                        52.0,
                        {{"Tag1", "Value2"}, {"Tag2", "Value2"}},
                        { {stats::TagKeyType::Register("Tag3"), "Global"}},
                        {{"Tag1", "Value2"}, {"Tag2", "Value2"}, {"Tag3", "Global"}},
                        52.0},
        // Gauge metric recorded with unsupported tag
        GaugeMetricCase{
            "metric_gauge_test",
            62.0,
            {{"Tag1", "Value3"}, {"Tag2", "Value3"}, {"UnSupportedTag", "Value"}},
            {},  // no global tags
            {{"Tag1", "Value3"},
             {"Tag2", "Value3"}},  // Unsupported tag will not be recorded
            62.0}));
=======
TEST_F(MetricTest, TestHistogramMetric) {
  ASSERT_TRUE(OpenTelemetryMetricRecorder::GetInstance().IsMetricRegistered(
      "metric_histogram_test"));
  // We only test that recording is not crashing. The actual value is not checked
  // because open telemetry does not provide a way to retrieve the value of a counter.
  // Checking value is performed via e2e tests instead (e.g., in test_metrics_agent.py).
  STATS_metric_histogram_test.Record(300.0, {{"Tag1", "Value1"}, {"Tag2", "Value2"}});
  LegacyMetricHistogramTest.Record(300.0, {{"Tag1"sv, "Value1"}, {"Tag2"sv, "Value2"}});
  ASSERT_TRUE(OpenTelemetryMetricRecorder::GetInstance().IsMetricRegistered(
      "legacy_metric_histogram_test"));
}

>>>>>>> 5c06ef6e
}  // namespace telemetry
}  // namespace ray<|MERGE_RESOLUTION|>--- conflicted
+++ resolved
@@ -108,7 +108,18 @@
       "legacy_metric_sum_test"));
 }
 
-<<<<<<< HEAD
+TEST_F(MetricTest, TestHistogramMetric) {
+  ASSERT_TRUE(OpenTelemetryMetricRecorder::GetInstance().IsMetricRegistered(
+      "metric_histogram_test"));
+  // We only test that recording is not crashing. The actual value is not checked
+  // because open telemetry does not provide a way to retrieve the value of a counter.
+  // Checking value is performed via e2e tests instead (e.g., in test_metrics_agent.py).
+  STATS_metric_histogram_test.Record(300.0, {{"Tag1", "Value1"}, {"Tag2", "Value2"}});
+  LegacyMetricHistogramTest.Record(300.0, {{"Tag1"sv, "Value1"}, {"Tag2"sv, "Value2"}});
+  ASSERT_TRUE(OpenTelemetryMetricRecorder::GetInstance().IsMetricRegistered(
+      "legacy_metric_histogram_test"));
+}
+
 // Parameterized test for different possible cases when using gauge metrics
 struct GaugeMetricCase {
   std::string metric_name;
@@ -187,19 +198,5 @@
             {{"Tag1", "Value3"},
              {"Tag2", "Value3"}},  // Unsupported tag will not be recorded
             62.0}));
-=======
-TEST_F(MetricTest, TestHistogramMetric) {
-  ASSERT_TRUE(OpenTelemetryMetricRecorder::GetInstance().IsMetricRegistered(
-      "metric_histogram_test"));
-  // We only test that recording is not crashing. The actual value is not checked
-  // because open telemetry does not provide a way to retrieve the value of a counter.
-  // Checking value is performed via e2e tests instead (e.g., in test_metrics_agent.py).
-  STATS_metric_histogram_test.Record(300.0, {{"Tag1", "Value1"}, {"Tag2", "Value2"}});
-  LegacyMetricHistogramTest.Record(300.0, {{"Tag1"sv, "Value1"}, {"Tag2"sv, "Value2"}});
-  ASSERT_TRUE(OpenTelemetryMetricRecorder::GetInstance().IsMetricRegistered(
-      "legacy_metric_histogram_test"));
-}
-
->>>>>>> 5c06ef6e
 }  // namespace telemetry
 }  // namespace ray