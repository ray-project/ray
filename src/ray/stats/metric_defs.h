// Copyright 2017 The Ray Authors.
//
// Licensed under the Apache License, Version 2.0 (the "License");
// you may not use this file except in compliance with the License.
// You may obtain a copy of the License at
//
//  http://www.apache.org/licenses/LICENSE-2.0
//
// Unless required by applicable law or agreed to in writing, software
// distributed under the License is distributed on an "AS IS" BASIS,
// WITHOUT WARRANTIES OR CONDITIONS OF ANY KIND, either express or implied.
// See the License for the specific language governing permissions and
// limitations under the License.

#pragma once

/// The definitions of metrics that you can use everywhere.
///
/// There are 4 types of metric:
///   Histogram: Histogram distribution of metric points.
///   Gauge: Keeps the last recorded value, drops everything before.
///   Count: The count of the number of metric points.
///   Sum: A sum up of the metric points.
///
/// You can follow these examples to define your metrics.

/// NOTE: When adding a new metric, add the metric name to the _METRICS list in
/// python/ray/tests/test_metrics_agent.py to ensure that its existence is tested.

///
/// Common
///
static Histogram GcsLatency("gcs_latency",
                            "The latency of a GCS (by default Redis) operation.", "us",
                            {100, 200, 300, 400, 500, 600, 700, 800, 900, 1000},
                            {CustomKey});

///
/// Raylet Metrics
///
static Gauge LocalAvailableResource("local_available_resource",
                                    "The available resources on this node.", "",
                                    {ResourceNameKey});

static Gauge LocalTotalResource("local_total_resource",
                                "The total resources on this node.", "",
                                {ResourceNameKey});

static Gauge LiveActors("live_actors", "Number of live actors.", "actors");

static Gauge RestartingActors("restarting_actors", "Number of restarting actors.",
                              "actors");

static Gauge ObjectStoreAvailableMemory(
    "object_store_available_memory",
    "Amount of memory currently available in the object store.", "bytes");

static Gauge ObjectStoreUsedMemory(
    "object_store_used_memory",
    "Amount of memory currently occupied in the object store.", "bytes");

static Gauge ObjectStoreLocalObjects("object_store_num_local_objects",
                                     "Number of objects currently in the object store.",
                                     "objects");

static Gauge ObjectManagerPullRequests("object_manager_num_pull_requests",
                                       "Number of active pull requests for objects.",
                                       "requests");

<<<<<<< HEAD
=======
static Gauge ObjectDirectoryLocationSubscriptions(
    "object_directory_subscriptions",
    "Number of object location subscriptions. If this is high, the raylet is attempting "
    "to pull a lot of objects.",
    "subscriptions");

static Gauge ObjectDirectoryLocationUpdates(
    "object_directory_updates",
    "Number of object location updates per second., If this is high, the raylet is "
    "attempting to pull a lot of objects and/or the locations for objects are frequently "
    "changing (e.g. due to many object copies or evictions).",
    "updates");

static Gauge ObjectDirectoryLocationLookups(
    "object_directory_lookups",
    "Number of object location lookups per second. If this is high, the raylet is "
    "waiting on a lot of objects.",
    "lookups");

static Gauge ObjectDirectoryAddedLocations(
    "object_directory_added_locations",
    "Number of object locations added per second., If this is high, a lot of objects "
    "have been added on this node.",
    "additions");

static Gauge ObjectDirectoryRemovedLocations(
    "object_directory_removed_locations",
    "Number of object locations removed per second. If this is high, a lot of objects "
    "have been removed from this node.",
    "removals");

static Gauge NumInfeasibleTasks(
    "num_infeasible_tasks",
    "The number of tasks in the scheduler that are in the 'infeasible' state.", "tasks");

>>>>>>> 4061b72f
static Histogram HeartbeatReportMs(
    "heartbeat_report_ms",
    "Heartbeat report time in raylet. If this value is high, that means there's a high "
    "system load. It is possible that this node will be killed because of missing "
    "heartbeats.",
    "ms", {100, 200, 400, 800, 1600, 3200, 6400, 15000, 30000});

static Histogram ProcessStartupTimeMs("process_startup_time_ms",
                                      "Time to start up a worker process.", "ms",
                                      {1, 10, 100, 1000, 10000});

static Count NumWorkersStarted(
    "_internal_num_processes_started",
    "The total number of worker processes the worker pool has created.", "processes");

static Gauge NumInfeasibleTasks(
    "num_infeasible_tasks",
    "The number of tasks in the scheduler that are in the 'infeasible' state.", "tasks");

static Count NumQueuedTasks(
    "_internal_num_queued_tasks",
    "The cumulative number of lease requeusts that this raylet has received.", "tasks");

static Count NumDispatchedTasks(
    "_internal_num_dispatched_tasks",
    "The cumulative number of lease requeusts that this raylet has granted.", "tasks");

static Count NumSpilledTasks("_internal_num_spilled_tasks",
                             "The cumulative number of lease requeusts that this raylet "
                             "has spilled to other raylets.",
                             "tasks");

static Gauge SpillingBandwidthMB("object_spilling_bandwidth_mb",
                                 "Bandwidth of object spilling.", "MB");

static Gauge RestoringBandwidthMB("object_restoration_bandwidth_mb",
                                  "Bandwidth of object restoration.", "MB");

///
/// GCS Server Metrics
///
static Count UnintentionalWorkerFailures(
    "unintentional_worker_failures_total",
    "Number of worker failures that are not intentional. For example, worker failures "
    "due to system related errors.",
    "");

static Count NodeFailureTotal(
    "node_failure_total", "Number of node failures that have happened in the cluster.",
    "");

static Gauge PendingActors("pending_actors", "Number of pending actors in GCS server.",
                           "actors");

static Gauge PendingPlacementGroups(
    "pending_placement_groups", "Number of pending placement groups in the GCS server.",
    "placement_groups");

static Histogram OutboundHeartbeatSizeKB("outbound_heartbeat_size_kb",
                                         "Outbound heartbeat payload size", "kb",
                                         {10, 50, 100, 1000, 10000, 100000});<|MERGE_RESOLUTION|>--- conflicted
+++ resolved
@@ -67,8 +67,6 @@
                                        "Number of active pull requests for objects.",
                                        "requests");
 
-<<<<<<< HEAD
-=======
 static Gauge ObjectDirectoryLocationSubscriptions(
     "object_directory_subscriptions",
     "Number of object location subscriptions. If this is high, the raylet is attempting "
@@ -104,7 +102,6 @@
     "num_infeasible_tasks",
     "The number of tasks in the scheduler that are in the 'infeasible' state.", "tasks");
 
->>>>>>> 4061b72f
 static Histogram HeartbeatReportMs(
     "heartbeat_report_ms",
     "Heartbeat report time in raylet. If this value is high, that means there's a high "
@@ -120,11 +117,7 @@
     "_internal_num_processes_started",
     "The total number of worker processes the worker pool has created.", "processes");
 
-static Gauge NumInfeasibleTasks(
-    "num_infeasible_tasks",
-    "The number of tasks in the scheduler that are in the 'infeasible' state.", "tasks");
-
-static Count NumQueuedTasks(
+static Count NumReceivedTasks(
     "_internal_num_queued_tasks",
     "The cumulative number of lease requeusts that this raylet has received.", "tasks");
 
