// Copyright 2017 The Ray Authors.
//
// Licensed under the Apache License, Version 2.0 (the "License");
// you may not use this file except in compliance with the License.
// You may obtain a copy of the License at
//
//  http://www.apache.org/licenses/LICENSE-2.0
//
// Unless required by applicable law or agreed to in writing, software
// distributed under the License is distributed on an "AS IS" BASIS,
// WITHOUT WARRANTIES OR CONDITIONS OF ANY KIND, either express or implied.
// See the License for the specific language governing permissions and
// limitations under the License.

#include "ray/pubsub/subscriber.h"

namespace ray {

namespace pubsub {

///////////////////////////////////////////////////////////////////////////////
/// SubscriberChannel
///////////////////////////////////////////////////////////////////////////////

bool SubscriberChannel::Subscribe(
    const rpc::Address &publisher_address,
    const std::optional<std::string> &key_id,
    SubscriptionItemCallback subscription_callback,
    SubscriptionFailureCallback subscription_failure_callback) {
  cum_subscribe_requests_++;
  const auto publisher_id = PublisherID::FromBinary(publisher_address.worker_id());

  if (key_id) {
    return subscription_map_[publisher_id]
        .per_entity_subscription
<<<<<<< HEAD
        .try_emplace(*key_id,
                     std::make_pair(std::move(subscription_callback),
                                    std::move(subscription_failure_callback)))
=======
        .try_emplace(*key_id, SubscriptionInfo(std::move(subscription_callback),
                                               std::move(subscription_failure_callback)))
>>>>>>> bf49d371
        .second;
  }
  auto &all_entities_subscription =
      subscription_map_[publisher_id].all_entities_subscription;
  if (all_entities_subscription != nullptr) {
    return false;
  }
  all_entities_subscription = std::make_unique<SubscriptionInfo>(
      std::move(subscription_callback), std::move(subscription_failure_callback));
  return true;
}

bool SubscriberChannel::Unsubscribe(const rpc::Address &publisher_address,
                                    const std::optional<std::string> &key_id) {
  cum_unsubscribe_requests_++;
  const auto publisher_id = PublisherID::FromBinary(publisher_address.worker_id());

  // Find subscription info.
  auto subscription_it = subscription_map_.find(publisher_id);
  if (subscription_it == subscription_map_.end()) {
    return false;
  }
  auto &subscription_index = subscription_it->second;

  // Unsubscribing from the channel.
  if (!key_id) {
    RAY_CHECK(subscription_index.per_entity_subscription.empty());
    const bool unsubscribed = subscription_index.all_entities_subscription != nullptr;
    subscription_index.all_entities_subscription.reset();
    subscription_map_.erase(subscription_it);
    return unsubscribed;
  }

  // Unsubscribing from a single key.
  RAY_CHECK(subscription_index.all_entities_subscription == nullptr);
  auto &per_entity_subscription = subscription_index.per_entity_subscription;

  auto subscription_callback_it = per_entity_subscription.find(*key_id);
  if (subscription_callback_it == per_entity_subscription.end()) {
    return false;
  }
  per_entity_subscription.erase(subscription_callback_it);
  if (per_entity_subscription.empty()) {
    subscription_map_.erase(subscription_it);
  }
  return true;
}

bool SubscriberChannel::IsSubscribed(const rpc::Address &publisher_address,
                                     const std::string &key_id) const {
  const auto publisher_id = PublisherID::FromBinary(publisher_address.worker_id());
  auto subscription_it = subscription_map_.find(publisher_id);
  if (subscription_it == subscription_map_.end()) {
    return false;
  }
  RAY_CHECK(subscription_it->second.all_entities_subscription == nullptr);
  auto &per_entity_subscription = subscription_it->second.per_entity_subscription;
  auto subscription_callback_it = per_entity_subscription.find(key_id);
  if (subscription_callback_it == per_entity_subscription.end()) {
    return false;
  }
  return true;
}

bool SubscriberChannel::CheckNoLeaks() const {
  for (const auto &subscription : subscription_map_) {
    if (subscription.second.all_entities_subscription != nullptr) {
      return false;
    }
    if (subscription.second.per_entity_subscription.size() != 0) {
      return false;
    }
  }
  return subscription_map_.size() == 0;
}

void SubscriberChannel::HandlePublishedMessage(const rpc::Address &publisher_address,
                                               const rpc::PubMessage &pub_message) const {
  const auto publisher_id = PublisherID::FromBinary(publisher_address.worker_id());
  auto subscription_it = subscription_map_.find(publisher_id);
  // If there's no more subscription, do nothing.
  if (subscription_it == subscription_map_.end()) {
    return;
  }

  const auto channel_type = pub_message.channel_type();
  const auto &key_id = pub_message.key_id();
  RAY_CHECK(channel_type == channel_type_)
      << "Message from " << rpc::ChannelType_Name(channel_type) << ", this channel is "
      << rpc::ChannelType_Name(channel_type_);

  auto maybe_subscription_callback =
      GetSubscriptionItemCallback(publisher_address, key_id);
  cum_published_messages_++;
  if (!maybe_subscription_callback.has_value()) {
    return;
  }
  cum_processed_messages_++;
  // If the object id is still subscribed, run a callback to the callback io service.
  const auto &channel_name =
      rpc::ChannelType_descriptor()->FindValueByNumber(channel_type_)->name();
  callback_service_->post(
      [subscription_callback = std::move(maybe_subscription_callback.value()),
       msg = std::move(pub_message)]() { subscription_callback(msg); },
      "Subscriber.HandlePublishedMessage_" + channel_name);
}

void SubscriberChannel::HandlePublisherFailure(const rpc::Address &publisher_address,
                                               const Status &status) {
  const auto publisher_id = PublisherID::FromBinary(publisher_address.worker_id());
  const auto &subscription_it = subscription_map_.find(publisher_id);
  // If there's no more subscription, do nothing.
  if (subscription_it == subscription_map_.end()) {
    return;
  }
  auto &per_entity_subscription = subscription_it->second.per_entity_subscription;

  std::vector<std::string> key_ids_to_unsubscribe;
  for (const auto &key_id_it : per_entity_subscription) {
    const auto &key_id = key_id_it.first;
    auto unsubscribe_needed =
        HandlePublisherFailureInternal(publisher_address, key_id, status);
    if (unsubscribe_needed) {
      key_ids_to_unsubscribe.push_back(key_id);
    }
  }

  for (const auto &key_id : key_ids_to_unsubscribe) {
    // If the publisher is failed, we automatically unsubscribe objects from this
    // publishers. If the failure callback called UnsubscribeObject, this will raise
    // check failures.
    RAY_CHECK(Unsubscribe(publisher_address, key_id))
        << "Calling UnsubscribeObject inside a failure callback is not allowed.";
  }
}

void SubscriberChannel::HandlePublisherFailure(const rpc::Address &publisher_address,
                                               const std::string &key_id) {
  const auto publisher_id = PublisherID::FromBinary(publisher_address.worker_id());
  const auto &subscription_it = subscription_map_.find(publisher_id);
  // If there's no more subscription, do nothing.
  if (subscription_it == subscription_map_.end()) {
    return;
  }
  auto unsubscribe_needed =
      HandlePublisherFailureInternal(publisher_address, key_id, Status::OK());
  if (unsubscribe_needed) {
    RAY_CHECK(Unsubscribe(publisher_address, key_id))
        << "Calling UnsubscribeObject inside a failure callback is not allowed.";
  }
}

bool SubscriberChannel::HandlePublisherFailureInternal(
    const rpc::Address &publisher_address,
    const std::string &key_id,
    const Status &status) {
  auto maybe_failure_callback = GetFailureCallback(publisher_address, key_id);
  if (maybe_failure_callback.has_value()) {
    const auto &channel_name =
        rpc::ChannelType_descriptor()->FindValueByNumber(channel_type_)->name();
    callback_service_->post(
        [failure_callback = std::move(maybe_failure_callback.value()), key_id, status]() {
          failure_callback(key_id, status);
        },
        "Subscriber.HandleFailureCallback_" + channel_name);
    return true;
  }
  return false;
}

std::string SubscriberChannel::DebugString() const {
  std::stringstream result;
  const google::protobuf::EnumDescriptor *descriptor = rpc::ChannelType_descriptor();
  const auto &channel_name = descriptor->FindValueByNumber(channel_type_)->name();
  result << "Channel " << channel_name;
  result << "\n- cumulative subscribe requests: " << cum_subscribe_requests_;
  result << "\n- cumulative unsubscribe requests: " << cum_unsubscribe_requests_;
  result << "\n- active subscribed publishers: " << subscription_map_.size();
  result << "\n- cumulative published messages: " << cum_published_messages_;
  result << "\n- cumulative processed messages: " << cum_processed_messages_;
  return result.str();
}

///////////////////////////////////////////////////////////////////////////////
/// Subscriber
///////////////////////////////////////////////////////////////////////////////

Subscriber::~Subscriber() {
  // TODO(mwtian): flush Subscriber and ensure there is no leak during destruction.
}

bool Subscriber::Subscribe(std::unique_ptr<rpc::SubMessage> sub_message,
                           const rpc::ChannelType channel_type,
                           const rpc::Address &publisher_address,
                           const std::string &key_id,
                           SubscribeDoneCallback subscribe_done_callback,
                           SubscriptionItemCallback subscription_callback,
                           SubscriptionFailureCallback subscription_failure_callback) {
  return SubscribeInternal(std::move(sub_message),
                           channel_type,
                           publisher_address,
                           key_id,
                           std::move(subscribe_done_callback),
                           std::move(subscription_callback),
                           std::move(subscription_failure_callback));
}

bool Subscriber::SubscribeChannel(
    std::unique_ptr<rpc::SubMessage> sub_message,
    const rpc::ChannelType channel_type,
    const rpc::Address &publisher_address,
    SubscribeDoneCallback subscribe_done_callback,
    SubscriptionItemCallback subscription_callback,
    SubscriptionFailureCallback subscription_failure_callback) {
  return SubscribeInternal(std::move(sub_message),
                           channel_type,
                           publisher_address,
                           std::nullopt,
                           std::move(subscribe_done_callback),
                           std::move(subscription_callback),
                           std::move(subscription_failure_callback));
}

bool Subscriber::Unsubscribe(const rpc::ChannelType channel_type,
                             const rpc::Address &publisher_address,
                             const std::string &key_id) {
  // Batch the unsubscribe command.
  auto command = std::make_unique<CommandItem>();
  command->cmd.set_channel_type(channel_type);
  command->cmd.set_key_id(key_id);
  command->cmd.mutable_unsubscribe_message();

  absl::MutexLock lock(&mutex_);
  const auto publisher_id = PublisherID::FromBinary(publisher_address.worker_id());
  commands_[publisher_id].emplace(std::move(command));
  SendCommandBatchIfPossible(publisher_address);

  return Channel(channel_type)->Unsubscribe(publisher_address, key_id);
}

bool Subscriber::UnsubscribeChannel(const rpc::ChannelType channel_type,
                                    const rpc::Address &publisher_address) {
  // Batch the unsubscribe command.
  auto command = std::make_unique<CommandItem>();
  command->cmd.set_channel_type(channel_type);
  command->cmd.mutable_unsubscribe_message();

  absl::MutexLock lock(&mutex_);
  const auto publisher_id = PublisherID::FromBinary(publisher_address.worker_id());
  commands_[publisher_id].emplace(std::move(command));
  SendCommandBatchIfPossible(publisher_address);

  return Channel(channel_type)->Unsubscribe(publisher_address, std::nullopt);
}

bool Subscriber::IsSubscribed(const rpc::ChannelType channel_type,
                              const rpc::Address &publisher_address,
                              const std::string &key_id) const {
  absl::MutexLock lock(&mutex_);
  auto *channel = Channel(channel_type);
  if (channel == nullptr) {
    return false;
  }
  return channel->IsSubscribed(publisher_address, key_id);
}

bool Subscriber::SubscribeInternal(
    std::unique_ptr<rpc::SubMessage> sub_message,
    const rpc::ChannelType channel_type,
    const rpc::Address &publisher_address,
    const std::optional<std::string> &key_id,
    SubscribeDoneCallback subscribe_done_callback,
    SubscriptionItemCallback subscription_callback,
    SubscriptionFailureCallback subscription_failure_callback) {
  // Batch a subscribe command.
  auto command = std::make_unique<CommandItem>();
  command->cmd.set_channel_type(channel_type);
  if (key_id) {
    command->cmd.set_key_id(*key_id);
  }
  if (sub_message != nullptr) {
    command->cmd.mutable_subscribe_message()->Swap(sub_message.get());
  }
  command->done_cb = std::move(subscribe_done_callback);
  const auto publisher_id = PublisherID::FromBinary(publisher_address.worker_id());

  absl::MutexLock lock(&mutex_);
  commands_[publisher_id].emplace(std::move(command));
  SendCommandBatchIfPossible(publisher_address);
  MakeLongPollingConnectionIfNotConnected(publisher_address);
  return Channel(channel_type)
      ->Subscribe(publisher_address,
                  key_id,
                  std::move(subscription_callback),
                  std::move(subscription_failure_callback));
}

void Subscriber::MakeLongPollingConnectionIfNotConnected(
    const rpc::Address &publisher_address) {
  const auto publisher_id = PublisherID::FromBinary(publisher_address.worker_id());
  auto publishers_connected_it = publishers_connected_.find(publisher_id);
  if (publishers_connected_it == publishers_connected_.end()) {
    publishers_connected_.emplace(publisher_id);
    MakeLongPollingPubsubConnection(publisher_address);
  }
}

void Subscriber::MakeLongPollingPubsubConnection(const rpc::Address &publisher_address) {
  const auto publisher_id = PublisherID::FromBinary(publisher_address.worker_id());
  RAY_LOG(DEBUG) << "Make a long polling request to " << publisher_id;
  auto subscriber_client = get_client_(publisher_address);
  rpc::PubsubLongPollingRequest long_polling_request;
  long_polling_request.set_subscriber_id(subscriber_id_.Binary());

  subscriber_client->PubsubLongPolling(
      long_polling_request,
      [this, publisher_address](Status status, const rpc::PubsubLongPollingReply &reply) {
        absl::MutexLock lock(&mutex_);
        HandleLongPollingResponse(publisher_address, status, reply);
      });
}

void Subscriber::HandleLongPollingResponse(const rpc::Address &publisher_address,
                                           const Status &status,
                                           const rpc::PubsubLongPollingReply &reply) {
  const auto publisher_id = PublisherID::FromBinary(publisher_address.worker_id());
  RAY_LOG(DEBUG) << "Long polling request has replied from " << publisher_id;
  RAY_CHECK(publishers_connected_.count(publisher_id));

  if (!status.ok()) {
    // If status is not okay, we treat that the publisher is dead.
    RAY_LOG(DEBUG) << "A worker is dead. subscription_failure_callback will be invoked. "
                      "Publisher id: "
                   << publisher_id;

    for (const auto &channel_it : channels_) {
      channel_it.second->HandlePublisherFailure(publisher_address, status);
    }
    // Empty the command queue because we cannot send commands anymore.
    commands_.erase(publisher_id);
  } else {
    for (int i = 0; i < reply.pub_messages_size(); i++) {
      const auto &msg = reply.pub_messages(i);
      const auto channel_type = msg.channel_type();
      const auto &key_id = msg.key_id();
      // If the published message is a failure message, the publisher indicates
      // this key id is failed. Invoke the failure callback. At this time, we should not
      // unsubscribe the publisher because there are other entries that subscribe from the
      // publisher.
      if (msg.has_failure_message()) {
        RAY_LOG(DEBUG) << "Failure message has published from a channel " << channel_type;
        Channel(channel_type)->HandlePublisherFailure(publisher_address, key_id);
        continue;
      }

      // Otherwise, invoke the subscription callback.
      Channel(channel_type)->HandlePublishedMessage(publisher_address, msg);
    }
  }

  if (SubscriptionExists(publisher_id)) {
    MakeLongPollingPubsubConnection(publisher_address);
  } else {
    publishers_connected_.erase(publisher_id);
  }
}

void Subscriber::SendCommandBatchIfPossible(const rpc::Address &publisher_address) {
  const auto publisher_id = PublisherID::FromBinary(publisher_address.worker_id());
  auto command_batch_sent_it = command_batch_sent_.find(publisher_id);

  // If there's no in flight command batch request to the publisher,
  // send it. Otherwise, this function will be called when the in flight
  // request is replied.
  if (command_batch_sent_it == command_batch_sent_.end()) {
    // Obtain the command queue.
    auto command_queue_it = commands_.find(publisher_id);
    if (command_queue_it == commands_.end()) {
      return;
    }
    auto &command_queue = command_queue_it->second;
    // Update the command in the FIFO order.
    rpc::PubsubCommandBatchRequest command_batch_request;
    command_batch_request.set_subscriber_id(subscriber_id_.Binary());
    std::vector<SubscribeDoneCallback> done_cb;
    while (!command_queue.empty() &&
           done_cb.size() < static_cast<size_t>(max_command_batch_size_)) {
      auto new_command = command_batch_request.add_commands();
      new_command->Swap(&command_queue.front()->cmd);
      done_cb.push_back(std::move(command_queue.front()->done_cb));
      command_queue.pop();
    }

    if (command_queue.size() == 0) {
      commands_.erase(command_queue_it);
    }

    if (done_cb.size() == 0) {
      return;
    }

    command_batch_sent_.emplace(publisher_id);
    auto subscriber_client = get_client_(publisher_address);
    subscriber_client->PubsubCommandBatch(
        command_batch_request,
        [this, publisher_address, publisher_id, done_cb = std::move(done_cb)](
            Status status, const rpc::PubsubCommandBatchReply &reply) {
          {
            absl::MutexLock lock(&mutex_);
            auto command_batch_sent_it = command_batch_sent_.find(publisher_id);
            RAY_CHECK(command_batch_sent_it != command_batch_sent_.end());
            command_batch_sent_.erase(command_batch_sent_it);
          }
          for (const auto &done : done_cb) {
            if (done) {
              done(status);
            }
          }
          if (!status.ok()) {
            // This means the publisher has failed.
            // The publisher dead detection & command clean up will be done
            // from the long polling request.
            RAY_LOG(DEBUG) << "The command batch request to " << publisher_id
                           << " has failed";
          }
          {
            absl::MutexLock lock(&mutex_);
            SendCommandBatchIfPossible(publisher_address);
          }
        });
  }
}

bool Subscriber::CheckNoLeaks() const {
  absl::MutexLock lock(&mutex_);
  bool leaks = false;
  for (const auto &channel_it : channels_) {
    if (!channel_it.second->CheckNoLeaks()) {
      leaks = true;
    }
  }
  return !leaks && publishers_connected_.empty() && command_batch_sent_.empty() &&
         commands_.empty();
}

std::string Subscriber::DebugString() const {
  absl::MutexLock lock(&mutex_);
  std::stringstream result;
  result << "Subscriber:";
  for (const auto &channel_it : channels_) {
    result << "\n" << channel_it.second->DebugString();
  }
  return result.str();
}

}  // namespace pubsub

}  // namespace ray<|MERGE_RESOLUTION|>--- conflicted
+++ resolved
@@ -33,14 +33,9 @@
   if (key_id) {
     return subscription_map_[publisher_id]
         .per_entity_subscription
-<<<<<<< HEAD
         .try_emplace(*key_id,
-                     std::make_pair(std::move(subscription_callback),
-                                    std::move(subscription_failure_callback)))
-=======
-        .try_emplace(*key_id, SubscriptionInfo(std::move(subscription_callback),
-                                               std::move(subscription_failure_callback)))
->>>>>>> bf49d371
+                     SubscriptionInfo(std::move(subscription_callback),
+                                      std::move(subscription_failure_callback)))
         .second;
   }
   auto &all_entities_subscription =
