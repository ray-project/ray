// Copyright 2017 The Ray Authors.
//
// Licensed under the Apache License, Version 2.0 (the "License");
// you may not use this file except in compliance with the License.
// You may obtain a copy of the License at
//
//  http://www.apache.org/licenses/LICENSE-2.0
//
// Unless required by applicable law or agreed to in writing, software
// distributed under the License is distributed on an "AS IS" BASIS,
// WITHOUT WARRANTIES OR CONDITIONS OF ANY KIND, either express or implied.
// See the License for the specific language governing permissions and
// limitations under the License.

#include "ray/pubsub/subscriber.h"

namespace ray {

namespace pubsub {
namespace {
const PublisherID kDefaultPublisherID{};
}

///////////////////////////////////////////////////////////////////////////////
/// SubscriberChannel
///////////////////////////////////////////////////////////////////////////////

bool SubscriberChannel::Subscribe(
    const rpc::Address &publisher_address,
    const std::optional<std::string> &key_id,
    SubscriptionItemCallback subscription_callback,
    SubscriptionFailureCallback subscription_failure_callback) {
  cum_subscribe_requests_++;
  const auto publisher_id = PublisherID::FromBinary(publisher_address.worker_id());

  if (key_id) {
    auto &subscription_info =
        subscription_map_[publisher_id].per_entity_subscription[*key_id];
    subscription_info.item_cb.push_back(std::move(subscription_callback));
    subscription_info.failure_cb.push_back(std::move(subscription_failure_callback));
    return true;
  }

  auto &all_entities_subscription =
      subscription_map_[publisher_id].all_entities_subscription;
  if (all_entities_subscription == nullptr) {
    all_entities_subscription = std::make_unique<SubscriptionInfo>();
  }

  all_entities_subscription->item_cb.push_back(std::move(subscription_callback));
  all_entities_subscription->failure_cb.push_back(
      std::move(subscription_failure_callback));
  return true;
}

bool SubscriberChannel::Unsubscribe(const rpc::Address &publisher_address,
                                    const std::optional<std::string> &key_id) {
  cum_unsubscribe_requests_++;
  const auto publisher_id = PublisherID::FromBinary(publisher_address.worker_id());

  // Find subscription info.
  auto subscription_it = subscription_map_.find(publisher_id);
  if (subscription_it == subscription_map_.end()) {
    return false;
  }
  auto &subscription_index = subscription_it->second;

  // Unsubscribing from the channel.
  if (!key_id) {
    RAY_CHECK(subscription_index.per_entity_subscription.empty());
    const bool unsubscribed = subscription_index.all_entities_subscription != nullptr;
    subscription_index.all_entities_subscription.reset();
    subscription_map_.erase(subscription_it);
    return unsubscribed;
  }

  // Unsubscribing from a single key.
  RAY_CHECK(subscription_index.all_entities_subscription == nullptr);
  auto &per_entity_subscription = subscription_index.per_entity_subscription;

  auto subscription_callback_it = per_entity_subscription.find(*key_id);
  if (subscription_callback_it == per_entity_subscription.end()) {
    return false;
  }
  per_entity_subscription.erase(subscription_callback_it);
  if (per_entity_subscription.empty()) {
    subscription_map_.erase(subscription_it);
  }
  return true;
}

bool SubscriberChannel::IsSubscribed(const rpc::Address &publisher_address,
                                     const std::string &key_id) const {
  const auto publisher_id = PublisherID::FromBinary(publisher_address.worker_id());
  auto subscription_it = subscription_map_.find(publisher_id);
  if (subscription_it == subscription_map_.end()) {
    return false;
  }
  RAY_CHECK(subscription_it->second.all_entities_subscription == nullptr);
  auto &per_entity_subscription = subscription_it->second.per_entity_subscription;
  auto subscription_callback_it = per_entity_subscription.find(key_id);
  if (subscription_callback_it == per_entity_subscription.end()) {
    return false;
  }
  return true;
}

bool SubscriberChannel::CheckNoLeaks() const {
  for (const auto &subscription : subscription_map_) {
    if (subscription.second.all_entities_subscription != nullptr) {
      return false;
    }
    if (subscription.second.per_entity_subscription.size() != 0) {
      return false;
    }
  }
  return subscription_map_.size() == 0;
}

void SubscriberChannel::HandlePublishedMessage(const rpc::Address &publisher_address,
                                               rpc::PubMessage &&pub_message) const {
  const auto publisher_id = PublisherID::FromBinary(publisher_address.worker_id());
  auto subscription_it = subscription_map_.find(publisher_id);
  // If there's no more subscription, do nothing.
  if (subscription_it == subscription_map_.end()) {
    return;
  }

  const auto channel_type = pub_message.channel_type();
  const auto &key_id = pub_message.key_id();
  RAY_CHECK(channel_type == channel_type_)
      << "Message from " << rpc::ChannelType_Name(channel_type) << ", this channel is "
      << rpc::ChannelType_Name(channel_type_);

  auto maybe_subscription_callback =
      GetSubscriptionItemCallback(publisher_address, key_id);
  cum_published_messages_++;
  if (!maybe_subscription_callback.has_value()) {
    return;
  }
<<<<<<< HEAD

=======
>>>>>>> 0162c752
  const auto &subscription_callbacks = maybe_subscription_callback.value();
  for (const auto &subscription_callback : subscription_callbacks) {
    cum_processed_messages_++;
    // If the object id is still subscribed, run a callback to the callback io service.
    const auto &channel_name =
        rpc::ChannelType_descriptor()->FindValueByNumber(channel_type_)->name();
    callback_service_->post(
<<<<<<< HEAD
        [subscription_callback,
         msg = std::move(pub_message)]() mutable  // allow data to be moved
        { subscription_callback(std::move(msg)); },
=======
        [subscription_callback, msg = std::move(pub_message)]() mutable  // allow data to be moved
      {
          subscription_callback(std::move(msg));
        },
>>>>>>> 0162c752
        "Subscriber.HandlePublishedMessage_" + channel_name);
  }
}

void SubscriberChannel::HandlePublisherFailure(const rpc::Address &publisher_address,
                                               const Status &status) {
  const auto publisher_id = PublisherID::FromBinary(publisher_address.worker_id());
  const auto &subscription_it = subscription_map_.find(publisher_id);
  // If there's no more subscription, do nothing.
  if (subscription_it == subscription_map_.end()) {
    return;
  }
  auto &per_entity_subscription = subscription_it->second.per_entity_subscription;

  std::vector<std::string> key_ids_to_unsubscribe;
  for (const auto &key_id_it : per_entity_subscription) {
    const auto &key_id = key_id_it.first;
    auto unsubscribe_needed =
        HandlePublisherFailureInternal(publisher_address, key_id, status);
    if (unsubscribe_needed) {
      key_ids_to_unsubscribe.push_back(key_id);
    }
  }

  for (const auto &key_id : key_ids_to_unsubscribe) {
    // If the publisher is failed, we automatically unsubscribe objects from this
    // publishers. If the failure callback called UnsubscribeObject, this will raise
    // check failures.
    RAY_CHECK(Unsubscribe(publisher_address, key_id))
        << "Calling UnsubscribeObject inside a failure callback is not allowed.";
  }
}

void SubscriberChannel::HandlePublisherFailure(const rpc::Address &publisher_address,
                                               const std::string &key_id) {
  const auto publisher_id = PublisherID::FromBinary(publisher_address.worker_id());
  const auto &subscription_it = subscription_map_.find(publisher_id);
  // If there's no more subscription, do nothing.
  if (subscription_it == subscription_map_.end()) {
    return;
  }
  auto unsubscribe_needed =
      HandlePublisherFailureInternal(publisher_address, key_id, Status::OK());
  if (unsubscribe_needed) {
    RAY_CHECK(Unsubscribe(publisher_address, key_id))
        << "Calling UnsubscribeObject inside a failure callback is not allowed.";
  }
}

bool SubscriberChannel::HandlePublisherFailureInternal(
    const rpc::Address &publisher_address,
    const std::string &key_id,
    const Status &status) {
  auto maybe_failure_callback = GetFailureCallback(publisher_address, key_id);
  if (maybe_failure_callback.has_value()) {
    const auto &failure_callbacks = maybe_failure_callback.value();
    for (const auto &failure_callback : failure_callbacks) {
      const auto &channel_name =
          rpc::ChannelType_descriptor()->FindValueByNumber(channel_type_)->name();
      callback_service_->post(
          [failure_callback, key_id, status]() { failure_callback(key_id, status); },
          "Subscriber.HandleFailureCallback_" + channel_name);
    }
    return true;
  }
  return false;
}

std::string SubscriberChannel::DebugString() const {
  std::stringstream result;
  const google::protobuf::EnumDescriptor *descriptor = rpc::ChannelType_descriptor();
  const auto &channel_name = descriptor->FindValueByNumber(channel_type_)->name();
  result << "Channel " << channel_name;
  result << "\n- cumulative subscribe requests: " << cum_subscribe_requests_;
  result << "\n- cumulative unsubscribe requests: " << cum_unsubscribe_requests_;
  result << "\n- active subscribed publishers: " << subscription_map_.size();
  result << "\n- cumulative published messages: " << cum_published_messages_;
  result << "\n- cumulative processed messages: " << cum_processed_messages_;
  return result.str();
}

///////////////////////////////////////////////////////////////////////////////
/// Subscriber
///////////////////////////////////////////////////////////////////////////////

Subscriber::~Subscriber() {
  // TODO(mwtian): flush Subscriber and ensure there is no leak during destruction.
  // TODO(ryw): Remove this subscriber from the service by GcsUnregisterSubscriber.
}

bool Subscriber::Subscribe(std::unique_ptr<rpc::SubMessage> sub_message,
                           const rpc::ChannelType channel_type,
                           const rpc::Address &publisher_address,
                           const std::string &key_id,
                           SubscribeDoneCallback subscribe_done_callback,
                           SubscriptionItemCallback subscription_callback,
                           SubscriptionFailureCallback subscription_failure_callback) {
  return SubscribeInternal(std::move(sub_message),
                           channel_type,
                           publisher_address,
                           key_id,
                           std::move(subscribe_done_callback),
                           std::move(subscription_callback),
                           std::move(subscription_failure_callback));
}

bool Subscriber::SubscribeChannel(
    std::unique_ptr<rpc::SubMessage> sub_message,
    const rpc::ChannelType channel_type,
    const rpc::Address &publisher_address,
    SubscribeDoneCallback subscribe_done_callback,
    SubscriptionItemCallback subscription_callback,
    SubscriptionFailureCallback subscription_failure_callback) {
  return SubscribeInternal(std::move(sub_message),
                           channel_type,
                           publisher_address,
                           std::nullopt,
                           std::move(subscribe_done_callback),
                           std::move(subscription_callback),
                           std::move(subscription_failure_callback));
}

bool Subscriber::Unsubscribe(const rpc::ChannelType channel_type,
                             const rpc::Address &publisher_address,
                             const std::string &key_id) {
  // Batch the unsubscribe command.
  auto command = std::make_unique<CommandItem>();
  command->cmd.set_channel_type(channel_type);
  command->cmd.set_key_id(key_id);
  command->cmd.mutable_unsubscribe_message();

  absl::MutexLock lock(&mutex_);
  const auto publisher_id = PublisherID::FromBinary(publisher_address.worker_id());
  commands_[publisher_id].emplace(std::move(command));
  SendCommandBatchIfPossible(publisher_address);

  return Channel(channel_type)->Unsubscribe(publisher_address, key_id);
}

bool Subscriber::UnsubscribeChannel(const rpc::ChannelType channel_type,
                                    const rpc::Address &publisher_address) {
  // Batch the unsubscribe command.
  auto command = std::make_unique<CommandItem>();
  command->cmd.set_channel_type(channel_type);
  command->cmd.mutable_unsubscribe_message();

  absl::MutexLock lock(&mutex_);
  const auto publisher_id = PublisherID::FromBinary(publisher_address.worker_id());
  commands_[publisher_id].emplace(std::move(command));
  SendCommandBatchIfPossible(publisher_address);

  return Channel(channel_type)->Unsubscribe(publisher_address, std::nullopt);
}

bool Subscriber::IsSubscribed(const rpc::ChannelType channel_type,
                              const rpc::Address &publisher_address,
                              const std::string &key_id) const {
  absl::MutexLock lock(&mutex_);
  auto *channel = Channel(channel_type);
  if (channel == nullptr) {
    return false;
  }
  return channel->IsSubscribed(publisher_address, key_id);
}

bool Subscriber::SubscribeInternal(
    std::unique_ptr<rpc::SubMessage> sub_message,
    const rpc::ChannelType channel_type,
    const rpc::Address &publisher_address,
    const std::optional<std::string> &key_id,
    SubscribeDoneCallback subscribe_done_callback,
    SubscriptionItemCallback subscription_callback,
    SubscriptionFailureCallback subscription_failure_callback) {
  // Batch a subscribe command.
  auto command = std::make_unique<CommandItem>();
  command->cmd.set_channel_type(channel_type);
  if (key_id) {
    command->cmd.set_key_id(*key_id);
  }
  if (sub_message != nullptr) {
    command->cmd.mutable_subscribe_message()->Swap(sub_message.get());
  }
  command->done_cb = std::move(subscribe_done_callback);
  const auto publisher_id = PublisherID::FromBinary(publisher_address.worker_id());

  absl::MutexLock lock(&mutex_);
  commands_[publisher_id].emplace(std::move(command));
  SendCommandBatchIfPossible(publisher_address);
  MakeLongPollingConnectionIfNotConnected(publisher_address);
  return Channel(channel_type)
      ->Subscribe(publisher_address,
                  key_id,
                  std::move(subscription_callback),
                  std::move(subscription_failure_callback));
}

void Subscriber::MakeLongPollingConnectionIfNotConnected(
    const rpc::Address &publisher_address) {
  const auto publisher_id = PublisherID::FromBinary(publisher_address.worker_id());
  auto publishers_connected_it = publishers_connected_.find(publisher_id);
  if (publishers_connected_it == publishers_connected_.end()) {
    publishers_connected_.emplace(publisher_id);
    MakeLongPollingPubsubConnection(publisher_address);
  }
}

void Subscriber::MakeLongPollingPubsubConnection(const rpc::Address &publisher_address) {
  const auto publisher_id = PublisherID::FromBinary(publisher_address.worker_id());
  RAY_LOG(DEBUG) << "Make a long polling request to " << publisher_id;
  auto subscriber_client = get_client_(publisher_address);
  rpc::PubsubLongPollingRequest long_polling_request;
  long_polling_request.set_subscriber_id(subscriber_id_.Binary());
  auto &processed_state = processed_sequences_[publisher_id];
  long_polling_request.set_publisher_id(processed_state.first.Binary());
  long_polling_request.set_max_processed_sequence_id(processed_state.second);
  subscriber_client->PubsubLongPolling(
      long_polling_request,
      [this, publisher_address](Status status, rpc::PubsubLongPollingReply &&reply) {
        absl::MutexLock lock(&mutex_);
        HandleLongPollingResponse(publisher_address, status, std::move(reply));
      });
}

void Subscriber::HandleLongPollingResponse(const rpc::Address &publisher_address,
                                           const Status &status,
                                           rpc::PubsubLongPollingReply &&reply) {
  const auto publisher_id = PublisherID::FromBinary(publisher_address.worker_id());
  RAY_LOG(DEBUG) << "Long polling request has been replied from " << publisher_id;
  RAY_CHECK(publishers_connected_.count(publisher_id));

  if (!status.ok()) {
    // If status is not okay, we treat that the publisher is dead.
    RAY_LOG(DEBUG) << "A worker is dead. subscription_failure_callback will be invoked. "
                      "Publisher id: "
                   << publisher_id;

    for (const auto &channel_it : channels_) {
      channel_it.second->HandlePublisherFailure(publisher_address, status);
    }
    // Empty the command queue because we cannot send commands anymore.
    commands_.erase(publisher_id);
  } else {
    RAY_CHECK(!reply.publisher_id().empty()) << "publisher_id is empty.";
    auto reply_publisher_id = PublisherID::FromBinary(reply.publisher_id());
    if (reply_publisher_id != processed_sequences_[publisher_id].first) {
      if (processed_sequences_[publisher_id].first != kDefaultPublisherID) {
        RAY_LOG(INFO) << "Received publisher_id " << reply_publisher_id.Hex()
                      << " is different from last seen publisher_id "
                      << processed_sequences_[publisher_id].first
                      << ", this can only happen when gcs failsover.";
      }
      // reset publisher_id and processed_sequence
      // if the publisher_id changes.
      processed_sequences_[publisher_id].first = reply_publisher_id;
      processed_sequences_[publisher_id].second = 0;
    }

    for (int i = 0; i < reply.pub_messages_size(); i++) {
      const auto &msg = reply.pub_messages(i);
      const auto channel_type = msg.channel_type();
      const auto &key_id = msg.key_id();
      RAY_CHECK_GT(msg.sequence_id(), 0)
          << "message's sequence_id is invalid " << msg.sequence_id();

      if (msg.sequence_id() <= processed_sequences_[publisher_id].second) {
        RAY_LOG_EVERY_MS(WARNING, 10000)
            << "Received message out of order, publisher_id: "
            << processed_sequences_[publisher_id].first
            << ", received message sequence_id "
            << processed_sequences_[publisher_id].second
            << ", received message sequence_id " << msg.sequence_id();
        continue;
      }
      processed_sequences_[publisher_id].second = msg.sequence_id();
      // If the published message is a failure message, the publisher indicates
      // this key id is failed. Invoke the failure callback. At this time, we should not
      // unsubscribe the publisher because there are other entries that subscribe from the
      // publisher.
      if (msg.has_failure_message()) {
        RAY_LOG(DEBUG) << "Failure message has published from a channel " << channel_type;
        Channel(channel_type)->HandlePublisherFailure(publisher_address, key_id);
        continue;
      }

      // Otherwise, invoke the subscription callback, consuming the pub message.
      Channel(channel_type)
          ->HandlePublishedMessage(publisher_address,
                                   std::move(*reply.mutable_pub_messages(i)));
    }
  }

  if (SubscriptionExists(publisher_id)) {
    MakeLongPollingPubsubConnection(publisher_address);
  } else {
    processed_sequences_.erase(publisher_id);
    publishers_connected_.erase(publisher_id);
  }
}

void Subscriber::SendCommandBatchIfPossible(const rpc::Address &publisher_address) {
  const auto publisher_id = PublisherID::FromBinary(publisher_address.worker_id());
  auto command_batch_sent_it = command_batch_sent_.find(publisher_id);

  // If there's no in flight command batch request to the publisher,
  // send it. Otherwise, this function will be called when the in flight
  // request is replied.
  if (command_batch_sent_it == command_batch_sent_.end()) {
    // Obtain the command queue.
    auto command_queue_it = commands_.find(publisher_id);
    if (command_queue_it == commands_.end()) {
      return;
    }
    auto &command_queue = command_queue_it->second;
    // Update the command in the FIFO order.
    rpc::PubsubCommandBatchRequest command_batch_request;
    command_batch_request.set_subscriber_id(subscriber_id_.Binary());
    std::vector<SubscribeDoneCallback> done_cb;
    while (!command_queue.empty() &&
           done_cb.size() < static_cast<size_t>(max_command_batch_size_)) {
      auto new_command = command_batch_request.add_commands();
      new_command->Swap(&command_queue.front()->cmd);
      done_cb.push_back(std::move(command_queue.front()->done_cb));
      command_queue.pop();
    }

    if (command_queue.size() == 0) {
      commands_.erase(command_queue_it);
    }

    if (done_cb.size() == 0) {
      return;
    }

    command_batch_sent_.emplace(publisher_id);
    auto subscriber_client = get_client_(publisher_address);
    subscriber_client->PubsubCommandBatch(
        command_batch_request,
        [this, publisher_address, publisher_id, done_cb = std::move(done_cb)](
            Status status, const rpc::PubsubCommandBatchReply &reply) {
          {
            absl::MutexLock lock(&mutex_);
            auto command_batch_sent_it = command_batch_sent_.find(publisher_id);
            RAY_CHECK(command_batch_sent_it != command_batch_sent_.end());
            command_batch_sent_.erase(command_batch_sent_it);
          }
          for (const auto &done : done_cb) {
            if (done) {
              done(status);
            }
          }
          if (!status.ok()) {
            // This means the publisher has failed.
            // The publisher dead detection & command clean up will be done
            // from the long polling request.
            RAY_LOG(DEBUG) << "The command batch request to " << publisher_id
                           << " has failed";
          }
          {
            absl::MutexLock lock(&mutex_);
            SendCommandBatchIfPossible(publisher_address);
          }
        });
  }
}

bool Subscriber::CheckNoLeaks() const {
  absl::MutexLock lock(&mutex_);
  bool leaks = false;
  for (const auto &channel_it : channels_) {
    if (!channel_it.second->CheckNoLeaks()) {
      leaks = true;
    }
  }
  return !leaks && publishers_connected_.empty() && command_batch_sent_.empty() &&
         commands_.empty() && processed_sequences_.empty();
}

std::string Subscriber::DebugString() const {
  absl::MutexLock lock(&mutex_);
  std::stringstream result;
  result << "Subscriber:";
  for (const auto &channel_it : channels_) {
    result << "\n" << channel_it.second->DebugString();
  }
  return result.str();
}

}  // namespace pubsub

}  // namespace ray<|MERGE_RESOLUTION|>--- conflicted
+++ resolved
@@ -138,28 +138,17 @@
   if (!maybe_subscription_callback.has_value()) {
     return;
   }
-<<<<<<< HEAD
-
-=======
->>>>>>> 0162c752
+
   const auto &subscription_callbacks = maybe_subscription_callback.value();
   for (const auto &subscription_callback : subscription_callbacks) {
     cum_processed_messages_++;
     // If the object id is still subscribed, run a callback to the callback io service.
     const auto &channel_name =
         rpc::ChannelType_descriptor()->FindValueByNumber(channel_type_)->name();
-    callback_service_->post(
-<<<<<<< HEAD
-        [subscription_callback,
-         msg = std::move(pub_message)]() mutable  // allow data to be moved
-        { subscription_callback(std::move(msg)); },
-=======
-        [subscription_callback, msg = std::move(pub_message)]() mutable  // allow data to be moved
-      {
-          subscription_callback(std::move(msg));
-        },
->>>>>>> 0162c752
-        "Subscriber.HandlePublishedMessage_" + channel_name);
+    callback_service_->post([subscription_callback,
+                             msg = pub_message]() mutable  // allow data to be moved
+                            { subscription_callback(std::move(msg)); },
+                            "Subscriber.HandlePublishedMessage_" + channel_name);
   }
 }
 
