// Copyright 2017 The Ray Authors.
//
// Licensed under the Apache License, Version 2.0 (the "License");
// you may not use this file except in compliance with the License.
// You may obtain a copy of the License at
//
//  http://www.apache.org/licenses/LICENSE-2.0
//
// Unless required by applicable law or agreed to in writing, software
// distributed under the License is distributed on an "AS IS" BASIS,
// WITHOUT WARRANTIES OR CONDITIONS OF ANY KIND, either express or implied.
// See the License for the specific language governing permissions and
// limitations under the License.

#include "ray/pubsub/publisher.h"

#include "gmock/gmock.h"
#include "gtest/gtest.h"
#include "ray/common/asio/instrumented_io_context.h"
#include "ray/common/asio/periodical_runner.h"

namespace ray {

namespace pubsub {

using namespace pub_internal;

class PublisherTest : public ::testing::Test {
 public:
  PublisherTest() { periodic_runner_.reset(new PeriodicalRunner(io_service_)); }

  ~PublisherTest() {}

  void SetUp() {
    publisher_ = std::make_shared<Publisher>(
        /*channels=*/
        std::vector<rpc::ChannelType>{
            rpc::ChannelType::WORKER_OBJECT_EVICTION,
            rpc::ChannelType::WORKER_REF_REMOVED_CHANNEL,
            rpc::ChannelType::WORKER_OBJECT_LOCATIONS_CHANNEL,
            rpc::ChannelType::RAY_ERROR_INFO_CHANNEL,
        },
        /*periodic_runner=*/periodic_runner_.get(),
        /*get_time_ms=*/[this]() { return current_time_; },
        /*subscriber_timeout_ms=*/subscriber_timeout_ms_,
        /*batch_size*/ 100);
    current_time_ = 0;
    request_.set_subscriber_id(subscriber_id_.Binary());
  }

  void TearDown() { subscribers_map_.clear(); }

  const rpc::PubMessage GeneratePubMessage(const ObjectID &object_id) {
    rpc::PubMessage pub_message;
    auto *object_eviction_msg = pub_message.mutable_worker_object_eviction_message();
    object_eviction_msg->set_object_id(object_id.Binary());
    pub_message.set_key_id(object_id.Binary());
    pub_message.set_channel_type(rpc::ChannelType::WORKER_OBJECT_EVICTION);
    return pub_message;
  }

  const rpc::PubMessage GenerateErrorInfoMessage(const std::string &id,
                                                 const std::string &text) {
    rpc::PubMessage pub_message;
    auto *error_msg = pub_message.mutable_error_info_message();
    error_msg->set_error_message(text);
    pub_message.set_key_id(id);
    pub_message.set_channel_type(rpc::ChannelType::RAY_ERROR_INFO_CHANNEL);
    return pub_message;
  }

  bool HasSubscriber(const std::vector<SubscriberID> &subscribers,
                     const SubscriberID &subscriber) {
    return std::find(subscribers.begin(), subscribers.end(), subscriber) !=
           subscribers.end();
  }

  instrumented_io_context io_service_;
  std::shared_ptr<PeriodicalRunner> periodic_runner_;
  std::shared_ptr<Publisher> publisher_;
  std::unordered_map<ObjectID, absl::flat_hash_set<NodeID>> subscribers_map_;
  const uint64_t subscriber_timeout_ms_ = 30000;
  double current_time_;
  const SubscriberID subscriber_id_ = SubscriberID::FromRandom();
  rpc::PubsubLongPollingRequest request_;
};

TEST_F(PublisherTest, TestSubscriptionIndexSingeNodeSingleObject) {
  auto node_id = NodeID::FromRandom();
  auto oid = ObjectID::FromRandom();
  auto &subscribers = subscribers_map_[oid];
  subscribers.emplace(node_id);

  ///
  /// Test single node id & object id
  ///
  /// oid1 -> [nid1]
  SubscriptionIndex subscription_index;
  subscription_index.AddEntry(oid.Binary(), node_id);
  const auto &subscribers_from_index =
      subscription_index.GetSubscriberIdsByKeyId(oid.Binary());
  for (const auto &node_id : subscribers) {
    ASSERT_TRUE(HasSubscriber(subscribers_from_index, node_id));
  }
}

TEST_F(PublisherTest, TestSubscriptionIndexMultiNodeSingleObject) {
  ///
  /// Test single object id & multi nodes
  ///
  /// oid1 -> [nid1~nid5]
  SubscriptionIndex subscription_index;
  const auto oid = ObjectID::FromRandom();
  absl::flat_hash_set<NodeID> empty_set;
  subscribers_map_.emplace(oid, empty_set);

  for (int i = 0; i < 5; i++) {
    auto node_id = NodeID::FromRandom();
    subscribers_map_.at(oid).emplace(node_id);
    subscription_index.AddEntry(oid.Binary(), node_id);
  }
  const auto &subscribers_from_index =
      subscription_index.GetSubscriberIdsByKeyId(oid.Binary());
  for (const auto &node_id : subscribers_map_.at(oid)) {
    ASSERT_TRUE(HasSubscriber(subscribers_from_index, node_id));
  }

  ///
  /// Test multi node id & multi object ids
  ///
  /// oid1 -> [nid1~nid5]
  /// oid2 -> [nid1~nid5]
  const auto oid2 = ObjectID::FromRandom();
  subscribers_map_.emplace(oid2, empty_set);
  for (int i = 0; i < 5; i++) {
    auto node_id = NodeID::FromRandom();
    subscribers_map_.at(oid2).emplace(node_id);
    subscription_index.AddEntry(oid2.Binary(), node_id);
  }
  const auto &subscribers_from_index2 =
      subscription_index.GetSubscriberIdsByKeyId(oid2.Binary());
  for (const auto &node_id : subscribers_map_.at(oid2)) {
    ASSERT_TRUE(HasSubscriber(subscribers_from_index2, node_id));
  }

  // Make sure oid1 entries are not corrupted.
  const auto &subscribers_from_index3 =
      subscription_index.GetSubscriberIdsByKeyId(oid.Binary());
  for (const auto &node_id : subscribers_map_.at(oid)) {
    ASSERT_TRUE(HasSubscriber(subscribers_from_index3, node_id));
  }
}

TEST_F(PublisherTest, TestSubscriptionIndexErase) {
  ///
  /// Test erase entry.
  ///
  /// oid1 -> [nid1~nid5]
  /// oid2 -> [nid1~nid5]
  SubscriptionIndex subscription_index;
  int total_entries = 6;
  int entries_to_delete_at_each_time = 3;
  auto oid = ObjectID::FromRandom();
  absl::flat_hash_set<NodeID> empty_set;
  subscribers_map_.emplace(oid, empty_set);

  // Add entries.
  for (int i = 0; i < total_entries; i++) {
    auto node_id = NodeID::FromRandom();
    subscribers_map_.at(oid).emplace(node_id);
    subscription_index.AddEntry(oid.Binary(), node_id);
  }

  // Verify that the first 3 entries are deleted properly.
  int i = 0;
  auto &oid_subscribers = subscribers_map_[oid];
  for (auto it = oid_subscribers.begin(); it != oid_subscribers.end();) {
    if (i == entries_to_delete_at_each_time) {
      break;
    }
    auto current = it++;
    auto node_id = *current;
    oid_subscribers.erase(current);
    ASSERT_EQ(subscription_index.EraseEntry(oid.Binary(), node_id), 1);
    i++;
  }
  const auto &subscribers_from_index =
      subscription_index.GetSubscriberIdsByKeyId(oid.Binary());
  for (const auto &node_id : subscribers_map_.at(oid)) {
    ASSERT_TRUE(HasSubscriber(subscribers_from_index, node_id));
  }

  // Delete all entries and make sure the oid is removed from the index.
  for (auto it = oid_subscribers.begin(); it != oid_subscribers.end();) {
    auto current = it++;
    auto node_id = *current;
    oid_subscribers.erase(current);
    subscription_index.EraseEntry(oid.Binary(), node_id);
  }
  ASSERT_FALSE(subscription_index.HasKeyId(oid.Binary()));
  ASSERT_TRUE(subscription_index.CheckNoLeaks());
}

TEST_F(PublisherTest, TestSubscriptionIndexEraseMultiSubscribers) {
  ///
  /// Test erase the duplicated entries with multi subscribers.
  ///
  SubscriptionIndex subscription_index;
  auto oid = ObjectID::FromRandom();
  auto oid2 = ObjectID::FromRandom();
  absl::flat_hash_set<NodeID> empty_set;
  subscribers_map_.emplace(oid, empty_set);
  subscribers_map_.emplace(oid2, empty_set);

  // Add entries.
  auto node_id = NodeID::FromRandom();
  auto node_id_2 = NodeID::FromRandom();
  subscribers_map_.at(oid).emplace(node_id);
  subscribers_map_.at(oid2).emplace(node_id);
  subscription_index.AddEntry(oid.Binary(), node_id);
  subscription_index.AddEntry(oid2.Binary(), node_id);
  subscription_index.AddEntry(oid.Binary(), node_id_2);
  ASSERT_TRUE(subscription_index.EraseEntry(oid.Binary(), node_id));
  ASSERT_FALSE(subscription_index.EraseEntry(oid.Binary(), node_id));
}

TEST_F(PublisherTest, TestSubscriptionIndexEraseSubscriber) {
  ///
  /// Test erase subscriber.
  ///
  SubscriptionIndex subscription_index;
  auto oid = ObjectID::FromRandom();
  auto &subscribers = subscribers_map_[oid];
  std::vector<NodeID> node_ids;

  // Add entries.
  for (int i = 0; i < 6; i++) {
    auto node_id = NodeID::FromRandom();
    node_ids.push_back(node_id);
    subscribers.emplace(node_id);
    subscription_index.AddEntry(oid.Binary(), node_id);
  }
  subscription_index.EraseSubscriber(node_ids[0]);
  ASSERT_FALSE(subscription_index.HasSubscriber(node_ids[0]));
  const auto &subscribers_from_index =
      subscription_index.GetSubscriberIdsByKeyId(oid.Binary());
  ASSERT_FALSE(HasSubscriber(subscribers_from_index, node_ids[0]));

  for (int i = 1; i < 6; i++) {
    subscription_index.EraseSubscriber(node_ids[i]);
  }
  ASSERT_TRUE(subscription_index.CheckNoLeaks());
}

TEST_F(PublisherTest, TestSubscriptionIndexIdempotency) {
  ///
  /// Test the subscription index is idempotent.
  ///
  auto node_id = NodeID::FromRandom();
  auto oid = ObjectID::FromRandom();
  SubscriptionIndex subscription_index;

  // Add the same entry many times.
  for (int i = 0; i < 5; i++) {
    subscription_index.AddEntry(oid.Binary(), node_id);
  }
  ASSERT_TRUE(subscription_index.HasKeyId(oid.Binary()));
  ASSERT_TRUE(subscription_index.HasSubscriber(node_id));

  // Erase it and make sure it is erased.
  for (int i = 0; i < 5; i++) {
    subscription_index.EraseEntry(oid.Binary(), node_id);
  }
  ASSERT_TRUE(subscription_index.CheckNoLeaks());

  // Random mix.
  subscription_index.AddEntry(oid.Binary(), node_id);
  subscription_index.AddEntry(oid.Binary(), node_id);
  subscription_index.EraseEntry(oid.Binary(), node_id);
  subscription_index.EraseEntry(oid.Binary(), node_id);
  ASSERT_TRUE(subscription_index.CheckNoLeaks());

  subscription_index.AddEntry(oid.Binary(), node_id);
  subscription_index.AddEntry(oid.Binary(), node_id);
  ASSERT_TRUE(subscription_index.HasKeyId(oid.Binary()));
  ASSERT_TRUE(subscription_index.HasSubscriber(node_id));
}

TEST_F(PublisherTest, TestSubscriber) {
  absl::flat_hash_set<ObjectID> object_ids_published;
  rpc::PubsubLongPollingReply reply;
  rpc::SendReplyCallback send_reply_callback =
      [&reply, &object_ids_published](
          Status status, std::function<void()> success, std::function<void()> failure) {
        for (int i = 0; i < reply.pub_messages_size(); i++) {
          const auto &msg = reply.pub_messages(i);
          const auto oid =
              ObjectID::FromBinary(msg.worker_object_eviction_message().object_id());
          object_ids_published.emplace(oid);
        }
        reply = rpc::PubsubLongPollingReply();
      };

  auto subscriber = std::make_shared<SubscriberState>(
      subscriber_id_, [this]() { return current_time_; }, subscriber_timeout_ms_, 10);
  // If there's no connection, it will return false.
  ASSERT_FALSE(subscriber->PublishIfPossible());
  // Try connecting.
  subscriber->ConnectToSubscriber(request_, &reply, send_reply_callback);
  // Reconnection should still succeed.
  subscriber->ConnectToSubscriber(request_, &reply, send_reply_callback);
  // No result should have been returned.
  ASSERT_TRUE(object_ids_published.empty());
  // Since there's no objects pending to be published, it should return false.
  ASSERT_FALSE(subscriber->PublishIfPossible());

  absl::flat_hash_set<ObjectID> published_objects;
  // Make sure publishing one object works as expected.
  auto oid = ObjectID::FromRandom();
  subscriber->QueueMessage(GeneratePubMessage(oid), /*try_publish=*/false);
  published_objects.emplace(oid);
  ASSERT_TRUE(subscriber->PublishIfPossible());
  ASSERT_TRUE(object_ids_published.contains(oid));
  // No object is pending to be published, and there's no connection.
  ASSERT_FALSE(subscriber->PublishIfPossible());

  // Add 3 oids and see if it works properly.
  for (int i = 0; i < 3; i++) {
    oid = ObjectID::FromRandom();
    subscriber->QueueMessage(GeneratePubMessage(oid),
                             /*try_publish=*/false);
    published_objects.emplace(oid);
  }
  // Since there's no connection, objects won't be published.
  ASSERT_FALSE(subscriber->PublishIfPossible());
  subscriber->ConnectToSubscriber(request_, &reply, send_reply_callback);
  for (auto oid : published_objects) {
    ASSERT_TRUE(object_ids_published.contains(oid));
  }
  ASSERT_TRUE(subscriber->CheckNoLeaks());
}

TEST_F(PublisherTest, TestSubscriberBatchSize) {
  absl::flat_hash_set<ObjectID> object_ids_published;
  rpc::PubsubLongPollingReply reply;
  rpc::SendReplyCallback send_reply_callback =
      [&reply, &object_ids_published](
          Status status, std::function<void()> success, std::function<void()> failure) {
        for (int i = 0; i < reply.pub_messages_size(); i++) {
          const auto &msg = reply.pub_messages(i);
          const auto oid =
              ObjectID::FromBinary(msg.worker_object_eviction_message().object_id());
          object_ids_published.emplace(oid);
        }
        reply = rpc::PubsubLongPollingReply();
      };

  auto max_publish_size = 5;
  auto subscriber = std::make_shared<SubscriberState>(
      subscriber_id_, [this]() { return current_time_; }, subscriber_timeout_ms_,
      max_publish_size);
  subscriber->ConnectToSubscriber(request_, &reply, send_reply_callback);

  absl::flat_hash_set<ObjectID> published_objects;
  std::vector<ObjectID> oids;
  for (int i = 0; i < 10; i++) {
    auto oid = ObjectID::FromRandom();
    oids.push_back(oid);
    subscriber->QueueMessage(GeneratePubMessage(oid),
                             /*try_publish=*/false);
    published_objects.emplace(oid);
  }

  // Make sure only up to batch size is published.
  ASSERT_TRUE(subscriber->PublishIfPossible());

  for (int i = 0; i < max_publish_size; i++) {
    ASSERT_TRUE(object_ids_published.contains(oids[i]));
  }
  for (int i = max_publish_size; i < 10; i++) {
    ASSERT_FALSE(object_ids_published.contains(oids[i]));
  }

  // Remaining messages are published upon polling.
  subscriber->ConnectToSubscriber(request_, &reply, send_reply_callback);
  for (int i = 0; i < 10; i++) {
    ASSERT_TRUE(object_ids_published.contains(oids[i]));
  }
}

TEST_F(PublisherTest, TestSubscriberActiveTimeout) {
  ///
  /// Test the active connection timeout.
  ///

  auto reply_cnt = 0;
  rpc::PubsubLongPollingReply reply;
  rpc::SendReplyCallback send_reply_callback =
      [&reply_cnt](Status status,
                   std::function<void()> success,
                   std::function<void()> failure) { reply_cnt++; };

  auto subscriber = std::make_shared<SubscriberState>(
      subscriber_id_, [this]() { return current_time_; }, subscriber_timeout_ms_, 10);

  subscriber->ConnectToSubscriber(request_, &reply, send_reply_callback);

  // Connection is not timed out yet.
  ASSERT_TRUE(subscriber->IsActive());
  ASSERT_TRUE(subscriber->ConnectionExists());

  // Some time has passed, but it is not timed out yet.
  current_time_ += subscriber_timeout_ms_ / 2;
  ASSERT_TRUE(subscriber->IsActive());
  ASSERT_TRUE(subscriber->ConnectionExists());

  // Timeout is reached, and the long polling connection should've been refreshed.
  current_time_ += subscriber_timeout_ms_ / 2;
  ASSERT_FALSE(subscriber->IsActive());
  ASSERT_TRUE(subscriber->ConnectionExists());

  // Refresh the connection.
  subscriber->PublishIfPossible(/*force_noop=*/true);
  ASSERT_EQ(reply_cnt, 1);

  // New connection is established.
  subscriber->ConnectToSubscriber(request_, &reply, send_reply_callback);
  ASSERT_TRUE(subscriber->IsActive());
  ASSERT_TRUE(subscriber->ConnectionExists());

  // Some time has passed, but it is not timed out yet.
  current_time_ += subscriber_timeout_ms_ / 2;
  ASSERT_TRUE(subscriber->IsActive());
  ASSERT_TRUE(subscriber->ConnectionExists());

  // A message is published, so the connection is refreshed.
  auto oid = ObjectID::FromRandom();
  subscriber->QueueMessage(GeneratePubMessage(oid));
  ASSERT_TRUE(subscriber->IsActive());
  ASSERT_FALSE(subscriber->ConnectionExists());
  ASSERT_EQ(reply_cnt, 2);

  // Although time has passed, since the connection was refreshed, timeout shouldn't
  // happen.
  current_time_ += subscriber_timeout_ms_ / 2;
  ASSERT_TRUE(subscriber->IsActive());
  ASSERT_FALSE(subscriber->ConnectionExists());

  ASSERT_TRUE(subscriber->CheckNoLeaks());
}

TEST_F(PublisherTest, TestSubscriberDisconnected) {
  ///
  /// Test the subscriber is considered as dead due to the disconnection timeout.
  ///

  auto reply_cnt = 0;
  rpc::PubsubLongPollingReply reply;
  rpc::SendReplyCallback send_reply_callback =
      [&reply_cnt](Status status,
                   std::function<void()> success,
                   std::function<void()> failure) { reply_cnt++; };

  auto subscriber = std::make_shared<SubscriberState>(
      subscriber_id_, [this]() { return current_time_; }, subscriber_timeout_ms_, 10);

  // Suppose the new connection is removed.
  subscriber->ConnectToSubscriber(request_, &reply, send_reply_callback);
  subscriber->PublishIfPossible(/*force*/ true);
  ASSERT_EQ(reply_cnt, 1);
  ASSERT_TRUE(subscriber->IsActive());
  ASSERT_FALSE(subscriber->ConnectionExists());

  // Some time has passed, but it is not timed out yet.
  current_time_ += subscriber_timeout_ms_ / 2;
  ASSERT_TRUE(subscriber->IsActive());
  ASSERT_FALSE(subscriber->ConnectionExists());

  // Timeout is reached. Since there was no new long polling connection, it is considered
  // as disconnected.
  current_time_ += subscriber_timeout_ms_ / 2;
  ASSERT_FALSE(subscriber->IsActive());
  ASSERT_FALSE(subscriber->ConnectionExists());

  // New connection is coming in.
  subscriber->ConnectToSubscriber(request_, &reply, send_reply_callback);
  subscriber->PublishIfPossible(/*force*/ true);
  ASSERT_EQ(reply_cnt, 2);

  // Some time has passed, but it is not timed out yet.
  current_time_ += subscriber_timeout_ms_ / 2;
  ASSERT_TRUE(subscriber->IsActive());
  ASSERT_FALSE(subscriber->ConnectionExists());

  // Another connection is made, so it shouldn't timeout until the next timeout is
  // reached.
  subscriber->ConnectToSubscriber(request_, &reply, send_reply_callback);
  subscriber->PublishIfPossible(/*force*/ true);
  ASSERT_EQ(reply_cnt, 3);
  current_time_ += subscriber_timeout_ms_ / 2;
  ASSERT_TRUE(subscriber->IsActive());
  ASSERT_FALSE(subscriber->ConnectionExists());

  // IF there's no new connection for a long time it should eventually timeout.
  current_time_ += subscriber_timeout_ms_ / 2;
  ASSERT_FALSE(subscriber->IsActive());
  ASSERT_FALSE(subscriber->ConnectionExists());

  ASSERT_TRUE(subscriber->CheckNoLeaks());
}

TEST_F(PublisherTest, TestSubscriberTimeoutComplicated) {
  ///
  /// Test the subscriber timeout in more complicated scenario.
  ///

  auto reply_cnt = 0;
  rpc::PubsubLongPollingReply reply;
  rpc::SendReplyCallback send_reply_callback =
      [&reply_cnt](Status status,
                   std::function<void()> success,
                   std::function<void()> failure) { reply_cnt++; };

  auto subscriber = std::make_shared<SubscriberState>(
      subscriber_id_, [this]() { return current_time_; }, subscriber_timeout_ms_, 10);

  // Suppose the new connection is removed.
  subscriber->ConnectToSubscriber(request_, &reply, send_reply_callback);
  subscriber->PublishIfPossible(/*force*/ true);
  ASSERT_EQ(reply_cnt, 1);
  ASSERT_TRUE(subscriber->IsActive());
  ASSERT_FALSE(subscriber->ConnectionExists());

  // Some time has passed, and the connection is removed.
  current_time_ += subscriber_timeout_ms_ - 1;
  subscriber->ConnectToSubscriber(request_, &reply, send_reply_callback);
  current_time_ += 2;
  // Timeout shouldn't happen because the connection has been refreshed.
  ASSERT_TRUE(subscriber->IsActive());
  ASSERT_TRUE(subscriber->ConnectionExists());

  // Right before the timeout, connection is removed. In this case, timeout shouldn't also
  // happen.
  current_time_ += subscriber_timeout_ms_ - 1;
  subscriber->PublishIfPossible(/*force*/ true);
  current_time_ += 2;
  ASSERT_TRUE(subscriber->IsActive());
  ASSERT_FALSE(subscriber->ConnectionExists());

  // Timeout is reached. Since there was no connection, it should be considered
  // disconnected.
  current_time_ += subscriber_timeout_ms_;
  ASSERT_FALSE(subscriber->IsActive());
  ASSERT_FALSE(subscriber->ConnectionExists());

  ASSERT_TRUE(subscriber->CheckNoLeaks());
}

TEST_F(PublisherTest, TestBasicSingleSubscriber) {
  std::vector<ObjectID> batched_ids;
  rpc::PubsubLongPollingReply reply;
  rpc::SendReplyCallback send_reply_callback =
      [&reply, &batched_ids](
          Status status, std::function<void()> success, std::function<void()> failure) {
        for (int i = 0; i < reply.pub_messages_size(); i++) {
          const auto &msg = reply.pub_messages(i);
          const auto oid =
              ObjectID::FromBinary(msg.worker_object_eviction_message().object_id());
          batched_ids.push_back(oid);
        }
        reply = rpc::PubsubLongPollingReply();
      };

  const auto oid = ObjectID::FromRandom();

<<<<<<< HEAD
  object_status_publisher_->ConnectToSubscriber(
      subscriber_node_id, &reply, send_reply_callback);
  object_status_publisher_->RegisterSubscription(
      rpc::ChannelType::WORKER_OBJECT_EVICTION, subscriber_node_id, oid.Binary());
  object_status_publisher_->Publish(GeneratePubMessage(oid));
=======
  publisher_->ConnectToSubscriber(request_, &reply, send_reply_callback);
  publisher_->RegisterSubscription(rpc::ChannelType::WORKER_OBJECT_EVICTION,
                                   subscriber_id_, oid.Binary());
  publisher_->Publish(GeneratePubMessage(oid));
>>>>>>> bf49d371
  ASSERT_EQ(batched_ids[0], oid);
}

TEST_F(PublisherTest, TestNoConnectionWhenRegistered) {
  std::vector<ObjectID> batched_ids;
  rpc::PubsubLongPollingReply reply;
  rpc::SendReplyCallback send_reply_callback =
      [&reply, &batched_ids](
          Status status, std::function<void()> success, std::function<void()> failure) {
        for (int i = 0; i < reply.pub_messages_size(); i++) {
          const auto &msg = reply.pub_messages(i);
          const auto oid =
              ObjectID::FromBinary(msg.worker_object_eviction_message().object_id());
          batched_ids.push_back(oid);
        }
        reply = rpc::PubsubLongPollingReply();
      };

  const auto oid = ObjectID::FromRandom();

<<<<<<< HEAD
  object_status_publisher_->RegisterSubscription(
      rpc::ChannelType::WORKER_OBJECT_EVICTION, subscriber_node_id, oid.Binary());
  object_status_publisher_->Publish(GeneratePubMessage(oid));
  // Nothing has been published because there's no connection.
  ASSERT_EQ(batched_ids.size(), 0);
  object_status_publisher_->ConnectToSubscriber(
      subscriber_node_id, &reply, send_reply_callback);
=======
  publisher_->RegisterSubscription(rpc::ChannelType::WORKER_OBJECT_EVICTION,
                                   subscriber_id_, oid.Binary());
  publisher_->Publish(GeneratePubMessage(oid));
  // Nothing has been published because there's no connection.
  ASSERT_EQ(batched_ids.size(), 0);
  publisher_->ConnectToSubscriber(request_, &reply, send_reply_callback);
>>>>>>> bf49d371
  // When the connection is coming, it should be published.
  ASSERT_EQ(batched_ids[0], oid);
}

TEST_F(PublisherTest, TestMultiObjectsFromSingleNode) {
  std::vector<ObjectID> batched_ids;
  rpc::PubsubLongPollingReply reply;
  rpc::SendReplyCallback send_reply_callback =
      [&reply, &batched_ids](
          Status status, std::function<void()> success, std::function<void()> failure) {
        for (int i = 0; i < reply.pub_messages_size(); i++) {
          const auto &msg = reply.pub_messages(i);
          const auto oid =
              ObjectID::FromBinary(msg.worker_object_eviction_message().object_id());
          batched_ids.push_back(oid);
        }
        reply = rpc::PubsubLongPollingReply();
      };

  std::vector<ObjectID> oids;
  int num_oids = 5;
  for (int i = 0; i < num_oids; i++) {
    const auto oid = ObjectID::FromRandom();
    oids.push_back(oid);
    publisher_->RegisterSubscription(rpc::ChannelType::WORKER_OBJECT_EVICTION,
                                     subscriber_id_, oid.Binary());
    publisher_->Publish(GeneratePubMessage(oid));
  }
  ASSERT_EQ(batched_ids.size(), 0);

  // Now connection is initiated, and all oids are published.
<<<<<<< HEAD
  object_status_publisher_->ConnectToSubscriber(
      subscriber_node_id, &reply, send_reply_callback);
=======
  publisher_->ConnectToSubscriber(request_, &reply, send_reply_callback);
>>>>>>> bf49d371
  for (int i = 0; i < num_oids; i++) {
    const auto oid_test = oids[i];
    const auto published_oid = batched_ids[i];
    ASSERT_EQ(oid_test, published_oid);
  }
}

TEST_F(PublisherTest, TestMultiObjectsFromMultiNodes) {
  std::vector<ObjectID> batched_ids;
  rpc::PubsubLongPollingReply reply;
  rpc::SendReplyCallback send_reply_callback =
      [&reply, &batched_ids](
          Status status, std::function<void()> success, std::function<void()> failure) {
        for (int i = 0; i < reply.pub_messages_size(); i++) {
          const auto &msg = reply.pub_messages(i);
          const auto oid =
              ObjectID::FromBinary(msg.worker_object_eviction_message().object_id());
          batched_ids.push_back(oid);
        }
        reply = rpc::PubsubLongPollingReply();
      };

  std::vector<NodeID> subscribers;
  std::vector<ObjectID> oids;
  int num_nodes = 5;
  for (int i = 0; i < num_nodes; i++) {
    oids.push_back(ObjectID::FromRandom());
    subscribers.push_back(NodeID::FromRandom());
  }

  // There will be one object per node.
  for (int i = 0; i < num_nodes; i++) {
    const auto oid = oids[i];
    publisher_->RegisterSubscription(rpc::ChannelType::WORKER_OBJECT_EVICTION,
                                     subscriber_id_, oid.Binary());
    publisher_->Publish(GeneratePubMessage(oid));
  }
  ASSERT_EQ(batched_ids.size(), 0);

  // Check all of nodes are publishing objects properly.
  for (int i = 0; i < num_nodes; i++) {
<<<<<<< HEAD
    const auto subscriber_node_id = subscribers[i];
    object_status_publisher_->ConnectToSubscriber(
        subscriber_node_id, &reply, send_reply_callback);
=======
    publisher_->ConnectToSubscriber(request_, &reply, send_reply_callback);
>>>>>>> bf49d371
    const auto oid_test = oids[i];
    const auto published_oid = batched_ids[i];
    ASSERT_EQ(oid_test, published_oid);
  }
}

TEST_F(PublisherTest, TestMultiSubscribers) {
  absl::flat_hash_set<ObjectID> batched_ids;
  rpc::PubsubLongPollingReply reply;
  int reply_invoked = 0;
  rpc::SendReplyCallback send_reply_callback =
      [&reply, &batched_ids, &reply_invoked](
          Status status, std::function<void()> success, std::function<void()> failure) {
        for (int i = 0; i < reply.pub_messages_size(); i++) {
          const auto &msg = reply.pub_messages(i);
          const auto oid =
              ObjectID::FromBinary(msg.worker_object_eviction_message().object_id());
          batched_ids.emplace(oid);
        }
        reply = rpc::PubsubLongPollingReply();
        reply_invoked += 1;
      };

  std::vector<NodeID> subscribers;
  const auto oid = ObjectID::FromRandom();
  int num_nodes = 5;
  for (int i = 0; i < num_nodes; i++) {
    subscribers.push_back(NodeID::FromRandom());
  }

  // There will be one object per node.
  for (int i = 0; i < num_nodes; i++) {
    publisher_->RegisterSubscription(rpc::ChannelType::WORKER_OBJECT_EVICTION,
                                     subscriber_id_, oid.Binary());
  }
  ASSERT_EQ(batched_ids.size(), 0);

  // Check all of nodes are publishing objects properly.
  for (int i = 0; i < num_nodes; i++) {
<<<<<<< HEAD
    const auto subscriber_node_id = subscribers[i];
    object_status_publisher_->ConnectToSubscriber(
        subscriber_node_id, &reply, send_reply_callback);
=======
    publisher_->ConnectToSubscriber(request_, &reply, send_reply_callback);
>>>>>>> bf49d371
  }
  publisher_->Publish(GeneratePubMessage(oid));
  ASSERT_EQ(batched_ids.size(), 1);
  ASSERT_EQ(reply_invoked, 5);
}

TEST_F(PublisherTest, TestBatch) {
  // Test if published objects are batched properly.
  std::vector<ObjectID> batched_ids;
  rpc::PubsubLongPollingReply reply;
  rpc::SendReplyCallback send_reply_callback =
      [&reply, &batched_ids](
          Status status, std::function<void()> success, std::function<void()> failure) {
        for (int i = 0; i < reply.pub_messages_size(); i++) {
          const auto &msg = reply.pub_messages(i);
          const auto oid =
              ObjectID::FromBinary(msg.worker_object_eviction_message().object_id());
          batched_ids.push_back(oid);
        }
        reply = rpc::PubsubLongPollingReply();
      };

  std::vector<ObjectID> oids;
  int num_oids = 5;
  for (int i = 0; i < num_oids; i++) {
    const auto oid = ObjectID::FromRandom();
    oids.push_back(oid);
    publisher_->RegisterSubscription(rpc::ChannelType::WORKER_OBJECT_EVICTION,
                                     subscriber_id_, oid.Binary());
    publisher_->Publish(GeneratePubMessage(oid));
  }
  ASSERT_EQ(batched_ids.size(), 0);

  // Now connection is initiated, and all oids are published.
<<<<<<< HEAD
  object_status_publisher_->ConnectToSubscriber(
      subscriber_node_id, &reply, send_reply_callback);
=======
  publisher_->ConnectToSubscriber(request_, &reply, send_reply_callback);
>>>>>>> bf49d371
  for (int i = 0; i < num_oids; i++) {
    const auto oid_test = oids[i];
    const auto published_oid = batched_ids[i];
    ASSERT_EQ(oid_test, published_oid);
  }

  batched_ids.clear();
  oids.clear();

  for (int i = 0; i < num_oids; i++) {
    const auto oid = ObjectID::FromRandom();
    oids.push_back(oid);
    publisher_->RegisterSubscription(rpc::ChannelType::WORKER_OBJECT_EVICTION,
                                     subscriber_id_, oid.Binary());
    publisher_->Publish(GeneratePubMessage(oid));
  }
<<<<<<< HEAD
  object_status_publisher_->ConnectToSubscriber(
      subscriber_node_id, &reply, send_reply_callback);
=======
  publisher_->ConnectToSubscriber(request_, &reply, send_reply_callback);
>>>>>>> bf49d371
  for (int i = 0; i < num_oids; i++) {
    const auto oid_test = oids[i];
    const auto published_oid = batched_ids[i];
    ASSERT_EQ(oid_test, published_oid);
  }
}

TEST_F(PublisherTest, TestNodeFailureWhenConnectionExisted) {
  bool long_polling_connection_replied = false;
  rpc::PubsubLongPollingReply reply;
  rpc::SendReplyCallback send_reply_callback =
      [&long_polling_connection_replied](
          Status status, std::function<void()> success, std::function<void()> failure) {
        long_polling_connection_replied = true;
      };

  const auto oid = ObjectID::FromRandom();
<<<<<<< HEAD
  object_status_publisher_->ConnectToSubscriber(
      subscriber_node_id, &reply, send_reply_callback);
  // This information should be cleaned up as the subscriber is dead.
  object_status_publisher_->RegisterSubscription(
      rpc::ChannelType::WORKER_OBJECT_EVICTION, subscriber_node_id, oid.Binary());
=======
  publisher_->ConnectToSubscriber(request_, &reply, send_reply_callback);
  // This information should be cleaned up as the subscriber is dead.
  publisher_->RegisterSubscription(rpc::ChannelType::WORKER_OBJECT_EVICTION,
                                   subscriber_id_, oid.Binary());
>>>>>>> bf49d371
  // Timeout is reached. The connection should've been refreshed. Since the subscriber is
  // dead, no new connection is made.
  current_time_ += subscriber_timeout_ms_;
  publisher_->CheckDeadSubscribers();
  ASSERT_EQ(long_polling_connection_replied, true);

  // More time has passed, and since there was no new long polling connection, this
  // subscriber is considered as dead.
  current_time_ += subscriber_timeout_ms_;
  publisher_->CheckDeadSubscribers();

  // Connection should be replied (removed) when the subscriber is unregistered.
  int erased = publisher_->UnregisterSubscriber(subscriber_id_);
  ASSERT_EQ(erased, 0);
  ASSERT_TRUE(publisher_->CheckNoLeaks());

  // New subscriber is registsered for some reason. Since there's no new long polling
  // connection for the timeout, it should be removed.
  long_polling_connection_replied = false;
<<<<<<< HEAD
  object_status_publisher_->RegisterSubscription(
      rpc::ChannelType::WORKER_OBJECT_EVICTION, subscriber_node_id, oid.Binary());
=======
  publisher_->RegisterSubscription(rpc::ChannelType::WORKER_OBJECT_EVICTION,
                                   subscriber_id_, oid.Binary());
>>>>>>> bf49d371
  current_time_ += subscriber_timeout_ms_;
  publisher_->CheckDeadSubscribers();
  erased = publisher_->UnregisterSubscriber(subscriber_id_);
  ASSERT_EQ(erased, 0);
  ASSERT_TRUE(publisher_->CheckNoLeaks());
}

TEST_F(PublisherTest, TestNodeFailureWhenConnectionDoesntExist) {
  bool long_polling_connection_replied = false;
  rpc::PubsubLongPollingReply reply;
  rpc::SendReplyCallback send_reply_callback =
      [&long_polling_connection_replied](
          Status status, std::function<void()> success, std::function<void()> failure) {
        long_polling_connection_replied = true;
      };

  ///
  /// Test the case where there was a registration, but no connection.
  ///
  auto oid = ObjectID::FromRandom();
<<<<<<< HEAD
  object_status_publisher_->RegisterSubscription(
      rpc::ChannelType::WORKER_OBJECT_EVICTION, subscriber_node_id, oid.Binary());
  object_status_publisher_->Publish(GeneratePubMessage(oid));
=======
  publisher_->RegisterSubscription(rpc::ChannelType::WORKER_OBJECT_EVICTION,
                                   subscriber_id_, oid.Binary());
  publisher_->Publish(GeneratePubMessage(oid));
>>>>>>> bf49d371
  // There was no long polling connection yet.
  ASSERT_EQ(long_polling_connection_replied, false);

  // Connect should be removed eventually to avoid having a memory leak.
<<<<<<< HEAD
  object_status_publisher_->ConnectToSubscriber(
      subscriber_node_id, &reply, send_reply_callback);
=======
  publisher_->ConnectToSubscriber(request_, &reply, send_reply_callback);
>>>>>>> bf49d371
  ASSERT_EQ(long_polling_connection_replied, true);
  // Nothing happens at first.
  publisher_->CheckDeadSubscribers();

  // After the timeout, the subscriber should be considered as dead because there was no
  // new long polling connection.
  current_time_ += subscriber_timeout_ms_;
  publisher_->CheckDeadSubscribers();
  // Make sure the registration is cleaned up.
  ASSERT_TRUE(publisher_->CheckNoLeaks());

  /// Test the case where there's no connection coming at all when there was a
  /// registration.
<<<<<<< HEAD
  object_status_publisher_->RegisterSubscription(
      rpc::ChannelType::WORKER_OBJECT_EVICTION, subscriber_node_id, oid.Binary());
  object_status_publisher_->Publish(GeneratePubMessage(oid));
=======
  publisher_->RegisterSubscription(rpc::ChannelType::WORKER_OBJECT_EVICTION,
                                   subscriber_id_, oid.Binary());
  publisher_->Publish(GeneratePubMessage(oid));
>>>>>>> bf49d371

  // No new long polling connection was made until timeout.
  current_time_ += subscriber_timeout_ms_;
  publisher_->CheckDeadSubscribers();
  // Make sure the registration is cleaned up.
  ASSERT_TRUE(publisher_->CheckNoLeaks());
}

// Unregistration an entry.
TEST_F(PublisherTest, TestUnregisterSubscription) {
  bool long_polling_connection_replied = false;
  rpc::PubsubLongPollingReply reply;
  rpc::SendReplyCallback send_reply_callback =
      [&long_polling_connection_replied](
          Status status, std::function<void()> success, std::function<void()> failure) {
        long_polling_connection_replied = true;
      };

  const auto oid = ObjectID::FromRandom();
<<<<<<< HEAD
  object_status_publisher_->ConnectToSubscriber(
      subscriber_node_id, &reply, send_reply_callback);
  object_status_publisher_->RegisterSubscription(
      rpc::ChannelType::WORKER_OBJECT_EVICTION, subscriber_node_id, oid.Binary());
=======
  publisher_->ConnectToSubscriber(request_, &reply, send_reply_callback);
  publisher_->RegisterSubscription(rpc::ChannelType::WORKER_OBJECT_EVICTION,
                                   subscriber_id_, oid.Binary());
>>>>>>> bf49d371
  ASSERT_EQ(long_polling_connection_replied, false);

  // Connection should be replied (removed) when the subscriber is unregistered.
  int erased = publisher_->UnregisterSubscription(
      rpc::ChannelType::WORKER_OBJECT_EVICTION, subscriber_id_, oid.Binary());
  ASSERT_EQ(erased, 1);
  ASSERT_EQ(long_polling_connection_replied, false);

  // Make sure when the entries don't exist, it doesn't delete anything.
<<<<<<< HEAD
  ASSERT_EQ(object_status_publisher_->UnregisterSubscription(
                rpc::ChannelType::WORKER_OBJECT_EVICTION,
                subscriber_node_id,
                ObjectID::FromRandom().Binary()),
            0);
=======
>>>>>>> bf49d371
  ASSERT_EQ(
      publisher_->UnregisterSubscription(rpc::ChannelType::WORKER_OBJECT_EVICTION,
                                         subscriber_id_, ObjectID::FromRandom().Binary()),
      0);
<<<<<<< HEAD
  ASSERT_EQ(object_status_publisher_->UnregisterSubscription(
                rpc::ChannelType::WORKER_OBJECT_EVICTION,
                NodeID::FromRandom(),
                ObjectID::FromRandom().Binary()),
=======
  ASSERT_EQ(publisher_->UnregisterSubscription(rpc::ChannelType::WORKER_OBJECT_EVICTION,
                                               NodeID::FromRandom(), oid.Binary()),
            0);
  ASSERT_EQ(publisher_->UnregisterSubscription(rpc::ChannelType::WORKER_OBJECT_EVICTION,
                                               NodeID::FromRandom(),
                                               ObjectID::FromRandom().Binary()),
>>>>>>> bf49d371
            0);
  ASSERT_EQ(long_polling_connection_replied, false);
  // Metadata won't be removed until we unregsiter the subscriber.
  publisher_->UnregisterSubscriber(subscriber_id_);
  ASSERT_TRUE(publisher_->CheckNoLeaks());
}

// Unregistration a subscriber.
TEST_F(PublisherTest, TestUnregisterSubscriber) {
  bool long_polling_connection_replied = false;
  rpc::PubsubLongPollingReply reply;
  rpc::SendReplyCallback send_reply_callback =
      [&long_polling_connection_replied](
          Status status, std::function<void()> success, std::function<void()> failure) {
        long_polling_connection_replied = true;
      };

  // Test basic.
  const auto oid = ObjectID::FromRandom();
<<<<<<< HEAD
  object_status_publisher_->ConnectToSubscriber(
      subscriber_node_id, &reply, send_reply_callback);
  object_status_publisher_->RegisterSubscription(
      rpc::ChannelType::WORKER_OBJECT_EVICTION, subscriber_node_id, oid.Binary());
=======
  publisher_->ConnectToSubscriber(request_, &reply, send_reply_callback);
  publisher_->RegisterSubscription(rpc::ChannelType::WORKER_OBJECT_EVICTION,
                                   subscriber_id_, oid.Binary());
>>>>>>> bf49d371
  ASSERT_EQ(long_polling_connection_replied, false);
  int erased = publisher_->UnregisterSubscriber(subscriber_id_);
  ASSERT_TRUE(erased);
  // Make sure the long polling request is replied to avoid memory leak.
  ASSERT_EQ(long_polling_connection_replied, true);

  // Test when registration wasn't done.
  long_polling_connection_replied = false;
<<<<<<< HEAD
  object_status_publisher_->ConnectToSubscriber(
      subscriber_node_id, &reply, send_reply_callback);
  erased = object_status_publisher_->UnregisterSubscriber(subscriber_node_id);
=======
  publisher_->ConnectToSubscriber(request_, &reply, send_reply_callback);
  erased = publisher_->UnregisterSubscriber(subscriber_id_);
>>>>>>> bf49d371
  ASSERT_FALSE(erased);
  ASSERT_EQ(long_polling_connection_replied, true);

  // Test when connect wasn't done.
  long_polling_connection_replied = false;
<<<<<<< HEAD
  object_status_publisher_->RegisterSubscription(
      rpc::ChannelType::WORKER_OBJECT_EVICTION, subscriber_node_id, oid.Binary());
  erased = object_status_publisher_->UnregisterSubscriber(subscriber_node_id);
=======
  publisher_->RegisterSubscription(rpc::ChannelType::WORKER_OBJECT_EVICTION,
                                   subscriber_id_, oid.Binary());
  erased = publisher_->UnregisterSubscriber(subscriber_id_);
>>>>>>> bf49d371
  ASSERT_TRUE(erased);
  ASSERT_EQ(long_polling_connection_replied, false);
  ASSERT_TRUE(publisher_->CheckNoLeaks());
}

// Test if registration / unregistration is idempotent.
TEST_F(PublisherTest, TestRegistrationIdempotency) {
  const auto oid = ObjectID::FromRandom();
  ASSERT_TRUE(publisher_->RegisterSubscription(rpc::ChannelType::WORKER_OBJECT_EVICTION,
                                               subscriber_id_, oid.Binary()));
  ASSERT_FALSE(publisher_->RegisterSubscription(rpc::ChannelType::WORKER_OBJECT_EVICTION,
                                                subscriber_id_, oid.Binary()));
  ASSERT_FALSE(publisher_->RegisterSubscription(rpc::ChannelType::WORKER_OBJECT_EVICTION,
                                                subscriber_id_, oid.Binary()));
  ASSERT_FALSE(publisher_->RegisterSubscription(rpc::ChannelType::WORKER_OBJECT_EVICTION,
                                                subscriber_id_, oid.Binary()));
  ASSERT_FALSE(publisher_->CheckNoLeaks());
  ASSERT_TRUE(publisher_->UnregisterSubscription(rpc::ChannelType::WORKER_OBJECT_EVICTION,
                                                 subscriber_id_, oid.Binary()));
  ASSERT_FALSE(publisher_->UnregisterSubscription(
      rpc::ChannelType::WORKER_OBJECT_EVICTION, subscriber_id_, oid.Binary()));
  ASSERT_TRUE(publisher_->CheckNoLeaks());
  ASSERT_TRUE(publisher_->RegisterSubscription(rpc::ChannelType::WORKER_OBJECT_EVICTION,
                                               subscriber_id_, oid.Binary()));
  ASSERT_FALSE(publisher_->CheckNoLeaks());
  ASSERT_TRUE(publisher_->UnregisterSubscription(rpc::ChannelType::WORKER_OBJECT_EVICTION,
                                                 subscriber_id_, oid.Binary()));
}

TEST_F(PublisherTest, TestPublishFailure) {
  ///
  /// Test the publish failure API.
  ///
  std::vector<ObjectID> failed_ids;
  rpc::PubsubLongPollingReply reply;
  rpc::SendReplyCallback send_reply_callback =
      [&reply, &failed_ids](
          Status status, std::function<void()> success, std::function<void()> failure) {
        for (int i = 0; i < reply.pub_messages_size(); i++) {
          const auto &msg = reply.pub_messages(i);
          RAY_LOG(ERROR) << "ha";
          if (msg.has_failure_message()) {
            const auto oid = ObjectID::FromBinary(msg.key_id());
            failed_ids.push_back(oid);
          }
        }
        reply = rpc::PubsubLongPollingReply();
      };

  const auto oid = ObjectID::FromRandom();

<<<<<<< HEAD
  object_status_publisher_->ConnectToSubscriber(
      subscriber_node_id, &reply, send_reply_callback);
  object_status_publisher_->RegisterSubscription(
      rpc::ChannelType::WORKER_OBJECT_EVICTION, subscriber_node_id, oid.Binary());
  object_status_publisher_->PublishFailure(rpc::ChannelType::WORKER_OBJECT_EVICTION,
                                           oid.Binary());
=======
  publisher_->ConnectToSubscriber(request_, &reply, send_reply_callback);
  publisher_->RegisterSubscription(rpc::ChannelType::WORKER_OBJECT_EVICTION,
                                   subscriber_id_, oid.Binary());
  publisher_->PublishFailure(rpc::ChannelType::WORKER_OBJECT_EVICTION, oid.Binary());
>>>>>>> bf49d371
  ASSERT_EQ(failed_ids[0], oid);
}

}  // namespace pubsub

}  // namespace ray

int main(int argc, char **argv) {
  ::testing::InitGoogleTest(&argc, argv);
  return RUN_ALL_TESTS();
}<|MERGE_RESOLUTION|>--- conflicted
+++ resolved
@@ -357,7 +357,9 @@
 
   auto max_publish_size = 5;
   auto subscriber = std::make_shared<SubscriberState>(
-      subscriber_id_, [this]() { return current_time_; }, subscriber_timeout_ms_,
+      subscriber_id_,
+      [this]() { return current_time_; },
+      subscriber_timeout_ms_,
       max_publish_size);
   subscriber->ConnectToSubscriber(request_, &reply, send_reply_callback);
 
@@ -573,18 +575,10 @@
 
   const auto oid = ObjectID::FromRandom();
 
-<<<<<<< HEAD
-  object_status_publisher_->ConnectToSubscriber(
-      subscriber_node_id, &reply, send_reply_callback);
-  object_status_publisher_->RegisterSubscription(
-      rpc::ChannelType::WORKER_OBJECT_EVICTION, subscriber_node_id, oid.Binary());
-  object_status_publisher_->Publish(GeneratePubMessage(oid));
-=======
   publisher_->ConnectToSubscriber(request_, &reply, send_reply_callback);
-  publisher_->RegisterSubscription(rpc::ChannelType::WORKER_OBJECT_EVICTION,
-                                   subscriber_id_, oid.Binary());
+  publisher_->RegisterSubscription(
+      rpc::ChannelType::WORKER_OBJECT_EVICTION, subscriber_id_, oid.Binary());
   publisher_->Publish(GeneratePubMessage(oid));
->>>>>>> bf49d371
   ASSERT_EQ(batched_ids[0], oid);
 }
 
@@ -605,22 +599,12 @@
 
   const auto oid = ObjectID::FromRandom();
 
-<<<<<<< HEAD
-  object_status_publisher_->RegisterSubscription(
-      rpc::ChannelType::WORKER_OBJECT_EVICTION, subscriber_node_id, oid.Binary());
-  object_status_publisher_->Publish(GeneratePubMessage(oid));
-  // Nothing has been published because there's no connection.
-  ASSERT_EQ(batched_ids.size(), 0);
-  object_status_publisher_->ConnectToSubscriber(
-      subscriber_node_id, &reply, send_reply_callback);
-=======
-  publisher_->RegisterSubscription(rpc::ChannelType::WORKER_OBJECT_EVICTION,
-                                   subscriber_id_, oid.Binary());
+  publisher_->RegisterSubscription(
+      rpc::ChannelType::WORKER_OBJECT_EVICTION, subscriber_id_, oid.Binary());
   publisher_->Publish(GeneratePubMessage(oid));
   // Nothing has been published because there's no connection.
   ASSERT_EQ(batched_ids.size(), 0);
   publisher_->ConnectToSubscriber(request_, &reply, send_reply_callback);
->>>>>>> bf49d371
   // When the connection is coming, it should be published.
   ASSERT_EQ(batched_ids[0], oid);
 }
@@ -645,19 +629,14 @@
   for (int i = 0; i < num_oids; i++) {
     const auto oid = ObjectID::FromRandom();
     oids.push_back(oid);
-    publisher_->RegisterSubscription(rpc::ChannelType::WORKER_OBJECT_EVICTION,
-                                     subscriber_id_, oid.Binary());
+    publisher_->RegisterSubscription(
+        rpc::ChannelType::WORKER_OBJECT_EVICTION, subscriber_id_, oid.Binary());
     publisher_->Publish(GeneratePubMessage(oid));
   }
   ASSERT_EQ(batched_ids.size(), 0);
 
   // Now connection is initiated, and all oids are published.
-<<<<<<< HEAD
-  object_status_publisher_->ConnectToSubscriber(
-      subscriber_node_id, &reply, send_reply_callback);
-=======
   publisher_->ConnectToSubscriber(request_, &reply, send_reply_callback);
->>>>>>> bf49d371
   for (int i = 0; i < num_oids; i++) {
     const auto oid_test = oids[i];
     const auto published_oid = batched_ids[i];
@@ -691,21 +670,15 @@
   // There will be one object per node.
   for (int i = 0; i < num_nodes; i++) {
     const auto oid = oids[i];
-    publisher_->RegisterSubscription(rpc::ChannelType::WORKER_OBJECT_EVICTION,
-                                     subscriber_id_, oid.Binary());
+    publisher_->RegisterSubscription(
+        rpc::ChannelType::WORKER_OBJECT_EVICTION, subscriber_id_, oid.Binary());
     publisher_->Publish(GeneratePubMessage(oid));
   }
   ASSERT_EQ(batched_ids.size(), 0);
 
   // Check all of nodes are publishing objects properly.
   for (int i = 0; i < num_nodes; i++) {
-<<<<<<< HEAD
-    const auto subscriber_node_id = subscribers[i];
-    object_status_publisher_->ConnectToSubscriber(
-        subscriber_node_id, &reply, send_reply_callback);
-=======
     publisher_->ConnectToSubscriber(request_, &reply, send_reply_callback);
->>>>>>> bf49d371
     const auto oid_test = oids[i];
     const auto published_oid = batched_ids[i];
     ASSERT_EQ(oid_test, published_oid);
@@ -738,20 +711,14 @@
 
   // There will be one object per node.
   for (int i = 0; i < num_nodes; i++) {
-    publisher_->RegisterSubscription(rpc::ChannelType::WORKER_OBJECT_EVICTION,
-                                     subscriber_id_, oid.Binary());
+    publisher_->RegisterSubscription(
+        rpc::ChannelType::WORKER_OBJECT_EVICTION, subscriber_id_, oid.Binary());
   }
   ASSERT_EQ(batched_ids.size(), 0);
 
   // Check all of nodes are publishing objects properly.
   for (int i = 0; i < num_nodes; i++) {
-<<<<<<< HEAD
-    const auto subscriber_node_id = subscribers[i];
-    object_status_publisher_->ConnectToSubscriber(
-        subscriber_node_id, &reply, send_reply_callback);
-=======
     publisher_->ConnectToSubscriber(request_, &reply, send_reply_callback);
->>>>>>> bf49d371
   }
   publisher_->Publish(GeneratePubMessage(oid));
   ASSERT_EQ(batched_ids.size(), 1);
@@ -779,19 +746,14 @@
   for (int i = 0; i < num_oids; i++) {
     const auto oid = ObjectID::FromRandom();
     oids.push_back(oid);
-    publisher_->RegisterSubscription(rpc::ChannelType::WORKER_OBJECT_EVICTION,
-                                     subscriber_id_, oid.Binary());
+    publisher_->RegisterSubscription(
+        rpc::ChannelType::WORKER_OBJECT_EVICTION, subscriber_id_, oid.Binary());
     publisher_->Publish(GeneratePubMessage(oid));
   }
   ASSERT_EQ(batched_ids.size(), 0);
 
   // Now connection is initiated, and all oids are published.
-<<<<<<< HEAD
-  object_status_publisher_->ConnectToSubscriber(
-      subscriber_node_id, &reply, send_reply_callback);
-=======
   publisher_->ConnectToSubscriber(request_, &reply, send_reply_callback);
->>>>>>> bf49d371
   for (int i = 0; i < num_oids; i++) {
     const auto oid_test = oids[i];
     const auto published_oid = batched_ids[i];
@@ -804,16 +766,11 @@
   for (int i = 0; i < num_oids; i++) {
     const auto oid = ObjectID::FromRandom();
     oids.push_back(oid);
-    publisher_->RegisterSubscription(rpc::ChannelType::WORKER_OBJECT_EVICTION,
-                                     subscriber_id_, oid.Binary());
+    publisher_->RegisterSubscription(
+        rpc::ChannelType::WORKER_OBJECT_EVICTION, subscriber_id_, oid.Binary());
     publisher_->Publish(GeneratePubMessage(oid));
   }
-<<<<<<< HEAD
-  object_status_publisher_->ConnectToSubscriber(
-      subscriber_node_id, &reply, send_reply_callback);
-=======
   publisher_->ConnectToSubscriber(request_, &reply, send_reply_callback);
->>>>>>> bf49d371
   for (int i = 0; i < num_oids; i++) {
     const auto oid_test = oids[i];
     const auto published_oid = batched_ids[i];
@@ -831,18 +788,10 @@
       };
 
   const auto oid = ObjectID::FromRandom();
-<<<<<<< HEAD
-  object_status_publisher_->ConnectToSubscriber(
-      subscriber_node_id, &reply, send_reply_callback);
-  // This information should be cleaned up as the subscriber is dead.
-  object_status_publisher_->RegisterSubscription(
-      rpc::ChannelType::WORKER_OBJECT_EVICTION, subscriber_node_id, oid.Binary());
-=======
   publisher_->ConnectToSubscriber(request_, &reply, send_reply_callback);
   // This information should be cleaned up as the subscriber is dead.
-  publisher_->RegisterSubscription(rpc::ChannelType::WORKER_OBJECT_EVICTION,
-                                   subscriber_id_, oid.Binary());
->>>>>>> bf49d371
+  publisher_->RegisterSubscription(
+      rpc::ChannelType::WORKER_OBJECT_EVICTION, subscriber_id_, oid.Binary());
   // Timeout is reached. The connection should've been refreshed. Since the subscriber is
   // dead, no new connection is made.
   current_time_ += subscriber_timeout_ms_;
@@ -862,13 +811,8 @@
   // New subscriber is registsered for some reason. Since there's no new long polling
   // connection for the timeout, it should be removed.
   long_polling_connection_replied = false;
-<<<<<<< HEAD
-  object_status_publisher_->RegisterSubscription(
-      rpc::ChannelType::WORKER_OBJECT_EVICTION, subscriber_node_id, oid.Binary());
-=======
-  publisher_->RegisterSubscription(rpc::ChannelType::WORKER_OBJECT_EVICTION,
-                                   subscriber_id_, oid.Binary());
->>>>>>> bf49d371
+  publisher_->RegisterSubscription(
+      rpc::ChannelType::WORKER_OBJECT_EVICTION, subscriber_id_, oid.Binary());
   current_time_ += subscriber_timeout_ms_;
   publisher_->CheckDeadSubscribers();
   erased = publisher_->UnregisterSubscriber(subscriber_id_);
@@ -889,25 +833,14 @@
   /// Test the case where there was a registration, but no connection.
   ///
   auto oid = ObjectID::FromRandom();
-<<<<<<< HEAD
-  object_status_publisher_->RegisterSubscription(
-      rpc::ChannelType::WORKER_OBJECT_EVICTION, subscriber_node_id, oid.Binary());
-  object_status_publisher_->Publish(GeneratePubMessage(oid));
-=======
-  publisher_->RegisterSubscription(rpc::ChannelType::WORKER_OBJECT_EVICTION,
-                                   subscriber_id_, oid.Binary());
+  publisher_->RegisterSubscription(
+      rpc::ChannelType::WORKER_OBJECT_EVICTION, subscriber_id_, oid.Binary());
   publisher_->Publish(GeneratePubMessage(oid));
->>>>>>> bf49d371
   // There was no long polling connection yet.
   ASSERT_EQ(long_polling_connection_replied, false);
 
   // Connect should be removed eventually to avoid having a memory leak.
-<<<<<<< HEAD
-  object_status_publisher_->ConnectToSubscriber(
-      subscriber_node_id, &reply, send_reply_callback);
-=======
   publisher_->ConnectToSubscriber(request_, &reply, send_reply_callback);
->>>>>>> bf49d371
   ASSERT_EQ(long_polling_connection_replied, true);
   // Nothing happens at first.
   publisher_->CheckDeadSubscribers();
@@ -921,15 +854,9 @@
 
   /// Test the case where there's no connection coming at all when there was a
   /// registration.
-<<<<<<< HEAD
-  object_status_publisher_->RegisterSubscription(
-      rpc::ChannelType::WORKER_OBJECT_EVICTION, subscriber_node_id, oid.Binary());
-  object_status_publisher_->Publish(GeneratePubMessage(oid));
-=======
-  publisher_->RegisterSubscription(rpc::ChannelType::WORKER_OBJECT_EVICTION,
-                                   subscriber_id_, oid.Binary());
+  publisher_->RegisterSubscription(
+      rpc::ChannelType::WORKER_OBJECT_EVICTION, subscriber_id_, oid.Binary());
   publisher_->Publish(GeneratePubMessage(oid));
->>>>>>> bf49d371
 
   // No new long polling connection was made until timeout.
   current_time_ += subscriber_timeout_ms_;
@@ -949,16 +876,9 @@
       };
 
   const auto oid = ObjectID::FromRandom();
-<<<<<<< HEAD
-  object_status_publisher_->ConnectToSubscriber(
-      subscriber_node_id, &reply, send_reply_callback);
-  object_status_publisher_->RegisterSubscription(
-      rpc::ChannelType::WORKER_OBJECT_EVICTION, subscriber_node_id, oid.Binary());
-=======
   publisher_->ConnectToSubscriber(request_, &reply, send_reply_callback);
-  publisher_->RegisterSubscription(rpc::ChannelType::WORKER_OBJECT_EVICTION,
-                                   subscriber_id_, oid.Binary());
->>>>>>> bf49d371
+  publisher_->RegisterSubscription(
+      rpc::ChannelType::WORKER_OBJECT_EVICTION, subscriber_id_, oid.Binary());
   ASSERT_EQ(long_polling_connection_replied, false);
 
   // Connection should be replied (removed) when the subscriber is unregistered.
@@ -968,31 +888,17 @@
   ASSERT_EQ(long_polling_connection_replied, false);
 
   // Make sure when the entries don't exist, it doesn't delete anything.
-<<<<<<< HEAD
-  ASSERT_EQ(object_status_publisher_->UnregisterSubscription(
-                rpc::ChannelType::WORKER_OBJECT_EVICTION,
-                subscriber_node_id,
-                ObjectID::FromRandom().Binary()),
+  ASSERT_EQ(publisher_->UnregisterSubscription(rpc::ChannelType::WORKER_OBJECT_EVICTION,
+                                               subscriber_id_,
+                                               ObjectID::FromRandom().Binary()),
             0);
-=======
->>>>>>> bf49d371
   ASSERT_EQ(
-      publisher_->UnregisterSubscription(rpc::ChannelType::WORKER_OBJECT_EVICTION,
-                                         subscriber_id_, ObjectID::FromRandom().Binary()),
+      publisher_->UnregisterSubscription(
+          rpc::ChannelType::WORKER_OBJECT_EVICTION, NodeID::FromRandom(), oid.Binary()),
       0);
-<<<<<<< HEAD
-  ASSERT_EQ(object_status_publisher_->UnregisterSubscription(
-                rpc::ChannelType::WORKER_OBJECT_EVICTION,
-                NodeID::FromRandom(),
-                ObjectID::FromRandom().Binary()),
-=======
-  ASSERT_EQ(publisher_->UnregisterSubscription(rpc::ChannelType::WORKER_OBJECT_EVICTION,
-                                               NodeID::FromRandom(), oid.Binary()),
-            0);
   ASSERT_EQ(publisher_->UnregisterSubscription(rpc::ChannelType::WORKER_OBJECT_EVICTION,
                                                NodeID::FromRandom(),
                                                ObjectID::FromRandom().Binary()),
->>>>>>> bf49d371
             0);
   ASSERT_EQ(long_polling_connection_replied, false);
   // Metadata won't be removed until we unregsiter the subscriber.
@@ -1012,16 +918,9 @@
 
   // Test basic.
   const auto oid = ObjectID::FromRandom();
-<<<<<<< HEAD
-  object_status_publisher_->ConnectToSubscriber(
-      subscriber_node_id, &reply, send_reply_callback);
-  object_status_publisher_->RegisterSubscription(
-      rpc::ChannelType::WORKER_OBJECT_EVICTION, subscriber_node_id, oid.Binary());
-=======
   publisher_->ConnectToSubscriber(request_, &reply, send_reply_callback);
-  publisher_->RegisterSubscription(rpc::ChannelType::WORKER_OBJECT_EVICTION,
-                                   subscriber_id_, oid.Binary());
->>>>>>> bf49d371
+  publisher_->RegisterSubscription(
+      rpc::ChannelType::WORKER_OBJECT_EVICTION, subscriber_id_, oid.Binary());
   ASSERT_EQ(long_polling_connection_replied, false);
   int erased = publisher_->UnregisterSubscriber(subscriber_id_);
   ASSERT_TRUE(erased);
@@ -1030,28 +929,16 @@
 
   // Test when registration wasn't done.
   long_polling_connection_replied = false;
-<<<<<<< HEAD
-  object_status_publisher_->ConnectToSubscriber(
-      subscriber_node_id, &reply, send_reply_callback);
-  erased = object_status_publisher_->UnregisterSubscriber(subscriber_node_id);
-=======
   publisher_->ConnectToSubscriber(request_, &reply, send_reply_callback);
   erased = publisher_->UnregisterSubscriber(subscriber_id_);
->>>>>>> bf49d371
   ASSERT_FALSE(erased);
   ASSERT_EQ(long_polling_connection_replied, true);
 
   // Test when connect wasn't done.
   long_polling_connection_replied = false;
-<<<<<<< HEAD
-  object_status_publisher_->RegisterSubscription(
-      rpc::ChannelType::WORKER_OBJECT_EVICTION, subscriber_node_id, oid.Binary());
-  erased = object_status_publisher_->UnregisterSubscriber(subscriber_node_id);
-=======
-  publisher_->RegisterSubscription(rpc::ChannelType::WORKER_OBJECT_EVICTION,
-                                   subscriber_id_, oid.Binary());
+  publisher_->RegisterSubscription(
+      rpc::ChannelType::WORKER_OBJECT_EVICTION, subscriber_id_, oid.Binary());
   erased = publisher_->UnregisterSubscriber(subscriber_id_);
->>>>>>> bf49d371
   ASSERT_TRUE(erased);
   ASSERT_EQ(long_polling_connection_replied, false);
   ASSERT_TRUE(publisher_->CheckNoLeaks());
@@ -1060,25 +947,25 @@
 // Test if registration / unregistration is idempotent.
 TEST_F(PublisherTest, TestRegistrationIdempotency) {
   const auto oid = ObjectID::FromRandom();
-  ASSERT_TRUE(publisher_->RegisterSubscription(rpc::ChannelType::WORKER_OBJECT_EVICTION,
-                                               subscriber_id_, oid.Binary()));
-  ASSERT_FALSE(publisher_->RegisterSubscription(rpc::ChannelType::WORKER_OBJECT_EVICTION,
-                                                subscriber_id_, oid.Binary()));
-  ASSERT_FALSE(publisher_->RegisterSubscription(rpc::ChannelType::WORKER_OBJECT_EVICTION,
-                                                subscriber_id_, oid.Binary()));
-  ASSERT_FALSE(publisher_->RegisterSubscription(rpc::ChannelType::WORKER_OBJECT_EVICTION,
-                                                subscriber_id_, oid.Binary()));
+  ASSERT_TRUE(publisher_->RegisterSubscription(
+      rpc::ChannelType::WORKER_OBJECT_EVICTION, subscriber_id_, oid.Binary()));
+  ASSERT_FALSE(publisher_->RegisterSubscription(
+      rpc::ChannelType::WORKER_OBJECT_EVICTION, subscriber_id_, oid.Binary()));
+  ASSERT_FALSE(publisher_->RegisterSubscription(
+      rpc::ChannelType::WORKER_OBJECT_EVICTION, subscriber_id_, oid.Binary()));
+  ASSERT_FALSE(publisher_->RegisterSubscription(
+      rpc::ChannelType::WORKER_OBJECT_EVICTION, subscriber_id_, oid.Binary()));
   ASSERT_FALSE(publisher_->CheckNoLeaks());
-  ASSERT_TRUE(publisher_->UnregisterSubscription(rpc::ChannelType::WORKER_OBJECT_EVICTION,
-                                                 subscriber_id_, oid.Binary()));
+  ASSERT_TRUE(publisher_->UnregisterSubscription(
+      rpc::ChannelType::WORKER_OBJECT_EVICTION, subscriber_id_, oid.Binary()));
   ASSERT_FALSE(publisher_->UnregisterSubscription(
       rpc::ChannelType::WORKER_OBJECT_EVICTION, subscriber_id_, oid.Binary()));
   ASSERT_TRUE(publisher_->CheckNoLeaks());
-  ASSERT_TRUE(publisher_->RegisterSubscription(rpc::ChannelType::WORKER_OBJECT_EVICTION,
-                                               subscriber_id_, oid.Binary()));
+  ASSERT_TRUE(publisher_->RegisterSubscription(
+      rpc::ChannelType::WORKER_OBJECT_EVICTION, subscriber_id_, oid.Binary()));
   ASSERT_FALSE(publisher_->CheckNoLeaks());
-  ASSERT_TRUE(publisher_->UnregisterSubscription(rpc::ChannelType::WORKER_OBJECT_EVICTION,
-                                                 subscriber_id_, oid.Binary()));
+  ASSERT_TRUE(publisher_->UnregisterSubscription(
+      rpc::ChannelType::WORKER_OBJECT_EVICTION, subscriber_id_, oid.Binary()));
 }
 
 TEST_F(PublisherTest, TestPublishFailure) {
@@ -1103,19 +990,10 @@
 
   const auto oid = ObjectID::FromRandom();
 
-<<<<<<< HEAD
-  object_status_publisher_->ConnectToSubscriber(
-      subscriber_node_id, &reply, send_reply_callback);
-  object_status_publisher_->RegisterSubscription(
-      rpc::ChannelType::WORKER_OBJECT_EVICTION, subscriber_node_id, oid.Binary());
-  object_status_publisher_->PublishFailure(rpc::ChannelType::WORKER_OBJECT_EVICTION,
-                                           oid.Binary());
-=======
   publisher_->ConnectToSubscriber(request_, &reply, send_reply_callback);
-  publisher_->RegisterSubscription(rpc::ChannelType::WORKER_OBJECT_EVICTION,
-                                   subscriber_id_, oid.Binary());
+  publisher_->RegisterSubscription(
+      rpc::ChannelType::WORKER_OBJECT_EVICTION, subscriber_id_, oid.Binary());
   publisher_->PublishFailure(rpc::ChannelType::WORKER_OBJECT_EVICTION, oid.Binary());
->>>>>>> bf49d371
   ASSERT_EQ(failed_ids[0], oid);
 }
 
