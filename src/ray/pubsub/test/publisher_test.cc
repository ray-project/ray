<<<<<<< HEAD
// Copyright 2017 The Ray Authors.
//
// Licensed under the Apache License, Version 2.0 (the "License");
// you may not use this file except in compliance with the License.
// You may obtain a copy of the License at
//
//  http://www.apache.org/licenses/LICENSE-2.0
//
// Unless required by applicable law or agreed to in writing, software
// distributed under the License is distributed on an "AS IS" BASIS,
// WITHOUT WARRANTIES OR CONDITIONS OF ANY KIND, either express or implied.
// See the License for the specific language governing permissions and
// limitations under the License.

#include "ray/pubsub/publisher.h"

#include "gmock/gmock.h"
#include "gtest/gtest.h"
#include "ray/common/asio/instrumented_io_context.h"
#include "ray/common/asio/periodical_runner.h"

namespace ray {

namespace pubsub {

using namespace pub_internal;

class PublisherTest : public ::testing::Test {
 public:
  PublisherTest() { periodic_runner_.reset(new PeriodicalRunner(io_service_)); }

  ~PublisherTest() {}

  void SetUp() {
    object_status_publisher_ = std::make_shared<Publisher>(
        /*channels=*/std::vector<
            rpc::ChannelType>{rpc::ChannelType::WORKER_OBJECT_EVICTION,
                              rpc::ChannelType::WORKER_REF_REMOVED_CHANNEL,
                              rpc::ChannelType::WORKER_OBJECT_LOCATIONS_CHANNEL},
        /*periodic_runner=*/periodic_runner_.get(),
        /*get_time_ms=*/[this]() { return current_time_; },
        /*subscriber_timeout_ms=*/subscriber_timeout_ms_,
        /*batch_size*/ 100);
    current_time_ = 0;
  }

  void TearDown() { subscribers_map_.clear(); }

  const rpc::PubMessage GeneratePubMessage(const ObjectID &object_id) {
    rpc::PubMessage pub_message;
    auto *object_eviction_msg = pub_message.mutable_worker_object_eviction_message();
    object_eviction_msg->set_object_id(object_id.Binary());
    pub_message.set_key_id(object_id.Binary());
    pub_message.set_channel_type(rpc::ChannelType::WORKER_OBJECT_EVICTION);
    return pub_message;
  }

  instrumented_io_context io_service_;
  std::shared_ptr<PeriodicalRunner> periodic_runner_;
  std::shared_ptr<Publisher> object_status_publisher_;
  std::unordered_map<ObjectID, std::unordered_set<NodeID>> subscribers_map_;
  const uint64_t subscriber_timeout_ms_ = 30000;
  double current_time_;
};

TEST_F(PublisherTest, TestSubscriptionIndexSingeNodeSingleObject) {
  auto node_id = NodeID::FromRandom();
  auto oid = ObjectID::FromRandom();
  auto &subscribers = subscribers_map_[oid];
  subscribers.emplace(node_id);

  ///
  /// Test single node id & object id
  ///
  /// oid1 -> [nid1]
  SubscriptionIndex subscription_index;
  subscription_index.AddEntry(oid.Binary(), node_id);
  const auto &subscribers_from_index =
      subscription_index.GetSubscriberIdsByKeyId(oid.Binary()).value().get();
  for (const auto &node_id : subscribers) {
    ASSERT_TRUE(subscribers_from_index.count(node_id) > 0);
  }
}

TEST_F(PublisherTest, TestSubscriptionIndexMultiNodeSingleObject) {
  ///
  /// Test single object id & multi nodes
  ///
  /// oid1 -> [nid1~nid5]
  SubscriptionIndex subscription_index;
  const auto oid = ObjectID::FromRandom();
  std::unordered_set<NodeID> empty_set;
  subscribers_map_.emplace(oid, empty_set);

  for (int i = 0; i < 5; i++) {
    auto node_id = NodeID::FromRandom();
    subscribers_map_.at(oid).emplace(node_id);
    subscription_index.AddEntry(oid.Binary(), node_id);
  }
  const auto &subscribers_from_index =
      subscription_index.GetSubscriberIdsByKeyId(oid.Binary()).value().get();
  for (const auto &node_id : subscribers_map_.at(oid)) {
    ASSERT_TRUE(subscribers_from_index.count(node_id) > 0);
  }

  ///
  /// Test multi node id & multi object ids
  ///
  /// oid1 -> [nid1~nid5]
  /// oid2 -> [nid1~nid5]
  const auto oid2 = ObjectID::FromRandom();
  subscribers_map_.emplace(oid2, empty_set);
  for (int i = 0; i < 5; i++) {
    auto node_id = NodeID::FromRandom();
    subscribers_map_.at(oid2).emplace(node_id);
    subscription_index.AddEntry(oid2.Binary(), node_id);
  }
  const auto &subscribers_from_index2 =
      subscription_index.GetSubscriberIdsByKeyId(oid2.Binary()).value().get();
  for (const auto &node_id : subscribers_map_.at(oid2)) {
    ASSERT_TRUE(subscribers_from_index2.count(node_id) > 0);
  }

  // Make sure oid1 entries are not corrupted.
  const auto &subscribers_from_index3 =
      subscription_index.GetSubscriberIdsByKeyId(oid.Binary()).value().get();
  for (const auto &node_id : subscribers_map_.at(oid)) {
    ASSERT_TRUE(subscribers_from_index3.count(node_id) > 0);
  }
}

TEST_F(PublisherTest, TestSubscriptionIndexErase) {
  ///
  /// Test erase entry.
  ///
  /// oid1 -> [nid1~nid5]
  /// oid2 -> [nid1~nid5]
  SubscriptionIndex subscription_index;
  int total_entries = 6;
  int entries_to_delete_at_each_time = 3;
  auto oid = ObjectID::FromRandom();
  std::unordered_set<NodeID> empty_set;
  subscribers_map_.emplace(oid, empty_set);

  // Add entries.
  for (int i = 0; i < total_entries; i++) {
    auto node_id = NodeID::FromRandom();
    subscribers_map_.at(oid).emplace(node_id);
    subscription_index.AddEntry(oid.Binary(), node_id);
  }

  // Verify that the first 3 entries are deleted properly.
  int i = 0;
  auto &oid_subscribers = subscribers_map_[oid];
  for (auto it = oid_subscribers.begin(); it != oid_subscribers.end();) {
    if (i == entries_to_delete_at_each_time) {
      break;
    }
    auto current = it++;
    auto node_id = *current;
    oid_subscribers.erase(current);
    ASSERT_EQ(subscription_index.EraseEntry(oid.Binary(), node_id), 1);
    i++;
  }
  const auto &subscribers_from_index =
      subscription_index.GetSubscriberIdsByKeyId(oid.Binary()).value().get();
  for (const auto &node_id : subscribers_map_.at(oid)) {
    ASSERT_TRUE(subscribers_from_index.count(node_id) > 0);
  }

  // Delete all entries and make sure the oid is removed from the index.
  for (auto it = oid_subscribers.begin(); it != oid_subscribers.end();) {
    auto current = it++;
    auto node_id = *current;
    oid_subscribers.erase(current);
    subscription_index.EraseEntry(oid.Binary(), node_id);
  }
  ASSERT_FALSE(subscription_index.HasKeyId(oid.Binary()));
  ASSERT_TRUE(subscription_index.CheckNoLeaks());
}

TEST_F(PublisherTest, TestSubscriptionIndexEraseMultiSubscribers) {
  ///
  /// Test erase the duplicated entries with multi subscribers.
  ///
  SubscriptionIndex subscription_index;
  auto oid = ObjectID::FromRandom();
  auto oid2 = ObjectID::FromRandom();
  std::unordered_set<NodeID> empty_set;
  subscribers_map_.emplace(oid, empty_set);
  subscribers_map_.emplace(oid2, empty_set);

  // Add entries.
  auto node_id = NodeID::FromRandom();
  auto node_id_2 = NodeID::FromRandom();
  subscribers_map_.at(oid).emplace(node_id);
  subscribers_map_.at(oid2).emplace(node_id);
  subscription_index.AddEntry(oid.Binary(), node_id);
  subscription_index.AddEntry(oid2.Binary(), node_id);
  subscription_index.AddEntry(oid.Binary(), node_id_2);
  ASSERT_TRUE(subscription_index.EraseEntry(oid.Binary(), node_id));
  ASSERT_FALSE(subscription_index.EraseEntry(oid.Binary(), node_id));
}

TEST_F(PublisherTest, TestSubscriptionIndexEraseSubscriber) {
  ///
  /// Test erase subscriber.
  ///
  SubscriptionIndex subscription_index;
  auto oid = ObjectID::FromRandom();
  auto &subscribers = subscribers_map_[oid];
  std::vector<NodeID> node_ids;

  // Add entries.
  for (int i = 0; i < 6; i++) {
    auto node_id = NodeID::FromRandom();
    node_ids.push_back(node_id);
    subscribers.emplace(node_id);
    subscription_index.AddEntry(oid.Binary(), node_id);
  }
  subscription_index.EraseSubscriber(node_ids[0]);
  ASSERT_FALSE(subscription_index.HasSubscriber(node_ids[0]));
  const auto &subscribers_from_index =
      subscription_index.GetSubscriberIdsByKeyId(oid.Binary()).value().get();
  ASSERT_TRUE(subscribers_from_index.count(node_ids[0]) == 0);

  for (int i = 1; i < 6; i++) {
    subscription_index.EraseSubscriber(node_ids[i]);
  }
  ASSERT_TRUE(subscription_index.CheckNoLeaks());
}

TEST_F(PublisherTest, TestSubscriptionIndexIdempotency) {
  ///
  /// Test the subscription index is idempotent.
  ///
  auto node_id = NodeID::FromRandom();
  auto oid = ObjectID::FromRandom();
  SubscriptionIndex subscription_index;

  // Add the same entry many times.
  for (int i = 0; i < 5; i++) {
    subscription_index.AddEntry(oid.Binary(), node_id);
  }
  ASSERT_TRUE(subscription_index.HasKeyId(oid.Binary()));
  ASSERT_TRUE(subscription_index.HasSubscriber(node_id));

  // Erase it and make sure it is erased.
  for (int i = 0; i < 5; i++) {
    subscription_index.EraseEntry(oid.Binary(), node_id);
  }
  ASSERT_TRUE(subscription_index.CheckNoLeaks());

  // Random mix.
  subscription_index.AddEntry(oid.Binary(), node_id);
  subscription_index.AddEntry(oid.Binary(), node_id);
  subscription_index.EraseEntry(oid.Binary(), node_id);
  subscription_index.EraseEntry(oid.Binary(), node_id);
  ASSERT_TRUE(subscription_index.CheckNoLeaks());

  subscription_index.AddEntry(oid.Binary(), node_id);
  subscription_index.AddEntry(oid.Binary(), node_id);
  ASSERT_TRUE(subscription_index.HasKeyId(oid.Binary()));
  ASSERT_TRUE(subscription_index.HasSubscriber(node_id));
}

TEST_F(PublisherTest, TestSubscriber) {
  std::unordered_set<ObjectID> object_ids_published;
  rpc::PubsubLongPollingReply reply;
  rpc::SendReplyCallback send_reply_callback =
      [&reply, &object_ids_published](Status status, std::function<void()> success,
                                      std::function<void()> failure) {
        for (int i = 0; i < reply.pub_messages_size(); i++) {
          const auto &msg = reply.pub_messages(i);
          const auto oid =
              ObjectID::FromBinary(msg.worker_object_eviction_message().object_id());
          object_ids_published.emplace(oid);
        }
        reply = rpc::PubsubLongPollingReply();
      };

  std::shared_ptr<Subscriber> subscriber = std::make_shared<Subscriber>(
      [this]() { return current_time_; }, subscriber_timeout_ms_, 10);
  // If there's no connection, it will return false.
  ASSERT_FALSE(subscriber->PublishIfPossible());
  // Try connecting it. Should return true.
  ASSERT_TRUE(subscriber->ConnectToSubscriber(&reply, send_reply_callback));
  // Polling when there is already an inflight polling request should still work.
  ASSERT_TRUE(subscriber->ConnectToSubscriber(&reply, send_reply_callback));
  // Since there's no published objects, it should return false.
  ASSERT_FALSE(subscriber->PublishIfPossible());

  std::unordered_set<ObjectID> published_objects;
  // Make sure publishing one object works as expected.
  auto oid = ObjectID::FromRandom();
  subscriber->QueueMessage(GeneratePubMessage(oid), /*try_publish=*/false);
  published_objects.emplace(oid);
  ASSERT_TRUE(subscriber->PublishIfPossible());
  ASSERT_TRUE(object_ids_published.count(oid) > 0);
  // Since the object is published, and there's no connection, it should return false.
  ASSERT_FALSE(subscriber->PublishIfPossible());

  // Add 3 oids and see if it works properly.
  for (int i = 0; i < 3; i++) {
    oid = ObjectID::FromRandom();
    subscriber->QueueMessage(GeneratePubMessage(oid),
                             /*try_publish=*/false);
    published_objects.emplace(oid);
  }
  // Since there's no connection, objects won't be published.
  ASSERT_FALSE(subscriber->PublishIfPossible());
  ASSERT_TRUE(subscriber->ConnectToSubscriber(&reply, send_reply_callback));
  ASSERT_TRUE(subscriber->PublishIfPossible());
  for (auto oid : published_objects) {
    ASSERT_TRUE(object_ids_published.count(oid) > 0);
  }
  ASSERT_TRUE(subscriber->CheckNoLeaks());
}

TEST_F(PublisherTest, TestSubscriberBatchSize) {
  std::unordered_set<ObjectID> object_ids_published;
  rpc::PubsubLongPollingReply reply;
  rpc::SendReplyCallback send_reply_callback =
      [&reply, &object_ids_published](Status status, std::function<void()> success,
                                      std::function<void()> failure) {
        for (int i = 0; i < reply.pub_messages_size(); i++) {
          const auto &msg = reply.pub_messages(i);
          const auto oid =
              ObjectID::FromBinary(msg.worker_object_eviction_message().object_id());
          object_ids_published.emplace(oid);
        }
        reply = rpc::PubsubLongPollingReply();
      };

  auto max_publish_size = 5;
  std::shared_ptr<Subscriber> subscriber = std::make_shared<Subscriber>(
      [this]() { return current_time_; }, subscriber_timeout_ms_, max_publish_size);
  ASSERT_TRUE(subscriber->ConnectToSubscriber(&reply, send_reply_callback));

  std::unordered_set<ObjectID> published_objects;
  std::vector<ObjectID> oids;
  for (int i = 0; i < 10; i++) {
    auto oid = ObjectID::FromRandom();
    oids.push_back(oid);
    subscriber->QueueMessage(GeneratePubMessage(oid),
                             /*try_publish=*/false);
    published_objects.emplace(oid);
  }

  // Make sure only up to batch size is published.
  ASSERT_TRUE(subscriber->PublishIfPossible());

  for (int i = 0; i < max_publish_size; i++) {
    ASSERT_TRUE(object_ids_published.count(oids[i]) > 0);
  }
  for (int i = max_publish_size; i < 10; i++) {
    ASSERT_FALSE(object_ids_published.count(oids[i]) > 0);
  }

  // Remainings are published.
  ASSERT_TRUE(subscriber->ConnectToSubscriber(&reply, send_reply_callback));
  ASSERT_TRUE(subscriber->PublishIfPossible());
  for (int i = 0; i < 10; i++) {
    ASSERT_TRUE(object_ids_published.count(oids[i]) > 0);
  }
}

TEST_F(PublisherTest, TestSubscriberActiveTimeout) {
  ///
  /// Test the active connection timeout.
  ///

  auto reply_cnt = 0;
  rpc::PubsubLongPollingReply reply;
  rpc::SendReplyCallback send_reply_callback =
      [&reply_cnt](Status status, std::function<void()> success,
                   std::function<void()> failure) { reply_cnt++; };

  std::shared_ptr<Subscriber> subscriber = std::make_shared<Subscriber>(
      [this]() { return current_time_; }, subscriber_timeout_ms_, 10);

  ASSERT_TRUE(subscriber->ConnectToSubscriber(&reply, send_reply_callback));

  // Connection is not timed out yet.
  ASSERT_FALSE(subscriber->IsActiveConnectionTimedOut());
  ASSERT_FALSE(subscriber->IsDisconnected());

  // Some time has passed, but it is not timed out yet.
  current_time_ += subscriber_timeout_ms_ / 2;
  ASSERT_FALSE(subscriber->IsActiveConnectionTimedOut());
  ASSERT_FALSE(subscriber->IsDisconnected());

  // Timeout is reached, and the long polling connection should've been refreshed.
  current_time_ += subscriber_timeout_ms_ / 2;
  ASSERT_TRUE(subscriber->IsActiveConnectionTimedOut());
  ASSERT_FALSE(subscriber->IsDisconnected());

  // Refresh the connection.
  subscriber->PublishIfPossible(/*force*/ true);
  ASSERT_EQ(reply_cnt, 1);

  // New connection is established.
  ASSERT_TRUE(subscriber->ConnectToSubscriber(&reply, send_reply_callback));
  ASSERT_FALSE(subscriber->IsActiveConnectionTimedOut());
  ASSERT_FALSE(subscriber->IsDisconnected());

  // Some time has passed, but it is not timed out yet.
  current_time_ += subscriber_timeout_ms_ / 2;
  ASSERT_FALSE(subscriber->IsActiveConnectionTimedOut());
  ASSERT_FALSE(subscriber->IsDisconnected());

  // A message is published, so the connection is refreshed.
  auto oid = ObjectID::FromRandom();
  subscriber->QueueMessage(GeneratePubMessage(oid));
  ASSERT_FALSE(subscriber->IsActiveConnectionTimedOut());
  ASSERT_FALSE(subscriber->IsDisconnected());
  ASSERT_EQ(reply_cnt, 2);

  // Although time has passed, since the connection was refreshed, timeout shouldn't
  // happen.
  current_time_ += subscriber_timeout_ms_ / 2;
  ASSERT_FALSE(subscriber->IsActiveConnectionTimedOut());
  ASSERT_FALSE(subscriber->IsDisconnected());

  ASSERT_TRUE(subscriber->CheckNoLeaks());
}

TEST_F(PublisherTest, TestSubscriberDisconnected) {
  ///
  /// Test the subscriber is considered as dead due to the disconnection timeout.
  ///

  auto reply_cnt = 0;
  rpc::PubsubLongPollingReply reply;
  rpc::SendReplyCallback send_reply_callback =
      [&reply_cnt](Status status, std::function<void()> success,
                   std::function<void()> failure) { reply_cnt++; };

  std::shared_ptr<Subscriber> subscriber = std::make_shared<Subscriber>(
      [this]() { return current_time_; }, subscriber_timeout_ms_, 10);

  // Suppose the new connection is removed.
  ASSERT_TRUE(subscriber->ConnectToSubscriber(&reply, send_reply_callback));
  subscriber->PublishIfPossible(/*force*/ true);
  ASSERT_EQ(reply_cnt, 1);
  ASSERT_FALSE(subscriber->IsActiveConnectionTimedOut());
  ASSERT_FALSE(subscriber->IsDisconnected());

  // Some time has passed, but it is not timed out yet.
  current_time_ += subscriber_timeout_ms_ / 2;
  ASSERT_FALSE(subscriber->IsActiveConnectionTimedOut());
  ASSERT_FALSE(subscriber->IsDisconnected());

  // Timeout is reached. Since there was no new long polling connection, it is considered
  // as disconnected.
  current_time_ += subscriber_timeout_ms_ / 2;
  ASSERT_FALSE(subscriber->IsActiveConnectionTimedOut());
  ASSERT_TRUE(subscriber->IsDisconnected());

  // New connection is coming in.
  ASSERT_TRUE(subscriber->ConnectToSubscriber(&reply, send_reply_callback));
  subscriber->PublishIfPossible(/*force*/ true);
  ASSERT_EQ(reply_cnt, 2);

  // Some time has passed, but it is not timed out yet.
  current_time_ += subscriber_timeout_ms_ / 2;
  ASSERT_FALSE(subscriber->IsActiveConnectionTimedOut());
  ASSERT_FALSE(subscriber->IsDisconnected());

  // Another connection is made, so it shouldn't timeout until the next timeout is
  // reached.
  ASSERT_TRUE(subscriber->ConnectToSubscriber(&reply, send_reply_callback));
  subscriber->PublishIfPossible(/*force*/ true);
  ASSERT_EQ(reply_cnt, 3);
  current_time_ += subscriber_timeout_ms_ / 2;
  ASSERT_FALSE(subscriber->IsActiveConnectionTimedOut());
  ASSERT_FALSE(subscriber->IsDisconnected());

  // IF there's no new connection for a long time it should eventually timeout.
  current_time_ += subscriber_timeout_ms_ / 2;
  ASSERT_FALSE(subscriber->IsActiveConnectionTimedOut());
  ASSERT_TRUE(subscriber->IsDisconnected());

  ASSERT_TRUE(subscriber->CheckNoLeaks());
}

TEST_F(PublisherTest, TestSubscriberTimeoutComplicated) {
  ///
  /// Test the subscriber timeout in more complicated scenario.
  ///

  auto reply_cnt = 0;
  rpc::PubsubLongPollingReply reply;
  rpc::SendReplyCallback send_reply_callback =
      [&reply_cnt](Status status, std::function<void()> success,
                   std::function<void()> failure) { reply_cnt++; };

  std::shared_ptr<Subscriber> subscriber = std::make_shared<Subscriber>(
      [this]() { return current_time_; }, subscriber_timeout_ms_, 10);

  // Suppose the new connection is removed.
  ASSERT_TRUE(subscriber->ConnectToSubscriber(&reply, send_reply_callback));
  subscriber->PublishIfPossible(/*force*/ true);
  ASSERT_EQ(reply_cnt, 1);
  ASSERT_FALSE(subscriber->IsActiveConnectionTimedOut());
  ASSERT_FALSE(subscriber->IsDisconnected());

  // Some time has passed, and the connection is removed.
  current_time_ += subscriber_timeout_ms_ - 1;
  ASSERT_TRUE(subscriber->ConnectToSubscriber(&reply, send_reply_callback));
  current_time_ += 2;
  // Timeout shouldn't happen because the connection has been refreshed.
  ASSERT_FALSE(subscriber->IsActiveConnectionTimedOut());
  ASSERT_FALSE(subscriber->IsDisconnected());

  // Right before the timeout, connection is removed. In this case, timeout shouldn't also
  // happen.
  current_time_ += subscriber_timeout_ms_ - 1;
  subscriber->PublishIfPossible(/*force*/ true);
  current_time_ += 2;
  ASSERT_FALSE(subscriber->IsActiveConnectionTimedOut());
  ASSERT_FALSE(subscriber->IsDisconnected());

  // Timeout is reached. Since there was no connection, it should be considered
  // disconnected.
  current_time_ += subscriber_timeout_ms_;
  ASSERT_FALSE(subscriber->IsActiveConnectionTimedOut());
  ASSERT_TRUE(subscriber->IsDisconnected());

  ASSERT_TRUE(subscriber->CheckNoLeaks());
}

TEST_F(PublisherTest, TestBasicSingleSubscriber) {
  std::vector<ObjectID> batched_ids;
  rpc::PubsubLongPollingReply reply;
  rpc::SendReplyCallback send_reply_callback =
      [&reply, &batched_ids](Status status, std::function<void()> success,
                             std::function<void()> failure) {
        for (int i = 0; i < reply.pub_messages_size(); i++) {
          const auto &msg = reply.pub_messages(i);
          const auto oid =
              ObjectID::FromBinary(msg.worker_object_eviction_message().object_id());
          batched_ids.push_back(oid);
        }
        reply = rpc::PubsubLongPollingReply();
      };

  const auto subscriber_node_id = NodeID::FromRandom();
  const auto oid = ObjectID::FromRandom();

  object_status_publisher_->ConnectToSubscriber(subscriber_node_id, &reply,
                                                send_reply_callback);
  object_status_publisher_->RegisterSubscription(rpc::ChannelType::WORKER_OBJECT_EVICTION,
                                                 subscriber_node_id, oid.Binary());
  object_status_publisher_->Publish(GeneratePubMessage(oid));
  ASSERT_EQ(batched_ids[0], oid);
}

TEST_F(PublisherTest, TestNoConnectionWhenRegistered) {
  std::vector<ObjectID> batched_ids;
  rpc::PubsubLongPollingReply reply;
  rpc::SendReplyCallback send_reply_callback =
      [&reply, &batched_ids](Status status, std::function<void()> success,
                             std::function<void()> failure) {
        for (int i = 0; i < reply.pub_messages_size(); i++) {
          const auto &msg = reply.pub_messages(i);
          const auto oid =
              ObjectID::FromBinary(msg.worker_object_eviction_message().object_id());
          batched_ids.push_back(oid);
        }
        reply = rpc::PubsubLongPollingReply();
      };

  const auto subscriber_node_id = NodeID::FromRandom();
  const auto oid = ObjectID::FromRandom();

  object_status_publisher_->RegisterSubscription(rpc::ChannelType::WORKER_OBJECT_EVICTION,
                                                 subscriber_node_id, oid.Binary());
  object_status_publisher_->Publish(GeneratePubMessage(oid));
  // Nothing has been published because there's no connection.
  ASSERT_EQ(batched_ids.size(), 0);
  object_status_publisher_->ConnectToSubscriber(subscriber_node_id, &reply,
                                                send_reply_callback);
  // When the connection is coming, it should be published.
  ASSERT_EQ(batched_ids[0], oid);
}

TEST_F(PublisherTest, TestMultiObjectsFromSingleNode) {
  std::vector<ObjectID> batched_ids;
  rpc::PubsubLongPollingReply reply;
  rpc::SendReplyCallback send_reply_callback =
      [&reply, &batched_ids](Status status, std::function<void()> success,
                             std::function<void()> failure) {
        for (int i = 0; i < reply.pub_messages_size(); i++) {
          const auto &msg = reply.pub_messages(i);
          const auto oid =
              ObjectID::FromBinary(msg.worker_object_eviction_message().object_id());
          batched_ids.push_back(oid);
        }
        reply = rpc::PubsubLongPollingReply();
      };

  const auto subscriber_node_id = NodeID::FromRandom();
  std::vector<ObjectID> oids;
  int num_oids = 5;
  for (int i = 0; i < num_oids; i++) {
    const auto oid = ObjectID::FromRandom();
    oids.push_back(oid);
    object_status_publisher_->RegisterSubscription(
        rpc::ChannelType::WORKER_OBJECT_EVICTION, subscriber_node_id, oid.Binary());
    object_status_publisher_->Publish(GeneratePubMessage(oid));
  }
  ASSERT_EQ(batched_ids.size(), 0);

  // Now connection is initiated, and all oids are published.
  object_status_publisher_->ConnectToSubscriber(subscriber_node_id, &reply,
                                                send_reply_callback);
  for (int i = 0; i < num_oids; i++) {
    const auto oid_test = oids[i];
    const auto published_oid = batched_ids[i];
    ASSERT_EQ(oid_test, published_oid);
  }
}

TEST_F(PublisherTest, TestMultiObjectsFromMultiNodes) {
  std::vector<ObjectID> batched_ids;
  rpc::PubsubLongPollingReply reply;
  rpc::SendReplyCallback send_reply_callback =
      [&reply, &batched_ids](Status status, std::function<void()> success,
                             std::function<void()> failure) {
        for (int i = 0; i < reply.pub_messages_size(); i++) {
          const auto &msg = reply.pub_messages(i);
          const auto oid =
              ObjectID::FromBinary(msg.worker_object_eviction_message().object_id());
          batched_ids.push_back(oid);
        }
        reply = rpc::PubsubLongPollingReply();
      };

  std::vector<NodeID> subscribers;
  std::vector<ObjectID> oids;
  int num_nodes = 5;
  for (int i = 0; i < num_nodes; i++) {
    oids.push_back(ObjectID::FromRandom());
    subscribers.push_back(NodeID::FromRandom());
  }

  // There will be one object per node.
  for (int i = 0; i < num_nodes; i++) {
    const auto oid = oids[i];
    const auto subscriber_node_id = subscribers[i];
    object_status_publisher_->RegisterSubscription(
        rpc::ChannelType::WORKER_OBJECT_EVICTION, subscriber_node_id, oid.Binary());
    object_status_publisher_->Publish(GeneratePubMessage(oid));
  }
  ASSERT_EQ(batched_ids.size(), 0);

  // Check all of nodes are publishing objects properly.
  for (int i = 0; i < num_nodes; i++) {
    const auto subscriber_node_id = subscribers[i];
    object_status_publisher_->ConnectToSubscriber(subscriber_node_id, &reply,
                                                  send_reply_callback);
    const auto oid_test = oids[i];
    const auto published_oid = batched_ids[i];
    ASSERT_EQ(oid_test, published_oid);
  }
}

TEST_F(PublisherTest, TestMultiSubscribers) {
  std::unordered_set<ObjectID> batched_ids;
  rpc::PubsubLongPollingReply reply;
  int reply_invoked = 0;
  rpc::SendReplyCallback send_reply_callback =
      [&reply, &batched_ids, &reply_invoked](Status status, std::function<void()> success,
                                             std::function<void()> failure) {
        for (int i = 0; i < reply.pub_messages_size(); i++) {
          const auto &msg = reply.pub_messages(i);
          const auto oid =
              ObjectID::FromBinary(msg.worker_object_eviction_message().object_id());
          batched_ids.emplace(oid);
        }
        reply = rpc::PubsubLongPollingReply();
        reply_invoked += 1;
      };

  std::vector<NodeID> subscribers;
  const auto oid = ObjectID::FromRandom();
  int num_nodes = 5;
  for (int i = 0; i < num_nodes; i++) {
    subscribers.push_back(NodeID::FromRandom());
  }

  // There will be one object per node.
  for (int i = 0; i < num_nodes; i++) {
    const auto subscriber_node_id = subscribers[i];
    object_status_publisher_->RegisterSubscription(
        rpc::ChannelType::WORKER_OBJECT_EVICTION, subscriber_node_id, oid.Binary());
  }
  ASSERT_EQ(batched_ids.size(), 0);

  // Check all of nodes are publishing objects properly.
  for (int i = 0; i < num_nodes; i++) {
    const auto subscriber_node_id = subscribers[i];
    object_status_publisher_->ConnectToSubscriber(subscriber_node_id, &reply,
                                                  send_reply_callback);
  }
  object_status_publisher_->Publish(GeneratePubMessage(oid));
  ASSERT_EQ(batched_ids.size(), 1);
  ASSERT_EQ(reply_invoked, 5);
}

TEST_F(PublisherTest, TestBatch) {
  // Test if published objects are batched properly.
  std::vector<ObjectID> batched_ids;
  rpc::PubsubLongPollingReply reply;
  rpc::SendReplyCallback send_reply_callback =
      [&reply, &batched_ids](Status status, std::function<void()> success,
                             std::function<void()> failure) {
        for (int i = 0; i < reply.pub_messages_size(); i++) {
          const auto &msg = reply.pub_messages(i);
          const auto oid =
              ObjectID::FromBinary(msg.worker_object_eviction_message().object_id());
          batched_ids.push_back(oid);
        }
        reply = rpc::PubsubLongPollingReply();
      };

  const auto subscriber_node_id = NodeID::FromRandom();
  std::vector<ObjectID> oids;
  int num_oids = 5;
  for (int i = 0; i < num_oids; i++) {
    const auto oid = ObjectID::FromRandom();
    oids.push_back(oid);
    object_status_publisher_->RegisterSubscription(
        rpc::ChannelType::WORKER_OBJECT_EVICTION, subscriber_node_id, oid.Binary());
    object_status_publisher_->Publish(GeneratePubMessage(oid));
  }
  ASSERT_EQ(batched_ids.size(), 0);

  // Now connection is initiated, and all oids are published.
  object_status_publisher_->ConnectToSubscriber(subscriber_node_id, &reply,
                                                send_reply_callback);
  for (int i = 0; i < num_oids; i++) {
    const auto oid_test = oids[i];
    const auto published_oid = batched_ids[i];
    ASSERT_EQ(oid_test, published_oid);
  }

  batched_ids.clear();
  oids.clear();

  for (int i = 0; i < num_oids; i++) {
    const auto oid = ObjectID::FromRandom();
    oids.push_back(oid);
    object_status_publisher_->RegisterSubscription(
        rpc::ChannelType::WORKER_OBJECT_EVICTION, subscriber_node_id, oid.Binary());
    object_status_publisher_->Publish(GeneratePubMessage(oid));
  }
  object_status_publisher_->ConnectToSubscriber(subscriber_node_id, &reply,
                                                send_reply_callback);
  for (int i = 0; i < num_oids; i++) {
    const auto oid_test = oids[i];
    const auto published_oid = batched_ids[i];
    ASSERT_EQ(oid_test, published_oid);
  }
}

TEST_F(PublisherTest, TestNodeFailureWhenConnectionExisted) {
  bool long_polling_connection_replied = false;
  rpc::PubsubLongPollingReply reply;
  rpc::SendReplyCallback send_reply_callback =
      [&long_polling_connection_replied](Status status, std::function<void()> success,
                                         std::function<void()> failure) {
        long_polling_connection_replied = true;
      };

  const auto subscriber_node_id = NodeID::FromRandom();
  const auto oid = ObjectID::FromRandom();
  object_status_publisher_->ConnectToSubscriber(subscriber_node_id, &reply,
                                                send_reply_callback);
  // This information should be cleaned up as the subscriber is dead.
  object_status_publisher_->RegisterSubscription(rpc::ChannelType::WORKER_OBJECT_EVICTION,
                                                 subscriber_node_id, oid.Binary());
  // Timeout is reached. The connection should've been refreshed. Since the subscriber is
  // dead, no new connection is made.
  current_time_ += subscriber_timeout_ms_;
  object_status_publisher_->CheckDeadSubscribers();
  ASSERT_EQ(long_polling_connection_replied, true);

  // More time has passed, and since there was no new long polling connection, this
  // subscriber is considered as dead.
  current_time_ += subscriber_timeout_ms_;
  object_status_publisher_->CheckDeadSubscribers();

  // Connection should be replied (removed) when the subscriber is unregistered.
  int erased = object_status_publisher_->UnregisterSubscriber(subscriber_node_id);
  ASSERT_EQ(erased, 0);
  ASSERT_TRUE(object_status_publisher_->CheckNoLeaks());

  // New subscriber is registsered for some reason. Since there's no new long polling
  // connection for the timeout, it should be removed.
  long_polling_connection_replied = false;
  object_status_publisher_->RegisterSubscription(rpc::ChannelType::WORKER_OBJECT_EVICTION,
                                                 subscriber_node_id, oid.Binary());
  current_time_ += subscriber_timeout_ms_;
  object_status_publisher_->CheckDeadSubscribers();
  erased = object_status_publisher_->UnregisterSubscriber(subscriber_node_id);
  ASSERT_EQ(erased, 0);
  ASSERT_TRUE(object_status_publisher_->CheckNoLeaks());
}

TEST_F(PublisherTest, TestNodeFailureWhenConnectionDoesntExist) {
  bool long_polling_connection_replied = false;
  rpc::PubsubLongPollingReply reply;
  rpc::SendReplyCallback send_reply_callback =
      [&long_polling_connection_replied](Status status, std::function<void()> success,
                                         std::function<void()> failure) {
        long_polling_connection_replied = true;
      };

  ///
  /// Test the case where there was a registration, but no connection.
  ///
  auto subscriber_node_id = NodeID::FromRandom();
  auto oid = ObjectID::FromRandom();
  object_status_publisher_->RegisterSubscription(rpc::ChannelType::WORKER_OBJECT_EVICTION,
                                                 subscriber_node_id, oid.Binary());
  object_status_publisher_->Publish(GeneratePubMessage(oid));
  // There was no long polling connection yet.
  ASSERT_EQ(long_polling_connection_replied, false);

  // Connect should be removed eventually to avoid having a memory leak.
  object_status_publisher_->ConnectToSubscriber(subscriber_node_id, &reply,
                                                send_reply_callback);
  ASSERT_EQ(long_polling_connection_replied, true);
  // Nothing happens at first.
  object_status_publisher_->CheckDeadSubscribers();

  // After the timeout, the subscriber should be considered as dead because there was no
  // new long polling connection.
  current_time_ += subscriber_timeout_ms_;
  object_status_publisher_->CheckDeadSubscribers();
  // Make sure the registration is cleaned up.
  ASSERT_TRUE(object_status_publisher_->CheckNoLeaks());

  /// Test the case where there's no connection coming at all when there was a
  /// registration.
  object_status_publisher_->RegisterSubscription(rpc::ChannelType::WORKER_OBJECT_EVICTION,
                                                 subscriber_node_id, oid.Binary());
  object_status_publisher_->Publish(GeneratePubMessage(oid));

  // No new long polling connection was made until timeout.
  current_time_ += subscriber_timeout_ms_;
  object_status_publisher_->CheckDeadSubscribers();
  // Make sure the registration is cleaned up.
  ASSERT_TRUE(object_status_publisher_->CheckNoLeaks());
}

// Unregistration an entry.
TEST_F(PublisherTest, TestUnregisterSubscription) {
  bool long_polling_connection_replied = false;
  rpc::PubsubLongPollingReply reply;
  rpc::SendReplyCallback send_reply_callback =
      [&long_polling_connection_replied](Status status, std::function<void()> success,
                                         std::function<void()> failure) {
        long_polling_connection_replied = true;
      };

  const auto subscriber_node_id = NodeID::FromRandom();
  const auto oid = ObjectID::FromRandom();
  object_status_publisher_->ConnectToSubscriber(subscriber_node_id, &reply,
                                                send_reply_callback);
  object_status_publisher_->RegisterSubscription(rpc::ChannelType::WORKER_OBJECT_EVICTION,
                                                 subscriber_node_id, oid.Binary());
  ASSERT_EQ(long_polling_connection_replied, false);

  // Connection should be replied (removed) when the subscriber is unregistered.
  int erased = object_status_publisher_->UnregisterSubscription(
      rpc::ChannelType::WORKER_OBJECT_EVICTION, subscriber_node_id, oid.Binary());
  ASSERT_EQ(erased, 1);
  ASSERT_EQ(long_polling_connection_replied, false);

  // Make sure when the entries don't exist, it doesn't delete anything.
  ASSERT_EQ(object_status_publisher_->UnregisterSubscription(
                rpc::ChannelType::WORKER_OBJECT_EVICTION, subscriber_node_id,
                ObjectID::FromRandom().Binary()),
            0);
  ASSERT_EQ(
      object_status_publisher_->UnregisterSubscription(
          rpc::ChannelType::WORKER_OBJECT_EVICTION, NodeID::FromRandom(), oid.Binary()),
      0);
  ASSERT_EQ(object_status_publisher_->UnregisterSubscription(
                rpc::ChannelType::WORKER_OBJECT_EVICTION, NodeID::FromRandom(),
                ObjectID::FromRandom().Binary()),
            0);
  ASSERT_EQ(long_polling_connection_replied, false);
  // Metadata won't be removed until we unregsiter the subscriber.
  object_status_publisher_->UnregisterSubscriber(subscriber_node_id);
  ASSERT_TRUE(object_status_publisher_->CheckNoLeaks());
}

// Unregistration a subscriber.
TEST_F(PublisherTest, TestUnregisterSubscriber) {
  bool long_polling_connection_replied = false;
  rpc::PubsubLongPollingReply reply;
  rpc::SendReplyCallback send_reply_callback =
      [&long_polling_connection_replied](Status status, std::function<void()> success,
                                         std::function<void()> failure) {
        long_polling_connection_replied = true;
      };

  // Test basic.
  const auto subscriber_node_id = NodeID::FromRandom();
  const auto oid = ObjectID::FromRandom();
  object_status_publisher_->ConnectToSubscriber(subscriber_node_id, &reply,
                                                send_reply_callback);
  object_status_publisher_->RegisterSubscription(rpc::ChannelType::WORKER_OBJECT_EVICTION,
                                                 subscriber_node_id, oid.Binary());
  ASSERT_EQ(long_polling_connection_replied, false);
  int erased = object_status_publisher_->UnregisterSubscriber(subscriber_node_id);
  ASSERT_TRUE(erased);
  // Make sure the long polling request is replied to avoid memory leak.
  ASSERT_EQ(long_polling_connection_replied, true);

  // Test when registration wasn't done.
  long_polling_connection_replied = false;
  object_status_publisher_->ConnectToSubscriber(subscriber_node_id, &reply,
                                                send_reply_callback);
  erased = object_status_publisher_->UnregisterSubscriber(subscriber_node_id);
  ASSERT_FALSE(erased);
  ASSERT_EQ(long_polling_connection_replied, true);

  // Test when connect wasn't done.
  long_polling_connection_replied = false;
  object_status_publisher_->RegisterSubscription(rpc::ChannelType::WORKER_OBJECT_EVICTION,
                                                 subscriber_node_id, oid.Binary());
  erased = object_status_publisher_->UnregisterSubscriber(subscriber_node_id);
  ASSERT_TRUE(erased);
  ASSERT_EQ(long_polling_connection_replied, false);
  ASSERT_TRUE(object_status_publisher_->CheckNoLeaks());
}

// Test if registration / unregistration is idempotent.
TEST_F(PublisherTest, TestRegistrationIdempotency) {
  const auto subscriber_node_id = NodeID::FromRandom();
  const auto oid = ObjectID::FromRandom();
  ASSERT_TRUE(object_status_publisher_->RegisterSubscription(
      rpc::ChannelType::WORKER_OBJECT_EVICTION, subscriber_node_id, oid.Binary()));
  ASSERT_FALSE(object_status_publisher_->RegisterSubscription(
      rpc::ChannelType::WORKER_OBJECT_EVICTION, subscriber_node_id, oid.Binary()));
  ASSERT_FALSE(object_status_publisher_->RegisterSubscription(
      rpc::ChannelType::WORKER_OBJECT_EVICTION, subscriber_node_id, oid.Binary()));
  ASSERT_FALSE(object_status_publisher_->RegisterSubscription(
      rpc::ChannelType::WORKER_OBJECT_EVICTION, subscriber_node_id, oid.Binary()));
  ASSERT_FALSE(object_status_publisher_->CheckNoLeaks());
  ASSERT_TRUE(object_status_publisher_->UnregisterSubscription(
      rpc::ChannelType::WORKER_OBJECT_EVICTION, subscriber_node_id, oid.Binary()));
  ASSERT_FALSE(object_status_publisher_->UnregisterSubscription(
      rpc::ChannelType::WORKER_OBJECT_EVICTION, subscriber_node_id, oid.Binary()));
  ASSERT_TRUE(object_status_publisher_->CheckNoLeaks());
  ASSERT_TRUE(object_status_publisher_->RegisterSubscription(
      rpc::ChannelType::WORKER_OBJECT_EVICTION, subscriber_node_id, oid.Binary()));
  ASSERT_FALSE(object_status_publisher_->CheckNoLeaks());
  ASSERT_TRUE(object_status_publisher_->UnregisterSubscription(
      rpc::ChannelType::WORKER_OBJECT_EVICTION, subscriber_node_id, oid.Binary()));
}

TEST_F(PublisherTest, TestPublishFailure) {
  ///
  /// Test the publish failure API.
  ///
  std::vector<ObjectID> failed_ids;
  rpc::PubsubLongPollingReply reply;
  rpc::SendReplyCallback send_reply_callback =
      [&reply, &failed_ids](Status status, std::function<void()> success,
                            std::function<void()> failure) {
        for (int i = 0; i < reply.pub_messages_size(); i++) {
          const auto &msg = reply.pub_messages(i);
          RAY_LOG(ERROR) << "ha";
          if (msg.has_failure_message()) {
            const auto oid = ObjectID::FromBinary(msg.key_id());
            failed_ids.push_back(oid);
          }
        }
        reply = rpc::PubsubLongPollingReply();
      };

  const auto subscriber_node_id = NodeID::FromRandom();
  const auto oid = ObjectID::FromRandom();

  object_status_publisher_->ConnectToSubscriber(subscriber_node_id, &reply,
                                                send_reply_callback);
  object_status_publisher_->RegisterSubscription(rpc::ChannelType::WORKER_OBJECT_EVICTION,
                                                 subscriber_node_id, oid.Binary());
  object_status_publisher_->PublishFailure(rpc::ChannelType::WORKER_OBJECT_EVICTION,
                                           oid.Binary());
  ASSERT_EQ(failed_ids[0], oid);
}

}  // namespace pubsub

}  // namespace ray

int main(int argc, char **argv) {
  ::testing::InitGoogleTest(&argc, argv);
  return RUN_ALL_TESTS();
}
=======
// Copyright 2017 The Ray Authors.
//
// Licensed under the Apache License, Version 2.0 (the "License");
// you may not use this file except in compliance with the License.
// You may obtain a copy of the License at
//
//  http://www.apache.org/licenses/LICENSE-2.0
//
// Unless required by applicable law or agreed to in writing, software
// distributed under the License is distributed on an "AS IS" BASIS,
// WITHOUT WARRANTIES OR CONDITIONS OF ANY KIND, either express or implied.
// See the License for the specific language governing permissions and
// limitations under the License.

#include "ray/pubsub/publisher.h"

#include "gmock/gmock.h"
#include "gtest/gtest.h"
#include "ray/common/asio/instrumented_io_context.h"
#include "ray/common/asio/periodical_runner.h"

namespace ray {

namespace pubsub {

using namespace pub_internal;

class PublisherTest : public ::testing::Test {
 public:
  PublisherTest() { periodic_runner_.reset(new PeriodicalRunner(io_service_)); }

  ~PublisherTest() {}

  void SetUp() {
    object_status_publisher_ = std::make_shared<Publisher>(
        /*channels=*/std::vector<
            rpc::ChannelType>{rpc::ChannelType::WORKER_OBJECT_EVICTION,
                              rpc::ChannelType::WORKER_REF_REMOVED_CHANNEL,
                              rpc::ChannelType::WORKER_OBJECT_LOCATIONS_CHANNEL},
        /*periodic_runner=*/periodic_runner_.get(),
        /*get_time_ms=*/[this]() { return current_time_; },
        /*subscriber_timeout_ms=*/subscriber_timeout_ms_,
        /*batch_size*/ 100);
    current_time_ = 0;
  }

  void TearDown() { subscribers_map_.clear(); }

  const rpc::PubMessage GeneratePubMessage(const ObjectID &object_id) {
    rpc::PubMessage pub_message;
    auto *object_eviction_msg = pub_message.mutable_worker_object_eviction_message();
    object_eviction_msg->set_object_id(object_id.Binary());
    pub_message.set_key_id(object_id.Binary());
    pub_message.set_channel_type(rpc::ChannelType::WORKER_OBJECT_EVICTION);
    return pub_message;
  }

  bool HasSubscriber(const std::vector<SubscriberID> &subscribers,
                     const SubscriberID &subscriber) {
    return std::find(subscribers.begin(), subscribers.end(), subscriber) !=
           subscribers.end();
  }

  instrumented_io_context io_service_;
  std::shared_ptr<PeriodicalRunner> periodic_runner_;
  std::shared_ptr<Publisher> object_status_publisher_;
  std::unordered_map<ObjectID, std::unordered_set<NodeID>> subscribers_map_;
  const uint64_t subscriber_timeout_ms_ = 30000;
  double current_time_;
};

TEST_F(PublisherTest, TestSubscriptionIndexSingeNodeSingleObject) {
  auto node_id = NodeID::FromRandom();
  auto oid = ObjectID::FromRandom();
  auto &subscribers = subscribers_map_[oid];
  subscribers.emplace(node_id);

  ///
  /// Test single node id & object id
  ///
  /// oid1 -> [nid1]
  SubscriptionIndex subscription_index;
  subscription_index.AddEntry(oid.Binary(), node_id);
  const auto &subscribers_from_index =
      subscription_index.GetSubscriberIdsByKeyId(oid.Binary());
  for (const auto &node_id : subscribers) {
    ASSERT_TRUE(HasSubscriber(subscribers_from_index, node_id));
  }
}

TEST_F(PublisherTest, TestSubscriptionIndexMultiNodeSingleObject) {
  ///
  /// Test single object id & multi nodes
  ///
  /// oid1 -> [nid1~nid5]
  SubscriptionIndex subscription_index;
  const auto oid = ObjectID::FromRandom();
  std::unordered_set<NodeID> empty_set;
  subscribers_map_.emplace(oid, empty_set);

  for (int i = 0; i < 5; i++) {
    auto node_id = NodeID::FromRandom();
    subscribers_map_.at(oid).emplace(node_id);
    subscription_index.AddEntry(oid.Binary(), node_id);
  }
  const auto &subscribers_from_index =
      subscription_index.GetSubscriberIdsByKeyId(oid.Binary());
  for (const auto &node_id : subscribers_map_.at(oid)) {
    ASSERT_TRUE(HasSubscriber(subscribers_from_index, node_id));
  }

  ///
  /// Test multi node id & multi object ids
  ///
  /// oid1 -> [nid1~nid5]
  /// oid2 -> [nid1~nid5]
  const auto oid2 = ObjectID::FromRandom();
  subscribers_map_.emplace(oid2, empty_set);
  for (int i = 0; i < 5; i++) {
    auto node_id = NodeID::FromRandom();
    subscribers_map_.at(oid2).emplace(node_id);
    subscription_index.AddEntry(oid2.Binary(), node_id);
  }
  const auto &subscribers_from_index2 =
      subscription_index.GetSubscriberIdsByKeyId(oid2.Binary());
  for (const auto &node_id : subscribers_map_.at(oid2)) {
    ASSERT_TRUE(HasSubscriber(subscribers_from_index2, node_id));
  }

  // Make sure oid1 entries are not corrupted.
  const auto &subscribers_from_index3 =
      subscription_index.GetSubscriberIdsByKeyId(oid.Binary());
  for (const auto &node_id : subscribers_map_.at(oid)) {
    ASSERT_TRUE(HasSubscriber(subscribers_from_index3, node_id));
  }
}

TEST_F(PublisherTest, TestSubscriptionIndexErase) {
  ///
  /// Test erase entry.
  ///
  /// oid1 -> [nid1~nid5]
  /// oid2 -> [nid1~nid5]
  SubscriptionIndex subscription_index;
  int total_entries = 6;
  int entries_to_delete_at_each_time = 3;
  auto oid = ObjectID::FromRandom();
  std::unordered_set<NodeID> empty_set;
  subscribers_map_.emplace(oid, empty_set);

  // Add entries.
  for (int i = 0; i < total_entries; i++) {
    auto node_id = NodeID::FromRandom();
    subscribers_map_.at(oid).emplace(node_id);
    subscription_index.AddEntry(oid.Binary(), node_id);
  }

  // Verify that the first 3 entries are deleted properly.
  int i = 0;
  auto &oid_subscribers = subscribers_map_[oid];
  for (auto it = oid_subscribers.begin(); it != oid_subscribers.end();) {
    if (i == entries_to_delete_at_each_time) {
      break;
    }
    auto current = it++;
    auto node_id = *current;
    oid_subscribers.erase(current);
    ASSERT_EQ(subscription_index.EraseEntry(oid.Binary(), node_id), 1);
    i++;
  }
  const auto &subscribers_from_index =
      subscription_index.GetSubscriberIdsByKeyId(oid.Binary());
  for (const auto &node_id : subscribers_map_.at(oid)) {
    ASSERT_TRUE(HasSubscriber(subscribers_from_index, node_id));
  }

  // Delete all entries and make sure the oid is removed from the index.
  for (auto it = oid_subscribers.begin(); it != oid_subscribers.end();) {
    auto current = it++;
    auto node_id = *current;
    oid_subscribers.erase(current);
    subscription_index.EraseEntry(oid.Binary(), node_id);
  }
  ASSERT_FALSE(subscription_index.HasKeyId(oid.Binary()));
  ASSERT_TRUE(subscription_index.CheckNoLeaks());
}

TEST_F(PublisherTest, TestSubscriptionIndexEraseMultiSubscribers) {
  ///
  /// Test erase the duplicated entries with multi subscribers.
  ///
  SubscriptionIndex subscription_index;
  auto oid = ObjectID::FromRandom();
  auto oid2 = ObjectID::FromRandom();
  std::unordered_set<NodeID> empty_set;
  subscribers_map_.emplace(oid, empty_set);
  subscribers_map_.emplace(oid2, empty_set);

  // Add entries.
  auto node_id = NodeID::FromRandom();
  auto node_id_2 = NodeID::FromRandom();
  subscribers_map_.at(oid).emplace(node_id);
  subscribers_map_.at(oid2).emplace(node_id);
  subscription_index.AddEntry(oid.Binary(), node_id);
  subscription_index.AddEntry(oid2.Binary(), node_id);
  subscription_index.AddEntry(oid.Binary(), node_id_2);
  ASSERT_TRUE(subscription_index.EraseEntry(oid.Binary(), node_id));
  ASSERT_FALSE(subscription_index.EraseEntry(oid.Binary(), node_id));
}

TEST_F(PublisherTest, TestSubscriptionIndexEraseSubscriber) {
  ///
  /// Test erase subscriber.
  ///
  SubscriptionIndex subscription_index;
  auto oid = ObjectID::FromRandom();
  auto &subscribers = subscribers_map_[oid];
  std::vector<NodeID> node_ids;

  // Add entries.
  for (int i = 0; i < 6; i++) {
    auto node_id = NodeID::FromRandom();
    node_ids.push_back(node_id);
    subscribers.emplace(node_id);
    subscription_index.AddEntry(oid.Binary(), node_id);
  }
  subscription_index.EraseSubscriber(node_ids[0]);
  ASSERT_FALSE(subscription_index.HasSubscriber(node_ids[0]));
  const auto &subscribers_from_index =
      subscription_index.GetSubscriberIdsByKeyId(oid.Binary());
  ASSERT_FALSE(HasSubscriber(subscribers_from_index, node_ids[0]));

  for (int i = 1; i < 6; i++) {
    subscription_index.EraseSubscriber(node_ids[i]);
  }
  ASSERT_TRUE(subscription_index.CheckNoLeaks());
}

TEST_F(PublisherTest, TestSubscriptionIndexIdempotency) {
  ///
  /// Test the subscription index is idempotent.
  ///
  auto node_id = NodeID::FromRandom();
  auto oid = ObjectID::FromRandom();
  SubscriptionIndex subscription_index;

  // Add the same entry many times.
  for (int i = 0; i < 5; i++) {
    subscription_index.AddEntry(oid.Binary(), node_id);
  }
  ASSERT_TRUE(subscription_index.HasKeyId(oid.Binary()));
  ASSERT_TRUE(subscription_index.HasSubscriber(node_id));

  // Erase it and make sure it is erased.
  for (int i = 0; i < 5; i++) {
    subscription_index.EraseEntry(oid.Binary(), node_id);
  }
  ASSERT_TRUE(subscription_index.CheckNoLeaks());

  // Random mix.
  subscription_index.AddEntry(oid.Binary(), node_id);
  subscription_index.AddEntry(oid.Binary(), node_id);
  subscription_index.EraseEntry(oid.Binary(), node_id);
  subscription_index.EraseEntry(oid.Binary(), node_id);
  ASSERT_TRUE(subscription_index.CheckNoLeaks());

  subscription_index.AddEntry(oid.Binary(), node_id);
  subscription_index.AddEntry(oid.Binary(), node_id);
  ASSERT_TRUE(subscription_index.HasKeyId(oid.Binary()));
  ASSERT_TRUE(subscription_index.HasSubscriber(node_id));
}

TEST_F(PublisherTest, TestSubscriber) {
  std::unordered_set<ObjectID> object_ids_published;
  rpc::PubsubLongPollingReply reply;
  rpc::SendReplyCallback send_reply_callback =
      [&reply, &object_ids_published](Status status, std::function<void()> success,
                                      std::function<void()> failure) {
        for (int i = 0; i < reply.pub_messages_size(); i++) {
          const auto &msg = reply.pub_messages(i);
          const auto oid =
              ObjectID::FromBinary(msg.worker_object_eviction_message().object_id());
          object_ids_published.emplace(oid);
        }
        reply = rpc::PubsubLongPollingReply();
      };

  std::shared_ptr<Subscriber> subscriber = std::make_shared<Subscriber>(
      [this]() { return current_time_; }, subscriber_timeout_ms_, 10);
  // If there's no connection, it will return false.
  ASSERT_FALSE(subscriber->PublishIfPossible());
  // Try connecting it. Should return true.
  ASSERT_TRUE(subscriber->ConnectToSubscriber(&reply, send_reply_callback));
  // Polling when there is already an inflight polling request should still work.
  ASSERT_TRUE(subscriber->ConnectToSubscriber(&reply, send_reply_callback));
  // Since there's no published objects, it should return false.
  ASSERT_FALSE(subscriber->PublishIfPossible());

  std::unordered_set<ObjectID> published_objects;
  // Make sure publishing one object works as expected.
  auto oid = ObjectID::FromRandom();
  subscriber->QueueMessage(GeneratePubMessage(oid), /*try_publish=*/false);
  published_objects.emplace(oid);
  ASSERT_TRUE(subscriber->PublishIfPossible());
  ASSERT_TRUE(object_ids_published.count(oid) > 0);
  // Since the object is published, and there's no connection, it should return false.
  ASSERT_FALSE(subscriber->PublishIfPossible());

  // Add 3 oids and see if it works properly.
  for (int i = 0; i < 3; i++) {
    oid = ObjectID::FromRandom();
    subscriber->QueueMessage(GeneratePubMessage(oid),
                             /*try_publish=*/false);
    published_objects.emplace(oid);
  }
  // Since there's no connection, objects won't be published.
  ASSERT_FALSE(subscriber->PublishIfPossible());
  ASSERT_TRUE(subscriber->ConnectToSubscriber(&reply, send_reply_callback));
  ASSERT_TRUE(subscriber->PublishIfPossible());
  for (auto oid : published_objects) {
    ASSERT_TRUE(object_ids_published.count(oid) > 0);
  }
  ASSERT_TRUE(subscriber->CheckNoLeaks());
}

TEST_F(PublisherTest, TestSubscriberBatchSize) {
  std::unordered_set<ObjectID> object_ids_published;
  rpc::PubsubLongPollingReply reply;
  rpc::SendReplyCallback send_reply_callback =
      [&reply, &object_ids_published](Status status, std::function<void()> success,
                                      std::function<void()> failure) {
        for (int i = 0; i < reply.pub_messages_size(); i++) {
          const auto &msg = reply.pub_messages(i);
          const auto oid =
              ObjectID::FromBinary(msg.worker_object_eviction_message().object_id());
          object_ids_published.emplace(oid);
        }
        reply = rpc::PubsubLongPollingReply();
      };

  auto max_publish_size = 5;
  std::shared_ptr<Subscriber> subscriber = std::make_shared<Subscriber>(
      [this]() { return current_time_; }, subscriber_timeout_ms_, max_publish_size);
  ASSERT_TRUE(subscriber->ConnectToSubscriber(&reply, send_reply_callback));

  std::unordered_set<ObjectID> published_objects;
  std::vector<ObjectID> oids;
  for (int i = 0; i < 10; i++) {
    auto oid = ObjectID::FromRandom();
    oids.push_back(oid);
    subscriber->QueueMessage(GeneratePubMessage(oid),
                             /*try_publish=*/false);
    published_objects.emplace(oid);
  }

  // Make sure only up to batch size is published.
  ASSERT_TRUE(subscriber->PublishIfPossible());

  for (int i = 0; i < max_publish_size; i++) {
    ASSERT_TRUE(object_ids_published.count(oids[i]) > 0);
  }
  for (int i = max_publish_size; i < 10; i++) {
    ASSERT_FALSE(object_ids_published.count(oids[i]) > 0);
  }

  // Remainings are published.
  ASSERT_TRUE(subscriber->ConnectToSubscriber(&reply, send_reply_callback));
  ASSERT_TRUE(subscriber->PublishIfPossible());
  for (int i = 0; i < 10; i++) {
    ASSERT_TRUE(object_ids_published.count(oids[i]) > 0);
  }
}

TEST_F(PublisherTest, TestSubscriberActiveTimeout) {
  ///
  /// Test the active connection timeout.
  ///

  auto reply_cnt = 0;
  rpc::PubsubLongPollingReply reply;
  rpc::SendReplyCallback send_reply_callback =
      [&reply_cnt](Status status, std::function<void()> success,
                   std::function<void()> failure) { reply_cnt++; };

  std::shared_ptr<Subscriber> subscriber = std::make_shared<Subscriber>(
      [this]() { return current_time_; }, subscriber_timeout_ms_, 10);

  ASSERT_TRUE(subscriber->ConnectToSubscriber(&reply, send_reply_callback));

  // Connection is not timed out yet.
  ASSERT_FALSE(subscriber->IsActiveConnectionTimedOut());
  ASSERT_FALSE(subscriber->IsDisconnected());

  // Some time has passed, but it is not timed out yet.
  current_time_ += subscriber_timeout_ms_ / 2;
  ASSERT_FALSE(subscriber->IsActiveConnectionTimedOut());
  ASSERT_FALSE(subscriber->IsDisconnected());

  // Timeout is reached, and the long polling connection should've been refreshed.
  current_time_ += subscriber_timeout_ms_ / 2;
  ASSERT_TRUE(subscriber->IsActiveConnectionTimedOut());
  ASSERT_FALSE(subscriber->IsDisconnected());

  // Refresh the connection.
  subscriber->PublishIfPossible(/*force*/ true);
  ASSERT_EQ(reply_cnt, 1);

  // New connection is established.
  ASSERT_TRUE(subscriber->ConnectToSubscriber(&reply, send_reply_callback));
  ASSERT_FALSE(subscriber->IsActiveConnectionTimedOut());
  ASSERT_FALSE(subscriber->IsDisconnected());

  // Some time has passed, but it is not timed out yet.
  current_time_ += subscriber_timeout_ms_ / 2;
  ASSERT_FALSE(subscriber->IsActiveConnectionTimedOut());
  ASSERT_FALSE(subscriber->IsDisconnected());

  // A message is published, so the connection is refreshed.
  auto oid = ObjectID::FromRandom();
  subscriber->QueueMessage(GeneratePubMessage(oid));
  ASSERT_FALSE(subscriber->IsActiveConnectionTimedOut());
  ASSERT_FALSE(subscriber->IsDisconnected());
  ASSERT_EQ(reply_cnt, 2);

  // Although time has passed, since the connection was refreshed, timeout shouldn't
  // happen.
  current_time_ += subscriber_timeout_ms_ / 2;
  ASSERT_FALSE(subscriber->IsActiveConnectionTimedOut());
  ASSERT_FALSE(subscriber->IsDisconnected());

  ASSERT_TRUE(subscriber->CheckNoLeaks());
}

TEST_F(PublisherTest, TestSubscriberDisconnected) {
  ///
  /// Test the subscriber is considered as dead due to the disconnection timeout.
  ///

  auto reply_cnt = 0;
  rpc::PubsubLongPollingReply reply;
  rpc::SendReplyCallback send_reply_callback =
      [&reply_cnt](Status status, std::function<void()> success,
                   std::function<void()> failure) { reply_cnt++; };

  std::shared_ptr<Subscriber> subscriber = std::make_shared<Subscriber>(
      [this]() { return current_time_; }, subscriber_timeout_ms_, 10);

  // Suppose the new connection is removed.
  ASSERT_TRUE(subscriber->ConnectToSubscriber(&reply, send_reply_callback));
  subscriber->PublishIfPossible(/*force*/ true);
  ASSERT_EQ(reply_cnt, 1);
  ASSERT_FALSE(subscriber->IsActiveConnectionTimedOut());
  ASSERT_FALSE(subscriber->IsDisconnected());

  // Some time has passed, but it is not timed out yet.
  current_time_ += subscriber_timeout_ms_ / 2;
  ASSERT_FALSE(subscriber->IsActiveConnectionTimedOut());
  ASSERT_FALSE(subscriber->IsDisconnected());

  // Timeout is reached. Since there was no new long polling connection, it is considered
  // as disconnected.
  current_time_ += subscriber_timeout_ms_ / 2;
  ASSERT_FALSE(subscriber->IsActiveConnectionTimedOut());
  ASSERT_TRUE(subscriber->IsDisconnected());

  // New connection is coming in.
  ASSERT_TRUE(subscriber->ConnectToSubscriber(&reply, send_reply_callback));
  subscriber->PublishIfPossible(/*force*/ true);
  ASSERT_EQ(reply_cnt, 2);

  // Some time has passed, but it is not timed out yet.
  current_time_ += subscriber_timeout_ms_ / 2;
  ASSERT_FALSE(subscriber->IsActiveConnectionTimedOut());
  ASSERT_FALSE(subscriber->IsDisconnected());

  // Another connection is made, so it shouldn't timeout until the next timeout is
  // reached.
  ASSERT_TRUE(subscriber->ConnectToSubscriber(&reply, send_reply_callback));
  subscriber->PublishIfPossible(/*force*/ true);
  ASSERT_EQ(reply_cnt, 3);
  current_time_ += subscriber_timeout_ms_ / 2;
  ASSERT_FALSE(subscriber->IsActiveConnectionTimedOut());
  ASSERT_FALSE(subscriber->IsDisconnected());

  // IF there's no new connection for a long time it should eventually timeout.
  current_time_ += subscriber_timeout_ms_ / 2;
  ASSERT_FALSE(subscriber->IsActiveConnectionTimedOut());
  ASSERT_TRUE(subscriber->IsDisconnected());

  ASSERT_TRUE(subscriber->CheckNoLeaks());
}

TEST_F(PublisherTest, TestSubscriberTimeoutComplicated) {
  ///
  /// Test the subscriber timeout in more complicated scenario.
  ///

  auto reply_cnt = 0;
  rpc::PubsubLongPollingReply reply;
  rpc::SendReplyCallback send_reply_callback =
      [&reply_cnt](Status status, std::function<void()> success,
                   std::function<void()> failure) { reply_cnt++; };

  std::shared_ptr<Subscriber> subscriber = std::make_shared<Subscriber>(
      [this]() { return current_time_; }, subscriber_timeout_ms_, 10);

  // Suppose the new connection is removed.
  ASSERT_TRUE(subscriber->ConnectToSubscriber(&reply, send_reply_callback));
  subscriber->PublishIfPossible(/*force*/ true);
  ASSERT_EQ(reply_cnt, 1);
  ASSERT_FALSE(subscriber->IsActiveConnectionTimedOut());
  ASSERT_FALSE(subscriber->IsDisconnected());

  // Some time has passed, and the connection is removed.
  current_time_ += subscriber_timeout_ms_ - 1;
  ASSERT_TRUE(subscriber->ConnectToSubscriber(&reply, send_reply_callback));
  current_time_ += 2;
  // Timeout shouldn't happen because the connection has been refreshed.
  ASSERT_FALSE(subscriber->IsActiveConnectionTimedOut());
  ASSERT_FALSE(subscriber->IsDisconnected());

  // Right before the timeout, connection is removed. In this case, timeout shouldn't also
  // happen.
  current_time_ += subscriber_timeout_ms_ - 1;
  subscriber->PublishIfPossible(/*force*/ true);
  current_time_ += 2;
  ASSERT_FALSE(subscriber->IsActiveConnectionTimedOut());
  ASSERT_FALSE(subscriber->IsDisconnected());

  // Timeout is reached. Since there was no connection, it should be considered
  // disconnected.
  current_time_ += subscriber_timeout_ms_;
  ASSERT_FALSE(subscriber->IsActiveConnectionTimedOut());
  ASSERT_TRUE(subscriber->IsDisconnected());

  ASSERT_TRUE(subscriber->CheckNoLeaks());
}

TEST_F(PublisherTest, TestBasicSingleSubscriber) {
  std::vector<ObjectID> batched_ids;
  rpc::PubsubLongPollingReply reply;
  rpc::SendReplyCallback send_reply_callback =
      [&reply, &batched_ids](Status status, std::function<void()> success,
                             std::function<void()> failure) {
        for (int i = 0; i < reply.pub_messages_size(); i++) {
          const auto &msg = reply.pub_messages(i);
          const auto oid =
              ObjectID::FromBinary(msg.worker_object_eviction_message().object_id());
          batched_ids.push_back(oid);
        }
        reply = rpc::PubsubLongPollingReply();
      };

  const auto subscriber_node_id = NodeID::FromRandom();
  const auto oid = ObjectID::FromRandom();

  object_status_publisher_->ConnectToSubscriber(subscriber_node_id, &reply,
                                                send_reply_callback);
  object_status_publisher_->RegisterSubscription(rpc::ChannelType::WORKER_OBJECT_EVICTION,
                                                 subscriber_node_id, oid.Binary());
  object_status_publisher_->Publish(GeneratePubMessage(oid));
  ASSERT_EQ(batched_ids[0], oid);
}

TEST_F(PublisherTest, TestNoConnectionWhenRegistered) {
  std::vector<ObjectID> batched_ids;
  rpc::PubsubLongPollingReply reply;
  rpc::SendReplyCallback send_reply_callback =
      [&reply, &batched_ids](Status status, std::function<void()> success,
                             std::function<void()> failure) {
        for (int i = 0; i < reply.pub_messages_size(); i++) {
          const auto &msg = reply.pub_messages(i);
          const auto oid =
              ObjectID::FromBinary(msg.worker_object_eviction_message().object_id());
          batched_ids.push_back(oid);
        }
        reply = rpc::PubsubLongPollingReply();
      };

  const auto subscriber_node_id = NodeID::FromRandom();
  const auto oid = ObjectID::FromRandom();

  object_status_publisher_->RegisterSubscription(rpc::ChannelType::WORKER_OBJECT_EVICTION,
                                                 subscriber_node_id, oid.Binary());
  object_status_publisher_->Publish(GeneratePubMessage(oid));
  // Nothing has been published because there's no connection.
  ASSERT_EQ(batched_ids.size(), 0);
  object_status_publisher_->ConnectToSubscriber(subscriber_node_id, &reply,
                                                send_reply_callback);
  // When the connection is coming, it should be published.
  ASSERT_EQ(batched_ids[0], oid);
}

TEST_F(PublisherTest, TestMultiObjectsFromSingleNode) {
  std::vector<ObjectID> batched_ids;
  rpc::PubsubLongPollingReply reply;
  rpc::SendReplyCallback send_reply_callback =
      [&reply, &batched_ids](Status status, std::function<void()> success,
                             std::function<void()> failure) {
        for (int i = 0; i < reply.pub_messages_size(); i++) {
          const auto &msg = reply.pub_messages(i);
          const auto oid =
              ObjectID::FromBinary(msg.worker_object_eviction_message().object_id());
          batched_ids.push_back(oid);
        }
        reply = rpc::PubsubLongPollingReply();
      };

  const auto subscriber_node_id = NodeID::FromRandom();
  std::vector<ObjectID> oids;
  int num_oids = 5;
  for (int i = 0; i < num_oids; i++) {
    const auto oid = ObjectID::FromRandom();
    oids.push_back(oid);
    object_status_publisher_->RegisterSubscription(
        rpc::ChannelType::WORKER_OBJECT_EVICTION, subscriber_node_id, oid.Binary());
    object_status_publisher_->Publish(GeneratePubMessage(oid));
  }
  ASSERT_EQ(batched_ids.size(), 0);

  // Now connection is initiated, and all oids are published.
  object_status_publisher_->ConnectToSubscriber(subscriber_node_id, &reply,
                                                send_reply_callback);
  for (int i = 0; i < num_oids; i++) {
    const auto oid_test = oids[i];
    const auto published_oid = batched_ids[i];
    ASSERT_EQ(oid_test, published_oid);
  }
}

TEST_F(PublisherTest, TestMultiObjectsFromMultiNodes) {
  std::vector<ObjectID> batched_ids;
  rpc::PubsubLongPollingReply reply;
  rpc::SendReplyCallback send_reply_callback =
      [&reply, &batched_ids](Status status, std::function<void()> success,
                             std::function<void()> failure) {
        for (int i = 0; i < reply.pub_messages_size(); i++) {
          const auto &msg = reply.pub_messages(i);
          const auto oid =
              ObjectID::FromBinary(msg.worker_object_eviction_message().object_id());
          batched_ids.push_back(oid);
        }
        reply = rpc::PubsubLongPollingReply();
      };

  std::vector<NodeID> subscribers;
  std::vector<ObjectID> oids;
  int num_nodes = 5;
  for (int i = 0; i < num_nodes; i++) {
    oids.push_back(ObjectID::FromRandom());
    subscribers.push_back(NodeID::FromRandom());
  }

  // There will be one object per node.
  for (int i = 0; i < num_nodes; i++) {
    const auto oid = oids[i];
    const auto subscriber_node_id = subscribers[i];
    object_status_publisher_->RegisterSubscription(
        rpc::ChannelType::WORKER_OBJECT_EVICTION, subscriber_node_id, oid.Binary());
    object_status_publisher_->Publish(GeneratePubMessage(oid));
  }
  ASSERT_EQ(batched_ids.size(), 0);

  // Check all of nodes are publishing objects properly.
  for (int i = 0; i < num_nodes; i++) {
    const auto subscriber_node_id = subscribers[i];
    object_status_publisher_->ConnectToSubscriber(subscriber_node_id, &reply,
                                                  send_reply_callback);
    const auto oid_test = oids[i];
    const auto published_oid = batched_ids[i];
    ASSERT_EQ(oid_test, published_oid);
  }
}

TEST_F(PublisherTest, TestMultiSubscribers) {
  std::unordered_set<ObjectID> batched_ids;
  rpc::PubsubLongPollingReply reply;
  int reply_invoked = 0;
  rpc::SendReplyCallback send_reply_callback =
      [&reply, &batched_ids, &reply_invoked](Status status, std::function<void()> success,
                                             std::function<void()> failure) {
        for (int i = 0; i < reply.pub_messages_size(); i++) {
          const auto &msg = reply.pub_messages(i);
          const auto oid =
              ObjectID::FromBinary(msg.worker_object_eviction_message().object_id());
          batched_ids.emplace(oid);
        }
        reply = rpc::PubsubLongPollingReply();
        reply_invoked += 1;
      };

  std::vector<NodeID> subscribers;
  const auto oid = ObjectID::FromRandom();
  int num_nodes = 5;
  for (int i = 0; i < num_nodes; i++) {
    subscribers.push_back(NodeID::FromRandom());
  }

  // There will be one object per node.
  for (int i = 0; i < num_nodes; i++) {
    const auto subscriber_node_id = subscribers[i];
    object_status_publisher_->RegisterSubscription(
        rpc::ChannelType::WORKER_OBJECT_EVICTION, subscriber_node_id, oid.Binary());
  }
  ASSERT_EQ(batched_ids.size(), 0);

  // Check all of nodes are publishing objects properly.
  for (int i = 0; i < num_nodes; i++) {
    const auto subscriber_node_id = subscribers[i];
    object_status_publisher_->ConnectToSubscriber(subscriber_node_id, &reply,
                                                  send_reply_callback);
  }
  object_status_publisher_->Publish(GeneratePubMessage(oid));
  ASSERT_EQ(batched_ids.size(), 1);
  ASSERT_EQ(reply_invoked, 5);
}

TEST_F(PublisherTest, TestBatch) {
  // Test if published objects are batched properly.
  std::vector<ObjectID> batched_ids;
  rpc::PubsubLongPollingReply reply;
  rpc::SendReplyCallback send_reply_callback =
      [&reply, &batched_ids](Status status, std::function<void()> success,
                             std::function<void()> failure) {
        for (int i = 0; i < reply.pub_messages_size(); i++) {
          const auto &msg = reply.pub_messages(i);
          const auto oid =
              ObjectID::FromBinary(msg.worker_object_eviction_message().object_id());
          batched_ids.push_back(oid);
        }
        reply = rpc::PubsubLongPollingReply();
      };

  const auto subscriber_node_id = NodeID::FromRandom();
  std::vector<ObjectID> oids;
  int num_oids = 5;
  for (int i = 0; i < num_oids; i++) {
    const auto oid = ObjectID::FromRandom();
    oids.push_back(oid);
    object_status_publisher_->RegisterSubscription(
        rpc::ChannelType::WORKER_OBJECT_EVICTION, subscriber_node_id, oid.Binary());
    object_status_publisher_->Publish(GeneratePubMessage(oid));
  }
  ASSERT_EQ(batched_ids.size(), 0);

  // Now connection is initiated, and all oids are published.
  object_status_publisher_->ConnectToSubscriber(subscriber_node_id, &reply,
                                                send_reply_callback);
  for (int i = 0; i < num_oids; i++) {
    const auto oid_test = oids[i];
    const auto published_oid = batched_ids[i];
    ASSERT_EQ(oid_test, published_oid);
  }

  batched_ids.clear();
  oids.clear();

  for (int i = 0; i < num_oids; i++) {
    const auto oid = ObjectID::FromRandom();
    oids.push_back(oid);
    object_status_publisher_->RegisterSubscription(
        rpc::ChannelType::WORKER_OBJECT_EVICTION, subscriber_node_id, oid.Binary());
    object_status_publisher_->Publish(GeneratePubMessage(oid));
  }
  object_status_publisher_->ConnectToSubscriber(subscriber_node_id, &reply,
                                                send_reply_callback);
  for (int i = 0; i < num_oids; i++) {
    const auto oid_test = oids[i];
    const auto published_oid = batched_ids[i];
    ASSERT_EQ(oid_test, published_oid);
  }
}

TEST_F(PublisherTest, TestNodeFailureWhenConnectionExisted) {
  bool long_polling_connection_replied = false;
  rpc::PubsubLongPollingReply reply;
  rpc::SendReplyCallback send_reply_callback =
      [&long_polling_connection_replied](Status status, std::function<void()> success,
                                         std::function<void()> failure) {
        long_polling_connection_replied = true;
      };

  const auto subscriber_node_id = NodeID::FromRandom();
  const auto oid = ObjectID::FromRandom();
  object_status_publisher_->ConnectToSubscriber(subscriber_node_id, &reply,
                                                send_reply_callback);
  // This information should be cleaned up as the subscriber is dead.
  object_status_publisher_->RegisterSubscription(rpc::ChannelType::WORKER_OBJECT_EVICTION,
                                                 subscriber_node_id, oid.Binary());
  // Timeout is reached. The connection should've been refreshed. Since the subscriber is
  // dead, no new connection is made.
  current_time_ += subscriber_timeout_ms_;
  object_status_publisher_->CheckDeadSubscribers();
  ASSERT_EQ(long_polling_connection_replied, true);

  // More time has passed, and since there was no new long polling connection, this
  // subscriber is considered as dead.
  current_time_ += subscriber_timeout_ms_;
  object_status_publisher_->CheckDeadSubscribers();

  // Connection should be replied (removed) when the subscriber is unregistered.
  int erased = object_status_publisher_->UnregisterSubscriber(subscriber_node_id);
  ASSERT_EQ(erased, 0);
  ASSERT_TRUE(object_status_publisher_->CheckNoLeaks());

  // New subscriber is registsered for some reason. Since there's no new long polling
  // connection for the timeout, it should be removed.
  long_polling_connection_replied = false;
  object_status_publisher_->RegisterSubscription(rpc::ChannelType::WORKER_OBJECT_EVICTION,
                                                 subscriber_node_id, oid.Binary());
  current_time_ += subscriber_timeout_ms_;
  object_status_publisher_->CheckDeadSubscribers();
  erased = object_status_publisher_->UnregisterSubscriber(subscriber_node_id);
  ASSERT_EQ(erased, 0);
  ASSERT_TRUE(object_status_publisher_->CheckNoLeaks());
}

TEST_F(PublisherTest, TestNodeFailureWhenConnectionDoesntExist) {
  bool long_polling_connection_replied = false;
  rpc::PubsubLongPollingReply reply;
  rpc::SendReplyCallback send_reply_callback =
      [&long_polling_connection_replied](Status status, std::function<void()> success,
                                         std::function<void()> failure) {
        long_polling_connection_replied = true;
      };

  ///
  /// Test the case where there was a registration, but no connection.
  ///
  auto subscriber_node_id = NodeID::FromRandom();
  auto oid = ObjectID::FromRandom();
  object_status_publisher_->RegisterSubscription(rpc::ChannelType::WORKER_OBJECT_EVICTION,
                                                 subscriber_node_id, oid.Binary());
  object_status_publisher_->Publish(GeneratePubMessage(oid));
  // There was no long polling connection yet.
  ASSERT_EQ(long_polling_connection_replied, false);

  // Connect should be removed eventually to avoid having a memory leak.
  object_status_publisher_->ConnectToSubscriber(subscriber_node_id, &reply,
                                                send_reply_callback);
  ASSERT_EQ(long_polling_connection_replied, true);
  // Nothing happens at first.
  object_status_publisher_->CheckDeadSubscribers();

  // After the timeout, the subscriber should be considered as dead because there was no
  // new long polling connection.
  current_time_ += subscriber_timeout_ms_;
  object_status_publisher_->CheckDeadSubscribers();
  // Make sure the registration is cleaned up.
  ASSERT_TRUE(object_status_publisher_->CheckNoLeaks());

  /// Test the case where there's no connection coming at all when there was a
  /// registration.
  object_status_publisher_->RegisterSubscription(rpc::ChannelType::WORKER_OBJECT_EVICTION,
                                                 subscriber_node_id, oid.Binary());
  object_status_publisher_->Publish(GeneratePubMessage(oid));

  // No new long polling connection was made until timeout.
  current_time_ += subscriber_timeout_ms_;
  object_status_publisher_->CheckDeadSubscribers();
  // Make sure the registration is cleaned up.
  ASSERT_TRUE(object_status_publisher_->CheckNoLeaks());
}

// Unregistration an entry.
TEST_F(PublisherTest, TestUnregisterSubscription) {
  bool long_polling_connection_replied = false;
  rpc::PubsubLongPollingReply reply;
  rpc::SendReplyCallback send_reply_callback =
      [&long_polling_connection_replied](Status status, std::function<void()> success,
                                         std::function<void()> failure) {
        long_polling_connection_replied = true;
      };

  const auto subscriber_node_id = NodeID::FromRandom();
  const auto oid = ObjectID::FromRandom();
  object_status_publisher_->ConnectToSubscriber(subscriber_node_id, &reply,
                                                send_reply_callback);
  object_status_publisher_->RegisterSubscription(rpc::ChannelType::WORKER_OBJECT_EVICTION,
                                                 subscriber_node_id, oid.Binary());
  ASSERT_EQ(long_polling_connection_replied, false);

  // Connection should be replied (removed) when the subscriber is unregistered.
  int erased = object_status_publisher_->UnregisterSubscription(
      rpc::ChannelType::WORKER_OBJECT_EVICTION, subscriber_node_id, oid.Binary());
  ASSERT_EQ(erased, 1);
  ASSERT_EQ(long_polling_connection_replied, false);

  // Make sure when the entries don't exist, it doesn't delete anything.
  ASSERT_EQ(object_status_publisher_->UnregisterSubscription(
                rpc::ChannelType::WORKER_OBJECT_EVICTION, subscriber_node_id,
                ObjectID::FromRandom().Binary()),
            0);
  ASSERT_EQ(
      object_status_publisher_->UnregisterSubscription(
          rpc::ChannelType::WORKER_OBJECT_EVICTION, NodeID::FromRandom(), oid.Binary()),
      0);
  ASSERT_EQ(object_status_publisher_->UnregisterSubscription(
                rpc::ChannelType::WORKER_OBJECT_EVICTION, NodeID::FromRandom(),
                ObjectID::FromRandom().Binary()),
            0);
  ASSERT_EQ(long_polling_connection_replied, false);
  // Metadata won't be removed until we unregsiter the subscriber.
  object_status_publisher_->UnregisterSubscriber(subscriber_node_id);
  ASSERT_TRUE(object_status_publisher_->CheckNoLeaks());
}

// Unregistration a subscriber.
TEST_F(PublisherTest, TestUnregisterSubscriber) {
  bool long_polling_connection_replied = false;
  rpc::PubsubLongPollingReply reply;
  rpc::SendReplyCallback send_reply_callback =
      [&long_polling_connection_replied](Status status, std::function<void()> success,
                                         std::function<void()> failure) {
        long_polling_connection_replied = true;
      };

  // Test basic.
  const auto subscriber_node_id = NodeID::FromRandom();
  const auto oid = ObjectID::FromRandom();
  object_status_publisher_->ConnectToSubscriber(subscriber_node_id, &reply,
                                                send_reply_callback);
  object_status_publisher_->RegisterSubscription(rpc::ChannelType::WORKER_OBJECT_EVICTION,
                                                 subscriber_node_id, oid.Binary());
  ASSERT_EQ(long_polling_connection_replied, false);
  int erased = object_status_publisher_->UnregisterSubscriber(subscriber_node_id);
  ASSERT_TRUE(erased);
  // Make sure the long polling request is replied to avoid memory leak.
  ASSERT_EQ(long_polling_connection_replied, true);

  // Test when registration wasn't done.
  long_polling_connection_replied = false;
  object_status_publisher_->ConnectToSubscriber(subscriber_node_id, &reply,
                                                send_reply_callback);
  erased = object_status_publisher_->UnregisterSubscriber(subscriber_node_id);
  ASSERT_FALSE(erased);
  ASSERT_EQ(long_polling_connection_replied, true);

  // Test when connect wasn't done.
  long_polling_connection_replied = false;
  object_status_publisher_->RegisterSubscription(rpc::ChannelType::WORKER_OBJECT_EVICTION,
                                                 subscriber_node_id, oid.Binary());
  erased = object_status_publisher_->UnregisterSubscriber(subscriber_node_id);
  ASSERT_TRUE(erased);
  ASSERT_EQ(long_polling_connection_replied, false);
  ASSERT_TRUE(object_status_publisher_->CheckNoLeaks());
}

// Test if registration / unregistration is idempotent.
TEST_F(PublisherTest, TestRegistrationIdempotency) {
  const auto subscriber_node_id = NodeID::FromRandom();
  const auto oid = ObjectID::FromRandom();
  ASSERT_TRUE(object_status_publisher_->RegisterSubscription(
      rpc::ChannelType::WORKER_OBJECT_EVICTION, subscriber_node_id, oid.Binary()));
  ASSERT_FALSE(object_status_publisher_->RegisterSubscription(
      rpc::ChannelType::WORKER_OBJECT_EVICTION, subscriber_node_id, oid.Binary()));
  ASSERT_FALSE(object_status_publisher_->RegisterSubscription(
      rpc::ChannelType::WORKER_OBJECT_EVICTION, subscriber_node_id, oid.Binary()));
  ASSERT_FALSE(object_status_publisher_->RegisterSubscription(
      rpc::ChannelType::WORKER_OBJECT_EVICTION, subscriber_node_id, oid.Binary()));
  ASSERT_FALSE(object_status_publisher_->CheckNoLeaks());
  ASSERT_TRUE(object_status_publisher_->UnregisterSubscription(
      rpc::ChannelType::WORKER_OBJECT_EVICTION, subscriber_node_id, oid.Binary()));
  ASSERT_FALSE(object_status_publisher_->UnregisterSubscription(
      rpc::ChannelType::WORKER_OBJECT_EVICTION, subscriber_node_id, oid.Binary()));
  ASSERT_TRUE(object_status_publisher_->CheckNoLeaks());
  ASSERT_TRUE(object_status_publisher_->RegisterSubscription(
      rpc::ChannelType::WORKER_OBJECT_EVICTION, subscriber_node_id, oid.Binary()));
  ASSERT_FALSE(object_status_publisher_->CheckNoLeaks());
  ASSERT_TRUE(object_status_publisher_->UnregisterSubscription(
      rpc::ChannelType::WORKER_OBJECT_EVICTION, subscriber_node_id, oid.Binary()));
}

TEST_F(PublisherTest, TestPublishFailure) {
  ///
  /// Test the publish failure API.
  ///
  std::vector<ObjectID> failed_ids;
  rpc::PubsubLongPollingReply reply;
  rpc::SendReplyCallback send_reply_callback =
      [&reply, &failed_ids](Status status, std::function<void()> success,
                            std::function<void()> failure) {
        for (int i = 0; i < reply.pub_messages_size(); i++) {
          const auto &msg = reply.pub_messages(i);
          RAY_LOG(ERROR) << "ha";
          if (msg.has_failure_message()) {
            const auto oid = ObjectID::FromBinary(msg.key_id());
            failed_ids.push_back(oid);
          }
        }
        reply = rpc::PubsubLongPollingReply();
      };

  const auto subscriber_node_id = NodeID::FromRandom();
  const auto oid = ObjectID::FromRandom();

  object_status_publisher_->ConnectToSubscriber(subscriber_node_id, &reply,
                                                send_reply_callback);
  object_status_publisher_->RegisterSubscription(rpc::ChannelType::WORKER_OBJECT_EVICTION,
                                                 subscriber_node_id, oid.Binary());
  object_status_publisher_->PublishFailure(rpc::ChannelType::WORKER_OBJECT_EVICTION,
                                           oid.Binary());
  ASSERT_EQ(failed_ids[0], oid);
}

}  // namespace pubsub

}  // namespace ray

int main(int argc, char **argv) {
  ::testing::InitGoogleTest(&argc, argv);
  return RUN_ALL_TESTS();
}
>>>>>>> 19672688
<|MERGE_RESOLUTION|>--- conflicted
+++ resolved
@@ -1,2023 +1,1013 @@
-<<<<<<< HEAD
-// Copyright 2017 The Ray Authors.
-//
-// Licensed under the Apache License, Version 2.0 (the "License");
-// you may not use this file except in compliance with the License.
-// You may obtain a copy of the License at
-//
-//  http://www.apache.org/licenses/LICENSE-2.0
-//
-// Unless required by applicable law or agreed to in writing, software
-// distributed under the License is distributed on an "AS IS" BASIS,
-// WITHOUT WARRANTIES OR CONDITIONS OF ANY KIND, either express or implied.
-// See the License for the specific language governing permissions and
-// limitations under the License.
-
-#include "ray/pubsub/publisher.h"
-
-#include "gmock/gmock.h"
-#include "gtest/gtest.h"
-#include "ray/common/asio/instrumented_io_context.h"
-#include "ray/common/asio/periodical_runner.h"
-
-namespace ray {
-
-namespace pubsub {
-
-using namespace pub_internal;
-
-class PublisherTest : public ::testing::Test {
- public:
-  PublisherTest() { periodic_runner_.reset(new PeriodicalRunner(io_service_)); }
-
-  ~PublisherTest() {}
-
-  void SetUp() {
-    object_status_publisher_ = std::make_shared<Publisher>(
-        /*channels=*/std::vector<
-            rpc::ChannelType>{rpc::ChannelType::WORKER_OBJECT_EVICTION,
-                              rpc::ChannelType::WORKER_REF_REMOVED_CHANNEL,
-                              rpc::ChannelType::WORKER_OBJECT_LOCATIONS_CHANNEL},
-        /*periodic_runner=*/periodic_runner_.get(),
-        /*get_time_ms=*/[this]() { return current_time_; },
-        /*subscriber_timeout_ms=*/subscriber_timeout_ms_,
-        /*batch_size*/ 100);
-    current_time_ = 0;
-  }
-
-  void TearDown() { subscribers_map_.clear(); }
-
-  const rpc::PubMessage GeneratePubMessage(const ObjectID &object_id) {
-    rpc::PubMessage pub_message;
-    auto *object_eviction_msg = pub_message.mutable_worker_object_eviction_message();
-    object_eviction_msg->set_object_id(object_id.Binary());
-    pub_message.set_key_id(object_id.Binary());
-    pub_message.set_channel_type(rpc::ChannelType::WORKER_OBJECT_EVICTION);
-    return pub_message;
-  }
-
-  instrumented_io_context io_service_;
-  std::shared_ptr<PeriodicalRunner> periodic_runner_;
-  std::shared_ptr<Publisher> object_status_publisher_;
-  std::unordered_map<ObjectID, std::unordered_set<NodeID>> subscribers_map_;
-  const uint64_t subscriber_timeout_ms_ = 30000;
-  double current_time_;
-};
-
-TEST_F(PublisherTest, TestSubscriptionIndexSingeNodeSingleObject) {
-  auto node_id = NodeID::FromRandom();
-  auto oid = ObjectID::FromRandom();
-  auto &subscribers = subscribers_map_[oid];
-  subscribers.emplace(node_id);
-
-  ///
-  /// Test single node id & object id
-  ///
-  /// oid1 -> [nid1]
-  SubscriptionIndex subscription_index;
-  subscription_index.AddEntry(oid.Binary(), node_id);
-  const auto &subscribers_from_index =
-      subscription_index.GetSubscriberIdsByKeyId(oid.Binary()).value().get();
-  for (const auto &node_id : subscribers) {
-    ASSERT_TRUE(subscribers_from_index.count(node_id) > 0);
-  }
-}
-
-TEST_F(PublisherTest, TestSubscriptionIndexMultiNodeSingleObject) {
-  ///
-  /// Test single object id & multi nodes
-  ///
-  /// oid1 -> [nid1~nid5]
-  SubscriptionIndex subscription_index;
-  const auto oid = ObjectID::FromRandom();
-  std::unordered_set<NodeID> empty_set;
-  subscribers_map_.emplace(oid, empty_set);
-
-  for (int i = 0; i < 5; i++) {
-    auto node_id = NodeID::FromRandom();
-    subscribers_map_.at(oid).emplace(node_id);
-    subscription_index.AddEntry(oid.Binary(), node_id);
-  }
-  const auto &subscribers_from_index =
-      subscription_index.GetSubscriberIdsByKeyId(oid.Binary()).value().get();
-  for (const auto &node_id : subscribers_map_.at(oid)) {
-    ASSERT_TRUE(subscribers_from_index.count(node_id) > 0);
-  }
-
-  ///
-  /// Test multi node id & multi object ids
-  ///
-  /// oid1 -> [nid1~nid5]
-  /// oid2 -> [nid1~nid5]
-  const auto oid2 = ObjectID::FromRandom();
-  subscribers_map_.emplace(oid2, empty_set);
-  for (int i = 0; i < 5; i++) {
-    auto node_id = NodeID::FromRandom();
-    subscribers_map_.at(oid2).emplace(node_id);
-    subscription_index.AddEntry(oid2.Binary(), node_id);
-  }
-  const auto &subscribers_from_index2 =
-      subscription_index.GetSubscriberIdsByKeyId(oid2.Binary()).value().get();
-  for (const auto &node_id : subscribers_map_.at(oid2)) {
-    ASSERT_TRUE(subscribers_from_index2.count(node_id) > 0);
-  }
-
-  // Make sure oid1 entries are not corrupted.
-  const auto &subscribers_from_index3 =
-      subscription_index.GetSubscriberIdsByKeyId(oid.Binary()).value().get();
-  for (const auto &node_id : subscribers_map_.at(oid)) {
-    ASSERT_TRUE(subscribers_from_index3.count(node_id) > 0);
-  }
-}
-
-TEST_F(PublisherTest, TestSubscriptionIndexErase) {
-  ///
-  /// Test erase entry.
-  ///
-  /// oid1 -> [nid1~nid5]
-  /// oid2 -> [nid1~nid5]
-  SubscriptionIndex subscription_index;
-  int total_entries = 6;
-  int entries_to_delete_at_each_time = 3;
-  auto oid = ObjectID::FromRandom();
-  std::unordered_set<NodeID> empty_set;
-  subscribers_map_.emplace(oid, empty_set);
-
-  // Add entries.
-  for (int i = 0; i < total_entries; i++) {
-    auto node_id = NodeID::FromRandom();
-    subscribers_map_.at(oid).emplace(node_id);
-    subscription_index.AddEntry(oid.Binary(), node_id);
-  }
-
-  // Verify that the first 3 entries are deleted properly.
-  int i = 0;
-  auto &oid_subscribers = subscribers_map_[oid];
-  for (auto it = oid_subscribers.begin(); it != oid_subscribers.end();) {
-    if (i == entries_to_delete_at_each_time) {
-      break;
-    }
-    auto current = it++;
-    auto node_id = *current;
-    oid_subscribers.erase(current);
-    ASSERT_EQ(subscription_index.EraseEntry(oid.Binary(), node_id), 1);
-    i++;
-  }
-  const auto &subscribers_from_index =
-      subscription_index.GetSubscriberIdsByKeyId(oid.Binary()).value().get();
-  for (const auto &node_id : subscribers_map_.at(oid)) {
-    ASSERT_TRUE(subscribers_from_index.count(node_id) > 0);
-  }
-
-  // Delete all entries and make sure the oid is removed from the index.
-  for (auto it = oid_subscribers.begin(); it != oid_subscribers.end();) {
-    auto current = it++;
-    auto node_id = *current;
-    oid_subscribers.erase(current);
-    subscription_index.EraseEntry(oid.Binary(), node_id);
-  }
-  ASSERT_FALSE(subscription_index.HasKeyId(oid.Binary()));
-  ASSERT_TRUE(subscription_index.CheckNoLeaks());
-}
-
-TEST_F(PublisherTest, TestSubscriptionIndexEraseMultiSubscribers) {
-  ///
-  /// Test erase the duplicated entries with multi subscribers.
-  ///
-  SubscriptionIndex subscription_index;
-  auto oid = ObjectID::FromRandom();
-  auto oid2 = ObjectID::FromRandom();
-  std::unordered_set<NodeID> empty_set;
-  subscribers_map_.emplace(oid, empty_set);
-  subscribers_map_.emplace(oid2, empty_set);
-
-  // Add entries.
-  auto node_id = NodeID::FromRandom();
-  auto node_id_2 = NodeID::FromRandom();
-  subscribers_map_.at(oid).emplace(node_id);
-  subscribers_map_.at(oid2).emplace(node_id);
-  subscription_index.AddEntry(oid.Binary(), node_id);
-  subscription_index.AddEntry(oid2.Binary(), node_id);
-  subscription_index.AddEntry(oid.Binary(), node_id_2);
-  ASSERT_TRUE(subscription_index.EraseEntry(oid.Binary(), node_id));
-  ASSERT_FALSE(subscription_index.EraseEntry(oid.Binary(), node_id));
-}
-
-TEST_F(PublisherTest, TestSubscriptionIndexEraseSubscriber) {
-  ///
-  /// Test erase subscriber.
-  ///
-  SubscriptionIndex subscription_index;
-  auto oid = ObjectID::FromRandom();
-  auto &subscribers = subscribers_map_[oid];
-  std::vector<NodeID> node_ids;
-
-  // Add entries.
-  for (int i = 0; i < 6; i++) {
-    auto node_id = NodeID::FromRandom();
-    node_ids.push_back(node_id);
-    subscribers.emplace(node_id);
-    subscription_index.AddEntry(oid.Binary(), node_id);
-  }
-  subscription_index.EraseSubscriber(node_ids[0]);
-  ASSERT_FALSE(subscription_index.HasSubscriber(node_ids[0]));
-  const auto &subscribers_from_index =
-      subscription_index.GetSubscriberIdsByKeyId(oid.Binary()).value().get();
-  ASSERT_TRUE(subscribers_from_index.count(node_ids[0]) == 0);
-
-  for (int i = 1; i < 6; i++) {
-    subscription_index.EraseSubscriber(node_ids[i]);
-  }
-  ASSERT_TRUE(subscription_index.CheckNoLeaks());
-}
-
-TEST_F(PublisherTest, TestSubscriptionIndexIdempotency) {
-  ///
-  /// Test the subscription index is idempotent.
-  ///
-  auto node_id = NodeID::FromRandom();
-  auto oid = ObjectID::FromRandom();
-  SubscriptionIndex subscription_index;
-
-  // Add the same entry many times.
-  for (int i = 0; i < 5; i++) {
-    subscription_index.AddEntry(oid.Binary(), node_id);
-  }
-  ASSERT_TRUE(subscription_index.HasKeyId(oid.Binary()));
-  ASSERT_TRUE(subscription_index.HasSubscriber(node_id));
-
-  // Erase it and make sure it is erased.
-  for (int i = 0; i < 5; i++) {
-    subscription_index.EraseEntry(oid.Binary(), node_id);
-  }
-  ASSERT_TRUE(subscription_index.CheckNoLeaks());
-
-  // Random mix.
-  subscription_index.AddEntry(oid.Binary(), node_id);
-  subscription_index.AddEntry(oid.Binary(), node_id);
-  subscription_index.EraseEntry(oid.Binary(), node_id);
-  subscription_index.EraseEntry(oid.Binary(), node_id);
-  ASSERT_TRUE(subscription_index.CheckNoLeaks());
-
-  subscription_index.AddEntry(oid.Binary(), node_id);
-  subscription_index.AddEntry(oid.Binary(), node_id);
-  ASSERT_TRUE(subscription_index.HasKeyId(oid.Binary()));
-  ASSERT_TRUE(subscription_index.HasSubscriber(node_id));
-}
-
-TEST_F(PublisherTest, TestSubscriber) {
-  std::unordered_set<ObjectID> object_ids_published;
-  rpc::PubsubLongPollingReply reply;
-  rpc::SendReplyCallback send_reply_callback =
-      [&reply, &object_ids_published](Status status, std::function<void()> success,
-                                      std::function<void()> failure) {
-        for (int i = 0; i < reply.pub_messages_size(); i++) {
-          const auto &msg = reply.pub_messages(i);
-          const auto oid =
-              ObjectID::FromBinary(msg.worker_object_eviction_message().object_id());
-          object_ids_published.emplace(oid);
-        }
-        reply = rpc::PubsubLongPollingReply();
-      };
-
-  std::shared_ptr<Subscriber> subscriber = std::make_shared<Subscriber>(
-      [this]() { return current_time_; }, subscriber_timeout_ms_, 10);
-  // If there's no connection, it will return false.
-  ASSERT_FALSE(subscriber->PublishIfPossible());
-  // Try connecting it. Should return true.
-  ASSERT_TRUE(subscriber->ConnectToSubscriber(&reply, send_reply_callback));
-  // Polling when there is already an inflight polling request should still work.
-  ASSERT_TRUE(subscriber->ConnectToSubscriber(&reply, send_reply_callback));
-  // Since there's no published objects, it should return false.
-  ASSERT_FALSE(subscriber->PublishIfPossible());
-
-  std::unordered_set<ObjectID> published_objects;
-  // Make sure publishing one object works as expected.
-  auto oid = ObjectID::FromRandom();
-  subscriber->QueueMessage(GeneratePubMessage(oid), /*try_publish=*/false);
-  published_objects.emplace(oid);
-  ASSERT_TRUE(subscriber->PublishIfPossible());
-  ASSERT_TRUE(object_ids_published.count(oid) > 0);
-  // Since the object is published, and there's no connection, it should return false.
-  ASSERT_FALSE(subscriber->PublishIfPossible());
-
-  // Add 3 oids and see if it works properly.
-  for (int i = 0; i < 3; i++) {
-    oid = ObjectID::FromRandom();
-    subscriber->QueueMessage(GeneratePubMessage(oid),
-                             /*try_publish=*/false);
-    published_objects.emplace(oid);
-  }
-  // Since there's no connection, objects won't be published.
-  ASSERT_FALSE(subscriber->PublishIfPossible());
-  ASSERT_TRUE(subscriber->ConnectToSubscriber(&reply, send_reply_callback));
-  ASSERT_TRUE(subscriber->PublishIfPossible());
-  for (auto oid : published_objects) {
-    ASSERT_TRUE(object_ids_published.count(oid) > 0);
-  }
-  ASSERT_TRUE(subscriber->CheckNoLeaks());
-}
-
-TEST_F(PublisherTest, TestSubscriberBatchSize) {
-  std::unordered_set<ObjectID> object_ids_published;
-  rpc::PubsubLongPollingReply reply;
-  rpc::SendReplyCallback send_reply_callback =
-      [&reply, &object_ids_published](Status status, std::function<void()> success,
-                                      std::function<void()> failure) {
-        for (int i = 0; i < reply.pub_messages_size(); i++) {
-          const auto &msg = reply.pub_messages(i);
-          const auto oid =
-              ObjectID::FromBinary(msg.worker_object_eviction_message().object_id());
-          object_ids_published.emplace(oid);
-        }
-        reply = rpc::PubsubLongPollingReply();
-      };
-
-  auto max_publish_size = 5;
-  std::shared_ptr<Subscriber> subscriber = std::make_shared<Subscriber>(
-      [this]() { return current_time_; }, subscriber_timeout_ms_, max_publish_size);
-  ASSERT_TRUE(subscriber->ConnectToSubscriber(&reply, send_reply_callback));
-
-  std::unordered_set<ObjectID> published_objects;
-  std::vector<ObjectID> oids;
-  for (int i = 0; i < 10; i++) {
-    auto oid = ObjectID::FromRandom();
-    oids.push_back(oid);
-    subscriber->QueueMessage(GeneratePubMessage(oid),
-                             /*try_publish=*/false);
-    published_objects.emplace(oid);
-  }
-
-  // Make sure only up to batch size is published.
-  ASSERT_TRUE(subscriber->PublishIfPossible());
-
-  for (int i = 0; i < max_publish_size; i++) {
-    ASSERT_TRUE(object_ids_published.count(oids[i]) > 0);
-  }
-  for (int i = max_publish_size; i < 10; i++) {
-    ASSERT_FALSE(object_ids_published.count(oids[i]) > 0);
-  }
-
-  // Remainings are published.
-  ASSERT_TRUE(subscriber->ConnectToSubscriber(&reply, send_reply_callback));
-  ASSERT_TRUE(subscriber->PublishIfPossible());
-  for (int i = 0; i < 10; i++) {
-    ASSERT_TRUE(object_ids_published.count(oids[i]) > 0);
-  }
-}
-
-TEST_F(PublisherTest, TestSubscriberActiveTimeout) {
-  ///
-  /// Test the active connection timeout.
-  ///
-
-  auto reply_cnt = 0;
-  rpc::PubsubLongPollingReply reply;
-  rpc::SendReplyCallback send_reply_callback =
-      [&reply_cnt](Status status, std::function<void()> success,
-                   std::function<void()> failure) { reply_cnt++; };
-
-  std::shared_ptr<Subscriber> subscriber = std::make_shared<Subscriber>(
-      [this]() { return current_time_; }, subscriber_timeout_ms_, 10);
-
-  ASSERT_TRUE(subscriber->ConnectToSubscriber(&reply, send_reply_callback));
-
-  // Connection is not timed out yet.
-  ASSERT_FALSE(subscriber->IsActiveConnectionTimedOut());
-  ASSERT_FALSE(subscriber->IsDisconnected());
-
-  // Some time has passed, but it is not timed out yet.
-  current_time_ += subscriber_timeout_ms_ / 2;
-  ASSERT_FALSE(subscriber->IsActiveConnectionTimedOut());
-  ASSERT_FALSE(subscriber->IsDisconnected());
-
-  // Timeout is reached, and the long polling connection should've been refreshed.
-  current_time_ += subscriber_timeout_ms_ / 2;
-  ASSERT_TRUE(subscriber->IsActiveConnectionTimedOut());
-  ASSERT_FALSE(subscriber->IsDisconnected());
-
-  // Refresh the connection.
-  subscriber->PublishIfPossible(/*force*/ true);
-  ASSERT_EQ(reply_cnt, 1);
-
-  // New connection is established.
-  ASSERT_TRUE(subscriber->ConnectToSubscriber(&reply, send_reply_callback));
-  ASSERT_FALSE(subscriber->IsActiveConnectionTimedOut());
-  ASSERT_FALSE(subscriber->IsDisconnected());
-
-  // Some time has passed, but it is not timed out yet.
-  current_time_ += subscriber_timeout_ms_ / 2;
-  ASSERT_FALSE(subscriber->IsActiveConnectionTimedOut());
-  ASSERT_FALSE(subscriber->IsDisconnected());
-
-  // A message is published, so the connection is refreshed.
-  auto oid = ObjectID::FromRandom();
-  subscriber->QueueMessage(GeneratePubMessage(oid));
-  ASSERT_FALSE(subscriber->IsActiveConnectionTimedOut());
-  ASSERT_FALSE(subscriber->IsDisconnected());
-  ASSERT_EQ(reply_cnt, 2);
-
-  // Although time has passed, since the connection was refreshed, timeout shouldn't
-  // happen.
-  current_time_ += subscriber_timeout_ms_ / 2;
-  ASSERT_FALSE(subscriber->IsActiveConnectionTimedOut());
-  ASSERT_FALSE(subscriber->IsDisconnected());
-
-  ASSERT_TRUE(subscriber->CheckNoLeaks());
-}
-
-TEST_F(PublisherTest, TestSubscriberDisconnected) {
-  ///
-  /// Test the subscriber is considered as dead due to the disconnection timeout.
-  ///
-
-  auto reply_cnt = 0;
-  rpc::PubsubLongPollingReply reply;
-  rpc::SendReplyCallback send_reply_callback =
-      [&reply_cnt](Status status, std::function<void()> success,
-                   std::function<void()> failure) { reply_cnt++; };
-
-  std::shared_ptr<Subscriber> subscriber = std::make_shared<Subscriber>(
-      [this]() { return current_time_; }, subscriber_timeout_ms_, 10);
-
-  // Suppose the new connection is removed.
-  ASSERT_TRUE(subscriber->ConnectToSubscriber(&reply, send_reply_callback));
-  subscriber->PublishIfPossible(/*force*/ true);
-  ASSERT_EQ(reply_cnt, 1);
-  ASSERT_FALSE(subscriber->IsActiveConnectionTimedOut());
-  ASSERT_FALSE(subscriber->IsDisconnected());
-
-  // Some time has passed, but it is not timed out yet.
-  current_time_ += subscriber_timeout_ms_ / 2;
-  ASSERT_FALSE(subscriber->IsActiveConnectionTimedOut());
-  ASSERT_FALSE(subscriber->IsDisconnected());
-
-  // Timeout is reached. Since there was no new long polling connection, it is considered
-  // as disconnected.
-  current_time_ += subscriber_timeout_ms_ / 2;
-  ASSERT_FALSE(subscriber->IsActiveConnectionTimedOut());
-  ASSERT_TRUE(subscriber->IsDisconnected());
-
-  // New connection is coming in.
-  ASSERT_TRUE(subscriber->ConnectToSubscriber(&reply, send_reply_callback));
-  subscriber->PublishIfPossible(/*force*/ true);
-  ASSERT_EQ(reply_cnt, 2);
-
-  // Some time has passed, but it is not timed out yet.
-  current_time_ += subscriber_timeout_ms_ / 2;
-  ASSERT_FALSE(subscriber->IsActiveConnectionTimedOut());
-  ASSERT_FALSE(subscriber->IsDisconnected());
-
-  // Another connection is made, so it shouldn't timeout until the next timeout is
-  // reached.
-  ASSERT_TRUE(subscriber->ConnectToSubscriber(&reply, send_reply_callback));
-  subscriber->PublishIfPossible(/*force*/ true);
-  ASSERT_EQ(reply_cnt, 3);
-  current_time_ += subscriber_timeout_ms_ / 2;
-  ASSERT_FALSE(subscriber->IsActiveConnectionTimedOut());
-  ASSERT_FALSE(subscriber->IsDisconnected());
-
-  // IF there's no new connection for a long time it should eventually timeout.
-  current_time_ += subscriber_timeout_ms_ / 2;
-  ASSERT_FALSE(subscriber->IsActiveConnectionTimedOut());
-  ASSERT_TRUE(subscriber->IsDisconnected());
-
-  ASSERT_TRUE(subscriber->CheckNoLeaks());
-}
-
-TEST_F(PublisherTest, TestSubscriberTimeoutComplicated) {
-  ///
-  /// Test the subscriber timeout in more complicated scenario.
-  ///
-
-  auto reply_cnt = 0;
-  rpc::PubsubLongPollingReply reply;
-  rpc::SendReplyCallback send_reply_callback =
-      [&reply_cnt](Status status, std::function<void()> success,
-                   std::function<void()> failure) { reply_cnt++; };
-
-  std::shared_ptr<Subscriber> subscriber = std::make_shared<Subscriber>(
-      [this]() { return current_time_; }, subscriber_timeout_ms_, 10);
-
-  // Suppose the new connection is removed.
-  ASSERT_TRUE(subscriber->ConnectToSubscriber(&reply, send_reply_callback));
-  subscriber->PublishIfPossible(/*force*/ true);
-  ASSERT_EQ(reply_cnt, 1);
-  ASSERT_FALSE(subscriber->IsActiveConnectionTimedOut());
-  ASSERT_FALSE(subscriber->IsDisconnected());
-
-  // Some time has passed, and the connection is removed.
-  current_time_ += subscriber_timeout_ms_ - 1;
-  ASSERT_TRUE(subscriber->ConnectToSubscriber(&reply, send_reply_callback));
-  current_time_ += 2;
-  // Timeout shouldn't happen because the connection has been refreshed.
-  ASSERT_FALSE(subscriber->IsActiveConnectionTimedOut());
-  ASSERT_FALSE(subscriber->IsDisconnected());
-
-  // Right before the timeout, connection is removed. In this case, timeout shouldn't also
-  // happen.
-  current_time_ += subscriber_timeout_ms_ - 1;
-  subscriber->PublishIfPossible(/*force*/ true);
-  current_time_ += 2;
-  ASSERT_FALSE(subscriber->IsActiveConnectionTimedOut());
-  ASSERT_FALSE(subscriber->IsDisconnected());
-
-  // Timeout is reached. Since there was no connection, it should be considered
-  // disconnected.
-  current_time_ += subscriber_timeout_ms_;
-  ASSERT_FALSE(subscriber->IsActiveConnectionTimedOut());
-  ASSERT_TRUE(subscriber->IsDisconnected());
-
-  ASSERT_TRUE(subscriber->CheckNoLeaks());
-}
-
-TEST_F(PublisherTest, TestBasicSingleSubscriber) {
-  std::vector<ObjectID> batched_ids;
-  rpc::PubsubLongPollingReply reply;
-  rpc::SendReplyCallback send_reply_callback =
-      [&reply, &batched_ids](Status status, std::function<void()> success,
-                             std::function<void()> failure) {
-        for (int i = 0; i < reply.pub_messages_size(); i++) {
-          const auto &msg = reply.pub_messages(i);
-          const auto oid =
-              ObjectID::FromBinary(msg.worker_object_eviction_message().object_id());
-          batched_ids.push_back(oid);
-        }
-        reply = rpc::PubsubLongPollingReply();
-      };
-
-  const auto subscriber_node_id = NodeID::FromRandom();
-  const auto oid = ObjectID::FromRandom();
-
-  object_status_publisher_->ConnectToSubscriber(subscriber_node_id, &reply,
-                                                send_reply_callback);
-  object_status_publisher_->RegisterSubscription(rpc::ChannelType::WORKER_OBJECT_EVICTION,
-                                                 subscriber_node_id, oid.Binary());
-  object_status_publisher_->Publish(GeneratePubMessage(oid));
-  ASSERT_EQ(batched_ids[0], oid);
-}
-
-TEST_F(PublisherTest, TestNoConnectionWhenRegistered) {
-  std::vector<ObjectID> batched_ids;
-  rpc::PubsubLongPollingReply reply;
-  rpc::SendReplyCallback send_reply_callback =
-      [&reply, &batched_ids](Status status, std::function<void()> success,
-                             std::function<void()> failure) {
-        for (int i = 0; i < reply.pub_messages_size(); i++) {
-          const auto &msg = reply.pub_messages(i);
-          const auto oid =
-              ObjectID::FromBinary(msg.worker_object_eviction_message().object_id());
-          batched_ids.push_back(oid);
-        }
-        reply = rpc::PubsubLongPollingReply();
-      };
-
-  const auto subscriber_node_id = NodeID::FromRandom();
-  const auto oid = ObjectID::FromRandom();
-
-  object_status_publisher_->RegisterSubscription(rpc::ChannelType::WORKER_OBJECT_EVICTION,
-                                                 subscriber_node_id, oid.Binary());
-  object_status_publisher_->Publish(GeneratePubMessage(oid));
-  // Nothing has been published because there's no connection.
-  ASSERT_EQ(batched_ids.size(), 0);
-  object_status_publisher_->ConnectToSubscriber(subscriber_node_id, &reply,
-                                                send_reply_callback);
-  // When the connection is coming, it should be published.
-  ASSERT_EQ(batched_ids[0], oid);
-}
-
-TEST_F(PublisherTest, TestMultiObjectsFromSingleNode) {
-  std::vector<ObjectID> batched_ids;
-  rpc::PubsubLongPollingReply reply;
-  rpc::SendReplyCallback send_reply_callback =
-      [&reply, &batched_ids](Status status, std::function<void()> success,
-                             std::function<void()> failure) {
-        for (int i = 0; i < reply.pub_messages_size(); i++) {
-          const auto &msg = reply.pub_messages(i);
-          const auto oid =
-              ObjectID::FromBinary(msg.worker_object_eviction_message().object_id());
-          batched_ids.push_back(oid);
-        }
-        reply = rpc::PubsubLongPollingReply();
-      };
-
-  const auto subscriber_node_id = NodeID::FromRandom();
-  std::vector<ObjectID> oids;
-  int num_oids = 5;
-  for (int i = 0; i < num_oids; i++) {
-    const auto oid = ObjectID::FromRandom();
-    oids.push_back(oid);
-    object_status_publisher_->RegisterSubscription(
-        rpc::ChannelType::WORKER_OBJECT_EVICTION, subscriber_node_id, oid.Binary());
-    object_status_publisher_->Publish(GeneratePubMessage(oid));
-  }
-  ASSERT_EQ(batched_ids.size(), 0);
-
-  // Now connection is initiated, and all oids are published.
-  object_status_publisher_->ConnectToSubscriber(subscriber_node_id, &reply,
-                                                send_reply_callback);
-  for (int i = 0; i < num_oids; i++) {
-    const auto oid_test = oids[i];
-    const auto published_oid = batched_ids[i];
-    ASSERT_EQ(oid_test, published_oid);
-  }
-}
-
-TEST_F(PublisherTest, TestMultiObjectsFromMultiNodes) {
-  std::vector<ObjectID> batched_ids;
-  rpc::PubsubLongPollingReply reply;
-  rpc::SendReplyCallback send_reply_callback =
-      [&reply, &batched_ids](Status status, std::function<void()> success,
-                             std::function<void()> failure) {
-        for (int i = 0; i < reply.pub_messages_size(); i++) {
-          const auto &msg = reply.pub_messages(i);
-          const auto oid =
-              ObjectID::FromBinary(msg.worker_object_eviction_message().object_id());
-          batched_ids.push_back(oid);
-        }
-        reply = rpc::PubsubLongPollingReply();
-      };
-
-  std::vector<NodeID> subscribers;
-  std::vector<ObjectID> oids;
-  int num_nodes = 5;
-  for (int i = 0; i < num_nodes; i++) {
-    oids.push_back(ObjectID::FromRandom());
-    subscribers.push_back(NodeID::FromRandom());
-  }
-
-  // There will be one object per node.
-  for (int i = 0; i < num_nodes; i++) {
-    const auto oid = oids[i];
-    const auto subscriber_node_id = subscribers[i];
-    object_status_publisher_->RegisterSubscription(
-        rpc::ChannelType::WORKER_OBJECT_EVICTION, subscriber_node_id, oid.Binary());
-    object_status_publisher_->Publish(GeneratePubMessage(oid));
-  }
-  ASSERT_EQ(batched_ids.size(), 0);
-
-  // Check all of nodes are publishing objects properly.
-  for (int i = 0; i < num_nodes; i++) {
-    const auto subscriber_node_id = subscribers[i];
-    object_status_publisher_->ConnectToSubscriber(subscriber_node_id, &reply,
-                                                  send_reply_callback);
-    const auto oid_test = oids[i];
-    const auto published_oid = batched_ids[i];
-    ASSERT_EQ(oid_test, published_oid);
-  }
-}
-
-TEST_F(PublisherTest, TestMultiSubscribers) {
-  std::unordered_set<ObjectID> batched_ids;
-  rpc::PubsubLongPollingReply reply;
-  int reply_invoked = 0;
-  rpc::SendReplyCallback send_reply_callback =
-      [&reply, &batched_ids, &reply_invoked](Status status, std::function<void()> success,
-                                             std::function<void()> failure) {
-        for (int i = 0; i < reply.pub_messages_size(); i++) {
-          const auto &msg = reply.pub_messages(i);
-          const auto oid =
-              ObjectID::FromBinary(msg.worker_object_eviction_message().object_id());
-          batched_ids.emplace(oid);
-        }
-        reply = rpc::PubsubLongPollingReply();
-        reply_invoked += 1;
-      };
-
-  std::vector<NodeID> subscribers;
-  const auto oid = ObjectID::FromRandom();
-  int num_nodes = 5;
-  for (int i = 0; i < num_nodes; i++) {
-    subscribers.push_back(NodeID::FromRandom());
-  }
-
-  // There will be one object per node.
-  for (int i = 0; i < num_nodes; i++) {
-    const auto subscriber_node_id = subscribers[i];
-    object_status_publisher_->RegisterSubscription(
-        rpc::ChannelType::WORKER_OBJECT_EVICTION, subscriber_node_id, oid.Binary());
-  }
-  ASSERT_EQ(batched_ids.size(), 0);
-
-  // Check all of nodes are publishing objects properly.
-  for (int i = 0; i < num_nodes; i++) {
-    const auto subscriber_node_id = subscribers[i];
-    object_status_publisher_->ConnectToSubscriber(subscriber_node_id, &reply,
-                                                  send_reply_callback);
-  }
-  object_status_publisher_->Publish(GeneratePubMessage(oid));
-  ASSERT_EQ(batched_ids.size(), 1);
-  ASSERT_EQ(reply_invoked, 5);
-}
-
-TEST_F(PublisherTest, TestBatch) {
-  // Test if published objects are batched properly.
-  std::vector<ObjectID> batched_ids;
-  rpc::PubsubLongPollingReply reply;
-  rpc::SendReplyCallback send_reply_callback =
-      [&reply, &batched_ids](Status status, std::function<void()> success,
-                             std::function<void()> failure) {
-        for (int i = 0; i < reply.pub_messages_size(); i++) {
-          const auto &msg = reply.pub_messages(i);
-          const auto oid =
-              ObjectID::FromBinary(msg.worker_object_eviction_message().object_id());
-          batched_ids.push_back(oid);
-        }
-        reply = rpc::PubsubLongPollingReply();
-      };
-
-  const auto subscriber_node_id = NodeID::FromRandom();
-  std::vector<ObjectID> oids;
-  int num_oids = 5;
-  for (int i = 0; i < num_oids; i++) {
-    const auto oid = ObjectID::FromRandom();
-    oids.push_back(oid);
-    object_status_publisher_->RegisterSubscription(
-        rpc::ChannelType::WORKER_OBJECT_EVICTION, subscriber_node_id, oid.Binary());
-    object_status_publisher_->Publish(GeneratePubMessage(oid));
-  }
-  ASSERT_EQ(batched_ids.size(), 0);
-
-  // Now connection is initiated, and all oids are published.
-  object_status_publisher_->ConnectToSubscriber(subscriber_node_id, &reply,
-                                                send_reply_callback);
-  for (int i = 0; i < num_oids; i++) {
-    const auto oid_test = oids[i];
-    const auto published_oid = batched_ids[i];
-    ASSERT_EQ(oid_test, published_oid);
-  }
-
-  batched_ids.clear();
-  oids.clear();
-
-  for (int i = 0; i < num_oids; i++) {
-    const auto oid = ObjectID::FromRandom();
-    oids.push_back(oid);
-    object_status_publisher_->RegisterSubscription(
-        rpc::ChannelType::WORKER_OBJECT_EVICTION, subscriber_node_id, oid.Binary());
-    object_status_publisher_->Publish(GeneratePubMessage(oid));
-  }
-  object_status_publisher_->ConnectToSubscriber(subscriber_node_id, &reply,
-                                                send_reply_callback);
-  for (int i = 0; i < num_oids; i++) {
-    const auto oid_test = oids[i];
-    const auto published_oid = batched_ids[i];
-    ASSERT_EQ(oid_test, published_oid);
-  }
-}
-
-TEST_F(PublisherTest, TestNodeFailureWhenConnectionExisted) {
-  bool long_polling_connection_replied = false;
-  rpc::PubsubLongPollingReply reply;
-  rpc::SendReplyCallback send_reply_callback =
-      [&long_polling_connection_replied](Status status, std::function<void()> success,
-                                         std::function<void()> failure) {
-        long_polling_connection_replied = true;
-      };
-
-  const auto subscriber_node_id = NodeID::FromRandom();
-  const auto oid = ObjectID::FromRandom();
-  object_status_publisher_->ConnectToSubscriber(subscriber_node_id, &reply,
-                                                send_reply_callback);
-  // This information should be cleaned up as the subscriber is dead.
-  object_status_publisher_->RegisterSubscription(rpc::ChannelType::WORKER_OBJECT_EVICTION,
-                                                 subscriber_node_id, oid.Binary());
-  // Timeout is reached. The connection should've been refreshed. Since the subscriber is
-  // dead, no new connection is made.
-  current_time_ += subscriber_timeout_ms_;
-  object_status_publisher_->CheckDeadSubscribers();
-  ASSERT_EQ(long_polling_connection_replied, true);
-
-  // More time has passed, and since there was no new long polling connection, this
-  // subscriber is considered as dead.
-  current_time_ += subscriber_timeout_ms_;
-  object_status_publisher_->CheckDeadSubscribers();
-
-  // Connection should be replied (removed) when the subscriber is unregistered.
-  int erased = object_status_publisher_->UnregisterSubscriber(subscriber_node_id);
-  ASSERT_EQ(erased, 0);
-  ASSERT_TRUE(object_status_publisher_->CheckNoLeaks());
-
-  // New subscriber is registsered for some reason. Since there's no new long polling
-  // connection for the timeout, it should be removed.
-  long_polling_connection_replied = false;
-  object_status_publisher_->RegisterSubscription(rpc::ChannelType::WORKER_OBJECT_EVICTION,
-                                                 subscriber_node_id, oid.Binary());
-  current_time_ += subscriber_timeout_ms_;
-  object_status_publisher_->CheckDeadSubscribers();
-  erased = object_status_publisher_->UnregisterSubscriber(subscriber_node_id);
-  ASSERT_EQ(erased, 0);
-  ASSERT_TRUE(object_status_publisher_->CheckNoLeaks());
-}
-
-TEST_F(PublisherTest, TestNodeFailureWhenConnectionDoesntExist) {
-  bool long_polling_connection_replied = false;
-  rpc::PubsubLongPollingReply reply;
-  rpc::SendReplyCallback send_reply_callback =
-      [&long_polling_connection_replied](Status status, std::function<void()> success,
-                                         std::function<void()> failure) {
-        long_polling_connection_replied = true;
-      };
-
-  ///
-  /// Test the case where there was a registration, but no connection.
-  ///
-  auto subscriber_node_id = NodeID::FromRandom();
-  auto oid = ObjectID::FromRandom();
-  object_status_publisher_->RegisterSubscription(rpc::ChannelType::WORKER_OBJECT_EVICTION,
-                                                 subscriber_node_id, oid.Binary());
-  object_status_publisher_->Publish(GeneratePubMessage(oid));
-  // There was no long polling connection yet.
-  ASSERT_EQ(long_polling_connection_replied, false);
-
-  // Connect should be removed eventually to avoid having a memory leak.
-  object_status_publisher_->ConnectToSubscriber(subscriber_node_id, &reply,
-                                                send_reply_callback);
-  ASSERT_EQ(long_polling_connection_replied, true);
-  // Nothing happens at first.
-  object_status_publisher_->CheckDeadSubscribers();
-
-  // After the timeout, the subscriber should be considered as dead because there was no
-  // new long polling connection.
-  current_time_ += subscriber_timeout_ms_;
-  object_status_publisher_->CheckDeadSubscribers();
-  // Make sure the registration is cleaned up.
-  ASSERT_TRUE(object_status_publisher_->CheckNoLeaks());
-
-  /// Test the case where there's no connection coming at all when there was a
-  /// registration.
-  object_status_publisher_->RegisterSubscription(rpc::ChannelType::WORKER_OBJECT_EVICTION,
-                                                 subscriber_node_id, oid.Binary());
-  object_status_publisher_->Publish(GeneratePubMessage(oid));
-
-  // No new long polling connection was made until timeout.
-  current_time_ += subscriber_timeout_ms_;
-  object_status_publisher_->CheckDeadSubscribers();
-  // Make sure the registration is cleaned up.
-  ASSERT_TRUE(object_status_publisher_->CheckNoLeaks());
-}
-
-// Unregistration an entry.
-TEST_F(PublisherTest, TestUnregisterSubscription) {
-  bool long_polling_connection_replied = false;
-  rpc::PubsubLongPollingReply reply;
-  rpc::SendReplyCallback send_reply_callback =
-      [&long_polling_connection_replied](Status status, std::function<void()> success,
-                                         std::function<void()> failure) {
-        long_polling_connection_replied = true;
-      };
-
-  const auto subscriber_node_id = NodeID::FromRandom();
-  const auto oid = ObjectID::FromRandom();
-  object_status_publisher_->ConnectToSubscriber(subscriber_node_id, &reply,
-                                                send_reply_callback);
-  object_status_publisher_->RegisterSubscription(rpc::ChannelType::WORKER_OBJECT_EVICTION,
-                                                 subscriber_node_id, oid.Binary());
-  ASSERT_EQ(long_polling_connection_replied, false);
-
-  // Connection should be replied (removed) when the subscriber is unregistered.
-  int erased = object_status_publisher_->UnregisterSubscription(
-      rpc::ChannelType::WORKER_OBJECT_EVICTION, subscriber_node_id, oid.Binary());
-  ASSERT_EQ(erased, 1);
-  ASSERT_EQ(long_polling_connection_replied, false);
-
-  // Make sure when the entries don't exist, it doesn't delete anything.
-  ASSERT_EQ(object_status_publisher_->UnregisterSubscription(
-                rpc::ChannelType::WORKER_OBJECT_EVICTION, subscriber_node_id,
-                ObjectID::FromRandom().Binary()),
-            0);
-  ASSERT_EQ(
-      object_status_publisher_->UnregisterSubscription(
-          rpc::ChannelType::WORKER_OBJECT_EVICTION, NodeID::FromRandom(), oid.Binary()),
-      0);
-  ASSERT_EQ(object_status_publisher_->UnregisterSubscription(
-                rpc::ChannelType::WORKER_OBJECT_EVICTION, NodeID::FromRandom(),
-                ObjectID::FromRandom().Binary()),
-            0);
-  ASSERT_EQ(long_polling_connection_replied, false);
-  // Metadata won't be removed until we unregsiter the subscriber.
-  object_status_publisher_->UnregisterSubscriber(subscriber_node_id);
-  ASSERT_TRUE(object_status_publisher_->CheckNoLeaks());
-}
-
-// Unregistration a subscriber.
-TEST_F(PublisherTest, TestUnregisterSubscriber) {
-  bool long_polling_connection_replied = false;
-  rpc::PubsubLongPollingReply reply;
-  rpc::SendReplyCallback send_reply_callback =
-      [&long_polling_connection_replied](Status status, std::function<void()> success,
-                                         std::function<void()> failure) {
-        long_polling_connection_replied = true;
-      };
-
-  // Test basic.
-  const auto subscriber_node_id = NodeID::FromRandom();
-  const auto oid = ObjectID::FromRandom();
-  object_status_publisher_->ConnectToSubscriber(subscriber_node_id, &reply,
-                                                send_reply_callback);
-  object_status_publisher_->RegisterSubscription(rpc::ChannelType::WORKER_OBJECT_EVICTION,
-                                                 subscriber_node_id, oid.Binary());
-  ASSERT_EQ(long_polling_connection_replied, false);
-  int erased = object_status_publisher_->UnregisterSubscriber(subscriber_node_id);
-  ASSERT_TRUE(erased);
-  // Make sure the long polling request is replied to avoid memory leak.
-  ASSERT_EQ(long_polling_connection_replied, true);
-
-  // Test when registration wasn't done.
-  long_polling_connection_replied = false;
-  object_status_publisher_->ConnectToSubscriber(subscriber_node_id, &reply,
-                                                send_reply_callback);
-  erased = object_status_publisher_->UnregisterSubscriber(subscriber_node_id);
-  ASSERT_FALSE(erased);
-  ASSERT_EQ(long_polling_connection_replied, true);
-
-  // Test when connect wasn't done.
-  long_polling_connection_replied = false;
-  object_status_publisher_->RegisterSubscription(rpc::ChannelType::WORKER_OBJECT_EVICTION,
-                                                 subscriber_node_id, oid.Binary());
-  erased = object_status_publisher_->UnregisterSubscriber(subscriber_node_id);
-  ASSERT_TRUE(erased);
-  ASSERT_EQ(long_polling_connection_replied, false);
-  ASSERT_TRUE(object_status_publisher_->CheckNoLeaks());
-}
-
-// Test if registration / unregistration is idempotent.
-TEST_F(PublisherTest, TestRegistrationIdempotency) {
-  const auto subscriber_node_id = NodeID::FromRandom();
-  const auto oid = ObjectID::FromRandom();
-  ASSERT_TRUE(object_status_publisher_->RegisterSubscription(
-      rpc::ChannelType::WORKER_OBJECT_EVICTION, subscriber_node_id, oid.Binary()));
-  ASSERT_FALSE(object_status_publisher_->RegisterSubscription(
-      rpc::ChannelType::WORKER_OBJECT_EVICTION, subscriber_node_id, oid.Binary()));
-  ASSERT_FALSE(object_status_publisher_->RegisterSubscription(
-      rpc::ChannelType::WORKER_OBJECT_EVICTION, subscriber_node_id, oid.Binary()));
-  ASSERT_FALSE(object_status_publisher_->RegisterSubscription(
-      rpc::ChannelType::WORKER_OBJECT_EVICTION, subscriber_node_id, oid.Binary()));
-  ASSERT_FALSE(object_status_publisher_->CheckNoLeaks());
-  ASSERT_TRUE(object_status_publisher_->UnregisterSubscription(
-      rpc::ChannelType::WORKER_OBJECT_EVICTION, subscriber_node_id, oid.Binary()));
-  ASSERT_FALSE(object_status_publisher_->UnregisterSubscription(
-      rpc::ChannelType::WORKER_OBJECT_EVICTION, subscriber_node_id, oid.Binary()));
-  ASSERT_TRUE(object_status_publisher_->CheckNoLeaks());
-  ASSERT_TRUE(object_status_publisher_->RegisterSubscription(
-      rpc::ChannelType::WORKER_OBJECT_EVICTION, subscriber_node_id, oid.Binary()));
-  ASSERT_FALSE(object_status_publisher_->CheckNoLeaks());
-  ASSERT_TRUE(object_status_publisher_->UnregisterSubscription(
-      rpc::ChannelType::WORKER_OBJECT_EVICTION, subscriber_node_id, oid.Binary()));
-}
-
-TEST_F(PublisherTest, TestPublishFailure) {
-  ///
-  /// Test the publish failure API.
-  ///
-  std::vector<ObjectID> failed_ids;
-  rpc::PubsubLongPollingReply reply;
-  rpc::SendReplyCallback send_reply_callback =
-      [&reply, &failed_ids](Status status, std::function<void()> success,
-                            std::function<void()> failure) {
-        for (int i = 0; i < reply.pub_messages_size(); i++) {
-          const auto &msg = reply.pub_messages(i);
-          RAY_LOG(ERROR) << "ha";
-          if (msg.has_failure_message()) {
-            const auto oid = ObjectID::FromBinary(msg.key_id());
-            failed_ids.push_back(oid);
-          }
-        }
-        reply = rpc::PubsubLongPollingReply();
-      };
-
-  const auto subscriber_node_id = NodeID::FromRandom();
-  const auto oid = ObjectID::FromRandom();
-
-  object_status_publisher_->ConnectToSubscriber(subscriber_node_id, &reply,
-                                                send_reply_callback);
-  object_status_publisher_->RegisterSubscription(rpc::ChannelType::WORKER_OBJECT_EVICTION,
-                                                 subscriber_node_id, oid.Binary());
-  object_status_publisher_->PublishFailure(rpc::ChannelType::WORKER_OBJECT_EVICTION,
-                                           oid.Binary());
-  ASSERT_EQ(failed_ids[0], oid);
-}
-
-}  // namespace pubsub
-
-}  // namespace ray
-
-int main(int argc, char **argv) {
-  ::testing::InitGoogleTest(&argc, argv);
-  return RUN_ALL_TESTS();
-}
-=======
-// Copyright 2017 The Ray Authors.
-//
-// Licensed under the Apache License, Version 2.0 (the "License");
-// you may not use this file except in compliance with the License.
-// You may obtain a copy of the License at
-//
-//  http://www.apache.org/licenses/LICENSE-2.0
-//
-// Unless required by applicable law or agreed to in writing, software
-// distributed under the License is distributed on an "AS IS" BASIS,
-// WITHOUT WARRANTIES OR CONDITIONS OF ANY KIND, either express or implied.
-// See the License for the specific language governing permissions and
-// limitations under the License.
-
-#include "ray/pubsub/publisher.h"
-
-#include "gmock/gmock.h"
-#include "gtest/gtest.h"
-#include "ray/common/asio/instrumented_io_context.h"
-#include "ray/common/asio/periodical_runner.h"
-
-namespace ray {
-
-namespace pubsub {
-
-using namespace pub_internal;
-
-class PublisherTest : public ::testing::Test {
- public:
-  PublisherTest() { periodic_runner_.reset(new PeriodicalRunner(io_service_)); }
-
-  ~PublisherTest() {}
-
-  void SetUp() {
-    object_status_publisher_ = std::make_shared<Publisher>(
-        /*channels=*/std::vector<
-            rpc::ChannelType>{rpc::ChannelType::WORKER_OBJECT_EVICTION,
-                              rpc::ChannelType::WORKER_REF_REMOVED_CHANNEL,
-                              rpc::ChannelType::WORKER_OBJECT_LOCATIONS_CHANNEL},
-        /*periodic_runner=*/periodic_runner_.get(),
-        /*get_time_ms=*/[this]() { return current_time_; },
-        /*subscriber_timeout_ms=*/subscriber_timeout_ms_,
-        /*batch_size*/ 100);
-    current_time_ = 0;
-  }
-
-  void TearDown() { subscribers_map_.clear(); }
-
-  const rpc::PubMessage GeneratePubMessage(const ObjectID &object_id) {
-    rpc::PubMessage pub_message;
-    auto *object_eviction_msg = pub_message.mutable_worker_object_eviction_message();
-    object_eviction_msg->set_object_id(object_id.Binary());
-    pub_message.set_key_id(object_id.Binary());
-    pub_message.set_channel_type(rpc::ChannelType::WORKER_OBJECT_EVICTION);
-    return pub_message;
-  }
-
-  bool HasSubscriber(const std::vector<SubscriberID> &subscribers,
-                     const SubscriberID &subscriber) {
-    return std::find(subscribers.begin(), subscribers.end(), subscriber) !=
-           subscribers.end();
-  }
-
-  instrumented_io_context io_service_;
-  std::shared_ptr<PeriodicalRunner> periodic_runner_;
-  std::shared_ptr<Publisher> object_status_publisher_;
-  std::unordered_map<ObjectID, std::unordered_set<NodeID>> subscribers_map_;
-  const uint64_t subscriber_timeout_ms_ = 30000;
-  double current_time_;
-};
-
-TEST_F(PublisherTest, TestSubscriptionIndexSingeNodeSingleObject) {
-  auto node_id = NodeID::FromRandom();
-  auto oid = ObjectID::FromRandom();
-  auto &subscribers = subscribers_map_[oid];
-  subscribers.emplace(node_id);
-
-  ///
-  /// Test single node id & object id
-  ///
-  /// oid1 -> [nid1]
-  SubscriptionIndex subscription_index;
-  subscription_index.AddEntry(oid.Binary(), node_id);
-  const auto &subscribers_from_index =
-      subscription_index.GetSubscriberIdsByKeyId(oid.Binary());
-  for (const auto &node_id : subscribers) {
-    ASSERT_TRUE(HasSubscriber(subscribers_from_index, node_id));
-  }
-}
-
-TEST_F(PublisherTest, TestSubscriptionIndexMultiNodeSingleObject) {
-  ///
-  /// Test single object id & multi nodes
-  ///
-  /// oid1 -> [nid1~nid5]
-  SubscriptionIndex subscription_index;
-  const auto oid = ObjectID::FromRandom();
-  std::unordered_set<NodeID> empty_set;
-  subscribers_map_.emplace(oid, empty_set);
-
-  for (int i = 0; i < 5; i++) {
-    auto node_id = NodeID::FromRandom();
-    subscribers_map_.at(oid).emplace(node_id);
-    subscription_index.AddEntry(oid.Binary(), node_id);
-  }
-  const auto &subscribers_from_index =
-      subscription_index.GetSubscriberIdsByKeyId(oid.Binary());
-  for (const auto &node_id : subscribers_map_.at(oid)) {
-    ASSERT_TRUE(HasSubscriber(subscribers_from_index, node_id));
-  }
-
-  ///
-  /// Test multi node id & multi object ids
-  ///
-  /// oid1 -> [nid1~nid5]
-  /// oid2 -> [nid1~nid5]
-  const auto oid2 = ObjectID::FromRandom();
-  subscribers_map_.emplace(oid2, empty_set);
-  for (int i = 0; i < 5; i++) {
-    auto node_id = NodeID::FromRandom();
-    subscribers_map_.at(oid2).emplace(node_id);
-    subscription_index.AddEntry(oid2.Binary(), node_id);
-  }
-  const auto &subscribers_from_index2 =
-      subscription_index.GetSubscriberIdsByKeyId(oid2.Binary());
-  for (const auto &node_id : subscribers_map_.at(oid2)) {
-    ASSERT_TRUE(HasSubscriber(subscribers_from_index2, node_id));
-  }
-
-  // Make sure oid1 entries are not corrupted.
-  const auto &subscribers_from_index3 =
-      subscription_index.GetSubscriberIdsByKeyId(oid.Binary());
-  for (const auto &node_id : subscribers_map_.at(oid)) {
-    ASSERT_TRUE(HasSubscriber(subscribers_from_index3, node_id));
-  }
-}
-
-TEST_F(PublisherTest, TestSubscriptionIndexErase) {
-  ///
-  /// Test erase entry.
-  ///
-  /// oid1 -> [nid1~nid5]
-  /// oid2 -> [nid1~nid5]
-  SubscriptionIndex subscription_index;
-  int total_entries = 6;
-  int entries_to_delete_at_each_time = 3;
-  auto oid = ObjectID::FromRandom();
-  std::unordered_set<NodeID> empty_set;
-  subscribers_map_.emplace(oid, empty_set);
-
-  // Add entries.
-  for (int i = 0; i < total_entries; i++) {
-    auto node_id = NodeID::FromRandom();
-    subscribers_map_.at(oid).emplace(node_id);
-    subscription_index.AddEntry(oid.Binary(), node_id);
-  }
-
-  // Verify that the first 3 entries are deleted properly.
-  int i = 0;
-  auto &oid_subscribers = subscribers_map_[oid];
-  for (auto it = oid_subscribers.begin(); it != oid_subscribers.end();) {
-    if (i == entries_to_delete_at_each_time) {
-      break;
-    }
-    auto current = it++;
-    auto node_id = *current;
-    oid_subscribers.erase(current);
-    ASSERT_EQ(subscription_index.EraseEntry(oid.Binary(), node_id), 1);
-    i++;
-  }
-  const auto &subscribers_from_index =
-      subscription_index.GetSubscriberIdsByKeyId(oid.Binary());
-  for (const auto &node_id : subscribers_map_.at(oid)) {
-    ASSERT_TRUE(HasSubscriber(subscribers_from_index, node_id));
-  }
-
-  // Delete all entries and make sure the oid is removed from the index.
-  for (auto it = oid_subscribers.begin(); it != oid_subscribers.end();) {
-    auto current = it++;
-    auto node_id = *current;
-    oid_subscribers.erase(current);
-    subscription_index.EraseEntry(oid.Binary(), node_id);
-  }
-  ASSERT_FALSE(subscription_index.HasKeyId(oid.Binary()));
-  ASSERT_TRUE(subscription_index.CheckNoLeaks());
-}
-
-TEST_F(PublisherTest, TestSubscriptionIndexEraseMultiSubscribers) {
-  ///
-  /// Test erase the duplicated entries with multi subscribers.
-  ///
-  SubscriptionIndex subscription_index;
-  auto oid = ObjectID::FromRandom();
-  auto oid2 = ObjectID::FromRandom();
-  std::unordered_set<NodeID> empty_set;
-  subscribers_map_.emplace(oid, empty_set);
-  subscribers_map_.emplace(oid2, empty_set);
-
-  // Add entries.
-  auto node_id = NodeID::FromRandom();
-  auto node_id_2 = NodeID::FromRandom();
-  subscribers_map_.at(oid).emplace(node_id);
-  subscribers_map_.at(oid2).emplace(node_id);
-  subscription_index.AddEntry(oid.Binary(), node_id);
-  subscription_index.AddEntry(oid2.Binary(), node_id);
-  subscription_index.AddEntry(oid.Binary(), node_id_2);
-  ASSERT_TRUE(subscription_index.EraseEntry(oid.Binary(), node_id));
-  ASSERT_FALSE(subscription_index.EraseEntry(oid.Binary(), node_id));
-}
-
-TEST_F(PublisherTest, TestSubscriptionIndexEraseSubscriber) {
-  ///
-  /// Test erase subscriber.
-  ///
-  SubscriptionIndex subscription_index;
-  auto oid = ObjectID::FromRandom();
-  auto &subscribers = subscribers_map_[oid];
-  std::vector<NodeID> node_ids;
-
-  // Add entries.
-  for (int i = 0; i < 6; i++) {
-    auto node_id = NodeID::FromRandom();
-    node_ids.push_back(node_id);
-    subscribers.emplace(node_id);
-    subscription_index.AddEntry(oid.Binary(), node_id);
-  }
-  subscription_index.EraseSubscriber(node_ids[0]);
-  ASSERT_FALSE(subscription_index.HasSubscriber(node_ids[0]));
-  const auto &subscribers_from_index =
-      subscription_index.GetSubscriberIdsByKeyId(oid.Binary());
-  ASSERT_FALSE(HasSubscriber(subscribers_from_index, node_ids[0]));
-
-  for (int i = 1; i < 6; i++) {
-    subscription_index.EraseSubscriber(node_ids[i]);
-  }
-  ASSERT_TRUE(subscription_index.CheckNoLeaks());
-}
-
-TEST_F(PublisherTest, TestSubscriptionIndexIdempotency) {
-  ///
-  /// Test the subscription index is idempotent.
-  ///
-  auto node_id = NodeID::FromRandom();
-  auto oid = ObjectID::FromRandom();
-  SubscriptionIndex subscription_index;
-
-  // Add the same entry many times.
-  for (int i = 0; i < 5; i++) {
-    subscription_index.AddEntry(oid.Binary(), node_id);
-  }
-  ASSERT_TRUE(subscription_index.HasKeyId(oid.Binary()));
-  ASSERT_TRUE(subscription_index.HasSubscriber(node_id));
-
-  // Erase it and make sure it is erased.
-  for (int i = 0; i < 5; i++) {
-    subscription_index.EraseEntry(oid.Binary(), node_id);
-  }
-  ASSERT_TRUE(subscription_index.CheckNoLeaks());
-
-  // Random mix.
-  subscription_index.AddEntry(oid.Binary(), node_id);
-  subscription_index.AddEntry(oid.Binary(), node_id);
-  subscription_index.EraseEntry(oid.Binary(), node_id);
-  subscription_index.EraseEntry(oid.Binary(), node_id);
-  ASSERT_TRUE(subscription_index.CheckNoLeaks());
-
-  subscription_index.AddEntry(oid.Binary(), node_id);
-  subscription_index.AddEntry(oid.Binary(), node_id);
-  ASSERT_TRUE(subscription_index.HasKeyId(oid.Binary()));
-  ASSERT_TRUE(subscription_index.HasSubscriber(node_id));
-}
-
-TEST_F(PublisherTest, TestSubscriber) {
-  std::unordered_set<ObjectID> object_ids_published;
-  rpc::PubsubLongPollingReply reply;
-  rpc::SendReplyCallback send_reply_callback =
-      [&reply, &object_ids_published](Status status, std::function<void()> success,
-                                      std::function<void()> failure) {
-        for (int i = 0; i < reply.pub_messages_size(); i++) {
-          const auto &msg = reply.pub_messages(i);
-          const auto oid =
-              ObjectID::FromBinary(msg.worker_object_eviction_message().object_id());
-          object_ids_published.emplace(oid);
-        }
-        reply = rpc::PubsubLongPollingReply();
-      };
-
-  std::shared_ptr<Subscriber> subscriber = std::make_shared<Subscriber>(
-      [this]() { return current_time_; }, subscriber_timeout_ms_, 10);
-  // If there's no connection, it will return false.
-  ASSERT_FALSE(subscriber->PublishIfPossible());
-  // Try connecting it. Should return true.
-  ASSERT_TRUE(subscriber->ConnectToSubscriber(&reply, send_reply_callback));
-  // Polling when there is already an inflight polling request should still work.
-  ASSERT_TRUE(subscriber->ConnectToSubscriber(&reply, send_reply_callback));
-  // Since there's no published objects, it should return false.
-  ASSERT_FALSE(subscriber->PublishIfPossible());
-
-  std::unordered_set<ObjectID> published_objects;
-  // Make sure publishing one object works as expected.
-  auto oid = ObjectID::FromRandom();
-  subscriber->QueueMessage(GeneratePubMessage(oid), /*try_publish=*/false);
-  published_objects.emplace(oid);
-  ASSERT_TRUE(subscriber->PublishIfPossible());
-  ASSERT_TRUE(object_ids_published.count(oid) > 0);
-  // Since the object is published, and there's no connection, it should return false.
-  ASSERT_FALSE(subscriber->PublishIfPossible());
-
-  // Add 3 oids and see if it works properly.
-  for (int i = 0; i < 3; i++) {
-    oid = ObjectID::FromRandom();
-    subscriber->QueueMessage(GeneratePubMessage(oid),
-                             /*try_publish=*/false);
-    published_objects.emplace(oid);
-  }
-  // Since there's no connection, objects won't be published.
-  ASSERT_FALSE(subscriber->PublishIfPossible());
-  ASSERT_TRUE(subscriber->ConnectToSubscriber(&reply, send_reply_callback));
-  ASSERT_TRUE(subscriber->PublishIfPossible());
-  for (auto oid : published_objects) {
-    ASSERT_TRUE(object_ids_published.count(oid) > 0);
-  }
-  ASSERT_TRUE(subscriber->CheckNoLeaks());
-}
-
-TEST_F(PublisherTest, TestSubscriberBatchSize) {
-  std::unordered_set<ObjectID> object_ids_published;
-  rpc::PubsubLongPollingReply reply;
-  rpc::SendReplyCallback send_reply_callback =
-      [&reply, &object_ids_published](Status status, std::function<void()> success,
-                                      std::function<void()> failure) {
-        for (int i = 0; i < reply.pub_messages_size(); i++) {
-          const auto &msg = reply.pub_messages(i);
-          const auto oid =
-              ObjectID::FromBinary(msg.worker_object_eviction_message().object_id());
-          object_ids_published.emplace(oid);
-        }
-        reply = rpc::PubsubLongPollingReply();
-      };
-
-  auto max_publish_size = 5;
-  std::shared_ptr<Subscriber> subscriber = std::make_shared<Subscriber>(
-      [this]() { return current_time_; }, subscriber_timeout_ms_, max_publish_size);
-  ASSERT_TRUE(subscriber->ConnectToSubscriber(&reply, send_reply_callback));
-
-  std::unordered_set<ObjectID> published_objects;
-  std::vector<ObjectID> oids;
-  for (int i = 0; i < 10; i++) {
-    auto oid = ObjectID::FromRandom();
-    oids.push_back(oid);
-    subscriber->QueueMessage(GeneratePubMessage(oid),
-                             /*try_publish=*/false);
-    published_objects.emplace(oid);
-  }
-
-  // Make sure only up to batch size is published.
-  ASSERT_TRUE(subscriber->PublishIfPossible());
-
-  for (int i = 0; i < max_publish_size; i++) {
-    ASSERT_TRUE(object_ids_published.count(oids[i]) > 0);
-  }
-  for (int i = max_publish_size; i < 10; i++) {
-    ASSERT_FALSE(object_ids_published.count(oids[i]) > 0);
-  }
-
-  // Remainings are published.
-  ASSERT_TRUE(subscriber->ConnectToSubscriber(&reply, send_reply_callback));
-  ASSERT_TRUE(subscriber->PublishIfPossible());
-  for (int i = 0; i < 10; i++) {
-    ASSERT_TRUE(object_ids_published.count(oids[i]) > 0);
-  }
-}
-
-TEST_F(PublisherTest, TestSubscriberActiveTimeout) {
-  ///
-  /// Test the active connection timeout.
-  ///
-
-  auto reply_cnt = 0;
-  rpc::PubsubLongPollingReply reply;
-  rpc::SendReplyCallback send_reply_callback =
-      [&reply_cnt](Status status, std::function<void()> success,
-                   std::function<void()> failure) { reply_cnt++; };
-
-  std::shared_ptr<Subscriber> subscriber = std::make_shared<Subscriber>(
-      [this]() { return current_time_; }, subscriber_timeout_ms_, 10);
-
-  ASSERT_TRUE(subscriber->ConnectToSubscriber(&reply, send_reply_callback));
-
-  // Connection is not timed out yet.
-  ASSERT_FALSE(subscriber->IsActiveConnectionTimedOut());
-  ASSERT_FALSE(subscriber->IsDisconnected());
-
-  // Some time has passed, but it is not timed out yet.
-  current_time_ += subscriber_timeout_ms_ / 2;
-  ASSERT_FALSE(subscriber->IsActiveConnectionTimedOut());
-  ASSERT_FALSE(subscriber->IsDisconnected());
-
-  // Timeout is reached, and the long polling connection should've been refreshed.
-  current_time_ += subscriber_timeout_ms_ / 2;
-  ASSERT_TRUE(subscriber->IsActiveConnectionTimedOut());
-  ASSERT_FALSE(subscriber->IsDisconnected());
-
-  // Refresh the connection.
-  subscriber->PublishIfPossible(/*force*/ true);
-  ASSERT_EQ(reply_cnt, 1);
-
-  // New connection is established.
-  ASSERT_TRUE(subscriber->ConnectToSubscriber(&reply, send_reply_callback));
-  ASSERT_FALSE(subscriber->IsActiveConnectionTimedOut());
-  ASSERT_FALSE(subscriber->IsDisconnected());
-
-  // Some time has passed, but it is not timed out yet.
-  current_time_ += subscriber_timeout_ms_ / 2;
-  ASSERT_FALSE(subscriber->IsActiveConnectionTimedOut());
-  ASSERT_FALSE(subscriber->IsDisconnected());
-
-  // A message is published, so the connection is refreshed.
-  auto oid = ObjectID::FromRandom();
-  subscriber->QueueMessage(GeneratePubMessage(oid));
-  ASSERT_FALSE(subscriber->IsActiveConnectionTimedOut());
-  ASSERT_FALSE(subscriber->IsDisconnected());
-  ASSERT_EQ(reply_cnt, 2);
-
-  // Although time has passed, since the connection was refreshed, timeout shouldn't
-  // happen.
-  current_time_ += subscriber_timeout_ms_ / 2;
-  ASSERT_FALSE(subscriber->IsActiveConnectionTimedOut());
-  ASSERT_FALSE(subscriber->IsDisconnected());
-
-  ASSERT_TRUE(subscriber->CheckNoLeaks());
-}
-
-TEST_F(PublisherTest, TestSubscriberDisconnected) {
-  ///
-  /// Test the subscriber is considered as dead due to the disconnection timeout.
-  ///
-
-  auto reply_cnt = 0;
-  rpc::PubsubLongPollingReply reply;
-  rpc::SendReplyCallback send_reply_callback =
-      [&reply_cnt](Status status, std::function<void()> success,
-                   std::function<void()> failure) { reply_cnt++; };
-
-  std::shared_ptr<Subscriber> subscriber = std::make_shared<Subscriber>(
-      [this]() { return current_time_; }, subscriber_timeout_ms_, 10);
-
-  // Suppose the new connection is removed.
-  ASSERT_TRUE(subscriber->ConnectToSubscriber(&reply, send_reply_callback));
-  subscriber->PublishIfPossible(/*force*/ true);
-  ASSERT_EQ(reply_cnt, 1);
-  ASSERT_FALSE(subscriber->IsActiveConnectionTimedOut());
-  ASSERT_FALSE(subscriber->IsDisconnected());
-
-  // Some time has passed, but it is not timed out yet.
-  current_time_ += subscriber_timeout_ms_ / 2;
-  ASSERT_FALSE(subscriber->IsActiveConnectionTimedOut());
-  ASSERT_FALSE(subscriber->IsDisconnected());
-
-  // Timeout is reached. Since there was no new long polling connection, it is considered
-  // as disconnected.
-  current_time_ += subscriber_timeout_ms_ / 2;
-  ASSERT_FALSE(subscriber->IsActiveConnectionTimedOut());
-  ASSERT_TRUE(subscriber->IsDisconnected());
-
-  // New connection is coming in.
-  ASSERT_TRUE(subscriber->ConnectToSubscriber(&reply, send_reply_callback));
-  subscriber->PublishIfPossible(/*force*/ true);
-  ASSERT_EQ(reply_cnt, 2);
-
-  // Some time has passed, but it is not timed out yet.
-  current_time_ += subscriber_timeout_ms_ / 2;
-  ASSERT_FALSE(subscriber->IsActiveConnectionTimedOut());
-  ASSERT_FALSE(subscriber->IsDisconnected());
-
-  // Another connection is made, so it shouldn't timeout until the next timeout is
-  // reached.
-  ASSERT_TRUE(subscriber->ConnectToSubscriber(&reply, send_reply_callback));
-  subscriber->PublishIfPossible(/*force*/ true);
-  ASSERT_EQ(reply_cnt, 3);
-  current_time_ += subscriber_timeout_ms_ / 2;
-  ASSERT_FALSE(subscriber->IsActiveConnectionTimedOut());
-  ASSERT_FALSE(subscriber->IsDisconnected());
-
-  // IF there's no new connection for a long time it should eventually timeout.
-  current_time_ += subscriber_timeout_ms_ / 2;
-  ASSERT_FALSE(subscriber->IsActiveConnectionTimedOut());
-  ASSERT_TRUE(subscriber->IsDisconnected());
-
-  ASSERT_TRUE(subscriber->CheckNoLeaks());
-}
-
-TEST_F(PublisherTest, TestSubscriberTimeoutComplicated) {
-  ///
-  /// Test the subscriber timeout in more complicated scenario.
-  ///
-
-  auto reply_cnt = 0;
-  rpc::PubsubLongPollingReply reply;
-  rpc::SendReplyCallback send_reply_callback =
-      [&reply_cnt](Status status, std::function<void()> success,
-                   std::function<void()> failure) { reply_cnt++; };
-
-  std::shared_ptr<Subscriber> subscriber = std::make_shared<Subscriber>(
-      [this]() { return current_time_; }, subscriber_timeout_ms_, 10);
-
-  // Suppose the new connection is removed.
-  ASSERT_TRUE(subscriber->ConnectToSubscriber(&reply, send_reply_callback));
-  subscriber->PublishIfPossible(/*force*/ true);
-  ASSERT_EQ(reply_cnt, 1);
-  ASSERT_FALSE(subscriber->IsActiveConnectionTimedOut());
-  ASSERT_FALSE(subscriber->IsDisconnected());
-
-  // Some time has passed, and the connection is removed.
-  current_time_ += subscriber_timeout_ms_ - 1;
-  ASSERT_TRUE(subscriber->ConnectToSubscriber(&reply, send_reply_callback));
-  current_time_ += 2;
-  // Timeout shouldn't happen because the connection has been refreshed.
-  ASSERT_FALSE(subscriber->IsActiveConnectionTimedOut());
-  ASSERT_FALSE(subscriber->IsDisconnected());
-
-  // Right before the timeout, connection is removed. In this case, timeout shouldn't also
-  // happen.
-  current_time_ += subscriber_timeout_ms_ - 1;
-  subscriber->PublishIfPossible(/*force*/ true);
-  current_time_ += 2;
-  ASSERT_FALSE(subscriber->IsActiveConnectionTimedOut());
-  ASSERT_FALSE(subscriber->IsDisconnected());
-
-  // Timeout is reached. Since there was no connection, it should be considered
-  // disconnected.
-  current_time_ += subscriber_timeout_ms_;
-  ASSERT_FALSE(subscriber->IsActiveConnectionTimedOut());
-  ASSERT_TRUE(subscriber->IsDisconnected());
-
-  ASSERT_TRUE(subscriber->CheckNoLeaks());
-}
-
-TEST_F(PublisherTest, TestBasicSingleSubscriber) {
-  std::vector<ObjectID> batched_ids;
-  rpc::PubsubLongPollingReply reply;
-  rpc::SendReplyCallback send_reply_callback =
-      [&reply, &batched_ids](Status status, std::function<void()> success,
-                             std::function<void()> failure) {
-        for (int i = 0; i < reply.pub_messages_size(); i++) {
-          const auto &msg = reply.pub_messages(i);
-          const auto oid =
-              ObjectID::FromBinary(msg.worker_object_eviction_message().object_id());
-          batched_ids.push_back(oid);
-        }
-        reply = rpc::PubsubLongPollingReply();
-      };
-
-  const auto subscriber_node_id = NodeID::FromRandom();
-  const auto oid = ObjectID::FromRandom();
-
-  object_status_publisher_->ConnectToSubscriber(subscriber_node_id, &reply,
-                                                send_reply_callback);
-  object_status_publisher_->RegisterSubscription(rpc::ChannelType::WORKER_OBJECT_EVICTION,
-                                                 subscriber_node_id, oid.Binary());
-  object_status_publisher_->Publish(GeneratePubMessage(oid));
-  ASSERT_EQ(batched_ids[0], oid);
-}
-
-TEST_F(PublisherTest, TestNoConnectionWhenRegistered) {
-  std::vector<ObjectID> batched_ids;
-  rpc::PubsubLongPollingReply reply;
-  rpc::SendReplyCallback send_reply_callback =
-      [&reply, &batched_ids](Status status, std::function<void()> success,
-                             std::function<void()> failure) {
-        for (int i = 0; i < reply.pub_messages_size(); i++) {
-          const auto &msg = reply.pub_messages(i);
-          const auto oid =
-              ObjectID::FromBinary(msg.worker_object_eviction_message().object_id());
-          batched_ids.push_back(oid);
-        }
-        reply = rpc::PubsubLongPollingReply();
-      };
-
-  const auto subscriber_node_id = NodeID::FromRandom();
-  const auto oid = ObjectID::FromRandom();
-
-  object_status_publisher_->RegisterSubscription(rpc::ChannelType::WORKER_OBJECT_EVICTION,
-                                                 subscriber_node_id, oid.Binary());
-  object_status_publisher_->Publish(GeneratePubMessage(oid));
-  // Nothing has been published because there's no connection.
-  ASSERT_EQ(batched_ids.size(), 0);
-  object_status_publisher_->ConnectToSubscriber(subscriber_node_id, &reply,
-                                                send_reply_callback);
-  // When the connection is coming, it should be published.
-  ASSERT_EQ(batched_ids[0], oid);
-}
-
-TEST_F(PublisherTest, TestMultiObjectsFromSingleNode) {
-  std::vector<ObjectID> batched_ids;
-  rpc::PubsubLongPollingReply reply;
-  rpc::SendReplyCallback send_reply_callback =
-      [&reply, &batched_ids](Status status, std::function<void()> success,
-                             std::function<void()> failure) {
-        for (int i = 0; i < reply.pub_messages_size(); i++) {
-          const auto &msg = reply.pub_messages(i);
-          const auto oid =
-              ObjectID::FromBinary(msg.worker_object_eviction_message().object_id());
-          batched_ids.push_back(oid);
-        }
-        reply = rpc::PubsubLongPollingReply();
-      };
-
-  const auto subscriber_node_id = NodeID::FromRandom();
-  std::vector<ObjectID> oids;
-  int num_oids = 5;
-  for (int i = 0; i < num_oids; i++) {
-    const auto oid = ObjectID::FromRandom();
-    oids.push_back(oid);
-    object_status_publisher_->RegisterSubscription(
-        rpc::ChannelType::WORKER_OBJECT_EVICTION, subscriber_node_id, oid.Binary());
-    object_status_publisher_->Publish(GeneratePubMessage(oid));
-  }
-  ASSERT_EQ(batched_ids.size(), 0);
-
-  // Now connection is initiated, and all oids are published.
-  object_status_publisher_->ConnectToSubscriber(subscriber_node_id, &reply,
-                                                send_reply_callback);
-  for (int i = 0; i < num_oids; i++) {
-    const auto oid_test = oids[i];
-    const auto published_oid = batched_ids[i];
-    ASSERT_EQ(oid_test, published_oid);
-  }
-}
-
-TEST_F(PublisherTest, TestMultiObjectsFromMultiNodes) {
-  std::vector<ObjectID> batched_ids;
-  rpc::PubsubLongPollingReply reply;
-  rpc::SendReplyCallback send_reply_callback =
-      [&reply, &batched_ids](Status status, std::function<void()> success,
-                             std::function<void()> failure) {
-        for (int i = 0; i < reply.pub_messages_size(); i++) {
-          const auto &msg = reply.pub_messages(i);
-          const auto oid =
-              ObjectID::FromBinary(msg.worker_object_eviction_message().object_id());
-          batched_ids.push_back(oid);
-        }
-        reply = rpc::PubsubLongPollingReply();
-      };
-
-  std::vector<NodeID> subscribers;
-  std::vector<ObjectID> oids;
-  int num_nodes = 5;
-  for (int i = 0; i < num_nodes; i++) {
-    oids.push_back(ObjectID::FromRandom());
-    subscribers.push_back(NodeID::FromRandom());
-  }
-
-  // There will be one object per node.
-  for (int i = 0; i < num_nodes; i++) {
-    const auto oid = oids[i];
-    const auto subscriber_node_id = subscribers[i];
-    object_status_publisher_->RegisterSubscription(
-        rpc::ChannelType::WORKER_OBJECT_EVICTION, subscriber_node_id, oid.Binary());
-    object_status_publisher_->Publish(GeneratePubMessage(oid));
-  }
-  ASSERT_EQ(batched_ids.size(), 0);
-
-  // Check all of nodes are publishing objects properly.
-  for (int i = 0; i < num_nodes; i++) {
-    const auto subscriber_node_id = subscribers[i];
-    object_status_publisher_->ConnectToSubscriber(subscriber_node_id, &reply,
-                                                  send_reply_callback);
-    const auto oid_test = oids[i];
-    const auto published_oid = batched_ids[i];
-    ASSERT_EQ(oid_test, published_oid);
-  }
-}
-
-TEST_F(PublisherTest, TestMultiSubscribers) {
-  std::unordered_set<ObjectID> batched_ids;
-  rpc::PubsubLongPollingReply reply;
-  int reply_invoked = 0;
-  rpc::SendReplyCallback send_reply_callback =
-      [&reply, &batched_ids, &reply_invoked](Status status, std::function<void()> success,
-                                             std::function<void()> failure) {
-        for (int i = 0; i < reply.pub_messages_size(); i++) {
-          const auto &msg = reply.pub_messages(i);
-          const auto oid =
-              ObjectID::FromBinary(msg.worker_object_eviction_message().object_id());
-          batched_ids.emplace(oid);
-        }
-        reply = rpc::PubsubLongPollingReply();
-        reply_invoked += 1;
-      };
-
-  std::vector<NodeID> subscribers;
-  const auto oid = ObjectID::FromRandom();
-  int num_nodes = 5;
-  for (int i = 0; i < num_nodes; i++) {
-    subscribers.push_back(NodeID::FromRandom());
-  }
-
-  // There will be one object per node.
-  for (int i = 0; i < num_nodes; i++) {
-    const auto subscriber_node_id = subscribers[i];
-    object_status_publisher_->RegisterSubscription(
-        rpc::ChannelType::WORKER_OBJECT_EVICTION, subscriber_node_id, oid.Binary());
-  }
-  ASSERT_EQ(batched_ids.size(), 0);
-
-  // Check all of nodes are publishing objects properly.
-  for (int i = 0; i < num_nodes; i++) {
-    const auto subscriber_node_id = subscribers[i];
-    object_status_publisher_->ConnectToSubscriber(subscriber_node_id, &reply,
-                                                  send_reply_callback);
-  }
-  object_status_publisher_->Publish(GeneratePubMessage(oid));
-  ASSERT_EQ(batched_ids.size(), 1);
-  ASSERT_EQ(reply_invoked, 5);
-}
-
-TEST_F(PublisherTest, TestBatch) {
-  // Test if published objects are batched properly.
-  std::vector<ObjectID> batched_ids;
-  rpc::PubsubLongPollingReply reply;
-  rpc::SendReplyCallback send_reply_callback =
-      [&reply, &batched_ids](Status status, std::function<void()> success,
-                             std::function<void()> failure) {
-        for (int i = 0; i < reply.pub_messages_size(); i++) {
-          const auto &msg = reply.pub_messages(i);
-          const auto oid =
-              ObjectID::FromBinary(msg.worker_object_eviction_message().object_id());
-          batched_ids.push_back(oid);
-        }
-        reply = rpc::PubsubLongPollingReply();
-      };
-
-  const auto subscriber_node_id = NodeID::FromRandom();
-  std::vector<ObjectID> oids;
-  int num_oids = 5;
-  for (int i = 0; i < num_oids; i++) {
-    const auto oid = ObjectID::FromRandom();
-    oids.push_back(oid);
-    object_status_publisher_->RegisterSubscription(
-        rpc::ChannelType::WORKER_OBJECT_EVICTION, subscriber_node_id, oid.Binary());
-    object_status_publisher_->Publish(GeneratePubMessage(oid));
-  }
-  ASSERT_EQ(batched_ids.size(), 0);
-
-  // Now connection is initiated, and all oids are published.
-  object_status_publisher_->ConnectToSubscriber(subscriber_node_id, &reply,
-                                                send_reply_callback);
-  for (int i = 0; i < num_oids; i++) {
-    const auto oid_test = oids[i];
-    const auto published_oid = batched_ids[i];
-    ASSERT_EQ(oid_test, published_oid);
-  }
-
-  batched_ids.clear();
-  oids.clear();
-
-  for (int i = 0; i < num_oids; i++) {
-    const auto oid = ObjectID::FromRandom();
-    oids.push_back(oid);
-    object_status_publisher_->RegisterSubscription(
-        rpc::ChannelType::WORKER_OBJECT_EVICTION, subscriber_node_id, oid.Binary());
-    object_status_publisher_->Publish(GeneratePubMessage(oid));
-  }
-  object_status_publisher_->ConnectToSubscriber(subscriber_node_id, &reply,
-                                                send_reply_callback);
-  for (int i = 0; i < num_oids; i++) {
-    const auto oid_test = oids[i];
-    const auto published_oid = batched_ids[i];
-    ASSERT_EQ(oid_test, published_oid);
-  }
-}
-
-TEST_F(PublisherTest, TestNodeFailureWhenConnectionExisted) {
-  bool long_polling_connection_replied = false;
-  rpc::PubsubLongPollingReply reply;
-  rpc::SendReplyCallback send_reply_callback =
-      [&long_polling_connection_replied](Status status, std::function<void()> success,
-                                         std::function<void()> failure) {
-        long_polling_connection_replied = true;
-      };
-
-  const auto subscriber_node_id = NodeID::FromRandom();
-  const auto oid = ObjectID::FromRandom();
-  object_status_publisher_->ConnectToSubscriber(subscriber_node_id, &reply,
-                                                send_reply_callback);
-  // This information should be cleaned up as the subscriber is dead.
-  object_status_publisher_->RegisterSubscription(rpc::ChannelType::WORKER_OBJECT_EVICTION,
-                                                 subscriber_node_id, oid.Binary());
-  // Timeout is reached. The connection should've been refreshed. Since the subscriber is
-  // dead, no new connection is made.
-  current_time_ += subscriber_timeout_ms_;
-  object_status_publisher_->CheckDeadSubscribers();
-  ASSERT_EQ(long_polling_connection_replied, true);
-
-  // More time has passed, and since there was no new long polling connection, this
-  // subscriber is considered as dead.
-  current_time_ += subscriber_timeout_ms_;
-  object_status_publisher_->CheckDeadSubscribers();
-
-  // Connection should be replied (removed) when the subscriber is unregistered.
-  int erased = object_status_publisher_->UnregisterSubscriber(subscriber_node_id);
-  ASSERT_EQ(erased, 0);
-  ASSERT_TRUE(object_status_publisher_->CheckNoLeaks());
-
-  // New subscriber is registsered for some reason. Since there's no new long polling
-  // connection for the timeout, it should be removed.
-  long_polling_connection_replied = false;
-  object_status_publisher_->RegisterSubscription(rpc::ChannelType::WORKER_OBJECT_EVICTION,
-                                                 subscriber_node_id, oid.Binary());
-  current_time_ += subscriber_timeout_ms_;
-  object_status_publisher_->CheckDeadSubscribers();
-  erased = object_status_publisher_->UnregisterSubscriber(subscriber_node_id);
-  ASSERT_EQ(erased, 0);
-  ASSERT_TRUE(object_status_publisher_->CheckNoLeaks());
-}
-
-TEST_F(PublisherTest, TestNodeFailureWhenConnectionDoesntExist) {
-  bool long_polling_connection_replied = false;
-  rpc::PubsubLongPollingReply reply;
-  rpc::SendReplyCallback send_reply_callback =
-      [&long_polling_connection_replied](Status status, std::function<void()> success,
-                                         std::function<void()> failure) {
-        long_polling_connection_replied = true;
-      };
-
-  ///
-  /// Test the case where there was a registration, but no connection.
-  ///
-  auto subscriber_node_id = NodeID::FromRandom();
-  auto oid = ObjectID::FromRandom();
-  object_status_publisher_->RegisterSubscription(rpc::ChannelType::WORKER_OBJECT_EVICTION,
-                                                 subscriber_node_id, oid.Binary());
-  object_status_publisher_->Publish(GeneratePubMessage(oid));
-  // There was no long polling connection yet.
-  ASSERT_EQ(long_polling_connection_replied, false);
-
-  // Connect should be removed eventually to avoid having a memory leak.
-  object_status_publisher_->ConnectToSubscriber(subscriber_node_id, &reply,
-                                                send_reply_callback);
-  ASSERT_EQ(long_polling_connection_replied, true);
-  // Nothing happens at first.
-  object_status_publisher_->CheckDeadSubscribers();
-
-  // After the timeout, the subscriber should be considered as dead because there was no
-  // new long polling connection.
-  current_time_ += subscriber_timeout_ms_;
-  object_status_publisher_->CheckDeadSubscribers();
-  // Make sure the registration is cleaned up.
-  ASSERT_TRUE(object_status_publisher_->CheckNoLeaks());
-
-  /// Test the case where there's no connection coming at all when there was a
-  /// registration.
-  object_status_publisher_->RegisterSubscription(rpc::ChannelType::WORKER_OBJECT_EVICTION,
-                                                 subscriber_node_id, oid.Binary());
-  object_status_publisher_->Publish(GeneratePubMessage(oid));
-
-  // No new long polling connection was made until timeout.
-  current_time_ += subscriber_timeout_ms_;
-  object_status_publisher_->CheckDeadSubscribers();
-  // Make sure the registration is cleaned up.
-  ASSERT_TRUE(object_status_publisher_->CheckNoLeaks());
-}
-
-// Unregistration an entry.
-TEST_F(PublisherTest, TestUnregisterSubscription) {
-  bool long_polling_connection_replied = false;
-  rpc::PubsubLongPollingReply reply;
-  rpc::SendReplyCallback send_reply_callback =
-      [&long_polling_connection_replied](Status status, std::function<void()> success,
-                                         std::function<void()> failure) {
-        long_polling_connection_replied = true;
-      };
-
-  const auto subscriber_node_id = NodeID::FromRandom();
-  const auto oid = ObjectID::FromRandom();
-  object_status_publisher_->ConnectToSubscriber(subscriber_node_id, &reply,
-                                                send_reply_callback);
-  object_status_publisher_->RegisterSubscription(rpc::ChannelType::WORKER_OBJECT_EVICTION,
-                                                 subscriber_node_id, oid.Binary());
-  ASSERT_EQ(long_polling_connection_replied, false);
-
-  // Connection should be replied (removed) when the subscriber is unregistered.
-  int erased = object_status_publisher_->UnregisterSubscription(
-      rpc::ChannelType::WORKER_OBJECT_EVICTION, subscriber_node_id, oid.Binary());
-  ASSERT_EQ(erased, 1);
-  ASSERT_EQ(long_polling_connection_replied, false);
-
-  // Make sure when the entries don't exist, it doesn't delete anything.
-  ASSERT_EQ(object_status_publisher_->UnregisterSubscription(
-                rpc::ChannelType::WORKER_OBJECT_EVICTION, subscriber_node_id,
-                ObjectID::FromRandom().Binary()),
-            0);
-  ASSERT_EQ(
-      object_status_publisher_->UnregisterSubscription(
-          rpc::ChannelType::WORKER_OBJECT_EVICTION, NodeID::FromRandom(), oid.Binary()),
-      0);
-  ASSERT_EQ(object_status_publisher_->UnregisterSubscription(
-                rpc::ChannelType::WORKER_OBJECT_EVICTION, NodeID::FromRandom(),
-                ObjectID::FromRandom().Binary()),
-            0);
-  ASSERT_EQ(long_polling_connection_replied, false);
-  // Metadata won't be removed until we unregsiter the subscriber.
-  object_status_publisher_->UnregisterSubscriber(subscriber_node_id);
-  ASSERT_TRUE(object_status_publisher_->CheckNoLeaks());
-}
-
-// Unregistration a subscriber.
-TEST_F(PublisherTest, TestUnregisterSubscriber) {
-  bool long_polling_connection_replied = false;
-  rpc::PubsubLongPollingReply reply;
-  rpc::SendReplyCallback send_reply_callback =
-      [&long_polling_connection_replied](Status status, std::function<void()> success,
-                                         std::function<void()> failure) {
-        long_polling_connection_replied = true;
-      };
-
-  // Test basic.
-  const auto subscriber_node_id = NodeID::FromRandom();
-  const auto oid = ObjectID::FromRandom();
-  object_status_publisher_->ConnectToSubscriber(subscriber_node_id, &reply,
-                                                send_reply_callback);
-  object_status_publisher_->RegisterSubscription(rpc::ChannelType::WORKER_OBJECT_EVICTION,
-                                                 subscriber_node_id, oid.Binary());
-  ASSERT_EQ(long_polling_connection_replied, false);
-  int erased = object_status_publisher_->UnregisterSubscriber(subscriber_node_id);
-  ASSERT_TRUE(erased);
-  // Make sure the long polling request is replied to avoid memory leak.
-  ASSERT_EQ(long_polling_connection_replied, true);
-
-  // Test when registration wasn't done.
-  long_polling_connection_replied = false;
-  object_status_publisher_->ConnectToSubscriber(subscriber_node_id, &reply,
-                                                send_reply_callback);
-  erased = object_status_publisher_->UnregisterSubscriber(subscriber_node_id);
-  ASSERT_FALSE(erased);
-  ASSERT_EQ(long_polling_connection_replied, true);
-
-  // Test when connect wasn't done.
-  long_polling_connection_replied = false;
-  object_status_publisher_->RegisterSubscription(rpc::ChannelType::WORKER_OBJECT_EVICTION,
-                                                 subscriber_node_id, oid.Binary());
-  erased = object_status_publisher_->UnregisterSubscriber(subscriber_node_id);
-  ASSERT_TRUE(erased);
-  ASSERT_EQ(long_polling_connection_replied, false);
-  ASSERT_TRUE(object_status_publisher_->CheckNoLeaks());
-}
-
-// Test if registration / unregistration is idempotent.
-TEST_F(PublisherTest, TestRegistrationIdempotency) {
-  const auto subscriber_node_id = NodeID::FromRandom();
-  const auto oid = ObjectID::FromRandom();
-  ASSERT_TRUE(object_status_publisher_->RegisterSubscription(
-      rpc::ChannelType::WORKER_OBJECT_EVICTION, subscriber_node_id, oid.Binary()));
-  ASSERT_FALSE(object_status_publisher_->RegisterSubscription(
-      rpc::ChannelType::WORKER_OBJECT_EVICTION, subscriber_node_id, oid.Binary()));
-  ASSERT_FALSE(object_status_publisher_->RegisterSubscription(
-      rpc::ChannelType::WORKER_OBJECT_EVICTION, subscriber_node_id, oid.Binary()));
-  ASSERT_FALSE(object_status_publisher_->RegisterSubscription(
-      rpc::ChannelType::WORKER_OBJECT_EVICTION, subscriber_node_id, oid.Binary()));
-  ASSERT_FALSE(object_status_publisher_->CheckNoLeaks());
-  ASSERT_TRUE(object_status_publisher_->UnregisterSubscription(
-      rpc::ChannelType::WORKER_OBJECT_EVICTION, subscriber_node_id, oid.Binary()));
-  ASSERT_FALSE(object_status_publisher_->UnregisterSubscription(
-      rpc::ChannelType::WORKER_OBJECT_EVICTION, subscriber_node_id, oid.Binary()));
-  ASSERT_TRUE(object_status_publisher_->CheckNoLeaks());
-  ASSERT_TRUE(object_status_publisher_->RegisterSubscription(
-      rpc::ChannelType::WORKER_OBJECT_EVICTION, subscriber_node_id, oid.Binary()));
-  ASSERT_FALSE(object_status_publisher_->CheckNoLeaks());
-  ASSERT_TRUE(object_status_publisher_->UnregisterSubscription(
-      rpc::ChannelType::WORKER_OBJECT_EVICTION, subscriber_node_id, oid.Binary()));
-}
-
-TEST_F(PublisherTest, TestPublishFailure) {
-  ///
-  /// Test the publish failure API.
-  ///
-  std::vector<ObjectID> failed_ids;
-  rpc::PubsubLongPollingReply reply;
-  rpc::SendReplyCallback send_reply_callback =
-      [&reply, &failed_ids](Status status, std::function<void()> success,
-                            std::function<void()> failure) {
-        for (int i = 0; i < reply.pub_messages_size(); i++) {
-          const auto &msg = reply.pub_messages(i);
-          RAY_LOG(ERROR) << "ha";
-          if (msg.has_failure_message()) {
-            const auto oid = ObjectID::FromBinary(msg.key_id());
-            failed_ids.push_back(oid);
-          }
-        }
-        reply = rpc::PubsubLongPollingReply();
-      };
-
-  const auto subscriber_node_id = NodeID::FromRandom();
-  const auto oid = ObjectID::FromRandom();
-
-  object_status_publisher_->ConnectToSubscriber(subscriber_node_id, &reply,
-                                                send_reply_callback);
-  object_status_publisher_->RegisterSubscription(rpc::ChannelType::WORKER_OBJECT_EVICTION,
-                                                 subscriber_node_id, oid.Binary());
-  object_status_publisher_->PublishFailure(rpc::ChannelType::WORKER_OBJECT_EVICTION,
-                                           oid.Binary());
-  ASSERT_EQ(failed_ids[0], oid);
-}
-
-}  // namespace pubsub
-
-}  // namespace ray
-
-int main(int argc, char **argv) {
-  ::testing::InitGoogleTest(&argc, argv);
-  return RUN_ALL_TESTS();
-}
->>>>>>> 19672688
+// Copyright 2017 The Ray Authors.
+//
+// Licensed under the Apache License, Version 2.0 (the "License");
+// you may not use this file except in compliance with the License.
+// You may obtain a copy of the License at
+//
+//  http://www.apache.org/licenses/LICENSE-2.0
+//
+// Unless required by applicable law or agreed to in writing, software
+// distributed under the License is distributed on an "AS IS" BASIS,
+// WITHOUT WARRANTIES OR CONDITIONS OF ANY KIND, either express or implied.
+// See the License for the specific language governing permissions and
+// limitations under the License.
+
+#include "ray/pubsub/publisher.h"
+
+#include "gmock/gmock.h"
+#include "gtest/gtest.h"
+#include "ray/common/asio/instrumented_io_context.h"
+#include "ray/common/asio/periodical_runner.h"
+
+namespace ray {
+
+namespace pubsub {
+
+using namespace pub_internal;
+
+class PublisherTest : public ::testing::Test {
+ public:
+  PublisherTest() { periodic_runner_.reset(new PeriodicalRunner(io_service_)); }
+
+  ~PublisherTest() {}
+
+  void SetUp() {
+    object_status_publisher_ = std::make_shared<Publisher>(
+        /*channels=*/std::vector<
+            rpc::ChannelType>{rpc::ChannelType::WORKER_OBJECT_EVICTION,
+                              rpc::ChannelType::WORKER_REF_REMOVED_CHANNEL,
+                              rpc::ChannelType::WORKER_OBJECT_LOCATIONS_CHANNEL},
+        /*periodic_runner=*/periodic_runner_.get(),
+        /*get_time_ms=*/[this]() { return current_time_; },
+        /*subscriber_timeout_ms=*/subscriber_timeout_ms_,
+        /*batch_size*/ 100);
+    current_time_ = 0;
+  }
+
+  void TearDown() { subscribers_map_.clear(); }
+
+  const rpc::PubMessage GeneratePubMessage(const ObjectID &object_id) {
+    rpc::PubMessage pub_message;
+    auto *object_eviction_msg = pub_message.mutable_worker_object_eviction_message();
+    object_eviction_msg->set_object_id(object_id.Binary());
+    pub_message.set_key_id(object_id.Binary());
+    pub_message.set_channel_type(rpc::ChannelType::WORKER_OBJECT_EVICTION);
+    return pub_message;
+  }
+
+  bool HasSubscriber(const std::vector<SubscriberID> &subscribers,
+                     const SubscriberID &subscriber) {
+    return std::find(subscribers.begin(), subscribers.end(), subscriber) !=
+           subscribers.end();
+  }
+
+  instrumented_io_context io_service_;
+  std::shared_ptr<PeriodicalRunner> periodic_runner_;
+  std::shared_ptr<Publisher> object_status_publisher_;
+  std::unordered_map<ObjectID, std::unordered_set<NodeID>> subscribers_map_;
+  const uint64_t subscriber_timeout_ms_ = 30000;
+  double current_time_;
+};
+
+TEST_F(PublisherTest, TestSubscriptionIndexSingeNodeSingleObject) {
+  auto node_id = NodeID::FromRandom();
+  auto oid = ObjectID::FromRandom();
+  auto &subscribers = subscribers_map_[oid];
+  subscribers.emplace(node_id);
+
+  ///
+  /// Test single node id & object id
+  ///
+  /// oid1 -> [nid1]
+  SubscriptionIndex subscription_index;
+  subscription_index.AddEntry(oid.Binary(), node_id);
+  const auto &subscribers_from_index =
+      subscription_index.GetSubscriberIdsByKeyId(oid.Binary());
+  for (const auto &node_id : subscribers) {
+    ASSERT_TRUE(HasSubscriber(subscribers_from_index, node_id));
+  }
+}
+
+TEST_F(PublisherTest, TestSubscriptionIndexMultiNodeSingleObject) {
+  ///
+  /// Test single object id & multi nodes
+  ///
+  /// oid1 -> [nid1~nid5]
+  SubscriptionIndex subscription_index;
+  const auto oid = ObjectID::FromRandom();
+  std::unordered_set<NodeID> empty_set;
+  subscribers_map_.emplace(oid, empty_set);
+
+  for (int i = 0; i < 5; i++) {
+    auto node_id = NodeID::FromRandom();
+    subscribers_map_.at(oid).emplace(node_id);
+    subscription_index.AddEntry(oid.Binary(), node_id);
+  }
+  const auto &subscribers_from_index =
+      subscription_index.GetSubscriberIdsByKeyId(oid.Binary());
+  for (const auto &node_id : subscribers_map_.at(oid)) {
+    ASSERT_TRUE(HasSubscriber(subscribers_from_index, node_id));
+  }
+
+  ///
+  /// Test multi node id & multi object ids
+  ///
+  /// oid1 -> [nid1~nid5]
+  /// oid2 -> [nid1~nid5]
+  const auto oid2 = ObjectID::FromRandom();
+  subscribers_map_.emplace(oid2, empty_set);
+  for (int i = 0; i < 5; i++) {
+    auto node_id = NodeID::FromRandom();
+    subscribers_map_.at(oid2).emplace(node_id);
+    subscription_index.AddEntry(oid2.Binary(), node_id);
+  }
+  const auto &subscribers_from_index2 =
+      subscription_index.GetSubscriberIdsByKeyId(oid2.Binary());
+  for (const auto &node_id : subscribers_map_.at(oid2)) {
+    ASSERT_TRUE(HasSubscriber(subscribers_from_index2, node_id));
+  }
+
+  // Make sure oid1 entries are not corrupted.
+  const auto &subscribers_from_index3 =
+      subscription_index.GetSubscriberIdsByKeyId(oid.Binary());
+  for (const auto &node_id : subscribers_map_.at(oid)) {
+    ASSERT_TRUE(HasSubscriber(subscribers_from_index3, node_id));
+  }
+}
+
+TEST_F(PublisherTest, TestSubscriptionIndexErase) {
+  ///
+  /// Test erase entry.
+  ///
+  /// oid1 -> [nid1~nid5]
+  /// oid2 -> [nid1~nid5]
+  SubscriptionIndex subscription_index;
+  int total_entries = 6;
+  int entries_to_delete_at_each_time = 3;
+  auto oid = ObjectID::FromRandom();
+  std::unordered_set<NodeID> empty_set;
+  subscribers_map_.emplace(oid, empty_set);
+
+  // Add entries.
+  for (int i = 0; i < total_entries; i++) {
+    auto node_id = NodeID::FromRandom();
+    subscribers_map_.at(oid).emplace(node_id);
+    subscription_index.AddEntry(oid.Binary(), node_id);
+  }
+
+  // Verify that the first 3 entries are deleted properly.
+  int i = 0;
+  auto &oid_subscribers = subscribers_map_[oid];
+  for (auto it = oid_subscribers.begin(); it != oid_subscribers.end();) {
+    if (i == entries_to_delete_at_each_time) {
+      break;
+    }
+    auto current = it++;
+    auto node_id = *current;
+    oid_subscribers.erase(current);
+    ASSERT_EQ(subscription_index.EraseEntry(oid.Binary(), node_id), 1);
+    i++;
+  }
+  const auto &subscribers_from_index =
+      subscription_index.GetSubscriberIdsByKeyId(oid.Binary());
+  for (const auto &node_id : subscribers_map_.at(oid)) {
+    ASSERT_TRUE(HasSubscriber(subscribers_from_index, node_id));
+  }
+
+  // Delete all entries and make sure the oid is removed from the index.
+  for (auto it = oid_subscribers.begin(); it != oid_subscribers.end();) {
+    auto current = it++;
+    auto node_id = *current;
+    oid_subscribers.erase(current);
+    subscription_index.EraseEntry(oid.Binary(), node_id);
+  }
+  ASSERT_FALSE(subscription_index.HasKeyId(oid.Binary()));
+  ASSERT_TRUE(subscription_index.CheckNoLeaks());
+}
+
+TEST_F(PublisherTest, TestSubscriptionIndexEraseMultiSubscribers) {
+  ///
+  /// Test erase the duplicated entries with multi subscribers.
+  ///
+  SubscriptionIndex subscription_index;
+  auto oid = ObjectID::FromRandom();
+  auto oid2 = ObjectID::FromRandom();
+  std::unordered_set<NodeID> empty_set;
+  subscribers_map_.emplace(oid, empty_set);
+  subscribers_map_.emplace(oid2, empty_set);
+
+  // Add entries.
+  auto node_id = NodeID::FromRandom();
+  auto node_id_2 = NodeID::FromRandom();
+  subscribers_map_.at(oid).emplace(node_id);
+  subscribers_map_.at(oid2).emplace(node_id);
+  subscription_index.AddEntry(oid.Binary(), node_id);
+  subscription_index.AddEntry(oid2.Binary(), node_id);
+  subscription_index.AddEntry(oid.Binary(), node_id_2);
+  ASSERT_TRUE(subscription_index.EraseEntry(oid.Binary(), node_id));
+  ASSERT_FALSE(subscription_index.EraseEntry(oid.Binary(), node_id));
+}
+
+TEST_F(PublisherTest, TestSubscriptionIndexEraseSubscriber) {
+  ///
+  /// Test erase subscriber.
+  ///
+  SubscriptionIndex subscription_index;
+  auto oid = ObjectID::FromRandom();
+  auto &subscribers = subscribers_map_[oid];
+  std::vector<NodeID> node_ids;
+
+  // Add entries.
+  for (int i = 0; i < 6; i++) {
+    auto node_id = NodeID::FromRandom();
+    node_ids.push_back(node_id);
+    subscribers.emplace(node_id);
+    subscription_index.AddEntry(oid.Binary(), node_id);
+  }
+  subscription_index.EraseSubscriber(node_ids[0]);
+  ASSERT_FALSE(subscription_index.HasSubscriber(node_ids[0]));
+  const auto &subscribers_from_index =
+      subscription_index.GetSubscriberIdsByKeyId(oid.Binary());
+  ASSERT_FALSE(HasSubscriber(subscribers_from_index, node_ids[0]));
+
+  for (int i = 1; i < 6; i++) {
+    subscription_index.EraseSubscriber(node_ids[i]);
+  }
+  ASSERT_TRUE(subscription_index.CheckNoLeaks());
+}
+
+TEST_F(PublisherTest, TestSubscriptionIndexIdempotency) {
+  ///
+  /// Test the subscription index is idempotent.
+  ///
+  auto node_id = NodeID::FromRandom();
+  auto oid = ObjectID::FromRandom();
+  SubscriptionIndex subscription_index;
+
+  // Add the same entry many times.
+  for (int i = 0; i < 5; i++) {
+    subscription_index.AddEntry(oid.Binary(), node_id);
+  }
+  ASSERT_TRUE(subscription_index.HasKeyId(oid.Binary()));
+  ASSERT_TRUE(subscription_index.HasSubscriber(node_id));
+
+  // Erase it and make sure it is erased.
+  for (int i = 0; i < 5; i++) {
+    subscription_index.EraseEntry(oid.Binary(), node_id);
+  }
+  ASSERT_TRUE(subscription_index.CheckNoLeaks());
+
+  // Random mix.
+  subscription_index.AddEntry(oid.Binary(), node_id);
+  subscription_index.AddEntry(oid.Binary(), node_id);
+  subscription_index.EraseEntry(oid.Binary(), node_id);
+  subscription_index.EraseEntry(oid.Binary(), node_id);
+  ASSERT_TRUE(subscription_index.CheckNoLeaks());
+
+  subscription_index.AddEntry(oid.Binary(), node_id);
+  subscription_index.AddEntry(oid.Binary(), node_id);
+  ASSERT_TRUE(subscription_index.HasKeyId(oid.Binary()));
+  ASSERT_TRUE(subscription_index.HasSubscriber(node_id));
+}
+
+TEST_F(PublisherTest, TestSubscriber) {
+  std::unordered_set<ObjectID> object_ids_published;
+  rpc::PubsubLongPollingReply reply;
+  rpc::SendReplyCallback send_reply_callback =
+      [&reply, &object_ids_published](Status status, std::function<void()> success,
+                                      std::function<void()> failure) {
+        for (int i = 0; i < reply.pub_messages_size(); i++) {
+          const auto &msg = reply.pub_messages(i);
+          const auto oid =
+              ObjectID::FromBinary(msg.worker_object_eviction_message().object_id());
+          object_ids_published.emplace(oid);
+        }
+        reply = rpc::PubsubLongPollingReply();
+      };
+
+  std::shared_ptr<Subscriber> subscriber = std::make_shared<Subscriber>(
+      [this]() { return current_time_; }, subscriber_timeout_ms_, 10);
+  // If there's no connection, it will return false.
+  ASSERT_FALSE(subscriber->PublishIfPossible());
+  // Try connecting it. Should return true.
+  ASSERT_TRUE(subscriber->ConnectToSubscriber(&reply, send_reply_callback));
+  // Polling when there is already an inflight polling request should still work.
+  ASSERT_TRUE(subscriber->ConnectToSubscriber(&reply, send_reply_callback));
+  // Since there's no published objects, it should return false.
+  ASSERT_FALSE(subscriber->PublishIfPossible());
+
+  std::unordered_set<ObjectID> published_objects;
+  // Make sure publishing one object works as expected.
+  auto oid = ObjectID::FromRandom();
+  subscriber->QueueMessage(GeneratePubMessage(oid), /*try_publish=*/false);
+  published_objects.emplace(oid);
+  ASSERT_TRUE(subscriber->PublishIfPossible());
+  ASSERT_TRUE(object_ids_published.count(oid) > 0);
+  // Since the object is published, and there's no connection, it should return false.
+  ASSERT_FALSE(subscriber->PublishIfPossible());
+
+  // Add 3 oids and see if it works properly.
+  for (int i = 0; i < 3; i++) {
+    oid = ObjectID::FromRandom();
+    subscriber->QueueMessage(GeneratePubMessage(oid),
+                             /*try_publish=*/false);
+    published_objects.emplace(oid);
+  }
+  // Since there's no connection, objects won't be published.
+  ASSERT_FALSE(subscriber->PublishIfPossible());
+  ASSERT_TRUE(subscriber->ConnectToSubscriber(&reply, send_reply_callback));
+  ASSERT_TRUE(subscriber->PublishIfPossible());
+  for (auto oid : published_objects) {
+    ASSERT_TRUE(object_ids_published.count(oid) > 0);
+  }
+  ASSERT_TRUE(subscriber->CheckNoLeaks());
+}
+
+TEST_F(PublisherTest, TestSubscriberBatchSize) {
+  std::unordered_set<ObjectID> object_ids_published;
+  rpc::PubsubLongPollingReply reply;
+  rpc::SendReplyCallback send_reply_callback =
+      [&reply, &object_ids_published](Status status, std::function<void()> success,
+                                      std::function<void()> failure) {
+        for (int i = 0; i < reply.pub_messages_size(); i++) {
+          const auto &msg = reply.pub_messages(i);
+          const auto oid =
+              ObjectID::FromBinary(msg.worker_object_eviction_message().object_id());
+          object_ids_published.emplace(oid);
+        }
+        reply = rpc::PubsubLongPollingReply();
+      };
+
+  auto max_publish_size = 5;
+  std::shared_ptr<Subscriber> subscriber = std::make_shared<Subscriber>(
+      [this]() { return current_time_; }, subscriber_timeout_ms_, max_publish_size);
+  ASSERT_TRUE(subscriber->ConnectToSubscriber(&reply, send_reply_callback));
+
+  std::unordered_set<ObjectID> published_objects;
+  std::vector<ObjectID> oids;
+  for (int i = 0; i < 10; i++) {
+    auto oid = ObjectID::FromRandom();
+    oids.push_back(oid);
+    subscriber->QueueMessage(GeneratePubMessage(oid),
+                             /*try_publish=*/false);
+    published_objects.emplace(oid);
+  }
+
+  // Make sure only up to batch size is published.
+  ASSERT_TRUE(subscriber->PublishIfPossible());
+
+  for (int i = 0; i < max_publish_size; i++) {
+    ASSERT_TRUE(object_ids_published.count(oids[i]) > 0);
+  }
+  for (int i = max_publish_size; i < 10; i++) {
+    ASSERT_FALSE(object_ids_published.count(oids[i]) > 0);
+  }
+
+  // Remainings are published.
+  ASSERT_TRUE(subscriber->ConnectToSubscriber(&reply, send_reply_callback));
+  ASSERT_TRUE(subscriber->PublishIfPossible());
+  for (int i = 0; i < 10; i++) {
+    ASSERT_TRUE(object_ids_published.count(oids[i]) > 0);
+  }
+}
+
+TEST_F(PublisherTest, TestSubscriberActiveTimeout) {
+  ///
+  /// Test the active connection timeout.
+  ///
+
+  auto reply_cnt = 0;
+  rpc::PubsubLongPollingReply reply;
+  rpc::SendReplyCallback send_reply_callback =
+      [&reply_cnt](Status status, std::function<void()> success,
+                   std::function<void()> failure) { reply_cnt++; };
+
+  std::shared_ptr<Subscriber> subscriber = std::make_shared<Subscriber>(
+      [this]() { return current_time_; }, subscriber_timeout_ms_, 10);
+
+  ASSERT_TRUE(subscriber->ConnectToSubscriber(&reply, send_reply_callback));
+
+  // Connection is not timed out yet.
+  ASSERT_FALSE(subscriber->IsActiveConnectionTimedOut());
+  ASSERT_FALSE(subscriber->IsDisconnected());
+
+  // Some time has passed, but it is not timed out yet.
+  current_time_ += subscriber_timeout_ms_ / 2;
+  ASSERT_FALSE(subscriber->IsActiveConnectionTimedOut());
+  ASSERT_FALSE(subscriber->IsDisconnected());
+
+  // Timeout is reached, and the long polling connection should've been refreshed.
+  current_time_ += subscriber_timeout_ms_ / 2;
+  ASSERT_TRUE(subscriber->IsActiveConnectionTimedOut());
+  ASSERT_FALSE(subscriber->IsDisconnected());
+
+  // Refresh the connection.
+  subscriber->PublishIfPossible(/*force*/ true);
+  ASSERT_EQ(reply_cnt, 1);
+
+  // New connection is established.
+  ASSERT_TRUE(subscriber->ConnectToSubscriber(&reply, send_reply_callback));
+  ASSERT_FALSE(subscriber->IsActiveConnectionTimedOut());
+  ASSERT_FALSE(subscriber->IsDisconnected());
+
+  // Some time has passed, but it is not timed out yet.
+  current_time_ += subscriber_timeout_ms_ / 2;
+  ASSERT_FALSE(subscriber->IsActiveConnectionTimedOut());
+  ASSERT_FALSE(subscriber->IsDisconnected());
+
+  // A message is published, so the connection is refreshed.
+  auto oid = ObjectID::FromRandom();
+  subscriber->QueueMessage(GeneratePubMessage(oid));
+  ASSERT_FALSE(subscriber->IsActiveConnectionTimedOut());
+  ASSERT_FALSE(subscriber->IsDisconnected());
+  ASSERT_EQ(reply_cnt, 2);
+
+  // Although time has passed, since the connection was refreshed, timeout shouldn't
+  // happen.
+  current_time_ += subscriber_timeout_ms_ / 2;
+  ASSERT_FALSE(subscriber->IsActiveConnectionTimedOut());
+  ASSERT_FALSE(subscriber->IsDisconnected());
+
+  ASSERT_TRUE(subscriber->CheckNoLeaks());
+}
+
+TEST_F(PublisherTest, TestSubscriberDisconnected) {
+  ///
+  /// Test the subscriber is considered as dead due to the disconnection timeout.
+  ///
+
+  auto reply_cnt = 0;
+  rpc::PubsubLongPollingReply reply;
+  rpc::SendReplyCallback send_reply_callback =
+      [&reply_cnt](Status status, std::function<void()> success,
+                   std::function<void()> failure) { reply_cnt++; };
+
+  std::shared_ptr<Subscriber> subscriber = std::make_shared<Subscriber>(
+      [this]() { return current_time_; }, subscriber_timeout_ms_, 10);
+
+  // Suppose the new connection is removed.
+  ASSERT_TRUE(subscriber->ConnectToSubscriber(&reply, send_reply_callback));
+  subscriber->PublishIfPossible(/*force*/ true);
+  ASSERT_EQ(reply_cnt, 1);
+  ASSERT_FALSE(subscriber->IsActiveConnectionTimedOut());
+  ASSERT_FALSE(subscriber->IsDisconnected());
+
+  // Some time has passed, but it is not timed out yet.
+  current_time_ += subscriber_timeout_ms_ / 2;
+  ASSERT_FALSE(subscriber->IsActiveConnectionTimedOut());
+  ASSERT_FALSE(subscriber->IsDisconnected());
+
+  // Timeout is reached. Since there was no new long polling connection, it is considered
+  // as disconnected.
+  current_time_ += subscriber_timeout_ms_ / 2;
+  ASSERT_FALSE(subscriber->IsActiveConnectionTimedOut());
+  ASSERT_TRUE(subscriber->IsDisconnected());
+
+  // New connection is coming in.
+  ASSERT_TRUE(subscriber->ConnectToSubscriber(&reply, send_reply_callback));
+  subscriber->PublishIfPossible(/*force*/ true);
+  ASSERT_EQ(reply_cnt, 2);
+
+  // Some time has passed, but it is not timed out yet.
+  current_time_ += subscriber_timeout_ms_ / 2;
+  ASSERT_FALSE(subscriber->IsActiveConnectionTimedOut());
+  ASSERT_FALSE(subscriber->IsDisconnected());
+
+  // Another connection is made, so it shouldn't timeout until the next timeout is
+  // reached.
+  ASSERT_TRUE(subscriber->ConnectToSubscriber(&reply, send_reply_callback));
+  subscriber->PublishIfPossible(/*force*/ true);
+  ASSERT_EQ(reply_cnt, 3);
+  current_time_ += subscriber_timeout_ms_ / 2;
+  ASSERT_FALSE(subscriber->IsActiveConnectionTimedOut());
+  ASSERT_FALSE(subscriber->IsDisconnected());
+
+  // IF there's no new connection for a long time it should eventually timeout.
+  current_time_ += subscriber_timeout_ms_ / 2;
+  ASSERT_FALSE(subscriber->IsActiveConnectionTimedOut());
+  ASSERT_TRUE(subscriber->IsDisconnected());
+
+  ASSERT_TRUE(subscriber->CheckNoLeaks());
+}
+
+TEST_F(PublisherTest, TestSubscriberTimeoutComplicated) {
+  ///
+  /// Test the subscriber timeout in more complicated scenario.
+  ///
+
+  auto reply_cnt = 0;
+  rpc::PubsubLongPollingReply reply;
+  rpc::SendReplyCallback send_reply_callback =
+      [&reply_cnt](Status status, std::function<void()> success,
+                   std::function<void()> failure) { reply_cnt++; };
+
+  std::shared_ptr<Subscriber> subscriber = std::make_shared<Subscriber>(
+      [this]() { return current_time_; }, subscriber_timeout_ms_, 10);
+
+  // Suppose the new connection is removed.
+  ASSERT_TRUE(subscriber->ConnectToSubscriber(&reply, send_reply_callback));
+  subscriber->PublishIfPossible(/*force*/ true);
+  ASSERT_EQ(reply_cnt, 1);
+  ASSERT_FALSE(subscriber->IsActiveConnectionTimedOut());
+  ASSERT_FALSE(subscriber->IsDisconnected());
+
+  // Some time has passed, and the connection is removed.
+  current_time_ += subscriber_timeout_ms_ - 1;
+  ASSERT_TRUE(subscriber->ConnectToSubscriber(&reply, send_reply_callback));
+  current_time_ += 2;
+  // Timeout shouldn't happen because the connection has been refreshed.
+  ASSERT_FALSE(subscriber->IsActiveConnectionTimedOut());
+  ASSERT_FALSE(subscriber->IsDisconnected());
+
+  // Right before the timeout, connection is removed. In this case, timeout shouldn't also
+  // happen.
+  current_time_ += subscriber_timeout_ms_ - 1;
+  subscriber->PublishIfPossible(/*force*/ true);
+  current_time_ += 2;
+  ASSERT_FALSE(subscriber->IsActiveConnectionTimedOut());
+  ASSERT_FALSE(subscriber->IsDisconnected());
+
+  // Timeout is reached. Since there was no connection, it should be considered
+  // disconnected.
+  current_time_ += subscriber_timeout_ms_;
+  ASSERT_FALSE(subscriber->IsActiveConnectionTimedOut());
+  ASSERT_TRUE(subscriber->IsDisconnected());
+
+  ASSERT_TRUE(subscriber->CheckNoLeaks());
+}
+
+TEST_F(PublisherTest, TestBasicSingleSubscriber) {
+  std::vector<ObjectID> batched_ids;
+  rpc::PubsubLongPollingReply reply;
+  rpc::SendReplyCallback send_reply_callback =
+      [&reply, &batched_ids](Status status, std::function<void()> success,
+                             std::function<void()> failure) {
+        for (int i = 0; i < reply.pub_messages_size(); i++) {
+          const auto &msg = reply.pub_messages(i);
+          const auto oid =
+              ObjectID::FromBinary(msg.worker_object_eviction_message().object_id());
+          batched_ids.push_back(oid);
+        }
+        reply = rpc::PubsubLongPollingReply();
+      };
+
+  const auto subscriber_node_id = NodeID::FromRandom();
+  const auto oid = ObjectID::FromRandom();
+
+  object_status_publisher_->ConnectToSubscriber(subscriber_node_id, &reply,
+                                                send_reply_callback);
+  object_status_publisher_->RegisterSubscription(rpc::ChannelType::WORKER_OBJECT_EVICTION,
+                                                 subscriber_node_id, oid.Binary());
+  object_status_publisher_->Publish(GeneratePubMessage(oid));
+  ASSERT_EQ(batched_ids[0], oid);
+}
+
+TEST_F(PublisherTest, TestNoConnectionWhenRegistered) {
+  std::vector<ObjectID> batched_ids;
+  rpc::PubsubLongPollingReply reply;
+  rpc::SendReplyCallback send_reply_callback =
+      [&reply, &batched_ids](Status status, std::function<void()> success,
+                             std::function<void()> failure) {
+        for (int i = 0; i < reply.pub_messages_size(); i++) {
+          const auto &msg = reply.pub_messages(i);
+          const auto oid =
+              ObjectID::FromBinary(msg.worker_object_eviction_message().object_id());
+          batched_ids.push_back(oid);
+        }
+        reply = rpc::PubsubLongPollingReply();
+      };
+
+  const auto subscriber_node_id = NodeID::FromRandom();
+  const auto oid = ObjectID::FromRandom();
+
+  object_status_publisher_->RegisterSubscription(rpc::ChannelType::WORKER_OBJECT_EVICTION,
+                                                 subscriber_node_id, oid.Binary());
+  object_status_publisher_->Publish(GeneratePubMessage(oid));
+  // Nothing has been published because there's no connection.
+  ASSERT_EQ(batched_ids.size(), 0);
+  object_status_publisher_->ConnectToSubscriber(subscriber_node_id, &reply,
+                                                send_reply_callback);
+  // When the connection is coming, it should be published.
+  ASSERT_EQ(batched_ids[0], oid);
+}
+
+TEST_F(PublisherTest, TestMultiObjectsFromSingleNode) {
+  std::vector<ObjectID> batched_ids;
+  rpc::PubsubLongPollingReply reply;
+  rpc::SendReplyCallback send_reply_callback =
+      [&reply, &batched_ids](Status status, std::function<void()> success,
+                             std::function<void()> failure) {
+        for (int i = 0; i < reply.pub_messages_size(); i++) {
+          const auto &msg = reply.pub_messages(i);
+          const auto oid =
+              ObjectID::FromBinary(msg.worker_object_eviction_message().object_id());
+          batched_ids.push_back(oid);
+        }
+        reply = rpc::PubsubLongPollingReply();
+      };
+
+  const auto subscriber_node_id = NodeID::FromRandom();
+  std::vector<ObjectID> oids;
+  int num_oids = 5;
+  for (int i = 0; i < num_oids; i++) {
+    const auto oid = ObjectID::FromRandom();
+    oids.push_back(oid);
+    object_status_publisher_->RegisterSubscription(
+        rpc::ChannelType::WORKER_OBJECT_EVICTION, subscriber_node_id, oid.Binary());
+    object_status_publisher_->Publish(GeneratePubMessage(oid));
+  }
+  ASSERT_EQ(batched_ids.size(), 0);
+
+  // Now connection is initiated, and all oids are published.
+  object_status_publisher_->ConnectToSubscriber(subscriber_node_id, &reply,
+                                                send_reply_callback);
+  for (int i = 0; i < num_oids; i++) {
+    const auto oid_test = oids[i];
+    const auto published_oid = batched_ids[i];
+    ASSERT_EQ(oid_test, published_oid);
+  }
+}
+
+TEST_F(PublisherTest, TestMultiObjectsFromMultiNodes) {
+  std::vector<ObjectID> batched_ids;
+  rpc::PubsubLongPollingReply reply;
+  rpc::SendReplyCallback send_reply_callback =
+      [&reply, &batched_ids](Status status, std::function<void()> success,
+                             std::function<void()> failure) {
+        for (int i = 0; i < reply.pub_messages_size(); i++) {
+          const auto &msg = reply.pub_messages(i);
+          const auto oid =
+              ObjectID::FromBinary(msg.worker_object_eviction_message().object_id());
+          batched_ids.push_back(oid);
+        }
+        reply = rpc::PubsubLongPollingReply();
+      };
+
+  std::vector<NodeID> subscribers;
+  std::vector<ObjectID> oids;
+  int num_nodes = 5;
+  for (int i = 0; i < num_nodes; i++) {
+    oids.push_back(ObjectID::FromRandom());
+    subscribers.push_back(NodeID::FromRandom());
+  }
+
+  // There will be one object per node.
+  for (int i = 0; i < num_nodes; i++) {
+    const auto oid = oids[i];
+    const auto subscriber_node_id = subscribers[i];
+    object_status_publisher_->RegisterSubscription(
+        rpc::ChannelType::WORKER_OBJECT_EVICTION, subscriber_node_id, oid.Binary());
+    object_status_publisher_->Publish(GeneratePubMessage(oid));
+  }
+  ASSERT_EQ(batched_ids.size(), 0);
+
+  // Check all of nodes are publishing objects properly.
+  for (int i = 0; i < num_nodes; i++) {
+    const auto subscriber_node_id = subscribers[i];
+    object_status_publisher_->ConnectToSubscriber(subscriber_node_id, &reply,
+                                                  send_reply_callback);
+    const auto oid_test = oids[i];
+    const auto published_oid = batched_ids[i];
+    ASSERT_EQ(oid_test, published_oid);
+  }
+}
+
+TEST_F(PublisherTest, TestMultiSubscribers) {
+  std::unordered_set<ObjectID> batched_ids;
+  rpc::PubsubLongPollingReply reply;
+  int reply_invoked = 0;
+  rpc::SendReplyCallback send_reply_callback =
+      [&reply, &batched_ids, &reply_invoked](Status status, std::function<void()> success,
+                                             std::function<void()> failure) {
+        for (int i = 0; i < reply.pub_messages_size(); i++) {
+          const auto &msg = reply.pub_messages(i);
+          const auto oid =
+              ObjectID::FromBinary(msg.worker_object_eviction_message().object_id());
+          batched_ids.emplace(oid);
+        }
+        reply = rpc::PubsubLongPollingReply();
+        reply_invoked += 1;
+      };
+
+  std::vector<NodeID> subscribers;
+  const auto oid = ObjectID::FromRandom();
+  int num_nodes = 5;
+  for (int i = 0; i < num_nodes; i++) {
+    subscribers.push_back(NodeID::FromRandom());
+  }
+
+  // There will be one object per node.
+  for (int i = 0; i < num_nodes; i++) {
+    const auto subscriber_node_id = subscribers[i];
+    object_status_publisher_->RegisterSubscription(
+        rpc::ChannelType::WORKER_OBJECT_EVICTION, subscriber_node_id, oid.Binary());
+  }
+  ASSERT_EQ(batched_ids.size(), 0);
+
+  // Check all of nodes are publishing objects properly.
+  for (int i = 0; i < num_nodes; i++) {
+    const auto subscriber_node_id = subscribers[i];
+    object_status_publisher_->ConnectToSubscriber(subscriber_node_id, &reply,
+                                                  send_reply_callback);
+  }
+  object_status_publisher_->Publish(GeneratePubMessage(oid));
+  ASSERT_EQ(batched_ids.size(), 1);
+  ASSERT_EQ(reply_invoked, 5);
+}
+
+TEST_F(PublisherTest, TestBatch) {
+  // Test if published objects are batched properly.
+  std::vector<ObjectID> batched_ids;
+  rpc::PubsubLongPollingReply reply;
+  rpc::SendReplyCallback send_reply_callback =
+      [&reply, &batched_ids](Status status, std::function<void()> success,
+                             std::function<void()> failure) {
+        for (int i = 0; i < reply.pub_messages_size(); i++) {
+          const auto &msg = reply.pub_messages(i);
+          const auto oid =
+              ObjectID::FromBinary(msg.worker_object_eviction_message().object_id());
+          batched_ids.push_back(oid);
+        }
+        reply = rpc::PubsubLongPollingReply();
+      };
+
+  const auto subscriber_node_id = NodeID::FromRandom();
+  std::vector<ObjectID> oids;
+  int num_oids = 5;
+  for (int i = 0; i < num_oids; i++) {
+    const auto oid = ObjectID::FromRandom();
+    oids.push_back(oid);
+    object_status_publisher_->RegisterSubscription(
+        rpc::ChannelType::WORKER_OBJECT_EVICTION, subscriber_node_id, oid.Binary());
+    object_status_publisher_->Publish(GeneratePubMessage(oid));
+  }
+  ASSERT_EQ(batched_ids.size(), 0);
+
+  // Now connection is initiated, and all oids are published.
+  object_status_publisher_->ConnectToSubscriber(subscriber_node_id, &reply,
+                                                send_reply_callback);
+  for (int i = 0; i < num_oids; i++) {
+    const auto oid_test = oids[i];
+    const auto published_oid = batched_ids[i];
+    ASSERT_EQ(oid_test, published_oid);
+  }
+
+  batched_ids.clear();
+  oids.clear();
+
+  for (int i = 0; i < num_oids; i++) {
+    const auto oid = ObjectID::FromRandom();
+    oids.push_back(oid);
+    object_status_publisher_->RegisterSubscription(
+        rpc::ChannelType::WORKER_OBJECT_EVICTION, subscriber_node_id, oid.Binary());
+    object_status_publisher_->Publish(GeneratePubMessage(oid));
+  }
+  object_status_publisher_->ConnectToSubscriber(subscriber_node_id, &reply,
+                                                send_reply_callback);
+  for (int i = 0; i < num_oids; i++) {
+    const auto oid_test = oids[i];
+    const auto published_oid = batched_ids[i];
+    ASSERT_EQ(oid_test, published_oid);
+  }
+}
+
+TEST_F(PublisherTest, TestNodeFailureWhenConnectionExisted) {
+  bool long_polling_connection_replied = false;
+  rpc::PubsubLongPollingReply reply;
+  rpc::SendReplyCallback send_reply_callback =
+      [&long_polling_connection_replied](Status status, std::function<void()> success,
+                                         std::function<void()> failure) {
+        long_polling_connection_replied = true;
+      };
+
+  const auto subscriber_node_id = NodeID::FromRandom();
+  const auto oid = ObjectID::FromRandom();
+  object_status_publisher_->ConnectToSubscriber(subscriber_node_id, &reply,
+                                                send_reply_callback);
+  // This information should be cleaned up as the subscriber is dead.
+  object_status_publisher_->RegisterSubscription(rpc::ChannelType::WORKER_OBJECT_EVICTION,
+                                                 subscriber_node_id, oid.Binary());
+  // Timeout is reached. The connection should've been refreshed. Since the subscriber is
+  // dead, no new connection is made.
+  current_time_ += subscriber_timeout_ms_;
+  object_status_publisher_->CheckDeadSubscribers();
+  ASSERT_EQ(long_polling_connection_replied, true);
+
+  // More time has passed, and since there was no new long polling connection, this
+  // subscriber is considered as dead.
+  current_time_ += subscriber_timeout_ms_;
+  object_status_publisher_->CheckDeadSubscribers();
+
+  // Connection should be replied (removed) when the subscriber is unregistered.
+  int erased = object_status_publisher_->UnregisterSubscriber(subscriber_node_id);
+  ASSERT_EQ(erased, 0);
+  ASSERT_TRUE(object_status_publisher_->CheckNoLeaks());
+
+  // New subscriber is registsered for some reason. Since there's no new long polling
+  // connection for the timeout, it should be removed.
+  long_polling_connection_replied = false;
+  object_status_publisher_->RegisterSubscription(rpc::ChannelType::WORKER_OBJECT_EVICTION,
+                                                 subscriber_node_id, oid.Binary());
+  current_time_ += subscriber_timeout_ms_;
+  object_status_publisher_->CheckDeadSubscribers();
+  erased = object_status_publisher_->UnregisterSubscriber(subscriber_node_id);
+  ASSERT_EQ(erased, 0);
+  ASSERT_TRUE(object_status_publisher_->CheckNoLeaks());
+}
+
+TEST_F(PublisherTest, TestNodeFailureWhenConnectionDoesntExist) {
+  bool long_polling_connection_replied = false;
+  rpc::PubsubLongPollingReply reply;
+  rpc::SendReplyCallback send_reply_callback =
+      [&long_polling_connection_replied](Status status, std::function<void()> success,
+                                         std::function<void()> failure) {
+        long_polling_connection_replied = true;
+      };
+
+  ///
+  /// Test the case where there was a registration, but no connection.
+  ///
+  auto subscriber_node_id = NodeID::FromRandom();
+  auto oid = ObjectID::FromRandom();
+  object_status_publisher_->RegisterSubscription(rpc::ChannelType::WORKER_OBJECT_EVICTION,
+                                                 subscriber_node_id, oid.Binary());
+  object_status_publisher_->Publish(GeneratePubMessage(oid));
+  // There was no long polling connection yet.
+  ASSERT_EQ(long_polling_connection_replied, false);
+
+  // Connect should be removed eventually to avoid having a memory leak.
+  object_status_publisher_->ConnectToSubscriber(subscriber_node_id, &reply,
+                                                send_reply_callback);
+  ASSERT_EQ(long_polling_connection_replied, true);
+  // Nothing happens at first.
+  object_status_publisher_->CheckDeadSubscribers();
+
+  // After the timeout, the subscriber should be considered as dead because there was no
+  // new long polling connection.
+  current_time_ += subscriber_timeout_ms_;
+  object_status_publisher_->CheckDeadSubscribers();
+  // Make sure the registration is cleaned up.
+  ASSERT_TRUE(object_status_publisher_->CheckNoLeaks());
+
+  /// Test the case where there's no connection coming at all when there was a
+  /// registration.
+  object_status_publisher_->RegisterSubscription(rpc::ChannelType::WORKER_OBJECT_EVICTION,
+                                                 subscriber_node_id, oid.Binary());
+  object_status_publisher_->Publish(GeneratePubMessage(oid));
+
+  // No new long polling connection was made until timeout.
+  current_time_ += subscriber_timeout_ms_;
+  object_status_publisher_->CheckDeadSubscribers();
+  // Make sure the registration is cleaned up.
+  ASSERT_TRUE(object_status_publisher_->CheckNoLeaks());
+}
+
+// Unregistration an entry.
+TEST_F(PublisherTest, TestUnregisterSubscription) {
+  bool long_polling_connection_replied = false;
+  rpc::PubsubLongPollingReply reply;
+  rpc::SendReplyCallback send_reply_callback =
+      [&long_polling_connection_replied](Status status, std::function<void()> success,
+                                         std::function<void()> failure) {
+        long_polling_connection_replied = true;
+      };
+
+  const auto subscriber_node_id = NodeID::FromRandom();
+  const auto oid = ObjectID::FromRandom();
+  object_status_publisher_->ConnectToSubscriber(subscriber_node_id, &reply,
+                                                send_reply_callback);
+  object_status_publisher_->RegisterSubscription(rpc::ChannelType::WORKER_OBJECT_EVICTION,
+                                                 subscriber_node_id, oid.Binary());
+  ASSERT_EQ(long_polling_connection_replied, false);
+
+  // Connection should be replied (removed) when the subscriber is unregistered.
+  int erased = object_status_publisher_->UnregisterSubscription(
+      rpc::ChannelType::WORKER_OBJECT_EVICTION, subscriber_node_id, oid.Binary());
+  ASSERT_EQ(erased, 1);
+  ASSERT_EQ(long_polling_connection_replied, false);
+
+  // Make sure when the entries don't exist, it doesn't delete anything.
+  ASSERT_EQ(object_status_publisher_->UnregisterSubscription(
+                rpc::ChannelType::WORKER_OBJECT_EVICTION, subscriber_node_id,
+                ObjectID::FromRandom().Binary()),
+            0);
+  ASSERT_EQ(
+      object_status_publisher_->UnregisterSubscription(
+          rpc::ChannelType::WORKER_OBJECT_EVICTION, NodeID::FromRandom(), oid.Binary()),
+      0);
+  ASSERT_EQ(object_status_publisher_->UnregisterSubscription(
+                rpc::ChannelType::WORKER_OBJECT_EVICTION, NodeID::FromRandom(),
+                ObjectID::FromRandom().Binary()),
+            0);
+  ASSERT_EQ(long_polling_connection_replied, false);
+  // Metadata won't be removed until we unregsiter the subscriber.
+  object_status_publisher_->UnregisterSubscriber(subscriber_node_id);
+  ASSERT_TRUE(object_status_publisher_->CheckNoLeaks());
+}
+
+// Unregistration a subscriber.
+TEST_F(PublisherTest, TestUnregisterSubscriber) {
+  bool long_polling_connection_replied = false;
+  rpc::PubsubLongPollingReply reply;
+  rpc::SendReplyCallback send_reply_callback =
+      [&long_polling_connection_replied](Status status, std::function<void()> success,
+                                         std::function<void()> failure) {
+        long_polling_connection_replied = true;
+      };
+
+  // Test basic.
+  const auto subscriber_node_id = NodeID::FromRandom();
+  const auto oid = ObjectID::FromRandom();
+  object_status_publisher_->ConnectToSubscriber(subscriber_node_id, &reply,
+                                                send_reply_callback);
+  object_status_publisher_->RegisterSubscription(rpc::ChannelType::WORKER_OBJECT_EVICTION,
+                                                 subscriber_node_id, oid.Binary());
+  ASSERT_EQ(long_polling_connection_replied, false);
+  int erased = object_status_publisher_->UnregisterSubscriber(subscriber_node_id);
+  ASSERT_TRUE(erased);
+  // Make sure the long polling request is replied to avoid memory leak.
+  ASSERT_EQ(long_polling_connection_replied, true);
+
+  // Test when registration wasn't done.
+  long_polling_connection_replied = false;
+  object_status_publisher_->ConnectToSubscriber(subscriber_node_id, &reply,
+                                                send_reply_callback);
+  erased = object_status_publisher_->UnregisterSubscriber(subscriber_node_id);
+  ASSERT_FALSE(erased);
+  ASSERT_EQ(long_polling_connection_replied, true);
+
+  // Test when connect wasn't done.
+  long_polling_connection_replied = false;
+  object_status_publisher_->RegisterSubscription(rpc::ChannelType::WORKER_OBJECT_EVICTION,
+                                                 subscriber_node_id, oid.Binary());
+  erased = object_status_publisher_->UnregisterSubscriber(subscriber_node_id);
+  ASSERT_TRUE(erased);
+  ASSERT_EQ(long_polling_connection_replied, false);
+  ASSERT_TRUE(object_status_publisher_->CheckNoLeaks());
+}
+
+// Test if registration / unregistration is idempotent.
+TEST_F(PublisherTest, TestRegistrationIdempotency) {
+  const auto subscriber_node_id = NodeID::FromRandom();
+  const auto oid = ObjectID::FromRandom();
+  ASSERT_TRUE(object_status_publisher_->RegisterSubscription(
+      rpc::ChannelType::WORKER_OBJECT_EVICTION, subscriber_node_id, oid.Binary()));
+  ASSERT_FALSE(object_status_publisher_->RegisterSubscription(
+      rpc::ChannelType::WORKER_OBJECT_EVICTION, subscriber_node_id, oid.Binary()));
+  ASSERT_FALSE(object_status_publisher_->RegisterSubscription(
+      rpc::ChannelType::WORKER_OBJECT_EVICTION, subscriber_node_id, oid.Binary()));
+  ASSERT_FALSE(object_status_publisher_->RegisterSubscription(
+      rpc::ChannelType::WORKER_OBJECT_EVICTION, subscriber_node_id, oid.Binary()));
+  ASSERT_FALSE(object_status_publisher_->CheckNoLeaks());
+  ASSERT_TRUE(object_status_publisher_->UnregisterSubscription(
+      rpc::ChannelType::WORKER_OBJECT_EVICTION, subscriber_node_id, oid.Binary()));
+  ASSERT_FALSE(object_status_publisher_->UnregisterSubscription(
+      rpc::ChannelType::WORKER_OBJECT_EVICTION, subscriber_node_id, oid.Binary()));
+  ASSERT_TRUE(object_status_publisher_->CheckNoLeaks());
+  ASSERT_TRUE(object_status_publisher_->RegisterSubscription(
+      rpc::ChannelType::WORKER_OBJECT_EVICTION, subscriber_node_id, oid.Binary()));
+  ASSERT_FALSE(object_status_publisher_->CheckNoLeaks());
+  ASSERT_TRUE(object_status_publisher_->UnregisterSubscription(
+      rpc::ChannelType::WORKER_OBJECT_EVICTION, subscriber_node_id, oid.Binary()));
+}
+
+TEST_F(PublisherTest, TestPublishFailure) {
+  ///
+  /// Test the publish failure API.
+  ///
+  std::vector<ObjectID> failed_ids;
+  rpc::PubsubLongPollingReply reply;
+  rpc::SendReplyCallback send_reply_callback =
+      [&reply, &failed_ids](Status status, std::function<void()> success,
+                            std::function<void()> failure) {
+        for (int i = 0; i < reply.pub_messages_size(); i++) {
+          const auto &msg = reply.pub_messages(i);
+          RAY_LOG(ERROR) << "ha";
+          if (msg.has_failure_message()) {
+            const auto oid = ObjectID::FromBinary(msg.key_id());
+            failed_ids.push_back(oid);
+          }
+        }
+        reply = rpc::PubsubLongPollingReply();
+      };
+
+  const auto subscriber_node_id = NodeID::FromRandom();
+  const auto oid = ObjectID::FromRandom();
+
+  object_status_publisher_->ConnectToSubscriber(subscriber_node_id, &reply,
+                                                send_reply_callback);
+  object_status_publisher_->RegisterSubscription(rpc::ChannelType::WORKER_OBJECT_EVICTION,
+                                                 subscriber_node_id, oid.Binary());
+  object_status_publisher_->PublishFailure(rpc::ChannelType::WORKER_OBJECT_EVICTION,
+                                           oid.Binary());
+  ASSERT_EQ(failed_ids[0], oid);
+}
+
+}  // namespace pubsub
+
+}  // namespace ray
+
+int main(int argc, char **argv) {
+  ::testing::InitGoogleTest(&argc, argv);
+  return RUN_ALL_TESTS();
+}