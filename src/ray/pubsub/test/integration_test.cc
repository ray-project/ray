// Copyright 2021 The Ray Authors.
//
// Licensed under the Apache License, Version 2.0 (the "License");
// you may not use this file except in compliance with the License.
// You may obtain a copy of the License at
//
//  http://www.apache.org/licenses/LICENSE-2.0
//
// Unless required by applicable law or agreed to in writing, software
// distributed under the License is distributed on an "AS IS" BASIS,
// WITHOUT WARRANTIES OR CONDITIONS OF ANY KIND, either express or implied.
// See the License for the specific language governing permissions and
// limitations under the License.

#include <memory>
#include <string>

#include "absl/synchronization/blocking_counter.h"
#include "absl/synchronization/mutex.h"
#include "absl/time/time.h"
#include "gmock/gmock.h"
#include "gtest/gtest.h"
#include "ray/common/asio/instrumented_io_context.h"
#include "ray/common/asio/io_service_pool.h"
#include "ray/common/asio/periodical_runner.h"
#include "ray/common/grpc_util.h"
#include "ray/pubsub/publisher.h"
#include "ray/pubsub/subscriber.h"
#include "src/ray/protobuf/pubsub.grpc.pb.h"
#include "src/ray/protobuf/pubsub.pb.h"

namespace ray {
namespace pubsub {

// Implements SubscriberService for handling subscriber polling.
class SubscriberServiceImpl final : public rpc::SubscriberService::CallbackService {
 public:
  explicit SubscriberServiceImpl(std::unique_ptr<Publisher> publisher)
      : publisher_(std::move(publisher)) {}

  grpc::ServerUnaryReactor *PubsubLongPolling(
      grpc::CallbackServerContext *context,
      const rpc::PubsubLongPollingRequest *request,
      rpc::PubsubLongPollingReply *reply) override {
    auto *reactor = context->DefaultReactor();
<<<<<<< HEAD
    publisher_->ConnectToSubscriber(subscriber_id,
                                    reply,
                                    [reactor](ray::Status status,
                                              std::function<void()> success_cb,
                                              std::function<void()> failure_cb) {
                                      // Long polling should always succeed.
                                      RAY_CHECK_OK(status);
                                      RAY_CHECK(success_cb == nullptr);
                                      RAY_CHECK(failure_cb == nullptr);
                                      reactor->Finish(grpc::Status::OK);
                                    });
=======
    publisher_->ConnectToSubscriber(
        *request, reply,
        [reactor](ray::Status status, std::function<void()> success_cb,
                  std::function<void()> failure_cb) {
          // Long polling should always succeed.
          RAY_CHECK_OK(status);
          RAY_CHECK(success_cb == nullptr);
          RAY_CHECK(failure_cb == nullptr);
          reactor->Finish(grpc::Status::OK);
        });
>>>>>>> bf49d371
    return reactor;
  }

  // For simplicity, all work is done on the GRPC thread.
  grpc::ServerUnaryReactor *PubsubCommandBatch(
      grpc::CallbackServerContext *context,
      const rpc::PubsubCommandBatchRequest *request,
      rpc::PubsubCommandBatchReply *reply) override {
    const auto subscriber_id = UniqueID::FromBinary(request->subscriber_id());
    auto *reactor = context->DefaultReactor();
    for (const auto &command : request->commands()) {
      if (command.has_unsubscribe_message()) {
        publisher_->UnregisterSubscription(command.channel_type(),
                                           subscriber_id,
                                           command.key_id().empty()
                                               ? std::nullopt
                                               : std::make_optional(command.key_id()));
      } else if (command.has_subscribe_message()) {
        publisher_->RegisterSubscription(command.channel_type(),
                                         subscriber_id,
                                         command.key_id().empty()
                                             ? std::nullopt
                                             : std::make_optional(command.key_id()));
      } else {
        RAY_LOG(FATAL)
            << "Invalid command has received, "
            << static_cast<int>(command.command_message_one_of_case())
            << ". If you see this message, please file an issue to Ray Github.";
      }
    }
    reactor->Finish(grpc::Status::OK);
    return reactor;
  }

  Publisher &GetPublisher() { return *publisher_; }

 private:
  std::unique_ptr<Publisher> publisher_;
};

// Adapts GcsRpcClient to SubscriberClientInterface for making RPC calls. Thread safe.
class CallbackSubscriberClient final : public pubsub::SubscriberClientInterface {
 public:
  explicit CallbackSubscriberClient(const std::string &address) {
    auto channel = grpc::CreateChannel(address, grpc::InsecureChannelCredentials());
    stub_ = rpc::SubscriberService::NewStub(std::move(channel));
  }

  ~CallbackSubscriberClient() final = default;

  void PubsubLongPolling(
      const rpc::PubsubLongPollingRequest &request,
      const rpc::ClientCallback<rpc::PubsubLongPollingReply> &callback) final {
    auto *context = new grpc::ClientContext;
    auto *reply = new rpc::PubsubLongPollingReply;
    stub_->async()->PubsubLongPolling(
        context, &request, reply, [callback, context, reply](grpc::Status s) {
          callback(GrpcStatusToRayStatus(s), *reply);
          delete reply;
          delete context;
        });
  }

  void PubsubCommandBatch(
      const rpc::PubsubCommandBatchRequest &request,
      const rpc::ClientCallback<rpc::PubsubCommandBatchReply> &callback) final {
    auto *context = new grpc::ClientContext;
    auto *reply = new rpc::PubsubCommandBatchReply;
    stub_->async()->PubsubCommandBatch(
        context, &request, reply, [callback, context, reply](grpc::Status s) {
          callback(GrpcStatusToRayStatus(s), *reply);
          delete reply;
          delete context;
        });
  }

 private:
  std::unique_ptr<rpc::SubscriberService::Stub> stub_;
};

class IntegrationTest : public ::testing::Test {
 protected:
  IntegrationTest() {
    // Initialize publisher address.
    address_ = "127.0.0.1:7928";
    address_proto_.set_ip_address("127.0.0.1");
    address_proto_.set_port(7928);
    address_proto_.set_worker_id(UniqueID::FromRandom().Binary());
    io_service_.Run();
    periodic_runner_ = std::make_unique<PeriodicalRunner>(*io_service_.Get());

    SetupServer();
  }

  ~IntegrationTest() {
    // Stop callback runners.
    io_service_.Stop();
    // Assume no new subscriber is connected after the unregisteration above. Otherwise
    // shutdown would hang below.
    server_->Shutdown();
  }

  void SetupServer() {
    if (server_ != nullptr) {
      server_->Shutdown();
    }

    auto publisher = std::make_unique<Publisher>(
        /*channels=*/
        std::vector<rpc::ChannelType>{
            rpc::ChannelType::GCS_ACTOR_CHANNEL,
        },
        /*periodic_runner=*/periodic_runner_.get(),
        /*get_time_ms=*/[]() -> double { return absl::ToUnixMicros(absl::Now()); },
        /*subscriber_timeout_ms=*/absl::ToInt64Microseconds(absl::Seconds(30)),
        /*batch_size=*/100);
    subscriber_service_ = std::make_unique<SubscriberServiceImpl>(std::move(publisher));

    grpc::EnableDefaultHealthCheckService(true);
    grpc::ServerBuilder builder;
    builder.AddListeningPort(address_, grpc::InsecureServerCredentials());
    builder.RegisterService(subscriber_service_.get());
    server_ = builder.BuildAndStart();
  }

  std::unique_ptr<Subscriber> CreateSubscriber() {
    return std::make_unique<Subscriber>(
        UniqueID::FromRandom(),
        /*channels=*/
        std::vector<rpc::ChannelType>{
            rpc::ChannelType::GCS_ACTOR_CHANNEL,
        },
        /*max_command_batch_size=*/3,
        /*get_client=*/
        [](const rpc::Address &address) {
          return std::make_shared<CallbackSubscriberClient>(
              absl::StrCat(address.ip_address(), ":", address.port()));
        },
        io_service_.Get());
  }

  std::string address_;
  rpc::Address address_proto_;
  IOServicePool io_service_ = IOServicePool(3);
  std::unique_ptr<PeriodicalRunner> periodic_runner_;
  std::unique_ptr<SubscriberServiceImpl> subscriber_service_;
  std::unique_ptr<grpc::Server> server_;
};

TEST_F(IntegrationTest, SubscribersToOneIDAndAllIDs) {
  const std::string subscribed_actor =
      ActorID::FromHex("f4ce02420592ca68c1738a0d01000000").Binary();
  absl::BlockingCounter counter(2);
  absl::Mutex mu;

  std::vector<rpc::ActorTableData> actors_1;
  auto subscriber_1 = CreateSubscriber();
  subscriber_1->Subscribe(
      std::make_unique<rpc::SubMessage>(),
      rpc::ChannelType::GCS_ACTOR_CHANNEL,
      address_proto_,
      subscribed_actor,
      /*subscribe_done_callback=*/
      [&counter](Status status) {
        RAY_CHECK_OK(status);
        counter.DecrementCount();
      },
      /*subscribe_item_callback=*/
      [&mu, &actors_1](const rpc::PubMessage &msg) {
        absl::MutexLock lock(&mu);
        actors_1.push_back(msg.actor_message());
      },
      /*subscription_failure_callback=*/
      [](const std::string &, const Status &status) { RAY_CHECK_OK(status); });

  std::vector<rpc::ActorTableData> actors_2;
  auto subscriber_2 = CreateSubscriber();
  subscriber_2->SubscribeChannel(
      std::make_unique<rpc::SubMessage>(),
      rpc::ChannelType::GCS_ACTOR_CHANNEL,
      address_proto_,
      /*subscribe_done_callback=*/
      [&counter](Status status) {
        RAY_CHECK_OK(status);
        counter.DecrementCount();
      },
      /*subscribe_item_callback=*/
      [&mu, &actors_2](const rpc::PubMessage &msg) {
        absl::MutexLock lock(&mu);
        actors_2.push_back(msg.actor_message());
      },
      /*subscription_failure_callback=*/
      [](const std::string &, const Status &status) { RAY_CHECK_OK(status); });

  // Wait for subscriptions done before trying to publish.
  counter.Wait();

  rpc::ActorTableData actor_data;
  actor_data.set_actor_id(subscribed_actor);
  actor_data.set_state(rpc::ActorTableData::ALIVE);
  actor_data.set_name("test actor");
  rpc::PubMessage msg;
  msg.set_channel_type(rpc::ChannelType::GCS_ACTOR_CHANNEL);
  msg.set_key_id(subscribed_actor);
  *msg.mutable_actor_message() = actor_data;

  subscriber_service_->GetPublisher().Publish(msg);

  absl::MutexLock lock(&mu);

  auto received_id = [&mu, &actors_1]() {
    mu.AssertReaderHeld();  // For annotalysis.
    return actors_1.size() == 1;
  };
  if (!mu.AwaitWithTimeout(absl::Condition(&received_id), absl::Seconds(10))) {
    FAIL() << "Subscriber for actor ID did not receive the published message.";
  }

  auto received_all = [&mu, &actors_2]() {
    mu.AssertReaderHeld();  // For annotalysis.
    return actors_2.size() == 1;
  };
  if (!mu.AwaitWithTimeout(absl::Condition(&received_all), absl::Seconds(10))) {
    FAIL() << "Subscriber for actor channel did not receive the published message.";
  }

  EXPECT_EQ(actors_1[0].actor_id(), actor_data.actor_id());
  EXPECT_EQ(actors_2[0].actor_id(), actor_data.actor_id());

  subscriber_1->Unsubscribe(
      rpc::ChannelType::GCS_ACTOR_CHANNEL, address_proto_, subscribed_actor);
  subscriber_2->UnsubscribeChannel(rpc::ChannelType::GCS_ACTOR_CHANNEL, address_proto_);

  // Flush all the inflight long polling.
  subscriber_service_->GetPublisher().UnregisterAll();

  // Waiting here is necessary to avoid invalid memory access during shutdown.
  // TODO(mwtian): cancel inflight polls during subscriber shutdown, and remove the
  // logic below.
  int wait_count = 0;
  while (!(subscriber_1->CheckNoLeaks() && subscriber_2->CheckNoLeaks())) {
    ASSERT_LT(wait_count, 15) << "Subscribers still have inflight operations after 15s";
    ++wait_count;
    absl::SleepFor(absl::Seconds(1));
  }
}

}  // namespace pubsub
}  // namespace ray<|MERGE_RESOLUTION|>--- conflicted
+++ resolved
@@ -43,8 +43,7 @@
       const rpc::PubsubLongPollingRequest *request,
       rpc::PubsubLongPollingReply *reply) override {
     auto *reactor = context->DefaultReactor();
-<<<<<<< HEAD
-    publisher_->ConnectToSubscriber(subscriber_id,
+    publisher_->ConnectToSubscriber(*request,
                                     reply,
                                     [reactor](ray::Status status,
                                               std::function<void()> success_cb,
@@ -55,18 +54,6 @@
                                       RAY_CHECK(failure_cb == nullptr);
                                       reactor->Finish(grpc::Status::OK);
                                     });
-=======
-    publisher_->ConnectToSubscriber(
-        *request, reply,
-        [reactor](ray::Status status, std::function<void()> success_cb,
-                  std::function<void()> failure_cb) {
-          // Long polling should always succeed.
-          RAY_CHECK_OK(status);
-          RAY_CHECK(success_cb == nullptr);
-          RAY_CHECK(failure_cb == nullptr);
-          reactor->Finish(grpc::Status::OK);
-        });
->>>>>>> bf49d371
     return reactor;
   }
 
