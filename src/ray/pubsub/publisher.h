<<<<<<< HEAD
// Copyright 2017 The Ray Authors.
//
// Licensed under the Apache License, Version 2.0 (the "License");
// you may not use this file except in compliance with the License.
// You may obtain a copy of the License at
//
//  http://www.apache.org/licenses/LICENSE-2.0
//
// Unless required by applicable law or agreed to in writing, software
// distributed under the License is distributed on an "AS IS" BASIS,
// WITHOUT WARRANTIES OR CONDITIONS OF ANY KIND, either express or implied.
// See the License for the specific language governing permissions and
// limitations under the License.

#pragma once

#include <gtest/gtest_prod.h>

#include <functional>
#include <queue>
#include <string>
#include <string_view>

#include "absl/container/flat_hash_map.h"
#include "absl/container/flat_hash_set.h"
#include "absl/synchronization/mutex.h"
#include "ray/common/asio/periodical_runner.h"
#include "ray/common/id.h"
#include "ray/rpc/server_call.h"
#include "src/ray/protobuf/common.pb.h"
#include "src/ray/protobuf/pubsub.pb.h"

namespace ray {

namespace pubsub {

using SubscriberID = UniqueID;

namespace pub_internal {

/// Per-channel index for subscribers and the entities they subscribe to.
class SubscriptionIndex {
 public:
  SubscriptionIndex() = default;
  ~SubscriptionIndex() = default;

  /// Adds a new entry to the index.
  /// NOTE: The method is idempotent. If it adds a duplicated entry, it will be no-op.
  bool AddEntry(const std::string &key_id, const SubscriberID &subscriber_id);

  /// Returns the set of subscriber ids that are subscribing to the given object ids.
  absl::optional<std::reference_wrapper<const absl::flat_hash_set<SubscriberID>>>
  GetSubscriberIdsByKeyId(const std::string &key_id) const;

  /// Erases the subscriber from the index.
  /// Returns whether the subscriber exists before the call.
  bool EraseSubscriber(const SubscriberID &subscriber_id);

  /// Erases the entity id and subscriber id from the index.
  bool EraseEntry(const std::string &key_id, const SubscriberID &subscriber_id);

  /// Test only.
  /// Returns true if the entity id exists in the index.
  /// Only checks entities that are explicitly subscribed.
  bool HasKeyId(const std::string &key_id) const;

  /// Test only.
  /// Returns true if the subscriber id exists in the index, including both per-entity
  /// and all-entity subscribers.
  bool HasSubscriber(const SubscriberID &subscriber_id) const;

  /// Returns true if there's no metadata remained in the private attribute.
  bool CheckNoLeaks() const;

 private:
  // Collection of subscribers that subscribe to all entities of the channel.
  absl::flat_hash_set<SubscriberID> subscribers_to_all_;
  // Mapping from subscribed entity id -> subscribers.
  absl::flat_hash_map<std::string, absl::flat_hash_set<SubscriberID>>
      key_id_to_subscribers_;
  // Mapping from subscribers -> subscribed entity ids.
  // Reverse index of key_id_to_subscribers_.
  absl::flat_hash_map<SubscriberID, absl::flat_hash_set<std::string>>
      subscribers_to_key_id_;
};

struct LongPollConnection {
  LongPollConnection(rpc::PubsubLongPollingReply *reply,
                     rpc::SendReplyCallback send_reply_callback)
      : reply(reply), send_reply_callback(send_reply_callback) {}

  rpc::PubsubLongPollingReply *reply;
  rpc::SendReplyCallback send_reply_callback;
};

/// Abstraction to each subscriber.
class Subscriber {
 public:
  Subscriber(std::function<double()> get_time_ms, uint64_t connection_timeout_ms,
             const int publish_batch_size)
      : get_time_ms_(std::move(get_time_ms)),
        connection_timeout_ms_(connection_timeout_ms),
        publish_batch_size_(publish_batch_size),
        last_connection_update_time_ms_(get_time_ms_()) {}

  ~Subscriber() = default;

  /// Connect to the subscriber. Currently, it means we cache the long polling request to
  /// memory. Once the bidirectional gRPC streaming is enabled, we should replace it.
  ///
  /// \param reply pubsub long polling reply.
  /// \param send_reply_callback A callback to reply to the long polling subscriber.
  /// \return True if connection is new. False if there were already connections cached.
  bool ConnectToSubscriber(rpc::PubsubLongPollingReply *reply,
                           rpc::SendReplyCallback send_reply_callback);

  /// Queue the pubsub message to publish to the subscriber.
  ///
  /// \param pub_message A message to publish.
  /// \param try_publish If true, it try publishing the object id if there is a
  /// connection.
  void QueueMessage(const rpc::PubMessage &pub_message, bool try_publish = true);

  /// Publish all queued messages if possible.
  ///
  /// \param force_noop If true, reply to the subscriber with an empty message, regardless
  /// of whethere there is any queued message. This is for cases where the current poll
  /// might have been cancelled, or the subscriber might be dead.
  /// \return True if it publishes. False otherwise.
  bool PublishIfPossible(bool force_noop = false);

  /// Testing only. Return true if there's no metadata remained in the private attribute.
  bool CheckNoLeaks() const;

  /// Return true if the subscriber is disconnected (if the subscriber is dead).
  /// The subscriber is considered to be dead if there was no long polling connection for
  /// the timeout.
  bool IsDisconnected() const;

  /// Return true if there was no new long polling connection for a long time.
  bool IsActiveConnectionTimedOut() const;

 private:
  /// Cached long polling reply callback.
  /// It is cached whenever new long polling is coming from the subscriber.
  /// It becomes a nullptr whenever the long polling request is replied.
  std::unique_ptr<LongPollConnection> long_polling_connection_;
  /// Queued messages to publish.
  std::queue<std::unique_ptr<rpc::PubsubLongPollingReply>> mailbox_;
  /// Callback to get the current time.
  const std::function<double()> get_time_ms_;
  /// The time in which the connection is considered as timed out.
  uint64_t connection_timeout_ms_;
  /// The maximum number of objects to publish for each publish calls.
  const int publish_batch_size_;
  /// The last time long polling was connected in milliseconds.
  double last_connection_update_time_ms_;
};

}  // namespace pub_internal

/// Publisher interface. Note that message ids are passed as a string to avoid templated
/// definition which doesn't go well with virtual methods.
class PublisherInterface {
 public:
  virtual ~PublisherInterface() = default;

  /// Register the subscription.
  ///
  /// \param channel_type The type of the channel.
  /// \param subscriber_id The node id of the subscriber.
  /// \param key_id The key_id that the subscriber is subscribing to. std::nullopt if
  /// subscribing to all.
  /// \return True if registration is new. False otherwise.
  virtual bool RegisterSubscription(const rpc::ChannelType channel_type,
                                    const SubscriberID &subscriber_id,
                                    const std::optional<std::string> &key_id) = 0;

  /// Publish the given object id to subscribers.
  ///
  /// \param pub_message The message to publish.
  /// Required to contain channel_type and key_id fields.
  virtual void Publish(const rpc::PubMessage &pub_message) = 0;

  /// Publish to the subscriber that the given key id is not available anymore.
  /// It will invoke the failure callback on the subscriber side.
  ///
  /// \param channel_type The type of the channel.
  /// \param key_id The message id to publish.
  virtual void PublishFailure(const rpc::ChannelType channel_type,
                              const std::string &key_id) = 0;

  /// Unregister subscription. It means the given object id won't be published to the
  /// subscriber anymore.
  ///
  /// \param channel_type The type of the channel.
  /// \param subscriber_id The node id of the subscriber.
  /// \param key_id The key_id of the subscriber. std::nullopt if subscribing to all.
  /// \return True if erased. False otherwise.
  virtual bool UnregisterSubscription(const rpc::ChannelType channel_type,
                                      const SubscriberID &subscriber_id,
                                      const std::optional<std::string> &key_id) = 0;
};

/// Protocol detail
///
/// - Subscriber always send a long polling connection as long as there are subscribed
/// entries from the publisher.
/// - Publisher caches the long polling request and reply whenever there are published
/// messages.
/// - Publishes messages are batched in order to avoid gRPC message limit.
/// - Look at CheckDeadSubscribers for failure handling mechanism.
///
/// How to add new publisher channel?
///
/// - Update pubsub.proto.
/// - Add a new channel type -> index to subscription_index_map_.
///
class Publisher : public PublisherInterface {
 public:
  /// Pubsub coordinator constructor.
  ///
  /// \param channels Channels where publishing and subscribing are accepted.
  /// \param periodical_runner Periodic runner. Used to periodically run
  /// CheckDeadSubscribers.
  /// \param get_time_ms A callback to get the current time in
  /// milliseconds.
  /// \param subscriber_timeout_ms The subscriber timeout in milliseconds.
  /// Check out CheckDeadSubscribers for more details.
  /// \param publish_batch_size The batch size of published messages.
  Publisher(const std::vector<rpc::ChannelType> &channels,
            PeriodicalRunner *const periodical_runner,
            std::function<double()> get_time_ms, const uint64_t subscriber_timeout_ms,
            const int publish_batch_size)
      : periodical_runner_(periodical_runner),
        get_time_ms_(std::move(get_time_ms)),
        subscriber_timeout_ms_(subscriber_timeout_ms),
        publish_batch_size_(publish_batch_size) {
    // Insert index map for each channel.
    for (auto type : channels) {
      subscription_index_map_.emplace(type, pub_internal::SubscriptionIndex());
    }

    periodical_runner_->RunFnPeriodically([this] { CheckDeadSubscribers(); },
                                          subscriber_timeout_ms);
  }

  ~Publisher() override = default;

  /// Cache the subscriber's long polling request's information.
  ///
  /// TODO(sang): Currently, we need to pass the callback for connection because we are
  /// using long polling internally. This should be changed once the bidirectional grpc
  /// streaming is supported.
  void ConnectToSubscriber(const SubscriberID &subscriber_id,
                           rpc::PubsubLongPollingReply *reply,
                           rpc::SendReplyCallback send_reply_callback);

  /// Register the subscription.
  ///
  /// \param channel_type The type of the channel.
  /// \param subscriber_id The node id of the subscriber.
  /// \param key_id The key_id that the subscriber is subscribing to.
  /// \return True if the registration is new. False otherwise.
  bool RegisterSubscription(const rpc::ChannelType channel_type,
                            const SubscriberID &subscriber_id,
                            const std::optional<std::string> &key_id) override;

  /// Publish the given object id to subscribers.
  ///
  /// \param pub_message The message to publish.
  /// Required to contain channel_type and key_id fields.
  void Publish(const rpc::PubMessage &pub_message) override;

  /// Publish to the subscriber that the given key id is not available anymore.
  /// It will invoke the failure callback on the subscriber side.
  ///
  /// \param channel_type The type of the channel.
  /// \param key_id The message id to publish.
  void PublishFailure(const rpc::ChannelType channel_type,
                      const std::string &key_id) override;

  /// Unregister subscription. It means the given object id won't be published to the
  /// subscriber anymore.
  ///
  /// \param channel_type The type of the channel.
  /// \param subscriber_id The node id of the subscriber.
  /// \param key_id The key_id of the subscriber.
  /// \return True if erased. False otherwise.
  bool UnregisterSubscription(const rpc::ChannelType channel_type,
                              const SubscriberID &subscriber_id,
                              const std::optional<std::string> &key_id) override;

  /// Remove the subscriber. Once the subscriber is removed, messages won't be published
  /// to it anymore.
  /// TODO(sang): Currently, clients don't send a RPC to unregister themselves.
  ///
  /// \param subscriber_id The node id of the subscriber to unsubscribe.
  /// \return True if erased. False otherwise.
  bool UnregisterSubscriber(const SubscriberID &subscriber_id);

  /// Check all subscribers, detect which subscribers are dead or its connection is timed
  /// out, and clean up their metadata. This uses the goal-oriented logic to clean up all
  /// metadata that can happen by subscriber failures. It is how it works;
  ///
  /// - If there's no new long polling connection for the timeout, it refreshes the long
  /// polling connection.
  /// - If the subscriber is dead, there will be no new long polling connection coming in
  /// again. Otherwise, the long polling connection will be reestablished by the
  /// subscriber.
  /// - If there's no long polling connection for another timeout, it treats the
  /// subscriber as dead.
  ///
  /// TODO(sang): Currently, it iterates all subscribers periodically. This can be
  /// inefficient in some scenarios.
  /// For example, think about we have a driver with 100K subscribers (it can
  /// happen due to reference counting). We might want to optimize this by
  /// having a timer per subscriber.
  void CheckDeadSubscribers();

  std::string DebugString() const;

 private:
  ///
  /// Testing fields
  ///

  FRIEND_TEST(PublisherTest, TestBasicSingleSubscriber);
  FRIEND_TEST(PublisherTest, TestNoConnectionWhenRegistered);
  FRIEND_TEST(PublisherTest, TestMultiObjectsFromSingleNode);
  FRIEND_TEST(PublisherTest, TestMultiObjectsFromMultiNodes);
  FRIEND_TEST(PublisherTest, TestMultiSubscribers);
  FRIEND_TEST(PublisherTest, TestBatch);
  FRIEND_TEST(PublisherTest, TestNodeFailureWhenConnectionExisted);
  FRIEND_TEST(PublisherTest, TestNodeFailureWhenConnectionDoesntExist);
  FRIEND_TEST(PublisherTest, TestUnregisterSubscription);
  FRIEND_TEST(PublisherTest, TestUnregisterSubscriber);
  FRIEND_TEST(PublisherTest, TestRegistrationIdempotency);
  /// Testing only. Return true if there's no metadata remained in the private attribute.
  bool CheckNoLeaks() const;

  ///
  /// Private fields
  ///

  int UnregisterSubscriberInternal(const SubscriberID &subscriber_id)
      EXCLUSIVE_LOCKS_REQUIRED(mutex_);

  // Periodic runner to invoke CheckDeadSubscribers.
  PeriodicalRunner *periodical_runner_;

  /// Callback to get the current time.
  const std::function<double()> get_time_ms_;

  /// The timeout where subscriber is considered as dead.
  const uint64_t subscriber_timeout_ms_;

  /// Protects below fields. Since the coordinator runs in a core worker, it should be
  /// thread safe.
  mutable absl::Mutex mutex_;

  /// Mapping of node id -> subscribers.
  absl::flat_hash_map<SubscriberID, std::shared_ptr<pub_internal::Subscriber>>
      subscribers_ GUARDED_BY(mutex_);

  /// Index that stores the mapping of messages <-> subscribers.
  absl::flat_hash_map<rpc::ChannelType, pub_internal::SubscriptionIndex>
      subscription_index_map_ GUARDED_BY(mutex_);

  /// The maximum number of objects to publish for each publish calls.
  const int publish_batch_size_;

  absl::flat_hash_map<rpc::ChannelType, uint64_t> cum_pub_message_cnt_ GUARDED_BY(mutex_);
};

}  // namespace pubsub

}  // namespace ray
=======
// Copyright 2017 The Ray Authors.
//
// Licensed under the Apache License, Version 2.0 (the "License");
// you may not use this file except in compliance with the License.
// You may obtain a copy of the License at
//
//  http://www.apache.org/licenses/LICENSE-2.0
//
// Unless required by applicable law or agreed to in writing, software
// distributed under the License is distributed on an "AS IS" BASIS,
// WITHOUT WARRANTIES OR CONDITIONS OF ANY KIND, either express or implied.
// See the License for the specific language governing permissions and
// limitations under the License.

#pragma once

#include <gtest/gtest_prod.h>

#include <functional>
#include <queue>
#include <string>
#include <string_view>

#include "absl/container/flat_hash_map.h"
#include "absl/container/flat_hash_set.h"
#include "absl/synchronization/mutex.h"
#include "ray/common/asio/periodical_runner.h"
#include "ray/common/id.h"
#include "ray/rpc/server_call.h"
#include "src/ray/protobuf/common.pb.h"
#include "src/ray/protobuf/pubsub.pb.h"

namespace ray {

namespace pubsub {

using SubscriberID = UniqueID;

namespace pub_internal {

/// Per-channel two-way index for subscribers and the keys they subscribe to.
/// Also supports subscribers to all keys in the channel.
class SubscriptionIndex {
 public:
  SubscriptionIndex() = default;
  ~SubscriptionIndex() = default;

  /// Adds a new subscriber and the key it subscribes to.
  /// When `key_id` is empty, the subscriber subscribes to all keys.
  /// NOTE: The method is idempotent. If it adds a duplicated entry, it will be no-op.
  bool AddEntry(const std::string &key_id, const SubscriberID &subscriber_id);

  /// Returns a vector of subscriber ids that are subscribing to the given object ids.
  std::vector<SubscriberID> GetSubscriberIdsByKeyId(const std::string &key_id) const;

  /// Erases the subscriber from this index.
  /// Returns whether the subscriber exists before the call.
  bool EraseSubscriber(const SubscriberID &subscriber_id);

  /// Erases the subscriber from the particular key.
  /// When `key_id` is empty, the subscriber subscribes to all keys.
  bool EraseEntry(const std::string &key_id, const SubscriberID &subscriber_id);

  /// Test only.
  /// Returns true if the entity id exists in the index.
  /// Only checks entities that are explicitly subscribed.
  bool HasKeyId(const std::string &key_id) const;

  /// Test only.
  /// Returns true if the subscriber id exists in the index, including both per-entity
  /// and all-entity subscribers.
  bool HasSubscriber(const SubscriberID &subscriber_id) const;

  /// Returns true if there's no metadata remained in the private attribute.
  bool CheckNoLeaks() const;

 private:
  // Collection of subscribers that subscribe to all entities of the channel.
  absl::flat_hash_set<SubscriberID> subscribers_to_all_;
  // Mapping from subscribed entity id -> subscribers.
  absl::flat_hash_map<std::string, absl::flat_hash_set<SubscriberID>>
      key_id_to_subscribers_;
  // Mapping from subscribers -> subscribed entity ids.
  // Reverse index of key_id_to_subscribers_.
  absl::flat_hash_map<SubscriberID, absl::flat_hash_set<std::string>>
      subscribers_to_key_id_;
};

struct LongPollConnection {
  LongPollConnection(rpc::PubsubLongPollingReply *reply,
                     rpc::SendReplyCallback send_reply_callback)
      : reply(reply), send_reply_callback(send_reply_callback) {}

  rpc::PubsubLongPollingReply *reply;
  rpc::SendReplyCallback send_reply_callback;
};

/// Abstraction to each subscriber.
class Subscriber {
 public:
  Subscriber(std::function<double()> get_time_ms, uint64_t connection_timeout_ms,
             const int publish_batch_size)
      : get_time_ms_(std::move(get_time_ms)),
        connection_timeout_ms_(connection_timeout_ms),
        publish_batch_size_(publish_batch_size),
        last_connection_update_time_ms_(get_time_ms_()) {}

  ~Subscriber() = default;

  /// Connect to the subscriber. Currently, it means we cache the long polling request to
  /// memory. Once the bidirectional gRPC streaming is enabled, we should replace it.
  ///
  /// \param reply pubsub long polling reply.
  /// \param send_reply_callback A callback to reply to the long polling subscriber.
  /// \return True if connection is new. False if there were already connections cached.
  bool ConnectToSubscriber(rpc::PubsubLongPollingReply *reply,
                           rpc::SendReplyCallback send_reply_callback);

  /// Queue the pubsub message to publish to the subscriber.
  ///
  /// \param pub_message A message to publish.
  /// \param try_publish If true, it try publishing the object id if there is a
  /// connection.
  void QueueMessage(const rpc::PubMessage &pub_message, bool try_publish = true);

  /// Publish all queued messages if possible.
  ///
  /// \param force_noop If true, reply to the subscriber with an empty message, regardless
  /// of whethere there is any queued message. This is for cases where the current poll
  /// might have been cancelled, or the subscriber might be dead.
  /// \return True if it publishes. False otherwise.
  bool PublishIfPossible(bool force_noop = false);

  /// Testing only. Return true if there's no metadata remained in the private attribute.
  bool CheckNoLeaks() const;

  /// Return true if the subscriber is disconnected (if the subscriber is dead).
  /// The subscriber is considered to be dead if there was no long polling connection for
  /// the timeout.
  bool IsDisconnected() const;

  /// Return true if there was no new long polling connection for a long time.
  bool IsActiveConnectionTimedOut() const;

 private:
  /// Cached long polling reply callback.
  /// It is cached whenever new long polling is coming from the subscriber.
  /// It becomes a nullptr whenever the long polling request is replied.
  std::unique_ptr<LongPollConnection> long_polling_connection_;
  /// Queued messages to publish.
  std::queue<std::unique_ptr<rpc::PubsubLongPollingReply>> mailbox_;
  /// Callback to get the current time.
  const std::function<double()> get_time_ms_;
  /// The time in which the connection is considered as timed out.
  uint64_t connection_timeout_ms_;
  /// The maximum number of objects to publish for each publish calls.
  const int publish_batch_size_;
  /// The last time long polling was connected in milliseconds.
  double last_connection_update_time_ms_;
};

}  // namespace pub_internal

/// Publisher interface. Note that message ids are passed as a string to avoid templated
/// definition which doesn't go well with virtual methods.
class PublisherInterface {
 public:
  virtual ~PublisherInterface() = default;

  /// Register the subscription.
  ///
  /// \param channel_type The type of the channel.
  /// \param subscriber_id The node id of the subscriber.
  /// \param key_id The key_id that the subscriber is subscribing to. std::nullopt if
  /// subscribing to all.
  /// \return True if registration is new. False otherwise.
  virtual bool RegisterSubscription(const rpc::ChannelType channel_type,
                                    const SubscriberID &subscriber_id,
                                    const std::optional<std::string> &key_id) = 0;

  /// Publish the given object id to subscribers.
  ///
  /// \param pub_message The message to publish.
  /// Required to contain channel_type and key_id fields.
  virtual void Publish(const rpc::PubMessage &pub_message) = 0;

  /// Publish to the subscriber that the given key id is not available anymore.
  /// It will invoke the failure callback on the subscriber side.
  ///
  /// \param channel_type The type of the channel.
  /// \param key_id The message id to publish.
  virtual void PublishFailure(const rpc::ChannelType channel_type,
                              const std::string &key_id) = 0;

  /// Unregister subscription. It means the given object id won't be published to the
  /// subscriber anymore.
  ///
  /// \param channel_type The type of the channel.
  /// \param subscriber_id The node id of the subscriber.
  /// \param key_id The key_id of the subscriber. std::nullopt if subscribing to all.
  /// \return True if erased. False otherwise.
  virtual bool UnregisterSubscription(const rpc::ChannelType channel_type,
                                      const SubscriberID &subscriber_id,
                                      const std::optional<std::string> &key_id) = 0;
};

/// Protocol detail
///
/// - Subscriber always send a long polling connection as long as there are subscribed
/// entries from the publisher.
/// - Publisher caches the long polling request and reply whenever there are published
/// messages.
/// - Publishes messages are batched in order to avoid gRPC message limit.
/// - Look at CheckDeadSubscribers for failure handling mechanism.
///
/// How to add new publisher channel?
///
/// - Update pubsub.proto.
/// - Add a new channel type -> index to subscription_index_map_.
///
class Publisher : public PublisherInterface {
 public:
  /// Pubsub coordinator constructor.
  ///
  /// \param channels Channels where publishing and subscribing are accepted.
  /// \param periodical_runner Periodic runner. Used to periodically run
  /// CheckDeadSubscribers.
  /// \param get_time_ms A callback to get the current time in
  /// milliseconds.
  /// \param subscriber_timeout_ms The subscriber timeout in milliseconds.
  /// Check out CheckDeadSubscribers for more details.
  /// \param publish_batch_size The batch size of published messages.
  Publisher(const std::vector<rpc::ChannelType> &channels,
            PeriodicalRunner *const periodical_runner,
            std::function<double()> get_time_ms, const uint64_t subscriber_timeout_ms,
            const int publish_batch_size)
      : periodical_runner_(periodical_runner),
        get_time_ms_(std::move(get_time_ms)),
        subscriber_timeout_ms_(subscriber_timeout_ms),
        publish_batch_size_(publish_batch_size) {
    // Insert index map for each channel.
    for (auto type : channels) {
      subscription_index_map_.emplace(type, pub_internal::SubscriptionIndex());
    }

    periodical_runner_->RunFnPeriodically([this] { CheckDeadSubscribers(); },
                                          subscriber_timeout_ms);
  }

  ~Publisher() override = default;

  /// Cache the subscriber's long polling request's information.
  ///
  /// TODO(sang): Currently, we need to pass the callback for connection because we are
  /// using long polling internally. This should be changed once the bidirectional grpc
  /// streaming is supported.
  void ConnectToSubscriber(const SubscriberID &subscriber_id,
                           rpc::PubsubLongPollingReply *reply,
                           rpc::SendReplyCallback send_reply_callback);

  /// Register the subscription.
  ///
  /// \param channel_type The type of the channel.
  /// \param subscriber_id The node id of the subscriber.
  /// \param key_id The key_id that the subscriber is subscribing to.
  /// \return True if the registration is new. False otherwise.
  bool RegisterSubscription(const rpc::ChannelType channel_type,
                            const SubscriberID &subscriber_id,
                            const std::optional<std::string> &key_id) override;

  /// Publish the given object id to subscribers.
  ///
  /// \param pub_message The message to publish.
  /// Required to contain channel_type and key_id fields.
  void Publish(const rpc::PubMessage &pub_message) override;

  /// Publish to the subscriber that the given key id is not available anymore.
  /// It will invoke the failure callback on the subscriber side.
  ///
  /// \param channel_type The type of the channel.
  /// \param key_id The message id to publish.
  void PublishFailure(const rpc::ChannelType channel_type,
                      const std::string &key_id) override;

  /// Unregister subscription. It means the given object id won't be published to the
  /// subscriber anymore.
  ///
  /// \param channel_type The type of the channel.
  /// \param subscriber_id The node id of the subscriber.
  /// \param key_id The key_id of the subscriber.
  /// \return True if erased. False otherwise.
  bool UnregisterSubscription(const rpc::ChannelType channel_type,
                              const SubscriberID &subscriber_id,
                              const std::optional<std::string> &key_id) override;

  /// Remove the subscriber. Once the subscriber is removed, messages won't be published
  /// to it anymore.
  /// TODO(sang): Currently, clients don't send a RPC to unregister themselves.
  ///
  /// \param subscriber_id The node id of the subscriber to unsubscribe.
  /// \return True if erased. False otherwise.
  bool UnregisterSubscriber(const SubscriberID &subscriber_id);

  /// Flushes all inflight pollings and unregisters all subscribers.
  void UnregisterAll();

  /// Check all subscribers, detect which subscribers are dead or its connection is timed
  /// out, and clean up their metadata. This uses the goal-oriented logic to clean up all
  /// metadata that can happen by subscriber failures. It is how it works;
  ///
  /// - If there's no new long polling connection for the timeout, it refreshes the long
  /// polling connection.
  /// - If the subscriber is dead, there will be no new long polling connection coming in
  /// again. Otherwise, the long polling connection will be reestablished by the
  /// subscriber.
  /// - If there's no long polling connection for another timeout, it treats the
  /// subscriber as dead.
  ///
  /// TODO(sang): Currently, it iterates all subscribers periodically. This can be
  /// inefficient in some scenarios.
  /// For example, think about we have a driver with 100K subscribers (it can
  /// happen due to reference counting). We might want to optimize this by
  /// having a timer per subscriber.
  void CheckDeadSubscribers();

  std::string DebugString() const;

 private:
  ///
  /// Testing fields
  ///

  FRIEND_TEST(PublisherTest, TestBasicSingleSubscriber);
  FRIEND_TEST(PublisherTest, TestNoConnectionWhenRegistered);
  FRIEND_TEST(PublisherTest, TestMultiObjectsFromSingleNode);
  FRIEND_TEST(PublisherTest, TestMultiObjectsFromMultiNodes);
  FRIEND_TEST(PublisherTest, TestMultiSubscribers);
  FRIEND_TEST(PublisherTest, TestBatch);
  FRIEND_TEST(PublisherTest, TestNodeFailureWhenConnectionExisted);
  FRIEND_TEST(PublisherTest, TestNodeFailureWhenConnectionDoesntExist);
  FRIEND_TEST(PublisherTest, TestUnregisterSubscription);
  FRIEND_TEST(PublisherTest, TestUnregisterSubscriber);
  FRIEND_TEST(PublisherTest, TestRegistrationIdempotency);
  /// Testing only. Return true if there's no metadata remained in the private attribute.
  bool CheckNoLeaks() const;

  ///
  /// Private fields
  ///

  int UnregisterSubscriberInternal(const SubscriberID &subscriber_id)
      EXCLUSIVE_LOCKS_REQUIRED(mutex_);

  // Periodic runner to invoke CheckDeadSubscribers.
  PeriodicalRunner *periodical_runner_;

  /// Callback to get the current time.
  const std::function<double()> get_time_ms_;

  /// The timeout where subscriber is considered as dead.
  const uint64_t subscriber_timeout_ms_;

  /// Protects below fields. Since the coordinator runs in a core worker, it should be
  /// thread safe.
  mutable absl::Mutex mutex_;

  /// Mapping of node id -> subscribers.
  absl::flat_hash_map<SubscriberID, std::shared_ptr<pub_internal::Subscriber>>
      subscribers_ GUARDED_BY(mutex_);

  /// Index that stores the mapping of messages <-> subscribers.
  absl::flat_hash_map<rpc::ChannelType, pub_internal::SubscriptionIndex>
      subscription_index_map_ GUARDED_BY(mutex_);

  /// The maximum number of objects to publish for each publish calls.
  const int publish_batch_size_;

  absl::flat_hash_map<rpc::ChannelType, uint64_t> cum_pub_message_cnt_ GUARDED_BY(mutex_);
};

}  // namespace pubsub

}  // namespace ray
>>>>>>> 19672688
<|MERGE_RESOLUTION|>--- conflicted
+++ resolved
@@ -1,764 +1,383 @@
-<<<<<<< HEAD
-// Copyright 2017 The Ray Authors.
-//
-// Licensed under the Apache License, Version 2.0 (the "License");
-// you may not use this file except in compliance with the License.
-// You may obtain a copy of the License at
-//
-//  http://www.apache.org/licenses/LICENSE-2.0
-//
-// Unless required by applicable law or agreed to in writing, software
-// distributed under the License is distributed on an "AS IS" BASIS,
-// WITHOUT WARRANTIES OR CONDITIONS OF ANY KIND, either express or implied.
-// See the License for the specific language governing permissions and
-// limitations under the License.
-
-#pragma once
-
-#include <gtest/gtest_prod.h>
-
-#include <functional>
-#include <queue>
-#include <string>
-#include <string_view>
-
-#include "absl/container/flat_hash_map.h"
-#include "absl/container/flat_hash_set.h"
-#include "absl/synchronization/mutex.h"
-#include "ray/common/asio/periodical_runner.h"
-#include "ray/common/id.h"
-#include "ray/rpc/server_call.h"
-#include "src/ray/protobuf/common.pb.h"
-#include "src/ray/protobuf/pubsub.pb.h"
-
-namespace ray {
-
-namespace pubsub {
-
-using SubscriberID = UniqueID;
-
-namespace pub_internal {
-
-/// Per-channel index for subscribers and the entities they subscribe to.
-class SubscriptionIndex {
- public:
-  SubscriptionIndex() = default;
-  ~SubscriptionIndex() = default;
-
-  /// Adds a new entry to the index.
-  /// NOTE: The method is idempotent. If it adds a duplicated entry, it will be no-op.
-  bool AddEntry(const std::string &key_id, const SubscriberID &subscriber_id);
-
-  /// Returns the set of subscriber ids that are subscribing to the given object ids.
-  absl::optional<std::reference_wrapper<const absl::flat_hash_set<SubscriberID>>>
-  GetSubscriberIdsByKeyId(const std::string &key_id) const;
-
-  /// Erases the subscriber from the index.
-  /// Returns whether the subscriber exists before the call.
-  bool EraseSubscriber(const SubscriberID &subscriber_id);
-
-  /// Erases the entity id and subscriber id from the index.
-  bool EraseEntry(const std::string &key_id, const SubscriberID &subscriber_id);
-
-  /// Test only.
-  /// Returns true if the entity id exists in the index.
-  /// Only checks entities that are explicitly subscribed.
-  bool HasKeyId(const std::string &key_id) const;
-
-  /// Test only.
-  /// Returns true if the subscriber id exists in the index, including both per-entity
-  /// and all-entity subscribers.
-  bool HasSubscriber(const SubscriberID &subscriber_id) const;
-
-  /// Returns true if there's no metadata remained in the private attribute.
-  bool CheckNoLeaks() const;
-
- private:
-  // Collection of subscribers that subscribe to all entities of the channel.
-  absl::flat_hash_set<SubscriberID> subscribers_to_all_;
-  // Mapping from subscribed entity id -> subscribers.
-  absl::flat_hash_map<std::string, absl::flat_hash_set<SubscriberID>>
-      key_id_to_subscribers_;
-  // Mapping from subscribers -> subscribed entity ids.
-  // Reverse index of key_id_to_subscribers_.
-  absl::flat_hash_map<SubscriberID, absl::flat_hash_set<std::string>>
-      subscribers_to_key_id_;
-};
-
-struct LongPollConnection {
-  LongPollConnection(rpc::PubsubLongPollingReply *reply,
-                     rpc::SendReplyCallback send_reply_callback)
-      : reply(reply), send_reply_callback(send_reply_callback) {}
-
-  rpc::PubsubLongPollingReply *reply;
-  rpc::SendReplyCallback send_reply_callback;
-};
-
-/// Abstraction to each subscriber.
-class Subscriber {
- public:
-  Subscriber(std::function<double()> get_time_ms, uint64_t connection_timeout_ms,
-             const int publish_batch_size)
-      : get_time_ms_(std::move(get_time_ms)),
-        connection_timeout_ms_(connection_timeout_ms),
-        publish_batch_size_(publish_batch_size),
-        last_connection_update_time_ms_(get_time_ms_()) {}
-
-  ~Subscriber() = default;
-
-  /// Connect to the subscriber. Currently, it means we cache the long polling request to
-  /// memory. Once the bidirectional gRPC streaming is enabled, we should replace it.
-  ///
-  /// \param reply pubsub long polling reply.
-  /// \param send_reply_callback A callback to reply to the long polling subscriber.
-  /// \return True if connection is new. False if there were already connections cached.
-  bool ConnectToSubscriber(rpc::PubsubLongPollingReply *reply,
-                           rpc::SendReplyCallback send_reply_callback);
-
-  /// Queue the pubsub message to publish to the subscriber.
-  ///
-  /// \param pub_message A message to publish.
-  /// \param try_publish If true, it try publishing the object id if there is a
-  /// connection.
-  void QueueMessage(const rpc::PubMessage &pub_message, bool try_publish = true);
-
-  /// Publish all queued messages if possible.
-  ///
-  /// \param force_noop If true, reply to the subscriber with an empty message, regardless
-  /// of whethere there is any queued message. This is for cases where the current poll
-  /// might have been cancelled, or the subscriber might be dead.
-  /// \return True if it publishes. False otherwise.
-  bool PublishIfPossible(bool force_noop = false);
-
-  /// Testing only. Return true if there's no metadata remained in the private attribute.
-  bool CheckNoLeaks() const;
-
-  /// Return true if the subscriber is disconnected (if the subscriber is dead).
-  /// The subscriber is considered to be dead if there was no long polling connection for
-  /// the timeout.
-  bool IsDisconnected() const;
-
-  /// Return true if there was no new long polling connection for a long time.
-  bool IsActiveConnectionTimedOut() const;
-
- private:
-  /// Cached long polling reply callback.
-  /// It is cached whenever new long polling is coming from the subscriber.
-  /// It becomes a nullptr whenever the long polling request is replied.
-  std::unique_ptr<LongPollConnection> long_polling_connection_;
-  /// Queued messages to publish.
-  std::queue<std::unique_ptr<rpc::PubsubLongPollingReply>> mailbox_;
-  /// Callback to get the current time.
-  const std::function<double()> get_time_ms_;
-  /// The time in which the connection is considered as timed out.
-  uint64_t connection_timeout_ms_;
-  /// The maximum number of objects to publish for each publish calls.
-  const int publish_batch_size_;
-  /// The last time long polling was connected in milliseconds.
-  double last_connection_update_time_ms_;
-};
-
-}  // namespace pub_internal
-
-/// Publisher interface. Note that message ids are passed as a string to avoid templated
-/// definition which doesn't go well with virtual methods.
-class PublisherInterface {
- public:
-  virtual ~PublisherInterface() = default;
-
-  /// Register the subscription.
-  ///
-  /// \param channel_type The type of the channel.
-  /// \param subscriber_id The node id of the subscriber.
-  /// \param key_id The key_id that the subscriber is subscribing to. std::nullopt if
-  /// subscribing to all.
-  /// \return True if registration is new. False otherwise.
-  virtual bool RegisterSubscription(const rpc::ChannelType channel_type,
-                                    const SubscriberID &subscriber_id,
-                                    const std::optional<std::string> &key_id) = 0;
-
-  /// Publish the given object id to subscribers.
-  ///
-  /// \param pub_message The message to publish.
-  /// Required to contain channel_type and key_id fields.
-  virtual void Publish(const rpc::PubMessage &pub_message) = 0;
-
-  /// Publish to the subscriber that the given key id is not available anymore.
-  /// It will invoke the failure callback on the subscriber side.
-  ///
-  /// \param channel_type The type of the channel.
-  /// \param key_id The message id to publish.
-  virtual void PublishFailure(const rpc::ChannelType channel_type,
-                              const std::string &key_id) = 0;
-
-  /// Unregister subscription. It means the given object id won't be published to the
-  /// subscriber anymore.
-  ///
-  /// \param channel_type The type of the channel.
-  /// \param subscriber_id The node id of the subscriber.
-  /// \param key_id The key_id of the subscriber. std::nullopt if subscribing to all.
-  /// \return True if erased. False otherwise.
-  virtual bool UnregisterSubscription(const rpc::ChannelType channel_type,
-                                      const SubscriberID &subscriber_id,
-                                      const std::optional<std::string> &key_id) = 0;
-};
-
-/// Protocol detail
-///
-/// - Subscriber always send a long polling connection as long as there are subscribed
-/// entries from the publisher.
-/// - Publisher caches the long polling request and reply whenever there are published
-/// messages.
-/// - Publishes messages are batched in order to avoid gRPC message limit.
-/// - Look at CheckDeadSubscribers for failure handling mechanism.
-///
-/// How to add new publisher channel?
-///
-/// - Update pubsub.proto.
-/// - Add a new channel type -> index to subscription_index_map_.
-///
-class Publisher : public PublisherInterface {
- public:
-  /// Pubsub coordinator constructor.
-  ///
-  /// \param channels Channels where publishing and subscribing are accepted.
-  /// \param periodical_runner Periodic runner. Used to periodically run
-  /// CheckDeadSubscribers.
-  /// \param get_time_ms A callback to get the current time in
-  /// milliseconds.
-  /// \param subscriber_timeout_ms The subscriber timeout in milliseconds.
-  /// Check out CheckDeadSubscribers for more details.
-  /// \param publish_batch_size The batch size of published messages.
-  Publisher(const std::vector<rpc::ChannelType> &channels,
-            PeriodicalRunner *const periodical_runner,
-            std::function<double()> get_time_ms, const uint64_t subscriber_timeout_ms,
-            const int publish_batch_size)
-      : periodical_runner_(periodical_runner),
-        get_time_ms_(std::move(get_time_ms)),
-        subscriber_timeout_ms_(subscriber_timeout_ms),
-        publish_batch_size_(publish_batch_size) {
-    // Insert index map for each channel.
-    for (auto type : channels) {
-      subscription_index_map_.emplace(type, pub_internal::SubscriptionIndex());
-    }
-
-    periodical_runner_->RunFnPeriodically([this] { CheckDeadSubscribers(); },
-                                          subscriber_timeout_ms);
-  }
-
-  ~Publisher() override = default;
-
-  /// Cache the subscriber's long polling request's information.
-  ///
-  /// TODO(sang): Currently, we need to pass the callback for connection because we are
-  /// using long polling internally. This should be changed once the bidirectional grpc
-  /// streaming is supported.
-  void ConnectToSubscriber(const SubscriberID &subscriber_id,
-                           rpc::PubsubLongPollingReply *reply,
-                           rpc::SendReplyCallback send_reply_callback);
-
-  /// Register the subscription.
-  ///
-  /// \param channel_type The type of the channel.
-  /// \param subscriber_id The node id of the subscriber.
-  /// \param key_id The key_id that the subscriber is subscribing to.
-  /// \return True if the registration is new. False otherwise.
-  bool RegisterSubscription(const rpc::ChannelType channel_type,
-                            const SubscriberID &subscriber_id,
-                            const std::optional<std::string> &key_id) override;
-
-  /// Publish the given object id to subscribers.
-  ///
-  /// \param pub_message The message to publish.
-  /// Required to contain channel_type and key_id fields.
-  void Publish(const rpc::PubMessage &pub_message) override;
-
-  /// Publish to the subscriber that the given key id is not available anymore.
-  /// It will invoke the failure callback on the subscriber side.
-  ///
-  /// \param channel_type The type of the channel.
-  /// \param key_id The message id to publish.
-  void PublishFailure(const rpc::ChannelType channel_type,
-                      const std::string &key_id) override;
-
-  /// Unregister subscription. It means the given object id won't be published to the
-  /// subscriber anymore.
-  ///
-  /// \param channel_type The type of the channel.
-  /// \param subscriber_id The node id of the subscriber.
-  /// \param key_id The key_id of the subscriber.
-  /// \return True if erased. False otherwise.
-  bool UnregisterSubscription(const rpc::ChannelType channel_type,
-                              const SubscriberID &subscriber_id,
-                              const std::optional<std::string> &key_id) override;
-
-  /// Remove the subscriber. Once the subscriber is removed, messages won't be published
-  /// to it anymore.
-  /// TODO(sang): Currently, clients don't send a RPC to unregister themselves.
-  ///
-  /// \param subscriber_id The node id of the subscriber to unsubscribe.
-  /// \return True if erased. False otherwise.
-  bool UnregisterSubscriber(const SubscriberID &subscriber_id);
-
-  /// Check all subscribers, detect which subscribers are dead or its connection is timed
-  /// out, and clean up their metadata. This uses the goal-oriented logic to clean up all
-  /// metadata that can happen by subscriber failures. It is how it works;
-  ///
-  /// - If there's no new long polling connection for the timeout, it refreshes the long
-  /// polling connection.
-  /// - If the subscriber is dead, there will be no new long polling connection coming in
-  /// again. Otherwise, the long polling connection will be reestablished by the
-  /// subscriber.
-  /// - If there's no long polling connection for another timeout, it treats the
-  /// subscriber as dead.
-  ///
-  /// TODO(sang): Currently, it iterates all subscribers periodically. This can be
-  /// inefficient in some scenarios.
-  /// For example, think about we have a driver with 100K subscribers (it can
-  /// happen due to reference counting). We might want to optimize this by
-  /// having a timer per subscriber.
-  void CheckDeadSubscribers();
-
-  std::string DebugString() const;
-
- private:
-  ///
-  /// Testing fields
-  ///
-
-  FRIEND_TEST(PublisherTest, TestBasicSingleSubscriber);
-  FRIEND_TEST(PublisherTest, TestNoConnectionWhenRegistered);
-  FRIEND_TEST(PublisherTest, TestMultiObjectsFromSingleNode);
-  FRIEND_TEST(PublisherTest, TestMultiObjectsFromMultiNodes);
-  FRIEND_TEST(PublisherTest, TestMultiSubscribers);
-  FRIEND_TEST(PublisherTest, TestBatch);
-  FRIEND_TEST(PublisherTest, TestNodeFailureWhenConnectionExisted);
-  FRIEND_TEST(PublisherTest, TestNodeFailureWhenConnectionDoesntExist);
-  FRIEND_TEST(PublisherTest, TestUnregisterSubscription);
-  FRIEND_TEST(PublisherTest, TestUnregisterSubscriber);
-  FRIEND_TEST(PublisherTest, TestRegistrationIdempotency);
-  /// Testing only. Return true if there's no metadata remained in the private attribute.
-  bool CheckNoLeaks() const;
-
-  ///
-  /// Private fields
-  ///
-
-  int UnregisterSubscriberInternal(const SubscriberID &subscriber_id)
-      EXCLUSIVE_LOCKS_REQUIRED(mutex_);
-
-  // Periodic runner to invoke CheckDeadSubscribers.
-  PeriodicalRunner *periodical_runner_;
-
-  /// Callback to get the current time.
-  const std::function<double()> get_time_ms_;
-
-  /// The timeout where subscriber is considered as dead.
-  const uint64_t subscriber_timeout_ms_;
-
-  /// Protects below fields. Since the coordinator runs in a core worker, it should be
-  /// thread safe.
-  mutable absl::Mutex mutex_;
-
-  /// Mapping of node id -> subscribers.
-  absl::flat_hash_map<SubscriberID, std::shared_ptr<pub_internal::Subscriber>>
-      subscribers_ GUARDED_BY(mutex_);
-
-  /// Index that stores the mapping of messages <-> subscribers.
-  absl::flat_hash_map<rpc::ChannelType, pub_internal::SubscriptionIndex>
-      subscription_index_map_ GUARDED_BY(mutex_);
-
-  /// The maximum number of objects to publish for each publish calls.
-  const int publish_batch_size_;
-
-  absl::flat_hash_map<rpc::ChannelType, uint64_t> cum_pub_message_cnt_ GUARDED_BY(mutex_);
-};
-
-}  // namespace pubsub
-
-}  // namespace ray
-=======
-// Copyright 2017 The Ray Authors.
-//
-// Licensed under the Apache License, Version 2.0 (the "License");
-// you may not use this file except in compliance with the License.
-// You may obtain a copy of the License at
-//
-//  http://www.apache.org/licenses/LICENSE-2.0
-//
-// Unless required by applicable law or agreed to in writing, software
-// distributed under the License is distributed on an "AS IS" BASIS,
-// WITHOUT WARRANTIES OR CONDITIONS OF ANY KIND, either express or implied.
-// See the License for the specific language governing permissions and
-// limitations under the License.
-
-#pragma once
-
-#include <gtest/gtest_prod.h>
-
-#include <functional>
-#include <queue>
-#include <string>
-#include <string_view>
-
-#include "absl/container/flat_hash_map.h"
-#include "absl/container/flat_hash_set.h"
-#include "absl/synchronization/mutex.h"
-#include "ray/common/asio/periodical_runner.h"
-#include "ray/common/id.h"
-#include "ray/rpc/server_call.h"
-#include "src/ray/protobuf/common.pb.h"
-#include "src/ray/protobuf/pubsub.pb.h"
-
-namespace ray {
-
-namespace pubsub {
-
-using SubscriberID = UniqueID;
-
-namespace pub_internal {
-
-/// Per-channel two-way index for subscribers and the keys they subscribe to.
-/// Also supports subscribers to all keys in the channel.
-class SubscriptionIndex {
- public:
-  SubscriptionIndex() = default;
-  ~SubscriptionIndex() = default;
-
-  /// Adds a new subscriber and the key it subscribes to.
-  /// When `key_id` is empty, the subscriber subscribes to all keys.
-  /// NOTE: The method is idempotent. If it adds a duplicated entry, it will be no-op.
-  bool AddEntry(const std::string &key_id, const SubscriberID &subscriber_id);
-
-  /// Returns a vector of subscriber ids that are subscribing to the given object ids.
-  std::vector<SubscriberID> GetSubscriberIdsByKeyId(const std::string &key_id) const;
-
-  /// Erases the subscriber from this index.
-  /// Returns whether the subscriber exists before the call.
-  bool EraseSubscriber(const SubscriberID &subscriber_id);
-
-  /// Erases the subscriber from the particular key.
-  /// When `key_id` is empty, the subscriber subscribes to all keys.
-  bool EraseEntry(const std::string &key_id, const SubscriberID &subscriber_id);
-
-  /// Test only.
-  /// Returns true if the entity id exists in the index.
-  /// Only checks entities that are explicitly subscribed.
-  bool HasKeyId(const std::string &key_id) const;
-
-  /// Test only.
-  /// Returns true if the subscriber id exists in the index, including both per-entity
-  /// and all-entity subscribers.
-  bool HasSubscriber(const SubscriberID &subscriber_id) const;
-
-  /// Returns true if there's no metadata remained in the private attribute.
-  bool CheckNoLeaks() const;
-
- private:
-  // Collection of subscribers that subscribe to all entities of the channel.
-  absl::flat_hash_set<SubscriberID> subscribers_to_all_;
-  // Mapping from subscribed entity id -> subscribers.
-  absl::flat_hash_map<std::string, absl::flat_hash_set<SubscriberID>>
-      key_id_to_subscribers_;
-  // Mapping from subscribers -> subscribed entity ids.
-  // Reverse index of key_id_to_subscribers_.
-  absl::flat_hash_map<SubscriberID, absl::flat_hash_set<std::string>>
-      subscribers_to_key_id_;
-};
-
-struct LongPollConnection {
-  LongPollConnection(rpc::PubsubLongPollingReply *reply,
-                     rpc::SendReplyCallback send_reply_callback)
-      : reply(reply), send_reply_callback(send_reply_callback) {}
-
-  rpc::PubsubLongPollingReply *reply;
-  rpc::SendReplyCallback send_reply_callback;
-};
-
-/// Abstraction to each subscriber.
-class Subscriber {
- public:
-  Subscriber(std::function<double()> get_time_ms, uint64_t connection_timeout_ms,
-             const int publish_batch_size)
-      : get_time_ms_(std::move(get_time_ms)),
-        connection_timeout_ms_(connection_timeout_ms),
-        publish_batch_size_(publish_batch_size),
-        last_connection_update_time_ms_(get_time_ms_()) {}
-
-  ~Subscriber() = default;
-
-  /// Connect to the subscriber. Currently, it means we cache the long polling request to
-  /// memory. Once the bidirectional gRPC streaming is enabled, we should replace it.
-  ///
-  /// \param reply pubsub long polling reply.
-  /// \param send_reply_callback A callback to reply to the long polling subscriber.
-  /// \return True if connection is new. False if there were already connections cached.
-  bool ConnectToSubscriber(rpc::PubsubLongPollingReply *reply,
-                           rpc::SendReplyCallback send_reply_callback);
-
-  /// Queue the pubsub message to publish to the subscriber.
-  ///
-  /// \param pub_message A message to publish.
-  /// \param try_publish If true, it try publishing the object id if there is a
-  /// connection.
-  void QueueMessage(const rpc::PubMessage &pub_message, bool try_publish = true);
-
-  /// Publish all queued messages if possible.
-  ///
-  /// \param force_noop If true, reply to the subscriber with an empty message, regardless
-  /// of whethere there is any queued message. This is for cases where the current poll
-  /// might have been cancelled, or the subscriber might be dead.
-  /// \return True if it publishes. False otherwise.
-  bool PublishIfPossible(bool force_noop = false);
-
-  /// Testing only. Return true if there's no metadata remained in the private attribute.
-  bool CheckNoLeaks() const;
-
-  /// Return true if the subscriber is disconnected (if the subscriber is dead).
-  /// The subscriber is considered to be dead if there was no long polling connection for
-  /// the timeout.
-  bool IsDisconnected() const;
-
-  /// Return true if there was no new long polling connection for a long time.
-  bool IsActiveConnectionTimedOut() const;
-
- private:
-  /// Cached long polling reply callback.
-  /// It is cached whenever new long polling is coming from the subscriber.
-  /// It becomes a nullptr whenever the long polling request is replied.
-  std::unique_ptr<LongPollConnection> long_polling_connection_;
-  /// Queued messages to publish.
-  std::queue<std::unique_ptr<rpc::PubsubLongPollingReply>> mailbox_;
-  /// Callback to get the current time.
-  const std::function<double()> get_time_ms_;
-  /// The time in which the connection is considered as timed out.
-  uint64_t connection_timeout_ms_;
-  /// The maximum number of objects to publish for each publish calls.
-  const int publish_batch_size_;
-  /// The last time long polling was connected in milliseconds.
-  double last_connection_update_time_ms_;
-};
-
-}  // namespace pub_internal
-
-/// Publisher interface. Note that message ids are passed as a string to avoid templated
-/// definition which doesn't go well with virtual methods.
-class PublisherInterface {
- public:
-  virtual ~PublisherInterface() = default;
-
-  /// Register the subscription.
-  ///
-  /// \param channel_type The type of the channel.
-  /// \param subscriber_id The node id of the subscriber.
-  /// \param key_id The key_id that the subscriber is subscribing to. std::nullopt if
-  /// subscribing to all.
-  /// \return True if registration is new. False otherwise.
-  virtual bool RegisterSubscription(const rpc::ChannelType channel_type,
-                                    const SubscriberID &subscriber_id,
-                                    const std::optional<std::string> &key_id) = 0;
-
-  /// Publish the given object id to subscribers.
-  ///
-  /// \param pub_message The message to publish.
-  /// Required to contain channel_type and key_id fields.
-  virtual void Publish(const rpc::PubMessage &pub_message) = 0;
-
-  /// Publish to the subscriber that the given key id is not available anymore.
-  /// It will invoke the failure callback on the subscriber side.
-  ///
-  /// \param channel_type The type of the channel.
-  /// \param key_id The message id to publish.
-  virtual void PublishFailure(const rpc::ChannelType channel_type,
-                              const std::string &key_id) = 0;
-
-  /// Unregister subscription. It means the given object id won't be published to the
-  /// subscriber anymore.
-  ///
-  /// \param channel_type The type of the channel.
-  /// \param subscriber_id The node id of the subscriber.
-  /// \param key_id The key_id of the subscriber. std::nullopt if subscribing to all.
-  /// \return True if erased. False otherwise.
-  virtual bool UnregisterSubscription(const rpc::ChannelType channel_type,
-                                      const SubscriberID &subscriber_id,
-                                      const std::optional<std::string> &key_id) = 0;
-};
-
-/// Protocol detail
-///
-/// - Subscriber always send a long polling connection as long as there are subscribed
-/// entries from the publisher.
-/// - Publisher caches the long polling request and reply whenever there are published
-/// messages.
-/// - Publishes messages are batched in order to avoid gRPC message limit.
-/// - Look at CheckDeadSubscribers for failure handling mechanism.
-///
-/// How to add new publisher channel?
-///
-/// - Update pubsub.proto.
-/// - Add a new channel type -> index to subscription_index_map_.
-///
-class Publisher : public PublisherInterface {
- public:
-  /// Pubsub coordinator constructor.
-  ///
-  /// \param channels Channels where publishing and subscribing are accepted.
-  /// \param periodical_runner Periodic runner. Used to periodically run
-  /// CheckDeadSubscribers.
-  /// \param get_time_ms A callback to get the current time in
-  /// milliseconds.
-  /// \param subscriber_timeout_ms The subscriber timeout in milliseconds.
-  /// Check out CheckDeadSubscribers for more details.
-  /// \param publish_batch_size The batch size of published messages.
-  Publisher(const std::vector<rpc::ChannelType> &channels,
-            PeriodicalRunner *const periodical_runner,
-            std::function<double()> get_time_ms, const uint64_t subscriber_timeout_ms,
-            const int publish_batch_size)
-      : periodical_runner_(periodical_runner),
-        get_time_ms_(std::move(get_time_ms)),
-        subscriber_timeout_ms_(subscriber_timeout_ms),
-        publish_batch_size_(publish_batch_size) {
-    // Insert index map for each channel.
-    for (auto type : channels) {
-      subscription_index_map_.emplace(type, pub_internal::SubscriptionIndex());
-    }
-
-    periodical_runner_->RunFnPeriodically([this] { CheckDeadSubscribers(); },
-                                          subscriber_timeout_ms);
-  }
-
-  ~Publisher() override = default;
-
-  /// Cache the subscriber's long polling request's information.
-  ///
-  /// TODO(sang): Currently, we need to pass the callback for connection because we are
-  /// using long polling internally. This should be changed once the bidirectional grpc
-  /// streaming is supported.
-  void ConnectToSubscriber(const SubscriberID &subscriber_id,
-                           rpc::PubsubLongPollingReply *reply,
-                           rpc::SendReplyCallback send_reply_callback);
-
-  /// Register the subscription.
-  ///
-  /// \param channel_type The type of the channel.
-  /// \param subscriber_id The node id of the subscriber.
-  /// \param key_id The key_id that the subscriber is subscribing to.
-  /// \return True if the registration is new. False otherwise.
-  bool RegisterSubscription(const rpc::ChannelType channel_type,
-                            const SubscriberID &subscriber_id,
-                            const std::optional<std::string> &key_id) override;
-
-  /// Publish the given object id to subscribers.
-  ///
-  /// \param pub_message The message to publish.
-  /// Required to contain channel_type and key_id fields.
-  void Publish(const rpc::PubMessage &pub_message) override;
-
-  /// Publish to the subscriber that the given key id is not available anymore.
-  /// It will invoke the failure callback on the subscriber side.
-  ///
-  /// \param channel_type The type of the channel.
-  /// \param key_id The message id to publish.
-  void PublishFailure(const rpc::ChannelType channel_type,
-                      const std::string &key_id) override;
-
-  /// Unregister subscription. It means the given object id won't be published to the
-  /// subscriber anymore.
-  ///
-  /// \param channel_type The type of the channel.
-  /// \param subscriber_id The node id of the subscriber.
-  /// \param key_id The key_id of the subscriber.
-  /// \return True if erased. False otherwise.
-  bool UnregisterSubscription(const rpc::ChannelType channel_type,
-                              const SubscriberID &subscriber_id,
-                              const std::optional<std::string> &key_id) override;
-
-  /// Remove the subscriber. Once the subscriber is removed, messages won't be published
-  /// to it anymore.
-  /// TODO(sang): Currently, clients don't send a RPC to unregister themselves.
-  ///
-  /// \param subscriber_id The node id of the subscriber to unsubscribe.
-  /// \return True if erased. False otherwise.
-  bool UnregisterSubscriber(const SubscriberID &subscriber_id);
-
-  /// Flushes all inflight pollings and unregisters all subscribers.
-  void UnregisterAll();
-
-  /// Check all subscribers, detect which subscribers are dead or its connection is timed
-  /// out, and clean up their metadata. This uses the goal-oriented logic to clean up all
-  /// metadata that can happen by subscriber failures. It is how it works;
-  ///
-  /// - If there's no new long polling connection for the timeout, it refreshes the long
-  /// polling connection.
-  /// - If the subscriber is dead, there will be no new long polling connection coming in
-  /// again. Otherwise, the long polling connection will be reestablished by the
-  /// subscriber.
-  /// - If there's no long polling connection for another timeout, it treats the
-  /// subscriber as dead.
-  ///
-  /// TODO(sang): Currently, it iterates all subscribers periodically. This can be
-  /// inefficient in some scenarios.
-  /// For example, think about we have a driver with 100K subscribers (it can
-  /// happen due to reference counting). We might want to optimize this by
-  /// having a timer per subscriber.
-  void CheckDeadSubscribers();
-
-  std::string DebugString() const;
-
- private:
-  ///
-  /// Testing fields
-  ///
-
-  FRIEND_TEST(PublisherTest, TestBasicSingleSubscriber);
-  FRIEND_TEST(PublisherTest, TestNoConnectionWhenRegistered);
-  FRIEND_TEST(PublisherTest, TestMultiObjectsFromSingleNode);
-  FRIEND_TEST(PublisherTest, TestMultiObjectsFromMultiNodes);
-  FRIEND_TEST(PublisherTest, TestMultiSubscribers);
-  FRIEND_TEST(PublisherTest, TestBatch);
-  FRIEND_TEST(PublisherTest, TestNodeFailureWhenConnectionExisted);
-  FRIEND_TEST(PublisherTest, TestNodeFailureWhenConnectionDoesntExist);
-  FRIEND_TEST(PublisherTest, TestUnregisterSubscription);
-  FRIEND_TEST(PublisherTest, TestUnregisterSubscriber);
-  FRIEND_TEST(PublisherTest, TestRegistrationIdempotency);
-  /// Testing only. Return true if there's no metadata remained in the private attribute.
-  bool CheckNoLeaks() const;
-
-  ///
-  /// Private fields
-  ///
-
-  int UnregisterSubscriberInternal(const SubscriberID &subscriber_id)
-      EXCLUSIVE_LOCKS_REQUIRED(mutex_);
-
-  // Periodic runner to invoke CheckDeadSubscribers.
-  PeriodicalRunner *periodical_runner_;
-
-  /// Callback to get the current time.
-  const std::function<double()> get_time_ms_;
-
-  /// The timeout where subscriber is considered as dead.
-  const uint64_t subscriber_timeout_ms_;
-
-  /// Protects below fields. Since the coordinator runs in a core worker, it should be
-  /// thread safe.
-  mutable absl::Mutex mutex_;
-
-  /// Mapping of node id -> subscribers.
-  absl::flat_hash_map<SubscriberID, std::shared_ptr<pub_internal::Subscriber>>
-      subscribers_ GUARDED_BY(mutex_);
-
-  /// Index that stores the mapping of messages <-> subscribers.
-  absl::flat_hash_map<rpc::ChannelType, pub_internal::SubscriptionIndex>
-      subscription_index_map_ GUARDED_BY(mutex_);
-
-  /// The maximum number of objects to publish for each publish calls.
-  const int publish_batch_size_;
-
-  absl::flat_hash_map<rpc::ChannelType, uint64_t> cum_pub_message_cnt_ GUARDED_BY(mutex_);
-};
-
-}  // namespace pubsub
-
-}  // namespace ray
->>>>>>> 19672688
+// Copyright 2017 The Ray Authors.
+//
+// Licensed under the Apache License, Version 2.0 (the "License");
+// you may not use this file except in compliance with the License.
+// You may obtain a copy of the License at
+//
+//  http://www.apache.org/licenses/LICENSE-2.0
+//
+// Unless required by applicable law or agreed to in writing, software
+// distributed under the License is distributed on an "AS IS" BASIS,
+// WITHOUT WARRANTIES OR CONDITIONS OF ANY KIND, either express or implied.
+// See the License for the specific language governing permissions and
+// limitations under the License.
+
+#pragma once
+
+#include <gtest/gtest_prod.h>
+
+#include <functional>
+#include <queue>
+#include <string>
+#include <string_view>
+
+#include "absl/container/flat_hash_map.h"
+#include "absl/container/flat_hash_set.h"
+#include "absl/synchronization/mutex.h"
+#include "ray/common/asio/periodical_runner.h"
+#include "ray/common/id.h"
+#include "ray/rpc/server_call.h"
+#include "src/ray/protobuf/common.pb.h"
+#include "src/ray/protobuf/pubsub.pb.h"
+
+namespace ray {
+
+namespace pubsub {
+
+using SubscriberID = UniqueID;
+
+namespace pub_internal {
+
+/// Per-channel two-way index for subscribers and the keys they subscribe to.
+/// Also supports subscribers to all keys in the channel.
+class SubscriptionIndex {
+ public:
+  SubscriptionIndex() = default;
+  ~SubscriptionIndex() = default;
+
+  /// Adds a new subscriber and the key it subscribes to.
+  /// When `key_id` is empty, the subscriber subscribes to all keys.
+  /// NOTE: The method is idempotent. If it adds a duplicated entry, it will be no-op.
+  bool AddEntry(const std::string &key_id, const SubscriberID &subscriber_id);
+
+  /// Returns a vector of subscriber ids that are subscribing to the given object ids.
+  std::vector<SubscriberID> GetSubscriberIdsByKeyId(const std::string &key_id) const;
+
+  /// Erases the subscriber from this index.
+  /// Returns whether the subscriber exists before the call.
+  bool EraseSubscriber(const SubscriberID &subscriber_id);
+
+  /// Erases the subscriber from the particular key.
+  /// When `key_id` is empty, the subscriber subscribes to all keys.
+  bool EraseEntry(const std::string &key_id, const SubscriberID &subscriber_id);
+
+  /// Test only.
+  /// Returns true if the entity id exists in the index.
+  /// Only checks entities that are explicitly subscribed.
+  bool HasKeyId(const std::string &key_id) const;
+
+  /// Test only.
+  /// Returns true if the subscriber id exists in the index, including both per-entity
+  /// and all-entity subscribers.
+  bool HasSubscriber(const SubscriberID &subscriber_id) const;
+
+  /// Returns true if there's no metadata remained in the private attribute.
+  bool CheckNoLeaks() const;
+
+ private:
+  // Collection of subscribers that subscribe to all entities of the channel.
+  absl::flat_hash_set<SubscriberID> subscribers_to_all_;
+  // Mapping from subscribed entity id -> subscribers.
+  absl::flat_hash_map<std::string, absl::flat_hash_set<SubscriberID>>
+      key_id_to_subscribers_;
+  // Mapping from subscribers -> subscribed entity ids.
+  // Reverse index of key_id_to_subscribers_.
+  absl::flat_hash_map<SubscriberID, absl::flat_hash_set<std::string>>
+      subscribers_to_key_id_;
+};
+
+struct LongPollConnection {
+  LongPollConnection(rpc::PubsubLongPollingReply *reply,
+                     rpc::SendReplyCallback send_reply_callback)
+      : reply(reply), send_reply_callback(send_reply_callback) {}
+
+  rpc::PubsubLongPollingReply *reply;
+  rpc::SendReplyCallback send_reply_callback;
+};
+
+/// Abstraction to each subscriber.
+class Subscriber {
+ public:
+  Subscriber(std::function<double()> get_time_ms, uint64_t connection_timeout_ms,
+             const int publish_batch_size)
+      : get_time_ms_(std::move(get_time_ms)),
+        connection_timeout_ms_(connection_timeout_ms),
+        publish_batch_size_(publish_batch_size),
+        last_connection_update_time_ms_(get_time_ms_()) {}
+
+  ~Subscriber() = default;
+
+  /// Connect to the subscriber. Currently, it means we cache the long polling request to
+  /// memory. Once the bidirectional gRPC streaming is enabled, we should replace it.
+  ///
+  /// \param reply pubsub long polling reply.
+  /// \param send_reply_callback A callback to reply to the long polling subscriber.
+  /// \return True if connection is new. False if there were already connections cached.
+  bool ConnectToSubscriber(rpc::PubsubLongPollingReply *reply,
+                           rpc::SendReplyCallback send_reply_callback);
+
+  /// Queue the pubsub message to publish to the subscriber.
+  ///
+  /// \param pub_message A message to publish.
+  /// \param try_publish If true, it try publishing the object id if there is a
+  /// connection.
+  void QueueMessage(const rpc::PubMessage &pub_message, bool try_publish = true);
+
+  /// Publish all queued messages if possible.
+  ///
+  /// \param force_noop If true, reply to the subscriber with an empty message, regardless
+  /// of whethere there is any queued message. This is for cases where the current poll
+  /// might have been cancelled, or the subscriber might be dead.
+  /// \return True if it publishes. False otherwise.
+  bool PublishIfPossible(bool force_noop = false);
+
+  /// Testing only. Return true if there's no metadata remained in the private attribute.
+  bool CheckNoLeaks() const;
+
+  /// Return true if the subscriber is disconnected (if the subscriber is dead).
+  /// The subscriber is considered to be dead if there was no long polling connection for
+  /// the timeout.
+  bool IsDisconnected() const;
+
+  /// Return true if there was no new long polling connection for a long time.
+  bool IsActiveConnectionTimedOut() const;
+
+ private:
+  /// Cached long polling reply callback.
+  /// It is cached whenever new long polling is coming from the subscriber.
+  /// It becomes a nullptr whenever the long polling request is replied.
+  std::unique_ptr<LongPollConnection> long_polling_connection_;
+  /// Queued messages to publish.
+  std::queue<std::unique_ptr<rpc::PubsubLongPollingReply>> mailbox_;
+  /// Callback to get the current time.
+  const std::function<double()> get_time_ms_;
+  /// The time in which the connection is considered as timed out.
+  uint64_t connection_timeout_ms_;
+  /// The maximum number of objects to publish for each publish calls.
+  const int publish_batch_size_;
+  /// The last time long polling was connected in milliseconds.
+  double last_connection_update_time_ms_;
+};
+
+}  // namespace pub_internal
+
+/// Publisher interface. Note that message ids are passed as a string to avoid templated
+/// definition which doesn't go well with virtual methods.
+class PublisherInterface {
+ public:
+  virtual ~PublisherInterface() = default;
+
+  /// Register the subscription.
+  ///
+  /// \param channel_type The type of the channel.
+  /// \param subscriber_id The node id of the subscriber.
+  /// \param key_id The key_id that the subscriber is subscribing to. std::nullopt if
+  /// subscribing to all.
+  /// \return True if registration is new. False otherwise.
+  virtual bool RegisterSubscription(const rpc::ChannelType channel_type,
+                                    const SubscriberID &subscriber_id,
+                                    const std::optional<std::string> &key_id) = 0;
+
+  /// Publish the given object id to subscribers.
+  ///
+  /// \param pub_message The message to publish.
+  /// Required to contain channel_type and key_id fields.
+  virtual void Publish(const rpc::PubMessage &pub_message) = 0;
+
+  /// Publish to the subscriber that the given key id is not available anymore.
+  /// It will invoke the failure callback on the subscriber side.
+  ///
+  /// \param channel_type The type of the channel.
+  /// \param key_id The message id to publish.
+  virtual void PublishFailure(const rpc::ChannelType channel_type,
+                              const std::string &key_id) = 0;
+
+  /// Unregister subscription. It means the given object id won't be published to the
+  /// subscriber anymore.
+  ///
+  /// \param channel_type The type of the channel.
+  /// \param subscriber_id The node id of the subscriber.
+  /// \param key_id The key_id of the subscriber. std::nullopt if subscribing to all.
+  /// \return True if erased. False otherwise.
+  virtual bool UnregisterSubscription(const rpc::ChannelType channel_type,
+                                      const SubscriberID &subscriber_id,
+                                      const std::optional<std::string> &key_id) = 0;
+};
+
+/// Protocol detail
+///
+/// - Subscriber always send a long polling connection as long as there are subscribed
+/// entries from the publisher.
+/// - Publisher caches the long polling request and reply whenever there are published
+/// messages.
+/// - Publishes messages are batched in order to avoid gRPC message limit.
+/// - Look at CheckDeadSubscribers for failure handling mechanism.
+///
+/// How to add new publisher channel?
+///
+/// - Update pubsub.proto.
+/// - Add a new channel type -> index to subscription_index_map_.
+///
+class Publisher : public PublisherInterface {
+ public:
+  /// Pubsub coordinator constructor.
+  ///
+  /// \param channels Channels where publishing and subscribing are accepted.
+  /// \param periodical_runner Periodic runner. Used to periodically run
+  /// CheckDeadSubscribers.
+  /// \param get_time_ms A callback to get the current time in
+  /// milliseconds.
+  /// \param subscriber_timeout_ms The subscriber timeout in milliseconds.
+  /// Check out CheckDeadSubscribers for more details.
+  /// \param publish_batch_size The batch size of published messages.
+  Publisher(const std::vector<rpc::ChannelType> &channels,
+            PeriodicalRunner *const periodical_runner,
+            std::function<double()> get_time_ms, const uint64_t subscriber_timeout_ms,
+            const int publish_batch_size)
+      : periodical_runner_(periodical_runner),
+        get_time_ms_(std::move(get_time_ms)),
+        subscriber_timeout_ms_(subscriber_timeout_ms),
+        publish_batch_size_(publish_batch_size) {
+    // Insert index map for each channel.
+    for (auto type : channels) {
+      subscription_index_map_.emplace(type, pub_internal::SubscriptionIndex());
+    }
+
+    periodical_runner_->RunFnPeriodically([this] { CheckDeadSubscribers(); },
+                                          subscriber_timeout_ms);
+  }
+
+  ~Publisher() override = default;
+
+  /// Cache the subscriber's long polling request's information.
+  ///
+  /// TODO(sang): Currently, we need to pass the callback for connection because we are
+  /// using long polling internally. This should be changed once the bidirectional grpc
+  /// streaming is supported.
+  void ConnectToSubscriber(const SubscriberID &subscriber_id,
+                           rpc::PubsubLongPollingReply *reply,
+                           rpc::SendReplyCallback send_reply_callback);
+
+  /// Register the subscription.
+  ///
+  /// \param channel_type The type of the channel.
+  /// \param subscriber_id The node id of the subscriber.
+  /// \param key_id The key_id that the subscriber is subscribing to.
+  /// \return True if the registration is new. False otherwise.
+  bool RegisterSubscription(const rpc::ChannelType channel_type,
+                            const SubscriberID &subscriber_id,
+                            const std::optional<std::string> &key_id) override;
+
+  /// Publish the given object id to subscribers.
+  ///
+  /// \param pub_message The message to publish.
+  /// Required to contain channel_type and key_id fields.
+  void Publish(const rpc::PubMessage &pub_message) override;
+
+  /// Publish to the subscriber that the given key id is not available anymore.
+  /// It will invoke the failure callback on the subscriber side.
+  ///
+  /// \param channel_type The type of the channel.
+  /// \param key_id The message id to publish.
+  void PublishFailure(const rpc::ChannelType channel_type,
+                      const std::string &key_id) override;
+
+  /// Unregister subscription. It means the given object id won't be published to the
+  /// subscriber anymore.
+  ///
+  /// \param channel_type The type of the channel.
+  /// \param subscriber_id The node id of the subscriber.
+  /// \param key_id The key_id of the subscriber.
+  /// \return True if erased. False otherwise.
+  bool UnregisterSubscription(const rpc::ChannelType channel_type,
+                              const SubscriberID &subscriber_id,
+                              const std::optional<std::string> &key_id) override;
+
+  /// Remove the subscriber. Once the subscriber is removed, messages won't be published
+  /// to it anymore.
+  /// TODO(sang): Currently, clients don't send a RPC to unregister themselves.
+  ///
+  /// \param subscriber_id The node id of the subscriber to unsubscribe.
+  /// \return True if erased. False otherwise.
+  bool UnregisterSubscriber(const SubscriberID &subscriber_id);
+
+  /// Flushes all inflight pollings and unregisters all subscribers.
+  void UnregisterAll();
+
+  /// Check all subscribers, detect which subscribers are dead or its connection is timed
+  /// out, and clean up their metadata. This uses the goal-oriented logic to clean up all
+  /// metadata that can happen by subscriber failures. It is how it works;
+  ///
+  /// - If there's no new long polling connection for the timeout, it refreshes the long
+  /// polling connection.
+  /// - If the subscriber is dead, there will be no new long polling connection coming in
+  /// again. Otherwise, the long polling connection will be reestablished by the
+  /// subscriber.
+  /// - If there's no long polling connection for another timeout, it treats the
+  /// subscriber as dead.
+  ///
+  /// TODO(sang): Currently, it iterates all subscribers periodically. This can be
+  /// inefficient in some scenarios.
+  /// For example, think about we have a driver with 100K subscribers (it can
+  /// happen due to reference counting). We might want to optimize this by
+  /// having a timer per subscriber.
+  void CheckDeadSubscribers();
+
+  std::string DebugString() const;
+
+ private:
+  ///
+  /// Testing fields
+  ///
+
+  FRIEND_TEST(PublisherTest, TestBasicSingleSubscriber);
+  FRIEND_TEST(PublisherTest, TestNoConnectionWhenRegistered);
+  FRIEND_TEST(PublisherTest, TestMultiObjectsFromSingleNode);
+  FRIEND_TEST(PublisherTest, TestMultiObjectsFromMultiNodes);
+  FRIEND_TEST(PublisherTest, TestMultiSubscribers);
+  FRIEND_TEST(PublisherTest, TestBatch);
+  FRIEND_TEST(PublisherTest, TestNodeFailureWhenConnectionExisted);
+  FRIEND_TEST(PublisherTest, TestNodeFailureWhenConnectionDoesntExist);
+  FRIEND_TEST(PublisherTest, TestUnregisterSubscription);
+  FRIEND_TEST(PublisherTest, TestUnregisterSubscriber);
+  FRIEND_TEST(PublisherTest, TestRegistrationIdempotency);
+  /// Testing only. Return true if there's no metadata remained in the private attribute.
+  bool CheckNoLeaks() const;
+
+  ///
+  /// Private fields
+  ///
+
+  int UnregisterSubscriberInternal(const SubscriberID &subscriber_id)
+      EXCLUSIVE_LOCKS_REQUIRED(mutex_);
+
+  // Periodic runner to invoke CheckDeadSubscribers.
+  PeriodicalRunner *periodical_runner_;
+
+  /// Callback to get the current time.
+  const std::function<double()> get_time_ms_;
+
+  /// The timeout where subscriber is considered as dead.
+  const uint64_t subscriber_timeout_ms_;
+
+  /// Protects below fields. Since the coordinator runs in a core worker, it should be
+  /// thread safe.
+  mutable absl::Mutex mutex_;
+
+  /// Mapping of node id -> subscribers.
+  absl::flat_hash_map<SubscriberID, std::shared_ptr<pub_internal::Subscriber>>
+      subscribers_ GUARDED_BY(mutex_);
+
+  /// Index that stores the mapping of messages <-> subscribers.
+  absl::flat_hash_map<rpc::ChannelType, pub_internal::SubscriptionIndex>
+      subscription_index_map_ GUARDED_BY(mutex_);
+
+  /// The maximum number of objects to publish for each publish calls.
+  const int publish_batch_size_;
+
+  absl::flat_hash_map<rpc::ChannelType, uint64_t> cum_pub_message_cnt_ GUARDED_BY(mutex_);
+};
+
+}  // namespace pubsub
+
+}  // namespace ray