// Copyright 2017 The Ray Authors.
//
// Licensed under the Apache License, Version 2.0 (the "License");
// you may not use this file except in compliance with the License.
// You may obtain a copy of the License at
//
//  http://www.apache.org/licenses/LICENSE-2.0
//
// Unless required by applicable law or agreed to in writing, software
// distributed under the License is distributed on an "AS IS" BASIS,
// WITHOUT WARRANTIES OR CONDITIONS OF ANY KIND, either express or implied.
// See the License for the specific language governing permissions and
// limitations under the License.

#pragma once

#include <gtest/gtest_prod.h>

#include <deque>
#include <functional>
#include <memory>
#include <queue>
#include <string>
#include <utility>
#include <vector>

#include "absl/container/flat_hash_map.h"
#include "absl/container/flat_hash_set.h"
#include "absl/synchronization/mutex.h"
#include "ray/common/asio/periodical_runner.h"
#include "ray/common/id.h"
#include "ray/rpc/server_call.h"
#include "src/ray/protobuf/pubsub.pb.h"

namespace ray {

namespace pubsub {

using SubscriberID = UniqueID;
using PublisherID = UniqueID;

namespace pub_internal {

class SubscriberState;

/// State for an entity / topic in a pub/sub channel.
class EntityState {
 public:
  /// \param max_buffered_bytes set to -1 to disable buffering.
  EntityState(int64_t max_message_size_bytes, int64_t max_buffered_bytes)
      : max_message_size_bytes_(max_message_size_bytes),
        max_buffered_bytes_(max_buffered_bytes) {}

  /// Publishes the message to subscribers of the entity.
  /// Returns true if there are subscribers, returns false otherwise.
  bool Publish(const std::shared_ptr<rpc::PubMessage> &pub_message, size_t msg_size);

  /// Manages the set of subscribers of this entity.
  bool AddSubscriber(SubscriberState *subscriber);
  bool RemoveSubscriber(const SubscriberID &id);

  /// Gets the current set of subscribers, keyed by subscriber IDs.
  const absl::flat_hash_map<SubscriberID, SubscriberState *> &Subscribers() const;

  size_t GetNumBufferedBytes() const { return total_size_; }

 protected:
  // Subscribers of this entity.
  // The underlying SubscriberState is owned by Publisher.
  absl::flat_hash_map<SubscriberID, SubscriberState *> subscribers_;

 private:
  // Tracks inflight messages. The messages have shared ownership by
  // individual subscribers, and get deleted after no subscriber has
  // the message in buffer. Also stores the size of the message so that we can keep track
  // of total_size_.
  std::queue<std::pair<std::weak_ptr<rpc::PubMessage>, size_t>> pending_messages_;

  // Protobuf messages fail to serialize if 2GB or larger. Cap published
  // message batches to this size to ensure that we can publish each message
  // batch. Individual messages larger than this limit will also be dropped.
  // TODO(swang): Pubsub clients should also ensure that they don't try to
  // publish messages larger than this.
  const size_t max_message_size_bytes_;

  // Set to -1 to disable buffering.
  const int64_t max_buffered_bytes_;

  // Total size of inflight messages.
  size_t total_size_ = 0;
};

/// Per-channel two-way index for subscribers and the keys they subscribe to.
/// Also supports subscribers to all keys in the channel.
class SubscriptionIndex {
 public:
  explicit SubscriptionIndex(rpc::ChannelType channel_type);

  /// Publishes the message to relevant subscribers.
  /// Returns true if there are subscribers listening on the entity key of the message,
  /// returns false otherwise.
  bool Publish(const std::shared_ptr<rpc::PubMessage> &pub_message, size_t msg_size);

  /// Adds a new subscriber and the key it subscribes to.
  /// When `key_id` is empty, the subscriber subscribes to all keys.
  /// NOTE: The method is idempotent. If it adds a duplicated entry, it will be no-op.
  bool AddEntry(const std::string &key_id, SubscriberState *subscriber);

  /// Erases the subscriber from this index.
  /// Returns whether the subscriber exists before the call.
  bool EraseSubscriber(const SubscriberID &subscriber_id);

  /// Erases the subscriber from the particular key.
  /// When `key_id` is empty, the subscriber subscribes to all keys.
  bool EraseEntry(const std::string &key_id, const SubscriberID &subscriber_id);

  /// Test only.
  /// Returns true if the entity id exists in the index.
  /// Only checks entities that are explicitly subscribed.
  bool HasKeyId(const std::string &key_id) const;

  /// Test only.
  /// Returns true if the subscriber id exists in the index, including both per-entity
  /// and all-entity subscribers.
  bool HasSubscriber(const SubscriberID &subscriber_id) const;

  /// Returns a vector of subscriber ids that are subscribing to the given object ids.
  /// Test only.
  std::vector<SubscriberID> GetSubscriberIdsByKeyId(const std::string &key_id) const;

  int64_t GetNumBufferedBytes() const;

  /// Returns true if there's no metadata remained in the private attribute.
  bool CheckNoLeaks() const;

 private:
  static std::unique_ptr<EntityState> CreateEntityState(rpc::ChannelType channel_type);

  // Type of channel this index is for.
  rpc::ChannelType channel_type_;
  // Collection of subscribers that subscribe to all entities of the channel.
  std::unique_ptr<EntityState> subscribers_to_all_;
  // Mapping from subscribed entity id -> entity state.
  absl::flat_hash_map<std::string, std::unique_ptr<EntityState>> entities_;
  // Mapping from subscriber IDs -> subscribed key ids.
  // Reverse index of key_id_to_subscribers_.
  absl::flat_hash_map<SubscriberID, absl::flat_hash_set<std::string>>
      subscribers_to_key_id_;
};

struct LongPollConnection {
  LongPollConnection(std::string *publisher_id,
                     google::protobuf::RepeatedPtrField<rpc::PubMessage> *pub_messages,
                     rpc::SendReplyCallback send_reply_callback)
<<<<<<< HEAD
      : reply_(reply), send_reply_callback_(send_reply_callback) {}

  rpc::PubsubLongPollingReply *reply_;
  rpc::SendReplyCallback send_reply_callback_;
=======
      : publisher_id(publisher_id),
        pub_messages(pub_messages),
        send_reply_callback(std::move(send_reply_callback)) {}

  std::string *publisher_id;
  google::protobuf::RepeatedPtrField<rpc::PubMessage> *pub_messages;
  rpc::SendReplyCallback send_reply_callback;
>>>>>>> 4dd73213
};

/// Keeps the state of each connected subscriber.
class SubscriberState {
 public:
  SubscriberState(SubscriberID subscriber_id,
                  std::function<double()> get_time_ms,
                  uint64_t connection_timeout_ms,
                  int64_t publish_batch_size,
                  PublisherID publisher_id)
      : subscriber_id_(subscriber_id),
        get_time_ms_(std::move(get_time_ms)),
        connection_timeout_ms_(connection_timeout_ms),
        publish_batch_size_(publish_batch_size),
        last_connection_update_time_ms_(get_time_ms_()),
        publisher_id_binary_(publisher_id.Binary()) {}

  ~SubscriberState() {
    // Force a push to close the long-polling.
    // Otherwise, there will be a connection leak.
    PublishIfPossible(/*force_noop=*/true);
  }

  SubscriberState(const SubscriberState &) = delete;
  SubscriberState &operator=(const SubscriberState &) = delete;

  /// Connect to the subscriber. Currently, it means we cache the long polling request to
  /// memory.
  void ConnectToSubscriber(
      const rpc::PubsubLongPollingRequest &request,
      std::string *publisher_id,
      google::protobuf::RepeatedPtrField<rpc::PubMessage> *pub_messages,
      rpc::SendReplyCallback send_reply_callback);

  /// Queue the pubsub message to publish to the subscriber.
  void QueueMessage(const std::shared_ptr<rpc::PubMessage> &pub_message);

  /// Publish all queued messages if possible.
  ///
  /// \param force_noop If true, reply to the subscriber with an empty message, regardless
  /// of whethere there is any queued message. This is for cases where the current poll
  /// might have been cancelled, or the subscriber might be dead.
  void PublishIfPossible(bool force_noop);

  /// Testing only. Return true if there's no metadata remained in the private attribute.
  bool CheckNoLeaks() const;

  /// Returns true if there is a long polling connection.
  bool ConnectionExists() const;

  /// Returns true if there are recent activities (requests or replies) between the
  /// subscriber and publisher.
  bool IsActive() const;

  /// Returns the ID of this subscriber.
  const SubscriberID &id() const { return subscriber_id_; }

 private:
  /// Subscriber ID, for logging and debugging.
  const SubscriberID subscriber_id_;
  /// Inflight long polling reply callback, for replying to the subscriber.
  std::unique_ptr<LongPollConnection> long_polling_connection_;
  /// Queued messages to publish.
  std::deque<std::shared_ptr<rpc::PubMessage>> mailbox_;
  /// Callback to get the current time.
  const std::function<double()> get_time_ms_;
  /// The time in which the connection is considered as timed out.
  uint64_t connection_timeout_ms_;
  /// The maximum number of objects to publish for each publish calls.
  const int64_t publish_batch_size_;
  /// The last time long polling was connected in milliseconds.
  double last_connection_update_time_ms_;
  std::string publisher_id_binary_;
};

}  // namespace pub_internal

/// Publisher interface. Note that message ids are passed as a string to avoid templated
/// definition which doesn't go well with virtual methods.
class PublisherInterface {
 public:
  virtual ~PublisherInterface() = default;

  /// Handle a long poll request from `subscriber_id`.
  ///
  /// TODO(sang): Currently, we need to pass the callback for connection because we are
  /// using long polling internally. This should be changed once the bidirectional grpc
  /// streaming is supported.
  virtual void ConnectToSubscriber(
      const rpc::PubsubLongPollingRequest &request,
      std::string *publisher_id,
      google::protobuf::RepeatedPtrField<rpc::PubMessage> *pub_messages,
      rpc::SendReplyCallback send_reply_callback) = 0;

  /// Register the subscription.
  ///
  /// \param channel_type The type of the channel.
  /// \param subscriber_id The node id of the subscriber.
  /// \param key_id The key_id that the subscriber is subscribing to. std::nullopt if
  /// subscribing to all.
  /// \return True if registration is new. False otherwise.
  virtual bool RegisterSubscription(const rpc::ChannelType channel_type,
                                    const SubscriberID &subscriber_id,
                                    const std::optional<std::string> &key_id) = 0;

  /// Publish the given object id to subscribers.
  ///
  /// \param pub_message The message to publish.
  /// Required to contain channel_type and key_id fields.
  virtual void Publish(rpc::PubMessage pub_message) = 0;

  /// Publish to the subscriber that the given key id is not available anymore.
  /// It will invoke the failure callback on the subscriber side.
  ///
  /// \param channel_type The type of the channel.
  /// \param key_id The message id to publish.
  virtual void PublishFailure(const rpc::ChannelType channel_type,
                              const std::string &key_id) = 0;

  /// Unregister subscription. It means the given object id won't be published to the
  /// subscriber anymore.
  ///
  /// \param channel_type The type of the channel.
  /// \param subscriber_id The node id of the subscriber.
  /// \param key_id The key_id of the subscriber. std::nullopt if subscribing to all.
  /// \return True if erased. False otherwise.
  virtual bool UnregisterSubscription(const rpc::ChannelType channel_type,
                                      const SubscriberID &subscriber_id,
                                      const std::optional<std::string> &key_id) = 0;
};

/// Protocol detail
///
/// - Subscriber always send a long polling connection as long as there are subscribed
/// entries from the publisher.
/// - Publisher caches the long polling request and reply whenever there are published
/// messages.
/// - Publishes messages are batched in order to avoid gRPC message limit.
/// - Look at CheckDeadSubscribers for failure handling mechanism.
///
/// How to add new publisher channel?
///
/// - Update pubsub.proto.
/// - Add a new channel type -> index to subscription_index_map_.
///
class Publisher : public PublisherInterface {
 public:
  /// Pubsub coordinator constructor.
  ///
  /// \param channels Channels where publishing and subscribing are accepted.
  /// \param periodical_runner Periodic runner. Used to periodically run
  /// CheckDeadSubscribers.
  /// \param get_time_ms A callback to get the current time in
  /// milliseconds.
  /// \param subscriber_timeout_ms The subscriber timeout in milliseconds.
  /// Check out CheckDeadSubscribers for more details.
  /// \param publish_batch_size The batch size of published messages.
  Publisher(const std::vector<rpc::ChannelType> &channels,
            PeriodicalRunner &periodical_runner,
            std::function<double()> get_time_ms,
            const uint64_t subscriber_timeout_ms,
            int64_t publish_batch_size,
            PublisherID publisher_id = NodeID::FromRandom())
      : periodical_runner_(&periodical_runner),
        get_time_ms_(std::move(get_time_ms)),
        subscriber_timeout_ms_(subscriber_timeout_ms),
        publish_batch_size_(publish_batch_size),
        publisher_id_(publisher_id) {
    // Insert index map for each channel.
    for (auto type : channels) {
      subscription_index_map_.emplace(type, pub_internal::SubscriptionIndex(type));
    }

    periodical_runner_->RunFnPeriodically([this] { CheckDeadSubscribers(); },
                                          subscriber_timeout_ms,
                                          "Publisher.CheckDeadSubscribers");
  }

  void ConnectToSubscriber(
      const rpc::PubsubLongPollingRequest &request,
      std::string *publisher_id,
      google::protobuf::RepeatedPtrField<rpc::PubMessage> *pub_messages,
      rpc::SendReplyCallback send_reply_callback) override;

  bool RegisterSubscription(const rpc::ChannelType channel_type,
                            const SubscriberID &subscriber_id,
                            const std::optional<std::string> &key_id) override;

  void Publish(rpc::PubMessage pub_message) override;

  void PublishFailure(const rpc::ChannelType channel_type,
                      const std::string &key_id) override;

  bool UnregisterSubscription(const rpc::ChannelType channel_type,
                              const SubscriberID &subscriber_id,
                              const std::optional<std::string> &key_id) override;

  /// Remove the subscriber. Once the subscriber is removed, messages won't be published
  /// to it anymore.
  ///
  /// \param subscriber_id The node id of the subscriber to unsubscribe.
  void UnregisterSubscriber(const SubscriberID &subscriber_id);

  /// Flushes all inflight pollings and unregisters all subscribers.
  void UnregisterAll();

  /// Check all subscribers, detect which subscribers are dead or its connection is timed
  /// out, and clean up their metadata. This uses the goal-oriented logic to clean up all
  /// metadata that can happen by subscriber failures. It is how it works;
  ///
  /// - If there's no new long polling connection for the timeout, it refreshes the long
  /// polling connection.
  /// - If the subscriber is dead, there will be no new long polling connection coming in
  /// again. Otherwise, the long polling connection will be reestablished by the
  /// subscriber.
  /// - If there's no long polling connection for another timeout, it treats the
  /// subscriber as dead.
  ///
  /// TODO(sang): Currently, it iterates all subscribers periodically. This can be
  /// inefficient in some scenarios.
  /// For example, think about we have a driver with 100K subscribers (it can
  /// happen due to reference counting). We might want to optimize this by
  /// having a timer per subscriber.
  void CheckDeadSubscribers();

  std::string DebugString() const;

 private:
  ///
  /// Testing fields
  ///

  FRIEND_TEST(PublisherTest, TestBasicSingleSubscriber);
  FRIEND_TEST(PublisherTest, TestNoConnectionWhenRegistered);
  FRIEND_TEST(PublisherTest, TestMultiObjectsFromSingleNode);
  FRIEND_TEST(PublisherTest, TestMultiObjectsFromMultiNodes);
  FRIEND_TEST(PublisherTest, TestMultiSubscribers);
  FRIEND_TEST(PublisherTest, TestBatch);
  FRIEND_TEST(PublisherTest, TestNodeFailureWhenConnectionExisted);
  FRIEND_TEST(PublisherTest, TestNodeFailureWhenConnectionDoesntExist);
  FRIEND_TEST(PublisherTest, TestUnregisterSubscription);
  FRIEND_TEST(PublisherTest, TestUnregisterSubscriber);
  FRIEND_TEST(PublisherTest, TestRegistrationIdempotency);
  friend class MockPublisher;
  friend class FakePublisher;

  /// Testing only.
  Publisher() : publish_batch_size_(-1) {}

  /// Testing only. Return true if there's no metadata remained in the private attribute.
  bool CheckNoLeaks() const;

  ///
  /// Private fields
  ///

  void UnregisterSubscriberInternal(const SubscriberID &subscriber_id)
      ABSL_EXCLUSIVE_LOCKS_REQUIRED(mutex_);

  // Periodic runner to invoke CheckDeadSubscribers.
  // The pointer must outlive the Publisher.
  // Nonnull in production, may be nullptr in tests.
  PeriodicalRunner *periodical_runner_;

  /// Callback to get the current time.
  std::function<double()> get_time_ms_;

  /// The timeout where subscriber is considered as dead.
  uint64_t subscriber_timeout_ms_;

  /// Protects below fields. Since the coordinator runs in a core worker, it should be
  /// thread safe.
  mutable absl::Mutex mutex_;

  /// Mapping of node id -> subscribers.
  absl::flat_hash_map<SubscriberID, std::unique_ptr<pub_internal::SubscriberState>>
      subscribers_ ABSL_GUARDED_BY(mutex_);

  /// Index that stores the mapping of messages <-> subscribers.
  absl::flat_hash_map<rpc::ChannelType, pub_internal::SubscriptionIndex>
      subscription_index_map_ ABSL_GUARDED_BY(mutex_);

  /// The maximum number of objects to publish for each publish calls.
  const int64_t publish_batch_size_;

  absl::flat_hash_map<rpc::ChannelType, uint64_t> cum_pub_message_cnt_
      ABSL_GUARDED_BY(mutex_);

  absl::flat_hash_map<rpc::ChannelType, uint64_t> cum_pub_message_bytes_cnt_
      ABSL_GUARDED_BY(mutex_);

  /// The monotonically increasing sequence_id for this publisher.
  /// The publisher will add this sequence_id to every message to be published.
  /// The sequence_id is used for handling failures: the publisher will not delete
  /// a message from the sending queue until the subscriber has acknowledge
  /// it has processed beyond the message's sequence_id.
  ///
  /// Note:
  ///  - a valide sequence_id starts from 1.
  ///  - the subscriber doesn't expect the sequences it receives are contiguous.
  ///    this is due the fact a subscriber can only subscribe a subset
  ///    of a channel.
  int64_t next_sequence_id_ ABSL_GUARDED_BY(mutex_) = 0;

  /// A unique identifier identifies the publisher_id.
  const PublisherID publisher_id_;
};

}  // namespace pubsub

}  // namespace ray<|MERGE_RESOLUTION|>--- conflicted
+++ resolved
@@ -152,20 +152,13 @@
   LongPollConnection(std::string *publisher_id,
                      google::protobuf::RepeatedPtrField<rpc::PubMessage> *pub_messages,
                      rpc::SendReplyCallback send_reply_callback)
-<<<<<<< HEAD
-      : reply_(reply), send_reply_callback_(send_reply_callback) {}
-
-  rpc::PubsubLongPollingReply *reply_;
+      : publisher_id_(publisher_id),
+        pub_messages_(pub_messages),
+        send_reply_callback_(std::move(send_reply_callback)) {}
+
+  std::string *publisher_id_;
+  google::protobuf::RepeatedPtrField<rpc::PubMessage> *pub_messages_;
   rpc::SendReplyCallback send_reply_callback_;
-=======
-      : publisher_id(publisher_id),
-        pub_messages(pub_messages),
-        send_reply_callback(std::move(send_reply_callback)) {}
-
-  std::string *publisher_id;
-  google::protobuf::RepeatedPtrField<rpc::PubMessage> *pub_messages;
-  rpc::SendReplyCallback send_reply_callback;
->>>>>>> 4dd73213
 };
 
 /// Keeps the state of each connected subscriber.
