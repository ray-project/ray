--- conflicted
+++ resolved
@@ -98,17 +98,12 @@
 /// Keeps the state of each connected subscriber.
 class SubscriberState {
  public:
-<<<<<<< HEAD
-  Subscriber(std::function<double()> get_time_ms,
-             uint64_t connection_timeout_ms,
-             const int publish_batch_size)
-      : get_time_ms_(std::move(get_time_ms)),
-=======
-  SubscriberState(SubscriberID subscriber_id, std::function<double()> get_time_ms,
-                  uint64_t connection_timeout_ms, const int publish_batch_size)
+  SubscriberState(SubscriberID subscriber_id,
+                  std::function<double()> get_time_ms,
+                  uint64_t connection_timeout_ms,
+                  const int publish_batch_size)
       : subscriber_id_(subscriber_id),
         get_time_ms_(std::move(get_time_ms)),
->>>>>>> bf49d371
         connection_timeout_ms_(connection_timeout_ms),
         publish_batch_size_(publish_batch_size),
         last_connection_update_time_ms_(get_time_ms_()) {}
