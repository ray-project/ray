<<<<<<< HEAD
// Copyright 2017 The Ray Authors.
//
// Licensed under the Apache License, Version 2.0 (the "License");
// you may not use this file except in compliance with the License.
// You may obtain a copy of the License at
//
//  http://www.apache.org/licenses/LICENSE-2.0
//
// Unless required by applicable law or agreed to in writing, software
// distributed under the License is distributed on an "AS IS" BASIS,
// WITHOUT WARRANTIES OR CONDITIONS OF ANY KIND, either express or implied.
// See the License for the specific language governing permissions and
// limitations under the License.

#include "ray/pubsub/publisher.h"

namespace ray {

namespace pubsub {

namespace pub_internal {

bool SubscriptionIndex::AddEntry(const std::string &key_id,
                                 const SubscriberID &subscriber_id) {
  if (key_id.empty()) {
    // This subscriber will subscribe to all entities in the channel.
    if (!subscribers_to_key_id_.empty()) {
      // Skip if the channel is already in per-entity subscription mode.
      return false;
    }
    return subscribers_to_all_.insert(subscriber_id).second;
  }

  // Skip if the channel is already in all-entity subscription mode.
  if (!subscribers_to_all_.empty()) {
    return false;
  }

  auto &subscribing_key_ids = subscribers_to_key_id_[subscriber_id];
  auto key_added = subscribing_key_ids.emplace(key_id).second;
  auto &subscriber_map = key_id_to_subscribers_[key_id];
  auto subscriber_added = subscriber_map.emplace(subscriber_id).second;

  RAY_CHECK(key_added == subscriber_added);
  return key_added;
}

absl::optional<std::reference_wrapper<const absl::flat_hash_set<SubscriberID>>>
SubscriptionIndex::GetSubscriberIdsByKeyId(const std::string &key_id) const {
  if (!subscribers_to_all_.empty()) {
    return subscribers_to_all_;
  }
  auto it = key_id_to_subscribers_.find(key_id);
  if (it == key_id_to_subscribers_.end()) {
    return absl::nullopt;
  }
  return absl::optional<std::reference_wrapper<const absl::flat_hash_set<SubscriberID>>>{
      std::ref(it->second)};
}

bool SubscriptionIndex::EraseSubscriber(const SubscriberID &subscriber_id) {
  if (!subscribers_to_all_.empty()) {
    return subscribers_to_all_.erase(subscriber_id) > 0;
  }

  auto subscribing_message_it = subscribers_to_key_id_.find(subscriber_id);
  if (subscribing_message_it == subscribers_to_key_id_.end()) {
    return false;
  }

  auto &subscribing_messages = subscribing_message_it->second;
  for (const auto &key_id : subscribing_messages) {
    // Erase the subscriber from the object map.
    auto subscribers_it = key_id_to_subscribers_.find(key_id);
    if (subscribers_it == key_id_to_subscribers_.end()) {
      continue;
    }
    auto &subscribers = subscribers_it->second;
    subscribers.erase(subscriber_id);
    if (subscribers.size() == 0) {
      key_id_to_subscribers_.erase(subscribers_it);
    }
  }
  subscribers_to_key_id_.erase(subscribing_message_it);
  return true;
}

bool SubscriptionIndex::EraseEntry(const std::string &key_id,
                                   const SubscriberID &subscriber_id) {
  if (!subscribers_to_all_.empty()) {
    if (!key_id.empty()) {
      return false;
    }
    return subscribers_to_all_.erase(subscriber_id) > 0;
  }

  // Erase keys from subscribers.
  auto subscribers_to_message_it = subscribers_to_key_id_.find(subscriber_id);
  if (subscribers_to_message_it == subscribers_to_key_id_.end()) {
    return false;
  }
  auto &objects = subscribers_to_message_it->second;
  auto object_it = objects.find(key_id);
  if (object_it == objects.end()) {
    auto it = key_id_to_subscribers_.find(key_id);
    if (it != key_id_to_subscribers_.end()) {
      RAY_CHECK(it->second.count(subscriber_id) == 0);
    }
    return false;
  }
  objects.erase(object_it);
  if (objects.size() == 0) {
    subscribers_to_key_id_.erase(subscribers_to_message_it);
  }

  // Erase subscribers from keys (reverse index).
  auto key_id_to_subscriber_it = key_id_to_subscribers_.find(key_id);
  // If code reaches this line, that means the object id was in the index.
  RAY_CHECK(key_id_to_subscriber_it != key_id_to_subscribers_.end());
  auto &subscribers = key_id_to_subscriber_it->second;
  auto subscriber_it = subscribers.find(subscriber_id);
  // If code reaches this line, that means the subscriber id was in the index.
  RAY_CHECK(subscriber_it != subscribers.end());
  subscribers.erase(subscriber_it);
  if (subscribers.size() == 0) {
    key_id_to_subscribers_.erase(key_id_to_subscriber_it);
  }
  return true;
}

bool SubscriptionIndex::HasKeyId(const std::string &key_id) const {
  return key_id_to_subscribers_.contains(key_id);
}

bool SubscriptionIndex::HasSubscriber(const SubscriberID &subscriber_id) const {
  if (subscribers_to_all_.contains(subscriber_id)) {
    return true;
  }
  return subscribers_to_key_id_.contains(subscriber_id);
}

bool SubscriptionIndex::CheckNoLeaks() const {
  return key_id_to_subscribers_.size() == 0 && subscribers_to_key_id_.size() == 0;
}

bool Subscriber::ConnectToSubscriber(rpc::PubsubLongPollingReply *reply,
                                     rpc::SendReplyCallback send_reply_callback) {
  if (long_polling_connection_) {
    // Flush the current subscriber poll with an empty reply.
    PublishIfPossible(/*force_noop=*/true);
  }
  if (!long_polling_connection_) {
    RAY_CHECK(reply != nullptr);
    RAY_CHECK(send_reply_callback != nullptr);
    long_polling_connection_ =
        std::make_unique<LongPollConnection>(reply, std::move(send_reply_callback));
    last_connection_update_time_ms_ = get_time_ms_();
    return true;
  }
  return false;
}

void Subscriber::QueueMessage(const rpc::PubMessage &pub_message, bool try_publish) {
  if (mailbox_.empty() || mailbox_.back()->pub_messages_size() >= publish_batch_size_) {
    mailbox_.push(absl::make_unique<rpc::PubsubLongPollingReply>());
  }

  // Update the long polling reply.
  auto *next_long_polling_reply = mailbox_.back().get();
  auto *new_pub_message = next_long_polling_reply->add_pub_messages();
  new_pub_message->CopyFrom(pub_message);

  if (try_publish) {
    PublishIfPossible();
  }
}

bool Subscriber::PublishIfPossible(bool force_noop) {
  if (!long_polling_connection_) {
    return false;
  }
  if (!force_noop && mailbox_.empty()) {
    return false;
  }

  if (!force_noop) {
    // Reply to the long polling subscriber. Swap the reply here to avoid extra copy.
    long_polling_connection_->reply->Swap(mailbox_.front().get());
    mailbox_.pop();
  }
  long_polling_connection_->send_reply_callback(Status::OK(), nullptr, nullptr);

  // Clean up & update metadata.
  long_polling_connection_.reset();
  last_connection_update_time_ms_ = get_time_ms_();
  return true;
}

bool Subscriber::CheckNoLeaks() const {
  return !long_polling_connection_ && mailbox_.size() == 0;
}

bool Subscriber::IsDisconnected() const {
  return !long_polling_connection_ &&
         get_time_ms_() - last_connection_update_time_ms_ >= connection_timeout_ms_;
}

bool Subscriber::IsActiveConnectionTimedOut() const {
  return long_polling_connection_ &&
         get_time_ms_() - last_connection_update_time_ms_ >= connection_timeout_ms_;
}

}  // namespace pub_internal

void Publisher::ConnectToSubscriber(const SubscriberID &subscriber_id,
                                    rpc::PubsubLongPollingReply *reply,
                                    rpc::SendReplyCallback send_reply_callback) {
  RAY_CHECK(reply != nullptr);
  RAY_CHECK(send_reply_callback != nullptr);
  RAY_LOG(DEBUG) << "Long polling connection initiated by " << subscriber_id;

  absl::MutexLock lock(&mutex_);
  auto it = subscribers_.find(subscriber_id);
  if (it == subscribers_.end()) {
    it = subscribers_
             .emplace(subscriber_id,
                      std::make_shared<pub_internal::Subscriber>(
                          get_time_ms_, subscriber_timeout_ms_, publish_batch_size_))
             .first;
  }
  auto &subscriber = it->second;

  // Since the long polling connection is synchronous between the client and
  // coordinator, when it connects, the connection shouldn't have existed.
  RAY_CHECK(subscriber->ConnectToSubscriber(reply, std::move(send_reply_callback)));
  subscriber->PublishIfPossible();
}

bool Publisher::RegisterSubscription(const rpc::ChannelType channel_type,
                                     const SubscriberID &subscriber_id,
                                     const std::optional<std::string> &key_id) {
  absl::MutexLock lock(&mutex_);
  if (!subscribers_.contains(subscriber_id)) {
    subscribers_.emplace(subscriber_id,
                         std::make_shared<pub_internal::Subscriber>(
                             get_time_ms_, subscriber_timeout_ms_, publish_batch_size_));
  }
  auto subscription_index_it = subscription_index_map_.find(channel_type);
  RAY_CHECK(subscription_index_it != subscription_index_map_.end());
  return subscription_index_it->second.AddEntry(key_id.value_or(""), subscriber_id);
}

void Publisher::Publish(const rpc::PubMessage &pub_message) {
  const auto channel_type = pub_message.channel_type();
  absl::MutexLock lock(&mutex_);
  auto subscription_index_it = subscription_index_map_.find(channel_type);
  RAY_CHECK(subscription_index_it != subscription_index_map_.end());
  // TODO(sang): Currently messages are lost if publish happens
  // before there's any subscriber for the object.
  auto maybe_subscribers =
      subscription_index_it->second.GetSubscriberIdsByKeyId(pub_message.key_id());
  if (!maybe_subscribers.has_value()) {
    return;
  }

  cum_pub_message_cnt_[channel_type]++;

  for (const auto &subscriber_id : maybe_subscribers.value().get()) {
    auto it = subscribers_.find(subscriber_id);
    RAY_CHECK(it != subscribers_.end());
    auto &subscriber = it->second;
    subscriber->QueueMessage(pub_message);
  }
}

void Publisher::PublishFailure(const rpc::ChannelType channel_type,
                               const std::string &key_id) {
  rpc::PubMessage pub_message;
  pub_message.set_key_id(key_id);
  pub_message.set_channel_type(channel_type);
  pub_message.mutable_failure_message();
  Publish(pub_message);
}

bool Publisher::UnregisterSubscription(const rpc::ChannelType channel_type,
                                       const SubscriberID &subscriber_id,
                                       const std::optional<std::string> &key_id) {
  absl::MutexLock lock(&mutex_);
  auto subscription_index_it = subscription_index_map_.find(channel_type);
  RAY_CHECK(subscription_index_it != subscription_index_map_.end());
  return subscription_index_it->second.EraseEntry(key_id.value_or(""), subscriber_id);
}

bool Publisher::UnregisterSubscriber(const SubscriberID &subscriber_id) {
  absl::MutexLock lock(&mutex_);
  return UnregisterSubscriberInternal(subscriber_id);
}

int Publisher::UnregisterSubscriberInternal(const SubscriberID &subscriber_id) {
  int erased = 0;
  for (auto &index : subscription_index_map_) {
    if (index.second.EraseSubscriber(subscriber_id)) {
      erased += 1;
    }
  }

  auto it = subscribers_.find(subscriber_id);
  if (it == subscribers_.end()) {
    return erased;
  }
  auto &subscriber = it->second;
  // Remove the long polling connection because otherwise, there's memory leak.
  subscriber->PublishIfPossible(/*force_noop=*/true);
  subscribers_.erase(it);
  return erased;
}

void Publisher::CheckDeadSubscribers() {
  absl::MutexLock lock(&mutex_);
  std::vector<SubscriberID> dead_subscribers;

  for (const auto &it : subscribers_) {
    const auto &subscriber = it.second;

    auto disconnected = subscriber->IsDisconnected();
    auto active_connection_timed_out = subscriber->IsActiveConnectionTimedOut();
    RAY_CHECK(!(disconnected && active_connection_timed_out));

    if (disconnected) {
      dead_subscribers.push_back(it.first);
    } else if (active_connection_timed_out) {
      // Refresh the long polling connection. The subscriber will poll again.
      subscriber->PublishIfPossible(/*force_noop*/ true);
    }
  }

  for (const auto &subscriber_id : dead_subscribers) {
    UnregisterSubscriberInternal(subscriber_id);
  }
}

bool Publisher::CheckNoLeaks() const {
  absl::MutexLock lock(&mutex_);
  for (const auto &subscriber : subscribers_) {
    if (!subscriber.second->CheckNoLeaks()) {
      return false;
    }
  }

  for (const auto &index : subscription_index_map_) {
    if (!index.second.CheckNoLeaks()) {
      return false;
    }
  }
  return true;
}

std::string Publisher::DebugString() const {
  absl::MutexLock lock(&mutex_);
  std::stringstream result;
  result << "Publisher:";
  for (const auto &it : cum_pub_message_cnt_) {
    auto channel_type = it.first;
    const google::protobuf::EnumDescriptor *descriptor = rpc::ChannelType_descriptor();
    const auto &channel_name = descriptor->FindValueByNumber(channel_type)->name();
    result << "\n" << channel_name;
    result << "\n- cumulative published messages: " << it.second;
  }
  return result.str();
}

}  // namespace pubsub

}  // namespace ray
=======
// Copyright 2017 The Ray Authors.
//
// Licensed under the Apache License, Version 2.0 (the "License");
// you may not use this file except in compliance with the License.
// You may obtain a copy of the License at
//
//  http://www.apache.org/licenses/LICENSE-2.0
//
// Unless required by applicable law or agreed to in writing, software
// distributed under the License is distributed on an "AS IS" BASIS,
// WITHOUT WARRANTIES OR CONDITIONS OF ANY KIND, either express or implied.
// See the License for the specific language governing permissions and
// limitations under the License.

#include "ray/pubsub/publisher.h"

namespace ray {

namespace pubsub {

namespace pub_internal {

bool SubscriptionIndex::AddEntry(const std::string &key_id,
                                 const SubscriberID &subscriber_id) {
  if (key_id.empty()) {
    return subscribers_to_all_.insert(subscriber_id).second;
  }

  auto &subscribing_key_ids = subscribers_to_key_id_[subscriber_id];
  bool key_added = subscribing_key_ids.emplace(key_id).second;
  auto &subscriber_map = key_id_to_subscribers_[key_id];
  auto subscriber_added = subscriber_map.emplace(subscriber_id).second;

  RAY_CHECK(key_added == subscriber_added);
  return key_added;
}

std::vector<SubscriberID> SubscriptionIndex::GetSubscriberIdsByKeyId(
    const std::string &key_id) const {
  std::vector<SubscriberID> subscribers;
  if (!subscribers_to_all_.empty()) {
    subscribers.insert(subscribers.end(), subscribers_to_all_.begin(),
                       subscribers_to_all_.end());
  }
  auto it = key_id_to_subscribers_.find(key_id);
  if (it != key_id_to_subscribers_.end()) {
    auto &ids = it->second;
    subscribers.insert(subscribers.end(), ids.begin(), ids.end());
  }
  return subscribers;
}

bool SubscriptionIndex::EraseSubscriber(const SubscriberID &subscriber_id) {
  // Erase subscriber of all keys.
  if (subscribers_to_all_.erase(subscriber_id) > 0) {
    return true;
  }

  auto subscribing_key_it = subscribers_to_key_id_.find(subscriber_id);
  if (subscribing_key_it == subscribers_to_key_id_.end()) {
    return false;
  }

  // Erase subscriber of individual keys.
  const auto &subscribing_keys = subscribing_key_it->second;
  for (const auto &key_id : subscribing_keys) {
    // Erase the subscriber from the object map.
    auto subscribers_it = key_id_to_subscribers_.find(key_id);
    if (subscribers_it == key_id_to_subscribers_.end()) {
      continue;
    }
    auto &subscribers = subscribers_it->second;
    subscribers.erase(subscriber_id);
    if (subscribers.size() == 0) {
      key_id_to_subscribers_.erase(subscribers_it);
    }
  }
  subscribers_to_key_id_.erase(subscribing_key_it);
  return true;
}

bool SubscriptionIndex::EraseEntry(const std::string &key_id,
                                   const SubscriberID &subscriber_id) {
  // Erase the subscriber of all keys.
  if (key_id.empty()) {
    return subscribers_to_all_.erase(subscriber_id) > 0;
  }

  // Erase keys from the subscriber of individual keys.
  auto subscribers_to_message_it = subscribers_to_key_id_.find(subscriber_id);
  if (subscribers_to_message_it == subscribers_to_key_id_.end()) {
    return false;
  }
  auto &objects = subscribers_to_message_it->second;
  auto object_it = objects.find(key_id);
  if (object_it == objects.end()) {
    auto it = key_id_to_subscribers_.find(key_id);
    if (it != key_id_to_subscribers_.end()) {
      RAY_CHECK(it->second.count(subscriber_id) == 0);
    }
    return false;
  }
  objects.erase(object_it);
  if (objects.size() == 0) {
    subscribers_to_key_id_.erase(subscribers_to_message_it);
  }

  // Erase subscribers from keys (reverse index).
  auto key_id_to_subscriber_it = key_id_to_subscribers_.find(key_id);
  // If code reaches this line, that means the object id was in the index.
  RAY_CHECK(key_id_to_subscriber_it != key_id_to_subscribers_.end());
  auto &subscribers = key_id_to_subscriber_it->second;
  auto subscriber_it = subscribers.find(subscriber_id);
  // If code reaches this line, that means the subscriber id was in the index.
  RAY_CHECK(subscriber_it != subscribers.end());
  subscribers.erase(subscriber_it);
  if (subscribers.size() == 0) {
    key_id_to_subscribers_.erase(key_id_to_subscriber_it);
  }
  return true;
}

bool SubscriptionIndex::HasKeyId(const std::string &key_id) const {
  return key_id_to_subscribers_.contains(key_id);
}

bool SubscriptionIndex::HasSubscriber(const SubscriberID &subscriber_id) const {
  if (subscribers_to_all_.contains(subscriber_id)) {
    return true;
  }
  return subscribers_to_key_id_.contains(subscriber_id);
}

bool SubscriptionIndex::CheckNoLeaks() const {
  return key_id_to_subscribers_.size() == 0 && subscribers_to_key_id_.size() == 0;
}

bool Subscriber::ConnectToSubscriber(rpc::PubsubLongPollingReply *reply,
                                     rpc::SendReplyCallback send_reply_callback) {
  if (long_polling_connection_) {
    // Flush the current subscriber poll with an empty reply.
    PublishIfPossible(/*force_noop=*/true);
  }
  if (!long_polling_connection_) {
    RAY_CHECK(reply != nullptr);
    RAY_CHECK(send_reply_callback != nullptr);
    long_polling_connection_ =
        std::make_unique<LongPollConnection>(reply, std::move(send_reply_callback));
    last_connection_update_time_ms_ = get_time_ms_();
    return true;
  }
  return false;
}

void Subscriber::QueueMessage(const rpc::PubMessage &pub_message, bool try_publish) {
  if (mailbox_.empty() || mailbox_.back()->pub_messages_size() >= publish_batch_size_) {
    mailbox_.push(absl::make_unique<rpc::PubsubLongPollingReply>());
  }

  // Update the long polling reply.
  auto *next_long_polling_reply = mailbox_.back().get();
  auto *new_pub_message = next_long_polling_reply->add_pub_messages();
  new_pub_message->CopyFrom(pub_message);

  if (try_publish) {
    PublishIfPossible();
  }
}

bool Subscriber::PublishIfPossible(bool force_noop) {
  if (!long_polling_connection_) {
    return false;
  }
  if (!force_noop && mailbox_.empty()) {
    return false;
  }

  if (!force_noop) {
    // Reply to the long polling subscriber. Swap the reply here to avoid extra copy.
    long_polling_connection_->reply->Swap(mailbox_.front().get());
    mailbox_.pop();
  }
  long_polling_connection_->send_reply_callback(Status::OK(), nullptr, nullptr);

  // Clean up & update metadata.
  long_polling_connection_.reset();
  last_connection_update_time_ms_ = get_time_ms_();
  return true;
}

bool Subscriber::CheckNoLeaks() const {
  return !long_polling_connection_ && mailbox_.size() == 0;
}

bool Subscriber::IsDisconnected() const {
  return !long_polling_connection_ &&
         get_time_ms_() - last_connection_update_time_ms_ >= connection_timeout_ms_;
}

bool Subscriber::IsActiveConnectionTimedOut() const {
  return long_polling_connection_ &&
         get_time_ms_() - last_connection_update_time_ms_ >= connection_timeout_ms_;
}

}  // namespace pub_internal

void Publisher::ConnectToSubscriber(const SubscriberID &subscriber_id,
                                    rpc::PubsubLongPollingReply *reply,
                                    rpc::SendReplyCallback send_reply_callback) {
  RAY_CHECK(reply != nullptr);
  RAY_CHECK(send_reply_callback != nullptr);
  RAY_LOG(DEBUG) << "Long polling connection initiated by " << subscriber_id;

  absl::MutexLock lock(&mutex_);
  auto it = subscribers_.find(subscriber_id);
  if (it == subscribers_.end()) {
    it = subscribers_
             .emplace(subscriber_id,
                      std::make_shared<pub_internal::Subscriber>(
                          get_time_ms_, subscriber_timeout_ms_, publish_batch_size_))
             .first;
  }
  auto &subscriber = it->second;

  // Since the long polling connection is synchronous between the client and
  // coordinator, when it connects, the connection shouldn't have existed.
  RAY_CHECK(subscriber->ConnectToSubscriber(reply, std::move(send_reply_callback)));
  subscriber->PublishIfPossible();
}

bool Publisher::RegisterSubscription(const rpc::ChannelType channel_type,
                                     const SubscriberID &subscriber_id,
                                     const std::optional<std::string> &key_id) {
  absl::MutexLock lock(&mutex_);
  if (!subscribers_.contains(subscriber_id)) {
    subscribers_.emplace(subscriber_id,
                         std::make_shared<pub_internal::Subscriber>(
                             get_time_ms_, subscriber_timeout_ms_, publish_batch_size_));
  }
  auto subscription_index_it = subscription_index_map_.find(channel_type);
  RAY_CHECK(subscription_index_it != subscription_index_map_.end());
  return subscription_index_it->second.AddEntry(key_id.value_or(""), subscriber_id);
}

void Publisher::Publish(const rpc::PubMessage &pub_message) {
  const auto channel_type = pub_message.channel_type();
  absl::MutexLock lock(&mutex_);
  auto subscription_index_it = subscription_index_map_.find(channel_type);
  RAY_CHECK(subscription_index_it != subscription_index_map_.end());
  // TODO(sang): Currently messages are lost if publish happens
  // before there's any subscriber for the object.
  const auto subscribers =
      subscription_index_it->second.GetSubscriberIdsByKeyId(pub_message.key_id());
  if (subscribers.empty()) {
    return;
  }

  cum_pub_message_cnt_[channel_type]++;

  for (const auto &subscriber_id : subscribers) {
    auto it = subscribers_.find(subscriber_id);
    RAY_CHECK(it != subscribers_.end());
    auto &subscriber = it->second;
    subscriber->QueueMessage(pub_message);
  }
}

void Publisher::PublishFailure(const rpc::ChannelType channel_type,
                               const std::string &key_id) {
  rpc::PubMessage pub_message;
  pub_message.set_key_id(key_id);
  pub_message.set_channel_type(channel_type);
  pub_message.mutable_failure_message();
  Publish(pub_message);
}

bool Publisher::UnregisterSubscription(const rpc::ChannelType channel_type,
                                       const SubscriberID &subscriber_id,
                                       const std::optional<std::string> &key_id) {
  absl::MutexLock lock(&mutex_);
  auto subscription_index_it = subscription_index_map_.find(channel_type);
  RAY_CHECK(subscription_index_it != subscription_index_map_.end());
  return subscription_index_it->second.EraseEntry(key_id.value_or(""), subscriber_id);
}

bool Publisher::UnregisterSubscriber(const SubscriberID &subscriber_id) {
  absl::MutexLock lock(&mutex_);
  return UnregisterSubscriberInternal(subscriber_id);
}

void Publisher::UnregisterAll() {
  absl::MutexLock lock(&mutex_);
  // Save the subscriber IDs to be removed, because UnregisterSubscriberInternal()
  // erases from subscribers_.
  std::vector<SubscriberID> ids;
  for (const auto &[id, subscriber] : subscribers_) {
    ids.push_back(id);
  }
  for (const auto &id : ids) {
    UnregisterSubscriberInternal(id);
  }
}

int Publisher::UnregisterSubscriberInternal(const SubscriberID &subscriber_id) {
  int erased = 0;
  for (auto &index : subscription_index_map_) {
    if (index.second.EraseSubscriber(subscriber_id)) {
      erased += 1;
    }
  }

  auto it = subscribers_.find(subscriber_id);
  if (it == subscribers_.end()) {
    return erased;
  }
  auto &subscriber = it->second;
  // Remove the long polling connection because otherwise, there's memory leak.
  subscriber->PublishIfPossible(/*force_noop=*/true);
  subscribers_.erase(it);
  return erased;
}

void Publisher::CheckDeadSubscribers() {
  absl::MutexLock lock(&mutex_);
  std::vector<SubscriberID> dead_subscribers;

  for (const auto &it : subscribers_) {
    const auto &subscriber = it.second;

    auto disconnected = subscriber->IsDisconnected();
    auto active_connection_timed_out = subscriber->IsActiveConnectionTimedOut();
    RAY_CHECK(!(disconnected && active_connection_timed_out));

    if (disconnected) {
      dead_subscribers.push_back(it.first);
    } else if (active_connection_timed_out) {
      // Refresh the long polling connection. The subscriber will poll again.
      subscriber->PublishIfPossible(/*force_noop*/ true);
    }
  }

  for (const auto &subscriber_id : dead_subscribers) {
    UnregisterSubscriberInternal(subscriber_id);
  }
}

bool Publisher::CheckNoLeaks() const {
  absl::MutexLock lock(&mutex_);
  for (const auto &subscriber : subscribers_) {
    if (!subscriber.second->CheckNoLeaks()) {
      return false;
    }
  }

  for (const auto &index : subscription_index_map_) {
    if (!index.second.CheckNoLeaks()) {
      return false;
    }
  }
  return true;
}

std::string Publisher::DebugString() const {
  absl::MutexLock lock(&mutex_);
  std::stringstream result;
  result << "Publisher:";
  for (const auto &it : cum_pub_message_cnt_) {
    auto channel_type = it.first;
    const google::protobuf::EnumDescriptor *descriptor = rpc::ChannelType_descriptor();
    const auto &channel_name = descriptor->FindValueByNumber(channel_type)->name();
    result << "\n" << channel_name;
    result << "\n- cumulative published messages: " << it.second;
  }
  return result.str();
}

}  // namespace pubsub

}  // namespace ray
>>>>>>> 19672688
<|MERGE_RESOLUTION|>--- conflicted
+++ resolved
@@ -1,756 +1,379 @@
-<<<<<<< HEAD
-// Copyright 2017 The Ray Authors.
-//
-// Licensed under the Apache License, Version 2.0 (the "License");
-// you may not use this file except in compliance with the License.
-// You may obtain a copy of the License at
-//
-//  http://www.apache.org/licenses/LICENSE-2.0
-//
-// Unless required by applicable law or agreed to in writing, software
-// distributed under the License is distributed on an "AS IS" BASIS,
-// WITHOUT WARRANTIES OR CONDITIONS OF ANY KIND, either express or implied.
-// See the License for the specific language governing permissions and
-// limitations under the License.
-
-#include "ray/pubsub/publisher.h"
-
-namespace ray {
-
-namespace pubsub {
-
-namespace pub_internal {
-
-bool SubscriptionIndex::AddEntry(const std::string &key_id,
-                                 const SubscriberID &subscriber_id) {
-  if (key_id.empty()) {
-    // This subscriber will subscribe to all entities in the channel.
-    if (!subscribers_to_key_id_.empty()) {
-      // Skip if the channel is already in per-entity subscription mode.
-      return false;
-    }
-    return subscribers_to_all_.insert(subscriber_id).second;
-  }
-
-  // Skip if the channel is already in all-entity subscription mode.
-  if (!subscribers_to_all_.empty()) {
-    return false;
-  }
-
-  auto &subscribing_key_ids = subscribers_to_key_id_[subscriber_id];
-  auto key_added = subscribing_key_ids.emplace(key_id).second;
-  auto &subscriber_map = key_id_to_subscribers_[key_id];
-  auto subscriber_added = subscriber_map.emplace(subscriber_id).second;
-
-  RAY_CHECK(key_added == subscriber_added);
-  return key_added;
-}
-
-absl::optional<std::reference_wrapper<const absl::flat_hash_set<SubscriberID>>>
-SubscriptionIndex::GetSubscriberIdsByKeyId(const std::string &key_id) const {
-  if (!subscribers_to_all_.empty()) {
-    return subscribers_to_all_;
-  }
-  auto it = key_id_to_subscribers_.find(key_id);
-  if (it == key_id_to_subscribers_.end()) {
-    return absl::nullopt;
-  }
-  return absl::optional<std::reference_wrapper<const absl::flat_hash_set<SubscriberID>>>{
-      std::ref(it->second)};
-}
-
-bool SubscriptionIndex::EraseSubscriber(const SubscriberID &subscriber_id) {
-  if (!subscribers_to_all_.empty()) {
-    return subscribers_to_all_.erase(subscriber_id) > 0;
-  }
-
-  auto subscribing_message_it = subscribers_to_key_id_.find(subscriber_id);
-  if (subscribing_message_it == subscribers_to_key_id_.end()) {
-    return false;
-  }
-
-  auto &subscribing_messages = subscribing_message_it->second;
-  for (const auto &key_id : subscribing_messages) {
-    // Erase the subscriber from the object map.
-    auto subscribers_it = key_id_to_subscribers_.find(key_id);
-    if (subscribers_it == key_id_to_subscribers_.end()) {
-      continue;
-    }
-    auto &subscribers = subscribers_it->second;
-    subscribers.erase(subscriber_id);
-    if (subscribers.size() == 0) {
-      key_id_to_subscribers_.erase(subscribers_it);
-    }
-  }
-  subscribers_to_key_id_.erase(subscribing_message_it);
-  return true;
-}
-
-bool SubscriptionIndex::EraseEntry(const std::string &key_id,
-                                   const SubscriberID &subscriber_id) {
-  if (!subscribers_to_all_.empty()) {
-    if (!key_id.empty()) {
-      return false;
-    }
-    return subscribers_to_all_.erase(subscriber_id) > 0;
-  }
-
-  // Erase keys from subscribers.
-  auto subscribers_to_message_it = subscribers_to_key_id_.find(subscriber_id);
-  if (subscribers_to_message_it == subscribers_to_key_id_.end()) {
-    return false;
-  }
-  auto &objects = subscribers_to_message_it->second;
-  auto object_it = objects.find(key_id);
-  if (object_it == objects.end()) {
-    auto it = key_id_to_subscribers_.find(key_id);
-    if (it != key_id_to_subscribers_.end()) {
-      RAY_CHECK(it->second.count(subscriber_id) == 0);
-    }
-    return false;
-  }
-  objects.erase(object_it);
-  if (objects.size() == 0) {
-    subscribers_to_key_id_.erase(subscribers_to_message_it);
-  }
-
-  // Erase subscribers from keys (reverse index).
-  auto key_id_to_subscriber_it = key_id_to_subscribers_.find(key_id);
-  // If code reaches this line, that means the object id was in the index.
-  RAY_CHECK(key_id_to_subscriber_it != key_id_to_subscribers_.end());
-  auto &subscribers = key_id_to_subscriber_it->second;
-  auto subscriber_it = subscribers.find(subscriber_id);
-  // If code reaches this line, that means the subscriber id was in the index.
-  RAY_CHECK(subscriber_it != subscribers.end());
-  subscribers.erase(subscriber_it);
-  if (subscribers.size() == 0) {
-    key_id_to_subscribers_.erase(key_id_to_subscriber_it);
-  }
-  return true;
-}
-
-bool SubscriptionIndex::HasKeyId(const std::string &key_id) const {
-  return key_id_to_subscribers_.contains(key_id);
-}
-
-bool SubscriptionIndex::HasSubscriber(const SubscriberID &subscriber_id) const {
-  if (subscribers_to_all_.contains(subscriber_id)) {
-    return true;
-  }
-  return subscribers_to_key_id_.contains(subscriber_id);
-}
-
-bool SubscriptionIndex::CheckNoLeaks() const {
-  return key_id_to_subscribers_.size() == 0 && subscribers_to_key_id_.size() == 0;
-}
-
-bool Subscriber::ConnectToSubscriber(rpc::PubsubLongPollingReply *reply,
-                                     rpc::SendReplyCallback send_reply_callback) {
-  if (long_polling_connection_) {
-    // Flush the current subscriber poll with an empty reply.
-    PublishIfPossible(/*force_noop=*/true);
-  }
-  if (!long_polling_connection_) {
-    RAY_CHECK(reply != nullptr);
-    RAY_CHECK(send_reply_callback != nullptr);
-    long_polling_connection_ =
-        std::make_unique<LongPollConnection>(reply, std::move(send_reply_callback));
-    last_connection_update_time_ms_ = get_time_ms_();
-    return true;
-  }
-  return false;
-}
-
-void Subscriber::QueueMessage(const rpc::PubMessage &pub_message, bool try_publish) {
-  if (mailbox_.empty() || mailbox_.back()->pub_messages_size() >= publish_batch_size_) {
-    mailbox_.push(absl::make_unique<rpc::PubsubLongPollingReply>());
-  }
-
-  // Update the long polling reply.
-  auto *next_long_polling_reply = mailbox_.back().get();
-  auto *new_pub_message = next_long_polling_reply->add_pub_messages();
-  new_pub_message->CopyFrom(pub_message);
-
-  if (try_publish) {
-    PublishIfPossible();
-  }
-}
-
-bool Subscriber::PublishIfPossible(bool force_noop) {
-  if (!long_polling_connection_) {
-    return false;
-  }
-  if (!force_noop && mailbox_.empty()) {
-    return false;
-  }
-
-  if (!force_noop) {
-    // Reply to the long polling subscriber. Swap the reply here to avoid extra copy.
-    long_polling_connection_->reply->Swap(mailbox_.front().get());
-    mailbox_.pop();
-  }
-  long_polling_connection_->send_reply_callback(Status::OK(), nullptr, nullptr);
-
-  // Clean up & update metadata.
-  long_polling_connection_.reset();
-  last_connection_update_time_ms_ = get_time_ms_();
-  return true;
-}
-
-bool Subscriber::CheckNoLeaks() const {
-  return !long_polling_connection_ && mailbox_.size() == 0;
-}
-
-bool Subscriber::IsDisconnected() const {
-  return !long_polling_connection_ &&
-         get_time_ms_() - last_connection_update_time_ms_ >= connection_timeout_ms_;
-}
-
-bool Subscriber::IsActiveConnectionTimedOut() const {
-  return long_polling_connection_ &&
-         get_time_ms_() - last_connection_update_time_ms_ >= connection_timeout_ms_;
-}
-
-}  // namespace pub_internal
-
-void Publisher::ConnectToSubscriber(const SubscriberID &subscriber_id,
-                                    rpc::PubsubLongPollingReply *reply,
-                                    rpc::SendReplyCallback send_reply_callback) {
-  RAY_CHECK(reply != nullptr);
-  RAY_CHECK(send_reply_callback != nullptr);
-  RAY_LOG(DEBUG) << "Long polling connection initiated by " << subscriber_id;
-
-  absl::MutexLock lock(&mutex_);
-  auto it = subscribers_.find(subscriber_id);
-  if (it == subscribers_.end()) {
-    it = subscribers_
-             .emplace(subscriber_id,
-                      std::make_shared<pub_internal::Subscriber>(
-                          get_time_ms_, subscriber_timeout_ms_, publish_batch_size_))
-             .first;
-  }
-  auto &subscriber = it->second;
-
-  // Since the long polling connection is synchronous between the client and
-  // coordinator, when it connects, the connection shouldn't have existed.
-  RAY_CHECK(subscriber->ConnectToSubscriber(reply, std::move(send_reply_callback)));
-  subscriber->PublishIfPossible();
-}
-
-bool Publisher::RegisterSubscription(const rpc::ChannelType channel_type,
-                                     const SubscriberID &subscriber_id,
-                                     const std::optional<std::string> &key_id) {
-  absl::MutexLock lock(&mutex_);
-  if (!subscribers_.contains(subscriber_id)) {
-    subscribers_.emplace(subscriber_id,
-                         std::make_shared<pub_internal::Subscriber>(
-                             get_time_ms_, subscriber_timeout_ms_, publish_batch_size_));
-  }
-  auto subscription_index_it = subscription_index_map_.find(channel_type);
-  RAY_CHECK(subscription_index_it != subscription_index_map_.end());
-  return subscription_index_it->second.AddEntry(key_id.value_or(""), subscriber_id);
-}
-
-void Publisher::Publish(const rpc::PubMessage &pub_message) {
-  const auto channel_type = pub_message.channel_type();
-  absl::MutexLock lock(&mutex_);
-  auto subscription_index_it = subscription_index_map_.find(channel_type);
-  RAY_CHECK(subscription_index_it != subscription_index_map_.end());
-  // TODO(sang): Currently messages are lost if publish happens
-  // before there's any subscriber for the object.
-  auto maybe_subscribers =
-      subscription_index_it->second.GetSubscriberIdsByKeyId(pub_message.key_id());
-  if (!maybe_subscribers.has_value()) {
-    return;
-  }
-
-  cum_pub_message_cnt_[channel_type]++;
-
-  for (const auto &subscriber_id : maybe_subscribers.value().get()) {
-    auto it = subscribers_.find(subscriber_id);
-    RAY_CHECK(it != subscribers_.end());
-    auto &subscriber = it->second;
-    subscriber->QueueMessage(pub_message);
-  }
-}
-
-void Publisher::PublishFailure(const rpc::ChannelType channel_type,
-                               const std::string &key_id) {
-  rpc::PubMessage pub_message;
-  pub_message.set_key_id(key_id);
-  pub_message.set_channel_type(channel_type);
-  pub_message.mutable_failure_message();
-  Publish(pub_message);
-}
-
-bool Publisher::UnregisterSubscription(const rpc::ChannelType channel_type,
-                                       const SubscriberID &subscriber_id,
-                                       const std::optional<std::string> &key_id) {
-  absl::MutexLock lock(&mutex_);
-  auto subscription_index_it = subscription_index_map_.find(channel_type);
-  RAY_CHECK(subscription_index_it != subscription_index_map_.end());
-  return subscription_index_it->second.EraseEntry(key_id.value_or(""), subscriber_id);
-}
-
-bool Publisher::UnregisterSubscriber(const SubscriberID &subscriber_id) {
-  absl::MutexLock lock(&mutex_);
-  return UnregisterSubscriberInternal(subscriber_id);
-}
-
-int Publisher::UnregisterSubscriberInternal(const SubscriberID &subscriber_id) {
-  int erased = 0;
-  for (auto &index : subscription_index_map_) {
-    if (index.second.EraseSubscriber(subscriber_id)) {
-      erased += 1;
-    }
-  }
-
-  auto it = subscribers_.find(subscriber_id);
-  if (it == subscribers_.end()) {
-    return erased;
-  }
-  auto &subscriber = it->second;
-  // Remove the long polling connection because otherwise, there's memory leak.
-  subscriber->PublishIfPossible(/*force_noop=*/true);
-  subscribers_.erase(it);
-  return erased;
-}
-
-void Publisher::CheckDeadSubscribers() {
-  absl::MutexLock lock(&mutex_);
-  std::vector<SubscriberID> dead_subscribers;
-
-  for (const auto &it : subscribers_) {
-    const auto &subscriber = it.second;
-
-    auto disconnected = subscriber->IsDisconnected();
-    auto active_connection_timed_out = subscriber->IsActiveConnectionTimedOut();
-    RAY_CHECK(!(disconnected && active_connection_timed_out));
-
-    if (disconnected) {
-      dead_subscribers.push_back(it.first);
-    } else if (active_connection_timed_out) {
-      // Refresh the long polling connection. The subscriber will poll again.
-      subscriber->PublishIfPossible(/*force_noop*/ true);
-    }
-  }
-
-  for (const auto &subscriber_id : dead_subscribers) {
-    UnregisterSubscriberInternal(subscriber_id);
-  }
-}
-
-bool Publisher::CheckNoLeaks() const {
-  absl::MutexLock lock(&mutex_);
-  for (const auto &subscriber : subscribers_) {
-    if (!subscriber.second->CheckNoLeaks()) {
-      return false;
-    }
-  }
-
-  for (const auto &index : subscription_index_map_) {
-    if (!index.second.CheckNoLeaks()) {
-      return false;
-    }
-  }
-  return true;
-}
-
-std::string Publisher::DebugString() const {
-  absl::MutexLock lock(&mutex_);
-  std::stringstream result;
-  result << "Publisher:";
-  for (const auto &it : cum_pub_message_cnt_) {
-    auto channel_type = it.first;
-    const google::protobuf::EnumDescriptor *descriptor = rpc::ChannelType_descriptor();
-    const auto &channel_name = descriptor->FindValueByNumber(channel_type)->name();
-    result << "\n" << channel_name;
-    result << "\n- cumulative published messages: " << it.second;
-  }
-  return result.str();
-}
-
-}  // namespace pubsub
-
-}  // namespace ray
-=======
-// Copyright 2017 The Ray Authors.
-//
-// Licensed under the Apache License, Version 2.0 (the "License");
-// you may not use this file except in compliance with the License.
-// You may obtain a copy of the License at
-//
-//  http://www.apache.org/licenses/LICENSE-2.0
-//
-// Unless required by applicable law or agreed to in writing, software
-// distributed under the License is distributed on an "AS IS" BASIS,
-// WITHOUT WARRANTIES OR CONDITIONS OF ANY KIND, either express or implied.
-// See the License for the specific language governing permissions and
-// limitations under the License.
-
-#include "ray/pubsub/publisher.h"
-
-namespace ray {
-
-namespace pubsub {
-
-namespace pub_internal {
-
-bool SubscriptionIndex::AddEntry(const std::string &key_id,
-                                 const SubscriberID &subscriber_id) {
-  if (key_id.empty()) {
-    return subscribers_to_all_.insert(subscriber_id).second;
-  }
-
-  auto &subscribing_key_ids = subscribers_to_key_id_[subscriber_id];
-  bool key_added = subscribing_key_ids.emplace(key_id).second;
-  auto &subscriber_map = key_id_to_subscribers_[key_id];
-  auto subscriber_added = subscriber_map.emplace(subscriber_id).second;
-
-  RAY_CHECK(key_added == subscriber_added);
-  return key_added;
-}
-
-std::vector<SubscriberID> SubscriptionIndex::GetSubscriberIdsByKeyId(
-    const std::string &key_id) const {
-  std::vector<SubscriberID> subscribers;
-  if (!subscribers_to_all_.empty()) {
-    subscribers.insert(subscribers.end(), subscribers_to_all_.begin(),
-                       subscribers_to_all_.end());
-  }
-  auto it = key_id_to_subscribers_.find(key_id);
-  if (it != key_id_to_subscribers_.end()) {
-    auto &ids = it->second;
-    subscribers.insert(subscribers.end(), ids.begin(), ids.end());
-  }
-  return subscribers;
-}
-
-bool SubscriptionIndex::EraseSubscriber(const SubscriberID &subscriber_id) {
-  // Erase subscriber of all keys.
-  if (subscribers_to_all_.erase(subscriber_id) > 0) {
-    return true;
-  }
-
-  auto subscribing_key_it = subscribers_to_key_id_.find(subscriber_id);
-  if (subscribing_key_it == subscribers_to_key_id_.end()) {
-    return false;
-  }
-
-  // Erase subscriber of individual keys.
-  const auto &subscribing_keys = subscribing_key_it->second;
-  for (const auto &key_id : subscribing_keys) {
-    // Erase the subscriber from the object map.
-    auto subscribers_it = key_id_to_subscribers_.find(key_id);
-    if (subscribers_it == key_id_to_subscribers_.end()) {
-      continue;
-    }
-    auto &subscribers = subscribers_it->second;
-    subscribers.erase(subscriber_id);
-    if (subscribers.size() == 0) {
-      key_id_to_subscribers_.erase(subscribers_it);
-    }
-  }
-  subscribers_to_key_id_.erase(subscribing_key_it);
-  return true;
-}
-
-bool SubscriptionIndex::EraseEntry(const std::string &key_id,
-                                   const SubscriberID &subscriber_id) {
-  // Erase the subscriber of all keys.
-  if (key_id.empty()) {
-    return subscribers_to_all_.erase(subscriber_id) > 0;
-  }
-
-  // Erase keys from the subscriber of individual keys.
-  auto subscribers_to_message_it = subscribers_to_key_id_.find(subscriber_id);
-  if (subscribers_to_message_it == subscribers_to_key_id_.end()) {
-    return false;
-  }
-  auto &objects = subscribers_to_message_it->second;
-  auto object_it = objects.find(key_id);
-  if (object_it == objects.end()) {
-    auto it = key_id_to_subscribers_.find(key_id);
-    if (it != key_id_to_subscribers_.end()) {
-      RAY_CHECK(it->second.count(subscriber_id) == 0);
-    }
-    return false;
-  }
-  objects.erase(object_it);
-  if (objects.size() == 0) {
-    subscribers_to_key_id_.erase(subscribers_to_message_it);
-  }
-
-  // Erase subscribers from keys (reverse index).
-  auto key_id_to_subscriber_it = key_id_to_subscribers_.find(key_id);
-  // If code reaches this line, that means the object id was in the index.
-  RAY_CHECK(key_id_to_subscriber_it != key_id_to_subscribers_.end());
-  auto &subscribers = key_id_to_subscriber_it->second;
-  auto subscriber_it = subscribers.find(subscriber_id);
-  // If code reaches this line, that means the subscriber id was in the index.
-  RAY_CHECK(subscriber_it != subscribers.end());
-  subscribers.erase(subscriber_it);
-  if (subscribers.size() == 0) {
-    key_id_to_subscribers_.erase(key_id_to_subscriber_it);
-  }
-  return true;
-}
-
-bool SubscriptionIndex::HasKeyId(const std::string &key_id) const {
-  return key_id_to_subscribers_.contains(key_id);
-}
-
-bool SubscriptionIndex::HasSubscriber(const SubscriberID &subscriber_id) const {
-  if (subscribers_to_all_.contains(subscriber_id)) {
-    return true;
-  }
-  return subscribers_to_key_id_.contains(subscriber_id);
-}
-
-bool SubscriptionIndex::CheckNoLeaks() const {
-  return key_id_to_subscribers_.size() == 0 && subscribers_to_key_id_.size() == 0;
-}
-
-bool Subscriber::ConnectToSubscriber(rpc::PubsubLongPollingReply *reply,
-                                     rpc::SendReplyCallback send_reply_callback) {
-  if (long_polling_connection_) {
-    // Flush the current subscriber poll with an empty reply.
-    PublishIfPossible(/*force_noop=*/true);
-  }
-  if (!long_polling_connection_) {
-    RAY_CHECK(reply != nullptr);
-    RAY_CHECK(send_reply_callback != nullptr);
-    long_polling_connection_ =
-        std::make_unique<LongPollConnection>(reply, std::move(send_reply_callback));
-    last_connection_update_time_ms_ = get_time_ms_();
-    return true;
-  }
-  return false;
-}
-
-void Subscriber::QueueMessage(const rpc::PubMessage &pub_message, bool try_publish) {
-  if (mailbox_.empty() || mailbox_.back()->pub_messages_size() >= publish_batch_size_) {
-    mailbox_.push(absl::make_unique<rpc::PubsubLongPollingReply>());
-  }
-
-  // Update the long polling reply.
-  auto *next_long_polling_reply = mailbox_.back().get();
-  auto *new_pub_message = next_long_polling_reply->add_pub_messages();
-  new_pub_message->CopyFrom(pub_message);
-
-  if (try_publish) {
-    PublishIfPossible();
-  }
-}
-
-bool Subscriber::PublishIfPossible(bool force_noop) {
-  if (!long_polling_connection_) {
-    return false;
-  }
-  if (!force_noop && mailbox_.empty()) {
-    return false;
-  }
-
-  if (!force_noop) {
-    // Reply to the long polling subscriber. Swap the reply here to avoid extra copy.
-    long_polling_connection_->reply->Swap(mailbox_.front().get());
-    mailbox_.pop();
-  }
-  long_polling_connection_->send_reply_callback(Status::OK(), nullptr, nullptr);
-
-  // Clean up & update metadata.
-  long_polling_connection_.reset();
-  last_connection_update_time_ms_ = get_time_ms_();
-  return true;
-}
-
-bool Subscriber::CheckNoLeaks() const {
-  return !long_polling_connection_ && mailbox_.size() == 0;
-}
-
-bool Subscriber::IsDisconnected() const {
-  return !long_polling_connection_ &&
-         get_time_ms_() - last_connection_update_time_ms_ >= connection_timeout_ms_;
-}
-
-bool Subscriber::IsActiveConnectionTimedOut() const {
-  return long_polling_connection_ &&
-         get_time_ms_() - last_connection_update_time_ms_ >= connection_timeout_ms_;
-}
-
-}  // namespace pub_internal
-
-void Publisher::ConnectToSubscriber(const SubscriberID &subscriber_id,
-                                    rpc::PubsubLongPollingReply *reply,
-                                    rpc::SendReplyCallback send_reply_callback) {
-  RAY_CHECK(reply != nullptr);
-  RAY_CHECK(send_reply_callback != nullptr);
-  RAY_LOG(DEBUG) << "Long polling connection initiated by " << subscriber_id;
-
-  absl::MutexLock lock(&mutex_);
-  auto it = subscribers_.find(subscriber_id);
-  if (it == subscribers_.end()) {
-    it = subscribers_
-             .emplace(subscriber_id,
-                      std::make_shared<pub_internal::Subscriber>(
-                          get_time_ms_, subscriber_timeout_ms_, publish_batch_size_))
-             .first;
-  }
-  auto &subscriber = it->second;
-
-  // Since the long polling connection is synchronous between the client and
-  // coordinator, when it connects, the connection shouldn't have existed.
-  RAY_CHECK(subscriber->ConnectToSubscriber(reply, std::move(send_reply_callback)));
-  subscriber->PublishIfPossible();
-}
-
-bool Publisher::RegisterSubscription(const rpc::ChannelType channel_type,
-                                     const SubscriberID &subscriber_id,
-                                     const std::optional<std::string> &key_id) {
-  absl::MutexLock lock(&mutex_);
-  if (!subscribers_.contains(subscriber_id)) {
-    subscribers_.emplace(subscriber_id,
-                         std::make_shared<pub_internal::Subscriber>(
-                             get_time_ms_, subscriber_timeout_ms_, publish_batch_size_));
-  }
-  auto subscription_index_it = subscription_index_map_.find(channel_type);
-  RAY_CHECK(subscription_index_it != subscription_index_map_.end());
-  return subscription_index_it->second.AddEntry(key_id.value_or(""), subscriber_id);
-}
-
-void Publisher::Publish(const rpc::PubMessage &pub_message) {
-  const auto channel_type = pub_message.channel_type();
-  absl::MutexLock lock(&mutex_);
-  auto subscription_index_it = subscription_index_map_.find(channel_type);
-  RAY_CHECK(subscription_index_it != subscription_index_map_.end());
-  // TODO(sang): Currently messages are lost if publish happens
-  // before there's any subscriber for the object.
-  const auto subscribers =
-      subscription_index_it->second.GetSubscriberIdsByKeyId(pub_message.key_id());
-  if (subscribers.empty()) {
-    return;
-  }
-
-  cum_pub_message_cnt_[channel_type]++;
-
-  for (const auto &subscriber_id : subscribers) {
-    auto it = subscribers_.find(subscriber_id);
-    RAY_CHECK(it != subscribers_.end());
-    auto &subscriber = it->second;
-    subscriber->QueueMessage(pub_message);
-  }
-}
-
-void Publisher::PublishFailure(const rpc::ChannelType channel_type,
-                               const std::string &key_id) {
-  rpc::PubMessage pub_message;
-  pub_message.set_key_id(key_id);
-  pub_message.set_channel_type(channel_type);
-  pub_message.mutable_failure_message();
-  Publish(pub_message);
-}
-
-bool Publisher::UnregisterSubscription(const rpc::ChannelType channel_type,
-                                       const SubscriberID &subscriber_id,
-                                       const std::optional<std::string> &key_id) {
-  absl::MutexLock lock(&mutex_);
-  auto subscription_index_it = subscription_index_map_.find(channel_type);
-  RAY_CHECK(subscription_index_it != subscription_index_map_.end());
-  return subscription_index_it->second.EraseEntry(key_id.value_or(""), subscriber_id);
-}
-
-bool Publisher::UnregisterSubscriber(const SubscriberID &subscriber_id) {
-  absl::MutexLock lock(&mutex_);
-  return UnregisterSubscriberInternal(subscriber_id);
-}
-
-void Publisher::UnregisterAll() {
-  absl::MutexLock lock(&mutex_);
-  // Save the subscriber IDs to be removed, because UnregisterSubscriberInternal()
-  // erases from subscribers_.
-  std::vector<SubscriberID> ids;
-  for (const auto &[id, subscriber] : subscribers_) {
-    ids.push_back(id);
-  }
-  for (const auto &id : ids) {
-    UnregisterSubscriberInternal(id);
-  }
-}
-
-int Publisher::UnregisterSubscriberInternal(const SubscriberID &subscriber_id) {
-  int erased = 0;
-  for (auto &index : subscription_index_map_) {
-    if (index.second.EraseSubscriber(subscriber_id)) {
-      erased += 1;
-    }
-  }
-
-  auto it = subscribers_.find(subscriber_id);
-  if (it == subscribers_.end()) {
-    return erased;
-  }
-  auto &subscriber = it->second;
-  // Remove the long polling connection because otherwise, there's memory leak.
-  subscriber->PublishIfPossible(/*force_noop=*/true);
-  subscribers_.erase(it);
-  return erased;
-}
-
-void Publisher::CheckDeadSubscribers() {
-  absl::MutexLock lock(&mutex_);
-  std::vector<SubscriberID> dead_subscribers;
-
-  for (const auto &it : subscribers_) {
-    const auto &subscriber = it.second;
-
-    auto disconnected = subscriber->IsDisconnected();
-    auto active_connection_timed_out = subscriber->IsActiveConnectionTimedOut();
-    RAY_CHECK(!(disconnected && active_connection_timed_out));
-
-    if (disconnected) {
-      dead_subscribers.push_back(it.first);
-    } else if (active_connection_timed_out) {
-      // Refresh the long polling connection. The subscriber will poll again.
-      subscriber->PublishIfPossible(/*force_noop*/ true);
-    }
-  }
-
-  for (const auto &subscriber_id : dead_subscribers) {
-    UnregisterSubscriberInternal(subscriber_id);
-  }
-}
-
-bool Publisher::CheckNoLeaks() const {
-  absl::MutexLock lock(&mutex_);
-  for (const auto &subscriber : subscribers_) {
-    if (!subscriber.second->CheckNoLeaks()) {
-      return false;
-    }
-  }
-
-  for (const auto &index : subscription_index_map_) {
-    if (!index.second.CheckNoLeaks()) {
-      return false;
-    }
-  }
-  return true;
-}
-
-std::string Publisher::DebugString() const {
-  absl::MutexLock lock(&mutex_);
-  std::stringstream result;
-  result << "Publisher:";
-  for (const auto &it : cum_pub_message_cnt_) {
-    auto channel_type = it.first;
-    const google::protobuf::EnumDescriptor *descriptor = rpc::ChannelType_descriptor();
-    const auto &channel_name = descriptor->FindValueByNumber(channel_type)->name();
-    result << "\n" << channel_name;
-    result << "\n- cumulative published messages: " << it.second;
-  }
-  return result.str();
-}
-
-}  // namespace pubsub
-
-}  // namespace ray
->>>>>>> 19672688
+// Copyright 2017 The Ray Authors.
+//
+// Licensed under the Apache License, Version 2.0 (the "License");
+// you may not use this file except in compliance with the License.
+// You may obtain a copy of the License at
+//
+//  http://www.apache.org/licenses/LICENSE-2.0
+//
+// Unless required by applicable law or agreed to in writing, software
+// distributed under the License is distributed on an "AS IS" BASIS,
+// WITHOUT WARRANTIES OR CONDITIONS OF ANY KIND, either express or implied.
+// See the License for the specific language governing permissions and
+// limitations under the License.
+
+#include "ray/pubsub/publisher.h"
+
+namespace ray {
+
+namespace pubsub {
+
+namespace pub_internal {
+
+bool SubscriptionIndex::AddEntry(const std::string &key_id,
+                                 const SubscriberID &subscriber_id) {
+  if (key_id.empty()) {
+    return subscribers_to_all_.insert(subscriber_id).second;
+  }
+
+  auto &subscribing_key_ids = subscribers_to_key_id_[subscriber_id];
+  bool key_added = subscribing_key_ids.emplace(key_id).second;
+  auto &subscriber_map = key_id_to_subscribers_[key_id];
+  auto subscriber_added = subscriber_map.emplace(subscriber_id).second;
+
+  RAY_CHECK(key_added == subscriber_added);
+  return key_added;
+}
+
+std::vector<SubscriberID> SubscriptionIndex::GetSubscriberIdsByKeyId(
+    const std::string &key_id) const {
+  std::vector<SubscriberID> subscribers;
+  if (!subscribers_to_all_.empty()) {
+    subscribers.insert(subscribers.end(), subscribers_to_all_.begin(),
+                       subscribers_to_all_.end());
+  }
+  auto it = key_id_to_subscribers_.find(key_id);
+  if (it != key_id_to_subscribers_.end()) {
+    auto &ids = it->second;
+    subscribers.insert(subscribers.end(), ids.begin(), ids.end());
+  }
+  return subscribers;
+}
+
+bool SubscriptionIndex::EraseSubscriber(const SubscriberID &subscriber_id) {
+  // Erase subscriber of all keys.
+  if (subscribers_to_all_.erase(subscriber_id) > 0) {
+    return true;
+  }
+
+  auto subscribing_key_it = subscribers_to_key_id_.find(subscriber_id);
+  if (subscribing_key_it == subscribers_to_key_id_.end()) {
+    return false;
+  }
+
+  // Erase subscriber of individual keys.
+  const auto &subscribing_keys = subscribing_key_it->second;
+  for (const auto &key_id : subscribing_keys) {
+    // Erase the subscriber from the object map.
+    auto subscribers_it = key_id_to_subscribers_.find(key_id);
+    if (subscribers_it == key_id_to_subscribers_.end()) {
+      continue;
+    }
+    auto &subscribers = subscribers_it->second;
+    subscribers.erase(subscriber_id);
+    if (subscribers.size() == 0) {
+      key_id_to_subscribers_.erase(subscribers_it);
+    }
+  }
+  subscribers_to_key_id_.erase(subscribing_key_it);
+  return true;
+}
+
+bool SubscriptionIndex::EraseEntry(const std::string &key_id,
+                                   const SubscriberID &subscriber_id) {
+  // Erase the subscriber of all keys.
+  if (key_id.empty()) {
+    return subscribers_to_all_.erase(subscriber_id) > 0;
+  }
+
+  // Erase keys from the subscriber of individual keys.
+  auto subscribers_to_message_it = subscribers_to_key_id_.find(subscriber_id);
+  if (subscribers_to_message_it == subscribers_to_key_id_.end()) {
+    return false;
+  }
+  auto &objects = subscribers_to_message_it->second;
+  auto object_it = objects.find(key_id);
+  if (object_it == objects.end()) {
+    auto it = key_id_to_subscribers_.find(key_id);
+    if (it != key_id_to_subscribers_.end()) {
+      RAY_CHECK(it->second.count(subscriber_id) == 0);
+    }
+    return false;
+  }
+  objects.erase(object_it);
+  if (objects.size() == 0) {
+    subscribers_to_key_id_.erase(subscribers_to_message_it);
+  }
+
+  // Erase subscribers from keys (reverse index).
+  auto key_id_to_subscriber_it = key_id_to_subscribers_.find(key_id);
+  // If code reaches this line, that means the object id was in the index.
+  RAY_CHECK(key_id_to_subscriber_it != key_id_to_subscribers_.end());
+  auto &subscribers = key_id_to_subscriber_it->second;
+  auto subscriber_it = subscribers.find(subscriber_id);
+  // If code reaches this line, that means the subscriber id was in the index.
+  RAY_CHECK(subscriber_it != subscribers.end());
+  subscribers.erase(subscriber_it);
+  if (subscribers.size() == 0) {
+    key_id_to_subscribers_.erase(key_id_to_subscriber_it);
+  }
+  return true;
+}
+
+bool SubscriptionIndex::HasKeyId(const std::string &key_id) const {
+  return key_id_to_subscribers_.contains(key_id);
+}
+
+bool SubscriptionIndex::HasSubscriber(const SubscriberID &subscriber_id) const {
+  if (subscribers_to_all_.contains(subscriber_id)) {
+    return true;
+  }
+  return subscribers_to_key_id_.contains(subscriber_id);
+}
+
+bool SubscriptionIndex::CheckNoLeaks() const {
+  return key_id_to_subscribers_.size() == 0 && subscribers_to_key_id_.size() == 0;
+}
+
+bool Subscriber::ConnectToSubscriber(rpc::PubsubLongPollingReply *reply,
+                                     rpc::SendReplyCallback send_reply_callback) {
+  if (long_polling_connection_) {
+    // Flush the current subscriber poll with an empty reply.
+    PublishIfPossible(/*force_noop=*/true);
+  }
+  if (!long_polling_connection_) {
+    RAY_CHECK(reply != nullptr);
+    RAY_CHECK(send_reply_callback != nullptr);
+    long_polling_connection_ =
+        std::make_unique<LongPollConnection>(reply, std::move(send_reply_callback));
+    last_connection_update_time_ms_ = get_time_ms_();
+    return true;
+  }
+  return false;
+}
+
+void Subscriber::QueueMessage(const rpc::PubMessage &pub_message, bool try_publish) {
+  if (mailbox_.empty() || mailbox_.back()->pub_messages_size() >= publish_batch_size_) {
+    mailbox_.push(absl::make_unique<rpc::PubsubLongPollingReply>());
+  }
+
+  // Update the long polling reply.
+  auto *next_long_polling_reply = mailbox_.back().get();
+  auto *new_pub_message = next_long_polling_reply->add_pub_messages();
+  new_pub_message->CopyFrom(pub_message);
+
+  if (try_publish) {
+    PublishIfPossible();
+  }
+}
+
+bool Subscriber::PublishIfPossible(bool force_noop) {
+  if (!long_polling_connection_) {
+    return false;
+  }
+  if (!force_noop && mailbox_.empty()) {
+    return false;
+  }
+
+  if (!force_noop) {
+    // Reply to the long polling subscriber. Swap the reply here to avoid extra copy.
+    long_polling_connection_->reply->Swap(mailbox_.front().get());
+    mailbox_.pop();
+  }
+  long_polling_connection_->send_reply_callback(Status::OK(), nullptr, nullptr);
+
+  // Clean up & update metadata.
+  long_polling_connection_.reset();
+  last_connection_update_time_ms_ = get_time_ms_();
+  return true;
+}
+
+bool Subscriber::CheckNoLeaks() const {
+  return !long_polling_connection_ && mailbox_.size() == 0;
+}
+
+bool Subscriber::IsDisconnected() const {
+  return !long_polling_connection_ &&
+         get_time_ms_() - last_connection_update_time_ms_ >= connection_timeout_ms_;
+}
+
+bool Subscriber::IsActiveConnectionTimedOut() const {
+  return long_polling_connection_ &&
+         get_time_ms_() - last_connection_update_time_ms_ >= connection_timeout_ms_;
+}
+
+}  // namespace pub_internal
+
+void Publisher::ConnectToSubscriber(const SubscriberID &subscriber_id,
+                                    rpc::PubsubLongPollingReply *reply,
+                                    rpc::SendReplyCallback send_reply_callback) {
+  RAY_CHECK(reply != nullptr);
+  RAY_CHECK(send_reply_callback != nullptr);
+  RAY_LOG(DEBUG) << "Long polling connection initiated by " << subscriber_id;
+
+  absl::MutexLock lock(&mutex_);
+  auto it = subscribers_.find(subscriber_id);
+  if (it == subscribers_.end()) {
+    it = subscribers_
+             .emplace(subscriber_id,
+                      std::make_shared<pub_internal::Subscriber>(
+                          get_time_ms_, subscriber_timeout_ms_, publish_batch_size_))
+             .first;
+  }
+  auto &subscriber = it->second;
+
+  // Since the long polling connection is synchronous between the client and
+  // coordinator, when it connects, the connection shouldn't have existed.
+  RAY_CHECK(subscriber->ConnectToSubscriber(reply, std::move(send_reply_callback)));
+  subscriber->PublishIfPossible();
+}
+
+bool Publisher::RegisterSubscription(const rpc::ChannelType channel_type,
+                                     const SubscriberID &subscriber_id,
+                                     const std::optional<std::string> &key_id) {
+  absl::MutexLock lock(&mutex_);
+  if (!subscribers_.contains(subscriber_id)) {
+    subscribers_.emplace(subscriber_id,
+                         std::make_shared<pub_internal::Subscriber>(
+                             get_time_ms_, subscriber_timeout_ms_, publish_batch_size_));
+  }
+  auto subscription_index_it = subscription_index_map_.find(channel_type);
+  RAY_CHECK(subscription_index_it != subscription_index_map_.end());
+  return subscription_index_it->second.AddEntry(key_id.value_or(""), subscriber_id);
+}
+
+void Publisher::Publish(const rpc::PubMessage &pub_message) {
+  const auto channel_type = pub_message.channel_type();
+  absl::MutexLock lock(&mutex_);
+  auto subscription_index_it = subscription_index_map_.find(channel_type);
+  RAY_CHECK(subscription_index_it != subscription_index_map_.end());
+  // TODO(sang): Currently messages are lost if publish happens
+  // before there's any subscriber for the object.
+  const auto subscribers =
+      subscription_index_it->second.GetSubscriberIdsByKeyId(pub_message.key_id());
+  if (subscribers.empty()) {
+    return;
+  }
+
+  cum_pub_message_cnt_[channel_type]++;
+
+  for (const auto &subscriber_id : subscribers) {
+    auto it = subscribers_.find(subscriber_id);
+    RAY_CHECK(it != subscribers_.end());
+    auto &subscriber = it->second;
+    subscriber->QueueMessage(pub_message);
+  }
+}
+
+void Publisher::PublishFailure(const rpc::ChannelType channel_type,
+                               const std::string &key_id) {
+  rpc::PubMessage pub_message;
+  pub_message.set_key_id(key_id);
+  pub_message.set_channel_type(channel_type);
+  pub_message.mutable_failure_message();
+  Publish(pub_message);
+}
+
+bool Publisher::UnregisterSubscription(const rpc::ChannelType channel_type,
+                                       const SubscriberID &subscriber_id,
+                                       const std::optional<std::string> &key_id) {
+  absl::MutexLock lock(&mutex_);
+  auto subscription_index_it = subscription_index_map_.find(channel_type);
+  RAY_CHECK(subscription_index_it != subscription_index_map_.end());
+  return subscription_index_it->second.EraseEntry(key_id.value_or(""), subscriber_id);
+}
+
+bool Publisher::UnregisterSubscriber(const SubscriberID &subscriber_id) {
+  absl::MutexLock lock(&mutex_);
+  return UnregisterSubscriberInternal(subscriber_id);
+}
+
+void Publisher::UnregisterAll() {
+  absl::MutexLock lock(&mutex_);
+  // Save the subscriber IDs to be removed, because UnregisterSubscriberInternal()
+  // erases from subscribers_.
+  std::vector<SubscriberID> ids;
+  for (const auto &[id, subscriber] : subscribers_) {
+    ids.push_back(id);
+  }
+  for (const auto &id : ids) {
+    UnregisterSubscriberInternal(id);
+  }
+}
+
+int Publisher::UnregisterSubscriberInternal(const SubscriberID &subscriber_id) {
+  int erased = 0;
+  for (auto &index : subscription_index_map_) {
+    if (index.second.EraseSubscriber(subscriber_id)) {
+      erased += 1;
+    }
+  }
+
+  auto it = subscribers_.find(subscriber_id);
+  if (it == subscribers_.end()) {
+    return erased;
+  }
+  auto &subscriber = it->second;
+  // Remove the long polling connection because otherwise, there's memory leak.
+  subscriber->PublishIfPossible(/*force_noop=*/true);
+  subscribers_.erase(it);
+  return erased;
+}
+
+void Publisher::CheckDeadSubscribers() {
+  absl::MutexLock lock(&mutex_);
+  std::vector<SubscriberID> dead_subscribers;
+
+  for (const auto &it : subscribers_) {
+    const auto &subscriber = it.second;
+
+    auto disconnected = subscriber->IsDisconnected();
+    auto active_connection_timed_out = subscriber->IsActiveConnectionTimedOut();
+    RAY_CHECK(!(disconnected && active_connection_timed_out));
+
+    if (disconnected) {
+      dead_subscribers.push_back(it.first);
+    } else if (active_connection_timed_out) {
+      // Refresh the long polling connection. The subscriber will poll again.
+      subscriber->PublishIfPossible(/*force_noop*/ true);
+    }
+  }
+
+  for (const auto &subscriber_id : dead_subscribers) {
+    UnregisterSubscriberInternal(subscriber_id);
+  }
+}
+
+bool Publisher::CheckNoLeaks() const {
+  absl::MutexLock lock(&mutex_);
+  for (const auto &subscriber : subscribers_) {
+    if (!subscriber.second->CheckNoLeaks()) {
+      return false;
+    }
+  }
+
+  for (const auto &index : subscription_index_map_) {
+    if (!index.second.CheckNoLeaks()) {
+      return false;
+    }
+  }
+  return true;
+}
+
+std::string Publisher::DebugString() const {
+  absl::MutexLock lock(&mutex_);
+  std::stringstream result;
+  result << "Publisher:";
+  for (const auto &it : cum_pub_message_cnt_) {
+    auto channel_type = it.first;
+    const google::protobuf::EnumDescriptor *descriptor = rpc::ChannelType_descriptor();
+    const auto &channel_name = descriptor->FindValueByNumber(channel_type)->name();
+    result << "\n" << channel_name;
+    result << "\n- cumulative published messages: " << it.second;
+  }
+  return result.str();
+}
+
+}  // namespace pubsub
+
+}  // namespace ray