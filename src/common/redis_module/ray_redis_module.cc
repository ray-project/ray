#include <string.h>

#include "common_protocol.h"
#include "format/common_generated.h"
#include "ray/gcs/format/gcs_generated.h"
#include "ray/id.h"
#include "redis_string.h"
#include "redismodule.h"
#include "task.h"

#if RAY_USE_NEW_GCS
// Under this flag, ray-project/credis will be loaded.  Specifically, via
// "path/redis-server --loadmodule <credis module> --loadmodule <current
// libray_redis_module>" (dlopen() under the hood) will a definition of "module"
// be supplied.
//
// All commands in this file that depend on "module" must be wrapped by "#if
// RAY_USE_NEW_GCS", until we switch to this launch configuration as the
// default.
#include "chain_module.h"
extern RedisChainModule module;
#endif

// Various tables are maintained in redis:
//
// == OBJECT TABLE ==
//
// This consists of two parts:
// - The object location table, indexed by OL:object_id, which is the set of
//   plasma manager indices that have access to the object.
//   (In redis this is represented by a zset (sorted set).)
//
// - The object info table, indexed by OI:object_id, which is a hashmap of:
//     "hash" -> the hash of the object,
//     "data_size" -> the size of the object in bytes,
//     "task" -> the task ID that generated this object.
//     "is_put" -> 0 or 1.
//
// == TASK TABLE ==
//
// It maps each TT:task_id to a hash:
//   "state" -> the state of the task, encoded as a bit mask of scheduling_state
//              enum values in task.h,
//   "local_scheduler_id" -> the ID of the local scheduler the task is assigned
//                           to,
//   "TaskSpec" -> serialized bytes of a TaskInfo (defined in common.fbs), which
//                 describes the details this task.
//
// See also the definition of TaskReply in common.fbs.

#define OBJECT_INFO_PREFIX "OI:"
#define OBJECT_LOCATION_PREFIX "OL:"
#define OBJECT_NOTIFICATION_PREFIX "ON:"
#define TASK_PREFIX "TT:"
#define OBJECT_BCAST "BCAST"

#define OBJECT_CHANNEL_PREFIX "OC:"

#define CHECK_ERROR(STATUS, MESSAGE)                   \
  if ((STATUS) == REDISMODULE_ERR) {                   \
    return RedisModule_ReplyWithError(ctx, (MESSAGE)); \
  }

<<<<<<< HEAD
// NOTE(swang): The order of prefixes here must match the TablePrefix enum
// defined in src/ray/gcs/format/gcs.fbs.
static const char *table_prefixes[] = {
    NULL,         "TASK:",   "TASK:",     "CLIENT:",
    "OBJECT:",    "ACTOR:",  "FUNCTION:", "TASK_RECONSTRUCTION:",
    "HEARTBEAT:", "DRIVER:",
};

=======
>>>>>>> aa423318
/// Parse a Redis string into a TablePubsub channel.
TablePubsub ParseTablePubsub(const RedisModuleString *pubsub_channel_str) {
  long long pubsub_channel_long;
  RAY_CHECK(RedisModule_StringToLongLong(
                pubsub_channel_str, &pubsub_channel_long) == REDISMODULE_OK)
      << "Pubsub channel must be a valid TablePubsub";
  auto pubsub_channel = static_cast<TablePubsub>(pubsub_channel_long);
  RAY_CHECK(pubsub_channel >= TablePubsub::MIN &&
            pubsub_channel <= TablePubsub::MAX)
      << "Pubsub channel must be a valid TablePubsub";
  return pubsub_channel;
}

/// Format a pubsub channel for a specific key. pubsub_channel_str should
/// contain a valid TablePubsub.
RedisModuleString *FormatPubsubChannel(
    RedisModuleCtx *ctx,
    const RedisModuleString *pubsub_channel_str,
    const RedisModuleString *id) {
  // Format the pubsub channel enum to a string. TablePubsub_MAX should be more
  // than enough digits, but add 1 just in case for the null terminator.
  char pubsub_channel[static_cast<int>(TablePubsub::MAX) + 1];
  sprintf(pubsub_channel, "%d",
          static_cast<int>(ParseTablePubsub(pubsub_channel_str)));
  return RedisString_Format(ctx, "%s:%S", pubsub_channel, id);
}

// TODO(swang): This helper function should be deprecated by the version below,
// which uses enums for table prefixes.
RedisModuleKey *OpenPrefixedKey(RedisModuleCtx *ctx,
                                const char *prefix,
                                RedisModuleString *keyname,
                                int mode,
                                RedisModuleString **mutated_key_str) {
  RedisModuleString *prefixed_keyname =
      RedisString_Format(ctx, "%s%S", prefix, keyname);
  // Pass out the key being mutated, should the caller request so.
  if (mutated_key_str != nullptr) {
    *mutated_key_str = prefixed_keyname;
  }
  RedisModuleKey *key =
      (RedisModuleKey *) RedisModule_OpenKey(ctx, prefixed_keyname, mode);
  return key;
}

RedisModuleKey *OpenPrefixedKey(RedisModuleCtx *ctx,
                                RedisModuleString *prefix_enum,
                                RedisModuleString *keyname,
                                int mode,
                                RedisModuleString **mutated_key_str) {
  long long prefix_long;
  RAY_CHECK(RedisModule_StringToLongLong(prefix_enum, &prefix_long) ==
            REDISMODULE_OK)
      << "Prefix must be a valid TablePrefix";
  auto prefix = static_cast<TablePrefix>(prefix_long);
  RAY_CHECK(prefix != TablePrefix::UNUSED)
      << "This table has no prefix registered";
  RAY_CHECK(prefix >= TablePrefix::MIN && prefix <= TablePrefix::MAX)
      << "Prefix must be a valid TablePrefix";
  return OpenPrefixedKey(ctx, EnumNameTablePrefix(prefix), keyname, mode,
                         mutated_key_str);
}

RedisModuleKey *OpenPrefixedKey(RedisModuleCtx *ctx,
                                const char *prefix,
                                RedisModuleString *keyname,
                                int mode) {
  return OpenPrefixedKey(ctx, prefix, keyname, mode,
                         /*mutated_key_str=*/nullptr);
}

RedisModuleKey *OpenPrefixedKey(RedisModuleCtx *ctx,
                                RedisModuleString *prefix_enum,
                                RedisModuleString *keyname,
                                int mode) {
  return OpenPrefixedKey(ctx, prefix_enum, keyname, mode,
                         /*mutated_key_str=*/nullptr);
}

/// Open the key used to store the channels that should be published to when an
/// update happens at the given keyname.
RedisModuleKey *OpenBroadcastKey(RedisModuleCtx *ctx,
                                 RedisModuleString *pubsub_channel_str,
                                 RedisModuleString *keyname,
                                 int mode) {
  RedisModuleString *channel =
      FormatPubsubChannel(ctx, pubsub_channel_str, keyname);
  RedisModuleString *prefixed_keyname =
      RedisString_Format(ctx, "BCAST:%S", channel);
  RedisModuleKey *key =
      (RedisModuleKey *) RedisModule_OpenKey(ctx, prefixed_keyname, mode);
  return key;
}

/**
 * This is a helper method to convert a redis module string to a flatbuffer
 * string.
 *
 * @param fbb The flatbuffer builder.
 * @param redis_string The redis string.
 * @return The flatbuffer string.
 */
flatbuffers::Offset<flatbuffers::String> RedisStringToFlatbuf(
    flatbuffers::FlatBufferBuilder &fbb,
    RedisModuleString *redis_string) {
  size_t redis_string_size;
  const char *redis_string_str =
      RedisModule_StringPtrLen(redis_string, &redis_string_size);
  return fbb.CreateString(redis_string_str, redis_string_size);
}

/**
 * Publish a notification to a client's notification channel about an insertion
 * or deletion to the db client table.
 *
 * TODO(swang): Use flatbuffers for the notification message.
 * The format for the published notification is:
 *  <ray_client_id>:<client type> <manager_address> <is_insertion>
 * If no manager address is provided, manager_address will be set to ":". If
 * is_insertion is true, then the last field will be "1", else "0".
 *
 * @param ctx The Redis context.
 * @param ray_client_id The ID of the database client that was inserted or
 *        deleted.
 * @param client_type The type of client that was inserted or deleted.
 * @param manager_address An optional secondary address for the object manager
 *        associated with this database client.
 * @param is_insertion A boolean that's true if the update was an insertion and
 *        false if deletion.
 * @return True if the publish was successful and false otherwise.
 */
bool PublishDBClientNotification(RedisModuleCtx *ctx,
                                 RedisModuleString *ray_client_id,
                                 RedisModuleString *client_type,
                                 RedisModuleString *manager_address,
                                 bool is_insertion) {
  /* Construct strings to publish on the db client channel. */
  RedisModuleString *channel_name =
      RedisModule_CreateString(ctx, "db_clients", strlen("db_clients"));
  /* Construct the flatbuffers object to publish over the channel. */
  flatbuffers::FlatBufferBuilder fbb;
  /* Use an empty aux address if one is not passed in. */
  flatbuffers::Offset<flatbuffers::String> manager_address_str;
  if (manager_address != NULL) {
    manager_address_str = RedisStringToFlatbuf(fbb, manager_address);
  } else {
    manager_address_str = fbb.CreateString("", strlen(""));
  }
  /* Create the flatbuffers message. */
  auto message = CreateSubscribeToDBClientTableReply(
      fbb, RedisStringToFlatbuf(fbb, ray_client_id),
      RedisStringToFlatbuf(fbb, client_type), manager_address_str,
      is_insertion);
  fbb.Finish(message);
  /* Create a Redis string to publish by serializing the flatbuffers object. */
  RedisModuleString *client_info = RedisModule_CreateString(
      ctx, (const char *) fbb.GetBufferPointer(), fbb.GetSize());

  /* Publish the client info on the db client channel. */
  RedisModuleCallReply *reply;
  reply = RedisModule_Call(ctx, "PUBLISH", "ss", channel_name, client_info);
  return (reply != NULL);
}

/**
 * Register a client with Redis. This is called from a client with the command:
 *
 *     RAY.CONNECT <ray client id> <node ip address> <client type> <field 1>
 *         <value 1> <field 2> <value 2> ...
 *
 * The command can take an arbitrary number of pairs of field names and keys,
 * and these will be stored in a hashmap associated with this client. Several
 * fields are singled out for special treatment:
 *
 *     manager_address: This is provided by local schedulers and plasma
 *         managers and should be the address of the plasma manager that the
 *         client is associated with.  This is published to the "db_clients"
 *         channel by the RAY.CONNECT command.
 *
 * @param ray_client_id The db client ID of the client.
 * @param node_ip_address The IP address of the node the client is on.
 * @param client_type The type of the client (e.g., plasma_manager).
 * @return OK if the operation was successful.
 */
int Connect_RedisCommand(RedisModuleCtx *ctx,
                         RedisModuleString **argv,
                         int argc) {
  RedisModule_AutoMemory(ctx);

  if (argc < 4) {
    return RedisModule_WrongArity(ctx);
  }
  if (argc % 2 != 0) {
    return RedisModule_WrongArity(ctx);
  }

  RedisModuleString *ray_client_id = argv[1];
  RedisModuleString *node_ip_address = argv[2];
  RedisModuleString *client_type = argv[3];

  /* Add this client to the Ray db client table. */
  RedisModuleKey *db_client_table_key =
      OpenPrefixedKey(ctx, DB_CLIENT_PREFIX, ray_client_id, REDISMODULE_WRITE);

  if (RedisModule_KeyType(db_client_table_key) != REDISMODULE_KEYTYPE_EMPTY) {
    return RedisModule_ReplyWithError(ctx, "Client already exists");
  }

  /* This will be used to construct a publish message. */
  RedisModuleString *manager_address = NULL;
  RedisModuleString *manager_address_key = RedisModule_CreateString(
      ctx, "manager_address", strlen("manager_address"));
  RedisModuleString *deleted = RedisModule_CreateString(ctx, "0", strlen("0"));

  RedisModule_HashSet(db_client_table_key, REDISMODULE_HASH_CFIELDS,
                      "ray_client_id", ray_client_id, "node_ip_address",
                      node_ip_address, "client_type", client_type, "deleted",
                      deleted, NULL);

  for (int i = 4; i < argc; i += 2) {
    RedisModuleString *key = argv[i];
    RedisModuleString *value = argv[i + 1];
    RedisModule_HashSet(db_client_table_key, REDISMODULE_HASH_NONE, key, value,
                        NULL);
    if (RedisModule_StringCompare(key, manager_address_key) == 0) {
      manager_address = value;
    }
  }
  /* Clean up. */
  if (!PublishDBClientNotification(ctx, ray_client_id, client_type,
                                   manager_address, true)) {
    return RedisModule_ReplyWithError(ctx, "PUBLISH unsuccessful");
  }

  RedisModule_ReplyWithSimpleString(ctx, "OK");
  return REDISMODULE_OK;
}

/**
 * Remove a client from Redis. This is called from a client with the command:
 *
 *     RAY.DISCONNECT <ray client id>
 *
 * This method also publishes a notification to all subscribers to the
 * db_clients channel. The notification consists of a message of the form "<ray
 * client id>:<client type>".
 *
 * @param ray_client_id The db client ID of the client.
 * @return OK if the operation was successful.
 */
int Disconnect_RedisCommand(RedisModuleCtx *ctx,
                            RedisModuleString **argv,
                            int argc) {
  RedisModule_AutoMemory(ctx);

  if (argc != 2) {
    return RedisModule_WrongArity(ctx);
  }

  RedisModuleString *ray_client_id = argv[1];

  /* Get the client type. */
  RedisModuleKey *db_client_table_key =
      OpenPrefixedKey(ctx, DB_CLIENT_PREFIX, ray_client_id, REDISMODULE_WRITE);

  RedisModuleString *deleted_string;
  RedisModule_HashGet(db_client_table_key, REDISMODULE_HASH_CFIELDS, "deleted",
                      &deleted_string, NULL);
  long long deleted;
  int parsed = RedisModule_StringToLongLong(deleted_string, &deleted);
  if (parsed != REDISMODULE_OK) {
    return RedisModule_ReplyWithError(ctx, "Unable to parse deleted field");
  }

  bool published = true;
  if (deleted == 0) {
    /* Remove the client from the client table. */
    RedisModuleString *deleted =
        RedisModule_CreateString(ctx, "1", strlen("1"));
    RedisModule_HashSet(db_client_table_key, REDISMODULE_HASH_CFIELDS,
                        "deleted", deleted, NULL);

    RedisModuleString *client_type;
    RedisModuleString *manager_address;
    RedisModule_HashGet(db_client_table_key, REDISMODULE_HASH_CFIELDS,
                        "client_type", &client_type, "manager_address",
                        &manager_address, NULL);

    /* Publish the deletion notification on the db client channel. */
    published = PublishDBClientNotification(ctx, ray_client_id, client_type,
                                            manager_address, false);
  }

  if (!published) {
    /* Return an error message if we weren't able to publish the deletion
     * notification. */
    return RedisModule_ReplyWithError(ctx, "PUBLISH unsuccessful");
  }

  RedisModule_ReplyWithSimpleString(ctx, "OK");
  return REDISMODULE_OK;
}

/**
 * Lookup an entry in the object table.
 *
 * This is called from a client with the command:
 *
 *     RAY.OBJECT_TABLE_LOOKUP <object id>
 *
 * @param object_id A string representing the object ID.
 * @return A list, possibly empty, of plasma manager IDs that are listed in the
 *         object table as having the object. If there was no entry found in
 *         the object table, returns nil.
 */
int ObjectTableLookup_RedisCommand(RedisModuleCtx *ctx,
                                   RedisModuleString **argv,
                                   int argc) {
  RedisModule_AutoMemory(ctx);

  if (argc != 2) {
    return RedisModule_WrongArity(ctx);
  }

  RedisModuleKey *key =
      OpenPrefixedKey(ctx, OBJECT_LOCATION_PREFIX, argv[1], REDISMODULE_READ);

  if (RedisModule_KeyType(key) == REDISMODULE_KEYTYPE_EMPTY) {
    /* Return nil if no entry was found. */
    return RedisModule_ReplyWithNull(ctx);
  }
  if (RedisModule_ValueLength(key) == 0) {
    /* Return empty list if there are no managers. */
    return RedisModule_ReplyWithArray(ctx, 0);
  }

  CHECK_ERROR(
      RedisModule_ZsetFirstInScoreRange(key, REDISMODULE_NEGATIVE_INFINITE,
                                        REDISMODULE_POSITIVE_INFINITE, 1, 1),
      "Unable to initialize zset iterator");

  RedisModule_ReplyWithArray(ctx, REDISMODULE_POSTPONED_ARRAY_LEN);
  int num_results = 0;
  do {
    RedisModuleString *curr = RedisModule_ZsetRangeCurrentElement(key, NULL);
    RedisModule_ReplyWithString(ctx, curr);
    num_results += 1;
  } while (RedisModule_ZsetRangeNext(key));
  RedisModule_ReplySetArrayLength(ctx, num_results);

  return REDISMODULE_OK;
}

/**
 * Publish a notification to a client's object notification channel if at least
 * one manager is listed as having the object in the object table.
 *
 * @param ctx The Redis context.
 * @param client_id The ID of the client that is being notified.
 * @param object_id The object ID of interest.
 * @param key The opened key for the entry in the object table corresponding to
 *        the object ID of interest.
 * @return True if the publish was successful and false otherwise.
 */
bool PublishObjectNotification(RedisModuleCtx *ctx,
                               RedisModuleString *client_id,
                               RedisModuleString *object_id,
                               RedisModuleString *data_size,
                               RedisModuleKey *key) {
  flatbuffers::FlatBufferBuilder fbb;

  long long data_size_value;
  if (RedisModule_StringToLongLong(data_size, &data_size_value) !=
      REDISMODULE_OK) {
    return RedisModule_ReplyWithError(ctx, "data_size must be integer");
  }

  std::vector<flatbuffers::Offset<flatbuffers::String>> manager_ids;
  CHECK_ERROR(
      RedisModule_ZsetFirstInScoreRange(key, REDISMODULE_NEGATIVE_INFINITE,
                                        REDISMODULE_POSITIVE_INFINITE, 1, 1),
      "Unable to initialize zset iterator");
  /* Loop over the managers in the object table for this object ID. */
  do {
    RedisModuleString *curr = RedisModule_ZsetRangeCurrentElement(key, NULL);
    manager_ids.push_back(RedisStringToFlatbuf(fbb, curr));
  } while (RedisModule_ZsetRangeNext(key));

  auto message = CreateSubscribeToNotificationsReply(
      fbb, RedisStringToFlatbuf(fbb, object_id), data_size_value,
      fbb.CreateVector(manager_ids));
  fbb.Finish(message);

  /* Publish the notification to the clients notification channel.
   * TODO(rkn): These notifications could be batched together. */
  RedisModuleString *channel_name =
      RedisString_Format(ctx, "%s%S", OBJECT_CHANNEL_PREFIX, client_id);

  RedisModuleString *payload = RedisModule_CreateString(
      ctx, (const char *) fbb.GetBufferPointer(), fbb.GetSize());

  RedisModuleCallReply *reply;
  reply = RedisModule_Call(ctx, "PUBLISH", "ss", channel_name, payload);
  if (reply == NULL) {
    return false;
  }
  return true;
}

// NOTE(pcmoritz): This is a temporary redis command that will be removed once
// the GCS uses https://github.com/pcmoritz/credis.
int PublishTaskTableAdd(RedisModuleCtx *ctx,
                        RedisModuleString *id,
                        RedisModuleString *data) {
  const char *buf = RedisModule_StringPtrLen(data, NULL);
  auto message = flatbuffers::GetRoot<TaskTableData>(buf);
  RAY_CHECK(message != nullptr);

  if (message->scheduling_state() == SchedulingState::WAITING ||
      message->scheduling_state() == SchedulingState::SCHEDULED) {
    /* Build the PUBLISH topic and message for task table subscribers. The
     * topic
     * is a string in the format "TASK_PREFIX:<local scheduler ID>:<state>".
     * The
     * message is a serialized SubscribeToTasksReply flatbuffer object. */
    std::string state =
        std::to_string(static_cast<int>(message->scheduling_state()));
    RedisModuleString *publish_topic = RedisString_Format(
        ctx, "%s%b:%s", TASK_PREFIX, message->scheduler_id()->str().data(),
        sizeof(DBClientID), state.c_str());

    /* Construct the flatbuffers object for the payload. */
    flatbuffers::FlatBufferBuilder fbb;
    /* Create the flatbuffers message. */
    auto msg =
        CreateTaskReply(fbb, RedisStringToFlatbuf(fbb, id),
                        static_cast<long long>(message->scheduling_state()),
                        fbb.CreateString(message->scheduler_id()),
                        fbb.CreateString(message->execution_dependencies()),
                        fbb.CreateString(message->task_info()),
                        message->spillback_count(), true /* not used */);
    fbb.Finish(msg);

    RedisModuleString *publish_message = RedisModule_CreateString(
        ctx, (const char *) fbb.GetBufferPointer(), fbb.GetSize());

    RedisModuleCallReply *reply =
        RedisModule_Call(ctx, "PUBLISH", "ss", publish_topic, publish_message);

    /* See how many clients received this publish. */
    long long num_clients = RedisModule_CallReplyInteger(reply);
    RAY_CHECK(num_clients <= 1) << "Published to " << num_clients
                                << " clients.";
  }
  return RedisModule_ReplyWithSimpleString(ctx, "OK");
}

/// Publish a notification for a new entry at a key. This publishes a
/// notification to all subscribers of the table, as well as every client that
/// has requested notifications for this key.
///
/// \param pubsub_channel_str The pubsub channel name that notifications for
///        this key should be published to. When publishing to a specific
///        client, the channel name should be <pubsub_channel>:<client_id>.
/// \param id The ID of the key that the notification is about.
/// \param data The data to publish.
/// \return OK if there is no error during a publish.
int PublishTableAdd(RedisModuleCtx *ctx,
                    RedisModuleString *pubsub_channel_str,
                    RedisModuleString *id,
                    RedisModuleString *data) {
  // Serialize the notification to send.
  flatbuffers::FlatBufferBuilder fbb;
  auto data_flatbuf = RedisStringToFlatbuf(fbb, data);
  auto message = CreateGcsTableEntry(fbb, RedisStringToFlatbuf(fbb, id),
                                     fbb.CreateVector(&data_flatbuf, 1));
  fbb.Finish(message);

  // Write the data back to any subscribers that are listening to all table
  // notifications.
  RedisModuleCallReply *reply =
      RedisModule_Call(ctx, "PUBLISH", "sb", pubsub_channel_str,
                       fbb.GetBufferPointer(), fbb.GetSize());
  if (reply == NULL) {
    return RedisModule_ReplyWithError(ctx, "error during PUBLISH");
  }

  // Publish the data to any clients who requested notifications on this key.
  RedisModuleKey *notification_key = OpenBroadcastKey(
      ctx, pubsub_channel_str, id, REDISMODULE_READ | REDISMODULE_WRITE);
  if (RedisModule_KeyType(notification_key) != REDISMODULE_KEYTYPE_EMPTY) {
    // NOTE(swang): Sets are not implemented yet, so we use ZSETs instead.
    CHECK_ERROR(RedisModule_ZsetFirstInScoreRange(
                    notification_key, REDISMODULE_NEGATIVE_INFINITE,
                    REDISMODULE_POSITIVE_INFINITE, 1, 1),
                "Unable to initialize zset iterator");
    for (; !RedisModule_ZsetRangeEndReached(notification_key);
         RedisModule_ZsetRangeNext(notification_key)) {
      RedisModuleString *client_channel =
          RedisModule_ZsetRangeCurrentElement(notification_key, NULL);
      RedisModuleCallReply *reply =
          RedisModule_Call(ctx, "PUBLISH", "sb", client_channel,
                           fbb.GetBufferPointer(), fbb.GetSize());
      if (reply == NULL) {
        return RedisModule_ReplyWithError(ctx, "error during PUBLISH");
      }
    }
  }
  return RedisModule_ReplyWithSimpleString(ctx, "OK");
}

// RAY.TABLE_ADD:
//   TableAdd_RedisCommand: the actual command handler.
//   (helper) TableAdd_DoWrite: performs the write to redis state.
//   (helper) TableAdd_DoPublish: performs a publish after the write.
//   ChainTableAdd_RedisCommand: the same command, chain-enabled.

int TableAdd_DoWrite(RedisModuleCtx *ctx,
                     RedisModuleString **argv,
                     int argc,
                     RedisModuleString **mutated_key_str) {
  if (argc != 5) {
    return RedisModule_WrongArity(ctx);
  }
  RedisModuleString *prefix_str = argv[1];
  RedisModuleString *id = argv[3];
  RedisModuleString *data = argv[4];

  RedisModuleKey *key =
      OpenPrefixedKey(ctx, prefix_str, id, REDISMODULE_READ | REDISMODULE_WRITE,
                      mutated_key_str);
  RedisModule_StringSet(key, data);
  return REDISMODULE_OK;
}

int TableAdd_DoPublish(RedisModuleCtx *ctx,
                       RedisModuleString **argv,
                       int argc) {
  if (argc != 5) {
    return RedisModule_WrongArity(ctx);
  }
  RedisModuleString *pubsub_channel_str = argv[2];
  RedisModuleString *id = argv[3];
  RedisModuleString *data = argv[4];

  TablePubsub pubsub_channel = ParseTablePubsub(pubsub_channel_str);

  if (pubsub_channel == TablePubsub::TASK) {
    // Publish the task to its subscribers.
    // TODO(swang): This is only necessary for legacy Ray and should be removed
    // once we switch to using the new GCS API for the task table.
    return PublishTaskTableAdd(ctx, id, data);
  } else if (pubsub_channel != TablePubsub::NO_PUBLISH) {
    // All other pubsub channels write the data back directly onto the channel.
    return PublishTableAdd(ctx, pubsub_channel_str, id, data);
  } else {
    return RedisModule_ReplyWithSimpleString(ctx, "OK");
  }
}

/// Add an entry at a key. This overwrites any existing data at the key.
/// Publishes a notification about the update to all subscribers, if a pubsub
/// channel is provided.
///
/// This is called from a client with the command:
///
///    RAY.TABLE_ADD <table_prefix> <pubsub_channel> <id> <data>
///
/// \param table_prefix The prefix string for keys in this table.
/// \param pubsub_channel The pubsub channel name that notifications for
///  this key should be published to. When publishing to a specific
///  client, the channel name should be <pubsub_channel>:<client_id>.
/// \param id The ID of the key to set.
/// \param data The data to insert at the key.
/// \return The current value at the key, or OK if there is no value.
int TableAdd_RedisCommand(RedisModuleCtx *ctx,
                          RedisModuleString **argv,
                          int argc) {
  RedisModule_AutoMemory(ctx);
  TableAdd_DoWrite(ctx, argv, argc, /*mutated_key_str=*/nullptr);
  return TableAdd_DoPublish(ctx, argv, argc);
}

#if RAY_USE_NEW_GCS
int ChainTableAdd_RedisCommand(RedisModuleCtx *ctx,
                               RedisModuleString **argv,
                               int argc) {
  RedisModule_AutoMemory(ctx);
  return module.ChainReplicate(ctx, argv, argc, /*node_func=*/TableAdd_DoWrite,
                               /*tail_func=*/TableAdd_DoPublish);
}
#endif

/// Append an entry to the log stored at a key. Publishes a notification about
/// the update to all subscribers, if a pubsub channel is provided.
///
/// This is called from a client with the command:
//
///    RAY.TABLE_APPEND <table_prefix> <pubsub_channel> <id> <data>
///                     <index (optional)>
///
/// \param table_prefix The prefix string for keys in this table.
/// \param pubsub_channel The pubsub channel name that notifications for
///        this key should be published to. When publishing to a specific
///        client, the channel name should be <pubsub_channel>:<client_id>.
/// \param id The ID of the key to append to.
/// \param data The data to append to the key.
/// \param index If this is set, then the data must be appended at this index.
///        If the current log is shorter or longer than the requested index,
///        then the append will fail and an error message will be returned as a
///        string.
/// \return OK if the append succeeds, or an error message string if the append
///         fails.
int TableAppend_RedisCommand(RedisModuleCtx *ctx,
                             RedisModuleString **argv,
                             int argc) {
  RedisModule_AutoMemory(ctx);

  if (argc < 5 || argc > 6) {
    return RedisModule_WrongArity(ctx);
  }

  RedisModuleString *prefix_str = argv[1];
  RedisModuleString *pubsub_channel_str = argv[2];
  RedisModuleString *id = argv[3];
  RedisModuleString *data = argv[4];
  RedisModuleString *index_str = nullptr;
  if (argc == 6) {
    index_str = argv[5];
  }

  // Set the keys in the table.
  RedisModuleKey *key = OpenPrefixedKey(ctx, prefix_str, id,
                                        REDISMODULE_READ | REDISMODULE_WRITE);
  // Determine the index at which the data should be appended. If no index is
  // requested, then is the current length of the log.
  size_t index = RedisModule_ValueLength(key);
  if (index_str != nullptr) {
    // Parse the requested index.
    long long requested_index;
    RAY_CHECK(RedisModule_StringToLongLong(index_str, &requested_index) ==
              REDISMODULE_OK);
    RAY_CHECK(requested_index >= 0);
    index = static_cast<size_t>(requested_index);
  }
  // Only perform the append if the requested index matches the current length
  // of the log, or if no index was requested.
  if (index == RedisModule_ValueLength(key)) {
    // The requested index matches the current length of the log or no index
    // was requested. Perform the append.
    int flags = REDISMODULE_ZADD_NX;
    RedisModule_ZsetAdd(key, index, data, &flags);
    // Check that we actually add a new entry during the append. This is only
    // necessary since we implement the log with a sorted set, so all entries
    // must be unique, or else we will have gaps in the log.
    RAY_CHECK(flags == REDISMODULE_ZADD_ADDED) << "Appended a duplicate entry";
    // Publish a message on the requested pubsub channel if necessary.
    TablePubsub pubsub_channel = ParseTablePubsub(pubsub_channel_str);
    if (pubsub_channel != TablePubsub::NO_PUBLISH) {
      // All other pubsub channels write the data back directly onto the
      // channel.
      return PublishTableAdd(ctx, pubsub_channel_str, id, data);
    } else {
      return RedisModule_ReplyWithSimpleString(ctx, "OK");
    }
  } else {
    // The requested index did not match the current length of the log. Return
    // an error message as a string.
    const char *reply = "ERR entry exists";
    return RedisModule_ReplyWithStringBuffer(ctx, reply, strlen(reply));
  }
}

/// A helper function to create and finish a GcsTableEntry, based on the
/// current value or values at the given key.
void TableEntryToFlatbuf(RedisModuleKey *table_key,
                         RedisModuleString *entry_id,
                         flatbuffers::FlatBufferBuilder &fbb) {
  auto key_type = RedisModule_KeyType(table_key);
  switch (key_type) {
  case REDISMODULE_KEYTYPE_STRING: {
    // Build the flatbuffer from the string data.
    size_t data_len = 0;
    char *data_buf =
        RedisModule_StringDMA(table_key, &data_len, REDISMODULE_READ);
    auto data = fbb.CreateString(data_buf, data_len);
    auto message = CreateGcsTableEntry(fbb, RedisStringToFlatbuf(fbb, entry_id),
                                       fbb.CreateVector(&data, 1));
    fbb.Finish(message);
  } break;
  case REDISMODULE_KEYTYPE_ZSET: {
    // Build the flatbuffer from the set of log entries.
    RAY_CHECK(RedisModule_ZsetFirstInScoreRange(
                  table_key, REDISMODULE_NEGATIVE_INFINITE,
                  REDISMODULE_POSITIVE_INFINITE, 1, 1) == REDISMODULE_OK);
    std::vector<flatbuffers::Offset<flatbuffers::String>> data;
    for (; !RedisModule_ZsetRangeEndReached(table_key);
         RedisModule_ZsetRangeNext(table_key)) {
      data.push_back(RedisStringToFlatbuf(
          fbb, RedisModule_ZsetRangeCurrentElement(table_key, NULL)));
    }
    auto message = CreateGcsTableEntry(fbb, RedisStringToFlatbuf(fbb, entry_id),
                                       fbb.CreateVector(data));
    fbb.Finish(message);
  } break;
  default:
    RAY_LOG(FATAL) << "Invalid Redis type during lookup: " << key_type;
  }
}

/// Lookup the current value or values at a key. Returns the current value or
/// values at the key.
///
/// This is called from a client with the command:
//
///    RAY.TABLE_LOOKUP <table_prefix> <pubsub_channel> <id>
///
/// \param table_prefix The prefix string for keys in this table.
/// \param pubsub_channel The pubsub channel name that notifications for
///        this key should be published to. This field is unused for lookups.
/// \param id The ID of the key to lookup.
/// \return nil if the key is empty, the current value if the key type is a
///         string, or an array of the current values if the key type is a set.
int TableLookup_RedisCommand(RedisModuleCtx *ctx,
                             RedisModuleString **argv,
                             int argc) {
  RedisModule_AutoMemory(ctx);

  if (argc < 4) {
    return RedisModule_WrongArity(ctx);
  }

  RedisModuleString *prefix_str = argv[1];
  RedisModuleString *id = argv[3];

  // Lookup the data at the key.
  RedisModuleKey *table_key =
      OpenPrefixedKey(ctx, prefix_str, id, REDISMODULE_READ);
  if (table_key == nullptr) {
    RedisModule_ReplyWithNull(ctx);
  } else {
    // Serialize the data to a flatbuffer to return to the client.
    flatbuffers::FlatBufferBuilder fbb;
    TableEntryToFlatbuf(table_key, id, fbb);
    RedisModule_ReplyWithStringBuffer(
        ctx, reinterpret_cast<const char *>(fbb.GetBufferPointer()),
        fbb.GetSize());
  }
  return REDISMODULE_OK;
}

/// Request notifications for changes to a key. Returns the current value or
/// values at the key. Notifications will be sent to the requesting client for
/// every subsequent TABLE_ADD to the key.
///
/// This is called from a client with the command:
//
///    RAY.TABLE_REQUEST_NOTIFICATIONS <table_prefix> <pubsub_channel> <id>
///        <client_id>
///
/// \param table_prefix The prefix string for keys in this table.
/// \param pubsub_channel The pubsub channel name that notifications for
///        this key should be published to. When publishing to a specific
///        client, the channel name should be <pubsub_channel>:<client_id>.
/// \param id The ID of the key to publish notifications for.
/// \param client_id The ID of the client that is being notified.
/// \return nil if the key is empty, the current value if the key type is a
///         string, or an array of the current values if the key type is a set.
int TableRequestNotifications_RedisCommand(RedisModuleCtx *ctx,
                                           RedisModuleString **argv,
                                           int argc) {
  RedisModule_AutoMemory(ctx);

  if (argc != 5) {
    return RedisModule_WrongArity(ctx);
  }

  RedisModuleString *prefix_str = argv[1];
  RedisModuleString *pubsub_channel_str = argv[2];
  RedisModuleString *id = argv[3];
  RedisModuleString *client_id = argv[4];
  RedisModuleString *client_channel =
      FormatPubsubChannel(ctx, pubsub_channel_str, client_id);

  // Add this client to the set of clients that should be notified when there
  // are changes to the key.
  RedisModuleKey *notification_key = OpenBroadcastKey(
      ctx, pubsub_channel_str, id, REDISMODULE_READ | REDISMODULE_WRITE);
  CHECK_ERROR(RedisModule_ZsetAdd(notification_key, 0.0, client_channel, NULL),
              "ZsetAdd failed.");

  // Lookup the current value at the key.
  RedisModuleKey *table_key =
      OpenPrefixedKey(ctx, prefix_str, id, REDISMODULE_READ);
  if (table_key != nullptr) {
    // Publish the current value at the key to the client that is requesting
    // notifications.
    flatbuffers::FlatBufferBuilder fbb;
    TableEntryToFlatbuf(table_key, id, fbb);
    RedisModule_Call(ctx, "PUBLISH", "sb", client_channel,
                     reinterpret_cast<const char *>(fbb.GetBufferPointer()),
                     fbb.GetSize());
  }

  return RedisModule_ReplyWithNull(ctx);
}

/// Cancel notifications for changes to a key. The client will no longer
/// receive notifications for this key. This does not check if the client
/// first requested notifications before canceling them.
///
/// This is called from a client with the command:
//
///    RAY.TABLE_CANCEL_NOTIFICATIONS <table_prefix> <pubsub_channel> <id>
///        <client_id>
///
/// \param table_prefix The prefix string for keys in this table.
/// \param pubsub_channel The pubsub channel name that notifications for
///        this key should be published to. If publishing to a specific client,
///        then the channel name should be <pubsub_channel>:<client_id>.
/// \param id The ID of the key to publish notifications for.
/// \param client_id The ID of the client to cancel notifications for.
/// \return OK.
int TableCancelNotifications_RedisCommand(RedisModuleCtx *ctx,
                                          RedisModuleString **argv,
                                          int argc) {
  RedisModule_AutoMemory(ctx);

  if (argc < 5) {
    return RedisModule_WrongArity(ctx);
  }

  RedisModuleString *pubsub_channel_str = argv[2];
  RedisModuleString *id = argv[3];
  RedisModuleString *client_id = argv[4];
  RedisModuleString *client_channel =
      FormatPubsubChannel(ctx, pubsub_channel_str, client_id);

  // Remove this client from the set of clients that should be notified when
  // there are changes to the key.
  RedisModuleKey *notification_key = OpenBroadcastKey(
      ctx, pubsub_channel_str, id, REDISMODULE_READ | REDISMODULE_WRITE);
  if (RedisModule_KeyType(notification_key) != REDISMODULE_KEYTYPE_EMPTY) {
    RAY_CHECK(RedisModule_ZsetRem(notification_key, client_channel, NULL) ==
              REDISMODULE_OK);
  }

  RedisModule_ReplyWithSimpleString(ctx, "OK");
  return REDISMODULE_OK;
}

bool is_nil(const std::string &data) {
  RAY_CHECK(data.size() == kUniqueIDSize);
  const uint8_t *d = reinterpret_cast<const uint8_t *>(data.data());
  for (int i = 0; i < kUniqueIDSize; ++i) {
    if (d[i] != 255) {
      return false;
    }
  }
  return true;
}

// This is a temporary redis command that will be removed once
// the GCS uses https://github.com/pcmoritz/credis.
// Be careful, this only supports Task Table payloads.
int TableTestAndUpdate_RedisCommand(RedisModuleCtx *ctx,
                                    RedisModuleString **argv,
                                    int argc) {
  RedisModule_AutoMemory(ctx);

  if (argc != 5) {
    return RedisModule_WrongArity(ctx);
  }
  RedisModuleString *prefix_str = argv[1];
  RedisModuleString *id = argv[3];
  RedisModuleString *update_data = argv[4];

  RedisModuleKey *key = OpenPrefixedKey(ctx, prefix_str, id,
                                        REDISMODULE_READ | REDISMODULE_WRITE);

  size_t value_len = 0;
  char *value_buf = RedisModule_StringDMA(key, &value_len, REDISMODULE_READ);

  size_t update_len = 0;
  const char *update_buf = RedisModule_StringPtrLen(update_data, &update_len);

  auto data = flatbuffers::GetMutableRoot<TaskTableData>(
      reinterpret_cast<void *>(value_buf));

  auto update = flatbuffers::GetRoot<TaskTableTestAndUpdate>(update_buf);

  bool do_update = static_cast<int>(data->scheduling_state()) &
                   static_cast<int>(update->test_state_bitmask());

  if (!is_nil(update->test_scheduler_id()->str())) {
    do_update =
        do_update &&
        update->test_scheduler_id()->str() == data->scheduler_id()->str();
  }

  if (do_update) {
    RAY_CHECK(data->mutate_scheduling_state(update->update_state()));
  }
  RAY_CHECK(data->mutate_updated(do_update));

  int result = RedisModule_ReplyWithStringBuffer(ctx, value_buf, value_len);

  return result;
}

/**
 * Add a new entry to the object table or update an existing one.
 *
 * This is called from a client with the command:
 *
 *     RAY.OBJECT_TABLE_ADD <object id> <data size> <hash string> <manager id>
 *
 * @param object_id A string representing the object ID.
 * @param data_size An integer which is the object size in bytes.
 * @param hash_string A string which is a hash of the object.
 * @param manager A string which represents the manager ID of the plasma manager
 *        that has the object.
 * @return OK if the operation was successful. If the same object_id is already
 *         present with a different hash value, the entry is still added, but
 *         an error with string "hash mismatch" is returned.
 */
int ObjectTableAdd_RedisCommand(RedisModuleCtx *ctx,
                                RedisModuleString **argv,
                                int argc) {
  RedisModule_AutoMemory(ctx);

  if (argc != 5) {
    return RedisModule_WrongArity(ctx);
  }

  RedisModuleString *object_id = argv[1];
  RedisModuleString *data_size = argv[2];
  RedisModuleString *new_hash = argv[3];
  RedisModuleString *manager = argv[4];

  long long data_size_value;
  if (RedisModule_StringToLongLong(data_size, &data_size_value) !=
      REDISMODULE_OK) {
    return RedisModule_ReplyWithError(ctx, "data_size must be integer");
  }

  /* Set the fields in the object info table. */
  RedisModuleKey *key;
  key = OpenPrefixedKey(ctx, OBJECT_INFO_PREFIX, object_id,
                        REDISMODULE_READ | REDISMODULE_WRITE);

  /* Check if this object was already registered and if the hashes agree. */
  bool hash_mismatch = false;
  if (RedisModule_KeyType(key) != REDISMODULE_KEYTYPE_EMPTY) {
    RedisModuleString *existing_hash;
    RedisModule_HashGet(key, REDISMODULE_HASH_CFIELDS, "hash", &existing_hash,
                        NULL);
    /* The existing hash may be NULL even if the key is present because a call
     * to RAY.RESULT_TABLE_ADD may have already created the key. */
    if (existing_hash != NULL) {
      /* Check whether the new hash value matches the old one. If not, we will
       * later return the "hash mismatch" error. */
      hash_mismatch = (RedisModule_StringCompare(existing_hash, new_hash) != 0);
    }
  }

  RedisModule_HashSet(key, REDISMODULE_HASH_CFIELDS, "hash", new_hash, NULL);
  RedisModule_HashSet(key, REDISMODULE_HASH_CFIELDS, "data_size", data_size,
                      NULL);

  /* Add the location in the object location table. */
  RedisModuleKey *table_key;
  table_key = OpenPrefixedKey(ctx, OBJECT_LOCATION_PREFIX, object_id,
                              REDISMODULE_READ | REDISMODULE_WRITE);

  /* Sets are not implemented yet, so we use ZSETs instead. */
  RedisModule_ZsetAdd(table_key, 0.0, manager, NULL);

  RedisModuleString *bcast_client_str =
      RedisModule_CreateString(ctx, OBJECT_BCAST, strlen(OBJECT_BCAST));
  bool success = PublishObjectNotification(ctx, bcast_client_str, object_id,
                                           data_size, table_key);
  if (!success) {
    /* The publish failed somehow. */
    return RedisModule_ReplyWithError(ctx, "PUBLISH BCAST unsuccessful");
  }

  /* Get the zset of clients that requested a notification about the
   * availability of this object. */
  RedisModuleKey *object_notification_key =
      OpenPrefixedKey(ctx, OBJECT_NOTIFICATION_PREFIX, object_id,
                      REDISMODULE_READ | REDISMODULE_WRITE);
  /* If the zset exists, initialize the key to iterate over the zset. */
  if (RedisModule_KeyType(object_notification_key) !=
      REDISMODULE_KEYTYPE_EMPTY) {
    CHECK_ERROR(RedisModule_ZsetFirstInScoreRange(
                    object_notification_key, REDISMODULE_NEGATIVE_INFINITE,
                    REDISMODULE_POSITIVE_INFINITE, 1, 1),
                "Unable to initialize zset iterator");
    /* Iterate over the list of clients that requested notifiations about the
     * availability of this object, and publish notifications to their object
     * notification channels. */

    do {
      RedisModuleString *client_id =
          RedisModule_ZsetRangeCurrentElement(object_notification_key, NULL);
      /* TODO(rkn): Some computation could be saved by batching the string
       * constructions in the multiple calls to PublishObjectNotification
       * together. */
      bool success = PublishObjectNotification(ctx, client_id, object_id,
                                               data_size, table_key);
      if (!success) {
        /* The publish failed somehow. */
        return RedisModule_ReplyWithError(ctx, "PUBLISH unsuccessful");
      }
    } while (RedisModule_ZsetRangeNext(object_notification_key));
    /* Now that the clients have been notified, remove the zset of clients
     * waiting for notifications. */
    CHECK_ERROR(RedisModule_DeleteKey(object_notification_key),
                "Unable to delete zset key.");
  }

  if (hash_mismatch) {
    return RedisModule_ReplyWithError(ctx, "hash mismatch");
  } else {
    RedisModule_ReplyWithSimpleString(ctx, "OK");
    return REDISMODULE_OK;
  }
}

/**
 * Remove a manager from a location entry in the object table.
 *
 * This is called from a client with the command:
 *
 *     RAY.OBJECT_TABLE_REMOVE <object id> <manager id>
 *
 * @param object_id A string representing the object ID.
 * @param manager A string which represents the manager ID of the plasma manager
 *        to remove.
 * @return OK if the operation was successful or an error with string
 *         "object not found" if the entry for the object_id doesn't exist. The
 *         operation is counted as a success if the manager was already not in
 *         the entry.
 */
int ObjectTableRemove_RedisCommand(RedisModuleCtx *ctx,
                                   RedisModuleString **argv,
                                   int argc) {
  RedisModule_AutoMemory(ctx);

  if (argc != 3) {
    return RedisModule_WrongArity(ctx);
  }

  RedisModuleString *object_id = argv[1];
  RedisModuleString *manager = argv[2];

  /* Remove the location from the object location table. */
  RedisModuleKey *table_key;
  table_key = OpenPrefixedKey(ctx, OBJECT_LOCATION_PREFIX, object_id,
                              REDISMODULE_READ | REDISMODULE_WRITE);
  if (RedisModule_KeyType(table_key) == REDISMODULE_KEYTYPE_EMPTY) {
    return RedisModule_ReplyWithError(ctx, "object not found");
  }

  RedisModule_ZsetRem(table_key, manager, NULL);

  RedisModule_ReplyWithSimpleString(ctx, "OK");
  return REDISMODULE_OK;
}

/**
 * Request notifications about the presence of some object IDs. This command
 * takes a list of object IDs. For each object ID, the reply will be the list
 * of plasma managers that contain the object. If the list of plasma managers
 * is currently nonempty, then the reply will happen immediately. Else, the
 * reply will come later, on the first invocation of `RAY.OBJECT_TABLE_ADD`
 * following this call.
 *
 * This is called from a client with the command:
 *
 *    RAY.OBJECT_TABLE_REQUEST_NOTIFICATIONS <client id> <object id1>
 *        <object id2> ...
 *
 * @param client_id The ID of the client that is requesting the notifications.
 * @param object_id(n) The ID of the nth object ID that is passed to this
 *        command. This command can take any number of object IDs.
 * @return OK if the operation was successful.
 */
int ObjectTableRequestNotifications_RedisCommand(RedisModuleCtx *ctx,
                                                 RedisModuleString **argv,
                                                 int argc) {
  RedisModule_AutoMemory(ctx);

  if (argc < 3) {
    return RedisModule_WrongArity(ctx);
  }

  /* The first argument is the client ID. The other arguments are object IDs. */
  RedisModuleString *client_id = argv[1];

  /* Loop over the object ID arguments to this command. */
  for (int i = 2; i < argc; ++i) {
    RedisModuleString *object_id = argv[i];
    RedisModuleKey *key = OpenPrefixedKey(ctx, OBJECT_LOCATION_PREFIX,
                                          object_id, REDISMODULE_READ);
    if (RedisModule_KeyType(key) == REDISMODULE_KEYTYPE_EMPTY ||
        RedisModule_ValueLength(key) == 0) {
      /* This object ID is currently not present, so make a note that this
       * client should be notified when this object ID becomes available. */
      RedisModuleKey *object_notification_key =
          OpenPrefixedKey(ctx, OBJECT_NOTIFICATION_PREFIX, object_id,
                          REDISMODULE_READ | REDISMODULE_WRITE);
      /* Add this client to the list of clients that will be notified when this
       * object becomes available. */
      CHECK_ERROR(
          RedisModule_ZsetAdd(object_notification_key, 0.0, client_id, NULL),
          "ZsetAdd failed.");
    } else {
      /* Publish a notification to the client's object notification channel. */
      /* Extract the data_size first. */
      RedisModuleKey *object_info_key;
      object_info_key =
          OpenPrefixedKey(ctx, OBJECT_INFO_PREFIX, object_id, REDISMODULE_READ);
      if (RedisModule_KeyType(key) == REDISMODULE_KEYTYPE_EMPTY) {
        return RedisModule_ReplyWithError(ctx, "requested object not found");
      }
      RedisModuleString *existing_data_size;
      RedisModule_HashGet(object_info_key, REDISMODULE_HASH_CFIELDS,
                          "data_size", &existing_data_size, NULL);
      if (existing_data_size == NULL) {
        return RedisModule_ReplyWithError(ctx,
                                          "no data_size field in object info");
      }

      bool success = PublishObjectNotification(ctx, client_id, object_id,
                                               existing_data_size, key);
      if (!success) {
        /* The publish failed somehow. */
        return RedisModule_ReplyWithError(ctx, "PUBLISH unsuccessful");
      }
    }
  }

  RedisModule_ReplyWithSimpleString(ctx, "OK");
  return REDISMODULE_OK;
}

int ObjectInfoSubscribe_RedisCommand(RedisModuleCtx *ctx,
                                     RedisModuleString **argv,
                                     int argc) {
  RedisModule_AutoMemory(ctx);

  REDISMODULE_NOT_USED(argv);
  REDISMODULE_NOT_USED(argc);
  return REDISMODULE_OK;
}

/**
 * Add a new entry to the result table or update an existing one.
 *
 * This is called from a client with the command:
 *
 *     RAY.RESULT_TABLE_ADD <object id> <task id> <is_put>
 *
 * @param object_id A string representing the object ID.
 * @param task_id A string representing the task ID of the task that produced
 *        the object.
 * @param is_put An integer that is 1 if the object was created through ray.put
 *        and 0 if created by return value.
 * @return OK if the operation was successful.
 */
int ResultTableAdd_RedisCommand(RedisModuleCtx *ctx,
                                RedisModuleString **argv,
                                int argc) {
  RedisModule_AutoMemory(ctx);

  if (argc != 4) {
    return RedisModule_WrongArity(ctx);
  }

  /* Set the task ID under field "task" in the object info table. */
  RedisModuleString *object_id = argv[1];
  RedisModuleString *task_id = argv[2];
  RedisModuleString *is_put = argv[3];

  /* Check to make sure the is_put field was a 0 or a 1. */
  long long is_put_integer;
  if ((RedisModule_StringToLongLong(is_put, &is_put_integer) !=
       REDISMODULE_OK) ||
      (is_put_integer != 0 && is_put_integer != 1)) {
    return RedisModule_ReplyWithError(
        ctx, "The is_put field must be either a 0 or a 1.");
  }

  RedisModuleKey *key;
  key = OpenPrefixedKey(ctx, OBJECT_INFO_PREFIX, object_id, REDISMODULE_WRITE);
  RedisModule_HashSet(key, REDISMODULE_HASH_CFIELDS, "task", task_id, "is_put",
                      is_put, NULL);

  RedisModule_ReplyWithSimpleString(ctx, "OK");

  return REDISMODULE_OK;
}

/**
 * Reply with information about a task ID. This is used by
 * RAY.RESULT_TABLE_LOOKUP and RAY.TASK_TABLE_GET.
 *
 * @param ctx The Redis context.
 * @param task_id The task ID of the task to reply about.
 * @param updated A boolean representing whether the task was updated during
 *        this operation. This field is only used for
 *        RAY.TASK_TABLE_TEST_AND_UPDATE operations.
 * @return NIL if the task ID is not in the task table. An error if the task ID
 *         is in the task table but the appropriate fields are not there, and
 *         an array of the task scheduling state, the local scheduler ID, and
 *         the task spec for the task otherwise.
 */
int ReplyWithTask(RedisModuleCtx *ctx,
                  RedisModuleString *task_id,
                  bool updated) {
  RedisModuleKey *key =
      OpenPrefixedKey(ctx, TASK_PREFIX, task_id, REDISMODULE_READ);

  if (RedisModule_KeyType(key) != REDISMODULE_KEYTYPE_EMPTY) {
    /* If the key exists, look up the fields and return them in an array. */
    RedisModuleString *state = NULL;
    RedisModuleString *local_scheduler_id = NULL;
    RedisModuleString *execution_dependencies = NULL;
    RedisModuleString *task_spec = NULL;
    RedisModuleString *spillback_count = NULL;
    RedisModule_HashGet(
        key, REDISMODULE_HASH_CFIELDS, "state", &state, "local_scheduler_id",
        &local_scheduler_id, "execution_dependencies", &execution_dependencies,
        "TaskSpec", &task_spec, "spillback_count", &spillback_count, NULL);
    if (state == NULL || local_scheduler_id == NULL ||
        execution_dependencies == NULL || task_spec == NULL ||
        spillback_count == NULL) {
      /* We must have either all fields or no fields. */
      return RedisModule_ReplyWithError(
          ctx, "Missing fields in the task table entry");
    }

    long long state_integer;
    long long spillback_count_val;
    if ((RedisModule_StringToLongLong(state, &state_integer) !=
         REDISMODULE_OK) ||
        (state_integer < 0) ||
        (RedisModule_StringToLongLong(spillback_count, &spillback_count_val) !=
         REDISMODULE_OK) ||
        (spillback_count_val < 0)) {
      return RedisModule_ReplyWithError(
          ctx, "Found invalid scheduling state or spillback count.");
    }

    flatbuffers::FlatBufferBuilder fbb;
    auto message = CreateTaskReply(
        fbb, RedisStringToFlatbuf(fbb, task_id), state_integer,
        RedisStringToFlatbuf(fbb, local_scheduler_id),
        RedisStringToFlatbuf(fbb, execution_dependencies),
        RedisStringToFlatbuf(fbb, task_spec), spillback_count_val, updated);
    fbb.Finish(message);

    RedisModuleString *reply = RedisModule_CreateString(
        ctx, (char *) fbb.GetBufferPointer(), fbb.GetSize());
    RedisModule_ReplyWithString(ctx, reply);
  } else {
    /* If the key does not exist, return nil. */
    RedisModule_ReplyWithNull(ctx);
  }

  return REDISMODULE_OK;
}

/**
 * Lookup an entry in the result table.
 *
 * This is called from a client with the command:
 *
 *     RAY.RESULT_TABLE_LOOKUP <object id>
 *
 * @param object_id A string representing the object ID.
 * @return NIL if the object ID is not in the result table. Otherwise, this
 *         returns a ResultTableReply flatbuffer.
 */
int ResultTableLookup_RedisCommand(RedisModuleCtx *ctx,
                                   RedisModuleString **argv,
                                   int argc) {
  RedisModule_AutoMemory(ctx);

  if (argc != 2) {
    return RedisModule_WrongArity(ctx);
  }

  /* Get the task ID under field "task" in the object info table. */
  RedisModuleString *object_id = argv[1];

  RedisModuleKey *key;
  key = OpenPrefixedKey(ctx, OBJECT_INFO_PREFIX, object_id, REDISMODULE_READ);

  if (RedisModule_KeyType(key) == REDISMODULE_KEYTYPE_EMPTY) {
    return RedisModule_ReplyWithNull(ctx);
  }

  RedisModuleString *task_id;
  RedisModuleString *is_put;
  RedisModuleString *data_size;
  RedisModuleString *hash;
  RedisModule_HashGet(key, REDISMODULE_HASH_CFIELDS, "task", &task_id, "is_put",
                      &is_put, "data_size", &data_size, "hash", &hash, NULL);

  if (task_id == NULL || is_put == NULL) {
    return RedisModule_ReplyWithNull(ctx);
  }

  /* Check to make sure the is_put field was a 0 or a 1. */
  long long is_put_integer;
  if (RedisModule_StringToLongLong(is_put, &is_put_integer) != REDISMODULE_OK ||
      (is_put_integer != 0 && is_put_integer != 1)) {
    return RedisModule_ReplyWithError(
        ctx, "The is_put field must be either a 0 or a 1.");
  }

  /* Make and return the flatbuffer reply. */
  flatbuffers::FlatBufferBuilder fbb;
  long long data_size_value;

  if (data_size == NULL) {
    data_size_value = -1;
  } else {
    RedisModule_StringToLongLong(data_size, &data_size_value);
    RAY_CHECK(RedisModule_StringToLongLong(data_size, &data_size_value) ==
              REDISMODULE_OK);
  }

  flatbuffers::Offset<flatbuffers::String> hash_str;
  if (hash == NULL) {
    hash_str = fbb.CreateString("", strlen(""));
  } else {
    hash_str = RedisStringToFlatbuf(fbb, hash);
  }

  flatbuffers::Offset<ResultTableReply> message =
      CreateResultTableReply(fbb, RedisStringToFlatbuf(fbb, task_id),
                             bool(is_put_integer), data_size_value, hash_str);

  fbb.Finish(message);
  RedisModuleString *reply = RedisModule_CreateString(
      ctx, (const char *) fbb.GetBufferPointer(), fbb.GetSize());
  RedisModule_ReplyWithString(ctx, reply);

  return REDISMODULE_OK;
}

int TaskTableWrite(RedisModuleCtx *ctx,
                   RedisModuleString *task_id,
                   RedisModuleString *state,
                   RedisModuleString *local_scheduler_id,
                   RedisModuleString *execution_dependencies,
                   RedisModuleString *spillback_count,
                   RedisModuleString *task_spec) {
  /* Extract the scheduling state. */
  long long state_value;
  if (RedisModule_StringToLongLong(state, &state_value) != REDISMODULE_OK) {
    return RedisModule_ReplyWithError(ctx, "scheduling state must be integer");
  }

  long long spillback_count_value;
  if (RedisModule_StringToLongLong(spillback_count, &spillback_count_value) !=
      REDISMODULE_OK) {
    return RedisModule_ReplyWithError(ctx, "spillback count must be integer");
  }
  /* Add the task to the task table. If no spec was provided, get the existing
   * spec out of the task table so we can publish it. */
  RedisModuleString *existing_task_spec = NULL;
  RedisModuleKey *key =
      OpenPrefixedKey(ctx, TASK_PREFIX, task_id, REDISMODULE_WRITE);
  if (task_spec == NULL) {
    RedisModule_HashSet(key, REDISMODULE_HASH_CFIELDS, "state", state,
                        "local_scheduler_id", local_scheduler_id,
                        "execution_dependencies", execution_dependencies,
                        "spillback_count", spillback_count, NULL);
    RedisModule_HashGet(key, REDISMODULE_HASH_CFIELDS, "TaskSpec",
                        &existing_task_spec, NULL);
    if (existing_task_spec == NULL) {
      return RedisModule_ReplyWithError(
          ctx, "Cannot update a task that doesn't exist yet");
    }
  } else {
    RedisModule_HashSet(
        key, REDISMODULE_HASH_CFIELDS, "state", state, "local_scheduler_id",
        local_scheduler_id, "execution_dependencies", execution_dependencies,
        "TaskSpec", task_spec, "spillback_count", spillback_count, NULL);
  }

  if (static_cast<TaskStatus>(state_value) == TaskStatus::WAITING ||
      static_cast<TaskStatus>(state_value) == TaskStatus::SCHEDULED) {
    /* Build the PUBLISH topic and message for task table subscribers. The
     * topic is a string in the format
     * "TASK_PREFIX:<local scheduler ID>:<state>". The message is a serialized
     * SubscribeToTasksReply flatbuffer object. */
    RedisModuleString *publish_topic = RedisString_Format(
        ctx, "%s%S:%S", TASK_PREFIX, local_scheduler_id, state);

    /* Construct the flatbuffers object for the payload. */
    flatbuffers::FlatBufferBuilder fbb;
    /* Use the old task spec if the current one is NULL. */
    RedisModuleString *task_spec_to_use;
    if (task_spec != NULL) {
      task_spec_to_use = task_spec;
    } else {
      task_spec_to_use = existing_task_spec;
    }
    /* Create the flatbuffers message. */
    auto message = CreateTaskReply(
        fbb, RedisStringToFlatbuf(fbb, task_id), state_value,
        RedisStringToFlatbuf(fbb, local_scheduler_id),
        RedisStringToFlatbuf(fbb, execution_dependencies),
        RedisStringToFlatbuf(fbb, task_spec_to_use), spillback_count_value,
        true);  // The updated field is not used.
    fbb.Finish(message);

    RedisModuleString *publish_message = RedisModule_CreateString(
        ctx, (const char *) fbb.GetBufferPointer(), fbb.GetSize());

    RedisModuleCallReply *reply =
        RedisModule_Call(ctx, "PUBLISH", "ss", publish_topic, publish_message);

    /* See how many clients received this publish. */
    long long num_clients = RedisModule_CallReplyInteger(reply);
    RAY_CHECK(num_clients <= 1) << "Published to " << num_clients
                                << " clients.";

    if (reply == NULL) {
      return RedisModule_ReplyWithError(ctx, "PUBLISH unsuccessful");
    }

    if (num_clients == 0) {
      /* This reply will be received by redis_task_table_update_callback or
       * redis_task_table_add_task_callback in redis.cc, which will then reissue
       * the command. */
      return RedisModule_ReplyWithError(ctx,
                                        "No subscribers received message.");
    }
  }

  RedisModule_ReplyWithSimpleString(ctx, "OK");

  return REDISMODULE_OK;
}

/**
 * Add a new entry to the task table. This will overwrite any existing entry
 * with the same task ID.
 *
 * This is called from a client with the command:
 *
 *     RAY.TASK_TABLE_ADD <task ID> <state> <local scheduler ID>
 *         <execution dependencies> <task spec>
 *
 * @param task_id A string that is the ID of the task.
 * @param state A string that is the current scheduling state (a
 *        scheduling_state enum instance).
 * @param local_scheduler_id A string that is the ray client ID of the
 *        associated local scheduler, if any.
 * @param execution_dependencies A string that is the list of execution
 *        dependencies.
 * @param task_spec A string that is the specification of the task, which can
 *        be cast to a `task_spec`.
 * @return OK if the operation was successful.
 */
int TaskTableAddTask_RedisCommand(RedisModuleCtx *ctx,
                                  RedisModuleString **argv,
                                  int argc) {
  RedisModule_AutoMemory(ctx);

  if (argc != 7) {
    return RedisModule_WrongArity(ctx);
  }

  return TaskTableWrite(ctx, argv[1], argv[2], argv[3], argv[4], argv[5],
                        argv[6]);
}

/**
 * Update an entry in the task table. This does not update the task
 * specification in the table.
 *
 * This is called from a client with the command:
 *
 *     RAY.TASK_TABLE_UPDATE <task ID> <state> <local scheduler ID>
 *         <execution dependencies>
 *
 * @param task_id A string that is the ID of the task.
 * @param state A string that is the current scheduling state (a
 *        scheduling_state enum instance).
 * @param ray_client_id A string that is the ray client ID of the associated
 *        local scheduler, if any.
 * @param execution_dependencies A string that is the list of execution
 *        dependencies.
 * @return OK if the operation was successful.
 */
int TaskTableUpdate_RedisCommand(RedisModuleCtx *ctx,
                                 RedisModuleString **argv,
                                 int argc) {
  RedisModule_AutoMemory(ctx);

  if (argc != 6) {
    return RedisModule_WrongArity(ctx);
  }

  return TaskTableWrite(ctx, argv[1], argv[2], argv[3], argv[4], argv[5], NULL);
}

/**
 * Test and update an entry in the task table if the current value matches the
 * test value bitmask. This does not update the task specification in the
 * table.
 *
 * This is called from a client with the command:
 *
 *     RAY.TASK_TABLE_TEST_AND_UPDATE <task ID> <test state bitmask> <state>
 *         <local scheduler ID> <test local scheduler ID (optional)>
 *
 * @param task_id A string that is the ID of the task.
 * @param test_state_bitmask A string that is the test bitmask for the
 *        scheduling state. The update happens if and only if the current
 *        scheduling state AND-ed with the bitmask is greater than 0.
 * @param state A string that is the scheduling state (a scheduling_state enum
 *        instance) to update the task entry with.
 * @param ray_client_id A string that is the ray client ID of the associated
 *        local scheduler, if any, to update the task entry with.
 * @param test_local_scheduler_id A string to test the local scheduler ID. If
 *        provided, and if the current local scheduler ID does not match it,
 *        then the update does not happen.
 * @return Returns the task entry as a TaskReply. The reply will reflect the
 *         update, if it happened.
 */
int TaskTableTestAndUpdate_RedisCommand(RedisModuleCtx *ctx,
                                        RedisModuleString **argv,
                                        int argc) {
  RedisModule_AutoMemory(ctx);

  if (argc < 5 || argc > 6) {
    return RedisModule_WrongArity(ctx);
  }
  /* If a sixth argument was provided, then we should also test the current
   * local scheduler ID. */
  bool test_local_scheduler = (argc == 6);

  RedisModuleString *task_id = argv[1];
  RedisModuleString *test_state = argv[2];
  RedisModuleString *update_state = argv[3];
  RedisModuleString *local_scheduler_id = argv[4];

  RedisModuleKey *key = OpenPrefixedKey(ctx, TASK_PREFIX, task_id,
                                        REDISMODULE_READ | REDISMODULE_WRITE);
  if (RedisModule_KeyType(key) == REDISMODULE_KEYTYPE_EMPTY) {
    return RedisModule_ReplyWithNull(ctx);
  }

  /* If the key exists, look up the fields and return them in an array. */
  RedisModuleString *current_state = NULL;
  RedisModuleString *current_local_scheduler_id = NULL;
  RedisModule_HashGet(key, REDISMODULE_HASH_CFIELDS, "state", &current_state,
                      "local_scheduler_id", &current_local_scheduler_id, NULL);

  long long current_state_integer;
  if (RedisModule_StringToLongLong(current_state, &current_state_integer) !=
      REDISMODULE_OK) {
    return RedisModule_ReplyWithError(ctx, "current_state must be integer");
  }

  if (current_state_integer < 0) {
    return RedisModule_ReplyWithError(ctx, "Found invalid scheduling state.");
  }
  long long test_state_bitmask;
  int status = RedisModule_StringToLongLong(test_state, &test_state_bitmask);
  if (status != REDISMODULE_OK) {
    return RedisModule_ReplyWithError(
        ctx, "Invalid test value for scheduling state");
  }

  bool update = false;
  if (current_state_integer & test_state_bitmask) {
    if (test_local_scheduler) {
      /* A test local scheduler ID was provided. Test whether it is equal to
       * the current local scheduler ID before performing the update. */
      RedisModuleString *test_local_scheduler_id = argv[5];
      if (RedisModule_StringCompare(current_local_scheduler_id,
                                    test_local_scheduler_id) == 0) {
        /* If the current local scheduler ID does matches the test ID, then
         * perform the update. */
        update = true;
      }
    } else {
      /* No test local scheduler ID was provided. Perform the update. */
      update = true;
    }
  }

  /* If the scheduling state and local scheduler ID tests passed, then perform
   * the update. */
  if (update) {
    RedisModule_HashSet(key, REDISMODULE_HASH_CFIELDS, "state", update_state,
                        "local_scheduler_id", local_scheduler_id, NULL);
  }

  /* Construct a reply by getting the task from the task ID. */
  return ReplyWithTask(ctx, task_id, update);
}

/**
 * Get an entry from the task table.
 *
 * This is called from a client with the command:
 *
 *     RAY.TASK_TABLE_GET <task ID>
 *
 * @param task_id A string of the task ID to look up.
 * @return An array of strings representing the task fields in the following
 *         order: 1) (integer) scheduling state 2) (string) associated local
 *         scheduler ID, if any 3) (string) the task specification, which can be
 *         cast to a task_spec. If the task ID is not in the table, returns nil.
 */
int TaskTableGet_RedisCommand(RedisModuleCtx *ctx,
                              RedisModuleString **argv,
                              int argc) {
  RedisModule_AutoMemory(ctx);

  if (argc != 2) {
    return RedisModule_WrongArity(ctx);
  }

  /* Construct a reply by getting the task from the task ID. */
  return ReplyWithTask(ctx, argv[1], false);
}

extern "C" {

/* This function must be present on each Redis module. It is used in order to
 * register the commands into the Redis server. */
int RedisModule_OnLoad(RedisModuleCtx *ctx,
                       RedisModuleString **argv,
                       int argc) {
  REDISMODULE_NOT_USED(argv);
  REDISMODULE_NOT_USED(argc);

  if (RedisModule_Init(ctx, "ray", 1, REDISMODULE_APIVER_1) ==
      REDISMODULE_ERR) {
    return REDISMODULE_ERR;
  }

  if (RedisModule_CreateCommand(ctx, "ray.connect", Connect_RedisCommand,
                                "write pubsub", 0, 0, 0) == REDISMODULE_ERR) {
    return REDISMODULE_ERR;
  }

  if (RedisModule_CreateCommand(ctx, "ray.disconnect", Disconnect_RedisCommand,
                                "write pubsub", 0, 0, 0) == REDISMODULE_ERR) {
    return REDISMODULE_ERR;
  }

  if (RedisModule_CreateCommand(ctx, "ray.table_add", TableAdd_RedisCommand,
                                "write pubsub", 0, 0, 0) == REDISMODULE_ERR) {
    return REDISMODULE_ERR;
  }

  if (RedisModule_CreateCommand(ctx, "ray.table_append",
                                TableAppend_RedisCommand, "write", 0, 0,
                                0) == REDISMODULE_ERR) {
    return REDISMODULE_ERR;
  }

  if (RedisModule_CreateCommand(ctx, "ray.table_lookup",
                                TableLookup_RedisCommand, "readonly", 0, 0,
                                0) == REDISMODULE_ERR) {
    return REDISMODULE_ERR;
  }

  if (RedisModule_CreateCommand(ctx, "ray.table_request_notifications",
                                TableRequestNotifications_RedisCommand,
                                "write pubsub", 0, 0, 0) == REDISMODULE_ERR) {
    return REDISMODULE_ERR;
  }

  if (RedisModule_CreateCommand(ctx, "ray.table_cancel_notifications",
                                TableCancelNotifications_RedisCommand,
                                "write pubsub", 0, 0, 0) == REDISMODULE_ERR) {
    return REDISMODULE_ERR;
  }

  if (RedisModule_CreateCommand(ctx, "ray.table_test_and_update",
                                TableTestAndUpdate_RedisCommand, "write", 0, 0,
                                0) == REDISMODULE_ERR) {
    return REDISMODULE_ERR;
  }

  if (RedisModule_CreateCommand(ctx, "ray.object_table_lookup",
                                ObjectTableLookup_RedisCommand, "readonly", 0,
                                0, 0) == REDISMODULE_ERR) {
    return REDISMODULE_ERR;
  }

  if (RedisModule_CreateCommand(ctx, "ray.object_table_add",
                                ObjectTableAdd_RedisCommand, "write pubsub", 0,
                                0, 0) == REDISMODULE_ERR) {
    return REDISMODULE_ERR;
  }

  if (RedisModule_CreateCommand(ctx, "ray.object_table_remove",
                                ObjectTableRemove_RedisCommand, "write", 0, 0,
                                0) == REDISMODULE_ERR) {
    return REDISMODULE_ERR;
  }

  if (RedisModule_CreateCommand(ctx, "ray.object_table_request_notifications",
                                ObjectTableRequestNotifications_RedisCommand,
                                "write pubsub", 0, 0, 0) == REDISMODULE_ERR) {
    return REDISMODULE_ERR;
  }

  if (RedisModule_CreateCommand(ctx, "ray.object_info_subscribe",
                                ObjectInfoSubscribe_RedisCommand, "pubsub", 0,
                                0, 0) == REDISMODULE_ERR) {
    return REDISMODULE_ERR;
  }

  if (RedisModule_CreateCommand(ctx, "ray.result_table_add",
                                ResultTableAdd_RedisCommand, "write", 0, 0,
                                0) == REDISMODULE_ERR) {
    return REDISMODULE_ERR;
  }

  if (RedisModule_CreateCommand(ctx, "ray.result_table_lookup",
                                ResultTableLookup_RedisCommand, "readonly", 0,
                                0, 0) == REDISMODULE_ERR) {
    return REDISMODULE_ERR;
  }

  if (RedisModule_CreateCommand(ctx, "ray.task_table_add",
                                TaskTableAddTask_RedisCommand, "write pubsub",
                                0, 0, 0) == REDISMODULE_ERR) {
    return REDISMODULE_ERR;
  }

  if (RedisModule_CreateCommand(ctx, "ray.task_table_update",
                                TaskTableUpdate_RedisCommand, "write pubsub", 0,
                                0, 0) == REDISMODULE_ERR) {
    return REDISMODULE_ERR;
  }

  if (RedisModule_CreateCommand(ctx, "ray.task_table_test_and_update",
                                TaskTableTestAndUpdate_RedisCommand,
                                "write pubsub", 0, 0, 0) == REDISMODULE_ERR) {
    return REDISMODULE_ERR;
  }

  if (RedisModule_CreateCommand(ctx, "ray.task_table_get",
                                TaskTableGet_RedisCommand, "readonly", 0, 0,
                                0) == REDISMODULE_ERR) {
    return REDISMODULE_ERR;
  }

#if RAY_USE_NEW_GCS
  // Chain-enabled commands that depend on ray-project/credis.
  if (RedisModule_CreateCommand(ctx, "ray.chain.table_add",
                                ChainTableAdd_RedisCommand, "write pubsub", 0,
                                0, 0) == REDISMODULE_ERR) {
    return REDISMODULE_ERR;
  }
#endif

  return REDISMODULE_OK;
}

} /* extern "C" */<|MERGE_RESOLUTION|>--- conflicted
+++ resolved
@@ -61,17 +61,6 @@
     return RedisModule_ReplyWithError(ctx, (MESSAGE)); \
   }
 
-<<<<<<< HEAD
-// NOTE(swang): The order of prefixes here must match the TablePrefix enum
-// defined in src/ray/gcs/format/gcs.fbs.
-static const char *table_prefixes[] = {
-    NULL,         "TASK:",   "TASK:",     "CLIENT:",
-    "OBJECT:",    "ACTOR:",  "FUNCTION:", "TASK_RECONSTRUCTION:",
-    "HEARTBEAT:", "DRIVER:",
-};
-
-=======
->>>>>>> aa423318
 /// Parse a Redis string into a TablePubsub channel.
 TablePubsub ParseTablePubsub(const RedisModuleString *pubsub_channel_str) {
   long long pubsub_channel_long;
@@ -131,6 +120,8 @@
       << "This table has no prefix registered";
   RAY_CHECK(prefix >= TablePrefix::MIN && prefix <= TablePrefix::MAX)
       << "Prefix must be a valid TablePrefix";
+  // Note(hme): The use of EnumNameTablePrefix directly breaks the redis key
+  // naming convention.
   return OpenPrefixedKey(ctx, EnumNameTablePrefix(prefix), keyname, mode,
                          mutated_key_str);
 }
