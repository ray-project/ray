--- conflicted
+++ resolved
@@ -18,71 +18,6 @@
 namespace ray {
 namespace gcs {
 
-<<<<<<< HEAD
-=======
-class MockActorInfoAccessor : public ActorInfoAccessor {
- public:
-  MOCK_METHOD(void,
-              AsyncGet,
-              (const ActorID &actor_id,
-               const OptionalItemCallback<rpc::ActorTableData> &callback),
-              (override));
-  MOCK_METHOD(void,
-              AsyncGetAllByFilter,
-              (const std::optional<ActorID> &actor_id,
-               const std::optional<JobID> &job_id,
-               const std::optional<std::string> &actor_state_name,
-               const MultiItemCallback<rpc::ActorTableData> &callback,
-               int64_t timeout_ms),
-              (override));
-  MOCK_METHOD(void,
-              AsyncGetByName,
-              (const std::string &name,
-               const std::string &ray_namespace,
-               const OptionalItemCallback<rpc::ActorTableData> &callback,
-               int64_t timeout_ms),
-              (override));
-  MOCK_METHOD(void,
-              AsyncRegisterActor,
-              (const TaskSpecification &task_spec,
-               const StatusCallback &callback,
-               int64_t timeout_ms),
-              (override));
-  MOCK_METHOD(Status,
-              SyncRegisterActor,
-              (const TaskSpecification &task_spec),
-              (override));
-  MOCK_METHOD(void,
-              AsyncKillActor,
-              (const ActorID &actor_id,
-               bool force_kill,
-               bool no_restart,
-               const StatusCallback &callback,
-               int64_t timeout_ms),
-              (override));
-  MOCK_METHOD(void,
-              AsyncCreateActor,
-              (const TaskSpecification &task_spec,
-               const rpc::ClientCallback<rpc::CreateActorReply> &callback),
-              (override));
-  MOCK_METHOD(void,
-              AsyncSubscribe,
-              (const ActorID &actor_id,
-               (const SubscribeCallback<ActorID, rpc::ActorTableData> &subscribe),
-               const StatusCallback &done),
-              (override));
-  MOCK_METHOD(void, AsyncUnsubscribe, (const ActorID &actor_id), (override));
-  MOCK_METHOD(void, AsyncResubscribe, (), (override));
-  MOCK_METHOD(bool, IsActorUnsubscribed, (const ActorID &actor_id), (override));
-};
-
-}  // namespace gcs
-}  // namespace ray
-
-namespace ray {
-namespace gcs {
-
->>>>>>> ffb51f86
 class MockJobInfoAccessor : public JobInfoAccessor {
  public:
   MOCK_METHOD(void,
