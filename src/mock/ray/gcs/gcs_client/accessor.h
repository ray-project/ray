// Copyright  The Ray Authors.
//
// Licensed under the Apache License, Version 2.0 (the "License");
// you may not use this file except in compliance with the License.
// You may obtain a copy of the License at
//
//  http://www.apache.org/licenses/LICENSE-2.0
//
// Unless required by applicable law or agreed to in writing, software
// distributed under the License is distributed on an "AS IS" BASIS,
// WITHOUT WARRANTIES OR CONDITIONS OF ANY KIND, either express or implied.
// See the License for the specific language governing permissions and
// limitations under the License.
#pragma once
#include "gmock/gmock.h"
#include "ray/gcs/gcs_client/accessor.h"

namespace ray {
namespace gcs {

class MockActorInfoAccessor : public ActorInfoAccessor {
 public:
  MOCK_METHOD(Status,
              AsyncGet,
              (const ActorID &actor_id,
               const OptionalItemCallback<rpc::ActorTableData> &callback),
              (override));
  MOCK_METHOD(Status,
              AsyncGetAllByFilter,
              (const std::optional<ActorID> &actor_id,
               const std::optional<JobID> &job_id,
               const std::optional<std::string> &actor_state_name,
               const MultiItemCallback<rpc::ActorTableData> &callback,
               int64_t timeout_ms),
              (override));
  MOCK_METHOD(Status,
              AsyncGetByName,
              (const std::string &name,
               const std::string &ray_namespace,
               const OptionalItemCallback<rpc::ActorTableData> &callback,
               int64_t timeout_ms),
              (override));
  MOCK_METHOD(Status,
              AsyncListNamedActors,
              (bool all_namespaces,
               const std::string &ray_namespace,
               const OptionalItemCallback<std::vector<rpc::NamedActorInfo>> &callback,
               int64_t timeout_ms),
              (override));
  MOCK_METHOD(Status,
              AsyncRegisterActor,
              (const TaskSpecification &task_spec,
               const StatusCallback &callback,
               int64_t timeout_ms),
              (override));
  MOCK_METHOD(Status,
              SyncRegisterActor,
              (const TaskSpecification &task_spec),
              (override));
  MOCK_METHOD(Status,
              AsyncKillActor,
              (const ActorID &actor_id,
               bool force_kill,
               bool no_restart,
               const StatusCallback &callback,
               int64_t timeout_ms),
              (override));
  MOCK_METHOD(Status,
              AsyncCreateActor,
              (const TaskSpecification &task_spec,
               const rpc::ClientCallback<rpc::CreateActorReply> &callback),
              (override));
  MOCK_METHOD(Status,
              AsyncSubscribe,
              (const ActorID &actor_id,
               (const SubscribeCallback<ActorID, rpc::ActorTableData> &subscribe),
               const StatusCallback &done),
              (override));
  MOCK_METHOD(Status, AsyncUnsubscribe, (const ActorID &actor_id), (override));
  MOCK_METHOD(void, AsyncResubscribe, (), (override));
  MOCK_METHOD(bool, IsActorUnsubscribed, (const ActorID &actor_id), (override));
};

}  // namespace gcs
}  // namespace ray

namespace ray {
namespace gcs {

class MockJobInfoAccessor : public JobInfoAccessor {
 public:
  MOCK_METHOD(Status,
              AsyncAdd,
              (const std::shared_ptr<rpc::JobTableData> &data_ptr,
               const StatusCallback &callback),
              (override));
  MOCK_METHOD(Status,
              AsyncMarkFinished,
              (const JobID &job_id, const StatusCallback &callback),
              (override));
  MOCK_METHOD(Status,
              AsyncSubscribeAll,
              ((const SubscribeCallback<JobID, rpc::JobTableData> &subscribe),
               const StatusCallback &done),
              (override));
  MOCK_METHOD(Status,
              AsyncGetAll,
<<<<<<< HEAD
              (const MultiItemCallback<rpc::JobTableData> &callback,
               bool skip_submission_job_info_field,
               bool skip_is_running_tasks_field,
=======
              (const std::optional<std::string> &job_or_submission_id,
               const MultiItemCallback<rpc::JobTableData> &callback,
>>>>>>> b6ca7038
               int64_t timeout_ms),
              (override));
  MOCK_METHOD(void, AsyncResubscribe, (), (override));
  MOCK_METHOD(Status,
              AsyncGetNextJobID,
              (const ItemCallback<JobID> &callback),
              (override));
};

}  // namespace gcs
}  // namespace ray

namespace ray {
namespace gcs {

class MockNodeInfoAccessor : public NodeInfoAccessor {
 public:
  MOCK_METHOD(Status,
              RegisterSelf,
              (const rpc::GcsNodeInfo &local_node_info, const StatusCallback &callback),
              (override));
  MOCK_METHOD(const NodeID &, GetSelfId, (), (const, override));
  MOCK_METHOD(const rpc::GcsNodeInfo &, GetSelfInfo, (), (const, override));
  MOCK_METHOD(Status,
              AsyncRegister,
              (const rpc::GcsNodeInfo &node_info, const StatusCallback &callback),
              (override));
  MOCK_METHOD(Status,
              AsyncDrainNode,
              (const NodeID &node_id, const StatusCallback &callback),
              (override));
  MOCK_METHOD(Status,
              AsyncCheckSelfAlive,
              (const std::function<void(Status, bool)> &callback, int64_t timeout_ms),
              (override));
  MOCK_METHOD(Status,
              AsyncCheckAlive,
              (const std::vector<std::string> &raylet_addresses,
               int64_t timeout_ms,
               const MultiItemCallback<bool> &callback),
              (override));
  MOCK_METHOD(Status,
              AsyncGetAll,
              (const MultiItemCallback<rpc::GcsNodeInfo> &callback, int64_t timeout_ms),
              (override));
  MOCK_METHOD(Status,
              AsyncSubscribeToNodeChange,
              ((const SubscribeCallback<NodeID, rpc::GcsNodeInfo> &subscribe),
               const StatusCallback &done),
              (override));
  MOCK_METHOD(const rpc::GcsNodeInfo *,
              Get,
              (const NodeID &node_id, bool filter_dead_nodes),
              (const, override));
  MOCK_METHOD((const absl::flat_hash_map<NodeID, rpc::GcsNodeInfo> &),
              GetAll,
              (),
              (const, override));
  MOCK_METHOD(Status,
              CheckAlive,
              (const std::vector<std::string> &raylet_addresses,
               int64_t timeout_ms,
               std::vector<bool> &nodes_alive),
              (override));
  MOCK_METHOD(bool, IsRemoved, (const NodeID &node_id), (const, override));
  MOCK_METHOD(void, AsyncResubscribe, (), (override));
  MOCK_METHOD(Status,
              AsyncGetInternalConfig,
              (const OptionalItemCallback<std::string> &callback),
              (override));
};

}  // namespace gcs
}  // namespace ray

namespace ray {
namespace gcs {

class MockNodeResourceInfoAccessor : public NodeResourceInfoAccessor {
 public:
  MOCK_METHOD(Status,
              AsyncGetAllAvailableResources,
              (const MultiItemCallback<rpc::AvailableResources> &callback),
              (override));
  MOCK_METHOD(void, AsyncResubscribe, (), (override));
  MOCK_METHOD(Status,
              AsyncGetAllResourceUsage,
              (const ItemCallback<rpc::ResourceUsageBatchData> &callback),
              (override));
};

}  // namespace gcs
}  // namespace ray

namespace ray {
namespace gcs {

class MockErrorInfoAccessor : public ErrorInfoAccessor {
 public:
  MOCK_METHOD(Status,
              AsyncReportJobError,
              (const std::shared_ptr<rpc::ErrorTableData> &data_ptr,
               const StatusCallback &callback),
              (override));
};

}  // namespace gcs
}  // namespace ray

namespace ray {
namespace gcs {

class MockTaskInfoAccessor : public TaskInfoAccessor {
 public:
  MOCK_METHOD(Status,
              AsyncAddTaskEventData,
              (std::unique_ptr<rpc::TaskEventData> data_ptr, StatusCallback callback),
              (override));
};

}  // namespace gcs
}  // namespace ray

namespace ray {
namespace gcs {

class MockWorkerInfoAccessor : public WorkerInfoAccessor {
 public:
  MOCK_METHOD(Status,
              AsyncSubscribeToWorkerFailures,
              (const ItemCallback<rpc::WorkerDeltaData> &subscribe,
               const StatusCallback &done),
              (override));
  MOCK_METHOD(Status,
              AsyncReportWorkerFailure,
              (const std::shared_ptr<rpc::WorkerTableData> &data_ptr,
               const StatusCallback &callback),
              (override));
  MOCK_METHOD(Status,
              AsyncGet,
              (const WorkerID &worker_id,
               const OptionalItemCallback<rpc::WorkerTableData> &callback),
              (override));
  MOCK_METHOD(Status,
              AsyncGetAll,
              (const MultiItemCallback<rpc::WorkerTableData> &callback),
              (override));
  MOCK_METHOD(Status,
              AsyncAdd,
              (const std::shared_ptr<rpc::WorkerTableData> &data_ptr,
               const StatusCallback &callback),
              (override));
  MOCK_METHOD(void, AsyncResubscribe, (), (override));
};

}  // namespace gcs
}  // namespace ray

namespace ray {
namespace gcs {

class MockPlacementGroupInfoAccessor : public PlacementGroupInfoAccessor {
 public:
  MOCK_METHOD(Status,
              SyncCreatePlacementGroup,
              (const PlacementGroupSpecification &placement_group_spec),
              (override));
  MOCK_METHOD(Status,
              AsyncGet,
              (const PlacementGroupID &placement_group_id,
               const OptionalItemCallback<rpc::PlacementGroupTableData> &callback),
              (override));
  MOCK_METHOD(Status,
              AsyncGetByName,
              (const std::string &placement_group_name,
               const std::string &ray_namespace,
               const OptionalItemCallback<rpc::PlacementGroupTableData> &callback,
               int64_t timeout_ms),
              (override));
  MOCK_METHOD(Status,
              AsyncGetAll,
              (const MultiItemCallback<rpc::PlacementGroupTableData> &callback),
              (override));
  MOCK_METHOD(Status,
              SyncRemovePlacementGroup,
              (const PlacementGroupID &placement_group_id),
              (override));
  MOCK_METHOD(Status,
              SyncWaitUntilReady,
              (const PlacementGroupID &placement_group_id, int64_t timeout_seconds),
              (override));
};

}  // namespace gcs
}  // namespace ray

namespace ray {
namespace gcs {

class MockInternalKVAccessor : public InternalKVAccessor {
 public:
  MOCK_METHOD(Status,
              AsyncInternalKVKeys,
              (const std::string &ns,
               const std::string &prefix,
               const int64_t timeout_ms,
               const OptionalItemCallback<std::vector<std::string>> &callback),
              (override));
  MOCK_METHOD(Status,
              AsyncInternalKVGet,
              (const std::string &ns,
               const std::string &key,
               const int64_t timeout_ms,
               const OptionalItemCallback<std::string> &callback),
              (override));
  MOCK_METHOD(Status,
              AsyncInternalKVPut,
              (const std::string &ns,
               const std::string &key,
               const std::string &value,
               bool overwrite,
               const int64_t timeout_ms,
               const OptionalItemCallback<int> &callback),
              (override));
  MOCK_METHOD(Status,
              AsyncInternalKVExists,
              (const std::string &ns,
               const std::string &key,
               const int64_t timeout_ms,
               const OptionalItemCallback<bool> &callback),
              (override));
  MOCK_METHOD(Status,
              AsyncInternalKVDel,
              (const std::string &ns,
               const std::string &key,
               bool del_by_prefix,
               const int64_t timeout_ms,
               const OptionalItemCallback<int> &callback),
              (override));
};

}  // namespace gcs
}  // namespace ray<|MERGE_RESOLUTION|>--- conflicted
+++ resolved
@@ -105,14 +105,10 @@
               (override));
   MOCK_METHOD(Status,
               AsyncGetAll,
-<<<<<<< HEAD
-              (const MultiItemCallback<rpc::JobTableData> &callback,
+              (const std::optional<std::string> &job_or_submission_id,
                bool skip_submission_job_info_field,
                bool skip_is_running_tasks_field,
-=======
-              (const std::optional<std::string> &job_or_submission_id,
                const MultiItemCallback<rpc::JobTableData> &callback,
->>>>>>> b6ca7038
                int64_t timeout_ms),
               (override));
   MOCK_METHOD(void, AsyncResubscribe, (), (override));
