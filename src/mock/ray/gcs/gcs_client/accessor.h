<<<<<<< HEAD
// Copyright  The Ray Authors.
//
// Licensed under the Apache License, Version 2.0 (the "License");
// you may not use this file except in compliance with the License.
// You may obtain a copy of the License at
//
//  http://www.apache.org/licenses/LICENSE-2.0
//
// Unless required by applicable law or agreed to in writing, software
// distributed under the License is distributed on an "AS IS" BASIS,
// WITHOUT WARRANTIES OR CONDITIONS OF ANY KIND, either express or implied.
// See the License for the specific language governing permissions and
// limitations under the License.
#pragma once
#include "gmock/gmock.h"
#include "ray/gcs/gcs_client/accessor.h"

namespace ray {
namespace gcs {

class MockActorInfoAccessor : public ActorInfoAccessor {
 public:
  MOCK_METHOD(Status, AsyncGet,
              (const ActorID &actor_id,
               const OptionalItemCallback<rpc::ActorTableData> &callback),
              (override));
  MOCK_METHOD(Status, AsyncGetAll,
              (const MultiItemCallback<rpc::ActorTableData> &callback), (override));
  MOCK_METHOD(Status, AsyncGetByName,
              (const std::string &name, const std::string &ray_namespace,
               const OptionalItemCallback<rpc::ActorTableData> &callback),
              (override));
  MOCK_METHOD(Status, AsyncListNamedActors,
              (bool all_namespaces, const std::string &ray_namespace,
               const ItemCallback<std::vector<rpc::NamedActorInfo>> &callback),
              (override));
  MOCK_METHOD(Status, AsyncRegisterActor,
              (const TaskSpecification &task_spec, const StatusCallback &callback),
              (override));
  MOCK_METHOD(Status, AsyncKillActor,
              (const ActorID &actor_id, bool force_kill, bool no_restart,
               const StatusCallback &callback),
              (override));
  MOCK_METHOD(Status, AsyncCreateActor,
              (const TaskSpecification &task_spec,
               const rpc::ClientCallback<rpc::CreateActorReply> &callback),
              (override));
  MOCK_METHOD(Status, AsyncSubscribe,
              (const ActorID &actor_id,
               (const SubscribeCallback<ActorID, rpc::ActorTableData> &subscribe),
               const StatusCallback &done),
              (override));
  MOCK_METHOD(Status, AsyncUnsubscribe, (const ActorID &actor_id), (override));
  MOCK_METHOD(void, AsyncResubscribe, (bool is_pubsub_server_restarted), (override));
  MOCK_METHOD(bool, IsActorUnsubscribed, (const ActorID &actor_id), (override));
};

}  // namespace gcs
}  // namespace ray

namespace ray {
namespace gcs {

class MockJobInfoAccessor : public JobInfoAccessor {
 public:
  MOCK_METHOD(Status, AsyncAdd,
              (const std::shared_ptr<rpc::JobTableData> &data_ptr,
               const StatusCallback &callback),
              (override));
  MOCK_METHOD(Status, AsyncMarkFinished,
              (const JobID &job_id, const StatusCallback &callback), (override));
  MOCK_METHOD(Status, AsyncSubscribeAll,
              ((const SubscribeCallback<JobID, rpc::JobTableData> &subscribe),
               const StatusCallback &done),
              (override));
  MOCK_METHOD(Status, AsyncGetAll, (const MultiItemCallback<rpc::JobTableData> &callback),
              (override));
  MOCK_METHOD(void, AsyncResubscribe, (bool is_pubsub_server_restarted), (override));
  MOCK_METHOD(Status, AsyncGetNextJobID, (const ItemCallback<JobID> &callback),
              (override));
};

}  // namespace gcs
}  // namespace ray

namespace ray {
namespace gcs {

class MockTaskInfoAccessor : public TaskInfoAccessor {
 public:
  MOCK_METHOD(Status, AsyncAdd,
              (const std::shared_ptr<rpc::TaskTableData> &data_ptr,
               const StatusCallback &callback),
              (override));
  MOCK_METHOD(Status, AsyncGet,
              (const TaskID &task_id,
               const OptionalItemCallback<rpc::TaskTableData> &callback),
              (override));
  MOCK_METHOD(Status, AsyncAddTaskLease,
              (const std::shared_ptr<rpc::TaskLeaseData> &data_ptr,
               const StatusCallback &callback),
              (override));
  MOCK_METHOD(Status, AsyncGetTaskLease,
              (const TaskID &task_id,
               const OptionalItemCallback<rpc::TaskLeaseData> &callback),
              (override));
  MOCK_METHOD(
      Status, AsyncSubscribeTaskLease,
      (const TaskID &task_id,
       (const SubscribeCallback<TaskID, boost::optional<rpc::TaskLeaseData>> &subscribe),
       const StatusCallback &done),
      (override));
  MOCK_METHOD(Status, AsyncUnsubscribeTaskLease, (const TaskID &task_id), (override));
  MOCK_METHOD(Status, AttemptTaskReconstruction,
              (const std::shared_ptr<rpc::TaskReconstructionData> &data_ptr,
               const StatusCallback &callback),
              (override));
  MOCK_METHOD(void, AsyncResubscribe, (bool is_pubsub_server_restarted), (override));
  MOCK_METHOD(bool, IsTaskLeaseUnsubscribed, (const TaskID &task_id), (override));
};

}  // namespace gcs
}  // namespace ray

namespace ray {
namespace gcs {

class MockNodeInfoAccessor : public NodeInfoAccessor {
 public:
  MOCK_METHOD(Status, RegisterSelf,
              (const rpc::GcsNodeInfo &local_node_info, const StatusCallback &callback),
              (override));
  MOCK_METHOD(Status, DrainSelf, (), (override));
  MOCK_METHOD(const NodeID &, GetSelfId, (), (const, override));
  MOCK_METHOD(const rpc::GcsNodeInfo &, GetSelfInfo, (), (const, override));
  MOCK_METHOD(Status, AsyncRegister,
              (const rpc::GcsNodeInfo &node_info, const StatusCallback &callback),
              (override));
  MOCK_METHOD(Status, AsyncDrainNode,
              (const NodeID &node_id, const StatusCallback &callback), (override));
  MOCK_METHOD(Status, AsyncGetAll, (const MultiItemCallback<rpc::GcsNodeInfo> &callback),
              (override));
  MOCK_METHOD(Status, AsyncSubscribeToNodeChange,
              ((const SubscribeCallback<NodeID, rpc::GcsNodeInfo> &subscribe),
               const StatusCallback &done),
              (override));
  MOCK_METHOD(const rpc::GcsNodeInfo *, Get,
              (const NodeID &node_id, bool filter_dead_nodes), (const, override));
  MOCK_METHOD((const std::unordered_map<NodeID, rpc::GcsNodeInfo> &), GetAll, (),
              (const, override));
  MOCK_METHOD(bool, IsRemoved, (const NodeID &node_id), (const, override));
  MOCK_METHOD(Status, AsyncReportHeartbeat,
              (const std::shared_ptr<rpc::HeartbeatTableData> &data_ptr,
               const StatusCallback &callback),
              (override));
  MOCK_METHOD(void, AsyncResubscribe, (bool is_pubsub_server_restarted), (override));
  MOCK_METHOD(Status, AsyncGetInternalConfig,
              (const OptionalItemCallback<std::string> &callback), (override));
};

}  // namespace gcs
}  // namespace ray

namespace ray {
namespace gcs {

class MockNodeResourceInfoAccessor : public NodeResourceInfoAccessor {
 public:
  MOCK_METHOD(Status, AsyncGetResources,
              (const NodeID &node_id, const OptionalItemCallback<ResourceMap> &callback),
              (override));
  MOCK_METHOD(Status, AsyncGetAllAvailableResources,
              (const MultiItemCallback<rpc::AvailableResources> &callback), (override));
  MOCK_METHOD(Status, AsyncUpdateResources,
              (const NodeID &node_id, const ResourceMap &resources,
               const StatusCallback &callback),
              (override));
  MOCK_METHOD(Status, AsyncDeleteResources,
              (const NodeID &node_id, const std::vector<std::string> &resource_names,
               const StatusCallback &callback),
              (override));
  MOCK_METHOD(Status, AsyncSubscribeToResources,
              (const ItemCallback<rpc::NodeResourceChange> &subscribe,
               const StatusCallback &done),
              (override));
  MOCK_METHOD(void, AsyncResubscribe, (bool is_pubsub_server_restarted), (override));
  MOCK_METHOD(Status, AsyncReportResourceUsage,
              (const std::shared_ptr<rpc::ResourcesData> &data_ptr,
               const StatusCallback &callback),
              (override));
  MOCK_METHOD(void, AsyncReReportResourceUsage, (), (override));
  MOCK_METHOD(Status, AsyncGetAllResourceUsage,
              (const ItemCallback<rpc::ResourceUsageBatchData> &callback), (override));
  MOCK_METHOD(Status, AsyncSubscribeBatchedResourceUsage,
              (const ItemCallback<rpc::ResourceUsageBatchData> &subscribe,
               const StatusCallback &done),
              (override));
};

}  // namespace gcs
}  // namespace ray

namespace ray {
namespace gcs {

class MockErrorInfoAccessor : public ErrorInfoAccessor {
 public:
  MOCK_METHOD(Status, AsyncReportJobError,
              (const std::shared_ptr<rpc::ErrorTableData> &data_ptr,
               const StatusCallback &callback),
              (override));
};

}  // namespace gcs
}  // namespace ray

namespace ray {
namespace gcs {

class MockStatsInfoAccessor : public StatsInfoAccessor {
 public:
  MOCK_METHOD(Status, AsyncAddProfileData,
              (const std::shared_ptr<rpc::ProfileTableData> &data_ptr,
               const StatusCallback &callback),
              (override));
  MOCK_METHOD(Status, AsyncGetAll,
              (const MultiItemCallback<rpc::ProfileTableData> &callback), (override));
};

}  // namespace gcs
}  // namespace ray

namespace ray {
namespace gcs {

class MockWorkerInfoAccessor : public WorkerInfoAccessor {
 public:
  MOCK_METHOD(Status, AsyncSubscribeToWorkerFailures,
              (const ItemCallback<rpc::WorkerDeltaData> &subscribe,
               const StatusCallback &done),
              (override));
  MOCK_METHOD(Status, AsyncReportWorkerFailure,
              (const std::shared_ptr<rpc::WorkerTableData> &data_ptr,
               const StatusCallback &callback),
              (override));
  MOCK_METHOD(Status, AsyncGet,
              (const WorkerID &worker_id,
               const OptionalItemCallback<rpc::WorkerTableData> &callback),
              (override));
  MOCK_METHOD(Status, AsyncGetAll,
              (const MultiItemCallback<rpc::WorkerTableData> &callback), (override));
  MOCK_METHOD(Status, AsyncAdd,
              (const std::shared_ptr<rpc::WorkerTableData> &data_ptr,
               const StatusCallback &callback),
              (override));
  MOCK_METHOD(void, AsyncResubscribe, (bool is_pubsub_server_restarted), (override));
};

}  // namespace gcs
}  // namespace ray

namespace ray {
namespace gcs {

class MockPlacementGroupInfoAccessor : public PlacementGroupInfoAccessor {
 public:
  MOCK_METHOD(Status, AsyncCreatePlacementGroup,
              (const PlacementGroupSpecification &placement_group_spec,
               const StatusCallback &callback),
              (override));
  MOCK_METHOD(Status, AsyncGet,
              (const PlacementGroupID &placement_group_id,
               const OptionalItemCallback<rpc::PlacementGroupTableData> &callback),
              (override));
  MOCK_METHOD(Status, AsyncGetByName,
              (const std::string &placement_group_name, const std::string &ray_namespace,
               const OptionalItemCallback<rpc::PlacementGroupTableData> &callback),
              (override));
  MOCK_METHOD(Status, AsyncGetAll,
              (const MultiItemCallback<rpc::PlacementGroupTableData> &callback),
              (override));
  MOCK_METHOD(Status, AsyncRemovePlacementGroup,
              (const PlacementGroupID &placement_group_id,
               const StatusCallback &callback),
              (override));
  MOCK_METHOD(Status, AsyncWaitUntilReady,
              (const PlacementGroupID &placement_group_id,
               const StatusCallback &callback),
              (override));
};

}  // namespace gcs
}  // namespace ray

namespace ray {
namespace gcs {

class MockInternalKVAccessor : public InternalKVAccessor {
 public:
  MOCK_METHOD(Status, AsyncInternalKVKeys,
              (const std::string &prefix,
               const OptionalItemCallback<std::vector<std::string>> &callback),
              (override));
  MOCK_METHOD(Status, AsyncInternalKVGet,
              (const std::string &key, const OptionalItemCallback<std::string> &callback),
              (override));
  MOCK_METHOD(Status, AsyncInternalKVPut,
              (const std::string &key, const std::string &value, bool overwrite,
               const OptionalItemCallback<int> &callback),
              (override));
  MOCK_METHOD(Status, AsyncInternalKVExists,
              (const std::string &key, const OptionalItemCallback<bool> &callback),
              (override));
  MOCK_METHOD(Status, AsyncInternalKVDel,
              (const std::string &key, const StatusCallback &callback), (override));
};

}  // namespace gcs
}  // namespace ray
=======
// Copyright  The Ray Authors.
//
// Licensed under the Apache License, Version 2.0 (the "License");
// you may not use this file except in compliance with the License.
// You may obtain a copy of the License at
//
//  http://www.apache.org/licenses/LICENSE-2.0
//
// Unless required by applicable law or agreed to in writing, software
// distributed under the License is distributed on an "AS IS" BASIS,
// WITHOUT WARRANTIES OR CONDITIONS OF ANY KIND, either express or implied.
// See the License for the specific language governing permissions and
// limitations under the License.
#pragma once
#include "gmock/gmock.h"
#include "ray/gcs/gcs_client/accessor.h"

namespace ray {
namespace gcs {

class MockActorInfoAccessor : public ActorInfoAccessor {
 public:
  MOCK_METHOD(Status, AsyncGet,
              (const ActorID &actor_id,
               const OptionalItemCallback<rpc::ActorTableData> &callback),
              (override));
  MOCK_METHOD(Status, AsyncGetAll,
              (const MultiItemCallback<rpc::ActorTableData> &callback), (override));
  MOCK_METHOD(Status, AsyncGetByName,
              (const std::string &name, const std::string &ray_namespace,
               const OptionalItemCallback<rpc::ActorTableData> &callback,
               int64_t timeout_ms),
              (override));
  MOCK_METHOD(Status, AsyncListNamedActors,
              (bool all_namespaces, const std::string &ray_namespace,
               const OptionalItemCallback<std::vector<rpc::NamedActorInfo>> &callback,
               int64_t timeout_ms),
              (override));
  MOCK_METHOD(Status, AsyncRegisterActor,
              (const TaskSpecification &task_spec, const StatusCallback &callback,
               int64_t timeout_ms),
              (override));
  MOCK_METHOD(Status, SyncRegisterActor, (const TaskSpecification &task_spec),
              (override));
  MOCK_METHOD(Status, AsyncKillActor,
              (const ActorID &actor_id, bool force_kill, bool no_restart,
               const StatusCallback &callback),
              (override));
  MOCK_METHOD(Status, AsyncCreateActor,
              (const TaskSpecification &task_spec,
               const rpc::ClientCallback<rpc::CreateActorReply> &callback),
              (override));
  MOCK_METHOD(Status, AsyncSubscribe,
              (const ActorID &actor_id,
               (const SubscribeCallback<ActorID, rpc::ActorTableData> &subscribe),
               const StatusCallback &done),
              (override));
  MOCK_METHOD(Status, AsyncUnsubscribe, (const ActorID &actor_id), (override));
  MOCK_METHOD(void, AsyncResubscribe, (bool is_pubsub_server_restarted), (override));
  MOCK_METHOD(bool, IsActorUnsubscribed, (const ActorID &actor_id), (override));
};

}  // namespace gcs
}  // namespace ray

namespace ray {
namespace gcs {

class MockJobInfoAccessor : public JobInfoAccessor {
 public:
  MOCK_METHOD(Status, AsyncAdd,
              (const std::shared_ptr<rpc::JobTableData> &data_ptr,
               const StatusCallback &callback),
              (override));
  MOCK_METHOD(Status, AsyncMarkFinished,
              (const JobID &job_id, const StatusCallback &callback), (override));
  MOCK_METHOD(Status, AsyncSubscribeAll,
              ((const SubscribeCallback<JobID, rpc::JobTableData> &subscribe),
               const StatusCallback &done),
              (override));
  MOCK_METHOD(Status, AsyncGetAll, (const MultiItemCallback<rpc::JobTableData> &callback),
              (override));
  MOCK_METHOD(void, AsyncResubscribe, (bool is_pubsub_server_restarted), (override));
  MOCK_METHOD(Status, AsyncGetNextJobID, (const ItemCallback<JobID> &callback),
              (override));
};

}  // namespace gcs
}  // namespace ray

namespace ray {
namespace gcs {

class MockNodeInfoAccessor : public NodeInfoAccessor {
 public:
  MOCK_METHOD(Status, RegisterSelf,
              (const rpc::GcsNodeInfo &local_node_info, const StatusCallback &callback),
              (override));
  MOCK_METHOD(Status, DrainSelf, (), (override));
  MOCK_METHOD(const NodeID &, GetSelfId, (), (const, override));
  MOCK_METHOD(const rpc::GcsNodeInfo &, GetSelfInfo, (), (const, override));
  MOCK_METHOD(Status, AsyncRegister,
              (const rpc::GcsNodeInfo &node_info, const StatusCallback &callback),
              (override));
  MOCK_METHOD(Status, AsyncDrainNode,
              (const NodeID &node_id, const StatusCallback &callback), (override));
  MOCK_METHOD(Status, AsyncGetAll, (const MultiItemCallback<rpc::GcsNodeInfo> &callback),
              (override));
  MOCK_METHOD(Status, AsyncSubscribeToNodeChange,
              ((const SubscribeCallback<NodeID, rpc::GcsNodeInfo> &subscribe),
               const StatusCallback &done),
              (override));
  MOCK_METHOD(const rpc::GcsNodeInfo *, Get,
              (const NodeID &node_id, bool filter_dead_nodes), (const, override));
  MOCK_METHOD((const std::unordered_map<NodeID, rpc::GcsNodeInfo> &), GetAll, (),
              (const, override));
  MOCK_METHOD(bool, IsRemoved, (const NodeID &node_id), (const, override));
  MOCK_METHOD(Status, AsyncReportHeartbeat,
              (const std::shared_ptr<rpc::HeartbeatTableData> &data_ptr,
               const StatusCallback &callback),
              (override));
  MOCK_METHOD(void, AsyncResubscribe, (bool is_pubsub_server_restarted), (override));
  MOCK_METHOD(Status, AsyncGetInternalConfig,
              (const OptionalItemCallback<std::string> &callback), (override));
};

}  // namespace gcs
}  // namespace ray

namespace ray {
namespace gcs {

class MockNodeResourceInfoAccessor : public NodeResourceInfoAccessor {
 public:
  MOCK_METHOD(Status, AsyncGetResources,
              (const NodeID &node_id, const OptionalItemCallback<ResourceMap> &callback),
              (override));
  MOCK_METHOD(Status, AsyncGetAllAvailableResources,
              (const MultiItemCallback<rpc::AvailableResources> &callback), (override));
  MOCK_METHOD(Status, AsyncUpdateResources,
              (const NodeID &node_id, const ResourceMap &resources,
               const StatusCallback &callback),
              (override));
  MOCK_METHOD(Status, AsyncDeleteResources,
              (const NodeID &node_id, const std::vector<std::string> &resource_names,
               const StatusCallback &callback),
              (override));
  MOCK_METHOD(Status, AsyncSubscribeToResources,
              (const ItemCallback<rpc::NodeResourceChange> &subscribe,
               const StatusCallback &done),
              (override));
  MOCK_METHOD(void, AsyncResubscribe, (bool is_pubsub_server_restarted), (override));
  MOCK_METHOD(Status, AsyncReportResourceUsage,
              (const std::shared_ptr<rpc::ResourcesData> &data_ptr,
               const StatusCallback &callback),
              (override));
  MOCK_METHOD(void, AsyncReReportResourceUsage, (), (override));
  MOCK_METHOD(Status, AsyncGetAllResourceUsage,
              (const ItemCallback<rpc::ResourceUsageBatchData> &callback), (override));
  MOCK_METHOD(Status, AsyncSubscribeBatchedResourceUsage,
              (const ItemCallback<rpc::ResourceUsageBatchData> &subscribe,
               const StatusCallback &done),
              (override));
};

}  // namespace gcs
}  // namespace ray

namespace ray {
namespace gcs {

class MockErrorInfoAccessor : public ErrorInfoAccessor {
 public:
  MOCK_METHOD(Status, AsyncReportJobError,
              (const std::shared_ptr<rpc::ErrorTableData> &data_ptr,
               const StatusCallback &callback),
              (override));
};

}  // namespace gcs
}  // namespace ray

namespace ray {
namespace gcs {

class MockStatsInfoAccessor : public StatsInfoAccessor {
 public:
  MOCK_METHOD(Status, AsyncAddProfileData,
              (const std::shared_ptr<rpc::ProfileTableData> &data_ptr,
               const StatusCallback &callback),
              (override));
  MOCK_METHOD(Status, AsyncGetAll,
              (const MultiItemCallback<rpc::ProfileTableData> &callback), (override));
};

}  // namespace gcs
}  // namespace ray

namespace ray {
namespace gcs {

class MockWorkerInfoAccessor : public WorkerInfoAccessor {
 public:
  MOCK_METHOD(Status, AsyncSubscribeToWorkerFailures,
              (const ItemCallback<rpc::WorkerDeltaData> &subscribe,
               const StatusCallback &done),
              (override));
  MOCK_METHOD(Status, AsyncReportWorkerFailure,
              (const std::shared_ptr<rpc::WorkerTableData> &data_ptr,
               const StatusCallback &callback),
              (override));
  MOCK_METHOD(Status, AsyncGet,
              (const WorkerID &worker_id,
               const OptionalItemCallback<rpc::WorkerTableData> &callback),
              (override));
  MOCK_METHOD(Status, AsyncGetAll,
              (const MultiItemCallback<rpc::WorkerTableData> &callback), (override));
  MOCK_METHOD(Status, AsyncAdd,
              (const std::shared_ptr<rpc::WorkerTableData> &data_ptr,
               const StatusCallback &callback),
              (override));
  MOCK_METHOD(void, AsyncResubscribe, (bool is_pubsub_server_restarted), (override));
};

}  // namespace gcs
}  // namespace ray

namespace ray {
namespace gcs {

class MockPlacementGroupInfoAccessor : public PlacementGroupInfoAccessor {
 public:
  MOCK_METHOD(Status, SyncCreatePlacementGroup,
              (const PlacementGroupSpecification &placement_group_spec), (override));
  MOCK_METHOD(Status, AsyncGet,
              (const PlacementGroupID &placement_group_id,
               const OptionalItemCallback<rpc::PlacementGroupTableData> &callback),
              (override));
  MOCK_METHOD(Status, AsyncGetByName,
              (const std::string &placement_group_name, const std::string &ray_namespace,
               const OptionalItemCallback<rpc::PlacementGroupTableData> &callback,
               int64_t timeout_ms),
              (override));
  MOCK_METHOD(Status, AsyncGetAll,
              (const MultiItemCallback<rpc::PlacementGroupTableData> &callback),
              (override));
  MOCK_METHOD(Status, SyncRemovePlacementGroup,
              (const PlacementGroupID &placement_group_id), (override));
  MOCK_METHOD(Status, SyncWaitUntilReady, (const PlacementGroupID &placement_group_id),
              (override));
};

}  // namespace gcs
}  // namespace ray

namespace ray {
namespace gcs {

class MockInternalKVAccessor : public InternalKVAccessor {
 public:
  MOCK_METHOD(Status, AsyncInternalKVKeys,
              (const std::string &ns, const std::string &prefix,
               const OptionalItemCallback<std::vector<std::string>> &callback),
              (override));
  MOCK_METHOD(Status, AsyncInternalKVGet,
              (const std::string &ns, const std::string &key,
               const OptionalItemCallback<std::string> &callback),
              (override));
  MOCK_METHOD(Status, AsyncInternalKVPut,
              (const std::string &ns, const std::string &key, const std::string &value,
               bool overwrite, const OptionalItemCallback<int> &callback),
              (override));
  MOCK_METHOD(Status, AsyncInternalKVExists,
              (const std::string &ns, const std::string &key,
               const OptionalItemCallback<bool> &callback),
              (override));
  MOCK_METHOD(Status, AsyncInternalKVDel,
              (const std::string &ns, const std::string &key, bool del_by_prefix,
               const StatusCallback &callback),
              (override));
};

}  // namespace gcs
}  // namespace ray
>>>>>>> 19672688
<|MERGE_RESOLUTION|>--- conflicted
+++ resolved
@@ -1,606 +1,284 @@
-<<<<<<< HEAD
-// Copyright  The Ray Authors.
-//
-// Licensed under the Apache License, Version 2.0 (the "License");
-// you may not use this file except in compliance with the License.
-// You may obtain a copy of the License at
-//
-//  http://www.apache.org/licenses/LICENSE-2.0
-//
-// Unless required by applicable law or agreed to in writing, software
-// distributed under the License is distributed on an "AS IS" BASIS,
-// WITHOUT WARRANTIES OR CONDITIONS OF ANY KIND, either express or implied.
-// See the License for the specific language governing permissions and
-// limitations under the License.
-#pragma once
-#include "gmock/gmock.h"
-#include "ray/gcs/gcs_client/accessor.h"
-
-namespace ray {
-namespace gcs {
-
-class MockActorInfoAccessor : public ActorInfoAccessor {
- public:
-  MOCK_METHOD(Status, AsyncGet,
-              (const ActorID &actor_id,
-               const OptionalItemCallback<rpc::ActorTableData> &callback),
-              (override));
-  MOCK_METHOD(Status, AsyncGetAll,
-              (const MultiItemCallback<rpc::ActorTableData> &callback), (override));
-  MOCK_METHOD(Status, AsyncGetByName,
-              (const std::string &name, const std::string &ray_namespace,
-               const OptionalItemCallback<rpc::ActorTableData> &callback),
-              (override));
-  MOCK_METHOD(Status, AsyncListNamedActors,
-              (bool all_namespaces, const std::string &ray_namespace,
-               const ItemCallback<std::vector<rpc::NamedActorInfo>> &callback),
-              (override));
-  MOCK_METHOD(Status, AsyncRegisterActor,
-              (const TaskSpecification &task_spec, const StatusCallback &callback),
-              (override));
-  MOCK_METHOD(Status, AsyncKillActor,
-              (const ActorID &actor_id, bool force_kill, bool no_restart,
-               const StatusCallback &callback),
-              (override));
-  MOCK_METHOD(Status, AsyncCreateActor,
-              (const TaskSpecification &task_spec,
-               const rpc::ClientCallback<rpc::CreateActorReply> &callback),
-              (override));
-  MOCK_METHOD(Status, AsyncSubscribe,
-              (const ActorID &actor_id,
-               (const SubscribeCallback<ActorID, rpc::ActorTableData> &subscribe),
-               const StatusCallback &done),
-              (override));
-  MOCK_METHOD(Status, AsyncUnsubscribe, (const ActorID &actor_id), (override));
-  MOCK_METHOD(void, AsyncResubscribe, (bool is_pubsub_server_restarted), (override));
-  MOCK_METHOD(bool, IsActorUnsubscribed, (const ActorID &actor_id), (override));
-};
-
-}  // namespace gcs
-}  // namespace ray
-
-namespace ray {
-namespace gcs {
-
-class MockJobInfoAccessor : public JobInfoAccessor {
- public:
-  MOCK_METHOD(Status, AsyncAdd,
-              (const std::shared_ptr<rpc::JobTableData> &data_ptr,
-               const StatusCallback &callback),
-              (override));
-  MOCK_METHOD(Status, AsyncMarkFinished,
-              (const JobID &job_id, const StatusCallback &callback), (override));
-  MOCK_METHOD(Status, AsyncSubscribeAll,
-              ((const SubscribeCallback<JobID, rpc::JobTableData> &subscribe),
-               const StatusCallback &done),
-              (override));
-  MOCK_METHOD(Status, AsyncGetAll, (const MultiItemCallback<rpc::JobTableData> &callback),
-              (override));
-  MOCK_METHOD(void, AsyncResubscribe, (bool is_pubsub_server_restarted), (override));
-  MOCK_METHOD(Status, AsyncGetNextJobID, (const ItemCallback<JobID> &callback),
-              (override));
-};
-
-}  // namespace gcs
-}  // namespace ray
-
-namespace ray {
-namespace gcs {
-
-class MockTaskInfoAccessor : public TaskInfoAccessor {
- public:
-  MOCK_METHOD(Status, AsyncAdd,
-              (const std::shared_ptr<rpc::TaskTableData> &data_ptr,
-               const StatusCallback &callback),
-              (override));
-  MOCK_METHOD(Status, AsyncGet,
-              (const TaskID &task_id,
-               const OptionalItemCallback<rpc::TaskTableData> &callback),
-              (override));
-  MOCK_METHOD(Status, AsyncAddTaskLease,
-              (const std::shared_ptr<rpc::TaskLeaseData> &data_ptr,
-               const StatusCallback &callback),
-              (override));
-  MOCK_METHOD(Status, AsyncGetTaskLease,
-              (const TaskID &task_id,
-               const OptionalItemCallback<rpc::TaskLeaseData> &callback),
-              (override));
-  MOCK_METHOD(
-      Status, AsyncSubscribeTaskLease,
-      (const TaskID &task_id,
-       (const SubscribeCallback<TaskID, boost::optional<rpc::TaskLeaseData>> &subscribe),
-       const StatusCallback &done),
-      (override));
-  MOCK_METHOD(Status, AsyncUnsubscribeTaskLease, (const TaskID &task_id), (override));
-  MOCK_METHOD(Status, AttemptTaskReconstruction,
-              (const std::shared_ptr<rpc::TaskReconstructionData> &data_ptr,
-               const StatusCallback &callback),
-              (override));
-  MOCK_METHOD(void, AsyncResubscribe, (bool is_pubsub_server_restarted), (override));
-  MOCK_METHOD(bool, IsTaskLeaseUnsubscribed, (const TaskID &task_id), (override));
-};
-
-}  // namespace gcs
-}  // namespace ray
-
-namespace ray {
-namespace gcs {
-
-class MockNodeInfoAccessor : public NodeInfoAccessor {
- public:
-  MOCK_METHOD(Status, RegisterSelf,
-              (const rpc::GcsNodeInfo &local_node_info, const StatusCallback &callback),
-              (override));
-  MOCK_METHOD(Status, DrainSelf, (), (override));
-  MOCK_METHOD(const NodeID &, GetSelfId, (), (const, override));
-  MOCK_METHOD(const rpc::GcsNodeInfo &, GetSelfInfo, (), (const, override));
-  MOCK_METHOD(Status, AsyncRegister,
-              (const rpc::GcsNodeInfo &node_info, const StatusCallback &callback),
-              (override));
-  MOCK_METHOD(Status, AsyncDrainNode,
-              (const NodeID &node_id, const StatusCallback &callback), (override));
-  MOCK_METHOD(Status, AsyncGetAll, (const MultiItemCallback<rpc::GcsNodeInfo> &callback),
-              (override));
-  MOCK_METHOD(Status, AsyncSubscribeToNodeChange,
-              ((const SubscribeCallback<NodeID, rpc::GcsNodeInfo> &subscribe),
-               const StatusCallback &done),
-              (override));
-  MOCK_METHOD(const rpc::GcsNodeInfo *, Get,
-              (const NodeID &node_id, bool filter_dead_nodes), (const, override));
-  MOCK_METHOD((const std::unordered_map<NodeID, rpc::GcsNodeInfo> &), GetAll, (),
-              (const, override));
-  MOCK_METHOD(bool, IsRemoved, (const NodeID &node_id), (const, override));
-  MOCK_METHOD(Status, AsyncReportHeartbeat,
-              (const std::shared_ptr<rpc::HeartbeatTableData> &data_ptr,
-               const StatusCallback &callback),
-              (override));
-  MOCK_METHOD(void, AsyncResubscribe, (bool is_pubsub_server_restarted), (override));
-  MOCK_METHOD(Status, AsyncGetInternalConfig,
-              (const OptionalItemCallback<std::string> &callback), (override));
-};
-
-}  // namespace gcs
-}  // namespace ray
-
-namespace ray {
-namespace gcs {
-
-class MockNodeResourceInfoAccessor : public NodeResourceInfoAccessor {
- public:
-  MOCK_METHOD(Status, AsyncGetResources,
-              (const NodeID &node_id, const OptionalItemCallback<ResourceMap> &callback),
-              (override));
-  MOCK_METHOD(Status, AsyncGetAllAvailableResources,
-              (const MultiItemCallback<rpc::AvailableResources> &callback), (override));
-  MOCK_METHOD(Status, AsyncUpdateResources,
-              (const NodeID &node_id, const ResourceMap &resources,
-               const StatusCallback &callback),
-              (override));
-  MOCK_METHOD(Status, AsyncDeleteResources,
-              (const NodeID &node_id, const std::vector<std::string> &resource_names,
-               const StatusCallback &callback),
-              (override));
-  MOCK_METHOD(Status, AsyncSubscribeToResources,
-              (const ItemCallback<rpc::NodeResourceChange> &subscribe,
-               const StatusCallback &done),
-              (override));
-  MOCK_METHOD(void, AsyncResubscribe, (bool is_pubsub_server_restarted), (override));
-  MOCK_METHOD(Status, AsyncReportResourceUsage,
-              (const std::shared_ptr<rpc::ResourcesData> &data_ptr,
-               const StatusCallback &callback),
-              (override));
-  MOCK_METHOD(void, AsyncReReportResourceUsage, (), (override));
-  MOCK_METHOD(Status, AsyncGetAllResourceUsage,
-              (const ItemCallback<rpc::ResourceUsageBatchData> &callback), (override));
-  MOCK_METHOD(Status, AsyncSubscribeBatchedResourceUsage,
-              (const ItemCallback<rpc::ResourceUsageBatchData> &subscribe,
-               const StatusCallback &done),
-              (override));
-};
-
-}  // namespace gcs
-}  // namespace ray
-
-namespace ray {
-namespace gcs {
-
-class MockErrorInfoAccessor : public ErrorInfoAccessor {
- public:
-  MOCK_METHOD(Status, AsyncReportJobError,
-              (const std::shared_ptr<rpc::ErrorTableData> &data_ptr,
-               const StatusCallback &callback),
-              (override));
-};
-
-}  // namespace gcs
-}  // namespace ray
-
-namespace ray {
-namespace gcs {
-
-class MockStatsInfoAccessor : public StatsInfoAccessor {
- public:
-  MOCK_METHOD(Status, AsyncAddProfileData,
-              (const std::shared_ptr<rpc::ProfileTableData> &data_ptr,
-               const StatusCallback &callback),
-              (override));
-  MOCK_METHOD(Status, AsyncGetAll,
-              (const MultiItemCallback<rpc::ProfileTableData> &callback), (override));
-};
-
-}  // namespace gcs
-}  // namespace ray
-
-namespace ray {
-namespace gcs {
-
-class MockWorkerInfoAccessor : public WorkerInfoAccessor {
- public:
-  MOCK_METHOD(Status, AsyncSubscribeToWorkerFailures,
-              (const ItemCallback<rpc::WorkerDeltaData> &subscribe,
-               const StatusCallback &done),
-              (override));
-  MOCK_METHOD(Status, AsyncReportWorkerFailure,
-              (const std::shared_ptr<rpc::WorkerTableData> &data_ptr,
-               const StatusCallback &callback),
-              (override));
-  MOCK_METHOD(Status, AsyncGet,
-              (const WorkerID &worker_id,
-               const OptionalItemCallback<rpc::WorkerTableData> &callback),
-              (override));
-  MOCK_METHOD(Status, AsyncGetAll,
-              (const MultiItemCallback<rpc::WorkerTableData> &callback), (override));
-  MOCK_METHOD(Status, AsyncAdd,
-              (const std::shared_ptr<rpc::WorkerTableData> &data_ptr,
-               const StatusCallback &callback),
-              (override));
-  MOCK_METHOD(void, AsyncResubscribe, (bool is_pubsub_server_restarted), (override));
-};
-
-}  // namespace gcs
-}  // namespace ray
-
-namespace ray {
-namespace gcs {
-
-class MockPlacementGroupInfoAccessor : public PlacementGroupInfoAccessor {
- public:
-  MOCK_METHOD(Status, AsyncCreatePlacementGroup,
-              (const PlacementGroupSpecification &placement_group_spec,
-               const StatusCallback &callback),
-              (override));
-  MOCK_METHOD(Status, AsyncGet,
-              (const PlacementGroupID &placement_group_id,
-               const OptionalItemCallback<rpc::PlacementGroupTableData> &callback),
-              (override));
-  MOCK_METHOD(Status, AsyncGetByName,
-              (const std::string &placement_group_name, const std::string &ray_namespace,
-               const OptionalItemCallback<rpc::PlacementGroupTableData> &callback),
-              (override));
-  MOCK_METHOD(Status, AsyncGetAll,
-              (const MultiItemCallback<rpc::PlacementGroupTableData> &callback),
-              (override));
-  MOCK_METHOD(Status, AsyncRemovePlacementGroup,
-              (const PlacementGroupID &placement_group_id,
-               const StatusCallback &callback),
-              (override));
-  MOCK_METHOD(Status, AsyncWaitUntilReady,
-              (const PlacementGroupID &placement_group_id,
-               const StatusCallback &callback),
-              (override));
-};
-
-}  // namespace gcs
-}  // namespace ray
-
-namespace ray {
-namespace gcs {
-
-class MockInternalKVAccessor : public InternalKVAccessor {
- public:
-  MOCK_METHOD(Status, AsyncInternalKVKeys,
-              (const std::string &prefix,
-               const OptionalItemCallback<std::vector<std::string>> &callback),
-              (override));
-  MOCK_METHOD(Status, AsyncInternalKVGet,
-              (const std::string &key, const OptionalItemCallback<std::string> &callback),
-              (override));
-  MOCK_METHOD(Status, AsyncInternalKVPut,
-              (const std::string &key, const std::string &value, bool overwrite,
-               const OptionalItemCallback<int> &callback),
-              (override));
-  MOCK_METHOD(Status, AsyncInternalKVExists,
-              (const std::string &key, const OptionalItemCallback<bool> &callback),
-              (override));
-  MOCK_METHOD(Status, AsyncInternalKVDel,
-              (const std::string &key, const StatusCallback &callback), (override));
-};
-
-}  // namespace gcs
-}  // namespace ray
-=======
-// Copyright  The Ray Authors.
-//
-// Licensed under the Apache License, Version 2.0 (the "License");
-// you may not use this file except in compliance with the License.
-// You may obtain a copy of the License at
-//
-//  http://www.apache.org/licenses/LICENSE-2.0
-//
-// Unless required by applicable law or agreed to in writing, software
-// distributed under the License is distributed on an "AS IS" BASIS,
-// WITHOUT WARRANTIES OR CONDITIONS OF ANY KIND, either express or implied.
-// See the License for the specific language governing permissions and
-// limitations under the License.
-#pragma once
-#include "gmock/gmock.h"
-#include "ray/gcs/gcs_client/accessor.h"
-
-namespace ray {
-namespace gcs {
-
-class MockActorInfoAccessor : public ActorInfoAccessor {
- public:
-  MOCK_METHOD(Status, AsyncGet,
-              (const ActorID &actor_id,
-               const OptionalItemCallback<rpc::ActorTableData> &callback),
-              (override));
-  MOCK_METHOD(Status, AsyncGetAll,
-              (const MultiItemCallback<rpc::ActorTableData> &callback), (override));
-  MOCK_METHOD(Status, AsyncGetByName,
-              (const std::string &name, const std::string &ray_namespace,
-               const OptionalItemCallback<rpc::ActorTableData> &callback,
-               int64_t timeout_ms),
-              (override));
-  MOCK_METHOD(Status, AsyncListNamedActors,
-              (bool all_namespaces, const std::string &ray_namespace,
-               const OptionalItemCallback<std::vector<rpc::NamedActorInfo>> &callback,
-               int64_t timeout_ms),
-              (override));
-  MOCK_METHOD(Status, AsyncRegisterActor,
-              (const TaskSpecification &task_spec, const StatusCallback &callback,
-               int64_t timeout_ms),
-              (override));
-  MOCK_METHOD(Status, SyncRegisterActor, (const TaskSpecification &task_spec),
-              (override));
-  MOCK_METHOD(Status, AsyncKillActor,
-              (const ActorID &actor_id, bool force_kill, bool no_restart,
-               const StatusCallback &callback),
-              (override));
-  MOCK_METHOD(Status, AsyncCreateActor,
-              (const TaskSpecification &task_spec,
-               const rpc::ClientCallback<rpc::CreateActorReply> &callback),
-              (override));
-  MOCK_METHOD(Status, AsyncSubscribe,
-              (const ActorID &actor_id,
-               (const SubscribeCallback<ActorID, rpc::ActorTableData> &subscribe),
-               const StatusCallback &done),
-              (override));
-  MOCK_METHOD(Status, AsyncUnsubscribe, (const ActorID &actor_id), (override));
-  MOCK_METHOD(void, AsyncResubscribe, (bool is_pubsub_server_restarted), (override));
-  MOCK_METHOD(bool, IsActorUnsubscribed, (const ActorID &actor_id), (override));
-};
-
-}  // namespace gcs
-}  // namespace ray
-
-namespace ray {
-namespace gcs {
-
-class MockJobInfoAccessor : public JobInfoAccessor {
- public:
-  MOCK_METHOD(Status, AsyncAdd,
-              (const std::shared_ptr<rpc::JobTableData> &data_ptr,
-               const StatusCallback &callback),
-              (override));
-  MOCK_METHOD(Status, AsyncMarkFinished,
-              (const JobID &job_id, const StatusCallback &callback), (override));
-  MOCK_METHOD(Status, AsyncSubscribeAll,
-              ((const SubscribeCallback<JobID, rpc::JobTableData> &subscribe),
-               const StatusCallback &done),
-              (override));
-  MOCK_METHOD(Status, AsyncGetAll, (const MultiItemCallback<rpc::JobTableData> &callback),
-              (override));
-  MOCK_METHOD(void, AsyncResubscribe, (bool is_pubsub_server_restarted), (override));
-  MOCK_METHOD(Status, AsyncGetNextJobID, (const ItemCallback<JobID> &callback),
-              (override));
-};
-
-}  // namespace gcs
-}  // namespace ray
-
-namespace ray {
-namespace gcs {
-
-class MockNodeInfoAccessor : public NodeInfoAccessor {
- public:
-  MOCK_METHOD(Status, RegisterSelf,
-              (const rpc::GcsNodeInfo &local_node_info, const StatusCallback &callback),
-              (override));
-  MOCK_METHOD(Status, DrainSelf, (), (override));
-  MOCK_METHOD(const NodeID &, GetSelfId, (), (const, override));
-  MOCK_METHOD(const rpc::GcsNodeInfo &, GetSelfInfo, (), (const, override));
-  MOCK_METHOD(Status, AsyncRegister,
-              (const rpc::GcsNodeInfo &node_info, const StatusCallback &callback),
-              (override));
-  MOCK_METHOD(Status, AsyncDrainNode,
-              (const NodeID &node_id, const StatusCallback &callback), (override));
-  MOCK_METHOD(Status, AsyncGetAll, (const MultiItemCallback<rpc::GcsNodeInfo> &callback),
-              (override));
-  MOCK_METHOD(Status, AsyncSubscribeToNodeChange,
-              ((const SubscribeCallback<NodeID, rpc::GcsNodeInfo> &subscribe),
-               const StatusCallback &done),
-              (override));
-  MOCK_METHOD(const rpc::GcsNodeInfo *, Get,
-              (const NodeID &node_id, bool filter_dead_nodes), (const, override));
-  MOCK_METHOD((const std::unordered_map<NodeID, rpc::GcsNodeInfo> &), GetAll, (),
-              (const, override));
-  MOCK_METHOD(bool, IsRemoved, (const NodeID &node_id), (const, override));
-  MOCK_METHOD(Status, AsyncReportHeartbeat,
-              (const std::shared_ptr<rpc::HeartbeatTableData> &data_ptr,
-               const StatusCallback &callback),
-              (override));
-  MOCK_METHOD(void, AsyncResubscribe, (bool is_pubsub_server_restarted), (override));
-  MOCK_METHOD(Status, AsyncGetInternalConfig,
-              (const OptionalItemCallback<std::string> &callback), (override));
-};
-
-}  // namespace gcs
-}  // namespace ray
-
-namespace ray {
-namespace gcs {
-
-class MockNodeResourceInfoAccessor : public NodeResourceInfoAccessor {
- public:
-  MOCK_METHOD(Status, AsyncGetResources,
-              (const NodeID &node_id, const OptionalItemCallback<ResourceMap> &callback),
-              (override));
-  MOCK_METHOD(Status, AsyncGetAllAvailableResources,
-              (const MultiItemCallback<rpc::AvailableResources> &callback), (override));
-  MOCK_METHOD(Status, AsyncUpdateResources,
-              (const NodeID &node_id, const ResourceMap &resources,
-               const StatusCallback &callback),
-              (override));
-  MOCK_METHOD(Status, AsyncDeleteResources,
-              (const NodeID &node_id, const std::vector<std::string> &resource_names,
-               const StatusCallback &callback),
-              (override));
-  MOCK_METHOD(Status, AsyncSubscribeToResources,
-              (const ItemCallback<rpc::NodeResourceChange> &subscribe,
-               const StatusCallback &done),
-              (override));
-  MOCK_METHOD(void, AsyncResubscribe, (bool is_pubsub_server_restarted), (override));
-  MOCK_METHOD(Status, AsyncReportResourceUsage,
-              (const std::shared_ptr<rpc::ResourcesData> &data_ptr,
-               const StatusCallback &callback),
-              (override));
-  MOCK_METHOD(void, AsyncReReportResourceUsage, (), (override));
-  MOCK_METHOD(Status, AsyncGetAllResourceUsage,
-              (const ItemCallback<rpc::ResourceUsageBatchData> &callback), (override));
-  MOCK_METHOD(Status, AsyncSubscribeBatchedResourceUsage,
-              (const ItemCallback<rpc::ResourceUsageBatchData> &subscribe,
-               const StatusCallback &done),
-              (override));
-};
-
-}  // namespace gcs
-}  // namespace ray
-
-namespace ray {
-namespace gcs {
-
-class MockErrorInfoAccessor : public ErrorInfoAccessor {
- public:
-  MOCK_METHOD(Status, AsyncReportJobError,
-              (const std::shared_ptr<rpc::ErrorTableData> &data_ptr,
-               const StatusCallback &callback),
-              (override));
-};
-
-}  // namespace gcs
-}  // namespace ray
-
-namespace ray {
-namespace gcs {
-
-class MockStatsInfoAccessor : public StatsInfoAccessor {
- public:
-  MOCK_METHOD(Status, AsyncAddProfileData,
-              (const std::shared_ptr<rpc::ProfileTableData> &data_ptr,
-               const StatusCallback &callback),
-              (override));
-  MOCK_METHOD(Status, AsyncGetAll,
-              (const MultiItemCallback<rpc::ProfileTableData> &callback), (override));
-};
-
-}  // namespace gcs
-}  // namespace ray
-
-namespace ray {
-namespace gcs {
-
-class MockWorkerInfoAccessor : public WorkerInfoAccessor {
- public:
-  MOCK_METHOD(Status, AsyncSubscribeToWorkerFailures,
-              (const ItemCallback<rpc::WorkerDeltaData> &subscribe,
-               const StatusCallback &done),
-              (override));
-  MOCK_METHOD(Status, AsyncReportWorkerFailure,
-              (const std::shared_ptr<rpc::WorkerTableData> &data_ptr,
-               const StatusCallback &callback),
-              (override));
-  MOCK_METHOD(Status, AsyncGet,
-              (const WorkerID &worker_id,
-               const OptionalItemCallback<rpc::WorkerTableData> &callback),
-              (override));
-  MOCK_METHOD(Status, AsyncGetAll,
-              (const MultiItemCallback<rpc::WorkerTableData> &callback), (override));
-  MOCK_METHOD(Status, AsyncAdd,
-              (const std::shared_ptr<rpc::WorkerTableData> &data_ptr,
-               const StatusCallback &callback),
-              (override));
-  MOCK_METHOD(void, AsyncResubscribe, (bool is_pubsub_server_restarted), (override));
-};
-
-}  // namespace gcs
-}  // namespace ray
-
-namespace ray {
-namespace gcs {
-
-class MockPlacementGroupInfoAccessor : public PlacementGroupInfoAccessor {
- public:
-  MOCK_METHOD(Status, SyncCreatePlacementGroup,
-              (const PlacementGroupSpecification &placement_group_spec), (override));
-  MOCK_METHOD(Status, AsyncGet,
-              (const PlacementGroupID &placement_group_id,
-               const OptionalItemCallback<rpc::PlacementGroupTableData> &callback),
-              (override));
-  MOCK_METHOD(Status, AsyncGetByName,
-              (const std::string &placement_group_name, const std::string &ray_namespace,
-               const OptionalItemCallback<rpc::PlacementGroupTableData> &callback,
-               int64_t timeout_ms),
-              (override));
-  MOCK_METHOD(Status, AsyncGetAll,
-              (const MultiItemCallback<rpc::PlacementGroupTableData> &callback),
-              (override));
-  MOCK_METHOD(Status, SyncRemovePlacementGroup,
-              (const PlacementGroupID &placement_group_id), (override));
-  MOCK_METHOD(Status, SyncWaitUntilReady, (const PlacementGroupID &placement_group_id),
-              (override));
-};
-
-}  // namespace gcs
-}  // namespace ray
-
-namespace ray {
-namespace gcs {
-
-class MockInternalKVAccessor : public InternalKVAccessor {
- public:
-  MOCK_METHOD(Status, AsyncInternalKVKeys,
-              (const std::string &ns, const std::string &prefix,
-               const OptionalItemCallback<std::vector<std::string>> &callback),
-              (override));
-  MOCK_METHOD(Status, AsyncInternalKVGet,
-              (const std::string &ns, const std::string &key,
-               const OptionalItemCallback<std::string> &callback),
-              (override));
-  MOCK_METHOD(Status, AsyncInternalKVPut,
-              (const std::string &ns, const std::string &key, const std::string &value,
-               bool overwrite, const OptionalItemCallback<int> &callback),
-              (override));
-  MOCK_METHOD(Status, AsyncInternalKVExists,
-              (const std::string &ns, const std::string &key,
-               const OptionalItemCallback<bool> &callback),
-              (override));
-  MOCK_METHOD(Status, AsyncInternalKVDel,
-              (const std::string &ns, const std::string &key, bool del_by_prefix,
-               const StatusCallback &callback),
-              (override));
-};
-
-}  // namespace gcs
-}  // namespace ray
->>>>>>> 19672688
+// Copyright  The Ray Authors.
+//
+// Licensed under the Apache License, Version 2.0 (the "License");
+// you may not use this file except in compliance with the License.
+// You may obtain a copy of the License at
+//
+//  http://www.apache.org/licenses/LICENSE-2.0
+//
+// Unless required by applicable law or agreed to in writing, software
+// distributed under the License is distributed on an "AS IS" BASIS,
+// WITHOUT WARRANTIES OR CONDITIONS OF ANY KIND, either express or implied.
+// See the License for the specific language governing permissions and
+// limitations under the License.
+#pragma once
+#include "gmock/gmock.h"
+#include "ray/gcs/gcs_client/accessor.h"
+
+namespace ray {
+namespace gcs {
+
+class MockActorInfoAccessor : public ActorInfoAccessor {
+ public:
+  MOCK_METHOD(Status, AsyncGet,
+              (const ActorID &actor_id,
+               const OptionalItemCallback<rpc::ActorTableData> &callback),
+              (override));
+  MOCK_METHOD(Status, AsyncGetAll,
+              (const MultiItemCallback<rpc::ActorTableData> &callback), (override));
+  MOCK_METHOD(Status, AsyncGetByName,
+              (const std::string &name, const std::string &ray_namespace,
+               const OptionalItemCallback<rpc::ActorTableData> &callback,
+               int64_t timeout_ms),
+              (override));
+  MOCK_METHOD(Status, AsyncListNamedActors,
+              (bool all_namespaces, const std::string &ray_namespace,
+               const OptionalItemCallback<std::vector<rpc::NamedActorInfo>> &callback,
+               int64_t timeout_ms),
+              (override));
+  MOCK_METHOD(Status, AsyncRegisterActor,
+              (const TaskSpecification &task_spec, const StatusCallback &callback,
+               int64_t timeout_ms),
+              (override));
+  MOCK_METHOD(Status, SyncRegisterActor, (const TaskSpecification &task_spec),
+              (override));
+  MOCK_METHOD(Status, AsyncKillActor,
+              (const ActorID &actor_id, bool force_kill, bool no_restart,
+               const StatusCallback &callback),
+              (override));
+  MOCK_METHOD(Status, AsyncCreateActor,
+              (const TaskSpecification &task_spec,
+               const rpc::ClientCallback<rpc::CreateActorReply> &callback),
+              (override));
+  MOCK_METHOD(Status, AsyncSubscribe,
+              (const ActorID &actor_id,
+               (const SubscribeCallback<ActorID, rpc::ActorTableData> &subscribe),
+               const StatusCallback &done),
+              (override));
+  MOCK_METHOD(Status, AsyncUnsubscribe, (const ActorID &actor_id), (override));
+  MOCK_METHOD(void, AsyncResubscribe, (bool is_pubsub_server_restarted), (override));
+  MOCK_METHOD(bool, IsActorUnsubscribed, (const ActorID &actor_id), (override));
+};
+
+}  // namespace gcs
+}  // namespace ray
+
+namespace ray {
+namespace gcs {
+
+class MockJobInfoAccessor : public JobInfoAccessor {
+ public:
+  MOCK_METHOD(Status, AsyncAdd,
+              (const std::shared_ptr<rpc::JobTableData> &data_ptr,
+               const StatusCallback &callback),
+              (override));
+  MOCK_METHOD(Status, AsyncMarkFinished,
+              (const JobID &job_id, const StatusCallback &callback), (override));
+  MOCK_METHOD(Status, AsyncSubscribeAll,
+              ((const SubscribeCallback<JobID, rpc::JobTableData> &subscribe),
+               const StatusCallback &done),
+              (override));
+  MOCK_METHOD(Status, AsyncGetAll, (const MultiItemCallback<rpc::JobTableData> &callback),
+              (override));
+  MOCK_METHOD(void, AsyncResubscribe, (bool is_pubsub_server_restarted), (override));
+  MOCK_METHOD(Status, AsyncGetNextJobID, (const ItemCallback<JobID> &callback),
+              (override));
+};
+
+}  // namespace gcs
+}  // namespace ray
+
+namespace ray {
+namespace gcs {
+
+class MockNodeInfoAccessor : public NodeInfoAccessor {
+ public:
+  MOCK_METHOD(Status, RegisterSelf,
+              (const rpc::GcsNodeInfo &local_node_info, const StatusCallback &callback),
+              (override));
+  MOCK_METHOD(Status, DrainSelf, (), (override));
+  MOCK_METHOD(const NodeID &, GetSelfId, (), (const, override));
+  MOCK_METHOD(const rpc::GcsNodeInfo &, GetSelfInfo, (), (const, override));
+  MOCK_METHOD(Status, AsyncRegister,
+              (const rpc::GcsNodeInfo &node_info, const StatusCallback &callback),
+              (override));
+  MOCK_METHOD(Status, AsyncDrainNode,
+              (const NodeID &node_id, const StatusCallback &callback), (override));
+  MOCK_METHOD(Status, AsyncGetAll, (const MultiItemCallback<rpc::GcsNodeInfo> &callback),
+              (override));
+  MOCK_METHOD(Status, AsyncSubscribeToNodeChange,
+              ((const SubscribeCallback<NodeID, rpc::GcsNodeInfo> &subscribe),
+               const StatusCallback &done),
+              (override));
+  MOCK_METHOD(const rpc::GcsNodeInfo *, Get,
+              (const NodeID &node_id, bool filter_dead_nodes), (const, override));
+  MOCK_METHOD((const std::unordered_map<NodeID, rpc::GcsNodeInfo> &), GetAll, (),
+              (const, override));
+  MOCK_METHOD(bool, IsRemoved, (const NodeID &node_id), (const, override));
+  MOCK_METHOD(Status, AsyncReportHeartbeat,
+              (const std::shared_ptr<rpc::HeartbeatTableData> &data_ptr,
+               const StatusCallback &callback),
+              (override));
+  MOCK_METHOD(void, AsyncResubscribe, (bool is_pubsub_server_restarted), (override));
+  MOCK_METHOD(Status, AsyncGetInternalConfig,
+              (const OptionalItemCallback<std::string> &callback), (override));
+};
+
+}  // namespace gcs
+}  // namespace ray
+
+namespace ray {
+namespace gcs {
+
+class MockNodeResourceInfoAccessor : public NodeResourceInfoAccessor {
+ public:
+  MOCK_METHOD(Status, AsyncGetResources,
+              (const NodeID &node_id, const OptionalItemCallback<ResourceMap> &callback),
+              (override));
+  MOCK_METHOD(Status, AsyncGetAllAvailableResources,
+              (const MultiItemCallback<rpc::AvailableResources> &callback), (override));
+  MOCK_METHOD(Status, AsyncUpdateResources,
+              (const NodeID &node_id, const ResourceMap &resources,
+               const StatusCallback &callback),
+              (override));
+  MOCK_METHOD(Status, AsyncDeleteResources,
+              (const NodeID &node_id, const std::vector<std::string> &resource_names,
+               const StatusCallback &callback),
+              (override));
+  MOCK_METHOD(Status, AsyncSubscribeToResources,
+              (const ItemCallback<rpc::NodeResourceChange> &subscribe,
+               const StatusCallback &done),
+              (override));
+  MOCK_METHOD(void, AsyncResubscribe, (bool is_pubsub_server_restarted), (override));
+  MOCK_METHOD(Status, AsyncReportResourceUsage,
+              (const std::shared_ptr<rpc::ResourcesData> &data_ptr,
+               const StatusCallback &callback),
+              (override));
+  MOCK_METHOD(void, AsyncReReportResourceUsage, (), (override));
+  MOCK_METHOD(Status, AsyncGetAllResourceUsage,
+              (const ItemCallback<rpc::ResourceUsageBatchData> &callback), (override));
+  MOCK_METHOD(Status, AsyncSubscribeBatchedResourceUsage,
+              (const ItemCallback<rpc::ResourceUsageBatchData> &subscribe,
+               const StatusCallback &done),
+              (override));
+};
+
+}  // namespace gcs
+}  // namespace ray
+
+namespace ray {
+namespace gcs {
+
+class MockErrorInfoAccessor : public ErrorInfoAccessor {
+ public:
+  MOCK_METHOD(Status, AsyncReportJobError,
+              (const std::shared_ptr<rpc::ErrorTableData> &data_ptr,
+               const StatusCallback &callback),
+              (override));
+};
+
+}  // namespace gcs
+}  // namespace ray
+
+namespace ray {
+namespace gcs {
+
+class MockStatsInfoAccessor : public StatsInfoAccessor {
+ public:
+  MOCK_METHOD(Status, AsyncAddProfileData,
+              (const std::shared_ptr<rpc::ProfileTableData> &data_ptr,
+               const StatusCallback &callback),
+              (override));
+  MOCK_METHOD(Status, AsyncGetAll,
+              (const MultiItemCallback<rpc::ProfileTableData> &callback), (override));
+};
+
+}  // namespace gcs
+}  // namespace ray
+
+namespace ray {
+namespace gcs {
+
+class MockWorkerInfoAccessor : public WorkerInfoAccessor {
+ public:
+  MOCK_METHOD(Status, AsyncSubscribeToWorkerFailures,
+              (const ItemCallback<rpc::WorkerDeltaData> &subscribe,
+               const StatusCallback &done),
+              (override));
+  MOCK_METHOD(Status, AsyncReportWorkerFailure,
+              (const std::shared_ptr<rpc::WorkerTableData> &data_ptr,
+               const StatusCallback &callback),
+              (override));
+  MOCK_METHOD(Status, AsyncGet,
+              (const WorkerID &worker_id,
+               const OptionalItemCallback<rpc::WorkerTableData> &callback),
+              (override));
+  MOCK_METHOD(Status, AsyncGetAll,
+              (const MultiItemCallback<rpc::WorkerTableData> &callback), (override));
+  MOCK_METHOD(Status, AsyncAdd,
+              (const std::shared_ptr<rpc::WorkerTableData> &data_ptr,
+               const StatusCallback &callback),
+              (override));
+  MOCK_METHOD(void, AsyncResubscribe, (bool is_pubsub_server_restarted), (override));
+};
+
+}  // namespace gcs
+}  // namespace ray
+
+namespace ray {
+namespace gcs {
+
+class MockPlacementGroupInfoAccessor : public PlacementGroupInfoAccessor {
+ public:
+  MOCK_METHOD(Status, SyncCreatePlacementGroup,
+              (const PlacementGroupSpecification &placement_group_spec), (override));
+  MOCK_METHOD(Status, AsyncGet,
+              (const PlacementGroupID &placement_group_id,
+               const OptionalItemCallback<rpc::PlacementGroupTableData> &callback),
+              (override));
+  MOCK_METHOD(Status, AsyncGetByName,
+              (const std::string &placement_group_name, const std::string &ray_namespace,
+               const OptionalItemCallback<rpc::PlacementGroupTableData> &callback,
+               int64_t timeout_ms),
+              (override));
+  MOCK_METHOD(Status, AsyncGetAll,
+              (const MultiItemCallback<rpc::PlacementGroupTableData> &callback),
+              (override));
+  MOCK_METHOD(Status, SyncRemovePlacementGroup,
+              (const PlacementGroupID &placement_group_id), (override));
+  MOCK_METHOD(Status, SyncWaitUntilReady, (const PlacementGroupID &placement_group_id),
+              (override));
+};
+
+}  // namespace gcs
+}  // namespace ray
+
+namespace ray {
+namespace gcs {
+
+class MockInternalKVAccessor : public InternalKVAccessor {
+ public:
+  MOCK_METHOD(Status, AsyncInternalKVKeys,
+              (const std::string &ns, const std::string &prefix,
+               const OptionalItemCallback<std::vector<std::string>> &callback),
+              (override));
+  MOCK_METHOD(Status, AsyncInternalKVGet,
+              (const std::string &ns, const std::string &key,
+               const OptionalItemCallback<std::string> &callback),
+              (override));
+  MOCK_METHOD(Status, AsyncInternalKVPut,
+              (const std::string &ns, const std::string &key, const std::string &value,
+               bool overwrite, const OptionalItemCallback<int> &callback),
+              (override));
+  MOCK_METHOD(Status, AsyncInternalKVExists,
+              (const std::string &ns, const std::string &key,
+               const OptionalItemCallback<bool> &callback),
+              (override));
+  MOCK_METHOD(Status, AsyncInternalKVDel,
+              (const std::string &ns, const std::string &key, bool del_by_prefix,
+               const StatusCallback &callback),
+              (override));
+};
+
+}  // namespace gcs
+}  // namespace ray