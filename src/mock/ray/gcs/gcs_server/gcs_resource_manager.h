--- conflicted
+++ resolved
@@ -24,24 +24,8 @@
                rpc::GetResourcesReply *reply,
                rpc::SendReplyCallback send_reply_callback),
               (override));
-<<<<<<< HEAD
-  MOCK_METHOD(void,
-              HandleUpdateResources,
-              (const rpc::UpdateResourcesRequest &request,
-               rpc::UpdateResourcesReply *reply,
-               rpc::SendReplyCallback send_reply_callback),
-              (override));
-  MOCK_METHOD(void,
-              HandleDeleteResources,
-              (const rpc::DeleteResourcesRequest &request,
-               rpc::DeleteResourcesReply *reply,
-               rpc::SendReplyCallback send_reply_callback),
-              (override));
   MOCK_METHOD(void,
               HandleGetAllAvailableResources,
-=======
-  MOCK_METHOD(void, HandleGetAllAvailableResources,
->>>>>>> f15bcb21
               (const rpc::GetAllAvailableResourcesRequest &request,
                rpc::GetAllAvailableResourcesReply *reply,
                rpc::SendReplyCallback send_reply_callback),
