--- conflicted
+++ resolved
@@ -1,72 +1,46 @@
-<<<<<<< HEAD
-// Copyright  The Ray Authors.
-//
-// Licensed under the Apache License, Version 2.0 (the "License");
-// you may not use this file except in compliance with the License.
-// You may obtain a copy of the License at
-//
-//  http://www.apache.org/licenses/LICENSE-2.0
-//
-// Unless required by applicable law or agreed to in writing, software
-// distributed under the License is distributed on an "AS IS" BASIS,
-// WITHOUT WARRANTIES OR CONDITIONS OF ANY KIND, either express or implied.
-// See the License for the specific language governing permissions and
-// limitations under the License.
-
-namespace ray {
-namespace gcs {
-
-class MockGcsInternalKVManager : public GcsInternalKVManager {
- public:
-};
-
-}  // namespace gcs
-}  // namespace ray
-=======
-// Copyright  The Ray Authors.
-//
-// Licensed under the Apache License, Version 2.0 (the "License");
-// you may not use this file except in compliance with the License.
-// You may obtain a copy of the License at
-//
-//  http://www.apache.org/licenses/LICENSE-2.0
-//
-// Unless required by applicable law or agreed to in writing, software
-// distributed under the License is distributed on an "AS IS" BASIS,
-// WITHOUT WARRANTIES OR CONDITIONS OF ANY KIND, either express or implied.
-// See the License for the specific language governing permissions and
-// limitations under the License.
-
-namespace ray {
-namespace gcs {
-
-class MockInternalKVInterface : public ray::gcs::InternalKVInterface {
- public:
-  MockInternalKVInterface() {}
-
-  MOCK_METHOD(void, Get,
-              (const std::string &ns, const std::string &key,
-               std::function<void(std::optional<std::string>)> callback),
-              (override));
-  MOCK_METHOD(void, Put,
-              (const std::string &ns, const std::string &key, const std::string &value,
-               bool overwrite, std::function<void(bool)> callback),
-              (override));
-  MOCK_METHOD(void, Del,
-              (const std::string &ns, const std::string &key, bool del_by_prefix,
-               std::function<void(int64_t)> callback),
-              (override));
-  MOCK_METHOD(void, Exists,
-              (const std::string &ns, const std::string &key,
-               std::function<void(bool)> callback),
-              (override));
-  MOCK_METHOD(void, Keys,
-              (const std::string &ns, const std::string &prefix,
-               std::function<void(std::vector<std::string>)> callback),
-              (override));
-  MOCK_METHOD(instrumented_io_context &, GetEventLoop, (), (override));
-};
-
-}  // namespace gcs
-}  // namespace ray
->>>>>>> 19672688
+// Copyright  The Ray Authors.
+//
+// Licensed under the Apache License, Version 2.0 (the "License");
+// you may not use this file except in compliance with the License.
+// You may obtain a copy of the License at
+//
+//  http://www.apache.org/licenses/LICENSE-2.0
+//
+// Unless required by applicable law or agreed to in writing, software
+// distributed under the License is distributed on an "AS IS" BASIS,
+// WITHOUT WARRANTIES OR CONDITIONS OF ANY KIND, either express or implied.
+// See the License for the specific language governing permissions and
+// limitations under the License.
+
+namespace ray {
+namespace gcs {
+
+class MockInternalKVInterface : public ray::gcs::InternalKVInterface {
+ public:
+  MockInternalKVInterface() {}
+
+  MOCK_METHOD(void, Get,
+              (const std::string &ns, const std::string &key,
+               std::function<void(std::optional<std::string>)> callback),
+              (override));
+  MOCK_METHOD(void, Put,
+              (const std::string &ns, const std::string &key, const std::string &value,
+               bool overwrite, std::function<void(bool)> callback),
+              (override));
+  MOCK_METHOD(void, Del,
+              (const std::string &ns, const std::string &key, bool del_by_prefix,
+               std::function<void(int64_t)> callback),
+              (override));
+  MOCK_METHOD(void, Exists,
+              (const std::string &ns, const std::string &key,
+               std::function<void(bool)> callback),
+              (override));
+  MOCK_METHOD(void, Keys,
+              (const std::string &ns, const std::string &prefix,
+               std::function<void(std::vector<std::string>)> callback),
+              (override));
+  MOCK_METHOD(instrumented_io_context &, GetEventLoop, (), (override));
+};
+
+}  // namespace gcs
+}  // namespace ray