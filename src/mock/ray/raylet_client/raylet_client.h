<<<<<<< HEAD
// Copyright 2021 The Ray Authors.
//
// Licensed under the Apache License, Version 2.0 (the "License");
// you may not use this file except in compliance with the License.
// You may obtain a copy of the License at
//
//  http://www.apache.org/licenses/LICENSE-2.0
//
// Unless required by applicable law or agreed to in writing, software
// distributed under the License is distributed on an "AS IS" BASIS,
// WITHOUT WARRANTIES OR CONDITIONS OF ANY KIND, either express or implied.
// See the License for the specific language governing permissions and
// limitations under the License.

namespace ray {

class MockPinObjectsInterface : public PinObjectsInterface {
 public:
  MOCK_METHOD(void, PinObjectIDs,
              (const rpc::Address &caller_address,
               const std::vector<ObjectID> &object_ids,
               const ray::rpc::ClientCallback<ray::rpc::PinObjectIDsReply> &callback),
              (override));
};

}  // namespace ray

namespace ray {

class MockWorkerLeaseInterface : public WorkerLeaseInterface {
 public:
  MOCK_METHOD(
      void, RequestWorkerLease,
      (const ray::TaskSpecification &resource_spec, bool grant_or_reject,
       const ray::rpc::ClientCallback<ray::rpc::RequestWorkerLeaseReply> &callback,
       const int64_t backlog_size),
      (override));
  MOCK_METHOD(
      void, RequestWorkerLease,
      (const rpc::TaskSpec &task_spec, bool grant_or_reject,
       const ray::rpc::ClientCallback<ray::rpc::RequestWorkerLeaseReply> &callback,
       const int64_t backlog_size),
      (override));
  MOCK_METHOD(ray::Status, ReturnWorker,
              (int worker_port, const WorkerID &worker_id, bool disconnect_worker),
              (override));
  MOCK_METHOD(void, ReleaseUnusedWorkers,
              (const std::vector<WorkerID> &workers_in_use,
               const rpc::ClientCallback<rpc::ReleaseUnusedWorkersReply> &callback),
              (override));
  MOCK_METHOD(void, CancelWorkerLease,
              (const TaskID &task_id,
               const rpc::ClientCallback<rpc::CancelWorkerLeaseReply> &callback),
              (override));
};

}  // namespace ray

namespace ray {

class MockResourceReserveInterface : public ResourceReserveInterface {
 public:
  MOCK_METHOD(
      void, PrepareBundleResources,
      (const BundleSpecification &bundle_spec,
       const ray::rpc::ClientCallback<ray::rpc::PrepareBundleResourcesReply> &callback),
      (override));
  MOCK_METHOD(
      void, CommitBundleResources,
      (const BundleSpecification &bundle_spec,
       const ray::rpc::ClientCallback<ray::rpc::CommitBundleResourcesReply> &callback),
      (override));
  MOCK_METHOD(
      void, CancelResourceReserve,
      (const BundleSpecification &bundle_spec,
       const ray::rpc::ClientCallback<ray::rpc::CancelResourceReserveReply> &callback),
      (override));
  MOCK_METHOD(void, ReleaseUnusedBundles,
              (const std::vector<rpc::Bundle> &bundles_in_use,
               const rpc::ClientCallback<rpc::ReleaseUnusedBundlesReply> &callback),
              (override));
};

}  // namespace ray

namespace ray {

class MockDependencyWaiterInterface : public DependencyWaiterInterface {
 public:
  MOCK_METHOD(ray::Status, WaitForDirectActorCallArgs,
              (const std::vector<rpc::ObjectReference> &references, int64_t tag),
              (override));
};

}  // namespace ray

namespace ray {

class MockResourceTrackingInterface : public ResourceTrackingInterface {
 public:
  MOCK_METHOD(void, UpdateResourceUsage,
              (std::string & serialized_resource_usage_batch,
               const rpc::ClientCallback<rpc::UpdateResourceUsageReply> &callback),
              (override));
  MOCK_METHOD(void, RequestResourceReport,
              (const rpc::ClientCallback<rpc::RequestResourceReportReply> &callback),
              (override));
};

}  // namespace ray

namespace ray {

class MockRayletClientInterface : public RayletClientInterface {
 public:
  MOCK_METHOD(ray::Status, WaitForDirectActorCallArgs,
              (const std::vector<rpc::ObjectReference> &references, int64_t tag),
              (override));
  MOCK_METHOD(void, ReportWorkerBacklog,
              (const WorkerID &worker_id,
               const std::vector<rpc::WorkerBacklogReport> &backlog_reports),
              (override));
  MOCK_METHOD(
      void, RequestWorkerLease,
      (const ray::TaskSpecification &resource_spec, bool grant_or_reject,
       const ray::rpc::ClientCallback<ray::rpc::RequestWorkerLeaseReply> &callback,
       const int64_t backlog_size),
      (override));
  MOCK_METHOD(
      void, RequestWorkerLease,
      (const rpc::TaskSpec &resource_spec, bool grant_or_reject,
       const ray::rpc::ClientCallback<ray::rpc::RequestWorkerLeaseReply> &callback,
       const int64_t backlog_size),
      (override));

  MOCK_METHOD(ray::Status, ReturnWorker,
              (int worker_port, const WorkerID &worker_id, bool disconnect_worker),
              (override));
  MOCK_METHOD(void, ReleaseUnusedWorkers,
              (const std::vector<WorkerID> &workers_in_use,
               const rpc::ClientCallback<rpc::ReleaseUnusedWorkersReply> &callback),
              (override));
  MOCK_METHOD(void, CancelWorkerLease,
              (const TaskID &task_id,
               const rpc::ClientCallback<rpc::CancelWorkerLeaseReply> &callback),
              (override));
  MOCK_METHOD(
      void, PrepareBundleResources,
      (const BundleSpecification &bundle_spec,
       const ray::rpc::ClientCallback<ray::rpc::PrepareBundleResourcesReply> &callback),
      (override));
  MOCK_METHOD(
      void, CommitBundleResources,
      (const BundleSpecification &bundle_spec,
       const ray::rpc::ClientCallback<ray::rpc::CommitBundleResourcesReply> &callback),
      (override));
  MOCK_METHOD(
      void, CancelResourceReserve,
      (const BundleSpecification &bundle_spec,
       const ray::rpc::ClientCallback<ray::rpc::CancelResourceReserveReply> &callback),
      (override));
  MOCK_METHOD(void, ReleaseUnusedBundles,
              (const std::vector<rpc::Bundle> &bundles_in_use,
               const rpc::ClientCallback<rpc::ReleaseUnusedBundlesReply> &callback),
              (override));
  MOCK_METHOD(void, PinObjectIDs,
              (const rpc::Address &caller_address,
               const std::vector<ObjectID> &object_ids,
               const ray::rpc::ClientCallback<ray::rpc::PinObjectIDsReply> &callback),
              (override));
  MOCK_METHOD(void, GetSystemConfig,
              (const rpc::ClientCallback<rpc::GetSystemConfigReply> &callback),
              (override));
  MOCK_METHOD(void, GetGcsServerAddress,
              (const rpc::ClientCallback<rpc::GetGcsServerAddressReply> &callback),
              (override));
  MOCK_METHOD(void, UpdateResourceUsage,
              (std::string & serialized_resource_usage_batch,
               const rpc::ClientCallback<rpc::UpdateResourceUsageReply> &callback),
              (override));
  MOCK_METHOD(void, RequestResourceReport,
              (const rpc::ClientCallback<rpc::RequestResourceReportReply> &callback),
              (override));
  MOCK_METHOD(void, ShutdownRaylet,
              (const NodeID &node_id, bool graceful,
               const rpc::ClientCallback<rpc::ShutdownRayletReply> &callback),
              (override));
};

}  // namespace ray
=======
// Copyright 2021 The Ray Authors.
//
// Licensed under the Apache License, Version 2.0 (the "License");
// you may not use this file except in compliance with the License.
// You may obtain a copy of the License at
//
//  http://www.apache.org/licenses/LICENSE-2.0
//
// Unless required by applicable law or agreed to in writing, software
// distributed under the License is distributed on an "AS IS" BASIS,
// WITHOUT WARRANTIES OR CONDITIONS OF ANY KIND, either express or implied.
// See the License for the specific language governing permissions and
// limitations under the License.

namespace ray {

class MockPinObjectsInterface : public PinObjectsInterface {
 public:
  MOCK_METHOD(void, PinObjectIDs,
              (const rpc::Address &caller_address,
               const std::vector<ObjectID> &object_ids,
               const ray::rpc::ClientCallback<ray::rpc::PinObjectIDsReply> &callback),
              (override));
};

}  // namespace ray

namespace ray {

class MockWorkerLeaseInterface : public WorkerLeaseInterface {
 public:
  MOCK_METHOD(
      void, RequestWorkerLease,
      (const ray::TaskSpecification &resource_spec, bool grant_or_reject,
       const ray::rpc::ClientCallback<ray::rpc::RequestWorkerLeaseReply> &callback,
       const int64_t backlog_size),
      (override));
  MOCK_METHOD(
      void, RequestWorkerLease,
      (const rpc::TaskSpec &task_spec, bool grant_or_reject,
       const ray::rpc::ClientCallback<ray::rpc::RequestWorkerLeaseReply> &callback,
       const int64_t backlog_size),
      (override));
  MOCK_METHOD(ray::Status, ReturnWorker,
              (int worker_port, const WorkerID &worker_id, bool disconnect_worker),
              (override));
  MOCK_METHOD(void, ReleaseUnusedWorkers,
              (const std::vector<WorkerID> &workers_in_use,
               const rpc::ClientCallback<rpc::ReleaseUnusedWorkersReply> &callback),
              (override));
  MOCK_METHOD(void, CancelWorkerLease,
              (const TaskID &task_id,
               const rpc::ClientCallback<rpc::CancelWorkerLeaseReply> &callback),
              (override));
};

}  // namespace ray

namespace ray {

class MockResourceReserveInterface : public ResourceReserveInterface {
 public:
  MOCK_METHOD(
      void, PrepareBundleResources,
      (const std::vector<std::shared_ptr<const BundleSpecification>> &bundle_specs,
       const ray::rpc::ClientCallback<ray::rpc::PrepareBundleResourcesReply> &callback),
      (override));
  MOCK_METHOD(
      void, CommitBundleResources,
      (const std::vector<std::shared_ptr<const BundleSpecification>> &bundle_specs,
       const ray::rpc::ClientCallback<ray::rpc::CommitBundleResourcesReply> &callback),
      (override));
  MOCK_METHOD(
      void, CancelResourceReserve,
      (const BundleSpecification &bundle_spec,
       const ray::rpc::ClientCallback<ray::rpc::CancelResourceReserveReply> &callback),
      (override));
  MOCK_METHOD(void, ReleaseUnusedBundles,
              (const std::vector<rpc::Bundle> &bundles_in_use,
               const rpc::ClientCallback<rpc::ReleaseUnusedBundlesReply> &callback),
              (override));
};

}  // namespace ray

namespace ray {

class MockDependencyWaiterInterface : public DependencyWaiterInterface {
 public:
  MOCK_METHOD(ray::Status, WaitForDirectActorCallArgs,
              (const std::vector<rpc::ObjectReference> &references, int64_t tag),
              (override));
};

}  // namespace ray

namespace ray {

class MockResourceTrackingInterface : public ResourceTrackingInterface {
 public:
  MOCK_METHOD(void, UpdateResourceUsage,
              (std::string & serialized_resource_usage_batch,
               const rpc::ClientCallback<rpc::UpdateResourceUsageReply> &callback),
              (override));
  MOCK_METHOD(void, RequestResourceReport,
              (const rpc::ClientCallback<rpc::RequestResourceReportReply> &callback),
              (override));
};

}  // namespace ray

namespace ray {

class MockRayletClientInterface : public RayletClientInterface {
 public:
  MOCK_METHOD(ray::Status, WaitForDirectActorCallArgs,
              (const std::vector<rpc::ObjectReference> &references, int64_t tag),
              (override));
  MOCK_METHOD(void, ReportWorkerBacklog,
              (const WorkerID &worker_id,
               const std::vector<rpc::WorkerBacklogReport> &backlog_reports),
              (override));
  MOCK_METHOD(
      void, RequestWorkerLease,
      (const ray::TaskSpecification &resource_spec, bool grant_or_reject,
       const ray::rpc::ClientCallback<ray::rpc::RequestWorkerLeaseReply> &callback,
       const int64_t backlog_size),
      (override));
  MOCK_METHOD(
      void, RequestWorkerLease,
      (const rpc::TaskSpec &resource_spec, bool grant_or_reject,
       const ray::rpc::ClientCallback<ray::rpc::RequestWorkerLeaseReply> &callback,
       const int64_t backlog_size),
      (override));

  MOCK_METHOD(ray::Status, ReturnWorker,
              (int worker_port, const WorkerID &worker_id, bool disconnect_worker),
              (override));
  MOCK_METHOD(void, ReleaseUnusedWorkers,
              (const std::vector<WorkerID> &workers_in_use,
               const rpc::ClientCallback<rpc::ReleaseUnusedWorkersReply> &callback),
              (override));
  MOCK_METHOD(void, CancelWorkerLease,
              (const TaskID &task_id,
               const rpc::ClientCallback<rpc::CancelWorkerLeaseReply> &callback),
              (override));
  MOCK_METHOD(
      void, PrepareBundleResources,
      (const std::vector<std::shared_ptr<const BundleSpecification>> &bundle_specs,
       const ray::rpc::ClientCallback<ray::rpc::PrepareBundleResourcesReply> &callback),
      (override));
  MOCK_METHOD(
      void, CommitBundleResources,
      (const std::vector<std::shared_ptr<const BundleSpecification>> &bundle_specs,
       const ray::rpc::ClientCallback<ray::rpc::CommitBundleResourcesReply> &callback),
      (override));
  MOCK_METHOD(
      void, CancelResourceReserve,
      (const BundleSpecification &bundle_spec,
       const ray::rpc::ClientCallback<ray::rpc::CancelResourceReserveReply> &callback),
      (override));
  MOCK_METHOD(void, ReleaseUnusedBundles,
              (const std::vector<rpc::Bundle> &bundles_in_use,
               const rpc::ClientCallback<rpc::ReleaseUnusedBundlesReply> &callback),
              (override));
  MOCK_METHOD(void, PinObjectIDs,
              (const rpc::Address &caller_address,
               const std::vector<ObjectID> &object_ids,
               const ray::rpc::ClientCallback<ray::rpc::PinObjectIDsReply> &callback),
              (override));
  MOCK_METHOD(void, GetSystemConfig,
              (const rpc::ClientCallback<rpc::GetSystemConfigReply> &callback),
              (override));
  MOCK_METHOD(void, GetGcsServerAddress,
              (const rpc::ClientCallback<rpc::GetGcsServerAddressReply> &callback),
              (override));
  MOCK_METHOD(void, UpdateResourceUsage,
              (std::string & serialized_resource_usage_batch,
               const rpc::ClientCallback<rpc::UpdateResourceUsageReply> &callback),
              (override));
  MOCK_METHOD(void, RequestResourceReport,
              (const rpc::ClientCallback<rpc::RequestResourceReportReply> &callback),
              (override));
  MOCK_METHOD(void, ShutdownRaylet,
              (const NodeID &node_id, bool graceful,
               const rpc::ClientCallback<rpc::ShutdownRayletReply> &callback),
              (override));
};

}  // namespace ray
>>>>>>> 19672688
<|MERGE_RESOLUTION|>--- conflicted
+++ resolved
@@ -1,383 +1,190 @@
-<<<<<<< HEAD
-// Copyright 2021 The Ray Authors.
-//
-// Licensed under the Apache License, Version 2.0 (the "License");
-// you may not use this file except in compliance with the License.
-// You may obtain a copy of the License at
-//
-//  http://www.apache.org/licenses/LICENSE-2.0
-//
-// Unless required by applicable law or agreed to in writing, software
-// distributed under the License is distributed on an "AS IS" BASIS,
-// WITHOUT WARRANTIES OR CONDITIONS OF ANY KIND, either express or implied.
-// See the License for the specific language governing permissions and
-// limitations under the License.
-
-namespace ray {
-
-class MockPinObjectsInterface : public PinObjectsInterface {
- public:
-  MOCK_METHOD(void, PinObjectIDs,
-              (const rpc::Address &caller_address,
-               const std::vector<ObjectID> &object_ids,
-               const ray::rpc::ClientCallback<ray::rpc::PinObjectIDsReply> &callback),
-              (override));
-};
-
-}  // namespace ray
-
-namespace ray {
-
-class MockWorkerLeaseInterface : public WorkerLeaseInterface {
- public:
-  MOCK_METHOD(
-      void, RequestWorkerLease,
-      (const ray::TaskSpecification &resource_spec, bool grant_or_reject,
-       const ray::rpc::ClientCallback<ray::rpc::RequestWorkerLeaseReply> &callback,
-       const int64_t backlog_size),
-      (override));
-  MOCK_METHOD(
-      void, RequestWorkerLease,
-      (const rpc::TaskSpec &task_spec, bool grant_or_reject,
-       const ray::rpc::ClientCallback<ray::rpc::RequestWorkerLeaseReply> &callback,
-       const int64_t backlog_size),
-      (override));
-  MOCK_METHOD(ray::Status, ReturnWorker,
-              (int worker_port, const WorkerID &worker_id, bool disconnect_worker),
-              (override));
-  MOCK_METHOD(void, ReleaseUnusedWorkers,
-              (const std::vector<WorkerID> &workers_in_use,
-               const rpc::ClientCallback<rpc::ReleaseUnusedWorkersReply> &callback),
-              (override));
-  MOCK_METHOD(void, CancelWorkerLease,
-              (const TaskID &task_id,
-               const rpc::ClientCallback<rpc::CancelWorkerLeaseReply> &callback),
-              (override));
-};
-
-}  // namespace ray
-
-namespace ray {
-
-class MockResourceReserveInterface : public ResourceReserveInterface {
- public:
-  MOCK_METHOD(
-      void, PrepareBundleResources,
-      (const BundleSpecification &bundle_spec,
-       const ray::rpc::ClientCallback<ray::rpc::PrepareBundleResourcesReply> &callback),
-      (override));
-  MOCK_METHOD(
-      void, CommitBundleResources,
-      (const BundleSpecification &bundle_spec,
-       const ray::rpc::ClientCallback<ray::rpc::CommitBundleResourcesReply> &callback),
-      (override));
-  MOCK_METHOD(
-      void, CancelResourceReserve,
-      (const BundleSpecification &bundle_spec,
-       const ray::rpc::ClientCallback<ray::rpc::CancelResourceReserveReply> &callback),
-      (override));
-  MOCK_METHOD(void, ReleaseUnusedBundles,
-              (const std::vector<rpc::Bundle> &bundles_in_use,
-               const rpc::ClientCallback<rpc::ReleaseUnusedBundlesReply> &callback),
-              (override));
-};
-
-}  // namespace ray
-
-namespace ray {
-
-class MockDependencyWaiterInterface : public DependencyWaiterInterface {
- public:
-  MOCK_METHOD(ray::Status, WaitForDirectActorCallArgs,
-              (const std::vector<rpc::ObjectReference> &references, int64_t tag),
-              (override));
-};
-
-}  // namespace ray
-
-namespace ray {
-
-class MockResourceTrackingInterface : public ResourceTrackingInterface {
- public:
-  MOCK_METHOD(void, UpdateResourceUsage,
-              (std::string & serialized_resource_usage_batch,
-               const rpc::ClientCallback<rpc::UpdateResourceUsageReply> &callback),
-              (override));
-  MOCK_METHOD(void, RequestResourceReport,
-              (const rpc::ClientCallback<rpc::RequestResourceReportReply> &callback),
-              (override));
-};
-
-}  // namespace ray
-
-namespace ray {
-
-class MockRayletClientInterface : public RayletClientInterface {
- public:
-  MOCK_METHOD(ray::Status, WaitForDirectActorCallArgs,
-              (const std::vector<rpc::ObjectReference> &references, int64_t tag),
-              (override));
-  MOCK_METHOD(void, ReportWorkerBacklog,
-              (const WorkerID &worker_id,
-               const std::vector<rpc::WorkerBacklogReport> &backlog_reports),
-              (override));
-  MOCK_METHOD(
-      void, RequestWorkerLease,
-      (const ray::TaskSpecification &resource_spec, bool grant_or_reject,
-       const ray::rpc::ClientCallback<ray::rpc::RequestWorkerLeaseReply> &callback,
-       const int64_t backlog_size),
-      (override));
-  MOCK_METHOD(
-      void, RequestWorkerLease,
-      (const rpc::TaskSpec &resource_spec, bool grant_or_reject,
-       const ray::rpc::ClientCallback<ray::rpc::RequestWorkerLeaseReply> &callback,
-       const int64_t backlog_size),
-      (override));
-
-  MOCK_METHOD(ray::Status, ReturnWorker,
-              (int worker_port, const WorkerID &worker_id, bool disconnect_worker),
-              (override));
-  MOCK_METHOD(void, ReleaseUnusedWorkers,
-              (const std::vector<WorkerID> &workers_in_use,
-               const rpc::ClientCallback<rpc::ReleaseUnusedWorkersReply> &callback),
-              (override));
-  MOCK_METHOD(void, CancelWorkerLease,
-              (const TaskID &task_id,
-               const rpc::ClientCallback<rpc::CancelWorkerLeaseReply> &callback),
-              (override));
-  MOCK_METHOD(
-      void, PrepareBundleResources,
-      (const BundleSpecification &bundle_spec,
-       const ray::rpc::ClientCallback<ray::rpc::PrepareBundleResourcesReply> &callback),
-      (override));
-  MOCK_METHOD(
-      void, CommitBundleResources,
-      (const BundleSpecification &bundle_spec,
-       const ray::rpc::ClientCallback<ray::rpc::CommitBundleResourcesReply> &callback),
-      (override));
-  MOCK_METHOD(
-      void, CancelResourceReserve,
-      (const BundleSpecification &bundle_spec,
-       const ray::rpc::ClientCallback<ray::rpc::CancelResourceReserveReply> &callback),
-      (override));
-  MOCK_METHOD(void, ReleaseUnusedBundles,
-              (const std::vector<rpc::Bundle> &bundles_in_use,
-               const rpc::ClientCallback<rpc::ReleaseUnusedBundlesReply> &callback),
-              (override));
-  MOCK_METHOD(void, PinObjectIDs,
-              (const rpc::Address &caller_address,
-               const std::vector<ObjectID> &object_ids,
-               const ray::rpc::ClientCallback<ray::rpc::PinObjectIDsReply> &callback),
-              (override));
-  MOCK_METHOD(void, GetSystemConfig,
-              (const rpc::ClientCallback<rpc::GetSystemConfigReply> &callback),
-              (override));
-  MOCK_METHOD(void, GetGcsServerAddress,
-              (const rpc::ClientCallback<rpc::GetGcsServerAddressReply> &callback),
-              (override));
-  MOCK_METHOD(void, UpdateResourceUsage,
-              (std::string & serialized_resource_usage_batch,
-               const rpc::ClientCallback<rpc::UpdateResourceUsageReply> &callback),
-              (override));
-  MOCK_METHOD(void, RequestResourceReport,
-              (const rpc::ClientCallback<rpc::RequestResourceReportReply> &callback),
-              (override));
-  MOCK_METHOD(void, ShutdownRaylet,
-              (const NodeID &node_id, bool graceful,
-               const rpc::ClientCallback<rpc::ShutdownRayletReply> &callback),
-              (override));
-};
-
-}  // namespace ray
-=======
-// Copyright 2021 The Ray Authors.
-//
-// Licensed under the Apache License, Version 2.0 (the "License");
-// you may not use this file except in compliance with the License.
-// You may obtain a copy of the License at
-//
-//  http://www.apache.org/licenses/LICENSE-2.0
-//
-// Unless required by applicable law or agreed to in writing, software
-// distributed under the License is distributed on an "AS IS" BASIS,
-// WITHOUT WARRANTIES OR CONDITIONS OF ANY KIND, either express or implied.
-// See the License for the specific language governing permissions and
-// limitations under the License.
-
-namespace ray {
-
-class MockPinObjectsInterface : public PinObjectsInterface {
- public:
-  MOCK_METHOD(void, PinObjectIDs,
-              (const rpc::Address &caller_address,
-               const std::vector<ObjectID> &object_ids,
-               const ray::rpc::ClientCallback<ray::rpc::PinObjectIDsReply> &callback),
-              (override));
-};
-
-}  // namespace ray
-
-namespace ray {
-
-class MockWorkerLeaseInterface : public WorkerLeaseInterface {
- public:
-  MOCK_METHOD(
-      void, RequestWorkerLease,
-      (const ray::TaskSpecification &resource_spec, bool grant_or_reject,
-       const ray::rpc::ClientCallback<ray::rpc::RequestWorkerLeaseReply> &callback,
-       const int64_t backlog_size),
-      (override));
-  MOCK_METHOD(
-      void, RequestWorkerLease,
-      (const rpc::TaskSpec &task_spec, bool grant_or_reject,
-       const ray::rpc::ClientCallback<ray::rpc::RequestWorkerLeaseReply> &callback,
-       const int64_t backlog_size),
-      (override));
-  MOCK_METHOD(ray::Status, ReturnWorker,
-              (int worker_port, const WorkerID &worker_id, bool disconnect_worker),
-              (override));
-  MOCK_METHOD(void, ReleaseUnusedWorkers,
-              (const std::vector<WorkerID> &workers_in_use,
-               const rpc::ClientCallback<rpc::ReleaseUnusedWorkersReply> &callback),
-              (override));
-  MOCK_METHOD(void, CancelWorkerLease,
-              (const TaskID &task_id,
-               const rpc::ClientCallback<rpc::CancelWorkerLeaseReply> &callback),
-              (override));
-};
-
-}  // namespace ray
-
-namespace ray {
-
-class MockResourceReserveInterface : public ResourceReserveInterface {
- public:
-  MOCK_METHOD(
-      void, PrepareBundleResources,
-      (const std::vector<std::shared_ptr<const BundleSpecification>> &bundle_specs,
-       const ray::rpc::ClientCallback<ray::rpc::PrepareBundleResourcesReply> &callback),
-      (override));
-  MOCK_METHOD(
-      void, CommitBundleResources,
-      (const std::vector<std::shared_ptr<const BundleSpecification>> &bundle_specs,
-       const ray::rpc::ClientCallback<ray::rpc::CommitBundleResourcesReply> &callback),
-      (override));
-  MOCK_METHOD(
-      void, CancelResourceReserve,
-      (const BundleSpecification &bundle_spec,
-       const ray::rpc::ClientCallback<ray::rpc::CancelResourceReserveReply> &callback),
-      (override));
-  MOCK_METHOD(void, ReleaseUnusedBundles,
-              (const std::vector<rpc::Bundle> &bundles_in_use,
-               const rpc::ClientCallback<rpc::ReleaseUnusedBundlesReply> &callback),
-              (override));
-};
-
-}  // namespace ray
-
-namespace ray {
-
-class MockDependencyWaiterInterface : public DependencyWaiterInterface {
- public:
-  MOCK_METHOD(ray::Status, WaitForDirectActorCallArgs,
-              (const std::vector<rpc::ObjectReference> &references, int64_t tag),
-              (override));
-};
-
-}  // namespace ray
-
-namespace ray {
-
-class MockResourceTrackingInterface : public ResourceTrackingInterface {
- public:
-  MOCK_METHOD(void, UpdateResourceUsage,
-              (std::string & serialized_resource_usage_batch,
-               const rpc::ClientCallback<rpc::UpdateResourceUsageReply> &callback),
-              (override));
-  MOCK_METHOD(void, RequestResourceReport,
-              (const rpc::ClientCallback<rpc::RequestResourceReportReply> &callback),
-              (override));
-};
-
-}  // namespace ray
-
-namespace ray {
-
-class MockRayletClientInterface : public RayletClientInterface {
- public:
-  MOCK_METHOD(ray::Status, WaitForDirectActorCallArgs,
-              (const std::vector<rpc::ObjectReference> &references, int64_t tag),
-              (override));
-  MOCK_METHOD(void, ReportWorkerBacklog,
-              (const WorkerID &worker_id,
-               const std::vector<rpc::WorkerBacklogReport> &backlog_reports),
-              (override));
-  MOCK_METHOD(
-      void, RequestWorkerLease,
-      (const ray::TaskSpecification &resource_spec, bool grant_or_reject,
-       const ray::rpc::ClientCallback<ray::rpc::RequestWorkerLeaseReply> &callback,
-       const int64_t backlog_size),
-      (override));
-  MOCK_METHOD(
-      void, RequestWorkerLease,
-      (const rpc::TaskSpec &resource_spec, bool grant_or_reject,
-       const ray::rpc::ClientCallback<ray::rpc::RequestWorkerLeaseReply> &callback,
-       const int64_t backlog_size),
-      (override));
-
-  MOCK_METHOD(ray::Status, ReturnWorker,
-              (int worker_port, const WorkerID &worker_id, bool disconnect_worker),
-              (override));
-  MOCK_METHOD(void, ReleaseUnusedWorkers,
-              (const std::vector<WorkerID> &workers_in_use,
-               const rpc::ClientCallback<rpc::ReleaseUnusedWorkersReply> &callback),
-              (override));
-  MOCK_METHOD(void, CancelWorkerLease,
-              (const TaskID &task_id,
-               const rpc::ClientCallback<rpc::CancelWorkerLeaseReply> &callback),
-              (override));
-  MOCK_METHOD(
-      void, PrepareBundleResources,
-      (const std::vector<std::shared_ptr<const BundleSpecification>> &bundle_specs,
-       const ray::rpc::ClientCallback<ray::rpc::PrepareBundleResourcesReply> &callback),
-      (override));
-  MOCK_METHOD(
-      void, CommitBundleResources,
-      (const std::vector<std::shared_ptr<const BundleSpecification>> &bundle_specs,
-       const ray::rpc::ClientCallback<ray::rpc::CommitBundleResourcesReply> &callback),
-      (override));
-  MOCK_METHOD(
-      void, CancelResourceReserve,
-      (const BundleSpecification &bundle_spec,
-       const ray::rpc::ClientCallback<ray::rpc::CancelResourceReserveReply> &callback),
-      (override));
-  MOCK_METHOD(void, ReleaseUnusedBundles,
-              (const std::vector<rpc::Bundle> &bundles_in_use,
-               const rpc::ClientCallback<rpc::ReleaseUnusedBundlesReply> &callback),
-              (override));
-  MOCK_METHOD(void, PinObjectIDs,
-              (const rpc::Address &caller_address,
-               const std::vector<ObjectID> &object_ids,
-               const ray::rpc::ClientCallback<ray::rpc::PinObjectIDsReply> &callback),
-              (override));
-  MOCK_METHOD(void, GetSystemConfig,
-              (const rpc::ClientCallback<rpc::GetSystemConfigReply> &callback),
-              (override));
-  MOCK_METHOD(void, GetGcsServerAddress,
-              (const rpc::ClientCallback<rpc::GetGcsServerAddressReply> &callback),
-              (override));
-  MOCK_METHOD(void, UpdateResourceUsage,
-              (std::string & serialized_resource_usage_batch,
-               const rpc::ClientCallback<rpc::UpdateResourceUsageReply> &callback),
-              (override));
-  MOCK_METHOD(void, RequestResourceReport,
-              (const rpc::ClientCallback<rpc::RequestResourceReportReply> &callback),
-              (override));
-  MOCK_METHOD(void, ShutdownRaylet,
-              (const NodeID &node_id, bool graceful,
-               const rpc::ClientCallback<rpc::ShutdownRayletReply> &callback),
-              (override));
-};
-
-}  // namespace ray
->>>>>>> 19672688
+// Copyright 2021 The Ray Authors.
+//
+// Licensed under the Apache License, Version 2.0 (the "License");
+// you may not use this file except in compliance with the License.
+// You may obtain a copy of the License at
+//
+//  http://www.apache.org/licenses/LICENSE-2.0
+//
+// Unless required by applicable law or agreed to in writing, software
+// distributed under the License is distributed on an "AS IS" BASIS,
+// WITHOUT WARRANTIES OR CONDITIONS OF ANY KIND, either express or implied.
+// See the License for the specific language governing permissions and
+// limitations under the License.
+
+namespace ray {
+
+class MockPinObjectsInterface : public PinObjectsInterface {
+ public:
+  MOCK_METHOD(void, PinObjectIDs,
+              (const rpc::Address &caller_address,
+               const std::vector<ObjectID> &object_ids,
+               const ray::rpc::ClientCallback<ray::rpc::PinObjectIDsReply> &callback),
+              (override));
+};
+
+}  // namespace ray
+
+namespace ray {
+
+class MockWorkerLeaseInterface : public WorkerLeaseInterface {
+ public:
+  MOCK_METHOD(
+      void, RequestWorkerLease,
+      (const ray::TaskSpecification &resource_spec, bool grant_or_reject,
+       const ray::rpc::ClientCallback<ray::rpc::RequestWorkerLeaseReply> &callback,
+       const int64_t backlog_size),
+      (override));
+  MOCK_METHOD(
+      void, RequestWorkerLease,
+      (const rpc::TaskSpec &task_spec, bool grant_or_reject,
+       const ray::rpc::ClientCallback<ray::rpc::RequestWorkerLeaseReply> &callback,
+       const int64_t backlog_size),
+      (override));
+  MOCK_METHOD(ray::Status, ReturnWorker,
+              (int worker_port, const WorkerID &worker_id, bool disconnect_worker),
+              (override));
+  MOCK_METHOD(void, ReleaseUnusedWorkers,
+              (const std::vector<WorkerID> &workers_in_use,
+               const rpc::ClientCallback<rpc::ReleaseUnusedWorkersReply> &callback),
+              (override));
+  MOCK_METHOD(void, CancelWorkerLease,
+              (const TaskID &task_id,
+               const rpc::ClientCallback<rpc::CancelWorkerLeaseReply> &callback),
+              (override));
+};
+
+}  // namespace ray
+
+namespace ray {
+
+class MockResourceReserveInterface : public ResourceReserveInterface {
+ public:
+  MOCK_METHOD(
+      void, PrepareBundleResources,
+      (const std::vector<std::shared_ptr<const BundleSpecification>> &bundle_specs,
+       const ray::rpc::ClientCallback<ray::rpc::PrepareBundleResourcesReply> &callback),
+      (override));
+  MOCK_METHOD(
+      void, CommitBundleResources,
+      (const std::vector<std::shared_ptr<const BundleSpecification>> &bundle_specs,
+       const ray::rpc::ClientCallback<ray::rpc::CommitBundleResourcesReply> &callback),
+      (override));
+  MOCK_METHOD(
+      void, CancelResourceReserve,
+      (const BundleSpecification &bundle_spec,
+       const ray::rpc::ClientCallback<ray::rpc::CancelResourceReserveReply> &callback),
+      (override));
+  MOCK_METHOD(void, ReleaseUnusedBundles,
+              (const std::vector<rpc::Bundle> &bundles_in_use,
+               const rpc::ClientCallback<rpc::ReleaseUnusedBundlesReply> &callback),
+              (override));
+};
+
+}  // namespace ray
+
+namespace ray {
+
+class MockDependencyWaiterInterface : public DependencyWaiterInterface {
+ public:
+  MOCK_METHOD(ray::Status, WaitForDirectActorCallArgs,
+              (const std::vector<rpc::ObjectReference> &references, int64_t tag),
+              (override));
+};
+
+}  // namespace ray
+
+namespace ray {
+
+class MockResourceTrackingInterface : public ResourceTrackingInterface {
+ public:
+  MOCK_METHOD(void, UpdateResourceUsage,
+              (std::string & serialized_resource_usage_batch,
+               const rpc::ClientCallback<rpc::UpdateResourceUsageReply> &callback),
+              (override));
+  MOCK_METHOD(void, RequestResourceReport,
+              (const rpc::ClientCallback<rpc::RequestResourceReportReply> &callback),
+              (override));
+};
+
+}  // namespace ray
+
+namespace ray {
+
+class MockRayletClientInterface : public RayletClientInterface {
+ public:
+  MOCK_METHOD(ray::Status, WaitForDirectActorCallArgs,
+              (const std::vector<rpc::ObjectReference> &references, int64_t tag),
+              (override));
+  MOCK_METHOD(void, ReportWorkerBacklog,
+              (const WorkerID &worker_id,
+               const std::vector<rpc::WorkerBacklogReport> &backlog_reports),
+              (override));
+  MOCK_METHOD(
+      void, RequestWorkerLease,
+      (const ray::TaskSpecification &resource_spec, bool grant_or_reject,
+       const ray::rpc::ClientCallback<ray::rpc::RequestWorkerLeaseReply> &callback,
+       const int64_t backlog_size),
+      (override));
+  MOCK_METHOD(
+      void, RequestWorkerLease,
+      (const rpc::TaskSpec &resource_spec, bool grant_or_reject,
+       const ray::rpc::ClientCallback<ray::rpc::RequestWorkerLeaseReply> &callback,
+       const int64_t backlog_size),
+      (override));
+
+  MOCK_METHOD(ray::Status, ReturnWorker,
+              (int worker_port, const WorkerID &worker_id, bool disconnect_worker),
+              (override));
+  MOCK_METHOD(void, ReleaseUnusedWorkers,
+              (const std::vector<WorkerID> &workers_in_use,
+               const rpc::ClientCallback<rpc::ReleaseUnusedWorkersReply> &callback),
+              (override));
+  MOCK_METHOD(void, CancelWorkerLease,
+              (const TaskID &task_id,
+               const rpc::ClientCallback<rpc::CancelWorkerLeaseReply> &callback),
+              (override));
+  MOCK_METHOD(
+      void, PrepareBundleResources,
+      (const std::vector<std::shared_ptr<const BundleSpecification>> &bundle_specs,
+       const ray::rpc::ClientCallback<ray::rpc::PrepareBundleResourcesReply> &callback),
+      (override));
+  MOCK_METHOD(
+      void, CommitBundleResources,
+      (const std::vector<std::shared_ptr<const BundleSpecification>> &bundle_specs,
+       const ray::rpc::ClientCallback<ray::rpc::CommitBundleResourcesReply> &callback),
+      (override));
+  MOCK_METHOD(
+      void, CancelResourceReserve,
+      (const BundleSpecification &bundle_spec,
+       const ray::rpc::ClientCallback<ray::rpc::CancelResourceReserveReply> &callback),
+      (override));
+  MOCK_METHOD(void, ReleaseUnusedBundles,
+              (const std::vector<rpc::Bundle> &bundles_in_use,
+               const rpc::ClientCallback<rpc::ReleaseUnusedBundlesReply> &callback),
+              (override));
+  MOCK_METHOD(void, PinObjectIDs,
+              (const rpc::Address &caller_address,
+               const std::vector<ObjectID> &object_ids,
+               const ray::rpc::ClientCallback<ray::rpc::PinObjectIDsReply> &callback),
+              (override));
+  MOCK_METHOD(void, GetSystemConfig,
+              (const rpc::ClientCallback<rpc::GetSystemConfigReply> &callback),
+              (override));
+  MOCK_METHOD(void, GetGcsServerAddress,
+              (const rpc::ClientCallback<rpc::GetGcsServerAddressReply> &callback),
+              (override));
+  MOCK_METHOD(void, UpdateResourceUsage,
+              (std::string & serialized_resource_usage_batch,
+               const rpc::ClientCallback<rpc::UpdateResourceUsageReply> &callback),
+              (override));
+  MOCK_METHOD(void, RequestResourceReport,
+              (const rpc::ClientCallback<rpc::RequestResourceReportReply> &callback),
+              (override));
+  MOCK_METHOD(void, ShutdownRaylet,
+              (const NodeID &node_id, bool graceful,
+               const rpc::ClientCallback<rpc::ShutdownRayletReply> &callback),
+              (override));
+};
+
+}  // namespace ray