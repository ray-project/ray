--- conflicted
+++ resolved
@@ -16,7 +16,6 @@
 
 class MockRayletClientInterface : public RayletClientInterface {
  public:
-<<<<<<< HEAD
   MOCK_METHOD(
       ray::Status,
       Disconnect,
@@ -46,10 +45,6 @@
                int64_t timeout_milliseconds),
               (override));
   MOCK_METHOD(ray::Status,
-              WaitForActorCallArgs,
-              (const std::vector<rpc::ObjectReference> &references, int64_t tag),
-              (override));
-  MOCK_METHOD(ray::Status,
               PushError,
               (const ray::JobID &job_id,
                const std::string &type,
@@ -60,8 +55,6 @@
               FreeObjects,
               (const std::vector<ray::ObjectID> &object_ids, bool local_only),
               (override));
-=======
->>>>>>> ba775da1
   MOCK_METHOD(std::shared_ptr<grpc::Channel>, GetChannel, (), (const));
   MOCK_METHOD(void,
               ReportWorkerBacklog,
