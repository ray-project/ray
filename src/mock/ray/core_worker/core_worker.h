--- conflicted
+++ resolved
@@ -1,303 +1,148 @@
-<<<<<<< HEAD
-// Copyright 2021 The Ray Authors.
-//
-// Licensed under the Apache License, Version 2.0 (the "License");
-// you may not use this file except in compliance with the License.
-// You may obtain a copy of the License at
-//
-//  http://www.apache.org/licenses/LICENSE-2.0
-//
-// Unless required by applicable law or agreed to in writing, software
-// distributed under the License is distributed on an "AS IS" BASIS,
-// WITHOUT WARRANTIES OR CONDITIONS OF ANY KIND, either express or implied.
-// See the License for the specific language governing permissions and
-// limitations under the License.
-#pragma once
-#include "gmock/gmock.h"
-#include "mock/ray/gcs/gcs_client/gcs_client.h"
-namespace ray {
-namespace core {
-
-class MockCoreWorkerOptions : public CoreWorkerOptions {
- public:
-};
-
-}  // namespace core
-}  // namespace ray
-
-namespace ray {
-namespace core {
-
-class MockCoreWorkerProcess : public CoreWorkerProcess {
- public:
-};
-
-}  // namespace core
-}  // namespace ray
-
-namespace ray {
-namespace core {
-
-class MockCoreWorker : public CoreWorker {
- public:
-  MOCK_METHOD(void, HandlePushTask,
-              (const rpc::PushTaskRequest &request, rpc::PushTaskReply *reply,
-               rpc::SendReplyCallback send_reply_callback),
-              (override));
-  MOCK_METHOD(void, HandleStealTasks,
-              (const rpc::StealTasksRequest &request, rpc::StealTasksReply *reply,
-               rpc::SendReplyCallback send_reply_callback),
-              (override));
-  MOCK_METHOD(void, HandleDirectActorCallArgWaitComplete,
-              (const rpc::DirectActorCallArgWaitCompleteRequest &request,
-               rpc::DirectActorCallArgWaitCompleteReply *reply,
-               rpc::SendReplyCallback send_reply_callback),
-              (override));
-  MOCK_METHOD(void, HandleGetObjectStatus,
-              (const rpc::GetObjectStatusRequest &request,
-               rpc::GetObjectStatusReply *reply,
-               rpc::SendReplyCallback send_reply_callback),
-              (override));
-  MOCK_METHOD(void, HandleWaitForActorOutOfScope,
-              (const rpc::WaitForActorOutOfScopeRequest &request,
-               rpc::WaitForActorOutOfScopeReply *reply,
-               rpc::SendReplyCallback send_reply_callback),
-              (override));
-  MOCK_METHOD(void, HandlePubsubLongPolling,
-              (const rpc::PubsubLongPollingRequest &request,
-               rpc::PubsubLongPollingReply *reply,
-               rpc::SendReplyCallback send_reply_callback),
-              (override));
-  MOCK_METHOD(void, HandlePubsubCommandBatch,
-              (const rpc::PubsubCommandBatchRequest &request,
-               rpc::PubsubCommandBatchReply *reply,
-               rpc::SendReplyCallback send_reply_callback),
-              (override));
-  MOCK_METHOD(void, HandleAddObjectLocationOwner,
-              (const rpc::AddObjectLocationOwnerRequest &request,
-               rpc::AddObjectLocationOwnerReply *reply,
-               rpc::SendReplyCallback send_reply_callback),
-              (override));
-  MOCK_METHOD(void, HandleRemoveObjectLocationOwner,
-              (const rpc::RemoveObjectLocationOwnerRequest &request,
-               rpc::RemoveObjectLocationOwnerReply *reply,
-               rpc::SendReplyCallback send_reply_callback),
-              (override));
-  MOCK_METHOD(void, HandleGetObjectLocationsOwner,
-              (const rpc::GetObjectLocationsOwnerRequest &request,
-               rpc::GetObjectLocationsOwnerReply *reply,
-               rpc::SendReplyCallback send_reply_callback),
-              (override));
-  MOCK_METHOD(void, HandleKillActor,
-              (const rpc::KillActorRequest &request, rpc::KillActorReply *reply,
-               rpc::SendReplyCallback send_reply_callback),
-              (override));
-  MOCK_METHOD(void, HandleCancelTask,
-              (const rpc::CancelTaskRequest &request, rpc::CancelTaskReply *reply,
-               rpc::SendReplyCallback send_reply_callback),
-              (override));
-  MOCK_METHOD(void, HandleRemoteCancelTask,
-              (const rpc::RemoteCancelTaskRequest &request,
-               rpc::RemoteCancelTaskReply *reply,
-               rpc::SendReplyCallback send_reply_callback),
-              (override));
-  MOCK_METHOD(void, HandlePlasmaObjectReady,
-              (const rpc::PlasmaObjectReadyRequest &request,
-               rpc::PlasmaObjectReadyReply *reply,
-               rpc::SendReplyCallback send_reply_callback),
-              (override));
-  MOCK_METHOD(void, HandleGetCoreWorkerStats,
-              (const rpc::GetCoreWorkerStatsRequest &request,
-               rpc::GetCoreWorkerStatsReply *reply,
-               rpc::SendReplyCallback send_reply_callback),
-              (override));
-  MOCK_METHOD(void, HandleLocalGC,
-              (const rpc::LocalGCRequest &request, rpc::LocalGCReply *reply,
-               rpc::SendReplyCallback send_reply_callback),
-              (override));
-  MOCK_METHOD(void, HandleRunOnUtilWorker,
-              (const rpc::RunOnUtilWorkerRequest &request,
-               rpc::RunOnUtilWorkerReply *reply,
-               rpc::SendReplyCallback send_reply_callback),
-              (override));
-  MOCK_METHOD(void, HandleSpillObjects,
-              (const rpc::SpillObjectsRequest &request, rpc::SpillObjectsReply *reply,
-               rpc::SendReplyCallback send_reply_callback),
-              (override));
-  MOCK_METHOD(void, HandleAddSpilledUrl,
-              (const rpc::AddSpilledUrlRequest &request, rpc::AddSpilledUrlReply *reply,
-               rpc::SendReplyCallback send_reply_callback),
-              (override));
-  MOCK_METHOD(void, HandleRestoreSpilledObjects,
-              (const rpc::RestoreSpilledObjectsRequest &request,
-               rpc::RestoreSpilledObjectsReply *reply,
-               rpc::SendReplyCallback send_reply_callback),
-              (override));
-  MOCK_METHOD(void, HandleDeleteSpilledObjects,
-              (const rpc::DeleteSpilledObjectsRequest &request,
-               rpc::DeleteSpilledObjectsReply *reply,
-               rpc::SendReplyCallback send_reply_callback),
-              (override));
-  MOCK_METHOD(void, HandleExit,
-              (const rpc::ExitRequest &request, rpc::ExitReply *reply,
-               rpc::SendReplyCallback send_reply_callback),
-              (override));
-  MOCK_METHOD(void, HandleAssignObjectOwner,
-              (const rpc::AssignObjectOwnerRequest &request,
-               rpc::AssignObjectOwnerReply *reply,
-               rpc::SendReplyCallback send_reply_callback),
-              (override));
-};
-
-}  // namespace core
-}  // namespace ray
-=======
-// Copyright 2021 The Ray Authors.
-//
-// Licensed under the Apache License, Version 2.0 (the "License");
-// you may not use this file except in compliance with the License.
-// You may obtain a copy of the License at
-//
-//  http://www.apache.org/licenses/LICENSE-2.0
-//
-// Unless required by applicable law or agreed to in writing, software
-// distributed under the License is distributed on an "AS IS" BASIS,
-// WITHOUT WARRANTIES OR CONDITIONS OF ANY KIND, either express or implied.
-// See the License for the specific language governing permissions and
-// limitations under the License.
-#pragma once
-#include "gmock/gmock.h"
-#include "mock/ray/gcs/gcs_client/gcs_client.h"
-namespace ray {
-namespace core {
-
-class MockCoreWorkerOptions : public CoreWorkerOptions {
- public:
-};
-
-}  // namespace core
-}  // namespace ray
-
-namespace ray {
-namespace core {
-
-class MockCoreWorkerProcess : public CoreWorkerProcess {
- public:
-};
-
-}  // namespace core
-}  // namespace ray
-
-namespace ray {
-namespace core {
-
-class MockCoreWorker : public CoreWorker {
- public:
-  MOCK_METHOD(void, HandlePushTask,
-              (const rpc::PushTaskRequest &request, rpc::PushTaskReply *reply,
-               rpc::SendReplyCallback send_reply_callback),
-              (override));
-  MOCK_METHOD(void, HandleDirectActorCallArgWaitComplete,
-              (const rpc::DirectActorCallArgWaitCompleteRequest &request,
-               rpc::DirectActorCallArgWaitCompleteReply *reply,
-               rpc::SendReplyCallback send_reply_callback),
-              (override));
-  MOCK_METHOD(void, HandleGetObjectStatus,
-              (const rpc::GetObjectStatusRequest &request,
-               rpc::GetObjectStatusReply *reply,
-               rpc::SendReplyCallback send_reply_callback),
-              (override));
-  MOCK_METHOD(void, HandleWaitForActorOutOfScope,
-              (const rpc::WaitForActorOutOfScopeRequest &request,
-               rpc::WaitForActorOutOfScopeReply *reply,
-               rpc::SendReplyCallback send_reply_callback),
-              (override));
-  MOCK_METHOD(void, HandlePubsubLongPolling,
-              (const rpc::PubsubLongPollingRequest &request,
-               rpc::PubsubLongPollingReply *reply,
-               rpc::SendReplyCallback send_reply_callback),
-              (override));
-  MOCK_METHOD(void, HandlePubsubCommandBatch,
-              (const rpc::PubsubCommandBatchRequest &request,
-               rpc::PubsubCommandBatchReply *reply,
-               rpc::SendReplyCallback send_reply_callback),
-              (override));
-  MOCK_METHOD(void, HandleAddObjectLocationOwner,
-              (const rpc::AddObjectLocationOwnerRequest &request,
-               rpc::AddObjectLocationOwnerReply *reply,
-               rpc::SendReplyCallback send_reply_callback),
-              (override));
-  MOCK_METHOD(void, HandleRemoveObjectLocationOwner,
-              (const rpc::RemoveObjectLocationOwnerRequest &request,
-               rpc::RemoveObjectLocationOwnerReply *reply,
-               rpc::SendReplyCallback send_reply_callback),
-              (override));
-  MOCK_METHOD(void, HandleGetObjectLocationsOwner,
-              (const rpc::GetObjectLocationsOwnerRequest &request,
-               rpc::GetObjectLocationsOwnerReply *reply,
-               rpc::SendReplyCallback send_reply_callback),
-              (override));
-  MOCK_METHOD(void, HandleKillActor,
-              (const rpc::KillActorRequest &request, rpc::KillActorReply *reply,
-               rpc::SendReplyCallback send_reply_callback),
-              (override));
-  MOCK_METHOD(void, HandleCancelTask,
-              (const rpc::CancelTaskRequest &request, rpc::CancelTaskReply *reply,
-               rpc::SendReplyCallback send_reply_callback),
-              (override));
-  MOCK_METHOD(void, HandleRemoteCancelTask,
-              (const rpc::RemoteCancelTaskRequest &request,
-               rpc::RemoteCancelTaskReply *reply,
-               rpc::SendReplyCallback send_reply_callback),
-              (override));
-  MOCK_METHOD(void, HandlePlasmaObjectReady,
-              (const rpc::PlasmaObjectReadyRequest &request,
-               rpc::PlasmaObjectReadyReply *reply,
-               rpc::SendReplyCallback send_reply_callback),
-              (override));
-  MOCK_METHOD(void, HandleGetCoreWorkerStats,
-              (const rpc::GetCoreWorkerStatsRequest &request,
-               rpc::GetCoreWorkerStatsReply *reply,
-               rpc::SendReplyCallback send_reply_callback),
-              (override));
-  MOCK_METHOD(void, HandleLocalGC,
-              (const rpc::LocalGCRequest &request, rpc::LocalGCReply *reply,
-               rpc::SendReplyCallback send_reply_callback),
-              (override));
-  MOCK_METHOD(void, HandleRunOnUtilWorker,
-              (const rpc::RunOnUtilWorkerRequest &request,
-               rpc::RunOnUtilWorkerReply *reply,
-               rpc::SendReplyCallback send_reply_callback),
-              (override));
-  MOCK_METHOD(void, HandleSpillObjects,
-              (const rpc::SpillObjectsRequest &request, rpc::SpillObjectsReply *reply,
-               rpc::SendReplyCallback send_reply_callback),
-              (override));
-  MOCK_METHOD(void, HandleAddSpilledUrl,
-              (const rpc::AddSpilledUrlRequest &request, rpc::AddSpilledUrlReply *reply,
-               rpc::SendReplyCallback send_reply_callback),
-              (override));
-  MOCK_METHOD(void, HandleRestoreSpilledObjects,
-              (const rpc::RestoreSpilledObjectsRequest &request,
-               rpc::RestoreSpilledObjectsReply *reply,
-               rpc::SendReplyCallback send_reply_callback),
-              (override));
-  MOCK_METHOD(void, HandleDeleteSpilledObjects,
-              (const rpc::DeleteSpilledObjectsRequest &request,
-               rpc::DeleteSpilledObjectsReply *reply,
-               rpc::SendReplyCallback send_reply_callback),
-              (override));
-  MOCK_METHOD(void, HandleExit,
-              (const rpc::ExitRequest &request, rpc::ExitReply *reply,
-               rpc::SendReplyCallback send_reply_callback),
-              (override));
-  MOCK_METHOD(void, HandleAssignObjectOwner,
-              (const rpc::AssignObjectOwnerRequest &request,
-               rpc::AssignObjectOwnerReply *reply,
-               rpc::SendReplyCallback send_reply_callback),
-              (override));
-};
-
-}  // namespace core
-}  // namespace ray
->>>>>>> 19672688
+// Copyright 2021 The Ray Authors.
+//
+// Licensed under the Apache License, Version 2.0 (the "License");
+// you may not use this file except in compliance with the License.
+// You may obtain a copy of the License at
+//
+//  http://www.apache.org/licenses/LICENSE-2.0
+//
+// Unless required by applicable law or agreed to in writing, software
+// distributed under the License is distributed on an "AS IS" BASIS,
+// WITHOUT WARRANTIES OR CONDITIONS OF ANY KIND, either express or implied.
+// See the License for the specific language governing permissions and
+// limitations under the License.
+#pragma once
+#include "gmock/gmock.h"
+#include "mock/ray/gcs/gcs_client/gcs_client.h"
+namespace ray {
+namespace core {
+
+class MockCoreWorkerOptions : public CoreWorkerOptions {
+ public:
+};
+
+}  // namespace core
+}  // namespace ray
+
+namespace ray {
+namespace core {
+
+class MockCoreWorkerProcess : public CoreWorkerProcess {
+ public:
+};
+
+}  // namespace core
+}  // namespace ray
+
+namespace ray {
+namespace core {
+
+class MockCoreWorker : public CoreWorker {
+ public:
+  MOCK_METHOD(void, HandlePushTask,
+              (const rpc::PushTaskRequest &request, rpc::PushTaskReply *reply,
+               rpc::SendReplyCallback send_reply_callback),
+              (override));
+  MOCK_METHOD(void, HandleDirectActorCallArgWaitComplete,
+              (const rpc::DirectActorCallArgWaitCompleteRequest &request,
+               rpc::DirectActorCallArgWaitCompleteReply *reply,
+               rpc::SendReplyCallback send_reply_callback),
+              (override));
+  MOCK_METHOD(void, HandleGetObjectStatus,
+              (const rpc::GetObjectStatusRequest &request,
+               rpc::GetObjectStatusReply *reply,
+               rpc::SendReplyCallback send_reply_callback),
+              (override));
+  MOCK_METHOD(void, HandleWaitForActorOutOfScope,
+              (const rpc::WaitForActorOutOfScopeRequest &request,
+               rpc::WaitForActorOutOfScopeReply *reply,
+               rpc::SendReplyCallback send_reply_callback),
+              (override));
+  MOCK_METHOD(void, HandlePubsubLongPolling,
+              (const rpc::PubsubLongPollingRequest &request,
+               rpc::PubsubLongPollingReply *reply,
+               rpc::SendReplyCallback send_reply_callback),
+              (override));
+  MOCK_METHOD(void, HandlePubsubCommandBatch,
+              (const rpc::PubsubCommandBatchRequest &request,
+               rpc::PubsubCommandBatchReply *reply,
+               rpc::SendReplyCallback send_reply_callback),
+              (override));
+  MOCK_METHOD(void, HandleAddObjectLocationOwner,
+              (const rpc::AddObjectLocationOwnerRequest &request,
+               rpc::AddObjectLocationOwnerReply *reply,
+               rpc::SendReplyCallback send_reply_callback),
+              (override));
+  MOCK_METHOD(void, HandleRemoveObjectLocationOwner,
+              (const rpc::RemoveObjectLocationOwnerRequest &request,
+               rpc::RemoveObjectLocationOwnerReply *reply,
+               rpc::SendReplyCallback send_reply_callback),
+              (override));
+  MOCK_METHOD(void, HandleGetObjectLocationsOwner,
+              (const rpc::GetObjectLocationsOwnerRequest &request,
+               rpc::GetObjectLocationsOwnerReply *reply,
+               rpc::SendReplyCallback send_reply_callback),
+              (override));
+  MOCK_METHOD(void, HandleKillActor,
+              (const rpc::KillActorRequest &request, rpc::KillActorReply *reply,
+               rpc::SendReplyCallback send_reply_callback),
+              (override));
+  MOCK_METHOD(void, HandleCancelTask,
+              (const rpc::CancelTaskRequest &request, rpc::CancelTaskReply *reply,
+               rpc::SendReplyCallback send_reply_callback),
+              (override));
+  MOCK_METHOD(void, HandleRemoteCancelTask,
+              (const rpc::RemoteCancelTaskRequest &request,
+               rpc::RemoteCancelTaskReply *reply,
+               rpc::SendReplyCallback send_reply_callback),
+              (override));
+  MOCK_METHOD(void, HandlePlasmaObjectReady,
+              (const rpc::PlasmaObjectReadyRequest &request,
+               rpc::PlasmaObjectReadyReply *reply,
+               rpc::SendReplyCallback send_reply_callback),
+              (override));
+  MOCK_METHOD(void, HandleGetCoreWorkerStats,
+              (const rpc::GetCoreWorkerStatsRequest &request,
+               rpc::GetCoreWorkerStatsReply *reply,
+               rpc::SendReplyCallback send_reply_callback),
+              (override));
+  MOCK_METHOD(void, HandleLocalGC,
+              (const rpc::LocalGCRequest &request, rpc::LocalGCReply *reply,
+               rpc::SendReplyCallback send_reply_callback),
+              (override));
+  MOCK_METHOD(void, HandleRunOnUtilWorker,
+              (const rpc::RunOnUtilWorkerRequest &request,
+               rpc::RunOnUtilWorkerReply *reply,
+               rpc::SendReplyCallback send_reply_callback),
+              (override));
+  MOCK_METHOD(void, HandleSpillObjects,
+              (const rpc::SpillObjectsRequest &request, rpc::SpillObjectsReply *reply,
+               rpc::SendReplyCallback send_reply_callback),
+              (override));
+  MOCK_METHOD(void, HandleAddSpilledUrl,
+              (const rpc::AddSpilledUrlRequest &request, rpc::AddSpilledUrlReply *reply,
+               rpc::SendReplyCallback send_reply_callback),
+              (override));
+  MOCK_METHOD(void, HandleRestoreSpilledObjects,
+              (const rpc::RestoreSpilledObjectsRequest &request,
+               rpc::RestoreSpilledObjectsReply *reply,
+               rpc::SendReplyCallback send_reply_callback),
+              (override));
+  MOCK_METHOD(void, HandleDeleteSpilledObjects,
+              (const rpc::DeleteSpilledObjectsRequest &request,
+               rpc::DeleteSpilledObjectsReply *reply,
+               rpc::SendReplyCallback send_reply_callback),
+              (override));
+  MOCK_METHOD(void, HandleExit,
+              (const rpc::ExitRequest &request, rpc::ExitReply *reply,
+               rpc::SendReplyCallback send_reply_callback),
+              (override));
+  MOCK_METHOD(void, HandleAssignObjectOwner,
+              (const rpc::AssignObjectOwnerRequest &request,
+               rpc::AssignObjectOwnerReply *reply,
+               rpc::SendReplyCallback send_reply_callback),
+              (override));
+};
+
+}  // namespace core
+}  // namespace ray