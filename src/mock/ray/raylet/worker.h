<<<<<<< HEAD
// Copyright 2021 The Ray Authors.
//
// Licensed under the Apache License, Version 2.0 (the "License");
// you may not use this file except in compliance with the License.
// You may obtain a copy of the License at
//
//  http://www.apache.org/licenses/LICENSE-2.0
//
// Unless required by applicable law or agreed to in writing, software
// distributed under the License is distributed on an "AS IS" BASIS,
// WITHOUT WARRANTIES OR CONDITIONS OF ANY KIND, either express or implied.
// See the License for the specific language governing permissions and
// limitations under the License.

namespace ray {
namespace raylet {

class MockWorkerInterface : public WorkerInterface {
 public:
  MOCK_METHOD(rpc::WorkerType, GetWorkerType, (), (const, override));
  MOCK_METHOD(void, MarkDead, (), (override));
  MOCK_METHOD(bool, IsDead, (), (const, override));
  MOCK_METHOD(void, MarkBlocked, (), (override));
  MOCK_METHOD(void, MarkUnblocked, (), (override));
  MOCK_METHOD(bool, IsBlocked, (), (const, override));
  MOCK_METHOD(WorkerID, WorkerId, (), (const, override));
  MOCK_METHOD(Process, GetProcess, (), (const, override));
  MOCK_METHOD(void, SetProcess, (Process proc), (override));
  MOCK_METHOD(Process, GetShimProcess, (), (const, override));
  MOCK_METHOD(void, SetShimProcess, (Process proc), (override));
  MOCK_METHOD(Language, GetLanguage, (), (const, override));
  MOCK_METHOD(const std::string, IpAddress, (), (const, override));
  MOCK_METHOD(void, Connect, (int port), (override));
  MOCK_METHOD(void, Connect, (std::shared_ptr<rpc::CoreWorkerClientInterface> rpc_client),
              (override));
  MOCK_METHOD(int, Port, (), (const, override));
  MOCK_METHOD(int, AssignedPort, (), (const, override));
  MOCK_METHOD(void, SetAssignedPort, (int port), (override));
  MOCK_METHOD(void, AssignTaskId, (const TaskID &task_id), (override));
  MOCK_METHOD(const TaskID &, GetAssignedTaskId, (), (const, override));
  MOCK_METHOD(bool, AddBlockedTaskId, (const TaskID &task_id), (override));
  MOCK_METHOD(bool, RemoveBlockedTaskId, (const TaskID &task_id), (override));
  MOCK_METHOD(const std::unordered_set<TaskID> &, GetBlockedTaskIds, (),
              (const, override));
  MOCK_METHOD(const JobID &, GetAssignedJobId, (), (const, override));
  MOCK_METHOD(int, GetRuntimeEnvHash, (), (const, override));
  MOCK_METHOD(void, AssignActorId, (const ActorID &actor_id), (override));
  MOCK_METHOD(const ActorID &, GetActorId, (), (const, override));
  MOCK_METHOD(void, MarkDetachedActor, (), (override));
  MOCK_METHOD(bool, IsDetachedActor, (), (const, override));
  MOCK_METHOD(const std::shared_ptr<ClientConnection>, Connection, (), (const, override));
  MOCK_METHOD(void, SetOwnerAddress, (const rpc::Address &address), (override));
  MOCK_METHOD(const rpc::Address &, GetOwnerAddress, (), (const, override));
  MOCK_METHOD(void, DirectActorCallArgWaitComplete, (int64_t tag), (override));
  MOCK_METHOD(const BundleID &, GetBundleId, (), (const, override));
  MOCK_METHOD(void, SetBundleId, (const BundleID &bundle_id), (override));
  MOCK_METHOD(void, SetAllocatedInstances,
              (const std::shared_ptr<TaskResourceInstances> &allocated_instances),
              (override));
  MOCK_METHOD(std::shared_ptr<TaskResourceInstances>, GetAllocatedInstances, (),
              (override));
  MOCK_METHOD(void, ClearAllocatedInstances, (), (override));
  MOCK_METHOD(void, SetLifetimeAllocatedInstances,
              (const std::shared_ptr<TaskResourceInstances> &allocated_instances),
              (override));
  MOCK_METHOD(std::shared_ptr<TaskResourceInstances>, GetLifetimeAllocatedInstances, (),
              (override));
  MOCK_METHOD(void, ClearLifetimeAllocatedInstances, (), (override));
  MOCK_METHOD(RayTask &, GetAssignedTask, (), (override));
  MOCK_METHOD(void, SetAssignedTask, (const RayTask &assigned_task), (override));
  MOCK_METHOD(bool, IsRegistered, (), (override));
  MOCK_METHOD(rpc::CoreWorkerClientInterface *, rpc_client, (), (override));
};

}  // namespace raylet
}  // namespace ray

namespace ray {
namespace raylet {

class MockWorker : public Worker {
 public:
};

}  // namespace raylet
}  // namespace ray
=======
// Copyright 2021 The Ray Authors.
//
// Licensed under the Apache License, Version 2.0 (the "License");
// you may not use this file except in compliance with the License.
// You may obtain a copy of the License at
//
//  http://www.apache.org/licenses/LICENSE-2.0
//
// Unless required by applicable law or agreed to in writing, software
// distributed under the License is distributed on an "AS IS" BASIS,
// WITHOUT WARRANTIES OR CONDITIONS OF ANY KIND, either express or implied.
// See the License for the specific language governing permissions and
// limitations under the License.

namespace ray {
namespace raylet {

class MockWorkerInterface : public WorkerInterface {
 public:
  MOCK_METHOD(rpc::WorkerType, GetWorkerType, (), (const, override));
  MOCK_METHOD(void, MarkDead, (), (override));
  MOCK_METHOD(bool, IsDead, (), (const, override));
  MOCK_METHOD(void, MarkBlocked, (), (override));
  MOCK_METHOD(void, MarkUnblocked, (), (override));
  MOCK_METHOD(bool, IsBlocked, (), (const, override));
  MOCK_METHOD(WorkerID, WorkerId, (), (const, override));
  MOCK_METHOD(Process, GetProcess, (), (const, override));
  MOCK_METHOD(void, SetProcess, (Process proc), (override));
  MOCK_METHOD(Language, GetLanguage, (), (const, override));
  MOCK_METHOD(const std::string, IpAddress, (), (const, override));
  MOCK_METHOD(void, Connect, (int port), (override));
  MOCK_METHOD(void, Connect, (std::shared_ptr<rpc::CoreWorkerClientInterface> rpc_client),
              (override));
  MOCK_METHOD(int, Port, (), (const, override));
  MOCK_METHOD(int, AssignedPort, (), (const, override));
  MOCK_METHOD(void, SetAssignedPort, (int port), (override));
  MOCK_METHOD(void, AssignTaskId, (const TaskID &task_id), (override));
  MOCK_METHOD(const TaskID &, GetAssignedTaskId, (), (const, override));
  MOCK_METHOD(bool, AddBlockedTaskId, (const TaskID &task_id), (override));
  MOCK_METHOD(bool, RemoveBlockedTaskId, (const TaskID &task_id), (override));
  MOCK_METHOD(const std::unordered_set<TaskID> &, GetBlockedTaskIds, (),
              (const, override));
  MOCK_METHOD(const JobID &, GetAssignedJobId, (), (const, override));
  MOCK_METHOD(int, GetRuntimeEnvHash, (), (const, override));
  MOCK_METHOD(void, AssignActorId, (const ActorID &actor_id), (override));
  MOCK_METHOD(const ActorID &, GetActorId, (), (const, override));
  MOCK_METHOD(void, MarkDetachedActor, (), (override));
  MOCK_METHOD(bool, IsDetachedActor, (), (const, override));
  MOCK_METHOD(const std::shared_ptr<ClientConnection>, Connection, (), (const, override));
  MOCK_METHOD(void, SetOwnerAddress, (const rpc::Address &address), (override));
  MOCK_METHOD(const rpc::Address &, GetOwnerAddress, (), (const, override));
  MOCK_METHOD(void, DirectActorCallArgWaitComplete, (int64_t tag), (override));
  MOCK_METHOD(const BundleID &, GetBundleId, (), (const, override));
  MOCK_METHOD(void, SetBundleId, (const BundleID &bundle_id), (override));
  MOCK_METHOD(void, SetAllocatedInstances,
              (const std::shared_ptr<TaskResourceInstances> &allocated_instances),
              (override));
  MOCK_METHOD(std::shared_ptr<TaskResourceInstances>, GetAllocatedInstances, (),
              (override));
  MOCK_METHOD(void, ClearAllocatedInstances, (), (override));
  MOCK_METHOD(void, SetLifetimeAllocatedInstances,
              (const std::shared_ptr<TaskResourceInstances> &allocated_instances),
              (override));
  MOCK_METHOD(std::shared_ptr<TaskResourceInstances>, GetLifetimeAllocatedInstances, (),
              (override));
  MOCK_METHOD(void, ClearLifetimeAllocatedInstances, (), (override));
  MOCK_METHOD(RayTask &, GetAssignedTask, (), (override));
  MOCK_METHOD(void, SetAssignedTask, (const RayTask &assigned_task), (override));
  MOCK_METHOD(bool, IsRegistered, (), (override));
  MOCK_METHOD(rpc::CoreWorkerClientInterface *, rpc_client, (), (override));
};

}  // namespace raylet
}  // namespace ray

namespace ray {
namespace raylet {

class MockWorker : public Worker {
 public:
};

}  // namespace raylet
}  // namespace ray
>>>>>>> 19672688
<|MERGE_RESOLUTION|>--- conflicted
+++ resolved
@@ -1,173 +1,84 @@
-<<<<<<< HEAD
-// Copyright 2021 The Ray Authors.
-//
-// Licensed under the Apache License, Version 2.0 (the "License");
-// you may not use this file except in compliance with the License.
-// You may obtain a copy of the License at
-//
-//  http://www.apache.org/licenses/LICENSE-2.0
-//
-// Unless required by applicable law or agreed to in writing, software
-// distributed under the License is distributed on an "AS IS" BASIS,
-// WITHOUT WARRANTIES OR CONDITIONS OF ANY KIND, either express or implied.
-// See the License for the specific language governing permissions and
-// limitations under the License.
-
-namespace ray {
-namespace raylet {
-
-class MockWorkerInterface : public WorkerInterface {
- public:
-  MOCK_METHOD(rpc::WorkerType, GetWorkerType, (), (const, override));
-  MOCK_METHOD(void, MarkDead, (), (override));
-  MOCK_METHOD(bool, IsDead, (), (const, override));
-  MOCK_METHOD(void, MarkBlocked, (), (override));
-  MOCK_METHOD(void, MarkUnblocked, (), (override));
-  MOCK_METHOD(bool, IsBlocked, (), (const, override));
-  MOCK_METHOD(WorkerID, WorkerId, (), (const, override));
-  MOCK_METHOD(Process, GetProcess, (), (const, override));
-  MOCK_METHOD(void, SetProcess, (Process proc), (override));
-  MOCK_METHOD(Process, GetShimProcess, (), (const, override));
-  MOCK_METHOD(void, SetShimProcess, (Process proc), (override));
-  MOCK_METHOD(Language, GetLanguage, (), (const, override));
-  MOCK_METHOD(const std::string, IpAddress, (), (const, override));
-  MOCK_METHOD(void, Connect, (int port), (override));
-  MOCK_METHOD(void, Connect, (std::shared_ptr<rpc::CoreWorkerClientInterface> rpc_client),
-              (override));
-  MOCK_METHOD(int, Port, (), (const, override));
-  MOCK_METHOD(int, AssignedPort, (), (const, override));
-  MOCK_METHOD(void, SetAssignedPort, (int port), (override));
-  MOCK_METHOD(void, AssignTaskId, (const TaskID &task_id), (override));
-  MOCK_METHOD(const TaskID &, GetAssignedTaskId, (), (const, override));
-  MOCK_METHOD(bool, AddBlockedTaskId, (const TaskID &task_id), (override));
-  MOCK_METHOD(bool, RemoveBlockedTaskId, (const TaskID &task_id), (override));
-  MOCK_METHOD(const std::unordered_set<TaskID> &, GetBlockedTaskIds, (),
-              (const, override));
-  MOCK_METHOD(const JobID &, GetAssignedJobId, (), (const, override));
-  MOCK_METHOD(int, GetRuntimeEnvHash, (), (const, override));
-  MOCK_METHOD(void, AssignActorId, (const ActorID &actor_id), (override));
-  MOCK_METHOD(const ActorID &, GetActorId, (), (const, override));
-  MOCK_METHOD(void, MarkDetachedActor, (), (override));
-  MOCK_METHOD(bool, IsDetachedActor, (), (const, override));
-  MOCK_METHOD(const std::shared_ptr<ClientConnection>, Connection, (), (const, override));
-  MOCK_METHOD(void, SetOwnerAddress, (const rpc::Address &address), (override));
-  MOCK_METHOD(const rpc::Address &, GetOwnerAddress, (), (const, override));
-  MOCK_METHOD(void, DirectActorCallArgWaitComplete, (int64_t tag), (override));
-  MOCK_METHOD(const BundleID &, GetBundleId, (), (const, override));
-  MOCK_METHOD(void, SetBundleId, (const BundleID &bundle_id), (override));
-  MOCK_METHOD(void, SetAllocatedInstances,
-              (const std::shared_ptr<TaskResourceInstances> &allocated_instances),
-              (override));
-  MOCK_METHOD(std::shared_ptr<TaskResourceInstances>, GetAllocatedInstances, (),
-              (override));
-  MOCK_METHOD(void, ClearAllocatedInstances, (), (override));
-  MOCK_METHOD(void, SetLifetimeAllocatedInstances,
-              (const std::shared_ptr<TaskResourceInstances> &allocated_instances),
-              (override));
-  MOCK_METHOD(std::shared_ptr<TaskResourceInstances>, GetLifetimeAllocatedInstances, (),
-              (override));
-  MOCK_METHOD(void, ClearLifetimeAllocatedInstances, (), (override));
-  MOCK_METHOD(RayTask &, GetAssignedTask, (), (override));
-  MOCK_METHOD(void, SetAssignedTask, (const RayTask &assigned_task), (override));
-  MOCK_METHOD(bool, IsRegistered, (), (override));
-  MOCK_METHOD(rpc::CoreWorkerClientInterface *, rpc_client, (), (override));
-};
-
-}  // namespace raylet
-}  // namespace ray
-
-namespace ray {
-namespace raylet {
-
-class MockWorker : public Worker {
- public:
-};
-
-}  // namespace raylet
-}  // namespace ray
-=======
-// Copyright 2021 The Ray Authors.
-//
-// Licensed under the Apache License, Version 2.0 (the "License");
-// you may not use this file except in compliance with the License.
-// You may obtain a copy of the License at
-//
-//  http://www.apache.org/licenses/LICENSE-2.0
-//
-// Unless required by applicable law or agreed to in writing, software
-// distributed under the License is distributed on an "AS IS" BASIS,
-// WITHOUT WARRANTIES OR CONDITIONS OF ANY KIND, either express or implied.
-// See the License for the specific language governing permissions and
-// limitations under the License.
-
-namespace ray {
-namespace raylet {
-
-class MockWorkerInterface : public WorkerInterface {
- public:
-  MOCK_METHOD(rpc::WorkerType, GetWorkerType, (), (const, override));
-  MOCK_METHOD(void, MarkDead, (), (override));
-  MOCK_METHOD(bool, IsDead, (), (const, override));
-  MOCK_METHOD(void, MarkBlocked, (), (override));
-  MOCK_METHOD(void, MarkUnblocked, (), (override));
-  MOCK_METHOD(bool, IsBlocked, (), (const, override));
-  MOCK_METHOD(WorkerID, WorkerId, (), (const, override));
-  MOCK_METHOD(Process, GetProcess, (), (const, override));
-  MOCK_METHOD(void, SetProcess, (Process proc), (override));
-  MOCK_METHOD(Language, GetLanguage, (), (const, override));
-  MOCK_METHOD(const std::string, IpAddress, (), (const, override));
-  MOCK_METHOD(void, Connect, (int port), (override));
-  MOCK_METHOD(void, Connect, (std::shared_ptr<rpc::CoreWorkerClientInterface> rpc_client),
-              (override));
-  MOCK_METHOD(int, Port, (), (const, override));
-  MOCK_METHOD(int, AssignedPort, (), (const, override));
-  MOCK_METHOD(void, SetAssignedPort, (int port), (override));
-  MOCK_METHOD(void, AssignTaskId, (const TaskID &task_id), (override));
-  MOCK_METHOD(const TaskID &, GetAssignedTaskId, (), (const, override));
-  MOCK_METHOD(bool, AddBlockedTaskId, (const TaskID &task_id), (override));
-  MOCK_METHOD(bool, RemoveBlockedTaskId, (const TaskID &task_id), (override));
-  MOCK_METHOD(const std::unordered_set<TaskID> &, GetBlockedTaskIds, (),
-              (const, override));
-  MOCK_METHOD(const JobID &, GetAssignedJobId, (), (const, override));
-  MOCK_METHOD(int, GetRuntimeEnvHash, (), (const, override));
-  MOCK_METHOD(void, AssignActorId, (const ActorID &actor_id), (override));
-  MOCK_METHOD(const ActorID &, GetActorId, (), (const, override));
-  MOCK_METHOD(void, MarkDetachedActor, (), (override));
-  MOCK_METHOD(bool, IsDetachedActor, (), (const, override));
-  MOCK_METHOD(const std::shared_ptr<ClientConnection>, Connection, (), (const, override));
-  MOCK_METHOD(void, SetOwnerAddress, (const rpc::Address &address), (override));
-  MOCK_METHOD(const rpc::Address &, GetOwnerAddress, (), (const, override));
-  MOCK_METHOD(void, DirectActorCallArgWaitComplete, (int64_t tag), (override));
-  MOCK_METHOD(const BundleID &, GetBundleId, (), (const, override));
-  MOCK_METHOD(void, SetBundleId, (const BundleID &bundle_id), (override));
-  MOCK_METHOD(void, SetAllocatedInstances,
-              (const std::shared_ptr<TaskResourceInstances> &allocated_instances),
-              (override));
-  MOCK_METHOD(std::shared_ptr<TaskResourceInstances>, GetAllocatedInstances, (),
-              (override));
-  MOCK_METHOD(void, ClearAllocatedInstances, (), (override));
-  MOCK_METHOD(void, SetLifetimeAllocatedInstances,
-              (const std::shared_ptr<TaskResourceInstances> &allocated_instances),
-              (override));
-  MOCK_METHOD(std::shared_ptr<TaskResourceInstances>, GetLifetimeAllocatedInstances, (),
-              (override));
-  MOCK_METHOD(void, ClearLifetimeAllocatedInstances, (), (override));
-  MOCK_METHOD(RayTask &, GetAssignedTask, (), (override));
-  MOCK_METHOD(void, SetAssignedTask, (const RayTask &assigned_task), (override));
-  MOCK_METHOD(bool, IsRegistered, (), (override));
-  MOCK_METHOD(rpc::CoreWorkerClientInterface *, rpc_client, (), (override));
-};
-
-}  // namespace raylet
-}  // namespace ray
-
-namespace ray {
-namespace raylet {
-
-class MockWorker : public Worker {
- public:
-};
-
-}  // namespace raylet
-}  // namespace ray
->>>>>>> 19672688
+// Copyright 2021 The Ray Authors.
+//
+// Licensed under the Apache License, Version 2.0 (the "License");
+// you may not use this file except in compliance with the License.
+// You may obtain a copy of the License at
+//
+//  http://www.apache.org/licenses/LICENSE-2.0
+//
+// Unless required by applicable law or agreed to in writing, software
+// distributed under the License is distributed on an "AS IS" BASIS,
+// WITHOUT WARRANTIES OR CONDITIONS OF ANY KIND, either express or implied.
+// See the License for the specific language governing permissions and
+// limitations under the License.
+
+namespace ray {
+namespace raylet {
+
+class MockWorkerInterface : public WorkerInterface {
+ public:
+  MOCK_METHOD(rpc::WorkerType, GetWorkerType, (), (const, override));
+  MOCK_METHOD(void, MarkDead, (), (override));
+  MOCK_METHOD(bool, IsDead, (), (const, override));
+  MOCK_METHOD(void, MarkBlocked, (), (override));
+  MOCK_METHOD(void, MarkUnblocked, (), (override));
+  MOCK_METHOD(bool, IsBlocked, (), (const, override));
+  MOCK_METHOD(WorkerID, WorkerId, (), (const, override));
+  MOCK_METHOD(Process, GetProcess, (), (const, override));
+  MOCK_METHOD(void, SetProcess, (Process proc), (override));
+  MOCK_METHOD(Language, GetLanguage, (), (const, override));
+  MOCK_METHOD(const std::string, IpAddress, (), (const, override));
+  MOCK_METHOD(void, Connect, (int port), (override));
+  MOCK_METHOD(void, Connect, (std::shared_ptr<rpc::CoreWorkerClientInterface> rpc_client),
+              (override));
+  MOCK_METHOD(int, Port, (), (const, override));
+  MOCK_METHOD(int, AssignedPort, (), (const, override));
+  MOCK_METHOD(void, SetAssignedPort, (int port), (override));
+  MOCK_METHOD(void, AssignTaskId, (const TaskID &task_id), (override));
+  MOCK_METHOD(const TaskID &, GetAssignedTaskId, (), (const, override));
+  MOCK_METHOD(bool, AddBlockedTaskId, (const TaskID &task_id), (override));
+  MOCK_METHOD(bool, RemoveBlockedTaskId, (const TaskID &task_id), (override));
+  MOCK_METHOD(const std::unordered_set<TaskID> &, GetBlockedTaskIds, (),
+              (const, override));
+  MOCK_METHOD(const JobID &, GetAssignedJobId, (), (const, override));
+  MOCK_METHOD(int, GetRuntimeEnvHash, (), (const, override));
+  MOCK_METHOD(void, AssignActorId, (const ActorID &actor_id), (override));
+  MOCK_METHOD(const ActorID &, GetActorId, (), (const, override));
+  MOCK_METHOD(void, MarkDetachedActor, (), (override));
+  MOCK_METHOD(bool, IsDetachedActor, (), (const, override));
+  MOCK_METHOD(const std::shared_ptr<ClientConnection>, Connection, (), (const, override));
+  MOCK_METHOD(void, SetOwnerAddress, (const rpc::Address &address), (override));
+  MOCK_METHOD(const rpc::Address &, GetOwnerAddress, (), (const, override));
+  MOCK_METHOD(void, DirectActorCallArgWaitComplete, (int64_t tag), (override));
+  MOCK_METHOD(const BundleID &, GetBundleId, (), (const, override));
+  MOCK_METHOD(void, SetBundleId, (const BundleID &bundle_id), (override));
+  MOCK_METHOD(void, SetAllocatedInstances,
+              (const std::shared_ptr<TaskResourceInstances> &allocated_instances),
+              (override));
+  MOCK_METHOD(std::shared_ptr<TaskResourceInstances>, GetAllocatedInstances, (),
+              (override));
+  MOCK_METHOD(void, ClearAllocatedInstances, (), (override));
+  MOCK_METHOD(void, SetLifetimeAllocatedInstances,
+              (const std::shared_ptr<TaskResourceInstances> &allocated_instances),
+              (override));
+  MOCK_METHOD(std::shared_ptr<TaskResourceInstances>, GetLifetimeAllocatedInstances, (),
+              (override));
+  MOCK_METHOD(void, ClearLifetimeAllocatedInstances, (), (override));
+  MOCK_METHOD(RayTask &, GetAssignedTask, (), (override));
+  MOCK_METHOD(void, SetAssignedTask, (const RayTask &assigned_task), (override));
+  MOCK_METHOD(bool, IsRegistered, (), (override));
+  MOCK_METHOD(rpc::CoreWorkerClientInterface *, rpc_client, (), (override));
+};
+
+}  // namespace raylet
+}  // namespace ray
+
+namespace ray {
+namespace raylet {
+
+class MockWorker : public Worker {
+ public:
+};
+
+}  // namespace raylet
+}  // namespace ray