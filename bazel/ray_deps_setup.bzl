--- conflicted
+++ resolved
@@ -257,7 +257,7 @@
         ],
         patches = [
             # TODO (israbbani): #55430 Separate the compiler flags and remove this patch
-            "@com_github_ray_project_ray//thirdparty/patches:abseil-cpp-shadow.patch",
+            "@io_ray//thirdparty/patches:abseil-cpp-shadow.patch",
         ],
     )
 
@@ -360,13 +360,9 @@
         url = "https://github.com/msgpack/msgpack-c/archive/8085ab8721090a447cf98bb802d1406ad7afe420.tar.gz",
         sha256 = "83c37c9ad926bbee68d564d9f53c6cbb057c1f755c264043ddd87d89e36d15bb",
         patches = [
-<<<<<<< HEAD
-            "@com_github_ray_project_ray//thirdparty/patches:msgpack-windows-iovec.patch",
+            "@io_ray//thirdparty/patches:msgpack-windows-iovec.patch",
             # TODO (israbbani): #55430 Separate the compiler flags and remove this patch
-            "@com_github_ray_project_ray//thirdparty/patches:msgpack-shadow.patch",
-=======
-            "@io_ray//thirdparty/patches:msgpack-windows-iovec.patch",
->>>>>>> 07c3ed0a
+            "@io_ray//thirdparty/patches:msgpack-shadow.patch",
         ],
     )
 
