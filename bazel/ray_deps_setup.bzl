load("@bazel_tools//tools/build_defs/repo:git.bzl", "git_repository", "new_git_repository")
load("@bazel_tools//tools/build_defs/repo:http.bzl", "http_archive")

def ray_deps_setup():
    RULES_JVM_EXTERNAL_TAG = "1.2"

    RULES_JVM_EXTERNAL_SHA = "e5c68b87f750309a79f59c2b69ead5c3221ffa54ff9496306937bfa1c9c8c86b"

    http_archive(
        name = "rules_jvm_external",
        sha256 = RULES_JVM_EXTERNAL_SHA,
        strip_prefix = "rules_jvm_external-%s" % RULES_JVM_EXTERNAL_TAG,
        url = "https://github.com/bazelbuild/rules_jvm_external/archive/%s.zip" % RULES_JVM_EXTERNAL_TAG,
    )

    http_archive(
        name = "bazel_common",
        strip_prefix = "bazel-common-f1115e0f777f08c3cdb115526c4e663005bec69b",
        url = "https://github.com/google/bazel-common/archive/f1115e0f777f08c3cdb115526c4e663005bec69b.zip",
    )

    BAZEL_SKYLIB_TAG = "0.6.0"

    http_archive(
        name = "bazel_skylib",
        strip_prefix = "bazel-skylib-%s" % BAZEL_SKYLIB_TAG,
        url = "https://github.com/bazelbuild/bazel-skylib/archive/%s.tar.gz" % BAZEL_SKYLIB_TAG,
    )

    git_repository(
        name = "com_github_checkstyle_java",
        commit = "85f37871ca03b9d3fee63c69c8107f167e24e77b",
        remote = "https://github.com/ruifangChen/checkstyle_java",
    )

    git_repository(
        name = "com_github_nelhage_rules_boost",
        commit = "5171b9724fbb39c5fdad37b9ca9b544e8858d8ac",
        remote = "https://github.com/ray-project/rules_boost",
    )

    git_repository(
        name = "com_github_google_flatbuffers",
        commit = "63d51afd1196336a7d1f56a988091ef05deb1c62",
        remote = "https://github.com/google/flatbuffers.git",
    )

    git_repository(
        name = "com_google_googletest",
        commit = "3306848f697568aacf4bcca330f6bdd5ce671899",
        remote = "https://github.com/google/googletest",
    )

    git_repository(
        name = "com_github_gflags_gflags",
        remote = "https://github.com/gflags/gflags.git",
        tag = "v2.2.2",
    )

    new_git_repository(
        name = "com_github_google_glog",
        build_file = "@//bazel:BUILD.glog",
        commit = "5c576f78c49b28d89b23fbb1fc80f54c879ec02e",
        remote = "https://github.com/google/glog",
    )

    new_git_repository(
        name = "plasma",
        build_file = "@//bazel:BUILD.plasma",
<<<<<<< HEAD
        commit = "ee2575a21808514f8379473a57a49e35ab93bc20",
        remote = "https://github.com/ant-tech-alliance/arrow",
=======
        commit = "aa9f08c2b927dee09f6193033f1678fb1d42114c",
        remote = "https://github.com/apache/arrow",
>>>>>>> 4e823138
    )

    new_git_repository(
        name = "cython",
        build_file = "@//bazel:BUILD.cython",
        commit = "49414dbc7ddc2ca2979d6dbe1e44714b10d72e7e",
        remote = "https://github.com/cython/cython",
    )

    http_archive(
        name = "io_opencensus_cpp",
        strip_prefix = "opencensus-cpp-3aa11f20dd610cb8d2f7c62e58d1e69196aadf11",
        urls = ["https://github.com/census-instrumentation/opencensus-cpp/archive/3aa11f20dd610cb8d2f7c62e58d1e69196aadf11.zip"],
    )

    # OpenCensus depends on Abseil so we have to explicitly pull it in.
    # This is how diamond dependencies are prevented.
    git_repository(
        name = "com_google_absl",
        commit = "5b65c4af5107176555b23a638e5947686410ac1f",
        remote = "https://github.com/abseil/abseil-cpp.git",
    )

    # OpenCensus depends on jupp0r/prometheus-cpp
    http_archive(
        name = "com_github_jupp0r_prometheus_cpp",
        strip_prefix = "prometheus-cpp-master",

        # TODO(qwang): We should use the repository of `jupp0r` here when this PR
        # `https://github.com/jupp0r/prometheus-cpp/pull/225` getting merged.
        urls = ["https://github.com/jovany-wang/prometheus-cpp/archive/master.zip"],
    )

    http_archive(
        name = "com_github_grpc_grpc",
        urls = [
            "https://github.com/grpc/grpc/archive/76a381869413834692b8ed305fbe923c0f9c4472.tar.gz",
        ],
        strip_prefix = "grpc-76a381869413834692b8ed305fbe923c0f9c4472",
    )

    http_archive(
        name = "build_stack_rules_proto",
        urls = ["https://github.com/stackb/rules_proto/archive/b93b544f851fdcd3fc5c3d47aee3b7ca158a8841.tar.gz"],
        sha256 = "c62f0b442e82a6152fcd5b1c0b7c4028233a9e314078952b6b04253421d56d61",
        strip_prefix = "rules_proto-b93b544f851fdcd3fc5c3d47aee3b7ca158a8841",
    )<|MERGE_RESOLUTION|>--- conflicted
+++ resolved
@@ -67,13 +67,8 @@
     new_git_repository(
         name = "plasma",
         build_file = "@//bazel:BUILD.plasma",
-<<<<<<< HEAD
-        commit = "ee2575a21808514f8379473a57a49e35ab93bc20",
-        remote = "https://github.com/ant-tech-alliance/arrow",
-=======
         commit = "aa9f08c2b927dee09f6193033f1678fb1d42114c",
         remote = "https://github.com/apache/arrow",
->>>>>>> 4e823138
     )
 
     new_git_repository(
