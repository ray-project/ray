--- conflicted
+++ resolved
@@ -67,13 +67,8 @@
     new_git_repository(
         name = "plasma",
         build_file = "@//bazel:BUILD.plasma",
-<<<<<<< HEAD
-        commit = "1f97b2464a366a9e4394bd2b3fb987dda5e97ec6",
-        remote = "https://github.com/ericl/arrow",
-=======
-        commit = "f976629a54f5518f6285a311c45c5957281b1ee7",
+        commit = "141a213a54f4979ab0b94b94928739359a2ee9ad"
         remote = "https://github.com/apache/arrow",
->>>>>>> 6f2c5b28
     )
 
     new_git_repository(
