--- conflicted
+++ resolved
@@ -252,16 +252,9 @@
             "https://github.com/abseil/abseil-cpp/archive/refs/tags/20240722.0.tar.gz",
         ],
         patches = [
-            "@io_ray//thirdparty/patches:abseil-gcc-undefined-sanitizer-compilation-fix.patch",
-        ],
-<<<<<<< HEAD
-        patch_args = ["-p1"],
-=======
-        patches = [
             # TODO (israbbani): #55430 Separate the compiler flags and remove this patch
             "@io_ray//thirdparty/patches:abseil-cpp-shadow.patch",
         ],
->>>>>>> 12348ce0
     )
 
     # OpenCensus depends on jupp0r/prometheus-cpp
