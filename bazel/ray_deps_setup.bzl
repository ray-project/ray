load("@bazel_tools//tools/build_defs/repo:git.bzl", "git_repository", "new_git_repository")
load("@bazel_tools//tools/build_defs/repo:http.bzl", "http_archive", "http_file")

def urlsplit(url):
    """ Splits a URL like "https://example.com/a/b?c=d&e#f" into a tuple:
        ("https", ["example", "com"], ["a", "b"], ["c=d", "e"], "f")
    A trailing slash will result in a correspondingly empty final path component.
    """
    split_on_anchor = url.split("#", 1)
    split_on_query = split_on_anchor[0].split("?", 1)
    split_on_scheme = split_on_query[0].split("://", 1)
    if len(split_on_scheme) <= 1:  # Scheme is optional
        split_on_scheme = [None] + split_on_scheme[:1]
    split_on_path = split_on_scheme[1].split("/")
    return {
        "scheme": split_on_scheme[0],
        "netloc": split_on_path[0].split("."),
        "path": split_on_path[1:],
        "query": split_on_query[1].split("&") if len(split_on_query) > 1 else None,
        "fragment": split_on_anchor[1] if len(split_on_anchor) > 1 else None,
    }

def auto_http_archive(
        *,
        name = None,
        url = None,
        urls = True,
        build_file = None,
        build_file_content = None,
        strip_prefix = True,
        **kwargs):
    """ Intelligently choose mirrors based on the given URL for the download.
    Either url or urls is required.
    If name         == None , it is auto-deduced, but this is NOT recommended.
    If urls         == True , mirrors are automatically chosen.
    If build_file   == True , it is auto-deduced.
    If strip_prefix == True , it is auto-deduced.
    """
    DOUBLE_SUFFIXES_LOWERCASE = [("tar", "bz2"), ("tar", "gz"), ("tar", "xz")]
    mirror_prefixes = ["https://mirror.bazel.build/", "https://storage.googleapis.com/bazel-mirror"]

    canonical_url = url if url != None else urls[0]
    url_parts = urlsplit(canonical_url)
    url_except_scheme = (canonical_url.replace(url_parts["scheme"] + "://", "") if url_parts["scheme"] != None else canonical_url)
    url_path_parts = url_parts["path"]
    url_filename = url_path_parts[-1]
    url_filename_parts = (url_filename.rsplit(".", 2) if (tuple(url_filename.lower().rsplit(".", 2)[-2:]) in
                                                          DOUBLE_SUFFIXES_LOWERCASE) else url_filename.rsplit(".", 1))
    is_github = url_parts["netloc"] == ["github", "com"]

    if name == None:  # Deduce "com_github_user_project_name" from "https://github.com/user/project-name/..."
        name = "_".join(url_parts["netloc"][::-1] + url_path_parts[:2]).replace("-", "_")

    # auto appending ray project namespace prefix for 3rd party library reusing.
    if build_file == True:
        build_file = "@com_github_ray_project_ray//%s:%s" % ("bazel", name + ".BUILD")

    if urls == True:
        prefer_url_over_mirrors = is_github
        urls = [
            mirror_prefix + url_except_scheme
            for mirror_prefix in mirror_prefixes
            if not canonical_url.startswith(mirror_prefix)
        ]
        urls.insert(0 if prefer_url_over_mirrors else len(urls), canonical_url)
    else:
        print("No implicit mirrors used for %s because urls were explicitly provided" % name)

    if strip_prefix == True:
        prefix_without_v = url_filename_parts[0]
        if prefix_without_v.startswith("v") and prefix_without_v[1:2].isdigit():
            # GitHub automatically strips a leading 'v' in version numbers
            prefix_without_v = prefix_without_v[1:]
        strip_prefix = (url_path_parts[1] + "-" + prefix_without_v if is_github and url_path_parts[2:3] == ["archive"] else url_filename_parts[0])

    return http_archive(
        name = name,
        url = url,
        urls = urls,
        build_file = build_file,
        build_file_content = build_file_content,
        strip_prefix = strip_prefix,
        **kwargs
    )

def ray_deps_setup():
    # Explicitly bring in protobuf dependency to work around
    # https://github.com/ray-project/ray/issues/14117
    http_archive(
        name = "com_google_protobuf",
        sha256 = "b2340aa47faf7ef10a0328190319d3f3bee1b24f426d4ce8f4253b6f27ce16db",
        strip_prefix = "protobuf-28.2",
        urls = [
            "https://github.com/protocolbuffers/protobuf/archive/refs/tags/v28.2.tar.gz",
        ],
        patches = [
            "@com_github_ray_project_ray//thirdparty/patches:protobuf-windows-const-nan.patch",
        ],
    )

    # NOTE(lingxuan.zlx): 3rd party dependencies could be accessed, so it suggests
    # all of http/git_repository should add prefix for patches defined in ray directory.
    auto_http_archive(
        name = "com_github_antirez_redis",
        build_file = "@com_github_ray_project_ray//bazel:redis.BUILD",
        patch_args = ["-p1"],
        url = "https://github.com/redis/redis/archive/refs/tags/7.2.3.tar.gz",
        sha256 = "afd656dbc18a886f9a1cc08a550bf5eb89de0d431e713eba3ae243391fb008a6",
        patches = [
            "@com_github_ray_project_ray//thirdparty/patches:redis-quiet.patch",
        ],
        workspace_file_content = 'workspace(name = "com_github_antirez_redis")',
    )

    auto_http_archive(
        name = "com_github_redis_hiredis",
        build_file = "@com_github_ray_project_ray//bazel:hiredis.BUILD",
        url = "https://github.com/redis/hiredis/archive/60e5075d4ac77424809f855ba3e398df7aacefe8.tar.gz",
        sha256 = "b6d6f799b7714d85316f9ebfb76a35a78744f42ea3b6774289d882d13a2f0383",
        patches = [
            "@com_github_ray_project_ray//thirdparty/patches:hiredis-windows-msvc.patch",
        ],
    )

    auto_http_archive(
        name = "com_github_spdlog",
        build_file = "@com_github_ray_project_ray//bazel:spdlog.BUILD",
        urls = ["https://github.com/gabime/spdlog/archive/v1.12.0.zip"],
        sha256 = "6174bf8885287422a6c6a0312eb8a30e8d22bcfcee7c48a6d02d1835d7769232",
        # spdlog rotation filename format conflict with ray, update the format.
        patches = [
            "@com_github_ray_project_ray//thirdparty/patches:spdlog-rotation-file-format.patch",
        ],
        patch_args = ["-p1"],
    )

    auto_http_archive(
        name = "com_github_tporadowski_redis_bin",
        build_file = "@com_github_ray_project_ray//bazel:redis.BUILD",
        strip_prefix = None,
        url = "https://github.com/tporadowski/redis/releases/download/v5.0.9/Redis-x64-5.0.9.zip",
        sha256 = "b09565b22b50c505a5faa86a7e40b6683afb22f3c17c5e6a5e35fc9b7c03f4c2",
    )

    auto_http_archive(
        name = "rules_jvm_external",
        url = "https://github.com/bazelbuild/rules_jvm_external/archive/2.10.tar.gz",
        sha256 = "5c1b22eab26807d5286ada7392d796cbc8425d3ef9a57d114b79c5f8ef8aca7c",
    )

    auto_http_archive(
        name = "bazel_common",
        url = "https://github.com/google/bazel-common/archive/084aadd3b854cad5d5e754a7e7d958ac531e6801.tar.gz",
        sha256 = "a6e372118bc961b182a3a86344c0385b6b509882929c6b12dc03bb5084c775d5",
    )

    http_archive(
        name = "bazel_skylib",
        sha256 = "9f38886a40548c6e96c106b752f242130ee11aaa068a56ba7e56f4511f33e4f2",
        urls = [
            "https://mirror.bazel.build/github.com/bazelbuild/bazel-skylib/releases/download/1.6.1/bazel-skylib-1.6.1.tar.gz",
            "https://github.com/bazelbuild/bazel-skylib/releases/download/1.6.1/bazel-skylib-1.6.1.tar.gz",
        ],
    )

    auto_http_archive(
        name = "com_github_nelhage_rules_boost",
        # If you update the Boost version, remember to update the 'boost' rule.
        url = "https://github.com/nelhage/rules_boost/archive/57c99395e15720e287471d79178d36a85b64d6f6.tar.gz",
        sha256 = "490d11425393eed068966a4990ead1ff07c658f823fd982fddac67006ccc44ab",
        patches = [
            "//thirdparty/patches:boost-headers.patch",
        ],
        patch_args = ["-p1"],
    )

    http_archive(
        name = "com_github_google_flatbuffers",
        url = "https://github.com/google/flatbuffers/archive/refs/tags/v25.2.10.tar.gz",
        sha256 = "b9c2df49707c57a48fc0923d52b8c73beb72d675f9d44b2211e4569be40a7421",
        strip_prefix = "flatbuffers-25.2.10",
    )

    auto_http_archive(
        name = "com_google_googletest",
        url = "https://github.com/google/googletest/archive/refs/tags/v1.14.0.tar.gz",
        sha256 = "8ad598c73ad796e0d8280b082cebd82a630d73e73cd3c70057938a6501bba5d7",
    )

    auto_http_archive(
        name = "com_github_gflags_gflags",
        url = "https://github.com/gflags/gflags/archive/e171aa2d15ed9eb17054558e0b3a6a413bb01067.tar.gz",
        sha256 = "b20f58e7f210ceb0e768eb1476073d0748af9b19dfbbf53f4fd16e3fb49c5ac8",
    )

    auto_http_archive(
        name = "cython",
        build_file = True,
        url = "https://github.com/cython/cython/archive/refs/tags/3.0.12.tar.gz",
        sha256 = "a156fff948c2013f2c8c398612c018e2b52314fdf0228af8fbdb5585e13699c2",
        patches = [
            # Use python3 rather than python. macos does not have python installed
            # by default, and hermetic strict action does not work as python cannot
            # be found under /usr/bin or any systeme PATH in bazel sandbox.
            #
            # This patch can be removed after the following change is included.
            # https://github.com/cython/cython/pull/7053
            "//thirdparty/patches:cython.patch",
        ],
    )

    auto_http_archive(
        name = "com_github_johnynek_bazel_jar_jar",
        url = "https://github.com/johnynek/bazel_jar_jar/archive/171f268569384c57c19474b04aebe574d85fde0d.tar.gz",
        sha256 = "97c5f862482a05f385bd8f9d28a9bbf684b0cf3fae93112ee96f3fb04d34b193",
    )

    auto_http_archive(
        name = "io_opencensus_cpp",
        url = "https://github.com/census-instrumentation/opencensus-cpp/archive/5e5f2632c84e2230fb7ccb8e336f603d2ec6aa1b.zip",
        sha256 = "1b88d6663f05c6a56c1604eb2afad22831d5f28a76f6fab8f37187f1e4ace425",
        patches = [
            "@com_github_ray_project_ray//thirdparty/patches:opencensus-cpp-harvest-interval.patch",
            "@com_github_ray_project_ray//thirdparty/patches:opencensus-cpp-shutdown-api.patch",
        ],
        patch_args = ["-p1"],
    )

    auto_http_archive(
        name = "io_opentelemetry_cpp",
        url = "https://github.com/open-telemetry/opentelemetry-cpp/archive/refs/tags/v1.19.0.zip",
        sha256 = "8ef0a63f4959d5dfc3d8190d62229ef018ce41eef36e1f3198312d47ab2de05a",
    )

    auto_http_archive(
        name = "com_github_opentelemetry_proto",
        urls = ["https://github.com/open-telemetry/opentelemetry-proto/archive/refs/tags/v1.2.0.zip"],
        strip_prefix = "opentelemetry-proto-1.2.0",
        build_file = "@io_opentelemetry_cpp//bazel:opentelemetry_proto.BUILD",
        sha256 = "b3cf4fefa4eaea43879ade612639fa7029c624c1b959f019d553b86ad8e01e82",
    )

    # OpenCensus depends on Abseil so we have to explicitly pull it in.
    # This is how diamond dependencies are prevented.
    #
    # TODO(owner): Upgrade abseil to latest version after protobuf updated, which requires to upgrade `rules_cc` first.
    auto_http_archive(
        name = "com_google_absl",
        sha256 = "f50e5ac311a81382da7fa75b97310e4b9006474f9560ac46f54a9967f07d4ae3",
        strip_prefix = "abseil-cpp-20240722.0",
        urls = [
            "https://github.com/abseil/abseil-cpp/archive/refs/tags/20240722.0.tar.gz",
        ],
        patches = [
            "@com_github_ray_project_ray//thirdparty/patches:abseil-gcc-undefined-sanitizer-compilation-fix.patch",
        ],
        patch_args = ["-p1"],
    )

    # OpenCensus depends on jupp0r/prometheus-cpp
    auto_http_archive(
        name = "com_github_jupp0r_prometheus_cpp",
        url = "https://github.com/jupp0r/prometheus-cpp/archive/60eaa4ea47b16751a8e8740b05fe70914c68a480.tar.gz",
        sha256 = "ec825b802487ac18b0d98e2e8b7961487b12562f8f82e424521d0a891d9e1373",
        patches = [
            "@com_github_ray_project_ray//thirdparty/patches:prometheus-windows-headers.patch",
            # https://github.com/jupp0r/prometheus-cpp/pull/225
            "@com_github_ray_project_ray//thirdparty/patches:prometheus-windows-zlib.patch",
            "@com_github_ray_project_ray//thirdparty/patches:prometheus-windows-pollfd.patch",
            "@com_github_ray_project_ray//thirdparty/patches:prometheus-zlib-fdopen.patch",
        ],
    )

    auto_http_archive(
        name = "com_github_grpc_grpc",
        # NOTE: If you update this, also update @boringssl's hash.
        url = "https://github.com/grpc/grpc/archive/refs/tags/v1.67.1.tar.gz",
        sha256 = "d74f8e99a433982a12d7899f6773e285c9824e1d9a173ea1d1fb26c9bd089299",
        patches = [
            "@com_github_ray_project_ray//thirdparty/patches:grpc-cython-copts.patch",
<<<<<<< HEAD
            "@com_github_ray_project_ray//thirdparty/patches:grpc-avoid-goaway-messages.patch",
=======
            "@com_github_ray_project_ray//thirdparty/patches:grpc-zlib-fdopen.patch",
            "@com_github_ray_project_ray//thirdparty/patches:grpc-configurable-thread-count.patch",
>>>>>>> 7b7b01f8
        ],
    )

    http_archive(
        name = "openssl",
        strip_prefix = "openssl-1.1.1f",
        sha256 = "186c6bfe6ecfba7a5b48c47f8a1673d0f3b0e5ba2e25602dd23b629975da3f35",
        urls = [
            "https://openssl.org/source/old/1.1.1/openssl-1.1.1f.tar.gz",
        ],
        build_file = "@rules_foreign_cc_thirdparty//openssl:BUILD.openssl.bazel",
    )

    http_archive(
        name = "rules_foreign_cc",
        sha256 = "2a4d07cd64b0719b39a7c12218a3e507672b82a97b98c6a89d38565894cf7c51",
        strip_prefix = "rules_foreign_cc-0.9.0",
        url = "https://github.com/bazelbuild/rules_foreign_cc/archive/refs/tags/0.9.0.tar.gz",
    )

    # Using shallow_since allows the rule to clone down fewer commits.
    # Reference:  https://bazel.build/rules/lib/repo/git
    git_repository(
        name = "rules_perl",
        remote = "https://github.com/bazelbuild/rules_perl.git",
        commit = "022b8daf2bb4836ac7a50e4a1d8ea056a3e1e403",
        shallow_since = "1663780239 -0700",
    )

    http_archive(
        name = "rules_foreign_cc_thirdparty",
        sha256 = "2a4d07cd64b0719b39a7c12218a3e507672b82a97b98c6a89d38565894cf7c51",
        strip_prefix = "rules_foreign_cc-0.9.0/examples/third_party",
        url = "https://github.com/bazelbuild/rules_foreign_cc/archive/refs/tags/0.9.0.tar.gz",
    )

    http_archive(
        # This rule is used by @com_github_grpc_grpc, and using a GitHub mirror
        # provides a deterministic archive hash for caching. Explanation here:
        # Ensure this rule matches the rule used by grpc's bazel/grpc_deps.bzl
        # https://github.com/grpc/grpc/blob/v1.67.1/bazel/grpc_deps.bzl#L33
        name = "boringssl",
        sha256 = "c70d519e4ee709b7a74410a5e3a937428b8198d793a3d771be3dd2086ae167c8",
        strip_prefix = "boringssl-b8b3e6e11166719a8ebfa43c0cde9ad7d57a84f6",
        urls = [
            "https://github.com/google/boringssl/archive/b8b3e6e11166719a8ebfa43c0cde9ad7d57a84f6.tar.gz",
        ],
    )

    # The protobuf version we use to auto generate python and java code.
    # This can be different from the protobuf version that Ray core uses internally.
    # Generally this should be a lower version since protobuf guarantees that
    # code generated by protoc of version X can be used with protobuf library of version >= X.
    # So the version here effectively determines the lower bound of python/java
    # protobuf library that Ray supports.
    http_archive(
        name = "com_google_protobuf_rules_proto_grpc",
        strip_prefix = "protobuf-3.19.4",
        urls = ["https://github.com/protocolbuffers/protobuf/archive/v3.19.4.tar.gz"],
        sha256 = "3bd7828aa5af4b13b99c191e8b1e884ebfa9ad371b0ce264605d347f135d2568",
    )

    auto_http_archive(
        name = "rules_proto_grpc",
        url = "https://github.com/rules-proto-grpc/rules_proto_grpc/archive/a74fef39c5fe636580083545f76d1eab74f6450d.tar.gz",
        sha256 = "2f6606151ec042e23396f07de9e7dcf6ca9a5db1d2b09f0cc93a7fc7f4008d1b",
        repo_mapping = {
            "@com_google_protobuf": "@com_google_protobuf_rules_proto_grpc",
        },
    )

    auto_http_archive(
        name = "msgpack",
        build_file = True,
        url = "https://github.com/msgpack/msgpack-c/archive/8085ab8721090a447cf98bb802d1406ad7afe420.tar.gz",
        sha256 = "83c37c9ad926bbee68d564d9f53c6cbb057c1f755c264043ddd87d89e36d15bb",
        patches = [
            "@com_github_ray_project_ray//thirdparty/patches:msgpack-windows-iovec.patch",
        ],
    )

    http_archive(
        name = "io_opencensus_proto",
        strip_prefix = "opencensus-proto-0.3.0/src",
        urls = ["https://github.com/census-instrumentation/opencensus-proto/archive/v0.3.0.tar.gz"],
        sha256 = "b7e13f0b4259e80c3070b583c2f39e53153085a6918718b1c710caf7037572b0",
    )

    http_archive(
        name = "nlohmann_json",
        strip_prefix = "json-3.9.1",
        urls = ["https://github.com/nlohmann/json/archive/v3.9.1.tar.gz"],
        sha256 = "4cf0df69731494668bdd6460ed8cb269b68de9c19ad8c27abc24cd72605b2d5b",
        build_file = "@com_github_ray_project_ray//bazel:nlohmann_json.BUILD",
    )

    auto_http_archive(
        name = "rapidjson",
        url = "https://github.com/Tencent/rapidjson/archive/v1.1.0.zip",
        build_file = True,
        sha256 = "8e00c38829d6785a2dfb951bb87c6974fa07dfe488aa5b25deec4b8bc0f6a3ab",
    )

    # Hedron's Compile Commands Extractor for Bazel
    # https://github.com/hedronvision/bazel-compile-commands-extractor
    http_archive(
        name = "hedron_compile_commands",

        # Replace the commit hash in both places (below) with the latest, rather than using the stale one here.
        # Even better, set up Renovate and let it do the work for you (see "Suggestion: Updates" in the README).
        url = "https://github.com/hedronvision/bazel-compile-commands-extractor/archive/2e8b7654fa10c44b9937453fa4974ed2229d5366.tar.gz",
        strip_prefix = "bazel-compile-commands-extractor-2e8b7654fa10c44b9937453fa4974ed2229d5366",
        # When you first run this tool, it'll recommend a sha256 hash to put here with a message like: "DEBUG: Rule 'hedron_compile_commands' indicated that a canonical reproducible form can be obtained by modifying arguments sha256 = ..."
        sha256 = "7fbbbc05c112c44e9b406612e6a7a7f4789a6918d7aacefef4c35c105286930c",
    )

    http_archive(
        name = "jemalloc",
        urls = ["https://github.com/jemalloc/jemalloc/releases/download/5.3.0/jemalloc-5.3.0.tar.bz2"],
        build_file = "@com_github_ray_project_ray//bazel:jemalloc.BUILD",
        sha256 = "2db82d1e7119df3e71b7640219b6dfe84789bc0537983c3b7ac4f7189aecfeaa",
        strip_prefix = "jemalloc-5.3.0",
    )<|MERGE_RESOLUTION|>--- conflicted
+++ resolved
@@ -278,12 +278,9 @@
         sha256 = "d74f8e99a433982a12d7899f6773e285c9824e1d9a173ea1d1fb26c9bd089299",
         patches = [
             "@com_github_ray_project_ray//thirdparty/patches:grpc-cython-copts.patch",
-<<<<<<< HEAD
             "@com_github_ray_project_ray//thirdparty/patches:grpc-avoid-goaway-messages.patch",
-=======
             "@com_github_ray_project_ray//thirdparty/patches:grpc-zlib-fdopen.patch",
             "@com_github_ray_project_ray//thirdparty/patches:grpc-configurable-thread-count.patch",
->>>>>>> 7b7b01f8
         ],
     )
 
