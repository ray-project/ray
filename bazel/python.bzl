load("@bazel_skylib//lib:paths.bzl", "paths")

# py_test_module_list creates a py_test target for each
# Python file in `files`

<<<<<<< HEAD
def py_test_module_list(files, size, deps, env = {}, extra_srcs=[], name_suffix="", **kwargs):
    shard_num = 1

    if size == "large":
        shard_num = 8

    if size == "medium":
        shard_num = 4

    if size == "small":
        shard_num = 2

    env_items = env.items() + [("RAY_CI_PYTEST_SHARD_NUM", str(shard_num))]

=======

def doctest(files, gpu = False, name="doctest", deps=[], srcs=[], data=[], args=[], size="medium", tags=[], **kwargs):
    # NOTE: If you run `pytest` on `__init__.py`, it tries to test all files in that
    # package. We don't want that, so we exclude it from the list of input files.
    files = native.glob(include=files, exclude=["__init__.py"])
    if gpu:
        name += "[gpu]"
        tags = tags + ["gpu"]
    else:
        tags = tags + ["cpu"]

    native.py_test(
        name = name,
        srcs = ["//bazel:pytest_wrapper.py"] + srcs,
        main = "//bazel:pytest_wrapper.py",
        size = size,
        args = [
            "--doctest-modules",
            "--doctest-glob='*.md'",
            "-c=$(location //bazel:conftest.py)",
            "-v"
        ] + args + ["$(location :%s)" % file for file in files],
        data = ["//bazel:conftest.py"] + files + data,
        python_version = "PY3",
        srcs_version = "PY3",
        tags = ["doctest"] + tags,
        deps = ["//:ray_lib"] + deps,
        **kwargs
    )


def py_test_module_list(files, size, deps, extra_srcs=[], name_suffix="", **kwargs):
>>>>>>> 42726d9c
    for file in files:
        # remove .py
        name = paths.split_extension(file)[0] + name_suffix
        if name == file:
            basename = basename + "_test"
        for shard_id in range(shard_num):
            test_name = name
            test_env = []
            if shard_num != 1:
                test_name = name + "@" + str(shard_id + 1) + "_" + str(shard_num)
                test_env = env_items + [("RAY_CI_PYTEST_SHARD_ID", str(shard_id))]
            native.py_test(
                name = test_name,
                size = size,
                main = file,
                srcs = extra_srcs + [file],
                deps = deps,
                env=dict(test_env),
                **kwargs,
            )


def py_test_run_all_subdirectory(include, exclude, extra_srcs, **kwargs):
    for file in native.glob(include = include, exclude = exclude, allow_empty=False):
        print(file)
        basename = paths.split_extension(file)[0]
        if basename == file:
            basename = basename + "_test"
        native.py_test(
            name = basename,
            srcs = extra_srcs + [file],
            **kwargs
        )

# Runs all included notebooks as py_test targets, by first converting them to .py files with "test_myst_doc.py".
def py_test_run_all_notebooks(include, exclude, allow_empty=False, **kwargs):
    for file in native.glob(include = include, exclude = exclude, allow_empty=allow_empty):
        print(file)
        basename = paths.split_extension(file)[0]
        if basename == file:
            basename = basename + "_test"
        native.py_test(
            name = basename,
            main = "test_myst_doc.py",
            srcs = ["//doc:test_myst_doc.py"],
            # --find-recursively will look for file in all
            # directories inside cwd recursively if it cannot
            # find it right away. This allows to deal with
            # mismatches between `name` and `data` args.
            args = ["--find-recursively", "--path", file],
            **kwargs
        )<|MERGE_RESOLUTION|>--- conflicted
+++ resolved
@@ -2,23 +2,6 @@
 
 # py_test_module_list creates a py_test target for each
 # Python file in `files`
-
-<<<<<<< HEAD
-def py_test_module_list(files, size, deps, env = {}, extra_srcs=[], name_suffix="", **kwargs):
-    shard_num = 1
-
-    if size == "large":
-        shard_num = 8
-
-    if size == "medium":
-        shard_num = 4
-
-    if size == "small":
-        shard_num = 2
-
-    env_items = env.items() + [("RAY_CI_PYTEST_SHARD_NUM", str(shard_num))]
-
-=======
 
 def doctest(files, gpu = False, name="doctest", deps=[], srcs=[], data=[], args=[], size="medium", tags=[], **kwargs):
     # NOTE: If you run `pytest` on `__init__.py`, it tries to test all files in that
@@ -50,8 +33,19 @@
     )
 
 
-def py_test_module_list(files, size, deps, extra_srcs=[], name_suffix="", **kwargs):
->>>>>>> 42726d9c
+def py_test_module_list(files, size, deps, env = {}, extra_srcs=[], name_suffix="", **kwargs):
+    shard_num = 1
+
+    if size == "large":
+        shard_num = 8
+
+    if size == "medium":
+        shard_num = 4
+
+    if size == "small":
+        shard_num = 2
+
+    env_items = env.items() + [("RAY_CI_PYTEST_SHARD_NUM", str(shard_num))]
     for file in files:
         # remove .py
         name = paths.split_extension(file)[0] + name_suffix
