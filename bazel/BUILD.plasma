--- conflicted
+++ resolved
@@ -148,10 +148,7 @@
         "cpp/src/plasma/eviction_policy.cc",
         "cpp/src/plasma/external_store.cc",
         "cpp/src/plasma/plasma_allocator.cc",
-<<<<<<< HEAD
-        "cpp/src/plasma/thirdparty/ae/ae.c",
-=======
->>>>>>> 32bf23d2
+        "cpp/src/plasma/thirdparty/ae/ae.c
     ],
     hdrs = [
         "cpp/src/plasma/events.h",
