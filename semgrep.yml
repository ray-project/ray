--- conflicted
+++ resolved
@@ -34,12 +34,6 @@
         - "python/ray/data/tests/**/test_*.py"
       exclude:
         # FIXME: These tests weren't run in CI, and now they're failing.
-<<<<<<< HEAD
-        - "python/ray/data/tests/test_block.py"
-        - "python/ray/data/tests/test_expression_evaluator.py"
-=======
-        - "python/ray/data/tests/test_arrow_serialization.py"
->>>>>>> b6e8467c
         - "python/ray/data/tests/test_hash_shuffle.py"
     languages:
       - python
