--- conflicted
+++ resolved
@@ -37,10 +37,7 @@
       install:
         - . ./ci/travis/ci.sh build
       script:
-<<<<<<< HEAD
-=======
-        - . ./ci/travis/ci.sh preload
->>>>>>> d92c5f1a
+        - . ./ci/travis/ci.sh preload
         - ./java/test.sh
 
     - os: linux
@@ -54,10 +51,7 @@
       install:
         - . ./ci/travis/ci.sh build
       script:
-<<<<<<< HEAD
-=======
-        - . ./ci/travis/ci.sh preload
->>>>>>> d92c5f1a
+        - . ./ci/travis/ci.sh preload
         # Streaming cpp test.
         - if [ $RAY_CI_STREAMING_CPP_AFFECTED == "1" ]; then bazel test --config=ci --test_output=all //streaming:all && bash streaming/src/test/run_streaming_queue_test.sh; fi
         - if [ $RAY_CI_STREAMING_PYTHON_AFFECTED == "1" ]; then python -m pytest -v --durations=5 --timeout=300 streaming/python/tests/; fi
@@ -76,10 +70,7 @@
       install:
         - . ./ci/travis/ci.sh build
       script:
-<<<<<<< HEAD
-=======
-        - . ./ci/travis/ci.sh preload
->>>>>>> d92c5f1a
+        - . ./ci/travis/ci.sh preload
         - ./ci/suppress_output bash src/ray/test/run_core_worker_tests.sh
         - ./ci/suppress_output bash streaming/src/test/run_streaming_queue_test.sh
         - ./java/test.sh
@@ -97,10 +88,7 @@
       install:
         - . ./ci/travis/ci.sh build
       script:
-<<<<<<< HEAD
-=======
-        - . ./ci/travis/ci.sh preload
->>>>>>> d92c5f1a
+        - . ./ci/travis/ci.sh preload
         - ./ci/keep_alive bazel test --config=ci --test_tag_filters=-jenkins_only python/ray/tests/...
 
     - os: linux
@@ -112,10 +100,7 @@
       install:
         - . ./ci/travis/ci.sh build
       script:
-<<<<<<< HEAD
-=======
-        - . ./ci/travis/ci.sh preload
->>>>>>> d92c5f1a
+        - . ./ci/travis/ci.sh preload
         - ./ci/travis/check-git-clang-format-output.sh
         # Try generating Sphinx documentation. To do this, we need to install
         # Ray first.
@@ -164,10 +149,7 @@
       install:
         - . ./ci/travis/ci.sh build
       script:
-<<<<<<< HEAD
-=======
-        - . ./ci/travis/ci.sh preload
->>>>>>> d92c5f1a
+        - . ./ci/travis/ci.sh preload
         # Explicitly sleep 60 seconds for logs to go through
         - ./ci/travis/test-wheels.sh || { cat /tmp/ray/session_latest/logs/* && sleep 60 && false; }
       cache: false
@@ -184,10 +166,7 @@
       install:
         - . ./ci/travis/ci.sh build
       script:
-<<<<<<< HEAD
-=======
-        - . ./ci/travis/ci.sh preload
->>>>>>> d92c5f1a
+        - . ./ci/travis/ci.sh preload
         # Explicitly sleep 60 seconds for logs to go through
         - ./ci/travis/test-wheels.sh || { cat /tmp/ray/session_latest/logs/* && sleep 60 && false; }
 
@@ -206,10 +185,7 @@
       install:
         - . ./ci/travis/ci.sh build
       script:
-<<<<<<< HEAD
-=======
-        - . ./ci/travis/ci.sh preload
->>>>>>> d92c5f1a
+        - . ./ci/travis/ci.sh preload
         - travis_wait 90 bazel test --config=ci --test_output=streamed --build_tests_only --test_tag_filters=learning_tests rllib/...
 
     # RLlib: Learning tests with tf=1.x (from rllib/tuned_examples/regression_tests/*.yaml).
@@ -228,10 +204,7 @@
       install:
         - . ./ci/travis/ci.sh build
       script:
-<<<<<<< HEAD
-=======
-        - . ./ci/travis/ci.sh preload
->>>>>>> d92c5f1a
+        - . ./ci/travis/ci.sh preload
         - travis_wait 90 bazel test --config=ci --test_output=streamed --build_tests_only --test_tag_filters=learning_tests rllib/...
 
     # RLlib: Quick Agent train.py runs (compilation & running, no(!) learning).
@@ -250,10 +223,7 @@
       install:
         - . ./ci/travis/ci.sh build
       script:
-<<<<<<< HEAD
-=======
-        - . ./ci/travis/ci.sh preload
->>>>>>> d92c5f1a
+        - . ./ci/travis/ci.sh preload
         - travis_wait 60 bazel test --config=ci --build_tests_only --test_tag_filters=quick_train rllib/...
         # Test everything that does not have any of the "main" labels:
         # "learning_tests|quick_train|examples|tests_dir".
@@ -274,10 +244,7 @@
       install:
         - . ./ci/travis/ci.sh build
       script:
-<<<<<<< HEAD
-=======
-        - . ./ci/travis/ci.sh preload
->>>>>>> d92c5f1a
+        - . ./ci/travis/ci.sh preload
         - ./ci/keep_alive bazel test --config=ci --build_tests_only --test_tag_filters=examples_A,examples_B rllib/...
         - ./ci/keep_alive bazel test --config=ci --build_tests_only --test_tag_filters=examples_C rllib/...
         - ./ci/keep_alive bazel test --config=ci --build_tests_only --test_tag_filters=examples_E,examples_L,examples_M,examples_P rllib/...
@@ -298,10 +265,7 @@
       install:
         - . ./ci/travis/ci.sh build
       script:
-<<<<<<< HEAD
-=======
-        - . ./ci/travis/ci.sh preload
->>>>>>> d92c5f1a
+        - . ./ci/travis/ci.sh preload
         - ./ci/keep_alive bazel test --config=ci --build_tests_only --test_tag_filters=tests_dir_A,tests_dir_B,tests_dir_C,tests_dir_D,tests_dir_E,tests_dir_F,tests_dir_G,tests_dir_H,tests_dir_I rllib/...
 
     # RLlib: tests_dir: Everything in rllib/tests/ directory (J-Z).
@@ -319,10 +283,7 @@
       install:
         - . ./ci/travis/ci.sh build
       script:
-<<<<<<< HEAD
-=======
-        - . ./ci/travis/ci.sh preload
->>>>>>> d92c5f1a
+        - . ./ci/travis/ci.sh preload
         - ./ci/keep_alive bazel test --config=ci --build_tests_only --test_tag_filters=tests_dir_J,tests_dir_K,tests_dir_L,tests_dir_M,tests_dir_N,tests_dir_O,tests_dir_P,tests_dir_Q,tests_dir_R,tests_dir_S,tests_dir_T,tests_dir_U,tests_dir_V,tests_dir_W,tests_dir_X,tests_dir_Y,tests_dir_Z rllib/...
 
     # Cpp worker test
@@ -335,17 +296,11 @@
       install:
         - . ./ci/travis/ci.sh build
       script:
-<<<<<<< HEAD
-        - bazel test --config=ci //cpp:all --build_tests_only --test_output=streamed
-
-script:
-=======
         - . ./ci/travis/ci.sh preload
         - bazel test --config=ci //cpp:all --build_tests_only --test_output=streamed
 
 script:
   - . ./ci/travis/ci.sh preload
->>>>>>> d92c5f1a
   # raylet integration tests
   - ./ci/suppress_output bash src/ray/test/run_core_worker_tests.sh
   - ./ci/suppress_output bash src/ray/test/run_object_manager_tests.sh
