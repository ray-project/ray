--- conflicted
+++ resolved
@@ -159,23 +159,8 @@
   - ./ci/suppress_output bash src/ray/test/run_core_worker_tests.sh
   - ./ci/suppress_output bash src/ray/test/run_object_manager_tests.sh
 
-<<<<<<< HEAD
-script:
-  - export PATH="$HOME/miniconda/bin:$PATH"
-  # The following is needed so cloudpickle can find some of the
-  # class definitions: The main module of tests that are run
-  # with pytest have the same name as the test file -- and this
-  # module is only found if the test directory is in the PYTHONPATH.
-  # - export PYTHONPATH="$PYTHONPATH:./ci/"
-
-  # ray tune tests
-  - if [ $RAY_CI_TUNE_AFFECTED == "1" ]; then ./ci/suppress_output python python/ray/tune/tests/test_dependency.py; fi
-  # `cluster_tests.py` runs on Jenkins, not Travis.
-  - if [ $RAY_CI_TUNE_AFFECTED == "1" ]; then RAY_FORCE_DIRECT=1 python -m pytest -v --durations=10 --timeout=300 --ignore=python/ray/tune/tests/test_cluster.py --ignore=python/ray/tune/tests/test_logger.py --ignore=python/ray/tune/tests/test_tune_restore.py --ignore=python/ray/tune/tests/test_actor_reuse.py python/ray/tune/tests; fi
-=======
   # cc bazel tests
   - ./ci/suppress_output bazel test --build_tests_only --show_progress_rate_limit=100 --test_output=errors //:all
->>>>>>> 53641f1f
 
   # ray serve tests
   - if [ $RAY_CI_SERVE_AFFECTED == "1" ]; then python -c 'import sys;exit(sys.version_info>=(3,5))' || python -m pytest -v --durations=5 --timeout=300 python/ray/experimental/serve/tests; fi
@@ -188,10 +173,6 @@
 
   # py bazel tests, run using local strategy since PY2 breaks with sandbox
   - bazel test --spawn_strategy=local --python_version=$BAZEL_PYTHON_VERSION --incompatible_allow_python_version_transitions=false --incompatible_py3_is_default=false --show_progress_rate_limit=100 --test_output=errors --test_tag_filters=-jenkins_only python/ray/...
-
-  # direct call tests
-  - if [ $RAY_CI_PYTHON_AFFECTED == "1" ]; then RAY_FORCE_DIRECT=1 python -m pytest -v --timeout=300 python/ray/tests/test_basic.py; fi
-  - if [ $RAY_CI_PYTHON_AFFECTED == "1" ]; then RAY_FORCE_DIRECT=1 python -m pytest -v --timeout=300 python/ray/tests/test_actor.py; fi
 
 deploy:
   - provider: s3
