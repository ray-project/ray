--- conflicted
+++ resolved
@@ -4,30 +4,12 @@
   allow_failures:
     - os: windows
   include:
-<<<<<<< HEAD
     - os: windows
       language: shell  # 'language: python' is an error on Travis CI Windows
       before_install:  # choco install python2
         - choco install miniconda --params="'/AddToPath:1'"
         - python --version || true
         - pip --version || true
-=======
-    - os: linux
-      env: PYTHON=2.7 PYTHONWARNINGS=ignore
-
-    - os: linux
-      env: PYTHON=3.5 PYTHONWARNINGS=ignore
-
-    - os: osx
-      osx_image: xcode7
-      env: PYTHON=2.7 PYTHONWARNINGS=ignore
-
-    - os: osx
-      osx_image: xcode7
-      env: PYTHON=3.5 PYTHONWARNINGS=ignore
-
-    - os: linux
->>>>>>> 5693cd13
       env:
         - PYTHON=2.7 PYTHONWARNINGS=ignore
         # - PATH=/c/Python27:/c/Python27/Scripts:$PATH
@@ -40,123 +22,8 @@
         - pip --version || true
      env:
         - PYTHON=3.5 PYTHONWARNINGS=ignore
-<<<<<<< HEAD
         # - PATH=/c/Python35:/c/Python35/Scripts:$PATH
 
-=======
-        - RAY_INSTALL_JAVA=1
-      install:
-        - eval `python $TRAVIS_BUILD_DIR/ci/travis/determine_tests_to_run.py`
-        - if [ $RAY_CI_JAVA_AFFECTED != "1" ]; then exit; fi
-        - ./ci/suppress_output ./ci/travis/install-bazel.sh
-        - ./ci/suppress_output ./ci/travis/install-dependencies.sh
-        - export PATH="$HOME/miniconda/bin:$PATH"
-        - ./ci/suppress_output ./ci/travis/install-ray.sh
-      script:
-        - if [ $RAY_CI_JAVA_AFFECTED != "1" ]; then exit; fi
-        - ./java/test.sh
-
-    - os: linux
-      env: LINT=1 PYTHONWARNINGS=ignore
-      before_install:
-        # In case we ever want to use a different version of clang-format:
-        #- wget -O - http://apt.llvm.org/llvm-snapshot.gpg.key | sudo apt-key add -
-        #- echo "deb http://apt.llvm.org/trusty/ llvm-toolchain-trusty main" | sudo tee -a /etc/apt/sources.list > /dev/null
-        - sudo apt-get update -qq
-        - sudo apt-get install -qq clang-format-3.8
-      install: []
-      script:
-        - ./ci/travis/check-git-clang-format-output.sh
-        # Try generating Sphinx documentation. To do this, we need to install
-        # Ray first.
-        - ./ci/travis/install-dependencies.sh
-        - export PATH="$HOME/miniconda/bin:$PATH"
-        - cd doc
-        - pip install -q -r requirements-doc.txt
-        - pip install yapf==0.23.0
-        - sphinx-build -W -b html -d _build/doctrees source _build/html
-        - cd ..
-        # Run Python linting, ignore dict vs {} (C408), others are defaults
-        - flake8 --exclude=python/ray/core/generated/,doc/source/conf.py,python/ray/cloudpickle/ --ignore=C408,E121,E123,E126,E226,E24,E704,W503,W504,W605
-        - ./ci/travis/format.sh --all
-        # Make sure that the README is formatted properly.
-        - cd python
-        - python setup.py check --restructuredtext --strict --metadata
-        - cd ..
-        # Run Bazel linter Buildifier.
-        - wget https://dl.google.com/go/go1.11.linux-amd64.tar.gz
-        - tar -xf go1.11.linux-amd64.tar.gz
-        - mkdir $HOME/go_dir
-        - export GOROOT=`pwd`/go
-        - export GOPATH="$HOME/go_dir"
-        - export PATH="$GOROOT/bin:$GOPATH/bin:$PATH"
-        - go get github.com/bazelbuild/buildtools/buildifier
-        - ./ci/travis/bazel-format.sh
-
-    - os: linux
-      env: VALGRIND=1 PYTHON=2.7 PYTHONWARNINGS=ignore
-      before_install:
-        - eval `python $TRAVIS_BUILD_DIR/ci/travis/determine_tests_to_run.py`
-        - if [ $RAY_CI_PYTHON_AFFECTED != "1" ]; then exit; fi
-
-        - sudo apt-get update -qq
-        - sudo apt-get install -qq valgrind
-      install:
-        - if [ $RAY_CI_PYTHON_AFFECTED != "1" ]; then exit; fi
-
-        - ./ci/suppress_output ./ci/travis/install-bazel.sh
-        - ./ci/suppress_output ./ci/travis/install-dependencies.sh
-        - export PATH="$HOME/miniconda/bin:$PATH"
-        - ./ci/suppress_output ./ci/travis/install-ray.sh
-
-      script:
-        - if [ $RAY_CI_PYTHON_AFFECTED != "1" ]; then exit; fi
-
-        - bash src/ray/test/run_object_manager_valgrind.sh
-
-        - export RAY_PLASMA_STORE_VALGRIND=1
-        # - export RAY_RAYLET_VALGRIND=1
-        # - export RAY_RAYLET_MONITOR_VALGRIND=1
-        # - export RAY_REDIS_SERVER_VALGRIND=1
-
-        # # Python3.5+ only. Otherwise we will get `SyntaxError` regardless of how we set the tester.
-        - python -c 'import sys;exit(sys.version_info>=(3,5))' || python -m pytest -v --durations=5 python/ray/experimental/test/async_test.py
-        - python -m pytest -v --durations=5 --timeout=300 python/ray/tests/test_mini.py
-        - python -m pytest -v --durations=5 --timeout=300 python/ray/tests/test_array.py
-        - python -m pytest -v --durations=5 --timeout=300 python/ray/tests/test_multi_node_2.py
-        - python -m pytest -v --durations=5 --timeout=300 python/ray/tests/test_node_manager.py
-
-    # Build Linux wheels.
-    - os: linux
-      env: LINUX_WHEELS=1 PYTHONWARNINGS=ignore
-      install:
-        - eval `python $TRAVIS_BUILD_DIR/ci/travis/determine_tests_to_run.py`
-        - if [ $RAY_CI_LINUX_WHEELS_AFFECTED != "1" ]; then exit; fi
-        - ./ci/suppress_output ./ci/travis/install-dependencies.sh
-
-        # This command should be kept in sync with ray/python/README-building-wheels.md.
-        - ./ci/suppress_output docker run --rm -w /ray -v `pwd`:/ray -ti rayproject/arrow_linux_x86_64_base:latest /ray/python/build-wheel-manylinux1.sh
-      script:
-        - if [ $RAY_CI_LINUX_WHEELS_AFFECTED != "1" ]; then exit; fi
-
-        - ./ci/travis/test-wheels.sh
-
-    # Build MacOS wheels.
-    - os: osx
-      osx_image: xcode7
-      env: MAC_WHEELS=1 PYTHONWARNINGS=ignore
-      install:
-        - eval `python $TRAVIS_BUILD_DIR/ci/travis/determine_tests_to_run.py`
-        - if [ $RAY_CI_MACOS_WHEELS_AFFECTED != "1" ]; then exit; fi
-
-        - ./ci/suppress_output ./ci/travis/install-dependencies.sh
-        # This command should be kept in sync with ray/python/README-building-wheels.md.
-        - ./python/build-wheel-macos.sh
-      script:
-        - if [ $RAY_CI_MACOS_WHEELS_AFFECTED != "1" ]; then exit; fi
-
-        - ./ci/travis/test-wheels.sh
->>>>>>> 5693cd13
 
 install:
   - eval `python $TRAVIS_BUILD_DIR/ci/travis/determine_tests_to_run.py`
