language: generic
# Use Ubuntu 16.04
dist: xenial

matrix:
  include:
    - os: linux
      env: PYTHON=3.6 PYTHONWARNINGS=ignore

    - os: osx
      osx_image: xcode7
      env: PYTHON=3.6 PYTHONWARNINGS=ignore

    - os: linux
      env:
        - JDK='Oracle JDK 8'
        - PYTHON=3.6 PYTHONWARNINGS=ignore
        - RAY_INSTALL_JAVA=1
      install:
        - eval `python $TRAVIS_BUILD_DIR/ci/travis/determine_tests_to_run.py`
        - if [ $RAY_CI_JAVA_AFFECTED != "1" ]; then exit; fi
        - ./ci/travis/install-bazel.sh
        - ./ci/suppress_output ./ci/travis/install-dependencies.sh
        - export PATH="$HOME/miniconda/bin:$PATH"
        - ./ci/suppress_output ./ci/travis/install-ray.sh
      script:
        - if [ $RAY_CI_JAVA_AFFECTED != "1" ]; then exit; fi
        - ./java/test.sh

    - os: linux
      env:
        - TESTSUITE=streaming
        - JDK='Oracle JDK 8'
        - RAY_INSTALL_JAVA=1
        - PYTHON=3.6 PYTHONWARNINGS=ignore
      install:
        - python $TRAVIS_BUILD_DIR/ci/travis/determine_tests_to_run.py
        - eval `python $TRAVIS_BUILD_DIR/ci/travis/determine_tests_to_run.py`
        - if [[ $RAY_CI_STREAMING_PYTHON_AFFECTED != "1" && $RAY_CI_STREAMING_JAVA_AFFECTED != "1" ]]; then exit; fi
        - ./ci/travis/install-bazel.sh
        - ./ci/suppress_output ./ci/travis/install-dependencies.sh
        - export PATH="$HOME/miniconda/bin:$PATH"
        - ./ci/suppress_output ./ci/travis/install-ray.sh
      script:
        # Streaming cpp test.
        - if [ $RAY_CI_STREAMING_CPP_AFFECTED == "1" ]; then ./ci/suppress_output bazel test //streaming:all && bash streaming/src/test/run_streaming_queue_test.sh; fi
        - if [ $RAY_CI_STREAMING_PYTHON_AFFECTED == "1" ]; then python -m pytest -v --durations=5 --timeout=300 streaming/python/tests/; fi
        - if [ $RAY_CI_STREAMING_JAVA_AFFECTED == "1" ]; then ./streaming/java/test.sh; fi

    - os: linux
      env:
        - TESTSUITE=gcs_service
        - JDK='Oracle JDK 8'
        - RAY_GCS_SERVICE_ENABLED=true
        - PYTHON=3.6 PYTHONWARNINGS=ignore
        - RAY_INSTALL_JAVA=1
      install:
        - eval `python $TRAVIS_BUILD_DIR/ci/travis/determine_tests_to_run.py`
        - ./ci/travis/install-bazel.sh
        - ./ci/suppress_output ./ci/travis/install-dependencies.sh
        - export PATH="$HOME/miniconda/bin:$PATH"
        - ./ci/suppress_output ./ci/travis/install-ray.sh
        - ./ci/suppress_output ./ci/travis/install-cython-examples.sh
        - eval "$(curl -sL https://raw.githubusercontent.com/travis-ci/gimme/master/gimme | GIMME_GO_VERSION=master bash)"
      script:
        - ./ci/suppress_output bash src/ray/test/run_core_worker_tests.sh
        - ./ci/suppress_output bash streaming/src/test/run_streaming_queue_test.sh
        - ./java/test.sh

    - os: linux
      env:
        - TESTSUITE=gcs_service_python_testcase
        - JDK='Oracle JDK 8'
        - RAY_GCS_SERVICE_ENABLED=true
        - PYTHON=3.6 PYTHONWARNINGS=ignore
        - RAY_INSTALL_JAVA=1
      install:
        - eval `python $TRAVIS_BUILD_DIR/ci/travis/determine_tests_to_run.py`
        - ./ci/travis/install-bazel.sh
        - ./ci/suppress_output ./ci/travis/install-dependencies.sh
        - export PATH="$HOME/miniconda/bin:$PATH"
        - ./ci/suppress_output ./ci/travis/install-ray.sh
        - ./ci/suppress_output ./ci/travis/install-cython-examples.sh
        - eval "$(curl -sL https://raw.githubusercontent.com/travis-ci/gimme/master/gimme | GIMME_GO_VERSION=master bash)"
      script:
        - export PATH="$HOME/miniconda/bin:$PATH"
        - ./ci/keep_alive bazel test --spawn_strategy=local --flaky_test_attempts=3 --nocache_test_results --test_verbose_timeout_warnings --progress_report_interval=100 --show_progress_rate_limit=100 --show_timestamps --test_output=errors --test_tag_filters=-jenkins_only python/ray/tests/...

    - os: linux
      env: LINT=1 PYTHONWARNINGS=ignore
      before_install:
        - sudo apt-get update -qq
      install: []
      script:
        - ./ci/travis/check-git-clang-format-output.sh
        # Try generating Sphinx documentation. To do this, we need to install
        # Ray first.
        - ./ci/travis/install-dependencies.sh
        - export PATH="$HOME/miniconda/bin:$PATH"
        - cd doc
        - pip install -r requirements-doc.txt
        - pip install yapf==0.23.0
        - sphinx-build -q -W -b html -d _build/doctrees source _build/html
        - cd ..
        # Run Python linting, ignore dict vs {} (C408), others are defaults
        - flake8 --inline-quotes '"' --no-avoid-escape --exclude=python/ray/core/generated/,streaming/python/generated,doc/source/conf.py,python/ray/cloudpickle/,python/ray/thirdparty_files --ignore=C408,E121,E123,E126,E226,E24,E704,W503,W504,W605
        - ./ci/travis/format.sh --all
        # Make sure that the README is formatted properly.
        - cd python
        - python setup.py check --restructuredtext --strict --metadata
        - cd ..
        # Run Bazel linter Buildifier.
        - wget -q https://dl.google.com/go/go1.12.linux-amd64.tar.gz
        - tar -xf go1.12.linux-amd64.tar.gz
        - mkdir $HOME/go_dir
        - export GOROOT=`pwd`/go
        - export GOPATH="$HOME/go_dir"
        - export PATH="$GOROOT/bin:$GOPATH/bin:$PATH"
        - go get github.com/bazelbuild/buildtools/buildifier
        - ./ci/travis/bazel-format.sh
        # Run TypeScript and HTML linting.
        - pushd python/ray/dashboard/client
        - source "$HOME/.nvm/nvm.sh"
        - nvm use node
        - node_modules/.bin/eslint --max-warnings 0 $(find src -name "*.ts" -or -name "*.tsx")
        - node_modules/.bin/prettier --check $(find src -name "*.ts" -or -name "*.tsx")
        - node_modules/.bin/prettier --check public/index.html
        - popd

    # Build Linux wheels.
    - os: linux
      env: LINUX_WHEELS=1 PYTHONWARNINGS=ignore RAY_INSTALL_JAVA=1
      install:
        - eval `python $TRAVIS_BUILD_DIR/ci/travis/determine_tests_to_run.py`
        - if [ $RAY_CI_LINUX_WHEELS_AFFECTED != "1" ]; then exit; fi
        - ./ci/suppress_output ./ci/travis/install-dependencies.sh

        # Mount bazel cache dir to the docker container.
        # For the linux wheel build, we use a shared cache between all
        # wheels, but not between different travis runs, because that
        # caused timeouts in the past. See the "cache: false" line below.
        - export MOUNT_BAZEL_CACHE="-v $HOME/ray-bazel-cache:/root/ray-bazel-cache -e TRAVIS=true -e TRAVIS_PULL_REQUEST=$TRAVIS_PULL_REQUEST -e encrypted_1c30b31fe1ee_key=$encrypted_1c30b31fe1ee_key -e encrypted_1c30b31fe1ee_iv=$encrypted_1c30b31fe1ee_iv"

        # This command should be kept in sync with ray/python/README-building-wheels.md,
        # except the `$MOUNT_BAZEL_CACHE` part.

        - ./ci/suppress_output docker run -e TRAVIS_COMMIT=$TRAVIS_COMMIT --rm -w /ray -v `pwd`:/ray $MOUNT_BAZEL_CACHE -ti rayproject/arrow_linux_x86_64_base:ARROW-5631 /ray/python/build-wheel-manylinux1.sh

      script:
        - if [ $RAY_CI_LINUX_WHEELS_AFFECTED != "1" ]; then exit; fi

        - ./ci/travis/test-wheels.sh
      cache: false

    # Build MacOS wheels.
    - os: osx
      osx_image: xcode7
      env: MAC_WHEELS=1 PYTHONWARNINGS=ignore RAY_INSTALL_JAVA=1
      install:
        - eval `python $TRAVIS_BUILD_DIR/ci/travis/determine_tests_to_run.py`
        - if [ $RAY_CI_MACOS_WHEELS_AFFECTED != "1" ]; then exit; fi

        - ./ci/suppress_output ./ci/travis/install-dependencies.sh
        # This command should be kept in sync with ray/python/README-building-wheels.md.
        - ./ci/suppress_output ./python/build-wheel-macos.sh
      script:
        - if [ $RAY_CI_MACOS_WHEELS_AFFECTED != "1" ]; then exit; fi

        - ./ci/travis/test-wheels.sh

    # RLlib: Learning tests (from rllib/tuned_examples/regression_tests/*.yaml).
    - os: linux
      env:
        - RLLIB_TESTING=1 RLLIB_REGRESSION_TESTS=1
        - TF_VERSION=2.0.0b1
        - TFP_VERSION=0.8
        - TORCH_VERSION=1.4
        - PYTHON=3.6
        - PYTHONWARNINGS=ignore
      install:
        - eval `python $TRAVIS_BUILD_DIR/ci/travis/determine_tests_to_run.py`
        - if [ $RAY_CI_RLLIB_AFFECTED != "1" ]; then exit; fi
        - ./ci/travis/install-bazel.sh
        - ./ci/travis/install-dependencies.sh
        - export PATH="$HOME/miniconda/bin:$PATH"
        - ./ci/suppress_output ./ci/travis/install-ray.sh
      script:
        - if [ $RAY_CI_RLLIB_AFFECTED != "1" ]; then exit; fi
<<<<<<< HEAD
        - travis_wait 90 bazel test --build_tests_only --test_tag_filters=learning_tests --spawn_strategy=local --flaky_test_attempts=3 --nocache_test_results --test_verbose_timeout_warnings --progress_report_interval=100 --show_progress_rate_limit=100 --show_timestamps --test_output=errors rllib/...
=======
        - travis_wait 60 bazel test --build_tests_only --test_tag_filters=learning_tests --spawn_strategy=local --flaky_test_attempts=3 --nocache_test_results --test_verbose_timeout_warnings --progress_report_interval=100 --show_progress_rate_limit=100 --show_timestamps --test_output=streamed rllib/...
>>>>>>> 039961b6

    # RLlib: Learning tests with tf=1.x (from rllib/tuned_examples/regression_tests/*.yaml).
    # Requested by Edi (MS): Test all learning capabilities with tf1.x
    - os: linux
      env:
        - RLLIB_TESTING=1 RLLIB_REGRESSION_TESTS_TF1X=1
        - TF_VERSION=1.14.0
        - TFP_VERSION=0.7
        - TORCH_VERSION=1.4
        - PYTHON=3.6
        - PYTHONWARNINGS=ignore
      install:
        - eval `python $TRAVIS_BUILD_DIR/ci/travis/determine_tests_to_run.py`
        - if [ $RAY_CI_RLLIB_FULL_AFFECTED != "1" ]; then exit; fi
        - ./ci/travis/install-bazel.sh
        - ./ci/travis/install-dependencies.sh
        - export PATH="$HOME/miniconda/bin:$PATH"
        - ./ci/suppress_output ./ci/travis/install-ray.sh
      script:
        - if [ $RAY_CI_RLLIB_FULL_AFFECTED != "1" ]; then exit; fi
<<<<<<< HEAD
        - travis_wait 90 bazel test --build_tests_only --test_tag_filters=learning_tests --spawn_strategy=local --flaky_test_attempts=3 --nocache_test_results --test_verbose_timeout_warnings --progress_report_interval=100 --show_progress_rate_limit=100 --show_timestamps --test_output=errors rllib/...
=======
        - travis_wait 60 bazel test --build_tests_only --test_tag_filters=learning_tests --spawn_strategy=local --flaky_test_attempts=3 --nocache_test_results --test_verbose_timeout_warnings --progress_report_interval=100 --show_progress_rate_limit=100 --show_timestamps --test_output=streamed rllib/...
>>>>>>> 039961b6

    # RLlib: Quick Agent train.py runs (compilation & running, no(!) learning).
    # Agent single tests (compilation, loss-funcs, etc..).
    - os: linux
      env:
        - RLLIB_TESTING=1 RLLIB_QUICK_TRAIN_AND_MISC_TESTS=1
        - PYTHON=3.6
        - TF_VERSION=2.0.0b1
        - TFP_VERSION=0.8
        - TORCH_VERSION=1.4
        - PYTHONWARNINGS=ignore
      install:
        - eval `python $TRAVIS_BUILD_DIR/ci/travis/determine_tests_to_run.py`
        - if [ $RAY_CI_RLLIB_FULL_AFFECTED != "1" ]; then exit; fi
        - ./ci/travis/install-bazel.sh
        - ./ci/travis/install-dependencies.sh
        - export PATH="$HOME/miniconda/bin:$PATH"
        - ./ci/suppress_output ./ci/travis/install-ray.sh
      script:
        - if [ $RAY_CI_RLLIB_FULL_AFFECTED != "1" ]; then exit; fi
        - travis_wait 60 bazel test --build_tests_only --test_tag_filters=quick_train --spawn_strategy=local --flaky_test_attempts=3 --nocache_test_results --test_verbose_timeout_warnings --progress_report_interval=100 --show_progress_rate_limit=100 --show_timestamps --test_output=errors rllib/...
        # Test everything that does not have any of the "main" labels:
        # "learning_tests|quick_train|examples|tests_dir".
        - ./ci/keep_alive bazel test --build_tests_only --test_tag_filters=-learning_tests,-quick_train,-examples,-tests_dir --spawn_strategy=local --flaky_test_attempts=3 --nocache_test_results --test_verbose_timeout_warnings --progress_report_interval=100 --show_progress_rate_limit=100 --show_timestamps --test_output=errors rllib/...

    # RLlib: Everything in rllib/examples/ directory.
    - os: linux
      env:
        - RLLIB_TESTING=1 RLLIB_EXAMPLE_DIR_TESTS=1
        - PYTHON=3.6
        - TF_VERSION=2.0.0b1
        - TFP_VERSION=0.8
        - TORCH_VERSION=1.4
        - PYTHONWARNINGS=ignore
      install:
        - eval `python $TRAVIS_BUILD_DIR/ci/travis/determine_tests_to_run.py`
        - if [ $RAY_CI_RLLIB_FULL_AFFECTED != "1" ]; then exit; fi
        - ./ci/travis/install-bazel.sh
        - ./ci/travis/install-dependencies.sh
        - export PATH="$HOME/miniconda/bin:$PATH"
        - ./ci/suppress_output ./ci/travis/install-ray.sh
      script:
        - if [ $RAY_CI_RLLIB_FULL_AFFECTED != "1" ]; then exit; fi
        - ./ci/keep_alive bazel test --build_tests_only --test_tag_filters=examples_A,examples_B,examples_C --spawn_strategy=local --flaky_test_attempts=3 --nocache_test_results --test_verbose_timeout_warnings --progress_report_interval=100 --show_progress_rate_limit=100 --show_timestamps --test_output=errors rllib/...
        - ./ci/keep_alive bazel test --build_tests_only --test_tag_filters=examples_E,examples_L,examples_M,examples_P,examples_R,examples_S,examples_T --spawn_strategy=local --flaky_test_attempts=3 --nocache_test_results --test_verbose_timeout_warnings --progress_report_interval=100 --show_progress_rate_limit=100 --show_timestamps --test_output=errors rllib/...

    # RLlib: tests_dir: Everything in rllib/tests/ directory (A-I).
    - os: linux
      env:
        - RLLIB_TESTING=1 RLLIB_TESTS_DIR_TESTS_A_TO_I=1
        - PYTHON=3.6
        - TF_VERSION=2.0.0b1
        - TFP_VERSION=0.8
        - TORCH_VERSION=1.4
        - PYTHONWARNINGS=ignore
      install:
        - eval `python $TRAVIS_BUILD_DIR/ci/travis/determine_tests_to_run.py`
        - if [ $RAY_CI_RLLIB_FULL_AFFECTED != "1" ]; then exit; fi
        - ./ci/travis/install-bazel.sh
        - ./ci/travis/install-dependencies.sh
        - export PATH="$HOME/miniconda/bin:$PATH"
        - ./ci/suppress_output ./ci/travis/install-ray.sh
      script:
        - if [ $RAY_CI_RLLIB_FULL_AFFECTED != "1" ]; then exit; fi
        - ./ci/keep_alive bazel test --build_tests_only --test_tag_filters=tests_dir_A,tests_dir_B,tests_dir_C,tests_dir_D,tests_dir_E,tests_dir_F,tests_dir_G,tests_dir_H,tests_dir_I --spawn_strategy=local --flaky_test_attempts=3 --nocache_test_results --test_verbose_timeout_warnings --progress_report_interval=100 --show_progress_rate_limit=100 --show_timestamps --test_output=errors rllib/...

    # RLlib: tests_dir: Everything in rllib/tests/ directory (J-Z).
    - os: linux
      env:
        - RLLIB_TESTING=1 RLLIB_TESTS_DIR_TESTS_J_TO_Z=1
        - PYTHON=3.6
        - TF_VERSION=2.0.0b1
        - TFP_VERSION=0.8
        - TORCH_VERSION=1.4
        - PYTHONWARNINGS=ignore
      install:
        - eval `python $TRAVIS_BUILD_DIR/ci/travis/determine_tests_to_run.py`
        - if [ $RAY_CI_RLLIB_FULL_AFFECTED != "1" ]; then exit; fi
        - ./ci/travis/install-bazel.sh
        - ./ci/travis/install-dependencies.sh
        - export PATH="$HOME/miniconda/bin:$PATH"
        - ./ci/suppress_output ./ci/travis/install-ray.sh
      script:
        - if [ $RAY_CI_RLLIB_FULL_AFFECTED != "1" ]; then exit; fi
        - ./ci/keep_alive bazel test --build_tests_only --test_tag_filters=tests_dir_J,tests_dir_K,tests_dir_L,tests_dir_M,tests_dir_N,tests_dir_O,tests_dir_P,tests_dir_Q,tests_dir_R,tests_dir_S,tests_dir_T,tests_dir_U,tests_dir_V,tests_dir_W,tests_dir_X,tests_dir_Y,tests_dir_Z --spawn_strategy=local --flaky_test_attempts=3 --nocache_test_results --test_verbose_timeout_warnings --progress_report_interval=100 --show_progress_rate_limit=100 --show_timestamps --test_output=errors rllib/...

install:
  - eval `python $TRAVIS_BUILD_DIR/ci/travis/determine_tests_to_run.py`
  - if [ $RAY_CI_SERVE_AFFECTED != "1" ] && [ $RAY_CI_TUNE_AFFECTED != "1" ] && [ $RAY_CI_RLLIB_AFFECTED != "1" ] && [ $RAY_CI_PYTHON_AFFECTED != "1" ]; then exit; fi

  - ./ci/travis/install-bazel.sh
  - ./ci/suppress_output ./ci/travis/install-dependencies.sh
  - export PATH="$HOME/miniconda/bin:$PATH"
  - ./ci/suppress_output ./ci/travis/install-ray.sh
  - ./ci/suppress_output ./ci/travis/install-cython-examples.sh

  - eval "$(curl -sL https://raw.githubusercontent.com/travis-ci/gimme/master/gimme | GIMME_GO_VERSION=master bash)"

script:
  - export PATH="$HOME/miniconda/bin:$PATH"

  # raylet integration tests
  - ./ci/suppress_output bash src/ray/test/run_core_worker_tests.sh
  - ./ci/suppress_output bash src/ray/test/run_object_manager_tests.sh

  # cc bazel tests (w/o RLlib)
  - ./ci/suppress_output bazel test --build_tests_only --show_progress_rate_limit=100 --test_output=errors -- //:all -rllib/...

  # ray serve tests
  - if [ $RAY_CI_SERVE_AFFECTED == "1" ]; then ./ci/keep_alive bazel test --spawn_strategy=local --flaky_test_attempts=3 --nocache_test_results --test_verbose_timeout_warnings --progress_report_interval=100 --show_progress_rate_limit=100 --show_timestamps --test_output=errors --test_tag_filters=-jenkins_only python/ray/serve/...; fi

  # ray operator tests
  - cd ./deploy/ray-operator/
  - ../../ci/suppress_output go build
  - ../../ci/suppress_output go test ./...
  - cd ../..

  # random python tests TODO(ekl): these should be moved to bazel
  - if [ $RAY_CI_PYTHON_AFFECTED == "1" ]; then python -m pytest -v --durations=5 --timeout=300 python/ray/experimental/test/async_test.py; fi

  # bazel python tests. This should be run last to keep its logs at the end of travis logs.
  - if [ $RAY_CI_PYTHON_AFFECTED == "1" ]; then ./ci/keep_alive bazel test --spawn_strategy=local --flaky_test_attempts=3 --nocache_test_results --test_verbose_timeout_warnings --progress_report_interval=100 --show_progress_rate_limit=100 --show_timestamps --test_output=errors --test_tag_filters=-jenkins_only python/ray/tests/...; fi
  - if [ $RAY_CI_TUNE_AFFECTED == "1" ]; then ./ci/keep_alive bazel test --spawn_strategy=local --flaky_test_attempts=3 --nocache_test_results --test_verbose_timeout_warnings --progress_report_interval=100 --show_progress_rate_limit=100 --show_timestamps --test_output=errors --test_tag_filters=-jenkins_only python/ray/tune/...; fi
  # NO MORE TESTS BELOW, keep them above.

deploy:
  - provider: s3
    edge: true # This supposedly opts in to deploy v2.
    access_key_id: AKIAU6DMUCJUFL3EX3SM
    secret_access_key:
      secure: J1sX71fKFPQhgWzColllxfzcF877ScBZ1cIl71krZ6SO0LKnwsCScpQck5eZOyQo/Iverwye0iKtE87qNsiRi3+V2D9iulSr18T09j7+FjPKfxAmXmjfrNafoMXTDQroSJblCri5vl+DysISPqImJkWTNaYhGJ9QakoSd5djnAopLNWj6PCR3S50baS49+nB5nSIY3jMhtUzlaBdniFPFC81Cxyuafr4pv6McGRfR/dK+ZnPhdGtMnVeIJXB+ooZKQ26mDJKBPka4jm3u1Oa72b/Atu2RO3MwxTg79LTrMxXKh2OcCqhtD2Z3lz1OltvNSunCuwY8AejCJsfSLbM9mGDoz+xhNUWmYNy48YFf+61OY8PXi8S/9Q817yb3GpLbb2l/P+KMgq9eSEiELIOwuYsDxPX5TuAg6dx0wCNgDEBJoThSQjYl6MgJrLrs7p+JBxp3giedHiy0TLa5hCVKTj3euONAXDArYnnT+DvUIOkaeTk5DClRZbZ0sUXhLy//HuT5WJvjFBJJZ0u0f4RLVb5D7DI4uMZr7+yJPDR2AXCyW9YMaBEbmEYbPaKi283jlEyn7R33+AZlnXv0THHwZ4xvjKKG3/fBSXsOUmv5wmUveEqVGDj1mKPGj9NF8iA5qMm2AaZuJpEEBVBZtSlTZt6ZG7rzAJZGNL52t7xuMo=
    bucket: ray-wheels
    acl: public_read
    region: us-west-2
    local_dir: .whl
    upload-dir: "$TRAVIS_BRANCH/$TRAVIS_COMMIT"
    skip_cleanup: true
    on:
      repo: ray-project/ray
      all_branches: true
      condition: $LINUX_WHEELS = 1 || $MAC_WHEELS = 1

  - provider: s3
    edge: true # This supposedly opts in to deploy v2.
    access_key_id: AKIAU6DMUCJUFL3EX3SM
    secret_access_key:
      secure: J1sX71fKFPQhgWzColllxfzcF877ScBZ1cIl71krZ6SO0LKnwsCScpQck5eZOyQo/Iverwye0iKtE87qNsiRi3+V2D9iulSr18T09j7+FjPKfxAmXmjfrNafoMXTDQroSJblCri5vl+DysISPqImJkWTNaYhGJ9QakoSd5djnAopLNWj6PCR3S50baS49+nB5nSIY3jMhtUzlaBdniFPFC81Cxyuafr4pv6McGRfR/dK+ZnPhdGtMnVeIJXB+ooZKQ26mDJKBPka4jm3u1Oa72b/Atu2RO3MwxTg79LTrMxXKh2OcCqhtD2Z3lz1OltvNSunCuwY8AejCJsfSLbM9mGDoz+xhNUWmYNy48YFf+61OY8PXi8S/9Q817yb3GpLbb2l/P+KMgq9eSEiELIOwuYsDxPX5TuAg6dx0wCNgDEBJoThSQjYl6MgJrLrs7p+JBxp3giedHiy0TLa5hCVKTj3euONAXDArYnnT+DvUIOkaeTk5DClRZbZ0sUXhLy//HuT5WJvjFBJJZ0u0f4RLVb5D7DI4uMZr7+yJPDR2AXCyW9YMaBEbmEYbPaKi283jlEyn7R33+AZlnXv0THHwZ4xvjKKG3/fBSXsOUmv5wmUveEqVGDj1mKPGj9NF8iA5qMm2AaZuJpEEBVBZtSlTZt6ZG7rzAJZGNL52t7xuMo=
    bucket: ray-wheels
    acl: public_read
    region: us-west-2
    local_dir: .whl
    upload-dir: latest
    skip_cleanup: true
    on:
      branch: master
      repo: ray-project/ray
      condition: $LINUX_WHEELS = 1 || $MAC_WHEELS = 1

  - provider: script
    edge: true # This supposedly opts in to deploy v2.
    script: bash $TRAVIS_BUILD_DIR/ci/travis/build-autoscaler-images.sh || true
    skip_cleanup: true
    on:
      repo: ray-project/ray
      all_branches: true
      condition: $LINUX_WHEELS = 1 || $MAC_WHEELS = 1<|MERGE_RESOLUTION|>--- conflicted
+++ resolved
@@ -186,11 +186,7 @@
         - ./ci/suppress_output ./ci/travis/install-ray.sh
       script:
         - if [ $RAY_CI_RLLIB_AFFECTED != "1" ]; then exit; fi
-<<<<<<< HEAD
-        - travis_wait 90 bazel test --build_tests_only --test_tag_filters=learning_tests --spawn_strategy=local --flaky_test_attempts=3 --nocache_test_results --test_verbose_timeout_warnings --progress_report_interval=100 --show_progress_rate_limit=100 --show_timestamps --test_output=errors rllib/...
-=======
         - travis_wait 60 bazel test --build_tests_only --test_tag_filters=learning_tests --spawn_strategy=local --flaky_test_attempts=3 --nocache_test_results --test_verbose_timeout_warnings --progress_report_interval=100 --show_progress_rate_limit=100 --show_timestamps --test_output=streamed rllib/...
->>>>>>> 039961b6
 
     # RLlib: Learning tests with tf=1.x (from rllib/tuned_examples/regression_tests/*.yaml).
     # Requested by Edi (MS): Test all learning capabilities with tf1.x
@@ -211,11 +207,7 @@
         - ./ci/suppress_output ./ci/travis/install-ray.sh
       script:
         - if [ $RAY_CI_RLLIB_FULL_AFFECTED != "1" ]; then exit; fi
-<<<<<<< HEAD
-        - travis_wait 90 bazel test --build_tests_only --test_tag_filters=learning_tests --spawn_strategy=local --flaky_test_attempts=3 --nocache_test_results --test_verbose_timeout_warnings --progress_report_interval=100 --show_progress_rate_limit=100 --show_timestamps --test_output=errors rllib/...
-=======
         - travis_wait 60 bazel test --build_tests_only --test_tag_filters=learning_tests --spawn_strategy=local --flaky_test_attempts=3 --nocache_test_results --test_verbose_timeout_warnings --progress_report_interval=100 --show_progress_rate_limit=100 --show_timestamps --test_output=streamed rllib/...
->>>>>>> 039961b6
 
     # RLlib: Quick Agent train.py runs (compilation & running, no(!) learning).
     # Agent single tests (compilation, loss-funcs, etc..).
@@ -259,8 +251,10 @@
         - ./ci/suppress_output ./ci/travis/install-ray.sh
       script:
         - if [ $RAY_CI_RLLIB_FULL_AFFECTED != "1" ]; then exit; fi
-        - ./ci/keep_alive bazel test --build_tests_only --test_tag_filters=examples_A,examples_B,examples_C --spawn_strategy=local --flaky_test_attempts=3 --nocache_test_results --test_verbose_timeout_warnings --progress_report_interval=100 --show_progress_rate_limit=100 --show_timestamps --test_output=errors rllib/...
-        - ./ci/keep_alive bazel test --build_tests_only --test_tag_filters=examples_E,examples_L,examples_M,examples_P,examples_R,examples_S,examples_T --spawn_strategy=local --flaky_test_attempts=3 --nocache_test_results --test_verbose_timeout_warnings --progress_report_interval=100 --show_progress_rate_limit=100 --show_timestamps --test_output=errors rllib/...
+        - ./ci/keep_alive bazel test --build_tests_only --test_tag_filters=examples_A,examples_B --spawn_strategy=local --flaky_test_attempts=3 --nocache_test_results --test_verbose_timeout_warnings --progress_report_interval=100 --show_progress_rate_limit=100 --show_timestamps --test_output=errors rllib/...
+        - ./ci/keep_alive bazel test --build_tests_only --test_tag_filters=examples_C --spawn_strategy=local --flaky_test_attempts=3 --nocache_test_results --test_verbose_timeout_warnings --progress_report_interval=100 --show_progress_rate_limit=100 --show_timestamps --test_output=errors rllib/...
+        - ./ci/keep_alive bazel test --build_tests_only --test_tag_filters=examples_E,examples_L,examples_M,examples_P --spawn_strategy=local --flaky_test_attempts=3 --nocache_test_results --test_verbose_timeout_warnings --progress_report_interval=100 --show_progress_rate_limit=100 --show_timestamps --test_output=errors rllib/...
+        - ./ci/keep_alive bazel test --build_tests_only --test_tag_filters=examples_R,examples_S,examples_T --spawn_strategy=local --flaky_test_attempts=3 --nocache_test_results --test_verbose_timeout_warnings --progress_report_interval=100 --show_progress_rate_limit=100 --show_timestamps --test_output=errors rllib/...
 
     # RLlib: tests_dir: Everything in rllib/tests/ directory (A-I).
     - os: linux
