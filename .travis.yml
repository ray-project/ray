sudo: required

language: generic

matrix:
  include:
    - os: linux
      dist: trusty
      env: PYTHON=2.7

    - os: linux
      dist: trusty
      env: PYTHON=3.5

    - os: osx
      osx_image: xcode7
      env: PYTHON=2.7

    - os: osx
      osx_image: xcode7
      env: PYTHON=3.5

    - os: linux
      dist: trusty
      env:
        - JDK='Oracle JDK 8'
        - PYTHON=3.5
      install:
        - ./.travis/install-dependencies.sh
        - export PATH="$HOME/miniconda/bin:$PATH"
      script:
      - ./java/test.sh

    - os: linux
      dist: trusty
      env: LINT=1
      before_install:
        # In case we ever want to use a different version of clang-format:
        #- wget -O - http://apt.llvm.org/llvm-snapshot.gpg.key | sudo apt-key add -
        #- echo "deb http://apt.llvm.org/trusty/ llvm-toolchain-trusty main" | sudo tee -a /etc/apt/sources.list > /dev/null
        - sudo apt-get update -qq
        - sudo apt-get install -qq clang-format-3.8
      install: []
      script:
        - .travis/check-git-clang-format-output.sh
        # Try generating Sphinx documentation. To do this, we need to install
        # Ray first.
        - ./.travis/install-dependencies.sh
        - export PATH="$HOME/miniconda/bin:$PATH"
        - cd doc
        - pip install -q -r requirements-doc.txt
        - pip install yapf
        - sphinx-build -W -b html -d _build/doctrees source _build/html
        - cd ..
        # Run Python linting.
        - flake8 --exclude=python/ray/core/src/common/flatbuffers_ep-prefix/,python/ray/core/generated/,src/common/format/,doc/source/conf.py,python/ray/cloudpickle/
        - .travis/yapf.sh --all

    - os: linux
      dist: trusty
      env: VALGRIND=1 PYTHON=2.7
      before_install:
        - sudo apt-get update -qq
        - sudo apt-get install -qq valgrind
      install:
        - ./.travis/install-dependencies.sh
        - export PATH="$HOME/miniconda/bin:$PATH"
        - ./.travis/install-ray.sh

      script:
        - cd build
        - bash ../src/common/test/run_valgrind.sh
        - bash ../src/plasma/test/run_valgrind.sh
        - bash ../src/local_scheduler/test/run_valgrind.sh
        - bash ../src/ray/test/run_object_manager_valgrind.sh
        - cd ..

        - python ./python/ray/plasma/test/test.py valgrind
        - python ./python/ray/local_scheduler/test/test.py valgrind
        - python ./python/ray/global_scheduler/test/test.py valgrind

    # Build Linux wheels.
    - os: linux
      dist: trusty
      env: LINUX_WHEELS=1
      install:
        - ./.travis/install-dependencies.sh
        # This command should be kept in sync with ray/python/README-building-wheels.md.
        - docker run --rm -w /ray -v `pwd`:/ray -ti quay.io/xhochy/arrow_manylinux1_x86_64_base:latest /ray/python/build-wheel-manylinux1.sh
      script:
        - ./.travis/test-wheels.sh

    # Build MacOS wheels.
    - os: osx
      osx_image: xcode7
      env: MAC_WHEELS=1
      install:
        - ./.travis/install-dependencies.sh
        # This command should be kept in sync with ray/python/README-building-wheels.md.
        - ./python/build-wheel-macos.sh
      script:
        - ./.travis/test-wheels.sh

    # Test GCS integration
    - os: linux
      dist: trusty
      env:
        - PYTHON=3.5
        - RAY_USE_NEW_GCS=on
        - RAY_USE_XRAY=1

    - os: linux
      dist: trusty
      env: PYTHON=3.5 RAY_USE_XRAY=1
      install:
        - ./.travis/install-dependencies.sh
        - export PATH="$HOME/miniconda/bin:$PATH"
        - ./.travis/install-ray.sh
        - ./.travis/install-cython-examples.sh
      script:
        - export PATH="$HOME/miniconda/bin:$PATH"
        # The following is needed so cloudpickle can find some of the
        # class definitions: The main module of tests that are run
        # with pytest have the same name as the test file -- and this
        # module is only found if the test directory is in the PYTHONPATH.
        - export PYTHONPATH="$PYTHONPATH:./test/"

        - python -m pytest python/ray/common/test/test.py
        - python -m pytest python/ray/common/redis_module/runtest.py
        - python -m pytest python/ray/plasma/test/test.py
        # - python -m pytest python/ray/local_scheduler/test/test.py
        # - python -m pytest python/ray/global_scheduler/test/test.py

        - python -m pytest python/ray/test/test_queue.py
        - python -m pytest test/xray_test.py

        # The --assert=plain here is because pytest's assertion
        # rewriting mechanism seems to mess up on this file,
        # see https://github.com/ray-project/ray/issues/2514
        - python -m pytest -v --assert=plain test/runtest.py
        - python -m pytest test/array_test.py
        - python -m pytest test/actor_test.py
        - python -m pytest test/autoscaler_test.py
        - python -m pytest test/tensorflow_test.py
        - python -m pytest test/failure_test.py
        - python -m pytest test/microbenchmarks.py
        - python -m pytest test/stress_tests.py
        # - pytest test/component_failures_test.py
        - python test/multi_node_test.py
<<<<<<< HEAD
        - python test/recursion_test.py
        - python test/monitor_test.py
        - python test/cython_test.py
        - python test/credis_test.py
=======
        - python -m pytest test/recursion_test.py
        # - pytest test/monitor_test.py
        - python -m pytest test/cython_test.py
        - python -m pytest test/credis_test.py
>>>>>>> 89f60e39

        # ray tune tests
        - python python/ray/tune/test/dependency_test.py
        - python -m pytest python/ray/tune/test/trial_runner_test.py
        - python -m pytest python/ray/tune/test/trial_scheduler_test.py
        - python -m pytest python/ray/tune/test/tune_server_test.py

        # ray rllib tests
        - python -m pytest python/ray/rllib/test/test_catalog.py
        - python -m pytest python/ray/rllib/test/test_filters.py
        - python -m pytest python/ray/rllib/test/test_optimizers.py
        - python -m pytest python/ray/rllib/test/test_evaluators.py


install:
  - ./.travis/install-dependencies.sh
  - export PATH="$HOME/miniconda/bin:$PATH"
  - ./.travis/install-ray.sh
  - ./.travis/install-cython-examples.sh

  - cd build
  - bash ../src/ray/test/run_gcs_tests.sh
  # Raylet tests.
  - bash ../src/ray/test/run_object_manager_tests.sh
  - ./src/ray/raylet/task_test
  - ./src/ray/raylet/worker_pool_test
  - ./src/ray/raylet/lineage_cache_test
  - ./src/ray/raylet/task_dependency_manager_test
  - ./src/ray/raylet/reconstruction_policy_test

  - bash ../src/common/test/run_tests.sh
  - bash ../src/plasma/test/run_tests.sh
  - bash ../src/local_scheduler/test/run_tests.sh
  - cd ..

script:
  - export PATH="$HOME/miniconda/bin:$PATH"
  # The following is needed so cloudpickle can find some of the
  # class definitions: The main module of tests that are run
  # with pytest have the same name as the test file -- and this
  # module is only found if the test directory is in the PYTHONPATH.
  - export PYTHONPATH="$PYTHONPATH:./test/"

  - python -m pytest python/ray/common/test/test.py
  - python -m pytest python/ray/common/redis_module/runtest.py
  - python -m pytest python/ray/plasma/test/test.py
  - python -m pytest python/ray/local_scheduler/test/test.py
  - python -m pytest python/ray/global_scheduler/test/test.py

  - python -m pytest python/ray/test/test_queue.py
  - python -m pytest test/xray_test.py

  # The --assert=plain here is because pytest's assertion
  # rewriting mechanism seems to mess up on this file,
  # see https://github.com/ray-project/ray/issues/2514
  - python -m pytest --assert=plain -v test/runtest.py
  - python -m pytest test/array_test.py
  - python -m pytest test/actor_test.py
  - python -m pytest test/autoscaler_test.py
  - python -m pytest test/tensorflow_test.py
  - python -m pytest test/failure_test.py
  - python -m pytest test/microbenchmarks.py
  - python -m pytest test/stress_tests.py
  - python -m pytest test/component_failures_test.py
  - python test/multi_node_test.py
  - python -m pytest test/recursion_test.py
  - python -m pytest test/monitor_test.py
  - python -m pytest test/cython_test.py
  - python -m pytest test/credis_test.py

  # ray tune tests
  - python python/ray/tune/test/dependency_test.py
  - python -m pytest python/ray/tune/test/trial_runner_test.py
  - python -m pytest python/ray/tune/test/trial_scheduler_test.py
  - python -m pytest python/ray/tune/test/tune_server_test.py

  # ray rllib tests
  - python -m pytest python/ray/rllib/test/test_catalog.py
  - python -m pytest python/ray/rllib/test/test_filters.py
  - python -m pytest python/ray/rllib/test/test_optimizers.py
  - python -m pytest python/ray/rllib/test/test_evaluators.py

deploy:
  - provider: s3
    access_key_id: AKIAJ2L7XDUSZVTXI5QA
    secret_access_key:
      secure: OS9V8c/fQ9SIOP+Lg2MIz+PtCSKNQVB3mubscDRHKJcCmOp3cB6AKsC/yepbNZvvjDD/ncW2v6KJVsUEneAeDKrZQWSIpNb34yGAvWb7g4xleLxiadNtx6XEzjWaOcg+Y6409e68XeoHq/5ItopWNQ9p9NHXgsoHbZaOurPyHNskNgwBVaObCy+cCak7ifkITDk6cil0OJYnTbOe3NhcU82Fh5BZzS2+G2qNq8tGNcbfINhq0rruWIBuV5WRB/14CmBR+mou74qFSiiodH/MKbOcplx9+BxoOsTnkl7SeyybcK6DX6jxJCuhSBIjct9uT8Qdovv6mzOMkXvLkLKFkHfkTJSGBRIIZEvkPvzhlEriqTcr4tX/MV8HKs/Acz1NnlD0tNEygOr3VaiSLB0dvpz4iCeI9berqSu/jV1VI1X5iVNfChYbOMQ+OYafJMs5WdO60AMWIHy60U511FjAlbS7IubXBjfhoCItIB1xlVNI7FfKaRbNRwP5qvPenB8FUgZpv3UBg5OZDkeBXSNoLydr0w505p6s8Jqnz750TpVYI11fih5D0N3Ea57OwQr9r/rk+Z8aGeTpWj6hIgQiNkrIf2VZnWTApd+utJPw3X3txUEcnOtcdDnMsPuEIeMvIDrrFMRwzClqMNXq9MewU43wp7cCl67YmDBDKubl7Vs=
    bucket: ray-wheels
    acl: public_read
    region: us-west-2
    local_dir: .whl
    upload-dir: $TRAVIS_COMMIT
    skip_cleanup: true
    only:
      - master
    on:
      repo: ray-project/ray
      condition: $LINUX_WHEELS = 1 || $MAC_WHEELS = 1
  - provider: s3
    access_key_id: AKIAJ2L7XDUSZVTXI5QA
    secret_access_key:
      secure: OS9V8c/fQ9SIOP+Lg2MIz+PtCSKNQVB3mubscDRHKJcCmOp3cB6AKsC/yepbNZvvjDD/ncW2v6KJVsUEneAeDKrZQWSIpNb34yGAvWb7g4xleLxiadNtx6XEzjWaOcg+Y6409e68XeoHq/5ItopWNQ9p9NHXgsoHbZaOurPyHNskNgwBVaObCy+cCak7ifkITDk6cil0OJYnTbOe3NhcU82Fh5BZzS2+G2qNq8tGNcbfINhq0rruWIBuV5WRB/14CmBR+mou74qFSiiodH/MKbOcplx9+BxoOsTnkl7SeyybcK6DX6jxJCuhSBIjct9uT8Qdovv6mzOMkXvLkLKFkHfkTJSGBRIIZEvkPvzhlEriqTcr4tX/MV8HKs/Acz1NnlD0tNEygOr3VaiSLB0dvpz4iCeI9berqSu/jV1VI1X5iVNfChYbOMQ+OYafJMs5WdO60AMWIHy60U511FjAlbS7IubXBjfhoCItIB1xlVNI7FfKaRbNRwP5qvPenB8FUgZpv3UBg5OZDkeBXSNoLydr0w505p6s8Jqnz750TpVYI11fih5D0N3Ea57OwQr9r/rk+Z8aGeTpWj6hIgQiNkrIf2VZnWTApd+utJPw3X3txUEcnOtcdDnMsPuEIeMvIDrrFMRwzClqMNXq9MewU43wp7cCl67YmDBDKubl7Vs=
    bucket: ray-wheels
    acl: public_read
    region: us-west-2
    local_dir: .whl
    upload-dir: latest
    skip_cleanup: true
    only:
      - master
    on:
      repo: ray-project/ray
      condition: $LINUX_WHEELS = 1 || $MAC_WHEELS = 1<|MERGE_RESOLUTION|>--- conflicted
+++ resolved
@@ -147,17 +147,10 @@
         - python -m pytest test/stress_tests.py
         # - pytest test/component_failures_test.py
         - python test/multi_node_test.py
-<<<<<<< HEAD
-        - python test/recursion_test.py
-        - python test/monitor_test.py
-        - python test/cython_test.py
-        - python test/credis_test.py
-=======
         - python -m pytest test/recursion_test.py
-        # - pytest test/monitor_test.py
+        - pytest test/monitor_test.py
         - python -m pytest test/cython_test.py
         - python -m pytest test/credis_test.py
->>>>>>> 89f60e39
 
         # ray tune tests
         - python python/ray/tune/test/dependency_test.py
