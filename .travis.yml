language: generic
# Use Ubuntu 16.04
dist: xenial

git:
  clone: false  # Clone manually to work around Travis issues like https://github.com/travis-ci/travis-ci/issues/6337
  depth: false  # Shallow clones can prevent diff against base branch
  quiet: true

before_install:
  - unset -f cd  # Travis defines this on Mac for RVM, but it breaks the Mac build
  - |
    git clone -q -n "https://github.com/${TRAVIS_REPO_SLUG}.git" "${TRAVIS_REPO_SLUG}"
    cd -- "${TRAVIS_REPO_SLUG}"
    to_fetch=("${TRAVIS_COMMIT}")
    if [ false != "${TRAVIS_PULL_REQUEST-}" ]; then to_fetch+=("+refs/pull/${TRAVIS_PULL_REQUEST}/merge:"); fi
    git fetch -q -- origin "${to_fetch[@]}"
    git checkout -qf "${TRAVIS_COMMIT}" --
    python -u ci/remote-watch.py --skip_repo=ray-project/ray &

matrix:
  include:
    - os: linux
      env:
        - PYTHON=3.6
        - PYTHONWARNINGS=ignore
        - RAY_DEFAULT_BUILD=1
        - RAY_CYTHON_EXAMPLES=1
        - RAY_USE_RANDOM_PORTS=1
      install:
        - . ./ci/travis/ci.sh init RAY_CI_SERVE_AFFECTED,RAY_CI_TUNE_AFFECTED,RAY_CI_PYTHON_AFFECTED
      before_script:
        - . ./ci/travis/ci.sh build

    - os: linux
      env:
        - PYTHON=3.6 BAZEL_CONFIG="asan"
        - PYTHONWARNINGS=ignore
        - RAY_DEFAULT_BUILD=1
      install:
        - . ./ci/travis/ci.sh init
      before_script:
        - . ./ci/travis/ci.sh build
      script:
        # Run all C++ unit tests with ASAN enabled. ASAN adds too much overhead to run Python tests.
        - bazel test --config=ci --build_tests_only -- //:all

    - os: osx
      osx_image: xcode7
      env:
        - PYTHON=3.6
        - PYTHONWARNINGS=ignore
        - RAY_DEFAULT_BUILD=1
        - RAY_CYTHON_EXAMPLES=1
        - RAY_USE_RANDOM_PORTS=1
      install:
        - . ./ci/travis/ci.sh init RAY_CI_SERVE_AFFECTED,RAY_CI_TUNE_AFFECTED,RAY_CI_PYTHON_AFFECTED
      before_script:
        - . ./ci/travis/ci.sh build

    - os: linux
      env:
        - JDK='Oracle JDK 8'
        - PYTHON=3.6 PYTHONWARNINGS=ignore
        - RAY_INSTALL_JAVA=1
      install:
        - . ./ci/travis/ci.sh init RAY_CI_JAVA_AFFECTED
      before_script:
        - . ./ci/travis/ci.sh build
      script:
        - ./java/test.sh

    - os: linux
      env:
        - TESTSUITE=streaming
        - JDK='Oracle JDK 8'
        - RAY_INSTALL_JAVA=1
        - PYTHON=3.6 PYTHONWARNINGS=ignore
        - RAY_USE_RANDOM_PORTS=1
      install:
        - . ./ci/travis/ci.sh init RAY_CI_STREAMING_PYTHON_AFFECTED,RAY_CI_STREAMING_JAVA_AFFECTED
      before_script:
        - . ./ci/travis/ci.sh build
      script:
        # Streaming cpp test.
        - if [ $RAY_CI_STREAMING_CPP_AFFECTED == "1" ]; then bazel test --config=ci --test_output=all //streaming:all && bash streaming/src/test/run_streaming_queue_test.sh; fi
        - if [ $RAY_CI_STREAMING_PYTHON_AFFECTED == "1" ]; then python -m pytest -v --durations=5 --timeout=300 streaming/python/tests/; fi
        - if [ $RAY_CI_STREAMING_JAVA_AFFECTED == "1" ]; then ./streaming/java/test.sh; fi

    - os: linux
      env:
        - LINT=1
        - PYTHONWARNINGS=ignore
      install:
        - . ./ci/travis/ci.sh init
      before_script:
        - . ./ci/travis/ci.sh lint
        - . ./ci/travis/ci.sh build
      script:
        - true  # we still need this block to exist, otherwise it will fall back to the global one

    # Build MacOS wheels and MacOS jars
    - os: osx
      osx_image: xcode7
      env:
        - MAC_WHEELS=1 MAC_JARS=1
        - PYTHONWARNINGS=ignore
        - RAY_INSTALL_JAVA=1
      install:
        - . ./ci/travis/ci.sh init RAY_CI_MACOS_WHEELS_AFFECTED,RAY_CI_JAVA_AFFECTED,RAY_CI_STREAMING_JAVA_AFFECTED
      before_script:
        - . ./ci/travis/ci.sh build
      script:
        - . ./ci/travis/ci.sh test_wheels
<<<<<<< HEAD
        # Perform sanity check for docker build
        - if [[ "$TRAVIS_PULL_REQUEST" != "false" ]]; then ./ci/keep_alive bash $TRAVIS_BUILD_DIR/ci/travis/build-autoscaler-images.sh; fi
      cache: false
=======
        - bash ./java/build-jar-multiplatform.sh darwin
>>>>>>> 0c3b9ebe

    # Build Linux wheels and multi-platform jars.
    - os: linux
      env:
        - LINUX_WHEELS=1 MULTIPLATFORM_JARS=1
        - PYTHONWARNINGS=ignore
        - RAY_INSTALL_JAVA=1
      install:
        - . ./ci/travis/ci.sh init RAY_CI_LINUX_WHEELS_AFFECTED,RAY_CI_JAVA_AFFECTED,RAY_CI_STREAMING_JAVA_AFFECTED
      before_script:
        - . ./ci/travis/ci.sh build
      script:
        - . ./ci/travis/ci.sh test_wheels
        - bash ./java/build-jar-multiplatform.sh linux
        - bash ./java/build-jar-multiplatform.sh multiplatform
        #- bash ./java/build-jar-multiplatform.sh deploy
      cache: false

    # RLlib: Learning tests (from rllib/tuned_examples/*.yaml).
    - os: linux
      env:
        - RLLIB_TESTING=1 RLLIB_REGRESSION_TESTS=1
        - TF_VERSION=2.1.0
        - TFP_VERSION=0.8
        - TORCH_VERSION=1.4
        - PYTHON=3.6
        - PYTHONWARNINGS=ignore
      install:
        - . ./ci/travis/ci.sh init RAY_CI_RLLIB_AFFECTED
      before_script:
        - . ./ci/travis/ci.sh build
      script:
        - ./ci/keep_alive bazel test --config=ci --build_tests_only --test_tag_filters=learning_tests_tf rllib/...

    # RLlib: Learning tests with tf=1.x (from rllib/tuned_examples/*.yaml).
    # Requested by Edi (MS): Test all learning capabilities with tf1.x
    - os: linux
      env:
        - RLLIB_TESTING=1 RLLIB_REGRESSION_TESTS_TF1X=1
        - TF_VERSION=1.14.0
        - TFP_VERSION=0.7
        - TORCH_VERSION=1.4
        - PYTHON=3.6
        - PYTHONWARNINGS=ignore
      install:
        - . ./ci/travis/ci.sh init RAY_CI_RLLIB_FULL_AFFECTED
      before_script:
        - . ./ci/travis/ci.sh build
      script:
        - ./ci/keep_alive bazel test --config=ci --build_tests_only --test_tag_filters=learning_tests_tf rllib/...

    # RLlib: Learning tests with torch (from rllib/tuned_examples/*.yaml).
    - os: linux
      env:
        - RLLIB_TESTING=1 RLLIB_REGRESSION_TESTS_TORCH=1
        - TF_VERSION=2.1.0
        - TFP_VERSION=0.8
        - TORCH_VERSION=1.4
        - PYTHON=3.6
        - PYTHONWARNINGS=ignore
      install:
        - . ./ci/travis/ci.sh init RAY_CI_RLLIB_AFFECTED
      before_script:
        - . ./ci/travis/ci.sh build
      script:
        - ./ci/keep_alive bazel test --config=ci --build_tests_only --test_tag_filters=learning_tests_torch rllib/...

    # RLlib: Quick Agent train.py runs (compilation & running, no(!) learning).
    # Agent single tests (compilation, loss-funcs, etc..).
    - os: linux
      env:
        - RLLIB_TESTING=1 RLLIB_QUICK_TRAIN_AND_MISC_TESTS=1
        - PYTHON=3.6
        - TF_VERSION=2.1.0
        - TFP_VERSION=0.8
        - TORCH_VERSION=1.4
        - PYTHONWARNINGS=ignore
      install:
        - . ./ci/travis/ci.sh init RAY_CI_RLLIB_FULL_AFFECTED
      before_script:
        - . ./ci/travis/ci.sh build
      script:
        - ./ci/keep_alive bazel test --config=ci --build_tests_only --test_tag_filters=quick_train rllib/...
        # Test everything that does not have any of the "main" labels:
        # "learning_tests|quick_train|examples|tests_dir".
        - ./ci/keep_alive bazel test --config=ci --build_tests_only --test_tag_filters=-learning_tests_tf,-learning_tests_torch,-quick_train,-examples,-tests_dir rllib/...

    # RLlib: Everything in rllib/examples/ directory.
    - os: linux
      env:
        - RLLIB_TESTING=1 RLLIB_EXAMPLE_DIR_TESTS=1
        - PYTHON=3.6
        - TF_VERSION=2.1.0
        - TFP_VERSION=0.8
        - TORCH_VERSION=1.4
        - PYTHONWARNINGS=ignore
      install:
        - . ./ci/travis/ci.sh init RAY_CI_RLLIB_FULL_AFFECTED
      before_script:
        - . ./ci/travis/ci.sh build
      script:
        - ./ci/keep_alive bazel test --config=ci --build_tests_only --test_tag_filters=examples_A,examples_B rllib/...
        - ./ci/keep_alive bazel test --config=ci --build_tests_only --test_tag_filters=examples_C,examples_D rllib/...
        - ./ci/keep_alive bazel test --config=ci --build_tests_only --test_tag_filters=examples_E,examples_F,examples_G,examples_H,examples_I,examples_J,examples_K,examples_L,examples_M,examples_N,examples_O,examples_P rllib/...
        - ./ci/keep_alive bazel test --config=ci --build_tests_only --test_tag_filters=examples_Q,examples_R,examples_S,examples_T,examples_U,examples_V,examples_W,examples_X,examples_Y,examples_Z rllib/...

    # RLlib: tests_dir: Everything in rllib/tests/ directory (A-L).
    - os: linux
      env:
        - RLLIB_TESTING=1 RLLIB_TESTS_DIR_TESTS_A_TO_L=1
        - PYTHON=3.6
        - TF_VERSION=2.1.0
        - TFP_VERSION=0.8
        - TORCH_VERSION=1.4
        - PYTHONWARNINGS=ignore
      install:
        - . ./ci/travis/ci.sh init RAY_CI_RLLIB_FULL_AFFECTED
      before_script:
        - . ./ci/travis/ci.sh build
      script:
        - ./ci/keep_alive bazel test --config=ci --build_tests_only --test_tag_filters=tests_dir_A,tests_dir_B,tests_dir_C,tests_dir_D,tests_dir_E,tests_dir_F,tests_dir_G,tests_dir_H,tests_dir_I,tests_dir_J,tests_dir_K,tests_dir_L rllib/...

    # RLlib: tests_dir: Everything in rllib/tests/ directory (M-Z).
    - os: linux
      env:
        - RLLIB_TESTING=1 RLLIB_TESTS_DIR_TESTS_M_TO_Z=1
        - PYTHON=3.6
        - TF_VERSION=2.1.0
        - TFP_VERSION=0.8
        - TORCH_VERSION=1.4
        - PYTHONWARNINGS=ignore
      install:
        - . ./ci/travis/ci.sh init RAY_CI_RLLIB_FULL_AFFECTED
      before_script:
        - . ./ci/travis/ci.sh build
      script:
        - ./ci/keep_alive bazel test --config=ci --build_tests_only --test_tag_filters=tests_dir_M,tests_dir_N,tests_dir_O,tests_dir_P,tests_dir_Q,tests_dir_R,tests_dir_S,tests_dir_T,tests_dir_U,tests_dir_V,tests_dir_W,tests_dir_X,tests_dir_Y,tests_dir_Z rllib/...


    # Tune: Tests and examples.
    - os: linux
      env:
        - TUNE_TESTING=1
        - PYTHON=3.6
        - TF_VERSION=2.1.0
        - TFP_VERSION=0.8
        - TORCH_VERSION=1.5
        - PYTHONWARNINGS=ignore
      install:
        - . ./ci/travis/ci.sh init RAY_CI_TUNE_AFFECTED
      before_script:
        - . ./ci/travis/ci.sh build
      script:
        - ./ci/keep_alive bazel test --config=ci --test_tag_filters=-jenkins_only,-example python/ray/tune/...
        - ./ci/keep_alive bazel test --config=ci --build_tests_only --test_tag_filters=example,-tf,-pytorch,-py37,-flaky python/ray/tune/...
        - ./ci/keep_alive bazel test --config=ci --build_tests_only --test_tag_filters=tf,-pytorch,-py37,-flaky python/ray/tune/...
        - ./ci/keep_alive bazel test --config=ci --build_tests_only --test_tag_filters=-tf,pytorch,-py37,-flaky python/ray/tune/...
        - ./ci/keep_alive bazel test --config=ci --build_tests_only --test_tag_filters=-py37,flaky python/ray/tune/...

    # SGD: Tests and examples.
    - os: linux
      env:
        - SGD_TESTING=1
        - PYTHON=3.6
        - TF_VERSION=2.1.0
        - TFP_VERSION=0.8
        - TORCH_VERSION=1.5
        - PYTHONWARNINGS=ignore
      install:
        - . ./ci/travis/ci.sh init RAY_CI_SGD_AFFECTED
      before_script:
        - . ./ci/travis/ci.sh build
      script:
        # No such tests at the moment:
        # - ./ci/keep_alive bazel test --config=ci --build_tests_only --test_tag_filters=-tf,-pytorch,-py37 python/ray/util/sgd/...
        - ./ci/keep_alive bazel test --config=ci --build_tests_only --test_tag_filters=tf,-pytorch,-py37 python/ray/util/sgd/...
        - ./ci/keep_alive bazel test --config=ci --build_tests_only --test_tag_filters=-tf,pytorch,-py37 python/ray/util/sgd/...

    # Docs: Tests and examples.
    - os: linux
      env:
        - DOC_TESTING=1
        - PYTHON=3.6
        - TF_VERSION=2.1.0
        - TFP_VERSION=0.8
        - TORCH_VERSION=1.5
        - PYTHONWARNINGS=ignore
      install:
        - . ./ci/travis/ci.sh init RAY_CI_PYTHON_AFFECTED
      before_script:
        - . ./ci/travis/ci.sh build
      script:
        - ./ci/keep_alive bazel test --config=ci --build_tests_only --test_tag_filters=-tf,-pytorch,-py37 doc/...
        - ./ci/keep_alive bazel test --config=ci --build_tests_only --test_tag_filters=tf,-pytorch,-py37 doc/...
        - ./ci/keep_alive bazel test --config=ci --build_tests_only --test_tag_filters=-tf,pytorch,-py37 doc/...

    # Tune/SGD/Docs: Python >= 3.7 tests and examples.
    - os: linux
      env:
        - PYTHON=3.7 TUNE_TESTING=1
        - TF_VERSION=2.1.0
        - TFP_VERSION=0.8
        - TORCH_VERSION=1.5
        - PYTHONWARNINGS=ignore
      install:
        - . ./ci/travis/ci.sh init RAY_CI_TUNE_AFFECTED,RAY_CI_SGD_AFFECTED
      before_script:
        - . ./ci/travis/ci.sh build
      script:
        - ./ci/keep_alive bazel test --config=ci --build_tests_only --test_tag_filters=py37 python/ray/tune/...
        # There are no python 3.7 tests for RaySGD/Docs at the moment
        # - ./ci/keep_alive bazel test --config=ci --build_tests_only --test_tag_filters=py37 python/ray/util/sgd/...
        # - ./ci/keep_alive bazel test --config=ci --build_tests_only --test_tag_filters=py37 doc/...

    # Cpp worker test
    - os: linux
      env:
        - TESTSUITE=cpp_worker
        - PYTHON=3.6
      install:
        - . ./ci/travis/ci.sh init
      before_script:
        - . ./ci/travis/ci.sh build
      script:
        - . ./ci/travis/ci.sh test_cpp

script:
  # raylet integration tests (core_worker_tests included in bazel tests below)
  - ./ci/suppress_output bash src/ray/test/run_object_manager_tests.sh

  # cc bazel tests (w/o RLlib)
  - ./ci/suppress_output bazel test --config=ci --build_tests_only -- //:all -rllib/...

  # ray serve tests
  - if [ $RAY_CI_SERVE_AFFECTED == "1" ]; then ./ci/keep_alive bazel test --config=ci --test_tag_filters=-jenkins_only python/ray/serve/...; fi

  # ray dashboard tests
  - if [ "$RAY_CI_DASHBOARD_AFFECTED" == "1" ]; then ./ci/keep_alive bazel test python/ray/dashboard/...; fi

  # ray operator tests
  - (cd deploy/ray-operator && export CC=gcc && suppress_output go build && suppress_output go test ./...)

  # test ray typing
  - mypy --strict ./ci/travis/check_typing_good.py
  - mypy --strict ./ci/travis/check_typing_bad.py && return 1 || return 0

  # bazel python tests. This should be run last to keep its logs at the end of travis logs.
  - if [ $RAY_CI_PYTHON_AFFECTED == "1" ]; then ./ci/keep_alive bazel test --config=ci --test_tag_filters=-jenkins_only python/ray/tests/...; fi
  # NO MORE TESTS BELOW, keep them above.

deploy:
  - provider: s3
    edge: true # This supposedly opts in to deploy v2.
    access_key_id: AKIAU6DMUCJUFL3EX3SM
    secret_access_key:
      secure: J1sX71fKFPQhgWzColllxfzcF877ScBZ1cIl71krZ6SO0LKnwsCScpQck5eZOyQo/Iverwye0iKtE87qNsiRi3+V2D9iulSr18T09j7+FjPKfxAmXmjfrNafoMXTDQroSJblCri5vl+DysISPqImJkWTNaYhGJ9QakoSd5djnAopLNWj6PCR3S50baS49+nB5nSIY3jMhtUzlaBdniFPFC81Cxyuafr4pv6McGRfR/dK+ZnPhdGtMnVeIJXB+ooZKQ26mDJKBPka4jm3u1Oa72b/Atu2RO3MwxTg79LTrMxXKh2OcCqhtD2Z3lz1OltvNSunCuwY8AejCJsfSLbM9mGDoz+xhNUWmYNy48YFf+61OY8PXi8S/9Q817yb3GpLbb2l/P+KMgq9eSEiELIOwuYsDxPX5TuAg6dx0wCNgDEBJoThSQjYl6MgJrLrs7p+JBxp3giedHiy0TLa5hCVKTj3euONAXDArYnnT+DvUIOkaeTk5DClRZbZ0sUXhLy//HuT5WJvjFBJJZ0u0f4RLVb5D7DI4uMZr7+yJPDR2AXCyW9YMaBEbmEYbPaKi283jlEyn7R33+AZlnXv0THHwZ4xvjKKG3/fBSXsOUmv5wmUveEqVGDj1mKPGj9NF8iA5qMm2AaZuJpEEBVBZtSlTZt6ZG7rzAJZGNL52t7xuMo=
    bucket: ray-wheels
    acl: public_read
    region: us-west-2
    local_dir: .whl
    upload-dir: "$TRAVIS_BRANCH/$TRAVIS_COMMIT"
    skip_cleanup: true
    on:
      repo: ray-project/ray
      all_branches: true
      condition: $LINUX_WHEELS = 1 || $MAC_WHEELS = 1

  - provider: s3
    edge: true # This supposedly opts in to deploy v2.
    access_key_id: AKIAU6DMUCJUFL3EX3SM
    secret_access_key:
      secure: J1sX71fKFPQhgWzColllxfzcF877ScBZ1cIl71krZ6SO0LKnwsCScpQck5eZOyQo/Iverwye0iKtE87qNsiRi3+V2D9iulSr18T09j7+FjPKfxAmXmjfrNafoMXTDQroSJblCri5vl+DysISPqImJkWTNaYhGJ9QakoSd5djnAopLNWj6PCR3S50baS49+nB5nSIY3jMhtUzlaBdniFPFC81Cxyuafr4pv6McGRfR/dK+ZnPhdGtMnVeIJXB+ooZKQ26mDJKBPka4jm3u1Oa72b/Atu2RO3MwxTg79LTrMxXKh2OcCqhtD2Z3lz1OltvNSunCuwY8AejCJsfSLbM9mGDoz+xhNUWmYNy48YFf+61OY8PXi8S/9Q817yb3GpLbb2l/P+KMgq9eSEiELIOwuYsDxPX5TuAg6dx0wCNgDEBJoThSQjYl6MgJrLrs7p+JBxp3giedHiy0TLa5hCVKTj3euONAXDArYnnT+DvUIOkaeTk5DClRZbZ0sUXhLy//HuT5WJvjFBJJZ0u0f4RLVb5D7DI4uMZr7+yJPDR2AXCyW9YMaBEbmEYbPaKi283jlEyn7R33+AZlnXv0THHwZ4xvjKKG3/fBSXsOUmv5wmUveEqVGDj1mKPGj9NF8iA5qMm2AaZuJpEEBVBZtSlTZt6ZG7rzAJZGNL52t7xuMo=
    bucket: ray-wheels
    acl: public_read
    region: us-west-2
    local_dir: .whl
    upload-dir: latest
    skip_cleanup: true
    on:
      branch: master
      repo: ray-project/ray
      condition: $LINUX_WHEELS = 1 || $MAC_WHEELS = 1

  # Upload jars so that we can debug locally for every commit
  - provider: s3
    edge: true # This supposedly opts in to deploy v2.
    access_key_id: AKIAU6DMUCJUFL3EX3SM
    secret_access_key:
      secure: J1sX71fKFPQhgWzColllxfzcF877ScBZ1cIl71krZ6SO0LKnwsCScpQck5eZOyQo/Iverwye0iKtE87qNsiRi3+V2D9iulSr18T09j7+FjPKfxAmXmjfrNafoMXTDQroSJblCri5vl+DysISPqImJkWTNaYhGJ9QakoSd5djnAopLNWj6PCR3S50baS49+nB5nSIY3jMhtUzlaBdniFPFC81Cxyuafr4pv6McGRfR/dK+ZnPhdGtMnVeIJXB+ooZKQ26mDJKBPka4jm3u1Oa72b/Atu2RO3MwxTg79LTrMxXKh2OcCqhtD2Z3lz1OltvNSunCuwY8AejCJsfSLbM9mGDoz+xhNUWmYNy48YFf+61OY8PXi8S/9Q817yb3GpLbb2l/P+KMgq9eSEiELIOwuYsDxPX5TuAg6dx0wCNgDEBJoThSQjYl6MgJrLrs7p+JBxp3giedHiy0TLa5hCVKTj3euONAXDArYnnT+DvUIOkaeTk5DClRZbZ0sUXhLy//HuT5WJvjFBJJZ0u0f4RLVb5D7DI4uMZr7+yJPDR2AXCyW9YMaBEbmEYbPaKi283jlEyn7R33+AZlnXv0THHwZ4xvjKKG3/fBSXsOUmv5wmUveEqVGDj1mKPGj9NF8iA5qMm2AaZuJpEEBVBZtSlTZt6ZG7rzAJZGNL52t7xuMo=
    bucket: ray-wheels
    acl: public_read
    region: us-west-2
    local_dir: .jar
    upload-dir: "jars/$TRAVIS_BRANCH/$TRAVIS_COMMIT"
    skip_cleanup: true
    on:
      repo: ray-project/ray
      all_branches: true
      condition: $MULTIPLATFORM_JARS = 1 || $MAC_JARS = 1

  - provider: s3
    edge: true # This supposedly opts in to deploy v2.
    access_key_id: AKIAU6DMUCJUFL3EX3SM
    secret_access_key:
      secure: J1sX71fKFPQhgWzColllxfzcF877ScBZ1cIl71krZ6SO0LKnwsCScpQck5eZOyQo/Iverwye0iKtE87qNsiRi3+V2D9iulSr18T09j7+FjPKfxAmXmjfrNafoMXTDQroSJblCri5vl+DysISPqImJkWTNaYhGJ9QakoSd5djnAopLNWj6PCR3S50baS49+nB5nSIY3jMhtUzlaBdniFPFC81Cxyuafr4pv6McGRfR/dK+ZnPhdGtMnVeIJXB+ooZKQ26mDJKBPka4jm3u1Oa72b/Atu2RO3MwxTg79LTrMxXKh2OcCqhtD2Z3lz1OltvNSunCuwY8AejCJsfSLbM9mGDoz+xhNUWmYNy48YFf+61OY8PXi8S/9Q817yb3GpLbb2l/P+KMgq9eSEiELIOwuYsDxPX5TuAg6dx0wCNgDEBJoThSQjYl6MgJrLrs7p+JBxp3giedHiy0TLa5hCVKTj3euONAXDArYnnT+DvUIOkaeTk5DClRZbZ0sUXhLy//HuT5WJvjFBJJZ0u0f4RLVb5D7DI4uMZr7+yJPDR2AXCyW9YMaBEbmEYbPaKi283jlEyn7R33+AZlnXv0THHwZ4xvjKKG3/fBSXsOUmv5wmUveEqVGDj1mKPGj9NF8iA5qMm2AaZuJpEEBVBZtSlTZt6ZG7rzAJZGNL52t7xuMo=
    bucket: ray-wheels
    acl: public_read
    region: us-west-2
    local_dir: .jar
    upload-dir: "jars/latest"
    skip_cleanup: true
    on:
      repo: ray-project/ray
      branch: master
      condition: $MULTIPLATFORM_JARS = 1 || $MAC_JARS = 1

  - provider: script
    edge: true # This supposedly opts in to deploy v2.
    script: ./ci/keep_alive bash $TRAVIS_BUILD_DIR/ci/travis/build-autoscaler-images.sh
    skip_cleanup: true
    on:
      repo: ray-project/ray
      all_branches: true
      condition: $LINUX_WHEELS = 1<|MERGE_RESOLUTION|>--- conflicted
+++ resolved
@@ -112,26 +112,21 @@
         - . ./ci/travis/ci.sh build
       script:
         - . ./ci/travis/ci.sh test_wheels
-<<<<<<< HEAD
-        # Perform sanity check for docker build
+        - bash ./java/build-jar-multiplatform.sh darwin
+
+    # Build Linux wheels and multi-platform jars.
+    - os: linux
+      env:
+        - LINUX_WHEELS=1 MULTIPLATFORM_JARS=1
+        - PYTHONWARNINGS=ignore
+        - RAY_INSTALL_JAVA=1
+      install:
+        - . ./ci/travis/ci.sh init RAY_CI_LINUX_WHEELS_AFFECTED,RAY_CI_JAVA_AFFECTED,RAY_CI_STREAMING_JAVA_AFFECTED
+      before_script:
+        - . ./ci/travis/ci.sh build
+      script:
+        - . ./ci/travis/ci.sh test_wheels
         - if [[ "$TRAVIS_PULL_REQUEST" != "false" ]]; then ./ci/keep_alive bash $TRAVIS_BUILD_DIR/ci/travis/build-autoscaler-images.sh; fi
-      cache: false
-=======
-        - bash ./java/build-jar-multiplatform.sh darwin
->>>>>>> 0c3b9ebe
-
-    # Build Linux wheels and multi-platform jars.
-    - os: linux
-      env:
-        - LINUX_WHEELS=1 MULTIPLATFORM_JARS=1
-        - PYTHONWARNINGS=ignore
-        - RAY_INSTALL_JAVA=1
-      install:
-        - . ./ci/travis/ci.sh init RAY_CI_LINUX_WHEELS_AFFECTED,RAY_CI_JAVA_AFFECTED,RAY_CI_STREAMING_JAVA_AFFECTED
-      before_script:
-        - . ./ci/travis/ci.sh build
-      script:
-        - . ./ci/travis/ci.sh test_wheels
         - bash ./java/build-jar-multiplatform.sh linux
         - bash ./java/build-jar-multiplatform.sh multiplatform
         #- bash ./java/build-jar-multiplatform.sh deploy
