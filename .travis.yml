--- conflicted
+++ resolved
@@ -219,15 +219,9 @@
         - . ./ci/travis/ci.sh build
       script:
         - ./ci/keep_alive bazel test --config=ci --build_tests_only --test_tag_filters=examples_A,examples_B rllib/...
-<<<<<<< HEAD
-        - ./ci/keep_alive bazel test --config=ci --build_tests_only --test_tag_filters=examples_C rllib/...
-        - ./ci/keep_alive bazel test --config=ci --build_tests_only --test_tag_filters=examples_E,examples_H,examples_L,examples_M,examples_N rllib/...
-        - ./ci/keep_alive bazel test --config=ci --build_tests_only --test_tag_filters=examples_P,examples_U,examples_R,examples_S,examples_T rllib/...
-=======
         - ./ci/keep_alive bazel test --config=ci --build_tests_only --test_tag_filters=examples_C,examples_D rllib/...
         - ./ci/keep_alive bazel test --config=ci --build_tests_only --test_tag_filters=examples_E,examples_F,examples_G,examples_H,examples_I,examples_J,examples_K,examples_L,examples_M,examples_N,examples_O,examples_P rllib/...
         - ./ci/keep_alive bazel test --config=ci --build_tests_only --test_tag_filters=examples_Q,examples_R,examples_S,examples_T,examples_U,examples_V,examples_W,examples_X,examples_Y,examples_Z rllib/...
->>>>>>> 57544b1f
 
     # RLlib: tests_dir: Everything in rllib/tests/ directory (A-I).
     - os: linux
