sudo: required

language: generic

matrix:
  include:
    - os: linux
      dist: trusty
      env: PYTHON=2.7

    - os: linux
      dist: trusty
      env: PYTHON=3.5

    - os: osx
      osx_image: xcode7
      env: PYTHON=2.7

    - os: osx
      osx_image: xcode7
      env: PYTHON=3.5

    - os: linux
      dist: trusty
      env:
        - JDK='Oracle JDK 8'
        - PYTHON=3.5
      install:
        - ./.travis/install-dependencies.sh
        - export PATH="$HOME/miniconda/bin:$PATH"
      script:
      - ./java/test.sh

    - os: linux
      dist: trusty
      env: LINT=1
      before_install:
        # In case we ever want to use a different version of clang-format:
        #- wget -O - http://apt.llvm.org/llvm-snapshot.gpg.key | sudo apt-key add -
        #- echo "deb http://apt.llvm.org/trusty/ llvm-toolchain-trusty main" | sudo tee -a /etc/apt/sources.list > /dev/null
        - sudo apt-get update -qq
        - sudo apt-get install -qq clang-format-3.8
      install: []
      script:
        - .travis/check-git-clang-format-output.sh
        # Try generating Sphinx documentation. To do this, we need to install
        # Ray first.
        - ./.travis/install-dependencies.sh
        - export PATH="$HOME/miniconda/bin:$PATH"
        - cd doc
        - pip install -q -r requirements-doc.txt
        - pip install yapf
        - sphinx-build -W -b html -d _build/doctrees source _build/html
        - cd ..
        # Run Python linting.
        - flake8 --exclude=python/ray/core/src/common/flatbuffers_ep-prefix/,python/ray/core/generated/,src/common/format/,doc/source/conf.py,python/ray/cloudpickle/
        - .travis/yapf.sh --all

    - os: linux
      dist: trusty
      env: VALGRIND=1 PYTHON=2.7
      before_install:
        - sudo apt-get update -qq
        - sudo apt-get install -qq valgrind
      install:
        - ./.travis/install-dependencies.sh
        - export PATH="$HOME/miniconda/bin:$PATH"
        - ./.travis/install-ray.sh

      script:
        - cd build
        - bash ../src/common/test/run_valgrind.sh
        - bash ../src/plasma/test/run_valgrind.sh
        - bash ../src/local_scheduler/test/run_valgrind.sh
        - bash ../src/ray/test/run_object_manager_valgrind.sh
        - cd ..

        - python ./python/ray/plasma/test/test.py valgrind
        - python ./python/ray/local_scheduler/test/test.py valgrind
        - python ./python/ray/global_scheduler/test/test.py valgrind

    # Build Linux wheels.
    - os: linux
      dist: trusty
      env: LINUX_WHEELS=1
      install:
        - ./.travis/install-dependencies.sh
        # This command should be kept in sync with ray/python/README-building-wheels.md.
        - docker run --rm -w /ray -v `pwd`:/ray -ti quay.io/xhochy/arrow_manylinux1_x86_64_base:latest /ray/python/build-wheel-manylinux1.sh
      script:
        - ./.travis/test-wheels.sh

    # Build MacOS wheels.
    - os: osx
      osx_image: xcode7
      env: MAC_WHEELS=1
      install:
        - ./.travis/install-dependencies.sh
        # This command should be kept in sync with ray/python/README-building-wheels.md.
        - ./python/build-wheel-macos.sh
      script:
        - ./.travis/test-wheels.sh

    # Test GCS integration
    - os: linux
      dist: trusty
      env:
        - PYTHON=3.5
        - RAY_USE_NEW_GCS=on
        - RAY_USE_XRAY=1

    - os: linux
      dist: trusty
      env: PYTHON=3.5 RAY_USE_XRAY=1
      install:
        - ./.travis/install-dependencies.sh
        - export PATH="$HOME/miniconda/bin:$PATH"
        - ./.travis/install-ray.sh
        - ./.travis/install-cython-examples.sh
      script:
        - export PATH="$HOME/miniconda/bin:$PATH"
        # The following is needed so cloudpickle can find some of the
        # class definitions: The main module of tests that are run
        # with pytest have the same name as the test file -- and this
        # module is only found if the test directory is in the PYTHONPATH.
        - export PYTHONPATH="$PYTHONPATH:./test/"

        - python -m pytest python/ray/common/test/test.py
        - python -m pytest python/ray/common/redis_module/runtest.py
        - python -m pytest python/ray/plasma/test/test.py
        # - python -m pytest python/ray/local_scheduler/test/test.py
        # - python -m pytest python/ray/global_scheduler/test/test.py

        - python -m pytest python/ray/test/test_queue.py
        - python -m pytest test/xray_test.py

        # The --assert=plain here is because pytest's assertion
        # rewriting mechanism seems to mess up on this file,
        # see https://github.com/ray-project/ray/issues/2514
        - python -m pytest -v --assert=plain test/runtest.py
        - python -m pytest test/array_test.py
        - python -m pytest test/actor_test.py
        - python -m pytest test/autoscaler_test.py
        - python -m pytest test/tensorflow_test.py
        - python -m pytest test/failure_test.py
        - python -m pytest test/microbenchmarks.py
        - python -m pytest test/stress_tests.py
        # - pytest test/component_failures_test.py
        - python test/multi_node_test.py
        - python -m pytest test/recursion_test.py
        # - pytest test/monitor_test.py
        - python -m pytest test/cython_test.py
        - python -m pytest test/credis_test.py

        # ray tune tests
        - python python/ray/tune/test/dependency_test.py
        - python -m pytest python/ray/tune/test/trial_runner_test.py
        - python -m pytest python/ray/tune/test/trial_scheduler_test.py
        - python -m pytest python/ray/tune/test/tune_server_test.py

        # ray rllib tests
        - python -m pytest python/ray/rllib/test/test_catalog.py
        - python -m pytest python/ray/rllib/test/test_filters.py
        - python -m pytest python/ray/rllib/test/test_optimizers.py
        - python -m pytest python/ray/rllib/test/test_evaluators.py


install:
  - ./.travis/install-dependencies.sh
  - export PATH="$HOME/miniconda/bin:$PATH"
  - ./.travis/install-ray.sh
  - ./.travis/install-cython-examples.sh

  - cd build
  - bash ../src/ray/test/run_gcs_tests.sh
  # Raylet tests.
  - bash ../src/ray/test/run_object_manager_tests.sh
  - ./src/ray/raylet/task_test
  - ./src/ray/raylet/worker_pool_test
  - ./src/ray/raylet/lineage_cache_test
  - ./src/ray/raylet/task_dependency_manager_test
  - ./src/ray/raylet/reconstruction_policy_test

  - bash ../src/common/test/run_tests.sh
  - bash ../src/plasma/test/run_tests.sh
  - bash ../src/local_scheduler/test/run_tests.sh
  - cd ..

script:
  - export PATH="$HOME/miniconda/bin:$PATH"
  # The following is needed so cloudpickle can find some of the
  # class definitions: The main module of tests that are run
  # with pytest have the same name as the test file -- and this
  # module is only found if the test directory is in the PYTHONPATH.
  - export PYTHONPATH="$PYTHONPATH:./test/"

<<<<<<< HEAD
  - python python/ray/common/test/test.py
  - python python/ray/common/redis_module/runtest.py
  - python python/ray/plasma/test/test.py

  # Python3.5+ only. Otherwise we will get `SyntaxError` regardless of how we set the tester.
  - python -c 'import sys;exit(sys.version_info>=(3,5))' || python -m pytest python/ray/experimental/test/async_test.py
  - python python/ray/local_scheduler/test/test.py
  - python python/ray/global_scheduler/test/test.py
=======
  - python -m pytest python/ray/common/test/test.py
  - python -m pytest python/ray/common/redis_module/runtest.py
  - python -m pytest python/ray/plasma/test/test.py
  - python -m pytest python/ray/local_scheduler/test/test.py
  - python -m pytest python/ray/global_scheduler/test/test.py
>>>>>>> 5e59cc6a

  - python -m pytest python/ray/test/test_queue.py
  - python -m pytest test/xray_test.py

  # The --assert=plain here is because pytest's assertion
  # rewriting mechanism seems to mess up on this file,
  # see https://github.com/ray-project/ray/issues/2514
  - python -m pytest --assert=plain -v test/runtest.py
  - python -m pytest test/array_test.py
  - python -m pytest test/actor_test.py
  - python -m pytest test/autoscaler_test.py
  - python -m pytest test/tensorflow_test.py
  - python -m pytest test/failure_test.py
  - python -m pytest test/microbenchmarks.py
  - python -m pytest test/stress_tests.py
  - python -m pytest test/component_failures_test.py
  - python test/multi_node_test.py
  - python -m pytest test/recursion_test.py
  - python -m pytest test/monitor_test.py
  - python -m pytest test/cython_test.py
  - python -m pytest test/credis_test.py

  # ray tune tests
  - python python/ray/tune/test/dependency_test.py
  - python -m pytest python/ray/tune/test/trial_runner_test.py
  - python -m pytest python/ray/tune/test/trial_scheduler_test.py
  - python -m pytest python/ray/tune/test/tune_server_test.py

  # ray rllib tests
  - python -m pytest python/ray/rllib/test/test_catalog.py
  - python -m pytest python/ray/rllib/test/test_filters.py
  - python -m pytest python/ray/rllib/test/test_optimizers.py
  - python -m pytest python/ray/rllib/test/test_evaluators.py

deploy:
  - provider: s3
    access_key_id: AKIAJ2L7XDUSZVTXI5QA
    secret_access_key:
      secure: OS9V8c/fQ9SIOP+Lg2MIz+PtCSKNQVB3mubscDRHKJcCmOp3cB6AKsC/yepbNZvvjDD/ncW2v6KJVsUEneAeDKrZQWSIpNb34yGAvWb7g4xleLxiadNtx6XEzjWaOcg+Y6409e68XeoHq/5ItopWNQ9p9NHXgsoHbZaOurPyHNskNgwBVaObCy+cCak7ifkITDk6cil0OJYnTbOe3NhcU82Fh5BZzS2+G2qNq8tGNcbfINhq0rruWIBuV5WRB/14CmBR+mou74qFSiiodH/MKbOcplx9+BxoOsTnkl7SeyybcK6DX6jxJCuhSBIjct9uT8Qdovv6mzOMkXvLkLKFkHfkTJSGBRIIZEvkPvzhlEriqTcr4tX/MV8HKs/Acz1NnlD0tNEygOr3VaiSLB0dvpz4iCeI9berqSu/jV1VI1X5iVNfChYbOMQ+OYafJMs5WdO60AMWIHy60U511FjAlbS7IubXBjfhoCItIB1xlVNI7FfKaRbNRwP5qvPenB8FUgZpv3UBg5OZDkeBXSNoLydr0w505p6s8Jqnz750TpVYI11fih5D0N3Ea57OwQr9r/rk+Z8aGeTpWj6hIgQiNkrIf2VZnWTApd+utJPw3X3txUEcnOtcdDnMsPuEIeMvIDrrFMRwzClqMNXq9MewU43wp7cCl67YmDBDKubl7Vs=
    bucket: ray-wheels
    acl: public_read
    region: us-west-2
    local_dir: .whl
    upload-dir: $TRAVIS_COMMIT
    skip_cleanup: true
    only:
      - master
    on:
      repo: ray-project/ray
      condition: $LINUX_WHEELS = 1 || $MAC_WHEELS = 1
  - provider: s3
    access_key_id: AKIAJ2L7XDUSZVTXI5QA
    secret_access_key:
      secure: OS9V8c/fQ9SIOP+Lg2MIz+PtCSKNQVB3mubscDRHKJcCmOp3cB6AKsC/yepbNZvvjDD/ncW2v6KJVsUEneAeDKrZQWSIpNb34yGAvWb7g4xleLxiadNtx6XEzjWaOcg+Y6409e68XeoHq/5ItopWNQ9p9NHXgsoHbZaOurPyHNskNgwBVaObCy+cCak7ifkITDk6cil0OJYnTbOe3NhcU82Fh5BZzS2+G2qNq8tGNcbfINhq0rruWIBuV5WRB/14CmBR+mou74qFSiiodH/MKbOcplx9+BxoOsTnkl7SeyybcK6DX6jxJCuhSBIjct9uT8Qdovv6mzOMkXvLkLKFkHfkTJSGBRIIZEvkPvzhlEriqTcr4tX/MV8HKs/Acz1NnlD0tNEygOr3VaiSLB0dvpz4iCeI9berqSu/jV1VI1X5iVNfChYbOMQ+OYafJMs5WdO60AMWIHy60U511FjAlbS7IubXBjfhoCItIB1xlVNI7FfKaRbNRwP5qvPenB8FUgZpv3UBg5OZDkeBXSNoLydr0w505p6s8Jqnz750TpVYI11fih5D0N3Ea57OwQr9r/rk+Z8aGeTpWj6hIgQiNkrIf2VZnWTApd+utJPw3X3txUEcnOtcdDnMsPuEIeMvIDrrFMRwzClqMNXq9MewU43wp7cCl67YmDBDKubl7Vs=
    bucket: ray-wheels
    acl: public_read
    region: us-west-2
    local_dir: .whl
    upload-dir: latest
    skip_cleanup: true
    only:
      - master
    on:
      repo: ray-project/ray
      condition: $LINUX_WHEELS = 1 || $MAC_WHEELS = 1<|MERGE_RESOLUTION|>--- conflicted
+++ resolved
@@ -194,22 +194,14 @@
   # module is only found if the test directory is in the PYTHONPATH.
   - export PYTHONPATH="$PYTHONPATH:./test/"
 
-<<<<<<< HEAD
-  - python python/ray/common/test/test.py
-  - python python/ray/common/redis_module/runtest.py
-  - python python/ray/plasma/test/test.py
-
   # Python3.5+ only. Otherwise we will get `SyntaxError` regardless of how we set the tester.
   - python -c 'import sys;exit(sys.version_info>=(3,5))' || python -m pytest python/ray/experimental/test/async_test.py
-  - python python/ray/local_scheduler/test/test.py
-  - python python/ray/global_scheduler/test/test.py
-=======
+
   - python -m pytest python/ray/common/test/test.py
   - python -m pytest python/ray/common/redis_module/runtest.py
   - python -m pytest python/ray/plasma/test/test.py
   - python -m pytest python/ray/local_scheduler/test/test.py
   - python -m pytest python/ray/global_scheduler/test/test.py
->>>>>>> 5e59cc6a
 
   - python -m pytest python/ray/test/test_queue.py
   - python -m pytest test/xray_test.py
