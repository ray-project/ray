--- conflicted
+++ resolved
@@ -138,12 +138,8 @@
 
 
 install:
-<<<<<<< HEAD
-  - ./.travis/install-bazel.sh
-  - ./.travis/install-dependencies.sh
-=======
+  - ./ci/travis/install-bazel.sh
   - ./ci/travis/install-dependencies.sh
->>>>>>> fedad488
   - export PATH="$HOME/miniconda/bin:$PATH"
   - ./ci/travis/install-ray.sh
   - ./ci/travis/install-cython-examples.sh
@@ -187,55 +183,9 @@
   # Python3.5+ only. Otherwise we will get `SyntaxError` regardless of how we set the tester.
   - python -c 'import sys;exit(sys.version_info>=(3,5))' || python -m pytest -v --durations=10 python/ray/experimental/test/async_test.py
 
-<<<<<<< HEAD
+  # ray tests
   - python -m pytest -v --durations=10 --pyargs ray.test
-  - python -m pytest -v --durations=10 test/mini_test.py
-
-  - python -m pytest -v --durations=10 test/runtest.py
-  - python -m pytest -v --durations=10 test/array_test.py
-  - python -m pytest -v --durations=10 test/actor_test.py
-  - python -m pytest -v --durations=10 test/autoscaler_test.py
-  - python -m pytest -v --durations=10 test/tensorflow_test.py
-  - python -m pytest -v --durations=10 test/failure_test.py
-  - python -m pytest -v --durations=10 test/microbenchmarks.py
-  - python -m pytest -v --durations=10 test/stress_tests.py
-  - python -m pytest -v --durations=10 test/component_failures_test.py
-  - python -m pytest -v --durations=10 test/multi_node_test.py
-  - python -m pytest -v --durations=10 test/multi_node_test_2.py
-  - python -m pytest -v --durations=10 test/recursion_test.py
-  - python -m pytest -v --durations=10 test/monitor_test.py
-  - python -m pytest -v --durations=10 test/cython_test.py
-  - python -m pytest -v --durations=10 test/credis_test.py
-  - python -m pytest -v --durations=10 test/node_manager_test.py
-  - python -m pytest -v --durations=10 test/test_signal.py
-=======
-  # ray tests
-  # TODO(williamma12): We cannot use pytests built-in test discovery because
-  # it causes a lot of the tests to fail on travis' apple builds even though
-  # it runs without issue on an apple build locally.
-  - python -m pytest -v --durations=10 python/ray/tests/test_global_state.py
-  - python -m pytest -v --durations=10 python/ray/tests/test_queue.py
-  - python -m pytest -v --durations=10 python/ray/tests/test_ray_init.py
-  - python -m pytest -v --durations=10 python/ray/tests/test_mini.py
-
-  - python -m pytest -v --durations=10 python/ray/tests/test_basic.py
-  - python -m pytest -v --durations=10 python/ray/tests/test_array.py
-  - python -m pytest -v --durations=10 python/ray/tests/test_actor.py
-  - python -m pytest -v --durations=10 python/ray/tests/test_autoscaler.py
-  - python -m pytest -v --durations=10 python/ray/tests/test_tensorflow.py
-  - python -m pytest -v --durations=10 python/ray/tests/test_failure.py
-  - python -m pytest -v --durations=10 python/ray/tests/test_microbenchmarks.py
-  - python -m pytest -v --durations=10 python/ray/tests/test_stress.py
-  - python -m pytest -v --durations=10 python/ray/tests/test_component_failures.py
-  - python -m pytest -v --durations=10 python/ray/tests/test_multi_node.py
-  - python -m pytest -v --durations=10 python/ray/tests/test_multi_node_2.py
-  - python -m pytest -v --durations=10 python/ray/tests/test_recursion.py
-  - python -m pytest -v --durations=10 python/ray/tests/test_monitors.py
-  - python -m pytest -v --durations=10 python/ray/tests/test_cython.py
-  - python -m pytest -v --durations=10 python/ray/tests/test_credis.py
-  - python -m pytest -v --durations=10 python/ray/tests/test_node_manager.py
-  - python -m pytest -v --durations=10 python/ray/tests/test_signal.py
->>>>>>> fedad488
+
   # TODO(yuhguo): object_manager_test.py requires a lot of CPU/memory, and
   # better be put in Jenkins. However, it fails frequently in Jenkins, but
   # works well in Travis. We should consider moving it back to Jenkins once
