--- conflicted
+++ resolved
@@ -124,19 +124,11 @@
         # module is only found if the test directory is in the PYTHONPATH.
         - export PYTHONPATH="$PYTHONPATH:./test/"
 
-<<<<<<< HEAD
         - python -m pytest python/ray/common/test/test.py
         - python -m pytest python/ray/common/redis_module/runtest.py
         - python -m pytest python/ray/plasma/test/test.py
         - python -m pytest python/ray/local_scheduler/test/test.py
         - python -m pytest python/ray/global_scheduler/test/test.py
-=======
-        - python -m pytest -v python/ray/common/test/test.py
-        - python -m pytest -v python/ray/common/redis_module/runtest.py
-        - python -m pytest -v python/ray/plasma/test/test.py
-        # - python -m pytest -v python/ray/local_scheduler/test/test.py
-        # - python -m pytest -v python/ray/global_scheduler/test/test.py
->>>>>>> 224d38cb
 
         - python -m pytest -v python/ray/test/test_queue.py
         - python -m pytest -v test/xray_test.py
@@ -145,21 +137,6 @@
         # rewriting mechanism seems to mess up on this file,
         # see https://github.com/ray-project/ray/issues/2514
         - python -m pytest -v --assert=plain test/runtest.py
-<<<<<<< HEAD
-        - python -m pytest test/array_test.py
-        - python -m pytest test/actor_test.py
-        - python -m pytest test/autoscaler_test.py
-        - python -m pytest test/tensorflow_test.py
-        - python -m pytest test/failure_test.py
-        - python -m pytest test/microbenchmarks.py
-        - python -m pytest test/stress_tests.py
-        - python -m pytest test/component_failures_test.py
-        - python test/multi_node_test.py
-        - python -m pytest test/recursion_test.py
-        - python -m pytest test/monitor_test.py
-        - python -m pytest test/cython_test.py
-        - python -m pytest test/credis_test.py
-=======
         - python -m pytest -v test/array_test.py
         - python -m pytest -v test/actor_test.py
         - python -m pytest -v test/autoscaler_test.py
@@ -167,13 +144,12 @@
         - python -m pytest -v test/failure_test.py
         - python -m pytest -v test/microbenchmarks.py
         - python -m pytest -v test/stress_tests.py
-        - pytest test/component_failures_test.py
+        - pytest -m pytest -v test/component_failures_test.py
         - python test/multi_node_test.py
         - python -m pytest -v test/recursion_test.py
         - pytest test/monitor_test.py
         - python -m pytest -v test/cython_test.py
         - python -m pytest -v test/credis_test.py
->>>>>>> 224d38cb
 
         # ray tune tests
         - python python/ray/tune/test/dependency_test.py
@@ -220,44 +196,19 @@
   # module is only found if the test directory is in the PYTHONPATH.
   - export PYTHONPATH="$PYTHONPATH:./test/"
 
-<<<<<<< HEAD
   - python -m pytest python/ray/common/test/test.py
   - python -m pytest python/ray/common/redis_module/runtest.py
   - python -m pytest python/ray/plasma/test/test.py
   # - python python/ray/local_scheduler/test/test.py
   # - python python/ray/global_scheduler/test/test.py
 
+  - python -m pytest -v python/ray/test/test_queue.py
   - python -m pytest test/xray_test.py
-=======
-  - python -m pytest -v python/ray/common/test/test.py
-  - python -m pytest -v python/ray/common/redis_module/runtest.py
-  - python -m pytest -v python/ray/plasma/test/test.py
-  - python -m pytest -v python/ray/local_scheduler/test/test.py
-  - python -m pytest -v python/ray/global_scheduler/test/test.py
-
-  - python -m pytest -v python/ray/test/test_queue.py
-  - python -m pytest -v test/xray_test.py
->>>>>>> 224d38cb
 
   # The --assert=plain here is because pytest's assertion
   # rewriting mechanism seems to mess up on this file,
   # see https://github.com/ray-project/ray/issues/2514
   - python -m pytest --assert=plain -v test/runtest.py
-<<<<<<< HEAD
-  - python -m pytest test/array_test.py
-  - python -m pytest test/actor_test.py
-  - python -m pytest test/autoscaler_test.py
-  - python -m pytest test/tensorflow_test.py
-  - python -m pytest test/failure_test.py
-  - python -m pytest test/microbenchmarks.py
-  - python -m pytest test/stress_tests.py
-  # - python test/component_failures_test.py
-  - python test/multi_node_test.py
-  - python -m pytest test/recursion_test.py
-  # - python test/monitor_test.py
-  - python -m pytest test/cython_test.py
-  - python -m pytest test/credis_test.py
-=======
   - python -m pytest -v test/array_test.py
   - python -m pytest -v test/actor_test.py
   - python -m pytest -v test/autoscaler_test.py
@@ -271,7 +222,6 @@
   - python -m pytest -v test/monitor_test.py
   - python -m pytest -v test/cython_test.py
   - python -m pytest -v test/credis_test.py
->>>>>>> 224d38cb
 
   # ray tune tests
   - python python/ray/tune/test/dependency_test.py
