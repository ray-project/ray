language: generic

matrix:
  include:
    - os: linux
      env: PYTHON=2.7 PYTHONWARNINGS=ignore

    - os: linux
      env: PYTHON=3.5 PYTHONWARNINGS=ignore

    - os: osx
      osx_image: xcode7
      env: PYTHON=2.7 PYTHONWARNINGS=ignore

    - os: osx
      osx_image: xcode7
      env: PYTHON=3.5 PYTHONWARNINGS=ignore

    - os: linux
      env:
        - JDK='Oracle JDK 8'
        - PYTHON=3.5 PYTHONWARNINGS=ignore
        - RAY_INSTALL_JAVA=1
      install:
        - eval `python $TRAVIS_BUILD_DIR/ci/travis/determine_tests_to_run.py`
        - if [ $RAY_CI_JAVA_AFFECTED != "1" ]; then exit; fi
        - ./ci/suppress_output ./ci/travis/install-bazel.sh
        - ./ci/suppress_output ./ci/travis/install-dependencies.sh
        - export PATH="$HOME/miniconda/bin:$PATH"
        - ./ci/suppress_output ./ci/travis/install-ray.sh
      script:
        - if [ $RAY_CI_JAVA_AFFECTED != "1" ]; then exit; fi
        - ./java/test.sh

    - os: linux
      env: LINT=1 PYTHONWARNINGS=ignore
      before_install:
        # In case we ever want to use a different version of clang-format:
        #- wget -O - http://apt.llvm.org/llvm-snapshot.gpg.key | sudo apt-key add -
        #- echo "deb http://apt.llvm.org/trusty/ llvm-toolchain-trusty main" | sudo tee -a /etc/apt/sources.list > /dev/null
        - sudo apt-get update -qq
        - sudo apt-get install -qq clang-format-3.8
      install: []
      script:
        - ./ci/travis/check-git-clang-format-output.sh
        # Try generating Sphinx documentation. To do this, we need to install
        # Ray first.
        - ./ci/travis/install-dependencies.sh
        - export PATH="$HOME/miniconda/bin:$PATH"
        - cd doc
        - pip install -q -r requirements-doc.txt
        - pip install yapf==0.23.0
        - sphinx-build -W -b html -d _build/doctrees source _build/html
        - cd ..
        # Run Python linting, ignore dict vs {} (C408), others are defaults
        - flake8 --exclude=python/ray/core/generated/,doc/source/conf.py,python/ray/cloudpickle/ --ignore=C408,E121,E123,E126,E226,E24,E704,W503,W504,W605
        - ./ci/travis/format.sh --all
        # Make sure that the README is formatted properly.
        - cd python
        - python setup.py check --restructuredtext --strict --metadata
        - cd ..
        # Run Bazel linter Buildifier.
        - wget https://dl.google.com/go/go1.11.linux-amd64.tar.gz
        - tar -xf go1.11.linux-amd64.tar.gz
        - mkdir $HOME/go_dir
        - export GOROOT=`pwd`/go
        - export GOPATH="$HOME/go_dir"
        - export PATH="$GOROOT/bin:$GOPATH/bin:$PATH"
        - go get github.com/bazelbuild/buildtools/buildifier
        - ./ci/travis/bazel-format.sh

    - os: linux
      env: VALGRIND=1 PYTHON=2.7 PYTHONWARNINGS=ignore
      before_install:
        - eval `python $TRAVIS_BUILD_DIR/ci/travis/determine_tests_to_run.py`
        - if [ $RAY_CI_PYTHON_AFFECTED != "1" ]; then exit; fi

        - sudo apt-get update -qq
        - sudo apt-get install -qq valgrind
      install:
        - if [ $RAY_CI_PYTHON_AFFECTED != "1" ]; then exit; fi

        - ./ci/suppress_output ./ci/travis/install-bazel.sh
        - ./ci/suppress_output ./ci/travis/install-dependencies.sh
        - export PATH="$HOME/miniconda/bin:$PATH"
        - ./ci/suppress_output ./ci/travis/install-ray.sh

      script:
        - if [ $RAY_CI_PYTHON_AFFECTED != "1" ]; then exit; fi

        - bash src/ray/test/run_object_manager_valgrind.sh

        - export RAY_PLASMA_STORE_VALGRIND=1
        # - export RAY_RAYLET_VALGRIND=1
        # - export RAY_RAYLET_MONITOR_VALGRIND=1
        # - export RAY_REDIS_SERVER_VALGRIND=1

        # # Python3.5+ only. Otherwise we will get `SyntaxError` regardless of how we set the tester.
        - python -c 'import sys;exit(sys.version_info>=(3,5))' || python -m pytest -v --durations=5 python/ray/experimental/test/async_test.py
        - python -m pytest -v --durations=5 --timeout=300 python/ray/tests/test_mini.py
        - python -m pytest -v --durations=5 --timeout=300 python/ray/tests/test_array.py
        - python -m pytest -v --durations=5 --timeout=300 python/ray/tests/test_multi_node_2.py
        - python -m pytest -v --durations=5 --timeout=300 python/ray/tests/test_node_manager.py

    # Build Linux wheels.
    - os: linux
      env: LINUX_WHEELS=1 PYTHONWARNINGS=ignore
      install:
        - eval `python $TRAVIS_BUILD_DIR/ci/travis/determine_tests_to_run.py`
        - if [ $RAY_CI_LINUX_WHEELS_AFFECTED != "1" ]; then exit; fi
        - ./ci/suppress_output ./ci/travis/install-dependencies.sh

        # This command should be kept in sync with ray/python/README-building-wheels.md.
        - ./ci/suppress_output docker run --rm -w /ray -v `pwd`:/ray -ti rayproject/arrow_linux_x86_64_base:latest /ray/python/build-wheel-manylinux1.sh
      script:
        - if [ $RAY_CI_LINUX_WHEELS_AFFECTED != "1" ]; then exit; fi

        - ./ci/travis/test-wheels.sh

    # Build MacOS wheels.
    - os: osx
      osx_image: xcode7
      env: MAC_WHEELS=1 PYTHONWARNINGS=ignore
      install:
        - eval `python $TRAVIS_BUILD_DIR/ci/travis/determine_tests_to_run.py`
        - if [ $RAY_CI_MACOS_WHEELS_AFFECTED != "1" ]; then exit; fi

        - ./ci/suppress_output ./ci/travis/install-dependencies.sh
        # This command should be kept in sync with ray/python/README-building-wheels.md.
        - ./python/build-wheel-macos.sh
      script:
        - if [ $RAY_CI_MACOS_WHEELS_AFFECTED != "1" ]; then exit; fi

        - ./ci/travis/test-wheels.sh

<<<<<<< HEAD
    # Test GCS integration
    - os: linux
      env:
        - PYTHON=3.5
        - RAY_USE_NEW_GCS=on
        - PYTHONWARNINGS=ignore
        - RAY_USE_CMAKE=1


=======
>>>>>>> b0f6ddf6
install:
  - eval `python $TRAVIS_BUILD_DIR/ci/travis/determine_tests_to_run.py`
  - if [ $RAY_CI_TUNE_AFFECTED != "1" ] && [ $RAY_CI_RLLIB_AFFECTED != "1" ] && [ $RAY_CI_PYTHON_AFFECTED != "1" ]; then exit; fi

  - ./ci/suppress_output ./ci/travis/install-bazel.sh
  - ./ci/suppress_output ./ci/travis/install-dependencies.sh
  - export PATH="$HOME/miniconda/bin:$PATH"
  - ./ci/suppress_output ./ci/travis/install-ray.sh
  - ./ci/suppress_output ./ci/travis/install-cython-examples.sh

  - ./ci/suppress_output bash src/ray/test/run_gcs_tests.sh
  # stats test.
  - ./ci/suppress_output bazel build //:stats_test -c opt
  - ./bazel-bin/stats_test

  # Raylet tests.
  - ./ci/suppress_output bash src/ray/test/run_object_manager_tests.sh
  - ./ci/suppress_output bazel test --build_tests_only --test_lang_filters=cc //:all
  # Shutdown bazel to release the memory held by bazel.
  - bazel shutdown

script:
  - export PATH="$HOME/miniconda/bin:$PATH"
  # The following is needed so cloudpickle can find some of the
  # class definitions: The main module of tests that are run
  # with pytest have the same name as the test file -- and this
  # module is only found if the test directory is in the PYTHONPATH.
  # - export PYTHONPATH="$PYTHONPATH:./ci/"

  # ray tune tests
  - if [ $RAY_CI_TUNE_AFFECTED == "1" ]; then ./ci/suppress_output python python/ray/tune/tests/test_dependency.py; fi
  # `cluster_tests.py` runs on Jenkins, not Travis.
  - if [ $RAY_CI_TUNE_AFFECTED == "1" ]; then python -m pytest --durations=10 --timeout=300 --ignore=python/ray/tune/tests/test_cluster.py --ignore=python/ray/tune/tests/test_actor_reuse.py python/ray/tune/tests; fi

  # ray rllib tests
  - if [ $RAY_CI_RLLIB_AFFECTED == "1" ]; then ./ci/suppress_output python python/ray/rllib/tests/test_catalog.py; fi
  - if [ $RAY_CI_RLLIB_AFFECTED == "1" ]; then ./ci/suppress_output python python/ray/rllib/tests/test_filters.py; fi
  - if [ $RAY_CI_RLLIB_AFFECTED == "1" ]; then ./ci/suppress_output python python/ray/rllib/tests/test_optimizers.py; fi
  - if [ $RAY_CI_RLLIB_AFFECTED == "1" ]; then ./ci/suppress_output python python/ray/rllib/tests/test_evaluators.py; fi

  # ray tests
  # Python3.5+ only. Otherwise we will get `SyntaxError` regardless of how we set the tester.
  - if [ $RAY_CI_PYTHON_AFFECTED == "1" ]; then python -c 'import sys;exit(sys.version_info>=(3,5))' || python -m pytest -v --durations=5 --timeout=300 python/ray/experimental/test/async_test.py; fi
  - if [ $RAY_CI_PYTHON_AFFECTED == "1" ]; then python -m pytest -v --durations=10 --timeout=300 python/ray/tests; fi

deploy:
  - provider: s3
    access_key_id: AKIAJ2L7XDUSZVTXI5QA
    secret_access_key:
      secure: OS9V8c/fQ9SIOP+Lg2MIz+PtCSKNQVB3mubscDRHKJcCmOp3cB6AKsC/yepbNZvvjDD/ncW2v6KJVsUEneAeDKrZQWSIpNb34yGAvWb7g4xleLxiadNtx6XEzjWaOcg+Y6409e68XeoHq/5ItopWNQ9p9NHXgsoHbZaOurPyHNskNgwBVaObCy+cCak7ifkITDk6cil0OJYnTbOe3NhcU82Fh5BZzS2+G2qNq8tGNcbfINhq0rruWIBuV5WRB/14CmBR+mou74qFSiiodH/MKbOcplx9+BxoOsTnkl7SeyybcK6DX6jxJCuhSBIjct9uT8Qdovv6mzOMkXvLkLKFkHfkTJSGBRIIZEvkPvzhlEriqTcr4tX/MV8HKs/Acz1NnlD0tNEygOr3VaiSLB0dvpz4iCeI9berqSu/jV1VI1X5iVNfChYbOMQ+OYafJMs5WdO60AMWIHy60U511FjAlbS7IubXBjfhoCItIB1xlVNI7FfKaRbNRwP5qvPenB8FUgZpv3UBg5OZDkeBXSNoLydr0w505p6s8Jqnz750TpVYI11fih5D0N3Ea57OwQr9r/rk+Z8aGeTpWj6hIgQiNkrIf2VZnWTApd+utJPw3X3txUEcnOtcdDnMsPuEIeMvIDrrFMRwzClqMNXq9MewU43wp7cCl67YmDBDKubl7Vs=
    bucket: ray-wheels
    acl: public_read
    region: us-west-2
    local_dir: .whl
    upload-dir: $TRAVIS_COMMIT
    skip_cleanup: true
    only:
      - master
    on:
      repo: ray-project/ray
      condition: $LINUX_WHEELS = 1 || $MAC_WHEELS = 1
  - provider: s3
    access_key_id: AKIAJ2L7XDUSZVTXI5QA
    secret_access_key:
      secure: OS9V8c/fQ9SIOP+Lg2MIz+PtCSKNQVB3mubscDRHKJcCmOp3cB6AKsC/yepbNZvvjDD/ncW2v6KJVsUEneAeDKrZQWSIpNb34yGAvWb7g4xleLxiadNtx6XEzjWaOcg+Y6409e68XeoHq/5ItopWNQ9p9NHXgsoHbZaOurPyHNskNgwBVaObCy+cCak7ifkITDk6cil0OJYnTbOe3NhcU82Fh5BZzS2+G2qNq8tGNcbfINhq0rruWIBuV5WRB/14CmBR+mou74qFSiiodH/MKbOcplx9+BxoOsTnkl7SeyybcK6DX6jxJCuhSBIjct9uT8Qdovv6mzOMkXvLkLKFkHfkTJSGBRIIZEvkPvzhlEriqTcr4tX/MV8HKs/Acz1NnlD0tNEygOr3VaiSLB0dvpz4iCeI9berqSu/jV1VI1X5iVNfChYbOMQ+OYafJMs5WdO60AMWIHy60U511FjAlbS7IubXBjfhoCItIB1xlVNI7FfKaRbNRwP5qvPenB8FUgZpv3UBg5OZDkeBXSNoLydr0w505p6s8Jqnz750TpVYI11fih5D0N3Ea57OwQr9r/rk+Z8aGeTpWj6hIgQiNkrIf2VZnWTApd+utJPw3X3txUEcnOtcdDnMsPuEIeMvIDrrFMRwzClqMNXq9MewU43wp7cCl67YmDBDKubl7Vs=
    bucket: ray-wheels
    acl: public_read
    region: us-west-2
    local_dir: .whl
    upload-dir: latest
    skip_cleanup: true
    only:
      - master
    on:
      repo: ray-project/ray
      condition: $LINUX_WHEELS = 1 || $MAC_WHEELS = 1<|MERGE_RESOLUTION|>--- conflicted
+++ resolved
@@ -133,18 +133,7 @@
 
         - ./ci/travis/test-wheels.sh
 
-<<<<<<< HEAD
-    # Test GCS integration
-    - os: linux
-      env:
-        - PYTHON=3.5
-        - RAY_USE_NEW_GCS=on
-        - PYTHONWARNINGS=ignore
-        - RAY_USE_CMAKE=1
-
-
-=======
->>>>>>> b0f6ddf6
+
 install:
   - eval `python $TRAVIS_BUILD_DIR/ci/travis/determine_tests_to_run.py`
   - if [ $RAY_CI_TUNE_AFFECTED != "1" ] && [ $RAY_CI_RLLIB_AFFECTED != "1" ] && [ $RAY_CI_PYTHON_AFFECTED != "1" ]; then exit; fi
