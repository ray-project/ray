--- conflicted
+++ resolved
@@ -72,7 +72,6 @@
         - . ./ci/travis/ci.sh build
       script:
         # Streaming cpp test.
-        - export LD_PRELOAD=/usr/lib/x86_64-linux-gnu/libasan.so.2
         - if [ $RAY_CI_STREAMING_CPP_AFFECTED == "1" ]; then bazel test --config=asan --config=ci --test_output=all //streaming:all && bash streaming/src/test/run_streaming_queue_test.sh; fi
         - if [ $RAY_CI_STREAMING_PYTHON_AFFECTED == "1" ]; then python -m pytest -v --durations=5 --timeout=300 streaming/python/tests/; fi
         - if [ $RAY_CI_STREAMING_JAVA_AFFECTED == "1" ]; then ./streaming/java/test.sh; fi
@@ -170,7 +169,6 @@
       before_script:
         - . ./ci/travis/ci.sh build
       script:
-        - export LD_PRELOAD=/usr/lib/x86_64-linux-gnu/libasan.so.2
         - ./ci/keep_alive bazel test --config=asan --config=ci --test_output=errors --build_tests_only --test_tag_filters=learning_tests_tf rllib/...
 
     # RLlib: Learning tests with tf=1.x (from rllib/tuned_examples/regression_tests/*.yaml).
@@ -189,7 +187,6 @@
       before_script:
         - . ./ci/travis/ci.sh build
       script:
-        - export LD_PRELOAD=/usr/lib/x86_64-linux-gnu/libasan.so.2
         - ./ci/keep_alive bazel test --config=asan --config=ci --test_output=errors --build_tests_only --test_tag_filters=learning_tests_tf rllib/...
 
     # RLlib: Learning tests with torch (from rllib/tuned_examples/regression_tests/*.yaml).
@@ -207,7 +204,6 @@
       before_script:
         - . ./ci/travis/ci.sh build
       script:
-        - export LD_PRELOAD=/usr/lib/x86_64-linux-gnu/libasan.so.2
         - ./ci/keep_alive bazel test --config=asan --config=ci --test_output=errors --build_tests_only --test_tag_filters=learning_tests_torch rllib/...
 
     # RLlib: Quick Agent train.py runs (compilation & running, no(!) learning).
@@ -226,12 +222,10 @@
       before_script:
         - . ./ci/travis/ci.sh build
       script:
-        - export LD_PRELOAD=/usr/lib/x86_64-linux-gnu/libasan.so.2
         - ./ci/keep_alive bazel test --config=asan --config=ci --build_tests_only --test_tag_filters=quick_train rllib/...
         # Test everything that does not have any of the "main" labels:
         # "learning_tests|quick_train|examples|tests_dir".
         #- ./ci/keep_alive bazel test --config=ci --build_tests_only --test_tag_filters=-learning_tests_tf,-learning_tests_torch,-quick_train,-examples,-tests_dir rllib/...
-        - export LD_PRELOAD=/usr/lib/x86_64-linux-gnu/libasan.so.2
         - ./ci/keep_alive bazel test --config=asan --config=ci --build_tests_only --test_tag_filters=agents_dir_X rllib/...
 
     # RLlib: Everything in rllib/examples/ directory.
@@ -249,7 +243,6 @@
       before_script:
         - . ./ci/travis/ci.sh build
       script:
-        - export LD_PRELOAD=/usr/lib/x86_64-linux-gnu/libasan.so.2
         - ./ci/keep_alive bazel test --config=asan --config=ci --build_tests_only --test_tag_filters=examples_A,examples_B rllib/...
         - ./ci/keep_alive bazel test --config=asan --config=ci --build_tests_only --test_tag_filters=examples_C,examples_D rllib/...
         - ./ci/keep_alive bazel test --config=asan --config=ci --build_tests_only --test_tag_filters=examples_E,examples_F,examples_G,examples_H,examples_I,examples_J,examples_K,examples_L,examples_M,examples_N,examples_O,examples_P rllib/...
@@ -270,7 +263,6 @@
       before_script:
         - . ./ci/travis/ci.sh build
       script:
-        - export LD_PRELOAD=/usr/lib/x86_64-linux-gnu/libasan.so.2
         - ./ci/keep_alive bazel test --config=asan --config=ci --build_tests_only --test_tag_filters=tests_dir_A,tests_dir_B,tests_dir_C,tests_dir_D,tests_dir_E,tests_dir_F,tests_dir_G,tests_dir_H,tests_dir_I,tests_dir_J,tests_dir_K,tests_dir_L rllib/...
 
     # RLlib: tests_dir: Everything in rllib/tests/ directory (J-Z).
@@ -288,7 +280,6 @@
       before_script:
         - . ./ci/travis/ci.sh build
       script:
-        - export LD_PRELOAD=/usr/lib/x86_64-linux-gnu/libasan.so.2
         - ./ci/keep_alive bazel test --config=asan --config=ci --build_tests_only --test_tag_filters=tests_dir_M,tests_dir_N,tests_dir_O,tests_dir_P,tests_dir_Q,tests_dir_R,tests_dir_S,tests_dir_T,tests_dir_U,tests_dir_V,tests_dir_W,tests_dir_X,tests_dir_Y,tests_dir_Z rllib/...
 
     # Cpp worker test
@@ -304,13 +295,7 @@
         - . ./ci/travis/ci.sh test_cpp
 
 script:
-<<<<<<< HEAD
-  # raylet integration tests
-  - export LD_PRELOAD=/usr/lib/x86_64-linux-gnu/libasan.so.2
-  - ./ci/suppress_output bash src/ray/test/run_core_worker_tests.sh
-=======
   # raylet integration tests (core_worker_tests included in bazel tests below)
->>>>>>> be1f1587
   - ./ci/suppress_output bash src/ray/test/run_object_manager_tests.sh
 
   # cc bazel tests (w/o RLlib)
