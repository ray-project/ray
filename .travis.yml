language: generic
# Use Ubuntu 16.04
dist: xenial

matrix:
  include:
    - os: linux
      env: PYTHON=2.7 PYTHONWARNINGS=ignore

    - os: linux
      env: PYTHON=3.5 PYTHONWARNINGS=ignore

    - os: osx
      osx_image: xcode7
      env: PYTHON=2.7 PYTHONWARNINGS=ignore

    - os: osx
      osx_image: xcode7
      env: PYTHON=3.5 PYTHONWARNINGS=ignore

    - os: linux
      env:
        - JDK='Oracle JDK 8'
        - PYTHON=3.5 PYTHONWARNINGS=ignore
        - RAY_INSTALL_JAVA=1
      install:
        - eval `python $TRAVIS_BUILD_DIR/ci/travis/determine_tests_to_run.py`
        - if [ $RAY_CI_JAVA_AFFECTED != "1" ]; then exit; fi
        - ./ci/suppress_output ./ci/travis/install-bazel.sh
        - ./ci/suppress_output ./ci/travis/install-dependencies.sh
        - export PATH="$HOME/miniconda/bin:$PATH"
        - ./ci/travis/install-ray.sh
      script:
        - if [ $RAY_CI_JAVA_AFFECTED != "1" ]; then exit; fi
        - ./java/test.sh

    - os: linux
      env: LINT=1 PYTHONWARNINGS=ignore
      before_install:
        - sudo apt-get update -qq
      install: []
      script:
        - ./ci/travis/check-git-clang-format-output.sh
        # Try generating Sphinx documentation. To do this, we need to install
        # Ray first.
        - ./ci/travis/install-dependencies.sh
        - export PATH="$HOME/miniconda/bin:$PATH"
        - cd doc
        - pip install -q -r requirements-doc.txt
        - pip install -q yapf==0.23.0
        - sphinx-build -W -b html -d _build/doctrees source _build/html
        - cd ..
        # Run Python linting, ignore dict vs {} (C408), others are defaults
        - flake8 --inline-quotes '"' --no-avoid-escape --exclude=python/ray/core/generated/,doc/source/conf.py,python/ray/cloudpickle/ --ignore=C408,E121,E123,E126,E226,E24,E704,W503,W504,W605
        - ./ci/travis/format.sh --all
        # Make sure that the README is formatted properly.
        - cd python
        - python setup.py check --restructuredtext --strict --metadata
        - cd ..
        # Run Bazel linter Buildifier.
        - wget https://dl.google.com/go/go1.11.linux-amd64.tar.gz
        - tar -xf go1.11.linux-amd64.tar.gz
        - mkdir $HOME/go_dir
        - export GOROOT=`pwd`/go
        - export GOPATH="$HOME/go_dir"
        - export PATH="$GOROOT/bin:$GOPATH/bin:$PATH"
        - go get github.com/bazelbuild/buildtools/buildifier
        - ./ci/travis/bazel-format.sh

    - os: linux
      env: VALGRIND=1 PYTHON=2.7 PYTHONWARNINGS=ignore
      before_install:
        - eval `python $TRAVIS_BUILD_DIR/ci/travis/determine_tests_to_run.py`
        - if [ $RAY_CI_PYTHON_AFFECTED != "1" ]; then exit; fi

        # Install a newer version of valgrind, the one that comes with
        # Ubuntu 16.04 is broken (Illegal instruction)
        - sudo add-apt-repository -y ppa:msulikowski/valgrind
        - sudo apt-get update -qq
        - sudo apt-get install -qq valgrind

      install:
        - if [ $RAY_CI_PYTHON_AFFECTED != "1" ]; then exit; fi

        - ./ci/suppress_output ./ci/travis/install-bazel.sh
        - ./ci/suppress_output ./ci/travis/install-dependencies.sh
        - export PATH="$HOME/miniconda/bin:$PATH"
        - ./ci/travis/install-ray.sh

      script:
        - if [ $RAY_CI_PYTHON_AFFECTED != "1" ]; then exit; fi

        - bash src/ray/test/run_object_manager_valgrind.sh

        - export RAY_PLASMA_STORE_VALGRIND=1
        # - export RAY_RAYLET_VALGRIND=1
        # - export RAY_RAYLET_MONITOR_VALGRIND=1
        # - export RAY_REDIS_SERVER_VALGRIND=1

        # # Python3.5+ only. Otherwise we will get `SyntaxError` regardless of how we set the tester.
        - python -c 'import sys;exit(sys.version_info>=(3,5))' || python -m pytest -v --durations=5 python/ray/experimental/test/async_test.py
        - python -m pytest -v --durations=5 --timeout=300 python/ray/tests/test_mini.py
        - python -m pytest -v --durations=5 --timeout=300 python/ray/tests/test_array.py
        - python -m pytest -v --durations=5 --timeout=300 python/ray/tests/test_multi_node_2.py
        - python -m pytest -v --durations=5 --timeout=300 python/ray/tests/test_node_manager.py

    # Build Linux wheels.
    - os: linux
      env: LINUX_WHEELS=1 PYTHONWARNINGS=ignore
      install:
        - eval `python $TRAVIS_BUILD_DIR/ci/travis/determine_tests_to_run.py`
        - if [ $RAY_CI_LINUX_WHEELS_AFFECTED != "1" ]; then exit; fi
        - ./ci/suppress_output ./ci/travis/install-dependencies.sh

        # Mount bazel cache dir to the docker container.
        # For the linux wheel build, we use a shared cache between all
        # wheels, but not between different travis runs, because that
        # caused timeouts in the past. See the "cache: false" line below.
<<<<<<< HEAD
        - export MOUNT_BAZEL_CACHE="-e TRAVIS=true -e TRAVIS_PULL_REQUEST=$TRAVIS_PULL_REQUEST -e encrypted_1c30b31fe1ee_key=$encrypted_1c30b31fe1ee_key -e encrypted_1c30b31fe1ee_iv=$encrypted_1c30b31fe1ee_iv"
=======
        - export MOUNT_BAZEL_CACHE="-v $HOME/ray-bazel-cache:/root/ray-bazel-cache -e TRAVIS=true -e TRAVIS_PULL_REQUEST=$TRAVIS_PULL_REQUEST -e encrypted_1c30b31fe1ee_key=$encrypted_1c30b31fe1ee_key -e encrypted_1c30b31fe1ee_iv=$encrypted_1c30b31fe1ee_iv"
>>>>>>> 7559fdb1

        # This command should be kept in sync with ray/python/README-building-wheels.md,
        # except the `$MOUNT_BAZEL_CACHE` part.

        - ./ci/suppress_output docker run --rm -w /ray -v `pwd`:/ray $MOUNT_BAZEL_CACHE -ti rayproject/arrow_linux_x86_64_base:latest /ray/python/build-wheel-manylinux1.sh
      script:
        - if [ $RAY_CI_LINUX_WHEELS_AFFECTED != "1" ]; then exit; fi

        - ./ci/travis/test-wheels.sh
      cache: false

    # Build MacOS wheels.
    - os: osx
      osx_image: xcode7
      env: MAC_WHEELS=1 PYTHONWARNINGS=ignore
      install:
        - eval `python $TRAVIS_BUILD_DIR/ci/travis/determine_tests_to_run.py`
        - if [ $RAY_CI_MACOS_WHEELS_AFFECTED != "1" ]; then exit; fi

        - ./ci/suppress_output ./ci/travis/install-dependencies.sh
        # This command should be kept in sync with ray/python/README-building-wheels.md.
        - ./ci/suppress_output ./python/build-wheel-macos.sh
      script:
        - if [ $RAY_CI_MACOS_WHEELS_AFFECTED != "1" ]; then exit; fi

        - ./ci/travis/test-wheels.sh

install:
  - eval `python $TRAVIS_BUILD_DIR/ci/travis/determine_tests_to_run.py`
  - if [ $RAY_CI_SERVE_AFFECTED != "1" ] && [ $RAY_CI_TUNE_AFFECTED != "1" ] && [ $RAY_CI_RLLIB_AFFECTED != "1" ] && [ $RAY_CI_PYTHON_AFFECTED != "1" ]; then exit; fi

  - ./ci/suppress_output ./ci/travis/install-bazel.sh
  - ./ci/suppress_output ./ci/travis/install-dependencies.sh
  - export PATH="$HOME/miniconda/bin:$PATH"
  - ./ci/travis/install-ray.sh
  - ./ci/suppress_output ./ci/travis/install-cython-examples.sh

  - ./ci/suppress_output bash src/ray/test/run_gcs_tests.sh

  # core worker test.
  - ./ci/suppress_output bash src/ray/test/run_core_worker_tests.sh

  # Raylet tests.
  - ./ci/suppress_output bash src/ray/test/run_object_manager_tests.sh
  - ./ci/suppress_output bazel test --build_tests_only --test_lang_filters=cc //:all
  # Shutdown bazel to release the memory held by bazel.
  - bazel shutdown

script:
  - export PATH="$HOME/miniconda/bin:$PATH"
  # The following is needed so cloudpickle can find some of the
  # class definitions: The main module of tests that are run
  # with pytest have the same name as the test file -- and this
  # module is only found if the test directory is in the PYTHONPATH.
  # - export PYTHONPATH="$PYTHONPATH:./ci/"

  # ray tune tests
  - if [ $RAY_CI_TUNE_AFFECTED == "1" ]; then ./ci/suppress_output python python/ray/tune/tests/test_dependency.py; fi
  # `cluster_tests.py` runs on Jenkins, not Travis.
  - if [ $RAY_CI_TUNE_AFFECTED == "1" ]; then python -m pytest -v --durations=10 --timeout=300 --ignore=python/ray/tune/tests/test_cluster.py --ignore=python/ray/tune/tests/test_logger.py --ignore=python/ray/tune/tests/test_tune_restore.py --ignore=python/ray/tune/tests/test_actor_reuse.py python/ray/tune/tests; fi

  # ray serve tests
  - if [ $RAY_CI_SERVE_AFFECTED == "1" ]; then python -c 'import sys;exit(sys.version_info>=(3,5))' || python -m pytest -v --durations=5 --timeout=300 python/ray/experimental/serve/tests; fi
  - if [ $RAY_CI_SERVE_AFFECTED == "1" ]; then python -c 'import sys;exit(sys.version_info>=(3,5))' || ./ci/suppress_output python python/ray/experimental/serve/examples/echo_full.py; fi

  # ray tests
  # Python3.5+ only. Otherwise we will get `SyntaxError` regardless of how we set the tester.
  - if [ $RAY_CI_PYTHON_AFFECTED == "1" ]; then python -c 'import sys;exit(sys.version_info>=(3,5))' || python -m pytest -v --durations=5 --timeout=300 python/ray/experimental/test/async_test.py; fi
  - if [ $RAY_CI_PYTHON_AFFECTED == "1" ]; then python -c 'import sys;exit(sys.version_info>=(3,5))' || python -m pytest -v --durations=5 --timeout=300 python/ray/tests/py3_test.py; fi
  - if [ $RAY_CI_PYTHON_AFFECTED == "1" ]; then python -m pytest -v --durations=10 --timeout=300 python/ray/tests --ignore=python/ray/tests/perf_integration_tests --ignore=python/ray/tests/py3_test.py; fi

deploy:
  - provider: s3
    access_key_id: AKIAU6DMUCJUFL3EX3SM
    secret_access_key:
      secure: J1sX71fKFPQhgWzColllxfzcF877ScBZ1cIl71krZ6SO0LKnwsCScpQck5eZOyQo/Iverwye0iKtE87qNsiRi3+V2D9iulSr18T09j7+FjPKfxAmXmjfrNafoMXTDQroSJblCri5vl+DysISPqImJkWTNaYhGJ9QakoSd5djnAopLNWj6PCR3S50baS49+nB5nSIY3jMhtUzlaBdniFPFC81Cxyuafr4pv6McGRfR/dK+ZnPhdGtMnVeIJXB+ooZKQ26mDJKBPka4jm3u1Oa72b/Atu2RO3MwxTg79LTrMxXKh2OcCqhtD2Z3lz1OltvNSunCuwY8AejCJsfSLbM9mGDoz+xhNUWmYNy48YFf+61OY8PXi8S/9Q817yb3GpLbb2l/P+KMgq9eSEiELIOwuYsDxPX5TuAg6dx0wCNgDEBJoThSQjYl6MgJrLrs7p+JBxp3giedHiy0TLa5hCVKTj3euONAXDArYnnT+DvUIOkaeTk5DClRZbZ0sUXhLy//HuT5WJvjFBJJZ0u0f4RLVb5D7DI4uMZr7+yJPDR2AXCyW9YMaBEbmEYbPaKi283jlEyn7R33+AZlnXv0THHwZ4xvjKKG3/fBSXsOUmv5wmUveEqVGDj1mKPGj9NF8iA5qMm2AaZuJpEEBVBZtSlTZt6ZG7rzAJZGNL52t7xuMo=
    bucket: ray-wheels
    acl: public_read
    region: us-west-2
    local_dir: .whl
    upload-dir: "$TRAVIS_BRANCH/$TRAVIS_COMMIT"
    skip_cleanup: true
    on:
      repo: ray-project/ray
      all_branches: true
      condition: $LINUX_WHEELS = 1 || $MAC_WHEELS = 1
  - provider: s3
    access_key_id: AKIAU6DMUCJUFL3EX3SM
    secret_access_key:
      secure: J1sX71fKFPQhgWzColllxfzcF877ScBZ1cIl71krZ6SO0LKnwsCScpQck5eZOyQo/Iverwye0iKtE87qNsiRi3+V2D9iulSr18T09j7+FjPKfxAmXmjfrNafoMXTDQroSJblCri5vl+DysISPqImJkWTNaYhGJ9QakoSd5djnAopLNWj6PCR3S50baS49+nB5nSIY3jMhtUzlaBdniFPFC81Cxyuafr4pv6McGRfR/dK+ZnPhdGtMnVeIJXB+ooZKQ26mDJKBPka4jm3u1Oa72b/Atu2RO3MwxTg79LTrMxXKh2OcCqhtD2Z3lz1OltvNSunCuwY8AejCJsfSLbM9mGDoz+xhNUWmYNy48YFf+61OY8PXi8S/9Q817yb3GpLbb2l/P+KMgq9eSEiELIOwuYsDxPX5TuAg6dx0wCNgDEBJoThSQjYl6MgJrLrs7p+JBxp3giedHiy0TLa5hCVKTj3euONAXDArYnnT+DvUIOkaeTk5DClRZbZ0sUXhLy//HuT5WJvjFBJJZ0u0f4RLVb5D7DI4uMZr7+yJPDR2AXCyW9YMaBEbmEYbPaKi283jlEyn7R33+AZlnXv0THHwZ4xvjKKG3/fBSXsOUmv5wmUveEqVGDj1mKPGj9NF8iA5qMm2AaZuJpEEBVBZtSlTZt6ZG7rzAJZGNL52t7xuMo=
    bucket: ray-wheels
    acl: public_read
    region: us-west-2
    local_dir: .whl
    upload-dir: latest
    skip_cleanup: true
    only:
      - master
    on:
      repo: ray-project/ray
      condition: $LINUX_WHEELS = 1 || $MAC_WHEELS = 1

#cache:
  #directories:
    #- $HOME/ray-bazel-cache<|MERGE_RESOLUTION|>--- conflicted
+++ resolved
@@ -116,11 +116,7 @@
         # For the linux wheel build, we use a shared cache between all
         # wheels, but not between different travis runs, because that
         # caused timeouts in the past. See the "cache: false" line below.
-<<<<<<< HEAD
         - export MOUNT_BAZEL_CACHE="-e TRAVIS=true -e TRAVIS_PULL_REQUEST=$TRAVIS_PULL_REQUEST -e encrypted_1c30b31fe1ee_key=$encrypted_1c30b31fe1ee_key -e encrypted_1c30b31fe1ee_iv=$encrypted_1c30b31fe1ee_iv"
-=======
-        - export MOUNT_BAZEL_CACHE="-v $HOME/ray-bazel-cache:/root/ray-bazel-cache -e TRAVIS=true -e TRAVIS_PULL_REQUEST=$TRAVIS_PULL_REQUEST -e encrypted_1c30b31fe1ee_key=$encrypted_1c30b31fe1ee_key -e encrypted_1c30b31fe1ee_iv=$encrypted_1c30b31fe1ee_iv"
->>>>>>> 7559fdb1
 
         # This command should be kept in sync with ray/python/README-building-wheels.md,
         # except the `$MOUNT_BAZEL_CACHE` part.
