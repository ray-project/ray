--- conflicted
+++ resolved
@@ -25,11 +25,7 @@
   bash miniconda.sh -b -p $HOME/miniconda
   export PATH="$HOME/miniconda/bin:$PATH"
   pip install -q cython==0.27.3 cmake tensorflow gym opencv-python pyyaml pandas==0.22 requests \
-<<<<<<< HEAD
-    feather-format lxml openpyxl xlrd py-spy faulthandler
-=======
-    feather-format lxml openpyxl xlrd py-spy setproctitle
->>>>>>> 344b4ef0
+    feather-format lxml openpyxl xlrd py-spy setproctitle faulthandler
 elif [[ "$PYTHON" == "3.5" ]] && [[ "$platform" == "linux" ]]; then
   sudo apt-get update
   sudo apt-get install -y cmake pkg-config python-dev python-numpy build-essential autoconf curl libtool unzip
@@ -55,11 +51,7 @@
   bash miniconda.sh -b -p $HOME/miniconda
   export PATH="$HOME/miniconda/bin:$PATH"
   pip install -q cython==0.27.3 cmake tensorflow gym opencv-python pyyaml pandas==0.22 requests \
-<<<<<<< HEAD
-    feather-format lxml openpyxl xlrd py-spy faulthandler
-=======
-    feather-format lxml openpyxl xlrd py-spy setproctitle
->>>>>>> 344b4ef0
+    feather-format lxml openpyxl xlrd py-spy setproctitle faulthandler
 elif [[ "$PYTHON" == "3.5" ]] && [[ "$platform" == "macosx" ]]; then
   # check that brew is installed
   which -s brew
