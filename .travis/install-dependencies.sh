#!/usr/bin/env bash

ROOT_DIR=$(cd "$(dirname "${BASH_SOURCE:-$0}")"; pwd)

echo "PYTHON is $PYTHON"

platform="unknown"
unamestr="$(uname)"
if [[ "$unamestr" == "Linux" ]]; then
  echo "Platform is linux."
  platform="linux"
elif [[ "$unamestr" == "Darwin" ]]; then
  echo "Platform is macosx."
  platform="macosx"
else
  echo "Unrecognized platform."
  exit 1
fi

if [[ "$PYTHON" == "2.7" ]] && [[ "$platform" == "linux" ]]; then
  sudo apt-get update
  sudo apt-get install -y cmake pkg-config build-essential autoconf curl libtool python-dev python-numpy python-pip unzip
  # Install miniconda.
  wget https://repo.continuum.io/miniconda/Miniconda2-latest-Linux-x86_64.sh -O miniconda.sh -nv
  bash miniconda.sh -b -p $HOME/miniconda
  export PATH="$HOME/miniconda/bin:$PATH"
<<<<<<< HEAD
  pip install -q numpy cloudpickle==0.5.2 cython cmake funcsigs click colorama psutil redis tensorflow gym flatbuffers opencv-python pyyaml pandas requests
=======
  pip install -q numpy cython cmake funcsigs click colorama psutil redis tensorflow gym flatbuffers opencv-python pyyaml pandas
>>>>>>> ab5d4a60
elif [[ "$PYTHON" == "3.5" ]] && [[ "$platform" == "linux" ]]; then
  sudo apt-get update
  sudo apt-get install -y cmake pkg-config python-dev python-numpy build-essential autoconf curl libtool unzip
  # Install miniconda.
  wget https://repo.continuum.io/miniconda/Miniconda3-latest-Linux-x86_64.sh -O miniconda.sh -nv
  bash miniconda.sh -b -p $HOME/miniconda
  export PATH="$HOME/miniconda/bin:$PATH"
<<<<<<< HEAD
  pip install -q numpy cloudpickle==0.5.2 cython cmake funcsigs click colorama psutil redis tensorflow gym flatbuffers opencv-python pyyaml pandas requests
=======
  pip install -q numpy cython cmake funcsigs click colorama psutil redis tensorflow gym flatbuffers opencv-python pyyaml pandas
>>>>>>> ab5d4a60
elif [[ "$PYTHON" == "2.7" ]] && [[ "$platform" == "macosx" ]]; then
  # check that brew is installed
  which -s brew
  if [[ $? != 0 ]]; then
    echo "Could not find brew, please install brew (see http://brew.sh/)."
    exit 1
  else
    echo "Updating brew."
    brew update >/dev/null
  fi
  brew install cmake pkg-config automake autoconf libtool boost
  # Install miniconda.
  wget https://repo.continuum.io/miniconda/Miniconda2-latest-MacOSX-x86_64.sh -O miniconda.sh -nv
  bash miniconda.sh -b -p $HOME/miniconda
  export PATH="$HOME/miniconda/bin:$PATH"
<<<<<<< HEAD
  pip install -q numpy cloudpickle==0.5.2 cython cmake funcsigs click colorama psutil redis tensorflow gym flatbuffers opencv-python pyyaml pandas requests
=======
  pip install -q numpy cython cmake funcsigs click colorama psutil redis tensorflow gym flatbuffers opencv-python pyyaml pandas
>>>>>>> ab5d4a60
elif [[ "$PYTHON" == "3.5" ]] && [[ "$platform" == "macosx" ]]; then
  # check that brew is installed
  which -s brew
  if [[ $? != 0 ]]; then
    echo "Could not find brew, please install brew (see http://brew.sh/)."
    exit 1
  else
    echo "Updating brew."
    brew update >/dev/null
  fi
  brew install cmake pkg-config automake autoconf libtool boost
  # Install miniconda.
  wget https://repo.continuum.io/miniconda/Miniconda3-latest-MacOSX-x86_64.sh -O miniconda.sh -nv
  bash miniconda.sh -b -p $HOME/miniconda
  export PATH="$HOME/miniconda/bin:$PATH"
<<<<<<< HEAD
  pip install -q numpy cloudpickle==0.5.2 cython cmake funcsigs click colorama psutil redis tensorflow gym flatbuffers opencv-python pyyaml pandas requests
=======
  pip install -q numpy cython cmake funcsigs click colorama psutil redis tensorflow gym flatbuffers opencv-python pyyaml pandas
>>>>>>> ab5d4a60
elif [[ "$LINT" == "1" ]]; then
  sudo apt-get update
  sudo apt-get install -y cmake build-essential autoconf curl libtool unzip
  # Install miniconda.
  wget https://repo.continuum.io/miniconda/Miniconda3-latest-Linux-x86_64.sh -O miniconda.sh -nv
  bash miniconda.sh -b -p $HOME/miniconda
  export PATH="$HOME/miniconda/bin:$PATH"
  # Install Python linting tools.
  pip install -q flake8
elif [[ "$LINUX_WHEELS" == "1" ]]; then
  sudo apt-get install docker
  sudo usermod -a -G docker travis
elif [[ "$MAC_WHEELS" == "1" ]]; then
  # Don't need to do anything here.
  true
else
  echo "Unrecognized environment."
  exit 1
fi<|MERGE_RESOLUTION|>--- conflicted
+++ resolved
@@ -24,11 +24,7 @@
   wget https://repo.continuum.io/miniconda/Miniconda2-latest-Linux-x86_64.sh -O miniconda.sh -nv
   bash miniconda.sh -b -p $HOME/miniconda
   export PATH="$HOME/miniconda/bin:$PATH"
-<<<<<<< HEAD
-  pip install -q numpy cloudpickle==0.5.2 cython cmake funcsigs click colorama psutil redis tensorflow gym flatbuffers opencv-python pyyaml pandas requests
-=======
-  pip install -q numpy cython cmake funcsigs click colorama psutil redis tensorflow gym flatbuffers opencv-python pyyaml pandas
->>>>>>> ab5d4a60
+  pip install -q numpy cython cmake funcsigs click colorama psutil redis tensorflow gym flatbuffers opencv-python pyyaml pandas requests
 elif [[ "$PYTHON" == "3.5" ]] && [[ "$platform" == "linux" ]]; then
   sudo apt-get update
   sudo apt-get install -y cmake pkg-config python-dev python-numpy build-essential autoconf curl libtool unzip
@@ -36,11 +32,7 @@
   wget https://repo.continuum.io/miniconda/Miniconda3-latest-Linux-x86_64.sh -O miniconda.sh -nv
   bash miniconda.sh -b -p $HOME/miniconda
   export PATH="$HOME/miniconda/bin:$PATH"
-<<<<<<< HEAD
-  pip install -q numpy cloudpickle==0.5.2 cython cmake funcsigs click colorama psutil redis tensorflow gym flatbuffers opencv-python pyyaml pandas requests
-=======
-  pip install -q numpy cython cmake funcsigs click colorama psutil redis tensorflow gym flatbuffers opencv-python pyyaml pandas
->>>>>>> ab5d4a60
+  pip install -q numpy cython cmake funcsigs click colorama psutil redis tensorflow gym flatbuffers opencv-python pyyaml pandas requests
 elif [[ "$PYTHON" == "2.7" ]] && [[ "$platform" == "macosx" ]]; then
   # check that brew is installed
   which -s brew
@@ -56,11 +48,7 @@
   wget https://repo.continuum.io/miniconda/Miniconda2-latest-MacOSX-x86_64.sh -O miniconda.sh -nv
   bash miniconda.sh -b -p $HOME/miniconda
   export PATH="$HOME/miniconda/bin:$PATH"
-<<<<<<< HEAD
-  pip install -q numpy cloudpickle==0.5.2 cython cmake funcsigs click colorama psutil redis tensorflow gym flatbuffers opencv-python pyyaml pandas requests
-=======
-  pip install -q numpy cython cmake funcsigs click colorama psutil redis tensorflow gym flatbuffers opencv-python pyyaml pandas
->>>>>>> ab5d4a60
+  pip install -q numpy cython cmake funcsigs click colorama psutil redis tensorflow gym flatbuffers opencv-python pyyaml pandas requests
 elif [[ "$PYTHON" == "3.5" ]] && [[ "$platform" == "macosx" ]]; then
   # check that brew is installed
   which -s brew
@@ -76,11 +64,7 @@
   wget https://repo.continuum.io/miniconda/Miniconda3-latest-MacOSX-x86_64.sh -O miniconda.sh -nv
   bash miniconda.sh -b -p $HOME/miniconda
   export PATH="$HOME/miniconda/bin:$PATH"
-<<<<<<< HEAD
-  pip install -q numpy cloudpickle==0.5.2 cython cmake funcsigs click colorama psutil redis tensorflow gym flatbuffers opencv-python pyyaml pandas requests
-=======
-  pip install -q numpy cython cmake funcsigs click colorama psutil redis tensorflow gym flatbuffers opencv-python pyyaml pandas
->>>>>>> ab5d4a60
+  pip install -q numpy cython cmake funcsigs click colorama psutil redis tensorflow gym flatbuffers opencv-python pyyaml pandas requests
 elif [[ "$LINT" == "1" ]]; then
   sudo apt-get update
   sudo apt-get install -y cmake build-essential autoconf curl libtool unzip
