--- conflicted
+++ resolved
@@ -51,16 +51,7 @@
     blocker = Semaphore.remote(0)
     total_resource = ray.cluster_resources()["node"]
 
-<<<<<<< HEAD
-    # Use this custom node resource instead of cpus for scheduling to properly
-    # load balance. CPU borrowing could lead to unintuitive load balancing if
-    # we used num_cpus.
-    resource_per_task = total_resource / MAX_RUNNING_TASKS_IN_CLUSTER
-
-    @ray.remote(num_cpus=0, resources={"node": resource_per_task})
-=======
     @ray.remote(num_cpus=0.1)
->>>>>>> e581df16
     def task(counter, blocker):
         sleep(10)
 
