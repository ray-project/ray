--- conflicted
+++ resolved
@@ -1,166 +1,85 @@
-<<<<<<< HEAD
-import click
-import json
-import os
-import ray
-import ray._private.test_utils as test_utils
-import time
-import tqdm
-
-sleep_time = 300
-
-
-def test_max_running_tasks(num_tasks):
-    cpus_per_task = 0.25
-
-    @ray.remote(num_cpus=cpus_per_task)
-    def task():
-        time.sleep(sleep_time)
-
-    refs = [task.remote() for _ in tqdm.trange(num_tasks, desc="Launching tasks")]
-
-    max_cpus = ray.cluster_resources()["CPU"]
-    min_cpus_available = max_cpus
-    for _ in tqdm.trange(int(sleep_time / 0.1), desc="Waiting"):
-        try:
-            cur_cpus = ray.available_resources().get("CPU", 0)
-            min_cpus_available = min(min_cpus_available, cur_cpus)
-        except Exception:
-            # There are race conditions `.get` can fail if a new heartbeat
-            # comes at the same time.
-            pass
-        time.sleep(0.1)
-
-    # There are some relevant magic numbers in this check. 10k tasks each
-    # require 1/4 cpus. Therefore, ideally 2.5k cpus will be used.
-    err_str = f"Only {max_cpus - min_cpus_available}/{max_cpus} cpus used."
-    threshold = num_tasks * cpus_per_task * 0.75
-    assert max_cpus - min_cpus_available > threshold, err_str
-
-    for _ in tqdm.trange(num_tasks, desc="Ensuring all tasks have finished"):
-        done, refs = ray.wait(refs)
-        assert ray.get(done[0]) is None
-
-
-def no_resource_leaks():
-    return ray.available_resources() == ray.cluster_resources()
-
-
-@click.command()
-@click.option("--num-tasks", required=True, type=int, help="Number of tasks to launch.")
-def test(num_tasks):
-    ray.init(address="auto")
-
-    test_utils.wait_for_condition(no_resource_leaks)
-    start_time = time.time()
-    test_max_running_tasks(num_tasks)
-    end_time = time.time()
-    test_utils.wait_for_condition(no_resource_leaks)
-
-    rate = num_tasks / (end_time - start_time - sleep_time)
-
-    print(
-        f"Success! Started {num_tasks} tasks in {end_time - start_time}s. "
-        f"({rate} tasks/s)"
-    )
-
-    if "TEST_OUTPUT_JSON" in os.environ:
-        out_file = open(os.environ["TEST_OUTPUT_JSON"], "w")
-        results = {
-            "tasks_per_second": rate,
-            "num_tasks": num_tasks,
-            "time": end_time - start_time,
-            "success": "1",
-        }
-        json.dump(results, out_file)
-
-
-if __name__ == "__main__":
-    test()
-=======
-import click
-import json
-import os
-import ray
-import ray._private.test_utils as test_utils
-import time
-import tqdm
-
-sleep_time = 300
-
-
-def test_max_running_tasks(num_tasks):
-    cpus_per_task = 0.25
-
-    @ray.remote(num_cpus=cpus_per_task)
-    def task():
-        time.sleep(sleep_time)
-
-    refs = [task.remote() for _ in tqdm.trange(num_tasks, desc="Launching tasks")]
-
-    max_cpus = ray.cluster_resources()["CPU"]
-    min_cpus_available = max_cpus
-    for _ in tqdm.trange(int(sleep_time / 0.1), desc="Waiting"):
-        try:
-            cur_cpus = ray.available_resources().get("CPU", 0)
-            min_cpus_available = min(min_cpus_available, cur_cpus)
-        except Exception:
-            # There are race conditions `.get` can fail if a new heartbeat
-            # comes at the same time.
-            pass
-        time.sleep(0.1)
-
-    # There are some relevant magic numbers in this check. 10k tasks each
-    # require 1/4 cpus. Therefore, ideally 2.5k cpus will be used.
-    err_str = f"Only {max_cpus - min_cpus_available}/{max_cpus} cpus used."
-    threshold = num_tasks * cpus_per_task * 0.75
-    assert max_cpus - min_cpus_available > threshold, err_str
-
-    for _ in tqdm.trange(num_tasks, desc="Ensuring all tasks have finished"):
-        done, refs = ray.wait(refs)
-        assert ray.get(done[0]) is None
-
-
-def no_resource_leaks():
-    return ray.available_resources() == ray.cluster_resources()
-
-
-@click.command()
-@click.option("--num-tasks", required=True, type=int, help="Number of tasks to launch.")
-def test(num_tasks):
-    ray.init(address="auto")
-
-    test_utils.wait_for_condition(no_resource_leaks)
-    monitor_actor = test_utils.monitor_memory_usage()
-    start_time = time.time()
-    test_max_running_tasks(num_tasks)
-    end_time = time.time()
-    ray.get(monitor_actor.stop_run.remote())
-    used_gb, usage = ray.get(monitor_actor.get_peak_memory_info.remote())
-    print(f"Peak memory usage: {round(used_gb, 2)}GB")
-    print(f"Peak memory usage per processes:\n {usage}")
-    del monitor_actor
-    test_utils.wait_for_condition(no_resource_leaks)
-
-    rate = num_tasks / (end_time - start_time - sleep_time)
-    print(
-        f"Success! Started {num_tasks} tasks in {end_time - start_time}s. "
-        f"({rate} tasks/s)"
-    )
-
-    if "TEST_OUTPUT_JSON" in os.environ:
-        out_file = open(os.environ["TEST_OUTPUT_JSON"], "w")
-        results = {
-            "tasks_per_second": rate,
-            "num_tasks": num_tasks,
-            "time": end_time - start_time,
-            "success": "1",
-            "_peak_memory": round(used_gb, 2),
-            "_peak_process_memory": usage,
-        }
-        json.dump(results, out_file)
-
-
-if __name__ == "__main__":
-    test()
->>>>>>> 19672688
+import click
+import json
+import os
+import ray
+import ray._private.test_utils as test_utils
+import time
+import tqdm
+
+sleep_time = 300
+
+
+def test_max_running_tasks(num_tasks):
+    cpus_per_task = 0.25
+
+    @ray.remote(num_cpus=cpus_per_task)
+    def task():
+        time.sleep(sleep_time)
+
+    refs = [task.remote() for _ in tqdm.trange(num_tasks, desc="Launching tasks")]
+
+    max_cpus = ray.cluster_resources()["CPU"]
+    min_cpus_available = max_cpus
+    for _ in tqdm.trange(int(sleep_time / 0.1), desc="Waiting"):
+        try:
+            cur_cpus = ray.available_resources().get("CPU", 0)
+            min_cpus_available = min(min_cpus_available, cur_cpus)
+        except Exception:
+            # There are race conditions `.get` can fail if a new heartbeat
+            # comes at the same time.
+            pass
+        time.sleep(0.1)
+
+    # There are some relevant magic numbers in this check. 10k tasks each
+    # require 1/4 cpus. Therefore, ideally 2.5k cpus will be used.
+    err_str = f"Only {max_cpus - min_cpus_available}/{max_cpus} cpus used."
+    threshold = num_tasks * cpus_per_task * 0.75
+    assert max_cpus - min_cpus_available > threshold, err_str
+
+    for _ in tqdm.trange(num_tasks, desc="Ensuring all tasks have finished"):
+        done, refs = ray.wait(refs)
+        assert ray.get(done[0]) is None
+
+
+def no_resource_leaks():
+    return ray.available_resources() == ray.cluster_resources()
+
+
+@click.command()
+@click.option("--num-tasks", required=True, type=int, help="Number of tasks to launch.")
+def test(num_tasks):
+    ray.init(address="auto")
+
+    test_utils.wait_for_condition(no_resource_leaks)
+    monitor_actor = test_utils.monitor_memory_usage()
+    start_time = time.time()
+    test_max_running_tasks(num_tasks)
+    end_time = time.time()
+    ray.get(monitor_actor.stop_run.remote())
+    used_gb, usage = ray.get(monitor_actor.get_peak_memory_info.remote())
+    print(f"Peak memory usage: {round(used_gb, 2)}GB")
+    print(f"Peak memory usage per processes:\n {usage}")
+    del monitor_actor
+    test_utils.wait_for_condition(no_resource_leaks)
+
+    rate = num_tasks / (end_time - start_time - sleep_time)
+    print(
+        f"Success! Started {num_tasks} tasks in {end_time - start_time}s. "
+        f"({rate} tasks/s)"
+    )
+
+    if "TEST_OUTPUT_JSON" in os.environ:
+        out_file = open(os.environ["TEST_OUTPUT_JSON"], "w")
+        results = {
+            "tasks_per_second": rate,
+            "num_tasks": num_tasks,
+            "time": end_time - start_time,
+            "success": "1",
+            "_peak_memory": round(used_gb, 2),
+            "_peak_process_memory": usage,
+        }
+        json.dump(results, out_file)
+
+
+if __name__ == "__main__":
+    test()