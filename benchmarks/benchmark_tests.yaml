--- conflicted
+++ resolved
@@ -1,334 +1,205 @@
-<<<<<<< HEAD
-- name: single_node
-  owner:
-    mail: "core@anyscale.com"
-    slack: "@Alex Wu"
-
-  cluster:
-    app_config: app_config.yaml
-    compute_template: single_node.yaml
-
-  run:
-    timeout: 12000
-    prepare: sleep 0
-    script: python single_node/test_single_node.py
-
-- name: object_store
-  owner:
-    mail: "core@anyscale.com"
-    slack: "@Alex Wu"
-
-  cluster:
-    app_config: app_config.yaml
-    compute_template: object_store.yaml
-
-  run:
-    timeout: 3600
-    prepare: python distributed/wait_cluster.py --num-nodes=50
-    script: python object_store/test_object_store.py
-
-- name: many_actors
-  owner:
-    mail: "core@anyscale.com"
-    slack: "@Alex Wu"
-
-  cluster:
-    app_config: app_config.yaml
-    compute_template: distributed.yaml
-
-  run:
-    timeout: 3600 # 1hr
-    prepare: python distributed/wait_cluster.py --num-nodes=65
-    script: python distributed/test_many_actors.py
-
-- name: many_actors_smoke_test
-  owner:
-    mail: "core@anyscale.com"
-    slack: "@Alex Wu"
-
-  cluster:
-    app_config: app_config.yaml
-    compute_template: distributed_smoke_test.yaml
-
-  run:
-    timeout: 3600 # 1hr
-    prepare: python distributed/wait_cluster.py --num-nodes=2
-    script: SMOKE_TEST=1 python distributed/test_many_actors.py
-
-- name: many_tasks
-  owner:
-    mail: "core@anyscale.com"
-    slack: "@Alex Wu"
-
-  cluster:
-    app_config: app_config.yaml
-    compute_template: distributed.yaml
-
-  run:
-    timeout: 3600 # 1hr
-    prepare: python distributed/wait_cluster.py --num-nodes=65
-    script: python distributed/test_many_tasks.py --num-tasks=10000
-
-- name: many_tasks_smoke_test
-  owner:
-    mail: "core@anyscale.com"
-    slack: "@Alex Wu"
-
-  cluster:
-    app_config: app_config.yaml
-    compute_template: distributed_smoke_test.yaml
-
-  run:
-    timeout: 3600 # 1hr
-    prepare: python distributed/wait_cluster.py --num-nodes=2
-    script: python distributed/test_many_tasks.py --num-tasks=100
-
-- name: many_pgs
-  owner:
-    mail: "core@anyscale.com"
-    slack: "@Alex Wu"
-
-  cluster:
-    app_config: app_config.yaml
-    compute_template: distributed.yaml
-
-  run:
-    timeout: 3600 # 1hr
-    prepare: python distributed/wait_cluster.py --num-nodes=65
-    script: python distributed/test_many_pgs.py
-
-- name: many_pgs_smoke_test
-  owner:
-    mail: "core@anyscale.com"
-    slack: "@Alex Wu"
-
-  cluster:
-    app_config: app_config.yaml
-    compute_template: distributed_smoke_test.yaml
-
-  run:
-    timeout: 3600 # 1hr
-    prepare: python distributed/wait_cluster.py --num-nodes=2
-    script: SMOKE_TEST=1 python distributed/test_many_pgs.py
-
-# NOTE: No smoke test since this shares a script with the many_tasks_smoke_test
-- name: many_nodes
-  owner:
-    mail: "core@anyscale.com"
-    slack: "@Alex Wu"
-
-  cluster:
-    app_config: app_config.yaml
-    compute_template: many_nodes.yaml
-
-  run:
-    timeout: 3600 # 1hr
-    prepare: python distributed/wait_cluster.py --num-nodes=250
-    script: python distributed/test_many_tasks.py --num-tasks=1000
-=======
-- name: single_node
-  team: core
-  cluster:
-    app_config: app_config.yaml
-    compute_template: single_node.yaml
-
-  run:
-    timeout: 12000
-    prepare: sleep 0
-    script: python single_node/test_single_node.py
-
-- name: object_store
-  team: core
-  cluster:
-    app_config: app_config.yaml
-    compute_template: object_store.yaml
-
-  run:
-    timeout: 3600
-    prepare: python distributed/wait_cluster.py --num-nodes=50
-    script: python object_store/test_object_store.py
-
-- name: many_actors
-  team: core
-  cluster:
-    app_config: app_config.yaml
-    compute_template: distributed.yaml
-
-  run:
-    timeout: 3600 # 1hr
-    prepare: python distributed/wait_cluster.py --num-nodes=65
-    script: python distributed/test_many_actors.py
-
-- name: many_actors_smoke_test
-  team: core
-  cluster:
-    app_config: app_config.yaml
-    compute_template: distributed_smoke_test.yaml
-
-  run:
-    timeout: 3600 # 1hr
-    prepare: python distributed/wait_cluster.py --num-nodes=2
-    script: SMOKE_TEST=1 python distributed/test_many_actors.py
-
-- name: many_tasks
-  team: core
-  cluster:
-    app_config: app_config.yaml
-    compute_template: distributed.yaml
-
-  run:
-    timeout: 3600 # 1hr
-    prepare: python distributed/wait_cluster.py --num-nodes=65
-    script: python distributed/test_many_tasks.py --num-tasks=10000
-
-- name: many_tasks_smoke_test
-  team: core
-  cluster:
-    app_config: app_config.yaml
-    compute_template: distributed_smoke_test.yaml
-
-  run:
-    timeout: 3600 # 1hr
-    prepare: python distributed/wait_cluster.py --num-nodes=2
-    script: python distributed/test_many_tasks.py --num-tasks=100
-
-- name: many_pgs
-  team: core
-  cluster:
-    app_config: app_config.yaml
-    compute_template: distributed.yaml
-
-  run:
-    timeout: 3600 # 1hr
-    prepare: python distributed/wait_cluster.py --num-nodes=65
-    script: python distributed/test_many_pgs.py
-
-- name: many_pgs_smoke_test
-  team: core
-  cluster:
-    app_config: app_config.yaml
-    compute_template: distributed_smoke_test.yaml
-
-  run:
-    timeout: 3600 # 1hr
-    prepare: python distributed/wait_cluster.py --num-nodes=2
-    script: SMOKE_TEST=1 python distributed/test_many_pgs.py
-
-# NOTE: No smoke test since this shares a script with the many_tasks_smoke_test
-- name: many_nodes
-  team: core
-  cluster:
-    app_config: app_config.yaml
-    compute_template: many_nodes.yaml
-
-  run:
-    timeout: 3600 # 1hr
-    prepare: python distributed/wait_cluster.py --num-nodes=250
-    script: python distributed/test_many_tasks.py --num-tasks=1000
-
-- name: many_tasks_redis_ha
-  team: core
-  cluster:
-    app_config: app_config.yaml
-    compute_template: distributed.yaml
-
-  run:
-    timeout: 3600 # 1hr
-    prepare: python distributed/wait_cluster.py --num-nodes=65
-    script: python distributed/test_many_tasks.py --num-tasks=10000
-
-  app_env_vars:
-    RAY_gcs_grpc_based_pubsub: "1"
-    RAY_gcs_storage: "memory"
-
-- name: many_actors_redis_ha
-  team: core
-  cluster:
-    app_config: app_config.yaml
-    compute_template: distributed.yaml
-
-  run:
-    timeout: 3600 # 1hr
-    prepare: python distributed/wait_cluster.py --num-nodes=65
-    script: python distributed/test_many_actors.py
-
-  app_env_vars:
-    RAY_gcs_grpc_based_pubsub: "1"
-    RAY_gcs_storage: "memory"
-
-- name: many_nodes_redis_ha
-  team: core
-  cluster:
-    app_config: app_config.yaml
-    compute_template: many_nodes.yaml
-
-  run:
-    timeout: 3600 # 1hr
-    prepare: python distributed/wait_cluster.py --num-nodes=250
-    script: python distributed/test_many_tasks.py --num-tasks=1000
-
-  app_env_vars:
-    RAY_gcs_grpc_based_pubsub: "1"
-    RAY_gcs_storage: "memory"
-
-- name: many_pgs_redis_ha
-  team: core
-  cluster:
-    app_config: app_config.yaml
-    compute_template: distributed.yaml
-
-  run:
-    timeout: 3600 # 1hr
-    prepare: python distributed/wait_cluster.py --num-nodes=65
-    script: python distributed/test_many_pgs.py
-
-  app_env_vars:
-    RAY_gcs_grpc_based_pubsub: "1"
-    RAY_gcs_storage: "memory"
-
-- name: scheduling_test_many_0s_tasks_single_node
-  team: core
-  cluster:
-    app_config: app_config.yaml
-    compute_template: scheduling.yaml
-
-  run:
-    timeout: 3600
-    prepare: python distributed/wait_cluster.py --num-nodes=32
-    script: python distributed/test_scheduling.py --total-num-task=1984000 --num-cpu-per-task=1 --task-duration-s=0 --total-num-actors=1 --num-actors-per-nodes=1
-
-- name: scheduling_test_many_0s_tasks_many_nodes
-  team: core
-  cluster:
-    app_config: app_config.yaml
-    compute_template: scheduling.yaml
-
-  run:
-    timeout: 3600
-    prepare: python distributed/wait_cluster.py --num-nodes=32
-    script: python distributed/test_scheduling.py --total-num-task=1984000 --num-cpu-per-task=1 --task-duration-s=0 --total-num-actors=32 --num-actors-per-nodes=1
-
-- name: scheduling_test_many_5s_tasks_single_node
-  team: core
-  cluster:
-    app_config: app_config.yaml
-    compute_template: scheduling.yaml
-
-  run:
-    timeout: 3600
-    prepare: python distributed/wait_cluster.py --num-nodes=32
-    script: python distributed/test_scheduling.py --total-num-task=1984000 --num-cpu-per-task=1 --task-duration-s=5 --total-num-actors=1 --num-actors-per-nodes=1
-  stable: false
-
-- name: scheduling_test_many_5s_tasks_many_nodes
-  team: core
-  cluster:
-    app_config: app_config.yaml
-    compute_template: scheduling.yaml
-
-  run:
-    timeout: 3600
-    prepare: python distributed/wait_cluster.py --num-nodes=32
-    script: python distributed/test_scheduling.py --total-num-task=1984000 --num-cpu-per-task=1 --task-duration-s=5 --total-num-actors=32 --num-actors-per-nodes=1
-  stable: false
->>>>>>> 19672688
+- name: single_node
+  team: core
+  cluster:
+    app_config: app_config.yaml
+    compute_template: single_node.yaml
+
+  run:
+    timeout: 12000
+    prepare: sleep 0
+    script: python single_node/test_single_node.py
+
+- name: object_store
+  team: core
+  cluster:
+    app_config: app_config.yaml
+    compute_template: object_store.yaml
+
+  run:
+    timeout: 3600
+    prepare: python distributed/wait_cluster.py --num-nodes=50
+    script: python object_store/test_object_store.py
+
+- name: many_actors
+  team: core
+  cluster:
+    app_config: app_config.yaml
+    compute_template: distributed.yaml
+
+  run:
+    timeout: 3600 # 1hr
+    prepare: python distributed/wait_cluster.py --num-nodes=65
+    script: python distributed/test_many_actors.py
+
+- name: many_actors_smoke_test
+  team: core
+  cluster:
+    app_config: app_config.yaml
+    compute_template: distributed_smoke_test.yaml
+
+  run:
+    timeout: 3600 # 1hr
+    prepare: python distributed/wait_cluster.py --num-nodes=2
+    script: SMOKE_TEST=1 python distributed/test_many_actors.py
+
+- name: many_tasks
+  team: core
+  cluster:
+    app_config: app_config.yaml
+    compute_template: distributed.yaml
+
+  run:
+    timeout: 3600 # 1hr
+    prepare: python distributed/wait_cluster.py --num-nodes=65
+    script: python distributed/test_many_tasks.py --num-tasks=10000
+
+- name: many_tasks_smoke_test
+  team: core
+  cluster:
+    app_config: app_config.yaml
+    compute_template: distributed_smoke_test.yaml
+
+  run:
+    timeout: 3600 # 1hr
+    prepare: python distributed/wait_cluster.py --num-nodes=2
+    script: python distributed/test_many_tasks.py --num-tasks=100
+
+- name: many_pgs
+  team: core
+  cluster:
+    app_config: app_config.yaml
+    compute_template: distributed.yaml
+
+  run:
+    timeout: 3600 # 1hr
+    prepare: python distributed/wait_cluster.py --num-nodes=65
+    script: python distributed/test_many_pgs.py
+
+- name: many_pgs_smoke_test
+  team: core
+  cluster:
+    app_config: app_config.yaml
+    compute_template: distributed_smoke_test.yaml
+
+  run:
+    timeout: 3600 # 1hr
+    prepare: python distributed/wait_cluster.py --num-nodes=2
+    script: SMOKE_TEST=1 python distributed/test_many_pgs.py
+
+# NOTE: No smoke test since this shares a script with the many_tasks_smoke_test
+- name: many_nodes
+  team: core
+  cluster:
+    app_config: app_config.yaml
+    compute_template: many_nodes.yaml
+
+  run:
+    timeout: 3600 # 1hr
+    prepare: python distributed/wait_cluster.py --num-nodes=250
+    script: python distributed/test_many_tasks.py --num-tasks=1000
+
+- name: many_tasks_redis_ha
+  team: core
+  cluster:
+    app_config: app_config.yaml
+    compute_template: distributed.yaml
+
+  run:
+    timeout: 3600 # 1hr
+    prepare: python distributed/wait_cluster.py --num-nodes=65
+    script: python distributed/test_many_tasks.py --num-tasks=10000
+
+  app_env_vars:
+    RAY_gcs_grpc_based_pubsub: "1"
+    RAY_gcs_storage: "memory"
+
+- name: many_actors_redis_ha
+  team: core
+  cluster:
+    app_config: app_config.yaml
+    compute_template: distributed.yaml
+
+  run:
+    timeout: 3600 # 1hr
+    prepare: python distributed/wait_cluster.py --num-nodes=65
+    script: python distributed/test_many_actors.py
+
+  app_env_vars:
+    RAY_gcs_grpc_based_pubsub: "1"
+    RAY_gcs_storage: "memory"
+
+- name: many_nodes_redis_ha
+  team: core
+  cluster:
+    app_config: app_config.yaml
+    compute_template: many_nodes.yaml
+
+  run:
+    timeout: 3600 # 1hr
+    prepare: python distributed/wait_cluster.py --num-nodes=250
+    script: python distributed/test_many_tasks.py --num-tasks=1000
+
+  app_env_vars:
+    RAY_gcs_grpc_based_pubsub: "1"
+    RAY_gcs_storage: "memory"
+
+- name: many_pgs_redis_ha
+  team: core
+  cluster:
+    app_config: app_config.yaml
+    compute_template: distributed.yaml
+
+  run:
+    timeout: 3600 # 1hr
+    prepare: python distributed/wait_cluster.py --num-nodes=65
+    script: python distributed/test_many_pgs.py
+
+  app_env_vars:
+    RAY_gcs_grpc_based_pubsub: "1"
+    RAY_gcs_storage: "memory"
+
+- name: scheduling_test_many_0s_tasks_single_node
+  team: core
+  cluster:
+    app_config: app_config.yaml
+    compute_template: scheduling.yaml
+
+  run:
+    timeout: 3600
+    prepare: python distributed/wait_cluster.py --num-nodes=32
+    script: python distributed/test_scheduling.py --total-num-task=1984000 --num-cpu-per-task=1 --task-duration-s=0 --total-num-actors=1 --num-actors-per-nodes=1
+
+- name: scheduling_test_many_0s_tasks_many_nodes
+  team: core
+  cluster:
+    app_config: app_config.yaml
+    compute_template: scheduling.yaml
+
+  run:
+    timeout: 3600
+    prepare: python distributed/wait_cluster.py --num-nodes=32
+    script: python distributed/test_scheduling.py --total-num-task=1984000 --num-cpu-per-task=1 --task-duration-s=0 --total-num-actors=32 --num-actors-per-nodes=1
+
+- name: scheduling_test_many_5s_tasks_single_node
+  team: core
+  cluster:
+    app_config: app_config.yaml
+    compute_template: scheduling.yaml
+
+  run:
+    timeout: 3600
+    prepare: python distributed/wait_cluster.py --num-nodes=32
+    script: python distributed/test_scheduling.py --total-num-task=1984000 --num-cpu-per-task=1 --task-duration-s=5 --total-num-actors=1 --num-actors-per-nodes=1
+  stable: false
+
+- name: scheduling_test_many_5s_tasks_many_nodes
+  team: core
+  cluster:
+    app_config: app_config.yaml
+    compute_template: scheduling.yaml
+
+  run:
+    timeout: 3600
+    prepare: python distributed/wait_cluster.py --num-nodes=32
+    script: python distributed/test_scheduling.py --total-num-task=1984000 --num-cpu-per-task=1 --task-duration-s=5 --total-num-actors=32 --num-actors-per-nodes=1
+  stable: false