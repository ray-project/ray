--- conflicted
+++ resolved
@@ -1,27 +1,11 @@
-<<<<<<< HEAD
-base_image: "anyscale/ray-ml:nightly-py37-gpu"
-env_vars: {}
-
-python:
-  pip_packages: []
-  conda_packages: []
-
-post_build_cmds:
-  - pip uninstall -y numpy ray || true
-  - sudo rm -rf /home/ray/anaconda3/lib/python3.7/site-packages/numpy
-  - pip3 install numpy tqdm || true
-  - pip3 install -U {{ env["RAY_WHEELS"] | default("ray") }}
-  - {{ env["RAY_WHEELS_SANITY_CHECK"] | default("echo No Ray wheels sanity check") }}
-=======
-base_image: "anyscale/ray-ml:nightly-py37-gpu"
-env_vars: {}
-
-python:
-  pip_packages: []
-  conda_packages: []
-
-post_build_cmds:
-  - pip3 install tqdm || true
-  - pip3 uninstall ray -y && pip3 install -U {{ env["RAY_WHEELS"] | default("ray") }}
-  - {{ env["RAY_WHEELS_SANITY_CHECK"] | default("echo No Ray wheels sanity check") }}
->>>>>>> 19672688
+base_image: "anyscale/ray-ml:nightly-py37-gpu"
+env_vars: {}
+
+python:
+  pip_packages: []
+  conda_packages: []
+
+post_build_cmds:
+  - pip3 install tqdm || true
+  - pip3 uninstall ray -y && pip3 install -U {{ env["RAY_WHEELS"] | default("ray") }}
+  - {{ env["RAY_WHEELS_SANITY_CHECK"] | default("echo No Ray wheels sanity check") }}