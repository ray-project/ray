#ci:group=:book: core tests (civ2)

<<<<<<< HEAD
- label: ":python:"
=======
- label: ":python: small & medium"
>>>>>>> da1770ac
  conditions: ["RAY_CI_PYTHON_AFFECTED"]
  instance_size: medium
  parallelism: 3
  commands:
    - cleanup() { if [ "${BUILDKITE_PULL_REQUEST}" = "false" ]; then ./ci/build/upload_build_info.sh; fi }; trap cleanup EXIT
    - DL=1 ./ci/env/install-dependencies.sh
    - ./ci/env/env_info.sh
<<<<<<< HEAD
    - bazel run //ci/ray_ci -- //python/ray/tests/... //python/ray/dag/... core --concurrency "$${BUILDKITE_PARALLEL_JOB_COUNT}" --shard "$${BUILDKITE_PARALLEL_JOB}"
=======
    - bazel run //ci/ray_ci -- //python/ray/tests/... //python/ray/dag/... core --size small,medium --concurrency "$${BUILDKITE_PARALLEL_JOB_COUNT}" --shard "$${BUILDKITE_PARALLEL_JOB}"

- label: ":python: large"
  conditions: ["RAY_CI_PYTHON_AFFECTED"]
  instance_size: large
  parallelism: 3
  commands:
    - cleanup() { if [ "${BUILDKITE_PULL_REQUEST}" = "false" ]; then ./ci/build/upload_build_info.sh; fi }; trap cleanup EXIT
    - DL=1 ./ci/env/install-dependencies.sh
    - ./ci/env/env_info.sh
    - bazel run //ci/ray_ci -- //python/ray/tests/... //python/ray/dag/... core --size large --concurrency "$${BUILDKITE_PARALLEL_JOB_COUNT}" --shard "$${BUILDKITE_PARALLEL_JOB}"
>>>>>>> da1770ac
<|MERGE_RESOLUTION|>--- conflicted
+++ resolved
@@ -1,10 +1,6 @@
 #ci:group=:book: core tests (civ2)
 
-<<<<<<< HEAD
-- label: ":python:"
-=======
 - label: ":python: small & medium"
->>>>>>> da1770ac
   conditions: ["RAY_CI_PYTHON_AFFECTED"]
   instance_size: medium
   parallelism: 3
@@ -12,9 +8,6 @@
     - cleanup() { if [ "${BUILDKITE_PULL_REQUEST}" = "false" ]; then ./ci/build/upload_build_info.sh; fi }; trap cleanup EXIT
     - DL=1 ./ci/env/install-dependencies.sh
     - ./ci/env/env_info.sh
-<<<<<<< HEAD
-    - bazel run //ci/ray_ci -- //python/ray/tests/... //python/ray/dag/... core --concurrency "$${BUILDKITE_PARALLEL_JOB_COUNT}" --shard "$${BUILDKITE_PARALLEL_JOB}"
-=======
     - bazel run //ci/ray_ci -- //python/ray/tests/... //python/ray/dag/... core --size small,medium --concurrency "$${BUILDKITE_PARALLEL_JOB_COUNT}" --shard "$${BUILDKITE_PARALLEL_JOB}"
 
 - label: ":python: large"
@@ -26,4 +19,3 @@
     - DL=1 ./ci/env/install-dependencies.sh
     - ./ci/env/env_info.sh
     - bazel run //ci/ray_ci -- //python/ray/tests/... //python/ray/dag/... core --size large --concurrency "$${BUILDKITE_PARALLEL_JOB_COUNT}" --shard "$${BUILDKITE_PARALLEL_JOB}"
->>>>>>> da1770ac
