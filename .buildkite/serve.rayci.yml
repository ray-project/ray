--- conflicted
+++ resolved
@@ -13,13 +13,9 @@
   - name: servebuild-multipy
     label: "wanda: servebuild-py{{matrix}}"
     wanda: ci/docker/serve.build.wanda.yaml
-<<<<<<< HEAD
-    matrix: ["3.10","3.12"]
-=======
     matrix:
       - "3.10"
       - "3.12"
->>>>>>> 0a0754f8
     env:
       PYTHON: "{{matrix}}"
     depends_on: oss-ci-base_build-multipy
@@ -33,17 +29,6 @@
     wanda: ci/docker/servetracing.build.wanda.yaml
 
   - name: minbuild-serve
-<<<<<<< HEAD
-    label: "wanda: minbuild-{{matrix.app}}-py{{matrix.python}}"
-    wanda: ci/docker/min.build.wanda.yaml
-    matrix:
-      setup:
-        app: [serve, default]
-        python: ["3.9", "3.10"]
-    env:
-      PYTHON_VERSION: "{{matrix.python}}"
-      EXTRA_DEPENDENCY: "{{matrix.app}}"
-=======
     label: "wanda: minbuild-{{matrix.extra}}-py{{matrix.python}}"
     wanda: ci/docker/min.build.wanda.yaml
     matrix:
@@ -53,7 +38,6 @@
     env:
       PYTHON_VERSION: "{{matrix.python}}"
       EXTRA_DEPENDENCY: "{{matrix.extra}}"
->>>>>>> 0a0754f8
     tags: cibase
 
   # tests
