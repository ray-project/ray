group: serve tests
depends_on:
  - forge
  - oss-ci-base_build
  - ray-core-build
  - ray-dashboard-build
steps:
  # builds
  - name: servebuild
    wanda: ci/docker/serve.build.py39.wanda.yaml
    tags: cibase

  - name: servebuild-multipy
    label: "wanda: servebuild-py{{matrix}}"
    wanda: ci/docker/serve.build.wanda.yaml
    matrix: ["3.12"]
    env:
      PYTHON: "{{matrix}}"
    depends_on: oss-ci-base_build-multipy
    tags: cibase

  - name: servepydantic1build
    wanda: ci/docker/servepydantic1.build.wanda.yaml
    tags: cibase

  - name: servetracingbuild
    wanda: ci/docker/servetracing.build.wanda.yaml

  - name: minbuild-serve
<<<<<<< HEAD
    label: "wanda: minbuild-{{matrix.app}}-py{{matrix.python}}"
=======
    label: "wanda: minbuild-{{matrix}}-py39"
>>>>>>> 4c82e823
    wanda: ci/docker/min.build.wanda.yaml
    matrix:
      - serve
      - default
    env:
      PYTHON_VERSION: "3.9"
      EXTRA_DEPENDENCY: "{{matrix}}"
    tags: cibase

  # tests
  - label: ":ray-serve: serve: tests"
    parallelism: 2
    tags:
      - serve
      - python
    instance_type: large
    commands:
      - bazel run //ci/ray_ci:test_in_docker -- //python/ray/serve/... //python/ray/tests/...  serve
        --except-tags post_wheel_build,gpu,ha_integration,serve_tracing
        --workers "$${BUILDKITE_PARALLEL_JOB_COUNT}" --worker-id "$${BUILDKITE_PARALLEL_JOB}" --parallelism-per-worker 3
        --build-name servebuild --test-env=EXPECTED_PYTHON_VERSION=3.9
    depends_on: "servebuild"

  - label: ":ray-serve: serve: pydantic < 2.0 tests"
    parallelism: 2
    tags:
      - serve
      - python
      - skip-on-premerge
    instance_type: large
    soft_fail: true
    commands:
      - bazel run //ci/ray_ci:test_in_docker -- //python/ray/serve/... //python/ray/tests/...  serve
        --except-tags post_wheel_build,gpu,ha_integration,serve_tracing
        --workers "$${BUILDKITE_PARALLEL_JOB_COUNT}" --worker-id "$${BUILDKITE_PARALLEL_JOB}" --parallelism-per-worker 3
        --build-name servepydantic1build --test-env=EXPECTED_PYTHON_VERSION=3.9 --test-env=EXPECTED_PYDANTIC_VERSION=1.10.12
    depends_on: servepydantic1build

  - label: ":ray-serve: serve: same event loop tests"
    parallelism: 2
    tags:
      - serve
      - python
      - skip-on-premerge
    instance_type: large
    soft_fail: true
    commands:
      - bazel run //ci/ray_ci:test_in_docker -- //python/ray/serve/... //python/ray/tests/...  serve
        --except-tags post_wheel_build,gpu,ha_integration,serve_tracing
        --workers "$${BUILDKITE_PARALLEL_JOB_COUNT}" --worker-id "$${BUILDKITE_PARALLEL_JOB}" --parallelism-per-worker 3
<<<<<<< HEAD
        --build-name servebuild-py3.9 --test-env=EXPECTED_PYTHON_VERSION=3.9 --test-env=RAY_SERVE_RUN_USER_CODE_IN_SEPARATE_THREAD=0
=======
        --build-name servebuild --test-env=EXPECTED_PYTHON_VERSION=3.9 --test-env=RAY_SERVE_RUN_USER_CODE_IN_SEPARATE_THREAD=0
>>>>>>> 4c82e823
    depends_on: "servebuild"

  - label: ":ray-serve: serve: python {{matrix.python}} tests ({{matrix.worker_id}})"
    if: build.pull_request.labels includes "continuous-build" || pipeline.id == "0189e759-8c96-4302-b6b5-b4274406bf89" || pipeline.id == "018f4f1e-1b73-4906-9802-92422e3badaa"
    tags:
      - serve
      - python
    instance_type: large
    commands:
      - bazel run //ci/ray_ci:test_in_docker -- //python/ray/serve/... //python/ray/tests/...  serve
        --except-tags post_wheel_build,gpu,ha_integration,serve_tracing
        --workers 2 --worker-id {{matrix.worker_id}} --parallelism-per-worker 3
        --python-version {{matrix.python}}
        --test-env=EXPECTED_PYTHON_VERSION={{matrix.python}}
    depends_on: servebuild-multipy
    matrix:
      setup:
        python: ["3.12"]
        worker_id: ["0", "1"]

  - label: ":ray-serve: serve: release tests"
    tags:
      - serve
      - release_tests
      - python
    instance_type: medium
    commands:
      - bazel run //ci/ray_ci:test_in_docker -- //release/... serve --parallelism-per-worker 3
    depends_on: servebuild

  - label: ":ray-serve: serve: wheel tests"
    tags:
      - serve
      - linux_wheels
    instance_type: large
    commands:
      - bazel run //ci/ray_ci:test_in_docker -- //python/ray/serve/... //doc/... serve
        --build-type wheel
        --parallelism-per-worker 3
        --only-tags post_wheel_build
        --test-env=RAY_CI_POST_WHEEL_TESTS=True
    depends_on:
      - manylinux
      - servebuild
      - forge

  - label: ":ray-serve: serve: doc tests"
    tags:
      - serve
      - doc
    instance_type: large
    commands:
      # doc tests
      - bazel run //ci/ray_ci:test_in_docker -- python/ray/... //doc/... serve
        --only-tags doctest
        --parallelism-per-worker 3
      # doc examples
      - bazel run //ci/ray_ci:test_in_docker -- //doc/... serve
        --except-tags gpu,post_wheel_build,timeseries_libs,doctest
        --parallelism-per-worker 3
        --skip-ray-installation
    depends_on: servebuild

  - label: ":ray-serve: serve: default minimal"
    tags: python
    instance_type: small
    commands:
      - bazel run //ci/ray_ci:test_in_docker -- //python/ray/dashboard/... serve
        --parallelism-per-worker 2
        --build-name minbuild-default-py3.9
        --test-env=RAY_DEFAULT=1
        --only-tags minimal
    depends_on: minbuild-serve

  - label: ":ray-serve: serve: serve minimal"
    tags:
      - serve
      - python
    instance_type: small
    commands:
      - bazel run //ci/ray_ci:test_in_docker -- //python/ray/serve/tests/... serve
        --parallelism-per-worker 2
        --build-name minbuild-serve-py3.9
        --test-env=RAY_DEFAULT=1
        --only-tags minimal
    depends_on: minbuild-serve

  - label: ":ray-serve: serve: dashboard tests"
    tags:
      - serve
      - python
      - dashboard
    instance_type: medium
    commands:
      - bazel run //ci/ray_ci:test_in_docker -- python/ray/dashboard/... serve
        --parallelism-per-worker 3
    depends_on: servebuild

  - label: ":ray-serve: serve: HA integration tests"
    tags:
      - serve
      - python
    instance_type: large
    commands:
      - bazel run //ci/ray_ci:build_in_docker -- docker --platform cpu --canonical-tag ha_integration
      - bazel run //ci/ray_ci:test_in_docker -- //python/ray/serve/tests/... serve
        --only-tags ha_integration
    depends_on:
      - manylinux
      - forge
      - raycpubase
      - servebuild

  - label: ":ray-serve: serve: tracing tests"
    tags:
      - serve
      - python
    instance_type: medium
    commands:
      - bazel run //ci/ray_ci:test_in_docker -- //python/ray/serve/... //python/ray/tests/...  serve
        --only-tags serve_tracing --build-name servetracingbuild
    depends_on: servetracingbuild

  - label: ":ray-serve: serve: doc gpu tests"
    tags:
      - serve
      - doc
      - gpu
    instance_type: gpu
    commands:
      - bazel run //ci/ray_ci:test_in_docker -- //doc/... serve
        --build-name docgpubuild
        --only-tags gpu
    depends_on: docgpubuild

  - label: ":ray-serve: serve: flaky tests"
    key: serve_flaky_tests
    tags:
      - serve
      - python
      - flaky
      - skip-on-premerge
    instance_type: medium
    soft_fail: true
    commands:
      - bazel run //ci/ray_ci:test_in_docker -- //... serve --run-flaky-tests --parallelism-per-worker 3
    depends_on: servebuild<|MERGE_RESOLUTION|>--- conflicted
+++ resolved
@@ -27,11 +27,7 @@
     wanda: ci/docker/servetracing.build.wanda.yaml
 
   - name: minbuild-serve
-<<<<<<< HEAD
     label: "wanda: minbuild-{{matrix.app}}-py{{matrix.python}}"
-=======
-    label: "wanda: minbuild-{{matrix}}-py39"
->>>>>>> 4c82e823
     wanda: ci/docker/min.build.wanda.yaml
     matrix:
       - serve
@@ -82,11 +78,7 @@
       - bazel run //ci/ray_ci:test_in_docker -- //python/ray/serve/... //python/ray/tests/...  serve
         --except-tags post_wheel_build,gpu,ha_integration,serve_tracing
         --workers "$${BUILDKITE_PARALLEL_JOB_COUNT}" --worker-id "$${BUILDKITE_PARALLEL_JOB}" --parallelism-per-worker 3
-<<<<<<< HEAD
-        --build-name servebuild-py3.9 --test-env=EXPECTED_PYTHON_VERSION=3.9 --test-env=RAY_SERVE_RUN_USER_CODE_IN_SEPARATE_THREAD=0
-=======
         --build-name servebuild --test-env=EXPECTED_PYTHON_VERSION=3.9 --test-env=RAY_SERVE_RUN_USER_CODE_IN_SEPARATE_THREAD=0
->>>>>>> 4c82e823
     depends_on: "servebuild"
 
   - label: ":ray-serve: serve: python {{matrix.python}} tests ({{matrix.worker_id}})"
