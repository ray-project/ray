- label: ":mechanical_arm: :ferris_wheel: ARM64 Linux wheels"
  conditions: ["RAY_CI_LINUX_WHEELS_AFFECTED"]
  instance_size: arm64-medium
  commands:
    # Build the wheels
    - UPLOAD_WHEELS_AS_ARTIFACTS=1 LINUX_WHEELS=1 ./ci/ci.sh build
    # Upload the wheels
    # We don't want to push on PRs, in fact, the copy_files will fail because unauthenticated.
    - if [ "$BUILDKITE_PULL_REQUEST" != "false" ]; then exit 0; fi
    - pip install -q docker aws_requests_auth boto3
    - ./ci/env/env_info.sh
    # Upload to branch directory.
    - python .buildkite/copy_files.py --destination branch_wheels --path ./.whl
    # Upload to latest directory.
    - if [ "$BUILDKITE_BRANCH" == "master" ]; then python .buildkite/copy_files.py --destination wheels --path ./.whl; fi

- label: ":mechanical_arm: :ferris_wheel: ARM64 Post-wheels tests"
  conditions: ["RAY_CI_LINUX_WHEELS_AFFECTED"]
  instance_size: arm64-medium
  commands:
    - LINUX_WHEELS=1 ./ci/ci.sh build
    - cleanup() { if [ "${BUILDKITE_PULL_REQUEST}" = "false" ]; then ./ci/build/upload_build_info.sh; fi }; trap cleanup EXIT
    - ./ci/env/env_info.sh
    - bazel test --config=ci $(./ci/run/bazel_export_options)
      --test_tag_filters=post_wheel_build
      --test_env=CONDA_EXE
      --test_env=CONDA_PYTHON_EXE
      --test_env=CONDA_SHLVL
      --test_env=CONDA_PREFIX
      --test_env=CONDA_DEFAULT_ENV
      --test_env=CI
      --test_env=RAY_CI_POST_WHEEL_TESTS=True
      python/ray/tests/... python/ray/serve/... python/ray/tune/... rllib/... doc/...


# This currently takes ~3 hours and times out often.
# Enable this when ARM debug wheels are actually needed (and look into speeding this up).

#- label: ":mechanical_arm: :ferris_wheel: ARM64 Debug Wheels"
#  conditions:
#    [
#        "RAY_CI_LINUX_WHEELS_AFFECTED",
#    ]
#  instance_size: arm64-medium
#  commands:
#    # Build the debug wheels
#    - RAY_DEBUG_BUILD=debug LINUX_WHEELS=1 ./ci/ci.sh build
#    # Upload the wheels.
#    # We don't want to push on PRs, in fact, the copy_files will fail because unauthenticated.
#    - if [ "$BUILDKITE_PULL_REQUEST" != "false" ]; then exit 0; fi
#    - pip install -q docker aws_requests_auth boto3
#    - ./ci/env/env_info.sh
#    # Upload to branch directory.
#    - python .buildkite/copy_files.py --destination branch_wheels --path ./.whl
#    # Upload to latest directory.
#    - if [ "$BUILDKITE_BRANCH" == "master" ]; then python .buildkite/copy_files.py --destination wheels --path ./.whl; fi


- label: ":mechanical_arm: :docker: Build Images: {{matrix}} [aarch64] - cpu/cu112"
  conditions: ["RAY_CI_PYTHON_DEPENDENCIES_AFFECTED", "RAY_CI_DOCKER_AFFECTED", "RAY_CI_CORE_CPP_AFFECTED"]
  instance_size: arm64-medium
  commands:
    - LINUX_WHEELS=1 BUILD_ONE_PYTHON_ONLY={{matrix}} ./ci/ci.sh build
    - pip install -q docker aws_requests_auth boto3
    - ./ci/env/env_info.sh
    - if [ "${BUILDKITE_PULL_REQUEST}" = "false" ]; then python .buildkite/copy_files.py --destination docker_login; fi
<<<<<<< HEAD
    - python ./ci/build/build-docker-images.py --py-versions {{matrix}} -T cpu -T cu112 --build-type BUILDKITE --build-base --suffix aarch64
  matrix:
    - py37
    - py38
    - py39
    - py310
=======
    - python ./ci/build/build-docker-images.py --py-versions py37 -T cpu -T cu115 -T cu116 --build-type BUILDKITE --build-base --suffix aarch64
>>>>>>> 2cf264c7

- label: ":mechanical_arm: :docker: Build Images: {{matrix}} [aarch64] cu113/cu116/cu118"
  conditions: ["RAY_CI_PYTHON_DEPENDENCIES_AFFECTED", "RAY_CI_DOCKER_AFFECTED", "RAY_CI_CORE_CPP_AFFECTED"]
  instance_size: arm64-medium
  commands:
    - LINUX_WHEELS=1 BUILD_ONE_PYTHON_ONLY={{matrix}} ./ci/ci.sh build
    - pip install -q docker aws_requests_auth boto3
    - ./ci/env/env_info.sh
    - if [ "${BUILDKITE_PULL_REQUEST}" = "false" ]; then python .buildkite/copy_files.py --destination docker_login; fi
<<<<<<< HEAD
    - python ./ci/build/build-docker-images.py --py-versions {{matrix}} -T cu113 -T cu116 -T cu118 --build-type BUILDKITE --build-base --suffix aarch64
  matrix:
    - py37
    - py38
    - py39
    - py310
=======
    - python ./ci/build/build-docker-images.py --py-versions py37 -T cu117 -T cu118 --build-type BUILDKITE --build-base --suffix aarch64

- label: ":mechanical_arm: :docker: Build Images: py38 [aarch64] (1/2)"
  conditions: ["RAY_CI_PYTHON_DEPENDENCIES_AFFECTED", "RAY_CI_DOCKER_AFFECTED", "RAY_CI_CORE_CPP_AFFECTED"]
  instance_size: arm64-medium
  commands:
    - LINUX_WHEELS=1 BUILD_ONE_PYTHON_ONLY=3.8 ./ci/ci.sh build
    - pip install -q docker aws_requests_auth boto3
    - ./ci/env/env_info.sh
    - if [ "${BUILDKITE_PULL_REQUEST}" = "false" ]; then python .buildkite/copy_files.py --destination docker_login; fi
    - python ./ci/build/build-docker-images.py --py-versions py38 -T cpu -T cu115 -T cu116 --build-type BUILDKITE --build-base --suffix aarch64

- label: ":mechanical_arm: :docker: Build Images: py38 [aarch64] (2/2)"
  conditions: ["RAY_CI_PYTHON_DEPENDENCIES_AFFECTED", "RAY_CI_DOCKER_AFFECTED", "RAY_CI_CORE_CPP_AFFECTED"]
  instance_size: arm64-medium
  commands:
    - LINUX_WHEELS=1 BUILD_ONE_PYTHON_ONLY=3.8 ./ci/ci.sh build
    - pip install -q docker aws_requests_auth boto3
    - ./ci/env/env_info.sh
    - if [ "${BUILDKITE_PULL_REQUEST}" = "false" ]; then python .buildkite/copy_files.py --destination docker_login; fi
    - python ./ci/build/build-docker-images.py --py-versions py38 -T cu117 -T cu118 --build-type BUILDKITE --build-base --suffix aarch64

- label: ":mechanical_arm: :docker: Build Images: py39 [aarch64] (1/2)"
  conditions: ["RAY_CI_PYTHON_DEPENDENCIES_AFFECTED", "RAY_CI_DOCKER_AFFECTED", "RAY_CI_CORE_CPP_AFFECTED"]
  instance_size: arm64-medium
  commands:
    - LINUX_WHEELS=1 BUILD_ONE_PYTHON_ONLY=3.9 ./ci/ci.sh build
    - pip install -q docker aws_requests_auth boto3
    - ./ci/env/env_info.sh
    - if [ "${BUILDKITE_PULL_REQUEST}" = "false" ]; then python .buildkite/copy_files.py --destination docker_login; fi
    - python ./ci/build/build-docker-images.py --py-versions py39 -T cpu -T cu115 -T cu116 --build-type BUILDKITE --build-base --suffix aarch64

- label: ":mechanical_arm: :docker: Build Images: py39 [aarch64] (2/2)"
  conditions: ["RAY_CI_PYTHON_DEPENDENCIES_AFFECTED", "RAY_CI_DOCKER_AFFECTED", "RAY_CI_CORE_CPP_AFFECTED"]
  instance_size: arm64-medium
  commands:
    - LINUX_WHEELS=1 BUILD_ONE_PYTHON_ONLY=3.9 ./ci/ci.sh build
    - pip install -q docker aws_requests_auth boto3
    - ./ci/env/env_info.sh
    - if [ "${BUILDKITE_PULL_REQUEST}" = "false" ]; then python .buildkite/copy_files.py --destination docker_login; fi
    - python ./ci/build/build-docker-images.py --py-versions py39 -T cu117 -T cu118 --build-type BUILDKITE --build-base --suffix aarch64

- label: ":mechanical_arm: :docker: Build Images: py310 [aarch64] (1/2)"
  conditions: ["RAY_CI_PYTHON_DEPENDENCIES_AFFECTED", "RAY_CI_DOCKER_AFFECTED", "RAY_CI_CORE_CPP_AFFECTED"]
  instance_size: arm64-medium
  commands:
    - LINUX_WHEELS=1 BUILD_ONE_PYTHON_ONLY=3.10 ./ci/ci.sh build
    - pip install -q docker aws_requests_auth boto3
    - ./ci/env/env_info.sh
    - if [ "${BUILDKITE_PULL_REQUEST}" = "false" ]; then python .buildkite/copy_files.py --destination docker_login; fi
    - python ./ci/build/build-docker-images.py --py-versions py310 -T cpu -T cu115 -T cu116 --build-type BUILDKITE --build-base --suffix aarch64

- label: ":mechanical_arm: :docker: Build Images: py310 [aarch64] (2/2)"
  conditions: ["RAY_CI_PYTHON_DEPENDENCIES_AFFECTED", "RAY_CI_DOCKER_AFFECTED", "RAY_CI_CORE_CPP_AFFECTED"]
  instance_size: arm64-medium
  commands:
    - LINUX_WHEELS=1 BUILD_ONE_PYTHON_ONLY=3.10 ./ci/ci.sh build
    - pip install -q docker aws_requests_auth boto3
    - if [ "${BUILDKITE_PULL_REQUEST}" = "false" ]; then python .buildkite/copy_files.py --destination docker_login; fi
    - python ./ci/build/build-docker-images.py --py-versions py310 -T cu117 -T cu118 --build-type BUILDKITE --build-base --suffix aarch64
>>>>>>> 2cf264c7
<|MERGE_RESOLUTION|>--- conflicted
+++ resolved
@@ -56,7 +56,7 @@
 #    - if [ "$BUILDKITE_BRANCH" == "master" ]; then python .buildkite/copy_files.py --destination wheels --path ./.whl; fi
 
 
-- label: ":mechanical_arm: :docker: Build Images: {{matrix}} [aarch64] - cpu/cu112"
+- label: ":mechanical_arm: :docker: Build Images: {{matrix}} [aarch64] - cpu/cu115/cu116"
   conditions: ["RAY_CI_PYTHON_DEPENDENCIES_AFFECTED", "RAY_CI_DOCKER_AFFECTED", "RAY_CI_CORE_CPP_AFFECTED"]
   instance_size: arm64-medium
   commands:
@@ -64,18 +64,14 @@
     - pip install -q docker aws_requests_auth boto3
     - ./ci/env/env_info.sh
     - if [ "${BUILDKITE_PULL_REQUEST}" = "false" ]; then python .buildkite/copy_files.py --destination docker_login; fi
-<<<<<<< HEAD
-    - python ./ci/build/build-docker-images.py --py-versions {{matrix}} -T cpu -T cu112 --build-type BUILDKITE --build-base --suffix aarch64
+    - python ./ci/build/build-docker-images.py --py-versions {{matrix}} -T cpu -T cu115 -T cu116 --build-type BUILDKITE --build-base --suffix aarch64
   matrix:
     - py37
     - py38
     - py39
     - py310
-=======
-    - python ./ci/build/build-docker-images.py --py-versions py37 -T cpu -T cu115 -T cu116 --build-type BUILDKITE --build-base --suffix aarch64
->>>>>>> 2cf264c7
 
-- label: ":mechanical_arm: :docker: Build Images: {{matrix}} [aarch64] cu113/cu116/cu118"
+- label: ":mechanical_arm: :docker: Build Images: {{matrix}} [aarch64] cu117/cu118"
   conditions: ["RAY_CI_PYTHON_DEPENDENCIES_AFFECTED", "RAY_CI_DOCKER_AFFECTED", "RAY_CI_CORE_CPP_AFFECTED"]
   instance_size: arm64-medium
   commands:
@@ -83,72 +79,9 @@
     - pip install -q docker aws_requests_auth boto3
     - ./ci/env/env_info.sh
     - if [ "${BUILDKITE_PULL_REQUEST}" = "false" ]; then python .buildkite/copy_files.py --destination docker_login; fi
-<<<<<<< HEAD
-    - python ./ci/build/build-docker-images.py --py-versions {{matrix}} -T cu113 -T cu116 -T cu118 --build-type BUILDKITE --build-base --suffix aarch64
+    - python ./ci/build/build-docker-images.py --py-versions {{matrix}} -T cu117 -T cu118 --build-type BUILDKITE --build-base --suffix aarch64
   matrix:
     - py37
     - py38
     - py39
-    - py310
-=======
-    - python ./ci/build/build-docker-images.py --py-versions py37 -T cu117 -T cu118 --build-type BUILDKITE --build-base --suffix aarch64
-
-- label: ":mechanical_arm: :docker: Build Images: py38 [aarch64] (1/2)"
-  conditions: ["RAY_CI_PYTHON_DEPENDENCIES_AFFECTED", "RAY_CI_DOCKER_AFFECTED", "RAY_CI_CORE_CPP_AFFECTED"]
-  instance_size: arm64-medium
-  commands:
-    - LINUX_WHEELS=1 BUILD_ONE_PYTHON_ONLY=3.8 ./ci/ci.sh build
-    - pip install -q docker aws_requests_auth boto3
-    - ./ci/env/env_info.sh
-    - if [ "${BUILDKITE_PULL_REQUEST}" = "false" ]; then python .buildkite/copy_files.py --destination docker_login; fi
-    - python ./ci/build/build-docker-images.py --py-versions py38 -T cpu -T cu115 -T cu116 --build-type BUILDKITE --build-base --suffix aarch64
-
-- label: ":mechanical_arm: :docker: Build Images: py38 [aarch64] (2/2)"
-  conditions: ["RAY_CI_PYTHON_DEPENDENCIES_AFFECTED", "RAY_CI_DOCKER_AFFECTED", "RAY_CI_CORE_CPP_AFFECTED"]
-  instance_size: arm64-medium
-  commands:
-    - LINUX_WHEELS=1 BUILD_ONE_PYTHON_ONLY=3.8 ./ci/ci.sh build
-    - pip install -q docker aws_requests_auth boto3
-    - ./ci/env/env_info.sh
-    - if [ "${BUILDKITE_PULL_REQUEST}" = "false" ]; then python .buildkite/copy_files.py --destination docker_login; fi
-    - python ./ci/build/build-docker-images.py --py-versions py38 -T cu117 -T cu118 --build-type BUILDKITE --build-base --suffix aarch64
-
-- label: ":mechanical_arm: :docker: Build Images: py39 [aarch64] (1/2)"
-  conditions: ["RAY_CI_PYTHON_DEPENDENCIES_AFFECTED", "RAY_CI_DOCKER_AFFECTED", "RAY_CI_CORE_CPP_AFFECTED"]
-  instance_size: arm64-medium
-  commands:
-    - LINUX_WHEELS=1 BUILD_ONE_PYTHON_ONLY=3.9 ./ci/ci.sh build
-    - pip install -q docker aws_requests_auth boto3
-    - ./ci/env/env_info.sh
-    - if [ "${BUILDKITE_PULL_REQUEST}" = "false" ]; then python .buildkite/copy_files.py --destination docker_login; fi
-    - python ./ci/build/build-docker-images.py --py-versions py39 -T cpu -T cu115 -T cu116 --build-type BUILDKITE --build-base --suffix aarch64
-
-- label: ":mechanical_arm: :docker: Build Images: py39 [aarch64] (2/2)"
-  conditions: ["RAY_CI_PYTHON_DEPENDENCIES_AFFECTED", "RAY_CI_DOCKER_AFFECTED", "RAY_CI_CORE_CPP_AFFECTED"]
-  instance_size: arm64-medium
-  commands:
-    - LINUX_WHEELS=1 BUILD_ONE_PYTHON_ONLY=3.9 ./ci/ci.sh build
-    - pip install -q docker aws_requests_auth boto3
-    - ./ci/env/env_info.sh
-    - if [ "${BUILDKITE_PULL_REQUEST}" = "false" ]; then python .buildkite/copy_files.py --destination docker_login; fi
-    - python ./ci/build/build-docker-images.py --py-versions py39 -T cu117 -T cu118 --build-type BUILDKITE --build-base --suffix aarch64
-
-- label: ":mechanical_arm: :docker: Build Images: py310 [aarch64] (1/2)"
-  conditions: ["RAY_CI_PYTHON_DEPENDENCIES_AFFECTED", "RAY_CI_DOCKER_AFFECTED", "RAY_CI_CORE_CPP_AFFECTED"]
-  instance_size: arm64-medium
-  commands:
-    - LINUX_WHEELS=1 BUILD_ONE_PYTHON_ONLY=3.10 ./ci/ci.sh build
-    - pip install -q docker aws_requests_auth boto3
-    - ./ci/env/env_info.sh
-    - if [ "${BUILDKITE_PULL_REQUEST}" = "false" ]; then python .buildkite/copy_files.py --destination docker_login; fi
-    - python ./ci/build/build-docker-images.py --py-versions py310 -T cpu -T cu115 -T cu116 --build-type BUILDKITE --build-base --suffix aarch64
-
-- label: ":mechanical_arm: :docker: Build Images: py310 [aarch64] (2/2)"
-  conditions: ["RAY_CI_PYTHON_DEPENDENCIES_AFFECTED", "RAY_CI_DOCKER_AFFECTED", "RAY_CI_CORE_CPP_AFFECTED"]
-  instance_size: arm64-medium
-  commands:
-    - LINUX_WHEELS=1 BUILD_ONE_PYTHON_ONLY=3.10 ./ci/ci.sh build
-    - pip install -q docker aws_requests_auth boto3
-    - if [ "${BUILDKITE_PULL_REQUEST}" = "false" ]; then python .buildkite/copy_files.py --destination docker_login; fi
-    - python ./ci/build/build-docker-images.py --py-versions py310 -T cu117 -T cu118 --build-type BUILDKITE --build-base --suffix aarch64
->>>>>>> 2cf264c7
+    - py310