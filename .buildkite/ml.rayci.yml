--- conflicted
+++ resolved
@@ -10,8 +10,7 @@
         --except-tags gpu_only,gpu,minimal,tune,doctest,needs_credentials 
     depends_on: mlbuild
     job_env: forge
-<<<<<<< HEAD
-  - label: ":train: ml: train tests and examples with AWS Neuron"
+  - label: ":train: ml: AWS Trainium Train Tests"
     tags: train
     instance_type: trainium
     parallelism: 2
@@ -20,8 +19,7 @@
         --workers "$${BUILDKITE_PARALLEL_JOB_COUNT}" --worker-id "$${BUILDKITE_PARALLEL_JOB}" --parallelism-per-worker 3
         --except-tags gpu_only,gpu,minimal,tune,doctest,needs_credentials 
     depends_on: mlbuild
-=======
-
+    job_env: forge
   - label: ":train: ml: train gpu tests"
     tags: 
       - train
@@ -34,5 +32,4 @@
         --only-tags gpu,gpu_only
         --except-tags doctest
     depends_on: mlgpubuild
->>>>>>> 405e82ab
     job_env: forge