--- conflicted
+++ resolved
@@ -10,8 +10,6 @@
         --except-tags gpu_only,gpu,minimal,tune,doctest,needs_credentials,trainium 
     depends_on: mlbuild
     job_env: forge
-<<<<<<< HEAD
-=======
 
   - label: ":train: ml: air tests"
     tags: ml
@@ -50,7 +48,6 @@
     depends_on: mlbuild
     job_env: forge
 
->>>>>>> c6347d56
   - label: ":train: ml: train gpu tests"
     tags: 
       - train
@@ -64,6 +61,7 @@
         --except-tags doctest
     depends_on: mlgpubuild
     job_env: forge
+    
   - label: ":train: ml: AWS Trainium Ray Train Tests"
     tags: train
     instance_type: trainium
