name: ray-release-automation
artifacts_bucket: ray-ci-artifact-pr-public
ci_temp: s3://ray-ci-artifact-pr-public/ci-temp/
ci_work_repo: 029272617770.dkr.ecr.us-west-2.amazonaws.com/rayproject/citemp
forge_prefix: cr.ray.io/rayproject/
builder_queues:
  builder: builder_queue_pr
  builder-arm64: builder_queue_arm64_pr
  builder-windows: builder_queue_windows_pr
runner_queues:
  default: runner_queue_small_pr
  medium-arm64: runner_queue_arm64_medium_pr
  macos: macos
  macos-arm64: macos-pr-arm64
  windows: windows_queue_pr
  small_branch: runner_queue_small_branch
builder_priority: 5
runner_priority: 5
buildkite_dirs:
  - .buildkite/release-automation
env:
  BUILDKITE_BAZEL_CACHE_URL: https://bazel-cache-dev.s3.us-west-2.amazonaws.com
  RAYCI_SKIP_UPLOAD: "true"
skip_tags:
<<<<<<< HEAD
  - disabled
=======
  - disabled
allow_trigger_step: true
>>>>>>> 2a127766
<|MERGE_RESOLUTION|>--- conflicted
+++ resolved
@@ -22,9 +22,5 @@
   BUILDKITE_BAZEL_CACHE_URL: https://bazel-cache-dev.s3.us-west-2.amazonaws.com
   RAYCI_SKIP_UPLOAD: "true"
 skip_tags:
-<<<<<<< HEAD
   - disabled
-=======
-  - disabled
-allow_trigger_step: true
->>>>>>> 2a127766
+allow_trigger_step: true