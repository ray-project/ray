- label: ":book: Lint"
  commands:
    - export LINT=1
    - ./ci/env/install-dependencies.sh
    - ./ci/ci.sh lint

- label: ":ferris_wheel: Wheels and Jars"
  conditions:
    [
        "RAY_CI_LINUX_WHEELS_AFFECTED",
        "RAY_CI_JAVA_AFFECTED",
    ]
  instance_size: medium
  commands:
    # Build the wheels and jars
    - UPLOAD_WHEELS_AS_ARTIFACTS=1 LINUX_WHEELS=1 LINUX_JARS=1 ./ci/ci.sh build
    # Upload the wheels and jars
    # We don't want to push on PRs, in fact, the copy_files will fail because unauthenticated.
    - if [ "$BUILDKITE_PULL_REQUEST" != "false" ]; then exit 0; fi
    - pip install -q docker aws_requests_auth boto3
    - ./ci/env/env_info.sh
    # Upload to branch directory.
    - python .buildkite/copy_files.py --destination branch_wheels --path ./.whl
    - python .buildkite/copy_files.py --destination branch_jars --path ./.jar/linux
    # Upload to latest directory.
    - if [ "$BUILDKITE_BRANCH" == "master" ]; then python .buildkite/copy_files.py --destination wheels --path ./.whl; fi
    - if [ "$BUILDKITE_BRANCH" == "master" ]; then python .buildkite/copy_files.py --destination jars --path ./.jar/linux; fi

- label: ":ferris_wheel: Post-wheel tests"
  conditions: ["RAY_CI_LINUX_WHEELS_AFFECTED"]
  instance_size: medium
  commands:
    - LINUX_WHEELS=1 ./ci/ci.sh build
    - cleanup() { if [ "${BUILDKITE_PULL_REQUEST}" = "false" ]; then ./ci/build/upload_build_info.sh; fi }; trap cleanup EXIT
    - ./ci/env/env_info.sh
    - bazel test --config=ci $(./ci/run/bazel_export_options)
      --test_tag_filters=post_wheel_build
      --test_env=CONDA_EXE
      --test_env=CONDA_PYTHON_EXE
      --test_env=CONDA_SHLVL
      --test_env=CONDA_PREFIX
      --test_env=CONDA_DEFAULT_ENV
      --test_env=CI
      --test_env=RAY_CI_POST_WHEEL_TESTS=True
      python/ray/tests/... python/ray/serve/... python/ray/tune/... rllib/... doc/...

- label: ":ferris_wheel: Debug Wheels"
  conditions:
    [
        "RAY_CI_LINUX_WHEELS_AFFECTED",
        "RAY_CI_JAVA_AFFECTED",
    ]
  instance_size: medium
  commands:
    # Build the debug wheels
    - RAY_DEBUG_BUILD=debug LINUX_WHEELS=1 ./ci/ci.sh build
    # Upload the wheels.
    # We don't want to push on PRs, in fact, the copy_files will fail because unauthenticated.
    - if [ "$BUILDKITE_PULL_REQUEST" != "false" ]; then exit 0; fi
    - pip install -q docker aws_requests_auth boto3
    - ./ci/env/env_info.sh
    # Upload to branch directory.
    - python .buildkite/copy_files.py --destination branch_wheels --path ./.whl
    # Upload to latest directory.
    - if [ "$BUILDKITE_BRANCH" == "master" ]; then python .buildkite/copy_files.py --destination wheels --path ./.whl; fi

# Not working now.
# - label: ":ferris_wheel: ASAN Wheels"
#   conditions:
#     [
#         "RAY_CI_LINUX_WHEELS_AFFECTED",
#         "RAY_CI_JAVA_AFFECTED",
#     ]
#   commands:
#     # Build the asan wheels
#     - RAY_DEBUG_BUILD=asan LINUX_WHEELS=1 ./ci/ci.sh build
#     # Upload the wheels.
#     # We don't want to push on PRs, in fact, the copy_files will fail because unauthenticated.
#     - if [ "$BUILDKITE_PULL_REQUEST" != "false" ]; then exit 0; fi
#     - pip install -q docker aws_requests_auth boto3
#     # Upload to branch directory.
#     - python .buildkite/copy_files.py --destination branch_wheels --path ./.whl
#     # Upload to latest directory.
#     - if [ "$BUILDKITE_BRANCH" == "master" ]; then python .buildkite/copy_files.py --destination wheels --path ./.whl; fi

- label: ":docker: Build Images: {{matrix}} - cpu/cu101/cu102/cu110"
  conditions: ["RAY_CI_PYTHON_DEPENDENCIES_AFFECTED", "RAY_CI_DOCKER_AFFECTED", "RAY_CI_CORE_CPP_AFFECTED"]
  instance_size: medium
  commands:
    - LINUX_WHEELS=1 BUILD_ONE_PYTHON_ONLY={{matrix}} ./ci/ci.sh build
    - pip install -q docker aws_requests_auth boto3
    - ./ci/env/env_info.sh
    - if [ "${BUILDKITE_PULL_REQUEST}" = "false" ]; then python .buildkite/copy_files.py --destination docker_login; fi
<<<<<<< HEAD
    - python ./ci/build/build-docker-images.py --py-versions {{matrix}} -T cpu -T cu101 -T cu102 -T cu110 --build-type BUILDKITE --build-base
  matrix:
    - py37
    - py38
    - py39
    - py310

- label: ":docker: Build Images: {{matrix}} - cu111/cu112/cu113/cu116/cu118"
=======
    - python ./ci/build/build-docker-images.py --py-versions py37 -T cpu -T cu115 -T cu116 --build-type BUILDKITE --build-base

- label: ":docker: Build Images: py37 (2/2)"
  conditions: ["RAY_CI_PYTHON_DEPENDENCIES_AFFECTED", "RAY_CI_DOCKER_AFFECTED", "RAY_CI_CORE_CPP_AFFECTED"]
  instance_size: medium
  commands:
    - LINUX_WHEELS=1 BUILD_ONE_PYTHON_ONLY=3.7 ./ci/ci.sh build
    - pip install -q docker aws_requests_auth boto3
    - ./ci/env/env_info.sh
    - if [ "${BUILDKITE_PULL_REQUEST}" = "false" ]; then python .buildkite/copy_files.py --destination docker_login; fi
    - python ./ci/build/build-docker-images.py --py-versions py37 -T cu117 -T cu118 --build-type BUILDKITE --build-base

- label: ":docker: Build Images: py38 (1/2)"
  conditions: ["RAY_CI_PYTHON_DEPENDENCIES_AFFECTED", "RAY_CI_DOCKER_AFFECTED", "RAY_CI_CORE_CPP_AFFECTED"]
  instance_size: medium
  commands:
    - LINUX_WHEELS=1 BUILD_ONE_PYTHON_ONLY=3.8 ./ci/ci.sh build
    - pip install -q docker aws_requests_auth boto3
    - ./ci/env/env_info.sh
    - if [ "${BUILDKITE_PULL_REQUEST}" = "false" ]; then python .buildkite/copy_files.py --destination docker_login; fi
    - python ./ci/build/build-docker-images.py --py-versions py38 -T cpu -T cu115 -T cu116 --build-type BUILDKITE --build-base

- label: ":docker: Build Images: py38 (2/2)"
  conditions: ["RAY_CI_PYTHON_DEPENDENCIES_AFFECTED", "RAY_CI_DOCKER_AFFECTED", "RAY_CI_CORE_CPP_AFFECTED"]
  instance_size: medium
  commands:
    - LINUX_WHEELS=1 BUILD_ONE_PYTHON_ONLY=3.8 ./ci/ci.sh build
    - pip install -q docker aws_requests_auth boto3
    - ./ci/env/env_info.sh
    - if [ "${BUILDKITE_PULL_REQUEST}" = "false" ]; then python .buildkite/copy_files.py --destination docker_login; fi
    - python ./ci/build/build-docker-images.py --py-versions py38 -T cu117 -T cu118 --build-type BUILDKITE --build-base

- label: ":docker: Build Images: py39 (1/2)"
  conditions: ["RAY_CI_PYTHON_DEPENDENCIES_AFFECTED", "RAY_CI_DOCKER_AFFECTED", "RAY_CI_CORE_CPP_AFFECTED"]
  instance_size: medium
  commands:
    - LINUX_WHEELS=1 BUILD_ONE_PYTHON_ONLY=3.9 ./ci/ci.sh build
    - pip install -q docker aws_requests_auth boto3
    - ./ci/env/env_info.sh
    - if [ "${BUILDKITE_PULL_REQUEST}" = "false" ]; then python .buildkite/copy_files.py --destination docker_login; fi
    - python ./ci/build/build-docker-images.py --py-versions py39 -T cpu -T cu115 -T cu116 --build-type BUILDKITE --build-base

- label: ":docker: Build Images: py39 (2/2)"
  conditions: ["RAY_CI_PYTHON_DEPENDENCIES_AFFECTED", "RAY_CI_DOCKER_AFFECTED", "RAY_CI_CORE_CPP_AFFECTED"]
  instance_size: medium
  commands:
    - LINUX_WHEELS=1 BUILD_ONE_PYTHON_ONLY=3.9 ./ci/ci.sh build
    - pip install -q docker aws_requests_auth boto3
    - ./ci/env/env_info.sh
    - if [ "${BUILDKITE_PULL_REQUEST}" = "false" ]; then python .buildkite/copy_files.py --destination docker_login; fi
    - python ./ci/build/build-docker-images.py --py-versions py39 -T cu117 -T cu118 --build-type BUILDKITE --build-base

- label: ":docker: Build Images: py310 (1/2)"
  conditions: ["RAY_CI_PYTHON_DEPENDENCIES_AFFECTED", "RAY_CI_DOCKER_AFFECTED", "RAY_CI_CORE_CPP_AFFECTED"]
  instance_size: medium
  commands:
    - LINUX_WHEELS=1 BUILD_ONE_PYTHON_ONLY=3.10 ./ci/ci.sh build
    - pip install -q docker aws_requests_auth boto3
    - ./ci/env/env_info.sh
    - if [ "${BUILDKITE_PULL_REQUEST}" = "false" ]; then python .buildkite/copy_files.py --destination docker_login; fi
    - python ./ci/build/build-docker-images.py --py-versions py310 -T cpu -T cu115 -T cu116 --build-type BUILDKITE --build-base

- label: ":docker: Build Images: py310 (2/2)"
>>>>>>> 2cf264c7
  conditions: ["RAY_CI_PYTHON_DEPENDENCIES_AFFECTED", "RAY_CI_DOCKER_AFFECTED", "RAY_CI_CORE_CPP_AFFECTED"]
  instance_size: medium
  commands:
    - LINUX_WHEELS=1 BUILD_ONE_PYTHON_ONLY={{matrix}} ./ci/ci.sh build
    - pip install -q docker aws_requests_auth boto3
    - if [ "${BUILDKITE_PULL_REQUEST}" = "false" ]; then python .buildkite/copy_files.py --destination docker_login; fi
<<<<<<< HEAD
    - python ./ci/build/build-docker-images.py --py-versions {{matrix}} -T cu111 -T cu112 -T cu113 -T cu116 -T cu118 --build-type BUILDKITE --build-base
  matrix:
    - py37
    - py38
    - py39
    - py310
=======
    - python ./ci/build/build-docker-images.py --py-versions py310 -T cu117 -T cu118 --build-type BUILDKITE --build-base
>>>>>>> 2cf264c7

- label: ":java: Java"
  conditions: ["RAY_CI_JAVA_AFFECTED"]
  instance_size: medium
  commands:
    - ./java/test.sh

- label: ":cpp: Ray CPP Worker"
  conditions: [ "RAY_CI_CPP_AFFECTED" ]
  instance_size: small
  commands:
    - cleanup() { if [ "${BUILDKITE_PULL_REQUEST}" = "false" ]; then ./ci/build/upload_build_info.sh; fi }; trap cleanup EXIT
    - ./ci/ci.sh test_cpp

- label: ":cpp: Tests"
  conditions: [ "RAY_CI_CORE_CPP_AFFECTED" ]
  instance_size: small
  commands:
    - cleanup() { if [ "${BUILDKITE_PULL_REQUEST}" = "false" ]; then ./ci/build/upload_build_info.sh; fi }; trap cleanup EXIT
    - bazel test --config=ci --config=llvm $(./ci/run/bazel_export_options)
      --build_tests_only
      -- //:all -rllib/... -core_worker_test

- label: ":cpp: Tests (ASAN)"
  conditions: [ "RAY_CI_CORE_CPP_AFFECTED" ]
  instance_size: small
  commands:
    - cleanup() { if [ "${BUILDKITE_PULL_REQUEST}" = "false" ]; then ./ci/build/upload_build_info.sh; fi }; trap cleanup EXIT
    - bazel test --config=ci --config=asan-clang $(./ci/run/bazel_export_options)
      --build_tests_only
      --jobs=2
      -- //:all -//:core_worker_test

- label: ":cpp: Tests (UBSAN)"
  conditions: [ "RAY_CI_CORE_CPP_AFFECTED" ]
  instance_size: medium
  commands:
    - cleanup() { if [ "${BUILDKITE_PULL_REQUEST}" = "false" ]; then ./ci/build/upload_build_info.sh; fi }; trap cleanup EXIT
    # Unset CC CXX vars set in Dockerfile. Clang currently runs into problems with ubsan builds, this will revert to
    # using GCC instead.
    - unset CC CXX && bazel test --config=ci --config=ubsan $(./ci/run/bazel_export_options)
      --build_tests_only
      --jobs=2
      -- //:all -//:core_worker_test -//:logging_test -//:ray_syncer_test

- label: ":cpp: Tests (TSAN)"
  conditions: [ "RAY_CI_CORE_CPP_AFFECTED" ]
  instance_size: medium
  commands:
    - cleanup() { if [ "${BUILDKITE_PULL_REQUEST}" = "false" ]; then ./ci/build/upload_build_info.sh; fi }; trap cleanup EXIT
    - bazel test --config=ci --config=tsan-clang $(./ci/run/bazel_export_options)
      --build_tests_only
      --jobs=2
      -- //:all -//:core_worker_test -//:event_test -//:gcs_actor_manager_test
      -//:gcs_placement_group_manager_test -//:gcs_placement_group_scheduler_test
      -//:gcs_server_rpc_test -//:gcs_client_test -//:metric_exporter_client_test
      -//:stats_test -//:worker_pool_test -//:ray_syncer_test

- label: ":serverless: Dashboard Tests"
  conditions:
    [
        "RAY_CI_DASHBOARD_AFFECTED",
        "RAY_CI_PYTHON_AFFECTED",
    ]
  instance_size: medium
  commands:
    - cleanup() { if [ "${BUILDKITE_PULL_REQUEST}" = "false" ]; then ./ci/build/upload_build_info.sh; fi }; trap cleanup EXIT
    - ./ci/env/env_info.sh
    - ./dashboard/tests/run_ui_tests.sh
    - bazel test --config=ci $(./ci/run/bazel_export_options) python/ray/dashboard/...

- label: ":serverless: Serve Release Tests"
  conditions:
    [
        "RAY_CI_SERVE_AFFECTED",
        "RAY_CI_PYTHON_AFFECTED",
    ]
  instance_size: medium
  commands:
    - cleanup() { if [ "${BUILDKITE_PULL_REQUEST}" = "false" ]; then ./ci/build/upload_build_info.sh; fi }; trap cleanup EXIT
    - TORCH_VERSION=1.9.0 ./ci/env/install-dependencies.sh
    - 'git clone https://github.com/wg/wrk.git /tmp/wrk && pushd /tmp/wrk && make -j && sudo cp wrk /usr/local/bin && popd'
    - ./ci/env/env_info.sh
    - bazel test --config=ci $(./ci/run/bazel_export_options)
      --test_tag_filters=team:serve
      release/...

- label: ":serverless: Serve Tests"
  parallelism: 3
  conditions:
    [
        "RAY_CI_SERVE_AFFECTED",
        "RAY_CI_PYTHON_AFFECTED",
        "RAY_CI_ML_AFFECTED",
    ]
  instance_size: large
  commands:
    - cleanup() { if [ "${BUILDKITE_PULL_REQUEST}" = "false" ]; then ./ci/build/upload_build_info.sh; fi }; trap cleanup EXIT
    - TORCH_VERSION=1.9.0 ./ci/env/install-dependencies.sh
    - bash ./ci/ci.sh prepare_docker
    - 'git clone https://github.com/wg/wrk.git /tmp/wrk && pushd /tmp/wrk && make -j && sudo cp wrk /usr/local/bin && popd'
    - ./ci/env/env_info.sh
    - >-
      set -x;
      python ./ci/run/bazel_sharding/bazel_sharding.py
      --exclude_manual
      --index "\${BUILDKITE_PARALLEL_JOB}" --count "\${BUILDKITE_PARALLEL_JOB_COUNT}"
      --tag_filters=-post_wheel_build,-gpu
      python/ray/serve/...
      > test_shard.txt
    - cat test_shard.txt
    - bazel test --config=ci $(./ci/run/bazel_export_options)
      --test_tag_filters=-post_wheel_build,-gpu
      --test_env=DOCKER_HOST=tcp://docker:2376
      --test_env=DOCKER_TLS_VERIFY=1
      --test_env=DOCKER_CERT_PATH=/certs/client
      --test_env=DOCKER_TLS_CERTDIR=/certs
      $(cat test_shard.txt)

- label: ":python: Minimal install 3.7"
  conditions: ["RAY_CI_PYTHON_AFFECTED"]
  instance_size: medium
  commands:
    - cleanup() { if [ "${BUILDKITE_PULL_REQUEST}" = "false" ]; then ./ci/build/upload_build_info.sh; fi }; trap cleanup EXIT
    - ./ci/ci.sh test_minimal 3.7
    - ./ci/ci.sh test_latest_core_dependencies 3.7

- label: ":python: Minimal install 3.8"
  conditions: ["RAY_CI_PYTHON_AFFECTED"]
  instance_size: medium
  commands:
    - cleanup() { if [ "${BUILDKITE_PULL_REQUEST}" = "false" ]; then ./ci/build/upload_build_info.sh; fi }; trap cleanup EXIT
    - ./ci/ci.sh test_minimal 3.8
    - ./ci/ci.sh test_latest_core_dependencies 3.8

- label: ":python: Minimal install 3.9"
  conditions: ["RAY_CI_PYTHON_AFFECTED"]
  instance_size: medium
  commands:
    - cleanup() { if [ "${BUILDKITE_PULL_REQUEST}" = "false" ]; then ./ci/build/upload_build_info.sh; fi }; trap cleanup EXIT
    - ./ci/ci.sh test_minimal 3.9
    - ./ci/ci.sh test_latest_core_dependencies 3.9

- label: ":python: Minimal install 3.10"
  conditions: ["RAY_CI_PYTHON_AFFECTED"]
  instance_size: medium
  commands:
    - cleanup() { if [ "${BUILDKITE_PULL_REQUEST}" = "false" ]; then ./ci/build/upload_build_info.sh; fi }; trap cleanup EXIT
    - ./ci/ci.sh test_minimal 3.10
    - ./ci/ci.sh test_latest_core_dependencies 3.10

- label: ":python: Minimal install 3.11"
  conditions: ["RAY_CI_PYTHON_AFFECTED"]
  instance_size: medium
  commands:
    - cleanup() { if [ "${BUILDKITE_PULL_REQUEST}" = "false" ]; then ./ci/build/upload_build_info.sh; fi }; trap cleanup EXIT
    - ./ci/ci.sh test_minimal 3.11
    - ./ci/ci.sh test_latest_core_dependencies 3.11

- label: ":python: Default install"
  conditions: ["RAY_CI_PYTHON_AFFECTED"]
  instance_size: small
  commands:
    - cleanup() { if [ "${BUILDKITE_PULL_REQUEST}" = "false" ]; then ./ci/build/upload_build_info.sh; fi }; trap cleanup EXIT
    - ./ci/env/install-default.sh
    - ./ci/env/env_info.sh
    - bazel test --test_output=streamed --config=ci --test_env=RAY_DEFAULT=1 $(./ci/run/bazel_export_options)
      python/ray/dashboard/test_dashboard

- label: ":python: Ray Serve default install"
  conditions: ["RAY_CI_PYTHON_AFFECTED"]
  instance_size: small
  commands:
    - cleanup() { if [ "${BUILDKITE_PULL_REQUEST}" = "false" ]; then ./ci/build/upload_build_info.sh; fi }; trap cleanup EXIT
    - ./ci/env/install-serve.sh
    - ./ci/env/env_info.sh
    - bazel test --test_output=streamed --config=ci --test_env=RAY_DEFAULT=1 $(./ci/run/bazel_export_options)
      python/ray/serve/test_deployment_graph
    - bazel test --test_output=streamed --config=ci --test_env=RAY_DEFAULT=1 $(./ci/run/bazel_export_options)
      python/ray/serve/test_api

- label: ":python: (Small & Client)"
  conditions: ["RAY_CI_PYTHON_AFFECTED"]
  instance_size: medium
  commands:
    - cleanup() { if [ "${BUILDKITE_PULL_REQUEST}" = "false" ]; then ./ci/build/upload_build_info.sh; fi }; trap cleanup EXIT
    - DL=1 ./ci/env/install-dependencies.sh
    - bash ./ci/ci.sh prepare_docker
    - ./ci/env/env_info.sh
    - pip install ray[client]
    - bazel test --config=ci $(./ci/run/bazel_export_options)
      --test_tag_filters=client_tests,small_size_python_tests
      -- python/ray/tests/...
    - bazel test --config=ci $(./ci/run/bazel_export_options)
      --test_tag_filters=ray_ha
      --test_env=DOCKER_HOST=tcp://docker:2376
      --test_env=DOCKER_TLS_VERIFY=1
      --test_env=DOCKER_CERT_PATH=/certs/client
      --test_env=DOCKER_TLS_CERTDIR=/certs
      -- python/ray/tests/...
    - bazel test --config=ci $(./ci/run/bazel_export_options)
      -- python/ray/autoscaler/v2/...

- label: ":python: (Large)"
  conditions: ["RAY_CI_PYTHON_AFFECTED"]
  instance_size: large
  parallelism: 3
  commands:
    - cleanup() { if [ "${BUILDKITE_PULL_REQUEST}" = "false" ]; then ./ci/build/upload_build_info.sh; fi }; trap cleanup EXIT
    - DL=1 ./ci/env/install-dependencies.sh
    - ./ci/env/env_info.sh
    - ./ci/ci.sh test_large

- label: ":python: (Medium A-J)"
  conditions: ["RAY_CI_PYTHON_AFFECTED"]
  instance_size: medium
  commands:
    - cleanup() { if [ "${BUILDKITE_PULL_REQUEST}" = "false" ]; then ./ci/build/upload_build_info.sh; fi }; trap cleanup EXIT
    - ./ci/env/env_info.sh
    - bazel test --config=ci $(./ci/run/bazel_export_options)
      --test_tag_filters=-kubernetes,medium_size_python_tests_a_to_j
      python/ray/tests/...

- label: ":python: (Medium K-Z)"
  conditions: ["RAY_CI_PYTHON_AFFECTED"]
  instance_size: medium
  commands:
    - cleanup() { if [ "${BUILDKITE_PULL_REQUEST}" = "false" ]; then ./ci/build/upload_build_info.sh; fi }; trap cleanup EXIT
    - DL=1 ./ci/env/install-dependencies.sh
    - bazel test --config=ci $(./ci/run/bazel_export_options)
      --test_tag_filters=-kubernetes,medium_size_python_tests_k_to_z
      python/ray/tests/...

- label: ":redis: (External Redis) (Small & Client)"
  conditions: ["RAY_CI_PYTHON_AFFECTED"]
  instance_size: medium
  commands:
    - cleanup() { if [ "${BUILDKITE_PULL_REQUEST}" = "false" ]; then ./ci/build/upload_build_info.sh; fi }; trap cleanup EXIT
    - DL=1 ./ci/env/install-dependencies.sh
    - ./ci/env/env_info.sh
    - pip install ray[client]
    - bazel test --config=ci $(./scripts/bazel_export_options)
      --test_tag_filters=client_tests,small_size_python_tests
      --test_env=TEST_EXTERNAL_REDIS=1
      -- python/ray/tests/...

- label: ":redis: (External Redis) (Large)"
  conditions: ["RAY_CI_PYTHON_AFFECTED"]
  instance_size: large
  parallelism: 3
  commands:
    - cleanup() { if [ "${BUILDKITE_PULL_REQUEST}" = "false" ]; then ./ci/build/upload_build_info.sh; fi }; trap cleanup EXIT
    - DL=1 ./ci/env/install-dependencies.sh
    - ./ci/env/env_info.sh
    - ./ci/ci.sh test_large --test_env=TEST_EXTERNAL_REDIS=1

- label: ":redis: (External Redis) (Medium A-J)"
  conditions: ["RAY_CI_PYTHON_AFFECTED"]
  instance_size: medium
  commands:
    - cleanup() { if [ "${BUILDKITE_PULL_REQUEST}" = "false" ]; then ./ci/build/upload_build_info.sh; fi }; trap cleanup EXIT
    - ./ci/env/env_info.sh
    - bazel test --config=ci $(./scripts/bazel_export_options)
      --test_tag_filters=-kubernetes,medium_size_python_tests_a_to_j
      --test_env=TEST_EXTERNAL_REDIS=1
      -- //python/ray/tests/...

- label: ":redis: (External Redis) (Medium K-Z)"
  conditions: ["RAY_CI_PYTHON_AFFECTED"]
  instance_size: medium
  commands:
    - cleanup() { if [ "${BUILDKITE_PULL_REQUEST}" = "false" ]; then ./ci/build/upload_build_info.sh; fi }; trap cleanup EXIT
    - DL=1 ./ci/env/install-dependencies.sh
    - ./ci/env/env_info.sh
    - bazel test --config=ci $(./scripts/bazel_export_options)
      --test_tag_filters=-kubernetes,medium_size_python_tests_k_to_z
      --test_env=TEST_EXTERNAL_REDIS=1
      -- //python/ray/tests/...

- label: ":python: Debug Test"
  conditions: ["RAY_CI_PYTHON_AFFECTED"]
  instance_size: medium
  commands:
    - cleanup() { if [ "${BUILDKITE_PULL_REQUEST}" = "false" ]; then ./ci/build/upload_build_info.sh; fi }; trap cleanup EXIT
    - pip uninstall -y ray
    - RAY_DEBUG_BUILD=debug ./ci/ci.sh build
    - ./ci/env/env_info.sh
    - bazel test --config=ci-debug $(./ci/run/bazel_export_options)
      --test_tag_filters=-kubernetes,debug_tests
      python/ray/tests/...

- label: ":python: (ASAN tests)"
  conditions: ["RAY_CI_PYTHON_AFFECTED"]
  instance_size: medium
  commands:
    - cleanup() { if [ "${BUILDKITE_PULL_REQUEST}" = "false" ]; then ./ci/build/upload_build_info.sh; fi }; trap cleanup EXIT
    - RLLIB_TESTING=1 ./ci/env/install-dependencies.sh
    - ./ci/env/env_info.sh
    - bazel test --config=ci --config=asan $(./ci/run/bazel_export_options)
      --config=asan-buildkite
      --test_tag_filters=-kubernetes,asan_tests
      --test_env=CONDA_EXE
      --test_env=CONDA_PYTHON_EXE
      --test_env=CONDA_SHLVL
      --test_env=CONDA_PREFIX
      --test_env=CONDA_DEFAULT_ENV
      python/ray/tests/...

- label: ":book: Doctest (CPU)"
  instance_size: large
  commands:
    - cleanup() { if [ "${BUILDKITE_PULL_REQUEST}" = "false" ]; then ./ci/build/upload_build_info.sh; fi }; trap cleanup EXIT
    - ./ci/env/env_info.sh
    - DOC_TESTING=1 ./ci/env/install-dependencies.sh
    - ./ci/env/install-horovod.sh
    - bazel test --config=ci $(./scripts/bazel_export_options)
      --test_tag_filters=doctest,-gpu
      python/ray/... doc/...

- label: ":python: Ray on Spark Test"
  conditions: ["RAY_CI_PYTHON_AFFECTED"]
  instance_size: medium
  commands:
    - cleanup() { if [ "${BUILDKITE_PULL_REQUEST}" = "false" ]; then ./ci/build/upload_build_info.sh; fi }; trap cleanup EXIT
    - pip uninstall -y ray
    - RAY_DEBUG_BUILD=debug ./ci/ci.sh build
    # Install latest pyspark. We cannot move this to the requirements file as subdependencies conflict
    - pip install -U https://ml-team-public-read.s3.us-west-2.amazonaws.com/spark-pkgs/pyspark-3.4.0.dev0-0cb0fa313979e1b82ddd711a05d8c4e78cf6c9f5.tar.gz
    - ./ci/env/env_info.sh
    - bazel test --config=ci-debug $(./ci/run/bazel_export_options)
      --test_env=RAY_ON_SPARK_BACKGROUND_JOB_STARTUP_WAIT=1
      --test_env=RAY_ON_SPARK_RAY_WORKER_NODE_STARTUP_INTERVAL=5
      --test_tag_filters=-kubernetes,spark_plugin_tests
      python/ray/tests/...

# https://github.com/ray-project/ray/issues/22460
#- label: ":python: (Privileged test)"
  #conditions: ["RAY_CI_PYTHON_AFFECTED"]
  #commands:
    #- LINUX_WHEELS=1 ./ci/ci.sh build
    #- pip install docker
     #We build image ray-worker-container:nightly-py36-cpu which have installed podman,but not push it.
     #And we save this image to a tarball, so that we can load it to podman image storage in the
     #nested-container which run tests. And in this nested-container, Raylet will start ray worker
     #process in double-nested-container.
    #- python ./ci/build/build-docker-images.py --py-versions py36 --device-types cpu --build-type BUILDKITE --only-build-worker-container
    #- mkdir /ray-mount/containers
    #- docker save -o /ray-mount/containers/images.tar rayproject/ray-worker-container:nightly-py36-cpu
    #- docker run --rm --privileged -v /ray/containers:/var/lib/containers -v /ray:/ray --entrypoint /bin/bash
      #rayproject/ray-worker-container:nightly-py36-cpu /ray/ci/build/test-worker-in-container.sh

- label: ":kubernetes: operator"
  conditions: ["RAY_CI_LINUX_WHEELS_AFFECTED"]
  instance_size: medium
  commands:
    - |
      cleanup() {
        if [ "${BUILDKITE_PULL_REQUEST}" = "false" ]; then ./ci/build/upload_build_info.sh; fi
        python python/ray/tests/kuberay/setup/teardown_kuberay.py || true
        kind delete cluster
      }
      trap cleanup EXIT
    - ./ci/env/install-minimal.sh 3.8
    - PYTHON=3.8 ./ci/env/install-dependencies.sh
    # Specifying above somehow messes up the Ray install.
    # Uninstall and re-install Ray so that we can use Ray Client.
    # (Remove thirdparty_files to sidestep an issue with psutil.)
    - pip uninstall -y ray && rm -rf /ray/python/ray/thirdparty_files
    - pip install -e /ray/python
    - echo "--- Setting up local kind cluster."
    - ./ci/k8s/prep-k8s-environment.sh
    - echo "--- Building py38-cpu Ray image for the test."
    - LINUX_WHEELS=1 ./ci/ci.sh build
    - pip install -q docker
    - python ci/build/build-docker-images.py --py-versions py38 --device-types cpu --build-type LOCAL --build-base
    # Tag the image built in the last step. We want to be sure to distinguish the image from the real Ray nightly.
    - docker tag rayproject/ray:nightly-py38-cpu ray-ci:kuberay-test
    # Load the image into the kind node
    - kind load docker-image ray-ci:kuberay-test
    - echo "--- Setting up KubeRay operator."
    - python python/ray/tests/kuberay/setup/setup_kuberay.py
    - ./ci/env/env_info.sh
    - echo "--- Running the test."
    - bazel test --config=ci $(./ci/run/bazel_export_options)
      --test_tag_filters=kuberay_operator
      --test_env=RAY_IMAGE=docker.io/library/ray-ci:kuberay-test
      --test_env=PULL_POLICY=IfNotPresent
      --test_env=KUBECONFIG=/root/.kube/config
      python/ray/tests/...

- label: ":book: Documentation"
  commands:
    - export LINT=1
    - ./ci/env/install-dependencies.sh
    # Specifying above somehow messes up the Ray install.
    # Uninstall and re-install Ray so that we can use Ray Client
    # (remove thirdparty_files to sidestep an issue with psutil).
    - pip uninstall -y ray && rm -rf /ray/python/ray/thirdparty_files
    - pushd /ray && git clean -f -f -x -d -e .whl -e python/ray/dashboard/client && popd
    - bazel clean --expunge
    - export WANDB_MODE=offline
    # Horovod needs to be installed separately (needed for API ref imports)
    - ./ci/env/install-horovod.sh
    # See https://stackoverflow.com/questions/63383400/error-cannot-uninstall-ruamel-yaml-while-creating-docker-image-for-azure-ml-a
    # Pin urllib to avoid downstream ssl incompatibility issues. This matches requirements-doc.txt.
    - pip install "mosaicml==0.12.1" "urllib3<1.27" --ignore-installed
    - ./ci/ci.sh build

- label: ":octopus: Tune multinode tests"
  conditions: ["NO_WHEELS_REQUIRED", "RAY_CI_TUNE_AFFECTED"]
  instance_size: medium
  commands:
    - LINUX_WHEELS=1 ./ci/ci.sh build
    - mkdir -p ~/.docker/cli-plugins/ && curl -SL https://github.com/docker/compose/releases/download/v2.0.1/docker-compose-linux-x86_64 -o ~/.docker/cli-plugins/docker-compose && chmod +x ~/.docker/cli-plugins/docker-compose
    - pip install -U docker aws_requests_auth boto3
    - ./ci/env/env_info.sh
    - python ./ci/build/build-docker-images.py --py-versions py38 --device-types cpu --build-type LOCAL --build-base
    - python ./ci/build/build-multinode-image.py rayproject/ray:nightly-py38-cpu rayproject/ray:multinode-py38
    - bazel test --config=ci $(./ci/run/bazel_export_options) --build_tests_only
      --test_tag_filters=multinode,-example,-flaky,-soft_imports,-gpu_only,-rllib
      python/ray/tune/...
      --test_env=RAY_HAS_SSH="1"
      --test_env=RAY_DOCKER_IMAGE="rayproject/ray:multinode-py38"
      --test_env=RAY_TEMPDIR="/ray-mount"
      --test_env=RAY_HOSTDIR="/ray"
      --test_env=RAY_TESTHOST="dind-daemon"
      --test_env=DOCKER_HOST=tcp://docker:2376
      --test_env=DOCKER_TLS_VERIFY=1
      --test_env=DOCKER_CERT_PATH=/certs/client
      --test_env=DOCKER_TLS_CERTDIR=/certs

- label: ":hadoop: Ray AIR HDFS tests"
  conditions: ["RAY_CI_ML_AFFECTED"]
  instance_size: medium
  commands:
    - cleanup() { if [ "${BUILDKITE_PULL_REQUEST}" = "false" ]; then ./ci/build/upload_build_info.sh; fi }; trap cleanup EXIT
    - INSTALL_HDFS=1 ./ci/env/install-dependencies.sh
    - ./ci/env/env_info.sh
    - cat /tmp/hdfs_env
    - bazel test --config=ci $(./ci/run/bazel_export_options) --test_tag_filters=hdfs python/ray/air/...


# Test to see if Train can be used without torch, tf, etc. installed
- label: ":steam_locomotive: Train minimal install"
  conditions: ["RAY_CI_TRAIN_AFFECTED"]
  instance_size: small
  commands:
      - cleanup() { if [ "${BUILDKITE_PULL_REQUEST}" = "false" ]; then ./ci/build/upload_build_info.sh; fi }; trap cleanup EXIT
      - TRAIN_MINIMAL_INSTALL=1 ./ci/env/install-minimal.sh
      - ./ci/env/env_info.sh
      - python ./ci/env/check_minimal_install.py
      - bazel test --config=ci $(./ci/run/bazel_export_options)  --build_tests_only --test_tag_filters=minimal python/ray/train/...


# These tests install requirements_legacy_compat.txt which are the
# lower bound of dependencies we support.
- label: ":cold_face: :python: Ray Python 3.7 legacy dependency ML compatibility tests"
  conditions:
    ["RAY_CI_PYTHON_DEPENDENCIES_AFFECTED", "RAY_CI_TUNE_AFFECTED", "RAY_CI_TRAIN_AFFECTED", "RAY_CI_ML_AFFECTED"]
  instance_size: large
  parallelism: 3
  commands:
    - cleanup() { if [ "${BUILDKITE_PULL_REQUEST}" = "false" ]; then ./ci/build/upload_build_info.sh; fi }; trap cleanup EXIT
    - ./ci/env/install-minimal.sh 3.7
    - PYTHON=3.7 DATA_PROCESSING_TESTING=1 TUNE_TESTING=1 TRAIN_TESTING=1 INSTALL_HDFS=1 ./ci/env/install-dependencies.sh
    - pip install -r python/requirements/compat/requirements_legacy_compat.txt
    - pip install -U typing-extensions
    - HOROVOD_WITH_GLOO=1 HOROVOD_WITHOUT_MPI=1 HOROVOD_WITHOUT_MXNET=1 HOROVOD_WITH_TENSORFLOW=1 HOROVOD_WITH_PYTORCH=1 pip install horovod
    - ./ci/env/env_info.sh
    # Combine shards from different files
    - >-
      set -x;
      {
        python ./ci/run/bazel_sharding/bazel_sharding.py --exclude_manual --index "\${BUILDKITE_PARALLEL_JOB}" --count "\${BUILDKITE_PARALLEL_JOB_COUNT}" --tag_filters=compat python/ray/tests/horovod/... python/ray/tests/lightgbm/... python/ray/tests/ml_py37_compat/... python/ray/tests/xgboost/... python/ray/tests/ray_lightning/... &&
        python ./ci/run/bazel_sharding/bazel_sharding.py --exclude_manual --index "\${BUILDKITE_PARALLEL_JOB}" --count "\${BUILDKITE_PARALLEL_JOB_COUNT}" --tag_filters=-gpu,-needs_credentials,-hdfs python/ray/air/... &&
        python ./ci/run/bazel_sharding/bazel_sharding.py --exclude_manual --index "\${BUILDKITE_PARALLEL_JOB}" --count "\${BUILDKITE_PARALLEL_JOB_COUNT}" --tag_filters=ray_air,-torch_1_11,-gpu_only,-gpu,-needs_credentials,-hdfs python/ray/train/... &&
        python ./ci/run/bazel_sharding/bazel_sharding.py --exclude_manual --index "\${BUILDKITE_PARALLEL_JOB}" --count "\${BUILDKITE_PARALLEL_JOB_COUNT}" --tag_filters=ray_air python/ray/data/...;
      } > test_shard.txt
    - cat test_shard.txt
    - bazel test --config=ci $(./ci/run/bazel_export_options)
      $(cat test_shard.txt)


# These tests install requirements_py37_compat.txt which are the
# upper bound of Python 3.7 dependencies we support
- label: ":cold_face: :python: Ray Python 3.7 ML compatibility tests"
  conditions:
    ["RAY_CI_PYTHON_DEPENDENCIES_AFFECTED", "RAY_CI_TUNE_AFFECTED", "RAY_CI_TRAIN_AFFECTED", "RAY_CI_ML_AFFECTED"]
  instance_size: large
  parallelism: 3
  commands:
    - cleanup() { if [ "${BUILDKITE_PULL_REQUEST}" = "false" ]; then ./ci/build/upload_build_info.sh; fi }; trap cleanup EXIT
    - ./ci/env/install-minimal.sh 3.7
    - PYTHON=3.7 DATA_PROCESSING_TESTING=1 TUNE_TESTING=1 TRAIN_TESTING=1 INSTALL_HDFS=1 ./ci/env/install-dependencies.sh
    - pip install -r python/requirements/compat/requirements_py37_compat.txt
    - pip install -U typing-extensions
    - HOROVOD_WITH_GLOO=1 HOROVOD_WITHOUT_MPI=1 HOROVOD_WITHOUT_MXNET=1 HOROVOD_WITH_TENSORFLOW=1 HOROVOD_WITH_PYTORCH=1 pip install horovod
    - ./ci/env/env_info.sh
    # Combine shards from different files
    - >-
      set -x;
      {
        python ./ci/run/bazel_sharding/bazel_sharding.py --exclude_manual --index "\${BUILDKITE_PARALLEL_JOB}" --count "\${BUILDKITE_PARALLEL_JOB_COUNT}" --tag_filters=compat python/ray/tests/horovod/... python/ray/tests/lightgbm/... python/ray/tests/ml_py37_compat/... python/ray/tests/xgboost/... python/ray/tests/ray_lightning/... &&
        python ./ci/run/bazel_sharding/bazel_sharding.py --exclude_manual --index "\${BUILDKITE_PARALLEL_JOB}" --count "\${BUILDKITE_PARALLEL_JOB_COUNT}" --tag_filters=-gpu,-needs_credentials,-hdfs python/ray/air/... &&
        python ./ci/run/bazel_sharding/bazel_sharding.py --exclude_manual --index "\${BUILDKITE_PARALLEL_JOB}" --count "\${BUILDKITE_PARALLEL_JOB_COUNT}" --tag_filters=ray_air,-torch_1_11,-gpu_only,-gpu,-needs_credentials,-hdfs python/ray/train/... &&
        python ./ci/run/bazel_sharding/bazel_sharding.py --exclude_manual --index "\${BUILDKITE_PARALLEL_JOB}" --count "\${BUILDKITE_PARALLEL_JOB_COUNT}" --tag_filters=ray_air python/ray/data/...;
      } > test_shard.txt
    - cat test_shard.txt
    - bazel test --config=ci $(./ci/run/bazel_export_options)
      $(cat test_shard.txt)


- label: ":cold_face: :python: :brain: Python 3.7 RLlib: tests/ dir"
  conditions: ["NO_WHEELS_REQUIRED", "RAY_CI_RLLIB_DIRECTLY_AFFECTED"]
  parallelism: 2
  instance_size: large
  commands:
    - cleanup() { if [ "${BUILDKITE_PULL_REQUEST}" = "false" ]; then ./ci/build/upload_build_info.sh; fi }; trap cleanup EXIT
    - ./ci/env/install-minimal.sh 3.7
    - PYTHON=3.7 RLLIB_TESTING=1 ./ci/env/install-dependencies.sh
    - pip install -r python/requirements/compat/requirements_py37_compat.txt
    - ./ci/env/env_info.sh
    - ./ci/run/run_bazel_test_with_sharding.sh --config=ci $(./ci/run/bazel_export_options) --build_tests_only
      --test_tag_filters=tests_dir,-multi_gpu --test_env=RAY_USE_MULTIPROCESSING_CPU_COUNT=1 rllib/...


- label: ":cold_face: :python: :brain: Python 3.7 RLlib: Learning tests Pytorch (With Ray Data)"
  conditions: ["NO_WHEELS_REQUIRED", "RAY_CI_DATA_AFFECTED"]
  instance_size: large
  commands:
    # skip on master because we are running these test under all RLlib suites anyw/ay
    - if [ "$BUILDKITE_PULL_REQUEST" = "false" ]; then exit 0; fi
    - cleanup() { if [ "${BUILDKITE_PULL_REQUEST}" = "false" ]; then ./ci/build/upload_build_info.sh; fi }; trap cleanup EXIT
    - ./ci/env/install-minimal.sh 3.7
    - PYTHON=3.7 RLLIB_TESTING=1 ./ci/env/install-dependencies.sh
    - pip install -r python/requirements/compat/requirements_py37_compat.txt
    - ./ci/env/env_info.sh
    - bazel test --config=ci $(./ci/run/bazel_export_options)
      --build_tests_only
      --test_tag_filters=learning_tests_with_ray_data,-multi_gpu,-gpu,-tf_only,-tf2_only
      --test_arg=--framework=torch
      rllib/...


- label: ":cold_face: :python: :brain: Python 3.7 RLlib: Learning tests TF2 (With Ray Data)"
  conditions: ["NO_WHEELS_REQUIRED", "RAY_CI_DATA_AFFECTED"]
  instance_size: large
  commands:
    # skip on master because we are running these test under all RLlib suites anyw/ay
    - if [ "$BUILDKITE_PULL_REQUEST" = "false" ]; then exit 0; fi
    - cleanup() { if [ "${BUILDKITE_PULL_REQUEST}" = "false" ]; then ./ci/build/upload_build_info.sh; fi }; trap cleanup EXIT
    - ./ci/env/install-minimal.sh 3.7
    - PYTHON=3.7 RLLIB_TESTING=1 ./ci/env/install-dependencies.sh
    - pip install -r python/requirements/compat/requirements_py37_compat.txt
    - ./ci/env/env_info.sh
    - bazel test --config=ci $(./ci/run/bazel_export_options)
      --build_tests_only
      --test_tag_filters=learning_tests_with_ray_data,-multi_gpu,-gpu,-torch_only
      --test_arg=--framework=tf2
      rllib/...


- label: ":cold_face: :python: :serverless: Python 3.7 Serve Tests"
  parallelism: 3
  conditions:
    [
        "RAY_CI_SERVE_AFFECTED",
        "RAY_CI_PYTHON_AFFECTED",
        "RAY_CI_ML_AFFECTED",
    ]
  instance_size: large
  commands:
    - cleanup() { if [ "${BUILDKITE_PULL_REQUEST}" = "false" ]; then ./ci/build/upload_build_info.sh; fi }; trap cleanup EXIT
    - ./ci/env/install-minimal.sh 3.7
    - PYTHON=3.7 TORCH_VERSION=1.9.0 ./ci/env/install-dependencies.sh
    - bash ./ci/ci.sh prepare_docker
    - 'git clone https://github.com/wg/wrk.git /tmp/wrk && pushd /tmp/wrk && make -j && sudo cp wrk /usr/local/bin && popd'
    - ./ci/env/env_info.sh
    - >-
      set -x;
      python ./ci/run/bazel_sharding/bazel_sharding.py
      --exclude_manual
      --index "\${BUILDKITE_PARALLEL_JOB}" --count "\${BUILDKITE_PARALLEL_JOB_COUNT}"
      --tag_filters=-post_wheel_build,-gpu
      python/ray/serve/...
      > test_shard.txt
    - cat test_shard.txt
    - bazel test --config=ci $(./ci/run/bazel_export_options)
      --test_tag_filters=-post_wheel_build,-gpu
      --test_env=DOCKER_HOST=tcp://docker:2376
      --test_env=DOCKER_TLS_VERIFY=1
      --test_env=DOCKER_CERT_PATH=/certs/client
      --test_env=DOCKER_TLS_CERTDIR=/certs
      $(cat test_shard.txt)<|MERGE_RESOLUTION|>--- conflicted
+++ resolved
@@ -83,104 +83,35 @@
 #     # Upload to latest directory.
 #     - if [ "$BUILDKITE_BRANCH" == "master" ]; then python .buildkite/copy_files.py --destination wheels --path ./.whl; fi
 
-- label: ":docker: Build Images: {{matrix}} - cpu/cu101/cu102/cu110"
+- label: ":docker: Build Images: {{matrix}} - cpu/cu115/cu116"
   conditions: ["RAY_CI_PYTHON_DEPENDENCIES_AFFECTED", "RAY_CI_DOCKER_AFFECTED", "RAY_CI_CORE_CPP_AFFECTED"]
   instance_size: medium
   commands:
     - LINUX_WHEELS=1 BUILD_ONE_PYTHON_ONLY={{matrix}} ./ci/ci.sh build
     - pip install -q docker aws_requests_auth boto3
     - ./ci/env/env_info.sh
-    - if [ "${BUILDKITE_PULL_REQUEST}" = "false" ]; then python .buildkite/copy_files.py --destination docker_login; fi
-<<<<<<< HEAD
-    - python ./ci/build/build-docker-images.py --py-versions {{matrix}} -T cpu -T cu101 -T cu102 -T cu110 --build-type BUILDKITE --build-base
+    - if [[ "${BUILDKITE_PULL_REQUEST}" == "false" ]]; then python .buildkite/copy_files.py --destination docker_login; fi
+    - python ./ci/build/build-docker-images.py --py-versions {{matrix}} -T cpu -T cu115 -T cu116 --build-type BUILDKITE --build-base
   matrix:
     - py37
     - py38
     - py39
     - py310
 
-- label: ":docker: Build Images: {{matrix}} - cu111/cu112/cu113/cu116/cu118"
-=======
-    - python ./ci/build/build-docker-images.py --py-versions py37 -T cpu -T cu115 -T cu116 --build-type BUILDKITE --build-base
-
-- label: ":docker: Build Images: py37 (2/2)"
-  conditions: ["RAY_CI_PYTHON_DEPENDENCIES_AFFECTED", "RAY_CI_DOCKER_AFFECTED", "RAY_CI_CORE_CPP_AFFECTED"]
-  instance_size: medium
-  commands:
-    - LINUX_WHEELS=1 BUILD_ONE_PYTHON_ONLY=3.7 ./ci/ci.sh build
-    - pip install -q docker aws_requests_auth boto3
-    - ./ci/env/env_info.sh
-    - if [ "${BUILDKITE_PULL_REQUEST}" = "false" ]; then python .buildkite/copy_files.py --destination docker_login; fi
-    - python ./ci/build/build-docker-images.py --py-versions py37 -T cu117 -T cu118 --build-type BUILDKITE --build-base
-
-- label: ":docker: Build Images: py38 (1/2)"
-  conditions: ["RAY_CI_PYTHON_DEPENDENCIES_AFFECTED", "RAY_CI_DOCKER_AFFECTED", "RAY_CI_CORE_CPP_AFFECTED"]
-  instance_size: medium
-  commands:
-    - LINUX_WHEELS=1 BUILD_ONE_PYTHON_ONLY=3.8 ./ci/ci.sh build
-    - pip install -q docker aws_requests_auth boto3
-    - ./ci/env/env_info.sh
-    - if [ "${BUILDKITE_PULL_REQUEST}" = "false" ]; then python .buildkite/copy_files.py --destination docker_login; fi
-    - python ./ci/build/build-docker-images.py --py-versions py38 -T cpu -T cu115 -T cu116 --build-type BUILDKITE --build-base
-
-- label: ":docker: Build Images: py38 (2/2)"
-  conditions: ["RAY_CI_PYTHON_DEPENDENCIES_AFFECTED", "RAY_CI_DOCKER_AFFECTED", "RAY_CI_CORE_CPP_AFFECTED"]
-  instance_size: medium
-  commands:
-    - LINUX_WHEELS=1 BUILD_ONE_PYTHON_ONLY=3.8 ./ci/ci.sh build
-    - pip install -q docker aws_requests_auth boto3
-    - ./ci/env/env_info.sh
-    - if [ "${BUILDKITE_PULL_REQUEST}" = "false" ]; then python .buildkite/copy_files.py --destination docker_login; fi
-    - python ./ci/build/build-docker-images.py --py-versions py38 -T cu117 -T cu118 --build-type BUILDKITE --build-base
-
-- label: ":docker: Build Images: py39 (1/2)"
-  conditions: ["RAY_CI_PYTHON_DEPENDENCIES_AFFECTED", "RAY_CI_DOCKER_AFFECTED", "RAY_CI_CORE_CPP_AFFECTED"]
-  instance_size: medium
-  commands:
-    - LINUX_WHEELS=1 BUILD_ONE_PYTHON_ONLY=3.9 ./ci/ci.sh build
-    - pip install -q docker aws_requests_auth boto3
-    - ./ci/env/env_info.sh
-    - if [ "${BUILDKITE_PULL_REQUEST}" = "false" ]; then python .buildkite/copy_files.py --destination docker_login; fi
-    - python ./ci/build/build-docker-images.py --py-versions py39 -T cpu -T cu115 -T cu116 --build-type BUILDKITE --build-base
-
-- label: ":docker: Build Images: py39 (2/2)"
-  conditions: ["RAY_CI_PYTHON_DEPENDENCIES_AFFECTED", "RAY_CI_DOCKER_AFFECTED", "RAY_CI_CORE_CPP_AFFECTED"]
-  instance_size: medium
-  commands:
-    - LINUX_WHEELS=1 BUILD_ONE_PYTHON_ONLY=3.9 ./ci/ci.sh build
-    - pip install -q docker aws_requests_auth boto3
-    - ./ci/env/env_info.sh
-    - if [ "${BUILDKITE_PULL_REQUEST}" = "false" ]; then python .buildkite/copy_files.py --destination docker_login; fi
-    - python ./ci/build/build-docker-images.py --py-versions py39 -T cu117 -T cu118 --build-type BUILDKITE --build-base
-
-- label: ":docker: Build Images: py310 (1/2)"
-  conditions: ["RAY_CI_PYTHON_DEPENDENCIES_AFFECTED", "RAY_CI_DOCKER_AFFECTED", "RAY_CI_CORE_CPP_AFFECTED"]
-  instance_size: medium
-  commands:
-    - LINUX_WHEELS=1 BUILD_ONE_PYTHON_ONLY=3.10 ./ci/ci.sh build
-    - pip install -q docker aws_requests_auth boto3
-    - ./ci/env/env_info.sh
-    - if [ "${BUILDKITE_PULL_REQUEST}" = "false" ]; then python .buildkite/copy_files.py --destination docker_login; fi
-    - python ./ci/build/build-docker-images.py --py-versions py310 -T cpu -T cu115 -T cu116 --build-type BUILDKITE --build-base
-
-- label: ":docker: Build Images: py310 (2/2)"
->>>>>>> 2cf264c7
+- label: ":docker: Build Images: {{matrix}} - cu117/cu118"
   conditions: ["RAY_CI_PYTHON_DEPENDENCIES_AFFECTED", "RAY_CI_DOCKER_AFFECTED", "RAY_CI_CORE_CPP_AFFECTED"]
   instance_size: medium
   commands:
     - LINUX_WHEELS=1 BUILD_ONE_PYTHON_ONLY={{matrix}} ./ci/ci.sh build
     - pip install -q docker aws_requests_auth boto3
-    - if [ "${BUILDKITE_PULL_REQUEST}" = "false" ]; then python .buildkite/copy_files.py --destination docker_login; fi
-<<<<<<< HEAD
-    - python ./ci/build/build-docker-images.py --py-versions {{matrix}} -T cu111 -T cu112 -T cu113 -T cu116 -T cu118 --build-type BUILDKITE --build-base
+    - ./ci/env/env_info.sh
+    - if [[ "${BUILDKITE_PULL_REQUEST}" == "false" ]]; then python .buildkite/copy_files.py --destination docker_login; fi
+    - python ./ci/build/build-docker-images.py --py-versions {{matrix}} -T cu117 -T cu118 --build-type BUILDKITE --build-base
   matrix:
     - py37
     - py38
     - py39
     - py310
-=======
-    - python ./ci/build/build-docker-images.py --py-versions py310 -T cu117 -T cu118 --build-type BUILDKITE --build-base
->>>>>>> 2cf264c7
 
 - label: ":java: Java"
   conditions: ["RAY_CI_JAVA_AFFECTED"]
