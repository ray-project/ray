- label: ":book: Lint"
  commands:
    - export LINT=1
    - ./ci/env/install-dependencies.sh
    - ./ci/ci.sh lint

- label: ":ferris_wheel: Wheels and Jars"
  conditions:
    [
        "RAY_CI_LINUX_WHEELS_AFFECTED",
        "RAY_CI_JAVA_AFFECTED",
    ]
  instance_size: medium
  commands:
    # Build the wheels and jars
    - UPLOAD_WHEELS_AS_ARTIFACTS=1 LINUX_WHEELS=1 LINUX_JARS=1 ./ci/ci.sh build
    # Upload the wheels and jars
    # We don't want to push on PRs, in fact, the copy_files will fail because unauthenticated.
    - if [ "$BUILDKITE_PULL_REQUEST" != "false" ]; then exit 0; fi
    - pip install -q docker aws_requests_auth boto3
    - ./ci/env/env_info.sh
    # Upload to branch directory.
    - python .buildkite/copy_files.py --destination branch_wheels --path ./.whl
    - python .buildkite/copy_files.py --destination branch_jars --path ./.jar/linux
    # Upload to latest directory.
    - if [ "$BUILDKITE_BRANCH" == "master" ]; then python .buildkite/copy_files.py --destination wheels --path ./.whl; fi
    - if [ "$BUILDKITE_BRANCH" == "master" ]; then python .buildkite/copy_files.py --destination jars --path ./.jar/linux; fi

- label: ":ferris_wheel: Post-wheel tests"
  conditions: ["RAY_CI_LINUX_WHEELS_AFFECTED"]
  instance_size: medium
  commands:
    - LINUX_WHEELS=1 ./ci/ci.sh build
    - cleanup() { if [ "${BUILDKITE_PULL_REQUEST}" = "false" ]; then ./ci/build/upload_build_info.sh; fi }; trap cleanup EXIT
    - ./ci/env/env_info.sh
    - bazel test --config=ci $(./ci/run/bazel_export_options)
      --test_tag_filters=post_wheel_build
      --test_env=CONDA_EXE
      --test_env=CONDA_PYTHON_EXE
      --test_env=CONDA_SHLVL
      --test_env=CONDA_PREFIX
      --test_env=CONDA_DEFAULT_ENV
      --test_env=CI
      --test_env=RAY_CI_POST_WHEEL_TESTS=True
      python/ray/tests/... python/ray/serve/... python/ray/tune/... rllib/... doc/...

- label: ":ferris_wheel: Debug Wheels"
  conditions:
    [
        "RAY_CI_LINUX_WHEELS_AFFECTED",
        "RAY_CI_JAVA_AFFECTED",
    ]
  instance_size: medium
  commands:
    # Build the debug wheels
    - RAY_DEBUG_BUILD=debug LINUX_WHEELS=1 ./ci/ci.sh build
    # Upload the wheels.
    # We don't want to push on PRs, in fact, the copy_files will fail because unauthenticated.
    - if [ "$BUILDKITE_PULL_REQUEST" != "false" ]; then exit 0; fi
    - pip install -q docker aws_requests_auth boto3
    - ./ci/env/env_info.sh
    # Upload to branch directory.
    - python .buildkite/copy_files.py --destination branch_wheels --path ./.whl
    # Upload to latest directory.
    - if [ "$BUILDKITE_BRANCH" == "master" ]; then python .buildkite/copy_files.py --destination wheels --path ./.whl; fi

# Not working now.
# - label: ":ferris_wheel: ASAN Wheels"
#   conditions:
#     [
#         "RAY_CI_LINUX_WHEELS_AFFECTED",
#         "RAY_CI_JAVA_AFFECTED",
#     ]
#   commands:
#     # Build the asan wheels
#     - RAY_DEBUG_BUILD=asan LINUX_WHEELS=1 ./ci/ci.sh build
#     # Upload the wheels.
#     # We don't want to push on PRs, in fact, the copy_files will fail because unauthenticated.
#     - if [ "$BUILDKITE_PULL_REQUEST" != "false" ]; then exit 0; fi
#     - pip install -q docker aws_requests_auth boto3
#     # Upload to branch directory.
#     - python .buildkite/copy_files.py --destination branch_wheels --path ./.whl
#     # Upload to latest directory.
#     - if [ "$BUILDKITE_BRANCH" == "master" ]; then python .buildkite/copy_files.py --destination wheels --path ./.whl; fi

- label: ":docker: Build Images: py37 (1/2)"
  conditions: ["RAY_CI_PYTHON_DEPENDENCIES_AFFECTED", "RAY_CI_DOCKER_AFFECTED", "RAY_CI_CORE_CPP_AFFECTED"]
  instance_size: medium
  commands:
    - LINUX_WHEELS=1 BUILD_ONE_PYTHON_ONLY=3.7 ./ci/ci.sh build
    - pip install -q docker aws_requests_auth boto3
    - ./ci/env/env_info.sh
    - if [ "${BUILDKITE_PULL_REQUEST}" = "false" ]; then python .buildkite/copy_files.py --destination docker_login; fi
    - python ./ci/build/build-docker-images.py --py-versions py37 -T cpu -T cu115 -T cu116 --build-type BUILDKITE --build-base

- label: ":docker: Build Images: py37 (2/2)"
  conditions: ["RAY_CI_PYTHON_DEPENDENCIES_AFFECTED", "RAY_CI_DOCKER_AFFECTED", "RAY_CI_CORE_CPP_AFFECTED"]
  instance_size: medium
  commands:
    - LINUX_WHEELS=1 BUILD_ONE_PYTHON_ONLY=3.7 ./ci/ci.sh build
    - pip install -q docker aws_requests_auth boto3
    - ./ci/env/env_info.sh
    - if [ "${BUILDKITE_PULL_REQUEST}" = "false" ]; then python .buildkite/copy_files.py --destination docker_login; fi
    - python ./ci/build/build-docker-images.py --py-versions py37 -T cu117 -T cu118 --build-type BUILDKITE --build-base

- label: ":docker: Build Images: py38 (1/2)"
  conditions: ["RAY_CI_PYTHON_DEPENDENCIES_AFFECTED", "RAY_CI_DOCKER_AFFECTED", "RAY_CI_CORE_CPP_AFFECTED"]
  instance_size: medium
  commands:
    - LINUX_WHEELS=1 BUILD_ONE_PYTHON_ONLY=3.8 ./ci/ci.sh build
    - pip install -q docker aws_requests_auth boto3
    - ./ci/env/env_info.sh
    - if [ "${BUILDKITE_PULL_REQUEST}" = "false" ]; then python .buildkite/copy_files.py --destination docker_login; fi
    - python ./ci/build/build-docker-images.py --py-versions py38 -T cpu -T cu115 -T cu116 --build-type BUILDKITE --build-base

- label: ":docker: Build Images: py38 (2/2)"
  conditions: ["RAY_CI_PYTHON_DEPENDENCIES_AFFECTED", "RAY_CI_DOCKER_AFFECTED", "RAY_CI_CORE_CPP_AFFECTED"]
  instance_size: medium
  commands:
    - LINUX_WHEELS=1 BUILD_ONE_PYTHON_ONLY=3.8 ./ci/ci.sh build
    - pip install -q docker aws_requests_auth boto3
    - ./ci/env/env_info.sh
    - if [ "${BUILDKITE_PULL_REQUEST}" = "false" ]; then python .buildkite/copy_files.py --destination docker_login; fi
    - python ./ci/build/build-docker-images.py --py-versions py38 -T cu117 -T cu118 --build-type BUILDKITE --build-base

- label: ":docker: Build Images: py39 (1/2)"
  conditions: ["RAY_CI_PYTHON_DEPENDENCIES_AFFECTED", "RAY_CI_DOCKER_AFFECTED", "RAY_CI_CORE_CPP_AFFECTED"]
  instance_size: medium
  commands:
    - LINUX_WHEELS=1 BUILD_ONE_PYTHON_ONLY=3.9 ./ci/ci.sh build
    - pip install -q docker aws_requests_auth boto3
    - ./ci/env/env_info.sh
    - if [ "${BUILDKITE_PULL_REQUEST}" = "false" ]; then python .buildkite/copy_files.py --destination docker_login; fi
    - python ./ci/build/build-docker-images.py --py-versions py39 -T cpu -T cu115 -T cu116 --build-type BUILDKITE --build-base

- label: ":docker: Build Images: py39 (2/2)"
  conditions: ["RAY_CI_PYTHON_DEPENDENCIES_AFFECTED", "RAY_CI_DOCKER_AFFECTED", "RAY_CI_CORE_CPP_AFFECTED"]
  instance_size: medium
  commands:
    - LINUX_WHEELS=1 BUILD_ONE_PYTHON_ONLY=3.9 ./ci/ci.sh build
    - pip install -q docker aws_requests_auth boto3
    - ./ci/env/env_info.sh
    - if [ "${BUILDKITE_PULL_REQUEST}" = "false" ]; then python .buildkite/copy_files.py --destination docker_login; fi
    - python ./ci/build/build-docker-images.py --py-versions py39 -T cu117 -T cu118 --build-type BUILDKITE --build-base

- label: ":docker: Build Images: py310 (1/2)"
  conditions: ["RAY_CI_PYTHON_DEPENDENCIES_AFFECTED", "RAY_CI_DOCKER_AFFECTED", "RAY_CI_CORE_CPP_AFFECTED"]
  instance_size: medium
  commands:
    - LINUX_WHEELS=1 BUILD_ONE_PYTHON_ONLY=3.10 ./ci/ci.sh build
    - pip install -q docker aws_requests_auth boto3
    - ./ci/env/env_info.sh
    - if [ "${BUILDKITE_PULL_REQUEST}" = "false" ]; then python .buildkite/copy_files.py --destination docker_login; fi
    - python ./ci/build/build-docker-images.py --py-versions py310 -T cpu -T cu115 -T cu116 --build-type BUILDKITE --build-base

- label: ":docker: Build Images: py310 (2/2)"
  conditions: ["RAY_CI_PYTHON_DEPENDENCIES_AFFECTED", "RAY_CI_DOCKER_AFFECTED", "RAY_CI_CORE_CPP_AFFECTED"]
  instance_size: medium
  commands:
    - LINUX_WHEELS=1 BUILD_ONE_PYTHON_ONLY=3.10 ./ci/ci.sh build
    - pip install -q docker aws_requests_auth boto3
    - if [ "${BUILDKITE_PULL_REQUEST}" = "false" ]; then python .buildkite/copy_files.py --destination docker_login; fi
    - python ./ci/build/build-docker-images.py --py-versions py310 -T cu117 -T cu118 --build-type BUILDKITE --build-base

- label: ":java: Java"
  conditions: ["RAY_CI_JAVA_AFFECTED"]
  instance_size: medium
  commands:
    - ./java/test.sh

- label: ":cpp: Ray CPP Worker"
  conditions: [ "RAY_CI_CPP_AFFECTED" ]
  instance_size: small
  commands:
    - cleanup() { if [ "${BUILDKITE_PULL_REQUEST}" = "false" ]; then ./ci/build/upload_build_info.sh; fi }; trap cleanup EXIT
    - ./ci/ci.sh test_cpp

- label: ":cpp: Tests"
  conditions: [ "RAY_CI_CORE_CPP_AFFECTED" ]
  instance_size: small
  commands:
    - cleanup() { if [ "${BUILDKITE_PULL_REQUEST}" = "false" ]; then ./ci/build/upload_build_info.sh; fi }; trap cleanup EXIT
    - bazel test --config=ci --config=llvm $(./ci/run/bazel_export_options)
      --build_tests_only
      -- //:all -rllib/... -core_worker_test

- label: ":cpp: Tests (ASAN)"
  conditions: [ "RAY_CI_CORE_CPP_AFFECTED" ]
  instance_size: small
  commands:
    - cleanup() { if [ "${BUILDKITE_PULL_REQUEST}" = "false" ]; then ./ci/build/upload_build_info.sh; fi }; trap cleanup EXIT
    - bazel test --config=ci --config=asan-clang $(./ci/run/bazel_export_options)
      --build_tests_only
      --jobs=2
      -- //:all -//:core_worker_test

- label: ":cpp: Tests (UBSAN)"
  conditions: [ "RAY_CI_CORE_CPP_AFFECTED" ]
  instance_size: medium
  commands:
    - cleanup() { if [ "${BUILDKITE_PULL_REQUEST}" = "false" ]; then ./ci/build/upload_build_info.sh; fi }; trap cleanup EXIT
    # Unset CC CXX vars set in Dockerfile. Clang currently runs into problems with ubsan builds, this will revert to
    # using GCC instead.
    - unset CC CXX && bazel test --config=ci --config=ubsan $(./ci/run/bazel_export_options)
      --build_tests_only
      --jobs=2
      -- //:all -//:core_worker_test -//:logging_test -//:ray_syncer_test

- label: ":cpp: Tests (TSAN)"
  conditions: [ "RAY_CI_CORE_CPP_AFFECTED" ]
  instance_size: medium
  commands:
    - cleanup() { if [ "${BUILDKITE_PULL_REQUEST}" = "false" ]; then ./ci/build/upload_build_info.sh; fi }; trap cleanup EXIT
    - bazel test --config=ci --config=tsan-clang $(./ci/run/bazel_export_options)
      --build_tests_only
      --jobs=2
      -- //:all -//:core_worker_test -//:event_test -//:gcs_actor_manager_test
      -//:gcs_placement_group_manager_test -//:gcs_placement_group_scheduler_test
      -//:gcs_server_rpc_test -//:gcs_client_test -//:metric_exporter_client_test
      -//:stats_test -//:worker_pool_test -//:ray_syncer_test

- label: ":serverless: Dashboard Tests"
  conditions:
    [
        "RAY_CI_DASHBOARD_AFFECTED",
        "RAY_CI_PYTHON_AFFECTED",
    ]
  instance_size: medium
  commands:
    - cleanup() { if [ "${BUILDKITE_PULL_REQUEST}" = "false" ]; then ./ci/build/upload_build_info.sh; fi }; trap cleanup EXIT
    - ./ci/env/env_info.sh
    - ./dashboard/tests/run_ui_tests.sh
    - bazel test --config=ci $(./ci/run/bazel_export_options) python/ray/dashboard/...

- label: ":serverless: Serve Release Tests"
  conditions:
    [
        "RAY_CI_SERVE_AFFECTED",
        "RAY_CI_PYTHON_AFFECTED",
    ]
  instance_size: medium
  commands:
    - cleanup() { if [ "${BUILDKITE_PULL_REQUEST}" = "false" ]; then ./ci/build/upload_build_info.sh; fi }; trap cleanup EXIT
    - TORCH_VERSION=1.9.0 ./ci/env/install-dependencies.sh
    - 'git clone https://github.com/wg/wrk.git /tmp/wrk && pushd /tmp/wrk && make -j && sudo cp wrk /usr/local/bin && popd'
    - ./ci/env/env_info.sh
    - bazel test --config=ci $(./ci/run/bazel_export_options)
      --test_tag_filters=team:serve
      release/...

- label: ":serverless: Serve Tests"
  parallelism: 3
  conditions:
    [
        "RAY_CI_SERVE_AFFECTED",
        "RAY_CI_PYTHON_AFFECTED",
        "RAY_CI_ML_AFFECTED",
    ]
  instance_size: large
  commands:
    - cleanup() { if [ "${BUILDKITE_PULL_REQUEST}" = "false" ]; then ./ci/build/upload_build_info.sh; fi }; trap cleanup EXIT
    - TORCH_VERSION=1.9.0 ./ci/env/install-dependencies.sh
    - bash ./ci/ci.sh prepare_docker
    - 'git clone https://github.com/wg/wrk.git /tmp/wrk && pushd /tmp/wrk && make -j && sudo cp wrk /usr/local/bin && popd'
    - ./ci/env/env_info.sh
    - >-
      set -x;
      python ./ci/run/bazel_sharding/bazel_sharding.py
      --exclude_manual
      --index "\${BUILDKITE_PARALLEL_JOB}" --count "\${BUILDKITE_PARALLEL_JOB_COUNT}"
      --tag_filters=-post_wheel_build,-gpu
      python/ray/serve/...
      > test_shard.txt
    - cat test_shard.txt
    - bazel test --config=ci $(./ci/run/bazel_export_options)
<<<<<<< HEAD
      --test_tag_filters=-post_wheel_build,-gpu
=======
      --test_tag_filters=-post_wheel_build,-py37,-gpu
      --test_env=DOCKER_HOST=tcp://docker:2376
      --test_env=DOCKER_TLS_VERIFY=1
      --test_env=DOCKER_CERT_PATH=/certs/client
      --test_env=DOCKER_TLS_CERTDIR=/certs
>>>>>>> bf4ed585
      $(cat test_shard.txt)

- label: ":python: Minimal install 3.7"
  conditions: ["RAY_CI_PYTHON_AFFECTED"]
  instance_size: medium
  commands:
    - cleanup() { if [ "${BUILDKITE_PULL_REQUEST}" = "false" ]; then ./ci/build/upload_build_info.sh; fi }; trap cleanup EXIT
    - ./ci/ci.sh test_minimal 3.7
    - ./ci/ci.sh test_latest_core_dependencies 3.7

- label: ":python: Minimal install 3.8"
  conditions: ["RAY_CI_PYTHON_AFFECTED"]
  instance_size: medium
  commands:
    - cleanup() { if [ "${BUILDKITE_PULL_REQUEST}" = "false" ]; then ./ci/build/upload_build_info.sh; fi }; trap cleanup EXIT
    - ./ci/ci.sh test_minimal 3.8
    - ./ci/ci.sh test_latest_core_dependencies 3.8

- label: ":python: Minimal install 3.9"
  conditions: ["RAY_CI_PYTHON_AFFECTED"]
  instance_size: medium
  commands:
    - cleanup() { if [ "${BUILDKITE_PULL_REQUEST}" = "false" ]; then ./ci/build/upload_build_info.sh; fi }; trap cleanup EXIT
    - ./ci/ci.sh test_minimal 3.9
    - ./ci/ci.sh test_latest_core_dependencies 3.9

- label: ":python: Minimal install 3.10"
  conditions: ["RAY_CI_PYTHON_AFFECTED"]
  instance_size: medium
  commands:
    - cleanup() { if [ "${BUILDKITE_PULL_REQUEST}" = "false" ]; then ./ci/build/upload_build_info.sh; fi }; trap cleanup EXIT
    - ./ci/ci.sh test_minimal 3.10
    - ./ci/ci.sh test_latest_core_dependencies 3.10

- label: ":python: Minimal install 3.11"
  conditions: ["RAY_CI_PYTHON_AFFECTED"]
  instance_size: medium
  commands:
    - cleanup() { if [ "${BUILDKITE_PULL_REQUEST}" = "false" ]; then ./ci/build/upload_build_info.sh; fi }; trap cleanup EXIT
    - ./ci/ci.sh test_minimal 3.11
    - ./ci/ci.sh test_latest_core_dependencies 3.11

- label: ":python: Default install"
  conditions: ["RAY_CI_PYTHON_AFFECTED"]
  instance_size: small
  commands:
    - cleanup() { if [ "${BUILDKITE_PULL_REQUEST}" = "false" ]; then ./ci/build/upload_build_info.sh; fi }; trap cleanup EXIT
    - ./ci/env/install-default.sh
    - ./ci/env/env_info.sh
    - bazel test --test_output=streamed --config=ci --test_env=RAY_DEFAULT=1 $(./ci/run/bazel_export_options)
      python/ray/dashboard/test_dashboard

- label: ":python: Ray Serve default install"
  conditions: ["RAY_CI_PYTHON_AFFECTED"]
  instance_size: small
  commands:
    - cleanup() { if [ "${BUILDKITE_PULL_REQUEST}" = "false" ]; then ./ci/build/upload_build_info.sh; fi }; trap cleanup EXIT
    - ./ci/env/install-serve.sh
    - ./ci/env/env_info.sh
    - bazel test --test_output=streamed --config=ci --test_env=RAY_DEFAULT=1 $(./ci/run/bazel_export_options)
      python/ray/serve/test_deployment_graph
    - bazel test --test_output=streamed --config=ci --test_env=RAY_DEFAULT=1 $(./ci/run/bazel_export_options)
      python/ray/serve/test_api

- label: ":python: (Small & Client)"
  conditions: ["RAY_CI_PYTHON_AFFECTED"]
  instance_size: medium
  commands:
    - cleanup() { if [ "${BUILDKITE_PULL_REQUEST}" = "false" ]; then ./ci/build/upload_build_info.sh; fi }; trap cleanup EXIT
    - DL=1 ./ci/env/install-dependencies.sh
    - bash ./ci/ci.sh prepare_docker
    - ./ci/env/env_info.sh
    # This is needed or else the Ray Client tests run into a gRPC forking problem
    # similar to https://github.com/grpc/grpc/issues/31885
    - pip install pip install grpcio==1.50.0
    - bazel test --config=ci $(./ci/run/bazel_export_options)
      --test_tag_filters=client_tests,small_size_python_tests
      -- python/ray/tests/...
    - bazel test --config=ci $(./ci/run/bazel_export_options)
      --test_tag_filters=ray_ha
      --test_env=DOCKER_HOST=tcp://docker:2376
      --test_env=DOCKER_TLS_VERIFY=1
      --test_env=DOCKER_CERT_PATH=/certs/client
      --test_env=DOCKER_TLS_CERTDIR=/certs
      -- python/ray/tests/...
    - bazel test --config=ci $(./ci/run/bazel_export_options)
      -- python/ray/autoscaler/v2/...

- label: ":python: (Large)"
  conditions: ["RAY_CI_PYTHON_AFFECTED"]
  instance_size: large
  parallelism: 3
  commands:
    - cleanup() { if [ "${BUILDKITE_PULL_REQUEST}" = "false" ]; then ./ci/build/upload_build_info.sh; fi }; trap cleanup EXIT
    - DL=1 ./ci/env/install-dependencies.sh
    - ./ci/env/env_info.sh
    - ./ci/ci.sh test_large

- label: ":python: (Medium A-J)"
  conditions: ["RAY_CI_PYTHON_AFFECTED"]
  instance_size: medium
  commands:
    - cleanup() { if [ "${BUILDKITE_PULL_REQUEST}" = "false" ]; then ./ci/build/upload_build_info.sh; fi }; trap cleanup EXIT
    - ./ci/env/env_info.sh
    - bazel test --config=ci $(./ci/run/bazel_export_options)
      --test_tag_filters=-kubernetes,medium_size_python_tests_a_to_j
      python/ray/tests/...

- label: ":python: (Medium K-Z)"
  conditions: ["RAY_CI_PYTHON_AFFECTED"]
  instance_size: medium
  commands:
    - cleanup() { if [ "${BUILDKITE_PULL_REQUEST}" = "false" ]; then ./ci/build/upload_build_info.sh; fi }; trap cleanup EXIT
    - DL=1 ./ci/env/install-dependencies.sh
    - bazel test --config=ci $(./ci/run/bazel_export_options)
      --test_tag_filters=-kubernetes,medium_size_python_tests_k_to_z
      python/ray/tests/...

- label: ":redis: (External Redis) (Small & Client)"
  conditions: ["RAY_CI_PYTHON_AFFECTED"]
  instance_size: medium
  commands:
    - cleanup() { if [ "${BUILDKITE_PULL_REQUEST}" = "false" ]; then ./ci/build/upload_build_info.sh; fi }; trap cleanup EXIT
    - DL=1 ./ci/env/install-dependencies.sh
    - ./ci/env/env_info.sh
    # This is needed or else the Ray Client tests run into a gRPC forking problem
    # similar to https://github.com/grpc/grpc/issues/31885
    - pip install pip install grpcio==1.50.0
    - bazel test --config=ci $(./scripts/bazel_export_options)
      --test_tag_filters=client_tests,small_size_python_tests
      --test_env=TEST_EXTERNAL_REDIS=1
      -- python/ray/tests/...

- label: ":redis: (External Redis) (Large)"
  conditions: ["RAY_CI_PYTHON_AFFECTED"]
  instance_size: large
  parallelism: 3
  commands:
    - cleanup() { if [ "${BUILDKITE_PULL_REQUEST}" = "false" ]; then ./ci/build/upload_build_info.sh; fi }; trap cleanup EXIT
    - DL=1 ./ci/env/install-dependencies.sh
    - ./ci/env/env_info.sh
    - ./ci/ci.sh test_large --test_env=TEST_EXTERNAL_REDIS=1

- label: ":redis: (External Redis) (Medium A-J)"
  conditions: ["RAY_CI_PYTHON_AFFECTED"]
  instance_size: medium
  commands:
    - cleanup() { if [ "${BUILDKITE_PULL_REQUEST}" = "false" ]; then ./ci/build/upload_build_info.sh; fi }; trap cleanup EXIT
    - ./ci/env/env_info.sh
    - bazel test --config=ci $(./scripts/bazel_export_options)
      --test_tag_filters=-kubernetes,medium_size_python_tests_a_to_j
      --test_env=TEST_EXTERNAL_REDIS=1
      -- //python/ray/tests/...

- label: ":redis: (External Redis) (Medium K-Z)"
  conditions: ["RAY_CI_PYTHON_AFFECTED"]
  instance_size: medium
  commands:
    - cleanup() { if [ "${BUILDKITE_PULL_REQUEST}" = "false" ]; then ./ci/build/upload_build_info.sh; fi }; trap cleanup EXIT
    - DL=1 ./ci/env/install-dependencies.sh
    - ./ci/env/env_info.sh
    - bazel test --config=ci $(./scripts/bazel_export_options)
      --test_tag_filters=-kubernetes,medium_size_python_tests_k_to_z
      --test_env=TEST_EXTERNAL_REDIS=1
      -- //python/ray/tests/...

- label: ":python: Debug Test"
  conditions: ["RAY_CI_PYTHON_AFFECTED"]
  instance_size: medium
  commands:
    - cleanup() { if [ "${BUILDKITE_PULL_REQUEST}" = "false" ]; then ./ci/build/upload_build_info.sh; fi }; trap cleanup EXIT
    - pip uninstall -y ray
    - RAY_DEBUG_BUILD=debug ./ci/ci.sh build
    - ./ci/env/env_info.sh
    - bazel test --config=ci-debug $(./ci/run/bazel_export_options)
      --test_tag_filters=-kubernetes,debug_tests
      python/ray/tests/...

- label: ":python: (ASAN tests)"
  conditions: ["RAY_CI_PYTHON_AFFECTED"]
  instance_size: medium
  commands:
    - cleanup() { if [ "${BUILDKITE_PULL_REQUEST}" = "false" ]; then ./ci/build/upload_build_info.sh; fi }; trap cleanup EXIT
    - RLLIB_TESTING=1 ./ci/env/install-dependencies.sh
    - pip install "grpcio >= 1.28.1, <= 1.43.0"
    - ./ci/env/env_info.sh
    - bazel test --config=ci --config=asan $(./ci/run/bazel_export_options)
      --config=asan-buildkite
      --test_tag_filters=-kubernetes,asan_tests
      --test_env=CONDA_EXE
      --test_env=CONDA_PYTHON_EXE
      --test_env=CONDA_SHLVL
      --test_env=CONDA_PREFIX
      --test_env=CONDA_DEFAULT_ENV
      python/ray/tests/...

- label: ":book: Doctest (CPU)"
  instance_size: large
  commands:
    - cleanup() { if [ "${BUILDKITE_PULL_REQUEST}" = "false" ]; then ./ci/build/upload_build_info.sh; fi }; trap cleanup EXIT
    - ./ci/env/env_info.sh
    - DOC_TESTING=1 ./ci/env/install-dependencies.sh
    - ./ci/env/install-horovod.sh
    - bazel test --config=ci $(./scripts/bazel_export_options)
      --test_tag_filters=doctest,-gpu
      python/ray/... doc/...

- label: ":python: Ray on Spark Test"
  conditions: ["RAY_CI_PYTHON_AFFECTED"]
  instance_size: medium
  commands:
    - cleanup() { if [ "${BUILDKITE_PULL_REQUEST}" = "false" ]; then ./ci/build/upload_build_info.sh; fi }; trap cleanup EXIT
    - pip uninstall -y ray
    - RAY_DEBUG_BUILD=debug ./ci/ci.sh build
    # Install latest pyspark. We cannot move this to the requirements file as subdependencies conflict
    - pip install -U https://ml-team-public-read.s3.us-west-2.amazonaws.com/spark-pkgs/pyspark-3.4.0.dev0-0cb0fa313979e1b82ddd711a05d8c4e78cf6c9f5.tar.gz
    - ./ci/env/env_info.sh
    - bazel test --config=ci-debug $(./ci/run/bazel_export_options)
      --test_env=RAY_ON_SPARK_BACKGROUND_JOB_STARTUP_WAIT=1
      --test_env=RAY_ON_SPARK_RAY_WORKER_NODE_STARTUP_INTERVAL=5
      --test_tag_filters=-kubernetes,spark_plugin_tests
      python/ray/tests/...

# https://github.com/ray-project/ray/issues/22460
#- label: ":python: (Privileged test)"
  #conditions: ["RAY_CI_PYTHON_AFFECTED"]
  #commands:
    #- LINUX_WHEELS=1 ./ci/ci.sh build
    #- pip install docker
     #We build image ray-worker-container:nightly-py36-cpu which have installed podman,but not push it.
     #And we save this image to a tarball, so that we can load it to podman image storage in the
     #nested-container which run tests. And in this nested-container, Raylet will start ray worker
     #process in double-nested-container.
    #- python ./ci/build/build-docker-images.py --py-versions py36 --device-types cpu --build-type BUILDKITE --only-build-worker-container
    #- mkdir /ray-mount/containers
    #- docker save -o /ray-mount/containers/images.tar rayproject/ray-worker-container:nightly-py36-cpu
    #- docker run --rm --privileged -v /ray/containers:/var/lib/containers -v /ray:/ray --entrypoint /bin/bash
      #rayproject/ray-worker-container:nightly-py36-cpu /ray/ci/build/test-worker-in-container.sh

- label: ":kubernetes: operator"
  conditions: ["RAY_CI_LINUX_WHEELS_AFFECTED"]
  instance_size: medium
  commands:
    - |
      cleanup() {
        if [ "${BUILDKITE_PULL_REQUEST}" = "false" ]; then ./ci/build/upload_build_info.sh; fi
        python python/ray/tests/kuberay/setup/teardown_kuberay.py || true
        kind delete cluster
      }
      trap cleanup EXIT
    - ./ci/env/install-minimal.sh 3.8
    - PYTHON=3.8 ./ci/env/install-dependencies.sh
    # Specifying above somehow messes up the Ray install.
    # Uninstall and re-install Ray so that we can use Ray Client.
    # (Remove thirdparty_files to sidestep an issue with psutil.)
    - pip uninstall -y ray && rm -rf /ray/python/ray/thirdparty_files
    - pip install -e /ray/python
    - echo "--- Setting up local kind cluster."
    - ./ci/k8s/prep-k8s-environment.sh
    - echo "--- Building py38-cpu Ray image for the test."
    - LINUX_WHEELS=1 ./ci/ci.sh build
    - pip install -q docker
    - python ci/build/build-docker-images.py --py-versions py38 --device-types cpu --build-type LOCAL --build-base
    # Tag the image built in the last step. We want to be sure to distinguish the image from the real Ray nightly.
    - docker tag rayproject/ray:nightly-py38-cpu ray-ci:kuberay-test
    # Load the image into the kind node
    - kind load docker-image ray-ci:kuberay-test
    - echo "--- Setting up KubeRay operator."
    - python python/ray/tests/kuberay/setup/setup_kuberay.py
    - ./ci/env/env_info.sh
    - echo "--- Running the test."
    - bazel test --config=ci $(./ci/run/bazel_export_options)
      --test_tag_filters=kuberay_operator
      --test_env=RAY_IMAGE=docker.io/library/ray-ci:kuberay-test
      --test_env=PULL_POLICY=IfNotPresent
      --test_env=KUBECONFIG=/root/.kube/config
      python/ray/tests/...

- label: ":book: Documentation"
  commands:
    - export LINT=1
    - ./ci/env/install-dependencies.sh
    # Specifying above somehow messes up the Ray install.
    # Uninstall and re-install Ray so that we can use Ray Client
    # (remove thirdparty_files to sidestep an issue with psutil).
    - pip uninstall -y ray && rm -rf /ray/python/ray/thirdparty_files
    - pushd /ray && git clean -f -f -x -d -e .whl -e python/ray/dashboard/client && popd
    - bazel clean --expunge
    - export WANDB_MODE=offline
    # Horovod needs to be installed separately (needed for API ref imports)
    - ./ci/env/install-horovod.sh
    # See https://stackoverflow.com/questions/63383400/error-cannot-uninstall-ruamel-yaml-while-creating-docker-image-for-azure-ml-a
    # Pin urllib to avoid downstream ssl incompatibility issues. This matches requirements-doc.txt.
    - pip install "mosaicml==0.12.1" "urllib3<1.27" --ignore-installed
    - ./ci/ci.sh build

- label: ":octopus: Tune multinode tests"
  conditions: ["NO_WHEELS_REQUIRED", "RAY_CI_TUNE_AFFECTED"]
  instance_size: medium
  commands:
    - LINUX_WHEELS=1 ./ci/ci.sh build
    - mkdir -p ~/.docker/cli-plugins/ && curl -SL https://github.com/docker/compose/releases/download/v2.0.1/docker-compose-linux-x86_64 -o ~/.docker/cli-plugins/docker-compose && chmod +x ~/.docker/cli-plugins/docker-compose
    - pip install -U docker aws_requests_auth boto3
    - ./ci/env/env_info.sh
    - python ./ci/build/build-docker-images.py --py-versions py38 --device-types cpu --build-type LOCAL --build-base
    - python ./ci/build/build-multinode-image.py rayproject/ray:nightly-py38-cpu rayproject/ray:multinode-py38
    - bazel test --config=ci $(./ci/run/bazel_export_options) --build_tests_only
      --test_tag_filters=multinode,-example,-flaky,-soft_imports,-gpu_only,-rllib
      python/ray/tune/...
      --test_env=RAY_HAS_SSH="1"
      --test_env=RAY_DOCKER_IMAGE="rayproject/ray:multinode-py38"
      --test_env=RAY_TEMPDIR="/ray-mount"
      --test_env=RAY_HOSTDIR="/ray"
      --test_env=RAY_TESTHOST="dind-daemon"
      --test_env=DOCKER_HOST=tcp://docker:2376
      --test_env=DOCKER_TLS_VERIFY=1
      --test_env=DOCKER_CERT_PATH=/certs/client
      --test_env=DOCKER_TLS_CERTDIR=/certs

- label: ":hadoop: Ray AIR HDFS tests"
  conditions: ["RAY_CI_ML_AFFECTED"]
  instance_size: medium
  commands:
    - cleanup() { if [ "${BUILDKITE_PULL_REQUEST}" = "false" ]; then ./ci/build/upload_build_info.sh; fi }; trap cleanup EXIT
    - INSTALL_HDFS=1 ./ci/env/install-dependencies.sh
    - ./ci/env/env_info.sh
    - cat /tmp/hdfs_env
    - bazel test --config=ci $(./ci/run/bazel_export_options) --test_tag_filters=hdfs python/ray/air/...


# Test to see if Train can be used without torch, tf, etc. installed
- label: ":steam_locomotive: Train minimal install"
  conditions: ["RAY_CI_TRAIN_AFFECTED"]
  instance_size: small
  commands:
      - cleanup() { if [ "${BUILDKITE_PULL_REQUEST}" = "false" ]; then ./ci/build/upload_build_info.sh; fi }; trap cleanup EXIT
      - TRAIN_MINIMAL_INSTALL=1 ./ci/env/install-minimal.sh
      - ./ci/env/env_info.sh
      - python ./ci/env/check_minimal_install.py
      - bazel test --config=ci $(./ci/run/bazel_export_options)  --build_tests_only --test_tag_filters=minimal python/ray/train/...


# These tests install requirements_legacy_compat.txt which are the
# lower bound of dependencies we support.
- label: ":cold_face: :python: Ray Python 3.7 legacy dependency ML compatibility tests"
  conditions:
    ["RAY_CI_PYTHON_DEPENDENCIES_AFFECTED", "RAY_CI_TUNE_AFFECTED", "RAY_CI_TRAIN_AFFECTED", "RAY_CI_ML_AFFECTED"]
  instance_size: large
  parallelism: 3
  commands:
    - cleanup() { if [ "${BUILDKITE_PULL_REQUEST}" = "false" ]; then ./ci/build/upload_build_info.sh; fi }; trap cleanup EXIT
    - ./ci/env/install-minimal.sh 3.7
    - PYTHON=3.7 DATA_PROCESSING_TESTING=1 TUNE_TESTING=1 TRAIN_TESTING=1 INSTALL_HDFS=1 ./ci/env/install-dependencies.sh
    - pip install -r python/requirements/compat/requirements_legacy_compat.txt
    - pip install -U typing-extensions
    - HOROVOD_WITH_GLOO=1 HOROVOD_WITHOUT_MPI=1 HOROVOD_WITHOUT_MXNET=1 HOROVOD_WITH_TENSORFLOW=1 HOROVOD_WITH_PYTORCH=1 pip install horovod
    - ./ci/env/env_info.sh
    # Combine shards from different files
    - >-
      set -x;
      {
        python ./ci/run/bazel_sharding/bazel_sharding.py --exclude_manual --index "\${BUILDKITE_PARALLEL_JOB}" --count "\${BUILDKITE_PARALLEL_JOB_COUNT}" --tag_filters=compat python/ray/tests/horovod/... python/ray/tests/lightgbm/... python/ray/tests/ml_py37_compat/... python/ray/tests/xgboost/... python/ray/tests/ray_lightning/... &&
        python ./ci/run/bazel_sharding/bazel_sharding.py --exclude_manual --index "\${BUILDKITE_PARALLEL_JOB}" --count "\${BUILDKITE_PARALLEL_JOB_COUNT}" --tag_filters=-gpu,-needs_credentials,-hdfs python/ray/air/... &&
        python ./ci/run/bazel_sharding/bazel_sharding.py --exclude_manual --index "\${BUILDKITE_PARALLEL_JOB}" --count "\${BUILDKITE_PARALLEL_JOB_COUNT}" --tag_filters=ray_air,-torch_1_11,-gpu_only,-gpu,-needs_credentials,-hdfs python/ray/train/... &&
        python ./ci/run/bazel_sharding/bazel_sharding.py --exclude_manual --index "\${BUILDKITE_PARALLEL_JOB}" --count "\${BUILDKITE_PARALLEL_JOB_COUNT}" --tag_filters=ray_air python/ray/data/...;
      } > test_shard.txt
    - cat test_shard.txt
    - bazel test --config=ci $(./ci/run/bazel_export_options)
      $(cat test_shard.txt)


# These tests install requirements_py37_compat.txt which are the
# upper bound of Python 3.7 dependencies we support
- label: ":cold_face: :python: Ray Python 3.7 ML compatibility tests"
  conditions:
    ["RAY_CI_PYTHON_DEPENDENCIES_AFFECTED", "RAY_CI_TUNE_AFFECTED", "RAY_CI_TRAIN_AFFECTED", "RAY_CI_ML_AFFECTED"]
  instance_size: large
  parallelism: 3
  commands:
    - cleanup() { if [ "${BUILDKITE_PULL_REQUEST}" = "false" ]; then ./ci/build/upload_build_info.sh; fi }; trap cleanup EXIT
    - ./ci/env/install-minimal.sh 3.7
    - PYTHON=3.7 DATA_PROCESSING_TESTING=1 TUNE_TESTING=1 TRAIN_TESTING=1 INSTALL_HDFS=1 ./ci/env/install-dependencies.sh
    - pip install -r python/requirements/compat/requirements_py37_compat.txt
    - pip install -U typing-extensions
    - HOROVOD_WITH_GLOO=1 HOROVOD_WITHOUT_MPI=1 HOROVOD_WITHOUT_MXNET=1 HOROVOD_WITH_TENSORFLOW=1 HOROVOD_WITH_PYTORCH=1 pip install horovod
    - ./ci/env/env_info.sh
    # Combine shards from different files
    - >-
      set -x;
      {
        python ./ci/run/bazel_sharding/bazel_sharding.py --exclude_manual --index "\${BUILDKITE_PARALLEL_JOB}" --count "\${BUILDKITE_PARALLEL_JOB_COUNT}" --tag_filters=compat python/ray/tests/horovod/... python/ray/tests/lightgbm/... python/ray/tests/ml_py37_compat/... python/ray/tests/xgboost/... python/ray/tests/ray_lightning/... &&
        python ./ci/run/bazel_sharding/bazel_sharding.py --exclude_manual --index "\${BUILDKITE_PARALLEL_JOB}" --count "\${BUILDKITE_PARALLEL_JOB_COUNT}" --tag_filters=-gpu,-needs_credentials,-hdfs python/ray/air/... &&
        python ./ci/run/bazel_sharding/bazel_sharding.py --exclude_manual --index "\${BUILDKITE_PARALLEL_JOB}" --count "\${BUILDKITE_PARALLEL_JOB_COUNT}" --tag_filters=ray_air,-torch_1_11,-gpu_only,-gpu,-needs_credentials,-hdfs python/ray/train/... &&
        python ./ci/run/bazel_sharding/bazel_sharding.py --exclude_manual --index "\${BUILDKITE_PARALLEL_JOB}" --count "\${BUILDKITE_PARALLEL_JOB_COUNT}" --tag_filters=ray_air python/ray/data/...;
      } > test_shard.txt
    - cat test_shard.txt
    - bazel test --config=ci $(./ci/run/bazel_export_options)
      $(cat test_shard.txt)


- label: ":cold_face: :python: :brain: Python 3.7 RLlib: tests/ dir"
  conditions: ["NO_WHEELS_REQUIRED", "RAY_CI_RLLIB_DIRECTLY_AFFECTED"]
  parallelism: 2
  instance_size: large
  commands:
    - cleanup() { if [ "${BUILDKITE_PULL_REQUEST}" = "false" ]; then ./ci/build/upload_build_info.sh; fi }; trap cleanup EXIT
    - ./ci/env/install-minimal.sh 3.7
    - PYTHON=3.7 RLLIB_TESTING=1 ./ci/env/install-dependencies.sh
    - pip install -r python/requirements/compat/requirements_py37_compat.txt
    - ./ci/env/env_info.sh
    - ./ci/run/run_bazel_test_with_sharding.sh --config=ci $(./ci/run/bazel_export_options) --build_tests_only
      --test_tag_filters=tests_dir,-multi_gpu --test_env=RAY_USE_MULTIPROCESSING_CPU_COUNT=1 rllib/...


- label: ":cold_face: :python: :brain: Python 3.7 RLlib: Learning tests Pytorch (With Ray Data)"
  conditions: ["NO_WHEELS_REQUIRED", "RAY_CI_DATA_AFFECTED"]
  instance_size: large
  commands:
    # skip on master because we are running these test under all RLlib suites anyw/ay
    - if [ "$BUILDKITE_PULL_REQUEST" = "false" ]; then exit 0; fi
    - cleanup() { if [ "${BUILDKITE_PULL_REQUEST}" = "false" ]; then ./ci/build/upload_build_info.sh; fi }; trap cleanup EXIT
    - ./ci/env/install-minimal.sh 3.7
    - PYTHON=3.7 RLLIB_TESTING=1 ./ci/env/install-dependencies.sh
    - pip install -r python/requirements/compat/requirements_py37_compat.txt
    - ./ci/env/env_info.sh
    - bazel test --config=ci $(./ci/run/bazel_export_options)
      --build_tests_only
      --test_tag_filters=learning_tests_with_ray_data,-multi_gpu,-gpu,-tf_only,-tf2_only
      --test_arg=--framework=torch
      rllib/...


- label: ":cold_face: :python: :brain: Python 3.7 RLlib: Learning tests TF2 (With Ray Data)"
  conditions: ["NO_WHEELS_REQUIRED", "RAY_CI_DATA_AFFECTED"]
  instance_size: large
  commands:
    # skip on master because we are running these test under all RLlib suites anyw/ay
    - if [ "$BUILDKITE_PULL_REQUEST" = "false" ]; then exit 0; fi
    - cleanup() { if [ "${BUILDKITE_PULL_REQUEST}" = "false" ]; then ./ci/build/upload_build_info.sh; fi }; trap cleanup EXIT
    - ./ci/env/install-minimal.sh 3.7
    - PYTHON=3.7 RLLIB_TESTING=1 ./ci/env/install-dependencies.sh
    - pip install -r python/requirements/compat/requirements_py37_compat.txt
    - ./ci/env/env_info.sh
    - bazel test --config=ci $(./ci/run/bazel_export_options)
      --build_tests_only
      --test_tag_filters=learning_tests_with_ray_data,-multi_gpu,-gpu,-torch_only
      --test_arg=--framework=tf2
      rllib/...


- label: ":cold_face: :python: :serverless: Python 3.7 Serve Tests"
  parallelism: 3
  conditions:
    [
        "RAY_CI_SERVE_AFFECTED",
        "RAY_CI_PYTHON_AFFECTED",
        "RAY_CI_ML_AFFECTED",
    ]
  instance_size: large
  commands:
    - cleanup() { if [ "${BUILDKITE_PULL_REQUEST}" = "false" ]; then ./ci/build/upload_build_info.sh; fi }; trap cleanup EXIT
    - ./ci/env/install-minimal.sh 3.7
    - PYTHON=3.7 TORCH_VERSION=1.9 ./ci/env/install-dependencies.sh
    - 'git clone https://github.com/wg/wrk.git /tmp/wrk && pushd /tmp/wrk && make -j && sudo cp wrk /usr/local/bin && popd'
    - ./ci/env/env_info.sh
    - >-
      set -x;
      python ./ci/run/bazel_sharding/bazel_sharding.py
      --exclude_manual
      --index "\${BUILDKITE_PARALLEL_JOB}" --count "\${BUILDKITE_PARALLEL_JOB_COUNT}"
      --tag_filters=-post_wheel_build,-gpu
      python/ray/serve/...
      > test_shard.txt
    - cat test_shard.txt
    - bazel test --config=ci $(./ci/run/bazel_export_options)
      --test_tag_filters=-post_wheel_build,-gpu
      $(cat test_shard.txt)<|MERGE_RESOLUTION|>--- conflicted
+++ resolved
@@ -273,15 +273,11 @@
       > test_shard.txt
     - cat test_shard.txt
     - bazel test --config=ci $(./ci/run/bazel_export_options)
-<<<<<<< HEAD
       --test_tag_filters=-post_wheel_build,-gpu
-=======
-      --test_tag_filters=-post_wheel_build,-py37,-gpu
       --test_env=DOCKER_HOST=tcp://docker:2376
       --test_env=DOCKER_TLS_VERIFY=1
       --test_env=DOCKER_CERT_PATH=/certs/client
       --test_env=DOCKER_TLS_CERTDIR=/certs
->>>>>>> bf4ed585
       $(cat test_shard.txt)
 
 - label: ":python: Minimal install 3.7"
