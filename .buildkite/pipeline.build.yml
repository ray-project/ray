- label: ":book: Lint"
  commands:
    - export LINT=1
    - ./ci/env/install-dependencies.sh
    - ./ci/ci.sh lint

- label: ":ferris_wheel: Wheels and Jars"
  conditions:
    [
        "RAY_CI_LINUX_WHEELS_AFFECTED",
        "RAY_CI_JAVA_AFFECTED",
    ]
  instance_size: large
  commands:
    # Build the wheels and jars
    - UPLOAD_WHEELS_AS_ARTIFACTS=1 LINUX_WHEELS=1 LINUX_JARS=1 ./ci/ci.sh build
    - bash ./java/build-jar-multiplatform.sh linux
    # Upload the wheels and jars
    # We don't want to push on PRs, in fact, the copy_files will fail because unauthenticated.
    - if [ "$BUILDKITE_PULL_REQUEST" != "false" ]; then exit 0; fi
    - pip install -q docker aws_requests_auth boto3
    - ./ci/env/env_info.sh
    # Upload to branch directory.
    - python .buildkite/copy_files.py --destination branch_wheels --path ./.whl
    - python .buildkite/copy_files.py --destination branch_jars --path ./.jar/linux
    # Upload to latest directory.
    - if [ "$BUILDKITE_BRANCH" == "master" ]; then python .buildkite/copy_files.py --destination wheels --path ./.whl; fi
    - if [ "$BUILDKITE_BRANCH" == "master" ]; then python .buildkite/copy_files.py --destination jars --path ./.jar/linux; fi

- label: ":ferris_wheel: Post-wheel tests"
  conditions: ["RAY_CI_LINUX_WHEELS_AFFECTED"]
  instance_size: large
  commands:
    - LINUX_WHEELS=1 ./ci/ci.sh build
    - cleanup() { if [ "${BUILDKITE_PULL_REQUEST}" = "false" ]; then ./ci/build/upload_build_info.sh; fi }; trap cleanup EXIT
    - ./ci/env/env_info.sh
    - bazel test --config=ci $(./ci/run/bazel_export_options)
      --test_tag_filters=post_wheel_build
      --test_env=CONDA_EXE
      --test_env=CONDA_PYTHON_EXE
      --test_env=CONDA_SHLVL
      --test_env=CONDA_PREFIX
      --test_env=CONDA_DEFAULT_ENV
      --test_env=CI
      --test_env=RAY_CI_POST_WHEEL_TESTS=True
      python/ray/tests/... python/ray/serve/... python/ray/tune/... rllib/... doc/...

- label: ":ferris_wheel: Debug Wheels"
  conditions:
    [
        "RAY_CI_LINUX_WHEELS_AFFECTED",
        "RAY_CI_JAVA_AFFECTED",
    ]
  instance_size: large
  commands:
    # Build the debug wheels
    - RAY_DEBUG_BUILD=debug LINUX_WHEELS=1 ./ci/ci.sh build
    # Upload the wheels.
    # We don't want to push on PRs, in fact, the copy_files will fail because unauthenticated.
    - if [ "$BUILDKITE_PULL_REQUEST" != "false" ]; then exit 0; fi
    - pip install -q docker aws_requests_auth boto3
    - ./ci/env/env_info.sh
    # Upload to branch directory.
    - python .buildkite/copy_files.py --destination branch_wheels --path ./.whl
    # Upload to latest directory.
    - if [ "$BUILDKITE_BRANCH" == "master" ]; then python .buildkite/copy_files.py --destination wheels --path ./.whl; fi

# Not working now.
# - label: ":ferris_wheel: ASAN Wheels"
#   conditions:
#     [
#         "RAY_CI_LINUX_WHEELS_AFFECTED",
#         "RAY_CI_JAVA_AFFECTED",
#     ]
#   commands:
#     # Build the asan wheels
#     - RAY_DEBUG_BUILD=asan LINUX_WHEELS=1 ./ci/ci.sh build
#     # Upload the wheels.
#     # We don't want to push on PRs, in fact, the copy_files will fail because unauthenticated.
#     - if [ "$BUILDKITE_PULL_REQUEST" != "false" ]; then exit 0; fi
#     - pip install -q docker aws_requests_auth boto3
#     # Upload to branch directory.
#     - python .buildkite/copy_files.py --destination branch_wheels --path ./.whl
#     # Upload to latest directory.
#     - if [ "$BUILDKITE_BRANCH" == "master" ]; then python .buildkite/copy_files.py --destination wheels --path ./.whl; fi

<<<<<<< HEAD
=======
- label: ":docker: Build Images: py36 (1/2)"
  conditions: ["RAY_CI_LINUX_WHEELS_AFFECTED"]
  instance_size: large
  commands:
    - LINUX_WHEELS=1 ./ci/ci.sh build
    - pip install -q docker aws_requests_auth boto3
    - ./ci/env/env_info.sh
    - if [ "${BUILDKITE_PULL_REQUEST}" = "false" ]; then python .buildkite/copy_files.py --destination docker_login; fi
    - python ./ci/build/build-docker-images.py --py-versions py36 --device-types cpu cu101 cu102 cu110 --build-type BUILDKITE --build-base

- label: ":docker: Build Images: py36 (2/2)"
  conditions: ["RAY_CI_LINUX_WHEELS_AFFECTED"]
  instance_size: large
  commands:
    - LINUX_WHEELS=1 ./ci/ci.sh build
    - pip install -q docker aws_requests_auth boto3
    - ./ci/env/env_info.sh
    - if [ "${BUILDKITE_PULL_REQUEST}" = "false" ]; then python .buildkite/copy_files.py --destination docker_login; fi
    - python ./ci/build/build-docker-images.py --py-versions py36 --device-types cu111 cu112 --build-type BUILDKITE --build-base

>>>>>>> 1816081a
- label: ":docker: Build Images: py37 (1/2)"
  conditions: ["RAY_CI_LINUX_WHEELS_AFFECTED"]
  instance_size: large
  commands:
    - LINUX_WHEELS=1 ./ci/ci.sh build
    - pip install -q docker aws_requests_auth boto3
    - ./ci/env/env_info.sh
    - if [ "${BUILDKITE_PULL_REQUEST}" = "false" ]; then python .buildkite/copy_files.py --destination docker_login; fi
    - python ./ci/build/build-docker-images.py --py-versions py37 --device-types cpu cu101 cu102 cu110 --build-type BUILDKITE --build-base

- label: ":docker: Build Images: py37 (2/2)"
  conditions: ["RAY_CI_LINUX_WHEELS_AFFECTED"]
  instance_size: large
  commands:
    - LINUX_WHEELS=1 ./ci/ci.sh build
    - pip install -q docker aws_requests_auth boto3
    - ./ci/env/env_info.sh
    - if [ "${BUILDKITE_PULL_REQUEST}" = "false" ]; then python .buildkite/copy_files.py --destination docker_login; fi
    - python ./ci/build/build-docker-images.py --py-versions py37 --device-types cu111 cu112 cu113 cu116 --build-type BUILDKITE --build-base

- label: ":docker: Build Images: py38 (1/2)"
  conditions: ["RAY_CI_LINUX_WHEELS_AFFECTED"]
  instance_size: large
  commands:
    - LINUX_WHEELS=1 ./ci/ci.sh build
    - pip install -q docker aws_requests_auth boto3
    - ./ci/env/env_info.sh
    - if [ "${BUILDKITE_PULL_REQUEST}" = "false" ]; then python .buildkite/copy_files.py --destination docker_login; fi
    - python ./ci/build/build-docker-images.py --py-versions py38 --device-types cpu cu101 cu102 cu110 --build-type BUILDKITE --build-base

- label: ":docker: Build Images: py38 (2/2)"
  conditions: ["RAY_CI_LINUX_WHEELS_AFFECTED"]
  instance_size: large
  commands:
    - LINUX_WHEELS=1 ./ci/ci.sh build
    - pip install -q docker aws_requests_auth boto3
    - ./ci/env/env_info.sh
    - if [ "${BUILDKITE_PULL_REQUEST}" = "false" ]; then python .buildkite/copy_files.py --destination docker_login; fi
    - python ./ci/build/build-docker-images.py --py-versions py38 --device-types cu111 cu112 cu113 cu116 --build-type BUILDKITE --build-base

- label: ":docker: Build Images: py39 (1/2)"
  conditions: ["RAY_CI_LINUX_WHEELS_AFFECTED"]
  instance_size: large
  commands:
    - LINUX_WHEELS=1 ./ci/ci.sh build
    - pip install -q docker aws_requests_auth boto3
    - ./ci/env/env_info.sh
    - if [ "${BUILDKITE_PULL_REQUEST}" = "false" ]; then python .buildkite/copy_files.py --destination docker_login; fi
    - python ./ci/build/build-docker-images.py --py-versions py39 --device-types cpu cu101 cu102 cu110 --build-type BUILDKITE --build-base

- label: ":docker: Build Images: py39 (2/2)"
  conditions: ["RAY_CI_LINUX_WHEELS_AFFECTED"]
  instance_size: large
  commands:
    - LINUX_WHEELS=1 ./ci/ci.sh build
    - pip install -q docker aws_requests_auth boto3
    - ./ci/env/env_info.sh
    - if [ "${BUILDKITE_PULL_REQUEST}" = "false" ]; then python .buildkite/copy_files.py --destination docker_login; fi
    - python ./ci/build/build-docker-images.py --py-versions py39 --device-types cu111 cu112 cu113 cu116 --build-type BUILDKITE --build-base

- label: ":docker: Build Images: py310 (1/2)"
  conditions: ["RAY_CI_LINUX_WHEELS_AFFECTED"]
  instance_size: large
  commands:
    - LINUX_WHEELS=1 ./ci/ci.sh build
    - pip install -q docker aws_requests_auth boto3
    - ./ci/env/env_info.sh
    - if [ "${BUILDKITE_PULL_REQUEST}" = "false" ]; then python .buildkite/copy_files.py --destination docker_login; fi
    - python ./ci/build/build-docker-images.py --py-versions py310 --device-types cpu cu101 cu102 --build-type BUILDKITE --build-base

- label: ":docker: Build Images: py310 (2/2)"
  conditions: ["RAY_CI_LINUX_WHEELS_AFFECTED"]
  instance_size: large
  commands:
    - LINUX_WHEELS=1 ./ci/ci.sh build
    - pip install -q docker aws_requests_auth boto3
    - if [ "${BUILDKITE_PULL_REQUEST}" = "false" ]; then python .buildkite/copy_files.py --destination docker_login; fi
    - python ./ci/build/build-docker-images.py --py-versions py310 --device-types cu110 cu111 cu112 --build-type BUILDKITE --build-base

- label: ":java: Java"
  conditions: ["RAY_CI_JAVA_AFFECTED"]
  instance_size: large
  commands:
    - ./java/test.sh

- label: ":cpp: Ray CPP Worker"
  conditions: [ "RAY_CI_CPP_AFFECTED" ]
  instance_size: large
  commands:
    - cleanup() { if [ "${BUILDKITE_PULL_REQUEST}" = "false" ]; then ./ci/build/upload_build_info.sh; fi }; trap cleanup EXIT
    - ./ci/ci.sh test_cpp

- label: ":cpp: Tests"
  conditions: [ "RAY_CI_CORE_CPP_AFFECTED" ]
  instance_size: large
  commands:
    - cleanup() { if [ "${BUILDKITE_PULL_REQUEST}" = "false" ]; then ./ci/build/upload_build_info.sh; fi }; trap cleanup EXIT
    - bazel test --config=ci --config=llvm $(./ci/run/bazel_export_options)
      --build_tests_only
      -- //:all -rllib/... -core_worker_test

- label: ":cpp: Tests (ASAN)"
  conditions: [ "RAY_CI_CORE_CPP_AFFECTED" ]
  instance_size: large
  commands:
    - cleanup() { if [ "${BUILDKITE_PULL_REQUEST}" = "false" ]; then ./ci/build/upload_build_info.sh; fi }; trap cleanup EXIT
    - bazel test --config=ci --config=asan-clang $(./ci/run/bazel_export_options)
      --build_tests_only
      --jobs=2
      -- //:all -//:core_worker_test

- label: ":cpp: Tests (UBSAN)"
  conditions: [ "RAY_CI_CORE_CPP_AFFECTED" ]
  instance_size: large
  commands:
    - cleanup() { if [ "${BUILDKITE_PULL_REQUEST}" = "false" ]; then ./ci/build/upload_build_info.sh; fi }; trap cleanup EXIT
    - bazel test --config=ci --config=ubsan $(./ci/run/bazel_export_options)
      --build_tests_only
      --jobs=2
      -- //:all -//:core_worker_test -//:logging_test -//:ray_syncer_test

- label: ":cpp: Tests (TSAN)"
  conditions: [ "RAY_CI_CORE_CPP_AFFECTED" ]
  instance_size: large
  commands:
    - cleanup() { if [ "${BUILDKITE_PULL_REQUEST}" = "false" ]; then ./ci/build/upload_build_info.sh; fi }; trap cleanup EXIT
    - bazel test --config=ci --config=tsan-clang $(./ci/run/bazel_export_options)
      --build_tests_only
      --jobs=2
      -- //:all -//:core_worker_test -//:event_test -//:gcs_actor_manager_test
      -//:gcs_placement_group_manager_test -//:gcs_placement_group_scheduler_test
      -//:gcs_server_rpc_test -//:gcs_client_test -//:gcs_heartbeat_manager_test
      -//:metric_exporter_client_test -//:stats_test -//:worker_pool_test
      -//:ray_syncer_test

- label: ":serverless: Dashboard Tests"
  conditions:
    [
        "RAY_CI_DASHBOARD_AFFECTED",
        "RAY_CI_PYTHON_AFFECTED",
    ]
  instance_size: large
  commands:
    - cleanup() { if [ "${BUILDKITE_PULL_REQUEST}" = "false" ]; then ./ci/build/upload_build_info.sh; fi }; trap cleanup EXIT
    - ./ci/env/env_info.sh
    - ./dashboard/tests/run_ui_tests.sh
    - bazel test --config=ci $(./ci/run/bazel_export_options) python/ray/dashboard/...

- label: ":serverless: Serve Release Tests"
  conditions:
    [
        "RAY_CI_SERVE_AFFECTED",
        "RAY_CI_PYTHON_AFFECTED",
    ]
  instance_size: large
  commands:
    - cleanup() { if [ "${BUILDKITE_PULL_REQUEST}" = "false" ]; then ./ci/build/upload_build_info.sh; fi }; trap cleanup EXIT
    - TORCH_VERSION=1.6 ./ci/env/install-dependencies.sh
    - 'git clone https://github.com/wg/wrk.git /tmp/wrk && pushd /tmp/wrk && make -j && sudo cp wrk /usr/local/bin && popd'
    - ./ci/env/env_info.sh
    - bazel test --config=ci $(./ci/run/bazel_export_options)
      --test_tag_filters=team:serve
      release/...

- label: ":serverless: Serve Tests"
  parallelism: 3
  conditions:
    [
        "RAY_CI_SERVE_AFFECTED",
        "RAY_CI_PYTHON_AFFECTED",
        "RAY_CI_ML_AFFECTED",
    ]
  instance_size: large
  commands:
    - cleanup() { if [ "${BUILDKITE_PULL_REQUEST}" = "false" ]; then ./ci/build/upload_build_info.sh; fi }; trap cleanup EXIT
    - TORCH_VERSION=1.6 ./ci/env/install-dependencies.sh
    - 'git clone https://github.com/wg/wrk.git /tmp/wrk && pushd /tmp/wrk && make -j && sudo cp wrk /usr/local/bin && popd'
    - ./ci/env/env_info.sh
    - >-
      set -x;
      python ./ci/run/bazel-sharding.py
      --exclude_manual
      --index "\${BUILDKITE_PARALLEL_JOB}" --count "\${BUILDKITE_PARALLEL_JOB_COUNT}"
      python/ray/serve/...
      > test_shard.txt
    - cat test_shard.txt
    - bazel test --config=ci $(./ci/run/bazel_export_options)
      --test_tag_filters=-post_wheel_build,-py37,-gpu
      $(cat test_shard.txt)


- label: ":serverless: Serve Tests (Python 3.7)"
  conditions:
    [
        "RAY_CI_SERVE_AFFECTED",
        "RAY_CI_PYTHON_AFFECTED",
    ]
  instance_size: large
  commands:
    - cleanup() { if [ "${BUILDKITE_PULL_REQUEST}" = "false" ]; then ./ci/build/upload_build_info.sh; fi }; trap cleanup EXIT
    - echo "--- Setting up Python 3.7 environment."
    - TORCH_VERSION=1.6 ./ci/env/install-dependencies.sh
    # Specifying above somehow messes up the Ray install.
    # Uninstall and re-install Ray so that we can use Ray Client.
    # (Remove thirdparty_files to sidestep an issue with psutil.)
    - pip uninstall -y ray && rm -rf /ray/python/ray/thirdparty_files
    - ./ci/ci.sh build
    - bazel test --config=ci $(./ci/run/bazel_export_options)
      --test_tag_filters=team:serve
      python/ray/serve/test_gradio
      python/ray/serve/test_gradio_visualization


- label: ":python: Minimal install 3.6"
  conditions: ["RAY_CI_PYTHON_AFFECTED"]
  instance_size: large
  commands:
    - cleanup() { if [ "${BUILDKITE_PULL_REQUEST}" = "false" ]; then ./ci/build/upload_build_info.sh; fi }; trap cleanup EXIT
    - ./ci/ci.sh test_minimal 3.6
    - ./ci/ci.sh test_latest_core_dependencies 3.6

- label: ":python: Minimal install 3.7"
  conditions: ["RAY_CI_PYTHON_AFFECTED"]
  instance_size: large
  commands:
    - cleanup() { if [ "${BUILDKITE_PULL_REQUEST}" = "false" ]; then ./ci/build/upload_build_info.sh; fi }; trap cleanup EXIT
    - ./ci/ci.sh test_minimal 3.7
    - ./ci/ci.sh test_latest_core_dependencies 3.7

- label: ":python: Minimal install 3.8"
  conditions: ["RAY_CI_PYTHON_AFFECTED"]
  instance_size: large
  commands:
    - cleanup() { if [ "${BUILDKITE_PULL_REQUEST}" = "false" ]; then ./ci/build/upload_build_info.sh; fi }; trap cleanup EXIT
    - ./ci/ci.sh test_minimal 3.8
    - ./ci/ci.sh test_latest_core_dependencies 3.8

- label: ":python: Minimal install 3.9"
  conditions: ["RAY_CI_PYTHON_AFFECTED"]
  instance_size: large
  commands:
    - cleanup() { if [ "${BUILDKITE_PULL_REQUEST}" = "false" ]; then ./ci/build/upload_build_info.sh; fi }; trap cleanup EXIT
    - ./ci/ci.sh test_minimal 3.9
    - ./ci/ci.sh test_latest_core_dependencies 3.9

- label: ":python: Minimal install 3.10"
  conditions: ["RAY_CI_PYTHON_AFFECTED"]
  instance_size: large
  commands:
    - cleanup() { if [ "${BUILDKITE_PULL_REQUEST}" = "false" ]; then ./ci/build/upload_build_info.sh; fi }; trap cleanup EXIT
    - ./ci/ci.sh test_minimal 3.10
    - ./ci/ci.sh test_latest_core_dependencies 3.10

- label: ":python: Default install"
  conditions: ["RAY_CI_PYTHON_AFFECTED"]
  instance_size: large
  commands:
    - cleanup() { if [ "${BUILDKITE_PULL_REQUEST}" = "false" ]; then ./ci/build/upload_build_info.sh; fi }; trap cleanup EXIT
    - ./ci/env/install-default.sh
    - ./ci/env/env_info.sh
    - bazel test --test_output=streamed --config=ci --test_env=RAY_DEFAULT=1 $(./ci/run/bazel_export_options)
      python/ray/dashboard/test_dashboard

- label: ":python: Ray Serve default install"
  conditions: ["RAY_CI_PYTHON_AFFECTED"]
  instance_size: large
  commands:
    - cleanup() { if [ "${BUILDKITE_PULL_REQUEST}" = "false" ]; then ./ci/build/upload_build_info.sh; fi }; trap cleanup EXIT
    - ./ci/env/install-serve.sh
    - ./ci/env/env_info.sh
    - bazel test --test_output=streamed --config=ci --test_env=RAY_DEFAULT=1 $(./ci/run/bazel_export_options)
      python/ray/serve/test_deployment_graph
    - bazel test --test_output=streamed --config=ci --test_env=RAY_DEFAULT=1 $(./ci/run/bazel_export_options)
      python/ray/serve/test_api

- label: ":python: Release test package unit tests"
  conditions: ["ALWAYS"]
  instance_size: large
  commands:
    - cleanup() { if [ "${BUILDKITE_PULL_REQUEST}" = "false" ]; then ./ci/build/upload_build_info.sh; fi }; trap cleanup EXIT
    - pip install -e release/
    - ./ci/env/env_info.sh
    - bazel test --config=ci $(./ci/run/bazel_export_options)
      --build_tests_only
      --test_tag_filters=release_unit
      release/...

- label: ":python: (Small & Client)"
  conditions: ["RAY_CI_PYTHON_AFFECTED"]
  instance_size: large
  commands:
    - cleanup() { if [ "${BUILDKITE_PULL_REQUEST}" = "false" ]; then ./ci/build/upload_build_info.sh; fi }; trap cleanup EXIT
    - DL=1 ./ci/env/install-dependencies.sh
    - bash ./ci/ci.sh prepare_docker
    - ./ci/env/env_info.sh
    - bazel test --config=ci $(./ci/run/bazel_export_options)
      --test_tag_filters=client_tests,small_size_python_tests
      -- python/ray/tests/...
    - bazel test --config=ci $(./ci/run/bazel_export_options)
      --test_tag_filters=ray_ha
      --test_env=DOCKER_HOST=tcp://docker:2376
      --test_env=DOCKER_TLS_VERIFY=1
      --test_env=DOCKER_CERT_PATH=/certs/client
      --test_env=DOCKER_TLS_CERTDIR=/certs
      -- python/ray/tests/...

- label: ":python: (Large)"
  conditions: ["RAY_CI_PYTHON_AFFECTED"]
  parallelism: 3
  commands:
    - cleanup() { if [ "${BUILDKITE_PULL_REQUEST}" = "false" ]; then ./ci/build/upload_build_info.sh; fi }; trap cleanup EXIT
    - DL=1 ./ci/env/install-dependencies.sh
    - ./ci/env/env_info.sh
    - ./ci/ci.sh test_large

- label: ":python: (Medium A-J)"
  conditions: ["RAY_CI_PYTHON_AFFECTED"]
  instance_size: large
  commands:
    - cleanup() { if [ "${BUILDKITE_PULL_REQUEST}" = "false" ]; then ./ci/build/upload_build_info.sh; fi }; trap cleanup EXIT
    - ./ci/env/env_info.sh
    - bazel test --config=ci $(./ci/run/bazel_export_options)
      --test_tag_filters=-kubernetes,medium_size_python_tests_a_to_j
      python/ray/tests/...

- label: ":python: (Medium K-Z)"
  conditions: ["RAY_CI_PYTHON_AFFECTED"]
  instance_size: large
  commands:
    - cleanup() { if [ "${BUILDKITE_PULL_REQUEST}" = "false" ]; then ./ci/build/upload_build_info.sh; fi }; trap cleanup EXIT
    - DL=1 ./ci/env/install-dependencies.sh
    - bazel test --config=ci $(./ci/run/bazel_export_options)
      --test_tag_filters=-kubernetes,medium_size_python_tests_k_to_z
      python/ray/tests/...

- label: ":redis: (External Redis) (Small & Client)"
  conditions: ["RAY_CI_PYTHON_AFFECTED"]
  instance_size: large
  commands:
    - cleanup() { if [ "${BUILDKITE_PULL_REQUEST}" = "false" ]; then ./ci/build/upload_build_info.sh; fi }; trap cleanup EXIT
    - DL=1 ./ci/env/install-dependencies.sh
    - ./ci/env/env_info.sh
    - bazel test --config=ci $(./scripts/bazel_export_options)
      --test_tag_filters=client_tests,small_size_python_tests
      --test_env=TEST_EXTERNAL_REDIS=1
      -- python/ray/tests/...

- label: ":redis: (External Redis) (Large)"
  conditions: ["RAY_CI_PYTHON_AFFECTED"]
  parallelism: 3
  commands:
    - cleanup() { if [ "${BUILDKITE_PULL_REQUEST}" = "false" ]; then ./ci/build/upload_build_info.sh; fi }; trap cleanup EXIT
    - DL=1 ./ci/env/install-dependencies.sh
    - ./ci/env/env_info.sh
    - TEST_EXTERNAL_REDIS=1 ./ci/ci.sh test_large

- label: ":redis: (External Redis) (Medium A-J)"
  conditions: ["RAY_CI_PYTHON_AFFECTED"]
  instance_size: large
  commands:
    - cleanup() { if [ "${BUILDKITE_PULL_REQUEST}" = "false" ]; then ./ci/build/upload_build_info.sh; fi }; trap cleanup EXIT
    - ./ci/env/env_info.sh
    - bazel test --config=ci $(./scripts/bazel_export_options)
      --test_tag_filters=-kubernetes,medium_size_python_tests_a_to_j
      --test_env=TEST_EXTERNAL_REDIS=1
      -- //python/ray/tests/...

- label: ":redis: (External Redis) (Medium K-Z)"
  conditions: ["RAY_CI_PYTHON_AFFECTED"]
  instance_size: large
  commands:
    - cleanup() { if [ "${BUILDKITE_PULL_REQUEST}" = "false" ]; then ./ci/build/upload_build_info.sh; fi }; trap cleanup EXIT
    - DL=1 ./ci/env/install-dependencies.sh
    - ./ci/env/env_info.sh
    - bazel test --config=ci $(./scripts/bazel_export_options)
      --test_tag_filters=-kubernetes,medium_size_python_tests_k_to_z
      --test_env=TEST_EXTERNAL_REDIS=1
      -- //python/ray/tests/...

- label: ":python: Debug Test"
  conditions: ["RAY_CI_PYTHON_AFFECTED"]
  instance_size: large
  commands:
    - cleanup() { if [ "${BUILDKITE_PULL_REQUEST}" = "false" ]; then ./ci/build/upload_build_info.sh; fi }; trap cleanup EXIT
    - pip uninstall -y ray
    - RAY_DEBUG_BUILD=debug ./ci/ci.sh build
    - ./ci/env/env_info.sh
    - bazel test --config=ci-debug $(./ci/run/bazel_export_options)
      --test_tag_filters=-kubernetes,debug_tests
      python/ray/tests/...

- label: ":python: (ASAN tests)"
  conditions: ["RAY_CI_PYTHON_AFFECTED"]
  instance_size: large
  commands:
    - cleanup() { if [ "${BUILDKITE_PULL_REQUEST}" = "false" ]; then ./ci/build/upload_build_info.sh; fi }; trap cleanup EXIT
    - RLLIB_TESTING=1 ./ci/env/install-dependencies.sh
    - pip install "grpcio >= 1.28.1, <= 1.43.0"
    - ./ci/env/env_info.sh
    - bazel test --config=ci --config=asan $(./ci/run/bazel_export_options)
      --config=asan-buildkite
      --test_tag_filters=-kubernetes,asan_tests
      --test_env=CONDA_EXE
      --test_env=CONDA_PYTHON_EXE
      --test_env=CONDA_SHLVL
      --test_env=CONDA_PREFIX
      --test_env=CONDA_DEFAULT_ENV
      python/ray/tests/...

# https://github.com/ray-project/ray/issues/22460
#- label: ":python: (Privileged test)"
  #conditions: ["RAY_CI_PYTHON_AFFECTED"]
  #commands:
    #- LINUX_WHEELS=1 ./ci/ci.sh build
    #- pip install docker
     #We build image ray-worker-container:nightly-py36-cpu which have installed podman,but not push it.
     #And we save this image to a tarball, so that we can load it to podman image storage in the
     #nested-container which run tests. And in this nested-container, Raylet will start ray worker
     #process in double-nested-container.
    #- python ./ci/build/build-docker-images.py --py-versions py36 --device-types cpu --build-type BUILDKITE --only-build-worker-container
    #- mkdir /ray-mount/containers
    #- docker save -o /ray-mount/containers/images.tar rayproject/ray-worker-container:nightly-py36-cpu
    #- docker run --rm --privileged -v /ray/containers:/var/lib/containers -v /ray:/ray --entrypoint /bin/bash
      #rayproject/ray-worker-container:nightly-py36-cpu /ray/ci/build/test-worker-in-container.sh

- label: ":kubernetes: operator"
  conditions: ["RAY_CI_LINUX_WHEELS_AFFECTED"]
  instance_size: large
  commands:
    - |
      cleanup() {
        if [ "${BUILDKITE_PULL_REQUEST}" = "false" ]; then ./ci/build/upload_build_info.sh; fi
        python python/ray/tests/kuberay/setup/teardown_kuberay.py || true
        kind delete cluster
      }
      trap cleanup EXIT
    - echo "--- Setting up Python 3.7 environment."
    - ./ci/env/install-dependencies.sh
    # Specifying above somehow messes up the Ray install.
    # Uninstall and re-install Ray so that we can use Ray Client.
    # (Remove thirdparty_files to sidestep an issue with psutil.)
    - pip uninstall -y ray && rm -rf /ray/python/ray/thirdparty_files
    - pip install -e /ray/python
    - echo "--- Setting up local kind cluster."
    - ./ci/k8s/prep-k8s-environment.sh
    - echo "--- Building py37-cpu Ray image for the test."
    - LINUX_WHEELS=1 ./ci/ci.sh build
    - pip install -q docker
    - python ci/build/build-docker-images.py --py-versions py37 --device-types cpu --build-type LOCAL --build-base
    # Tag the image built in the last step. We want to be sure to distinguish the image from the real Ray nightly.
    - docker tag rayproject/ray:nightly-py37-cpu ray-ci:kuberay-test
    # Load the image into the kind node.
    - kind load docker-image ray-ci:kuberay-test
    - echo "--- Setting up KubeRay operator."
    - python python/ray/tests/kuberay/setup/setup_kuberay.py
    - ./ci/env/env_info.sh
    - echo "--- Running the test."
    - bazel test --config=ci $(./ci/run/bazel_export_options)
      --test_tag_filters=kuberay_operator
      --test_env=RAY_IMAGE=docker.io/library/ray-ci:kuberay-test
      --test_env=PULL_POLICY=IfNotPresent
      --test_env=KUBECONFIG=/root/.kube/config
      python/ray/tests/...

- label: ":book: Documentation"
  commands:
    - export LINT=1
    - echo "--- Setting up Python 3.7 environment."
    - ./ci/env/install-dependencies.sh
    # Specifying above somehow messes up the Ray install.
    # Uninstall and re-install Ray so that we can use Ray Client
    # (remove thirdparty_files to sidestep an issue with psutil).
    - pip uninstall -y ray && rm -rf /ray/python/ray/thirdparty_files
    - pushd /ray && git clean -f -f -x -d -e .whl -e python/ray/dashboard/client && popd
    - bazel clean --expunge
    - ./ci/ci.sh build

- label: ":octopus: Tune multinode tests"
  conditions: ["NO_WHEELS_REQUIRED", "RAY_CI_TUNE_AFFECTED"]
  instance_size: large
  commands:
    - LINUX_WHEELS=1 ./ci/ci.sh build
    - mkdir -p ~/.docker/cli-plugins/ && curl -SL https://github.com/docker/compose/releases/download/v2.0.1/docker-compose-linux-x86_64 -o ~/.docker/cli-plugins/docker-compose && chmod +x ~/.docker/cli-plugins/docker-compose
    - pip install -U docker aws_requests_auth boto3
    - ./ci/env/env_info.sh
    - python ./ci/build/build-docker-images.py --py-versions py37 --device-types cpu --build-type LOCAL --build-base
    - python ./ci/build/build-multinode-image.py rayproject/ray:nightly-py37-cpu rayproject/ray:multinode-py37
    - bazel test --config=ci $(./ci/run/bazel_export_options) --build_tests_only
      --test_tag_filters=multinode,-example,-flaky,-py37,-soft_imports,-gpu_only,-rllib
      python/ray/tune/...
      --test_env=RAY_HAS_SSH="1"
      --test_env=RAY_DOCKER_IMAGE="rayproject/ray:multinode-py37"
      --test_env=RAY_TEMPDIR="/ray-mount"
      --test_env=RAY_HOSTDIR="/ray"
      --test_env=RAY_TESTHOST="dind-daemon"
      --test_env=DOCKER_HOST=tcp://docker:2376
      --test_env=DOCKER_TLS_VERIFY=1
      --test_env=DOCKER_CERT_PATH=/certs/client
      --test_env=DOCKER_TLS_CERTDIR=/certs



# Test to see if Train can be used without torch, tf, etc. installed
- label: ":steam_locomotive: Train minimal install"
  conditions: ["RAY_CI_TRAIN_AFFECTED"]
  instance_size: large
  commands:
      - cleanup() { if [ "${BUILDKITE_PULL_REQUEST}" = "false" ]; then ./ci/build/upload_build_info.sh; fi }; trap cleanup EXIT
      - TRAIN_MINIMAL_INSTALL=1 ./ci/env/install-minimal.sh
      - ./ci/env/env_info.sh
      - python ./ci/env/check_minimal_install.py
      - bazel test --config=ci $(./ci/run/bazel_export_options)  --build_tests_only --test_tag_filters=minimal python/ray/train/...


- label: ":cold_face: :python: Ray Python 3.6 ML compatibility tests"
  conditions:
<<<<<<< HEAD
    ["RAY_CI_PYTHON_DEPENDENCIES_AFFECTED", "RAY_CI_TUNE_AFFECTED", "RAY_CI_TRAIN_AFFECTED", "RAY_CI_ML_AFFECTED"]
=======
    ["ALWAYS", "RAY_CI_TUNE_AFFECTED", "RAY_CI_TRAIN_AFFECTED", "RAY_CI_ML_AFFECTED", ]
  instance_size: large
>>>>>>> 1816081a
  commands:
    - cleanup() { if [ "${BUILDKITE_PULL_REQUEST}" = "false" ]; then ./ci/build/upload_build_info.sh; fi }; trap cleanup EXIT
    - ./ci/env/install-minimal.sh 3.6
    - pip install -r python/requirements/ml/requirements_py36_compat.txt
    - pip install -U typing-extensions
    - HOROVOD_WITH_GLOO=1 HOROVOD_WITHOUT_MPI=1 HOROVOD_WITHOUT_MXNET=1 HOROVOD_WITH_TENSORFLOW=1 HOROVOD_WITH_PYTORCH=1 pip install horovod
    - ./ci/env/env_info.sh
    - bazel test --config=ci $(./scripts/bazel_export_options) --test_tag_filters=compat_py36 
      python/ray/tests/horovod/...
      python/ray/tests/lightgbm/...
      python/ray/tests/ml_py36_compat/...
      python/ray/tests/xgboost/...


- label: ":cold_face: :python: Ray Python legacy dependency ML compatibility tests"
  conditions:
    ["RAY_CI_PYTHON_DEPENDENCIES_AFFECTED", "RAY_CI_TUNE_AFFECTED", "RAY_CI_TRAIN_AFFECTED", "RAY_CI_ML_AFFECTED"]
  commands:
    - cleanup() { if [ "${BUILDKITE_PULL_REQUEST}" = "false" ]; then ./ci/build/upload_build_info.sh; fi }; trap cleanup EXIT
    - ./ci/env/install-minimal.sh 3.7
    - DATA_PROCESSING_TESTING=1 TUNE_TESTING=1 TRAIN_TESTING=1 ./ci/env/install-dependencies.sh
    - pip install -r python/requirements/ml/requirements_legacy_compat.txt
    - pip install -U typing-extensions
    - HOROVOD_WITH_GLOO=1 HOROVOD_WITHOUT_MPI=1 HOROVOD_WITHOUT_MXNET=1 HOROVOD_WITH_TENSORFLOW=1 HOROVOD_WITH_PYTORCH=1 pip install horovod
    - ./ci/env/env_info.sh
    - bazel test --config=ci $(./scripts/bazel_export_options) --test_tag_filters=compat 
      python/ray/tests/horovod/...
      python/ray/tests/lightgbm/...
      python/ray/tests/ml_py36_compat/...
      python/ray/tests/xgboost/...
      python/ray/tests/ray_lightning/...
    - bazel test --config=ci $(./ci/run/bazel_export_options) --build_tests_only --test_tag_filters=-gpu,-needs_credentials python/ray/air/...
    - bazel test --config=ci $(./ci/run/bazel_export_options) --build_tests_only --test_tag_filters=ray_air,-gpu_only,-gpu,-needs_credentials python/ray/train/...
    - bazel test --config=ci $(./ci/run/bazel_export_options) --build_tests_only --test_tag_filters=ray_air python/ray/data/...<|MERGE_RESOLUTION|>--- conflicted
+++ resolved
@@ -84,29 +84,6 @@
 #     # Upload to latest directory.
 #     - if [ "$BUILDKITE_BRANCH" == "master" ]; then python .buildkite/copy_files.py --destination wheels --path ./.whl; fi
 
-<<<<<<< HEAD
-=======
-- label: ":docker: Build Images: py36 (1/2)"
-  conditions: ["RAY_CI_LINUX_WHEELS_AFFECTED"]
-  instance_size: large
-  commands:
-    - LINUX_WHEELS=1 ./ci/ci.sh build
-    - pip install -q docker aws_requests_auth boto3
-    - ./ci/env/env_info.sh
-    - if [ "${BUILDKITE_PULL_REQUEST}" = "false" ]; then python .buildkite/copy_files.py --destination docker_login; fi
-    - python ./ci/build/build-docker-images.py --py-versions py36 --device-types cpu cu101 cu102 cu110 --build-type BUILDKITE --build-base
-
-- label: ":docker: Build Images: py36 (2/2)"
-  conditions: ["RAY_CI_LINUX_WHEELS_AFFECTED"]
-  instance_size: large
-  commands:
-    - LINUX_WHEELS=1 ./ci/ci.sh build
-    - pip install -q docker aws_requests_auth boto3
-    - ./ci/env/env_info.sh
-    - if [ "${BUILDKITE_PULL_REQUEST}" = "false" ]; then python .buildkite/copy_files.py --destination docker_login; fi
-    - python ./ci/build/build-docker-images.py --py-versions py36 --device-types cu111 cu112 --build-type BUILDKITE --build-base
-
->>>>>>> 1816081a
 - label: ":docker: Build Images: py37 (1/2)"
   conditions: ["RAY_CI_LINUX_WHEELS_AFFECTED"]
   instance_size: large
@@ -623,12 +600,8 @@
 
 - label: ":cold_face: :python: Ray Python 3.6 ML compatibility tests"
   conditions:
-<<<<<<< HEAD
-    ["RAY_CI_PYTHON_DEPENDENCIES_AFFECTED", "RAY_CI_TUNE_AFFECTED", "RAY_CI_TRAIN_AFFECTED", "RAY_CI_ML_AFFECTED"]
-=======
-    ["ALWAYS", "RAY_CI_TUNE_AFFECTED", "RAY_CI_TRAIN_AFFECTED", "RAY_CI_ML_AFFECTED", ]
-  instance_size: large
->>>>>>> 1816081a
+    ["RAY_CI_TUNE_AFFECTED", "RAY_CI_TRAIN_AFFECTED", "RAY_CI_ML_AFFECTED", ]
+  instance_size: large
   commands:
     - cleanup() { if [ "${BUILDKITE_PULL_REQUEST}" = "false" ]; then ./ci/build/upload_build_info.sh; fi }; trap cleanup EXIT
     - ./ci/env/install-minimal.sh 3.6
