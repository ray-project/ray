- label: ":java: Java"
  conditions: ["RAY_CI_JAVA_AFFECTED"]
  instance_size: medium
  commands:
    - ./java/test.sh

- label: ":java: Java (streaming and routing FFs off)"
  conditions: ["RAY_CI_JAVA_AFFECTED"]
  instance_size: medium
  commands:
    - export RAY_SERVE_ENABLE_EXPERIMENTAL_STREAMING=0 RAY_SERVE_ENABLE_NEW_ROUTING=0 && ./java/test.sh

- label: ":serverless: Dashboard Tests"
  conditions:
    [
        "RAY_CI_DASHBOARD_AFFECTED",
        "RAY_CI_PYTHON_AFFECTED",
    ]
  instance_size: medium
  commands:
    - cleanup() { if [ "${BUILDKITE_PULL_REQUEST}" = "false" ]; then ./ci/build/upload_build_info.sh; fi }; trap cleanup EXIT
    - ./ci/env/env_info.sh
    - ./dashboard/tests/run_ui_tests.sh
    - bazel test --config=ci $(./ci/run/bazel_export_options) python/ray/dashboard/...

- label: ":serverless: Serve Release Tests"
  conditions:
    [
        "RAY_CI_SERVE_AFFECTED",
        "RAY_CI_PYTHON_AFFECTED",
    ]
  instance_size: medium
  commands:
    - cleanup() { if [ "${BUILDKITE_PULL_REQUEST}" = "false" ]; then ./ci/build/upload_build_info.sh; fi }; trap cleanup EXIT
    - TORCH_VERSION=1.9.0 ./ci/env/install-dependencies.sh
    - 'git clone https://github.com/wg/wrk.git /tmp/wrk && pushd /tmp/wrk && make -j && sudo cp wrk /usr/local/bin && popd'
    - ./ci/env/env_info.sh
    - bazel test --config=ci $(./ci/run/bazel_export_options)
      --test_tag_filters=team:serve
      release/...

- label: ":serverless: Serve Tests"
  parallelism: 3
  conditions:
    [
        "RAY_CI_SERVE_AFFECTED",
        "RAY_CI_PYTHON_AFFECTED",
        "RAY_CI_ML_AFFECTED",
    ]
  instance_size: large
  commands:
    - cleanup() { if [ "${BUILDKITE_PULL_REQUEST}" = "false" ]; then ./ci/build/upload_build_info.sh; fi }; trap cleanup EXIT
    - TORCH_VERSION=1.9.0 ./ci/env/install-dependencies.sh
    - bash ./ci/ci.sh prepare_docker
    - 'git clone https://github.com/wg/wrk.git /tmp/wrk && pushd /tmp/wrk && make -j && sudo cp wrk /usr/local/bin && popd'
    - ./ci/env/env_info.sh
    - >-
      set -x;
      python ./ci/run/bazel_sharding/bazel_sharding.py
      --exclude_manual
      --index "\${BUILDKITE_PARALLEL_JOB}" --count "\${BUILDKITE_PARALLEL_JOB_COUNT}"
      --tag_filters=-post_wheel_build,-gpu
      python/ray/serve/...
      > test_shard.txt
    - cat test_shard.txt
    - bazel test --config=ci $(./ci/run/bazel_export_options)
      --test_tag_filters=-post_wheel_build,-gpu
      --test_env=DOCKER_HOST=tcp://docker:2376
      --test_env=DOCKER_TLS_VERIFY=1
      --test_env=DOCKER_CERT_PATH=/certs/client
      --test_env=DOCKER_TLS_CERTDIR=/certs
      $(cat test_shard.txt)

- label: ":serverless: Serve Tests (streaming FF off)"
  parallelism: 3
  conditions:
    [
        "RAY_CI_SERVE_AFFECTED",
        "RAY_CI_PYTHON_AFFECTED",
        "RAY_CI_ML_AFFECTED",
    ]
  instance_size: large
  commands:
    - cleanup() { if [ "${BUILDKITE_PULL_REQUEST}" = "false" ]; then ./ci/build/upload_build_info.sh; fi }; trap cleanup EXIT
    - TORCH_VERSION=1.9.0 ./ci/env/install-dependencies.sh
    - bash ./ci/ci.sh prepare_docker
    - 'git clone https://github.com/wg/wrk.git /tmp/wrk && pushd /tmp/wrk && make -j && sudo cp wrk /usr/local/bin && popd'
    - ./ci/env/env_info.sh
    - >-
      set -x;
      python ./ci/run/bazel_sharding/bazel_sharding.py
      --exclude_manual
      --index "\${BUILDKITE_PARALLEL_JOB}" --count "\${BUILDKITE_PARALLEL_JOB_COUNT}"
      --tag_filters=-post_wheel_build,-gpu
      python/ray/serve/...
      > test_shard.txt
    - cat test_shard.txt
    - bazel test --config=ci $(./ci/run/bazel_export_options)
      --test_tag_filters=-post_wheel_build,-gpu
      --test_env=DOCKER_HOST=tcp://docker:2376
      --test_env=DOCKER_TLS_VERIFY=1
      --test_env=DOCKER_CERT_PATH=/certs/client
      --test_env=DOCKER_TLS_CERTDIR=/certs
      --test_env=RAY_SERVE_ENABLE_EXPERIMENTAL_STREAMING=0
      $(cat test_shard.txt)

- label: ":serverless: Serve Tests (streaming and routing FFs off)"
  parallelism: 3
  conditions:
    [
        "RAY_CI_SERVE_AFFECTED",
        "RAY_CI_PYTHON_AFFECTED",
        "RAY_CI_ML_AFFECTED",
    ]
  instance_size: large
  commands:
    - cleanup() { if [ "${BUILDKITE_PULL_REQUEST}" = "false" ]; then ./ci/build/upload_build_info.sh; fi }; trap cleanup EXIT
    - TORCH_VERSION=1.9.0 ./ci/env/install-dependencies.sh
    - bash ./ci/ci.sh prepare_docker
    - 'git clone https://github.com/wg/wrk.git /tmp/wrk && pushd /tmp/wrk && make -j && sudo cp wrk /usr/local/bin && popd'
    - ./ci/env/env_info.sh
    - >-
      set -x;
      python ./ci/run/bazel_sharding/bazel_sharding.py
      --exclude_manual
      --index "\${BUILDKITE_PARALLEL_JOB}" --count "\${BUILDKITE_PARALLEL_JOB_COUNT}"
      --tag_filters=-post_wheel_build,-gpu
      python/ray/serve/...
      > test_shard.txt
    - cat test_shard.txt
    - bazel test --config=ci $(./ci/run/bazel_export_options)
      --test_tag_filters=-post_wheel_build,-gpu
      --test_env=DOCKER_HOST=tcp://docker:2376
      --test_env=DOCKER_TLS_VERIFY=1
      --test_env=DOCKER_CERT_PATH=/certs/client
      --test_env=DOCKER_TLS_CERTDIR=/certs
      --test_env=RAY_SERVE_ENABLE_NEW_ROUTING=0
      --test_env=RAY_SERVE_ENABLE_EXPERIMENTAL_STREAMING=0
      $(cat test_shard.txt)

- label: ":python: Minimal install Python {{matrix}}"
  conditions: ["RAY_CI_PYTHON_AFFECTED"]
  instance_size: medium
  commands:
    - cleanup() { if [ "${BUILDKITE_PULL_REQUEST}" = "false" ]; then ./ci/build/upload_build_info.sh; fi }; trap cleanup EXIT
    - ./ci/ci.sh test_minimal {{matrix}}
    - ./ci/ci.sh test_latest_core_dependencies {{matrix}}
  matrix:
    - "3.7"
    - "3.8"
    - "3.9"
    - "3.10"
    - "3.11"

- label: ":python: Default install"
  conditions: ["RAY_CI_PYTHON_AFFECTED"]
  instance_size: small
  commands:
    - cleanup() { if [ "${BUILDKITE_PULL_REQUEST}" = "false" ]; then ./ci/build/upload_build_info.sh; fi }; trap cleanup EXIT
    - ./ci/env/install-default.sh
    - ./ci/env/env_info.sh
    - bazel test --test_output=streamed --config=ci --test_env=RAY_DEFAULT=1 $(./ci/run/bazel_export_options)
      python/ray/dashboard/test_dashboard

- label: ":python: Ray Serve default install"
  conditions: ["RAY_CI_PYTHON_AFFECTED"]
  instance_size: small
  commands:
    - cleanup() { if [ "${BUILDKITE_PULL_REQUEST}" = "false" ]; then ./ci/build/upload_build_info.sh; fi }; trap cleanup EXIT
    - ./ci/env/install-serve.sh
    - ./ci/env/env_info.sh
    - bazel test --test_output=streamed --config=ci --test_env=RAY_DEFAULT=1 $(./ci/run/bazel_export_options)
      python/ray/serve/test_deployment_graph
    - bazel test --test_output=streamed --config=ci --test_env=RAY_DEFAULT=1 $(./ci/run/bazel_export_options)
      python/ray/serve/test_api

- label: ":python: (Small & Client)"
  conditions: ["RAY_CI_PYTHON_AFFECTED"]
  instance_size: medium
  commands:
    - cleanup() { if [ "${BUILDKITE_PULL_REQUEST}" = "false" ]; then ./ci/build/upload_build_info.sh; fi }; trap cleanup EXIT
    - DL=1 ./ci/env/install-dependencies.sh
    - ./ci/env/env_info.sh
<<<<<<< HEAD
    - mount -t proc -o nodev,noexec,nosuid proc /proc
    - bazel test --config=ci $(./ci/run/bazel_export_options) $(./ci/run/bazel_sandbox_options)
      --test_tag_filters=client_tests,small_size_python_tests
      -- python/ray/tests/...
    - bash ./ci/ci.sh prepare_docker
    - bazel test --config=ci$(./ci/run/bazel_export_options)
=======
    - pip install ray[client]
    - bazel test --config=ci $(./ci/run/bazel_export_options) 
      --test_tag_filters=client_tests,small_size_python_tests 
      $(bazel query "attr(tags, civ1, tests(python/ray/tests/...))")
    - bazel test --config=ci $(./ci/run/bazel_export_options)
>>>>>>> 42726d9c
      --test_tag_filters=ray_ha
      --test_env=DOCKER_HOST=tcp://docker:2376
      --test_env=DOCKER_TLS_VERIFY=1
      --test_env=DOCKER_CERT_PATH=/certs/client
      --test_env=DOCKER_TLS_CERTDIR=/certs
      -- python/ray/tests/...
    - bazel test --config=ci $(./ci/run/bazel_export_options)
      -- python/ray/autoscaler/v2/...

- label: ":python: (Large)"
  conditions: ["RAY_CI_PYTHON_AFFECTED"]
  instance_size: large
  parallelism: 3
  commands:
    - cleanup() { if [ "${BUILDKITE_PULL_REQUEST}" = "false" ]; then ./ci/build/upload_build_info.sh; fi }; trap cleanup EXIT
    - DL=1 ./ci/env/install-dependencies.sh
    - ./ci/env/env_info.sh
    - ./ci/ci.sh test_large

- label: ":python: (Medium A-J)"
  conditions: ["RAY_CI_PYTHON_AFFECTED"]
  instance_size: medium
  commands:
    - cleanup() { if [ "${BUILDKITE_PULL_REQUEST}" = "false" ]; then ./ci/build/upload_build_info.sh; fi }; trap cleanup EXIT
    - ./ci/env/env_info.sh
    - mount -t proc -o nodev,noexec,nosuid proc /proc
    - bazel test --config=ci $(./ci/run/bazel_export_options) $(./ci/run/bazel_sandbox_options)
      --test_tag_filters=-kubernetes,medium_size_python_tests_a_to_j
      python/ray/tests/...

- label: ":python: (Medium K-Z)"
  conditions: ["RAY_CI_PYTHON_AFFECTED"]
  instance_size: medium
  commands:
    - cleanup() { if [ "${BUILDKITE_PULL_REQUEST}" = "false" ]; then ./ci/build/upload_build_info.sh; fi }; trap cleanup EXIT
    - DL=1 ./ci/env/install-dependencies.sh
    - mount -t proc -o nodev,noexec,nosuid proc /proc
    - bazel test --config=ci $(./ci/run/bazel_export_options) $(./ci/run/bazel_sandbox_options)
      --test_tag_filters=-kubernetes,medium_size_python_tests_k_to_z
      python/ray/tests/...

<<<<<<< HEAD
- label: ":redis: (External Redis) (Small & Client)"
  conditions: ["RAY_CI_PYTHON_AFFECTED"]
  instance_size: medium
  commands:
    - cleanup() { if [ "${BUILDKITE_PULL_REQUEST}" = "false" ]; then ./ci/build/upload_build_info.sh; fi }; trap cleanup EXIT
    - DL=1 ./ci/env/install-dependencies.sh
    - ./ci/env/env_info.sh
    - mount -t proc -o nodev,noexec,nosuid proc /proc
    - bazel test --config=ci $(./scripts/bazel_export_options) $(./ci/run/bazel_sandbox_options)
      --test_tag_filters=client_tests,small_size_python_tests
      --test_env=TEST_EXTERNAL_REDIS=1
      -- python/ray/tests/...

- label: ":redis: (External Redis) (Large)"
  conditions: ["RAY_CI_PYTHON_AFFECTED"]
  instance_size: large
  parallelism: 3
  commands:
    - cleanup() { if [ "${BUILDKITE_PULL_REQUEST}" = "false" ]; then ./ci/build/upload_build_info.sh; fi }; trap cleanup EXIT
    - DL=1 ./ci/env/install-dependencies.sh
    - ./ci/env/env_info.sh
    - ./ci/ci.sh test_large --test_env=TEST_EXTERNAL_REDIS=1

- label: ":redis: (External Redis) (Medium A-J)"
  conditions: ["RAY_CI_PYTHON_AFFECTED"]
  instance_size: medium
  commands:
    - cleanup() { if [ "${BUILDKITE_PULL_REQUEST}" = "false" ]; then ./ci/build/upload_build_info.sh; fi }; trap cleanup EXIT
    - ./ci/env/env_info.sh
    - mount -t proc -o nodev,noexec,nosuid proc /proc
    - bazel test --config=ci $(./scripts/bazel_export_options) $(./ci/run/bazel_sandbox_options)
      --test_tag_filters=-kubernetes,medium_size_python_tests_a_to_j
      --test_env=TEST_EXTERNAL_REDIS=1
      -- //python/ray/tests/...

- label: ":redis: (External Redis) (Medium K-Z)"
  conditions: ["RAY_CI_PYTHON_AFFECTED"]
  instance_size: medium
  commands:
    - cleanup() { if [ "${BUILDKITE_PULL_REQUEST}" = "false" ]; then ./ci/build/upload_build_info.sh; fi }; trap cleanup EXIT
    - DL=1 ./ci/env/install-dependencies.sh
    - ./ci/env/env_info.sh
    - mount -t proc -o nodev,noexec,nosuid proc /proc
    - bazel test --config=ci $(./scripts/bazel_export_options) $(./ci/run/bazel_sandbox_options)
      --test_tag_filters=-kubernetes,medium_size_python_tests_k_to_z
      --test_env=TEST_EXTERNAL_REDIS=1
      -- //python/ray/tests/...

=======
>>>>>>> 42726d9c
- label: ":python: Debug Test"
  conditions: ["RAY_CI_PYTHON_AFFECTED"]
  instance_size: medium
  commands:
    - cleanup() { if [ "${BUILDKITE_PULL_REQUEST}" = "false" ]; then ./ci/build/upload_build_info.sh; fi }; trap cleanup EXIT
    - pip uninstall -y ray
    - RAY_DEBUG_BUILD=debug ./ci/ci.sh build
    - ./ci/env/env_info.sh
    - bazel test --config=ci-debug $(./ci/run/bazel_export_options)
      --test_tag_filters=-kubernetes,debug_tests
      python/ray/tests/...

- label: ":python: (ASAN tests)"
  conditions: ["RAY_CI_PYTHON_AFFECTED"]
  instance_size: medium
  commands:
    - cleanup() { if [ "${BUILDKITE_PULL_REQUEST}" = "false" ]; then ./ci/build/upload_build_info.sh; fi }; trap cleanup EXIT
    - RLLIB_TESTING=1 ./ci/env/install-dependencies.sh
    - ./ci/env/env_info.sh
    - bazel test --config=ci --config=asan $(./ci/run/bazel_export_options)
      --config=asan-buildkite
      --test_tag_filters=-kubernetes,asan_tests
      --test_env=CONDA_EXE
      --test_env=CONDA_PYTHON_EXE
      --test_env=CONDA_SHLVL
      --test_env=CONDA_PREFIX
      --test_env=CONDA_DEFAULT_ENV
      python/ray/tests/...

- label: ":book: Doctest (CPU)"
  instance_size: large
  commands:
    - cleanup() { if [ "${BUILDKITE_PULL_REQUEST}" = "false" ]; then ./ci/build/upload_build_info.sh; fi }; trap cleanup EXIT
    # Todo (krfricke): Move mosaicml to train-test-requirements.txt
    - pip install "mosaicml==0.12.1"
    - DOC_TESTING=1 ./ci/env/install-dependencies.sh
    - ./ci/env/install-horovod.sh
    - ./ci/env/env_info.sh
    - bazel test --config=ci $(./scripts/bazel_export_options)
      --test_tag_filters=doctest,-gpu
      python/ray/... doc/...

- label: ":python: Ray on Spark Test"
  conditions: ["RAY_CI_PYTHON_AFFECTED"]
  instance_size: medium
  commands:
    - cleanup() { if [ "${BUILDKITE_PULL_REQUEST}" = "false" ]; then ./ci/build/upload_build_info.sh; fi }; trap cleanup EXIT
    - pip uninstall -y ray
    - RAY_DEBUG_BUILD=debug ./ci/ci.sh build
    # Install latest pyspark. We cannot move this to the requirements file as subdependencies conflict
    - pip install -U https://ml-team-public-read.s3.us-west-2.amazonaws.com/spark-pkgs/pyspark-3.4.0.dev0-0cb0fa313979e1b82ddd711a05d8c4e78cf6c9f5.tar.gz
    - ./ci/env/env_info.sh
    - bazel test --config=ci-debug $(./ci/run/bazel_export_options)
      --test_env=RAY_ON_SPARK_BACKGROUND_JOB_STARTUP_WAIT=1
      --test_env=RAY_ON_SPARK_RAY_WORKER_NODE_STARTUP_INTERVAL=5
      --test_tag_filters=-kubernetes,spark_plugin_tests
      python/ray/tests/...

- label: ":kubernetes: operator"
  conditions: ["RAY_CI_LINUX_WHEELS_AFFECTED"]
  instance_size: medium
  commands:
    - |
      cleanup() {
        if [ "${BUILDKITE_PULL_REQUEST}" = "false" ]; then ./ci/build/upload_build_info.sh; fi
        python python/ray/tests/kuberay/setup/teardown_kuberay.py || true
        kind delete cluster
      }
      trap cleanup EXIT
    - ./ci/env/install-minimal.sh 3.8
    - PYTHON=3.8 ./ci/env/install-dependencies.sh
    # Specifying above somehow messes up the Ray install.
    # Uninstall and re-install Ray so that we can use Ray Client.
    # (Remove thirdparty_files to sidestep an issue with psutil.)
    - pip uninstall -y ray && rm -rf /ray/python/ray/thirdparty_files
    - pip install -e /ray/python
    - echo "--- Setting up local kind cluster."
    - ./ci/k8s/prep-k8s-environment.sh
    - echo "--- Building py38-cpu Ray image for the test."
    - LINUX_WHEELS=1 ./ci/ci.sh build
    - pip install -q docker
    - python ci/build/build-docker-images.py --py-versions py38 --device-types cpu --build-type LOCAL --build-base
    # Tag the image built in the last step. We want to be sure to distinguish the image from the real Ray nightly.
    - docker tag rayproject/ray:nightly-py38-cpu ray-ci:kuberay-test
    # Load the image into the kind node
    - kind load docker-image ray-ci:kuberay-test
    - echo "--- Setting up KubeRay operator."
    - python python/ray/tests/kuberay/setup/setup_kuberay.py
    - ./ci/env/env_info.sh
    - echo "--- Running the test."
    - bazel test --config=ci $(./ci/run/bazel_export_options)
      --test_tag_filters=kuberay_operator
      --test_env=RAY_IMAGE=docker.io/library/ray-ci:kuberay-test
      --test_env=PULL_POLICY=IfNotPresent
      --test_env=KUBECONFIG=/root/.kube/config
      python/ray/tests/...

- label: ":book: Documentation"
  commands:
    - export LINT=1
    - ./ci/env/install-dependencies.sh
    # Specifying above somehow messes up the Ray install.
    # Uninstall and re-install Ray so that we can use Ray Client
    # (remove thirdparty_files to sidestep an issue with psutil).
    - pip uninstall -y ray && rm -rf /ray/python/ray/thirdparty_files
    - pushd /ray && git clean -f -f -x -d -e .whl -e python/ray/dashboard/client && popd
    - bazel clean --expunge
    - export WANDB_MODE=offline
    # Horovod needs to be installed separately (needed for API ref imports)
    - ./ci/env/install-horovod.sh
    # See https://stackoverflow.com/questions/63383400/error-cannot-uninstall-ruamel-yaml-while-creating-docker-image-for-azure-ml-a
    # Pin urllib to avoid downstream ssl incompatibility issues. This matches requirements-doc.txt.
    - pip install "mosaicml==0.12.1" "urllib3<1.27" "typing-extensions==4.5.0" --ignore-installed
    - ./ci/env/env_info.sh
    - ./ci/ci.sh build_sphinx_docs

- label: ":octopus: Tune multinode tests"
  conditions: ["NO_WHEELS_REQUIRED", "RAY_CI_TUNE_AFFECTED"]
  instance_size: medium
  commands:
    - LINUX_WHEELS=1 ./ci/ci.sh build
    - mkdir -p ~/.docker/cli-plugins/ && curl -SL https://github.com/docker/compose/releases/download/v2.0.1/docker-compose-linux-x86_64 -o ~/.docker/cli-plugins/docker-compose && chmod +x ~/.docker/cli-plugins/docker-compose
    - pip install -U docker aws_requests_auth boto3
    - ./ci/env/env_info.sh
    - python ./ci/build/build-docker-images.py --py-versions py38 --device-types cpu --build-type LOCAL --build-base
    - python ./ci/build/build-multinode-image.py rayproject/ray:nightly-py38-cpu rayproject/ray:multinode-py38
    - bazel test --config=ci $(./ci/run/bazel_export_options) --build_tests_only
      --test_tag_filters=multinode,-example,-flaky,-soft_imports,-gpu_only,-rllib
      python/ray/tune/...
      --test_env=RAY_HAS_SSH="1"
      --test_env=RAY_DOCKER_IMAGE="rayproject/ray:multinode-py38"
      --test_env=RAY_TEMPDIR="/ray-mount"
      --test_env=RAY_HOSTDIR="/ray"
      --test_env=RAY_TESTHOST="dind-daemon"
      --test_env=DOCKER_HOST=tcp://docker:2376
      --test_env=DOCKER_TLS_VERIFY=1
      --test_env=DOCKER_CERT_PATH=/certs/client
      --test_env=DOCKER_TLS_CERTDIR=/certs

- label: ":hadoop: Ray AIR HDFS tests"
  conditions: ["RAY_CI_ML_AFFECTED"]
  instance_size: medium
  commands:
    - cleanup() { if [ "${BUILDKITE_PULL_REQUEST}" = "false" ]; then ./ci/build/upload_build_info.sh; fi }; trap cleanup EXIT
    - INSTALL_HDFS=1 ./ci/env/install-dependencies.sh
    - ./ci/env/env_info.sh
    - cat /tmp/hdfs_env
    - bazel test --config=ci $(./ci/run/bazel_export_options) --test_tag_filters=hdfs python/ray/air/...


# Test to see if Train can be used without torch, tf, etc. installed
- label: ":steam_locomotive: Train minimal install"
  conditions: ["RAY_CI_TRAIN_AFFECTED"]
  instance_size: small
  commands:
      - cleanup() { if [ "${BUILDKITE_PULL_REQUEST}" = "false" ]; then ./ci/build/upload_build_info.sh; fi }; trap cleanup EXIT
      - TRAIN_MINIMAL_INSTALL=1 ./ci/env/install-minimal.sh
      - ./ci/env/env_info.sh
      - python ./ci/env/check_minimal_install.py
      - bazel test --config=ci $(./ci/run/bazel_export_options)  --build_tests_only --test_tag_filters=minimal python/ray/train/...<|MERGE_RESOLUTION|>--- conflicted
+++ resolved
@@ -181,20 +181,12 @@
     - cleanup() { if [ "${BUILDKITE_PULL_REQUEST}" = "false" ]; then ./ci/build/upload_build_info.sh; fi }; trap cleanup EXIT
     - DL=1 ./ci/env/install-dependencies.sh
     - ./ci/env/env_info.sh
-<<<<<<< HEAD
     - mount -t proc -o nodev,noexec,nosuid proc /proc
+    - pip install ray[client]
     - bazel test --config=ci $(./ci/run/bazel_export_options) $(./ci/run/bazel_sandbox_options)
       --test_tag_filters=client_tests,small_size_python_tests
-      -- python/ray/tests/...
-    - bash ./ci/ci.sh prepare_docker
-    - bazel test --config=ci$(./ci/run/bazel_export_options)
-=======
-    - pip install ray[client]
-    - bazel test --config=ci $(./ci/run/bazel_export_options) 
-      --test_tag_filters=client_tests,small_size_python_tests 
       $(bazel query "attr(tags, civ1, tests(python/ray/tests/...))")
     - bazel test --config=ci $(./ci/run/bazel_export_options)
->>>>>>> 42726d9c
       --test_tag_filters=ray_ha
       --test_env=DOCKER_HOST=tcp://docker:2376
       --test_env=DOCKER_TLS_VERIFY=1
@@ -236,57 +228,6 @@
       --test_tag_filters=-kubernetes,medium_size_python_tests_k_to_z
       python/ray/tests/...
 
-<<<<<<< HEAD
-- label: ":redis: (External Redis) (Small & Client)"
-  conditions: ["RAY_CI_PYTHON_AFFECTED"]
-  instance_size: medium
-  commands:
-    - cleanup() { if [ "${BUILDKITE_PULL_REQUEST}" = "false" ]; then ./ci/build/upload_build_info.sh; fi }; trap cleanup EXIT
-    - DL=1 ./ci/env/install-dependencies.sh
-    - ./ci/env/env_info.sh
-    - mount -t proc -o nodev,noexec,nosuid proc /proc
-    - bazel test --config=ci $(./scripts/bazel_export_options) $(./ci/run/bazel_sandbox_options)
-      --test_tag_filters=client_tests,small_size_python_tests
-      --test_env=TEST_EXTERNAL_REDIS=1
-      -- python/ray/tests/...
-
-- label: ":redis: (External Redis) (Large)"
-  conditions: ["RAY_CI_PYTHON_AFFECTED"]
-  instance_size: large
-  parallelism: 3
-  commands:
-    - cleanup() { if [ "${BUILDKITE_PULL_REQUEST}" = "false" ]; then ./ci/build/upload_build_info.sh; fi }; trap cleanup EXIT
-    - DL=1 ./ci/env/install-dependencies.sh
-    - ./ci/env/env_info.sh
-    - ./ci/ci.sh test_large --test_env=TEST_EXTERNAL_REDIS=1
-
-- label: ":redis: (External Redis) (Medium A-J)"
-  conditions: ["RAY_CI_PYTHON_AFFECTED"]
-  instance_size: medium
-  commands:
-    - cleanup() { if [ "${BUILDKITE_PULL_REQUEST}" = "false" ]; then ./ci/build/upload_build_info.sh; fi }; trap cleanup EXIT
-    - ./ci/env/env_info.sh
-    - mount -t proc -o nodev,noexec,nosuid proc /proc
-    - bazel test --config=ci $(./scripts/bazel_export_options) $(./ci/run/bazel_sandbox_options)
-      --test_tag_filters=-kubernetes,medium_size_python_tests_a_to_j
-      --test_env=TEST_EXTERNAL_REDIS=1
-      -- //python/ray/tests/...
-
-- label: ":redis: (External Redis) (Medium K-Z)"
-  conditions: ["RAY_CI_PYTHON_AFFECTED"]
-  instance_size: medium
-  commands:
-    - cleanup() { if [ "${BUILDKITE_PULL_REQUEST}" = "false" ]; then ./ci/build/upload_build_info.sh; fi }; trap cleanup EXIT
-    - DL=1 ./ci/env/install-dependencies.sh
-    - ./ci/env/env_info.sh
-    - mount -t proc -o nodev,noexec,nosuid proc /proc
-    - bazel test --config=ci $(./scripts/bazel_export_options) $(./ci/run/bazel_sandbox_options)
-      --test_tag_filters=-kubernetes,medium_size_python_tests_k_to_z
-      --test_env=TEST_EXTERNAL_REDIS=1
-      -- //python/ray/tests/...
-
-=======
->>>>>>> 42726d9c
 - label: ":python: Debug Test"
   conditions: ["RAY_CI_PYTHON_AFFECTED"]
   instance_size: medium
