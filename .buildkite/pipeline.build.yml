--- conflicted
+++ resolved
@@ -280,8 +280,6 @@
       --test_env=DOCKER_TLS_CERTDIR=/certs
       $(cat test_shard.txt)
 
-<<<<<<< HEAD
-
 - label: ":serverless: Serve Tests (Python 3.7)"
   conditions:
     [
@@ -303,10 +301,7 @@
       python/ray/serve/test_gradio
       python/ray/serve/test_gradio_visualization
 
-- label: ":python: Minimal install {{matrix}}"
-=======
 - label: ":python: Minimal install 3.7"
->>>>>>> 2cf264c7
   conditions: ["RAY_CI_PYTHON_AFFECTED"]
   instance_size: medium
   commands:
