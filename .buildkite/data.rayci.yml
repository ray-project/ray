group: data tests
steps:
  - label: ":database: data: arrow 6 tests"
    instance_type: medium
    parallelism: 3
    commands:
      - bazel run //ci/ray_ci:test_in_docker -- //python/ray/data/... //python/ray/air/... data 
        --workers "$${BUILDKITE_PARALLEL_JOB_COUNT}" 
        --worker-id "$${BUILDKITE_PARALLEL_JOB}" --parallelism-per-worker 3
        --build-name data6build
        --test-env RAY_DATA_USE_STREAMING_EXECUTOR=1
        --except-tags data_integration,doctest
    depends_on: data6build
    job_env: forge

  - label: ":database: data: arrow 12 tests"
    instance_type: medium
    parallelism: 3
    commands:
      - bazel run //ci/ray_ci:test_in_docker -- //python/ray/data/... //python/ray/air/... data
        --workers "$${BUILDKITE_PARALLEL_JOB_COUNT}" 
        --worker-id "$${BUILDKITE_PARALLEL_JOB}" --parallelism-per-worker 3
        --build-name data12build
        --test-env RAY_DATA_USE_STREAMING_EXECUTOR=1
        --except-tags data_integration,doctest
    depends_on: data12build
    job_env: forge

  - label: ":database: data: arrow nightly tests"
    instance_type: medium
    parallelism: 3
    commands:
      - bazel run //ci/ray_ci:test_in_docker -- //python/ray/data/... //python/ray/air/... data 
        --workers "$${BUILDKITE_PARALLEL_JOB_COUNT}" 
        --worker-id "$${BUILDKITE_PARALLEL_JOB}" --parallelism-per-worker 3
        --build-name datanbuild
        --test-env RAY_DATA_USE_STREAMING_EXECUTOR=1
        --except-tags data_integration,doctest
    depends_on: datanbuild
    job_env: forge

<<<<<<< HEAD
=======
  - label: ":database: data: bulk executor tests"
    instance_type: medium
    parallelism: 3
    commands:
      - bazel run //ci/ray_ci:test_in_docker -- //python/ray/data/... //python/ray/air/... data 
        --workers "$${BUILDKITE_PARALLEL_JOB_COUNT}" 
        --worker-id "$${BUILDKITE_PARALLEL_JOB}" --parallelism-per-worker 3
        --build-name databbuild
        --test-env RAY_DATA_USE_STREAMING_EXECUTOR=1
        --except-tags data_integration,doctest
    depends_on: databbuild
    job_env: forge

>>>>>>> 680b268a
  - label: ":database: data: flaky tests"
    instance_type: medium
    soft_fail: true
    commands:
      - bazel run //ci/ray_ci:test_in_docker -- //... data --run-flaky-tests 
        --test-env RAY_DATA_USE_STREAMING_EXECUTOR=1 --parallelism-per-worker 3
        --build-name data12build
    depends_on: data12build
    job_env: forge<|MERGE_RESOLUTION|>--- conflicted
+++ resolved
@@ -39,22 +39,6 @@
     depends_on: datanbuild
     job_env: forge
 
-<<<<<<< HEAD
-=======
-  - label: ":database: data: bulk executor tests"
-    instance_type: medium
-    parallelism: 3
-    commands:
-      - bazel run //ci/ray_ci:test_in_docker -- //python/ray/data/... //python/ray/air/... data 
-        --workers "$${BUILDKITE_PARALLEL_JOB_COUNT}" 
-        --worker-id "$${BUILDKITE_PARALLEL_JOB}" --parallelism-per-worker 3
-        --build-name databbuild
-        --test-env RAY_DATA_USE_STREAMING_EXECUTOR=1
-        --except-tags data_integration,doctest
-    depends_on: databbuild
-    job_env: forge
-
->>>>>>> 680b268a
   - label: ":database: data: flaky tests"
     instance_type: medium
     soft_fail: true
