group: data tests
depends_on:
  - forge
  - oss-ci-base_ml
steps:
  # builds
  - name: data9build
    wanda: ci/docker/data9.build.wanda.yaml
    tags: cibase

  - name: datalbuild
    wanda: ci/docker/datal.build.wanda.yaml
    tags: cibase

  - name: databuild-multipy
    label: "wanda: databuild-py{{matrix}}"
    wanda: ci/docker/data.build.wanda.yaml
    matrix: ["3.12"]
    env:
      PYTHON: "{{matrix}}"
    depends_on: oss-ci-base_ml-multipy
    tags: cibase

  - name: datanbuild
    wanda: ci/docker/datan.build.wanda.yaml
    tags: cibase

  - name: datamongobuild
    wanda: ci/docker/datamongo.build.wanda.yaml
    tags: cibase

  - name: datatfxbslbuild
    wanda: ci/docker/datatfxbsl.build.wanda.yaml
    tags: cibase

  # tests
  - label: ":database: data: arrow v9 tests"
    tags:
      - data
    instance_type: medium
    parallelism: 2
    commands:
      - bazel run //ci/ray_ci:test_in_docker -- //python/ray/data/... //python/ray/air/... data
        --workers "$${BUILDKITE_PARALLEL_JOB_COUNT}"
        --worker-id "$${BUILDKITE_PARALLEL_JOB}" --parallelism-per-worker 3
        --build-name data9build
        --except-tags data_integration,doctest,data_non_parallel,dask
    depends_on: data9build

  - label: ":database: data: arrow v9 tests (data_non_parallel)"
    tags:
      - data
      - data_non_parallel
    instance_type: medium
    commands:
      - bazel run //ci/ray_ci:test_in_docker -- //python/ray/data/... //python/ray/air/... data
        --build-name data9build
        --only-tags data_non_parallel
    depends_on: data9build

  - label: ":database: data: arrow v20 tests"
    tags:
      - python
      - data
    instance_type: medium
    parallelism: 2
    commands:
      - bazel run //ci/ray_ci:test_in_docker -- //python/ray/data/... //python/ray/air/... data
        --workers "$${BUILDKITE_PARALLEL_JOB_COUNT}"
        --worker-id "$${BUILDKITE_PARALLEL_JOB}" --parallelism-per-worker 3
        --build-name datalbuild
        --except-tags data_integration,doctest,data_non_parallel,dask
    depends_on: datalbuild

  - label: ":database: data: arrow v20 tests (data_non_parallel)"
    tags:
      - python
      - data
      - data_non_parallel
    instance_type: medium
    commands:
      - bazel run //ci/ray_ci:test_in_docker -- //python/ray/data/... //python/ray/air/... data
        --build-name datalbuild
        --only-tags data_non_parallel
    depends_on: datalbuild

  - label: ":database: data: arrow v20 {{matrix.python}} tests ({{matrix.worker_id}})"
    key: datal_python_tests
    if: build.pull_request.labels includes "continuous-build" || pipeline.id == "0189e759-8c96-4302-b6b5-b4274406bf89" || pipeline.id == "018f4f1e-1b73-4906-9802-92422e3badaa"
    tags:
      - data
    instance_type: medium
    commands:
      - bazel run //ci/ray_ci:test_in_docker -- //python/ray/data/... //python/ray/air/... data
        --workers 2 --worker-id {{matrix.worker_id}} --parallelism-per-worker 3
        --python-version {{matrix.python}}
        --except-tags data_integration,doctest,data_non_parallel,dask
    depends_on: databuild-multipy
    matrix:
      setup:
        python: ["3.12"]
        worker_id: ["0", "1"]

  - label: ":database: data: arrow v20 {{matrix.python}} tests (data_non_parallel)"
    key: datal_python_non_parallel_tests
    # if: build.pull_request.labels includes "continuous-build" || pipeline.id == "0189e759-8c96-4302-b6b5-b4274406bf89" || pipeline.id == "018f4f1e-1b73-4906-9802-92422e3badaa"
    tags:
      - data
    instance_type: medium
    commands:
      - bazel run //ci/ray_ci:test_in_docker -- //python/ray/data/... //python/ray/air/... data
        --python-version {{matrix.python}}
        --only-tags data_non_parallel
    depends_on: databuild-multipy
    matrix:
      setup:
        python: ["3.12"]

  - label: ":database: data: arrow nightly tests"
    tags:
      - data
      - skip-on-premerge
      - oss
    instance_type: medium
    parallelism: 2
    commands:
      - bazel run //ci/ray_ci:test_in_docker -- //python/ray/data/... //python/ray/air/... data
        --workers "$${BUILDKITE_PARALLEL_JOB_COUNT}"
        --worker-id "$${BUILDKITE_PARALLEL_JOB}" --parallelism-per-worker 3
        --build-name datanbuild
        --except-tags data_integration,doctest,data_non_parallel,dask
    depends_on: datanbuild
    soft_fail: true

  - label: ":database: data: arrow nightly tests (data_non_parallel)"
    tags:
      - data
      - skip-on-premerge
      - oss
    instance_type: medium
    commands:
      - bazel run //ci/ray_ci:test_in_docker -- //python/ray/data/... //python/ray/air/... data
        --build-name datanbuild
        --only-tags data_non_parallel
    depends_on: datanbuild
    soft_fail: true

  - label: ":database: data: dask tests"
    tags:
      - data
      - dask
    instance_type: medium
    commands:
      - bazel run //ci/ray_ci:test_in_docker -- //python/ray/data/... data
<<<<<<< HEAD
        --only-tags dask
        --build-name databuild-py3.12
    depends_on: databuild-multipy
=======
        --build-name datalbuild
        --only-tags dask
    depends_on: datalbuild
>>>>>>> bb75f094

  - label: ":database: data: TFRecords (tfx-bsl) tests"
    tags:
      - data
    instance_type: medium
    commands:
      - bazel run //ci/ray_ci:test_in_docker -- //python/ray/data/... data
        --build-name datatfxbslbuild
        --only-tags tfxbsl
    depends_on: datatfxbslbuild

  - label: ":database: data: doc tests"
    tags:
      - data
      - doc
    instance_type: medium
    commands:
      # doc tests
      - bazel run //ci/ray_ci:test_in_docker -- python/ray/... //doc/... data
        --build-name datalbuild
        --except-tags gpu
        --only-tags doctest
        --parallelism-per-worker 2
      # doc examples
      - bazel run //ci/ray_ci:test_in_docker -- //doc/... data
        --build-name datalbuild
        --except-tags gpu,post_wheel_build,doctest
        --parallelism-per-worker 2
        --skip-ray-installation
    depends_on: datalbuild

  - label: ":database: data: doc gpu tests"
    tags:
      - data
      - doc
      - gpu
    instance_type: gpu-large
    commands:
      # doc tests
      - bazel run //ci/ray_ci:test_in_docker -- //python/ray/data/... //doc/... data
        --build-name docgpubuild
        --only-tags doctest
        --except-tags cpu
      # doc examples
      - bazel run //ci/ray_ci:test_in_docker -- //doc/... data
        --build-name docgpubuild
        --except-tags doctest
        --only-tags gpu
        --skip-ray-installation
    depends_on: docgpubuild

  - label: ":database: data: integration tests"
    tags:
      - python
      - data
    instance_type: medium
    commands:
      - bazel run //ci/ray_ci:test_in_docker -- //python/ray/data/... data
        --build-name datamongobuild
        --build-type java
        --only-tags data_integration
        --except-tags doctest
    depends_on: datamongobuild

  - label: ":database: data: dashboard tests"
    tags:
      - python
      - data
      - dashboard
    instance_type: small
    commands:
      - bazel run //ci/ray_ci:test_in_docker -- python/ray/dashboard/... data
        --build-name datalbuild
        --parallelism-per-worker 3
    depends_on: datalbuild

  - label: ":database: data: flaky tests"
    key: data_flaky_tests
    tags:
      - python
      - data
      - flaky
      - skip-on-premerge
    instance_type: medium
    soft_fail: true
    commands:
      - bazel run //ci/ray_ci:test_in_docker -- //... data --run-flaky-tests
        --parallelism-per-worker 3
        --build-name datalbuild
        --except-tags gpu_only,gpu
    depends_on: datalbuild

  - label: ":database: data: flaky gpu tests"
    key: data_flaky_gpu_tests
    tags:
      - python
      - data
      - skip-on-premerge
    instance_type: gpu-large
    soft_fail: true
    commands:
      - bazel run //ci/ray_ci:test_in_docker -- //... data --run-flaky-tests
        --build-name docgpubuild
        --only-tags gpu,gpu_only
    depends_on: docgpubuild<|MERGE_RESOLUTION|>--- conflicted
+++ resolved
@@ -152,15 +152,9 @@
     instance_type: medium
     commands:
       - bazel run //ci/ray_ci:test_in_docker -- //python/ray/data/... data
-<<<<<<< HEAD
+        --build-name databuild-py3.12
         --only-tags dask
-        --build-name databuild-py3.12
     depends_on: databuild-multipy
-=======
-        --build-name datalbuild
-        --only-tags dask
-    depends_on: datalbuild
->>>>>>> bb75f094
 
   - label: ":database: data: TFRecords (tfx-bsl) tests"
     tags:
