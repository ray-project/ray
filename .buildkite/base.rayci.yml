group: base
steps:
  - name: oss-ci-base_test
    wanda: ci/docker/base.test.py39.wanda.yaml

  - name: oss-ci-base_test-multipy
    label: "wanda: oss-ci-base_test-py{{matrix}}"
    wanda: ci/docker/base.test.wanda.yaml
    matrix:
      - "3.9"
      - "3.10"
      - "3.11"
      - "3.12"
    env:
      PYTHON: "{{matrix}}"

  - name: oss-ci-base_build
    wanda: ci/docker/base.build.py39.wanda.yaml
    depends_on: oss-ci-base_test
    tags: cibase

  - name: oss-ci-base_build-multipy
    label: "wanda: oss-ci-base_build-py{{matrix}}"
    wanda: ci/docker/base.build.wanda.yaml
    matrix:
      - "3.9"
      - "3.10"
      - "3.11"
      - "3.12"
    env:
      PYTHON: "{{matrix}}"
    depends_on: oss-ci-base_test-multipy
    tags: cibase

  - name: oss-ci-base_test-aarch64
    wanda: ci/docker/base.test.aarch64.wanda.yaml
    instance_type: builder-arm64

  - name: oss-ci-base_build-aarch64
    wanda: ci/docker/base.build.aarch64.wanda.yaml
    depends_on: oss-ci-base_test-aarch64
    instance_type: builder-arm64

  - name: oss-ci-base_ml
    wanda: ci/docker/base.ml.py39.wanda.yaml
    depends_on: oss-ci-base_test
    tags: cibase

  - name: oss-ci-base_ml-multipy
    label: "wanda: oss-ci-base_ml-py{{matrix}}"
    wanda: ci/docker/base.ml.wanda.yaml
    matrix:
      - "3.10"
      - "3.11"
      - "3.12"
    env:
      PYTHON: "{{matrix}}"
    depends_on: oss-ci-base_test-multipy

  - name: oss-ci-base_gpu
    wanda: ci/docker/base.gpu.py39.wanda.yaml
    tags: cibase

  - name: oss-ci-base_gpu-multipy
    label: "wanda: oss-ci-base_gpu-py{{matrix}}"
    wanda: ci/docker/base.gpu.wanda.yaml
    matrix:
      - "3.10"
      - "3.11"
      - "3.12"
    env:
      PYTHON: "{{matrix}}"
    tags: cibase

  - name: oss-ci-base_cu128-multipy
    label: "wanda: oss-ci-base_cu128-py3.11"
    wanda: ci/docker/base.cu128.wanda.yaml
    env:
<<<<<<< HEAD
      PYTHON: "3.11"

  - name: docbuild
    label: "wanda: docbuild-py{{matrix}}"
    wanda: ci/docker/doc.build.wanda.yaml
    depends_on:
      - oss-ci-base_build-multipy
      - ray-core-build
      - ray-dashboard-build
    matrix:
      - "3.9"
      - "3.10"
      - "3.12"
    env:
      PYTHON: "{{matrix}}"
      REQUIREMENTS_FILE: "python/deplocks/docs/docbuild_depset_py{{matrix}}.lock"
    tags: cibase

  - name: docgpubuild
    label: "wanda: docgpubuild-py3.10"
    wanda: ci/docker/docgpu.build.wanda.yaml
    depends_on: oss-ci-base_gpu-multipy
    env:
      PYTHON: "3.10"
    tags: cibase
=======
      PYTHON: "3.11"
>>>>>>> 30617648
<|MERGE_RESOLUTION|>--- conflicted
+++ resolved
@@ -76,32 +76,4 @@
     label: "wanda: oss-ci-base_cu128-py3.11"
     wanda: ci/docker/base.cu128.wanda.yaml
     env:
-<<<<<<< HEAD
-      PYTHON: "3.11"
-
-  - name: docbuild
-    label: "wanda: docbuild-py{{matrix}}"
-    wanda: ci/docker/doc.build.wanda.yaml
-    depends_on:
-      - oss-ci-base_build-multipy
-      - ray-core-build
-      - ray-dashboard-build
-    matrix:
-      - "3.9"
-      - "3.10"
-      - "3.12"
-    env:
-      PYTHON: "{{matrix}}"
-      REQUIREMENTS_FILE: "python/deplocks/docs/docbuild_depset_py{{matrix}}.lock"
-    tags: cibase
-
-  - name: docgpubuild
-    label: "wanda: docgpubuild-py3.10"
-    wanda: ci/docker/docgpu.build.wanda.yaml
-    depends_on: oss-ci-base_gpu-multipy
-    env:
-      PYTHON: "3.10"
-    tags: cibase
-=======
-      PYTHON: "3.11"
->>>>>>> 30617648
+      PYTHON: "3.11"