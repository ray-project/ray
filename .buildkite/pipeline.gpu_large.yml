--- conflicted
+++ resolved
@@ -9,11 +9,6 @@
     - ./ci/env/install-horovod.sh
     - ./ci/env/env_info.sh
     - bazel test --config=ci $(./ci/run/bazel_export_options) --build_tests_only --test_tag_filters=gpu,gpu_only,-ray_air 
-<<<<<<< HEAD
-      --test_env=RAY_AIR_NEW_PERSISTENCE_MODE=1
-=======
-      --test_env=RAY_AIR_NEW_PERSISTENCE_MODE=0
->>>>>>> adb45457
       python/ray/train/...
 
 - label: ":tv: :database: :steam_locomotive: Datasets Train Integration GPU Tests and Examples (Python 3.7)"
