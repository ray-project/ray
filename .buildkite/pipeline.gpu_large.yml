--- conflicted
+++ resolved
@@ -98,9 +98,4 @@
     - pip install lightning==2.0.4 pytorch-lightning==2.0.4  # todo move to requirements-test.txt
     - ./ci/env/env_info.sh
     - bazel test --config=ci $(./scripts/bazel_export_options) --test_tag_filters=ptl_v2 
-<<<<<<< HEAD
-      --test_env=RAY_AIR_NEW_PERSISTENCE_MODE=1
-=======
-      --test_env=RAY_AIR_NEW_PERSISTENCE_MODE=0
->>>>>>> 621ef894
       python/ray/train/...