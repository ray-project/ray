--- conflicted
+++ resolved
@@ -19,11 +19,6 @@
     - pip install -Ur ./python/requirements/ml/dl-gpu-requirements.txt
     - ./ci/env/env_info.sh
     - bazel test --config=ci $(./ci/run/bazel_export_options) --build_tests_only --test_tag_filters=datasets_train,-doctest 
-<<<<<<< HEAD
-      --test_env=RAY_AIR_NEW_PERSISTENCE_MODE=0
-=======
-      --test_env=RAY_AIR_NEW_PERSISTENCE_MODE=1
->>>>>>> 5c76c729
       doc/...
 
 - label: ":tv: :brain: RLlib: Multi-GPU Tests"
