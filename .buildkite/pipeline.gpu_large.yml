#ci:group=Large GPU tests

- label: ":tv: :steam_locomotive: Train GPU tests "
  conditions: ["NO_WHEELS_REQUIRED", "RAY_CI_TRAIN_AFFECTED"]
  commands:
    - cleanup() { if [ "${BUILDKITE_PULL_REQUEST}" = "false" ]; then ./ci/build/upload_build_info.sh; fi }; trap cleanup EXIT
    - TRAIN_TESTING=1 TUNE_TESTING=1 ./ci/env/install-dependencies.sh
    - pip install -Ur ./python/requirements/ml/dl-gpu-requirements.txt
    - ./ci/env/install-horovod.sh
    - ./ci/env/env_info.sh
    - bazel test --config=ci $(./ci/run/bazel_export_options) --build_tests_only --test_tag_filters=gpu,gpu_only,-ray_air 
      python/ray/train/...

- label: ":tv: :database: :steam_locomotive: Datasets Train Integration GPU Tests and Examples (Python 3.7)"
  conditions: ["NO_WHEELS_REQUIRED", "RAY_CI_TRAIN_AFFECTED"]
  commands:
    - cleanup() { if [ "${BUILDKITE_PULL_REQUEST}" = "false" ]; then ./ci/build/upload_build_info.sh; fi }; trap cleanup EXIT
    - TRAIN_TESTING=1 DATA_PROCESSING_TESTING=1 ./ci/env/install-dependencies.sh
    - pip install -Ur ./python/requirements/ml/dl-gpu-requirements.txt
    - ./ci/env/env_info.sh
    - bazel test --config=ci $(./ci/run/bazel_export_options) --build_tests_only --test_tag_filters=datasets_train,-doctest 
      doc/...

- label: ":tv: :brain: RLlib: Multi-GPU Tests"
  conditions: ["NO_WHEELS_REQUIRED", "RAY_CI_RLLIB_AFFECTED"]
  parallelism: 2
  commands:
    - cleanup() { if [ "${BUILDKITE_PULL_REQUEST}" = "false" ]; then ./ci/build/upload_build_info.sh; fi }; trap cleanup EXIT
    - RLLIB_TESTING=1 ./ci/env/install-dependencies.sh
    - pip install -Ur ./python/requirements/ml/dl-gpu-requirements.txt
    - ./ci/env/env_info.sh
    # --jobs 2 is necessary as we only need to have at least 2 gpus on the machine
    # and running tests in parallel would cause timeouts as the other scripts would
    # wait for the GPU to become available.
    - ./ci/run/run_bazel_test_with_sharding.sh --config=ci $(./ci/run/bazel_export_options)
      --build_tests_only
      --jobs=2
      --test_tag_filters=multi_gpu
      --test_env=RAY_USE_MULTIPROCESSING_CPU_COUNT=1 
      rllib/...

- label: ":tv: :airplane: AIR GPU tests (ray/air)"
  conditions: ["NO_WHEELS_REQUIRED", "RAY_CI_ML_AFFECTED"]
  commands:
    - cleanup() { if [ "${BUILDKITE_PULL_REQUEST}" = "false" ]; then ./ci/build/upload_build_info.sh; fi }; trap cleanup EXIT
    - DATA_PROCESSING_TESTING=1 TRAIN_TESTING=1 TUNE_TESTING=1 ./ci/env/install-dependencies.sh
    - pip install -Ur ./python/requirements/ml/dl-gpu-requirements.txt
    - ./ci/env/install-horovod.sh
    - ./ci/env/env_info.sh
    - bazel test --config=ci $(./ci/run/bazel_export_options) --build_tests_only --test_tag_filters=gpu 
      python/ray/air/... python/ray/train/...

- label: ":tv: :book: Doc GPU tests and examples"
  conditions:
    ["NO_WHEELS_REQUIRED", "RAY_CI_PYTHON_AFFECTED", "RAY_CI_TUNE_AFFECTED", "RAY_CI_DOC_AFFECTED"]
  commands:
    - cleanup() { if [ "${BUILDKITE_PULL_REQUEST}" = "false" ]; then ./ci/build/upload_build_info.sh; fi }; trap cleanup EXIT
    - DOC_TESTING=1 TRAIN_TESTING=1 TUNE_TESTING=1 ./ci/env/install-dependencies.sh
    - pip install -Ur ./python/requirements/ml/dl-gpu-requirements.txt
    - ./ci/env/env_info.sh
<<<<<<< HEAD
    - bazel test --config=ci $(./ci/run/bazel_export_options) --build_tests_only --test_tag_filters=gpu,-timeseries_libs,-post_wheel_build,-doctest doc/...
=======
    # Test examples with newer version of `transformers`
    # TODO(amogkam): Remove when https://github.com/ray-project/ray/issues/36011
    # is resolved.
    - pip install -U transformers
    - bazel test --config=ci $(./ci/run/bazel_export_options) --build_tests_only --test_tag_filters=gpu,-timeseries_libs,-post_wheel_build,-doctest 
      doc/...
>>>>>>> f3114952

- label: ":book: Doctest (GPU)"
  commands:
    - cleanup() { if [ "${BUILDKITE_PULL_REQUEST}" = "false" ]; then ./ci/build/upload_build_info.sh; fi }; trap cleanup EXIT
    - DOC_TESTING=1 TRAIN_TESTING=1 TUNE_TESTING=1 ./ci/env/install-dependencies.sh
    - pip install -Ur ./python/requirements/ml/dl-gpu-requirements.txt
    - ./ci/env/install-horovod.sh
    # Test examples with newer version of `transformers`
    # TODO(amogkam): Remove when https://github.com/ray-project/ray/issues/36011
    # is resolved.
    # TODO(scottjlee): Move datasets to train/data-test-requirements.txt 
    # (see https://github.com/ray-project/ray/pull/38432/)
    - pip install transformers==4.30.2 datasets==2.14.0
    - ./ci/env/env_info.sh
    - bazel test --config=ci $(./scripts/bazel_export_options)
      --test_tag_filters=doctest,-cpu
      python/ray/... doc/...

- label: ":zap: :python: Lightning 2.0 Train GPU tests"
  conditions:
    ["NO_WHEELS_REQUIRED", "RAY_CI_TRAIN_AFFECTED"]
  commands:
    - cleanup() { if [ "${BUILDKITE_PULL_REQUEST}" = "false" ]; then ./ci/build/upload_build_info.sh; fi }; trap cleanup EXIT
    - NO_DASHBOARD=1 ./ci/env/install-minimal.sh 3.8
    - PYTHON=3.8 DOC_TESTING=1 TRAIN_TESTING=1 TUNE_TESTING=1 ./ci/env/install-dependencies.sh
    - pip install -Ur ./python/requirements/ml/dl-gpu-requirements.txt
    - pip uninstall -y pytorch-lightning
    - pip install lightning==2.0.4 pytorch-lightning==2.0.4  # todo move to requirements-test.txt
    - ./ci/env/env_info.sh
    - bazel test --config=ci $(./scripts/bazel_export_options) --test_tag_filters=ptl_v2 
      python/ray/train/...<|MERGE_RESOLUTION|>--- conflicted
+++ resolved
@@ -58,16 +58,8 @@
     - DOC_TESTING=1 TRAIN_TESTING=1 TUNE_TESTING=1 ./ci/env/install-dependencies.sh
     - pip install -Ur ./python/requirements/ml/dl-gpu-requirements.txt
     - ./ci/env/env_info.sh
-<<<<<<< HEAD
-    - bazel test --config=ci $(./ci/run/bazel_export_options) --build_tests_only --test_tag_filters=gpu,-timeseries_libs,-post_wheel_build,-doctest doc/...
-=======
-    # Test examples with newer version of `transformers`
-    # TODO(amogkam): Remove when https://github.com/ray-project/ray/issues/36011
-    # is resolved.
-    - pip install -U transformers
     - bazel test --config=ci $(./ci/run/bazel_export_options) --build_tests_only --test_tag_filters=gpu,-timeseries_libs,-post_wheel_build,-doctest 
       doc/...
->>>>>>> f3114952
 
 - label: ":book: Doctest (GPU)"
   commands:
@@ -78,7 +70,7 @@
     # Test examples with newer version of `transformers`
     # TODO(amogkam): Remove when https://github.com/ray-project/ray/issues/36011
     # is resolved.
-    # TODO(scottjlee): Move datasets to train/data-test-requirements.txt 
+    # TODO(scottjlee): Move datasets to train/data-test-requirements.txt
     # (see https://github.com/ray-project/ray/pull/38432/)
     - pip install transformers==4.30.2 datasets==2.14.0
     - ./ci/env/env_info.sh
