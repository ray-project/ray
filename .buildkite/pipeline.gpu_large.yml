--- conflicted
+++ resolved
@@ -53,14 +53,11 @@
     - DOC_TESTING=1 TRAIN_TESTING=1 TUNE_TESTING=1 ./ci/env/install-dependencies.sh
     - pip install -Ur ./python/requirements/ml/requirements_ml_docker.txt
     - ./ci/env/env_info.sh
-<<<<<<< HEAD
-    - bazel test --config=ci $(./ci/run/bazel_export_options) --build_tests_only --test_tag_filters=gpu,-timeseries_libs,-post_wheel_build doc/...
-=======
     # Test examples with newer version of `transformers`
-    # TODO(amogkam): Remove when https://github.com/ray-project/ray/issues/36011 
+    # TODO(amogkam): Remove when https://github.com/ray-project/ray/issues/36011
     # is resolved.
     - pip install -U transformers
-    - bazel test --config=ci $(./ci/run/bazel_export_options) --build_tests_only --test_tag_filters=gpu,-timeseries_libs,-py37,-post_wheel_build,-doctest doc/...
+    - bazel test --config=ci $(./ci/run/bazel_export_options) --build_tests_only --test_tag_filters=gpu,-timeseries_libs,-post_wheel_build,-doctest doc/...
 
 - label: ":book: Doctest (GPU)"
   commands:
@@ -71,7 +68,6 @@
     - ./ci/env/env_info.sh
     - bazel test --config=ci $(./scripts/bazel_export_options)
       --test_tag_filters=doctest,-cpu python/ray/... doc/...
->>>>>>> 0b190ee1
 
 - label: ":zap: :python: Lightning 2.0 Train GPU tests"
   conditions:
