--- conflicted
+++ resolved
@@ -83,13 +83,7 @@
     - pip install transformers==4.30.2 datasets==2.14.0
     - ./ci/env/env_info.sh
     - bazel test --config=ci $(./scripts/bazel_export_options)
-<<<<<<< HEAD
       --test_tag_filters=doctest,-cpu
-      --test_env=RAY_AIR_NEW_PERSISTENCE_MODE=0
-=======
-      --test_tag_filters=doctest,-cpu 
-      --test_env=RAY_AIR_NEW_PERSISTENCE_MODE=1
->>>>>>> 99bf1897
       python/ray/... doc/...
 
 - label: ":zap: :python: Lightning 2.0 Train GPU tests"
