--- conflicted
+++ resolved
@@ -50,11 +50,6 @@
     - ./ci/env/install-horovod.sh
     - ./ci/env/env_info.sh
     - bazel test --config=ci $(./ci/run/bazel_export_options) --build_tests_only --test_tag_filters=gpu 
-<<<<<<< HEAD
-      --test_env=RAY_AIR_NEW_PERSISTENCE_MODE=1
-=======
-      --test_env=RAY_AIR_NEW_PERSISTENCE_MODE=0
->>>>>>> adb45457
       python/ray/air/... python/ray/train/...
 
 - label: ":tv: :book: Doc GPU tests and examples"
