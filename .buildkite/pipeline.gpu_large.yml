#ci:group=Large GPU tests

- label: ":tv: :steam_locomotive: Train GPU tests "
  conditions: ["NO_WHEELS_REQUIRED", "RAY_CI_TRAIN_AFFECTED"]
  commands:
    - cleanup() { if [ "${BUILDKITE_PULL_REQUEST}" = "false" ]; then ./ci/build/upload_build_info.sh; fi }; trap cleanup EXIT
    - TRAIN_TESTING=1 TUNE_TESTING=1 ./ci/env/install-dependencies.sh
    - pip install -Ur ./python/requirements/ml/dl-gpu-requirements.txt
    - ./ci/env/install-horovod.sh
    - ./ci/env/env_info.sh
    - bazel test --config=ci $(./ci/run/bazel_export_options) --build_tests_only --test_tag_filters=gpu,gpu_only,-ray_air 
      --test_env=RAY_AIR_NEW_PERSISTENCE_MODE=0
      python/ray/train/...

- label: ":tv: :database: :steam_locomotive: Datasets Train Integration GPU Tests and Examples (Python 3.7)"
  conditions: ["NO_WHEELS_REQUIRED", "RAY_CI_TRAIN_AFFECTED"]
  commands:
    - cleanup() { if [ "${BUILDKITE_PULL_REQUEST}" = "false" ]; then ./ci/build/upload_build_info.sh; fi }; trap cleanup EXIT
    - TRAIN_TESTING=1 DATA_PROCESSING_TESTING=1 ./ci/env/install-dependencies.sh
    - pip install -Ur ./python/requirements/ml/dl-gpu-requirements.txt
    - ./ci/env/env_info.sh
    - bazel test --config=ci $(./ci/run/bazel_export_options) --build_tests_only --test_tag_filters=datasets_train,-doctest 
      --test_env=RAY_AIR_NEW_PERSISTENCE_MODE=0
      doc/...

- label: ":tv: :brain: RLlib: Multi-GPU Tests"
  conditions: ["NO_WHEELS_REQUIRED", "RAY_CI_RLLIB_AFFECTED"]
  parallelism: 2
  commands:
    - cleanup() { if [ "${BUILDKITE_PULL_REQUEST}" = "false" ]; then ./ci/build/upload_build_info.sh; fi }; trap cleanup EXIT
    - RLLIB_TESTING=1 ./ci/env/install-dependencies.sh
    - pip install -Ur ./python/requirements/ml/dl-gpu-requirements.txt
    - ./ci/env/env_info.sh
    # --jobs 2 is necessary as we only need to have at least 2 gpus on the machine
    # and running tests in parallel would cause timeouts as the other scripts would
    # wait for the GPU to become available.
    - ./ci/run/run_bazel_test_with_sharding.sh --config=ci $(./ci/run/bazel_export_options)
      --build_tests_only
      --jobs=2
      --test_tag_filters=multi_gpu
      --test_env=RAY_USE_MULTIPROCESSING_CPU_COUNT=1 
      rllib/...

- label: ":tv: :airplane: AIR GPU tests (ray/air)"
  conditions: ["NO_WHEELS_REQUIRED", "RAY_CI_ML_AFFECTED"]
  commands:
    - cleanup() { if [ "${BUILDKITE_PULL_REQUEST}" = "false" ]; then ./ci/build/upload_build_info.sh; fi }; trap cleanup EXIT
    - DATA_PROCESSING_TESTING=1 TRAIN_TESTING=1 TUNE_TESTING=1 ./ci/env/install-dependencies.sh
    - pip install -Ur ./python/requirements/ml/dl-gpu-requirements.txt
    - ./ci/env/install-horovod.sh
    - ./ci/env/env_info.sh
    - bazel test --config=ci $(./ci/run/bazel_export_options) --build_tests_only --test_tag_filters=gpu 
      --test_env=RAY_AIR_NEW_PERSISTENCE_MODE=0
      python/ray/air/... python/ray/train/...

- label: ":tv: :book: Doc GPU tests and examples"
  conditions:
    ["NO_WHEELS_REQUIRED", "RAY_CI_PYTHON_AFFECTED", "RAY_CI_TUNE_AFFECTED", "RAY_CI_DOC_AFFECTED"]
  commands:
    - cleanup() { if [ "${BUILDKITE_PULL_REQUEST}" = "false" ]; then ./ci/build/upload_build_info.sh; fi }; trap cleanup EXIT
    - DOC_TESTING=1 TRAIN_TESTING=1 TUNE_TESTING=1 ./ci/env/install-dependencies.sh
    - pip install -Ur ./python/requirements/ml/dl-gpu-requirements.txt
    - ./ci/env/env_info.sh
    # Test examples with newer version of `transformers`
    # TODO(amogkam): Remove when https://github.com/ray-project/ray/issues/36011
    # is resolved.
    - pip install -U transformers
    - bazel test --config=ci $(./ci/run/bazel_export_options) --build_tests_only --test_tag_filters=gpu,-timeseries_libs,-post_wheel_build,-doctest 
<<<<<<< HEAD
      --test_env=RAY_AIR_NEW_PERSISTENCE_MODE=1
=======
      --test_env=RAY_AIR_NEW_PERSISTENCE_MODE=0
>>>>>>> 02bb8f1e
      doc/...

- label: ":book: Doctest (GPU)"
  commands:
    - cleanup() { if [ "${BUILDKITE_PULL_REQUEST}" = "false" ]; then ./ci/build/upload_build_info.sh; fi }; trap cleanup EXIT
    - DOC_TESTING=1 TRAIN_TESTING=1 TUNE_TESTING=1 ./ci/env/install-dependencies.sh
    - pip install -Ur ./python/requirements/ml/dl-gpu-requirements.txt
    - ./ci/env/install-horovod.sh
    # Test examples with newer version of `transformers`
    # TODO(amogkam): Remove when https://github.com/ray-project/ray/issues/36011 
    # is resolved.
    # TODO(scottjlee): Move datasets to train/data-test-requirements.txt 
    # (see https://github.com/ray-project/ray/pull/38432/)
    - pip install transformers==4.30.2 datasets==2.14.0
    - ./ci/env/env_info.sh
    - bazel test --config=ci $(./scripts/bazel_export_options)
      --test_tag_filters=doctest,-cpu
      python/ray/... doc/...

- label: ":zap: :python: Lightning 2.0 Train GPU tests"
  conditions:
    ["NO_WHEELS_REQUIRED", "RAY_CI_TRAIN_AFFECTED"]
  commands:
    - cleanup() { if [ "${BUILDKITE_PULL_REQUEST}" = "false" ]; then ./ci/build/upload_build_info.sh; fi }; trap cleanup EXIT
    - NO_DASHBOARD=1 ./ci/env/install-minimal.sh 3.8
    - PYTHON=3.8 DOC_TESTING=1 TRAIN_TESTING=1 TUNE_TESTING=1 ./ci/env/install-dependencies.sh
    - pip install -Ur ./python/requirements/ml/dl-gpu-requirements.txt
    - pip uninstall -y pytorch-lightning
    - pip install lightning==2.0.4 pytorch-lightning==2.0.4  # todo move to requirements-test.txt
    - ./ci/env/env_info.sh
    - bazel test --config=ci $(./scripts/bazel_export_options) --test_tag_filters=ptl_v2 
      --test_env=RAY_AIR_NEW_PERSISTENCE_MODE=0
      python/ray/train/...<|MERGE_RESOLUTION|>--- conflicted
+++ resolved
@@ -66,11 +66,6 @@
     # is resolved.
     - pip install -U transformers
     - bazel test --config=ci $(./ci/run/bazel_export_options) --build_tests_only --test_tag_filters=gpu,-timeseries_libs,-post_wheel_build,-doctest 
-<<<<<<< HEAD
-      --test_env=RAY_AIR_NEW_PERSISTENCE_MODE=1
-=======
-      --test_env=RAY_AIR_NEW_PERSISTENCE_MODE=0
->>>>>>> 02bb8f1e
       doc/...
 
 - label: ":book: Doctest (GPU)"
