--- conflicted
+++ resolved
@@ -74,98 +74,4 @@
       - "3.9"
       - "3.10"
     env:
-<<<<<<< HEAD
-      PYTHON_VERSION: "{{matrix}}"
-  
-  - name: oss-ci-base_test
-    wanda: ci/docker/base.test.wanda.yaml
-  
-  - name: oss-ci-base_build
-    wanda: ci/docker/base.build.wanda.yaml
-    depends_on: oss-ci-base_test
-
-  - name: oss-ci-base_ml
-    wanda: ci/docker/base.ml.wanda.yaml
-    depends_on: oss-ci-base_test
-
-  - name: oss-ci-base_gpu
-    wanda: ci/docker/base.gpu.wanda.yaml
-
-  - name: minbuild
-    label: "wanda: minbuild.py{{matrix}}"
-    wanda: ci/docker/min.build.wanda.yaml
-    depends_on: oss-ci-base_build
-    matrix:
-      - "3.8"
-      - "3.9"
-      - "3.10"
-      - "3.11"
-    env:
-      PYTHON_VERSION: "{{matrix}}"
-
-  - name: docbuild
-    wanda: ci/docker/doc.build.wanda.yaml
-    depends_on: oss-ci-base_build
-
-  - name: corebuild
-    wanda: ci/docker/core.build.wanda.yaml
-    depends_on: oss-ci-base_build
-
-  - name: data6build
-    wanda: ci/docker/data6.build.wanda.yaml
-    depends_on: oss-ci-base_ml
-
-  - name: data12build
-    wanda: ci/docker/data12.build.wanda.yaml
-    depends_on: oss-ci-base_ml
-
-  - name: datanbuild
-    wanda: ci/docker/datan.build.wanda.yaml
-    depends_on: oss-ci-base_ml
-
-  - name: servebuild
-    wanda: ci/docker/serve.build.wanda.yaml
-    depends_on: oss-ci-base_build
-
-  - name: servepydantic1build
-    wanda: ci/docker/servepydantic1.build.wanda.yaml
-    depends_on: oss-ci-base_build
-
-  - name: serverlessbuild
-    wanda: ci/docker/serverless.build.wanda.yaml
-    depends_on: oss-ci-base_build
-
-  - name: rllibbuild
-    wanda: ci/docker/rllib.build.wanda.yaml
-    depends_on: oss-ci-base_ml
-    env:
-      IMAGE_FROM: cr.ray.io/rayproject/oss-ci-base_ml
-      IMAGE_TO: rllibbuild
-      RAYCI_IS_GPU_BUILD: "false"
-
-  - name: rllibgpubuild
-    wanda: ci/docker/rllib.build.wanda.yaml
-    depends_on: oss-ci-base_gpu
-    env:
-      IMAGE_FROM: cr.ray.io/rayproject/oss-ci-base_gpu
-      IMAGE_TO: rllibgpubuild
-      RAYCI_IS_GPU_BUILD: "true"
-
-  - name: mlbuild
-    wanda: ci/docker/ml.build.wanda.yaml
-    depends_on: oss-ci-base_ml
-    env:
-      IMAGE_FROM: cr.ray.io/rayproject/oss-ci-base_ml
-      IMAGE_TO: mlbuild
-      RAYCI_IS_GPU_BUILD: "false"
-
-  - name: mlgpubuild
-    wanda: ci/docker/ml.build.wanda.yaml
-    depends_on: oss-ci-base_gpu
-    env:
-      IMAGE_FROM: cr.ray.io/rayproject/oss-ci-base_gpu
-      IMAGE_TO: mlgpubuild
-      RAYCI_IS_GPU_BUILD: "true"
-=======
-      PYTHON_VERSION: "{{matrix}}"
->>>>>>> 227fe5db
+      PYTHON_VERSION: "{{matrix}}"