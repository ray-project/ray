- label: ":airplane: ML tests (ray/ml)"
  conditions: ["RAY_CI_ML_AFFECTED"]
  commands:
    - cleanup() { if [ "${BUILDKITE_PULL_REQUEST}" = "false" ]; then ./ci/travis/upload_build_info.sh; fi }; trap cleanup EXIT
    - DATA_PROCESSING_TESTING=1 INSTALL_HOROVOD=1 ./ci/travis/install-dependencies.sh
    - bazel test --config=ci $(./scripts/bazel_export_options) --build_tests_only --test_tag_filters=-gpu python/ray/ml/...

- label: ":brain: RLlib: Learning discr. actions TF2-static-graph"
  conditions: ["RAY_CI_RLLIB_AFFECTED"]
  commands:
    - cleanup() { if [ "${BUILDKITE_PULL_REQUEST}" = "false" ]; then ./ci/travis/upload_build_info.sh; fi }; trap cleanup EXIT
    - RLLIB_TESTING=1 PYTHON=3.7 ./ci/travis/install-dependencies.sh
    - bazel test --config=ci $(./scripts/bazel_export_options)
      --build_tests_only
      --test_tag_filters=learning_tests_discrete,-fake_gpus,-torch_only,-tf2_only,-no_tf_static_graph
      --test_arg=--framework=tf
      rllib/...
- label: ":brain: RLlib: Learning cont. actions TF2-static-graph"
  conditions: ["RAY_CI_RLLIB_AFFECTED"]
  commands:
    - cleanup() { if [ "${BUILDKITE_PULL_REQUEST}" = "false" ]; then ./ci/travis/upload_build_info.sh; fi }; trap cleanup EXIT
    - RLLIB_TESTING=1 PYTHON=3.7 ./ci/travis/install-dependencies.sh
    - bazel test --config=ci $(./scripts/bazel_export_options)
      --build_tests_only
      --test_tag_filters=learning_tests_continuous,-fake_gpus,-torch_only,-tf2_only,-no_tf_static_graph
      --test_arg=--framework=tf
      rllib/...
- label: ":brain: RLlib: Learning discr. actions TF2-eager-tracing"
  conditions: ["RAY_CI_RLLIB_AFFECTED"]
  commands:
    - cleanup() { if [ "${BUILDKITE_PULL_REQUEST}" = "false" ]; then ./ci/travis/upload_build_info.sh; fi }; trap cleanup EXIT
    - RLLIB_TESTING=1 PYTHON=3.7 ./ci/travis/install-dependencies.sh
    - bazel test --config=ci $(./scripts/bazel_export_options)
      --build_tests_only
      --test_tag_filters=learning_tests_discrete,-fake_gpus,-torch_only,-multi_gpu,-no_tf_eager_tracing
      --test_arg=--framework=tf2
      rllib/...
- label: ":brain: RLlib: Learning cont. actions TF2-eager-tracing"
  conditions: ["RAY_CI_RLLIB_AFFECTED"]
  commands:
    - cleanup() { if [ "${BUILDKITE_PULL_REQUEST}" = "false" ]; then ./ci/travis/upload_build_info.sh; fi }; trap cleanup EXIT
    - RLLIB_TESTING=1 PYTHON=3.7 ./ci/travis/install-dependencies.sh
    - bazel test --config=ci $(./scripts/bazel_export_options)
      --build_tests_only
      --test_tag_filters=learning_tests_continuous,-fake_gpus,-torch_only,-multi_gpu,-gpu
      --test_arg=--framework=tf2
      rllib/...

- label: ":brain: RLlib: Learning discr. actions PyTorch"
  conditions: ["RAY_CI_RLLIB_AFFECTED"]
  commands:
    - cleanup() { if [ "${BUILDKITE_PULL_REQUEST}" = "false" ]; then ./ci/travis/upload_build_info.sh; fi }; trap cleanup EXIT
    - RLLIB_TESTING=1 PYTHON=3.7 ./ci/travis/install-dependencies.sh
    - bazel test --config=ci $(./scripts/bazel_export_options)
      --build_tests_only
      --test_tag_filters=learning_tests_discrete,-fake_gpus,-tf_only,-tf2_only,-multi_gpu
      --test_arg=--framework=torch
      rllib/...
- label: ":brain: RLlib: Learning cont. actions PyTorch"
  conditions: ["RAY_CI_RLLIB_AFFECTED"]
  commands:
    - cleanup() { if [ "${BUILDKITE_PULL_REQUEST}" = "false" ]; then ./ci/travis/upload_build_info.sh; fi }; trap cleanup EXIT
    - RLLIB_TESTING=1 PYTHON=3.7 ./ci/travis/install-dependencies.sh
    - bazel test --config=ci $(./scripts/bazel_export_options)
      --build_tests_only
      --test_tag_filters=learning_tests_continuous,-fake_gpus,-tf_only,-tf2_only,-multi_gpu
      --test_arg=--framework=torch
      rllib/...
- label: ":brain: RLlib: Learning tests w/ 2 fake GPUs TF2-static-graph"
  conditions: ["RAY_CI_RLLIB_DIRECTLY_AFFECTED"]
  commands:
    - cleanup() { if [ "${BUILDKITE_PULL_REQUEST}" = "false" ]; then ./ci/travis/upload_build_info.sh; fi }; trap cleanup EXIT
    - RLLIB_TESTING=1 PYTHON=3.7 ./ci/travis/install-dependencies.sh
    - bazel test --config=ci $(./scripts/bazel_export_options)
      --build_tests_only
      --test_tag_filters=fake_gpus,-torch_only,-tf2_only,-no_tf_static_graph,-multi_gpu
      --test_arg=--framework=tf
      rllib/...
# TODO: (sven) tf2 (eager) multi-GPU
- label: ":brain: RLlib: Learning tests w/ 2 fake GPUs PyTorch"
  conditions: ["RAY_CI_RLLIB_DIRECTLY_AFFECTED"]
  commands:
    - cleanup() { if [ "${BUILDKITE_PULL_REQUEST}" = "false" ]; then ./ci/travis/upload_build_info.sh; fi }; trap cleanup EXIT
    - RLLIB_TESTING=1 PYTHON=3.7 ./ci/travis/install-dependencies.sh
    - bazel test --config=ci $(./scripts/bazel_export_options)
      --build_tests_only
      --test_tag_filters=fake_gpus,-tf_only,-tf2_only,-multi_gpu
      --test_arg=--framework=torch
      rllib/...

- label: ":brain: RLlib: Memory leak tests TF2-eager-tracing"
  conditions: ["RAY_CI_RLLIB_AFFECTED"]
  commands:
    - cleanup() { if [ "${BUILDKITE_PULL_REQUEST}" = "false" ]; then ./ci/travis/upload_build_info.sh; fi }; trap cleanup EXIT
    - RLLIB_TESTING=1 PYTHON=3.7 ./ci/travis/install-dependencies.sh
    - bazel test --config=ci $(./scripts/bazel_export_options)
      --build_tests_only
      --test_tag_filters=memory_leak_tests,-flaky
      --test_arg=--framework=tf2
      rllib/...

- label: ":brain: RLlib: Memory leak tests PyTorch"
  conditions: ["RAY_CI_RLLIB_AFFECTED"]
  commands:
    - cleanup() { if [ "${BUILDKITE_PULL_REQUEST}" = "false" ]; then ./ci/travis/upload_build_info.sh; fi }; trap cleanup EXIT
    - RLLIB_TESTING=1 PYTHON=3.7 ./ci/travis/install-dependencies.sh
    - bazel test --config=ci $(./scripts/bazel_export_options)
      --build_tests_only
      --test_tag_filters=memory_leak_tests,-flaky
      --test_arg=--framework=torch
      rllib/...

- label: ":brain: RLlib: Quick Agent train.py runs (TODO: obsolete)"
  conditions: ["RAY_CI_RLLIB_DIRECTLY_AFFECTED"]
  commands:
    - cleanup() { if [ "${BUILDKITE_PULL_REQUEST}" = "false" ]; then ./ci/travis/upload_build_info.sh; fi }; trap cleanup EXIT
    - RLLIB_TESTING=1 PYTHON=3.7 ./ci/travis/install-dependencies.sh
    - bazel test --config=ci $(./scripts/bazel_export_options)
      --build_tests_only
      --test_tag_filters=quick_train,-multi_gpu
      --test_env=RAY_USE_MULTIPROCESSING_CPU_COUNT=1
      rllib/...

- label: ":brain: RLlib: Trainer Tests (generic)"
  conditions: ["RAY_CI_RLLIB_DIRECTLY_AFFECTED"]
  commands:
    - cleanup() { if [ "${BUILDKITE_PULL_REQUEST}" = "false" ]; then ./ci/travis/upload_build_info.sh; fi }; trap cleanup EXIT
    - RLLIB_TESTING=1 PYTHON=3.7 ./ci/travis/install-dependencies.sh
    # Test all tests in the `agents` (soon to be "trainers") dir:
    - bazel test --config=ci $(./scripts/bazel_export_options)
      --build_tests_only
      --test_tag_filters=trainers_dir_generic,-multi_gpu
      --test_env=RAY_USE_MULTIPROCESSING_CPU_COUNT=1
      rllib/...

- label: ":brain: RLlib: Trainer Tests (specific algos)"
  conditions: ["RAY_CI_RLLIB_DIRECTLY_AFFECTED"]
  commands:
    - cleanup() { if [ "${BUILDKITE_PULL_REQUEST}" = "false" ]; then ./ci/travis/upload_build_info.sh; fi }; trap cleanup EXIT
    - RLLIB_TESTING=1 PYTHON=3.7 ./ci/travis/install-dependencies.sh
    # Test all tests in the `agents` (soon to be "trainers") dir:
    - bazel test --config=ci $(./scripts/bazel_export_options)
      --build_tests_only
      --test_tag_filters=trainers_dir,-trainers_dir_generic,-multi_gpu
      --test_env=RAY_USE_MULTIPROCESSING_CPU_COUNT=1
      rllib/...

- label: ":brain: RLlib: Everything else (env-, evaluation-, ... dirs)"
  conditions: ["RAY_CI_RLLIB_DIRECTLY_AFFECTED"]
  commands:
    - cleanup() { if [ "${BUILDKITE_PULL_REQUEST}" = "false" ]; then ./ci/travis/upload_build_info.sh; fi }; trap cleanup EXIT
    - RLLIB_TESTING=1 PYTHON=3.7 ./ci/travis/install-dependencies.sh
    # Test everything that does not have any of the "main" labels:
    # "learning_tests|quick_train|examples|tests_dir".
    - bazel test --config=ci $(./scripts/bazel_export_options)
      --build_tests_only
      --test_tag_filters=-learning_tests,-quick_train,-memory_leak_tests,-examples,-tests_dir,-trainers_dir,-documentation,-multi_gpu
      --test_env=RAY_USE_MULTIPROCESSING_CPU_COUNT=1
      rllib/...

<<<<<<< HEAD
- label: ":brain: RLlib: Examples {A,B}"
=======
- label: ":brain: RLlib: Examples {A..B}"
>>>>>>> d8efa372
  conditions: ["RAY_CI_RLLIB_AFFECTED"]
  commands:
    - cleanup() { if [ "${BUILDKITE_PULL_REQUEST}" = "false" ]; then ./ci/travis/upload_build_info.sh; fi }; trap cleanup EXIT
    - RLLIB_TESTING=1 PYTHON=3.7 ./ci/travis/install-dependencies.sh
    - bazel test --config=ci $(./scripts/bazel_export_options) --build_tests_only
      --test_tag_filters=examples_A,examples_B,-multi_gpu --test_env=RAY_USE_MULTIPROCESSING_CPU_COUNT=1 rllib/...

- label: ":brain: RLlib: Examples {Ca..Ct}"
  conditions: ["RAY_CI_RLLIB_AFFECTED"]
  commands:
    - cleanup() { if [ "${BUILDKITE_PULL_REQUEST}" = "false" ]; then ./ci/travis/upload_build_info.sh; fi }; trap cleanup EXIT
    - RLLIB_TESTING=1 PYTHON=3.7 ./ci/travis/install-dependencies.sh
    - bazel test --config=ci $(./scripts/bazel_export_options) --build_tests_only
      --test_tag_filters=examples_C_AtoT,-multi_gpu --test_env=RAY_USE_MULTIPROCESSING_CPU_COUNT=1 rllib/...
- label: ":brain: RLlib: Examples {Cu..Cz}"
  conditions: ["RAY_CI_RLLIB_AFFECTED"]
  commands:
    - cleanup() { if [ "${BUILDKITE_PULL_REQUEST}" = "false" ]; then ./ci/travis/upload_build_info.sh; fi }; trap cleanup EXIT
    - RLLIB_TESTING=1 PYTHON=3.7 ./ci/travis/install-dependencies.sh
    - bazel test --config=ci $(./scripts/bazel_export_options) --build_tests_only
      --test_tag_filters=examples_C_UtoZ,-multi_gpu --test_env=RAY_USE_MULTIPROCESSING_CPU_COUNT=1 rllib/...

- label: ":brain: RLlib: Examples {D..P}"
  conditions: ["RAY_CI_RLLIB_AFFECTED"]
  commands:
    - cleanup() { if [ "${BUILDKITE_PULL_REQUEST}" = "false" ]; then ./ci/travis/upload_build_info.sh; fi }; trap cleanup EXIT
    - RLLIB_TESTING=1 PYTHON=3.7 ./ci/travis/install-dependencies.sh
    - bazel test --config=ci $(./scripts/bazel_export_options) --build_tests_only
      --test_tag_filters=examples_D,examples_E,examples_F,examples_G,examples_H,examples_I,examples_J,examples_K,examples_L,examples_M,examples_N,examples_O,examples_P,-multi_gpu --test_env=RAY_USE_MULTIPROCESSING_CPU_COUNT=1
      rllib/...

- label: ":brain: RLlib: Examples {Q..Z}"
  conditions: ["RAY_CI_RLLIB_AFFECTED"]
  commands:
    - cleanup() { if [ "${BUILDKITE_PULL_REQUEST}" = "false" ]; then ./ci/travis/upload_build_info.sh; fi }; trap cleanup EXIT
    - RLLIB_TESTING=1 PYTHON=3.7 ./ci/travis/install-dependencies.sh
    - bazel test --config=ci $(./scripts/bazel_export_options) --build_tests_only
      --test_tag_filters=examples_Q,examples_R,examples_S,examples_T,examples_U,examples_V,examples_W,examples_X,examples_Y,examples_Z,-multi_gpu --test_env=RAY_USE_MULTIPROCESSING_CPU_COUNT=1
      rllib/...

- label: ":brain: RLlib: tests/ dir (A..L)"
  conditions: ["RAY_CI_RLLIB_DIRECTLY_AFFECTED"]
  commands:
    - cleanup() { if [ "${BUILDKITE_PULL_REQUEST}" = "false" ]; then ./ci/travis/upload_build_info.sh; fi }; trap cleanup EXIT
    - RLLIB_TESTING=1 PYTHON=3.7 ./ci/travis/install-dependencies.sh
    - bazel test --config=ci $(./scripts/bazel_export_options) --build_tests_only
      --test_tag_filters=tests_dir_A,tests_dir_B,tests_dir_C,tests_dir_D,tests_dir_E,tests_dir_F,tests_dir_G,tests_dir_H,tests_dir_I,tests_dir_J,tests_dir_K,tests_dir_L --test_env=RAY_USE_MULTIPROCESSING_CPU_COUNT=1
      rllib/...
- label: ":brain: RLlib: tests/ dir (M..Z (no R))"
  conditions: ["RAY_CI_RLLIB_DIRECTLY_AFFECTED"]
  commands:
    - cleanup() { if [ "${BUILDKITE_PULL_REQUEST}" = "false" ]; then ./ci/travis/upload_build_info.sh; fi }; trap cleanup EXIT
    - RLLIB_TESTING=1 PYTHON=3.7 ./ci/travis/install-dependencies.sh
    - bazel test --config=ci $(./scripts/bazel_export_options) --build_tests_only
      --test_tag_filters=tests_dir_M,tests_dir_N,tests_dir_O,tests_dir_P,tests_dir_Q,tests_dir_S,tests_dir_T,tests_dir_U,tests_dir_V,tests_dir_W,tests_dir_X,tests_dir_Y,tests_dir_Z,-multi_gpu --test_env=RAY_USE_MULTIPROCESSING_CPU_COUNT=1
      rllib/...
- label: ":brain: RLlib: tests/ dir (R)"
  conditions: ["RAY_CI_RLLIB_DIRECTLY_AFFECTED"]
  commands:
    - cleanup() { if [ "${BUILDKITE_PULL_REQUEST}" = "false" ]; then ./ci/travis/upload_build_info.sh; fi }; trap cleanup EXIT
    - RLLIB_TESTING=1 PYTHON=3.7 ./ci/travis/install-dependencies.sh
    - bazel test --config=ci $(./scripts/bazel_export_options) --build_tests_only
      --test_tag_filters=tests_dir_R,-multi_gpu --test_env=RAY_USE_MULTIPROCESSING_CPU_COUNT=1
      rllib/...

- label: ":brain: RLlib: Documentation code/examples"
  conditions: ["RAY_CI_RLLIB_DIRECTLY_AFFECTED"]
  commands:
    - cleanup() { if [ "${BUILDKITE_PULL_REQUEST}" = "false" ]; then ./ci/travis/upload_build_info.sh; fi }; trap cleanup EXIT
    - RLLIB_TESTING=1 PYTHON=3.7 ./ci/travis/install-dependencies.sh
    - bazel test --config=ci $(./scripts/bazel_export_options) --build_tests_only
      --test_tag_filters=documentation --test_env=RAY_USE_MULTIPROCESSING_CPU_COUNT=1
      rllib/...

- label: ":octopus: Tune tests {A-R; no RLlib}"
  conditions: ["RAY_CI_TUNE_AFFECTED"]
  commands:
    - cleanup() { if [ "${BUILDKITE_PULL_REQUEST}" = "false" ]; then ./ci/travis/upload_build_info.sh; fi }; trap cleanup EXIT
    - TUNE_TESTING=1 PYTHON=3.7 ./ci/travis/install-dependencies.sh
    - bazel test --config=ci $(./scripts/bazel_export_options) --build_tests_only
      --test_tag_filters=tests_dir_A,tests_dir_B,tests_dir_C,tests_dir_D,tests_dir_E,tests_dir_F,tests_dir_G,tests_dir_H,tests_dir_I,tests_dir_J,tests_dir_K,tests_dir_L,tests_dir_M,tests_dir_N,tests_dir_O,tests_dir_P,tests_dir_Q,tests_dir_R,-example,-py37,-soft_imports,-gpu_only,-rllib
      python/ray/tune/...

- label: ":octopus: Tune tests {S-Z; no RLlib}"
  conditions: ["RAY_CI_TUNE_AFFECTED"]
  commands:
    - cleanup() { if [ "${BUILDKITE_PULL_REQUEST}" = "false" ]; then ./ci/travis/upload_build_info.sh; fi }; trap cleanup EXIT
    - TUNE_TESTING=1 PYTHON=3.7 ./ci/travis/install-dependencies.sh
    - bazel test --config=ci $(./scripts/bazel_export_options) --build_tests_only
      --test_tag_filters=tests_dir_S,tests_dir_T,tests_dir_U,tests_dir_V,tests_dir_W,tests_dir_X,tests_dir_Y,tests_dir_Z,-example,-py37,-soft_imports,-gpu_only,-rllib
      python/ray/tune/...


- label: ":octopus: Tune multinode tests"
  conditions: [ "RAY_CI_TUNE_AFFECTED" ]
  commands:
    - LINUX_WHEELS=1 ./ci/travis/ci.sh build
    - mkdir -p ~/.docker/cli-plugins/ && curl -SL https://github.com/docker/compose/releases/download/v2.0.1/docker-compose-linux-x86_64 -o ~/.docker/cli-plugins/docker-compose && chmod +x ~/.docker/cli-plugins/docker-compose
    - pip install -U docker aws_requests_auth boto3
    - python ./ci/travis/build-docker-images.py --py-versions py37 --device-types cpu --build-type LOCAL --build-base
    - python ./ci/travis/build-multinode-image.py rayproject/ray:nightly-py37-cpu rayproject/ray:multinode-py37
    - bazel test --config=ci $(./scripts/bazel_export_options) --build_tests_only
      --test_tag_filters=multinode,-example,-flaky,-py37,-soft_imports,-gpu_only,-rllib
      python/ray/tune/...
      --test_env=RAY_HAS_SSH="1"
      --test_env=RAY_DOCKER_IMAGE="rayproject/ray:multinode-py37"
      --test_env=RAY_TEMPDIR="/ray-mount"
      --test_env=RAY_HOSTDIR="/ray"
      --test_env=RAY_TESTHOST="dind-daemon"
      --test_env=DOCKER_HOST=tcp://docker:2376
      --test_env=DOCKER_TLS_VERIFY=1
      --test_env=DOCKER_CERT_PATH=/certs/client
      --test_env=DOCKER_TLS_CERTDIR=/certs

- label: ":octopus: Tune examples {w/o tf/pytorch; no RLlib}"
  conditions: ["RAY_CI_TUNE_AFFECTED"]
  commands:
    - cleanup() { if [ "${BUILDKITE_PULL_REQUEST}" = "false" ]; then ./ci/travis/upload_build_info.sh; fi }; trap cleanup EXIT
    - TUNE_TESTING=1 PYTHON=3.7 ./ci/travis/install-dependencies.sh
    - bazel test --config=ci $(./scripts/bazel_export_options) --build_tests_only --test_tag_filters=example,-tf,-pytorch,-py37,-soft_imports,-gpu_only,-rllib python/ray/tune/...

- label: ":octopus: Tune examples {w/ tf/pytorch; no RLlib}"
  conditions: ["RAY_CI_TUNE_AFFECTED"]
  commands:
    - cleanup() { if [ "${BUILDKITE_PULL_REQUEST}" = "false" ]; then ./ci/travis/upload_build_info.sh; fi }; trap cleanup EXIT
    - TUNE_TESTING=1 PYTHON=3.7 ./ci/travis/install-dependencies.sh
    - bazel test --config=ci $(./scripts/bazel_export_options) --build_tests_only --test_tag_filters=tf,-pytorch,-py37,-soft_imports,-gpu_only,-rllib python/ray/tune/...
    - bazel test --config=ci $(./scripts/bazel_export_options) --build_tests_only --test_tag_filters=-tf,pytorch,-py37,-soft_imports,-gpu_only,-rllib python/ray/tune/...

- label: ":octopus: :brain: Tune tests and examples {using RLlib}"
  conditions: ["RAY_CI_TUNE_AFFECTED", "RAY_CI_RLLIB_AFFECTED"]
  commands:
    - cleanup() { if [ "${BUILDKITE_PULL_REQUEST}" = "false" ]; then ./ci/travis/upload_build_info.sh; fi }; trap cleanup EXIT
    - TUNE_TESTING=1 PYTHON=3.7 ./ci/travis/install-dependencies.sh
    - bazel test --config=ci $(./scripts/bazel_export_options) --build_tests_only --test_tag_filters=-gpu_only,rllib python/ray/tune/...

- label: ":steam_locomotive: Train tests and examples"
  conditions: ["RAY_CI_TRAIN_AFFECTED"]
  commands:
    - cleanup() { if [ "${BUILDKITE_PULL_REQUEST}" = "false" ]; then ./ci/travis/upload_build_info.sh; fi }; trap cleanup EXIT
    - TRAIN_TESTING=1 INSTALL_HOROVOD=1 ./ci/travis/install-dependencies.sh
    - bazel test --config=ci $(./scripts/bazel_export_options) --build_tests_only --test_tag_filters=-gpu_only,-minimal,-tune python/ray/train/...

- label: ":steam_locomotive: :octopus: Train + Tune tests and examples"
  conditions: ["RAY_CI_TRAIN_AFFECTED"]
  commands:
    - cleanup() { if [ "${BUILDKITE_PULL_REQUEST}" = "false" ]; then ./ci/travis/upload_build_info.sh; fi }; trap cleanup EXIT
    - TRAIN_TESTING=1 TUNE_TESTING=1 ./ci/travis/install-dependencies.sh
    - bazel test --config=ci $(./scripts/bazel_export_options) --build_tests_only --test_tag_filters=tune,-gpu_only python/ray/train/...

- label: ":octopus: SGD tests and examples"
  conditions: ["RAY_CI_SGD_AFFECTED"]
  commands:
    - cleanup() { if [ "${BUILDKITE_PULL_REQUEST}" = "false" ]; then ./ci/travis/upload_build_info.sh; fi }; trap cleanup EXIT
    - SGD_TESTING=1 INSTALL_HOROVOD=1 ./ci/travis/install-dependencies.sh
    - bazel test --config=ci $(./scripts/bazel_export_options) --build_tests_only --test_tag_filters=tf,-pytorch,-py37,-client,-gpu_only python/ray/util/sgd/...
    - bazel test --config=ci $(./scripts/bazel_export_options) --build_tests_only --test_tag_filters=-tf,pytorch,-py37,-client,-gpu_only python/ray/util/sgd/...
    - bazel test --config=ci $(./scripts/bazel_export_options) --build_tests_only --test_tag_filters=client_unit_tests,-gpu_only --test_env=RAY_CLIENT_MODE=1 python/ray/util/sgd/...

- label: ":octopus: Tune/SGD/Modin/Dask tests and examples. Python 3.7"
  conditions: ["RAY_CI_TUNE_AFFECTED", "RAY_CI_SGD_AFFECTED"]
  commands:
    - cleanup() { if [ "${BUILDKITE_PULL_REQUEST}" = "false" ]; then ./ci/travis/upload_build_info.sh; fi }; trap cleanup EXIT
    - TUNE_TESTING=1 PYTHON=3.7 INSTALL_HOROVOD=1 ./ci/travis/install-dependencies.sh
    - bazel test --config=ci $(./scripts/bazel_export_options) --build_tests_only --test_tag_filters=py37,-client python/ray/tune/...
    - bazel test --config=ci $(./scripts/bazel_export_options) --build_tests_only --test_tag_filters=-client python/ray/util/xgboost/...
    - bazel test --config=ci $(./scripts/bazel_export_options) --build_tests_only python/ray/util/horovod/...
    - bazel test --config=ci $(./scripts/bazel_export_options) --build_tests_only python/ray/util/ray_lightning/...

- label: ":octopus: Ludwig tests and examples. Python 3.7"
  conditions: ["RAY_CI_TUNE_AFFECTED", "RAY_CI_SGD_AFFECTED"]
  commands:
    - cleanup() { if [ "${BUILDKITE_PULL_REQUEST}" = "false" ]; then ./ci/travis/upload_build_info.sh; fi }; trap cleanup EXIT
    - SGD_TESTING=1 PYTHON=3.7 INSTALL_LUDWIG=1 INSTALL_HOROVOD=1 ./ci/travis/install-dependencies.sh
    - bazel test --config=ci $(./scripts/bazel_export_options) --build_tests_only python/ray/tests/ludwig/...

- label: ":tropical_fish: ML Libraries w/ Ray Client Examples (Python 3.7)."
  conditions: ["RAY_CI_TUNE_AFFECTED", "RAY_CI_SGD_AFFECTED"]
  commands:
    - cleanup() { if [ "${BUILDKITE_PULL_REQUEST}" = "false" ]; then ./ci/travis/upload_build_info.sh; fi }; trap cleanup EXIT
    - TUNE_TESTING=1 PYTHON=3.7 INSTALL_HOROVOD=1 ./ci/travis/install-dependencies.sh
    - rm -rf ./python/ray/thirdparty_files; rm -rf ./python/ray/pickle5_files; ./ci/travis/ci.sh build
    - bazel test --config=ci $(./scripts/bazel_export_options) --build_tests_only --test_tag_filters=client --test_env=RAY_CLIENT_MODE=1 python/ray/util/dask/...
    - bazel test --config=ci $(./scripts/bazel_export_options) --build_tests_only --test_tag_filters=client python/ray/tune/...
    - bazel test --config=ci $(./scripts/bazel_export_options) --build_tests_only --test_tag_filters=client,-client_unit_tests python/ray/util/sgd/...
    - bazel test --config=ci $(./scripts/bazel_export_options) --build_tests_only --test_tag_filters=client python/ray/util/xgboost/...

- label: ":potable_water: Modin/Dask tests and examples. Python 3.7"
  conditions: ["RAY_CI_PYTHON_AFFECTED"]
  commands:
    - cleanup() { if [ "${BUILDKITE_PULL_REQUEST}" = "false" ]; then ./ci/travis/upload_build_info.sh; fi }; trap cleanup EXIT
    - DATA_PROCESSING_TESTING=1 PYTHON=3.7 ./ci/travis/install-dependencies.sh
    - bazel test --config=ci $(./scripts/bazel_export_options) --build_tests_only python/ray/tests/modin/...
    # Dask tests and examples.
    - bazel test --config=ci $(./scripts/bazel_export_options) --build_tests_only --test_tag_filters=-client python/ray/util/dask/...

- label: ":potable_water: Dataset tests (Python 3.7)"
  conditions: ["RAY_CI_PYTHON_AFFECTED"]
  commands:
    - cleanup() { if [ "${BUILDKITE_PULL_REQUEST}" = "false" ]; then ./ci/travis/upload_build_info.sh; fi }; trap cleanup EXIT
    - DATA_PROCESSING_TESTING=1 PYTHON=3.7 ./ci/travis/install-dependencies.sh
    - bazel test --config=ci $(./scripts/bazel_export_options) --build_tests_only python/ray/data/...

- label: ":potable_water: Workflow tests (Python 3.7)"
  conditions: ["RAY_CI_PYTHON_AFFECTED"]
  commands:
    - cleanup() { if [ "${BUILDKITE_PULL_REQUEST}" = "false" ]; then ./ci/travis/upload_build_info.sh; fi }; trap cleanup EXIT
    - DATA_PROCESSING_TESTING=1 PYTHON=3.7 ./ci/travis/install-dependencies.sh
    - bazel test --config=ci $(./scripts/bazel_export_options) --build_tests_only python/ray/workflow/...

- label: ":slot_machine: ML Utils tests"
  conditions: ["RAY_CI_ML_UTILS_AFFECTED"]
  commands:
    - cleanup() { if [ "${BUILDKITE_PULL_REQUEST}" = "false" ]; then ./ci/travis/upload_build_info.sh; fi }; trap cleanup EXIT
    - TUNE_TESTING=1 ./ci/travis/install-dependencies.sh
    - bazel test --config=ci $(./scripts/bazel_export_options) --build_tests_only python/ray/util/ml_utils/...

- label: ":book: Doc tests and examples"
  conditions:
    ["RAY_CI_PYTHON_AFFECTED", "RAY_CI_TUNE_AFFECTED", "RAY_CI_DOC_AFFECTED"]
  commands:
    - cleanup() { if [ "${BUILDKITE_PULL_REQUEST}" = "false" ]; then ./ci/travis/upload_build_info.sh; fi }; trap cleanup EXIT
    - DOC_TESTING=1 PYTHON=3.7 ./ci/travis/install-dependencies.sh
    - bazel test --config=ci $(./scripts/bazel_export_options) --build_tests_only --test_tag_filters=-tf,-pytorch,-py37,-post_wheel_build doc/...
    - bazel test --config=ci $(./scripts/bazel_export_options) --build_tests_only --test_tag_filters=tf,-pytorch,-py37,-post_wheel_build doc/...
    - bazel test --config=ci $(./scripts/bazel_export_options) --build_tests_only --test_tag_filters=-tf,pytorch,-py37,-post_wheel_build doc/...<|MERGE_RESOLUTION|>--- conflicted
+++ resolved
@@ -158,11 +158,7 @@
       --test_env=RAY_USE_MULTIPROCESSING_CPU_COUNT=1
       rllib/...
 
-<<<<<<< HEAD
-- label: ":brain: RLlib: Examples {A,B}"
-=======
 - label: ":brain: RLlib: Examples {A..B}"
->>>>>>> d8efa372
   conditions: ["RAY_CI_RLLIB_AFFECTED"]
   commands:
     - cleanup() { if [ "${BUILDKITE_PULL_REQUEST}" = "false" ]; then ./ci/travis/upload_build_info.sh; fi }; trap cleanup EXIT
