#ci:group=ML tests

- label: ":airplane: AIR tests (ray/air)"
  conditions: ["NO_WHEELS_REQUIRED", "RAY_CI_ML_AFFECTED"]
  instance_size: large
  commands:
    - cleanup() { if [ "${BUILDKITE_PULL_REQUEST}" = "false" ]; then ./ci/build/upload_build_info.sh; fi }; trap cleanup EXIT
    - DATA_PROCESSING_TESTING=1 INSTALL_HOROVOD=1 ./ci/env/install-dependencies.sh
    - ./ci/env/env_info.sh
    - bazel test --config=ci $(./ci/run/bazel_export_options) --build_tests_only --test_tag_filters=-gpu,-hdfs
      --test_env=RAY_AIR_NEW_PERSISTENCE_MODE=0
      python/ray/air/...
    - bazel test --config=ci $(./ci/run/bazel_export_options) --build_tests_only --test_tag_filters=ray_air 
      python/ray/data/...

- label: ":airplane: AIR/ML release smoke tests"
  conditions:
    [
        "NO_WHEELS_REQUIRED",
        "RAY_CI_RELEASE_TESTS_AFFECTED",
        "RAY_CI_ML_AFFECTED",
        "RAY_CI_PYTHON_AFFECTED",
    ]
  instance_size: large
  commands:
    - cleanup() { if [ "${BUILDKITE_PULL_REQUEST}" = "false" ]; then ./ci/build/upload_build_info.sh; fi }; trap cleanup EXIT
    - ./ci/env/env_info.sh
    - bazel test --config=ci $(./ci/run/bazel_export_options)
      --build_tests_only
      --test_tag_filters=team:ml
      --test_env=RAY_AIR_NEW_PERSISTENCE_MODE=0
      release/...


- label: ":steam_locomotive: Train tests and examples"
  conditions: ["NO_WHEELS_REQUIRED", "RAY_CI_TRAIN_AFFECTED"]
  instance_size: large
  parallelism: 4
  commands:
    - cleanup() { if [ "${BUILDKITE_PULL_REQUEST}" = "false" ]; then ./ci/build/upload_build_info.sh; fi }; trap cleanup EXIT
    # Todo (krfricke): Move mosaicml to train-test-requirements.txt
    - pip install "mosaicml==0.12.1"
    - TRAIN_TESTING=1 DATA_PROCESSING_TESTING=1 INSTALL_HOROVOD=1 ./ci/env/install-dependencies.sh
    - ./ci/env/env_info.sh
    - ./ci/run/run_bazel_test_with_sharding.sh
      --config=ci $(./ci/run/bazel_export_options)
      --test_tag_filters=-gpu_only,-gpu,-minimal,-tune,-doctest
      python/ray/train/...

- label: ":steam_locomotive: :octopus: Train + Tune tests and examples"
  conditions: ["NO_WHEELS_REQUIRED", "RAY_CI_TRAIN_AFFECTED"]
  instance_size: medium
  commands:
    - cleanup() { if [ "${BUILDKITE_PULL_REQUEST}" = "false" ]; then ./ci/build/upload_build_info.sh; fi }; trap cleanup EXIT
    - TRAIN_TESTING=1 TUNE_TESTING=1 ./ci/env/install-dependencies.sh
    - ./ci/env/env_info.sh
    - bazel test --config=ci $(./ci/run/bazel_export_options) --build_tests_only --test_tag_filters=tune,-gpu_only,-ray_air,-gpu,-doctest python/ray/train/...


- label: ":brain: RLlib: Benchmarks (Torch 2.x)"
  conditions: ["NO_WHEELS_REQUIRED", "RAY_CI_RLLIB_AFFECTED"]
  instance_size: medium
  commands:
    - cleanup() { if [ "${BUILDKITE_PULL_REQUEST}" = "false" ]; then ./ci/build/upload_build_info.sh; fi }; trap cleanup EXIT
    - RLLIB_TESTING=1 ./ci/env/install-dependencies.sh
    - ./ci/env/env_info.sh
    # Install torch 2.x locally until we move to torch 2.x in the CI.
    - pip3 install torch torchvision torchaudio --index-url https://download.pytorch.org/whl/cu118
    - bazel test --config=ci $(./ci/run/bazel_export_options)
      --build_tests_only
      --test_tag_filters=torch_2.x_only_benchmark
      rllib/...

- label: ":brain: RLlib: Learning tests TF2-static-graph"
  conditions: ["NO_WHEELS_REQUIRED", "RAY_CI_RLLIB_AFFECTED"]
  parallelism: 3
  instance_size: large
  commands:
    - cleanup() { if [ "${BUILDKITE_PULL_REQUEST}" = "false" ]; then ./ci/build/upload_build_info.sh; fi }; trap cleanup EXIT
    - RLLIB_TESTING=1 ./ci/env/install-dependencies.sh
    - ./ci/env/env_info.sh
    - ./ci/run/run_bazel_test_with_sharding.sh --config=ci $(./ci/run/bazel_export_options)
      --build_tests_only
      --test_tag_filters=learning_tests_discrete,crashing_cartpole,stateless_cartpole,learning_tests_continuous,-fake_gpus,-torch_only,-tf2_only,-no_tf_static_graph
      --test_arg=--framework=tf rllib/...

- label: ":brain: RLlib: Learning tests TF2-eager-tracing"
  conditions: ["NO_WHEELS_REQUIRED", "RAY_CI_RLLIB_AFFECTED"]
  parallelism: 3
  instance_size: large
  commands:
    - cleanup() { if [ "${BUILDKITE_PULL_REQUEST}" = "false" ]; then ./ci/build/upload_build_info.sh; fi }; trap cleanup EXIT
    - RLLIB_TESTING=1 ./ci/env/install-dependencies.sh
    - ./ci/env/env_info.sh
    - ./ci/run/run_bazel_test_with_sharding.sh --config=ci $(./ci/run/bazel_export_options)
      --build_tests_only
      --test_tag_filters=learning_tests_discrete,learning_tests_continuous,crashing_cartpole,stateless_cartpole,-fake_gpus,-torch_only,-multi_gpu,-no_tf_eager_tracing
      --test_arg=--framework=tf2 rllib/...

- label: ":brain: RLlib: Learning tests PyTorch"
  conditions: ["NO_WHEELS_REQUIRED", "RAY_CI_RLLIB_AFFECTED"]
  parallelism: 3
  instance_size: large
  commands:
    - cleanup() { if [ "${BUILDKITE_PULL_REQUEST}" = "false" ]; then ./ci/build/upload_build_info.sh; fi }; trap cleanup EXIT
    - RLLIB_TESTING=1 ./ci/env/install-dependencies.sh
    - ./ci/env/env_info.sh
    - ./ci/run/run_bazel_test_with_sharding.sh --config=ci $(./ci/run/bazel_export_options)
      --build_tests_only
      --test_tag_filters=learning_tests_discrete,crashing_cartpole,stateless_cartpole,learning_tests_continuous,-fake_gpus,-tf_only,-tf2_only,-multi_gpu
      --test_arg=--framework=torch rllib/...

- label: ":brain: RLlib: Learning tests w/ 2 fake GPUs TF2-static-graph"
  conditions: ["NO_WHEELS_REQUIRED", "RAY_CI_RLLIB_DIRECTLY_AFFECTED"]
  instance_size: medium
  commands:
    - cleanup() { if [ "${BUILDKITE_PULL_REQUEST}" = "false" ]; then ./ci/build/upload_build_info.sh; fi }; trap cleanup EXIT
    - RLLIB_TESTING=1 ./ci/env/install-dependencies.sh
    - ./ci/env/env_info.sh
    - bazel test --config=ci $(./ci/run/bazel_export_options)
      --build_tests_only
      --test_tag_filters=fake_gpus,-torch_only,-tf2_only,-no_tf_static_graph,-multi_gpu
      --test_arg=--framework=tf
      rllib/...

# TODO: (sven) tf2 (eager) multi-GPU
- label: ":brain: RLlib: Learning tests w/ 2 fake GPUs PyTorch"
  conditions: ["NO_WHEELS_REQUIRED", "RAY_CI_RLLIB_DIRECTLY_AFFECTED"]
  instance_size: medium
  commands:
    - cleanup() { if [ "${BUILDKITE_PULL_REQUEST}" = "false" ]; then ./ci/build/upload_build_info.sh; fi }; trap cleanup EXIT
    - RLLIB_TESTING=1 ./ci/env/install-dependencies.sh
    - ./ci/env/env_info.sh
    - bazel test --config=ci $(./ci/run/bazel_export_options)
      --build_tests_only
      --test_tag_filters=fake_gpus,-tf_only,-tf2_only,-multi_gpu
      --test_arg=--framework=torch
      rllib/...

- label: ":brain: RLlib: Memory leak tests TF2-eager-tracing"
  conditions: ["NO_WHEELS_REQUIRED", "RAY_CI_RLLIB_AFFECTED"]
  instance_size: medium
  commands:
    - cleanup() { if [ "${BUILDKITE_PULL_REQUEST}" = "false" ]; then ./ci/build/upload_build_info.sh; fi }; trap cleanup EXIT
    - RLLIB_TESTING=1 ./ci/env/install-dependencies.sh
    - ./ci/env/env_info.sh
    - bazel test --config=ci $(./ci/run/bazel_export_options)
      --build_tests_only
      --test_tag_filters=memory_leak_tests,-flaky
      --test_arg=--framework=tf2
      rllib/...

- label: ":brain: RLlib: Memory leak tests PyTorch"
  conditions: ["NO_WHEELS_REQUIRED", "RAY_CI_RLLIB_AFFECTED"]
  instance_size: medium
  commands:
    - cleanup() { if [ "${BUILDKITE_PULL_REQUEST}" = "false" ]; then ./ci/build/upload_build_info.sh; fi }; trap cleanup EXIT
    - RLLIB_TESTING=1 ./ci/env/install-dependencies.sh
    - ./ci/env/env_info.sh
    - bazel test --config=ci $(./ci/run/bazel_export_options)
      --build_tests_only
      --test_tag_filters=memory_leak_tests,-flaky
      --test_arg=--framework=torch
      rllib/...

- label: ":brain: RLlib: Learning tests Pytorch (With Ray Data)"
  conditions: ["NO_WHEELS_REQUIRED", "RAY_CI_DATA_AFFECTED"]
  instance_size: large
  commands:
    # skip on master because we are running these test under all RLlib suites anyw/ay
    - if [ "$BUILDKITE_PULL_REQUEST" = "false" ]; then exit 0; fi
    - cleanup() { if [ "${BUILDKITE_PULL_REQUEST}" = "false" ]; then ./ci/build/upload_build_info.sh; fi }; trap cleanup EXIT
    - RLLIB_TESTING=1 ./ci/env/install-dependencies.sh
    - ./ci/env/env_info.sh
    - bazel test --config=ci $(./ci/run/bazel_export_options)
      --build_tests_only
      --test_tag_filters=learning_tests_with_ray_data,-multi_gpu,-gpu,-tf_only,-tf2_only
      --test_arg=--framework=torch
      rllib/...


- label: ":brain: RLlib: Learning tests TF2 (With Ray Data)"
  conditions: ["NO_WHEELS_REQUIRED", "RAY_CI_DATA_AFFECTED"]
  instance_size: large
  commands:
    # skip on master because we are running these test under all RLlib suites anyw/ay
    - if [ "$BUILDKITE_PULL_REQUEST" = "false" ]; then exit 0; fi
    - cleanup() { if [ "${BUILDKITE_PULL_REQUEST}" = "false" ]; then ./ci/build/upload_build_info.sh; fi }; trap cleanup EXIT
    - RLLIB_TESTING=1 ./ci/env/install-dependencies.sh
    - ./ci/env/env_info.sh
    - bazel test --config=ci $(./ci/run/bazel_export_options)
      --build_tests_only
      --test_tag_filters=learning_tests_with_ray_data,-multi_gpu,-gpu,-torch_only
      --test_arg=--framework=tf2
      rllib/...

- label: ":brain: RLlib: Unit-tests (With Ray Data)"
  conditions: ["NO_WHEELS_REQUIRED", "RAY_CI_DATA_AFFECTED"]
  instance_size: large
  commands:
    # skip on master because we are running these test under all RLlib suites anyw/ay
    - if [ "$BUILDKITE_PULL_REQUEST" = "false" ]; then exit 0; fi
    - cleanup() { if [ "${BUILDKITE_PULL_REQUEST}" = "false" ]; then ./ci/build/upload_build_info.sh; fi }; trap cleanup EXIT
    - RLLIB_TESTING=1 ./ci/env/install-dependencies.sh
    - ./ci/env/env_info.sh
    - bazel test --config=ci $(./ci/run/bazel_export_options)
      --build_tests_only
      --test_tag_filters=ray_data,-learning_tests_with_ray_data,-multi_gpu,-gpu
      rllib/...

- label: ":brain: RLlib: Algorithm, Model and other tests"
  conditions: ["NO_WHEELS_REQUIRED", "RAY_CI_RLLIB_DIRECTLY_AFFECTED"]
  parallelism: 4
  instance_size: large
  commands:
    - cleanup() { if [ "${BUILDKITE_PULL_REQUEST}" = "false" ]; then ./ci/build/upload_build_info.sh; fi }; trap cleanup EXIT
    - RLLIB_TESTING=1 ./ci/env/install-dependencies.sh
    - ./ci/env/env_info.sh
    - ./ci/run/run_bazel_test_with_sharding.sh --config=ci $(./ci/run/bazel_export_options)
      --build_tests_only
      --test_tag_filters=-learning_tests,-memory_leak_tests,-examples,-tests_dir,-documentation,-multi_gpu,-no_cpu,-torch_2.x_only_benchmark
      --test_env=RAY_USE_MULTIPROCESSING_CPU_COUNT=1 
      rllib/...

- label: ":brain: RLlib: RLModule tests"
  conditions: ["NO_WHEELS_REQUIRED", "RAY_CI_RLLIB_DIRECTLY_AFFECTED"]
  parallelism: 4
  instance_size: large
  commands:
    - cleanup() { if [ "${BUILDKITE_PULL_REQUEST}" = "false" ]; then ./ci/build/upload_build_info.sh; fi }; trap cleanup EXIT
    - RLLIB_TESTING=1 ./ci/env/install-dependencies.sh
    - ./ci/env/env_info.sh
    - ./ci/run/run_bazel_test_with_sharding.sh --config=ci $(./ci/run/bazel_export_options)
      --build_tests_only
      --test_tag_filters=rlm
      --test_env=RLLIB_ENABLE_RL_MODULE=1
      --test_env=RAY_USE_MULTIPROCESSING_CPU_COUNT=1 rllib/...

- label: ":brain: RLlib: Examples"
  conditions: ["NO_WHEELS_REQUIRED", "RAY_CI_RLLIB_AFFECTED"]
  parallelism: 5
  instance_size: large
  commands:
    - cleanup() { if [ "${BUILDKITE_PULL_REQUEST}" = "false" ]; then ./ci/build/upload_build_info.sh; fi }; trap cleanup EXIT
    - RLLIB_TESTING=1 ./ci/env/install-dependencies.sh
    - ./ci/env/env_info.sh
    - ./ci/run/run_bazel_test_with_sharding.sh --config=ci $(./ci/run/bazel_export_options) --build_tests_only
      --test_tag_filters=examples,-multi_gpu,-gpu --test_env=RAY_USE_MULTIPROCESSING_CPU_COUNT=1
      rllib/...

- label: ":brain: RLlib: tests/ dir"
  conditions: ["NO_WHEELS_REQUIRED", "RAY_CI_RLLIB_DIRECTLY_AFFECTED"]
  parallelism: 2
  instance_size: large
  commands:
    - cleanup() { if [ "${BUILDKITE_PULL_REQUEST}" = "false" ]; then ./ci/build/upload_build_info.sh; fi }; trap cleanup EXIT
    - RLLIB_TESTING=1 ./ci/env/install-dependencies.sh
    - ./ci/env/env_info.sh
    - ./ci/run/run_bazel_test_with_sharding.sh --config=ci $(./ci/run/bazel_export_options) --build_tests_only
      --test_tag_filters=tests_dir,-multi_gpu --test_env=RAY_USE_MULTIPROCESSING_CPU_COUNT=1
      rllib/...

- label: ":brain: RLlib: Documentation code/examples"
  conditions: ["NO_WHEELS_REQUIRED", "RAY_CI_RLLIB_DIRECTLY_AFFECTED"]
  instance_size: medium
  commands:
    - cleanup() { if [ "${BUILDKITE_PULL_REQUEST}" = "false" ]; then ./ci/build/upload_build_info.sh; fi }; trap cleanup EXIT
    - RLLIB_TESTING=1 ./ci/env/install-dependencies.sh
    - ./ci/env/env_info.sh
    - bazel test --config=ci $(./ci/run/bazel_export_options) --build_tests_only
      --test_tag_filters=documentation --test_env=RAY_USE_MULTIPROCESSING_CPU_COUNT=1
      rllib/...

- label: ":octopus: Tune tests and examples (small)"
  conditions: ["NO_WHEELS_REQUIRED", "RAY_CI_TUNE_AFFECTED"]
  instance_size: small
  parallelism: 3
  commands:
    - cleanup() { if [ "${BUILDKITE_PULL_REQUEST}" = "false" ]; then ./ci/build/upload_build_info.sh; fi }; trap cleanup EXIT
    - TUNE_TESTING=1 ./ci/env/install-dependencies.sh
    - ./ci/env/env_info.sh
    - ./ci/run/run_bazel_test_with_sharding.sh
      --config=ci $(./ci/run/bazel_export_options) --build_tests_only
      --test_tag_filters=-medium_instance,-soft_imports,-gpu_only,-rllib,-multinode
      python/ray/tune/...

- label: ":octopus: Tune tests and examples (medium)"
  conditions: ["NO_WHEELS_REQUIRED", "RAY_CI_TUNE_AFFECTED"]
  instance_size: medium
  commands:
    - cleanup() { if [ "${BUILDKITE_PULL_REQUEST}" = "false" ]; then ./ci/build/upload_build_info.sh; fi }; trap cleanup EXIT
    - TUNE_TESTING=1 DATA_PROCESSING_TESTING=1 ./ci/env/install-dependencies.sh
    - ./ci/env/env_info.sh
    - bazel test --config=ci $(./ci/run/bazel_export_options) --build_tests_only
      --test_tag_filters=medium_instance,-soft_imports,-gpu_only,-rllib,-multinode
      python/ray/tune/...

- label: ":octopus: :spiral_note_pad: New output: Tune tests and examples (small)"
  conditions: ["NO_WHEELS_REQUIRED", "RAY_CI_TUNE_AFFECTED"]
  instance_size: small
  parallelism: 3
  commands:
    - cleanup() { if [ "${BUILDKITE_PULL_REQUEST}" = "false" ]; then ./ci/build/upload_build_info.sh; fi }; trap cleanup EXIT
    - TUNE_TESTING=1 ./ci/env/install-dependencies.sh
    - ./ci/env/env_info.sh
    - ./ci/run/run_bazel_test_with_sharding.sh
      --config=ci $(./ci/run/bazel_export_options) --build_tests_only
      --test_tag_filters=-medium_instance,-soft_imports,-gpu_only,-rllib,-multinode
      --test_env=AIR_VERBOSITY=1
      python/ray/tune/...

- label: ":octopus: :spiral_note_pad: New output: Tune tests and examples (medium)"
  conditions: ["NO_WHEELS_REQUIRED", "RAY_CI_TUNE_AFFECTED"]
  instance_size: medium
  commands:
    - cleanup() { if [ "${BUILDKITE_PULL_REQUEST}" = "false" ]; then ./ci/build/upload_build_info.sh; fi }; trap cleanup EXIT
    - TUNE_TESTING=1 DATA_PROCESSING_TESTING=1 ./ci/env/install-dependencies.sh
    - ./ci/env/env_info.sh
    - bazel test --config=ci $(./ci/run/bazel_export_options) --build_tests_only
      --test_tag_filters=medium_instance,-soft_imports,-gpu_only,-rllib,-multinode
      --test_env=AIR_VERBOSITY=1
      python/ray/tune/...


- label: ":octopus: :brain: Tune tests and examples {using RLlib}"
  conditions: ["NO_WHEELS_REQUIRED", "RAY_CI_TUNE_AFFECTED", "RAY_CI_RLLIB_AFFECTED"]
  instance_size: large
  commands:
    - cleanup() { if [ "${BUILDKITE_PULL_REQUEST}" = "false" ]; then ./ci/build/upload_build_info.sh; fi }; trap cleanup EXIT
    - TUNE_TESTING=1 ./ci/env/install-dependencies.sh
    - ./ci/env/env_info.sh
    - bazel test --config=ci $(./ci/run/bazel_export_options) --build_tests_only --test_tag_filters=-gpu_only,rllib
      python/ray/tune/...

- label: ":octopus: ML library integrations tests and examples."
  conditions: ["NO_WHEELS_REQUIRED", "RAY_CI_TUNE_AFFECTED"]
  instance_size: small
  commands:
    - cleanup() { if [ "${BUILDKITE_PULL_REQUEST}" = "false" ]; then ./ci/build/upload_build_info.sh; fi }; trap cleanup EXIT
    - TUNE_TESTING=1 INSTALL_HOROVOD=1 ./ci/env/install-dependencies.sh
    - ./ci/env/env_info.sh
    - bazel test --config=ci $(./ci/run/bazel_export_options) --build_tests_only 
      --test_env=RAY_AIR_NEW_PERSISTENCE_MODE=0
      python/ray/tests/xgboost/...
    - bazel test --config=ci $(./ci/run/bazel_export_options) --build_tests_only 
      --test_env=RAY_AIR_NEW_PERSISTENCE_MODE=0
      python/ray/tests/horovod/...



##### STORAGE REFACTOR


<<<<<<< HEAD
- label: ":octopus: :floppy_disk: New persistence mode: Tune tests and examples (medium)"
  conditions: ["NO_WHEELS_REQUIRED", "RAY_CI_TUNE_AFFECTED"]
  instance_size: medium
  commands:
    - cleanup() { if [ "${BUILDKITE_PULL_REQUEST}" = "false" ]; then ./ci/build/upload_build_info.sh; fi }; trap cleanup EXIT
    - TUNE_TESTING=1 DATA_PROCESSING_TESTING=1 ./ci/env/install-dependencies.sh
    - ./ci/env/env_info.sh
    - bazel test --config=ci $(./ci/run/bazel_export_options) --build_tests_only
      --test_tag_filters=medium_instance,-soft_imports,-gpu_only,-rllib,-multinode,-no_new_storage
=======
- label: ":octopus: :floppy_disk: New persistence mode: Tune tests and examples (small)"
  conditions: ["NO_WHEELS_REQUIRED", "RAY_CI_TUNE_AFFECTED"]
  instance_size: small
  parallelism: 3
  commands:
    - cleanup() { if [ "${BUILDKITE_PULL_REQUEST}" = "false" ]; then ./ci/build/upload_build_info.sh; fi }; trap cleanup EXIT
    - TUNE_TESTING=1 ./ci/env/install-dependencies.sh
    - ./ci/env/env_info.sh
    - ./ci/run/run_bazel_test_with_sharding.sh
      --config=ci $(./ci/run/bazel_export_options) --build_tests_only
      --test_tag_filters=-medium_instance,-soft_imports,-gpu_only,-rllib,-multinode,-no_new_storage
>>>>>>> c547a68c
      --test_env=RAY_AIR_NEW_PERSISTENCE_MODE=1
      python/ray/tune/...


###### END STORAGE REFACTOR





# TODO(amogkam): Re-enable Ludwig tests after Ludwig supports Ray 2.0
#- label: ":octopus: Ludwig tests and examples. Python 3.7"
#  conditions: ["NO_WHEELS_REQUIRED", "RAY_CI_TUNE_AFFECTED"]
#  commands:
#    - cleanup() { if [ "${BUILDKITE_PULL_REQUEST}" = "false" ]; then ./ci/build/upload_build_info.sh; fi }; trap cleanup EXIT
#    - INSTALL_LUDWIG=1 INSTALL_HOROVOD=1 ./ci/env/install-dependencies.sh
#    - bazel test --config=ci $(./ci/run/bazel_export_options) --build_tests_only python/ray/tests/ludwig/...

- label: ":tropical_fish: ML Libraries w/ Ray Client Examples (Python 3.7)."
  conditions: ["NO_WHEELS_REQUIRED", "RAY_CI_TUNE_AFFECTED"]
  instance_size: medium
  commands:
    - cleanup() { if [ "${BUILDKITE_PULL_REQUEST}" = "false" ]; then ./ci/build/upload_build_info.sh; fi }; trap cleanup EXIT
    - TUNE_TESTING=1 DATA_PROCESSING_TESTING=1 INSTALL_HOROVOD=1 ./ci/env/install-dependencies.sh
    - ./ci/env/env_info.sh
    - bazel test --config=ci $(./ci/run/bazel_export_options) --build_tests_only --test_tag_filters=client --test_env=RAY_CLIENT_MODE=1 python/ray/util/dask/...
    - bazel test --config=ci $(./ci/run/bazel_export_options) --build_tests_only
      --test_env=RAY_AIR_NEW_PERSISTENCE_MODE=1
      --test_tag_filters=client
      python/ray/tune/...

- label: ":potable_water: Dataset library integrations tests and examples"
  conditions: ["NO_WHEELS_REQUIRED", "RAY_CI_PYTHON_AFFECTED"]
  instance_size: medium
  commands:
    - cleanup() { if [ "${BUILDKITE_PULL_REQUEST}" = "false" ]; then ./ci/build/upload_build_info.sh; fi }; trap cleanup EXIT
    - DATA_PROCESSING_TESTING=1 ./ci/env/install-dependencies.sh
    - ./ci/env/env_info.sh
     - bazel test --config=ci $(./ci/run/bazel_export_options) --build_tests_only python/ray/tests/modin/...
    # Dask tests and examples.
    - bazel test --config=ci $(./ci/run/bazel_export_options) --build_tests_only --test_tag_filters=-client python/ray/util/dask/...

- label: ":potable_water: Dataset datasource integration tests"
  conditions: ["NO_WHEELS_REQUIRED", "RAY_CI_PYTHON_AFFECTED", "RAY_CI_DATA_AFFECTED"]
  commands:
    - cleanup() { if [ "${BUILDKITE_PULL_REQUEST}" = "false" ]; then ./ci/build/upload_build_info.sh; fi }; trap cleanup EXIT
    - ./ci/env/install-java.sh
    - DATA_PROCESSING_TESTING=1 ARROW_VERSION=9.* ARROW_MONGO_VERSION=0.5.* ./ci/env/install-dependencies.sh
    - ./ci/env/env_info.sh
    - sudo apt-get purge -y mongodb*
    - sudo apt-get install -y mongodb
    - sudo rm -rf /var/lib/mongodb/mongod.lock
    - sudo service mongodb start
    - bazel test --config=ci $(./ci/run/bazel_export_options) --build_tests_only --test_tag_filters=data_integration,-doctest python/ray/data/...
    - sudo service mongodb stop
    - sudo apt-get purge -y mongodb*

- label: "Data tests (bulk executor)"
  conditions: ["NO_WHEELS_REQUIRED", "RAY_CI_DATA_AFFECTED"]
  instance_size: medium
  parallelism: 3
  commands:
    - cleanup() { if [ "${BUILDKITE_PULL_REQUEST}" = "false" ]; then ./ci/build/upload_build_info.sh; fi }; trap cleanup EXIT
    - DATA_PROCESSING_TESTING=1 ARROW_VERSION=12.* ./ci/env/install-dependencies.sh
    # TODO(scottjlee): Move datasets to train/data-test-requirements.txt 
    # (see https://github.com/ray-project/ray/pull/38432/)
    - pip install "datasets==2.14.0"
    - ./ci/env/env_info.sh
    - ./ci/run/run_bazel_test_with_sharding.sh --config=ci $(./ci/run/bazel_export_options) --action_env=RAY_DATA_USE_STREAMING_EXECUTOR=1 --build_tests_only --test_tag_filters=-data_integration,-doctest python/ray/data/...
    - ./ci/run/run_bazel_test_with_sharding.sh --config=ci $(./ci/run/bazel_export_options) --action_env=RAY_DATA_USE_STREAMING_EXECUTOR=1 --build_tests_only --test_tag_filters=ray_data,-doctest python/ray/air/...

- label: "Data tests (Arrow nightly)"
  conditions: ["NO_WHEELS_REQUIRED", "RAY_CI_PYTHON_AFFECTED", "RAY_CI_DATA_AFFECTED"]
  instance_size: medium
  parallelism: 3
  commands:
    - cleanup() { if [ "${BUILDKITE_PULL_REQUEST}" = "false" ]; then ./ci/build/upload_build_info.sh; fi }; trap cleanup EXIT
    - DATA_PROCESSING_TESTING=1 ARROW_VERSION=nightly ./ci/env/install-dependencies.sh
    # TODO(scottjlee): Move datasets to train/data-test-requirements.txt 
    # (see https://github.com/ray-project/ray/pull/38432/)
    - pip install "datasets==2.14.0"
    - ./ci/env/env_info.sh
    - ./ci/run/run_bazel_test_with_sharding.sh --config=ci $(./ci/run/bazel_export_options) --build_tests_only --test_tag_filters=-data_integration,-doctest python/ray/data/...
    - ./ci/run/run_bazel_test_with_sharding.sh --config=ci $(./ci/run/bazel_export_options) --build_tests_only --test_tag_filters=ray_data,-doctest python/ray/air/...

- label: "Data tests (Arrow 12)"
  conditions: ["NO_WHEELS_REQUIRED", "RAY_CI_PYTHON_AFFECTED", "RAY_CI_DATA_AFFECTED"]
  instance_size: medium
  parallelism: 3
  commands:
    - cleanup() { if [ "${BUILDKITE_PULL_REQUEST}" = "false" ]; then ./ci/build/upload_build_info.sh; fi }; trap cleanup EXIT
    - DATA_PROCESSING_TESTING=1 ARROW_VERSION=12.* ./ci/env/install-dependencies.sh
    # TODO(scottjlee): Move datasets to train/data-test-requirements.txt 
    # (see https://github.com/ray-project/ray/pull/38432/)
    - pip install "datasets==2.14.0"
    - ./ci/env/env_info.sh
    - ./ci/run/run_bazel_test_with_sharding.sh --config=ci $(./ci/run/bazel_export_options) --build_tests_only --test_tag_filters=-data_integration,-doctest python/ray/data/...
    - ./ci/run/run_bazel_test_with_sharding.sh --config=ci $(./ci/run/bazel_export_options) --build_tests_only --test_tag_filters=ray_data,-doctest python/ray/air/...

- label: "Data tests (Arrow 6)"
  conditions: ["NO_WHEELS_REQUIRED", "RAY_CI_PYTHON_AFFECTED", "RAY_CI_DATA_AFFECTED"]
  instance_size: medium
  parallelism: 3
  commands:
    - cleanup() { if [ "${BUILDKITE_PULL_REQUEST}" = "false" ]; then ./ci/build/upload_build_info.sh; fi }; trap cleanup EXIT
    - DATA_PROCESSING_TESTING=1 ARROW_VERSION=6.* ./ci/env/install-dependencies.sh
    - ./ci/env/env_info.sh
    - ./ci/run/run_bazel_test_with_sharding.sh --config=ci $(./ci/run/bazel_export_options) --build_tests_only --test_tag_filters=-data_integration,-doctest python/ray/data/...
    - ./ci/run/run_bazel_test_with_sharding.sh --config=ci $(./ci/run/bazel_export_options) --build_tests_only --test_tag_filters=ray_data,-doctest python/ray/air/...

- label: "Workflow tests"
  conditions: ["RAY_CI_PYTHON_AFFECTED", "RAY_CI_WORKFLOW_AFFECTED"]
  instance_size: medium
  commands:
    - cleanup() { if [ "${BUILDKITE_PULL_REQUEST}" = "false" ]; then ./ci/build/upload_build_info.sh; fi }; trap cleanup EXIT
    - DATA_PROCESSING_TESTING=1 ./ci/env/install-dependencies.sh
    - ./ci/env/env_info.sh
    - bazel test --config=ci $(./ci/run/bazel_export_options) --build_tests_only python/ray/workflow/...

- label: ":book: Doc tests and examples (excluding Ray AIR examples)"
  # Todo: check if we can modify the examples to use Ray with fewer CPUs.
  conditions:
    ["RAY_CI_PYTHON_AFFECTED", "RAY_CI_TUNE_AFFECTED", "RAY_CI_DOC_AFFECTED", "RAY_CI_SERVE_AFFECTED", "RAY_CI_ML_AFFECTED"]
  instance_size: large
  commands:
    - cleanup() { if [ "${BUILDKITE_PULL_REQUEST}" = "false" ]; then ./ci/build/upload_build_info.sh; fi }; trap cleanup EXIT
    - DOC_TESTING=1 INSTALL_HOROVOD=1 ./ci/env/install-dependencies.sh
    # TODO (shrekris-anyscale): Remove transformers after core transformer
    # requirement is upgraded
    # TODO(scottjlee): Move datasets to train/data-test-requirements.txt 
    # (see https://github.com/ray-project/ray/pull/38432/)
    - pip install "transformers==4.30.2" "datasets==2.14.0"
    - ./ci/env/env_info.sh
    - bazel test --config=ci $(./ci/run/bazel_export_options) --build_tests_only
      --test_tag_filters=-timeseries_libs,-external,-ray_air,-gpu,-post_wheel_build,-doctest,-datasets_train,-highly_parallel
      doc/...

- label: ":book: Doc tests and examples with time series libraries"
  conditions:
    ["RAY_CI_PYTHON_AFFECTED", "RAY_CI_TUNE_AFFECTED", "RAY_CI_DOC_AFFECTED", "RAY_CI_SERVE_AFFECTED", "RAY_CI_ML_AFFECTED"]
  instance_size: small
  commands:
    - cleanup() { if [ "${BUILDKITE_PULL_REQUEST}" = "false" ]; then ./ci/build/upload_build_info.sh; fi }; trap cleanup EXIT
    - DOC_TESTING=1 INSTALL_TIMESERIES_LIBS=1 ./ci/env/install-dependencies.sh
    - ./ci/env/env_info.sh
    - bazel test --config=ci $(./ci/run/bazel_export_options) --build_tests_only --test_tag_filters=timeseries_libs,-external,-gpu,-post_wheel_build,-doctest doc/...

- label: ":book: :airplane: Ray AIR examples"
  # Todo: check if this could be a medium test. Last time it failed because of dependency issues.
  conditions:
    ["RAY_CI_PYTHON_AFFECTED", "RAY_CI_TUNE_AFFECTED", "RAY_CI_DOC_AFFECTED", "RAY_CI_SERVE_AFFECTED", "RAY_CI_ML_AFFECTED"]
  instance_size: large
  commands:
    - cleanup() { if [ "${BUILDKITE_PULL_REQUEST}" = "false" ]; then ./ci/build/upload_build_info.sh; fi }; trap cleanup EXIT
    - DOC_TESTING=1 ./ci/env/install-dependencies.sh
    - ./ci/env/env_info.sh
    - bazel test --config=ci $(./ci/run/bazel_export_options) --build_tests_only --test_tag_filters=ray_air,-external,-timeseries_libs,-gpu,-post_wheel_build,-doctest 
      doc/...

- label: ":book: Doc examples for external code "
  conditions: ["RAY_CI_PYTHON_AFFECTED", "RAY_CI_TUNE_AFFECTED", "RAY_CI_DOC_AFFECTED", "RAY_CI_SERVE_AFFECTED", "RAY_CI_ML_AFFECTED"]
  instance_size: large
  commands:
    - cleanup() { if [ "${BUILDKITE_PULL_REQUEST}" = "false" ]; then ./ci/build/upload_build_info.sh; fi }; trap cleanup EXIT
    - DOC_TESTING=1 ./ci/env/install-dependencies.sh
    - ./ci/env/env_info.sh
    - bazel test --config=ci $(./ci/run/bazel_export_options) --build_tests_only --test_tag_filters=external,-timeseries_libs,-gpu,-post_wheel_build,-doctest 
      doc/...


- label: ":exploding_death_star: RLlib Contrib: A3C Tests"
  conditions: ["NO_WHEELS_REQUIRED", "RAY_CI_RLLIB_CONTRIB_AFFECTED"]
  commands:
    - cleanup() { if [ "${BUILDKITE_PULL_REQUEST}" = "false" ]; then ./ci/build/upload_build_info.sh; fi }; trap cleanup EXIT
    - (cd rllib_contrib/a3c && pip install -r requirements.txt && pip install -e .)
    - ./ci/env/env_info.sh
    - pytest rllib_contrib/a3c/tests/test_a3c.py

- label: ":exploding_death_star: RLlib Contrib: MAML Tests"
  conditions: ["NO_WHEELS_REQUIRED", "RAY_CI_RLLIB_CONTRIB_AFFECTED"]
  commands:
    - cleanup() { if [ "${BUILDKITE_PULL_REQUEST}" = "false" ]; then ./ci/build/upload_build_info.sh; fi }; trap cleanup EXIT

    - source /root/.bashrc
    - (cd rllib_contrib/maml && pip install -r requirements.txt && pip install -e .)
    - ./ci/env/env_info.sh
    - pytest rllib_contrib/maml/tests/test_maml.py

- label: ":exploding_death_star: RLlib Contrib: A2C Tests"
  conditions: ["NO_WHEELS_REQUIRED", "RAY_CI_RLLIB_CONTRIB_AFFECTED"]
  commands:
    - cleanup() { if [ "${BUILDKITE_PULL_REQUEST}" = "false" ]; then ./ci/build/upload_build_info.sh; fi }; trap cleanup EXIT
    - (cd rllib_contrib/a2c && pip install -r requirements.txt && pip install -e .)
    - ./ci/env/env_info.sh
    - pytest rllib_contrib/a2c/tests/
    - python rllib_contrib/a2c/examples/a2c_cartpole_v1.py --run-as-test

- label: ":exploding_death_star: RLlib Contrib: R2D2 Tests"
  conditions: ["NO_WHEELS_REQUIRED", "RAY_CI_RLLIB_CONTRIB_AFFECTED"]
  commands:
    - cleanup() { if [ "${BUILDKITE_PULL_REQUEST}" = "false" ]; then ./ci/build/upload_build_info.sh; fi }; trap cleanup EXIT
    - (cd rllib_contrib/r2d2 && pip install -r requirements.txt && pip install -e .)
    - ./ci/env/env_info.sh
    - pytest rllib_contrib/r2d2/tests/
    - python rllib_contrib/r2d2/examples/r2d2_stateless_cartpole.py --run-as-test

- label: ":exploding_death_star: RLlib Contrib: DDPG Tests"
  conditions: ["NO_WHEELS_REQUIRED", "RAY_CI_RLLIB_CONTRIB_AFFECTED"]
  commands:
    - cleanup() { if [ "${BUILDKITE_PULL_REQUEST}" = "false" ]; then ./ci/build/upload_build_info.sh; fi }; trap cleanup EXIT
    - (cd rllib_contrib/ddpg && pip install -r requirements.txt && pip install -e .)
    - ./ci/env/env_info.sh
    - pytest rllib_contrib/ddpg/tests/
    - python rllib_contrib/ddpg/examples/ddpg_pendulum_v1.py --run-as-test<|MERGE_RESOLUTION|>--- conflicted
+++ resolved
@@ -347,43 +347,6 @@
       python/ray/tests/horovod/...
 
 
-
-##### STORAGE REFACTOR
-
-
-<<<<<<< HEAD
-- label: ":octopus: :floppy_disk: New persistence mode: Tune tests and examples (medium)"
-  conditions: ["NO_WHEELS_REQUIRED", "RAY_CI_TUNE_AFFECTED"]
-  instance_size: medium
-  commands:
-    - cleanup() { if [ "${BUILDKITE_PULL_REQUEST}" = "false" ]; then ./ci/build/upload_build_info.sh; fi }; trap cleanup EXIT
-    - TUNE_TESTING=1 DATA_PROCESSING_TESTING=1 ./ci/env/install-dependencies.sh
-    - ./ci/env/env_info.sh
-    - bazel test --config=ci $(./ci/run/bazel_export_options) --build_tests_only
-      --test_tag_filters=medium_instance,-soft_imports,-gpu_only,-rllib,-multinode,-no_new_storage
-=======
-- label: ":octopus: :floppy_disk: New persistence mode: Tune tests and examples (small)"
-  conditions: ["NO_WHEELS_REQUIRED", "RAY_CI_TUNE_AFFECTED"]
-  instance_size: small
-  parallelism: 3
-  commands:
-    - cleanup() { if [ "${BUILDKITE_PULL_REQUEST}" = "false" ]; then ./ci/build/upload_build_info.sh; fi }; trap cleanup EXIT
-    - TUNE_TESTING=1 ./ci/env/install-dependencies.sh
-    - ./ci/env/env_info.sh
-    - ./ci/run/run_bazel_test_with_sharding.sh
-      --config=ci $(./ci/run/bazel_export_options) --build_tests_only
-      --test_tag_filters=-medium_instance,-soft_imports,-gpu_only,-rllib,-multinode,-no_new_storage
->>>>>>> c547a68c
-      --test_env=RAY_AIR_NEW_PERSISTENCE_MODE=1
-      python/ray/tune/...
-
-
-###### END STORAGE REFACTOR
-
-
-
-
-
 # TODO(amogkam): Re-enable Ludwig tests after Ludwig supports Ray 2.0
 #- label: ":octopus: Ludwig tests and examples. Python 3.7"
 #  conditions: ["NO_WHEELS_REQUIRED", "RAY_CI_TUNE_AFFECTED"]
