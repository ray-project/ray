#ci:group=ML tests

- label: ":airplane: AIR tests (ray/air)"
  conditions: ["NO_WHEELS_REQUIRED", "RAY_CI_ML_AFFECTED"]
  instance_size: large
  commands:
    - cleanup() { if [ "${BUILDKITE_PULL_REQUEST}" = "false" ]; then ./ci/build/upload_build_info.sh; fi }; trap cleanup EXIT
    - DATA_PROCESSING_TESTING=1 INSTALL_HOROVOD=1 ./ci/env/install-dependencies.sh
    - ./ci/env/env_info.sh
    - bazel test --config=ci $(./ci/run/bazel_export_options) --build_tests_only --test_tag_filters=-gpu,-hdfs
      python/ray/air/...
    - bazel test --config=ci $(./ci/run/bazel_export_options) --build_tests_only --test_tag_filters=ray_air 
      python/ray/data/...

- label: ":airplane: AIR/ML release smoke tests"
  conditions:
    [
        "NO_WHEELS_REQUIRED",
        "RAY_CI_RELEASE_TESTS_AFFECTED",
        "RAY_CI_ML_AFFECTED",
        "RAY_CI_PYTHON_AFFECTED",
    ]
  instance_size: large
  commands:
    - cleanup() { if [ "${BUILDKITE_PULL_REQUEST}" = "false" ]; then ./ci/build/upload_build_info.sh; fi }; trap cleanup EXIT
    - ./ci/env/env_info.sh
    - bazel test --config=ci $(./ci/run/bazel_export_options)
      --build_tests_only
      --test_tag_filters=team:ml
      release/...


- label: ":steam_locomotive: Train tests and examples"
  conditions: ["NO_WHEELS_REQUIRED", "RAY_CI_TRAIN_AFFECTED"]
  instance_size: large
  parallelism: 4
  commands:
    - cleanup() { if [ "${BUILDKITE_PULL_REQUEST}" = "false" ]; then ./ci/build/upload_build_info.sh; fi }; trap cleanup EXIT
    # Todo (krfricke): Move mosaicml to train-test-requirements.txt
    - pip install "mosaicml==0.12.1"
    - TRAIN_TESTING=1 DATA_PROCESSING_TESTING=1 INSTALL_HOROVOD=1 ./ci/env/install-dependencies.sh
    - ./ci/env/env_info.sh
    - ./ci/run/run_bazel_test_with_sharding.sh
      --config=ci $(./ci/run/bazel_export_options)
      --test_tag_filters=-gpu_only,-gpu,-minimal,-tune,-doctest,-needs_credentials
      python/ray/train/...

- label: ":steam_locomotive: :octopus: Train + Tune tests and examples"
  conditions: ["NO_WHEELS_REQUIRED", "RAY_CI_TRAIN_AFFECTED"]
  instance_size: medium
  commands:
    - cleanup() { if [ "${BUILDKITE_PULL_REQUEST}" = "false" ]; then ./ci/build/upload_build_info.sh; fi }; trap cleanup EXIT
    - TRAIN_TESTING=1 TUNE_TESTING=1 ./ci/env/install-dependencies.sh
    - ./ci/env/env_info.sh
    - bazel test --config=ci $(./ci/run/bazel_export_options) --build_tests_only --test_tag_filters=tune,-gpu_only,-ray_air,-gpu,-doctest,-needs_credentials python/ray/train/...

- label: ":train: :key: Train examples with authentication"
  conditions: ["NO_WHEELS_REQUIRED", "RAY_CI_TRAIN_AFFECTED", "RAY_CI_BRANCH_BUILD"]
  instance_size: medium
  commands:
    - if [[ "$BUILDKITE_PIPELINE_ID" != "0183465b-c6fb-479b-8577-4cfd743b545d" ]]; then exit 0; fi
    - trap ./ci/build/upload_build_info.sh EXIT
    - TRAIN_TESTING=1 ./ci/env/install-dependencies.sh
    - ./ci/env/env_info.sh
    - $(python ci/env/setup_credentials.py)
    - bazel test --config=ci $(./ci/run/bazel_export_options) --build_tests_only --test_tag_filters=needs_credentials 
      --test_env=WANDB_API_KEY --test_env=COMET_API_KEY
      python/ray/train/...

- label: ":brain: RLlib: Benchmarks (Torch 2.x)"
  conditions: ["NO_WHEELS_REQUIRED", "RAY_CI_RLLIB_AFFECTED"]
  instance_size: medium
  commands:
    - cleanup() { if [ "${BUILDKITE_PULL_REQUEST}" = "false" ]; then ./ci/build/upload_build_info.sh; fi }; trap cleanup EXIT
    - RLLIB_TESTING=1 ./ci/env/install-dependencies.sh
    - ./ci/env/env_info.sh
    # Install torch 2.x locally until we move to torch 2.x in the CI.
    - pip3 install torch torchvision torchaudio --index-url https://download.pytorch.org/whl/cu118
    - bazel test --config=ci $(./ci/run/bazel_export_options)
      --build_tests_only
      --test_tag_filters=torch_2.x_only_benchmark
      rllib/...

- label: ":brain: RLlib: Learning tests TF2-static-graph"
  conditions: ["NO_WHEELS_REQUIRED", "RAY_CI_RLLIB_AFFECTED"]
  parallelism: 3
  instance_size: large
  commands:
    - cleanup() { if [ "${BUILDKITE_PULL_REQUEST}" = "false" ]; then ./ci/build/upload_build_info.sh; fi }; trap cleanup EXIT
    - RLLIB_TESTING=1 ./ci/env/install-dependencies.sh
    - ./ci/env/env_info.sh
    - ./ci/run/run_bazel_test_with_sharding.sh --config=ci $(./ci/run/bazel_export_options)
      --build_tests_only
      --test_tag_filters=learning_tests_discrete,crashing_cartpole,stateless_cartpole,learning_tests_continuous,-fake_gpus,-torch_only,-tf2_only,-no_tf_static_graph
      --test_arg=--framework=tf rllib/...

- label: ":brain: RLlib: Learning tests TF2-eager-tracing"
  conditions: ["NO_WHEELS_REQUIRED", "RAY_CI_RLLIB_AFFECTED"]
  parallelism: 3
  instance_size: large
  commands:
    - cleanup() { if [ "${BUILDKITE_PULL_REQUEST}" = "false" ]; then ./ci/build/upload_build_info.sh; fi }; trap cleanup EXIT
    - RLLIB_TESTING=1 ./ci/env/install-dependencies.sh
    - ./ci/env/env_info.sh
    - ./ci/run/run_bazel_test_with_sharding.sh --config=ci $(./ci/run/bazel_export_options)
      --build_tests_only
      --test_tag_filters=learning_tests_discrete,learning_tests_continuous,crashing_cartpole,stateless_cartpole,-fake_gpus,-torch_only,-multi_gpu,-no_tf_eager_tracing
      --test_arg=--framework=tf2 rllib/...

- label: ":brain: RLlib: Learning tests PyTorch"
  conditions: ["NO_WHEELS_REQUIRED", "RAY_CI_RLLIB_AFFECTED"]
  parallelism: 3
  instance_size: large
  commands:
    - cleanup() { if [ "${BUILDKITE_PULL_REQUEST}" = "false" ]; then ./ci/build/upload_build_info.sh; fi }; trap cleanup EXIT
    - RLLIB_TESTING=1 ./ci/env/install-dependencies.sh
    - ./ci/env/env_info.sh
    - ./ci/run/run_bazel_test_with_sharding.sh --config=ci $(./ci/run/bazel_export_options)
      --build_tests_only
      --test_tag_filters=learning_tests_discrete,crashing_cartpole,stateless_cartpole,learning_tests_continuous,-fake_gpus,-tf_only,-tf2_only,-multi_gpu
      --test_arg=--framework=torch rllib/...

- label: ":brain: RLlib: Learning tests w/ 2 fake GPUs TF2-static-graph"
  conditions: ["NO_WHEELS_REQUIRED", "RAY_CI_RLLIB_DIRECTLY_AFFECTED"]
  instance_size: medium
  commands:
    - cleanup() { if [ "${BUILDKITE_PULL_REQUEST}" = "false" ]; then ./ci/build/upload_build_info.sh; fi }; trap cleanup EXIT
    - RLLIB_TESTING=1 ./ci/env/install-dependencies.sh
    - ./ci/env/env_info.sh
    - bazel test --config=ci $(./ci/run/bazel_export_options)
      --build_tests_only
      --test_tag_filters=fake_gpus,-torch_only,-tf2_only,-no_tf_static_graph,-multi_gpu
      --test_arg=--framework=tf
      rllib/...

# TODO: (sven) tf2 (eager) multi-GPU
- label: ":brain: RLlib: Learning tests w/ 2 fake GPUs PyTorch"
  conditions: ["NO_WHEELS_REQUIRED", "RAY_CI_RLLIB_DIRECTLY_AFFECTED"]
  instance_size: medium
  commands:
    - cleanup() { if [ "${BUILDKITE_PULL_REQUEST}" = "false" ]; then ./ci/build/upload_build_info.sh; fi }; trap cleanup EXIT
    - RLLIB_TESTING=1 ./ci/env/install-dependencies.sh
    - ./ci/env/env_info.sh
    - bazel test --config=ci $(./ci/run/bazel_export_options)
      --build_tests_only
      --test_tag_filters=fake_gpus,-tf_only,-tf2_only,-multi_gpu
      --test_arg=--framework=torch
      rllib/...

- label: ":brain: RLlib: Memory leak tests TF2-eager-tracing"
  conditions: ["NO_WHEELS_REQUIRED", "RAY_CI_RLLIB_AFFECTED"]
  instance_size: medium
  commands:
    - cleanup() { if [ "${BUILDKITE_PULL_REQUEST}" = "false" ]; then ./ci/build/upload_build_info.sh; fi }; trap cleanup EXIT
    - RLLIB_TESTING=1 ./ci/env/install-dependencies.sh
    - ./ci/env/env_info.sh
    - bazel test --config=ci $(./ci/run/bazel_export_options)
      --build_tests_only
      --test_tag_filters=memory_leak_tests,-flaky
      --test_arg=--framework=tf2
      rllib/...

- label: ":brain: RLlib: Memory leak tests PyTorch"
  conditions: ["NO_WHEELS_REQUIRED", "RAY_CI_RLLIB_AFFECTED"]
  instance_size: medium
  commands:
    - cleanup() { if [ "${BUILDKITE_PULL_REQUEST}" = "false" ]; then ./ci/build/upload_build_info.sh; fi }; trap cleanup EXIT
    - RLLIB_TESTING=1 ./ci/env/install-dependencies.sh
    - ./ci/env/env_info.sh
    - bazel test --config=ci $(./ci/run/bazel_export_options)
      --build_tests_only
      --test_tag_filters=memory_leak_tests,-flaky
      --test_arg=--framework=torch
      rllib/...

- label: ":brain: RLlib: Learning tests Pytorch (With Ray Data)"
  conditions: ["NO_WHEELS_REQUIRED", "RAY_CI_DATA_AFFECTED"]
  instance_size: large
  commands:
    # skip on master because we are running these test under all RLlib suites anyw/ay
    - if [ "$BUILDKITE_PULL_REQUEST" = "false" ]; then exit 0; fi
    - cleanup() { if [ "${BUILDKITE_PULL_REQUEST}" = "false" ]; then ./ci/build/upload_build_info.sh; fi }; trap cleanup EXIT
    - RLLIB_TESTING=1 ./ci/env/install-dependencies.sh
    - ./ci/env/env_info.sh
    - bazel test --config=ci $(./ci/run/bazel_export_options)
      --build_tests_only
      --test_tag_filters=learning_tests_with_ray_data,-multi_gpu,-gpu,-tf_only,-tf2_only
      --test_arg=--framework=torch
      rllib/...


- label: ":brain: RLlib: Learning tests TF2 (With Ray Data)"
  conditions: ["NO_WHEELS_REQUIRED", "RAY_CI_DATA_AFFECTED"]
  instance_size: large
  commands:
    # skip on master because we are running these test under all RLlib suites anyw/ay
    - if [ "$BUILDKITE_PULL_REQUEST" = "false" ]; then exit 0; fi
    - cleanup() { if [ "${BUILDKITE_PULL_REQUEST}" = "false" ]; then ./ci/build/upload_build_info.sh; fi }; trap cleanup EXIT
    - RLLIB_TESTING=1 ./ci/env/install-dependencies.sh
    - ./ci/env/env_info.sh
    - bazel test --config=ci $(./ci/run/bazel_export_options)
      --build_tests_only
      --test_tag_filters=learning_tests_with_ray_data,-multi_gpu,-gpu,-torch_only
      --test_arg=--framework=tf2
      rllib/...

- label: ":brain: RLlib: Unit-tests (With Ray Data)"
  conditions: ["NO_WHEELS_REQUIRED", "RAY_CI_DATA_AFFECTED"]
  instance_size: large
  commands:
    # skip on master because we are running these test under all RLlib suites anyw/ay
    - if [ "$BUILDKITE_PULL_REQUEST" = "false" ]; then exit 0; fi
    - cleanup() { if [ "${BUILDKITE_PULL_REQUEST}" = "false" ]; then ./ci/build/upload_build_info.sh; fi }; trap cleanup EXIT
    - RLLIB_TESTING=1 ./ci/env/install-dependencies.sh
    - ./ci/env/env_info.sh
    - bazel test --config=ci $(./ci/run/bazel_export_options)
      --build_tests_only
      --test_tag_filters=ray_data,-learning_tests_with_ray_data,-multi_gpu,-gpu
      rllib/...

- label: ":brain: RLlib: Algorithm, Model and other tests"
  conditions: ["NO_WHEELS_REQUIRED", "RAY_CI_RLLIB_DIRECTLY_AFFECTED"]
  parallelism: 4
  instance_size: large
  commands:
    - cleanup() { if [ "${BUILDKITE_PULL_REQUEST}" = "false" ]; then ./ci/build/upload_build_info.sh; fi }; trap cleanup EXIT
    - RLLIB_TESTING=1 ./ci/env/install-dependencies.sh
    - ./ci/env/env_info.sh
    - ./ci/run/run_bazel_test_with_sharding.sh --config=ci $(./ci/run/bazel_export_options)
      --build_tests_only
      --test_tag_filters=-learning_tests,-memory_leak_tests,-examples,-tests_dir,-documentation,-multi_gpu,-no_cpu,-torch_2.x_only_benchmark
      --test_env=RAY_USE_MULTIPROCESSING_CPU_COUNT=1 
      rllib/...

- label: ":brain: RLlib: RLModule tests"
  conditions: ["NO_WHEELS_REQUIRED", "RAY_CI_RLLIB_DIRECTLY_AFFECTED"]
  parallelism: 4
  instance_size: large
  commands:
    - cleanup() { if [ "${BUILDKITE_PULL_REQUEST}" = "false" ]; then ./ci/build/upload_build_info.sh; fi }; trap cleanup EXIT
    - RLLIB_TESTING=1 ./ci/env/install-dependencies.sh
    - ./ci/env/env_info.sh
    - ./ci/run/run_bazel_test_with_sharding.sh --config=ci $(./ci/run/bazel_export_options)
      --build_tests_only
      --test_tag_filters=rlm
      --test_env=RLLIB_ENABLE_RL_MODULE=1
      --test_env=RAY_USE_MULTIPROCESSING_CPU_COUNT=1 rllib/...

- label: ":brain: RLlib: Examples"
  conditions: ["NO_WHEELS_REQUIRED", "RAY_CI_RLLIB_AFFECTED"]
  parallelism: 5
  instance_size: large
  commands:
    - cleanup() { if [ "${BUILDKITE_PULL_REQUEST}" = "false" ]; then ./ci/build/upload_build_info.sh; fi }; trap cleanup EXIT
    - RLLIB_TESTING=1 ./ci/env/install-dependencies.sh
    - ./ci/env/env_info.sh
    - ./ci/run/run_bazel_test_with_sharding.sh --config=ci $(./ci/run/bazel_export_options) --build_tests_only
      --test_tag_filters=examples,-multi_gpu,-gpu --test_env=RAY_USE_MULTIPROCESSING_CPU_COUNT=1
      rllib/...

- label: ":brain: RLlib: tests/ dir"
  conditions: ["NO_WHEELS_REQUIRED", "RAY_CI_RLLIB_DIRECTLY_AFFECTED"]
  parallelism: 2
  instance_size: large
  commands:
    - cleanup() { if [ "${BUILDKITE_PULL_REQUEST}" = "false" ]; then ./ci/build/upload_build_info.sh; fi }; trap cleanup EXIT
    - RLLIB_TESTING=1 ./ci/env/install-dependencies.sh
    - ./ci/env/env_info.sh
    - ./ci/run/run_bazel_test_with_sharding.sh --config=ci $(./ci/run/bazel_export_options) --build_tests_only
      --test_tag_filters=tests_dir,-multi_gpu --test_env=RAY_USE_MULTIPROCESSING_CPU_COUNT=1
      rllib/...

- label: ":brain: RLlib: Documentation code/examples"
  conditions: ["NO_WHEELS_REQUIRED", "RAY_CI_RLLIB_DIRECTLY_AFFECTED"]
  instance_size: medium
  commands:
    - cleanup() { if [ "${BUILDKITE_PULL_REQUEST}" = "false" ]; then ./ci/build/upload_build_info.sh; fi }; trap cleanup EXIT
    - RLLIB_TESTING=1 ./ci/env/install-dependencies.sh
    - ./ci/env/env_info.sh
    - bazel test --config=ci $(./ci/run/bazel_export_options) --build_tests_only
      --test_tag_filters=documentation --test_env=RAY_USE_MULTIPROCESSING_CPU_COUNT=1
      rllib/...

- label: ":octopus: Tune tests and examples (small)"
  conditions: ["NO_WHEELS_REQUIRED", "RAY_CI_TUNE_AFFECTED"]
  instance_size: small
  parallelism: 3
  commands:
    - cleanup() { if [ "${BUILDKITE_PULL_REQUEST}" = "false" ]; then ./ci/build/upload_build_info.sh; fi }; trap cleanup EXIT
    - TUNE_TESTING=1 ./ci/env/install-dependencies.sh
    - ./ci/env/env_info.sh
    - ./ci/run/run_bazel_test_with_sharding.sh
      --config=ci $(./ci/run/bazel_export_options) --build_tests_only
      --test_tag_filters=-medium_instance,-soft_imports,-gpu_only,-rllib,-multinode
      python/ray/tune/...

- label: ":octopus: Tune tests and examples (medium)"
  conditions: ["NO_WHEELS_REQUIRED", "RAY_CI_TUNE_AFFECTED"]
  instance_size: medium
  commands:
    - cleanup() { if [ "${BUILDKITE_PULL_REQUEST}" = "false" ]; then ./ci/build/upload_build_info.sh; fi }; trap cleanup EXIT
    - TUNE_TESTING=1 DATA_PROCESSING_TESTING=1 ./ci/env/install-dependencies.sh
    - ./ci/env/env_info.sh
    - bazel test --config=ci $(./ci/run/bazel_export_options) --build_tests_only
      --test_tag_filters=medium_instance,-soft_imports,-gpu_only,-rllib,-multinode
      python/ray/tune/...

- label: ":octopus: :spiral_note_pad: New output: Tune tests and examples (small)"
  conditions: ["NO_WHEELS_REQUIRED", "RAY_CI_TUNE_AFFECTED"]
  instance_size: small
  parallelism: 3
  commands:
    - cleanup() { if [ "${BUILDKITE_PULL_REQUEST}" = "false" ]; then ./ci/build/upload_build_info.sh; fi }; trap cleanup EXIT
    - TUNE_TESTING=1 ./ci/env/install-dependencies.sh
    - ./ci/env/env_info.sh
    - ./ci/run/run_bazel_test_with_sharding.sh
      --config=ci $(./ci/run/bazel_export_options) --build_tests_only
      --test_tag_filters=-medium_instance,-soft_imports,-gpu_only,-rllib,-multinode
      --test_env=AIR_VERBOSITY=1
      python/ray/tune/...

- label: ":octopus: :spiral_note_pad: New output: Tune tests and examples (medium)"
  conditions: ["NO_WHEELS_REQUIRED", "RAY_CI_TUNE_AFFECTED"]
  instance_size: medium
  commands:
    - cleanup() { if [ "${BUILDKITE_PULL_REQUEST}" = "false" ]; then ./ci/build/upload_build_info.sh; fi }; trap cleanup EXIT
    - TUNE_TESTING=1 DATA_PROCESSING_TESTING=1 ./ci/env/install-dependencies.sh
    - ./ci/env/env_info.sh
    - bazel test --config=ci $(./ci/run/bazel_export_options) --build_tests_only
      --test_tag_filters=medium_instance,-soft_imports,-gpu_only,-rllib,-multinode
      --test_env=AIR_VERBOSITY=1
      python/ray/tune/...


- label: ":octopus: :brain: Tune tests and examples {using RLlib}"
  conditions: ["NO_WHEELS_REQUIRED", "RAY_CI_TUNE_AFFECTED", "RAY_CI_RLLIB_AFFECTED"]
  instance_size: large
  commands:
    - cleanup() { if [ "${BUILDKITE_PULL_REQUEST}" = "false" ]; then ./ci/build/upload_build_info.sh; fi }; trap cleanup EXIT
    - TUNE_TESTING=1 ./ci/env/install-dependencies.sh
    - ./ci/env/env_info.sh
    - bazel test --config=ci $(./ci/run/bazel_export_options) --build_tests_only --test_tag_filters=-gpu_only,rllib
      python/ray/tune/...

- label: ":octopus: ML library integrations tests and examples."
  conditions: ["NO_WHEELS_REQUIRED", "RAY_CI_TUNE_AFFECTED"]
  instance_size: small
  commands:
    - cleanup() { if [ "${BUILDKITE_PULL_REQUEST}" = "false" ]; then ./ci/build/upload_build_info.sh; fi }; trap cleanup EXIT
    - TUNE_TESTING=1 INSTALL_HOROVOD=1 ./ci/env/install-dependencies.sh
    - ./ci/env/env_info.sh
    - bazel test --config=ci $(./ci/run/bazel_export_options) --build_tests_only 
      python/ray/tests/xgboost/...
    - bazel test --config=ci $(./ci/run/bazel_export_options) --build_tests_only 
      python/ray/tests/horovod/...


# TODO(amogkam): Re-enable Ludwig tests after Ludwig supports Ray 2.0
#- label: ":octopus: Ludwig tests and examples. Python 3.7"
#  conditions: ["NO_WHEELS_REQUIRED", "RAY_CI_TUNE_AFFECTED"]
#  commands:
#    - cleanup() { if [ "${BUILDKITE_PULL_REQUEST}" = "false" ]; then ./ci/build/upload_build_info.sh; fi }; trap cleanup EXIT
#    - INSTALL_LUDWIG=1 INSTALL_HOROVOD=1 ./ci/env/install-dependencies.sh
#    - bazel test --config=ci $(./ci/run/bazel_export_options) --build_tests_only python/ray/tests/ludwig/...

- label: ":tropical_fish: ML Libraries w/ Ray Client Examples (Python 3.7)."
  conditions: ["NO_WHEELS_REQUIRED", "RAY_CI_TUNE_AFFECTED"]
  instance_size: medium
  commands:
    - cleanup() { if [ "${BUILDKITE_PULL_REQUEST}" = "false" ]; then ./ci/build/upload_build_info.sh; fi }; trap cleanup EXIT
    - TUNE_TESTING=1 DATA_PROCESSING_TESTING=1 INSTALL_HOROVOD=1 ./ci/env/install-dependencies.sh
    - ./ci/env/env_info.sh
    - bazel test --config=ci $(./ci/run/bazel_export_options) --build_tests_only --test_tag_filters=client --test_env=RAY_CLIENT_MODE=1 python/ray/util/dask/...
    - bazel test --config=ci $(./ci/run/bazel_export_options) --build_tests_only
      --test_env=RAY_AIR_NEW_PERSISTENCE_MODE=1
      --test_tag_filters=client
      python/ray/tune/...

- label: ":potable_water: Dataset library integrations tests and examples"
  conditions: ["NO_WHEELS_REQUIRED", "RAY_CI_PYTHON_AFFECTED"]
  instance_size: medium
  commands:
    - cleanup() { if [ "${BUILDKITE_PULL_REQUEST}" = "false" ]; then ./ci/build/upload_build_info.sh; fi }; trap cleanup EXIT
    - DATA_PROCESSING_TESTING=1 ./ci/env/install-dependencies.sh
    - ./ci/env/env_info.sh
     - bazel test --config=ci $(./ci/run/bazel_export_options) --build_tests_only python/ray/tests/modin/...
    # Dask tests and examples.
    - bazel test --config=ci $(./ci/run/bazel_export_options) --build_tests_only --test_tag_filters=-client python/ray/util/dask/...

- label: ":potable_water: Dataset datasource integration tests"
  conditions: ["NO_WHEELS_REQUIRED", "RAY_CI_PYTHON_AFFECTED", "RAY_CI_DATA_AFFECTED"]
  commands:
    - cleanup() { if [ "${BUILDKITE_PULL_REQUEST}" = "false" ]; then ./ci/build/upload_build_info.sh; fi }; trap cleanup EXIT
    - ./ci/env/install-java.sh
    # TODO(scottjlee): upgrade ARROW_VERSION to 12.* and ARROW_MONGO_VERSION to 1.0.*
    - DATA_PROCESSING_TESTING=1 ARROW_VERSION=9.* ARROW_MONGO_VERSION=0.5.* ./ci/env/install-dependencies.sh
    - ./ci/env/env_info.sh
    - sudo apt-get purge -y mongodb*
    - sudo apt-get install -y mongodb
    - sudo rm -rf /var/lib/mongodb/mongod.lock
    - sudo service mongodb start
    - bazel test --config=ci $(./ci/run/bazel_export_options) --build_tests_only --test_tag_filters=data_integration,-doctest python/ray/data/...
    - sudo service mongodb stop
    - sudo apt-get purge -y mongodb*

- label: "Workflow tests"
  conditions: ["RAY_CI_PYTHON_AFFECTED", "RAY_CI_WORKFLOW_AFFECTED"]
  instance_size: medium
  commands:
    - cleanup() { if [ "${BUILDKITE_PULL_REQUEST}" = "false" ]; then ./ci/build/upload_build_info.sh; fi }; trap cleanup EXIT
    - DATA_PROCESSING_TESTING=1 ./ci/env/install-dependencies.sh
    - ./ci/env/env_info.sh
    - bazel test --config=ci $(./ci/run/bazel_export_options) --build_tests_only python/ray/workflow/...

- label: ":book: Doc tests and examples (excluding Ray AIR examples)"
  # Todo: check if we can modify the examples to use Ray with fewer CPUs.
  conditions:
    ["RAY_CI_PYTHON_AFFECTED", "RAY_CI_TUNE_AFFECTED", "RAY_CI_DOC_AFFECTED", "RAY_CI_SERVE_AFFECTED", "RAY_CI_ML_AFFECTED"]
  instance_size: large
  commands:
    - cleanup() { if [ "${BUILDKITE_PULL_REQUEST}" = "false" ]; then ./ci/build/upload_build_info.sh; fi }; trap cleanup EXIT
    - DOC_TESTING=1 INSTALL_HOROVOD=1 ./ci/env/install-dependencies.sh
    # TODO (shrekris-anyscale): Remove transformers after core transformer
    # requirement is upgraded
    # TODO(scottjlee): Move datasets to train/data-test-requirements.txt 
    # (see https://github.com/ray-project/ray/pull/38432/)
    - pip install "transformers==4.30.2" "datasets==2.14.0"
    - ./ci/env/env_info.sh
    - bazel test --config=ci $(./ci/run/bazel_export_options) --build_tests_only
      --test_tag_filters=-timeseries_libs,-external,-ray_air,-gpu,-post_wheel_build,-doctest,-datasets_train,-highly_parallel
      doc/...

- label: ":book: Doc tests and examples with time series libraries"
  conditions:
    ["RAY_CI_PYTHON_AFFECTED", "RAY_CI_TUNE_AFFECTED", "RAY_CI_DOC_AFFECTED", "RAY_CI_SERVE_AFFECTED", "RAY_CI_ML_AFFECTED"]
  instance_size: small
  commands:
    - cleanup() { if [ "${BUILDKITE_PULL_REQUEST}" = "false" ]; then ./ci/build/upload_build_info.sh; fi }; trap cleanup EXIT
    - DOC_TESTING=1 INSTALL_TIMESERIES_LIBS=1 ./ci/env/install-dependencies.sh
    - ./ci/env/env_info.sh
    - bazel test --config=ci $(./ci/run/bazel_export_options) --build_tests_only --test_tag_filters=timeseries_libs,-external,-gpu,-post_wheel_build,-doctest doc/...

- label: ":book: :airplane: Ray AIR examples"
  # Todo: check if this could be a medium test. Last time it failed because of dependency issues.
  conditions:
    ["RAY_CI_PYTHON_AFFECTED", "RAY_CI_TUNE_AFFECTED", "RAY_CI_DOC_AFFECTED", "RAY_CI_SERVE_AFFECTED", "RAY_CI_ML_AFFECTED"]
  instance_size: large
  commands:
    - cleanup() { if [ "${BUILDKITE_PULL_REQUEST}" = "false" ]; then ./ci/build/upload_build_info.sh; fi }; trap cleanup EXIT
    - DOC_TESTING=1 ./ci/env/install-dependencies.sh
    - ./ci/env/env_info.sh
    - bazel test --config=ci $(./ci/run/bazel_export_options) --build_tests_only --test_tag_filters=ray_air,-external,-timeseries_libs,-gpu,-post_wheel_build,-doctest 
      doc/...

- label: ":book: Doc examples for external code "
  conditions: ["RAY_CI_PYTHON_AFFECTED", "RAY_CI_TUNE_AFFECTED", "RAY_CI_DOC_AFFECTED", "RAY_CI_SERVE_AFFECTED", "RAY_CI_ML_AFFECTED"]
  instance_size: large
  commands:
    - cleanup() { if [ "${BUILDKITE_PULL_REQUEST}" = "false" ]; then ./ci/build/upload_build_info.sh; fi }; trap cleanup EXIT
    - DOC_TESTING=1 ./ci/env/install-dependencies.sh
    - ./ci/env/env_info.sh
    - bazel test --config=ci $(./ci/run/bazel_export_options) --build_tests_only --test_tag_filters=external,-timeseries_libs,-gpu,-post_wheel_build,-doctest 
      doc/...


- label: ":exploding_death_star: RLlib Contrib: A2C Tests"
  conditions: ["NO_WHEELS_REQUIRED", "RAY_CI_RLLIB_CONTRIB_AFFECTED"]
  commands:
    - cleanup() { if [ "${BUILDKITE_PULL_REQUEST}" = "false" ]; then ./ci/build/upload_build_info.sh; fi }; trap cleanup EXIT
    - conda deactivate
    - conda create -n rllib_contrib python=3.8 -y
    - conda activate rllib_contrib
    - (cd rllib_contrib/a2c && pip install -r requirements.txt && pip install -e ".[development"])
    - ./ci/env/env_info.sh
    - pytest rllib_contrib/a2c/tests/
    - python rllib_contrib/a2c/examples/a2c_cartpole_v1.py --run-as-test

- label: ":exploding_death_star: RLlib Contrib: A3C Tests"
  conditions: ["NO_WHEELS_REQUIRED", "RAY_CI_RLLIB_CONTRIB_AFFECTED"]
  commands:
    - cleanup() { if [ "${BUILDKITE_PULL_REQUEST}" = "false" ]; then ./ci/build/upload_build_info.sh; fi }; trap cleanup EXIT
    - conda deactivate
    - conda create -n rllib_contrib python=3.8 -y
    - conda activate rllib_contrib
    - (cd rllib_contrib/a3c && pip install -r requirements.txt && pip install -e ".[development"])
    - ./ci/env/env_info.sh
    - pytest rllib_contrib/a3c/tests/test_a3c.py

- label: ":exploding_death_star: RLlib Contrib: Alpha Star Tests"
  conditions: ["NO_WHEELS_REQUIRED", "RAY_CI_RLLIB_CONTRIB_AFFECTED"]
  commands:
    - cleanup() { if [ "${BUILDKITE_PULL_REQUEST}" = "false" ]; then ./ci/build/upload_build_info.sh; fi }; trap cleanup EXIT
    - conda deactivate
    - conda create -n rllib_contrib python=3.8 -y
    - conda activate rllib_contrib
    - (cd rllib_contrib/alpha_star && pip install -r requirements.txt && pip install -e ".[development"])
    - ./ci/env/env_info.sh
    - pytest rllib_contrib/alpha_star/tests/
    - python rllib_contrib/alpha_star/examples/multi-agent-cartpole-alpha-star.py --run-as-test

- label: ":exploding_death_star: RLlib Contrib: APEX DQN Tests"
  conditions: ["NO_WHEELS_REQUIRED", "RAY_CI_RLLIB_CONTRIB_AFFECTED"]
  commands:
    - cleanup() { if [ "${BUILDKITE_PULL_REQUEST}" = "false" ]; then ./ci/build/upload_build_info.sh; fi }; trap cleanup EXIT
    - conda deactivate
    - conda create -n rllib_contrib python=3.8 -y
    - conda activate rllib_contrib
    - (cd rllib_contrib/apex_dqn && pip install -r requirements.txt && pip install -e ".[development"])
    - ./ci/env/env_info.sh
    - pytest rllib_contrib/apex_dqn/tests/
    - python rllib_contrib/apex_dqn/examples/apex_dqn_cartpole_v1.py --run-as-test
    
- label: ":exploding_death_star: RLlib Contrib: DDPG Tests"
  conditions: ["NO_WHEELS_REQUIRED", "RAY_CI_RLLIB_CONTRIB_AFFECTED"]
  commands:
    - cleanup() { if [ "${BUILDKITE_PULL_REQUEST}" = "false" ]; then ./ci/build/upload_build_info.sh; fi }; trap cleanup EXIT
    - conda deactivate
    - conda create -n rllib_contrib python=3.8 -y
    - conda activate rllib_contrib
    - (cd rllib_contrib/ddpg && pip install -r requirements.txt && pip install -e ".[development"])
    - ./ci/env/env_info.sh
    - pytest rllib_contrib/ddpg/tests/
    - python rllib_contrib/ddpg/examples/ddpg_pendulum_v1.py --run-as-test

- label: ":exploding_death_star: RLlib Contrib: MAML Tests"
  conditions: ["NO_WHEELS_REQUIRED", "RAY_CI_RLLIB_CONTRIB_AFFECTED"]
  commands:
    - cleanup() { if [ "${BUILDKITE_PULL_REQUEST}" = "false" ]; then ./ci/build/upload_build_info.sh; fi }; trap cleanup EXIT
    # Install mujoco necessary for the testing environments
    - conda deactivate
    - conda create -n rllib_contrib python=3.8 -y
    - conda activate rllib_contrib
    - sudo apt install libosmesa6-dev libgl1-mesa-glx libglfw3 patchelf -y
    - mkdir -p /root/.mujoco
    - wget https://mujoco.org/download/mujoco210-linux-x86_64.tar.gz
    - mv mujoco210-linux-x86_64.tar.gz /root/.mujoco/.
    - (cd /root/.mujoco && tar -xf /root/.mujoco/mujoco210-linux-x86_64.tar.gz)
    - export LD_LIBRARY_PATH=$LD_LIBRARY_PATH:/root/.mujoco/mujoco210/bin
    - (cd rllib_contrib/maml && pip install -r requirements.txt && pip install -e ".[development"])
    - ./ci/env/env_info.sh
    - pytest rllib_contrib/maml/tests/test_maml.py

- label: ":exploding_death_star: RLlib Contrib: PG Tests"
  conditions: ["NO_WHEELS_REQUIRED", "RAY_CI_RLLIB_CONTRIB_AFFECTED"]
  commands:
    - cleanup() { if [ "${BUILDKITE_PULL_REQUEST}" = "false" ]; then ./ci/build/upload_build_info.sh; fi }; trap cleanup EXIT
    - conda deactivate
    - conda create -n rllib_contrib python=3.8 -y
    - conda activate rllib_contrib
    - (cd rllib_contrib/pg && pip install -r requirements.txt && pip install -e ".[development"])
    - ./ci/env/env_info.sh
    - pytest rllib_contrib/pg/tests/
    - python rllib_contrib/pg/examples/pg_cartpole_v1.py --run-as-test

- label: ":exploding_death_star: RLlib Contrib: QMIX Tests"
  conditions: ["NO_WHEELS_REQUIRED", "RAY_CI_RLLIB_CONTRIB_AFFECTED"]
  commands:
    - cleanup() { if [ "${BUILDKITE_PULL_REQUEST}" = "false" ]; then ./ci/build/upload_build_info.sh; fi }; trap cleanup EXIT
    - conda deactivate
    - conda create -n rllib_contrib python=3.8 -y
    - conda activate rllib_contrib
    - (cd rllib_contrib/qmix && pip install -r requirements.txt && pip install -e ".[development"])
    - ./ci/env/env_info.sh
    - pytest rllib_contrib/qmix/tests/
    - python rllib_contrib/qmix/examples/qmix_two_step_game.py --run-as-test

- label: ":exploding_death_star: RLlib Contrib: R2D2 Tests"
  conditions: ["NO_WHEELS_REQUIRED", "RAY_CI_RLLIB_CONTRIB_AFFECTED"]
  commands:
    - cleanup() { if [ "${BUILDKITE_PULL_REQUEST}" = "false" ]; then ./ci/build/upload_build_info.sh; fi }; trap cleanup EXIT
    - conda deactivate
    - conda create -n rllib_contrib python=3.8 -y
    - conda activate rllib_contrib
    - (cd rllib_contrib/r2d2 && pip install -r requirements.txt && pip install -e ".[development"])
    - ./ci/env/env_info.sh
    - pytest rllib_contrib/r2d2/tests/
    - python rllib_contrib/r2d2/examples/r2d2_stateless_cartpole.py --run-as-test

- label: ":exploding_death_star: RLlib Contrib: SimpleQ Tests"
  conditions: ["NO_WHEELS_REQUIRED", "RAY_CI_RLLIB_CONTRIB_AFFECTED"]
  commands:
    - cleanup() { if [ "${BUILDKITE_PULL_REQUEST}" = "false" ]; then ./ci/build/upload_build_info.sh; fi }; trap cleanup EXIT
    - conda deactivate
    - conda create -n rllib_contrib python=3.8 -y
    - conda activate rllib_contrib
    - (cd rllib_contrib/simple_q && pip install -r requirements.txt && pip install -e ".[development"])
    - ./ci/env/env_info.sh
    - pytest rllib_contrib/simple_q/tests/
    - python rllib_contrib/simple_q/examples/simple_q_cartpole_v1.py --run-as-test

- label: ":exploding_death_star: RLlib Contrib: TD3 Tests"
  conditions: ["NO_WHEELS_REQUIRED", "RAY_CI_RLLIB_CONTRIB_AFFECTED"]
  commands:
    - cleanup() { if [ "${BUILDKITE_PULL_REQUEST}" = "false" ]; then ./ci/build/upload_build_info.sh; fi }; trap cleanup EXIT
    - conda deactivate
    - conda create -n rllib_contrib python=3.8 -y
    - conda activate rllib_contrib
    - (cd rllib_contrib/td3 && pip install -r requirements.txt && pip install -e ".[development"])
    - ./ci/env/env_info.sh
<<<<<<< HEAD
    - pytest rllib_contrib/maml/tests/test_maml.py


- label: ":exploding_death_star: RLlib Contrib: ARS Tests"
  conditions: ["NO_WHEELS_REQUIRED", "RAY_CI_RLLIB_CONTRIB_AFFECTED"]
  commands:
    - cleanup() { if [ "${BUILDKITE_PULL_REQUEST}" = "false" ]; then ./ci/build/upload_build_info.sh; fi }; trap cleanup EXIT
    - (cd rllib_contrib/ars && pip install -r requirements.txt && pip install -e .)
    - ./ci/env/env_info.sh
    - pytest rllib_contrib/ars/tests/
    - python rllib_contrib/ars/examples/ars_cartpole_v1.py --run-as-test
=======
    - pytest rllib_contrib/td3/tests/
    - python rllib_contrib/td3/examples/td3_pendulum_v1.py --run-as-test
>>>>>>> 46575528
<|MERGE_RESOLUTION|>--- conflicted
+++ resolved
@@ -509,7 +509,19 @@
     - ./ci/env/env_info.sh
     - pytest rllib_contrib/apex_dqn/tests/
     - python rllib_contrib/apex_dqn/examples/apex_dqn_cartpole_v1.py --run-as-test
-    
+
+- label: ":exploding_death_star: RLlib Contrib: ARS Tests"
+  conditions: ["NO_WHEELS_REQUIRED", "RAY_CI_RLLIB_CONTRIB_AFFECTED"]
+  commands:
+    - cleanup() { if [ "${BUILDKITE_PULL_REQUEST}" = "false" ]; then ./ci/build/upload_build_info.sh; fi }; trap cleanup EXIT
+    - conda deactivate
+    - conda create -n rllib_contrib python=3.8 -y
+    - conda activate rllib_contrib
+    - (cd rllib_contrib/ars && pip install -r requirements.txt && pip install -e ".[development"])
+    - ./ci/env/env_info.sh
+    - pytest rllib_contrib/ars/tests/
+    - python rllib_contrib/ars/examples/ars_cartpole_v1.py --run-as-test
+
 - label: ":exploding_death_star: RLlib Contrib: DDPG Tests"
   conditions: ["NO_WHEELS_REQUIRED", "RAY_CI_RLLIB_CONTRIB_AFFECTED"]
   commands:
@@ -597,19 +609,5 @@
     - conda activate rllib_contrib
     - (cd rllib_contrib/td3 && pip install -r requirements.txt && pip install -e ".[development"])
     - ./ci/env/env_info.sh
-<<<<<<< HEAD
-    - pytest rllib_contrib/maml/tests/test_maml.py
-
-
-- label: ":exploding_death_star: RLlib Contrib: ARS Tests"
-  conditions: ["NO_WHEELS_REQUIRED", "RAY_CI_RLLIB_CONTRIB_AFFECTED"]
-  commands:
-    - cleanup() { if [ "${BUILDKITE_PULL_REQUEST}" = "false" ]; then ./ci/build/upload_build_info.sh; fi }; trap cleanup EXIT
-    - (cd rllib_contrib/ars && pip install -r requirements.txt && pip install -e .)
-    - ./ci/env/env_info.sh
-    - pytest rllib_contrib/ars/tests/
-    - python rllib_contrib/ars/examples/ars_cartpole_v1.py --run-as-test
-=======
     - pytest rllib_contrib/td3/tests/
-    - python rllib_contrib/td3/examples/td3_pendulum_v1.py --run-as-test
->>>>>>> 46575528
+    - python rllib_contrib/td3/examples/td3_pendulum_v1.py --run-as-test