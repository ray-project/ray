#ci:group=ML tests

- label: ":airplane: AIR tests (ray/air)"
  conditions: ["NO_WHEELS_REQUIRED", "RAY_CI_ML_AFFECTED"]
  instance_size: large
  commands:
    - cleanup() { if [ "${BUILDKITE_PULL_REQUEST}" = "false" ]; then ./ci/build/upload_build_info.sh; fi }; trap cleanup EXIT
    - DATA_PROCESSING_TESTING=1 INSTALL_HOROVOD=1 ./ci/env/install-dependencies.sh
    - ./ci/env/env_info.sh
    - bazel test --config=ci $(./ci/run/bazel_export_options) --build_tests_only --test_tag_filters=-gpu,-hdfs
      python/ray/air/...
    - bazel test --config=ci $(./ci/run/bazel_export_options) --build_tests_only --test_tag_filters=ray_air 
      python/ray/data/...

- label: ":airplane: AIR/ML release smoke tests"
  conditions:
    [
        "NO_WHEELS_REQUIRED",
        "RAY_CI_RELEASE_TESTS_AFFECTED",
        "RAY_CI_ML_AFFECTED",
        "RAY_CI_PYTHON_AFFECTED",
    ]
  instance_size: large
  commands:
    - cleanup() { if [ "${BUILDKITE_PULL_REQUEST}" = "false" ]; then ./ci/build/upload_build_info.sh; fi }; trap cleanup EXIT
    - ./ci/env/env_info.sh
    - bazel test --config=ci $(./ci/run/bazel_export_options)
      --build_tests_only
      --test_tag_filters=team:ml
      release/...


- label: ":steam_locomotive: Train tests and examples"
  conditions: ["NO_WHEELS_REQUIRED", "RAY_CI_TRAIN_AFFECTED"]
  instance_size: large
  parallelism: 4
  commands:
    - cleanup() { if [ "${BUILDKITE_PULL_REQUEST}" = "false" ]; then ./ci/build/upload_build_info.sh; fi }; trap cleanup EXIT
    # Todo (krfricke): Move mosaicml to train-test-requirements.txt
    - pip install "mosaicml==0.12.1"
    - TRAIN_TESTING=1 DATA_PROCESSING_TESTING=1 INSTALL_HOROVOD=1 ./ci/env/install-dependencies.sh
    - ./ci/env/env_info.sh
    - ./ci/run/run_bazel_test_with_sharding.sh
      --config=ci $(./ci/run/bazel_export_options)
      --test_tag_filters=-gpu_only,-gpu,-minimal,-tune,-doctest,-needs_credentials
      python/ray/train/...

- label: ":steam_locomotive: :octopus: Train + Tune tests and examples"
  conditions: ["NO_WHEELS_REQUIRED", "RAY_CI_TRAIN_AFFECTED"]
  instance_size: medium
  commands:
    - cleanup() { if [ "${BUILDKITE_PULL_REQUEST}" = "false" ]; then ./ci/build/upload_build_info.sh; fi }; trap cleanup EXIT
    - TRAIN_TESTING=1 TUNE_TESTING=1 ./ci/env/install-dependencies.sh
    - ./ci/env/env_info.sh
    - bazel test --config=ci $(./ci/run/bazel_export_options) --build_tests_only --test_tag_filters=tune,-gpu_only,-ray_air,-gpu,-doctest,-needs_credentials python/ray/train/...

- label: ":train: :key: Train examples with authentication"
  conditions: ["NO_WHEELS_REQUIRED", "RAY_CI_TRAIN_AFFECTED", "RAY_CI_BRANCH_BUILD"]
  instance_size: medium
  commands:
    - if [[ "$BUILDKITE_PIPELINE_ID" != "0183465b-c6fb-479b-8577-4cfd743b545d" ]]; then exit 0; fi
    - trap ./ci/build/upload_build_info.sh EXIT
    - TRAIN_TESTING=1 ./ci/env/install-dependencies.sh
    - ./ci/env/env_info.sh
    - $(python ci/env/setup_credentials.py)
    - bazel test --config=ci $(./ci/run/bazel_export_options) --build_tests_only --test_tag_filters=needs_credentials 
      --test_env=WANDB_API_KEY --test_env=COMET_API_KEY
      python/ray/train/...

- label: ":brain: RLlib: Learning tests TF2-static-graph"
  conditions: ["NO_WHEELS_REQUIRED", "RAY_CI_RLLIB_AFFECTED"]
  parallelism: 3
  instance_size: large
  commands:
    - cleanup() { if [ "${BUILDKITE_PULL_REQUEST}" = "false" ]; then ./ci/build/upload_build_info.sh; fi }; trap cleanup EXIT
    - RLLIB_TESTING=1 ./ci/env/install-dependencies.sh
    - ./ci/env/env_info.sh
    - ./ci/run/run_bazel_test_with_sharding.sh --config=ci $(./ci/run/bazel_export_options)
      --build_tests_only
      --test_tag_filters=learning_tests_discrete,crashing_cartpole,stateless_cartpole,learning_tests_continuous,-fake_gpus,-torch_only,-tf2_only,-no_tf_static_graph
      --test_arg=--framework=tf rllib/...

- label: ":brain: RLlib: Learning tests TF2-eager-tracing"
  conditions: ["NO_WHEELS_REQUIRED", "RAY_CI_RLLIB_AFFECTED"]
  parallelism: 3
  instance_size: large
  commands:
    - cleanup() { if [ "${BUILDKITE_PULL_REQUEST}" = "false" ]; then ./ci/build/upload_build_info.sh; fi }; trap cleanup EXIT
    - RLLIB_TESTING=1 ./ci/env/install-dependencies.sh
    - ./ci/env/env_info.sh
    - ./ci/run/run_bazel_test_with_sharding.sh --config=ci $(./ci/run/bazel_export_options)
      --build_tests_only
      --test_tag_filters=learning_tests_discrete,learning_tests_continuous,crashing_cartpole,stateless_cartpole,-fake_gpus,-torch_only,-multi_gpu,-no_tf_eager_tracing
      --test_arg=--framework=tf2 rllib/...

- label: ":brain: RLlib: Learning tests PyTorch"
  conditions: ["NO_WHEELS_REQUIRED", "RAY_CI_RLLIB_AFFECTED"]
  parallelism: 3
  instance_size: large
  commands:
    - cleanup() { if [ "${BUILDKITE_PULL_REQUEST}" = "false" ]; then ./ci/build/upload_build_info.sh; fi }; trap cleanup EXIT
    - RLLIB_TESTING=1 ./ci/env/install-dependencies.sh
    - ./ci/env/env_info.sh
    - ./ci/run/run_bazel_test_with_sharding.sh --config=ci $(./ci/run/bazel_export_options)
      --build_tests_only
      --test_tag_filters=learning_tests_discrete,crashing_cartpole,stateless_cartpole,learning_tests_continuous,-fake_gpus,-tf_only,-tf2_only,-multi_gpu
      --test_arg=--framework=torch rllib/...

- label: ":brain: RLlib: Learning tests w/ 2 fake GPUs TF2-static-graph"
  conditions: ["NO_WHEELS_REQUIRED", "RAY_CI_RLLIB_DIRECTLY_AFFECTED"]
  instance_size: medium
  commands:
    - cleanup() { if [ "${BUILDKITE_PULL_REQUEST}" = "false" ]; then ./ci/build/upload_build_info.sh; fi }; trap cleanup EXIT
    - RLLIB_TESTING=1 ./ci/env/install-dependencies.sh
    - ./ci/env/env_info.sh
    - bazel test --config=ci $(./ci/run/bazel_export_options)
      --build_tests_only
      --test_tag_filters=fake_gpus,-torch_only,-tf2_only,-no_tf_static_graph,-multi_gpu
      --test_arg=--framework=tf
      rllib/...

# TODO: (sven) tf2 (eager) multi-GPU
- label: ":brain: RLlib: Learning tests w/ 2 fake GPUs PyTorch"
  conditions: ["NO_WHEELS_REQUIRED", "RAY_CI_RLLIB_DIRECTLY_AFFECTED"]
  instance_size: medium
  commands:
    - cleanup() { if [ "${BUILDKITE_PULL_REQUEST}" = "false" ]; then ./ci/build/upload_build_info.sh; fi }; trap cleanup EXIT
    - RLLIB_TESTING=1 ./ci/env/install-dependencies.sh
    - ./ci/env/env_info.sh
    - bazel test --config=ci $(./ci/run/bazel_export_options)
      --build_tests_only
      --test_tag_filters=fake_gpus,-tf_only,-tf2_only,-multi_gpu
      --test_arg=--framework=torch
      rllib/...

- label: ":brain: RLlib: Memory leak tests TF2-eager-tracing"
  conditions: ["NO_WHEELS_REQUIRED", "RAY_CI_RLLIB_AFFECTED"]
  instance_size: medium
  commands:
    - cleanup() { if [ "${BUILDKITE_PULL_REQUEST}" = "false" ]; then ./ci/build/upload_build_info.sh; fi }; trap cleanup EXIT
    - RLLIB_TESTING=1 ./ci/env/install-dependencies.sh
    - ./ci/env/env_info.sh
    - bazel test --config=ci $(./ci/run/bazel_export_options)
      --build_tests_only
      --test_tag_filters=memory_leak_tests,-flaky
      --test_arg=--framework=tf2
      rllib/...

- label: ":brain: RLlib: Memory leak tests PyTorch"
  conditions: ["NO_WHEELS_REQUIRED", "RAY_CI_RLLIB_AFFECTED"]
  instance_size: medium
  commands:
    - cleanup() { if [ "${BUILDKITE_PULL_REQUEST}" = "false" ]; then ./ci/build/upload_build_info.sh; fi }; trap cleanup EXIT
    - RLLIB_TESTING=1 ./ci/env/install-dependencies.sh
    - ./ci/env/env_info.sh
    - bazel test --config=ci $(./ci/run/bazel_export_options)
      --build_tests_only
      --test_tag_filters=memory_leak_tests,-flaky
      --test_arg=--framework=torch
      rllib/...

- label: ":brain: RLlib: Learning tests Pytorch (With Ray Data)"
  conditions: ["NO_WHEELS_REQUIRED", "RAY_CI_DATA_AFFECTED"]
  instance_size: large
  commands:
    # skip on master because we are running these test under all RLlib suites anyw/ay
    - if [ "$BUILDKITE_PULL_REQUEST" = "false" ]; then exit 0; fi
    - cleanup() { if [ "${BUILDKITE_PULL_REQUEST}" = "false" ]; then ./ci/build/upload_build_info.sh; fi }; trap cleanup EXIT
    - RLLIB_TESTING=1 ./ci/env/install-dependencies.sh
    - ./ci/env/env_info.sh
    - bazel test --config=ci $(./ci/run/bazel_export_options)
      --build_tests_only
      --test_tag_filters=learning_tests_with_ray_data,-multi_gpu,-gpu,-tf_only,-tf2_only
      --test_arg=--framework=torch
      rllib/...


- label: ":brain: RLlib: Learning tests TF2 (With Ray Data)"
  conditions: ["NO_WHEELS_REQUIRED", "RAY_CI_DATA_AFFECTED"]
  instance_size: large
  commands:
    # skip on master because we are running these test under all RLlib suites anyw/ay
    - if [ "$BUILDKITE_PULL_REQUEST" = "false" ]; then exit 0; fi
    - cleanup() { if [ "${BUILDKITE_PULL_REQUEST}" = "false" ]; then ./ci/build/upload_build_info.sh; fi }; trap cleanup EXIT
    - RLLIB_TESTING=1 ./ci/env/install-dependencies.sh
    - ./ci/env/env_info.sh
    - bazel test --config=ci $(./ci/run/bazel_export_options)
      --build_tests_only
      --test_tag_filters=learning_tests_with_ray_data,-multi_gpu,-gpu,-torch_only
      --test_arg=--framework=tf2
      rllib/...

- label: ":brain: RLlib: Unit-tests (With Ray Data)"
  conditions: ["NO_WHEELS_REQUIRED", "RAY_CI_DATA_AFFECTED"]
  instance_size: large
  commands:
    # skip on master because we are running these test under all RLlib suites anyw/ay
    - if [ "$BUILDKITE_PULL_REQUEST" = "false" ]; then exit 0; fi
    - cleanup() { if [ "${BUILDKITE_PULL_REQUEST}" = "false" ]; then ./ci/build/upload_build_info.sh; fi }; trap cleanup EXIT
    - RLLIB_TESTING=1 ./ci/env/install-dependencies.sh
    - ./ci/env/env_info.sh
    - bazel test --config=ci $(./ci/run/bazel_export_options)
      --build_tests_only
      --test_tag_filters=ray_data,-learning_tests_with_ray_data,-multi_gpu,-gpu
      rllib/...

- label: ":brain: RLlib: Algorithm, Model and other tests"
  conditions: ["NO_WHEELS_REQUIRED", "RAY_CI_RLLIB_DIRECTLY_AFFECTED"]
  parallelism: 4
  instance_size: large
  commands:
    - cleanup() { if [ "${BUILDKITE_PULL_REQUEST}" = "false" ]; then ./ci/build/upload_build_info.sh; fi }; trap cleanup EXIT
    - RLLIB_TESTING=1 ./ci/env/install-dependencies.sh
    - ./ci/env/env_info.sh
    - ./ci/run/run_bazel_test_with_sharding.sh --config=ci $(./ci/run/bazel_export_options)
      --build_tests_only
      --test_tag_filters=-learning_tests,-memory_leak_tests,-examples,-tests_dir,-documentation,-multi_gpu,-no_cpu,-torch_2.x_only_benchmark
      --test_env=RAY_USE_MULTIPROCESSING_CPU_COUNT=1 
      rllib/...

- label: ":brain: RLlib: RLModule tests"
  conditions: ["NO_WHEELS_REQUIRED", "RAY_CI_RLLIB_DIRECTLY_AFFECTED"]
  parallelism: 4
  instance_size: large
  commands:
    - cleanup() { if [ "${BUILDKITE_PULL_REQUEST}" = "false" ]; then ./ci/build/upload_build_info.sh; fi }; trap cleanup EXIT
    - RLLIB_TESTING=1 ./ci/env/install-dependencies.sh
    - ./ci/env/env_info.sh
    - ./ci/run/run_bazel_test_with_sharding.sh --config=ci $(./ci/run/bazel_export_options)
      --build_tests_only
      --test_tag_filters=rlm
      --test_env=RLLIB_ENABLE_RL_MODULE=1
      --test_env=RAY_USE_MULTIPROCESSING_CPU_COUNT=1 rllib/...

- label: ":brain: RLlib: Examples"
  conditions: ["NO_WHEELS_REQUIRED", "RAY_CI_RLLIB_AFFECTED"]
  parallelism: 5
  instance_size: large
  commands:
    - cleanup() { if [ "${BUILDKITE_PULL_REQUEST}" = "false" ]; then ./ci/build/upload_build_info.sh; fi }; trap cleanup EXIT
    - RLLIB_TESTING=1 ./ci/env/install-dependencies.sh
    - ./ci/env/env_info.sh
    - ./ci/run/run_bazel_test_with_sharding.sh --config=ci $(./ci/run/bazel_export_options) --build_tests_only
      --test_tag_filters=examples,-multi_gpu,-gpu --test_env=RAY_USE_MULTIPROCESSING_CPU_COUNT=1
      rllib/...

- label: ":brain: RLlib: tests/ dir"
  conditions: ["NO_WHEELS_REQUIRED", "RAY_CI_RLLIB_DIRECTLY_AFFECTED"]
  parallelism: 2
  instance_size: large
  commands:
    - cleanup() { if [ "${BUILDKITE_PULL_REQUEST}" = "false" ]; then ./ci/build/upload_build_info.sh; fi }; trap cleanup EXIT
    - RLLIB_TESTING=1 ./ci/env/install-dependencies.sh
    - ./ci/env/env_info.sh
    - ./ci/run/run_bazel_test_with_sharding.sh --config=ci $(./ci/run/bazel_export_options) --build_tests_only
      --test_tag_filters=tests_dir,-multi_gpu --test_env=RAY_USE_MULTIPROCESSING_CPU_COUNT=1
      rllib/...

- label: ":brain: RLlib: Documentation code/examples"
  conditions: ["NO_WHEELS_REQUIRED", "RAY_CI_RLLIB_DIRECTLY_AFFECTED"]
  instance_size: medium
  commands:
    - cleanup() { if [ "${BUILDKITE_PULL_REQUEST}" = "false" ]; then ./ci/build/upload_build_info.sh; fi }; trap cleanup EXIT
    - RLLIB_TESTING=1 ./ci/env/install-dependencies.sh
    - ./ci/env/env_info.sh
    - bazel test --config=ci $(./ci/run/bazel_export_options) --build_tests_only
      --test_tag_filters=documentation --test_env=RAY_USE_MULTIPROCESSING_CPU_COUNT=1
      rllib/...

- label: ":octopus: Tune tests and examples (small)"
  conditions: ["NO_WHEELS_REQUIRED", "RAY_CI_TUNE_AFFECTED"]
  instance_size: small
  parallelism: 3
  commands:
    - cleanup() { if [ "${BUILDKITE_PULL_REQUEST}" = "false" ]; then ./ci/build/upload_build_info.sh; fi }; trap cleanup EXIT
    - TUNE_TESTING=1 ./ci/env/install-dependencies.sh
    - ./ci/env/env_info.sh
    - ./ci/run/run_bazel_test_with_sharding.sh
      --config=ci $(./ci/run/bazel_export_options) --build_tests_only
      --test_tag_filters=-medium_instance,-soft_imports,-gpu_only,-rllib,-multinode
      python/ray/tune/...

- label: ":octopus: Tune tests and examples (medium)"
  conditions: ["NO_WHEELS_REQUIRED", "RAY_CI_TUNE_AFFECTED"]
  instance_size: medium
  commands:
    - cleanup() { if [ "${BUILDKITE_PULL_REQUEST}" = "false" ]; then ./ci/build/upload_build_info.sh; fi }; trap cleanup EXIT
    - TUNE_TESTING=1 DATA_PROCESSING_TESTING=1 ./ci/env/install-dependencies.sh
    - ./ci/env/env_info.sh
    - bazel test --config=ci $(./ci/run/bazel_export_options) --build_tests_only
      --test_tag_filters=medium_instance,-soft_imports,-gpu_only,-rllib,-multinode
      python/ray/tune/...

- label: ":octopus: :spiral_note_pad: New output: Tune tests and examples (small)"
  conditions: ["NO_WHEELS_REQUIRED", "RAY_CI_TUNE_AFFECTED"]
  instance_size: small
  parallelism: 3
  commands:
    - cleanup() { if [ "${BUILDKITE_PULL_REQUEST}" = "false" ]; then ./ci/build/upload_build_info.sh; fi }; trap cleanup EXIT
    - TUNE_TESTING=1 ./ci/env/install-dependencies.sh
    - ./ci/env/env_info.sh
    - ./ci/run/run_bazel_test_with_sharding.sh
      --config=ci $(./ci/run/bazel_export_options) --build_tests_only
      --test_tag_filters=-medium_instance,-soft_imports,-gpu_only,-rllib,-multinode
      --test_env=AIR_VERBOSITY=1
      python/ray/tune/...

- label: ":octopus: :spiral_note_pad: New output: Tune tests and examples (medium)"
  conditions: ["NO_WHEELS_REQUIRED", "RAY_CI_TUNE_AFFECTED"]
  instance_size: medium
  commands:
    - cleanup() { if [ "${BUILDKITE_PULL_REQUEST}" = "false" ]; then ./ci/build/upload_build_info.sh; fi }; trap cleanup EXIT
    - TUNE_TESTING=1 DATA_PROCESSING_TESTING=1 ./ci/env/install-dependencies.sh
    - ./ci/env/env_info.sh
    - bazel test --config=ci $(./ci/run/bazel_export_options) --build_tests_only
      --test_tag_filters=medium_instance,-soft_imports,-gpu_only,-rllib,-multinode
      --test_env=AIR_VERBOSITY=1
      python/ray/tune/...


- label: ":octopus: :brain: Tune tests and examples {using RLlib}"
  conditions: ["NO_WHEELS_REQUIRED", "RAY_CI_TUNE_AFFECTED", "RAY_CI_RLLIB_AFFECTED"]
  instance_size: large
  commands:
    - cleanup() { if [ "${BUILDKITE_PULL_REQUEST}" = "false" ]; then ./ci/build/upload_build_info.sh; fi }; trap cleanup EXIT
    - TUNE_TESTING=1 ./ci/env/install-dependencies.sh
    - ./ci/env/env_info.sh
    - bazel test --config=ci $(./ci/run/bazel_export_options) --build_tests_only --test_tag_filters=-gpu_only,rllib
      python/ray/tune/...

- label: ":octopus: ML library integrations tests and examples."
  conditions: ["NO_WHEELS_REQUIRED", "RAY_CI_TUNE_AFFECTED"]
  instance_size: small
  commands:
    - cleanup() { if [ "${BUILDKITE_PULL_REQUEST}" = "false" ]; then ./ci/build/upload_build_info.sh; fi }; trap cleanup EXIT
    - TUNE_TESTING=1 INSTALL_HOROVOD=1 ./ci/env/install-dependencies.sh
    - ./ci/env/env_info.sh
    - bazel test --config=ci $(./ci/run/bazel_export_options) --build_tests_only 
      python/ray/tests/xgboost/...
    - bazel test --config=ci $(./ci/run/bazel_export_options) --build_tests_only 
      python/ray/tests/horovod/...


# TODO(amogkam): Re-enable Ludwig tests after Ludwig supports Ray 2.0
#- label: ":octopus: Ludwig tests and examples. Python 3.7"
#  conditions: ["NO_WHEELS_REQUIRED", "RAY_CI_TUNE_AFFECTED"]
#  commands:
#    - cleanup() { if [ "${BUILDKITE_PULL_REQUEST}" = "false" ]; then ./ci/build/upload_build_info.sh; fi }; trap cleanup EXIT
#    - INSTALL_LUDWIG=1 INSTALL_HOROVOD=1 ./ci/env/install-dependencies.sh
#    - bazel test --config=ci $(./ci/run/bazel_export_options) --build_tests_only python/ray/tests/ludwig/...

- label: ":tropical_fish: ML Libraries w/ Ray Client Examples (Python 3.7)."
  conditions: ["NO_WHEELS_REQUIRED", "RAY_CI_TUNE_AFFECTED"]
  instance_size: medium
  commands:
    - cleanup() { if [ "${BUILDKITE_PULL_REQUEST}" = "false" ]; then ./ci/build/upload_build_info.sh; fi }; trap cleanup EXIT
    - TUNE_TESTING=1 DATA_PROCESSING_TESTING=1 INSTALL_HOROVOD=1 ./ci/env/install-dependencies.sh
    - ./ci/env/env_info.sh
    - bazel test --config=ci $(./ci/run/bazel_export_options) --build_tests_only --test_tag_filters=client --test_env=RAY_CLIENT_MODE=1 python/ray/util/dask/...
    - bazel test --config=ci $(./ci/run/bazel_export_options) --build_tests_only
      --test_env=RAY_AIR_NEW_PERSISTENCE_MODE=1
      --test_tag_filters=client
      python/ray/tune/...

- label: ":potable_water: Dataset library integrations tests and examples"
  conditions: ["NO_WHEELS_REQUIRED", "RAY_CI_PYTHON_AFFECTED"]
  instance_size: medium
  commands:
    - cleanup() { if [ "${BUILDKITE_PULL_REQUEST}" = "false" ]; then ./ci/build/upload_build_info.sh; fi }; trap cleanup EXIT
    - DATA_PROCESSING_TESTING=1 ./ci/env/install-dependencies.sh
    - ./ci/env/env_info.sh
     - bazel test --config=ci $(./ci/run/bazel_export_options) --build_tests_only python/ray/tests/modin/...
    # Dask tests and examples.
    - bazel test --config=ci $(./ci/run/bazel_export_options) --build_tests_only --test_tag_filters=-client python/ray/util/dask/...

- label: ":potable_water: Dataset datasource integration tests"
  conditions: ["NO_WHEELS_REQUIRED", "RAY_CI_PYTHON_AFFECTED", "RAY_CI_DATA_AFFECTED"]
  commands:
    - cleanup() { if [ "${BUILDKITE_PULL_REQUEST}" = "false" ]; then ./ci/build/upload_build_info.sh; fi }; trap cleanup EXIT
    - ./ci/env/install-java.sh
    # TODO(scottjlee): upgrade ARROW_VERSION to 12.* and ARROW_MONGO_VERSION to 1.0.*
    - DATA_PROCESSING_TESTING=1 ARROW_VERSION=9.* ARROW_MONGO_VERSION=0.5.* ./ci/env/install-dependencies.sh
    - ./ci/env/env_info.sh
    - sudo apt-get purge -y mongodb*
    - sudo apt-get install -y mongodb
    - sudo rm -rf /var/lib/mongodb/mongod.lock
    - sudo service mongodb start
    - bazel test --config=ci $(./ci/run/bazel_export_options) --build_tests_only --test_tag_filters=data_integration,-doctest python/ray/data/...
    - sudo service mongodb stop
    - sudo apt-get purge -y mongodb*

- label: "Workflow tests"
  conditions: ["RAY_CI_PYTHON_AFFECTED", "RAY_CI_WORKFLOW_AFFECTED"]
  instance_size: medium
  commands:
    - cleanup() { if [ "${BUILDKITE_PULL_REQUEST}" = "false" ]; then ./ci/build/upload_build_info.sh; fi }; trap cleanup EXIT
    - DATA_PROCESSING_TESTING=1 ./ci/env/install-dependencies.sh
    - ./ci/env/env_info.sh
    - bazel test --config=ci $(./ci/run/bazel_export_options) --build_tests_only python/ray/workflow/...

- label: ":book: Doc tests and examples (excluding Ray AIR examples)"
  # Todo: check if we can modify the examples to use Ray with fewer CPUs.
  conditions:
    ["RAY_CI_PYTHON_AFFECTED", "RAY_CI_TUNE_AFFECTED", "RAY_CI_DOC_AFFECTED", "RAY_CI_SERVE_AFFECTED", "RAY_CI_ML_AFFECTED"]
  instance_size: large
  commands:
    - cleanup() { if [ "${BUILDKITE_PULL_REQUEST}" = "false" ]; then ./ci/build/upload_build_info.sh; fi }; trap cleanup EXIT
    - DOC_TESTING=1 INSTALL_HOROVOD=1 ./ci/env/install-dependencies.sh
    # TODO (shrekris-anyscale): Remove transformers after core transformer
    # requirement is upgraded
    # TODO(scottjlee): Move datasets to train/data-test-requirements.txt 
    # (see https://github.com/ray-project/ray/pull/38432/)
    - pip install "transformers==4.30.2" "datasets==2.14.0"
    - ./ci/env/env_info.sh
    - bazel test --config=ci $(./ci/run/bazel_export_options) --build_tests_only
      --test_tag_filters=-timeseries_libs,-external,-ray_air,-gpu,-post_wheel_build,-doctest,-datasets_train,-highly_parallel
      doc/...

- label: ":book: Doc tests and examples with time series libraries"
  conditions:
    ["RAY_CI_PYTHON_AFFECTED", "RAY_CI_TUNE_AFFECTED", "RAY_CI_DOC_AFFECTED", "RAY_CI_SERVE_AFFECTED", "RAY_CI_ML_AFFECTED"]
  instance_size: small
  commands:
    - cleanup() { if [ "${BUILDKITE_PULL_REQUEST}" = "false" ]; then ./ci/build/upload_build_info.sh; fi }; trap cleanup EXIT
    - DOC_TESTING=1 INSTALL_TIMESERIES_LIBS=1 ./ci/env/install-dependencies.sh
    - ./ci/env/env_info.sh
    - bazel test --config=ci $(./ci/run/bazel_export_options) --build_tests_only --test_tag_filters=timeseries_libs,-external,-gpu,-post_wheel_build,-doctest doc/...

- label: ":book: :airplane: Ray AIR examples"
  # Todo: check if this could be a medium test. Last time it failed because of dependency issues.
  conditions:
    ["RAY_CI_PYTHON_AFFECTED", "RAY_CI_TUNE_AFFECTED", "RAY_CI_DOC_AFFECTED", "RAY_CI_SERVE_AFFECTED", "RAY_CI_ML_AFFECTED"]
  instance_size: large
  commands:
    - cleanup() { if [ "${BUILDKITE_PULL_REQUEST}" = "false" ]; then ./ci/build/upload_build_info.sh; fi }; trap cleanup EXIT
    - DOC_TESTING=1 ./ci/env/install-dependencies.sh
    - ./ci/env/env_info.sh
    - bazel test --config=ci $(./ci/run/bazel_export_options) --build_tests_only --test_tag_filters=ray_air,-external,-timeseries_libs,-gpu,-post_wheel_build,-doctest 
      doc/...

- label: ":book: Doc examples for external code "
  conditions: ["RAY_CI_PYTHON_AFFECTED", "RAY_CI_TUNE_AFFECTED", "RAY_CI_DOC_AFFECTED", "RAY_CI_SERVE_AFFECTED", "RAY_CI_ML_AFFECTED"]
  instance_size: large
  commands:
    - cleanup() { if [ "${BUILDKITE_PULL_REQUEST}" = "false" ]; then ./ci/build/upload_build_info.sh; fi }; trap cleanup EXIT
    - DOC_TESTING=1 ./ci/env/install-dependencies.sh
    - ./ci/env/env_info.sh
    - bazel test --config=ci $(./ci/run/bazel_export_options) --build_tests_only --test_tag_filters=external,-timeseries_libs,-gpu,-post_wheel_build,-doctest 
      doc/...


- label: ":exploding_death_star: RLlib Contrib: A2C Tests"
  conditions: ["NO_WHEELS_REQUIRED", "RAY_CI_RLLIB_CONTRIB_AFFECTED"]
  commands:
    - cleanup() { if [ "${BUILDKITE_PULL_REQUEST}" = "false" ]; then ./ci/build/upload_build_info.sh; fi }; trap cleanup EXIT
    - conda deactivate
    - conda create -n rllib_contrib python=3.8 -y
    - conda activate rllib_contrib
    - (cd rllib_contrib/a2c && pip install -r requirements.txt && pip install -e ".[development]")
    - ./ci/env/env_info.sh
    - pytest rllib_contrib/a2c/tests/
    - python rllib_contrib/a2c/examples/a2c_cartpole_v1.py --run-as-test

- label: ":exploding_death_star: RLlib Contrib: A3C Tests"
  conditions: ["NO_WHEELS_REQUIRED", "RAY_CI_RLLIB_CONTRIB_AFFECTED"]
  commands:
    - cleanup() { if [ "${BUILDKITE_PULL_REQUEST}" = "false" ]; then ./ci/build/upload_build_info.sh; fi }; trap cleanup EXIT
    - conda deactivate
    - conda create -n rllib_contrib python=3.8 -y
    - conda activate rllib_contrib
    - (cd rllib_contrib/a3c && pip install -r requirements.txt && pip install -e ".[development]")
    - ./ci/env/env_info.sh
    - pytest rllib_contrib/a3c/tests/test_a3c.py

- label: ":exploding_death_star: RLlib Contrib: AlphaStar Tests"
  conditions: ["NO_WHEELS_REQUIRED", "RAY_CI_RLLIB_CONTRIB_AFFECTED"]
  commands:
    - cleanup() { if [ "${BUILDKITE_PULL_REQUEST}" = "false" ]; then ./ci/build/upload_build_info.sh; fi }; trap cleanup EXIT
    - conda deactivate
    - conda create -n rllib_contrib python=3.8 -y
    - conda activate rllib_contrib
    - (cd rllib_contrib/alpha_star && pip install -r requirements.txt && pip install -e ".[development]")
    - ./ci/env/env_info.sh
    - pytest rllib_contrib/alpha_star/tests/
    - python rllib_contrib/alpha_star/examples/multi-agent-cartpole-alpha-star.py --run-as-test

- label: ":exploding_death_star: RLlib Contrib: AlphaZero Tests"
  conditions: ["NO_WHEELS_REQUIRED", "RAY_CI_RLLIB_CONTRIB_AFFECTED"]
  commands:
    - cleanup() { if [ "${BUILDKITE_PULL_REQUEST}" = "false" ]; then ./ci/build/upload_build_info.sh; fi }; trap cleanup EXIT
    - conda deactivate
    - conda create -n rllib_contrib python=3.8 -y
    - conda activate rllib_contrib
    - (cd rllib_contrib/alpha_zero && pip install -r requirements.txt && pip install -e ".[development]")
    - ./ci/env/env_info.sh
    - pytest rllib_contrib/alpha_zero/tests/
    - python rllib_contrib/alpha_zero/examples/alpha_zero_cartpole_sparse_rewards.py --run-as-test

- label: ":exploding_death_star: RLlib Contrib: APEX DDPG Tests"
  conditions: ["NO_WHEELS_REQUIRED", "RAY_CI_RLLIB_CONTRIB_AFFECTED"]
  commands:
    - cleanup() { if [ "${BUILDKITE_PULL_REQUEST}" = "false" ]; then ./ci/build/upload_build_info.sh; fi }; trap cleanup EXIT
    - conda deactivate
    - conda create -n rllib_contrib python=3.8 -y
    - conda activate rllib_contrib
    - (cd rllib_contrib/apex_ddpg && pip install -r requirements.txt && pip install -e ".[development]")
    - ./ci/env/env_info.sh
    - pytest rllib_contrib/apex_ddpg/tests/
    - python rllib_contrib/apex_ddpg/examples/apex_ddpg_pendulum_v1.py --run-as-test

- label: ":exploding_death_star: RLlib Contrib: APEX DQN Tests"
  conditions: ["NO_WHEELS_REQUIRED", "RAY_CI_RLLIB_CONTRIB_AFFECTED"]
  commands:
    - cleanup() { if [ "${BUILDKITE_PULL_REQUEST}" = "false" ]; then ./ci/build/upload_build_info.sh; fi }; trap cleanup EXIT
    - conda deactivate
    - conda create -n rllib_contrib python=3.8 -y
    - conda activate rllib_contrib
    - (cd rllib_contrib/apex_dqn && pip install -r requirements.txt && pip install -e ".[development]")
    - ./ci/env/env_info.sh
    - pytest rllib_contrib/apex_dqn/tests/
    - python rllib_contrib/apex_dqn/examples/apex_dqn_cartpole_v1.py --run-as-test

- label: ":exploding_death_star: RLlib Contrib: ARS Tests"
  conditions: ["NO_WHEELS_REQUIRED", "RAY_CI_RLLIB_CONTRIB_AFFECTED"]
  commands:
    - cleanup() { if [ "${BUILDKITE_PULL_REQUEST}" = "false" ]; then ./ci/build/upload_build_info.sh; fi }; trap cleanup EXIT
    - conda deactivate
    - conda create -n rllib_contrib python=3.8 -y
    - conda activate rllib_contrib
    - (cd rllib_contrib/ars && pip install -r requirements.txt && pip install -e ".[development"])
    - ./ci/env/env_info.sh
    - pytest rllib_contrib/ars/tests/
    - python rllib_contrib/ars/examples/ars_cartpole_v1.py --run-as-test

- label: ":exploding_death_star: RLlib Contrib: Bandit Tests"
  conditions: ["NO_WHEELS_REQUIRED", "RAY_CI_RLLIB_CONTRIB_AFFECTED"]
  commands:
    - cleanup() { if [ "${BUILDKITE_PULL_REQUEST}" = "false" ]; then ./ci/build/upload_build_info.sh; fi }; trap cleanup EXIT
    - conda deactivate
    - conda create -n rllib_contrib python=3.8 -y
    - conda activate rllib_contrib
    - (cd rllib_contrib/bandit && pip install -r requirements.txt && pip install -e ".[development]")
    - ./ci/env/env_info.sh
    - pytest rllib_contrib/bandit/tests/
    - python rllib_contrib/bandit/examples/bandit_linucb_interest_evolution_recsim.py --run-as-test

- label: ":exploding_death_star: RLlib Contrib: CRR Tests"
  conditions: ["NO_WHEELS_REQUIRED", "RAY_CI_RLLIB_CONTRIB_AFFECTED"]
  commands:
    - cleanup() { if [ "${BUILDKITE_PULL_REQUEST}" = "false" ]; then ./ci/build/upload_build_info.sh; fi }; trap cleanup EXIT
    - conda deactivate
    - conda create -n rllib_contrib python=3.8 -y
    - conda activate rllib_contrib
    - (cd rllib_contrib/crr && pip install -r requirements.txt && pip install -e ".[development]")
    - ./ci/env/env_info.sh
    - pytest rllib_contrib/crr/tests/
    - python rllib_contrib/crr/examples/crr_cartpole_v1.py --run-as-test

- label: ":exploding_death_star: RLlib Contrib: DDPG Tests"
  conditions: ["NO_WHEELS_REQUIRED", "RAY_CI_RLLIB_CONTRIB_AFFECTED"]
  commands:
    - cleanup() { if [ "${BUILDKITE_PULL_REQUEST}" = "false" ]; then ./ci/build/upload_build_info.sh; fi }; trap cleanup EXIT
    - conda deactivate
    - conda create -n rllib_contrib python=3.8 -y
    - conda activate rllib_contrib
    - (cd rllib_contrib/ddpg && pip install -r requirements.txt && pip install -e ".[development]")
    - ./ci/env/env_info.sh
    - pytest rllib_contrib/ddpg/tests/
    - python rllib_contrib/ddpg/examples/ddpg_pendulum_v1.py --run-as-test

<<<<<<< HEAD
- label: ":exploding_death_star: RLlib Contrib: MADDPG Tests"
  conditions: ["NO_WHEELS_REQUIRED", "RAY_CI_RLLIB_CONTRIB_AFFECTED"]
  commands:
    - cleanup() { if [ "${BUILDKITE_PULL_REQUEST}" = "false" ]; then ./ci/build/upload_build_info.sh; fi }; trap cleanup EXIT
    - (cd rllib_contrib/maddpg && pip install -r requirements.txt && pip install -e .)
    - ./ci/env/env_info.sh
    - pytest rllib_contrib/maddpg/tests/
    - python rllib_contrib/maddpg/examples/two_step_game.py --run-as-test
=======
- label: ":exploding_death_star: RLlib Contrib: Decision Transformer Tests"
  conditions: ["NO_WHEELS_REQUIRED", "RAY_CI_RLLIB_CONTRIB_AFFECTED"]
  commands:
    - cleanup() { if [ "${BUILDKITE_PULL_REQUEST}" = "false" ]; then ./ci/build/upload_build_info.sh; fi }; trap cleanup EXIT
    - conda deactivate
    - conda create -n rllib_contrib python=3.8 -y
    - conda activate rllib_contrib
    - (cd rllib_contrib/dt && pip install -r requirements.txt && pip install -e ".[development]")
    - ./ci/env/env_info.sh
    - pytest rllib_contrib/dt/tests/
    - python rllib_contrib/dt/examples/dt_cartpole_v1.py --run-as-test

- label: ":exploding_death_star: RLlib Contrib: ES Tests"
  conditions: ["NO_WHEELS_REQUIRED", "RAY_CI_RLLIB_CONTRIB_AFFECTED"]
  commands:
    - cleanup() { if [ "${BUILDKITE_PULL_REQUEST}" = "false" ]; then ./ci/build/upload_build_info.sh; fi }; trap cleanup EXIT
    - conda deactivate
    - conda create -n rllib_contrib python=3.8 -y
    - conda activate rllib_contrib
    - (cd rllib_contrib/es && pip install -r requirements.txt && pip install -e ".[development]")
    - ./ci/env/env_info.sh
    - pytest rllib_contrib/es/tests/
    - python rllib_contrib/es/examples/es_cartpole_v1.py --run-as-test

- label: ":exploding_death_star: RLlib Contrib: Leela Chess Zero Tests"
  conditions: ["NO_WHEELS_REQUIRED", "RAY_CI_RLLIB_CONTRIB_AFFECTED"]
  commands:
    - cleanup() { if [ "${BUILDKITE_PULL_REQUEST}" = "false" ]; then ./ci/build/upload_build_info.sh; fi }; trap cleanup EXIT
    - conda deactivate
    - conda create -n rllib_contrib python=3.8 -y
    - conda activate rllib_contrib
    - (cd rllib_contrib/leela_chess_zero && pip install -r requirements.txt && pip install -e ".[development]")
    - ./ci/env/env_info.sh
    - pytest rllib_contrib/leela_chess_zero/tests/
    - python rllib_contrib/leela_chess_zero/examples/leela_chess_zero_connect_4.py --run-as-test
>>>>>>> 3b56729d

- label: ":exploding_death_star: RLlib Contrib: MAML Tests"
  conditions: ["NO_WHEELS_REQUIRED", "RAY_CI_RLLIB_CONTRIB_AFFECTED"]
  commands:
    - cleanup() { if [ "${BUILDKITE_PULL_REQUEST}" = "false" ]; then ./ci/build/upload_build_info.sh; fi }; trap cleanup EXIT

    # Install mujoco necessary for the testing environments
    - conda deactivate
    - conda create -n rllib_contrib python=3.8 -y
    - conda activate rllib_contrib
    - sudo apt install libosmesa6-dev libgl1-mesa-glx libglfw3 patchelf -y
    - mkdir -p /root/.mujoco
    - wget https://mujoco.org/download/mujoco210-linux-x86_64.tar.gz
    - mv mujoco210-linux-x86_64.tar.gz /root/.mujoco/.
    - (cd /root/.mujoco && tar -xf /root/.mujoco/mujoco210-linux-x86_64.tar.gz)
    - export LD_LIBRARY_PATH=$LD_LIBRARY_PATH:/root/.mujoco/mujoco210/bin

    - (cd rllib_contrib/maml && pip install -r requirements.txt && pip install -e ".[development]")
    - ./ci/env/env_info.sh
    - pytest rllib_contrib/maml/tests/test_maml.py

- label: ":exploding_death_star: RLlib Contrib: MBMPO Tests"
  conditions: ["NO_WHEELS_REQUIRED", "RAY_CI_RLLIB_CONTRIB_AFFECTED"]
  commands:
    - cleanup() { if [ "${BUILDKITE_PULL_REQUEST}" = "false" ]; then ./ci/build/upload_build_info.sh; fi }; trap cleanup EXIT

    # Install mujoco necessary for the testing environments
    - sudo apt install libosmesa6-dev libgl1-mesa-glx libglfw3 patchelf -y
    - mkdir -p /root/.mujoco
    - wget https://mujoco.org/download/mujoco210-linux-x86_64.tar.gz
    - mv mujoco210-linux-x86_64.tar.gz /root/.mujoco/.
    - (cd /root/.mujoco && tar -xf /root/.mujoco/mujoco210-linux-x86_64.tar.gz)
    - echo 'export LD_LIBRARY_PATH=$LD_LIBRARY_PATH:/root/.mujoco/mujoco210/bin' >> /root/.bashrc
    - source /root/.bashrc

    - (cd rllib_contrib/mbmpo && pip install -r requirements.txt && pip install -e ".[development]")
    - ./ci/env/env_info.sh
    - pytest rllib_contrib/mbmpo/tests/
    - python rllib_contrib/mbmpo/examples/mbmpo_cartpole_v1_model_based.py --run-as-test

- label: ":exploding_death_star: RLlib Contrib: PG Tests"
  conditions: ["NO_WHEELS_REQUIRED", "RAY_CI_RLLIB_CONTRIB_AFFECTED"]
  commands:
    - cleanup() { if [ "${BUILDKITE_PULL_REQUEST}" = "false" ]; then ./ci/build/upload_build_info.sh; fi }; trap cleanup EXIT
    - conda deactivate
    - conda create -n rllib_contrib python=3.8 -y
    - conda activate rllib_contrib
    - (cd rllib_contrib/pg && pip install -r requirements.txt && pip install -e ".[development]")
    - ./ci/env/env_info.sh
    - pytest rllib_contrib/pg/tests/
    - python rllib_contrib/pg/examples/pg_cartpole_v1.py --run-as-test

- label: ":exploding_death_star: RLlib Contrib: QMIX Tests"
  conditions: ["NO_WHEELS_REQUIRED", "RAY_CI_RLLIB_CONTRIB_AFFECTED"]
  commands:
    - cleanup() { if [ "${BUILDKITE_PULL_REQUEST}" = "false" ]; then ./ci/build/upload_build_info.sh; fi }; trap cleanup EXIT
    - conda deactivate
    - conda create -n rllib_contrib python=3.8 -y
    - conda activate rllib_contrib
    - (cd rllib_contrib/qmix && pip install -r requirements.txt && pip install -e ".[development]")
    - ./ci/env/env_info.sh
    - pytest rllib_contrib/qmix/tests/
    - python rllib_contrib/qmix/examples/qmix_two_step_game.py --run-as-test

- label: ":exploding_death_star: RLlib Contrib: R2D2 Tests"
  conditions: ["NO_WHEELS_REQUIRED", "RAY_CI_RLLIB_CONTRIB_AFFECTED"]
  commands:
    - cleanup() { if [ "${BUILDKITE_PULL_REQUEST}" = "false" ]; then ./ci/build/upload_build_info.sh; fi }; trap cleanup EXIT
    - conda deactivate
    - conda create -n rllib_contrib python=3.8 -y
    - conda activate rllib_contrib
    - (cd rllib_contrib/r2d2 && pip install -r requirements.txt && pip install -e ".[development]")
    - ./ci/env/env_info.sh
    - pytest rllib_contrib/r2d2/tests/
    - python rllib_contrib/r2d2/examples/r2d2_stateless_cartpole.py --run-as-test

- label: ":exploding_death_star: RLlib Contrib: SimpleQ Tests"
  conditions: ["NO_WHEELS_REQUIRED", "RAY_CI_RLLIB_CONTRIB_AFFECTED"]
  commands:
    - cleanup() { if [ "${BUILDKITE_PULL_REQUEST}" = "false" ]; then ./ci/build/upload_build_info.sh; fi }; trap cleanup EXIT
    - conda deactivate
    - conda create -n rllib_contrib python=3.8 -y
    - conda activate rllib_contrib
    - (cd rllib_contrib/simple_q && pip install -r requirements.txt && pip install -e ".[development]")
    - ./ci/env/env_info.sh
    - pytest rllib_contrib/simple_q/tests/
    - python rllib_contrib/simple_q/examples/simple_q_cartpole_v1.py --run-as-test

- label: ":exploding_death_star: RLlib Contrib: SlateQ Tests"
  conditions: ["NO_WHEELS_REQUIRED", "RAY_CI_RLLIB_CONTRIB_AFFECTED"]
  commands:
    - cleanup() { if [ "${BUILDKITE_PULL_REQUEST}" = "false" ]; then ./ci/build/upload_build_info.sh; fi }; trap cleanup EXIT
    - conda deactivate
    - conda create -n rllib_contrib python=3.8 -y
    - conda activate rllib_contrib
    - (cd rllib_contrib/slate_q && pip install -r requirements.txt && pip install -e ".[development]")
    - ./ci/env/env_info.sh
    - pytest rllib_contrib/slate_q/tests/
    - python rllib_contrib/slate_q/examples/recommender_system_with_recsim_and_slateq.py --run-as-test

- label: ":exploding_death_star: RLlib Contrib: TD3 Tests"
  conditions: ["NO_WHEELS_REQUIRED", "RAY_CI_RLLIB_CONTRIB_AFFECTED"]
  commands:
    - cleanup() { if [ "${BUILDKITE_PULL_REQUEST}" = "false" ]; then ./ci/build/upload_build_info.sh; fi }; trap cleanup EXIT
    - conda deactivate
    - conda create -n rllib_contrib python=3.8 -y
    - conda activate rllib_contrib
    - (cd rllib_contrib/td3 && pip install -r requirements.txt && pip install -e ".[development]")
    - ./ci/env/env_info.sh
    - pytest rllib_contrib/td3/tests/
    - python rllib_contrib/td3/examples/td3_pendulum_v1.py --run-as-test<|MERGE_RESOLUTION|>--- conflicted
+++ resolved
@@ -568,52 +568,53 @@
     - pytest rllib_contrib/ddpg/tests/
     - python rllib_contrib/ddpg/examples/ddpg_pendulum_v1.py --run-as-test
 
-<<<<<<< HEAD
+- label: ":exploding_death_star: RLlib Contrib: Decision Transformer Tests"
+  conditions: ["NO_WHEELS_REQUIRED", "RAY_CI_RLLIB_CONTRIB_AFFECTED"]
+  commands:
+    - cleanup() { if [ "${BUILDKITE_PULL_REQUEST}" = "false" ]; then ./ci/build/upload_build_info.sh; fi }; trap cleanup EXIT
+    - conda deactivate
+    - conda create -n rllib_contrib python=3.8 -y
+    - conda activate rllib_contrib
+    - (cd rllib_contrib/dt && pip install -r requirements.txt && pip install -e ".[development]")
+    - ./ci/env/env_info.sh
+    - pytest rllib_contrib/dt/tests/
+    - python rllib_contrib/dt/examples/dt_cartpole_v1.py --run-as-test
+
+- label: ":exploding_death_star: RLlib Contrib: ES Tests"
+  conditions: ["NO_WHEELS_REQUIRED", "RAY_CI_RLLIB_CONTRIB_AFFECTED"]
+  commands:
+    - cleanup() { if [ "${BUILDKITE_PULL_REQUEST}" = "false" ]; then ./ci/build/upload_build_info.sh; fi }; trap cleanup EXIT
+    - conda deactivate
+    - conda create -n rllib_contrib python=3.8 -y
+    - conda activate rllib_contrib
+    - (cd rllib_contrib/es && pip install -r requirements.txt && pip install -e ".[development]")
+    - ./ci/env/env_info.sh
+    - pytest rllib_contrib/es/tests/
+    - python rllib_contrib/es/examples/es_cartpole_v1.py --run-as-test
+
+- label: ":exploding_death_star: RLlib Contrib: Leela Chess Zero Tests"
+  conditions: ["NO_WHEELS_REQUIRED", "RAY_CI_RLLIB_CONTRIB_AFFECTED"]
+  commands:
+    - cleanup() { if [ "${BUILDKITE_PULL_REQUEST}" = "false" ]; then ./ci/build/upload_build_info.sh; fi }; trap cleanup EXIT
+    - conda deactivate
+    - conda create -n rllib_contrib python=3.8 -y
+    - conda activate rllib_contrib
+    - (cd rllib_contrib/leela_chess_zero && pip install -r requirements.txt && pip install -e ".[development]")
+    - ./ci/env/env_info.sh
+    - pytest rllib_contrib/leela_chess_zero/tests/
+    - python rllib_contrib/leela_chess_zero/examples/leela_chess_zero_connect_4.py --run-as-test
+
 - label: ":exploding_death_star: RLlib Contrib: MADDPG Tests"
   conditions: ["NO_WHEELS_REQUIRED", "RAY_CI_RLLIB_CONTRIB_AFFECTED"]
   commands:
     - cleanup() { if [ "${BUILDKITE_PULL_REQUEST}" = "false" ]; then ./ci/build/upload_build_info.sh; fi }; trap cleanup EXIT
-    - (cd rllib_contrib/maddpg && pip install -r requirements.txt && pip install -e .)
+    - conda deactivate
+    - conda create -n rllib_contrib python=3.8 -y
+    - conda activate rllib_contrib
+    - (cd rllib_contrib/maddpg && pip install -r requirements.txt && pip install -e ".[development]")
     - ./ci/env/env_info.sh
     - pytest rllib_contrib/maddpg/tests/
     - python rllib_contrib/maddpg/examples/two_step_game.py --run-as-test
-=======
-- label: ":exploding_death_star: RLlib Contrib: Decision Transformer Tests"
-  conditions: ["NO_WHEELS_REQUIRED", "RAY_CI_RLLIB_CONTRIB_AFFECTED"]
-  commands:
-    - cleanup() { if [ "${BUILDKITE_PULL_REQUEST}" = "false" ]; then ./ci/build/upload_build_info.sh; fi }; trap cleanup EXIT
-    - conda deactivate
-    - conda create -n rllib_contrib python=3.8 -y
-    - conda activate rllib_contrib
-    - (cd rllib_contrib/dt && pip install -r requirements.txt && pip install -e ".[development]")
-    - ./ci/env/env_info.sh
-    - pytest rllib_contrib/dt/tests/
-    - python rllib_contrib/dt/examples/dt_cartpole_v1.py --run-as-test
-
-- label: ":exploding_death_star: RLlib Contrib: ES Tests"
-  conditions: ["NO_WHEELS_REQUIRED", "RAY_CI_RLLIB_CONTRIB_AFFECTED"]
-  commands:
-    - cleanup() { if [ "${BUILDKITE_PULL_REQUEST}" = "false" ]; then ./ci/build/upload_build_info.sh; fi }; trap cleanup EXIT
-    - conda deactivate
-    - conda create -n rllib_contrib python=3.8 -y
-    - conda activate rllib_contrib
-    - (cd rllib_contrib/es && pip install -r requirements.txt && pip install -e ".[development]")
-    - ./ci/env/env_info.sh
-    - pytest rllib_contrib/es/tests/
-    - python rllib_contrib/es/examples/es_cartpole_v1.py --run-as-test
-
-- label: ":exploding_death_star: RLlib Contrib: Leela Chess Zero Tests"
-  conditions: ["NO_WHEELS_REQUIRED", "RAY_CI_RLLIB_CONTRIB_AFFECTED"]
-  commands:
-    - cleanup() { if [ "${BUILDKITE_PULL_REQUEST}" = "false" ]; then ./ci/build/upload_build_info.sh; fi }; trap cleanup EXIT
-    - conda deactivate
-    - conda create -n rllib_contrib python=3.8 -y
-    - conda activate rllib_contrib
-    - (cd rllib_contrib/leela_chess_zero && pip install -r requirements.txt && pip install -e ".[development]")
-    - ./ci/env/env_info.sh
-    - pytest rllib_contrib/leela_chess_zero/tests/
-    - python rllib_contrib/leela_chess_zero/examples/leela_chess_zero_connect_4.py --run-as-test
->>>>>>> 3b56729d
 
 - label: ":exploding_death_star: RLlib Contrib: MAML Tests"
   conditions: ["NO_WHEELS_REQUIRED", "RAY_CI_RLLIB_CONTRIB_AFFECTED"]
