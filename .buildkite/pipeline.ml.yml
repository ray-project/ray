--- conflicted
+++ resolved
@@ -11,11 +11,6 @@
       --test_env=RAY_AIR_NEW_PERSISTENCE_MODE=0
       python/ray/air/...
     - bazel test --config=ci $(./ci/run/bazel_export_options) --build_tests_only --test_tag_filters=ray_air 
-<<<<<<< HEAD
-      --test_env=RAY_AIR_NEW_PERSISTENCE_MODE=1
-=======
-      --test_env=RAY_AIR_NEW_PERSISTENCE_MODE=0
->>>>>>> adb45457
       python/ray/data/...
 
 - label: ":airplane: AIR/ML release smoke tests"
@@ -33,11 +28,7 @@
     - bazel test --config=ci $(./ci/run/bazel_export_options)
       --build_tests_only
       --test_tag_filters=team:ml
-<<<<<<< HEAD
-      --test_env=RAY_AIR_NEW_PERSISTENCE_MODE=1
-=======
-      --test_env=RAY_AIR_NEW_PERSISTENCE_MODE=0
->>>>>>> adb45457
+      --test_env=RAY_AIR_NEW_PERSISTENCE_MODE=0
       release/...
 
 
