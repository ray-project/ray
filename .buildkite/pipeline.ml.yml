#ci:group=ML tests

- label: ":airplane: AIR tests (ray/air)"
  conditions: ["NO_WHEELS_REQUIRED", "RAY_CI_ML_AFFECTED"]
  instance_size: large
  commands:
    - cleanup() { if [ "${BUILDKITE_PULL_REQUEST}" = "false" ]; then ./ci/build/upload_build_info.sh; fi }; trap cleanup EXIT
    - DATA_PROCESSING_TESTING=1 INSTALL_HOROVOD=1 ./ci/env/install-dependencies.sh
    - ./ci/env/env_info.sh
    - bazel test --config=ci $(./ci/run/bazel_export_options) --build_tests_only --test_tag_filters=-gpu,-hdfs
      python/ray/air/...
    - bazel test --config=ci $(./ci/run/bazel_export_options) --build_tests_only --test_tag_filters=ray_air 
      python/ray/data/...

- label: ":airplane: AIR/ML release smoke tests"
  conditions:
    [
        "NO_WHEELS_REQUIRED",
        "RAY_CI_RELEASE_TESTS_AFFECTED",
        "RAY_CI_ML_AFFECTED",
        "RAY_CI_PYTHON_AFFECTED",
    ]
  instance_size: large
  commands:
    - cleanup() { if [ "${BUILDKITE_PULL_REQUEST}" = "false" ]; then ./ci/build/upload_build_info.sh; fi }; trap cleanup EXIT
    - ./ci/env/env_info.sh
    - bazel test --config=ci $(./ci/run/bazel_export_options)
      --build_tests_only
      --test_tag_filters=team:ml
      release/...


- label: ":steam_locomotive: Train tests and examples"
  conditions: ["NO_WHEELS_REQUIRED", "RAY_CI_TRAIN_AFFECTED"]
  instance_size: large
  parallelism: 4
  commands:
    - cleanup() { if [ "${BUILDKITE_PULL_REQUEST}" = "false" ]; then ./ci/build/upload_build_info.sh; fi }; trap cleanup EXIT
    # Todo (krfricke): Move mosaicml to train-test-requirements.txt
    - pip install "mosaicml==0.12.1"
    - TRAIN_TESTING=1 DATA_PROCESSING_TESTING=1 INSTALL_HOROVOD=1 ./ci/env/install-dependencies.sh
    - ./ci/env/env_info.sh
    - ./ci/run/run_bazel_test_with_sharding.sh
      --config=ci $(./ci/run/bazel_export_options)
      --test_tag_filters=-gpu_only,-gpu,-minimal,-tune,-doctest,-needs_credentials
      python/ray/train/...

- label: ":steam_locomotive: :octopus: Train + Tune tests and examples"
  conditions: ["NO_WHEELS_REQUIRED", "RAY_CI_TRAIN_AFFECTED"]
  instance_size: medium
  commands:
    - cleanup() { if [ "${BUILDKITE_PULL_REQUEST}" = "false" ]; then ./ci/build/upload_build_info.sh; fi }; trap cleanup EXIT
    - TRAIN_TESTING=1 TUNE_TESTING=1 ./ci/env/install-dependencies.sh
    - ./ci/env/env_info.sh
    - bazel test --config=ci $(./ci/run/bazel_export_options) --build_tests_only --test_tag_filters=tune,-gpu_only,-ray_air,-gpu,-doctest,-needs_credentials python/ray/train/...

- label: ":train: :key: Train examples with authentication"
  conditions: ["NO_WHEELS_REQUIRED", "RAY_CI_TRAIN_AFFECTED", "RAY_CI_BRANCH_BUILD"]
  instance_size: medium
  commands:
    - if [[ "$BUILDKITE_PIPELINE_ID" != "0183465b-c6fb-479b-8577-4cfd743b545d" ]]; then exit 0; fi
    - trap ./ci/build/upload_build_info.sh EXIT
    - TRAIN_TESTING=1 ./ci/env/install-dependencies.sh
    - ./ci/env/env_info.sh
    - $(python ci/env/setup_credentials.py)
    - bazel test --config=ci $(./ci/run/bazel_export_options) --build_tests_only --test_tag_filters=needs_credentials 
      --test_env=WANDB_API_KEY --test_env=COMET_API_KEY
      python/ray/train/...

- label: ":brain: RLlib: Learning tests TF2-static-graph"
  conditions: ["NO_WHEELS_REQUIRED", "RAY_CI_RLLIB_AFFECTED"]
  parallelism: 3
  instance_size: large
  commands:
    - cleanup() { if [ "${BUILDKITE_PULL_REQUEST}" = "false" ]; then ./ci/build/upload_build_info.sh; fi }; trap cleanup EXIT
    - RLLIB_TESTING=1 ./ci/env/install-dependencies.sh
    - ./ci/env/env_info.sh
    - ./ci/run/run_bazel_test_with_sharding.sh --config=ci $(./ci/run/bazel_export_options)
      --build_tests_only
      --test_tag_filters=learning_tests_discrete,crashing_cartpole,stateless_cartpole,learning_tests_continuous,-fake_gpus,-torch_only,-tf2_only,-no_tf_static_graph
      --test_arg=--framework=tf rllib/...

- label: ":brain: RLlib: Learning tests TF2-eager-tracing"
  conditions: ["NO_WHEELS_REQUIRED", "RAY_CI_RLLIB_AFFECTED"]
  parallelism: 3
  instance_size: large
  commands:
    - cleanup() { if [ "${BUILDKITE_PULL_REQUEST}" = "false" ]; then ./ci/build/upload_build_info.sh; fi }; trap cleanup EXIT
    - RLLIB_TESTING=1 ./ci/env/install-dependencies.sh
    - ./ci/env/env_info.sh
    - ./ci/run/run_bazel_test_with_sharding.sh --config=ci $(./ci/run/bazel_export_options)
      --build_tests_only
      --test_tag_filters=learning_tests_discrete,learning_tests_continuous,crashing_cartpole,stateless_cartpole,-fake_gpus,-torch_only,-multi_gpu,-no_tf_eager_tracing
      --test_arg=--framework=tf2 rllib/...

- label: ":brain: RLlib: Learning tests PyTorch"
  conditions: ["NO_WHEELS_REQUIRED", "RAY_CI_RLLIB_AFFECTED"]
  parallelism: 3
  instance_size: large
  commands:
    - cleanup() { if [ "${BUILDKITE_PULL_REQUEST}" = "false" ]; then ./ci/build/upload_build_info.sh; fi }; trap cleanup EXIT
    - RLLIB_TESTING=1 ./ci/env/install-dependencies.sh
    - ./ci/env/env_info.sh
    - ./ci/run/run_bazel_test_with_sharding.sh --config=ci $(./ci/run/bazel_export_options)
      --build_tests_only
      --test_tag_filters=learning_tests_discrete,crashing_cartpole,stateless_cartpole,learning_tests_continuous,-fake_gpus,-tf_only,-tf2_only,-multi_gpu
      --test_arg=--framework=torch rllib/...

- label: ":brain: RLlib: Learning tests w/ 2 fake GPUs TF2-static-graph"
  conditions: ["NO_WHEELS_REQUIRED", "RAY_CI_RLLIB_DIRECTLY_AFFECTED"]
  instance_size: medium
  commands:
    - cleanup() { if [ "${BUILDKITE_PULL_REQUEST}" = "false" ]; then ./ci/build/upload_build_info.sh; fi }; trap cleanup EXIT
    - RLLIB_TESTING=1 ./ci/env/install-dependencies.sh
    - ./ci/env/env_info.sh
    - bazel test --config=ci $(./ci/run/bazel_export_options)
      --build_tests_only
      --test_tag_filters=fake_gpus,-torch_only,-tf2_only,-no_tf_static_graph,-multi_gpu
      --test_arg=--framework=tf
      rllib/...

# TODO: (sven) tf2 (eager) multi-GPU
- label: ":brain: RLlib: Learning tests w/ 2 fake GPUs PyTorch"
  conditions: ["NO_WHEELS_REQUIRED", "RAY_CI_RLLIB_DIRECTLY_AFFECTED"]
  instance_size: medium
  commands:
    - cleanup() { if [ "${BUILDKITE_PULL_REQUEST}" = "false" ]; then ./ci/build/upload_build_info.sh; fi }; trap cleanup EXIT
    - RLLIB_TESTING=1 ./ci/env/install-dependencies.sh
    - ./ci/env/env_info.sh
    - bazel test --config=ci $(./ci/run/bazel_export_options)
      --build_tests_only
      --test_tag_filters=fake_gpus,-tf_only,-tf2_only,-multi_gpu
      --test_arg=--framework=torch
      rllib/...

- label: ":brain: RLlib: Memory leak tests TF2-eager-tracing"
  conditions: ["NO_WHEELS_REQUIRED", "RAY_CI_RLLIB_AFFECTED"]
  instance_size: medium
  commands:
    - cleanup() { if [ "${BUILDKITE_PULL_REQUEST}" = "false" ]; then ./ci/build/upload_build_info.sh; fi }; trap cleanup EXIT
    - RLLIB_TESTING=1 ./ci/env/install-dependencies.sh
    - ./ci/env/env_info.sh
    - bazel test --config=ci $(./ci/run/bazel_export_options)
      --build_tests_only
      --test_tag_filters=memory_leak_tests,-flaky
      --test_arg=--framework=tf2
      rllib/...

- label: ":brain: RLlib: Memory leak tests PyTorch"
  conditions: ["NO_WHEELS_REQUIRED", "RAY_CI_RLLIB_AFFECTED"]
  instance_size: medium
  commands:
    - cleanup() { if [ "${BUILDKITE_PULL_REQUEST}" = "false" ]; then ./ci/build/upload_build_info.sh; fi }; trap cleanup EXIT
    - RLLIB_TESTING=1 ./ci/env/install-dependencies.sh
    - ./ci/env/env_info.sh
    - bazel test --config=ci $(./ci/run/bazel_export_options)
      --build_tests_only
      --test_tag_filters=memory_leak_tests,-flaky
      --test_arg=--framework=torch
      rllib/...

- label: ":brain: RLlib: Learning tests Pytorch (With Ray Data)"
  conditions: ["NO_WHEELS_REQUIRED", "RAY_CI_DATA_AFFECTED"]
  instance_size: large
  commands:
    # skip on master because we are running these test under all RLlib suites anyw/ay
    - if [ "$BUILDKITE_PULL_REQUEST" = "false" ]; then exit 0; fi
    - cleanup() { if [ "${BUILDKITE_PULL_REQUEST}" = "false" ]; then ./ci/build/upload_build_info.sh; fi }; trap cleanup EXIT
    - RLLIB_TESTING=1 ./ci/env/install-dependencies.sh
    - ./ci/env/env_info.sh
    - bazel test --config=ci $(./ci/run/bazel_export_options)
      --build_tests_only
      --test_tag_filters=learning_tests_with_ray_data,-multi_gpu,-gpu,-tf_only,-tf2_only
      --test_arg=--framework=torch
      rllib/...


- label: ":brain: RLlib: Learning tests TF2 (With Ray Data)"
  conditions: ["NO_WHEELS_REQUIRED", "RAY_CI_DATA_AFFECTED"]
  instance_size: large
  commands:
    # skip on master because we are running these test under all RLlib suites anyw/ay
    - if [ "$BUILDKITE_PULL_REQUEST" = "false" ]; then exit 0; fi
    - cleanup() { if [ "${BUILDKITE_PULL_REQUEST}" = "false" ]; then ./ci/build/upload_build_info.sh; fi }; trap cleanup EXIT
    - RLLIB_TESTING=1 ./ci/env/install-dependencies.sh
    - ./ci/env/env_info.sh
    - bazel test --config=ci $(./ci/run/bazel_export_options)
      --build_tests_only
      --test_tag_filters=learning_tests_with_ray_data,-multi_gpu,-gpu,-torch_only
      --test_arg=--framework=tf2
      rllib/...

- label: ":brain: RLlib: Unit-tests (With Ray Data)"
  conditions: ["NO_WHEELS_REQUIRED", "RAY_CI_DATA_AFFECTED"]
  instance_size: large
  commands:
    # skip on master because we are running these test under all RLlib suites anyw/ay
    - if [ "$BUILDKITE_PULL_REQUEST" = "false" ]; then exit 0; fi
    - cleanup() { if [ "${BUILDKITE_PULL_REQUEST}" = "false" ]; then ./ci/build/upload_build_info.sh; fi }; trap cleanup EXIT
    - RLLIB_TESTING=1 ./ci/env/install-dependencies.sh
    - ./ci/env/env_info.sh
    - bazel test --config=ci $(./ci/run/bazel_export_options)
      --build_tests_only
      --test_tag_filters=ray_data,-learning_tests_with_ray_data,-multi_gpu,-gpu
      rllib/...

- label: ":brain: RLlib: Algorithm, Model and other tests"
  conditions: ["NO_WHEELS_REQUIRED", "RAY_CI_RLLIB_DIRECTLY_AFFECTED"]
  parallelism: 4
  instance_size: large
  commands:
    - cleanup() { if [ "${BUILDKITE_PULL_REQUEST}" = "false" ]; then ./ci/build/upload_build_info.sh; fi }; trap cleanup EXIT
    - RLLIB_TESTING=1 ./ci/env/install-dependencies.sh
    - ./ci/env/env_info.sh
    - ./ci/run/run_bazel_test_with_sharding.sh --config=ci $(./ci/run/bazel_export_options)
      --build_tests_only
      --test_tag_filters=-learning_tests,-memory_leak_tests,-examples,-tests_dir,-documentation,-multi_gpu,-no_cpu,-torch_2.x_only_benchmark
      --test_env=RAY_USE_MULTIPROCESSING_CPU_COUNT=1 
      rllib/...

- label: ":brain: RLlib: RLModule tests"
  conditions: ["NO_WHEELS_REQUIRED", "RAY_CI_RLLIB_DIRECTLY_AFFECTED"]
  parallelism: 4
  instance_size: large
  commands:
    - cleanup() { if [ "${BUILDKITE_PULL_REQUEST}" = "false" ]; then ./ci/build/upload_build_info.sh; fi }; trap cleanup EXIT
    - RLLIB_TESTING=1 ./ci/env/install-dependencies.sh
    - ./ci/env/env_info.sh
    - ./ci/run/run_bazel_test_with_sharding.sh --config=ci $(./ci/run/bazel_export_options)
      --build_tests_only
      --test_tag_filters=rlm
      --test_env=RLLIB_ENABLE_RL_MODULE=1
      --test_env=RAY_USE_MULTIPROCESSING_CPU_COUNT=1 rllib/...

- label: ":brain: RLlib: Examples"
  conditions: ["NO_WHEELS_REQUIRED", "RAY_CI_RLLIB_AFFECTED"]
  parallelism: 5
  instance_size: large
  commands:
    - cleanup() { if [ "${BUILDKITE_PULL_REQUEST}" = "false" ]; then ./ci/build/upload_build_info.sh; fi }; trap cleanup EXIT
    - RLLIB_TESTING=1 ./ci/env/install-dependencies.sh
    - ./ci/env/env_info.sh
    - ./ci/run/run_bazel_test_with_sharding.sh --config=ci $(./ci/run/bazel_export_options) --build_tests_only
      --test_tag_filters=examples,-multi_gpu,-gpu --test_env=RAY_USE_MULTIPROCESSING_CPU_COUNT=1
      rllib/...

- label: ":brain: RLlib: tests/ dir"
  conditions: ["NO_WHEELS_REQUIRED", "RAY_CI_RLLIB_DIRECTLY_AFFECTED"]
  parallelism: 2
  instance_size: large
  commands:
    - cleanup() { if [ "${BUILDKITE_PULL_REQUEST}" = "false" ]; then ./ci/build/upload_build_info.sh; fi }; trap cleanup EXIT
    - RLLIB_TESTING=1 ./ci/env/install-dependencies.sh
    - ./ci/env/env_info.sh
    - ./ci/run/run_bazel_test_with_sharding.sh --config=ci $(./ci/run/bazel_export_options) --build_tests_only
      --test_tag_filters=tests_dir,-multi_gpu --test_env=RAY_USE_MULTIPROCESSING_CPU_COUNT=1
      rllib/...

- label: ":brain: RLlib: Documentation code/examples"
  conditions: ["NO_WHEELS_REQUIRED", "RAY_CI_RLLIB_DIRECTLY_AFFECTED"]
  instance_size: medium
  commands:
    - cleanup() { if [ "${BUILDKITE_PULL_REQUEST}" = "false" ]; then ./ci/build/upload_build_info.sh; fi }; trap cleanup EXIT
    - RLLIB_TESTING=1 ./ci/env/install-dependencies.sh
    - ./ci/env/env_info.sh
    - bazel test --config=ci $(./ci/run/bazel_export_options) --build_tests_only
      --test_tag_filters=documentation --test_env=RAY_USE_MULTIPROCESSING_CPU_COUNT=1
      rllib/...

- label: ":octopus: Tune tests and examples (small)"
  conditions: ["NO_WHEELS_REQUIRED", "RAY_CI_TUNE_AFFECTED"]
  instance_size: small
  parallelism: 3
  commands:
    - cleanup() { if [ "${BUILDKITE_PULL_REQUEST}" = "false" ]; then ./ci/build/upload_build_info.sh; fi }; trap cleanup EXIT
    - TUNE_TESTING=1 ./ci/env/install-dependencies.sh
    - ./ci/env/env_info.sh
    - ./ci/run/run_bazel_test_with_sharding.sh
      --config=ci $(./ci/run/bazel_export_options) --build_tests_only
      --test_tag_filters=-medium_instance,-soft_imports,-gpu_only,-rllib,-multinode
      python/ray/tune/...

- label: ":octopus: Tune tests and examples (medium)"
  conditions: ["NO_WHEELS_REQUIRED", "RAY_CI_TUNE_AFFECTED"]
  instance_size: medium
  commands:
    - cleanup() { if [ "${BUILDKITE_PULL_REQUEST}" = "false" ]; then ./ci/build/upload_build_info.sh; fi }; trap cleanup EXIT
    - TUNE_TESTING=1 DATA_PROCESSING_TESTING=1 ./ci/env/install-dependencies.sh
    - ./ci/env/env_info.sh
    - bazel test --config=ci $(./ci/run/bazel_export_options) --build_tests_only
      --test_tag_filters=medium_instance,-soft_imports,-gpu_only,-rllib,-multinode
      python/ray/tune/...

- label: ":octopus: :spiral_note_pad: New output: Tune tests and examples (small)"
  conditions: ["NO_WHEELS_REQUIRED", "RAY_CI_TUNE_AFFECTED"]
  instance_size: small
  parallelism: 3
  commands:
    - cleanup() { if [ "${BUILDKITE_PULL_REQUEST}" = "false" ]; then ./ci/build/upload_build_info.sh; fi }; trap cleanup EXIT
    - TUNE_TESTING=1 ./ci/env/install-dependencies.sh
    - ./ci/env/env_info.sh
    - ./ci/run/run_bazel_test_with_sharding.sh
      --config=ci $(./ci/run/bazel_export_options) --build_tests_only
      --test_tag_filters=-medium_instance,-soft_imports,-gpu_only,-rllib,-multinode
      --test_env=AIR_VERBOSITY=1
      python/ray/tune/...

- label: ":octopus: :spiral_note_pad: New output: Tune tests and examples (medium)"
  conditions: ["NO_WHEELS_REQUIRED", "RAY_CI_TUNE_AFFECTED"]
  instance_size: medium
  commands:
    - cleanup() { if [ "${BUILDKITE_PULL_REQUEST}" = "false" ]; then ./ci/build/upload_build_info.sh; fi }; trap cleanup EXIT
    - TUNE_TESTING=1 DATA_PROCESSING_TESTING=1 ./ci/env/install-dependencies.sh
    - ./ci/env/env_info.sh
    - bazel test --config=ci $(./ci/run/bazel_export_options) --build_tests_only
      --test_tag_filters=medium_instance,-soft_imports,-gpu_only,-rllib,-multinode
      --test_env=AIR_VERBOSITY=1
      python/ray/tune/...


- label: ":octopus: :brain: Tune tests and examples {using RLlib}"
  conditions: ["NO_WHEELS_REQUIRED", "RAY_CI_TUNE_AFFECTED", "RAY_CI_RLLIB_AFFECTED"]
  instance_size: large
  commands:
    - cleanup() { if [ "${BUILDKITE_PULL_REQUEST}" = "false" ]; then ./ci/build/upload_build_info.sh; fi }; trap cleanup EXIT
    - TUNE_TESTING=1 ./ci/env/install-dependencies.sh
    - ./ci/env/env_info.sh
    - bazel test --config=ci $(./ci/run/bazel_export_options) --build_tests_only --test_tag_filters=-gpu_only,rllib
      python/ray/tune/...

- label: ":octopus: ML library integrations tests and examples."
  conditions: ["NO_WHEELS_REQUIRED", "RAY_CI_TUNE_AFFECTED"]
  instance_size: small
  commands:
    - cleanup() { if [ "${BUILDKITE_PULL_REQUEST}" = "false" ]; then ./ci/build/upload_build_info.sh; fi }; trap cleanup EXIT
    - TUNE_TESTING=1 INSTALL_HOROVOD=1 ./ci/env/install-dependencies.sh
    - ./ci/env/env_info.sh
    - bazel test --config=ci $(./ci/run/bazel_export_options) --build_tests_only 
      python/ray/tests/xgboost/...
    - bazel test --config=ci $(./ci/run/bazel_export_options) --build_tests_only 
      python/ray/tests/horovod/...


# TODO(amogkam): Re-enable Ludwig tests after Ludwig supports Ray 2.0
#- label: ":octopus: Ludwig tests and examples. Python 3.7"
#  conditions: ["NO_WHEELS_REQUIRED", "RAY_CI_TUNE_AFFECTED"]
#  commands:
#    - cleanup() { if [ "${BUILDKITE_PULL_REQUEST}" = "false" ]; then ./ci/build/upload_build_info.sh; fi }; trap cleanup EXIT
#    - INSTALL_LUDWIG=1 INSTALL_HOROVOD=1 ./ci/env/install-dependencies.sh
#    - bazel test --config=ci $(./ci/run/bazel_export_options) --build_tests_only python/ray/tests/ludwig/...

- label: ":tropical_fish: ML Libraries w/ Ray Client Examples (Python 3.7)."
  conditions: ["NO_WHEELS_REQUIRED", "RAY_CI_TUNE_AFFECTED"]
  instance_size: medium
  commands:
    - cleanup() { if [ "${BUILDKITE_PULL_REQUEST}" = "false" ]; then ./ci/build/upload_build_info.sh; fi }; trap cleanup EXIT
    - TUNE_TESTING=1 DATA_PROCESSING_TESTING=1 INSTALL_HOROVOD=1 ./ci/env/install-dependencies.sh
    - ./ci/env/env_info.sh
    - bazel test --config=ci $(./ci/run/bazel_export_options) --build_tests_only --test_tag_filters=client --test_env=RAY_CLIENT_MODE=1 python/ray/util/dask/...
    - bazel test --config=ci $(./ci/run/bazel_export_options) --build_tests_only
      --test_env=RAY_AIR_NEW_PERSISTENCE_MODE=1
      --test_tag_filters=client
      python/ray/tune/...

- label: ":potable_water: Dataset library integrations tests and examples"
  conditions: ["NO_WHEELS_REQUIRED", "RAY_CI_PYTHON_AFFECTED"]
  instance_size: medium
  commands:
    - cleanup() { if [ "${BUILDKITE_PULL_REQUEST}" = "false" ]; then ./ci/build/upload_build_info.sh; fi }; trap cleanup EXIT
    - DATA_PROCESSING_TESTING=1 ./ci/env/install-dependencies.sh
    - ./ci/env/env_info.sh
     - bazel test --config=ci $(./ci/run/bazel_export_options) --build_tests_only python/ray/tests/modin/...
    # Dask tests and examples.
    - bazel test --config=ci $(./ci/run/bazel_export_options) --build_tests_only --test_tag_filters=-client python/ray/util/dask/...

- label: ":potable_water: Dataset datasource integration tests"
  conditions: ["NO_WHEELS_REQUIRED", "RAY_CI_PYTHON_AFFECTED", "RAY_CI_DATA_AFFECTED"]
  commands:
    - cleanup() { if [ "${BUILDKITE_PULL_REQUEST}" = "false" ]; then ./ci/build/upload_build_info.sh; fi }; trap cleanup EXIT
    - ./ci/env/install-java.sh
    # TODO(scottjlee): upgrade ARROW_VERSION to 12.* and ARROW_MONGO_VERSION to 1.0.*
    - DATA_PROCESSING_TESTING=1 ARROW_VERSION=9.* ARROW_MONGO_VERSION=0.5.* ./ci/env/install-dependencies.sh
    - ./ci/env/env_info.sh
    - sudo apt-get purge -y mongodb*
    - sudo apt-get install -y mongodb
    - sudo rm -rf /var/lib/mongodb/mongod.lock
    - sudo service mongodb start
    - bazel test --config=ci $(./ci/run/bazel_export_options) --build_tests_only --test_tag_filters=data_integration,-doctest python/ray/data/...
    - sudo service mongodb stop
    - sudo apt-get purge -y mongodb*

- label: "Workflow tests"
  conditions: ["RAY_CI_PYTHON_AFFECTED", "RAY_CI_WORKFLOW_AFFECTED"]
  instance_size: medium
  commands:
    - cleanup() { if [ "${BUILDKITE_PULL_REQUEST}" = "false" ]; then ./ci/build/upload_build_info.sh; fi }; trap cleanup EXIT
    - DATA_PROCESSING_TESTING=1 ./ci/env/install-dependencies.sh
    - ./ci/env/env_info.sh
    - bazel test --config=ci $(./ci/run/bazel_export_options) --build_tests_only python/ray/workflow/...

- label: ":book: Doc tests and examples (excluding Ray AIR examples)"
  # Todo: check if we can modify the examples to use Ray with fewer CPUs.
  conditions:
    ["RAY_CI_PYTHON_AFFECTED", "RAY_CI_TUNE_AFFECTED", "RAY_CI_DOC_AFFECTED", "RAY_CI_SERVE_AFFECTED", "RAY_CI_ML_AFFECTED"]
  instance_size: large
  commands:
    - cleanup() { if [ "${BUILDKITE_PULL_REQUEST}" = "false" ]; then ./ci/build/upload_build_info.sh; fi }; trap cleanup EXIT
    - DOC_TESTING=1 INSTALL_HOROVOD=1 ./ci/env/install-dependencies.sh
    # TODO (shrekris-anyscale): Remove transformers after core transformer
    # requirement is upgraded
    # TODO(scottjlee): Move datasets to train/data-test-requirements.txt 
    # (see https://github.com/ray-project/ray/pull/38432/)
    - pip install "transformers==4.30.2" "datasets==2.14.0"
    - ./ci/env/env_info.sh
    - bazel test --config=ci $(./ci/run/bazel_export_options) --build_tests_only
      --test_tag_filters=-timeseries_libs,-external,-ray_air,-gpu,-post_wheel_build,-doctest,-datasets_train,-highly_parallel
      doc/...

- label: ":book: Doc tests and examples with time series libraries"
  conditions:
    ["RAY_CI_PYTHON_AFFECTED", "RAY_CI_TUNE_AFFECTED", "RAY_CI_DOC_AFFECTED", "RAY_CI_SERVE_AFFECTED", "RAY_CI_ML_AFFECTED"]
  instance_size: small
  commands:
    - cleanup() { if [ "${BUILDKITE_PULL_REQUEST}" = "false" ]; then ./ci/build/upload_build_info.sh; fi }; trap cleanup EXIT
    - DOC_TESTING=1 INSTALL_TIMESERIES_LIBS=1 ./ci/env/install-dependencies.sh
    - ./ci/env/env_info.sh
    - bazel test --config=ci $(./ci/run/bazel_export_options) --build_tests_only --test_tag_filters=timeseries_libs,-external,-gpu,-post_wheel_build,-doctest doc/...

- label: ":book: :airplane: Ray AIR examples"
  # Todo: check if this could be a medium test. Last time it failed because of dependency issues.
  conditions:
    ["RAY_CI_PYTHON_AFFECTED", "RAY_CI_TUNE_AFFECTED", "RAY_CI_DOC_AFFECTED", "RAY_CI_SERVE_AFFECTED", "RAY_CI_ML_AFFECTED"]
  instance_size: large
  commands:
    - cleanup() { if [ "${BUILDKITE_PULL_REQUEST}" = "false" ]; then ./ci/build/upload_build_info.sh; fi }; trap cleanup EXIT
    - DOC_TESTING=1 ./ci/env/install-dependencies.sh
    - ./ci/env/env_info.sh
    - bazel test --config=ci $(./ci/run/bazel_export_options) --build_tests_only --test_tag_filters=ray_air,-external,-timeseries_libs,-gpu,-post_wheel_build,-doctest 
      doc/...

- label: ":book: Doc examples for external code "
  conditions: ["RAY_CI_PYTHON_AFFECTED", "RAY_CI_TUNE_AFFECTED", "RAY_CI_DOC_AFFECTED", "RAY_CI_SERVE_AFFECTED", "RAY_CI_ML_AFFECTED"]
  instance_size: large
  commands:
    - cleanup() { if [ "${BUILDKITE_PULL_REQUEST}" = "false" ]; then ./ci/build/upload_build_info.sh; fi }; trap cleanup EXIT
    - DOC_TESTING=1 ./ci/env/install-dependencies.sh
    - ./ci/env/env_info.sh
    - bazel test --config=ci $(./ci/run/bazel_export_options) --build_tests_only --test_tag_filters=external,-timeseries_libs,-gpu,-post_wheel_build,-doctest 
      doc/...


- label: ":exploding_death_star: RLlib Contrib: A2C Tests"
  conditions: ["NO_WHEELS_REQUIRED", "RAY_CI_RLLIB_CONTRIB_AFFECTED"]
  commands:
    - cleanup() { if [ "${BUILDKITE_PULL_REQUEST}" = "false" ]; then ./ci/build/upload_build_info.sh; fi }; trap cleanup EXIT
    - conda deactivate
    - conda create -n rllib_contrib python=3.8 -y
    - conda activate rllib_contrib
    - (cd rllib_contrib/a2c && pip install -r requirements.txt && pip install -e ".[development"])
    - ./ci/env/env_info.sh
    - pytest rllib_contrib/a2c/tests/
    - python rllib_contrib/a2c/examples/a2c_cartpole_v1.py --run-as-test

- label: ":exploding_death_star: RLlib Contrib: A3C Tests"
  conditions: ["NO_WHEELS_REQUIRED", "RAY_CI_RLLIB_CONTRIB_AFFECTED"]
  commands:
    - cleanup() { if [ "${BUILDKITE_PULL_REQUEST}" = "false" ]; then ./ci/build/upload_build_info.sh; fi }; trap cleanup EXIT
    - conda deactivate
    - conda create -n rllib_contrib python=3.8 -y
    - conda activate rllib_contrib
    - (cd rllib_contrib/a3c && pip install -r requirements.txt && pip install -e ".[development"])
    - ./ci/env/env_info.sh
    - pytest rllib_contrib/a3c/tests/test_a3c.py

- label: ":exploding_death_star: RLlib Contrib: Alpha Star Tests"
  conditions: ["NO_WHEELS_REQUIRED", "RAY_CI_RLLIB_CONTRIB_AFFECTED"]
  commands:
    - cleanup() { if [ "${BUILDKITE_PULL_REQUEST}" = "false" ]; then ./ci/build/upload_build_info.sh; fi }; trap cleanup EXIT
    - conda deactivate
    - conda create -n rllib_contrib python=3.8 -y
    - conda activate rllib_contrib
    - (cd rllib_contrib/alpha_star && pip install -r requirements.txt && pip install -e ".[development"])
    - ./ci/env/env_info.sh
    - pytest rllib_contrib/alpha_star/tests/
    - python rllib_contrib/alpha_star/examples/multi-agent-cartpole-alpha-star.py --run-as-test

- label: ":exploding_death_star: RLlib Contrib: AlphaZero Tests"
  conditions: ["NO_WHEELS_REQUIRED", "RAY_CI_RLLIB_CONTRIB_AFFECTED"]
  commands:
    - cleanup() { if [ "${BUILDKITE_PULL_REQUEST}" = "false" ]; then ./ci/build/upload_build_info.sh; fi }; trap cleanup EXIT
    - conda deactivate
    - conda create -n rllib_contrib python=3.8 -y
    - conda activate rllib_contrib
    - (cd rllib_contrib/alpha_zero && pip install -r requirements.txt && pip install -e ".[development"])
    - ./ci/env/env_info.sh
    - pytest rllib_contrib/alpha_zero/tests/
    - python alpha_zero/examples/alpha_zero_cartpole_sparse_rewards.py --run-as-test

- label: ":exploding_death_star: RLlib Contrib: APEX DDPG Tests"
  conditions: ["NO_WHEELS_REQUIRED", "RAY_CI_RLLIB_CONTRIB_AFFECTED"]
  commands:
    - cleanup() { if [ "${BUILDKITE_PULL_REQUEST}" = "false" ]; then ./ci/build/upload_build_info.sh; fi }; trap cleanup EXIT
<<<<<<< HEAD
    - conda deactivate
    - conda create -n rllib_contrib python=3.8 -y
    - conda activate rllib_contrib
=======
>>>>>>> 2191f1a4
    - (cd rllib_contrib/apex_ddpg && pip install -r requirements.txt && pip install -e ".[development"])
    - ./ci/env/env_info.sh
    - pytest rllib_contrib/apex_ddpg/tests/
    - python rllib_contrib/apex_ddpg/examples/apex_ddpg_pendulum_v1.py --run-as-test

- label: ":exploding_death_star: RLlib Contrib: APEX DQN Tests"
  conditions: ["NO_WHEELS_REQUIRED", "RAY_CI_RLLIB_CONTRIB_AFFECTED"]
  commands:
    - cleanup() { if [ "${BUILDKITE_PULL_REQUEST}" = "false" ]; then ./ci/build/upload_build_info.sh; fi }; trap cleanup EXIT
    - conda deactivate
    - conda create -n rllib_contrib python=3.8 -y
    - conda activate rllib_contrib
    - (cd rllib_contrib/apex_dqn && pip install -r requirements.txt && pip install -e ".[development"])
    - ./ci/env/env_info.sh
    - pytest rllib_contrib/apex_dqn/tests/
    - python rllib_contrib/apex_dqn/examples/apex_dqn_cartpole_v1.py --run-as-test

- label: ":exploding_death_star: RLlib Contrib: Bandit Tests"
  conditions: ["NO_WHEELS_REQUIRED", "RAY_CI_RLLIB_CONTRIB_AFFECTED"]
  commands:
    - cleanup() { if [ "${BUILDKITE_PULL_REQUEST}" = "false" ]; then ./ci/build/upload_build_info.sh; fi }; trap cleanup EXIT
    - conda deactivate
    - conda create -n rllib_contrib python=3.8 -y
    - conda activate rllib_contrib
    - (cd rllib_contrib/bandit && pip install -r requirements.txt && pip install -e .)
    - ./ci/env/env_info.sh
    - pytest rllib_contrib/bandit/tests/
    - python rllib_contrib/bandit/examples/bandit_linucb_interest_evolution_recsim.py --run-as-test

- label: ":exploding_death_star: RLlib Contrib: DDPG Tests"
  conditions: ["NO_WHEELS_REQUIRED", "RAY_CI_RLLIB_CONTRIB_AFFECTED"]
  commands:
    - cleanup() { if [ "${BUILDKITE_PULL_REQUEST}" = "false" ]; then ./ci/build/upload_build_info.sh; fi }; trap cleanup EXIT
    - conda deactivate
    - conda create -n rllib_contrib python=3.8 -y
    - conda activate rllib_contrib
    - (cd rllib_contrib/ddpg && pip install -r requirements.txt && pip install -e ".[development"])
    - ./ci/env/env_info.sh
    - pytest rllib_contrib/ddpg/tests/
    - python rllib_contrib/ddpg/examples/ddpg_pendulum_v1.py --run-as-test

- label: ":exploding_death_star: RLlib Contrib: Leela Chess Zero Tests"
  conditions: ["NO_WHEELS_REQUIRED", "RAY_CI_RLLIB_CONTRIB_AFFECTED"]
  commands:
    - cleanup() { if [ "${BUILDKITE_PULL_REQUEST}" = "false" ]; then ./ci/build/upload_build_info.sh; fi }; trap cleanup EXIT
    - conda deactivate
    - conda create -n rllib_contrib python=3.8 -y
    - conda activate rllib_contrib
    - (cd rllib_contrib/leela_chess_zero && pip install -r requirements.txt && pip install -e ".[development"])
    - ./ci/env/env_info.sh
    - pytest rllib_contrib/leela_chess_zero/tests/
    - python rllib_contrib/leela_chess_zero/examples/leela_chess_zero_connect_4.py --run-as-test

- label: ":exploding_death_star: RLlib Contrib: MAML Tests"
  conditions: ["NO_WHEELS_REQUIRED", "RAY_CI_RLLIB_CONTRIB_AFFECTED"]
  commands:
    - cleanup() { if [ "${BUILDKITE_PULL_REQUEST}" = "false" ]; then ./ci/build/upload_build_info.sh; fi }; trap cleanup EXIT
    # Install mujoco necessary for the testing environments
    - conda deactivate
    - conda create -n rllib_contrib python=3.8 -y
    - conda activate rllib_contrib
    - sudo apt install libosmesa6-dev libgl1-mesa-glx libglfw3 patchelf -y
    - mkdir -p /root/.mujoco
    - wget https://mujoco.org/download/mujoco210-linux-x86_64.tar.gz
    - mv mujoco210-linux-x86_64.tar.gz /root/.mujoco/.
    - (cd /root/.mujoco && tar -xf /root/.mujoco/mujoco210-linux-x86_64.tar.gz)
    - export LD_LIBRARY_PATH=$LD_LIBRARY_PATH:/root/.mujoco/mujoco210/bin
    - (cd rllib_contrib/maml && pip install -r requirements.txt && pip install -e ".[development"])
    - ./ci/env/env_info.sh
    - pytest rllib_contrib/maml/tests/test_maml.py

- label: ":exploding_death_star: RLlib Contrib: MBMPO Tests"
  conditions: ["NO_WHEELS_REQUIRED", "RAY_CI_RLLIB_CONTRIB_AFFECTED"]
  commands:
    - cleanup() { if [ "${BUILDKITE_PULL_REQUEST}" = "false" ]; then ./ci/build/upload_build_info.sh; fi }; trap cleanup EXIT

    # Install mujoco necessary for the testing environments
    - sudo apt install libosmesa6-dev libgl1-mesa-glx libglfw3 patchelf -y
    - mkdir -p /root/.mujoco
    - wget https://mujoco.org/download/mujoco210-linux-x86_64.tar.gz
    - mv mujoco210-linux-x86_64.tar.gz /root/.mujoco/.
    - (cd /root/.mujoco && tar -xf /root/.mujoco/mujoco210-linux-x86_64.tar.gz)
    - echo 'export LD_LIBRARY_PATH=$LD_LIBRARY_PATH:/root/.mujoco/mujoco210/bin' >> /root/.bashrc
    - source /root/.bashrc

    - (cd rllib_contrib/mbmpo && pip install -r requirements.txt && pip install -e ".[development"])
    - ./ci/env/env_info.sh
    - pytest rllib_contrib/mbmpo/tests/
    - python rllib_contrib/mbmpo/examples/mbmpo_cartpole_v1_model_based.py --run-as-test

- label: ":exploding_death_star: RLlib Contrib: PG Tests"
  conditions: ["NO_WHEELS_REQUIRED", "RAY_CI_RLLIB_CONTRIB_AFFECTED"]
  commands:
    - cleanup() { if [ "${BUILDKITE_PULL_REQUEST}" = "false" ]; then ./ci/build/upload_build_info.sh; fi }; trap cleanup EXIT
    - conda deactivate
    - conda create -n rllib_contrib python=3.8 -y
    - conda activate rllib_contrib
    - (cd rllib_contrib/pg && pip install -r requirements.txt && pip install -e ".[development"])
    - ./ci/env/env_info.sh
    - pytest rllib_contrib/pg/tests/
    - python rllib_contrib/pg/examples/pg_cartpole_v1.py --run-as-test

- label: ":exploding_death_star: RLlib Contrib: QMIX Tests"
  conditions: ["NO_WHEELS_REQUIRED", "RAY_CI_RLLIB_CONTRIB_AFFECTED"]
  commands:
    - cleanup() { if [ "${BUILDKITE_PULL_REQUEST}" = "false" ]; then ./ci/build/upload_build_info.sh; fi }; trap cleanup EXIT
    - conda deactivate
    - conda create -n rllib_contrib python=3.8 -y
    - conda activate rllib_contrib
    - (cd rllib_contrib/qmix && pip install -r requirements.txt && pip install -e ".[development"])
    - ./ci/env/env_info.sh
    - pytest rllib_contrib/qmix/tests/
    - python rllib_contrib/qmix/examples/qmix_two_step_game.py --run-as-test

- label: ":exploding_death_star: RLlib Contrib: R2D2 Tests"
  conditions: ["NO_WHEELS_REQUIRED", "RAY_CI_RLLIB_CONTRIB_AFFECTED"]
  commands:
    - cleanup() { if [ "${BUILDKITE_PULL_REQUEST}" = "false" ]; then ./ci/build/upload_build_info.sh; fi }; trap cleanup EXIT
    - conda deactivate
    - conda create -n rllib_contrib python=3.8 -y
    - conda activate rllib_contrib
    - (cd rllib_contrib/r2d2 && pip install -r requirements.txt && pip install -e ".[development"])
    - ./ci/env/env_info.sh
    - pytest rllib_contrib/r2d2/tests/
    - python rllib_contrib/r2d2/examples/r2d2_stateless_cartpole.py --run-as-test

- label: ":exploding_death_star: RLlib Contrib: SimpleQ Tests"
    - (cd rllib_contrib/simple_q && pip install -r requirements.txt && pip install -e ".[development"])
    - conda deactivate
    - conda create -n rllib_contrib python=3.8 -y
    - conda activate rllib_contrib
    - ./ci/env/env_info.sh
    - pytest rllib_contrib/simple_q/tests/
    - python rllib_contrib/simple_q/examples/simple_q_cartpole_v1.py --run-as-test

- label: ":exploding_death_star: RLlib Contrib: SlateQ Tests"
  conditions: ["NO_WHEELS_REQUIRED", "RAY_CI_RLLIB_CONTRIB_AFFECTED"]
  commands:
    - cleanup() { if [ "${BUILDKITE_PULL_REQUEST}" = "false" ]; then ./ci/build/upload_build_info.sh; fi }; trap cleanup EXIT
    - conda deactivate
    - conda create -n rllib_contrib python=3.8 -y
    - conda activate rllib_contrib
    - (cd rllib_contrib/slate_q && pip install -r requirements.txt && pip install -e ".[development"])
    - ./ci/env/env_info.sh
    - pytest rllib_contrib/slate_q/tests/
    - python rllib_contrib/slate_q/examples/recommender_system_with_recsim_and_slateq.py --run-as-test

- label: ":exploding_death_star: RLlib Contrib: TD3 Tests"
  conditions: ["NO_WHEELS_REQUIRED", "RAY_CI_RLLIB_CONTRIB_AFFECTED"]
  commands:
    - cleanup() { if [ "${BUILDKITE_PULL_REQUEST}" = "false" ]; then ./ci/build/upload_build_info.sh; fi }; trap cleanup EXIT
    - conda deactivate
    - conda create -n rllib_contrib python=3.8 -y
    - conda activate rllib_contrib
    - (cd rllib_contrib/td3 && pip install -r requirements.txt && pip install -e ".[development"])
    - ./ci/env/env_info.sh
    - pytest rllib_contrib/td3/tests/
    - python rllib_contrib/td3/examples/td3_pendulum_v1.py --run-as-test<|MERGE_RESOLUTION|>--- conflicted
+++ resolved
@@ -500,13 +500,10 @@
   conditions: ["NO_WHEELS_REQUIRED", "RAY_CI_RLLIB_CONTRIB_AFFECTED"]
   commands:
     - cleanup() { if [ "${BUILDKITE_PULL_REQUEST}" = "false" ]; then ./ci/build/upload_build_info.sh; fi }; trap cleanup EXIT
-<<<<<<< HEAD
-    - conda deactivate
-    - conda create -n rllib_contrib python=3.8 -y
-    - conda activate rllib_contrib
-=======
->>>>>>> 2191f1a4
-    - (cd rllib_contrib/apex_ddpg && pip install -r requirements.txt && pip install -e ".[development"])
+    - conda deactivate
+    - conda create -n rllib_contrib python=3.8 -y
+    - conda activate rllib_contrib
+    - (cd rllib_contrib/apex_ddpg && pip install -r requirements.txt && pip install -e ".[development]")
     - ./ci/env/env_info.sh
     - pytest rllib_contrib/apex_ddpg/tests/
     - python rllib_contrib/apex_ddpg/examples/apex_ddpg_pendulum_v1.py --run-as-test
@@ -518,7 +515,7 @@
     - conda deactivate
     - conda create -n rllib_contrib python=3.8 -y
     - conda activate rllib_contrib
-    - (cd rllib_contrib/apex_dqn && pip install -r requirements.txt && pip install -e ".[development"])
+    - (cd rllib_contrib/apex_dqn && pip install -r requirements.txt && pip install -e ".[development]")
     - ./ci/env/env_info.sh
     - pytest rllib_contrib/apex_dqn/tests/
     - python rllib_contrib/apex_dqn/examples/apex_dqn_cartpole_v1.py --run-as-test
@@ -530,7 +527,7 @@
     - conda deactivate
     - conda create -n rllib_contrib python=3.8 -y
     - conda activate rllib_contrib
-    - (cd rllib_contrib/bandit && pip install -r requirements.txt && pip install -e .)
+    - (cd rllib_contrib/bandit && pip install -r requirements.txt && pip install -e ".[development]")
     - ./ci/env/env_info.sh
     - pytest rllib_contrib/bandit/tests/
     - python rllib_contrib/bandit/examples/bandit_linucb_interest_evolution_recsim.py --run-as-test
@@ -542,7 +539,7 @@
     - conda deactivate
     - conda create -n rllib_contrib python=3.8 -y
     - conda activate rllib_contrib
-    - (cd rllib_contrib/ddpg && pip install -r requirements.txt && pip install -e ".[development"])
+    - (cd rllib_contrib/ddpg && pip install -r requirements.txt && pip install -e ".[development]")
     - ./ci/env/env_info.sh
     - pytest rllib_contrib/ddpg/tests/
     - python rllib_contrib/ddpg/examples/ddpg_pendulum_v1.py --run-as-test
@@ -554,7 +551,7 @@
     - conda deactivate
     - conda create -n rllib_contrib python=3.8 -y
     - conda activate rllib_contrib
-    - (cd rllib_contrib/leela_chess_zero && pip install -r requirements.txt && pip install -e ".[development"])
+    - (cd rllib_contrib/leela_chess_zero && pip install -r requirements.txt && pip install -e ".[development]")
     - ./ci/env/env_info.sh
     - pytest rllib_contrib/leela_chess_zero/tests/
     - python rllib_contrib/leela_chess_zero/examples/leela_chess_zero_connect_4.py --run-as-test
@@ -563,6 +560,7 @@
   conditions: ["NO_WHEELS_REQUIRED", "RAY_CI_RLLIB_CONTRIB_AFFECTED"]
   commands:
     - cleanup() { if [ "${BUILDKITE_PULL_REQUEST}" = "false" ]; then ./ci/build/upload_build_info.sh; fi }; trap cleanup EXIT
+
     # Install mujoco necessary for the testing environments
     - conda deactivate
     - conda create -n rllib_contrib python=3.8 -y
@@ -573,7 +571,8 @@
     - mv mujoco210-linux-x86_64.tar.gz /root/.mujoco/.
     - (cd /root/.mujoco && tar -xf /root/.mujoco/mujoco210-linux-x86_64.tar.gz)
     - export LD_LIBRARY_PATH=$LD_LIBRARY_PATH:/root/.mujoco/mujoco210/bin
-    - (cd rllib_contrib/maml && pip install -r requirements.txt && pip install -e ".[development"])
+
+    - (cd rllib_contrib/maml && pip install -r requirements.txt && pip install -e ".[development]")
     - ./ci/env/env_info.sh
     - pytest rllib_contrib/maml/tests/test_maml.py
 
@@ -591,7 +590,7 @@
     - echo 'export LD_LIBRARY_PATH=$LD_LIBRARY_PATH:/root/.mujoco/mujoco210/bin' >> /root/.bashrc
     - source /root/.bashrc
 
-    - (cd rllib_contrib/mbmpo && pip install -r requirements.txt && pip install -e ".[development"])
+    - (cd rllib_contrib/mbmpo && pip install -r requirements.txt && pip install -e ".[development]")
     - ./ci/env/env_info.sh
     - pytest rllib_contrib/mbmpo/tests/
     - python rllib_contrib/mbmpo/examples/mbmpo_cartpole_v1_model_based.py --run-as-test
@@ -603,7 +602,7 @@
     - conda deactivate
     - conda create -n rllib_contrib python=3.8 -y
     - conda activate rllib_contrib
-    - (cd rllib_contrib/pg && pip install -r requirements.txt && pip install -e ".[development"])
+    - (cd rllib_contrib/pg && pip install -r requirements.txt && pip install -e ".[development]")
     - ./ci/env/env_info.sh
     - pytest rllib_contrib/pg/tests/
     - python rllib_contrib/pg/examples/pg_cartpole_v1.py --run-as-test
@@ -615,7 +614,7 @@
     - conda deactivate
     - conda create -n rllib_contrib python=3.8 -y
     - conda activate rllib_contrib
-    - (cd rllib_contrib/qmix && pip install -r requirements.txt && pip install -e ".[development"])
+    - (cd rllib_contrib/qmix && pip install -r requirements.txt && pip install -e ".[development]")
     - ./ci/env/env_info.sh
     - pytest rllib_contrib/qmix/tests/
     - python rllib_contrib/qmix/examples/qmix_two_step_game.py --run-as-test
@@ -627,13 +626,13 @@
     - conda deactivate
     - conda create -n rllib_contrib python=3.8 -y
     - conda activate rllib_contrib
-    - (cd rllib_contrib/r2d2 && pip install -r requirements.txt && pip install -e ".[development"])
+    - (cd rllib_contrib/r2d2 && pip install -r requirements.txt && pip install -e ".[development]")
     - ./ci/env/env_info.sh
     - pytest rllib_contrib/r2d2/tests/
     - python rllib_contrib/r2d2/examples/r2d2_stateless_cartpole.py --run-as-test
 
 - label: ":exploding_death_star: RLlib Contrib: SimpleQ Tests"
-    - (cd rllib_contrib/simple_q && pip install -r requirements.txt && pip install -e ".[development"])
+    - (cd rllib_contrib/simple_q && pip install -r requirements.txt && pip install -e ".[development]")
     - conda deactivate
     - conda create -n rllib_contrib python=3.8 -y
     - conda activate rllib_contrib
@@ -648,7 +647,7 @@
     - conda deactivate
     - conda create -n rllib_contrib python=3.8 -y
     - conda activate rllib_contrib
-    - (cd rllib_contrib/slate_q && pip install -r requirements.txt && pip install -e ".[development"])
+    - (cd rllib_contrib/slate_q && pip install -r requirements.txt && pip install -e ".[development]")
     - ./ci/env/env_info.sh
     - pytest rllib_contrib/slate_q/tests/
     - python rllib_contrib/slate_q/examples/recommender_system_with_recsim_and_slateq.py --run-as-test
@@ -660,7 +659,7 @@
     - conda deactivate
     - conda create -n rllib_contrib python=3.8 -y
     - conda activate rllib_contrib
-    - (cd rllib_contrib/td3 && pip install -r requirements.txt && pip install -e ".[development"])
+    - (cd rllib_contrib/td3 && pip install -r requirements.txt && pip install -e ".[development]")
     - ./ci/env/env_info.sh
     - pytest rllib_contrib/td3/tests/
     - python rllib_contrib/td3/examples/td3_pendulum_v1.py --run-as-test