--- conflicted
+++ resolved
@@ -9,9 +9,6 @@
       python/ray/air/...
     - bazel test --config=ci $(./ci/run/bazel_export_options) --build_tests_only --test_tag_filters=ray_air python/ray/data/...
 
-<<<<<<< HEAD
-- label: ":brain: RLlib: Learning tests TF2-static-graph"
-=======
 - label: ":steam_locomotive: Train tests and examples"
   conditions: ["NO_WHEELS_REQUIRED", "RAY_CI_TRAIN_AFFECTED"]
   instance_size: large
@@ -34,8 +31,7 @@
     - ./ci/env/env_info.sh
     - bazel test --config=ci $(./ci/run/bazel_export_options) --build_tests_only --test_tag_filters=tune,-gpu_only,-ray_air,-gpu python/ray/train/...
 
-- label: ":brain: RLlib: Learning discr. actions (I) TF2-static-graph"
->>>>>>> 232c6ca4
+- label: ":brain: RLlib: Learning tests TF2-static-graph"
   conditions: ["NO_WHEELS_REQUIRED", "RAY_CI_RLLIB_AFFECTED"]
   parallelism: 3
   instance_size: large
