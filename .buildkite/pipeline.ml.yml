--- conflicted
+++ resolved
@@ -579,11 +579,6 @@
     - DOC_TESTING=1 ./ci/env/install-dependencies.sh
     - ./ci/env/env_info.sh
     - bazel test --config=ci $(./ci/run/bazel_export_options) --build_tests_only --test_tag_filters=external,-timeseries_libs,-gpu,-post_wheel_build,-doctest 
-<<<<<<< HEAD
-      --test_env=RAY_AIR_NEW_PERSISTENCE_MODE=1
-=======
-      --test_env=RAY_AIR_NEW_PERSISTENCE_MODE=0
->>>>>>> 02bb8f1e
       doc/...
 
 
