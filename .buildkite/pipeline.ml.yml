--- conflicted
+++ resolved
@@ -544,23 +544,25 @@
     - pytest rllib_contrib/ddpg/tests/
     - python rllib_contrib/ddpg/examples/ddpg_pendulum_v1.py --run-as-test
 
-<<<<<<< HEAD
 - label: ":exploding_death_star: RLlib Contrib: Decision Transformer Tests"
-=======
-- label: ":exploding_death_star: RLlib Contrib: ES Tests"
->>>>>>> 471e15d1
-  conditions: ["NO_WHEELS_REQUIRED", "RAY_CI_RLLIB_CONTRIB_AFFECTED"]
-  commands:
-    - cleanup() { if [ "${BUILDKITE_PULL_REQUEST}" = "false" ]; then ./ci/build/upload_build_info.sh; fi }; trap cleanup EXIT
-    - conda deactivate
-    - conda create -n rllib_contrib python=3.8 -y
-    - conda activate rllib_contrib
-<<<<<<< HEAD
-    - (cd rllib_contrib/dt && pip install -r requirements.txt && pip install -e .)
+  conditions: ["NO_WHEELS_REQUIRED", "RAY_CI_RLLIB_CONTRIB_AFFECTED"]
+  commands:
+    - cleanup() { if [ "${BUILDKITE_PULL_REQUEST}" = "false" ]; then ./ci/build/upload_build_info.sh; fi }; trap cleanup EXIT
+    - conda deactivate
+    - conda create -n rllib_contrib python=3.8 -y
+    - conda activate rllib_contrib
+    - (cd rllib_contrib/dt && pip install -r requirements.txt && pip install -e ".[development]")
     - ./ci/env/env_info.sh
     - pytest rllib_contrib/dt/tests/
     - python rllib_contrib/dt/examples/dt_cartpole_v1.py --run-as-test
-=======
+
+- label: ":exploding_death_star: RLlib Contrib: ES Tests"
+  conditions: ["NO_WHEELS_REQUIRED", "RAY_CI_RLLIB_CONTRIB_AFFECTED"]
+  commands:
+    - cleanup() { if [ "${BUILDKITE_PULL_REQUEST}" = "false" ]; then ./ci/build/upload_build_info.sh; fi }; trap cleanup EXIT
+    - conda deactivate
+    - conda create -n rllib_contrib python=3.8 -y
+    - conda activate rllib_contrib
     - (cd rllib_contrib/es && pip install -r requirements.txt && pip install -e ".[development]")
     - ./ci/env/env_info.sh
     - pytest rllib_contrib/es/tests/
@@ -577,7 +579,6 @@
     - ./ci/env/env_info.sh
     - pytest rllib_contrib/leela_chess_zero/tests/
     - python rllib_contrib/leela_chess_zero/examples/leela_chess_zero_connect_4.py --run-as-test
->>>>>>> 471e15d1
 
 - label: ":exploding_death_star: RLlib Contrib: MAML Tests"
   conditions: ["NO_WHEELS_REQUIRED", "RAY_CI_RLLIB_CONTRIB_AFFECTED"]
@@ -655,6 +656,8 @@
     - python rllib_contrib/r2d2/examples/r2d2_stateless_cartpole.py --run-as-test
 
 - label: ":exploding_death_star: RLlib Contrib: SimpleQ Tests"
+  conditions: ["NO_WHEELS_REQUIRED", "RAY_CI_RLLIB_CONTRIB_AFFECTED"]
+  commands:
     - cleanup() { if [ "${BUILDKITE_PULL_REQUEST}" = "false" ]; then ./ci/build/upload_build_info.sh; fi }; trap cleanup EXIT
     - conda deactivate
     - conda create -n rllib_contrib python=3.8 -y
