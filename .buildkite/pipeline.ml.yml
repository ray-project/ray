--- conflicted
+++ resolved
@@ -493,11 +493,7 @@
     - conda deactivate
     - conda create -n rllib_contrib python=3.8 -y
     - conda activate rllib_contrib
-<<<<<<< HEAD
     - (cd rllib_contrib/alpha_star && pip install -r requirements.txt && pip install -e ".[development"])
-=======
-    - (cd rllib_contrib/alpha_star && pip install -r requirements.txt && pip install -e .)
->>>>>>> 71965c42
     - ./ci/env/env_info.sh
     - pytest rllib_contrib/alpha_star/tests/
     - python rllib_contrib/alpha_star/examples/multi-agent-cartpole-alpha-star.py --run-as-test
@@ -547,14 +543,10 @@
     - conda create -n rllib_contrib python=3.8 -y
     - conda activate rllib_contrib
     - sudo apt install libosmesa6-dev libgl1-mesa-glx libglfw3 patchelf -y
-<<<<<<< HEAD
-    - mkdir -p /root/.mujoco && wget https://mujoco.org/download/mujoco210-linux-x86_64.tar.gz && mv mujoco210-linux-x86_64.tar.gz /root/.mujoco/. && (cd /root/.mujoco && tar -xf /root/.mujoco/mujoco210-linux-x86_64.tar.gz)
-=======
-    - mkdir -p /root/.mujoco && \
-      wget https://mujoco.org/download/mujoco210-linux-x86_64.tar.gz && \
-      mv mujoco210-linux-x86_64.tar.gz /root/.mujoco/. && \
-      (cd /root/.mujoco && tar -xf /root/.mujoco/mujoco210-linux-x86_64.tar.gz)
->>>>>>> 71965c42
+    - mkdir -p /root/.mujoco
+    - wget https://mujoco.org/download/mujoco210-linux-x86_64.tar.gz
+    - mv mujoco210-linux-x86_64.tar.gz /root/.mujoco/.
+    - (cd /root/.mujoco && tar -xf /root/.mujoco/mujoco210-linux-x86_64.tar.gz)
     - export LD_LIBRARY_PATH=$LD_LIBRARY_PATH:/root/.mujoco/mujoco210/bin
     - (cd rllib_contrib/maml && pip install -r requirements.txt && pip install -e ".[development"])
     - ./ci/env/env_info.sh
@@ -567,7 +559,7 @@
     - conda deactivate
     - conda create -n rllib_contrib python=3.8 -y
     - conda activate rllib_contrib
-    - (cd rllib_contrib/pg && pip install -r requirements.txt && pip install -e .)
+    - (cd rllib_contrib/pg && pip install -r requirements.txt && pip install -e ".[development"])
     - ./ci/env/env_info.sh
     - pytest rllib_contrib/pg/tests/
     - python rllib_contrib/pg/examples/pg_cartpole_v1.py --run-as-test
@@ -591,7 +583,7 @@
     - conda deactivate
     - conda create -n rllib_contrib python=3.8 -y
     - conda activate rllib_contrib
-    - (cd rllib_contrib/td3 && pip install -r requirements.txt && pip install -e .)
+    - (cd rllib_contrib/td3 && pip install -r requirements.txt && pip install -e ".[development"])
     - ./ci/env/env_info.sh
     - pytest rllib_contrib/td3/tests/
     - python rllib_contrib/td3/examples/td3_pendulum_v1.py --run-as-test