--- conflicted
+++ resolved
@@ -564,7 +564,6 @@
     - ./ci/env/env_info.sh
     - pytest rllib_contrib/maml/tests/test_maml.py
 
-<<<<<<< HEAD
 - label: ":exploding_death_star: RLlib Contrib: Alpha Star Tests"
   conditions: ["NO_WHEELS_REQUIRED", "RAY_CI_RLLIB_CONTRIB_AFFECTED"]
   commands:
@@ -573,7 +572,7 @@
     - ./ci/env/env_info.sh
     - pytest rllib_contrib/alpha_star/tests/
     - python rllib_contrib/alpha_star/examples/multi-agent-cartpole-alpha-star.py --run-as-test
-=======
+
 - label: ":exploding_death_star: RLlib Contrib: R2D2 Tests"
   conditions: ["NO_WHEELS_REQUIRED", "RAY_CI_RLLIB_CONTRIB_AFFECTED"]
   commands:
@@ -590,5 +589,4 @@
     - (cd rllib_contrib/ddpg && pip install -r requirements.txt && pip install -e .)
     - ./ci/env/env_info.sh
     - pytest rllib_contrib/ddpg/tests/
-    - python rllib_contrib/ddpg/examples/ddpg_pendulum_v1.py --run-as-test
->>>>>>> 61401dad
+    - python rllib_contrib/ddpg/examples/ddpg_pendulum_v1.py --run-as-test