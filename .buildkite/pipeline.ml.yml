--- conflicted
+++ resolved
@@ -42,10 +42,17 @@
     - ./ci/env/env_info.sh
     - ./ci/run/run_bazel_test_with_sharding.sh
       --config=ci $(./ci/run/bazel_export_options)
-<<<<<<< HEAD
-      --test_tag_filters=-gpu_only,-gpu,-minimal,-tune,-doctest,-new_storage,-needs_credentials
+      --test_tag_filters=-gpu_only,-gpu,-minimal,-tune,-doctest,-needs_credentials
       python/ray/train/...
 
+- label: ":steam_locomotive: :octopus: Train + Tune tests and examples"
+  conditions: ["NO_WHEELS_REQUIRED", "RAY_CI_TRAIN_AFFECTED"]
+  instance_size: medium
+  commands:
+    - cleanup() { if [ "${BUILDKITE_PULL_REQUEST}" = "false" ]; then ./ci/build/upload_build_info.sh; fi }; trap cleanup EXIT
+    - TRAIN_TESTING=1 TUNE_TESTING=1 ./ci/env/install-dependencies.sh
+    - ./ci/env/env_info.sh
+    - bazel test --config=ci $(./ci/run/bazel_export_options) --build_tests_only --test_tag_filters=tune,-gpu_only,-ray_air,-gpu,-doctest,-needs_credentials python/ray/train/...
 
 - label: ":train: :key: Train examples with authentication"
   conditions: ["NO_WHEELS_REQUIRED", "RAY_CI_TRAIN_AFFECTED", "RAY_CI_BRANCH_BUILD"]
@@ -57,31 +64,6 @@
     - ./ci/env/env_info.sh
     - python ./ci/env/setup_credentials.py wandb comet_ml
     - bazel test --config=ci $(./ci/run/bazel_export_options) --build_tests_only --test_tag_filters=needs_credentials python/ray/train/...
-      
-
-# Currently empty test suite
-#- label: ":steam_locomotive: :octopus: Train + Tune tests and examples"
-#  conditions: ["NO_WHEELS_REQUIRED", "RAY_CI_TRAIN_AFFECTED"]
-#  instance_size: medium
-#  commands:
-#    - cleanup() { if [ "${BUILDKITE_PULL_REQUEST}" = "false" ]; then ./ci/build/upload_build_info.sh; fi }; trap cleanup EXIT
-#    - TRAIN_TESTING=1 TUNE_TESTING=1 ./ci/env/install-dependencies.sh
-#    - ./ci/env/env_info.sh
-#    - bazel test --config=ci $(./ci/run/bazel_export_options) --build_tests_only --test_tag_filters=tune,-gpu_only,-ray_air,-gpu,-doctest,-new_storage python/ray/train/...
-=======
-      --test_tag_filters=-gpu_only,-gpu,-minimal,-tune,-doctest
-      python/ray/train/...
-
-- label: ":steam_locomotive: :octopus: Train + Tune tests and examples"
-  conditions: ["NO_WHEELS_REQUIRED", "RAY_CI_TRAIN_AFFECTED"]
-  instance_size: medium
-  commands:
-    - cleanup() { if [ "${BUILDKITE_PULL_REQUEST}" = "false" ]; then ./ci/build/upload_build_info.sh; fi }; trap cleanup EXIT
-    - TRAIN_TESTING=1 TUNE_TESTING=1 ./ci/env/install-dependencies.sh
-    - ./ci/env/env_info.sh
-    - bazel test --config=ci $(./ci/run/bazel_export_options) --build_tests_only --test_tag_filters=tune,-gpu_only,-ray_air,-gpu,-doctest python/ray/train/...
->>>>>>> 7969d16e
-
 
 - label: ":brain: RLlib: Benchmarks (Torch 2.x)"
   conditions: ["NO_WHEELS_REQUIRED", "RAY_CI_RLLIB_AFFECTED"]
@@ -365,81 +347,10 @@
     - cleanup() { if [ "${BUILDKITE_PULL_REQUEST}" = "false" ]; then ./ci/build/upload_build_info.sh; fi }; trap cleanup EXIT
     - TUNE_TESTING=1 INSTALL_HOROVOD=1 ./ci/env/install-dependencies.sh
     - ./ci/env/env_info.sh
-<<<<<<< HEAD
-    - bazel test --config=ci $(./ci/run/bazel_export_options) --build_tests_only python/ray/tests/xgboost/...
-    - bazel test --config=ci $(./ci/run/bazel_export_options) --build_tests_only python/ray/tests/horovod/...
-
-
-
-##### STORAGE REFACTOR
-
-- label: ":steam_locomotive: :floppy_disk: New persistence mode: Train tests and examples"
-  conditions: ["NO_WHEELS_REQUIRED", "RAY_CI_TRAIN_AFFECTED"]
-  instance_size: large
-  parallelism: 3
-  commands:
-    - cleanup() { if [ "${BUILDKITE_PULL_REQUEST}" = "false" ]; then ./ci/build/upload_build_info.sh; fi }; trap cleanup EXIT
-    # Todo (krfricke): Move mosaicml to train-test-requirements.txt
-    - pip install "mosaicml==0.12.1"
-    - TRAIN_TESTING=1 DATA_PROCESSING_TESTING=1 INSTALL_HOROVOD=1 ./ci/env/install-dependencies.sh
-    - ./ci/env/env_info.sh
-    - ./ci/run/run_bazel_test_with_sharding.sh
-      --config=ci $(./ci/run/bazel_export_options)
-      --test_tag_filters=-gpu_only,-gpu,-minimal,-tune,-doctest,-no_new_storage,-needs_credentials
-      --test_env=RAY_AIR_NEW_PERSISTENCE_MODE=1
-      python/ray/train/...
-
-# TODO(krfricke): Add new test for this suite
-# - label: ":steam_locomotive: :octopus: :floppy_disk: New persistence mode: Train + Tune tests and examples"
-#   conditions: ["NO_WHEELS_REQUIRED", "RAY_CI_TRAIN_AFFECTED"]
-#   instance_size: medium
-#   commands:
-#     - cleanup() { if [ "${BUILDKITE_PULL_REQUEST}" = "false" ]; then ./ci/build/upload_build_info.sh; fi }; trap cleanup EXIT
-#     - TRAIN_TESTING=1 TUNE_TESTING=1 ./ci/env/install-dependencies.sh
-#     - ./ci/env/env_info.sh
-#     - bazel test --config=ci $(./ci/run/bazel_export_options) --build_tests_only 
-#       --test_tag_filters=tune,-gpu_only,-ray_air,-gpu,-doctest,-no_new_storage
-#       --test_env=RAY_AIR_NEW_PERSISTENCE_MODE=1
-#       python/ray/train/...
-
-
-- label: ":octopus: :floppy_disk: New persistence mode: Tune tests and examples (small)"
-  conditions: ["NO_WHEELS_REQUIRED", "RAY_CI_TUNE_AFFECTED"]
-  instance_size: small
-  parallelism: 3
-  commands:
-    - cleanup() { if [ "${BUILDKITE_PULL_REQUEST}" = "false" ]; then ./ci/build/upload_build_info.sh; fi }; trap cleanup EXIT
-    - TUNE_TESTING=1 ./ci/env/install-dependencies.sh
-    - ./ci/env/env_info.sh
-    - ./ci/run/run_bazel_test_with_sharding.sh
-      --config=ci $(./ci/run/bazel_export_options) --build_tests_only
-      --test_tag_filters=-medium_instance,-soft_imports,-gpu_only,-rllib,-multinode,-no_new_storage
-      --test_env=RAY_AIR_NEW_PERSISTENCE_MODE=1
-      python/ray/tune/...
-
-- label: ":octopus: :floppy_disk: New persistence mode: Tune tests and examples (medium)"
-  conditions: ["NO_WHEELS_REQUIRED", "RAY_CI_TUNE_AFFECTED"]
-  instance_size: medium
-  commands:
-    - cleanup() { if [ "${BUILDKITE_PULL_REQUEST}" = "false" ]; then ./ci/build/upload_build_info.sh; fi }; trap cleanup EXIT
-    - TUNE_TESTING=1 DATA_PROCESSING_TESTING=1 ./ci/env/install-dependencies.sh
-    - ./ci/env/env_info.sh
-    - bazel test --config=ci $(./ci/run/bazel_export_options) --build_tests_only
-      --test_tag_filters=medium_instance,-soft_imports,-gpu_only,-rllib,-multinode,-no_new_storage
-      --test_env=RAY_AIR_NEW_PERSISTENCE_MODE=1
-      python/ray/tune/...
-
-
-###### END STORAGE REFACTOR
-
-
-
-=======
     - bazel test --config=ci $(./ci/run/bazel_export_options) --build_tests_only 
       python/ray/tests/xgboost/...
     - bazel test --config=ci $(./ci/run/bazel_export_options) --build_tests_only 
       python/ray/tests/horovod/...
->>>>>>> 7969d16e
 
 
 # TODO(amogkam): Re-enable Ludwig tests after Ludwig supports Ray 2.0
