<<<<<<< HEAD
- label: ":airplane: AIR/ML tests (ray/air)"
=======
- label: ":airplane: AIR tests (ray/air)"
>>>>>>> 02f911ce
  conditions: ["NO_WHEELS_REQUIRED", "RAY_CI_ML_AFFECTED"]
  instance_size: large
  commands:
    - cleanup() { if [ "${BUILDKITE_PULL_REQUEST}" = "false" ]; then ./ci/build/upload_build_info.sh; fi }; trap cleanup EXIT
    - DATA_PROCESSING_TESTING=1 INSTALL_HOROVOD=1 ./ci/env/install-dependencies.sh
    - ./ci/env/env_info.sh
    - bazel test --config=ci $(./ci/run/bazel_export_options) --build_tests_only --test_tag_filters=-gpu,-needs_credentials
      python/ray/air/...
    - bazel test --config=ci $(./ci/run/bazel_export_options) --build_tests_only --test_tag_filters=ray_air python/ray/data/...

<<<<<<< HEAD

- label: ":airplane: AIR/ML release smoke tests"
  conditions:
    [
        "NO_WHEELS_REQUIRED",
        "RAY_CI_RELEASE_TESTS_AFFECTED",
        "RAY_CI_ML_AFFECTED",
        "RAY_CI_PYTHON_AFFECTED",
    ]
  instance_size: large
  commands:
    - cleanup() { if [ "${BUILDKITE_PULL_REQUEST}" = "false" ]; then ./ci/build/upload_build_info.sh; fi }; trap cleanup EXIT
    - ./ci/env/env_info.sh
    - bazel test --config=ci $(./ci/run/bazel_export_options)
      --build_tests_only
      --test_tag_filters=team:ml
      release/...


- label: ":brain: RLlib: Learning discr. actions (I) TF2-static-graph"
  conditions: ["NO_WHEELS_REQUIRED", "RAY_CI_RLLIB_AFFECTED"]
  instance_size: large
  commands:
    - cleanup() { if [ "${BUILDKITE_PULL_REQUEST}" = "false" ]; then ./ci/build/upload_build_info.sh; fi }; trap cleanup EXIT
    - RLLIB_TESTING=1 ./ci/env/install-dependencies.sh
    - ./ci/env/env_info.sh
    - bazel test --config=ci $(./ci/run/bazel_export_options)
      --build_tests_only
      --test_tag_filters=learning_tests_discrete,-crashing_cartpole,-stateless_cartpole,-fake_gpus,-torch_only,-tf2_only,-no_tf_static_graph
      --test_arg=--framework=tf
      rllib/...

- label: ":brain: RLlib: Learning discr. actions (II) TF2-static-graph"
  conditions: ["NO_WHEELS_REQUIRED", "RAY_CI_RLLIB_AFFECTED"]
  instance_size: large
  commands:
    - cleanup() { if [ "${BUILDKITE_PULL_REQUEST}" = "false" ]; then ./ci/build/upload_build_info.sh; fi }; trap cleanup EXIT
    - RLLIB_TESTING=1 ./ci/env/install-dependencies.sh
    - ./ci/env/env_info.sh
    - bazel test --config=ci $(./ci/run/bazel_export_options)
      --build_tests_only
      --test_tag_filters=crashing_cartpole,stateless_cartpole,-fake_gpus,-torch_only,-tf2_only,-no_tf_static_graph
      --test_arg=--framework=tf
      rllib/...

- label: ":brain: RLlib: Learning cont. actions TF2-static-graph"
  conditions: ["NO_WHEELS_REQUIRED", "RAY_CI_RLLIB_AFFECTED"]
  instance_size: large
  commands:
    - cleanup() { if [ "${BUILDKITE_PULL_REQUEST}" = "false" ]; then ./ci/build/upload_build_info.sh; fi }; trap cleanup EXIT
    - RLLIB_TESTING=1 ./ci/env/install-dependencies.sh
    - ./ci/env/env_info.sh
    - bazel test --config=ci $(./ci/run/bazel_export_options)
      --build_tests_only
      --test_tag_filters=learning_tests_continuous,-fake_gpus,-torch_only,-tf2_only,-no_tf_static_graph
      --test_arg=--framework=tf
      rllib/...

- label: ":brain: RLlib: Learning discr. actions (I) TF2-eager-tracing"
  conditions: ["NO_WHEELS_REQUIRED", "RAY_CI_RLLIB_AFFECTED"]
  instance_size: large
  commands:
    - cleanup() { if [ "${BUILDKITE_PULL_REQUEST}" = "false" ]; then ./ci/build/upload_build_info.sh; fi }; trap cleanup EXIT
    - RLLIB_TESTING=1 ./ci/env/install-dependencies.sh
    - ./ci/env/env_info.sh
    - bazel test --config=ci $(./ci/run/bazel_export_options)
      --build_tests_only
      --test_tag_filters=learning_tests_discrete,-crashing_cartpole,-stateless_cartpole,-fake_gpus,-torch_only,-multi_gpu,-no_tf_eager_tracing
      --test_arg=--framework=tf2
      rllib/...

- label: ":brain: RLlib: Learning discr. actions (II) TF2-eager-tracing"
  conditions: ["NO_WHEELS_REQUIRED", "RAY_CI_RLLIB_AFFECTED"]
=======
- label: ":steam_locomotive: Train tests and examples"
  conditions: ["NO_WHEELS_REQUIRED", "RAY_CI_TRAIN_AFFECTED"]
>>>>>>> 02f911ce
  instance_size: large
  parallelism: 2
  commands:
    - cleanup() { if [ "${BUILDKITE_PULL_REQUEST}" = "false" ]; then ./ci/build/upload_build_info.sh; fi }; trap cleanup EXIT
    - TRAIN_TESTING=1 DATA_PROCESSING_TESTING=1 INSTALL_HOROVOD=1 ./ci/env/install-dependencies.sh
    - ./ci/env/env_info.sh
    - ./ci/run/run_bazel_test_with_sharding.sh
      --config=ci $(./ci/run/bazel_export_options)
      --test_tag_filters=-gpu_only,-gpu,-minimal,-tune,-needs_credentials
      python/ray/train/...

- label: ":steam_locomotive: :octopus: Train + Tune tests and examples"
  conditions: ["NO_WHEELS_REQUIRED", "RAY_CI_TRAIN_AFFECTED"]
  instance_size: medium
  commands:
    - cleanup() { if [ "${BUILDKITE_PULL_REQUEST}" = "false" ]; then ./ci/build/upload_build_info.sh; fi }; trap cleanup EXIT
    - TRAIN_TESTING=1 TUNE_TESTING=1 ./ci/env/install-dependencies.sh
    - ./ci/env/env_info.sh
    - bazel test --config=ci $(./ci/run/bazel_export_options) --build_tests_only --test_tag_filters=tune,-gpu_only,-ray_air,-gpu python/ray/train/...

- label: ":brain: RLlib: Learning tests TF2-static-graph"
  conditions: ["NO_WHEELS_REQUIRED", "RAY_CI_RLLIB_AFFECTED"]
  parallelism: 3
  instance_size: large
  commands:
    - cleanup() { if [ "${BUILDKITE_PULL_REQUEST}" = "false" ]; then ./ci/build/upload_build_info.sh; fi }; trap cleanup EXIT
    - RLLIB_TESTING=1 ./ci/env/install-dependencies.sh
    - ./ci/env/env_info.sh
    - ./ci/run/run_bazel_test_with_sharding.sh --config=ci $(./ci/run/bazel_export_options)
      --build_tests_only
      --test_tag_filters=learning_tests_discrete,crashing_cartpole,stateless_cartpole,learning_tests_continuous,-fake_gpus,-torch_only,-tf2_only,-no_tf_static_graph
      --test_arg=--framework=tf rllib/...

- label: ":brain: RLlib: Learning tests TF2-eager-tracing"
  conditions: ["NO_WHEELS_REQUIRED", "RAY_CI_RLLIB_AFFECTED"]
  parallelism: 3
  instance_size: large
  commands:
    - cleanup() { if [ "${BUILDKITE_PULL_REQUEST}" = "false" ]; then ./ci/build/upload_build_info.sh; fi }; trap cleanup EXIT
    - RLLIB_TESTING=1 ./ci/env/install-dependencies.sh
    - ./ci/env/env_info.sh
    - ./ci/run/run_bazel_test_with_sharding.sh --config=ci $(./ci/run/bazel_export_options)
      --build_tests_only
      --test_tag_filters=learning_tests_discrete,learning_tests_continuous,crashing_cartpole,stateless_cartpole,-fake_gpus,-torch_only,-multi_gpu,-no_tf_eager_tracing
      --test_arg=--framework=tf2 rllib/...

- label: ":brain: RLlib: Learning tests PyTorch"
  conditions: ["NO_WHEELS_REQUIRED", "RAY_CI_RLLIB_AFFECTED"]
  parallelism: 3
  instance_size: large
  commands:
    - cleanup() { if [ "${BUILDKITE_PULL_REQUEST}" = "false" ]; then ./ci/build/upload_build_info.sh; fi }; trap cleanup EXIT
    - RLLIB_TESTING=1 ./ci/env/install-dependencies.sh
    - ./ci/env/env_info.sh
    - ./ci/run/run_bazel_test_with_sharding.sh --config=ci $(./ci/run/bazel_export_options)
      --build_tests_only
      --test_tag_filters=learning_tests_discrete,crashing_cartpole,stateless_cartpole,learning_tests_continuous,-fake_gpus,-tf_only,-tf2_only,-multi_gpu
      --test_arg=--framework=torch rllib/...

- label: ":brain: RLlib: Learning tests w/ 2 fake GPUs TF2-static-graph"
  conditions: ["NO_WHEELS_REQUIRED", "RAY_CI_RLLIB_DIRECTLY_AFFECTED"]
  instance_size: medium
  commands:
    - cleanup() { if [ "${BUILDKITE_PULL_REQUEST}" = "false" ]; then ./ci/build/upload_build_info.sh; fi }; trap cleanup EXIT
    - RLLIB_TESTING=1 ./ci/env/install-dependencies.sh
    - ./ci/env/env_info.sh
    - bazel test --config=ci $(./ci/run/bazel_export_options)
      --build_tests_only
      --test_tag_filters=fake_gpus,-torch_only,-tf2_only,-no_tf_static_graph,-multi_gpu
      --test_arg=--framework=tf
      rllib/...

# TODO: (sven) tf2 (eager) multi-GPU
- label: ":brain: RLlib: Learning tests w/ 2 fake GPUs PyTorch"
  conditions: ["NO_WHEELS_REQUIRED", "RAY_CI_RLLIB_DIRECTLY_AFFECTED"]
  instance_size: medium
  commands:
    - cleanup() { if [ "${BUILDKITE_PULL_REQUEST}" = "false" ]; then ./ci/build/upload_build_info.sh; fi }; trap cleanup EXIT
    - RLLIB_TESTING=1 ./ci/env/install-dependencies.sh
    - ./ci/env/env_info.sh
    - bazel test --config=ci $(./ci/run/bazel_export_options)
      --build_tests_only
      --test_tag_filters=fake_gpus,-tf_only,-tf2_only,-multi_gpu
      --test_arg=--framework=torch
      rllib/...

- label: ":brain: RLlib: Memory leak tests TF2-eager-tracing"
  conditions: ["NO_WHEELS_REQUIRED", "RAY_CI_RLLIB_AFFECTED"]
  instance_size: medium
  commands:
    - cleanup() { if [ "${BUILDKITE_PULL_REQUEST}" = "false" ]; then ./ci/build/upload_build_info.sh; fi }; trap cleanup EXIT
    - RLLIB_TESTING=1 ./ci/env/install-dependencies.sh
    - ./ci/env/env_info.sh
    - bazel test --config=ci $(./ci/run/bazel_export_options)
      --build_tests_only
      --test_tag_filters=memory_leak_tests,-flaky
      --test_arg=--framework=tf2
      rllib/...

- label: ":brain: RLlib: Memory leak tests PyTorch"
  conditions: ["NO_WHEELS_REQUIRED", "RAY_CI_RLLIB_AFFECTED"]
  instance_size: medium
  commands:
    - cleanup() { if [ "${BUILDKITE_PULL_REQUEST}" = "false" ]; then ./ci/build/upload_build_info.sh; fi }; trap cleanup EXIT
    - RLLIB_TESTING=1 ./ci/env/install-dependencies.sh
    - ./ci/env/env_info.sh
    - bazel test --config=ci $(./ci/run/bazel_export_options)
      --build_tests_only
      --test_tag_filters=memory_leak_tests,-flaky
      --test_arg=--framework=torch
      rllib/...

- label: ":brain: RLlib: Algorithm, Model and other tests"
  conditions: ["NO_WHEELS_REQUIRED", "RAY_CI_RLLIB_DIRECTLY_AFFECTED"]
  parallelism: 4
  instance_size: large
  commands:
    - cleanup() { if [ "${BUILDKITE_PULL_REQUEST}" = "false" ]; then ./ci/build/upload_build_info.sh; fi }; trap cleanup EXIT
    - RLLIB_TESTING=1 ./ci/env/install-dependencies.sh
    - ./ci/env/env_info.sh
    - ./ci/run/run_bazel_test_with_sharding.sh --config=ci $(./ci/run/bazel_export_options)
      --build_tests_only
      --test_tag_filters=-learning_tests,-memory_leak_tests,-examples,-tests_dir,-documentation,-multi_gpu,-multi_gpu
      --test_env=RAY_USE_MULTIPROCESSING_CPU_COUNT=1 rllib/...

- label: ":brain: RLlib: Examples"
  conditions: ["NO_WHEELS_REQUIRED", "RAY_CI_RLLIB_AFFECTED"]
  parallelism: 5
  instance_size: large
  commands:
    - cleanup() { if [ "${BUILDKITE_PULL_REQUEST}" = "false" ]; then ./ci/build/upload_build_info.sh; fi }; trap cleanup EXIT
    - RLLIB_TESTING=1 ./ci/env/install-dependencies.sh
    - ./ci/env/env_info.sh
    - ./ci/run/run_bazel_test_with_sharding.sh --config=ci $(./ci/run/bazel_export_options) --build_tests_only
      --test_tag_filters=examples,-multi_gpu --test_env=RAY_USE_MULTIPROCESSING_CPU_COUNT=1 rllib/...

- label: ":brain: RLlib: tests/ dir"
  conditions: ["NO_WHEELS_REQUIRED", "RAY_CI_RLLIB_DIRECTLY_AFFECTED"]
  parallelism: 2
  instance_size: large
  commands:
    - cleanup() { if [ "${BUILDKITE_PULL_REQUEST}" = "false" ]; then ./ci/build/upload_build_info.sh; fi }; trap cleanup EXIT
    - RLLIB_TESTING=1 ./ci/env/install-dependencies.sh
    - ./ci/env/env_info.sh
    - ./ci/run/run_bazel_test_with_sharding.sh --config=ci $(./ci/run/bazel_export_options) --build_tests_only
      --test_tag_filters=tests_dir,-multi_gpu --test_env=RAY_USE_MULTIPROCESSING_CPU_COUNT=1 rllib/...

- label: ":brain: RLlib: Documentation code/examples"
  conditions: ["NO_WHEELS_REQUIRED", "RAY_CI_RLLIB_DIRECTLY_AFFECTED"]
  instance_size: medium
  commands:
    - cleanup() { if [ "${BUILDKITE_PULL_REQUEST}" = "false" ]; then ./ci/build/upload_build_info.sh; fi }; trap cleanup EXIT
    - RLLIB_TESTING=1 ./ci/env/install-dependencies.sh
    - ./ci/env/env_info.sh
    - bazel test --config=ci $(./ci/run/bazel_export_options) --build_tests_only
      --test_tag_filters=documentation --test_env=RAY_USE_MULTIPROCESSING_CPU_COUNT=1
      rllib/...

- label: ":octopus: Tune tests and examples (small)"
  conditions: ["NO_WHEELS_REQUIRED", "RAY_CI_TUNE_AFFECTED"]
  instance_size: small
  parallelism: 3
  commands:
    - cleanup() { if [ "${BUILDKITE_PULL_REQUEST}" = "false" ]; then ./ci/build/upload_build_info.sh; fi }; trap cleanup EXIT
    - TUNE_TESTING=1 ./ci/env/install-dependencies.sh
    - ./ci/env/env_info.sh
    - ./ci/run/run_bazel_test_with_sharding.sh
      --config=ci $(./ci/run/bazel_export_options) --build_tests_only
      --test_tag_filters=-medium_instance,-py37,-soft_imports,-gpu_only,-rllib,-multinode
      python/ray/tune/...

- label: ":octopus: Tune tests and examples (medium)"
  conditions: ["NO_WHEELS_REQUIRED", "RAY_CI_TUNE_AFFECTED"]
  instance_size: medium
  commands:
    - cleanup() { if [ "${BUILDKITE_PULL_REQUEST}" = "false" ]; then ./ci/build/upload_build_info.sh; fi }; trap cleanup EXIT
    - TUNE_TESTING=1 ./ci/env/install-dependencies.sh
    - ./ci/env/env_info.sh
    - bazel test --config=ci $(./ci/run/bazel_export_options) --build_tests_only
      --test_tag_filters=medium_instance,-py37,-soft_imports,-gpu_only,-rllib,-multinode
      python/ray/tune/...

- label: ":octopus: :brain: Tune tests and examples {using RLlib}"
  conditions: ["NO_WHEELS_REQUIRED", "RAY_CI_TUNE_AFFECTED", "RAY_CI_RLLIB_AFFECTED"]
  instance_size: large
  commands:
    - cleanup() { if [ "${BUILDKITE_PULL_REQUEST}" = "false" ]; then ./ci/build/upload_build_info.sh; fi }; trap cleanup EXIT
    - TUNE_TESTING=1 ./ci/env/install-dependencies.sh
    - ./ci/env/env_info.sh
    - bazel test --config=ci $(./ci/run/bazel_export_options) --build_tests_only --test_tag_filters=-gpu_only,rllib python/ray/tune/...

- label: ":octopus: Tune tests and examples. Python 3.7"
  conditions: ["NO_WHEELS_REQUIRED", "RAY_CI_TUNE_AFFECTED"]
  instance_size: small
  commands:
    - cleanup() { if [ "${BUILDKITE_PULL_REQUEST}" = "false" ]; then ./ci/build/upload_build_info.sh; fi }; trap cleanup EXIT
    - TUNE_TESTING=1 INSTALL_HOROVOD=1 ./ci/env/install-dependencies.sh
    - ./ci/env/env_info.sh
    - bazel test --config=ci $(./ci/run/bazel_export_options) --build_tests_only --test_tag_filters=py37,-client python/ray/tune/...

- label: ":octopus: ML library integrations tests and examples. Python 3.7"
  conditions: ["NO_WHEELS_REQUIRED", "RAY_CI_TUNE_AFFECTED"]
  instance_size: small
  commands:
    - cleanup() { if [ "${BUILDKITE_PULL_REQUEST}" = "false" ]; then ./ci/build/upload_build_info.sh; fi }; trap cleanup EXIT
    - TUNE_TESTING=1 INSTALL_HOROVOD=1 ./ci/env/install-dependencies.sh
    - ./ci/env/env_info.sh
    - bazel test --config=ci $(./ci/run/bazel_export_options) --build_tests_only python/ray/tests/xgboost/...
    - bazel test --config=ci $(./ci/run/bazel_export_options) --build_tests_only python/ray/tests/horovod/...
    - bazel test --config=ci $(./ci/run/bazel_export_options) python/ray/tests/ray_lightning/...

# TODO(amogkam): Re-enable Ludwig tests after Ludwig supports Ray 2.0
#- label: ":octopus: Ludwig tests and examples. Python 3.7"
#  conditions: ["NO_WHEELS_REQUIRED", "RAY_CI_TUNE_AFFECTED"]
#  commands:
#    - cleanup() { if [ "${BUILDKITE_PULL_REQUEST}" = "false" ]; then ./ci/build/upload_build_info.sh; fi }; trap cleanup EXIT
#    - INSTALL_LUDWIG=1 INSTALL_HOROVOD=1 ./ci/env/install-dependencies.sh
#    - bazel test --config=ci $(./ci/run/bazel_export_options) --build_tests_only python/ray/tests/ludwig/...

- label: ":tropical_fish: ML Libraries w/ Ray Client Examples (Python 3.7)."
  conditions: ["NO_WHEELS_REQUIRED", "RAY_CI_TUNE_AFFECTED"]
  instance_size: medium
  commands:
    - cleanup() { if [ "${BUILDKITE_PULL_REQUEST}" = "false" ]; then ./ci/build/upload_build_info.sh; fi }; trap cleanup EXIT
    - TUNE_TESTING=1 INSTALL_HOROVOD=1 ./ci/env/install-dependencies.sh
    - ./ci/env/env_info.sh
    - bazel test --config=ci $(./ci/run/bazel_export_options) --build_tests_only --test_tag_filters=client --test_env=RAY_CLIENT_MODE=1 python/ray/util/dask/...
    - bazel test --config=ci $(./ci/run/bazel_export_options) --build_tests_only --test_tag_filters=client python/ray/tune/...

- label: ":potable_water: Dataset library integrations tests and examples. Python 3.7"
  conditions: ["NO_WHEELS_REQUIRED", "RAY_CI_PYTHON_AFFECTED"]
  instance_size: medium
  commands:
    - cleanup() { if [ "${BUILDKITE_PULL_REQUEST}" = "false" ]; then ./ci/build/upload_build_info.sh; fi }; trap cleanup EXIT
    - DATA_PROCESSING_TESTING=1 ./ci/env/install-dependencies.sh
    - ./ci/env/env_info.sh
    - bazel test --config=ci $(./ci/run/bazel_export_options) --build_tests_only python/ray/tests/modin/...
    # Dask tests and examples.
    - bazel test --config=ci $(./ci/run/bazel_export_options) --build_tests_only --test_tag_filters=-client python/ray/util/dask/...

- label: "Dataset tests"
  conditions: ["NO_WHEELS_REQUIRED", "RAY_CI_PYTHON_AFFECTED", "RAY_CI_DATA_AFFECTED"]
  instance_size: medium
  commands:
    - cleanup() { if [ "${BUILDKITE_PULL_REQUEST}" = "false" ]; then ./ci/build/upload_build_info.sh; fi }; trap cleanup EXIT
    - DATA_PROCESSING_TESTING=1 ./ci/env/install-dependencies.sh
    - ./ci/env/env_info.sh
    - bazel test --config=ci $(./ci/run/bazel_export_options) --build_tests_only python/ray/data/...

- label: "Workflow tests"
  conditions: ["NO_WHEELS_REQUIRED", "RAY_CI_PYTHON_AFFECTED", "RAY_CI_WORKFLOW_AFFECTED"]
  instance_size: medium
  commands:
    - cleanup() { if [ "${BUILDKITE_PULL_REQUEST}" = "false" ]; then ./ci/build/upload_build_info.sh; fi }; trap cleanup EXIT
    - DATA_PROCESSING_TESTING=1 ./ci/env/install-dependencies.sh
    - ./ci/env/env_info.sh
    - bazel test --config=ci $(./ci/run/bazel_export_options) --build_tests_only python/ray/workflow/...

- label: ":book: Doc tests and examples (excluding Ray AIR examples)"
  # Todo: check if we can modify the examples to use Ray with fewer CPUs.
  conditions:
    ["RAY_CI_PYTHON_AFFECTED", "RAY_CI_TUNE_AFFECTED", "RAY_CI_DOC_AFFECTED", "RAY_CI_SERVE_AFFECTED", "RAY_CI_ML_AFFECTED"]
  instance_size: large
  commands:
    - cleanup() { if [ "${BUILDKITE_PULL_REQUEST}" = "false" ]; then ./ci/build/upload_build_info.sh; fi }; trap cleanup EXIT
    - DOC_TESTING=1 INSTALL_HOROVOD=1 ./ci/env/install-dependencies.sh
    - ./ci/env/env_info.sh
    - bazel test --config=ci $(./ci/run/bazel_export_options) --build_tests_only --test_tag_filters=-statsforecast,-ray_air,-gpu,-py37,-post_wheel_build doc/...

- label: ":book: Doc tests and examples with statsforecast"
  conditions:
    ["RAY_CI_PYTHON_AFFECTED", "RAY_CI_TUNE_AFFECTED", "RAY_CI_DOC_AFFECTED", "RAY_CI_SERVE_AFFECTED", "RAY_CI_ML_AFFECTED"]
  instance_size: small
  commands:
    - cleanup() { if [ "${BUILDKITE_PULL_REQUEST}" = "false" ]; then ./ci/build/upload_build_info.sh; fi }; trap cleanup EXIT
    - DOC_TESTING=1 INSTALL_STATSFORECAST=1 ./ci/env/install-dependencies.sh
    - ./ci/env/env_info.sh
    - bazel test --config=ci $(./ci/run/bazel_export_options) --build_tests_only --test_tag_filters=statsforecast,-gpu,-py37,-post_wheel_build doc/...

- label: ":book: :airplane: Ray AIR examples"
  # Todo: check if this could be a medium test. Last time it failed because of dependency issues.
  conditions:
    ["RAY_CI_PYTHON_AFFECTED", "RAY_CI_TUNE_AFFECTED", "RAY_CI_DOC_AFFECTED", "RAY_CI_SERVE_AFFECTED", "RAY_CI_ML_AFFECTED"]
  instance_size: large
  commands:
    - cleanup() { if [ "${BUILDKITE_PULL_REQUEST}" = "false" ]; then ./ci/build/upload_build_info.sh; fi }; trap cleanup EXIT
    - DOC_TESTING=1 ./ci/env/install-dependencies.sh
    - ./ci/env/env_info.sh
    - bazel test --config=ci $(./ci/run/bazel_export_options) --build_tests_only --test_tag_filters=ray_air,-statsforecast,-needs_credentials,-gpu,-py37,-post_wheel_build doc/...

- label: ":book: Doc examples with authentication "
  conditions: ["NO_WHEELS_REQUIRED", "RAY_CI_BRANCH_BUILD"]
  instance_size: medium
  commands:
    - if [ "$BUILDKITE_PULL_REQUEST" != "false" ]; then exit 0; fi
    - cleanup() { if [ "${BUILDKITE_PULL_REQUEST}" = "false" ]; then ./ci/build/upload_build_info.sh; fi }; trap cleanup EXIT
    - DOC_TESTING=1 ./ci/env/install-dependencies.sh
    - ./ci/env/env_info.sh
    - python ./ci/env/setup_credentials.py wandb comet_ml
    - bazel test --config=ci $(./ci/run/bazel_export_options) --build_tests_only --test_tag_filters=needs_credentials,-statsforecast,-gpu,-py37,-post_wheel_build doc/...<|MERGE_RESOLUTION|>--- conflicted
+++ resolved
@@ -1,8 +1,4 @@
-<<<<<<< HEAD
-- label: ":airplane: AIR/ML tests (ray/air)"
-=======
 - label: ":airplane: AIR tests (ray/air)"
->>>>>>> 02f911ce
   conditions: ["NO_WHEELS_REQUIRED", "RAY_CI_ML_AFFECTED"]
   instance_size: large
   commands:
@@ -12,8 +8,6 @@
     - bazel test --config=ci $(./ci/run/bazel_export_options) --build_tests_only --test_tag_filters=-gpu,-needs_credentials
       python/ray/air/...
     - bazel test --config=ci $(./ci/run/bazel_export_options) --build_tests_only --test_tag_filters=ray_air python/ray/data/...
-
-<<<<<<< HEAD
 
 - label: ":airplane: AIR/ML release smoke tests"
   conditions:
@@ -33,64 +27,8 @@
       release/...
 
 
-- label: ":brain: RLlib: Learning discr. actions (I) TF2-static-graph"
-  conditions: ["NO_WHEELS_REQUIRED", "RAY_CI_RLLIB_AFFECTED"]
-  instance_size: large
-  commands:
-    - cleanup() { if [ "${BUILDKITE_PULL_REQUEST}" = "false" ]; then ./ci/build/upload_build_info.sh; fi }; trap cleanup EXIT
-    - RLLIB_TESTING=1 ./ci/env/install-dependencies.sh
-    - ./ci/env/env_info.sh
-    - bazel test --config=ci $(./ci/run/bazel_export_options)
-      --build_tests_only
-      --test_tag_filters=learning_tests_discrete,-crashing_cartpole,-stateless_cartpole,-fake_gpus,-torch_only,-tf2_only,-no_tf_static_graph
-      --test_arg=--framework=tf
-      rllib/...
-
-- label: ":brain: RLlib: Learning discr. actions (II) TF2-static-graph"
-  conditions: ["NO_WHEELS_REQUIRED", "RAY_CI_RLLIB_AFFECTED"]
-  instance_size: large
-  commands:
-    - cleanup() { if [ "${BUILDKITE_PULL_REQUEST}" = "false" ]; then ./ci/build/upload_build_info.sh; fi }; trap cleanup EXIT
-    - RLLIB_TESTING=1 ./ci/env/install-dependencies.sh
-    - ./ci/env/env_info.sh
-    - bazel test --config=ci $(./ci/run/bazel_export_options)
-      --build_tests_only
-      --test_tag_filters=crashing_cartpole,stateless_cartpole,-fake_gpus,-torch_only,-tf2_only,-no_tf_static_graph
-      --test_arg=--framework=tf
-      rllib/...
-
-- label: ":brain: RLlib: Learning cont. actions TF2-static-graph"
-  conditions: ["NO_WHEELS_REQUIRED", "RAY_CI_RLLIB_AFFECTED"]
-  instance_size: large
-  commands:
-    - cleanup() { if [ "${BUILDKITE_PULL_REQUEST}" = "false" ]; then ./ci/build/upload_build_info.sh; fi }; trap cleanup EXIT
-    - RLLIB_TESTING=1 ./ci/env/install-dependencies.sh
-    - ./ci/env/env_info.sh
-    - bazel test --config=ci $(./ci/run/bazel_export_options)
-      --build_tests_only
-      --test_tag_filters=learning_tests_continuous,-fake_gpus,-torch_only,-tf2_only,-no_tf_static_graph
-      --test_arg=--framework=tf
-      rllib/...
-
-- label: ":brain: RLlib: Learning discr. actions (I) TF2-eager-tracing"
-  conditions: ["NO_WHEELS_REQUIRED", "RAY_CI_RLLIB_AFFECTED"]
-  instance_size: large
-  commands:
-    - cleanup() { if [ "${BUILDKITE_PULL_REQUEST}" = "false" ]; then ./ci/build/upload_build_info.sh; fi }; trap cleanup EXIT
-    - RLLIB_TESTING=1 ./ci/env/install-dependencies.sh
-    - ./ci/env/env_info.sh
-    - bazel test --config=ci $(./ci/run/bazel_export_options)
-      --build_tests_only
-      --test_tag_filters=learning_tests_discrete,-crashing_cartpole,-stateless_cartpole,-fake_gpus,-torch_only,-multi_gpu,-no_tf_eager_tracing
-      --test_arg=--framework=tf2
-      rllib/...
-
-- label: ":brain: RLlib: Learning discr. actions (II) TF2-eager-tracing"
-  conditions: ["NO_WHEELS_REQUIRED", "RAY_CI_RLLIB_AFFECTED"]
-=======
 - label: ":steam_locomotive: Train tests and examples"
   conditions: ["NO_WHEELS_REQUIRED", "RAY_CI_TRAIN_AFFECTED"]
->>>>>>> 02f911ce
   instance_size: large
   parallelism: 2
   commands:
