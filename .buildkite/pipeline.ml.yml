--- conflicted
+++ resolved
@@ -375,11 +375,6 @@
   commands:
     - cleanup() { if [ "${BUILDKITE_PULL_REQUEST}" = "false" ]; then ./ci/build/upload_build_info.sh; fi }; trap cleanup EXIT
     - DOC_TESTING=1 PYTHON=3.7 ./ci/env/install-dependencies.sh
-<<<<<<< HEAD
-    - python ./ci/env/setup_credentials.py wandb comet_ml
-    - bazel test --config=ci $(./ci/run/bazel_export_options) --build_tests_only --test_tag_filters=-gpu,-py37,-post_wheel_build doc/...
-    - python ./ci/env/cleanup_test_state.py wandb comet_ml
-=======
     - bazel test --config=ci $(./ci/run/bazel_export_options) --build_tests_only --test_tag_filters=-ray_air,-gpu,-py37,-post_wheel_build doc/...
 
 - label: ":book: :ariplane: Ray AIR examples"
@@ -387,6 +382,7 @@
     ["RAY_CI_PYTHON_AFFECTED", "RAY_CI_TUNE_AFFECTED", "RAY_CI_DOC_AFFECTED", "RAY_CI_SERVE_AFFECTED"]
   commands:
     - cleanup() { if [ "${BUILDKITE_PULL_REQUEST}" = "false" ]; then ./ci/build/upload_build_info.sh; fi }; trap cleanup EXIT
+    - python ./ci/env/setup_credentials.py wandb comet_ml
     - DOC_TESTING=1 PYTHON=3.7 ./ci/env/install-dependencies.sh
     - bazel test --config=ci $(./ci/run/bazel_export_options) --build_tests_only --test_tag_filters=ray_air,-gpu,-py37,-post_wheel_build doc/...
->>>>>>> e76efffe
+    - python ./ci/env/cleanup_test_state.py wandb comet_ml