--- conflicted
+++ resolved
@@ -48,18 +48,7 @@
       --test_env=RAY_AIR_NEW_PERSISTENCE_MODE=0
       python/ray/train/...
 
-<<<<<<< HEAD
-- label: ":steam_locomotive: :octopus: Train + Tune tests and examples"
-  conditions: ["NO_WHEELS_REQUIRED", "RAY_CI_TRAIN_AFFECTED"]
-  instance_size: medium
-  commands:
-    - cleanup() { if [ "${BUILDKITE_PULL_REQUEST}" = "false" ]; then ./ci/build/upload_build_info.sh; fi }; trap cleanup EXIT
-    - TRAIN_TESTING=1 TUNE_TESTING=1 ./ci/env/install-dependencies.sh
-    - ./ci/env/env_info.sh
-    - bazel test --config=ci $(./ci/run/bazel_export_options) --build_tests_only --test_tag_filters=tune,-gpu_only,-ray_air,-gpu,-doctest,-new_storage
-    --test_env=RAY_AIR_NEW_PERSISTENCE_MODE=0
-    python/ray/train/...
-=======
+
 # Currently empty test suite
 #- label: ":steam_locomotive: :octopus: Train + Tune tests and examples"
 #  conditions: ["NO_WHEELS_REQUIRED", "RAY_CI_TRAIN_AFFECTED"]
@@ -69,7 +58,6 @@
 #    - TRAIN_TESTING=1 TUNE_TESTING=1 ./ci/env/install-dependencies.sh
 #    - ./ci/env/env_info.sh
 #    - bazel test --config=ci $(./ci/run/bazel_export_options) --build_tests_only --test_tag_filters=tune,-gpu_only,-ray_air,-gpu,-doctest,-new_storage python/ray/train/...
->>>>>>> 3f11cf46
 
 
 - label: ":brain: RLlib: Benchmarks (Torch 2.x)"
@@ -552,13 +540,9 @@
     # (see https://github.com/ray-project/ray/pull/38432/)
     - pip install "transformers==4.30.2" "datasets==2.14.0"
     - ./ci/env/env_info.sh
-<<<<<<< HEAD
-    - bazel test --config=ci $(./ci/run/bazel_export_options) --build_tests_only --test_tag_filters=-timeseries_libs,-external,-ray_air,-gpu,-post_wheel_build,-doctest,-datasets_train,-highly_parallel 
+    - bazel test --config=ci $(./ci/run/bazel_export_options) --build_tests_only --test_tag_filters=-timeseries_libs,-external,-ray_air,-gpu,-post_wheel_build,-doctest,-datasets_train,-highly_parallel,-new_storage
       --test_env=RAY_AIR_NEW_PERSISTENCE_MODE=0
       doc/...
-=======
-    - bazel test --config=ci $(./ci/run/bazel_export_options) --build_tests_only --test_tag_filters=-timeseries_libs,-external,-ray_air,-gpu,-post_wheel_build,-doctest,-datasets_train,-highly_parallel,-new_storage doc/...
->>>>>>> 3f11cf46
 
 - label: ":book: Doc tests and examples with time series libraries"
   conditions:
