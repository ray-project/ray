#ci:group=ML tests

- label: ":airplane: AIR tests (ray/air)"
  conditions: ["NO_WHEELS_REQUIRED", "RAY_CI_ML_AFFECTED"]
  instance_size: large
  commands:
    - cleanup() { if [ "${BUILDKITE_PULL_REQUEST}" = "false" ]; then ./ci/build/upload_build_info.sh; fi }; trap cleanup EXIT
    - DATA_PROCESSING_TESTING=1 INSTALL_HOROVOD=1 ./ci/env/install-dependencies.sh
    - ./ci/env/env_info.sh
    - bazel test --config=ci $(./ci/run/bazel_export_options) --build_tests_only --test_tag_filters=-gpu,-hdfs
      python/ray/air/...
    - bazel test --config=ci $(./ci/run/bazel_export_options) --build_tests_only --test_tag_filters=ray_air 
      python/ray/data/...

- label: ":airplane: AIR/ML release smoke tests"
  conditions:
    [
        "NO_WHEELS_REQUIRED",
        "RAY_CI_RELEASE_TESTS_AFFECTED",
        "RAY_CI_ML_AFFECTED",
        "RAY_CI_PYTHON_AFFECTED",
    ]
  instance_size: large
  commands:
    - cleanup() { if [ "${BUILDKITE_PULL_REQUEST}" = "false" ]; then ./ci/build/upload_build_info.sh; fi }; trap cleanup EXIT
    - ./ci/env/env_info.sh
    - bazel test --config=ci $(./ci/run/bazel_export_options)
      --build_tests_only
      --test_tag_filters=team:ml
      release/...


- label: ":steam_locomotive: Train tests and examples"
  conditions: ["NO_WHEELS_REQUIRED", "RAY_CI_TRAIN_AFFECTED"]
  instance_size: large
  parallelism: 4
  commands:
    - cleanup() { if [ "${BUILDKITE_PULL_REQUEST}" = "false" ]; then ./ci/build/upload_build_info.sh; fi }; trap cleanup EXIT
    # Todo (krfricke): Move mosaicml to train-test-requirements.txt
    - pip install "mosaicml==0.12.1"
    - TRAIN_TESTING=1 DATA_PROCESSING_TESTING=1 INSTALL_HOROVOD=1 ./ci/env/install-dependencies.sh
    - ./ci/env/env_info.sh
    - ./ci/run/run_bazel_test_with_sharding.sh
      --config=ci $(./ci/run/bazel_export_options)
      --test_tag_filters=-gpu_only,-gpu,-minimal,-tune,-doctest,-needs_credentials
      python/ray/train/...

- label: ":steam_locomotive: :octopus: Train + Tune tests and examples"
  conditions: ["NO_WHEELS_REQUIRED", "RAY_CI_TRAIN_AFFECTED"]
  instance_size: medium
  commands:
    - cleanup() { if [ "${BUILDKITE_PULL_REQUEST}" = "false" ]; then ./ci/build/upload_build_info.sh; fi }; trap cleanup EXIT
    - TRAIN_TESTING=1 TUNE_TESTING=1 ./ci/env/install-dependencies.sh
    - ./ci/env/env_info.sh
    - bazel test --config=ci $(./ci/run/bazel_export_options) --build_tests_only --test_tag_filters=tune,-gpu_only,-ray_air,-gpu,-doctest,-needs_credentials python/ray/train/...

- label: ":train: :key: Train examples with authentication"
  conditions: ["NO_WHEELS_REQUIRED", "RAY_CI_TRAIN_AFFECTED", "RAY_CI_BRANCH_BUILD"]
  instance_size: medium
  commands:
    - if [[ "$BUILDKITE_PIPELINE_ID" != "0183465b-c6fb-479b-8577-4cfd743b545d" ]]; then exit 0; fi
    - trap ./ci/build/upload_build_info.sh EXIT
    - TRAIN_TESTING=1 ./ci/env/install-dependencies.sh
    - ./ci/env/env_info.sh
    - $(python ci/env/setup_credentials.py)
    - bazel test --config=ci $(./ci/run/bazel_export_options) --build_tests_only --test_tag_filters=needs_credentials 
      --test_env=WANDB_API_KEY --test_env=COMET_API_KEY
      python/ray/train/...

- label: ":brain: RLlib: Benchmarks (Torch 2.x)"
  conditions: ["NO_WHEELS_REQUIRED", "RAY_CI_RLLIB_AFFECTED"]
  instance_size: medium
  commands:
    - cleanup() { if [ "${BUILDKITE_PULL_REQUEST}" = "false" ]; then ./ci/build/upload_build_info.sh; fi }; trap cleanup EXIT
    - RLLIB_TESTING=1 ./ci/env/install-dependencies.sh
    - ./ci/env/env_info.sh
    # Install torch 2.x locally until we move to torch 2.x in the CI.
    - pip3 install torch torchvision torchaudio --index-url https://download.pytorch.org/whl/cu118
    - bazel test --config=ci $(./ci/run/bazel_export_options)
      --build_tests_only
      --test_tag_filters=torch_2.x_only_benchmark
      rllib/...

- label: ":brain: RLlib: Learning tests TF2-static-graph"
  conditions: ["NO_WHEELS_REQUIRED", "RAY_CI_RLLIB_AFFECTED"]
  parallelism: 3
  instance_size: large
  commands:
    - cleanup() { if [ "${BUILDKITE_PULL_REQUEST}" = "false" ]; then ./ci/build/upload_build_info.sh; fi }; trap cleanup EXIT
    - RLLIB_TESTING=1 ./ci/env/install-dependencies.sh
    - ./ci/env/env_info.sh
    - ./ci/run/run_bazel_test_with_sharding.sh --config=ci $(./ci/run/bazel_export_options)
      --build_tests_only
      --test_tag_filters=learning_tests_discrete,crashing_cartpole,stateless_cartpole,learning_tests_continuous,-fake_gpus,-torch_only,-tf2_only,-no_tf_static_graph
      --test_arg=--framework=tf rllib/...

- label: ":brain: RLlib: Learning tests TF2-eager-tracing"
  conditions: ["NO_WHEELS_REQUIRED", "RAY_CI_RLLIB_AFFECTED"]
  parallelism: 3
  instance_size: large
  commands:
    - cleanup() { if [ "${BUILDKITE_PULL_REQUEST}" = "false" ]; then ./ci/build/upload_build_info.sh; fi }; trap cleanup EXIT
    - RLLIB_TESTING=1 ./ci/env/install-dependencies.sh
    - ./ci/env/env_info.sh
    - ./ci/run/run_bazel_test_with_sharding.sh --config=ci $(./ci/run/bazel_export_options)
      --build_tests_only
      --test_tag_filters=learning_tests_discrete,learning_tests_continuous,crashing_cartpole,stateless_cartpole,-fake_gpus,-torch_only,-multi_gpu,-no_tf_eager_tracing
      --test_arg=--framework=tf2 rllib/...

- label: ":brain: RLlib: Learning tests PyTorch"
  conditions: ["NO_WHEELS_REQUIRED", "RAY_CI_RLLIB_AFFECTED"]
  parallelism: 3
  instance_size: large
  commands:
    - cleanup() { if [ "${BUILDKITE_PULL_REQUEST}" = "false" ]; then ./ci/build/upload_build_info.sh; fi }; trap cleanup EXIT
    - RLLIB_TESTING=1 ./ci/env/install-dependencies.sh
    - ./ci/env/env_info.sh
    - ./ci/run/run_bazel_test_with_sharding.sh --config=ci $(./ci/run/bazel_export_options)
      --build_tests_only
      --test_tag_filters=learning_tests_discrete,crashing_cartpole,stateless_cartpole,learning_tests_continuous,-fake_gpus,-tf_only,-tf2_only,-multi_gpu
      --test_arg=--framework=torch rllib/...

- label: ":brain: RLlib: Learning tests w/ 2 fake GPUs TF2-static-graph"
  conditions: ["NO_WHEELS_REQUIRED", "RAY_CI_RLLIB_DIRECTLY_AFFECTED"]
  instance_size: medium
  commands:
    - cleanup() { if [ "${BUILDKITE_PULL_REQUEST}" = "false" ]; then ./ci/build/upload_build_info.sh; fi }; trap cleanup EXIT
    - RLLIB_TESTING=1 ./ci/env/install-dependencies.sh
    - ./ci/env/env_info.sh
    - bazel test --config=ci $(./ci/run/bazel_export_options)
      --build_tests_only
      --test_tag_filters=fake_gpus,-torch_only,-tf2_only,-no_tf_static_graph,-multi_gpu
      --test_arg=--framework=tf
      rllib/...

# TODO: (sven) tf2 (eager) multi-GPU
- label: ":brain: RLlib: Learning tests w/ 2 fake GPUs PyTorch"
  conditions: ["NO_WHEELS_REQUIRED", "RAY_CI_RLLIB_DIRECTLY_AFFECTED"]
  instance_size: medium
  commands:
    - cleanup() { if [ "${BUILDKITE_PULL_REQUEST}" = "false" ]; then ./ci/build/upload_build_info.sh; fi }; trap cleanup EXIT
    - RLLIB_TESTING=1 ./ci/env/install-dependencies.sh
    - ./ci/env/env_info.sh
    - bazel test --config=ci $(./ci/run/bazel_export_options)
      --build_tests_only
      --test_tag_filters=fake_gpus,-tf_only,-tf2_only,-multi_gpu
      --test_arg=--framework=torch
      rllib/...

- label: ":brain: RLlib: Memory leak tests TF2-eager-tracing"
  conditions: ["NO_WHEELS_REQUIRED", "RAY_CI_RLLIB_AFFECTED"]
  instance_size: medium
  commands:
    - cleanup() { if [ "${BUILDKITE_PULL_REQUEST}" = "false" ]; then ./ci/build/upload_build_info.sh; fi }; trap cleanup EXIT
    - RLLIB_TESTING=1 ./ci/env/install-dependencies.sh
    - ./ci/env/env_info.sh
    - bazel test --config=ci $(./ci/run/bazel_export_options)
      --build_tests_only
      --test_tag_filters=memory_leak_tests,-flaky
      --test_arg=--framework=tf2
      rllib/...

- label: ":brain: RLlib: Memory leak tests PyTorch"
  conditions: ["NO_WHEELS_REQUIRED", "RAY_CI_RLLIB_AFFECTED"]
  instance_size: medium
  commands:
    - cleanup() { if [ "${BUILDKITE_PULL_REQUEST}" = "false" ]; then ./ci/build/upload_build_info.sh; fi }; trap cleanup EXIT
    - RLLIB_TESTING=1 ./ci/env/install-dependencies.sh
    - ./ci/env/env_info.sh
    - bazel test --config=ci $(./ci/run/bazel_export_options)
      --build_tests_only
      --test_tag_filters=memory_leak_tests,-flaky
      --test_arg=--framework=torch
      rllib/...

- label: ":brain: RLlib: Learning tests Pytorch (With Ray Data)"
  conditions: ["NO_WHEELS_REQUIRED", "RAY_CI_DATA_AFFECTED"]
  instance_size: large
  commands:
    # skip on master because we are running these test under all RLlib suites anyw/ay
    - if [ "$BUILDKITE_PULL_REQUEST" = "false" ]; then exit 0; fi
    - cleanup() { if [ "${BUILDKITE_PULL_REQUEST}" = "false" ]; then ./ci/build/upload_build_info.sh; fi }; trap cleanup EXIT
    - RLLIB_TESTING=1 ./ci/env/install-dependencies.sh
    - ./ci/env/env_info.sh
    - bazel test --config=ci $(./ci/run/bazel_export_options)
      --build_tests_only
      --test_tag_filters=learning_tests_with_ray_data,-multi_gpu,-gpu,-tf_only,-tf2_only
      --test_arg=--framework=torch
      rllib/...


- label: ":brain: RLlib: Learning tests TF2 (With Ray Data)"
  conditions: ["NO_WHEELS_REQUIRED", "RAY_CI_DATA_AFFECTED"]
  instance_size: large
  commands:
    # skip on master because we are running these test under all RLlib suites anyw/ay
    - if [ "$BUILDKITE_PULL_REQUEST" = "false" ]; then exit 0; fi
    - cleanup() { if [ "${BUILDKITE_PULL_REQUEST}" = "false" ]; then ./ci/build/upload_build_info.sh; fi }; trap cleanup EXIT
    - RLLIB_TESTING=1 ./ci/env/install-dependencies.sh
    - ./ci/env/env_info.sh
    - bazel test --config=ci $(./ci/run/bazel_export_options)
      --build_tests_only
      --test_tag_filters=learning_tests_with_ray_data,-multi_gpu,-gpu,-torch_only
      --test_arg=--framework=tf2
      rllib/...

- label: ":brain: RLlib: Unit-tests (With Ray Data)"
  conditions: ["NO_WHEELS_REQUIRED", "RAY_CI_DATA_AFFECTED"]
  instance_size: large
  commands:
    # skip on master because we are running these test under all RLlib suites anyw/ay
    - if [ "$BUILDKITE_PULL_REQUEST" = "false" ]; then exit 0; fi
    - cleanup() { if [ "${BUILDKITE_PULL_REQUEST}" = "false" ]; then ./ci/build/upload_build_info.sh; fi }; trap cleanup EXIT
    - RLLIB_TESTING=1 ./ci/env/install-dependencies.sh
    - ./ci/env/env_info.sh
    - bazel test --config=ci $(./ci/run/bazel_export_options)
      --build_tests_only
      --test_tag_filters=ray_data,-learning_tests_with_ray_data,-multi_gpu,-gpu
      rllib/...

- label: ":brain: RLlib: Algorithm, Model and other tests"
  conditions: ["NO_WHEELS_REQUIRED", "RAY_CI_RLLIB_DIRECTLY_AFFECTED"]
  parallelism: 4
  instance_size: large
  commands:
    - cleanup() { if [ "${BUILDKITE_PULL_REQUEST}" = "false" ]; then ./ci/build/upload_build_info.sh; fi }; trap cleanup EXIT
    - RLLIB_TESTING=1 ./ci/env/install-dependencies.sh
    - ./ci/env/env_info.sh
    - ./ci/run/run_bazel_test_with_sharding.sh --config=ci $(./ci/run/bazel_export_options)
      --build_tests_only
      --test_tag_filters=-learning_tests,-memory_leak_tests,-examples,-tests_dir,-documentation,-multi_gpu,-no_cpu,-torch_2.x_only_benchmark
      --test_env=RAY_USE_MULTIPROCESSING_CPU_COUNT=1 
      rllib/...

- label: ":brain: RLlib: RLModule tests"
  conditions: ["NO_WHEELS_REQUIRED", "RAY_CI_RLLIB_DIRECTLY_AFFECTED"]
  parallelism: 4
  instance_size: large
  commands:
    - cleanup() { if [ "${BUILDKITE_PULL_REQUEST}" = "false" ]; then ./ci/build/upload_build_info.sh; fi }; trap cleanup EXIT
    - RLLIB_TESTING=1 ./ci/env/install-dependencies.sh
    - ./ci/env/env_info.sh
    - ./ci/run/run_bazel_test_with_sharding.sh --config=ci $(./ci/run/bazel_export_options)
      --build_tests_only
      --test_tag_filters=rlm
      --test_env=RLLIB_ENABLE_RL_MODULE=1
      --test_env=RAY_USE_MULTIPROCESSING_CPU_COUNT=1 rllib/...

- label: ":brain: RLlib: Examples"
  conditions: ["NO_WHEELS_REQUIRED", "RAY_CI_RLLIB_AFFECTED"]
  parallelism: 5
  instance_size: large
  commands:
    - cleanup() { if [ "${BUILDKITE_PULL_REQUEST}" = "false" ]; then ./ci/build/upload_build_info.sh; fi }; trap cleanup EXIT
    - RLLIB_TESTING=1 ./ci/env/install-dependencies.sh
    - ./ci/env/env_info.sh
    - ./ci/run/run_bazel_test_with_sharding.sh --config=ci $(./ci/run/bazel_export_options) --build_tests_only
      --test_tag_filters=examples,-multi_gpu,-gpu --test_env=RAY_USE_MULTIPROCESSING_CPU_COUNT=1
      rllib/...

- label: ":brain: RLlib: tests/ dir"
  conditions: ["NO_WHEELS_REQUIRED", "RAY_CI_RLLIB_DIRECTLY_AFFECTED"]
  parallelism: 2
  instance_size: large
  commands:
    - cleanup() { if [ "${BUILDKITE_PULL_REQUEST}" = "false" ]; then ./ci/build/upload_build_info.sh; fi }; trap cleanup EXIT
    - RLLIB_TESTING=1 ./ci/env/install-dependencies.sh
    - ./ci/env/env_info.sh
    - ./ci/run/run_bazel_test_with_sharding.sh --config=ci $(./ci/run/bazel_export_options) --build_tests_only
      --test_tag_filters=tests_dir,-multi_gpu --test_env=RAY_USE_MULTIPROCESSING_CPU_COUNT=1
      rllib/...

- label: ":brain: RLlib: Documentation code/examples"
  conditions: ["NO_WHEELS_REQUIRED", "RAY_CI_RLLIB_DIRECTLY_AFFECTED"]
  instance_size: medium
  commands:
    - cleanup() { if [ "${BUILDKITE_PULL_REQUEST}" = "false" ]; then ./ci/build/upload_build_info.sh; fi }; trap cleanup EXIT
    - RLLIB_TESTING=1 ./ci/env/install-dependencies.sh
    - ./ci/env/env_info.sh
    - bazel test --config=ci $(./ci/run/bazel_export_options) --build_tests_only
      --test_tag_filters=documentation --test_env=RAY_USE_MULTIPROCESSING_CPU_COUNT=1
      rllib/...

- label: ":octopus: Tune tests and examples (small)"
  conditions: ["NO_WHEELS_REQUIRED", "RAY_CI_TUNE_AFFECTED"]
  instance_size: small
  parallelism: 3
  commands:
    - cleanup() { if [ "${BUILDKITE_PULL_REQUEST}" = "false" ]; then ./ci/build/upload_build_info.sh; fi }; trap cleanup EXIT
    - TUNE_TESTING=1 ./ci/env/install-dependencies.sh
    - ./ci/env/env_info.sh
    - ./ci/run/run_bazel_test_with_sharding.sh
      --config=ci $(./ci/run/bazel_export_options) --build_tests_only
      --test_tag_filters=-medium_instance,-soft_imports,-gpu_only,-rllib,-multinode
      python/ray/tune/...

- label: ":octopus: Tune tests and examples (medium)"
  conditions: ["NO_WHEELS_REQUIRED", "RAY_CI_TUNE_AFFECTED"]
  instance_size: medium
  commands:
    - cleanup() { if [ "${BUILDKITE_PULL_REQUEST}" = "false" ]; then ./ci/build/upload_build_info.sh; fi }; trap cleanup EXIT
    - TUNE_TESTING=1 DATA_PROCESSING_TESTING=1 ./ci/env/install-dependencies.sh
    - ./ci/env/env_info.sh
    - bazel test --config=ci $(./ci/run/bazel_export_options) --build_tests_only
      --test_tag_filters=medium_instance,-soft_imports,-gpu_only,-rllib,-multinode
      python/ray/tune/...

- label: ":octopus: :spiral_note_pad: New output: Tune tests and examples (small)"
  conditions: ["NO_WHEELS_REQUIRED", "RAY_CI_TUNE_AFFECTED"]
  instance_size: small
  parallelism: 3
  commands:
    - cleanup() { if [ "${BUILDKITE_PULL_REQUEST}" = "false" ]; then ./ci/build/upload_build_info.sh; fi }; trap cleanup EXIT
    - TUNE_TESTING=1 ./ci/env/install-dependencies.sh
    - ./ci/env/env_info.sh
    - ./ci/run/run_bazel_test_with_sharding.sh
      --config=ci $(./ci/run/bazel_export_options) --build_tests_only
      --test_tag_filters=-medium_instance,-soft_imports,-gpu_only,-rllib,-multinode
      --test_env=AIR_VERBOSITY=1
      python/ray/tune/...

- label: ":octopus: :spiral_note_pad: New output: Tune tests and examples (medium)"
  conditions: ["NO_WHEELS_REQUIRED", "RAY_CI_TUNE_AFFECTED"]
  instance_size: medium
  commands:
    - cleanup() { if [ "${BUILDKITE_PULL_REQUEST}" = "false" ]; then ./ci/build/upload_build_info.sh; fi }; trap cleanup EXIT
    - TUNE_TESTING=1 DATA_PROCESSING_TESTING=1 ./ci/env/install-dependencies.sh
    - ./ci/env/env_info.sh
    - bazel test --config=ci $(./ci/run/bazel_export_options) --build_tests_only
      --test_tag_filters=medium_instance,-soft_imports,-gpu_only,-rllib,-multinode
      --test_env=AIR_VERBOSITY=1
      python/ray/tune/...


- label: ":octopus: :brain: Tune tests and examples {using RLlib}"
  conditions: ["NO_WHEELS_REQUIRED", "RAY_CI_TUNE_AFFECTED", "RAY_CI_RLLIB_AFFECTED"]
  instance_size: large
  commands:
    - cleanup() { if [ "${BUILDKITE_PULL_REQUEST}" = "false" ]; then ./ci/build/upload_build_info.sh; fi }; trap cleanup EXIT
    - TUNE_TESTING=1 ./ci/env/install-dependencies.sh
    - ./ci/env/env_info.sh
    - bazel test --config=ci $(./ci/run/bazel_export_options) --build_tests_only --test_tag_filters=-gpu_only,rllib
      python/ray/tune/...

- label: ":octopus: ML library integrations tests and examples."
  conditions: ["NO_WHEELS_REQUIRED", "RAY_CI_TUNE_AFFECTED"]
  instance_size: small
  commands:
    - cleanup() { if [ "${BUILDKITE_PULL_REQUEST}" = "false" ]; then ./ci/build/upload_build_info.sh; fi }; trap cleanup EXIT
    - TUNE_TESTING=1 INSTALL_HOROVOD=1 ./ci/env/install-dependencies.sh
    - ./ci/env/env_info.sh
    - bazel test --config=ci $(./ci/run/bazel_export_options) --build_tests_only 
      python/ray/tests/xgboost/...
    - bazel test --config=ci $(./ci/run/bazel_export_options) --build_tests_only 
      python/ray/tests/horovod/...


# TODO(amogkam): Re-enable Ludwig tests after Ludwig supports Ray 2.0
#- label: ":octopus: Ludwig tests and examples. Python 3.7"
#  conditions: ["NO_WHEELS_REQUIRED", "RAY_CI_TUNE_AFFECTED"]
#  commands:
#    - cleanup() { if [ "${BUILDKITE_PULL_REQUEST}" = "false" ]; then ./ci/build/upload_build_info.sh; fi }; trap cleanup EXIT
#    - INSTALL_LUDWIG=1 INSTALL_HOROVOD=1 ./ci/env/install-dependencies.sh
#    - bazel test --config=ci $(./ci/run/bazel_export_options) --build_tests_only python/ray/tests/ludwig/...

- label: ":tropical_fish: ML Libraries w/ Ray Client Examples (Python 3.7)."
  conditions: ["NO_WHEELS_REQUIRED", "RAY_CI_TUNE_AFFECTED"]
  instance_size: medium
  commands:
    - cleanup() { if [ "${BUILDKITE_PULL_REQUEST}" = "false" ]; then ./ci/build/upload_build_info.sh; fi }; trap cleanup EXIT
    - TUNE_TESTING=1 DATA_PROCESSING_TESTING=1 INSTALL_HOROVOD=1 ./ci/env/install-dependencies.sh
    - ./ci/env/env_info.sh
    - bazel test --config=ci $(./ci/run/bazel_export_options) --build_tests_only --test_tag_filters=client --test_env=RAY_CLIENT_MODE=1 python/ray/util/dask/...
    - bazel test --config=ci $(./ci/run/bazel_export_options) --build_tests_only
      --test_env=RAY_AIR_NEW_PERSISTENCE_MODE=1
      --test_tag_filters=client
      python/ray/tune/...

- label: ":potable_water: Dataset library integrations tests and examples"
  conditions: ["NO_WHEELS_REQUIRED", "RAY_CI_PYTHON_AFFECTED"]
  instance_size: medium
  commands:
    - cleanup() { if [ "${BUILDKITE_PULL_REQUEST}" = "false" ]; then ./ci/build/upload_build_info.sh; fi }; trap cleanup EXIT
    - DATA_PROCESSING_TESTING=1 ./ci/env/install-dependencies.sh
    - ./ci/env/env_info.sh
     - bazel test --config=ci $(./ci/run/bazel_export_options) --build_tests_only python/ray/tests/modin/...
    # Dask tests and examples.
    - bazel test --config=ci $(./ci/run/bazel_export_options) --build_tests_only --test_tag_filters=-client python/ray/util/dask/...

- label: ":potable_water: Dataset datasource integration tests"
  conditions: ["NO_WHEELS_REQUIRED", "RAY_CI_PYTHON_AFFECTED", "RAY_CI_DATA_AFFECTED"]
  commands:
    - cleanup() { if [ "${BUILDKITE_PULL_REQUEST}" = "false" ]; then ./ci/build/upload_build_info.sh; fi }; trap cleanup EXIT
    - ./ci/env/install-java.sh
    # TODO(scottjlee): upgrade ARROW_VERSION to 12.* and ARROW_MONGO_VERSION to 1.0.*
    - DATA_PROCESSING_TESTING=1 ARROW_VERSION=9.* ARROW_MONGO_VERSION=0.5.* ./ci/env/install-dependencies.sh
    - ./ci/env/env_info.sh
    - sudo apt-get purge -y mongodb*
    - sudo apt-get install -y mongodb
    - sudo rm -rf /var/lib/mongodb/mongod.lock
    - sudo service mongodb start
    - bazel test --config=ci $(./ci/run/bazel_export_options) --build_tests_only --test_tag_filters=data_integration,-doctest python/ray/data/...
    - sudo service mongodb stop
    - sudo apt-get purge -y mongodb*

- label: "Workflow tests"
  conditions: ["RAY_CI_PYTHON_AFFECTED", "RAY_CI_WORKFLOW_AFFECTED"]
  instance_size: medium
  commands:
    - cleanup() { if [ "${BUILDKITE_PULL_REQUEST}" = "false" ]; then ./ci/build/upload_build_info.sh; fi }; trap cleanup EXIT
    - DATA_PROCESSING_TESTING=1 ./ci/env/install-dependencies.sh
    - ./ci/env/env_info.sh
    - bazel test --config=ci $(./ci/run/bazel_export_options) --build_tests_only python/ray/workflow/...

- label: ":book: Doc tests and examples (excluding Ray AIR examples)"
  # Todo: check if we can modify the examples to use Ray with fewer CPUs.
  conditions:
    ["RAY_CI_PYTHON_AFFECTED", "RAY_CI_TUNE_AFFECTED", "RAY_CI_DOC_AFFECTED", "RAY_CI_SERVE_AFFECTED", "RAY_CI_ML_AFFECTED"]
  instance_size: large
  commands:
    - cleanup() { if [ "${BUILDKITE_PULL_REQUEST}" = "false" ]; then ./ci/build/upload_build_info.sh; fi }; trap cleanup EXIT
    - DOC_TESTING=1 INSTALL_HOROVOD=1 ./ci/env/install-dependencies.sh
    # TODO (shrekris-anyscale): Remove transformers after core transformer
    # requirement is upgraded
    # TODO(scottjlee): Move datasets to train/data-test-requirements.txt 
    # (see https://github.com/ray-project/ray/pull/38432/)
    - pip install "transformers==4.30.2" "datasets==2.14.0"
    - ./ci/env/env_info.sh
    - bazel test --config=ci $(./ci/run/bazel_export_options) --build_tests_only
      --test_tag_filters=-timeseries_libs,-external,-ray_air,-gpu,-post_wheel_build,-doctest,-datasets_train,-highly_parallel
      doc/...

- label: ":book: Doc tests and examples with time series libraries"
  conditions:
    ["RAY_CI_PYTHON_AFFECTED", "RAY_CI_TUNE_AFFECTED", "RAY_CI_DOC_AFFECTED", "RAY_CI_SERVE_AFFECTED", "RAY_CI_ML_AFFECTED"]
  instance_size: small
  commands:
    - cleanup() { if [ "${BUILDKITE_PULL_REQUEST}" = "false" ]; then ./ci/build/upload_build_info.sh; fi }; trap cleanup EXIT
    - DOC_TESTING=1 INSTALL_TIMESERIES_LIBS=1 ./ci/env/install-dependencies.sh
    - ./ci/env/env_info.sh
    - bazel test --config=ci $(./ci/run/bazel_export_options) --build_tests_only --test_tag_filters=timeseries_libs,-external,-gpu,-post_wheel_build,-doctest doc/...

- label: ":book: :airplane: Ray AIR examples"
  # Todo: check if this could be a medium test. Last time it failed because of dependency issues.
  conditions:
    ["RAY_CI_PYTHON_AFFECTED", "RAY_CI_TUNE_AFFECTED", "RAY_CI_DOC_AFFECTED", "RAY_CI_SERVE_AFFECTED", "RAY_CI_ML_AFFECTED"]
  instance_size: large
  commands:
    - cleanup() { if [ "${BUILDKITE_PULL_REQUEST}" = "false" ]; then ./ci/build/upload_build_info.sh; fi }; trap cleanup EXIT
    - DOC_TESTING=1 ./ci/env/install-dependencies.sh
    - ./ci/env/env_info.sh
    - bazel test --config=ci $(./ci/run/bazel_export_options) --build_tests_only --test_tag_filters=ray_air,-external,-timeseries_libs,-gpu,-post_wheel_build,-doctest 
      doc/...

- label: ":book: Doc examples for external code "
  conditions: ["RAY_CI_PYTHON_AFFECTED", "RAY_CI_TUNE_AFFECTED", "RAY_CI_DOC_AFFECTED", "RAY_CI_SERVE_AFFECTED", "RAY_CI_ML_AFFECTED"]
  instance_size: large
  commands:
    - cleanup() { if [ "${BUILDKITE_PULL_REQUEST}" = "false" ]; then ./ci/build/upload_build_info.sh; fi }; trap cleanup EXIT
    - DOC_TESTING=1 ./ci/env/install-dependencies.sh
    - ./ci/env/env_info.sh
    - bazel test --config=ci $(./ci/run/bazel_export_options) --build_tests_only --test_tag_filters=external,-timeseries_libs,-gpu,-post_wheel_build,-doctest 
      doc/...


- label: ":exploding_death_star: RLlib Contrib: A2C Tests"
  conditions: ["NO_WHEELS_REQUIRED", "RAY_CI_RLLIB_CONTRIB_AFFECTED"]
  commands:
    - cleanup() { if [ "${BUILDKITE_PULL_REQUEST}" = "false" ]; then ./ci/build/upload_build_info.sh; fi }; trap cleanup EXIT
    - conda deactivate
    - conda create -n rllib_contrib python=3.8 -y
    - conda activate rllib_contrib
    - (cd rllib_contrib/a2c && pip install -r requirements.txt && pip install -e ".[development]")
    - ./ci/env/env_info.sh
    - pytest rllib_contrib/a2c/tests/
    - python rllib_contrib/a2c/examples/a2c_cartpole_v1.py --run-as-test

- label: ":exploding_death_star: RLlib Contrib: A3C Tests"
  conditions: ["NO_WHEELS_REQUIRED", "RAY_CI_RLLIB_CONTRIB_AFFECTED"]
  commands:
    - cleanup() { if [ "${BUILDKITE_PULL_REQUEST}" = "false" ]; then ./ci/build/upload_build_info.sh; fi }; trap cleanup EXIT
    - conda deactivate
    - conda create -n rllib_contrib python=3.8 -y
    - conda activate rllib_contrib
    - (cd rllib_contrib/a3c && pip install -r requirements.txt && pip install -e ".[development]")
    - ./ci/env/env_info.sh
    - pytest rllib_contrib/a3c/tests/test_a3c.py

- label: ":exploding_death_star: RLlib Contrib: Alpha Star Tests"
  conditions: ["NO_WHEELS_REQUIRED", "RAY_CI_RLLIB_CONTRIB_AFFECTED"]
  commands:
    - cleanup() { if [ "${BUILDKITE_PULL_REQUEST}" = "false" ]; then ./ci/build/upload_build_info.sh; fi }; trap cleanup EXIT
    - conda deactivate
    - conda create -n rllib_contrib python=3.8 -y
    - conda activate rllib_contrib
    - (cd rllib_contrib/alpha_star && pip install -r requirements.txt && pip install -e ".[development]")
    - ./ci/env/env_info.sh
    - pytest rllib_contrib/alpha_star/tests/
    - python rllib_contrib/alpha_star/examples/multi-agent-cartpole-alpha-star.py --run-as-test

- label: ":exploding_death_star: RLlib Contrib: APEX DDPG Tests"
  conditions: ["NO_WHEELS_REQUIRED", "RAY_CI_RLLIB_CONTRIB_AFFECTED"]
  commands:
    - cleanup() { if [ "${BUILDKITE_PULL_REQUEST}" = "false" ]; then ./ci/build/upload_build_info.sh; fi }; trap cleanup EXIT
<<<<<<< HEAD
    - (cd rllib_contrib/apex_ddpg && pip install -r requirements.txt && pip install -e ".[development]")
=======
    - (cd rllib_contrib/apex_ddpg && pip install -r requirements.txt && pip install -e ".[development"])
>>>>>>> 583cfe62
    - ./ci/env/env_info.sh
    - pytest rllib_contrib/apex_ddpg/tests/
    - python rllib_contrib/apex_ddpg/examples/apex_ddpg_pendulum_v1.py --run-as-test

- label: ":exploding_death_star: RLlib Contrib: APEX DQN Tests"
  conditions: ["NO_WHEELS_REQUIRED", "RAY_CI_RLLIB_CONTRIB_AFFECTED"]
  commands:
    - cleanup() { if [ "${BUILDKITE_PULL_REQUEST}" = "false" ]; then ./ci/build/upload_build_info.sh; fi }; trap cleanup EXIT
    - conda deactivate
    - conda create -n rllib_contrib python=3.8 -y
    - conda activate rllib_contrib
    - (cd rllib_contrib/apex_dqn && pip install -r requirements.txt && pip install -e ".[development]")
    - ./ci/env/env_info.sh
    - pytest rllib_contrib/apex_dqn/tests/
    - python rllib_contrib/apex_dqn/examples/apex_dqn_cartpole_v1.py --run-as-test

- label: ":exploding_death_star: RLlib Contrib: Bandit Tests"
  conditions: ["NO_WHEELS_REQUIRED", "RAY_CI_RLLIB_CONTRIB_AFFECTED"]
  commands:
    - cleanup() { if [ "${BUILDKITE_PULL_REQUEST}" = "false" ]; then ./ci/build/upload_build_info.sh; fi }; trap cleanup EXIT
    - conda deactivate
    - conda create -n rllib_contrib python=3.8 -y
    - conda activate rllib_contrib
    - (cd rllib_contrib/bandit && pip install -r requirements.txt && pip install -e .)
    - ./ci/env/env_info.sh
    - pytest rllib_contrib/bandit/tests/
    - python rllib_contrib/bandit/examples/bandit_linucb_interest_evolution_recsim.py --run-as-test

- label: ":exploding_death_star: RLlib Contrib: DDPG Tests"
  conditions: ["NO_WHEELS_REQUIRED", "RAY_CI_RLLIB_CONTRIB_AFFECTED"]
  commands:
    - cleanup() { if [ "${BUILDKITE_PULL_REQUEST}" = "false" ]; then ./ci/build/upload_build_info.sh; fi }; trap cleanup EXIT
    - conda deactivate
    - conda create -n rllib_contrib python=3.8 -y
    - conda activate rllib_contrib
    - (cd rllib_contrib/ddpg && pip install -r requirements.txt && pip install -e ".[development]")
    - ./ci/env/env_info.sh
    - pytest rllib_contrib/ddpg/tests/
    - python rllib_contrib/ddpg/examples/ddpg_pendulum_v1.py --run-as-test

<<<<<<< HEAD
- label: ":exploding_death_star: RLlib Contrib: ES Tests"
=======
- label: ":exploding_death_star: RLlib Contrib: Leela Chess Zero Tests"
>>>>>>> 583cfe62
  conditions: ["NO_WHEELS_REQUIRED", "RAY_CI_RLLIB_CONTRIB_AFFECTED"]
  commands:
    - cleanup() { if [ "${BUILDKITE_PULL_REQUEST}" = "false" ]; then ./ci/build/upload_build_info.sh; fi }; trap cleanup EXIT
    - conda deactivate
    - conda create -n rllib_contrib python=3.8 -y
    - conda activate rllib_contrib
<<<<<<< HEAD
    - (cd rllib_contrib/es && pip install -r requirements.txt && pip install -e ".[development]")
    - ./ci/env/env_info.sh
    - pytest rllib_contrib/es/tests/
    - python rllib_contrib/es/examples/es_cartpole_v1.py --run-as-test
=======
    - (cd rllib_contrib/leela_chess_zero && pip install -r requirements.txt && pip install -e ".[development"])
    - ./ci/env/env_info.sh
    - pytest rllib_contrib/leela_chess_zero/tests/
    - python rllib_contrib/leela_chess_zero/examples/leela_chess_zero_connect_4.py --run-as-test
>>>>>>> 583cfe62

- label: ":exploding_death_star: RLlib Contrib: MAML Tests"
  conditions: ["NO_WHEELS_REQUIRED", "RAY_CI_RLLIB_CONTRIB_AFFECTED"]
  commands:
    - cleanup() { if [ "${BUILDKITE_PULL_REQUEST}" = "false" ]; then ./ci/build/upload_build_info.sh; fi }; trap cleanup EXIT
    # Install mujoco necessary for the testing environments
    - conda deactivate
    - conda create -n rllib_contrib python=3.8 -y
    - conda activate rllib_contrib
    - sudo apt install libosmesa6-dev libgl1-mesa-glx libglfw3 patchelf -y
    - mkdir -p /root/.mujoco
    - wget https://mujoco.org/download/mujoco210-linux-x86_64.tar.gz
    - mv mujoco210-linux-x86_64.tar.gz /root/.mujoco/.
    - (cd /root/.mujoco && tar -xf /root/.mujoco/mujoco210-linux-x86_64.tar.gz)
    - export LD_LIBRARY_PATH=$LD_LIBRARY_PATH:/root/.mujoco/mujoco210/bin
    - (cd rllib_contrib/maml && pip install -r requirements.txt && pip install -e ".[development]")
    - ./ci/env/env_info.sh
    - pytest rllib_contrib/maml/tests/test_maml.py

- label: ":exploding_death_star: RLlib Contrib: MBMPO Tests"
  conditions: ["NO_WHEELS_REQUIRED", "RAY_CI_RLLIB_CONTRIB_AFFECTED"]
  commands:
    - cleanup() { if [ "${BUILDKITE_PULL_REQUEST}" = "false" ]; then ./ci/build/upload_build_info.sh; fi }; trap cleanup EXIT

    # Install mujoco necessary for the testing environments
    - sudo apt install libosmesa6-dev libgl1-mesa-glx libglfw3 patchelf -y
    - mkdir -p /root/.mujoco
    - wget https://mujoco.org/download/mujoco210-linux-x86_64.tar.gz
    - mv mujoco210-linux-x86_64.tar.gz /root/.mujoco/.
    - (cd /root/.mujoco && tar -xf /root/.mujoco/mujoco210-linux-x86_64.tar.gz)
    - echo 'export LD_LIBRARY_PATH=$LD_LIBRARY_PATH:/root/.mujoco/mujoco210/bin' >> /root/.bashrc
    - source /root/.bashrc

    - (cd rllib_contrib/mbmpo && pip install -r requirements.txt && pip install -e ".[development"])
    - ./ci/env/env_info.sh
    - pytest rllib_contrib/mbmpo/tests/
    - python rllib_contrib/mbmpo/examples/mbmpo_cartpole_v1_model_based.py --run-as-test

- label: ":exploding_death_star: RLlib Contrib: PG Tests"
  conditions: ["NO_WHEELS_REQUIRED", "RAY_CI_RLLIB_CONTRIB_AFFECTED"]
  commands:
    - cleanup() { if [ "${BUILDKITE_PULL_REQUEST}" = "false" ]; then ./ci/build/upload_build_info.sh; fi }; trap cleanup EXIT
    - conda deactivate
    - conda create -n rllib_contrib python=3.8 -y
    - conda activate rllib_contrib
    - (cd rllib_contrib/pg && pip install -r requirements.txt && pip install -e ".[development]")
    - ./ci/env/env_info.sh
    - pytest rllib_contrib/pg/tests/
    - python rllib_contrib/pg/examples/pg_cartpole_v1.py --run-as-test

- label: ":exploding_death_star: RLlib Contrib: QMIX Tests"
  conditions: ["NO_WHEELS_REQUIRED", "RAY_CI_RLLIB_CONTRIB_AFFECTED"]
  commands:
    - cleanup() { if [ "${BUILDKITE_PULL_REQUEST}" = "false" ]; then ./ci/build/upload_build_info.sh; fi }; trap cleanup EXIT
    - conda deactivate
    - conda create -n rllib_contrib python=3.8 -y
    - conda activate rllib_contrib
    - (cd rllib_contrib/qmix && pip install -r requirements.txt && pip install -e ".[development]")
    - ./ci/env/env_info.sh
    - pytest rllib_contrib/qmix/tests/
    - python rllib_contrib/qmix/examples/qmix_two_step_game.py --run-as-test

- label: ":exploding_death_star: RLlib Contrib: R2D2 Tests"
  conditions: ["NO_WHEELS_REQUIRED", "RAY_CI_RLLIB_CONTRIB_AFFECTED"]
  commands:
    - cleanup() { if [ "${BUILDKITE_PULL_REQUEST}" = "false" ]; then ./ci/build/upload_build_info.sh; fi }; trap cleanup EXIT
    - conda deactivate
    - conda create -n rllib_contrib python=3.8 -y
    - conda activate rllib_contrib
    - (cd rllib_contrib/r2d2 && pip install -r requirements.txt && pip install -e ".[development]")
    - ./ci/env/env_info.sh
    - pytest rllib_contrib/r2d2/tests/
    - python rllib_contrib/r2d2/examples/r2d2_stateless_cartpole.py --run-as-test

- label: ":exploding_death_star: RLlib Contrib: SimpleQ Tests"
    - (cd rllib_contrib/simple_q && pip install -r requirements.txt && pip install -e ".[development"])
    - conda deactivate
    - conda create -n rllib_contrib python=3.8 -y
    - conda activate rllib_contrib
    - ./ci/env/env_info.sh
    - pytest rllib_contrib/simple_q/tests/
    - python rllib_contrib/simple_q/examples/simple_q_cartpole_v1.py --run-as-test

- label: ":exploding_death_star: RLlib Contrib: SlateQ Tests"
  conditions: ["NO_WHEELS_REQUIRED", "RAY_CI_RLLIB_CONTRIB_AFFECTED"]
  commands:
    - cleanup() { if [ "${BUILDKITE_PULL_REQUEST}" = "false" ]; then ./ci/build/upload_build_info.sh; fi }; trap cleanup EXIT
    - conda deactivate
    - conda create -n rllib_contrib python=3.8 -y
    - conda activate rllib_contrib
<<<<<<< HEAD
    - (cd rllib_contrib/simple_q && pip install -r requirements.txt && pip install -e ".[development]")
=======
    - (cd rllib_contrib/slate_q && pip install -r requirements.txt && pip install -e ".[development"])
>>>>>>> 583cfe62
    - ./ci/env/env_info.sh
    - pytest rllib_contrib/slate_q/tests/
    - python rllib_contrib/slate_q/examples/recommender_system_with_recsim_and_slateq.py --run-as-test

- label: ":exploding_death_star: RLlib Contrib: TD3 Tests"
  conditions: ["NO_WHEELS_REQUIRED", "RAY_CI_RLLIB_CONTRIB_AFFECTED"]
  commands:
    - cleanup() { if [ "${BUILDKITE_PULL_REQUEST}" = "false" ]; then ./ci/build/upload_build_info.sh; fi }; trap cleanup EXIT
    - conda deactivate
    - conda create -n rllib_contrib python=3.8 -y
    - conda activate rllib_contrib
    - (cd rllib_contrib/td3 && pip install -r requirements.txt && pip install -e ".[development]")
    - ./ci/env/env_info.sh
    - pytest rllib_contrib/td3/tests/
    - python rllib_contrib/td3/examples/td3_pendulum_v1.py --run-as-test<|MERGE_RESOLUTION|>--- conflicted
+++ resolved
@@ -502,11 +502,10 @@
   conditions: ["NO_WHEELS_REQUIRED", "RAY_CI_RLLIB_CONTRIB_AFFECTED"]
   commands:
     - cleanup() { if [ "${BUILDKITE_PULL_REQUEST}" = "false" ]; then ./ci/build/upload_build_info.sh; fi }; trap cleanup EXIT
-<<<<<<< HEAD
+    - conda deactivate
+    - conda create -n rllib_contrib python=3.8 -y
+    - conda activate rllib_contrib
     - (cd rllib_contrib/apex_ddpg && pip install -r requirements.txt && pip install -e ".[development]")
-=======
-    - (cd rllib_contrib/apex_ddpg && pip install -r requirements.txt && pip install -e ".[development"])
->>>>>>> 583cfe62
     - ./ci/env/env_info.sh
     - pytest rllib_contrib/apex_ddpg/tests/
     - python rllib_contrib/apex_ddpg/examples/apex_ddpg_pendulum_v1.py --run-as-test
@@ -530,7 +529,7 @@
     - conda deactivate
     - conda create -n rllib_contrib python=3.8 -y
     - conda activate rllib_contrib
-    - (cd rllib_contrib/bandit && pip install -r requirements.txt && pip install -e .)
+    - (cd rllib_contrib/bandit && pip install -r requirements.txt && pip install -e ".[development]")
     - ./ci/env/env_info.sh
     - pytest rllib_contrib/bandit/tests/
     - python rllib_contrib/bandit/examples/bandit_linucb_interest_evolution_recsim.py --run-as-test
@@ -547,28 +546,29 @@
     - pytest rllib_contrib/ddpg/tests/
     - python rllib_contrib/ddpg/examples/ddpg_pendulum_v1.py --run-as-test
 
-<<<<<<< HEAD
 - label: ":exploding_death_star: RLlib Contrib: ES Tests"
-=======
-- label: ":exploding_death_star: RLlib Contrib: Leela Chess Zero Tests"
->>>>>>> 583cfe62
-  conditions: ["NO_WHEELS_REQUIRED", "RAY_CI_RLLIB_CONTRIB_AFFECTED"]
-  commands:
-    - cleanup() { if [ "${BUILDKITE_PULL_REQUEST}" = "false" ]; then ./ci/build/upload_build_info.sh; fi }; trap cleanup EXIT
-    - conda deactivate
-    - conda create -n rllib_contrib python=3.8 -y
-    - conda activate rllib_contrib
-<<<<<<< HEAD
+  conditions: ["NO_WHEELS_REQUIRED", "RAY_CI_RLLIB_CONTRIB_AFFECTED"]
+  commands:
+    - cleanup() { if [ "${BUILDKITE_PULL_REQUEST}" = "false" ]; then ./ci/build/upload_build_info.sh; fi }; trap cleanup EXIT
+    - conda deactivate
+    - conda create -n rllib_contrib python=3.8 -y
+    - conda activate rllib_contrib
     - (cd rllib_contrib/es && pip install -r requirements.txt && pip install -e ".[development]")
     - ./ci/env/env_info.sh
     - pytest rllib_contrib/es/tests/
     - python rllib_contrib/es/examples/es_cartpole_v1.py --run-as-test
-=======
-    - (cd rllib_contrib/leela_chess_zero && pip install -r requirements.txt && pip install -e ".[development"])
+
+- label: ":exploding_death_star: RLlib Contrib: Leela Chess Zero Tests"
+  conditions: ["NO_WHEELS_REQUIRED", "RAY_CI_RLLIB_CONTRIB_AFFECTED"]
+  commands:
+    - cleanup() { if [ "${BUILDKITE_PULL_REQUEST}" = "false" ]; then ./ci/build/upload_build_info.sh; fi }; trap cleanup EXIT
+    - conda deactivate
+    - conda create -n rllib_contrib python=3.8 -y
+    - conda activate rllib_contrib
+    - (cd rllib_contrib/leela_chess_zero && pip install -r requirements.txt && pip install -e ".[development]")
     - ./ci/env/env_info.sh
     - pytest rllib_contrib/leela_chess_zero/tests/
     - python rllib_contrib/leela_chess_zero/examples/leela_chess_zero_connect_4.py --run-as-test
->>>>>>> 583cfe62
 
 - label: ":exploding_death_star: RLlib Contrib: MAML Tests"
   conditions: ["NO_WHEELS_REQUIRED", "RAY_CI_RLLIB_CONTRIB_AFFECTED"]
@@ -602,7 +602,7 @@
     - echo 'export LD_LIBRARY_PATH=$LD_LIBRARY_PATH:/root/.mujoco/mujoco210/bin' >> /root/.bashrc
     - source /root/.bashrc
 
-    - (cd rllib_contrib/mbmpo && pip install -r requirements.txt && pip install -e ".[development"])
+    - (cd rllib_contrib/mbmpo && pip install -r requirements.txt && pip install -e ".[development]")
     - ./ci/env/env_info.sh
     - pytest rllib_contrib/mbmpo/tests/
     - python rllib_contrib/mbmpo/examples/mbmpo_cartpole_v1_model_based.py --run-as-test
@@ -644,10 +644,11 @@
     - python rllib_contrib/r2d2/examples/r2d2_stateless_cartpole.py --run-as-test
 
 - label: ":exploding_death_star: RLlib Contrib: SimpleQ Tests"
-    - (cd rllib_contrib/simple_q && pip install -r requirements.txt && pip install -e ".[development"])
-    - conda deactivate
-    - conda create -n rllib_contrib python=3.8 -y
-    - conda activate rllib_contrib
+    - cleanup() { if [ "${BUILDKITE_PULL_REQUEST}" = "false" ]; then ./ci/build/upload_build_info.sh; fi }; trap cleanup EXIT
+    - conda deactivate
+    - conda create -n rllib_contrib python=3.8 -y
+    - conda activate rllib_contrib
+    - (cd rllib_contrib/simple_q && pip install -r requirements.txt && pip install -e ".[development]")
     - ./ci/env/env_info.sh
     - pytest rllib_contrib/simple_q/tests/
     - python rllib_contrib/simple_q/examples/simple_q_cartpole_v1.py --run-as-test
@@ -659,11 +660,7 @@
     - conda deactivate
     - conda create -n rllib_contrib python=3.8 -y
     - conda activate rllib_contrib
-<<<<<<< HEAD
     - (cd rllib_contrib/simple_q && pip install -r requirements.txt && pip install -e ".[development]")
-=======
-    - (cd rllib_contrib/slate_q && pip install -r requirements.txt && pip install -e ".[development"])
->>>>>>> 583cfe62
     - ./ci/env/env_info.sh
     - pytest rllib_contrib/slate_q/tests/
     - python rllib_contrib/slate_q/examples/recommender_system_with_recsim_and_slateq.py --run-as-test
