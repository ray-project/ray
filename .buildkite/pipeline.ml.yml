- label: ":airplane: AIR tests (ray/air)"
  conditions: ["NO_WHEELS_REQUIRED", "RAY_CI_ML_AFFECTED"]
  instance_size: large
  commands:
    - cleanup() { if [ "${BUILDKITE_PULL_REQUEST}" = "false" ]; then ./ci/build/upload_build_info.sh; fi }; trap cleanup EXIT
    - DATA_PROCESSING_TESTING=1 INSTALL_HOROVOD=1 ./ci/env/install-dependencies.sh
    - ./ci/env/env_info.sh
    - bazel test --config=ci $(./ci/run/bazel_export_options) --build_tests_only --test_tag_filters=-gpu,-needs_credentials,-hdfs
      python/ray/air/...
    - bazel test --config=ci $(./ci/run/bazel_export_options) --build_tests_only --test_tag_filters=ray_air python/ray/data/...

- label: ":airplane: AIR/ML release smoke tests"
  conditions:
    [
        "NO_WHEELS_REQUIRED",
        "RAY_CI_RELEASE_TESTS_AFFECTED",
        "RAY_CI_ML_AFFECTED",
        "RAY_CI_PYTHON_AFFECTED",
    ]
  instance_size: large
  commands:
    - cleanup() { if [ "${BUILDKITE_PULL_REQUEST}" = "false" ]; then ./ci/build/upload_build_info.sh; fi }; trap cleanup EXIT
    - ./ci/env/env_info.sh
    - bazel test --config=ci $(./ci/run/bazel_export_options)
      --build_tests_only
      --test_tag_filters=team:ml
      release/...


- label: ":steam_locomotive: Train tests and examples"
  conditions: ["NO_WHEELS_REQUIRED", "RAY_CI_TRAIN_AFFECTED"]
  instance_size: large
  parallelism: 2
  commands:
    - cleanup() { if [ "${BUILDKITE_PULL_REQUEST}" = "false" ]; then ./ci/build/upload_build_info.sh; fi }; trap cleanup EXIT
    - TRAIN_TESTING=1 DATA_PROCESSING_TESTING=1 INSTALL_HOROVOD=1 ./ci/env/install-dependencies.sh
    - ./ci/env/env_info.sh
    - ./ci/run/run_bazel_test_with_sharding.sh
      --config=ci $(./ci/run/bazel_export_options)
      --test_tag_filters=-gpu_only,-gpu,-minimal,-tune,-needs_credentials
      python/ray/train/...

- label: ":steam_locomotive: :octopus: Train + Tune tests and examples"
  conditions: ["NO_WHEELS_REQUIRED", "RAY_CI_TRAIN_AFFECTED"]
  instance_size: medium
  commands:
    - cleanup() { if [ "${BUILDKITE_PULL_REQUEST}" = "false" ]; then ./ci/build/upload_build_info.sh; fi }; trap cleanup EXIT
    - TRAIN_TESTING=1 TUNE_TESTING=1 ./ci/env/install-dependencies.sh
    - ./ci/env/env_info.sh
    - bazel test --config=ci $(./ci/run/bazel_export_options) --build_tests_only --test_tag_filters=tune,-gpu_only,-ray_air,-gpu python/ray/train/...

- label: ":brain: RLlib: Learning tests TF2-static-graph"
  conditions: ["NO_WHEELS_REQUIRED", "RAY_CI_RLLIB_AFFECTED"]
  parallelism: 3
  instance_size: large
  commands:
    - cleanup() { if [ "${BUILDKITE_PULL_REQUEST}" = "false" ]; then ./ci/build/upload_build_info.sh; fi }; trap cleanup EXIT
    - RLLIB_TESTING=1 ./ci/env/install-dependencies.sh
    - ./ci/env/env_info.sh
    - ./ci/run/run_bazel_test_with_sharding.sh --config=ci $(./ci/run/bazel_export_options)
      --build_tests_only
      --test_tag_filters=learning_tests_discrete,crashing_cartpole,stateless_cartpole,learning_tests_continuous,-fake_gpus,-torch_only,-tf2_only,-no_tf_static_graph
      --test_arg=--framework=tf rllib/...

- label: ":brain: RLlib: Learning tests TF2-eager-tracing"
  conditions: ["NO_WHEELS_REQUIRED", "RAY_CI_RLLIB_AFFECTED"]
  parallelism: 3
  instance_size: large
  commands:
    - cleanup() { if [ "${BUILDKITE_PULL_REQUEST}" = "false" ]; then ./ci/build/upload_build_info.sh; fi }; trap cleanup EXIT
    - RLLIB_TESTING=1 ./ci/env/install-dependencies.sh
    - ./ci/env/env_info.sh
    - ./ci/run/run_bazel_test_with_sharding.sh --config=ci $(./ci/run/bazel_export_options)
      --build_tests_only
      --test_tag_filters=learning_tests_discrete,learning_tests_continuous,crashing_cartpole,stateless_cartpole,-fake_gpus,-torch_only,-multi_gpu,-no_tf_eager_tracing
      --test_arg=--framework=tf2 rllib/...

- label: ":brain: RLlib: Learning tests PyTorch"
  conditions: ["NO_WHEELS_REQUIRED", "RAY_CI_RLLIB_AFFECTED"]
  parallelism: 3
  instance_size: large
  commands:
    - cleanup() { if [ "${BUILDKITE_PULL_REQUEST}" = "false" ]; then ./ci/build/upload_build_info.sh; fi }; trap cleanup EXIT
    - RLLIB_TESTING=1 ./ci/env/install-dependencies.sh
    - ./ci/env/env_info.sh
    - ./ci/run/run_bazel_test_with_sharding.sh --config=ci $(./ci/run/bazel_export_options)
      --build_tests_only
      --test_tag_filters=learning_tests_discrete,crashing_cartpole,stateless_cartpole,learning_tests_continuous,-fake_gpus,-tf_only,-tf2_only,-multi_gpu
      --test_arg=--framework=torch rllib/...

- label: ":brain: RLlib: Learning tests w/ 2 fake GPUs TF2-static-graph"
  conditions: ["NO_WHEELS_REQUIRED", "RAY_CI_RLLIB_DIRECTLY_AFFECTED"]
  instance_size: medium
  commands:
    - cleanup() { if [ "${BUILDKITE_PULL_REQUEST}" = "false" ]; then ./ci/build/upload_build_info.sh; fi }; trap cleanup EXIT
    - RLLIB_TESTING=1 ./ci/env/install-dependencies.sh
    - ./ci/env/env_info.sh
    - bazel test --config=ci $(./ci/run/bazel_export_options)
      --build_tests_only
      --test_tag_filters=fake_gpus,-torch_only,-tf2_only,-no_tf_static_graph,-multi_gpu
      --test_arg=--framework=tf
      rllib/...

# TODO: (sven) tf2 (eager) multi-GPU
- label: ":brain: RLlib: Learning tests w/ 2 fake GPUs PyTorch"
  conditions: ["NO_WHEELS_REQUIRED", "RAY_CI_RLLIB_DIRECTLY_AFFECTED"]
  instance_size: medium
  commands:
    - cleanup() { if [ "${BUILDKITE_PULL_REQUEST}" = "false" ]; then ./ci/build/upload_build_info.sh; fi }; trap cleanup EXIT
    - RLLIB_TESTING=1 ./ci/env/install-dependencies.sh
    - ./ci/env/env_info.sh
    - bazel test --config=ci $(./ci/run/bazel_export_options)
      --build_tests_only
      --test_tag_filters=fake_gpus,-tf_only,-tf2_only,-multi_gpu
      --test_arg=--framework=torch
      rllib/...

- label: ":brain: RLlib: Memory leak tests TF2-eager-tracing"
  conditions: ["NO_WHEELS_REQUIRED", "RAY_CI_RLLIB_AFFECTED"]
  instance_size: medium
  commands:
    - cleanup() { if [ "${BUILDKITE_PULL_REQUEST}" = "false" ]; then ./ci/build/upload_build_info.sh; fi }; trap cleanup EXIT
    - RLLIB_TESTING=1 ./ci/env/install-dependencies.sh
    - ./ci/env/env_info.sh
    - bazel test --config=ci $(./ci/run/bazel_export_options)
      --build_tests_only
      --test_tag_filters=memory_leak_tests,-flaky
      --test_arg=--framework=tf2
      rllib/...

- label: ":brain: RLlib: Memory leak tests PyTorch"
  conditions: ["NO_WHEELS_REQUIRED", "RAY_CI_RLLIB_AFFECTED"]
  instance_size: medium
  commands:
    - cleanup() { if [ "${BUILDKITE_PULL_REQUEST}" = "false" ]; then ./ci/build/upload_build_info.sh; fi }; trap cleanup EXIT
    - RLLIB_TESTING=1 ./ci/env/install-dependencies.sh
    - ./ci/env/env_info.sh
    - bazel test --config=ci $(./ci/run/bazel_export_options)
      --build_tests_only
      --test_tag_filters=memory_leak_tests,-flaky
      --test_arg=--framework=torch
      rllib/...

- label: ":brain: RLlib: Learning tests Pytorch (With Ray Data)"
  conditions: ["NO_WHEELS_REQUIRED", "RAY_CI_DATA_AFFECTED"]
  instance_size: large
  commands:
    # skip on master cause we are running these test under all RLlib suites anyw/ay
    - if [ "$BUILDKITE_PULL_REQUEST" = "false" ]; then exit 0; fi
    - cleanup() { if [ "${BUILDKITE_PULL_REQUEST}" = "false" ]; then ./ci/build/upload_build_info.sh; fi }; trap cleanup EXIT
    - RLLIB_TESTING=1 ./ci/env/install-dependencies.sh
    - ./ci/env/env_info.sh
    - bazel test --config=ci $(./ci/run/bazel_export_options)
      --build_tests_only
      --test_tag_filters=learning_tests_with_ray_data,-multi_gpu,-gpu,-tf_only,-tf2_only
      --test_arg=--framework=torch
      rllib/...


- label: ":brain: RLlib: Learning tests TF2 (With Ray Data)"
  conditions: ["NO_WHEELS_REQUIRED", "RAY_CI_DATA_AFFECTED"]
  instance_size: large
  commands:
    # skip on master cause we are running these test under all RLlib suites anyw/ay
    - if [ "$BUILDKITE_PULL_REQUEST" = "false" ]; then exit 0; fi
    - cleanup() { if [ "${BUILDKITE_PULL_REQUEST}" = "false" ]; then ./ci/build/upload_build_info.sh; fi }; trap cleanup EXIT
    - RLLIB_TESTING=1 ./ci/env/install-dependencies.sh
    - ./ci/env/env_info.sh
    - bazel test --config=ci $(./ci/run/bazel_export_options)
      --build_tests_only
      --test_tag_filters=learning_tests_with_ray_data,-multi_gpu,-gpu,-torch_only
      --test_arg=--framework=tf2
      rllib/...

- label: ":brain: RLlib: Unit-tests (With Ray Data)"
  conditions: ["NO_WHEELS_REQUIRED", "RAY_CI_DATA_AFFECTED"]
  instance_size: large
  commands:
    # skip on master cause we are running these test under all RLlib suites anyw/ay
    - if [ "$BUILDKITE_PULL_REQUEST" = "false" ]; then exit 0; fi
    - cleanup() { if [ "${BUILDKITE_PULL_REQUEST}" = "false" ]; then ./ci/build/upload_build_info.sh; fi }; trap cleanup EXIT
    - RLLIB_TESTING=1 ./ci/env/install-dependencies.sh
    - ./ci/env/env_info.sh
    - bazel test --config=ci $(./ci/run/bazel_export_options)
      --build_tests_only
      --test_tag_filters=ray_data,-learning_tests_with_ray_data,-multi_gpu,-gpu
      rllib/...

- label: ":brain: RLlib: Algorithm, Model and other tests"
  conditions: ["NO_WHEELS_REQUIRED", "RAY_CI_RLLIB_DIRECTLY_AFFECTED"]
  parallelism: 4
  instance_size: large
  commands:
    - cleanup() { if [ "${BUILDKITE_PULL_REQUEST}" = "false" ]; then ./ci/build/upload_build_info.sh; fi }; trap cleanup EXIT
    - RLLIB_TESTING=1 ./ci/env/install-dependencies.sh
    - ./ci/env/env_info.sh
    - ./ci/run/run_bazel_test_with_sharding.sh --config=ci $(./ci/run/bazel_export_options)
      --build_tests_only
      --test_tag_filters=-learning_tests,-memory_leak_tests,-examples,-tests_dir,-documentation,-multi_gpu,-no_cpu
      --test_env=RAY_USE_MULTIPROCESSING_CPU_COUNT=1 rllib/...

- label: ":brain: RLlib: RLModule tests"
  conditions: ["NO_WHEELS_REQUIRED", "RAY_CI_RLLIB_DIRECTLY_AFFECTED"]
  parallelism: 4
  instance_size: large
  commands:
    - cleanup() { if [ "${BUILDKITE_PULL_REQUEST}" = "false" ]; then ./ci/build/upload_build_info.sh; fi }; trap cleanup EXIT
    - RLLIB_TESTING=1 ./ci/env/install-dependencies.sh
    - ./ci/env/env_info.sh
    - ./ci/run/run_bazel_test_with_sharding.sh --config=ci $(./ci/run/bazel_export_options)
      --build_tests_only
      --test_tag_filters=rlm
      --test_env=RLLIB_ENABLE_RL_MODULE=1
      --test_env=RAY_USE_MULTIPROCESSING_CPU_COUNT=1 rllib/...

- label: ":brain: RLlib: Examples"
  conditions: ["NO_WHEELS_REQUIRED", "RAY_CI_RLLIB_AFFECTED"]
  parallelism: 5
  instance_size: large
  commands:
    - cleanup() { if [ "${BUILDKITE_PULL_REQUEST}" = "false" ]; then ./ci/build/upload_build_info.sh; fi }; trap cleanup EXIT
    - RLLIB_TESTING=1 ./ci/env/install-dependencies.sh
    - ./ci/env/env_info.sh
    - ./ci/run/run_bazel_test_with_sharding.sh --config=ci $(./ci/run/bazel_export_options) --build_tests_only
      --test_tag_filters=examples,-multi_gpu,-gpu --test_env=RAY_USE_MULTIPROCESSING_CPU_COUNT=1 rllib/...

- label: ":brain: RLlib: tests/ dir"
  conditions: ["NO_WHEELS_REQUIRED", "RAY_CI_RLLIB_DIRECTLY_AFFECTED"]
  parallelism: 2
  instance_size: large
  commands:
    - cleanup() { if [ "${BUILDKITE_PULL_REQUEST}" = "false" ]; then ./ci/build/upload_build_info.sh; fi }; trap cleanup EXIT
    - RLLIB_TESTING=1 ./ci/env/install-dependencies.sh
    - ./ci/env/env_info.sh
    - ./ci/run/run_bazel_test_with_sharding.sh --config=ci $(./ci/run/bazel_export_options) --build_tests_only
      --test_tag_filters=tests_dir,-multi_gpu --test_env=RAY_USE_MULTIPROCESSING_CPU_COUNT=1 rllib/...

- label: ":brain: RLlib: Documentation code/examples"
  conditions: ["NO_WHEELS_REQUIRED", "RAY_CI_RLLIB_DIRECTLY_AFFECTED"]
  instance_size: medium
  commands:
    - cleanup() { if [ "${BUILDKITE_PULL_REQUEST}" = "false" ]; then ./ci/build/upload_build_info.sh; fi }; trap cleanup EXIT
    - RLLIB_TESTING=1 ./ci/env/install-dependencies.sh
    - ./ci/env/env_info.sh
    - bazel test --config=ci $(./ci/run/bazel_export_options) --build_tests_only
      --test_tag_filters=documentation --test_env=RAY_USE_MULTIPROCESSING_CPU_COUNT=1
      rllib/...

- label: ":octopus: Tune tests and examples (small)"
  conditions: ["NO_WHEELS_REQUIRED", "RAY_CI_TUNE_AFFECTED"]
  instance_size: small
  parallelism: 3
  commands:
    - cleanup() { if [ "${BUILDKITE_PULL_REQUEST}" = "false" ]; then ./ci/build/upload_build_info.sh; fi }; trap cleanup EXIT
    - TUNE_TESTING=1 ./ci/env/install-dependencies.sh
    - ./ci/env/env_info.sh
    - ./ci/run/run_bazel_test_with_sharding.sh
      --config=ci $(./ci/run/bazel_export_options) --build_tests_only
      --test_tag_filters=-medium_instance,-py37,-soft_imports,-gpu_only,-rllib,-multinode
      python/ray/tune/...

- label: ":octopus: Tune tests and examples (medium)"
  conditions: ["NO_WHEELS_REQUIRED", "RAY_CI_TUNE_AFFECTED"]
  instance_size: medium
  commands:
    - cleanup() { if [ "${BUILDKITE_PULL_REQUEST}" = "false" ]; then ./ci/build/upload_build_info.sh; fi }; trap cleanup EXIT
    - TUNE_TESTING=1 DATA_PROCESSING_TESTING=1 ./ci/env/install-dependencies.sh
    - ./ci/env/env_info.sh
    - bazel test --config=ci $(./ci/run/bazel_export_options) --build_tests_only
      --test_tag_filters=medium_instance,-py37,-soft_imports,-gpu_only,-rllib,-multinode
      python/ray/tune/...

- label: ":octopus: :spiral_note_pad: New output: Tune tests and examples (small)"
  conditions: ["NO_WHEELS_REQUIRED", "RAY_CI_TUNE_AFFECTED"]
  instance_size: small
  parallelism: 3
  commands:
    - cleanup() { if [ "${BUILDKITE_PULL_REQUEST}" = "false" ]; then ./ci/build/upload_build_info.sh; fi }; trap cleanup EXIT
    - TUNE_TESTING=1 ./ci/env/install-dependencies.sh
    - ./ci/env/env_info.sh
    - ./ci/run/run_bazel_test_with_sharding.sh
      --config=ci $(./ci/run/bazel_export_options) --build_tests_only
      --test_tag_filters=-medium_instance,-py37,-soft_imports,-gpu_only,-rllib,-multinode
      --test_env=AIR_VERBOSITY=1
      python/ray/tune/...

- label: ":octopus: :spiral_note_pad: New output: Tune tests and examples (medium)"
  conditions: ["NO_WHEELS_REQUIRED", "RAY_CI_TUNE_AFFECTED"]
  instance_size: medium
  commands:
    - cleanup() { if [ "${BUILDKITE_PULL_REQUEST}" = "false" ]; then ./ci/build/upload_build_info.sh; fi }; trap cleanup EXIT
    - TUNE_TESTING=1 DATA_PROCESSING_TESTING=1 ./ci/env/install-dependencies.sh
    - ./ci/env/env_info.sh
    - bazel test --config=ci $(./ci/run/bazel_export_options) --build_tests_only
      --test_tag_filters=medium_instance,-py37,-soft_imports,-gpu_only,-rllib,-multinode
      --test_env=AIR_VERBOSITY=1
      python/ray/tune/...

- label: ":octopus: :brain: Tune tests and examples {using RLlib}"
  conditions: ["NO_WHEELS_REQUIRED", "RAY_CI_TUNE_AFFECTED", "RAY_CI_RLLIB_AFFECTED"]
  instance_size: large
  commands:
    - cleanup() { if [ "${BUILDKITE_PULL_REQUEST}" = "false" ]; then ./ci/build/upload_build_info.sh; fi }; trap cleanup EXIT
    - TUNE_TESTING=1 ./ci/env/install-dependencies.sh
    - ./ci/env/env_info.sh
    - bazel test --config=ci $(./ci/run/bazel_export_options) --build_tests_only --test_tag_filters=-gpu_only,rllib
      python/ray/tune/...

- label: ":octopus: Tune tests and examples. Python 3.7"
  conditions: ["NO_WHEELS_REQUIRED", "RAY_CI_TUNE_AFFECTED"]
  instance_size: small
  commands:
    - cleanup() { if [ "${BUILDKITE_PULL_REQUEST}" = "false" ]; then ./ci/build/upload_build_info.sh; fi }; trap cleanup EXIT
    - TUNE_TESTING=1 INSTALL_HOROVOD=1 ./ci/env/install-dependencies.sh
    - ./ci/env/env_info.sh
    - bazel test --config=ci $(./ci/run/bazel_export_options) --build_tests_only --test_tag_filters=py37,-client python/ray/tune/...

- label: ":octopus: ML library integrations tests and examples. Python 3.7"
  conditions: ["NO_WHEELS_REQUIRED", "RAY_CI_TUNE_AFFECTED"]
  instance_size: small
  commands:
    - cleanup() { if [ "${BUILDKITE_PULL_REQUEST}" = "false" ]; then ./ci/build/upload_build_info.sh; fi }; trap cleanup EXIT
    - TUNE_TESTING=1 INSTALL_HOROVOD=1 ./ci/env/install-dependencies.sh
    - ./ci/env/env_info.sh
    - bazel test --config=ci $(./ci/run/bazel_export_options) --build_tests_only python/ray/tests/xgboost/...
    - bazel test --config=ci $(./ci/run/bazel_export_options) --build_tests_only python/ray/tests/horovod/...
    - bazel test --config=ci $(./ci/run/bazel_export_options) python/ray/tests/ray_lightning/...

### OLD EXECUTION PATH COMPAT


- label: ":octopus: :last_quarter_moon_with_face: Old execution path: Tune tests and examples (small)"
  conditions: ["NO_WHEELS_REQUIRED", "RAY_CI_TUNE_AFFECTED"]
  instance_size: small
  parallelism: 3
  commands:
    - cleanup() { if [ "${BUILDKITE_PULL_REQUEST}" = "false" ]; then ./ci/build/upload_build_info.sh; fi }; trap cleanup EXIT
    - TUNE_TESTING=1 ./ci/env/install-dependencies.sh
    - ./ci/env/env_info.sh
    - ./ci/run/run_bazel_test_with_sharding.sh
      --config=ci $(./ci/run/bazel_export_options) --build_tests_only
      --test_env=TUNE_NEW_EXECUTION=0
      --test_tag_filters=-medium_instance,-py37,-soft_imports,-gpu_only,-rllib,-multinode,-exclude_new_execution
      python/ray/tune/...

- label: ":octopus: :last_quarter_moon_with_face: Old execution path: Tune tests and examples (medium)"
  conditions: ["NO_WHEELS_REQUIRED", "RAY_CI_TUNE_AFFECTED"]
  instance_size: medium
  commands:
    - cleanup() { if [ "${BUILDKITE_PULL_REQUEST}" = "false" ]; then ./ci/build/upload_build_info.sh; fi }; trap cleanup EXIT
    - TUNE_TESTING=1 DATA_PROCESSING_TESTING=1 ./ci/env/install-dependencies.sh
    - ./ci/env/env_info.sh
    - bazel test --config=ci $(./ci/run/bazel_export_options) --build_tests_only
      --test_env=TUNE_NEW_EXECUTION=0
      --test_tag_filters=medium_instance,-py37,-soft_imports,-gpu_only,-rllib,-multinode,-exclude_new_execution
      python/ray/tune/...

- label: ":octopus: :brain: :last_quarter_moon_with_face: Old execution path: Tune tests and examples {using RLlib}"
  conditions: ["NO_WHEELS_REQUIRED", "RAY_CI_TUNE_AFFECTED", "RAY_CI_RLLIB_AFFECTED"]
  instance_size: large
  commands:
    - cleanup() { if [ "${BUILDKITE_PULL_REQUEST}" = "false" ]; then ./ci/build/upload_build_info.sh; fi }; trap cleanup EXIT
    - TUNE_TESTING=1 ./ci/env/install-dependencies.sh
    - ./ci/env/env_info.sh
    - bazel test --config=ci $(./ci/run/bazel_export_options) --build_tests_only
      --test_env=TUNE_NEW_EXECUTION=0
      --test_tag_filters=-gpu_only,rllib,-exclude_new_execution python/ray/tune/...

- label: ":octopus: :last_quarter_moon_with_face: Old execution path: Tune tests and examples. Python 3.7"
  conditions: ["NO_WHEELS_REQUIRED", "RAY_CI_TUNE_AFFECTED"]
  instance_size: small
  commands:
    - cleanup() { if [ "${BUILDKITE_PULL_REQUEST}" = "false" ]; then ./ci/build/upload_build_info.sh; fi }; trap cleanup EXIT
    - TUNE_TESTING=1 INSTALL_HOROVOD=1 ./ci/env/install-dependencies.sh
    - ./ci/env/env_info.sh
    - bazel test --config=ci $(./ci/run/bazel_export_options) --build_tests_only
      --test_env=TUNE_NEW_EXECUTION=0
      --test_tag_filters=py37,-client python/ray/tune/...

- label: ":octopus: :last_quarter_moon_with_face: Old execution path: ML library integrations tests and examples. Python 3.7"
  conditions: ["NO_WHEELS_REQUIRED", "RAY_CI_TUNE_AFFECTED"]
  instance_size: small
  commands:
    - cleanup() { if [ "${BUILDKITE_PULL_REQUEST}" = "false" ]; then ./ci/build/upload_build_info.sh; fi }; trap cleanup EXIT
    - TUNE_TESTING=1 INSTALL_HOROVOD=1 ./ci/env/install-dependencies.sh
    - ./ci/env/env_info.sh
    - bazel test --config=ci $(./ci/run/bazel_export_options) --build_tests_only --test_env=TUNE_NEW_EXECUTION=1 python/ray/tests/xgboost/...
    - bazel test --config=ci $(./ci/run/bazel_export_options) --build_tests_only --test_env=TUNE_NEW_EXECUTION=1 python/ray/tests/horovod/...
    - bazel test --config=ci $(./ci/run/bazel_export_options) --test_env=TUNE_NEW_EXECUTION=1 python/ray/tests/ray_lightning/...


# TODO(amogkam): Re-enable Ludwig tests after Ludwig supports Ray 2.0
#- label: ":octopus: Ludwig tests and examples. Python 3.7"
#  conditions: ["NO_WHEELS_REQUIRED", "RAY_CI_TUNE_AFFECTED"]
#  commands:
#    - cleanup() { if [ "${BUILDKITE_PULL_REQUEST}" = "false" ]; then ./ci/build/upload_build_info.sh; fi }; trap cleanup EXIT
#    - INSTALL_LUDWIG=1 INSTALL_HOROVOD=1 ./ci/env/install-dependencies.sh
#    - bazel test --config=ci $(./ci/run/bazel_export_options) --build_tests_only python/ray/tests/ludwig/...

- label: ":tropical_fish: ML Libraries w/ Ray Client Examples (Python 3.7)."
  conditions: ["NO_WHEELS_REQUIRED", "RAY_CI_TUNE_AFFECTED"]
  instance_size: medium
  commands:
    - cleanup() { if [ "${BUILDKITE_PULL_REQUEST}" = "false" ]; then ./ci/build/upload_build_info.sh; fi }; trap cleanup EXIT
    - TUNE_TESTING=1 DATA_PROCESSING_TESTING=1 INSTALL_HOROVOD=1 ./ci/env/install-dependencies.sh
    - ./ci/env/env_info.sh
    - bazel test --config=ci $(./ci/run/bazel_export_options) --build_tests_only --test_tag_filters=client --test_env=RAY_CLIENT_MODE=1 python/ray/util/dask/...
    - bazel test --config=ci $(./ci/run/bazel_export_options) --build_tests_only --test_tag_filters=client python/ray/tune/...

- label: ":potable_water: Dataset library integrations tests and examples. Python 3.7"
  conditions: ["NO_WHEELS_REQUIRED", "RAY_CI_PYTHON_AFFECTED"]
  instance_size: medium
  commands:
    - cleanup() { if [ "${BUILDKITE_PULL_REQUEST}" = "false" ]; then ./ci/build/upload_build_info.sh; fi }; trap cleanup EXIT
    - DATA_PROCESSING_TESTING=1 ./ci/env/install-dependencies.sh
    - ./ci/env/env_info.sh
    - bazel test --config=ci $(./ci/run/bazel_export_options) --build_tests_only python/ray/tests/modin/...
    # Dask tests and examples.
    - bazel test --config=ci $(./ci/run/bazel_export_options) --build_tests_only --test_tag_filters=-client python/ray/util/dask/...

- label: ":potable_water: Dataset datasource integration tests (Python 3.7)"
  conditions: ["NO_WHEELS_REQUIRED", "RAY_CI_PYTHON_AFFECTED", "RAY_CI_DATA_AFFECTED"]
  commands:
    - cleanup() { if [ "${BUILDKITE_PULL_REQUEST}" = "false" ]; then ./ci/build/upload_build_info.sh; fi }; trap cleanup EXIT
    - ./ci/env/install-java.sh
    - DATA_PROCESSING_TESTING=1 ARROW_VERSION=9.* ARROW_MONGO_VERSION=0.5.* ./ci/env/install-dependencies.sh
    - ./ci/env/env_info.sh
    - sudo apt-get purge -y mongodb*
    - sudo apt-get install -y mongodb
    - sudo rm -rf /var/lib/mongodb/mongod.lock
    - sudo service mongodb start
    - bazel test --config=ci $(./ci/run/bazel_export_options) --build_tests_only --test_tag_filters=data_integration python/ray/data/...
    - sudo service mongodb stop
    - sudo apt-get purge -y mongodb*

- label: "Data tests (bulk executor)"
  conditions: ["NO_WHEELS_REQUIRED", "RAY_CI_DATA_AFFECTED"]
  instance_size: medium
  parallelism: 3
  commands:
    - cleanup() { if [ "${BUILDKITE_PULL_REQUEST}" = "false" ]; then ./ci/build/upload_build_info.sh; fi }; trap cleanup EXIT
    - DATA_PROCESSING_TESTING=1 ARROW_VERSION=7.* ./ci/env/install-dependencies.sh
    - ./ci/env/env_info.sh
    - ./ci/run/run_bazel_test_with_sharding.sh --config=ci $(./ci/run/bazel_export_options) --action_env=RAY_DATA_USE_STREAMING_EXECUTOR=1 --build_tests_only --test_tag_filters=-data_integration python/ray/data/...
    - ./ci/run/run_bazel_test_with_sharding.sh --config=ci $(./ci/run/bazel_export_options) --action_env=RAY_DATA_USE_STREAMING_EXECUTOR=1 --build_tests_only --test_tag_filters=ray_data python/ray/air/...

- label: "Data tests (Arrow nightly)"
  conditions: ["NO_WHEELS_REQUIRED", "RAY_CI_PYTHON_AFFECTED", "RAY_CI_DATA_AFFECTED"]
  instance_size: medium
  parallelism: 3
  commands:
    - cleanup() { if [ "${BUILDKITE_PULL_REQUEST}" = "false" ]; then ./ci/build/upload_build_info.sh; fi }; trap cleanup EXIT
    - DATA_PROCESSING_TESTING=1 ARROW_VERSION=nightly ./ci/env/install-dependencies.sh
    - ./ci/env/env_info.sh
    - ./ci/run/run_bazel_test_with_sharding.sh --config=ci $(./ci/run/bazel_export_options) --build_tests_only --test_tag_filters=-data_integration python/ray/data/...
    - ./ci/run/run_bazel_test_with_sharding.sh --config=ci $(./ci/run/bazel_export_options) --build_tests_only --test_tag_filters=ray_data python/ray/air/...

- label: "Data tests (Arrow 11)"
  conditions: ["NO_WHEELS_REQUIRED", "RAY_CI_PYTHON_AFFECTED", "RAY_CI_DATA_AFFECTED"]
  instance_size: medium
  parallelism: 3
  commands:
    - cleanup() { if [ "${BUILDKITE_PULL_REQUEST}" = "false" ]; then ./ci/build/upload_build_info.sh; fi }; trap cleanup EXIT
    - DATA_PROCESSING_TESTING=1 ARROW_VERSION=11.* ./ci/env/install-dependencies.sh
    - ./ci/env/env_info.sh
    - ./ci/run/run_bazel_test_with_sharding.sh --config=ci $(./ci/run/bazel_export_options) --build_tests_only --test_tag_filters=-data_integration python/ray/data/...
    - ./ci/run/run_bazel_test_with_sharding.sh --config=ci $(./ci/run/bazel_export_options) --build_tests_only --test_tag_filters=ray_data python/ray/air/...

- label: "Data tests (Arrow 6)"
  conditions: ["NO_WHEELS_REQUIRED", "RAY_CI_PYTHON_AFFECTED", "RAY_CI_DATA_AFFECTED"]
  instance_size: medium
  parallelism: 3
  commands:
    - cleanup() { if [ "${BUILDKITE_PULL_REQUEST}" = "false" ]; then ./ci/build/upload_build_info.sh; fi }; trap cleanup EXIT
    - DATA_PROCESSING_TESTING=1 ARROW_VERSION=6.* ./ci/env/install-dependencies.sh
    - ./ci/env/env_info.sh
    - ./ci/run/run_bazel_test_with_sharding.sh --config=ci $(./ci/run/bazel_export_options) --build_tests_only --test_tag_filters=-data_integration python/ray/data/...
    - ./ci/run/run_bazel_test_with_sharding.sh --config=ci $(./ci/run/bazel_export_options) --build_tests_only --test_tag_filters=ray_data python/ray/air/...

- label: "Workflow tests"
  conditions: ["RAY_CI_PYTHON_AFFECTED", "RAY_CI_WORKFLOW_AFFECTED"]
  instance_size: medium
  commands:
    - cleanup() { if [ "${BUILDKITE_PULL_REQUEST}" = "false" ]; then ./ci/build/upload_build_info.sh; fi }; trap cleanup EXIT
    - DATA_PROCESSING_TESTING=1 ./ci/env/install-dependencies.sh
    - ./ci/env/env_info.sh
    - bazel test --config=ci $(./ci/run/bazel_export_options) --build_tests_only python/ray/workflow/...

- label: ":book: Doc tests and examples (excluding Ray AIR examples)"
  # Todo: check if we can modify the examples to use Ray with fewer CPUs.
  conditions:
    ["RAY_CI_PYTHON_AFFECTED", "RAY_CI_TUNE_AFFECTED", "RAY_CI_DOC_AFFECTED", "RAY_CI_SERVE_AFFECTED", "RAY_CI_ML_AFFECTED"]
  instance_size: large
  commands:
    - cleanup() { if [ "${BUILDKITE_PULL_REQUEST}" = "false" ]; then ./ci/build/upload_build_info.sh; fi }; trap cleanup EXIT
    - DOC_TESTING=1 INSTALL_HOROVOD=1 ./ci/env/install-dependencies.sh
    - ./ci/env/env_info.sh
    - bazel test --config=ci $(./ci/run/bazel_export_options) --build_tests_only --test_tag_filters=-timeseries_libs,-doctest,-ray_air,-gpu,-py37,-post_wheel_build doc/...

- label: ":book: Doc tests and examples with time series libraries"
  conditions:
    ["RAY_CI_PYTHON_AFFECTED", "RAY_CI_TUNE_AFFECTED", "RAY_CI_DOC_AFFECTED", "RAY_CI_SERVE_AFFECTED", "RAY_CI_ML_AFFECTED"]
  instance_size: small
  commands:
    - cleanup() { if [ "${BUILDKITE_PULL_REQUEST}" = "false" ]; then ./ci/build/upload_build_info.sh; fi }; trap cleanup EXIT
    - DOC_TESTING=1 INSTALL_TIMESERIES_LIBS=1 ./ci/env/install-dependencies.sh
    - ./ci/env/env_info.sh
    - bazel test --config=ci $(./ci/run/bazel_export_options) --build_tests_only --test_tag_filters=timeseries_libs,-doctest,-gpu,-py37,-post_wheel_build doc/...

- label: ":book: :airplane: Ray AIR examples"
  # Todo: check if this could be a medium test. Last time it failed because of dependency issues.
  conditions:
    ["RAY_CI_PYTHON_AFFECTED", "RAY_CI_TUNE_AFFECTED", "RAY_CI_DOC_AFFECTED", "RAY_CI_SERVE_AFFECTED", "RAY_CI_ML_AFFECTED"]
  instance_size: large
  commands:
    - cleanup() { if [ "${BUILDKITE_PULL_REQUEST}" = "false" ]; then ./ci/build/upload_build_info.sh; fi }; trap cleanup EXIT
    - DOC_TESTING=1 ./ci/env/install-dependencies.sh
    - ./ci/env/env_info.sh
    - bazel test --config=ci $(./ci/run/bazel_export_options) --build_tests_only --test_tag_filters=ray_air,-doctest,-timeseries_libs,-needs_credentials,-gpu,-py37,-post_wheel_build doc/...

- label: ":book: Doc examples with authentication "
  conditions: ["NO_WHEELS_REQUIRED", "RAY_CI_BRANCH_BUILD"]
  instance_size: medium
  commands:
    - if [ "$BUILDKITE_PULL_REQUEST" != "false" ]; then exit 0; fi
    - cleanup() { if [ "${BUILDKITE_PULL_REQUEST}" = "false" ]; then ./ci/build/upload_build_info.sh; fi }; trap cleanup EXIT
    - DOC_TESTING=1 ./ci/env/install-dependencies.sh
    - ./ci/env/env_info.sh
    - python ./ci/env/setup_credentials.py wandb comet_ml
<<<<<<< HEAD
    - bazel test --config=ci $(./ci/run/bazel_export_options) --build_tests_only --test_tag_filters=needs_credentials,-doctest,-timeseries_libs,-gpu,-py37,-post_wheel_build doc/...
=======
    - bazel test --config=ci $(./ci/run/bazel_export_options) --build_tests_only --test_tag_filters=needs_credentials,-timeseries_libs,-gpu,-py37,-post_wheel_build doc/...


- label: ":exploding_death_star: RLlib Contrib: A3C Tests"
  conditions: ["NO_WHEELS_REQUIRED", "RAY_CI_RLLIB_CONTRIB_AFFECTED"]
  commands:
    - cleanup() { if [ "${BUILDKITE_PULL_REQUEST}" = "false" ]; then ./ci/build/upload_build_info.sh; fi }; trap cleanup EXIT
    - (cd rllib_contrib/a3c && pip install -r requirements.txt && pip install -e .)
    - ./ci/env/env_info.sh
    - pytest rllib_contrib/a3c/tests/test_a3c.py
  
- label: ":exploding_death_star: RLlib Contrib: MAML Tests"
  conditions: ["NO_WHEELS_REQUIRED", "RAY_CI_RLLIB_CONTRIB_AFFECTED"]
  commands:
    - cleanup() { if [ "${BUILDKITE_PULL_REQUEST}" = "false" ]; then ./ci/build/upload_build_info.sh; fi }; trap cleanup EXIT

    # Install mujoco necessary for the testing environments
    - sudo apt install libosmesa6-dev libgl1-mesa-glx libglfw3 patchelf -y
    - wget https://mujoco.org/download/mujoco210-linux-x86_64.tar.gz
    - mkdir /root/.mujoco
    - mv mujoco210-linux-x86_64.tar.gz /root/.mujoco/.
    - (cd /root/.mujoco && tar -xf /root/.mujoco/mujoco210-linux-x86_64.tar.gz)
    - echo 'export LD_LIBRARY_PATH=$LD_LIBRARY_PATH:/root/.mujoco/mujoco210/bin' >> /root/.bashrc
    - source /root/.bashrc

    - (cd rllib_contrib/maml && pip install -r requirements.txt && pip install -e .)
    - ./ci/env/env_info.sh
    - pytest rllib_contrib/maml/tests/test_maml.py
>>>>>>> 21e9d383
<|MERGE_RESOLUTION|>--- conflicted
+++ resolved
@@ -527,10 +527,7 @@
     - DOC_TESTING=1 ./ci/env/install-dependencies.sh
     - ./ci/env/env_info.sh
     - python ./ci/env/setup_credentials.py wandb comet_ml
-<<<<<<< HEAD
     - bazel test --config=ci $(./ci/run/bazel_export_options) --build_tests_only --test_tag_filters=needs_credentials,-doctest,-timeseries_libs,-gpu,-py37,-post_wheel_build doc/...
-=======
-    - bazel test --config=ci $(./ci/run/bazel_export_options) --build_tests_only --test_tag_filters=needs_credentials,-timeseries_libs,-gpu,-py37,-post_wheel_build doc/...
 
 
 - label: ":exploding_death_star: RLlib Contrib: A3C Tests"
@@ -540,7 +537,7 @@
     - (cd rllib_contrib/a3c && pip install -r requirements.txt && pip install -e .)
     - ./ci/env/env_info.sh
     - pytest rllib_contrib/a3c/tests/test_a3c.py
-  
+
 - label: ":exploding_death_star: RLlib Contrib: MAML Tests"
   conditions: ["NO_WHEELS_REQUIRED", "RAY_CI_RLLIB_CONTRIB_AFFECTED"]
   commands:
@@ -557,5 +554,4 @@
 
     - (cd rllib_contrib/maml && pip install -r requirements.txt && pip install -e .)
     - ./ci/env/env_info.sh
-    - pytest rllib_contrib/maml/tests/test_maml.py
->>>>>>> 21e9d383
+    - pytest rllib_contrib/maml/tests/test_maml.py