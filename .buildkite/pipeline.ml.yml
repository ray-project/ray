--- conflicted
+++ resolved
@@ -490,6 +490,9 @@
   conditions: ["NO_WHEELS_REQUIRED", "RAY_CI_RLLIB_CONTRIB_AFFECTED"]
   commands:
     - cleanup() { if [ "${BUILDKITE_PULL_REQUEST}" = "false" ]; then ./ci/build/upload_build_info.sh; fi }; trap cleanup EXIT
+    - conda deactivate
+    - conda create -n rllib_contrib python=3.8 -y
+    - conda activate rllib_contrib
     - (cd rllib_contrib/alpha_star && pip install -r requirements.txt && pip install -e .)
     - ./ci/env/env_info.sh
     - pytest rllib_contrib/alpha_star/tests/
@@ -519,18 +522,30 @@
     - pytest rllib_contrib/ddpg/tests/
     - python rllib_contrib/ddpg/examples/ddpg_pendulum_v1.py --run-as-test
 
+- label: ":exploding_death_star: RLlib Contrib: Leela Chess Zero Tests"
+  conditions: ["NO_WHEELS_REQUIRED", "RAY_CI_RLLIB_CONTRIB_AFFECTED"]
+  commands:
+    - cleanup() { if [ "${BUILDKITE_PULL_REQUEST}" = "false" ]; then ./ci/build/upload_build_info.sh; fi }; trap cleanup EXIT
+    - conda deactivate
+    - conda create -n rllib_contrib python=3.8 -y
+    - conda activate rllib_contrib
+    - (cd rllib_contrib/leela_chess_zero && pip install -r requirements.txt && pip install -e .)
+    - ./ci/env/env_info.sh
+    - pytest rllib_contrib/leela_chess_zero/tests/
+    - python rllib_contrib/leela_chess_zero/examples/leela_chess_zero_connect_4.py --run-as-test
+
 - label: ":exploding_death_star: RLlib Contrib: MAML Tests"
   conditions: ["NO_WHEELS_REQUIRED", "RAY_CI_RLLIB_CONTRIB_AFFECTED"]
   commands:
     - cleanup() { if [ "${BUILDKITE_PULL_REQUEST}" = "false" ]; then ./ci/build/upload_build_info.sh; fi }; trap cleanup EXIT
-
     # Install mujoco necessary for the testing environments
     - conda deactivate
     - conda create -n rllib_contrib python=3.8 -y
     - conda activate rllib_contrib
     - sudo apt install libosmesa6-dev libgl1-mesa-glx libglfw3 patchelf -y
-    - [ ! -d "/root/.mujoco" ] && mkdir -p /root/.mujoco && wget https://mujoco.org/download/mujoco210-linux-x86_64.tar.gz \
-      && mv mujoco210-linux-x86_64.tar.gz /root/.mujoco/. && \
+    - mkdir -p /root/.mujoco && \
+      wget https://mujoco.org/download/mujoco210-linux-x86_64.tar.gz && \
+      mv mujoco210-linux-x86_64.tar.gz /root/.mujoco/. && \
       (cd /root/.mujoco && tar -xf /root/.mujoco/mujoco210-linux-x86_64.tar.gz)
     - export LD_LIBRARY_PATH=$LD_LIBRARY_PATH:/root/.mujoco/mujoco210/bin
     - (cd rllib_contrib/maml && pip install -r requirements.txt && pip install -e ".[development"])
@@ -546,18 +561,5 @@
     - conda activate rllib_contrib
     - (cd rllib_contrib/r2d2 && pip install -r requirements.txt && pip install -e ".[development"])
     - ./ci/env/env_info.sh
-<<<<<<< HEAD
-    - pytest rllib_contrib/maml/tests/test_maml.py
-
-- label: ":exploding_death_star: RLlib Contrib: Leela Chess Zero Tests"
-  conditions: ["NO_WHEELS_REQUIRED", "RAY_CI_RLLIB_CONTRIB_AFFECTED"]
-  commands:
-    - cleanup() { if [ "${BUILDKITE_PULL_REQUEST}" = "false" ]; then ./ci/build/upload_build_info.sh; fi }; trap cleanup EXIT
-    - (cd rllib_contrib/leela_chess_zero && pip install -r requirements.txt && pip install -e .)
-    - ./ci/env/env_info.sh
-    - pytest rllib_contrib/leela_chess_zero/tests/
-    - python rllib_contrib/leela_chess_zero/examples/leela_chess_zero_connect_4.py --run-as-test
-=======
     - pytest rllib_contrib/r2d2/tests/
-    - python rllib_contrib/r2d2/examples/r2d2_stateless_cartpole.py --run-as-test
->>>>>>> 67593a91
+    - python rllib_contrib/r2d2/examples/r2d2_stateless_cartpole.py --run-as-test