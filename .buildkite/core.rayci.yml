--- conflicted
+++ resolved
@@ -64,12 +64,8 @@
       - bazel run //ci/ray_ci:test_in_docker -- //python/ray/tests/... //python/ray/_common/tests/... //python/ray/dag/... //python/ray/autoscaler/v2/... core
         --install-mask all-ray-libraries
         --workers "$${BUILDKITE_PARALLEL_JOB_COUNT}" --worker-id "$${BUILDKITE_PARALLEL_JOB}" --parallelism-per-worker 3
-<<<<<<< HEAD
+        --python-version 3.10 --build-name corebuild-py3.10
         --except-tags custom_setup
-=======
-        --python-version 3.10 --build-name corebuild-py3.10
-        --except-tags custom_setup,cgroup
->>>>>>> 6da13973
         --install-mask all-ray-libraries
 
   - label: ":ray: core: python {{matrix.python}} tests ({{matrix.worker_id}})"
@@ -82,14 +78,9 @@
       - bazel run //ci/ray_ci:test_in_docker -- //python/ray/tests/... //python/ray/dag/... //python/ray/autoscaler/v2/... core
         --install-mask all-ray-libraries
         --workers 4 --worker-id "{{matrix.worker_id}}" --parallelism-per-worker 3
-<<<<<<< HEAD
-        --python-version {{matrix.python}}
+        --python-version {{matrix.python}} --build-name corebuild-py{{matrix.python}}
         --except-tags custom_setup
     depends_on: corebuild-multipy
-=======
-        --python-version {{matrix.python}} --build-name corebuild-py{{matrix.python}}
-        --except-tags custom_setup,cgroup
->>>>>>> 6da13973
     matrix:
       setup:
         python: ["3.12"]
@@ -118,12 +109,8 @@
         --install-mask all-ray-libraries
         --workers "$${BUILDKITE_PARALLEL_JOB_COUNT}" --worker-id "$${BUILDKITE_PARALLEL_JOB}" --parallelism-per-worker 3
         --test-env=TEST_EXTERNAL_REDIS=1
-<<<<<<< HEAD
         --except-tags custom_setup
-=======
-        --except-tags custom_setup,cgroup
-        --python-version 3.10 --build-name corebuild-py3.10
->>>>>>> 6da13973
+        --python-version 3.10 --build-name corebuild-py3.10
 
   - label: ":ray: core: memory pressure tests"
     tags:
