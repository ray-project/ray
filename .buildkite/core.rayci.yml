--- conflicted
+++ resolved
@@ -87,10 +87,6 @@
 
   - label: ":ray: core: ray client tests"
     tags:
-<<<<<<< HEAD
-=======
-      - python
->>>>>>> 4b866e40
       - ray_client
     instance_type: large
     commands:
