group: core tests
depends_on:
  - forge
  - oss-ci-base_build
steps:
  # builds
  - name: corebuild
    wanda: ci/docker/core.build.wanda.yaml

  - name: minbuild-core
    label: "wanda: minbuild-core-py{{matrix}}"
    wanda: ci/docker/min.build.wanda.yaml
    matrix:
      - "3.8"
      - "3.9"
      - "3.10"
      - "3.11"
    env:
      PYTHON_VERSION: "{{matrix}}"
      EXTRA_DEPENDENCY: core

  - wait: ~

  # tests
  - label: ":ray: core: python tests"
    tags: python
    instance_type: large
    parallelism: 4
    commands:
      - bazel run //ci/ray_ci:test_in_docker -- //python/ray/tests/... //python/ray/dag/... python/ray/autoscaler/v2/... core
        --workers "$${BUILDKITE_PARALLEL_JOB_COUNT}" --worker-id "$${BUILDKITE_PARALLEL_JOB}" --parallelism-per-worker 3
<<<<<<< HEAD
        --except-tags debug_tests,asan_tests,post_wheel_build,mem_pressure,xcommit,manual
=======
        --except-tags debug_tests,asan_tests,post_wheel_build,ha_integration,mem_pressure,manual
>>>>>>> f00562ba

  - label: ":ray: core: redis tests"
    tags: python
    instance_type: large
    parallelism: 4
    commands:
      - bazel run //ci/ray_ci:test_in_docker -- //python/ray/tests/... //python/ray/dag/... python/ray/autoscaler/v2/... core
        --workers "$${BUILDKITE_PARALLEL_JOB_COUNT}" --worker-id "$${BUILDKITE_PARALLEL_JOB}" --parallelism-per-worker 3
        --test-env=TEST_EXTERNAL_REDIS=1
<<<<<<< HEAD
        --except-tags debug_tests,asan_tests,post_wheel_build,mem_pressure,xcommit,manual

  - label: ":ray: core: memory pressure tests"
    tags:
      - python
      - oss
    instance_type: medium
    commands:
      - bazel run //ci/ray_ci:test_in_docker -- //python/ray/tests/... core --only-tags mem_pressure
=======
        --except-tags debug_tests,asan_tests,post_wheel_build,ha_integration,mem_pressure,manual
>>>>>>> f00562ba

  - label: ":ray: core: workflow tests"
    tags: 
      - python
      - workflow
    instance_type: medium
    parallelism: 2
    commands:
      - bazel run //ci/ray_ci:test_in_docker -- //python/ray/workflow/... core
        --workers "$${BUILDKITE_PARALLEL_JOB_COUNT}" --worker-id "$${BUILDKITE_PARALLEL_JOB}"
        --except-tags use_all_core
        --parallelism-per-worker 2
      - bazel run //ci/ray_ci:test_in_docker -- //python/ray/workflow/... core
        --workers "$${BUILDKITE_PARALLEL_JOB_COUNT}" --worker-id "$${BUILDKITE_PARALLEL_JOB}"
        --skip-ray-installation
        --only-tags use_all_core

  - label: ":ray: core: doc tests"
    tags: 
      - python
      - doc
    instance_type: large
    commands:
      # doc tests
      - bazel run //ci/ray_ci:test_in_docker -- //python/ray/... //doc/... core
        --only-tags doctest
        --parallelism-per-worker 3
      # doc examples
      - bazel run //ci/ray_ci:test_in_docker -- //doc/... core
        --except-tags gpu,post_wheel_build,xcommit,doctest
        --parallelism-per-worker 3
        --skip-ray-installation

  - label: ":ray: core: data tests"
    tags: python
    instance_type: medium
    commands:
      - bazel run //ci/ray_ci:test_in_docker -- 
        python/ray/util/dask/... python/ray/tests/modin/... core
        --build-name data14build
        --parallelism-per-worker 2
    depends_on:
      - data14build
      - forge

  - label: ":ray: core: dashboard tests"
    tags: 
      - python
      - dashboard
    instance_type: medium
    commands:
      - bazel run //ci/ray_ci:test_in_docker -- python/ray/dashboard/... core 
        --parallelism-per-worker 3
      # ui tests
      - docker run -i --rm --volume /tmp/artifacts:/artifact-mount --shm-size=2.5gb
        "$${RAYCI_WORK_REPO}":"$${RAYCI_BUILD_ID}"-corebuild /bin/bash -iecuo pipefail 
        "./dashboard/tests/run_ui_tests.sh"

  - label: ":ray: core: debug test"
    tags: python
    instance_type: medium
    commands:
      - bazel run //ci/ray_ci:test_in_docker -- //python/ray/tests/... core 
        --build-type debug
        --parallelism-per-worker 3
        --only-tags debug_tests
        --except-tags kubernetes,manual

  - label: ":ray: core: asan tests"
    tags: python
    instance_type: medium
    commands:
      - bazel run //ci/ray_ci:test_in_docker -- //python/ray/tests/... core 
        --build-type asan
        --parallelism-per-worker 2
        --only-tags asan_tests
        --except-tags kubernetes,manual

  - label: ":ray: core: wheel tests"
    tags: linux_wheels
    instance_type: medium
    commands:
      - bazel run //ci/ray_ci:test_in_docker -- //python/ray/tests/... //doc/... core 
        --build-type wheel
        --parallelism-per-worker 3
        --only-tags post_wheel_build
        --test-env=RAY_CI_POST_WHEEL_TESTS=True
    depends_on:
      - manylinux
      - corebuild
      - forge

  - label: ":ray: core: wheel-aarch64 tests"
    tags: linux_wheels
    instance_type: medium-arm64
    commands:
      - bazel run //ci/ray_ci:test_in_docker -- //python/ray/tests/... //doc/... core 
        --build-type wheel-aarch64
        --build-name oss-ci-base_build-aarch64
        --parallelism-per-worker 3
        --only-tags post_wheel_build
        --test-env=RAY_CI_POST_WHEEL_TESTS=True
    depends_on: 
      - manylinux-aarch64
      - oss-ci-base_build-aarch64
      - forge-aarch64
    job_env: forge-aarch64

  - label: ":ray: core: minimal tests {{matrix}}"
    tags: python
    instance_type: medium
    commands:
      # validate minimal installation
      - python ./ci/env/check_minimal_install.py
      # core tests
      - bazel run //ci/ray_ci:test_in_docker -- //python/ray/tests/... //python/ray/dashboard/... core 
        --parallelism-per-worker 3
        --build-name minbuild-core-py{{matrix}}
        --test-env=RAY_MINIMAL=1
        --test-env=EXPECTED_PYTHON_VERSION={{matrix}}
        --only-tags minimal
        --except-tags basic_test,manual
      - bazel run //ci/ray_ci:test_in_docker -- //python/ray/tests/... //python/ray/dashboard/... core 
        --parallelism-per-worker 3
        --build-name minbuild-core-py{{matrix}}
        --test-env=RAY_MINIMAL=1
        --test-env=EXPECTED_PYTHON_VERSION={{matrix}}
        --only-tags minimal
        --except-tags no_basic_test,manual
        --skip-ray-installation
      # core redis tests
      - bazel run //ci/ray_ci:test_in_docker -- //python/ray/tests/... //python/ray/dashboard/... core 
        --parallelism-per-worker 3
        --build-name minbuild-core-py{{matrix}}
        --test-env=RAY_MINIMAL=1
        --test-env=TEST_EXTERNAL_REDIS=1
        --test-env=EXPECTED_PYTHON_VERSION={{matrix}}
        --only-tags minimal
        --except-tags no_basic_test,manual
        --skip-ray-installation
      # serve tests
      - bazel run //ci/ray_ci:test_in_docker -- //python/ray/tests/... //python/ray/dashboard/... serve 
        --parallelism-per-worker 3
        --build-name minbuild-core-py{{matrix}}
        --test-env=RAY_MINIMAL=1
        --only-tags minimal
        --skip-ray-installation
    matrix:
      - "3.8"
      - "3.9"
      - "3.10"
      - "3.11"

  # cpp tests
  - label: ":ray: core: cpp tests"
    tags: core_cpp
    instance_type: medium
    commands:
      - bazel run //ci/ray_ci:test_in_docker -- //:all //src/... core --build-type clang
        --parallelism-per-worker 2

  - label: ":ray: core: cpp asan tests"
    tags: core_cpp
    instance_type: medium
    commands:
      - bazel run //ci/ray_ci:test_in_docker -- //:all //src/... core --build-type asan-clang
        --parallelism-per-worker 2

  - label: ":ray: core: cpp ubsan tests"
    tags: core_cpp
    instance_type: medium
    commands:
      - bazel run //ci/ray_ci:test_in_docker -- //:all //src/... core --build-type ubsan
        --except-tags no_ubsan
        --parallelism-per-worker 2

  - label: ":ray: core: cpp tsan tests"
    tags: core_cpp
    instance_type: medium
    commands:
      - bazel run //ci/ray_ci:test_in_docker -- //:all //src/... core --build-type tsan-clang
        --except-tags no_tsan
        --parallelism-per-worker 2

  - label: ":ray: core: flaky tests"
    tags:
      - python
      - skip-on-premerge
    instance_type: large
    soft_fail: true
    commands:
      - bazel run //ci/ray_ci:test_in_docker -- //... core 
        --run-flaky-tests  --build-type clang
      - bazel run //ci/ray_ci:test_in_docker -- 
        //python/ray/tests:test_placement_group
        //python/ray/tests:test_runtime_env_working_dir_3 
        //python/ray/tests:test_state_api_log
        //python/ray/tests:test_client_builder
        //python/ray/tests:test_object_assign_owner_client_mode core 
        --test-env CI_SKIP_FLAKY_TEST=0
        --skip-ray-installation

  - label: ":ray: core: cpp worker tests"
    tags: core_cpp
    instance_type: small
    commands:
      - ci/ci.sh build
      - ci/ci.sh test_cpp
    depends_on: oss-ci-base_build
    job_env: oss-ci-base_build

  - label: ":ray: core: HA integration tests"
    tags:
      - python
      - docker
    instance_type: medium
    commands:
      - bazel run //ci/ray_ci:build_in_docker -- docker --python-version 3.8 --platform cpu --canonical-tag ha_integration
      - docker tag rayproject/ray:ha_integration ray_ci:v1
      - bazel run //ci/ray_ci:test_in_docker -- //python/ray/tests/... core --only-tags ha_integration
    depends_on:
      - manylinux
      - forge
      - raycpubase
      - corebuild

  - label: ":windows: python tests"
    tags:
      - python
    job_env: WINDOWS
    instance_type: windows
    commands:
      - bash /c/workdir/.buildkite/windows_ci.sh test_python
    parallelism: 10

  - label: ":windows: core tests"
    tags:
      - core_cpp
    job_env: WINDOWS
    instance_type: windows
    commands:
      - bash /c/workdir/.buildkite/windows_ci.sh test_core<|MERGE_RESOLUTION|>--- conflicted
+++ resolved
@@ -29,11 +29,7 @@
     commands:
       - bazel run //ci/ray_ci:test_in_docker -- //python/ray/tests/... //python/ray/dag/... python/ray/autoscaler/v2/... core
         --workers "$${BUILDKITE_PARALLEL_JOB_COUNT}" --worker-id "$${BUILDKITE_PARALLEL_JOB}" --parallelism-per-worker 3
-<<<<<<< HEAD
-        --except-tags debug_tests,asan_tests,post_wheel_build,mem_pressure,xcommit,manual
-=======
         --except-tags debug_tests,asan_tests,post_wheel_build,ha_integration,mem_pressure,manual
->>>>>>> f00562ba
 
   - label: ":ray: core: redis tests"
     tags: python
@@ -43,8 +39,7 @@
       - bazel run //ci/ray_ci:test_in_docker -- //python/ray/tests/... //python/ray/dag/... python/ray/autoscaler/v2/... core
         --workers "$${BUILDKITE_PARALLEL_JOB_COUNT}" --worker-id "$${BUILDKITE_PARALLEL_JOB}" --parallelism-per-worker 3
         --test-env=TEST_EXTERNAL_REDIS=1
-<<<<<<< HEAD
-        --except-tags debug_tests,asan_tests,post_wheel_build,mem_pressure,xcommit,manual
+        --except-tags debug_tests,asan_tests,post_wheel_build,ha_integration,mem_pressure,xcommit,manual
 
   - label: ":ray: core: memory pressure tests"
     tags:
@@ -53,9 +48,6 @@
     instance_type: medium
     commands:
       - bazel run //ci/ray_ci:test_in_docker -- //python/ray/tests/... core --only-tags mem_pressure
-=======
-        --except-tags debug_tests,asan_tests,post_wheel_build,ha_integration,mem_pressure,manual
->>>>>>> f00562ba
 
   - label: ":ray: core: workflow tests"
     tags: 
