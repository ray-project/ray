group: core tests
depends_on:
  - forge
  - oss-ci-base_build
steps:
  # builds
  - name: corebuild
    wanda: ci/docker/core.build.py39.wanda.yaml
    env:
      IMAGE_FROM: cr.ray.io/rayproject/oss-ci-base_build
      IMAGE_TO: corebuild
      RAYCI_IS_GPU_BUILD: "false"

  - name: coregpubuild
    wanda: ci/docker/core.build.py39.wanda.yaml
    depends_on: oss-ci-base_gpu
    env:
      IMAGE_FROM: cr.ray.io/rayproject/oss-ci-base_gpu
      IMAGE_TO: coregpubuild
      RAYCI_IS_GPU_BUILD: "true"

  - name: corebuild-multipy
    label: "wanda: corebuild-py{{matrix}}"
    wanda: ci/docker/core.build.wanda.yaml
    matrix:
      - "3.12"
    env:
      PYTHON: "{{matrix}}"
    depends_on: oss-ci-base_build-multipy

  - name: minbuild-core
    label: "wanda: minbuild-core-py{{matrix}}"
    wanda: ci/docker/min.build.wanda.yaml
    matrix:
      - "3.9"
      - "3.10"
      - "3.11"
      - "3.12"
    env:
      PYTHON_VERSION: "{{matrix}}"
      EXTRA_DEPENDENCY: core

  - wait: ~
    depends_on:
      - corebuild

  # tests
  - label: ":ray: core: python tests"
    tags:
      - python
      - dashboard
    instance_type: large
    parallelism: 4
    commands:
<<<<<<< HEAD
      - bazel run //ci/ray_ci:test_in_docker -- //python/ray/tests/... //python/ray/dag/... //python/ray/autoscaler/v2/... core
=======
      - bazel run //ci/ray_ci:test_in_docker -- //python/ray/tests/... //python/ray/_common/tests/... //python/ray/dag/... //python/ray/autoscaler/v2/... core
>>>>>>> af1f7930
        --install-mask all-ray-libraries
        --workers "$${BUILDKITE_PARALLEL_JOB_COUNT}" --worker-id "$${BUILDKITE_PARALLEL_JOB}" --parallelism-per-worker 3
        --except-tags debug_tests,asan_tests,post_wheel_build,ha_integration,mem_pressure,tmpfs,container,manual,use_all_core,multi_gpu
        --install-mask all-ray-libraries
      - bazel run //ci/ray_ci:test_in_docker -- //python/ray/tests/... //python/ray/dag/... //python/ray/autoscaler/v2/... core
        --workers "$${BUILDKITE_PARALLEL_JOB_COUNT}" --worker-id "$${BUILDKITE_PARALLEL_JOB}"
        --only-tags use_all_core --skip-ray-installation

  - label: ":ray: core: python {{matrix.python}} tests ({{matrix.worker_id}})"
    if: build.pull_request.labels includes "continuous-build" || pipeline.id == "0189e759-8c96-4302-b6b5-b4274406bf89" || pipeline.id == "018f4f1e-1b73-4906-9802-92422e3badaa"
    tags:
      - python
      - dashboard
    instance_type: large
    commands:
      - bazel run //ci/ray_ci:test_in_docker -- //python/ray/tests/... //python/ray/dag/... //python/ray/autoscaler/v2/... core
        --install-mask all-ray-libraries
        --workers 4 --worker-id "{{matrix.worker_id}}" --parallelism-per-worker 3
        --python-version {{matrix.python}}
        --except-tags debug_tests,asan_tests,post_wheel_build,ha_integration,mem_pressure,tmpfs,container,manual,use_all_core,multi_gpu
      - bazel run //ci/ray_ci:test_in_docker -- //python/ray/tests/... //python/ray/dag/... //python/ray/autoscaler/v2/... core
        --install-mask all-ray-libraries
        --workers 4 --worker-id "{{matrix.worker_id}}" --parallelism-per-worker 3
        --python-version {{matrix.python}}
        --only-tags use_all_core --skip-ray-installation
    depends_on: corebuild-multipy
    matrix:
      setup:
        python: ["3.12"]
        worker_id: ["0", "1", "2", "3"]

  - label: ":ray: core: redis tests"
    tags:
      - python
      - oss
      - skip-on-premerge
    instance_type: large
    parallelism: 4
    commands:
      - bazel run //ci/ray_ci:test_in_docker -- //python/ray/tests/... //python/ray/dag/... //python/ray/autoscaler/v2/... core
        --install-mask all-ray-libraries
        --workers "$${BUILDKITE_PARALLEL_JOB_COUNT}" --worker-id "$${BUILDKITE_PARALLEL_JOB}" --parallelism-per-worker 3
        --test-env=TEST_EXTERNAL_REDIS=1
        --except-tags debug_tests,asan_tests,post_wheel_build,ha_integration,mem_pressure,tmpfs,container,manual,use_all_core,multi_gpu
      - bazel run //ci/ray_ci:test_in_docker -- //python/ray/tests/... //python/ray/dag/... //python/ray/autoscaler/v2/... core
        --workers "$${BUILDKITE_PARALLEL_JOB_COUNT}" --worker-id "$${BUILDKITE_PARALLEL_JOB}"
        --only-tags use_all_core --skip-ray-installation

  - label: ":ray: core: memory pressure tests"
    tags:
      - python
      - oss
      - skip-on-premerge
    instance_type: medium
    commands:
      - cleanup() { ./ci/build/upload_build_info.sh; }; trap cleanup EXIT
      - (cd python/ray/dashboard/client && npm ci && npm run build)
      - pip install -e python[client]
      - bazel test --config=ci --jobs=1 $(./ci/run/bazel_export_options)
        --test_tag_filters=mem_pressure -- //python/ray/tests/...
    job_env: corebuild

  - label: ":ray: core: out of disk tests"
    tags:
      - python
      - oss
    instance_type: small
    commands:
      - bazel run //ci/ray_ci:test_in_docker -- //python/ray/tests/... core
        --only-tags=tmpfs --tmp-filesystem=tmpfs

  - label: ":ray: core: out of disk redis tests"
    tags:
      - python
      - oss
      - skip-on-premerge
    instance_type: small
    commands:
      - bazel run //ci/ray_ci:test_in_docker -- //python/ray/tests/... core
        --test-env=TEST_EXTERNAL_REDIS=1
        --only-tags=tmpfs --tmp-filesystem=tmpfs

  - label: ":ray: core: workflow tests"
    tags:
      - python
      - workflow
      - oss
      - skip-on-premerge
    instance_type: medium
    parallelism: 2
    commands:
      - bazel run //ci/ray_ci:test_in_docker -- //python/ray/workflow/... core
        --workers "$${BUILDKITE_PARALLEL_JOB_COUNT}" --worker-id "$${BUILDKITE_PARALLEL_JOB}"
        --except-tags use_all_core
        --parallelism-per-worker 2
      - bazel run //ci/ray_ci:test_in_docker -- //python/ray/workflow/... core
        --workers "$${BUILDKITE_PARALLEL_JOB_COUNT}" --worker-id "$${BUILDKITE_PARALLEL_JOB}"
        --skip-ray-installation
        --only-tags use_all_core

  - label: ":ray: core: doc tests"
    tags:
      - python
      - doc
    instance_type: large
    commands:
      # doc tests
      - bazel run //ci/ray_ci:test_in_docker -- //python/ray/... //doc/... core
        --only-tags doctest
        --parallelism-per-worker 3
      # doc examples
      - bazel run //ci/ray_ci:test_in_docker -- //doc/... core
        --install-mask all-ray-libraries
        --except-tags gpu,post_wheel_build,mem_pressure,doctest,multi_gpu
        --parallelism-per-worker 3
        --skip-ray-installation

  - label: ":ray: core: data tests"
    tags: python
    instance_type: medium
    commands:
      - bazel run //ci/ray_ci:test_in_docker --
        python/ray/util/dask/... python/ray/tests/modin/... core
        --install-mask all-ray-libraries
        --build-name datalbuild
        --parallelism-per-worker 2
    depends_on:
      - datalbuild
      - forge

  - label: ":ray: core: dashboard tests"
    tags:
      - python
      - dashboard
    instance_type: medium
    commands:
      - bazel run //ci/ray_ci:test_in_docker -- python/ray/dashboard/... core
        --parallelism-per-worker 3
      # ui tests
      - docker run -i --rm --volume /tmp/artifacts:/artifact-mount --shm-size=2.5gb
        "$${RAYCI_WORK_REPO}":"$${RAYCI_BUILD_ID}"-corebuild /bin/bash -iecuo pipefail
        "./python/ray/dashboard/tests/run_ui_tests.sh"

  - label: ":ray: core: debug test"
    tags: python
    instance_type: medium
    commands:
      - bazel run //ci/ray_ci:test_in_docker -- //python/ray/tests/... core
        --install-mask all-ray-libraries
        --build-type debug
        --parallelism-per-worker 3
        --only-tags debug_tests
        --except-tags kubernetes,manual

  - label: ":ray: core: asan tests"
    tags: python
    instance_type: medium
    commands:
      - bazel run //ci/ray_ci:test_in_docker -- //python/ray/tests/... core
        --install-mask all-ray-libraries
        --build-type asan
        --parallelism-per-worker 2
        --only-tags asan_tests
        --except-tags kubernetes,manual

  - label: ":ray: core: wheel tests"
    tags: linux_wheels
    instance_type: medium
    commands:
      - bazel run //ci/ray_ci:test_in_docker -- //python/ray/tests/... //doc/... core
        --install-mask all-ray-libraries
        --build-type wheel
        --parallelism-per-worker 3
        --only-tags post_wheel_build
        --test-env=RAY_CI_POST_WHEEL_TESTS=True
    depends_on:
      - manylinux
      - corebuild
      - forge

  - label: ":ray: core: minimal tests {{matrix}}"
    tags:
      - python
      - dashboard
      - oss
    instance_type: medium
    commands:
      # validate minimal installation
      - python ./ci/env/check_minimal_install.py
      # core tests
      - bazel run //ci/ray_ci:test_in_docker -- //python/ray/tests/... //python/ray/dashboard/... core
        --parallelism-per-worker 3
        --build-name minbuild-core-py{{matrix}}
        --test-env=RAY_MINIMAL=1
        --test-env=EXPECTED_PYTHON_VERSION={{matrix}}
        --only-tags minimal
        --except-tags basic_test,manual
      - bazel run //ci/ray_ci:test_in_docker -- //python/ray/tests/... //python/ray/dashboard/... core
        --parallelism-per-worker 3
        --build-name minbuild-core-py{{matrix}}
        --test-env=RAY_MINIMAL=1
        --test-env=EXPECTED_PYTHON_VERSION={{matrix}}
        --only-tags minimal
        --except-tags no_basic_test,manual
        --skip-ray-installation
      # core redis tests
      - bazel run //ci/ray_ci:test_in_docker -- //python/ray/tests/... //python/ray/dashboard/... core
        --parallelism-per-worker 3
        --build-name minbuild-core-py{{matrix}}
        --test-env=RAY_MINIMAL=1
        --test-env=TEST_EXTERNAL_REDIS=1
        --test-env=EXPECTED_PYTHON_VERSION={{matrix}}
        --only-tags minimal
        --except-tags no_basic_test,manual
        --skip-ray-installation
      # serve tests
      - bazel run //ci/ray_ci:test_in_docker -- //python/ray/tests/... //python/ray/dashboard/... serve
        --parallelism-per-worker 3
        --build-name minbuild-core-py{{matrix}}
        --test-env=RAY_MINIMAL=1
        --only-tags minimal
        --skip-ray-installation
    depends_on:
      - minbuild-core
    matrix:
      - "3.9"
      - "3.10"
      - "3.11"
      - "3.12"

  # cpp tests
  - label: ":ray: core: cpp tests"
    tags: core_cpp
    instance_type: medium
    commands:
      - bazel run //ci/ray_ci:test_in_docker -- //:all //src/... core --build-type clang
        --cache-test-results --parallelism-per-worker 2

  - label: ":ray: core: cpp asan tests"
    tags: core_cpp
    instance_type: medium
    commands:
      - bazel run //ci/ray_ci:test_in_docker -- //:all //src/... core --build-type asan-clang
        --cache-test-results --parallelism-per-worker 2

  - label: ":ray: core: cpp ubsan tests"
    tags: core_cpp
    instance_type: large
    commands:
      - bazel run //ci/ray_ci:test_in_docker -- //:all //src/... core --build-type ubsan
        --except-tags no_ubsan
        --cache-test-results --parallelism-per-worker 2

  - label: ":ray: core: cpp tsan tests"
    tags: core_cpp
    instance_type: medium
    commands:
      - bazel run //ci/ray_ci:test_in_docker -- //:all //src/... core --build-type tsan-clang
        --except-tags no_tsan
        --cache-test-results --parallelism-per-worker 2

  - label: ":ray: core: flaky cpp tests"
    key: core_flaky_cpp_tests
    tags:
      - python
      - skip-on-premerge
    instance_type: large
    soft_fail: true
    commands:
      - bazel run //ci/ray_ci:test_in_docker -- //:all //src/... core
        --run-flaky-tests --build-type clang

  - label: ":ray: core: flaky tests"
    key: core_flaky_tests
    tags:
      - python
      - skip-on-premerge
    instance_type: large
    soft_fail: true
    commands:
      - bazel run //ci/ray_ci:test_in_docker -- //python/ray/... //doc/... core
        --install-mask all-ray-libraries
        --run-flaky-tests
        --except-tags multi_gpu

  - label: ":ray: core: flaky gpu tests"
    key: core_flaky_gpu_tests
    tags:
      - gpu
      - python
      - skip-on-premerge
    instance_type: gpu-large
    soft_fail: true
    commands:
      - bazel run //ci/ray_ci:test_in_docker -- //python/ray/... //doc/... core
        --install-mask all-ray-libraries
        --run-flaky-tests
        --gpus 4
        --build-name coregpubuild
        --only-tags multi_gpu
    depends_on: coregpubuild

  - label: ":ray: core: cpp worker tests"
    tags: core_cpp
    instance_type: medium
    commands:
      - if [[ "$${BUILDKITE_PIPELINE_ID}" == "0189942e-0876-4b8f-80a4-617f988ec59b" ]]; then
          echo "build --remote_upload_local_results=false" >> ~/.bazelrc;
        fi
      - ci/ci.sh build
      - ci/ci.sh test_cpp
    depends_on: oss-ci-base_build
    job_env: oss-ci-base_build

  - label: ":ray: core: HA integration tests"
    tags:
      - python
      - docker
    instance_type: medium
    commands:
      - bazel run //ci/ray_ci:build_in_docker -- docker --platform cpu --canonical-tag ha_integration
      - bazel run //ci/ray_ci:test_in_docker -- //python/ray/tests/... core --only-tags ha_integration
    depends_on:
      - manylinux
      - forge
      - raycpubase
      - corebuild

  - label: ":ray: core: container tests"
    tags:
      - python
      - docker
      - oss
    instance_type: medium
    commands:
      - bazel run //ci/ray_ci:build_in_docker -- docker --platform cpu
        --canonical-tag test_container
      - docker build --progress=plain --build-arg BASE_IMAGE="rayproject/ray:test_container"
        -t rayproject/ray:runtime_env_container -f ci/docker/runtime_env_container/Dockerfile .
      - bazel run //ci/ray_ci:test_in_docker -- //python/ray/tests/... core
        --install-mask all-ray-libraries
        --only-tags container
    depends_on:
      - manylinux
      - forge
      - raycpubase
      - corebuild

  # block on premerge and microcheck
  - block: "run multi gpu tests"
    if: build.env("BUILDKITE_PIPELINE_ID") == "0189942e-0876-4b8f-80a4-617f988ec59b" || build.env("BUILDKITE_PIPELINE_ID") == "018f4f1e-1b73-4906-9802-92422e3badaa"
    key: block-core-gpu-tests
    depends_on: []

  - label: ":ray: core: multi gpu tests"
    key: core-multi-gpu-tests
    tags:
      - accelerated_dag
      - gpu
    instance_type: gpu-large
    # we're running some cgraph doc tests here as well since they need gpus
    commands:
      - bazel run //ci/ray_ci:test_in_docker -- //python/ray/tests/... //python/ray/dag/... //doc/... core
        --gpus 4
        --build-name coregpubuild
        --only-tags multi_gpu
        --install-mask all-ray-libraries
    depends_on:
      - block-core-gpu-tests
      - coregpubuild<|MERGE_RESOLUTION|>--- conflicted
+++ resolved
@@ -52,11 +52,7 @@
     instance_type: large
     parallelism: 4
     commands:
-<<<<<<< HEAD
-      - bazel run //ci/ray_ci:test_in_docker -- //python/ray/tests/... //python/ray/dag/... //python/ray/autoscaler/v2/... core
-=======
       - bazel run //ci/ray_ci:test_in_docker -- //python/ray/tests/... //python/ray/_common/tests/... //python/ray/dag/... //python/ray/autoscaler/v2/... core
->>>>>>> af1f7930
         --install-mask all-ray-libraries
         --workers "$${BUILDKITE_PARALLEL_JOB_COUNT}" --worker-id "$${BUILDKITE_PARALLEL_JOB}" --parallelism-per-worker 3
         --except-tags debug_tests,asan_tests,post_wheel_build,ha_integration,mem_pressure,tmpfs,container,manual,use_all_core,multi_gpu
