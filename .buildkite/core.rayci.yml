group: core tests
steps:
  # builds
  - name: corebuild
    wanda: ci/docker/core.build.wanda.yaml
    depends_on: oss-ci-base_build

  - name: minbuild-core
    label: "wanda: minbuild-core-py{{matrix}}"
    wanda: ci/docker/min.build.wanda.yaml
    depends_on: oss-ci-base_build
    matrix:
      - "3.8"
      - "3.9"
      - "3.10"
      - "3.11"
    env:
      PYTHON_VERSION: "{{matrix}}"
      EXTRA_DEPENDENCY: core

  # tests
  - label: ":ray: core: python tests"
    tags: python
    instance_type: large
    parallelism: 4
    commands:
      - bazel run //ci/ray_ci:test_in_docker -- //python/ray/tests/... //python/ray/dag/... python/ray/autoscaler/v2/... core 
        --workers "$${BUILDKITE_PARALLEL_JOB_COUNT}" --worker-id "$${BUILDKITE_PARALLEL_JOB}" --parallelism-per-worker 3
        --except-tags debug_tests,asan_tests,post_wheel_build,xcommit,manual
    depends_on: corebuild
    job_env: forge

  - label: ":ray: core: redis tests"
    tags: python
    instance_type: large
    parallelism: 4
    commands:
      - bazel run //ci/ray_ci:test_in_docker -- //python/ray/tests/... //python/ray/dag/... python/ray/autoscaler/v2/... core 
        --workers "$${BUILDKITE_PARALLEL_JOB_COUNT}" --worker-id "$${BUILDKITE_PARALLEL_JOB}" --parallelism-per-worker 3
        --test-env=TEST_EXTERNAL_REDIS=1
        --except-tags debug_tests,asan_tests,post_wheel_build,xcommit,manual
    depends_on: corebuild
    job_env: forge

  - label: ":ray: core: workflow tests"
    tags: 
      - python
      - workflow
    instance_type: medium
    parallelism: 2
    commands:
      - bazel run //ci/ray_ci:test_in_docker -- //python/ray/workflow/... core 
        --workers "$${BUILDKITE_PARALLEL_JOB_COUNT}" --worker-id "$${BUILDKITE_PARALLEL_JOB}"
        --except-tags use_all_core
        --parallelism-per-worker 2
<<<<<<< HEAD
    depends_on: data14build
=======
      - bazel run //ci/ray_ci:test_in_docker -- //python/ray/workflow/... core 
        --workers "$${BUILDKITE_PARALLEL_JOB_COUNT}" --worker-id "$${BUILDKITE_PARALLEL_JOB}"
        --skip-ray-installation
        --only-tags use_all_core
    depends_on: data12build
>>>>>>> 5a7071e5
    job_env: forge

  - label: ":ray: core: doc tests"
    tags: 
      - python
      - doc
    instance_type: large
    commands:
      # doc tests
      - bazel run //ci/ray_ci:test_in_docker -- //python/ray/... //doc/... core
        --only-tags doctest
        --parallelism-per-worker 3
      # doc examples
      - bazel run //ci/ray_ci:test_in_docker -- //doc/... core
        --except-tags gpu,post_wheel_build,xcommit,doctest
        --parallelism-per-worker 3
        --skip-ray-installation
    depends_on: corebuild
    job_env: forge

  - label: ":ray: core: data tests"
    tags: python
    instance_type: medium
    commands:
      - bazel run //ci/ray_ci:test_in_docker -- 
        python/ray/util/dask/... python/ray/tests/modin/... core
        --build-name data14build
        --parallelism-per-worker 2
    depends_on: data14build
    job_env: forge

  - label: ":ray: core: dashboard tests"
    tags: 
      - python
      - dashboard
    instance_type: medium
    commands:
      - bazel run //ci/ray_ci:test_in_docker -- python/ray/dashboard/... core 
        --parallelism-per-worker 3
      # ui tests
      - docker run -i --rm --volume /tmp/artifacts:/artifact-mount --shm-size=2.5gb
        "$${RAYCI_WORK_REPO}":"$${RAYCI_BUILD_ID}"-corebuild /bin/bash -iecuo pipefail 
        "./dashboard/tests/run_ui_tests.sh"
    depends_on: corebuild
    job_env: forge

  - label: ":ray: core: debug test"
    tags: python
    instance_type: medium
    commands:
      - bazel run //ci/ray_ci:test_in_docker -- //python/ray/tests/... core 
        --build-type debug
        --parallelism-per-worker 3
        --only-tags debug_tests
        --except-tags kubernetes,manual
    depends_on: corebuild
    job_env: forge

  - label: ":ray: core: asan tests"
    tags: python
    instance_type: medium
    commands:
      - bazel run //ci/ray_ci:test_in_docker -- //python/ray/tests/... core 
        --build-type asan
        --parallelism-per-worker 2
        --only-tags asan_tests
        --except-tags kubernetes,manual
    depends_on: corebuild
    job_env: forge

  - label: ":ray: core: wheel tests"
    tags: linux_wheels
    instance_type: medium
    commands:
      - bazel run //ci/ray_ci:test_in_docker -- //python/ray/tests/... //doc/... core 
        --build-type wheel
        --parallelism-per-worker 3
        --only-tags post_wheel_build
        --test-env=RAY_CI_POST_WHEEL_TESTS=True
    depends_on: 
      - manylinux
      - corebuild
    job_env: forge

  - label: ":ray: core: wheel-aarch64 tests"
    tags: linux_wheels
    instance_type: medium-arm64
    commands:
      - bazel run //ci/ray_ci:test_in_docker -- //python/ray/tests/... //doc/... core 
        --build-type wheel-aarch64
        --build-name oss-ci-base_build-aarch64
        --parallelism-per-worker 3
        --only-tags post_wheel_build
        --test-env=RAY_CI_POST_WHEEL_TESTS=True
    depends_on: 
      - manylinux-aarch64
      - oss-ci-base_build-aarch64
    job_env: forge-aarch64

  - label: ":ray: core: minimal tests {{matrix}}"
    tags: python
    instance_type: medium
    commands:
      # validate minimal installation
      - python ./ci/env/check_minimal_install.py
      # core tests
      - bazel run //ci/ray_ci:test_in_docker -- //python/ray/tests/... //python/ray/dashboard/... core 
        --parallelism-per-worker 3
        --build-name minbuild-core-py{{matrix}}
        --test-env=RAY_MINIMAL=1
        --test-env=EXPECTED_PYTHON_VERSION={{matrix}}
        --only-tags minimal
        --except-tags basic_test,manual
      - bazel run //ci/ray_ci:test_in_docker -- //python/ray/tests/... //python/ray/dashboard/... core 
        --parallelism-per-worker 3
        --build-name minbuild-core-py{{matrix}}
        --test-env=RAY_MINIMAL=1
        --test-env=EXPECTED_PYTHON_VERSION={{matrix}}
        --only-tags minimal
        --except-tags no_basic_test,manual
        --skip-ray-installation
      # core redis tests
      - bazel run //ci/ray_ci:test_in_docker -- //python/ray/tests/... //python/ray/dashboard/... core 
        --parallelism-per-worker 3
        --build-name minbuild-core-py{{matrix}}
        --test-env=RAY_MINIMAL=1
        --test-env=TEST_EXTERNAL_REDIS=1
        --test-env=EXPECTED_PYTHON_VERSION={{matrix}}
        --only-tags minimal
        --except-tags no_basic_test,manual
        --skip-ray-installation
      # serve tests
      - bazel run //ci/ray_ci:test_in_docker -- //python/ray/tests/... //python/ray/dashboard/... serve 
        --parallelism-per-worker 3
        --build-name minbuild-core-py{{matrix}}
        --test-env=RAY_MINIMAL=1
        --only-tags minimal
        --skip-ray-installation
    depends_on: minbuild-core
    job_env: forge
    matrix:
      - "3.8"
      - "3.9"
      - "3.10"
      - "3.11"

  # cpp tests
  - label: ":ray: core: cpp worker tests"
    tags: core_cpp
    instance_type: small
    commands:
      - ci/ci.sh build
      - ci/ci.sh test_cpp
    depends_on: oss-ci-base_build
    job_env: oss-ci-base_build

  - label: ":ray: core: cpp tests"
    tags: core_cpp
    instance_type: medium
    commands:
      - bazel run //ci/ray_ci:test_in_docker -- //:all //src/... core --build-type clang
        --parallelism-per-worker 2
    depends_on: corebuild
    job_env: forge

  - label: ":ray: core: cpp asan tests"
    tags: core_cpp
    instance_type: medium
    commands:
      - bazel run //ci/ray_ci:test_in_docker -- //:all //src/... core --build-type asan-clang
        --parallelism-per-worker 2
    depends_on: corebuild
    job_env: forge

  - label: ":ray: core: cpp ubsan tests"
    tags: core_cpp
    instance_type: medium
    commands:
      - bazel run //ci/ray_ci:test_in_docker -- //:all //src/... core --build-type ubsan
        --except-tags no_ubsan
        --parallelism-per-worker 2
    depends_on: corebuild
    job_env: forge

  - label: ":ray: core: cpp tsan tests"
    tags: core_cpp
    instance_type: medium
    commands:
      - bazel run //ci/ray_ci:test_in_docker -- //:all //src/... core --build-type tsan-clang
        --except-tags no_tsan
        --parallelism-per-worker 2
    depends_on: corebuild
    job_env: forge

  - label: ":ray: core: flaky tests"
    tags:
      - python
      - skip-on-premerge
    instance_type: large
    soft_fail: true
    commands:
      - bazel run //ci/ray_ci:test_in_docker -- //... core 
        --run-flaky-tests  --build-type clang
      - bazel run //ci/ray_ci:test_in_docker -- 
        //python/ray/tests:test_placement_group
        //python/ray/tests:test_runtime_env_working_dir_3 
        //python/ray/tests:test_state_api_log
        //python/ray/tests:test_client_builder
        //python/ray/tests:test_object_assign_owner_client_mode core 
        --test-env CI_SKIP_FLAKY_TEST=0
        --skip-ray-installation
    depends_on: corebuild
    job_env: forge

  - label: ":windows: python tests"
    tags:
      - python
    job_env: WINDOWS
    instance_type: windows
    commands:
      - bash /c/workdir/.buildkite/windows_ci.sh test_python
    parallelism: 10

  - label: ":windows: core tests"
    tags:
      - core_cpp
    job_env: WINDOWS
    instance_type: windows
    commands:
      - bash /c/workdir/.buildkite/windows_ci.sh test_core<|MERGE_RESOLUTION|>--- conflicted
+++ resolved
@@ -53,15 +53,11 @@
         --workers "$${BUILDKITE_PARALLEL_JOB_COUNT}" --worker-id "$${BUILDKITE_PARALLEL_JOB}"
         --except-tags use_all_core
         --parallelism-per-worker 2
-<<<<<<< HEAD
-    depends_on: data14build
-=======
       - bazel run //ci/ray_ci:test_in_docker -- //python/ray/workflow/... core 
         --workers "$${BUILDKITE_PARALLEL_JOB_COUNT}" --worker-id "$${BUILDKITE_PARALLEL_JOB}"
         --skip-ray-installation
         --only-tags use_all_core
-    depends_on: data12build
->>>>>>> 5a7071e5
+    depends_on: data14build
     job_env: forge
 
   - label: ":ray: core: doc tests"
