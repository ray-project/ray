--- conflicted
+++ resolved
@@ -238,11 +238,7 @@
     job_env: forge
 
   - label: ":ray: core: flaky tests"
-<<<<<<< HEAD
     tags:
-=======
-    tags: 
->>>>>>> fb2cb876
       - python
       - skip-on-premerge
     instance_type: large
