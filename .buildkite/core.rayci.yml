--- conflicted
+++ resolved
@@ -234,11 +234,7 @@
   - label: ":ray: core: minimal tests {{matrix}}"
     tags:
       - python
-<<<<<<< HEAD
-      - skip-on-premerge
-=======
       - oss
->>>>>>> f41aba36
     instance_type: medium
     commands:
       # validate minimal installation
