--- conflicted
+++ resolved
@@ -32,12 +32,7 @@
       - cpu
     instance_type: medium
     commands:
-<<<<<<< HEAD
       - bazel run //ci/ray_ci:test_in_docker -- //python/ray/llm/... //doc/... llm
-=======
-      - bazel run //ci/ray_ci:test_in_docker -- //python/ray/llm/... //doc/source/llm/... llm
-        --python-version 3.11 --build-name llmbuild
->>>>>>> 7a761786
         --except-tags gpu
     depends_on: llmbuild
 
@@ -48,11 +43,6 @@
       - gpu
     instance_type: g6-large
     commands:
-<<<<<<< HEAD
       - RAYCI_DISABLE_TEST_DB=1 bazel run //ci/ray_ci:test_in_docker -- //python/ray/llm/... //doc/... llm
         --build-name llmgpubuild --only-tags gpu
-=======
-      - RAYCI_DISABLE_TEST_DB=1 bazel run //ci/ray_ci:test_in_docker -- //python/ray/llm/... //doc/source/llm/... llm
-        --python-version 3.11 --build-name llmgpubuild --only-tags gpu
->>>>>>> 7a761786
     depends_on: llmgpubuild