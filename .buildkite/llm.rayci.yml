group: llm tests
depends_on:
  - forge
steps:
  - name: llmbuild
    wanda: ci/docker/llm.build.wanda.yaml
    depends_on:
      - oss-ci-base_build-multipy
    env:
      IMAGE_TO: "llmbuild"
      IMAGE_FROM: "cr.ray.io/rayproject/oss-ci-base_build-py3.11"
      RAY_CUDA_CODE: "cpu"
    tags: cibase

  - name: llmgpubuild
    wanda: ci/docker/llm.build.wanda.yaml
    depends_on:
      - oss-ci-base_cu128-multipy
    env:
      IMAGE_TO: "llmgpubuild"
<<<<<<< HEAD
      IMAGE_FROM: "cr.ray.io/rayproject/oss-ci-base_gpu-py3.11"
      RAY_CUDA_CODE: "cu121"
    tags: cibase
=======
      IMAGE_FROM: "cr.ray.io/rayproject/oss-ci-base_cu128-py3.11"
      RAY_CUDA_CODE: "cu128"
>>>>>>> dc5fd4bc

  - label: "llm cpu tests"
    key: "llm-cpu-tests"
    tags:
      - python
      - llm
      - cpu
    instance_type: medium
    commands:
      - bazel run //ci/ray_ci:test_in_docker -- //python/ray/llm/... //doc/source/llm/... llm
        --except-tags gpu
    depends_on: llmbuild

  - label: "llm gpu tests"
    key: "llm-gpu-tests"
    tags:
      - python
      - llm
      - gpu
    instance_type: gpu-large
    commands:
      - bazel run //ci/ray_ci:test_in_docker -- //python/ray/llm/... //doc/source/llm/... llm
        --build-name llmgpubuild --only-tags gpu
    depends_on: llmgpubuild<|MERGE_RESOLUTION|>--- conflicted
+++ resolved
@@ -18,14 +18,9 @@
       - oss-ci-base_cu128-multipy
     env:
       IMAGE_TO: "llmgpubuild"
-<<<<<<< HEAD
-      IMAGE_FROM: "cr.ray.io/rayproject/oss-ci-base_gpu-py3.11"
-      RAY_CUDA_CODE: "cu121"
-    tags: cibase
-=======
       IMAGE_FROM: "cr.ray.io/rayproject/oss-ci-base_cu128-py3.11"
       RAY_CUDA_CODE: "cu128"
->>>>>>> dc5fd4bc
+    tags: cibase
 
   - label: "llm cpu tests"
     key: "llm-cpu-tests"
