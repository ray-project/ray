--- conflicted
+++ resolved
@@ -448,12 +448,7 @@
   conditions: ["RAY_CI_TRAIN_AFFECTED"]
   commands:
       - cleanup() { if [ "${BUILDKITE_PULL_REQUEST}" = "false" ]; then ./ci/build/upload_build_info.sh; fi }; trap cleanup EXIT
-<<<<<<< HEAD
-      - ./ci/env/install-minimal.sh
-      - pip install pandas tabulate tensorboardX>=1.9 requests  # ray[tune]
-=======
       - TRAIN_MINIMAL_INSTALL=1 ./ci/env/install-minimal.sh
->>>>>>> 7495e9c8
       - ./ci/env/env_info.sh
       - python ./ci/env/check_minimal_install.py
       - bazel test --config=ci $(./ci/run/bazel_export_options)  --build_tests_only --test_tag_filters=minimal python/ray/train/...
