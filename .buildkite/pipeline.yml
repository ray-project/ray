- label: ":ferris_wheel: Wheels and Jars"
  conditions:
    [
        "RAY_CI_LINUX_WHEELS_AFFECTED",
        "RAY_CI_JAVA_AFFECTED",
        "RAY_CI_STREAMING_JAVA_AFFECTED",
    ]
  commands:
    # Build the wheels and jars
    - LINUX_WHEELS=1 LINUX_JARS=1 ./ci/travis/ci.sh build
    - bash ./java/build-jar-multiplatform.sh linux
    # Upload the wheels and jars
    # We don't want to push on PRs, in fact, the copy_files will fail because unauthenticated.
    - if [ "$BUILDKITE_PULL_REQUEST" != "false" ]; then exit 0; fi
    - pip install -q docker aws_requests_auth boto3
    # Upload to branch directory.
    - python .buildkite/copy_files.py --destination branch_wheels --path ./.whl
    - python .buildkite/copy_files.py --destination branch_jars --path ./.jar/linux
    # Upload to latest directory.
    - if [ "$BUILDKITE_BRANCH" == "master" ]; then python .buildkite/copy_files.py --destination wheels --path ./.whl; fi
    - if [ "$BUILDKITE_BRANCH" == "master" ]; then python .buildkite/copy_files.py --destination jars --path ./.jar/linux; fi

- label: ":ferris_wheel: Post-wheel tests"
  conditions: ["RAY_CI_LINUX_WHEELS_AFFECTED"]
  commands:
    - LINUX_WHEELS=1 ./ci/travis/ci.sh build
    - cleanup() { if [ "${BUILDKITE_PULL_REQUEST}" = "false" ]; then ./ci/travis/upload_build_info.sh; fi }; trap cleanup EXIT
    - bazel test --config=ci $(./scripts/bazel_export_options)
      --test_tag_filters=post_wheel_build
      --test_env=CONDA_EXE
      --test_env=CONDA_PYTHON_EXE
      --test_env=CONDA_SHLVL
      --test_env=CONDA_PREFIX
      --test_env=CONDA_DEFAULT_ENV
      --test_env=CI
      --test_env=RAY_CI_POST_WHEEL_TESTS=True
      python/ray/tests/... python/ray/serve/... python/ray/tune/... rllib/... doc/...

- label: ":ferris_wheel: Debug Wheels"
  conditions:
    [
        "RAY_CI_LINUX_WHEELS_AFFECTED",
        "RAY_CI_JAVA_AFFECTED",
        "RAY_CI_STREAMING_JAVA_AFFECTED",
    ]
  commands:
    # Build the debug wheels
    - RAY_DEBUG_BUILD=debug LINUX_WHEELS=1 ./ci/travis/ci.sh build
    # Upload the wheels.
    # We don't want to push on PRs, in fact, the copy_files will fail because unauthenticated.
    - if [ "$BUILDKITE_PULL_REQUEST" != "false" ]; then exit 0; fi
    - pip install -q docker aws_requests_auth boto3
    # Upload to branch directory.
    - python .buildkite/copy_files.py --destination branch_wheels --path ./.whl
    # Upload to latest directory.
    - if [ "$BUILDKITE_BRANCH" == "master" ]; then python .buildkite/copy_files.py --destination wheels --path ./.whl; fi

# Not working now.
# - label: ":ferris_wheel: ASAN Wheels"
#   conditions:
#     [
#         "RAY_CI_LINUX_WHEELS_AFFECTED",
#         "RAY_CI_JAVA_AFFECTED",
#         "RAY_CI_STREAMING_JAVA_AFFECTED",
#     ]
#   commands:
#     # Build the asan wheels
#     - RAY_DEBUG_BUILD=asan LINUX_WHEELS=1 ./ci/travis/ci.sh build
#     # Upload the wheels.
#     # We don't want to push on PRs, in fact, the copy_files will fail because unauthenticated.
#     - if [ "$BUILDKITE_PULL_REQUEST" != "false" ]; then exit 0; fi
#     - pip install -q docker aws_requests_auth boto3
#     # Upload to branch directory.
#     - python .buildkite/copy_files.py --destination branch_wheels --path ./.whl
#     # Upload to latest directory.
#     - if [ "$BUILDKITE_BRANCH" == "master" ]; then python .buildkite/copy_files.py --destination wheels --path ./.whl; fi

- label: ":docker: Build Images: py36 (1/2)"
  conditions: ["RAY_CI_LINUX_WHEELS_AFFECTED"]
  commands:
    - LINUX_WHEELS=1 ./ci/travis/ci.sh build
    - pip install -q docker aws_requests_auth boto3
    - if [ "${BUILDKITE_PULL_REQUEST}" = "false" ]; then python .buildkite/copy_files.py --destination docker_login; fi
    - python ./ci/travis/build-docker-images.py --py-versions py36 --device-types cpu cu101 cu102 --build-type BUILDKITE --build-base

- label: ":docker: Build Images: py36 (2/2)"
  conditions: ["RAY_CI_LINUX_WHEELS_AFFECTED"]
  commands:
    - LINUX_WHEELS=1 ./ci/travis/ci.sh build
    - pip install -q docker aws_requests_auth boto3
    - if [ "${BUILDKITE_PULL_REQUEST}" = "false" ]; then python .buildkite/copy_files.py --destination docker_login; fi
    - python ./ci/travis/build-docker-images.py --py-versions py36 --device-types cu110 cu111 cu112 --build-type BUILDKITE --build-base

- label: ":docker: Build Images: py37 (1/2)"
  conditions: ["RAY_CI_LINUX_WHEELS_AFFECTED"]
  commands:
    - LINUX_WHEELS=1 ./ci/travis/ci.sh build
    - pip install -q docker aws_requests_auth boto3
    - if [ "${BUILDKITE_PULL_REQUEST}" = "false" ]; then python .buildkite/copy_files.py --destination docker_login; fi
    - python ./ci/travis/build-docker-images.py --py-versions py37 --device-types cpu cu101 cu102 --build-type BUILDKITE --build-base

- label: ":docker: Build Images: py37 (2/2)"
  conditions: ["RAY_CI_LINUX_WHEELS_AFFECTED"]
  commands:
    - LINUX_WHEELS=1 ./ci/travis/ci.sh build
    - pip install -q docker aws_requests_auth boto3
    - if [ "${BUILDKITE_PULL_REQUEST}" = "false" ]; then python .buildkite/copy_files.py --destination docker_login; fi
    - python ./ci/travis/build-docker-images.py --py-versions py37 --device-types cu110 cu111 cu112 --build-type BUILDKITE --build-base

- label: ":docker: Build Images: py38 (1/2)"
  conditions: ["RAY_CI_LINUX_WHEELS_AFFECTED"]
  commands:
    - LINUX_WHEELS=1 ./ci/travis/ci.sh build
    - pip install -q docker aws_requests_auth boto3
    - if [ "${BUILDKITE_PULL_REQUEST}" = "false" ]; then python .buildkite/copy_files.py --destination docker_login; fi
    - python ./ci/travis/build-docker-images.py --py-versions py38 --device-types cpu cu101 cu102 --build-type BUILDKITE --build-base

- label: ":docker: Build Images: py38 (2/2)"
  conditions: ["RAY_CI_LINUX_WHEELS_AFFECTED"]
  commands:
    - LINUX_WHEELS=1 ./ci/travis/ci.sh build
    - pip install -q docker aws_requests_auth boto3
    - if [ "${BUILDKITE_PULL_REQUEST}" = "false" ]; then python .buildkite/copy_files.py --destination docker_login; fi
    - python ./ci/travis/build-docker-images.py --py-versions py38 --device-types cu110 cu111 cu112 --build-type BUILDKITE --build-base

- label: ":docker: Build Images: py39 (1/2)"
  conditions: ["RAY_CI_LINUX_WHEELS_AFFECTED"]
  commands:
    - LINUX_WHEELS=1 ./ci/travis/ci.sh build
    - pip install -q docker aws_requests_auth boto3
    - if [ "${BUILDKITE_PULL_REQUEST}" = "false" ]; then python .buildkite/copy_files.py --destination docker_login; fi
    - python ./ci/travis/build-docker-images.py --py-versions py39 --device-types cpu cu101 cu102 --build-type BUILDKITE --build-base

- label: ":docker: Build Images: py39 (2/2)"
  conditions: ["RAY_CI_LINUX_WHEELS_AFFECTED"]
  commands:
    - LINUX_WHEELS=1 ./ci/travis/ci.sh build
    - pip install -q docker aws_requests_auth boto3
    - if [ "${BUILDKITE_PULL_REQUEST}" = "false" ]; then python .buildkite/copy_files.py --destination docker_login; fi
    - python ./ci/travis/build-docker-images.py --py-versions py39 --device-types cu110 cu111 cu112 --build-type BUILDKITE --build-base

- label: ":book: Lint"
  commands:
    - export LINT=1
    - ./ci/travis/install-dependencies.sh
    - ./ci/travis/ci.sh lint
    - ./ci/travis/ci.sh build

- label: ":java: Java"
  conditions: ["RAY_CI_JAVA_AFFECTED"]
  commands:
    - ./java/test.sh

- label: ":java: Streaming"
  conditions:
    ["RAY_CI_STREAMING_PYTHON_AFFECTED", "RAY_CI_STREAMING_JAVA_AFFECTED", "RAY_CI_PYTHON_AFFECTED"]
  commands:
    - bazel test --config=ci $(./scripts/bazel_export_options)
      //streaming:all
    - bash streaming/src/test/run_streaming_queue_test.sh

- label: ":cpp: Worker"
  conditions: [ "RAY_CI_CPP_AFFECTED" ]
  commands:
    - cleanup() { if [ "${BUILDKITE_PULL_REQUEST}" = "false" ]; then ./ci/travis/upload_build_info.sh; fi }; trap cleanup EXIT
    - ./ci/travis/ci.sh test_cpp

- label: ":cpp: Tests"
  conditions: [ "RAY_CI_CORE_CPP_AFFECTED" ]
  commands:
    - cleanup() { if [ "${BUILDKITE_PULL_REQUEST}" = "false" ]; then ./ci/travis/upload_build_info.sh; fi }; trap cleanup EXIT
    - bazel test --config=ci --config=llvm $(./scripts/bazel_export_options)
      --build_tests_only
      --test_tag_filters=-flaky
      -- //:all -rllib/... -core_worker_test

- label: ":cpp: Tests (ASAN)"
  conditions: [ "RAY_CI_CORE_CPP_AFFECTED" ]
  commands:
    - cleanup() { if [ "${BUILDKITE_PULL_REQUEST}" = "false" ]; then ./ci/travis/upload_build_info.sh; fi }; trap cleanup EXIT
    - bazel test --config=ci --config=asan-clang $(./scripts/bazel_export_options)
      --build_tests_only
      --jobs=2
      --test_tag_filters=-flaky
      -- //:all -//:core_worker_test

- label: ":cpp: Tests (UBSAN)"
  conditions: [ "RAY_CI_CORE_CPP_AFFECTED" ]
  commands:
    - cleanup() { if [ "${BUILDKITE_PULL_REQUEST}" = "false" ]; then ./ci/travis/upload_build_info.sh; fi }; trap cleanup EXIT
    - bazel test --config=ci --config=ubsan $(./scripts/bazel_export_options)
      --build_tests_only
      --jobs=2
      --test_tag_filters=-flaky
      -- //:all -//:core_worker_test -//:logging_test

- label: ":cpp: Tests (TSAN)"
  conditions: [ "RAY_CI_CORE_CPP_AFFECTED" ]
  commands:
    - cleanup() { if [ "${BUILDKITE_PULL_REQUEST}" = "false" ]; then ./ci/travis/upload_build_info.sh; fi }; trap cleanup EXIT
    - bazel test --config=ci --config=tsan-clang $(./scripts/bazel_export_options)
      --build_tests_only
      --jobs=2
      --test_tag_filters=-flaky
      -- //:all -//:core_worker_test -//:event_test -//:gcs_actor_manager_test
      -//:gcs_placement_group_manager_test -//:gcs_placement_group_scheduler_test
      -//:gcs_server_rpc_test -//:gcs_server_test
      -//:metric_exporter_client_test -//:stats_test -//:worker_pool_test

- label: ":serverless: Dashboard + Serve Tests"
  conditions:
    [
        "RAY_CI_SERVE_AFFECTED",
        "RAY_CI_DASHBOARD_AFFECTED",
        "RAY_CI_PYTHON_AFFECTED",
    ]
  commands:
    - cleanup() { if [ "${BUILDKITE_PULL_REQUEST}" = "false" ]; then ./ci/travis/upload_build_info.sh; fi }; trap cleanup EXIT
    - TORCH_VERSION=1.6 ./ci/travis/install-dependencies.sh
    - ./dashboard/tests/run_ui_tests.sh
    - bazel test --config=ci $(./scripts/bazel_export_options) python/ray/dashboard/...
    - bazel test --config=ci $(./scripts/bazel_export_options)
      --test_tag_filters=-post_wheel_build
      python/ray/serve/...

- label: ":python: Minimal install"
  conditions: ["RAY_CI_PYTHON_AFFECTED"]
  commands:
    - cleanup() { if [ "${BUILDKITE_PULL_REQUEST}" = "false" ]; then ./ci/travis/upload_build_info.sh; fi }; trap cleanup EXIT
    - ./ci/travis/install-minimal.sh
    - ./ci/travis/env_info.sh
    - python ./ci/travis/check_minimal_install.py
    - bazel test --test_output=streamed --config=ci $(./scripts/bazel_export_options)
      python/ray/tests/test_basic
    - bazel test --test_output=streamed --config=ci $(./scripts/bazel_export_options)
      python/ray/tests/test_basic_2
    - bazel test --test_output=streamed --config=ci $(./scripts/bazel_export_options)
      python/ray/tests/test_basic_3
    - bazel test --test_output=streamed --config=ci --test_env=RAY_MINIMAL=1 $(./scripts/bazel_export_options)
      python/ray/tests/test_output
    - bazel test --test_output=streamed --config=ci --test_env=RAY_MINIMAL=1 $(./scripts/bazel_export_options)
      python/ray/tests/test_runtime_env_ray_minimal
    - bazel test --test_output=streamed --config=ci --test_env=RAY_MINIMAL=1 $(./scripts/bazel_export_options)
      python/ray/tests/test_serve_ray_minimal
- label: ":python: (Flaky tests)"
  conditions: ["RAY_CI_PYTHON_AFFECTED", "RAY_CI_SERVE_AFFECTED", "RAY_CI_RLLIB_AFFECTED", "RAY_CI_TUNE_AFFECTED"]
  commands:
    - cleanup() { if [ "${BUILDKITE_PULL_REQUEST}" = "false" ]; then ./ci/travis/upload_build_info.sh; fi }; trap cleanup EXIT
    - RLLIB_TESTING=1 PYTHON=3.7 ./ci/travis/install-dependencies.sh
<<<<<<< HEAD
=======
    # Because Python version changed, we need to re-install Ray here
    - rm -rf ./python/ray/thirdparty_files; rm -rf ./python/ray/pickle5_files; ./ci/travis/ci.sh build
>>>>>>> 9385b6c1
    # - bazel test --config=ci $(./scripts/bazel_export_options)
    #   --build_tests_only
    #   --test_tag_filters=flaky
    #   -- //:all -rllib/... -core_worker_test
    - bazel test --config=ci $(./scripts/bazel_export_options)
      --test_tag_filters=-kubernetes,flaky
      --test_env=CONDA_EXE
      --test_env=CONDA_PYTHON_EXE
      --test_env=CONDA_SHLVL
      --test_env=CONDA_PREFIX
      --test_env=CONDA_DEFAULT_ENV
      python/ray/tests/... python/ray/serve/... python/ray/tune/... rllib/...
- label: ":python: (Small & Large)"
  conditions: ["RAY_CI_PYTHON_AFFECTED"]
  commands:
    - cleanup() { if [ "${BUILDKITE_PULL_REQUEST}" = "false" ]; then ./ci/travis/upload_build_info.sh; fi }; trap cleanup EXIT
    - bazel test --config=ci $(./scripts/bazel_export_options)
      --test_tag_filters=-kubernetes,-medium_size_python_tests_a_to_j,-medium_size_python_tests_k_to_z,-client_tests,-flaky,-post_wheel_build,-worker-container
      --test_env=CONDA_EXE
      --test_env=CONDA_PYTHON_EXE
      --test_env=CONDA_SHLVL
      --test_env=CONDA_PREFIX
      --test_env=CONDA_DEFAULT_ENV
      python/ray/tests/...
    - bazel test --config=ci $(./scripts/bazel_export_options)
      --test_tag_filters=-kubernetes,client_tests,-flaky
      --test_env=RAY_CLIENT_MODE=1 --test_env=RAY_PROFILING=1
      python/ray/tests/...
- label: ":python: (Medium A-J)"
  conditions: ["RAY_CI_PYTHON_AFFECTED"]
  commands:
    - cleanup() { if [ "${BUILDKITE_PULL_REQUEST}" = "false" ]; then ./ci/travis/upload_build_info.sh; fi }; trap cleanup EXIT
    - bazel test --config=ci $(./scripts/bazel_export_options)
      --test_tag_filters=-kubernetes,medium_size_python_tests_a_to_j,-flaky
      python/ray/tests/...
- label: ":python: (Medium K-Z)"
  conditions: ["RAY_CI_PYTHON_AFFECTED"]
  commands:
    - cleanup() { if [ "${BUILDKITE_PULL_REQUEST}" = "false" ]; then ./ci/travis/upload_build_info.sh; fi }; trap cleanup EXIT
    - bazel test --config=ci $(./scripts/bazel_export_options)
      --test_tag_filters=-kubernetes,medium_size_python_tests_k_to_z,-flaky
      python/ray/tests/...
- label: ":core: Debug Test"
  commands:
    - cleanup() { if [ "${BUILDKITE_PULL_REQUEST}" = "false" ]; then ./ci/travis/upload_build_info.sh; fi }; trap cleanup EXIT
    - pip uninstall -y ray
    - RAY_DEBUG_BUILD=debug ./ci/travis/ci.sh build
    - bazel test --config=ci-debug $(./scripts/bazel_export_options)
      --test_tag_filters=-kubernetes,debug_tests,-flaky
      python/ray/tests/...
- label: ":core: (ASAN tests)"
  conditions: ["RAY_CI_PYTHON_AFFECTED"]
  commands:
    - cleanup() { if [ "${BUILDKITE_PULL_REQUEST}" = "false" ]; then ./ci/travis/upload_build_info.sh; fi }; trap cleanup EXIT
    - RLLIB_TESTING=1 ./ci/travis/install-dependencies.sh
    - bazel test --config=ci --config=asan $(./scripts/bazel_export_options)
      --config=asan-buildkite
      --test_tag_filters=-kubernetes,asan_tests,-flaky
      --test_env=CONDA_EXE
      --test_env=CONDA_PYTHON_EXE
      --test_env=CONDA_SHLVL
      --test_env=CONDA_PREFIX
      --test_env=CONDA_DEFAULT_ENV
      python/ray/tests/...
#- label: ":python: (Worker In Container)"
  #conditions: ["RAY_CI_PYTHON_AFFECTED"]
  #commands:
    #- LINUX_WHEELS=1 ./ci/travis/ci.sh build
    #- pip install docker
     #We build image ray-worker-container:nightly-py36-cpu which have installed podman,but not push it.
     #And we save this image to a tarball, so that we can load it to podman image storage in the
     #nested-container which run tests. And in this nested-container, Raylet will start ray worker
     #process in double-nested-container.
    #- python ./ci/travis/build-docker-images.py --py-versions PY36 --build-type BUILDKITE --only-build-worker-container
    #- mkdir /ray-mount/containers
    #- docker save -o /ray-mount/containers/images.tar rayproject/ray-worker-container:nightly-py36-cpu
    #- docker run --rm --privileged -v /ray/containers:/var/lib/containers -v /ray:/ray --entrypoint /bin/bash
      #rayproject/ray-worker-container:nightly-py36-cpu /ray/ci/travis/test-worker-in-container.sh

- label: ":brain: RLlib: Learning discr. actions TF2-static-graph (from rllib/tuned_examples/*.yaml)"
  conditions: ["RAY_CI_RLLIB_AFFECTED"]
  commands:
    - cleanup() { if [ "${BUILDKITE_PULL_REQUEST}" = "false" ]; then ./ci/travis/upload_build_info.sh; fi }; trap cleanup EXIT
    - RLLIB_TESTING=1 PYTHON=3.7 ./ci/travis/install-dependencies.sh
    # Because Python version changed, we need to re-install Ray here
    - rm -rf ./python/ray/thirdparty_files; rm -rf ./python/ray/pickle5_files; ./ci/travis/ci.sh build
    - bazel test --config=ci $(./scripts/bazel_export_options)
      --build_tests_only
      --test_tag_filters=learning_tests_discrete,-fake_gpus,-torch_only,-flaky
      --test_arg=--framework=tf
      rllib/...
- label: ":brain: RLlib: Learning cont. actions TF2-static-graph (from rllib/tuned_examples/*.yaml)"
  conditions: ["RAY_CI_RLLIB_AFFECTED"]
  commands:
    - cleanup() { if [ "${BUILDKITE_PULL_REQUEST}" = "false" ]; then ./ci/travis/upload_build_info.sh; fi }; trap cleanup EXIT
    - RLLIB_TESTING=1 PYTHON=3.7 ./ci/travis/install-dependencies.sh
    # Because Python version changed, we need to re-install Ray here
    - rm -rf ./python/ray/thirdparty_files; rm -rf ./python/ray/pickle5_files; ./ci/travis/ci.sh build
    - bazel test --config=ci $(./scripts/bazel_export_options)
      --build_tests_only
      --test_tag_filters=learning_tests_continuous,-fake_gpus,-torch_only,-flaky
      --test_arg=--framework=tf
      rllib/...
- label: ":brain: RLlib: Learning discr. actions TF2-eager (from rllib/tuned_examples/*.yaml)"
  conditions: ["RAY_CI_RLLIB_AFFECTED"]
  commands:
    - cleanup() { if [ "${BUILDKITE_PULL_REQUEST}" = "false" ]; then ./ci/travis/upload_build_info.sh; fi }; trap cleanup EXIT
    - RLLIB_TESTING=1 PYTHON=3.7 ./ci/travis/install-dependencies.sh
    # Because Python version changed, we need to re-install Ray here
    - rm -rf ./python/ray/thirdparty_files; rm -rf ./python/ray/pickle5_files; ./ci/travis/ci.sh build
    - bazel test --config=ci $(./scripts/bazel_export_options)
      --build_tests_only
      --test_tag_filters=learning_tests_discrete,-fake_gpus,-torch_only,-flaky,-multi_gpu,-no_tf_eager_tracing
      --test_arg=--framework=tf2
      rllib/...
- label: ":brain: RLlib: Learning cont. actions TF2-eager (from rllib/tuned_examples/*.yaml)"
  conditions: ["RAY_CI_RLLIB_AFFECTED"]
  commands:
    - cleanup() { if [ "${BUILDKITE_PULL_REQUEST}" = "false" ]; then ./ci/travis/upload_build_info.sh; fi }; trap cleanup EXIT
    - RLLIB_TESTING=1 PYTHON=3.7 ./ci/travis/install-dependencies.sh
    # Because Python version changed, we need to re-install Ray here
    - rm -rf ./python/ray/thirdparty_files; rm -rf ./python/ray/pickle5_files; ./ci/travis/ci.sh build
    - bazel test --config=ci $(./scripts/bazel_export_options)
      --build_tests_only
      --test_tag_filters=learning_tests_continuous,-fake_gpus,-torch_only,-flaky,-multi_gpu
      --test_arg=--framework=tf2
      rllib/...
- label: ":brain: RLlib: Learning discr. actions TF1-static-graph (from rllib/tuned_examples/*.yaml)"
  conditions: ["RAY_CI_RLLIB_AFFECTED"]
  commands:
    - cleanup() { if [ "${BUILDKITE_PULL_REQUEST}" = "false" ]; then ./ci/travis/upload_build_info.sh; fi }; trap cleanup EXIT
    - RLLIB_TESTING=1 PYTHON=3.7 TF_VERSION=1.14.0 TFP_VERSION=0.7 ./ci/travis/install-dependencies.sh
    # Because Python version changed, we need to re-install Ray here
    - rm -rf ./python/ray/thirdparty_files; rm -rf ./python/ray/pickle5_files; ./ci/travis/ci.sh build
    - bazel test --config=ci $(./scripts/bazel_export_options)
      --build_tests_only
      --test_tag_filters=learning_tests_discrete,-fake_gpus,-torch_only,-flaky,-multi_gpu
      --test_arg=--framework=tf
      rllib/...
- label: ":brain: RLlib: Learning cont. actions TF1-static-graph (from rllib/tuned_examples/*.yaml)"
  conditions: ["RAY_CI_RLLIB_AFFECTED"]
  commands:
    - cleanup() { if [ "${BUILDKITE_PULL_REQUEST}" = "false" ]; then ./ci/travis/upload_build_info.sh; fi }; trap cleanup EXIT
    - RLLIB_TESTING=1 PYTHON=3.7 TF_VERSION=1.14.0 TFP_VERSION=0.7 ./ci/travis/install-dependencies.sh
    # Because Python version changed, we need to re-install Ray here
    - rm -rf ./python/ray/thirdparty_files; rm -rf ./python/ray/pickle5_files; ./ci/travis/ci.sh build
    - bazel test --config=ci $(./scripts/bazel_export_options)
      --build_tests_only
      --test_tag_filters=learning_tests_continuous,-fake_gpus,-torch_only,-flaky,-multi_gpu
      --test_arg=--framework=tf
      rllib/...
- label: ":brain: RLlib: Learning discr. actions PyTorch (from rllib/tuned_examples/*.yaml)"
  conditions: ["RAY_CI_RLLIB_AFFECTED"]
  commands:
    - cleanup() { if [ "${BUILDKITE_PULL_REQUEST}" = "false" ]; then ./ci/travis/upload_build_info.sh; fi }; trap cleanup EXIT
    - RLLIB_TESTING=1 PYTHON=3.7 ./ci/travis/install-dependencies.sh
    # Because Python version changed, we need to re-install Ray here
    - rm -rf ./python/ray/thirdparty_files; rm -rf ./python/ray/pickle5_files; ./ci/travis/ci.sh build
    - bazel test --config=ci $(./scripts/bazel_export_options)
      --build_tests_only
      --test_tag_filters=learning_tests_discrete,-fake_gpus,-tf_only,-flaky,-multi_gpu
      --test_arg=--framework=torch
      rllib/...
- label: ":brain: RLlib: Learning cont. actions PyTorch (from rllib/tuned_examples/*.yaml)"
  conditions: ["RAY_CI_RLLIB_AFFECTED"]
  commands:
    - cleanup() { if [ "${BUILDKITE_PULL_REQUEST}" = "false" ]; then ./ci/travis/upload_build_info.sh; fi }; trap cleanup EXIT
    - RLLIB_TESTING=1 PYTHON=3.7 ./ci/travis/install-dependencies.sh
    # Because Python version changed, we need to re-install Ray here
    - rm -rf ./python/ray/thirdparty_files; rm -rf ./python/ray/pickle5_files; ./ci/travis/ci.sh build
    - bazel test --config=ci $(./scripts/bazel_export_options)
      --build_tests_only
      --test_tag_filters=learning_tests_continuous,-fake_gpus,-tf_only,-flaky,-multi_gpu
      --test_arg=--framework=torch
      rllib/...
- label: ":brain: RLlib: Learning tests w/ 2 fake GPUs TF2-static-graph (from rllib/tuned_examples/*.yaml)"
  conditions: ["RAY_CI_RLLIB_AFFECTED"]
  commands:
    - cleanup() { if [ "${BUILDKITE_PULL_REQUEST}" = "false" ]; then ./ci/travis/upload_build_info.sh; fi }; trap cleanup EXIT
    - RLLIB_TESTING=1 PYTHON=3.7 ./ci/travis/install-dependencies.sh
    # Because Python version changed, we need to re-install Ray here
    - rm -rf ./python/ray/thirdparty_files; rm -rf ./python/ray/pickle5_files; ./ci/travis/ci.sh build
    - bazel test --config=ci $(./scripts/bazel_export_options)
      --build_tests_only
      --test_tag_filters=fake_gpus,-torch_only,-flaky,-multi_gpu
      --test_arg=--framework=tf
      rllib/...
# TODO: (sven) tf2 (eager) multi-GPU
- label: ":brain: RLlib: Learning tests w/ 2 fake GPUs PyTorch (from rllib/tuned_examples/*.yaml)"
  conditions: ["RAY_CI_RLLIB_AFFECTED"]
  commands:
    - cleanup() { if [ "${BUILDKITE_PULL_REQUEST}" = "false" ]; then ./ci/travis/upload_build_info.sh; fi }; trap cleanup EXIT
    - RLLIB_TESTING=1 PYTHON=3.7 ./ci/travis/install-dependencies.sh
    # Because Python version changed, we need to re-install Ray here
    - rm -rf ./python/ray/thirdparty_files; rm -rf ./python/ray/pickle5_files; ./ci/travis/ci.sh build
    - bazel test --config=ci $(./scripts/bazel_export_options)
      --build_tests_only
      --test_tag_filters=fake_gpus,-tf_only,-flaky,-multi_gpu
      --test_arg=--framework=torch
      rllib/...

- label: ":brain: RLlib: Quick Agent train.py runs (TODO: obsolete)"
  conditions: ["RAY_CI_RLLIB_AFFECTED"]
  commands:
    - cleanup() { if [ "${BUILDKITE_PULL_REQUEST}" = "false" ]; then ./ci/travis/upload_build_info.sh; fi }; trap cleanup EXIT
    - RLLIB_TESTING=1 PYTHON=3.7 ./ci/travis/install-dependencies.sh
    # Because Python version changed, we need to re-install Ray here
    - rm -rf ./python/ray/thirdparty_files; rm -rf ./python/ray/pickle5_files; ./ci/travis/ci.sh build
    - bazel test --config=ci $(./scripts/bazel_export_options)
      --build_tests_only
      --test_tag_filters=quick_train,-flaky,-multi_gpu
      --test_env=RAY_USE_MULTIPROCESSING_CPU_COUNT=1
      rllib/...

- label: ":brain: RLlib: Trainer Tests"
  conditions: ["RAY_CI_RLLIB_AFFECTED"]
  commands:
    - cleanup() { if [ "${BUILDKITE_PULL_REQUEST}" = "false" ]; then ./ci/travis/upload_build_info.sh; fi }; trap cleanup EXIT
    - RLLIB_TESTING=1 PYTHON=3.7 ./ci/travis/install-dependencies.sh
    # Because Python version changed, we need to re-install Ray here
    - rm -rf ./python/ray/thirdparty_files; rm -rf ./python/ray/pickle5_files; ./ci/travis/ci.sh build
    # Test all tests in the `agents` (soon to be "trainers") dir:
    - bazel test --config=ci $(./scripts/bazel_export_options)
      --build_tests_only
      --test_tag_filters=trainers_dir,-flaky,-multi_gpu
      --test_env=RAY_USE_MULTIPROCESSING_CPU_COUNT=1
      rllib/...

- label: ":brain: RLlib: Everything else (env-, evaluation-, ... dirs)"
  conditions: ["RAY_CI_RLLIB_AFFECTED"]
  commands:
    - cleanup() { if [ "${BUILDKITE_PULL_REQUEST}" = "false" ]; then ./ci/travis/upload_build_info.sh; fi }; trap cleanup EXIT
    - RLLIB_TESTING=1 PYTHON=3.7 ./ci/travis/install-dependencies.sh
    # Because Python version changed, we need to re-install Ray here
    - rm -rf ./python/ray/thirdparty_files; rm -rf ./python/ray/pickle5_files; ./ci/travis/ci.sh build
    # Test everything that does not have any of the "main" labels:
    # "learning_tests|quick_train|examples|tests_dir".
    - bazel test --config=ci $(./scripts/bazel_export_options)
      --build_tests_only
      --test_tag_filters=-learning_tests,-quick_train,-examples,-tests_dir,-trainers_dir,-flaky,-multi_gpu
      --test_env=RAY_USE_MULTIPROCESSING_CPU_COUNT=1
      rllib/...

- label: ":brain: RLlib: Examples {A/B}"
  conditions: ["RAY_CI_RLLIB_AFFECTED"]
  commands:
    - cleanup() { if [ "${BUILDKITE_PULL_REQUEST}" = "false" ]; then ./ci/travis/upload_build_info.sh; fi }; trap cleanup EXIT
    - RLLIB_TESTING=1 PYTHON=3.7 ./ci/travis/install-dependencies.sh
    # Because Python version changed, we need to re-install Ray here
    - rm -rf ./python/ray/thirdparty_files; rm -rf ./python/ray/pickle5_files; ./ci/travis/ci.sh build
    - bazel test --config=ci $(./scripts/bazel_export_options) --build_tests_only
      --test_tag_filters=examples_A,examples_B,-flaky,-multi_gpu --test_env=RAY_USE_MULTIPROCESSING_CPU_COUNT=1 rllib/...

- label: ":brain: RLlib: Examples {Ca..t}"
  conditions: ["RAY_CI_RLLIB_AFFECTED"]
  commands:
    - cleanup() { if [ "${BUILDKITE_PULL_REQUEST}" = "false" ]; then ./ci/travis/upload_build_info.sh; fi }; trap cleanup EXIT
    - RLLIB_TESTING=1 PYTHON=3.7 ./ci/travis/install-dependencies.sh
    # Because Python version changed, we need to re-install Ray here
    - rm -rf ./python/ray/thirdparty_files; rm -rf ./python/ray/pickle5_files; ./ci/travis/ci.sh build
    - bazel test --config=ci $(./scripts/bazel_export_options) --build_tests_only
      --test_tag_filters=examples_C_AtoT,-flaky,-multi_gpu --test_env=RAY_USE_MULTIPROCESSING_CPU_COUNT=1 rllib/...
- label: ":brain: RLlib: Examples {Cu..z}"
  conditions: ["RAY_CI_RLLIB_AFFECTED"]
  commands:
    - cleanup() { if [ "${BUILDKITE_PULL_REQUEST}" = "false" ]; then ./ci/travis/upload_build_info.sh; fi }; trap cleanup EXIT
    - RLLIB_TESTING=1 PYTHON=3.7 ./ci/travis/install-dependencies.sh
    # Because Python version changed, we need to re-install Ray here
    - rm -rf ./python/ray/thirdparty_files; rm -rf ./python/ray/pickle5_files; ./ci/travis/ci.sh build
    - bazel test --config=ci $(./scripts/bazel_export_options) --build_tests_only
      --test_tag_filters=examples_C_UtoZ,-flaky,-multi_gpu --test_env=RAY_USE_MULTIPROCESSING_CPU_COUNT=1 rllib/...

- label: ":brain: RLlib: Examples {D/P}"
  conditions: ["RAY_CI_RLLIB_AFFECTED"]
  commands:
    - cleanup() { if [ "${BUILDKITE_PULL_REQUEST}" = "false" ]; then ./ci/travis/upload_build_info.sh; fi }; trap cleanup EXIT
    - RLLIB_TESTING=1 PYTHON=3.7 ./ci/travis/install-dependencies.sh
    # Because Python version changed, we need to re-install Ray here
    - rm -rf ./python/ray/thirdparty_files; rm -rf ./python/ray/pickle5_files; ./ci/travis/ci.sh build
    - bazel test --config=ci $(./scripts/bazel_export_options) --build_tests_only
      --test_tag_filters=examples_D,examples_E,examples_F,examples_G,examples_H,examples_I,examples_J,examples_K,examples_L,examples_M,examples_N,examples_O,examples_P,-flaky,-multi_gpu --test_env=RAY_USE_MULTIPROCESSING_CPU_COUNT=1
      rllib/...

- label: ":brain: RLlib: Examples {Q/Z}"
  conditions: ["RAY_CI_RLLIB_AFFECTED"]
  commands:
    - cleanup() { if [ "${BUILDKITE_PULL_REQUEST}" = "false" ]; then ./ci/travis/upload_build_info.sh; fi }; trap cleanup EXIT
    - RLLIB_TESTING=1 PYTHON=3.7 ./ci/travis/install-dependencies.sh
    # Because Python version changed, we need to re-install Ray here
    - rm -rf ./python/ray/thirdparty_files; rm -rf ./python/ray/pickle5_files; ./ci/travis/ci.sh build
    - bazel test --config=ci $(./scripts/bazel_export_options) --build_tests_only
      --test_tag_filters=examples_Q,examples_R,examples_S,examples_T,examples_U,examples_V,examples_W,examples_X,examples_Y,examples_Z,-flaky,-multi_gpu --test_env=RAY_USE_MULTIPROCESSING_CPU_COUNT=1
      rllib/...

- label: ":brain: RLlib: tests/ dir (A-L)"
  conditions: ["RAY_CI_RLLIB_AFFECTED"]
  commands:
    - cleanup() { if [ "${BUILDKITE_PULL_REQUEST}" = "false" ]; then ./ci/travis/upload_build_info.sh; fi }; trap cleanup EXIT
    - RLLIB_TESTING=1 PYTHON=3.7 ./ci/travis/install-dependencies.sh
    # Because Python version changed, we need to re-install Ray here
    - rm -rf ./python/ray/thirdparty_files; rm -rf ./python/ray/pickle5_files; ./ci/travis/ci.sh build
    - bazel test --config=ci $(./scripts/bazel_export_options) --build_tests_only
      --test_tag_filters=tests_dir_A,tests_dir_B,tests_dir_C,tests_dir_D,tests_dir_E,tests_dir_F,tests_dir_G,tests_dir_H,tests_dir_I,tests_dir_J,tests_dir_K,tests_dir_L,-flaky --test_env=RAY_USE_MULTIPROCESSING_CPU_COUNT=1
      rllib/...
- label: ":brain: RLlib: tests/ dir (M-Z (no R))"
  conditions: ["RAY_CI_RLLIB_AFFECTED"]
  commands:
    - cleanup() { if [ "${BUILDKITE_PULL_REQUEST}" = "false" ]; then ./ci/travis/upload_build_info.sh; fi }; trap cleanup EXIT
    - RLLIB_TESTING=1 PYTHON=3.7 ./ci/travis/install-dependencies.sh
    # Because Python version changed, we need to re-install Ray here
    - rm -rf ./python/ray/thirdparty_files; rm -rf ./python/ray/pickle5_files; ./ci/travis/ci.sh build
    - bazel test --config=ci $(./scripts/bazel_export_options) --build_tests_only
      --test_tag_filters=tests_dir_M,tests_dir_N,tests_dir_O,tests_dir_P,tests_dir_Q,tests_dir_S,tests_dir_T,tests_dir_U,tests_dir_V,tests_dir_W,tests_dir_X,tests_dir_Y,tests_dir_Z,-flaky,-multi_gpu --test_env=RAY_USE_MULTIPROCESSING_CPU_COUNT=1
      rllib/...
- label: ":brain: RLlib: tests/ dir (R)"
  conditions: ["RAY_CI_RLLIB_AFFECTED"]
  commands:
    - cleanup() { if [ "${BUILDKITE_PULL_REQUEST}" = "false" ]; then ./ci/travis/upload_build_info.sh; fi }; trap cleanup EXIT
    - RLLIB_TESTING=1 PYTHON=3.7 ./ci/travis/install-dependencies.sh
    # Because Python version changed, we need to re-install Ray here
    - rm -rf ./python/ray/thirdparty_files; rm -rf ./python/ray/pickle5_files; ./ci/travis/ci.sh build
    - bazel test --config=ci $(./scripts/bazel_export_options) --build_tests_only
      --test_tag_filters=tests_dir_R,-flaky,-multi_gpu --test_env=RAY_USE_MULTIPROCESSING_CPU_COUNT=1
      rllib/...

- label: ":octopus: Tune tests and examples {1/2}"
  conditions: ["RAY_CI_TUNE_AFFECTED"]
  commands:
    - cleanup() { if [ "${BUILDKITE_PULL_REQUEST}" = "false" ]; then ./ci/travis/upload_build_info.sh; fi }; trap cleanup EXIT
    - TUNE_TESTING=1 PYTHON=3.7 ./ci/travis/install-dependencies.sh
    # Because Python version changed, we need to re-install Ray here
    - rm -rf ./python/ray/thirdparty_files; rm -rf ./python/ray/pickle5_files; ./ci/travis/ci.sh build
    - bazel test --config=ci $(./scripts/bazel_export_options) --test_tag_filters=-example,-flaky,-py37,-soft_imports,-gpu_only python/ray/tune/...
    - bazel test --config=ci $(./scripts/bazel_export_options) --build_tests_only --test_tag_filters=example,-tf,-pytorch,-py37,-flaky,-soft_imports,-gpu_only python/ray/tune/...

- label: ":octopus: Tune tests and examples {2/2}"
  conditions: ["RAY_CI_TUNE_AFFECTED"]
  commands:
    - cleanup() { if [ "${BUILDKITE_PULL_REQUEST}" = "false" ]; then ./ci/travis/upload_build_info.sh; fi }; trap cleanup EXIT
    - TUNE_TESTING=1 PYTHON=3.7 ./ci/travis/install-dependencies.sh
    # Because Python version changed, we need to re-install Ray here
    - rm -rf ./python/ray/thirdparty_files; rm -rf ./python/ray/pickle5_files; ./ci/travis/ci.sh build
    - bazel test --config=ci $(./scripts/bazel_export_options) --build_tests_only --test_tag_filters=tf,-pytorch,-py37,-flaky,-soft_imports,-gpu_only python/ray/tune/...
    - bazel test --config=ci $(./scripts/bazel_export_options) --build_tests_only --test_tag_filters=-tf,pytorch,-py37,-flaky,-soft_imports,-gpu_only python/ray/tune/...

- label: ":octopus: Tune soft imports test"
  conditions: ["RAY_CI_TUNE_AFFECTED"]
  commands:
    - cleanup() { if [ "${BUILDKITE_PULL_REQUEST}" = "false" ]; then ./ci/travis/upload_build_info.sh; fi }; trap cleanup EXIT
    # no TUNE_TESTING=1 on purpose
    - ./ci/travis/install-dependencies.sh
    - bazel test --config=ci $(./scripts/bazel_export_options) --build_tests_only --test_tag_filters=soft_imports python/ray/tune/...

- label: ":steam_locomotive: Train tests and examples"
  conditions: ["RAY_CI_TRAIN_AFFECTED"]
  commands:
    - cleanup() { if [ "${BUILDKITE_PULL_REQUEST}" = "false" ]; then ./ci/travis/upload_build_info.sh; fi }; trap cleanup EXIT
    - SGD_TESTING=1 INSTALL_HOROVOD=1 ./ci/travis/install-dependencies.sh
    - bazel test --config=ci $(./scripts/bazel_export_options) --build_tests_only --test_tag_filters=-gpu_only python/ray/train/...

- label: ":octopus: SGD tests and examples"
  conditions: ["RAY_CI_SGD_AFFECTED"]
  commands:
    - cleanup() { if [ "${BUILDKITE_PULL_REQUEST}" = "false" ]; then ./ci/travis/upload_build_info.sh; fi }; trap cleanup EXIT
    - SGD_TESTING=1 INSTALL_HOROVOD=1 ./ci/travis/install-dependencies.sh
    - bazel test --config=ci $(./scripts/bazel_export_options) --build_tests_only --test_tag_filters=tf,-pytorch,-py37,-flaky,-client,-gpu_only python/ray/util/sgd/...
    - bazel test --config=ci $(./scripts/bazel_export_options) --build_tests_only --test_tag_filters=-tf,pytorch,-py37,-flaky,-client,-gpu_only python/ray/util/sgd/...
    - bazel test --config=ci $(./scripts/bazel_export_options) --build_tests_only --test_tag_filters=client_unit_tests,-gpu_only --test_env=RAY_CLIENT_MODE=1 python/ray/util/sgd/...

- label: ":octopus: Tune/SGD/Modin/Dask tests and examples. Python 3.7"
  conditions: ["RAY_CI_TUNE_AFFECTED", "RAY_CI_SGD_AFFECTED"]
  commands:
    - cleanup() { if [ "${BUILDKITE_PULL_REQUEST}" = "false" ]; then ./ci/travis/upload_build_info.sh; fi }; trap cleanup EXIT
    - TUNE_TESTING=1 PYTHON=3.7 INSTALL_HOROVOD=1 ./ci/travis/install-dependencies.sh
    # Because Python version changed, we need to re-install Ray here
    - rm -rf ./python/ray/thirdparty_files; rm -rf ./python/ray/pickle5_files; ./ci/travis/ci.sh build
    - bazel test --config=ci $(./scripts/bazel_export_options) --build_tests_only --test_tag_filters=py37,-flaky,-client python/ray/tune/...
    - bazel test --config=ci $(./scripts/bazel_export_options) --build_tests_only --test_tag_filters=-client python/ray/util/xgboost/...
    - bazel test --config=ci $(./scripts/bazel_export_options) --build_tests_only python/ray/util/horovod/...
    - bazel test --config=ci $(./scripts/bazel_export_options) --build_tests_only python/ray/util/ray_lightning/...

- label: ":octopus: Ludwig tests and examples. Python 3.7"
  conditions: ["RAY_CI_TUNE_AFFECTED", "RAY_CI_SGD_AFFECTED"]
  commands:
    - cleanup() { if [ "${BUILDKITE_PULL_REQUEST}" = "false" ]; then ./ci/travis/upload_build_info.sh; fi }; trap cleanup EXIT
    - SGD_TESTING=1 PYTHON=3.7 INSTALL_LUDWIG=1 INSTALL_HOROVOD=1 ./ci/travis/install-dependencies.sh
    # Because Python version changed, we need to re-install Ray here
    - rm -rf ./python/ray/thirdparty_files; rm -rf ./python/ray/pickle5_files; ./ci/travis/ci.sh build
    - bazel test --config=ci $(./scripts/bazel_export_options) --build_tests_only python/ray/tests/ludwig/...

- label: ":tropical_fish: ML Libraries w/ Ray Client Examples (Python 3.7)."
  conditions: ["RAY_CI_TUNE_AFFECTED", "RAY_CI_SGD_AFFECTED"]
  commands:
    - cleanup() { if [ "${BUILDKITE_PULL_REQUEST}" = "false" ]; then ./ci/travis/upload_build_info.sh; fi }; trap cleanup EXIT
    - TUNE_TESTING=1 PYTHON=3.7 INSTALL_HOROVOD=1 ./ci/travis/install-dependencies.sh
    - rm -rf ./python/ray/thirdparty_files; rm -rf ./python/ray/pickle5_files; ./ci/travis/ci.sh build
    - bazel test --config=ci $(./scripts/bazel_export_options) --build_tests_only --test_tag_filters=client --test_env=RAY_CLIENT_MODE=1 python/ray/util/dask/...
    - bazel test --config=ci $(./scripts/bazel_export_options) --build_tests_only --test_tag_filters=client,-flaky python/ray/tune/...
    - bazel test --config=ci $(./scripts/bazel_export_options) --build_tests_only --test_tag_filters=client,-client_unit_tests python/ray/util/sgd/...
    - bazel test --config=ci $(./scripts/bazel_export_options) --build_tests_only --test_tag_filters=client,-flaky python/ray/util/xgboost/...

- label: ":potable_water: Modin/Dask tests and examples. Python 3.7"
  conditions: ["RAY_CI_PYTHON_AFFECTED"]
  commands:
    - cleanup() { if [ "${BUILDKITE_PULL_REQUEST}" = "false" ]; then ./ci/travis/upload_build_info.sh; fi }; trap cleanup EXIT
    - DATA_PROCESSING_TESTING=1 PYTHON=3.7 ./ci/travis/install-dependencies.sh
    # Because Python version changed, we need to re-install Ray here
    - rm -rf ./python/ray/thirdparty_files; rm -rf ./python/ray/pickle5_files; ./ci/travis/ci.sh build
    - bazel test --config=ci $(./scripts/bazel_export_options) --build_tests_only python/ray/tests/modin/...
    # Dask tests and examples.
    - bazel test --config=ci $(./scripts/bazel_export_options) --build_tests_only --test_tag_filters=-client python/ray/util/dask/...

- label: ":potable_water: Workflow & Dataset tests (Python 3.7)"
  conditions: ["RAY_CI_PYTHON_AFFECTED"]
  commands:
    - cleanup() { if [ "${BUILDKITE_PULL_REQUEST}" = "false" ]; then ./ci/travis/upload_build_info.sh; fi }; trap cleanup EXIT
    - DATA_PROCESSING_TESTING=1 PYTHON=3.7 ./ci/travis/install-dependencies.sh
    # Because Python version changed, we need to re-install Ray here
    - rm -rf ./python/ray/thirdparty_files; rm -rf ./python/ray/pickle5_files; ./ci/travis/ci.sh build
    - bazel test --config=ci $(./scripts/bazel_export_options) --build_tests_only python/ray/workflow/... python/ray/data/...

- label: ":book: Doc tests and examples"
  conditions:
    ["RAY_CI_PYTHON_AFFECTED", "RAY_CI_TUNE_AFFECTED", "RAY_CI_DOC_AFFECTED"]
  commands:
    - cleanup() { if [ "${BUILDKITE_PULL_REQUEST}" = "false" ]; then ./ci/travis/upload_build_info.sh; fi }; trap cleanup EXIT
    - DOC_TESTING=1 PYTHON=3.7 ./ci/travis/install-dependencies.sh
    # Because Python version changed, we need to re-install Ray here
    - rm -rf ./python/ray/thirdparty_files; rm -rf ./python/ray/pickle5_files; ./ci/travis/ci.sh build
    - bazel test --config=ci $(./scripts/bazel_export_options) --build_tests_only --test_tag_filters=-tf,-pytorch,-py37,-post_wheel_build doc/...
    - bazel test --config=ci $(./scripts/bazel_export_options) --build_tests_only --test_tag_filters=tf,-pytorch,-py37,-post_wheel_build doc/...
    - bazel test --config=ci $(./scripts/bazel_export_options) --build_tests_only --test_tag_filters=-tf,pytorch,-py37,-post_wheel_build doc/...<|MERGE_RESOLUTION|>--- conflicted
+++ resolved
@@ -247,11 +247,8 @@
   commands:
     - cleanup() { if [ "${BUILDKITE_PULL_REQUEST}" = "false" ]; then ./ci/travis/upload_build_info.sh; fi }; trap cleanup EXIT
     - RLLIB_TESTING=1 PYTHON=3.7 ./ci/travis/install-dependencies.sh
-<<<<<<< HEAD
-=======
-    # Because Python version changed, we need to re-install Ray here
-    - rm -rf ./python/ray/thirdparty_files; rm -rf ./python/ray/pickle5_files; ./ci/travis/ci.sh build
->>>>>>> 9385b6c1
+    # Because Python version changed, we need to re-install Ray here
+    - rm -rf ./python/ray/thirdparty_files; rm -rf ./python/ray/pickle5_files; ./ci/travis/ci.sh build
     # - bazel test --config=ci $(./scripts/bazel_export_options)
     #   --build_tests_only
     #   --test_tag_filters=flaky
@@ -355,7 +352,7 @@
       --test_tag_filters=learning_tests_continuous,-fake_gpus,-torch_only,-flaky
       --test_arg=--framework=tf
       rllib/...
-- label: ":brain: RLlib: Learning discr. actions TF2-eager (from rllib/tuned_examples/*.yaml)"
+- label: ":brain: RLlib: Learning discr. actions TF2-eager-tracing (from rllib/tuned_examples/*.yaml)"
   conditions: ["RAY_CI_RLLIB_AFFECTED"]
   commands:
     - cleanup() { if [ "${BUILDKITE_PULL_REQUEST}" = "false" ]; then ./ci/travis/upload_build_info.sh; fi }; trap cleanup EXIT
@@ -367,7 +364,7 @@
       --test_tag_filters=learning_tests_discrete,-fake_gpus,-torch_only,-flaky,-multi_gpu,-no_tf_eager_tracing
       --test_arg=--framework=tf2
       rllib/...
-- label: ":brain: RLlib: Learning cont. actions TF2-eager (from rllib/tuned_examples/*.yaml)"
+- label: ":brain: RLlib: Learning cont. actions TF2-eager-tracing (from rllib/tuned_examples/*.yaml)"
   conditions: ["RAY_CI_RLLIB_AFFECTED"]
   commands:
     - cleanup() { if [ "${BUILDKITE_PULL_REQUEST}" = "false" ]; then ./ci/travis/upload_build_info.sh; fi }; trap cleanup EXIT
