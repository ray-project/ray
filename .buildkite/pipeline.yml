--- conflicted
+++ resolved
@@ -364,107 +364,4 @@
     - cleanup() { if [ "${BUILDKITE_PULL_REQUEST}" = "false" ]; then ./ci/travis/upload_build_info.sh; fi }; trap cleanup EXIT
     # no TUNE_TESTING=1 on purpose
     - ./ci/travis/install-dependencies.sh
-<<<<<<< HEAD
-    - bazel test --config=ci $(./scripts/bazel_export_options) --build_tests_only --test_tag_filters=soft_imports python/ray/tune/...
-
-- label: ":octopus: Tune multinode tests"
-  conditions: ["RAY_CI_TUNE_AFFECTED"]
-  commands:
-    - cleanup() { if [ "${BUILDKITE_PULL_REQUEST}" = "false" ]; then ./ci/travis/upload_build_info.sh; fi }; trap cleanup EXIT
-    - TUNE_TESTING=1 PYTHON=3.7 ./ci/travis/install-dependencies.sh
-    - curl -fsSL https://get.docker.com -o get-docker.sh && sh ./get-docker.sh
-    - sudo service docker start
-    # Because Python version changed, we need to re-install Ray here
-    - bazel test --config=ci $(./scripts/bazel_export_options) --build_tests_only
-      --test_tag_filters=multinode,-example,-flaky,-py37,-soft_imports,-gpu_only,-rllib
-      python/ray/tune/...
-
-- label: ":steam_locomotive: Train tests and examples"
-  conditions: ["RAY_CI_TRAIN_AFFECTED"]
-  commands:
-    - cleanup() { if [ "${BUILDKITE_PULL_REQUEST}" = "false" ]; then ./ci/travis/upload_build_info.sh; fi }; trap cleanup EXIT
-    - TRAIN_TESTING=1 INSTALL_HOROVOD=1 ./ci/travis/install-dependencies.sh
-    - bazel test --config=ci $(./scripts/bazel_export_options) --build_tests_only --test_tag_filters=-gpu_only,-tune python/ray/train/...
-
-- label: ":steam_locomotive: :octopus: Train + Tune tests and examples"
-  conditions: ["RAY_CI_TRAIN_AFFECTED"]
-  commands:
-    - cleanup() { if [ "${BUILDKITE_PULL_REQUEST}" = "false" ]; then ./ci/travis/upload_build_info.sh; fi }; trap cleanup EXIT
-    - TRAIN_TESTING=1 TUNE_TESTING=1 ./ci/travis/install-dependencies.sh
-    - bazel test --config=ci $(./scripts/bazel_export_options) --build_tests_only --test_tag_filters=tune,-gpu_only python/ray/train/...
-
-- label: ":octopus: SGD tests and examples"
-  conditions: ["RAY_CI_SGD_AFFECTED"]
-  commands:
-    - cleanup() { if [ "${BUILDKITE_PULL_REQUEST}" = "false" ]; then ./ci/travis/upload_build_info.sh; fi }; trap cleanup EXIT
-    - SGD_TESTING=1 INSTALL_HOROVOD=1 ./ci/travis/install-dependencies.sh
-    - bazel test --config=ci $(./scripts/bazel_export_options) --build_tests_only --test_tag_filters=tf,-pytorch,-py37,-flaky,-client,-gpu_only python/ray/util/sgd/...
-    - bazel test --config=ci $(./scripts/bazel_export_options) --build_tests_only --test_tag_filters=-tf,pytorch,-py37,-flaky,-client,-gpu_only python/ray/util/sgd/...
-    - bazel test --config=ci $(./scripts/bazel_export_options) --build_tests_only --test_tag_filters=client_unit_tests,-gpu_only --test_env=RAY_CLIENT_MODE=1 python/ray/util/sgd/...
-
-- label: ":octopus: Tune/SGD/Modin/Dask tests and examples. Python 3.7"
-  conditions: ["RAY_CI_TUNE_AFFECTED", "RAY_CI_SGD_AFFECTED"]
-  commands:
-    - cleanup() { if [ "${BUILDKITE_PULL_REQUEST}" = "false" ]; then ./ci/travis/upload_build_info.sh; fi }; trap cleanup EXIT
-    - TUNE_TESTING=1 PYTHON=3.7 INSTALL_HOROVOD=1 ./ci/travis/install-dependencies.sh
-    # Because Python version changed, we need to re-install Ray here
-    - rm -rf ./python/ray/thirdparty_files; rm -rf ./python/ray/pickle5_files; ./ci/travis/ci.sh build
-    - bazel test --config=ci $(./scripts/bazel_export_options) --build_tests_only --test_tag_filters=py37,-flaky,-client python/ray/tune/...
-    - bazel test --config=ci $(./scripts/bazel_export_options) --build_tests_only --test_tag_filters=-client python/ray/util/xgboost/...
-    - bazel test --config=ci $(./scripts/bazel_export_options) --build_tests_only python/ray/util/horovod/...
-    - bazel test --config=ci $(./scripts/bazel_export_options) --build_tests_only python/ray/util/ray_lightning/...
-
-- label: ":octopus: Ludwig tests and examples. Python 3.7"
-  conditions: ["RAY_CI_TUNE_AFFECTED", "RAY_CI_SGD_AFFECTED"]
-  commands:
-    - cleanup() { if [ "${BUILDKITE_PULL_REQUEST}" = "false" ]; then ./ci/travis/upload_build_info.sh; fi }; trap cleanup EXIT
-    - SGD_TESTING=1 PYTHON=3.7 INSTALL_LUDWIG=1 INSTALL_HOROVOD=1 ./ci/travis/install-dependencies.sh
-    # Because Python version changed, we need to re-install Ray here
-    - rm -rf ./python/ray/thirdparty_files; rm -rf ./python/ray/pickle5_files; ./ci/travis/ci.sh build
-    - bazel test --config=ci $(./scripts/bazel_export_options) --build_tests_only python/ray/tests/ludwig/...
-
-- label: ":tropical_fish: ML Libraries w/ Ray Client Examples (Python 3.7)."
-  conditions: ["RAY_CI_TUNE_AFFECTED", "RAY_CI_SGD_AFFECTED"]
-  commands:
-    - cleanup() { if [ "${BUILDKITE_PULL_REQUEST}" = "false" ]; then ./ci/travis/upload_build_info.sh; fi }; trap cleanup EXIT
-    - TUNE_TESTING=1 PYTHON=3.7 INSTALL_HOROVOD=1 ./ci/travis/install-dependencies.sh
-    - rm -rf ./python/ray/thirdparty_files; rm -rf ./python/ray/pickle5_files; ./ci/travis/ci.sh build
-    - bazel test --config=ci $(./scripts/bazel_export_options) --build_tests_only --test_tag_filters=client --test_env=RAY_CLIENT_MODE=1 python/ray/util/dask/...
-    - bazel test --config=ci $(./scripts/bazel_export_options) --build_tests_only --test_tag_filters=client,-flaky python/ray/tune/...
-    - bazel test --config=ci $(./scripts/bazel_export_options) --build_tests_only --test_tag_filters=client,-client_unit_tests python/ray/util/sgd/...
-    - bazel test --config=ci $(./scripts/bazel_export_options) --build_tests_only --test_tag_filters=client,-flaky python/ray/util/xgboost/...
-
-- label: ":potable_water: Modin/Dask tests and examples. Python 3.7"
-  conditions: ["RAY_CI_PYTHON_AFFECTED"]
-  commands:
-    - cleanup() { if [ "${BUILDKITE_PULL_REQUEST}" = "false" ]; then ./ci/travis/upload_build_info.sh; fi }; trap cleanup EXIT
-    - DATA_PROCESSING_TESTING=1 PYTHON=3.7 ./ci/travis/install-dependencies.sh
-    # Because Python version changed, we need to re-install Ray here
-    - rm -rf ./python/ray/thirdparty_files; rm -rf ./python/ray/pickle5_files; ./ci/travis/ci.sh build
-    - bazel test --config=ci $(./scripts/bazel_export_options) --build_tests_only python/ray/tests/modin/...
-    # Dask tests and examples.
-    - bazel test --config=ci $(./scripts/bazel_export_options) --build_tests_only --test_tag_filters=-client python/ray/util/dask/...
-
-- label: ":potable_water: Workflow & Dataset tests (Python 3.7)"
-  conditions: ["RAY_CI_PYTHON_AFFECTED"]
-  commands:
-    - cleanup() { if [ "${BUILDKITE_PULL_REQUEST}" = "false" ]; then ./ci/travis/upload_build_info.sh; fi }; trap cleanup EXIT
-    - DATA_PROCESSING_TESTING=1 PYTHON=3.7 ./ci/travis/install-dependencies.sh
-    # Because Python version changed, we need to re-install Ray here
-    - rm -rf ./python/ray/thirdparty_files; rm -rf ./python/ray/pickle5_files; ./ci/travis/ci.sh build
-    - bazel test --config=ci $(./scripts/bazel_export_options) --build_tests_only python/ray/workflow/... python/ray/data/...
-
-- label: ":book: Doc tests and examples"
-  conditions:
-    ["RAY_CI_PYTHON_AFFECTED", "RAY_CI_TUNE_AFFECTED", "RAY_CI_DOC_AFFECTED"]
-  commands:
-    - cleanup() { if [ "${BUILDKITE_PULL_REQUEST}" = "false" ]; then ./ci/travis/upload_build_info.sh; fi }; trap cleanup EXIT
-    - DOC_TESTING=1 PYTHON=3.7 ./ci/travis/install-dependencies.sh
-    # Because Python version changed, we need to re-install Ray here
-    - rm -rf ./python/ray/thirdparty_files; rm -rf ./python/ray/pickle5_files; ./ci/travis/ci.sh build
-    - bazel test --config=ci $(./scripts/bazel_export_options) --build_tests_only --test_tag_filters=-tf,-pytorch,-py37,-post_wheel_build doc/...
-    - bazel test --config=ci $(./scripts/bazel_export_options) --build_tests_only --test_tag_filters=tf,-pytorch,-py37,-post_wheel_build doc/...
-    - bazel test --config=ci $(./scripts/bazel_export_options) --build_tests_only --test_tag_filters=-tf,pytorch,-py37,-post_wheel_build doc/...
-=======
-    - bazel test --config=ci $(./scripts/bazel_export_options) --build_tests_only --test_tag_filters=soft_imports python/ray/tune/...
->>>>>>> 065786b7
+    - bazel test --config=ci $(./scripts/bazel_export_options) --build_tests_only --test_tag_filters=soft_imports python/ray/tune/...