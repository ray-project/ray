--- conflicted
+++ resolved
@@ -622,13 +622,8 @@
     - TUNE_TESTING=1 PYTHON=3.7 ./ci/travis/install-dependencies.sh
     # Because Python version changed, we need to re-install Ray here
     - rm -rf ./python/ray/thirdparty_files; rm -rf ./python/ray/pickle5_files; ./ci/travis/ci.sh build
-<<<<<<< HEAD
     - bazel test --config=ci $(./scripts/bazel_export_options) --test_tag_filters=-example,-flaky,-py37,-soft_imports,-gpu_only,-rllib python/ray/tune/...
     - bazel test --config=ci $(./scripts/bazel_export_options) --build_tests_only --test_tag_filters=example,-tf,-pytorch,-py37,-flaky,-soft_imports,-gpu_only,-rllib python/ray/tune/...
-=======
-    - bazel test --config=ci $(./scripts/bazel_export_options) --test_tag_filters=-example,-flaky,-py37,-soft_imports,-gpu_only python/ray/tune/...
-    - bazel test --config=ci $(./scripts/bazel_export_options) --build_tests_only --test_tag_filters=example,-tf,-pytorch,-py37,-flaky,-soft_imports,-gpu_only python/ray/tune/...
->>>>>>> 4cb23d1c
 
 - label: ":octopus: Tune tests and examples {2/2; no RLlib}"
   conditions: ["RAY_CI_TUNE_AFFECTED"]
@@ -637,7 +632,6 @@
     - TUNE_TESTING=1 PYTHON=3.7 ./ci/travis/install-dependencies.sh
     # Because Python version changed, we need to re-install Ray here
     - rm -rf ./python/ray/thirdparty_files; rm -rf ./python/ray/pickle5_files; ./ci/travis/ci.sh build
-<<<<<<< HEAD
     - bazel test --config=ci $(./scripts/bazel_export_options) --build_tests_only --test_tag_filters=tf,-pytorch,-py37,-flaky,-soft_imports,-gpu_only,-rllib python/ray/tune/...
     - bazel test --config=ci $(./scripts/bazel_export_options) --build_tests_only --test_tag_filters=-tf,pytorch,-py37,-flaky,-soft_imports,-gpu_only,-rllib python/ray/tune/...
 
@@ -649,10 +643,6 @@
     # Because Python version changed, we need to re-install Ray here
     - rm -rf ./python/ray/thirdparty_files; rm -rf ./python/ray/pickle5_files; ./ci/travis/ci.sh build
     - bazel test --config=ci $(./scripts/bazel_export_options) --build_tests_only --test_tag_filters=-gpu_only,rllib python/ray/tune/...
-=======
-    - bazel test --config=ci $(./scripts/bazel_export_options) --build_tests_only --test_tag_filters=tf,-pytorch,-py37,-flaky,-soft_imports,-gpu_only python/ray/tune/...
-    - bazel test --config=ci $(./scripts/bazel_export_options) --build_tests_only --test_tag_filters=-tf,pytorch,-py37,-flaky,-soft_imports,-gpu_only python/ray/tune/...
->>>>>>> 4cb23d1c
 
 - label: ":octopus: Tune soft imports test"
   conditions: ["RAY_CI_TUNE_AFFECTED"]
