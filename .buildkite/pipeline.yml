- label: ":ferris_wheel: Wheels and Jars"
  conditions:
    [
      "RAY_CI_LINUX_WHEELS_AFFECTED",
      "RAY_CI_JAVA_AFFECTED",
      "RAY_CI_STREAMING_JAVA_AFFECTED",
    ]
  commands:
    # Build the wheels and jars
    - LINUX_WHEELS=1 LINUX_JARS=1 ./ci/travis/ci.sh build
    - bash ./java/build-jar-multiplatform.sh linux
    # Upload the wheels and jars
    # We don't want to push on PRs, in fact, the copy_files will fail because unauthenticated.
    - if [ "$BUILDKITE_PULL_REQUEST" != "false" ]; then exit 0; fi
    - pip install -q docker aws_requests_auth boto3
    - python .buildkite/copy_files.py --destination wheels --path ./.whl
    - python .buildkite/copy_files.py --destination wheels --path ./.jar/linux

- label: ":docker: Build Images"
  conditions: ["RAY_CI_LINUX_WHEELS_AFFECTED"]
  commands:
    - LINUX_WHEELS=1 ./ci/travis/ci.sh build
    - pip install docker
    - python ./ci/travis/build-docker-images.py --py-versions PY37 --build-type BUILDKITE --build-base

- label: ":docker: Build Images"
  conditions: ["RAY_CI_LINUX_WHEELS_AFFECTED"]
  commands:
    - LINUX_WHEELS=1 ./ci/travis/ci.sh build
    - pip install docker
    - python ./ci/travis/build-docker-images.py --py-versions PY36 PY38 --build-type BUILDKITE --build-base

- label: ":book: Lint"
  commands:
    - export LINT=1
    - ./ci/travis/install-dependencies.sh
    - ./ci/travis/ci.sh lint
    - ./ci/travis/ci.sh build

- label: ":java: Java"
  conditions: ["RAY_CI_JAVA_AFFECTED"]
  commands:
    - ./java/test.sh

- label: ":java: Streaming"
  conditions:
    ["RAY_CI_STREAMING_PYTHON_AFFECTED", "RAY_CI_STREAMING_JAVA_AFFECTED"]
  commands:
    - bazel test --config=ci $(./scripts/bazel_export_options)
      //streaming:all
    - bash streaming/src/test/run_streaming_queue_test.sh

- label: ":cpp: Worker"
  commands:
    - cleanup() { if [ "${BUILDKITE_PULL_REQUEST}" = "false" ]; then ./ci/travis/upload_build_info.sh; fi }; trap cleanup EXIT
    - ./ci/travis/ci.sh test_cpp

- label: ":cpp: Tests"
  commands:
    - cleanup() { if [ "${BUILDKITE_PULL_REQUEST}" = "false" ]; then ./ci/travis/upload_build_info.sh; fi }; trap cleanup EXIT
    - bazel test --config=ci $(./scripts/bazel_export_options)
      --build_tests_only
      --test_tag_filters=-flaky
      -- //:all -rllib/... -core_worker_test

- label: ":cpp: Tests (ASAN)"
  commands:
    - cleanup() { if [ "${BUILDKITE_PULL_REQUEST}" = "false" ]; then ./ci/travis/upload_build_info.sh; fi }; trap cleanup EXIT
    - bazel test --config=ci --config=asan $(./scripts/bazel_export_options)
      --build_tests_only
      --config=asan-buildkite
      --jobs=2
      --test_tag_filters=-flaky
      -- //:all -//:core_worker_test

- label: ":serverless: Dashboard + Serve Tests"
  conditions:
    [
      "RAY_CI_SERVE_AFFECTED",
      "RAY_CI_DASHBOARD_AFFECTED",
      "RAY_CI_PYTHON_AFFECTED",
    ]
  commands:
    - cleanup() { if [ "${BUILDKITE_PULL_REQUEST}" = "false" ]; then ./ci/travis/upload_build_info.sh; fi }; trap cleanup EXIT
    - TORCH_VERSION=1.6 ./ci/travis/install-dependencies.sh
    - ./dashboard/tests/run_ui_tests.sh
    - bazel test --config=ci $(./scripts/bazel_export_options) python/ray/new_dashboard/...
    - bazel test --config=ci $(./scripts/bazel_export_options) python/ray/serve/...

- label: ":python: (Flaky tests)"
  conditions: ["RAY_CI_PYTHON_AFFECTED", "RAY_CI_SERVE_AFFECTED", "RAY_CI_RLLIB_AFFECTED", "RAY_CI_TUNE_AFFECTED"]
<<<<<<< HEAD
  # soft_fail:
  #   - exit_status: 1
=======
>>>>>>> 838cfec1
  commands:
    - cleanup() { if [ "${BUILDKITE_PULL_REQUEST}" = "false" ]; then ./ci/travis/upload_build_info.sh; fi }; trap cleanup EXIT
    - RLLIB_TESTING=1 TF_VERSION=2.1.0 TFP_VERSION=0.8 TORCH_VERSION=1.6 ./ci/travis/install-dependencies.sh
    # - bazel test --config=ci $(./scripts/bazel_export_options)
    #   --build_tests_only
    #   --test_tag_filters=flaky
    #   -- //:all -rllib/... -core_worker_test
    - bazel test --config=ci $(./scripts/bazel_export_options)
      --test_tag_filters=-kubernetes,-jenkins_only,flaky
      --test_env=CONDA_EXE
      --test_env=CONDA_PYTHON_EXE
      --test_env=CONDA_SHLVL
      --test_env=CONDA_PREFIX
      --test_env=CONDA_DEFAULT_ENV
      python/ray/tests/... python/ray/serve/... python/ray/tune/... rllib/...
- label: ":python: (Small & Large)"
  conditions: ["RAY_CI_PYTHON_AFFECTED"]
  commands:
    - cleanup() { if [ "${BUILDKITE_PULL_REQUEST}" = "false" ]; then ./ci/travis/upload_build_info.sh; fi }; trap cleanup EXIT
    - bazel test --config=ci $(./scripts/bazel_export_options)
      --test_tag_filters=-kubernetes,-jenkins_only,-medium_size_python_tests_a_to_j,-medium_size_python_tests_k_to_z,-flaky
      --test_env=CONDA_EXE
      --test_env=CONDA_PYTHON_EXE
      --test_env=CONDA_SHLVL
      --test_env=CONDA_PREFIX
      --test_env=CONDA_DEFAULT_ENV
      python/ray/tests/...
    - bazel test --config=ci $(./scripts/bazel_export_options)
      --test_tag_filters=-kubernetes,-jenkins_only,client_tests,-flaky
      --test_env=RAY_CLIENT_MODE=1
      python/ray/tests/...
- label: ":python: (Medium A-J)"
  conditions: ["RAY_CI_PYTHON_AFFECTED"]
  commands:
    - cleanup() { if [ "${BUILDKITE_PULL_REQUEST}" = "false" ]; then ./ci/travis/upload_build_info.sh; fi }; trap cleanup EXIT
    - bazel test --config=ci $(./scripts/bazel_export_options)
      --test_tag_filters=-kubernetes,-jenkins_only,medium_size_python_tests_a_to_j,-flaky
      python/ray/tests/...
- label: ":python: (Medium K-Z)"
  conditions: ["RAY_CI_PYTHON_AFFECTED"]
  commands:
    - cleanup() { if [ "${BUILDKITE_PULL_REQUEST}" = "false" ]; then ./ci/travis/upload_build_info.sh; fi }; trap cleanup EXIT
    - bazel test --config=ci $(./scripts/bazel_export_options)
      --test_tag_filters=-kubernetes,-jenkins_only,medium_size_python_tests_k_to_z,-flaky
      python/ray/tests/...

- label: ":brain: RLlib: Learning tests (from rllib/tuned_examples/*.yaml)"
  conditions: ["RAY_CI_RLLIB_AFFECTED"]
  commands:
    - cleanup() { if [ "${BUILDKITE_PULL_REQUEST}" = "false" ]; then ./ci/travis/upload_build_info.sh; fi }; trap cleanup EXIT
    - RLLIB_TESTING=1 TF_VERSION=2.1.0 TFP_VERSION=0.8 TORCH_VERSION=1.6 ./ci/travis/install-dependencies.sh
    - bazel test --config=ci $(./scripts/bazel_export_options)
      --build_tests_only
      --test_tag_filters=learning_tests_tf,-flaky
      rllib/...
- label: ":brain: RLlib: Learning tests with tf=1.x (from rllib/tuned_examples/*.yaml)"
  conditions: ["RAY_CI_RLLIB_AFFECTED"]
  commands:
    - cleanup() { if [ "${BUILDKITE_PULL_REQUEST}" = "false" ]; then ./ci/travis/upload_build_info.sh; fi }; trap cleanup EXIT
    - RLLIB_TESTING=1 TF_VERSION=1.14.0 TFP_VERSION=0.7 TORCH_VERSION=1.6 ./ci/travis/install-dependencies.sh
    - bazel test --config=ci $(./scripts/bazel_export_options)
      --build_tests_only
      --test_tag_filters=learning_tests_tf,-flaky
      rllib/...
- label: ":brain: RLlib: Learning tests with Torch (from rllib/tuned_examples/*.yaml)"
  conditions: ["RAY_CI_RLLIB_AFFECTED"]
  commands:
    - cleanup() { if [ "${BUILDKITE_PULL_REQUEST}" = "false" ]; then ./ci/travis/upload_build_info.sh; fi }; trap cleanup EXIT
    - RLLIB_TESTING=1 TF_VERSION=2.1.0 TFP_VERSION=0.8 TORCH_VERSION=1.6 ./ci/travis/install-dependencies.sh
    - bazel test --config=ci $(./scripts/bazel_export_options)
      --build_tests_only
      --test_tag_filters=learning_tests_torch,-flaky
      rllib/...
- label: ":brain: RLlib: Quick Agent train.py runs"
  conditions: ["RAY_CI_RLLIB_AFFECTED"]
  commands:
    - cleanup() { if [ "${BUILDKITE_PULL_REQUEST}" = "false" ]; then ./ci/travis/upload_build_info.sh; fi }; trap cleanup EXIT
    - RLLIB_TESTING=1 TF_VERSION=2.1.0 TFP_VERSION=0.8 TORCH_VERSION=1.6 ./ci/travis/install-dependencies.sh
    - bazel test --config=ci $(./scripts/bazel_export_options)
      --build_tests_only
      --test_tag_filters=quick_train,-flaky
      --test_env=RAY_USE_MULTIPROCESSING_CPU_COUNT=1
      rllib/...

- label: ":brain: RLlib: everything else"
  conditions: ["RAY_CI_RLLIB_AFFECTED"]
  commands:
    - cleanup() { if [ "${BUILDKITE_PULL_REQUEST}" = "false" ]; then ./ci/travis/upload_build_info.sh; fi }; trap cleanup EXIT
    - RLLIB_TESTING=1 TF_VERSION=2.1.0 TFP_VERSION=0.8 TORCH_VERSION=1.6 ./ci/travis/install-dependencies.sh
    # Test everything that does not have any of the "main" labels:
    # "learning_tests|quick_train|examples|tests_dir".
    - bazel test --config=ci $(./scripts/bazel_export_options)
      --build_tests_only
      --test_tag_filters=-learning_tests_tf,-learning_tests_torch,-quick_train,-examples,-tests_dir,-flaky
      --test_env=RAY_USE_MULTIPROCESSING_CPU_COUNT=1
      rllib/...

- label: ":brain: RLlib: rllib/examples/ {1/2}"
  conditions: ["RAY_CI_RLLIB_AFFECTED"]
  commands:
    - cleanup() { if [ "${BUILDKITE_PULL_REQUEST}" = "false" ]; then ./ci/travis/upload_build_info.sh; fi }; trap cleanup EXIT
    - RLLIB_TESTING=1 TF_VERSION=2.1.0 TFP_VERSION=0.8 TORCH_VERSION=1.6 ./ci/travis/install-dependencies.sh
    - bazel test --config=ci $(./scripts/bazel_export_options) --build_tests_only
      --test_tag_filters=examples_A,examples_B,-flaky --test_env=RAY_USE_MULTIPROCESSING_CPU_COUNT=1 rllib/...
    - bazel test --config=ci $(./scripts/bazel_export_options) --build_tests_only
      --test_tag_filters=examples_C,examples_D,-flaky --test_env=RAY_USE_MULTIPROCESSING_CPU_COUNT=1 rllib/...

- label: ":brain: RLlib: rllib/examples/ {2/2}"
  conditions: ["RAY_CI_RLLIB_AFFECTED"]
  commands:
    - cleanup() { if [ "${BUILDKITE_PULL_REQUEST}" = "false" ]; then ./ci/travis/upload_build_info.sh; fi }; trap cleanup EXIT
    - RLLIB_TESTING=1 TF_VERSION=2.1.0 TFP_VERSION=0.8 TORCH_VERSION=1.6 ./ci/travis/install-dependencies.sh
    - bazel test --config=ci $(./scripts/bazel_export_options) --build_tests_only
      --test_tag_filters=examples_E,examples_F,examples_G,examples_H,examples_I,examples_J,examples_K,examples_L,examples_M,examples_N,examples_O,examples_P,-flaky --test_env=RAY_USE_MULTIPROCESSING_CPU_COUNT=1
      rllib/...
    - bazel test --config=ci $(./scripts/bazel_export_options) --build_tests_only
      --test_tag_filters=examples_Q,examples_R,examples_S,examples_T,examples_U,examples_V,examples_W,examples_X,examples_Y,examples_Z,-flaky --test_env=RAY_USE_MULTIPROCESSING_CPU_COUNT=1
      rllib/...
- label: ":brain: RLlib: rllib/tests/ (A-L)"
  conditions: ["RAY_CI_RLLIB_AFFECTED"]
  commands:
    - cleanup() { if [ "${BUILDKITE_PULL_REQUEST}" = "false" ]; then ./ci/travis/upload_build_info.sh; fi }; trap cleanup EXIT
    - RLLIB_TESTING=1 TF_VERSION=2.1.0 TFP_VERSION=0.8 TORCH_VERSION=1.6 ./ci/travis/install-dependencies.sh
    - bazel test --config=ci $(./scripts/bazel_export_options) --build_tests_only
      --test_tag_filters=tests_dir_A,tests_dir_B,tests_dir_C,tests_dir_D,tests_dir_E,tests_dir_F,tests_dir_G,tests_dir_H,tests_dir_I,tests_dir_J,tests_dir_K,tests_dir_L,-flaky --test_env=RAY_USE_MULTIPROCESSING_CPU_COUNT=1
      rllib/...
- label: ":brain: RLlib: rllib/tests/ (M-Z)"
  conditions: ["RAY_CI_RLLIB_AFFECTED"]
  commands:
    - cleanup() { if [ "${BUILDKITE_PULL_REQUEST}" = "false" ]; then ./ci/travis/upload_build_info.sh; fi }; trap cleanup EXIT
    - RLLIB_TESTING=1 TF_VERSION=2.1.0 TFP_VERSION=0.8 TORCH_VERSION=1.6 ./ci/travis/install-dependencies.sh
    - bazel test --config=ci $(./scripts/bazel_export_options) --build_tests_only
      --test_tag_filters=tests_dir_M,tests_dir_N,tests_dir_O,tests_dir_P,tests_dir_Q,tests_dir_R,tests_dir_S,tests_dir_T,tests_dir_U,tests_dir_V,tests_dir_W,tests_dir_X,tests_dir_Y,tests_dir_Z,-flaky --test_env=RAY_USE_MULTIPROCESSING_CPU_COUNT=1
      rllib/...

- label: ":octopus: Tune tests and examples {1/2}"
  conditions: ["RAY_CI_TUNE_AFFECTED"]
  commands:
    - cleanup() { if [ "${BUILDKITE_PULL_REQUEST}" = "false" ]; then ./ci/travis/upload_build_info.sh; fi }; trap cleanup EXIT
    - TUNE_TESTING=1 ./ci/travis/install-dependencies.sh
    - bazel test --config=ci $(./scripts/bazel_export_options) --test_tag_filters=-jenkins_only,-example,-flaky python/ray/tune/...
    - bazel test --config=ci $(./scripts/bazel_export_options) --build_tests_only --test_tag_filters=example,-tf,-pytorch,-py37,-flaky python/ray/tune/...

- label: ":octopus: Tune tests and examples {2/2}"
  conditions: ["RAY_CI_TUNE_AFFECTED"]
  commands:
    - cleanup() { if [ "${BUILDKITE_PULL_REQUEST}" = "false" ]; then ./ci/travis/upload_build_info.sh; fi }; trap cleanup EXIT
    - TUNE_TESTING=1 ./ci/travis/install-dependencies.sh
    - bazel test --config=ci $(./scripts/bazel_export_options) --build_tests_only --test_tag_filters=tf,-pytorch,-py37,-flaky python/ray/tune/...
    - bazel test --config=ci $(./scripts/bazel_export_options) --build_tests_only --test_tag_filters=-tf,pytorch,-py37,-flaky python/ray/tune/...

- label: ":octopus: SGD tests and examples"
  conditions: ["RAY_CI_SGD_AFFECTED"]
  commands:
    - cleanup() { if [ "${BUILDKITE_PULL_REQUEST}" = "false" ]; then ./ci/travis/upload_build_info.sh; fi }; trap cleanup EXIT
    - SGD_TESTING=1 ./ci/travis/install-dependencies.sh
    - bazel test --config=ci $(./scripts/bazel_export_options) --build_tests_only --test_tag_filters=tf,-pytorch,-py37,-flaky python/ray/util/sgd/...
    - bazel test --config=ci $(./scripts/bazel_export_options) --build_tests_only --test_tag_filters=-tf,pytorch,-py37,-flaky python/ray/util/sgd/...

- label: ":octopus: Tune/SGD tests and examples. Python 3.7"
  conditions: ["RAY_CI_TUNE_AFFECTED", "RAY_CI_SGD_AFFECTED"]
  commands:
    - cleanup() { if [ "${BUILDKITE_PULL_REQUEST}" = "false" ]; then ./ci/travis/upload_build_info.sh; fi }; trap cleanup EXIT
    - TUNE_TESTING=1 PYTHON=3.7 INSTALL_HOROVOD=1 ./ci/travis/install-dependencies.sh
    # Because Python version changed, we need to re-install Ray here
    - rm -rf ./python/ray/thirdparty_files; ./ci/travis/ci.sh build
    - bazel test --config=ci $(./scripts/bazel_export_options) --build_tests_only --test_tag_filters=py37,-flaky python/ray/tune/...
    - bazel test --config=ci $(./scripts/bazel_export_options) --build_tests_only python/ray/util/xgboost/...

- label: ":book: Doc tests and examples"
  conditions:
    ["RAY_CI_PYTHON_AFFECTED", "RAY_CI_TUNE_AFFECTED", "RAY_CI_DOC_AFFECTED"]
  commands:
    - cleanup() { if [ "${BUILDKITE_PULL_REQUEST}" = "false" ]; then ./ci/travis/upload_build_info.sh; fi }; trap cleanup EXIT
    - DOC_TESTING=1 ./ci/travis/install-dependencies.sh
    - bazel test --config=ci $(./scripts/bazel_export_options) --build_tests_only --test_tag_filters=-tf,-pytorch,-py37 doc/...
    - bazel test --config=ci $(./scripts/bazel_export_options) --build_tests_only --test_tag_filters=tf,-pytorch,-py37 doc/...
    - bazel test --config=ci $(./scripts/bazel_export_options) --build_tests_only --test_tag_filters=-tf,pytorch,-py37 doc/...<|MERGE_RESOLUTION|>--- conflicted
+++ resolved
@@ -89,11 +89,8 @@
 
 - label: ":python: (Flaky tests)"
   conditions: ["RAY_CI_PYTHON_AFFECTED", "RAY_CI_SERVE_AFFECTED", "RAY_CI_RLLIB_AFFECTED", "RAY_CI_TUNE_AFFECTED"]
-<<<<<<< HEAD
   # soft_fail:
   #   - exit_status: 1
-=======
->>>>>>> 838cfec1
   commands:
     - cleanup() { if [ "${BUILDKITE_PULL_REQUEST}" = "false" ]; then ./ci/travis/upload_build_info.sh; fi }; trap cleanup EXIT
     - RLLIB_TESTING=1 TF_VERSION=2.1.0 TFP_VERSION=0.8 TORCH_VERSION=1.6 ./ci/travis/install-dependencies.sh
