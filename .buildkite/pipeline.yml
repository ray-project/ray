- label: ":ferris_wheel: Wheels and Jars"
  conditions:
    [
        "RAY_CI_LINUX_WHEELS_AFFECTED",
        "RAY_CI_JAVA_AFFECTED",
    ]
  commands:
    # Build the wheels and jars
    - LINUX_WHEELS=1 LINUX_JARS=1 ./ci/travis/ci.sh build
    - bash ./java/build-jar-multiplatform.sh linux
    # Upload the wheels and jars
    # We don't want to push on PRs, in fact, the copy_files will fail because unauthenticated.
    - if [ "$BUILDKITE_PULL_REQUEST" != "false" ]; then exit 0; fi
    - pip install -q docker aws_requests_auth boto3
    # Upload to branch directory.
    - python .buildkite/copy_files.py --destination branch_wheels --path ./.whl
    - python .buildkite/copy_files.py --destination branch_jars --path ./.jar/linux
    # Upload to latest directory.
    - if [ "$BUILDKITE_BRANCH" == "master" ]; then python .buildkite/copy_files.py --destination wheels --path ./.whl; fi
    - if [ "$BUILDKITE_BRANCH" == "master" ]; then python .buildkite/copy_files.py --destination jars --path ./.jar/linux; fi

- label: ":ferris_wheel: Post-wheel tests"
  conditions: ["RAY_CI_LINUX_WHEELS_AFFECTED"]
  commands:
    - LINUX_WHEELS=1 ./ci/travis/ci.sh build
    - cleanup() { if [ "${BUILDKITE_PULL_REQUEST}" = "false" ]; then ./ci/travis/upload_build_info.sh; fi }; trap cleanup EXIT
    - bazel test --config=ci $(./scripts/bazel_export_options)
      --test_tag_filters=post_wheel_build
      --test_env=CONDA_EXE
      --test_env=CONDA_PYTHON_EXE
      --test_env=CONDA_SHLVL
      --test_env=CONDA_PREFIX
      --test_env=CONDA_DEFAULT_ENV
      --test_env=CI
      --test_env=RAY_CI_POST_WHEEL_TESTS=True
      python/ray/tests/... python/ray/serve/... python/ray/tune/... rllib/... doc/...

- label: ":ferris_wheel: Debug Wheels"
  conditions:
    [
        "RAY_CI_LINUX_WHEELS_AFFECTED",
        "RAY_CI_JAVA_AFFECTED",
    ]
  commands:
    # Build the debug wheels
    - RAY_DEBUG_BUILD=debug LINUX_WHEELS=1 ./ci/travis/ci.sh build
    # Upload the wheels.
    # We don't want to push on PRs, in fact, the copy_files will fail because unauthenticated.
    - if [ "$BUILDKITE_PULL_REQUEST" != "false" ]; then exit 0; fi
    - pip install -q docker aws_requests_auth boto3
    # Upload to branch directory.
    - python .buildkite/copy_files.py --destination branch_wheels --path ./.whl
    # Upload to latest directory.
    - if [ "$BUILDKITE_BRANCH" == "master" ]; then python .buildkite/copy_files.py --destination wheels --path ./.whl; fi

# Not working now.
# - label: ":ferris_wheel: ASAN Wheels"
#   conditions:
#     [
#         "RAY_CI_LINUX_WHEELS_AFFECTED",
#         "RAY_CI_JAVA_AFFECTED",
#     ]
#   commands:
#     # Build the asan wheels
#     - RAY_DEBUG_BUILD=asan LINUX_WHEELS=1 ./ci/travis/ci.sh build
#     # Upload the wheels.
#     # We don't want to push on PRs, in fact, the copy_files will fail because unauthenticated.
#     - if [ "$BUILDKITE_PULL_REQUEST" != "false" ]; then exit 0; fi
#     - pip install -q docker aws_requests_auth boto3
#     # Upload to branch directory.
#     - python .buildkite/copy_files.py --destination branch_wheels --path ./.whl
#     # Upload to latest directory.
#     - if [ "$BUILDKITE_BRANCH" == "master" ]; then python .buildkite/copy_files.py --destination wheels --path ./.whl; fi

- label: ":docker: Build Images: py36 (1/2)"
  conditions: ["RAY_CI_LINUX_WHEELS_AFFECTED"]
  commands:
    - LINUX_WHEELS=1 ./ci/travis/ci.sh build
    - pip install -q docker aws_requests_auth boto3
    - if [ "${BUILDKITE_PULL_REQUEST}" = "false" ]; then python .buildkite/copy_files.py --destination docker_login; fi
    - python ./ci/travis/build-docker-images.py --py-versions py36 --device-types cpu cu101 cu102 --build-type BUILDKITE --build-base

- label: ":docker: Build Images: py36 (2/2)"
  conditions: ["RAY_CI_LINUX_WHEELS_AFFECTED"]
  commands:
    - LINUX_WHEELS=1 ./ci/travis/ci.sh build
    - pip install -q docker aws_requests_auth boto3
    - if [ "${BUILDKITE_PULL_REQUEST}" = "false" ]; then python .buildkite/copy_files.py --destination docker_login; fi
    - python ./ci/travis/build-docker-images.py --py-versions py36 --device-types cu110 cu111 cu112 --build-type BUILDKITE --build-base

- label: ":docker: Build Images: py37 (1/2)"
  conditions: ["RAY_CI_LINUX_WHEELS_AFFECTED"]
  commands:
    - LINUX_WHEELS=1 ./ci/travis/ci.sh build
    - pip install -q docker aws_requests_auth boto3
    - if [ "${BUILDKITE_PULL_REQUEST}" = "false" ]; then python .buildkite/copy_files.py --destination docker_login; fi
    - python ./ci/travis/build-docker-images.py --py-versions py37 --device-types cpu cu101 cu102 --build-type BUILDKITE --build-base

- label: ":docker: Build Images: py37 (2/2)"
  conditions: ["RAY_CI_LINUX_WHEELS_AFFECTED"]
  commands:
    - LINUX_WHEELS=1 ./ci/travis/ci.sh build
    - pip install -q docker aws_requests_auth boto3
    - if [ "${BUILDKITE_PULL_REQUEST}" = "false" ]; then python .buildkite/copy_files.py --destination docker_login; fi
    - python ./ci/travis/build-docker-images.py --py-versions py37 --device-types cu110 cu111 cu112 --build-type BUILDKITE --build-base

- label: ":docker: Build Images: py38 (1/2)"
  conditions: ["RAY_CI_LINUX_WHEELS_AFFECTED"]
  commands:
    - LINUX_WHEELS=1 ./ci/travis/ci.sh build
    - pip install -q docker aws_requests_auth boto3
    - if [ "${BUILDKITE_PULL_REQUEST}" = "false" ]; then python .buildkite/copy_files.py --destination docker_login; fi
    - python ./ci/travis/build-docker-images.py --py-versions py38 --device-types cpu cu101 cu102 --build-type BUILDKITE --build-base

- label: ":docker: Build Images: py38 (2/2)"
  conditions: ["RAY_CI_LINUX_WHEELS_AFFECTED"]
  commands:
    - LINUX_WHEELS=1 ./ci/travis/ci.sh build
    - pip install -q docker aws_requests_auth boto3
    - if [ "${BUILDKITE_PULL_REQUEST}" = "false" ]; then python .buildkite/copy_files.py --destination docker_login; fi
    - python ./ci/travis/build-docker-images.py --py-versions py38 --device-types cu110 cu111 cu112 --build-type BUILDKITE --build-base

- label: ":docker: Build Images: py39 (1/2)"
  conditions: ["RAY_CI_LINUX_WHEELS_AFFECTED"]
  commands:
    - LINUX_WHEELS=1 ./ci/travis/ci.sh build
    - pip install -q docker aws_requests_auth boto3
    - if [ "${BUILDKITE_PULL_REQUEST}" = "false" ]; then python .buildkite/copy_files.py --destination docker_login; fi
    - python ./ci/travis/build-docker-images.py --py-versions py39 --device-types cpu cu101 cu102 --build-type BUILDKITE --build-base

- label: ":docker: Build Images: py39 (2/2)"
  conditions: ["RAY_CI_LINUX_WHEELS_AFFECTED"]
  commands:
    - LINUX_WHEELS=1 ./ci/travis/ci.sh build
    - pip install -q docker aws_requests_auth boto3
    - if [ "${BUILDKITE_PULL_REQUEST}" = "false" ]; then python .buildkite/copy_files.py --destination docker_login; fi
    - python ./ci/travis/build-docker-images.py --py-versions py39 --device-types cu110 cu111 cu112 --build-type BUILDKITE --build-base

- label: ":book: Lint"
  commands:
    - export LINT=1
    - ./ci/travis/install-dependencies.sh
    - ./ci/travis/ci.sh lint
    - ./ci/travis/ci.sh build

- label: ":java: Java"
  conditions: ["RAY_CI_JAVA_AFFECTED"]
  commands:
    - ./java/test.sh

- label: ":java: :redis: Java"
  conditions: ["RAY_CI_JAVA_AFFECTED"]
  commands:
    - RAY_bootstrap_with_gcs=1 RAY_gcs_grpc_based_pubsub=1 RAY_gcs_storage=memory ./java/test.sh

- label: ":cpp: Ray CPP Worker"
  conditions: [ "RAY_CI_CPP_AFFECTED" ]
  commands:
    - cleanup() { if [ "${BUILDKITE_PULL_REQUEST}" = "false" ]; then ./ci/travis/upload_build_info.sh; fi }; trap cleanup EXIT
    - ./ci/travis/ci.sh test_cpp

- label: ":redis: Ray CPP Worker"
  conditions: [ "RAY_CI_CPP_AFFECTED" ]
  commands:
    - cleanup() { if [ "${BUILDKITE_PULL_REQUEST}" = "false" ]; then ./ci/travis/upload_build_info.sh; fi }; trap cleanup EXIT
    - RAY_bootstrap_with_gcs=1 RAY_gcs_grpc_based_pubsub=1 RAY_gcs_storage=memory ./ci/travis/ci.sh test_cpp

- label: ":cpp: Tests"
  conditions: [ "RAY_CI_CORE_CPP_AFFECTED" ]
  commands:
    - cleanup() { if [ "${BUILDKITE_PULL_REQUEST}" = "false" ]; then ./ci/travis/upload_build_info.sh; fi }; trap cleanup EXIT
    - bazel test --config=ci --config=llvm $(./scripts/bazel_export_options)
      --build_tests_only
      -- //:all -rllib/... -core_worker_test

- label: ":cpp: Tests (ASAN)"
  conditions: [ "RAY_CI_CORE_CPP_AFFECTED" ]
  commands:
    - cleanup() { if [ "${BUILDKITE_PULL_REQUEST}" = "false" ]; then ./ci/travis/upload_build_info.sh; fi }; trap cleanup EXIT
    - bazel test --config=ci --config=asan-clang $(./scripts/bazel_export_options)
      --build_tests_only
      --jobs=2
      -- //:all -//:core_worker_test

- label: ":cpp: Tests (UBSAN)"
  conditions: [ "RAY_CI_CORE_CPP_AFFECTED" ]
  commands:
    - cleanup() { if [ "${BUILDKITE_PULL_REQUEST}" = "false" ]; then ./ci/travis/upload_build_info.sh; fi }; trap cleanup EXIT
    - bazel test --config=ci --config=ubsan $(./scripts/bazel_export_options)
      --build_tests_only
      --jobs=2
      -- //:all -//:core_worker_test -//:logging_test

- label: ":cpp: Tests (TSAN)"
  conditions: [ "RAY_CI_CORE_CPP_AFFECTED" ]
  commands:
    - cleanup() { if [ "${BUILDKITE_PULL_REQUEST}" = "false" ]; then ./ci/travis/upload_build_info.sh; fi }; trap cleanup EXIT
    - bazel test --config=ci --config=tsan-clang $(./scripts/bazel_export_options)
      --build_tests_only
      --jobs=2
      -- //:all -//:core_worker_test -//:event_test -//:gcs_actor_manager_test
      -//:gcs_placement_group_manager_test -//:gcs_placement_group_scheduler_test
      -//:gcs_server_rpc_test -//:gcs_server_test
      -//:metric_exporter_client_test -//:stats_test -//:worker_pool_test

- label: ":serverless: Dashboard + Serve Tests"
  conditions:
    [
        "RAY_CI_SERVE_AFFECTED",
        "RAY_CI_DASHBOARD_AFFECTED",
        "RAY_CI_PYTHON_AFFECTED",
    ]
  commands:
    - cleanup() { if [ "${BUILDKITE_PULL_REQUEST}" = "false" ]; then ./ci/travis/upload_build_info.sh; fi }; trap cleanup EXIT
    - TORCH_VERSION=1.6 ./ci/travis/install-dependencies.sh
    - 'git clone https://github.com/wg/wrk.git /tmp/wrk && pushd /tmp/wrk && make -j && sudo cp wrk /usr/local/bin && popd'
    - ./dashboard/tests/run_ui_tests.sh
    - bazel test --config=ci $(./scripts/bazel_export_options) python/ray/dashboard/...
    - bazel test --config=ci $(./scripts/bazel_export_options)
      --test_tag_filters=-post_wheel_build
      python/ray/serve/...
    - bazel test --config=ci $(./scripts/bazel_export_options)
      --test_tag_filters=team:serve
      release/...

- label: ":python: Minimal install"
  conditions: ["RAY_CI_PYTHON_AFFECTED"]
  commands:
    - cleanup() { if [ "${BUILDKITE_PULL_REQUEST}" = "false" ]; then ./ci/travis/upload_build_info.sh; fi }; trap cleanup EXIT
    - ./ci/travis/install-minimal.sh
    - ./ci/travis/env_info.sh
    - python ./ci/travis/check_minimal_install.py
    - bazel test --test_output=streamed --config=ci $(./scripts/bazel_export_options)
      python/ray/tests/test_basic
    - bazel test --test_output=streamed --config=ci $(./scripts/bazel_export_options)
      python/ray/tests/test_basic_2
    - bazel test --test_output=streamed --config=ci $(./scripts/bazel_export_options)
      python/ray/tests/test_basic_3
    - bazel test --test_output=streamed --config=ci $(./scripts/bazel_export_options)
      python/ray/tests/test_basic_4
    - bazel test --test_output=streamed --config=ci $(./scripts/bazel_export_options)
      python/ray/tests/test_basic_5
    - bazel test --test_output=streamed --config=ci --test_env=RAY_MINIMAL=1 $(./scripts/bazel_export_options)
      python/ray/tests/test_output
    - bazel test --test_output=streamed --config=ci --test_env=RAY_MINIMAL=1 $(./scripts/bazel_export_options)
      python/ray/tests/test_runtime_env_ray_minimal
    - bazel test --test_output=streamed --config=ci $(./scripts/bazel_export_options)
      python/ray/tests/test_runtime_env
    - bazel test --test_output=streamed --config=ci $(./scripts/bazel_export_options)
      python/ray/tests/test_runtime_env_complicated
    - bazel test --test_output=streamed --config=ci $(./scripts/bazel_export_options)
      python/ray/tests/test_runtime_env_validation
    - bazel test --test_output=streamed --config=ci --test_env=RAY_MINIMAL=1 $(./scripts/bazel_export_options)
      python/ray/tests/test_serve_ray_minimal
    - bazel test --test_output=streamed --config=ci --test_env=RAY_MINIMAL=1 $(./scripts/bazel_export_options)
      python/ray/dashboard/test_dashboard
    - bazel test --test_output=streamed --config=ci --test_env=RAY_MINIMAL=1 $(./scripts/bazel_export_options)
      python/ray/tests/test_usage_stats

- label: ":python: Release test package unit tests"
  conditions: ["RAY_CI_PYTHON_AFFECTED"]
  commands:
    - cleanup() { if [ "${BUILDKITE_PULL_REQUEST}" = "false" ]; then ./ci/travis/upload_build_info.sh; fi }; trap cleanup EXIT
    - pip install -e release/
    - bazel test --config=ci $(./scripts/bazel_export_options)
      --build_tests_only
      --test_tag_filters=release_unit
      release/...

- label: ":python: (Small & Client)"
  conditions: ["RAY_CI_PYTHON_AFFECTED"]
  commands:
    - cleanup() { if [ "${BUILDKITE_PULL_REQUEST}" = "false" ]; then ./ci/travis/upload_build_info.sh; fi }; trap cleanup EXIT
    - bazel test --config=ci $(./scripts/bazel_export_options)
      --test_tag_filters=client_tests,small_size_python_tests
      -- python/ray/tests/...
- label: ":python: (Large)"
  conditions: ["RAY_CI_PYTHON_AFFECTED"]
  parallelism: 3
  commands:
    - cleanup() { if [ "${BUILDKITE_PULL_REQUEST}" = "false" ]; then ./ci/travis/upload_build_info.sh; fi }; trap cleanup EXIT
    - . ./ci/travis/ci.sh test_large
- label: ":python: (Medium A-J)"
  conditions: ["RAY_CI_PYTHON_AFFECTED"]
  commands:
    - cleanup() { if [ "${BUILDKITE_PULL_REQUEST}" = "false" ]; then ./ci/travis/upload_build_info.sh; fi }; trap cleanup EXIT
    - bazel test --config=ci $(./scripts/bazel_export_options)
      --test_tag_filters=-kubernetes,medium_size_python_tests_a_to_j
      python/ray/tests/...
- label: ":python: (Medium K-Z)"
  conditions: ["RAY_CI_PYTHON_AFFECTED"]
  commands:
    - cleanup() { if [ "${BUILDKITE_PULL_REQUEST}" = "false" ]; then ./ci/travis/upload_build_info.sh; fi }; trap cleanup EXIT
    - bazel test --config=ci $(./scripts/bazel_export_options)
      --test_tag_filters=-kubernetes,medium_size_python_tests_k_to_z
      python/ray/tests/...
- label: ":python: Debug Test"
  conditions: ["RAY_CI_PYTHON_AFFECTED"]
  commands:
    - cleanup() { if [ "${BUILDKITE_PULL_REQUEST}" = "false" ]; then ./ci/travis/upload_build_info.sh; fi }; trap cleanup EXIT
    - pip uninstall -y ray
    - RAY_DEBUG_BUILD=debug ./ci/travis/ci.sh build
    - bazel test --config=ci-debug $(./scripts/bazel_export_options)
      --test_tag_filters=-kubernetes,debug_tests
      python/ray/tests/...
- label: ":python: (ASAN tests)"
  conditions: ["RAY_CI_PYTHON_AFFECTED"]
  commands:
    - cleanup() { if [ "${BUILDKITE_PULL_REQUEST}" = "false" ]; then ./ci/travis/upload_build_info.sh; fi }; trap cleanup EXIT
    - RLLIB_TESTING=1 ./ci/travis/install-dependencies.sh
    - pip install "grpcio >= 1.28.1, <= 1.43.0"
    - bazel test --config=ci --config=asan $(./scripts/bazel_export_options)
      --config=asan-buildkite
      --test_tag_filters=-kubernetes,asan_tests
      --test_env=CONDA_EXE
      --test_env=CONDA_PYTHON_EXE
      --test_env=CONDA_SHLVL
      --test_env=CONDA_PREFIX
      --test_env=CONDA_DEFAULT_ENV
      python/ray/tests/...

# https://github.com/ray-project/ray/issues/22460
#- label: ":python: (Privileged test)"
  #conditions: ["RAY_CI_PYTHON_AFFECTED"]
  #commands:
    #- LINUX_WHEELS=1 ./ci/travis/ci.sh build
    #- pip install docker
     #We build image ray-worker-container:nightly-py36-cpu which have installed podman,but not push it.
     #And we save this image to a tarball, so that we can load it to podman image storage in the
     #nested-container which run tests. And in this nested-container, Raylet will start ray worker
     #process in double-nested-container.
    #- python ./ci/travis/build-docker-images.py --py-versions py36 --device-types cpu --build-type BUILDKITE --only-build-worker-container
    #- mkdir /ray-mount/containers
    #- docker save -o /ray-mount/containers/images.tar rayproject/ray-worker-container:nightly-py36-cpu
    #- docker run --rm --privileged -v /ray/containers:/var/lib/containers -v /ray:/ray --entrypoint /bin/bash
      #rayproject/ray-worker-container:nightly-py36-cpu /ray/ci/travis/test-worker-in-container.sh

- label: ":redis: HA GCS (Dashboard + Serve Tests)"
  conditions:
    [
        "RAY_CI_SERVE_AFFECTED",
        "RAY_CI_DASHBOARD_AFFECTED",
        "RAY_CI_PYTHON_AFFECTED",
    ]
  commands:
    - cleanup() { if [ "${BUILDKITE_PULL_REQUEST}" = "false" ]; then ./ci/travis/upload_build_info.sh; fi }; trap cleanup EXIT
    - TORCH_VERSION=1.6 ./ci/travis/install-dependencies.sh
    - 'git clone https://github.com/wg/wrk.git /tmp/wrk && pushd /tmp/wrk && make -j && sudo cp wrk /usr/local/bin && popd'
    - ./dashboard/tests/run_ui_tests.sh
    - bazel test --config=ci $(./scripts/bazel_export_options)
      --test_env=RAY_gcs_grpc_based_pubsub=1
      --test_env=RAY_bootstrap_with_gcs=1
      --test_env=RAY_gcs_storage=memory -- //python/ray/dashboard/...
    - bazel test --config=ci $(./scripts/bazel_export_options)
      --test_tag_filters=-post_wheel_build
      --test_env=RAY_gcs_grpc_based_pubsub=1
      --test_env=RAY_bootstrap_with_gcs=1
      --test_env=RAY_gcs_storage=memory
      -- python/ray/serve/...
    - bazel test --config=ci $(./scripts/bazel_export_options)
      --test_tag_filters=team:serve
      --test_env=RAY_gcs_grpc_based_pubsub=1
      --test_env=RAY_bootstrap_with_gcs=1
      --test_env=RAY_gcs_storage=memory
      release/...
- label: ":redis: HA GCS (Small & Client)"
  conditions: ["RAY_CI_PYTHON_AFFECTED"]
  commands:
    - cleanup() { if [ "${BUILDKITE_PULL_REQUEST}" = "false" ]; then ./ci/travis/upload_build_info.sh; fi }; trap cleanup EXIT
    - bazel test --config=ci $(./scripts/bazel_export_options)
      --test_tag_filters=client_tests,small_size_python_tests
      --test_env=RAY_gcs_grpc_based_pubsub=1
      --test_env=RAY_bootstrap_with_gcs=1
      --test_env=RAY_gcs_storage=memory
      -- python/ray/tests/...
- label: ":redis: HA GCS (Large)"
  conditions: ["RAY_CI_PYTHON_AFFECTED"]
  parallelism: 3
  commands:
    - cleanup() { if [ "${BUILDKITE_PULL_REQUEST}" = "false" ]; then ./ci/travis/upload_build_info.sh; fi }; trap cleanup EXIT
    - . ./ci/travis/ci.sh test_large_gcs
- label: ":redis: HA GCS (Medium A-J)"
  conditions: ["RAY_CI_PYTHON_AFFECTED"]
  commands:
    - cleanup() { if [ "${BUILDKITE_PULL_REQUEST}" = "false" ]; then ./ci/travis/upload_build_info.sh; fi }; trap cleanup EXIT
    - bazel test --config=ci $(./scripts/bazel_export_options)
      --test_tag_filters=-kubernetes,medium_size_python_tests_a_to_j
      --test_env=RAY_gcs_grpc_based_pubsub=1
      --test_env=RAY_bootstrap_with_gcs=1
      --test_env=RAY_gcs_storage=memory
      -- //python/ray/tests/...
- label: ":redis: HA GCS (Medium K-Z)"
  conditions: ["RAY_CI_PYTHON_AFFECTED"]
  commands:
    - cleanup() { if [ "${BUILDKITE_PULL_REQUEST}" = "false" ]; then ./ci/travis/upload_build_info.sh; fi }; trap cleanup EXIT
    - bazel test --config=ci $(./scripts/bazel_export_options)
      --test_tag_filters=-kubernetes,medium_size_python_tests_k_to_z
      --test_env=RAY_gcs_grpc_based_pubsub=1
      --test_env=RAY_bootstrap_with_gcs=1
      --test_env=RAY_gcs_storage=memory
      -- //python/ray/tests/...

- label: ":octopus: Tune soft imports test"
  conditions: ["RAY_CI_TUNE_AFFECTED"]
  commands:
    - cleanup() { if [ "${BUILDKITE_PULL_REQUEST}" = "false" ]; then ./ci/travis/upload_build_info.sh; fi }; trap cleanup EXIT
    # no TUNE_TESTING=1 on purpose
    - ./ci/travis/install-dependencies.sh
    - bazel test --config=ci $(./scripts/bazel_export_options) --build_tests_only --test_tag_filters=soft_imports python/ray/tune/...

<<<<<<< HEAD
- label: ":kubernetes: operator"
  commands:
    - cleanup() { if [ "${BUILDKITE_PULL_REQUEST}" = "false" ]; then ./ci/travis/upload_build_info.sh; fi }; trap cleanup EXIT
    - ./ci/travis/prep-k8s-environment.sh
=======
- label: ":steam_locomotive: Train minimal install"
  conditions: ["RAY_CI_TRAIN_AFFECTED"]
  commands:
      - cleanup() { if [ "${BUILDKITE_PULL_REQUEST}" = "false" ]; then ./ci/travis/upload_build_info.sh; fi }; trap cleanup EXIT
      - ./ci/travis/install-minimal.sh
      - ./ci/travis/env_info.sh
      - python ./ci/travis/check_minimal_install.py
      - bazel test --config=ci $(./scripts/bazel_export_options)  --build_tests_only --test_tag_filters=minimal python/ray/train/...
>>>>>>> 03f3bc30
<|MERGE_RESOLUTION|>--- conflicted
+++ resolved
@@ -408,12 +408,6 @@
     - ./ci/travis/install-dependencies.sh
     - bazel test --config=ci $(./scripts/bazel_export_options) --build_tests_only --test_tag_filters=soft_imports python/ray/tune/...
 
-<<<<<<< HEAD
-- label: ":kubernetes: operator"
-  commands:
-    - cleanup() { if [ "${BUILDKITE_PULL_REQUEST}" = "false" ]; then ./ci/travis/upload_build_info.sh; fi }; trap cleanup EXIT
-    - ./ci/travis/prep-k8s-environment.sh
-=======
 - label: ":steam_locomotive: Train minimal install"
   conditions: ["RAY_CI_TRAIN_AFFECTED"]
   commands:
@@ -422,4 +416,8 @@
       - ./ci/travis/env_info.sh
       - python ./ci/travis/check_minimal_install.py
       - bazel test --config=ci $(./scripts/bazel_export_options)  --build_tests_only --test_tag_filters=minimal python/ray/train/...
->>>>>>> 03f3bc30
+
+- label: ":kubernetes: operator"
+  commands:
+    - cleanup() { if [ "${BUILDKITE_PULL_REQUEST}" = "false" ]; then ./ci/travis/upload_build_info.sh; fi }; trap cleanup EXIT
+    - ./ci/travis/prep-k8s-environment.sh