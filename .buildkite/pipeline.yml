--- conflicted
+++ resolved
@@ -277,11 +277,7 @@
       > test_shard.txt
     - cat test_shard.txt
     - bazel test --config=ci $(./ci/run/bazel_export_options)
-<<<<<<< HEAD
-      --test_tag_filters=-post_wheel_build,-gpu
-=======
-      --test_tag_filters=-post_wheel_build,-py37
->>>>>>> ce99cf1b
+      --test_tag_filters=-post_wheel_build,-py37,-gpu
       $(cat test_shard.txt)
 
 
