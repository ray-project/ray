--- conflicted
+++ resolved
@@ -368,24 +368,6 @@
   commands:
     - cleanup() { if [ "${BUILDKITE_PULL_REQUEST}" = "false" ]; then ./ci/travis/upload_build_info.sh; fi }; trap cleanup EXIT
     - bazel test --config=ci $(./scripts/bazel_export_options)
-<<<<<<< HEAD
-      --build_tests_only
-      --test_tag_filters=fake_gpus_torch,-flaky,-multi_gpu
-      rllib/...
-
-- label: ":brain: RLlib: Memory leak tests (from rllib/tuned_examples/*.yaml)"
-  conditions: ["RAY_CI_RLLIB_AFFECTED"]
-  commands:
-    - cleanup() { if [ "${BUILDKITE_PULL_REQUEST}" = "false" ]; then ./ci/travis/upload_build_info.sh; fi }; trap cleanup EXIT
-    - RLLIB_TESTING=1 TF_VERSION=2.1.0 TFP_VERSION=0.8 TORCH_VERSION=1.6 ./ci/travis/install-dependencies.sh
-    - bazel test --config=ci $(./scripts/bazel_export_options)
-      --build_tests_only
-      --test_tag_filters=memory_leak_tests,-flaky
-      rllib/...
-
-- label: ":brain: RLlib: Quick Agent train.py runs (TODO: obsolete)"
-  conditions: ["RAY_CI_RLLIB_AFFECTED"]
-=======
       --test_tag_filters=client_tests,small_size_python_tests
       --test_env=RAY_gcs_grpc_based_pubsub=1
       --test_env=RAY_bootstrap_with_gcs=1
@@ -394,7 +376,6 @@
 - label: ":redis: HA GCS (Large)"
   conditions: ["RAY_CI_PYTHON_AFFECTED"]
   parallelism: 3
->>>>>>> b2b44229
   commands:
     - cleanup() { if [ "${BUILDKITE_PULL_REQUEST}" = "false" ]; then ./ci/travis/upload_build_info.sh; fi }; trap cleanup EXIT
     - . ./ci/travis/ci.sh test_large_gcs
@@ -413,100 +394,11 @@
   commands:
     - cleanup() { if [ "${BUILDKITE_PULL_REQUEST}" = "false" ]; then ./ci/travis/upload_build_info.sh; fi }; trap cleanup EXIT
     - bazel test --config=ci $(./scripts/bazel_export_options)
-<<<<<<< HEAD
-      --build_tests_only
-      --test_tag_filters=-learning_tests_tf,-learning_tests_torch,-quick_train,-examples,-tests_dir,-trainers_dir,-memory_leak_tests,-multi_gpu,-flaky
-      --test_env=RAY_USE_MULTIPROCESSING_CPU_COUNT=1
-      rllib/...
-
-- label: ":brain: RLlib: Examples {A/B}"
-  conditions: ["RAY_CI_RLLIB_AFFECTED"]
-  commands:
-    - cleanup() { if [ "${BUILDKITE_PULL_REQUEST}" = "false" ]; then ./ci/travis/upload_build_info.sh; fi }; trap cleanup EXIT
-    - RLLIB_TESTING=1 ./ci/travis/install-dependencies.sh
-    - bazel test --config=ci $(./scripts/bazel_export_options) --build_tests_only
-      --test_tag_filters=examples_A,examples_B,-flaky,-multi_gpu --test_env=RAY_USE_MULTIPROCESSING_CPU_COUNT=1 rllib/...
-
-- label: ":brain: RLlib: Examples {Ca..t}"
-  conditions: ["RAY_CI_RLLIB_AFFECTED"]
-  commands:
-    - cleanup() { if [ "${BUILDKITE_PULL_REQUEST}" = "false" ]; then ./ci/travis/upload_build_info.sh; fi }; trap cleanup EXIT
-    - RLLIB_TESTING=1 ./ci/travis/install-dependencies.sh
-    - bazel test --config=ci $(./scripts/bazel_export_options) --build_tests_only
-      --test_tag_filters=examples_C_AtoT,-flaky,-multi_gpu --test_env=RAY_USE_MULTIPROCESSING_CPU_COUNT=1 rllib/...
-- label: ":brain: RLlib: Examples {Cu..z}"
-  conditions: ["RAY_CI_RLLIB_AFFECTED"]
-  commands:
-    - cleanup() { if [ "${BUILDKITE_PULL_REQUEST}" = "false" ]; then ./ci/travis/upload_build_info.sh; fi }; trap cleanup EXIT
-    - RLLIB_TESTING=1 ./ci/travis/install-dependencies.sh
-    - bazel test --config=ci $(./scripts/bazel_export_options) --build_tests_only
-      --test_tag_filters=examples_C_UtoZ,-flaky,-multi_gpu --test_env=RAY_USE_MULTIPROCESSING_CPU_COUNT=1 rllib/...
-
-- label: ":brain: RLlib: Examples {D..P}"
-  conditions: ["RAY_CI_RLLIB_AFFECTED"]
-  commands:
-    - cleanup() { if [ "${BUILDKITE_PULL_REQUEST}" = "false" ]; then ./ci/travis/upload_build_info.sh; fi }; trap cleanup EXIT
-    - RLLIB_TESTING=1 ./ci/travis/install-dependencies.sh
-    - bazel test --config=ci $(./scripts/bazel_export_options) --build_tests_only
-      --test_tag_filters=examples_D,examples_E,examples_F,examples_G,examples_H,examples_I,examples_J,examples_K,examples_L,examples_M,examples_N,examples_O,examples_P,-flaky,-multi_gpu --test_env=RAY_USE_MULTIPROCESSING_CPU_COUNT=1
-      rllib/...
-
-- label: ":brain: RLlib: Examples {Q..Z}"
-  conditions: ["RAY_CI_RLLIB_AFFECTED"]
-  commands:
-    - cleanup() { if [ "${BUILDKITE_PULL_REQUEST}" = "false" ]; then ./ci/travis/upload_build_info.sh; fi }; trap cleanup EXIT
-    - RLLIB_TESTING=1 ./ci/travis/install-dependencies.sh
-    - bazel test --config=ci $(./scripts/bazel_export_options) --build_tests_only
-      --test_tag_filters=examples_Q,examples_R,examples_S,examples_T,examples_U,examples_V,examples_W,examples_X,examples_Y,examples_Z,-flaky,-multi_gpu --test_env=RAY_USE_MULTIPROCESSING_CPU_COUNT=1
-      rllib/...
-
-- label: ":brain: RLlib: tests/ dir (A..L)"
-  conditions: ["RAY_CI_RLLIB_AFFECTED"]
-  commands:
-    - cleanup() { if [ "${BUILDKITE_PULL_REQUEST}" = "false" ]; then ./ci/travis/upload_build_info.sh; fi }; trap cleanup EXIT
-    - RLLIB_TESTING=1 ./ci/travis/install-dependencies.sh
-    - bazel test --config=ci $(./scripts/bazel_export_options) --build_tests_only
-      --test_tag_filters=tests_dir_A,tests_dir_B,tests_dir_C,tests_dir_D,tests_dir_E,tests_dir_F,tests_dir_G,tests_dir_H,tests_dir_I,tests_dir_J,tests_dir_K,tests_dir_L,-flaky --test_env=RAY_USE_MULTIPROCESSING_CPU_COUNT=1
-      rllib/...
-- label: ":brain: RLlib: tests/ dir (M..Z (no R))"
-  conditions: ["RAY_CI_RLLIB_AFFECTED"]
-  commands:
-    - cleanup() { if [ "${BUILDKITE_PULL_REQUEST}" = "false" ]; then ./ci/travis/upload_build_info.sh; fi }; trap cleanup EXIT
-    - RLLIB_TESTING=1 ./ci/travis/install-dependencies.sh
-    - bazel test --config=ci $(./scripts/bazel_export_options) --build_tests_only
-      --test_tag_filters=tests_dir_M,tests_dir_N,tests_dir_O,tests_dir_P,tests_dir_Q,tests_dir_S,tests_dir_T,tests_dir_U,tests_dir_V,tests_dir_W,tests_dir_X,tests_dir_Y,tests_dir_Z,-flaky,-multi_gpu --test_env=RAY_USE_MULTIPROCESSING_CPU_COUNT=1
-      rllib/...
-- label: ":brain: RLlib: tests/ dir (R)"
-  conditions: ["RAY_CI_RLLIB_AFFECTED"]
-  commands:
-    - cleanup() { if [ "${BUILDKITE_PULL_REQUEST}" = "false" ]; then ./ci/travis/upload_build_info.sh; fi }; trap cleanup EXIT
-    - RLLIB_TESTING=1 ./ci/travis/install-dependencies.sh
-    - bazel test --config=ci $(./scripts/bazel_export_options) --build_tests_only
-      --test_tag_filters=tests_dir_R,-flaky,-multi_gpu --test_env=RAY_USE_MULTIPROCESSING_CPU_COUNT=1
-      rllib/...
-
-- label: ":octopus: Tune tests and examples {1/2}"
-  conditions: ["RAY_CI_TUNE_AFFECTED"]
-  commands:
-    - cleanup() { if [ "${BUILDKITE_PULL_REQUEST}" = "false" ]; then ./ci/travis/upload_build_info.sh; fi }; trap cleanup EXIT
-    - TUNE_TESTING=1 ./ci/travis/install-dependencies.sh
-    - bazel test --config=ci $(./scripts/bazel_export_options) --test_tag_filters=-example,-flaky,-py37,-soft_imports,-gpu_only python/ray/tune/...
-    - bazel test --config=ci $(./scripts/bazel_export_options) --build_tests_only --test_tag_filters=example,-tf,-pytorch,-py37,-flaky,-soft_imports,-gpu_only python/ray/tune/...
-
-- label: ":octopus: Tune tests and examples {2/2}"
-  conditions: ["RAY_CI_TUNE_AFFECTED"]
-  commands:
-    - cleanup() { if [ "${BUILDKITE_PULL_REQUEST}" = "false" ]; then ./ci/travis/upload_build_info.sh; fi }; trap cleanup EXIT
-    - TUNE_TESTING=1 ./ci/travis/install-dependencies.sh
-    - bazel test --config=ci $(./scripts/bazel_export_options) --build_tests_only --test_tag_filters=tf,-pytorch,-py37,-flaky,-soft_imports,-gpu_only python/ray/tune/...
-    - bazel test --config=ci $(./scripts/bazel_export_options) --build_tests_only --test_tag_filters=-tf,pytorch,-py37,-flaky,-soft_imports,-gpu_only python/ray/tune/...
-=======
       --test_tag_filters=-kubernetes,medium_size_python_tests_k_to_z
       --test_env=RAY_gcs_grpc_based_pubsub=1
       --test_env=RAY_bootstrap_with_gcs=1
       --test_env=RAY_gcs_storage=memory
       -- //python/ray/tests/...
->>>>>>> b2b44229
 
 - label: ":octopus: Tune soft imports test"
   conditions: ["RAY_CI_TUNE_AFFECTED"]
