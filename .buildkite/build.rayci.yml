group: build
steps:
  - label: ":tapioca: build: wheel {{matrix}}"
    instance_type: medium
    commands:
      - bazel run //ci/ray_ci:build_in_docker -- wheel --python-version {{matrix}}
    matrix:
      - py37
      - py38
      - py39
      - py310
      - py311
    depends_on: 
      - manylinux
      - forge
    job_env: forge

  - label: ":tapioca: build: jar"
    instance_type: medium
    commands:
      - ./ci/build/build-manylinux-ray.sh
      - ./ci/build/build-manylinux-jar.sh
      - ./ci/build/copy_build_artifacts.sh jar
    depends_on: manylinux
    job_env: manylinux

  - label: ":tapioca: build: ray py38 cu118 docker"
    instance_type: medium
    commands:
      - bazel run //ci/ray_ci:build_in_docker -- docker --python-version py38 
        --platform cu118 --image-type ray
    depends_on: 
      - manylinux
      - forge
      - raypy38cu118base
    job_env: forge

<<<<<<< HEAD
  - label: ":tapioca: build: pip-compile dependencies"
    instance_type: small
    commands:
      - rm ./python/requirements_compiled.txt
      - ./ci/ci.sh compile_pip_dependencies
      - cp -f ./python/requirements_compiled.txt /artifact-mount/
    depends_on:
      - forge
=======
  - label: ":tapioca: build: ray-ml py38 cu118 docker"
    instance_type: medium
    commands:
      - bazel run //ci/ray_ci:build_in_docker -- docker --python-version py38 
        --platform cu118 --image-type ray-ml
    depends_on: 
      - manylinux
      - forge
      - ray-mlpy38cu118base
>>>>>>> 9fa83411
    job_env: forge<|MERGE_RESOLUTION|>--- conflicted
+++ resolved
@@ -35,7 +35,17 @@
       - raypy38cu118base
     job_env: forge
 
-<<<<<<< HEAD
+  - label: ":tapioca: build: ray-ml py38 cu118 docker"
+    instance_type: medium
+    commands:
+      - bazel run //ci/ray_ci:build_in_docker -- docker --python-version py38 
+        --platform cu118 --image-type ray-ml
+    depends_on:
+      - manylinux
+      - forge
+      - ray-mlpy38cu118base
+    job_env: forge
+
   - label: ":tapioca: build: pip-compile dependencies"
     instance_type: small
     commands:
@@ -44,15 +54,4 @@
       - cp -f ./python/requirements_compiled.txt /artifact-mount/
     depends_on:
       - forge
-=======
-  - label: ":tapioca: build: ray-ml py38 cu118 docker"
-    instance_type: medium
-    commands:
-      - bazel run //ci/ray_ci:build_in_docker -- docker --python-version py38 
-        --platform cu118 --image-type ray-ml
-    depends_on: 
-      - manylinux
-      - forge
-      - ray-mlpy38cu118base
->>>>>>> 9fa83411
     job_env: forge