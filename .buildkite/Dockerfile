--- conflicted
+++ resolved
@@ -1,141 +1,71 @@
-<<<<<<< HEAD
-FROM ubuntu:focal
-
-ARG REMOTE_CACHE_URL
-ARG BUILDKITE_PULL_REQUEST
-ARG BUILDKITE_COMMIT
-ARG BUILDKITE_PULL_REQUEST_BASE_BRANCH
-
-ENV DEBIAN_FRONTEND=noninteractive
-ENV TZ=America/Los_Angeles
-
-ENV BUILDKITE=true
-ENV CI=true
-ENV PYTHON=3.6
-ENV RAY_USE_RANDOM_PORTS=1
-ENV RAY_DEFAULT_BUILD=1
-ENV RAY_INSTALL_JAVA=1
-ENV BUILDKITE_PULL_REQUEST=${BUILDKITE_PULL_REQUEST}
-ENV BUILDKITE_COMMIT=${BUILDKITE_COMMIT}
-ENV BUILDKITE_PULL_REQUEST_BASE_BRANCH=${BUILDKITE_PULL_REQUEST_BASE_BRANCH}
-# For wheel build
-# https://github.com/docker-library/docker/blob/master/20.10/docker-entrypoint.sh
-ENV DOCKER_TLS_CERTDIR=/certs
-ENV DOCKER_HOST=tcp://docker:2376
-ENV DOCKER_TLS_VERIFY=1
-ENV DOCKER_CERT_PATH=/certs/client
-ENV TRAVIS_COMMIT=${BUILDKITE_COMMIT}
-ENV BUILDKITE_BAZEL_CACHE_URL=${REMOTE_CACHE_URL}
-
-RUN apt-get update -qq && apt-get upgrade -qq
-RUN apt-get install -y -qq \
-    curl python-is-python3 git build-essential \
-    sudo unzip unrar apt-utils dialog tzdata wget rsync \
-    language-pack-en tmux cmake gdb vim htop \
-    libgtk2.0-dev zlib1g-dev libgl1-mesa-dev maven \
-    openjdk-8-jre openjdk-8-jdk clang-format-12 jq \
-    clang-tidy-12 clang-12
-# Make using GCC 9 explicit.
-RUN update-alternatives --install /usr/bin/gcc gcc /usr/bin/gcc-9 90 --slave /usr/bin/g++ g++ /usr/bin/g++-9 \
-    --slave /usr/bin/gcov gcov /usr/bin/gcov-9
-RUN ln -s /usr/bin/clang-format-12 /usr/bin/clang-format && \
-    ln -s /usr/bin/clang-tidy-12 /usr/bin/clang-tidy && \
-    ln -s /usr/bin/clang-12 /usr/bin/clang
-
-RUN curl -o- https://get.docker.com | sh
-
-# System conf for tests
-RUN locale -a
-ENV LC_ALL=en_US.utf8
-ENV LANG=en_US.utf8
-RUN echo "ulimit -c 0" >> /root/.bashrc
-
-# Setup Bazel caches
-RUN (echo "build --remote_cache=${REMOTE_CACHE_URL}" >> /root/.bazelrc); \
-    (if [ "${BUILDKITE_PULL_REQUEST}" != "false" ]; then (echo "build --remote_upload_local_results=false" >> /root/.bazelrc); fi); \
-    cat /root/.bazelrc
-
-RUN mkdir /ray
-WORKDIR /ray
-
-# Below should be re-run each time
-COPY . .
-RUN ./ci/travis/ci.sh init
-RUN bash --login -i ./ci/travis/ci.sh build
-
-# Run determine test to run
-RUN bash --login -i -c "python ./ci/travis/determine_tests_to_run.py --output=json > affected_set.json"
-RUN cat affected_set.json
-=======
-FROM ubuntu:focal
-
-ARG REMOTE_CACHE_URL
-ARG BUILDKITE_PULL_REQUEST
-ARG BUILDKITE_COMMIT
-ARG BUILDKITE_PULL_REQUEST_BASE_BRANCH
-ARG PYTHON=3.6
-ARG INSTALL_DEPENDENCIES
-
-ENV DEBIAN_FRONTEND=noninteractive
-ENV TZ=America/Los_Angeles
-
-ENV BUILDKITE=true
-ENV CI=true
-ENV PYTHON=$PYTHON
-ENV RAY_USE_RANDOM_PORTS=1
-ENV RAY_DEFAULT_BUILD=1
-ENV RAY_INSTALL_JAVA=1
-ENV BUILDKITE_PULL_REQUEST=${BUILDKITE_PULL_REQUEST}
-ENV BUILDKITE_COMMIT=${BUILDKITE_COMMIT}
-ENV BUILDKITE_PULL_REQUEST_BASE_BRANCH=${BUILDKITE_PULL_REQUEST_BASE_BRANCH}
-# For wheel build
-# https://github.com/docker-library/docker/blob/master/20.10/docker-entrypoint.sh
-ENV DOCKER_TLS_CERTDIR=/certs
-ENV DOCKER_HOST=tcp://docker:2376
-ENV DOCKER_TLS_VERIFY=1
-ENV DOCKER_CERT_PATH=/certs/client
-ENV TRAVIS_COMMIT=${BUILDKITE_COMMIT}
-ENV BUILDKITE_BAZEL_CACHE_URL=${REMOTE_CACHE_URL}
-
-RUN apt-get update -qq && apt-get upgrade -qq
-RUN apt-get install -y -qq \
-    curl python-is-python3 git build-essential \
-    sudo unzip unrar apt-utils dialog tzdata wget rsync \
-    language-pack-en tmux cmake gdb vim htop \
-    libgtk2.0-dev zlib1g-dev libgl1-mesa-dev maven \
-    openjdk-8-jre openjdk-8-jdk clang-format-12 jq \
-    clang-tidy-12 clang-12
-# Make using GCC 9 explicit.
-RUN update-alternatives --install /usr/bin/gcc gcc /usr/bin/gcc-9 90 --slave /usr/bin/g++ g++ /usr/bin/g++-9 \
-    --slave /usr/bin/gcov gcov /usr/bin/gcov-9
-RUN ln -s /usr/bin/clang-format-12 /usr/bin/clang-format && \
-    ln -s /usr/bin/clang-tidy-12 /usr/bin/clang-tidy && \
-    ln -s /usr/bin/clang-12 /usr/bin/clang
-
-RUN curl -o- https://get.docker.com | sh
-
-# System conf for tests
-RUN locale -a
-ENV LC_ALL=en_US.utf8
-ENV LANG=en_US.utf8
-RUN echo "ulimit -c 0" >> /root/.bashrc
-
-# Setup Bazel caches
-RUN (echo "build --remote_cache=${REMOTE_CACHE_URL}" >> /root/.bazelrc); \
-    (if [ "${BUILDKITE_PULL_REQUEST}" != "false" ]; then (echo "build --remote_upload_local_results=false" >> /root/.bazelrc); fi); \
-    cat /root/.bazelrc
-
-RUN mkdir /ray
-WORKDIR /ray
-
-# Below should be re-run each time
-COPY . .
-RUN ./ci/travis/ci.sh init
-RUN bash --login -i ./ci/travis/ci.sh build
-
-RUN (if [ "${INSTALL_DEPENDENCIES}" = "ML" ]; then RLLIB_TESTING=1 TRAIN_TESTING=1 TUNE_TESTING=1 bash --login -i ./ci/travis/install-dependencies.sh; fi)
-
-# Run determine test to run
-RUN bash --login -i -c "python ./ci/travis/determine_tests_to_run.py --output=json > affected_set.json"
-RUN cat affected_set.json
->>>>>>> 19672688
+FROM ubuntu:focal
+
+ARG REMOTE_CACHE_URL
+ARG BUILDKITE_PULL_REQUEST
+ARG BUILDKITE_COMMIT
+ARG BUILDKITE_PULL_REQUEST_BASE_BRANCH
+ARG PYTHON=3.6
+ARG INSTALL_DEPENDENCIES
+
+ENV DEBIAN_FRONTEND=noninteractive
+ENV TZ=America/Los_Angeles
+
+ENV BUILDKITE=true
+ENV CI=true
+ENV PYTHON=$PYTHON
+ENV RAY_USE_RANDOM_PORTS=1
+ENV RAY_DEFAULT_BUILD=1
+ENV RAY_INSTALL_JAVA=1
+ENV BUILDKITE_PULL_REQUEST=${BUILDKITE_PULL_REQUEST}
+ENV BUILDKITE_COMMIT=${BUILDKITE_COMMIT}
+ENV BUILDKITE_PULL_REQUEST_BASE_BRANCH=${BUILDKITE_PULL_REQUEST_BASE_BRANCH}
+# For wheel build
+# https://github.com/docker-library/docker/blob/master/20.10/docker-entrypoint.sh
+ENV DOCKER_TLS_CERTDIR=/certs
+ENV DOCKER_HOST=tcp://docker:2376
+ENV DOCKER_TLS_VERIFY=1
+ENV DOCKER_CERT_PATH=/certs/client
+ENV TRAVIS_COMMIT=${BUILDKITE_COMMIT}
+ENV BUILDKITE_BAZEL_CACHE_URL=${REMOTE_CACHE_URL}
+
+RUN apt-get update -qq && apt-get upgrade -qq
+RUN apt-get install -y -qq \
+    curl python-is-python3 git build-essential \
+    sudo unzip unrar apt-utils dialog tzdata wget rsync \
+    language-pack-en tmux cmake gdb vim htop \
+    libgtk2.0-dev zlib1g-dev libgl1-mesa-dev maven \
+    openjdk-8-jre openjdk-8-jdk clang-format-12 jq \
+    clang-tidy-12 clang-12
+# Make using GCC 9 explicit.
+RUN update-alternatives --install /usr/bin/gcc gcc /usr/bin/gcc-9 90 --slave /usr/bin/g++ g++ /usr/bin/g++-9 \
+    --slave /usr/bin/gcov gcov /usr/bin/gcov-9
+RUN ln -s /usr/bin/clang-format-12 /usr/bin/clang-format && \
+    ln -s /usr/bin/clang-tidy-12 /usr/bin/clang-tidy && \
+    ln -s /usr/bin/clang-12 /usr/bin/clang
+
+RUN curl -o- https://get.docker.com | sh
+
+# System conf for tests
+RUN locale -a
+ENV LC_ALL=en_US.utf8
+ENV LANG=en_US.utf8
+RUN echo "ulimit -c 0" >> /root/.bashrc
+
+# Setup Bazel caches
+RUN (echo "build --remote_cache=${REMOTE_CACHE_URL}" >> /root/.bazelrc); \
+    (if [ "${BUILDKITE_PULL_REQUEST}" != "false" ]; then (echo "build --remote_upload_local_results=false" >> /root/.bazelrc); fi); \
+    cat /root/.bazelrc
+
+RUN mkdir /ray
+WORKDIR /ray
+
+# Below should be re-run each time
+COPY . .
+RUN ./ci/travis/ci.sh init
+RUN bash --login -i ./ci/travis/ci.sh build
+
+RUN (if [ "${INSTALL_DEPENDENCIES}" = "ML" ]; then RLLIB_TESTING=1 TRAIN_TESTING=1 TUNE_TESTING=1 bash --login -i ./ci/travis/install-dependencies.sh; fi)
+
+# Run determine test to run
+RUN bash --login -i -c "python ./ci/travis/determine_tests_to_run.py --output=json > affected_set.json"
+RUN cat affected_set.json