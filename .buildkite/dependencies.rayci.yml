group: dependencies
depends_on:
  - forge
steps:
  # dependencies
  - label: ":tapioca: build: pip-compile dependencies"
    key: pip_compile_dependencies
    tags: always
    instance_type: small
    commands:
      # uncomment the following line to update the pinned versions of pip dependencies
      # to the latest versions; otherwise, the pinned versions will be re-used as much
      # as possible
      # - rm ./python/requirements_compiled.txt
      - cp ./python/requirements_compiled.txt requirements_compiled_backup.txt
      - ./ci/ci.sh compile_pip_dependencies
      - cp -f ./python/requirements_compiled.txt /artifact-mount/
      - diff ./python/requirements_compiled.txt requirements_compiled_backup.txt || (echo "requirements_compiled.txt is not up to date. Please download it from Artifacts tab and git push the changes." && exit 1)
    job_env: oss-ci-base_test-py3.11
    depends_on: oss-ci-base_test-multipy

  - label: ":tapioca: build: raydepsets: compile LLM dependencies"
    key: raydepsets_compile_llm_dependencies
    tags: always
    instance_type: small
    command: ./ci/test_compile_llm_requirements.sh
    job_env: manylinux
<<<<<<< HEAD
    depends_on: manylinux

  - label: ":tapioca: build: raydepsets: compile ray img dependencies"
    key: raydepsets_compile_rayimg_dependencies
    tags: always
    instance_type: medium
    commands:
      - which python
      # build placeholder wheel for all python versions
      - bash ci/build/build-placeholder-wheel.sh
      # compile rayimg dependencies
      - bazel run //ci/raydepsets:raydepsets -- build ci/raydepsets/rayimg.depsets.yaml --check
    job_env: manylinux
    depends_on: manylinux
=======
    depends_on:
      - manylinux
>>>>>>> b535134d
<|MERGE_RESOLUTION|>--- conflicted
+++ resolved
@@ -25,7 +25,6 @@
     instance_type: small
     command: ./ci/test_compile_llm_requirements.sh
     job_env: manylinux
-<<<<<<< HEAD
     depends_on: manylinux
 
   - label: ":tapioca: build: raydepsets: compile ray img dependencies"
@@ -33,14 +32,13 @@
     tags: always
     instance_type: medium
     commands:
-      - which python
+      - python --version
+      - which uv
+      - uv --version
+      - uv build -h
       # build placeholder wheel for all python versions
       - bash ci/build/build-placeholder-wheel.sh
       # compile rayimg dependencies
       - bazel run //ci/raydepsets:raydepsets -- build ci/raydepsets/rayimg.depsets.yaml --check
     job_env: manylinux
-    depends_on: manylinux
-=======
-    depends_on:
-      - manylinux
->>>>>>> b535134d
+    depends_on: manylinux