--- conflicted
+++ resolved
@@ -24,45 +24,17 @@
     tags: always
     instance_type: small
     command: ./ci/test_compile_llm_requirements.sh
-<<<<<<< HEAD
-    job_env: oss-ci-base_test-py3.11
-    depends_on: oss-ci-base_test-multipy
+    job_env: manylinux
+    depends_on: manylinux
 
   - label: ":tapioca: build: raydepsets: compile ray img dependencies"
     key: raydepsets_compile_rayimg_dependencies
     tags: always
-    instance_type: small
-    commands:
-      - bazel run //ci/raydepsets:raydepsets -- build ci/raydepsets/rayimg.depsets.yaml
-      -
-    job_env: oss-ci-base_test-py3.11
-    depends_on: oss-ci-base_test-multipy
-
-  - label: ":tapioca: build & test placeholder wheel {{matrix}}"
-    key: raydepsets_compile_rayimg_dependencies
-    tags: always
     instance_type: medium
     commands:
-      # validate minimal installation
-      - python ./ci/env/check_minimal_install.py --expected-python-version {{matrix}}
-      - python -m pip install --upgrade pip
-      # build placeholder wheel
-      - export RAY_DEBUG_BUILD=deps-only
-      - mkdir -p .whl
-      - pip wheel python/ --no-deps -w .whl/ --use-pep517
-      - ls -a .whl
+      # build placeholder wheel for all python versions
+      - ./ci/build/build-placeholder-wheel.sh
       # compile rayimg dependencies
       - bazel run //ci/raydepsets:raydepsets -- build ci/raydepsets/rayimg.depsets.yaml
-    depends_on:
-      - minbuild-core
-    job_env: minbuild-core-py{{matrix}}
-    matrix:
-      - "3.9"
-      - "3.10"
-      - "3.11"
-      - "3.12"
-=======
     job_env: manylinux
-    depends_on:
-      - manylinux
->>>>>>> 9475512f
+    depends_on: manylinux