--- conflicted
+++ resolved
@@ -24,15 +24,6 @@
     tags: always
     instance_type: small
     commands:
-<<<<<<< HEAD
-      # TODO: add raydepsets build all command
-      - bazel run //ci/raydepsets:raydepsets -- build ci/raydepsets/configs/rayllm.depsets.yaml --check
-      - bazel run //ci/raydepsets:raydepsets -- build ci/raydepsets/configs/rayimg.depsets.yaml --check
-      - bazel run //ci/raydepsets:raydepsets -- build ci/raydepsets/configs/release_multimodal_inference_benchmarks_tests.depsets.yaml --check
-      - bazel run //ci/raydepsets:raydepsets -- build ci/raydepsets/configs/docs.depsets.yaml --check
-      - bazel run //ci/raydepsets:raydepsets -- build ci/raydepsets/configs/req_compiled.depsets.yaml --check
-=======
       - bazel run //ci/raydepsets:raydepsets -- build --all-configs --check
->>>>>>> b9ee3fe2
     job_env: manylinux
     depends_on: manylinux