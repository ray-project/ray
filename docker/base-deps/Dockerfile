--- conflicted
+++ resolved
@@ -1,165 +1,81 @@
-<<<<<<< HEAD
-# The base-deps Docker image installs main libraries needed to run Ray
-
-# The GPU options are NVIDIA CUDA developer images.
-ARG BASE_IMAGE="ubuntu:focal"
-FROM ${BASE_IMAGE}
-# FROM directive resets ARG
-ARG BASE_IMAGE
-# If this arg is not "autoscaler" then no autoscaler requirements will be included
-ARG AUTOSCALER="autoscaler"
-ENV TZ=America/Los_Angeles
-# TODO(ilr) $HOME seems to point to result in "" instead of "/home/ray"
-ENV PATH "/home/ray/anaconda3/bin:$PATH"
-ARG DEBIAN_FRONTEND=noninteractive
-ARG PYTHON_VERSION=3.7.7
-
-ARG RAY_UID=1000
-ARG RAY_GID=100
-
-RUN apt-get update -y \
-    && apt-get install -y sudo tzdata \
-    && useradd -ms /bin/bash -d /home/ray ray --uid $RAY_UID --gid $RAY_GID \
-    && usermod -aG sudo ray \
-    && echo 'ray ALL=NOPASSWD: ALL' >> /etc/sudoers \
-    && rm -rf /var/lib/apt/lists/* \
-    && apt-get clean
-
-USER $RAY_UID
-ENV HOME=/home/ray
-
-RUN sudo apt-get update -y && sudo apt-get upgrade -y \
-    && sudo apt-get install -y \
-        git \
-        wget \
-        cmake \
-        g++ \ 
-        zlib1g-dev \
-        $(if [ "$AUTOSCALER" = "autoscaler" ]; then echo \
-        tmux \
-        screen \
-        rsync \
-        openssh-client \
-        gnupg; fi) \
-    && wget \
-        --quiet "https://repo.anaconda.com/miniconda/Miniconda3-latest-Linux-x86_64.sh" \
-        -O /tmp/miniconda.sh \
-    && /bin/bash /tmp/miniconda.sh -b -u -p $HOME/anaconda3 \
-    && $HOME/anaconda3/bin/conda init \ 
-    && echo 'export PATH=$HOME/anaconda3/bin:$PATH' >> /home/ray/.bashrc \
-    && rm /tmp/miniconda.sh \
-    && $HOME/anaconda3/bin/conda install -y \
-        libgcc python=$PYTHON_VERSION \
-    && $HOME/anaconda3/bin/conda clean -y --all \
-    && $HOME/anaconda3/bin/pip install --no-cache-dir \
-        flatbuffers \
-        cython==0.29.23 \
-        # Necessary for Dataset to work properly.
-        numpy\>=1.20 \
-        psutil \
-        blist \ 
-    # blist is needed for numpy (which is re-installed when ray is installed)
-    # To avoid the following error on Jenkins:
-    # AttributeError: 'numpy.ufunc' object has no attribute '__module__'
-    && $HOME/anaconda3/bin/pip uninstall -y dask \ 
-    # We install cmake temporarily to get psutil, blist
-    && sudo apt-get autoremove -y cmake zlib1g-dev \
-        # We keep g++ on GPU images, because uninstalling removes CUDA Devel tooling
-        $(if [ "$BASE_IMAGE" = "ubuntu:focal" ]; then echo \
-        g++; fi) \
-    # Either install kubectl or remove wget 
-    && (if [ "$AUTOSCALER" = "autoscaler" ]; \
-        then wget -O - -q https://packages.cloud.google.com/apt/doc/apt-key.gpg | sudo apt-key add - \
-        && sudo touch /etc/apt/sources.list.d/kubernetes.list \
-        && echo "deb http://apt.kubernetes.io/ kubernetes-xenial main" | sudo tee -a /etc/apt/sources.list.d/kubernetes.list \
-        && sudo apt-get update \
-        && sudo apt-get install kubectl; \
-    else sudo apt-get autoremove -y wget; \
-    fi;) \
-    && sudo rm -rf /var/lib/apt/lists/* \
-    && sudo apt-get clean
-
-WORKDIR $HOME
-=======
-# The base-deps Docker image installs main libraries needed to run Ray
-
-# The GPU options are NVIDIA CUDA developer images.
-ARG BASE_IMAGE="ubuntu:focal"
-FROM ${BASE_IMAGE}
-# FROM directive resets ARG
-ARG BASE_IMAGE
-# If this arg is not "autoscaler" then no autoscaler requirements will be included
-ARG AUTOSCALER="autoscaler"
-ENV TZ=America/Los_Angeles
-# TODO(ilr) $HOME seems to point to result in "" instead of "/home/ray"
-ENV PATH "/home/ray/anaconda3/bin:$PATH"
-ARG DEBIAN_FRONTEND=noninteractive
-ARG PYTHON_VERSION=3.7.7
-
-ARG RAY_UID=1000
-ARG RAY_GID=100
-
-RUN apt-get update -y \
-    && apt-get install -y sudo tzdata \
-    && useradd -ms /bin/bash -d /home/ray ray --uid $RAY_UID --gid $RAY_GID \
-    && usermod -aG sudo ray \
-    && echo 'ray ALL=NOPASSWD: ALL' >> /etc/sudoers \
-    && rm -rf /var/lib/apt/lists/* \
-    && apt-get clean
-
-USER $RAY_UID
-ENV HOME=/home/ray
-
-RUN sudo apt-get update -y && sudo apt-get upgrade -y \
-    && sudo apt-get install -y \
-        git \
-        wget \
-        cmake \
-        g++ \ 
-        zlib1g-dev \
-        $(if [ "$AUTOSCALER" = "autoscaler" ]; then echo \
-        tmux \
-        screen \
-        rsync \
-        openssh-client \
-        gnupg; fi) \
-    && wget \
-        --quiet "https://repo.anaconda.com/miniconda/Miniconda3-latest-Linux-x86_64.sh" \
-        -O /tmp/miniconda.sh \
-    && /bin/bash /tmp/miniconda.sh -b -u -p $HOME/anaconda3 \
-    && $HOME/anaconda3/bin/conda init \ 
-    && echo 'export PATH=$HOME/anaconda3/bin:$PATH' >> /home/ray/.bashrc \
-    && rm /tmp/miniconda.sh \
-    && $HOME/anaconda3/bin/conda install -y \
-        libgcc python=$PYTHON_VERSION \
-    && $HOME/anaconda3/bin/conda clean -y --all \
-    && $HOME/anaconda3/bin/pip install --no-cache-dir \
-        flatbuffers \
-        cython==0.29.26 \
-        # Necessary for Dataset to work properly.
-        numpy\>=1.20 \
-        psutil \
-        blist \ 
-    # blist is needed for numpy (which is re-installed when ray is installed)
-    # To avoid the following error on Jenkins:
-    # AttributeError: 'numpy.ufunc' object has no attribute '__module__'
-    && $HOME/anaconda3/bin/pip uninstall -y dask \ 
-    # We install cmake temporarily to get psutil, blist
-    && sudo apt-get autoremove -y cmake zlib1g-dev \
-        # We keep g++ on GPU images, because uninstalling removes CUDA Devel tooling
-        $(if [ "$BASE_IMAGE" = "ubuntu:focal" ]; then echo \
-        g++; fi) \
-    # Either install kubectl or remove wget 
-    && (if [ "$AUTOSCALER" = "autoscaler" ]; \
-        then wget -O - -q https://packages.cloud.google.com/apt/doc/apt-key.gpg | sudo apt-key add - \
-        && sudo touch /etc/apt/sources.list.d/kubernetes.list \
-        && echo "deb http://apt.kubernetes.io/ kubernetes-xenial main" | sudo tee -a /etc/apt/sources.list.d/kubernetes.list \
-        && sudo apt-get update \
-        && sudo apt-get install kubectl; \
-    else sudo apt-get autoremove -y wget; \
-    fi;) \
-    && sudo rm -rf /var/lib/apt/lists/* \
-    && sudo apt-get clean
-
-WORKDIR $HOME
->>>>>>> 19672688
+# The base-deps Docker image installs main libraries needed to run Ray
+
+# The GPU options are NVIDIA CUDA developer images.
+ARG BASE_IMAGE="ubuntu:focal"
+FROM ${BASE_IMAGE}
+# FROM directive resets ARG
+ARG BASE_IMAGE
+# If this arg is not "autoscaler" then no autoscaler requirements will be included
+ARG AUTOSCALER="autoscaler"
+ENV TZ=America/Los_Angeles
+# TODO(ilr) $HOME seems to point to result in "" instead of "/home/ray"
+ENV PATH "/home/ray/anaconda3/bin:$PATH"
+ARG DEBIAN_FRONTEND=noninteractive
+ARG PYTHON_VERSION=3.7.7
+
+ARG RAY_UID=1000
+ARG RAY_GID=100
+
+RUN apt-get update -y \
+    && apt-get install -y sudo tzdata \
+    && useradd -ms /bin/bash -d /home/ray ray --uid $RAY_UID --gid $RAY_GID \
+    && usermod -aG sudo ray \
+    && echo 'ray ALL=NOPASSWD: ALL' >> /etc/sudoers \
+    && rm -rf /var/lib/apt/lists/* \
+    && apt-get clean
+
+USER $RAY_UID
+ENV HOME=/home/ray
+
+RUN sudo apt-get update -y && sudo apt-get upgrade -y \
+    && sudo apt-get install -y \
+        git \
+        wget \
+        cmake \
+        g++ \ 
+        zlib1g-dev \
+        $(if [ "$AUTOSCALER" = "autoscaler" ]; then echo \
+        tmux \
+        screen \
+        rsync \
+        openssh-client \
+        gnupg; fi) \
+    && wget \
+        --quiet "https://repo.anaconda.com/miniconda/Miniconda3-latest-Linux-x86_64.sh" \
+        -O /tmp/miniconda.sh \
+    && /bin/bash /tmp/miniconda.sh -b -u -p $HOME/anaconda3 \
+    && $HOME/anaconda3/bin/conda init \ 
+    && echo 'export PATH=$HOME/anaconda3/bin:$PATH' >> /home/ray/.bashrc \
+    && rm /tmp/miniconda.sh \
+    && $HOME/anaconda3/bin/conda install -y \
+        libgcc python=$PYTHON_VERSION \
+    && $HOME/anaconda3/bin/conda clean -y --all \
+    && $HOME/anaconda3/bin/pip install --no-cache-dir \
+        flatbuffers \
+        cython==0.29.26 \
+        # Necessary for Dataset to work properly.
+        numpy\>=1.20 \
+        psutil \
+        blist \ 
+    # blist is needed for numpy (which is re-installed when ray is installed)
+    # To avoid the following error on Jenkins:
+    # AttributeError: 'numpy.ufunc' object has no attribute '__module__'
+    && $HOME/anaconda3/bin/pip uninstall -y dask \ 
+    # We install cmake temporarily to get psutil, blist
+    && sudo apt-get autoremove -y cmake zlib1g-dev \
+        # We keep g++ on GPU images, because uninstalling removes CUDA Devel tooling
+        $(if [ "$BASE_IMAGE" = "ubuntu:focal" ]; then echo \
+        g++; fi) \
+    # Either install kubectl or remove wget 
+    && (if [ "$AUTOSCALER" = "autoscaler" ]; \
+        then wget -O - -q https://packages.cloud.google.com/apt/doc/apt-key.gpg | sudo apt-key add - \
+        && sudo touch /etc/apt/sources.list.d/kubernetes.list \
+        && echo "deb http://apt.kubernetes.io/ kubernetes-xenial main" | sudo tee -a /etc/apt/sources.list.d/kubernetes.list \
+        && sudo apt-get update \
+        && sudo apt-get install kubectl; \
+    else sudo apt-get autoremove -y wget; \
+    fi;) \
+    && sudo rm -rf /var/lib/apt/lists/* \
+    && sudo apt-get clean
+
+WORKDIR $HOME