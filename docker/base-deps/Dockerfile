# The base-deps Docker image installs main libraries needed to run Ray

FROM ubuntu:focal
RUN apt-get update -y && apt-get upgrade -y \
    && apt-get install -y \
        git \
        wget \
        cmake \
        build-essential \
        curl \
        unzip \
        libgtk2.0-dev \
        zlib1g-dev \
        libgl1-mesa-dev \
        tmux \
        screen \
        rsync \
        openssh-client \
    && apt-get clean \
    && wget \
        --quiet "https://repo.anaconda.com/miniconda/Miniconda3-latest-Linux-x86_64.sh" \
        -O /tmp/miniconda.sh \
    && /bin/bash /tmp/miniconda.sh -b -u -p $HOME/anaconda3 \
    && $HOME/anaconda3/bin/conda init \ 
    && echo 'export PATH=$HOME/anaconda3/bin:$PATH' > /etc/profile.d/conda.sh \
    && rm /tmp/miniconda.sh \
    && $HOME/anaconda3/bin/conda install -y \
        libgcc python=3.7.7 \ 
    && $HOME/anaconda3/bin/conda clean -y --all \
    && $HOME/anaconda3/bin/pip install --no-cache-dir \
        flatbuffers \
        cython==0.29.0 \
        numpy==1.15.4 \
    # To avoid the following error on Jenkins:
    # AttributeError: 'numpy.ufunc' object has no attribute '__module__'
    && $HOME/anaconda3/bin/pip uninstall -y dask

<<<<<<< HEAD
ENV PATH "$HOME/anaconda3/bin:$PATH"

# OLD IS 
# ray-project/base-deps                latest              50a2d9de82fa        30 seconds ago      961MB
# ray-project/base-deps                latest              5c46dd1acbdf        50 seconds ago      1.03GB
=======
ENV PATH "/opt/conda/bin:$PATH"
>>>>>>> 2949c09e
<|MERGE_RESOLUTION|>--- conflicted
+++ resolved
@@ -35,12 +35,4 @@
     # AttributeError: 'numpy.ufunc' object has no attribute '__module__'
     && $HOME/anaconda3/bin/pip uninstall -y dask
 
-<<<<<<< HEAD
-ENV PATH "$HOME/anaconda3/bin:$PATH"
-
-# OLD IS 
-# ray-project/base-deps                latest              50a2d9de82fa        30 seconds ago      961MB
-# ray-project/base-deps                latest              5c46dd1acbdf        50 seconds ago      1.03GB
-=======
-ENV PATH "/opt/conda/bin:$PATH"
->>>>>>> 2949c09e
+ENV PATH "$HOME/anaconda3/bin:$PATH"