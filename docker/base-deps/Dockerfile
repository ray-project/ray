--- conflicted
+++ resolved
@@ -100,19 +100,6 @@
     google-api-python-client
     google-oauth
 )
-<<<<<<< HEAD
-if [[ "$AUTOSCALER" == "autoscaler" ]]; then
-    PIP_PKGS+=(
-        six
-        boto3
-        pyopenssl
-        cryptography
-        google-api-python-client
-        google-oauth
-    )
-fi
-=======
->>>>>>> 6f4f167d
 
 # Install uv
 wget -qO- https://astral.sh/uv/install.sh | sudo env UV_UNMANAGED_INSTALL="/usr/local/bin" sh
