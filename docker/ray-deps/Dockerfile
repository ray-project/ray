<<<<<<< HEAD
ARG BASE_IMAGE=""
FROM rayproject/base-deps:nightly"$BASE_IMAGE"
# If this arg is not "autoscaler" then no autoscaler requirements will be included
ARG AUTOSCALER="autoscaler"
ARG WHEEL_PATH
ARG FIND_LINKS_PATH=".whl"
# For Click
ENV LC_ALL=C.UTF-8
ENV LANG=C.UTF-8
COPY $WHEEL_PATH .
COPY $FIND_LINKS_PATH $FIND_LINKS_PATH
RUN $HOME/anaconda3/bin/pip --no-cache-dir install --find-links $FIND_LINKS_PATH \
    $(basename $WHEEL_PATH)[all] \
    $(if [ "$AUTOSCALER" = "autoscaler" ]; then echo \
        "six==1.13.0" \
        "boto3==1.4.8" \
        "google-api-python-client==1.7.8" \
        "google-oauth" \
        "kubernetes" \
        "azure-cli-core==2.22.0" \
        "azure-mgmt-compute==14.0.0" \
        "azure-mgmt-msi==1.0.0" \
        "azure-mgmt-network==10.2.0" \
        "azure-mgmt-resource==13.0.0"; fi) \
    $(if [ $($HOME/anaconda3/bin/python -c "import sys; print(sys.version_info.minor)") != 6 ] \
        && [ "$AUTOSCALER" = "autoscaler" ]; then echo "kopf"; fi) \
    && $HOME/anaconda3/bin/pip uninstall ray -y && sudo rm $(basename $WHEEL_PATH)
=======
ARG BASE_IMAGE=""
FROM rayproject/base-deps:nightly"$BASE_IMAGE"
# If this arg is not "autoscaler" then no autoscaler requirements will be included
ARG AUTOSCALER="autoscaler"
ARG WHEEL_PATH
ARG FIND_LINKS_PATH=".whl"
# For Click
ENV LC_ALL=C.UTF-8
ENV LANG=C.UTF-8
COPY $WHEEL_PATH .
COPY $FIND_LINKS_PATH $FIND_LINKS_PATH
RUN $HOME/anaconda3/bin/pip --no-cache-dir install --find-links $FIND_LINKS_PATH \
    $(basename $WHEEL_PATH)[all] \
    $(if [ "$AUTOSCALER" = "autoscaler" ]; then echo \
        "six==1.13.0" \
        "boto3==1.4.8" \
        "google-api-python-client==1.7.8" \
        "google-oauth" \
        "kubernetes" \
        "azure-cli-core==2.29.1" \
        "azure-identity==1.7.0" \
        "azure-mgmt-compute==23.1.0" \
        "azure-mgmt-network==19.0.0" \
        "azure-mgmt-resource==20.0.0" \
        "msrestazure==0.6.4"; fi) \
    $(if [ $($HOME/anaconda3/bin/python -c "import sys; print(sys.version_info.minor)") != 6 ] \
        && [ "$AUTOSCALER" = "autoscaler" ]; then echo "kopf"; fi) \
    && $HOME/anaconda3/bin/pip uninstall ray -y && sudo rm $(basename $WHEEL_PATH)
>>>>>>> 19672688
<|MERGE_RESOLUTION|>--- conflicted
+++ resolved
@@ -1,58 +1,28 @@
-<<<<<<< HEAD
-ARG BASE_IMAGE=""
-FROM rayproject/base-deps:nightly"$BASE_IMAGE"
-# If this arg is not "autoscaler" then no autoscaler requirements will be included
-ARG AUTOSCALER="autoscaler"
-ARG WHEEL_PATH
-ARG FIND_LINKS_PATH=".whl"
-# For Click
-ENV LC_ALL=C.UTF-8
-ENV LANG=C.UTF-8
-COPY $WHEEL_PATH .
-COPY $FIND_LINKS_PATH $FIND_LINKS_PATH
-RUN $HOME/anaconda3/bin/pip --no-cache-dir install --find-links $FIND_LINKS_PATH \
-    $(basename $WHEEL_PATH)[all] \
-    $(if [ "$AUTOSCALER" = "autoscaler" ]; then echo \
-        "six==1.13.0" \
-        "boto3==1.4.8" \
-        "google-api-python-client==1.7.8" \
-        "google-oauth" \
-        "kubernetes" \
-        "azure-cli-core==2.22.0" \
-        "azure-mgmt-compute==14.0.0" \
-        "azure-mgmt-msi==1.0.0" \
-        "azure-mgmt-network==10.2.0" \
-        "azure-mgmt-resource==13.0.0"; fi) \
-    $(if [ $($HOME/anaconda3/bin/python -c "import sys; print(sys.version_info.minor)") != 6 ] \
-        && [ "$AUTOSCALER" = "autoscaler" ]; then echo "kopf"; fi) \
-    && $HOME/anaconda3/bin/pip uninstall ray -y && sudo rm $(basename $WHEEL_PATH)
-=======
-ARG BASE_IMAGE=""
-FROM rayproject/base-deps:nightly"$BASE_IMAGE"
-# If this arg is not "autoscaler" then no autoscaler requirements will be included
-ARG AUTOSCALER="autoscaler"
-ARG WHEEL_PATH
-ARG FIND_LINKS_PATH=".whl"
-# For Click
-ENV LC_ALL=C.UTF-8
-ENV LANG=C.UTF-8
-COPY $WHEEL_PATH .
-COPY $FIND_LINKS_PATH $FIND_LINKS_PATH
-RUN $HOME/anaconda3/bin/pip --no-cache-dir install --find-links $FIND_LINKS_PATH \
-    $(basename $WHEEL_PATH)[all] \
-    $(if [ "$AUTOSCALER" = "autoscaler" ]; then echo \
-        "six==1.13.0" \
-        "boto3==1.4.8" \
-        "google-api-python-client==1.7.8" \
-        "google-oauth" \
-        "kubernetes" \
-        "azure-cli-core==2.29.1" \
-        "azure-identity==1.7.0" \
-        "azure-mgmt-compute==23.1.0" \
-        "azure-mgmt-network==19.0.0" \
-        "azure-mgmt-resource==20.0.0" \
-        "msrestazure==0.6.4"; fi) \
-    $(if [ $($HOME/anaconda3/bin/python -c "import sys; print(sys.version_info.minor)") != 6 ] \
-        && [ "$AUTOSCALER" = "autoscaler" ]; then echo "kopf"; fi) \
-    && $HOME/anaconda3/bin/pip uninstall ray -y && sudo rm $(basename $WHEEL_PATH)
->>>>>>> 19672688
+ARG BASE_IMAGE=""
+FROM rayproject/base-deps:nightly"$BASE_IMAGE"
+# If this arg is not "autoscaler" then no autoscaler requirements will be included
+ARG AUTOSCALER="autoscaler"
+ARG WHEEL_PATH
+ARG FIND_LINKS_PATH=".whl"
+# For Click
+ENV LC_ALL=C.UTF-8
+ENV LANG=C.UTF-8
+COPY $WHEEL_PATH .
+COPY $FIND_LINKS_PATH $FIND_LINKS_PATH
+RUN $HOME/anaconda3/bin/pip --no-cache-dir install --find-links $FIND_LINKS_PATH \
+    $(basename $WHEEL_PATH)[all] \
+    $(if [ "$AUTOSCALER" = "autoscaler" ]; then echo \
+        "six==1.13.0" \
+        "boto3==1.4.8" \
+        "google-api-python-client==1.7.8" \
+        "google-oauth" \
+        "kubernetes" \
+        "azure-cli-core==2.29.1" \
+        "azure-identity==1.7.0" \
+        "azure-mgmt-compute==23.1.0" \
+        "azure-mgmt-network==19.0.0" \
+        "azure-mgmt-resource==20.0.0" \
+        "msrestazure==0.6.4"; fi) \
+    $(if [ $($HOME/anaconda3/bin/python -c "import sys; print(sys.version_info.minor)") != 6 ] \
+        && [ "$AUTOSCALER" = "autoscaler" ]; then echo "kopf"; fi) \
+    && $HOME/anaconda3/bin/pip uninstall ray -y && sudo rm $(basename $WHEEL_PATH)