<<<<<<< HEAD
ARG BASE_IMAGE="ubuntu:21.04"
FROM ${BASE_IMAGE}
# FROM directive resets ARG
ARG BASE_IMAGE
# If this arg is not "autoscaler" then no autoscaler requirements will be included
ARG AUTOSCALER="autoscaler"
ENV TZ=America/Los_Angeles

ENV PATH "/root/anaconda3/bin:$PATH"
ARG DEBIAN_FRONTEND=noninteractive
ARG PYTHON_VERSION=3.7.7

RUN apt-get update -y \
    && apt-get install -y sudo tzdata \
    && rm -rf /var/lib/apt/lists/* \
    && apt-get clean

RUN apt-get update -y && sudo apt-get upgrade -y \
    && sudo apt-get install -y \
        git \
        wget \
        cmake \
        g++ \
        zlib1g-dev \
        $(if [ "$AUTOSCALER" = "autoscaler" ]; then echo \
        tmux \
        screen \
        rsync \
        openssh-client \
        gnupg; fi) \
        unzip \
    && wget \
        --quiet "https://repo.anaconda.com/miniconda/Miniconda3-latest-Linux-x86_64.sh" \
        -O /tmp/miniconda.sh \
    && /bin/bash /tmp/miniconda.sh -b -u -p $HOME/anaconda3 \
    && $HOME/anaconda3/bin/conda init \
    && echo 'export PATH=$HOME/anaconda3/bin:$PATH' >> /root/.bashrc \
    && rm /tmp/miniconda.sh \
    && $HOME/anaconda3/bin/conda install -y \
        libgcc python=$PYTHON_VERSION \
    && $HOME/anaconda3/bin/conda clean -y --all \
    && $HOME/anaconda3/bin/pip install --no-cache-dir \
        flatbuffers \
        cython==0.29.0 \
        numpy==1.15.4 \
        psutil \
        blist \
    # blist is needed for numpy (which is re-installed when ray is installed)
    # To avoid the following error on Jenkins:
    # AttributeError: 'numpy.ufunc' object has no attribute '__module__'
    && $HOME/anaconda3/bin/pip uninstall -y dask \
    # We install cmake temporarily to get psutil, blist
    && sudo apt-get autoremove -y cmake zlib1g-dev \
        # We keep g++ on GPU images, because uninstalling removes CUDA Devel tooling
        $(if [ "$BASE_IMAGE" = "ubuntu:focal" ]; then echo \
        g++; fi) \
    # Either install kubectl or remove wget
    && (if [ "$AUTOSCALER" = "autoscaler" ]; \
        then wget -O - -q https://packages.cloud.google.com/apt/doc/apt-key.gpg | sudo apt-key add - \
        && sudo touch /etc/apt/sources.list.d/kubernetes.list \
        && echo "deb http://apt.kubernetes.io/ kubernetes-xenial main" | sudo tee -a /etc/apt/sources.list.d/kubernetes.list \
        && sudo apt-get update \
        && sudo apt-get install kubectl; \
    else sudo apt-get autoremove -y wget; \
    fi;) \
    && sudo rm -rf /var/lib/apt/lists/* \
    && sudo apt-get clean

RUN apt-get update -y \
    && apt-get install -y gnupg curl golang wget make git libseccomp-dev \
    #&& . /etc/os-release \
    #&& echo "deb https://download.opensuse.org/repositories/devel:/kubic:/libcontainers:/stable/xUbuntu_${VERSION_ID}/ /" | tee /etc/apt/sources.list.d/devel:kubic:libcontainers:stable.list \
    #&& curl -L https://download.opensuse.org/repositories/devel:/kubic:/libcontainers:/stable/xUbuntu_${VERSION_ID}/Release.key | apt-key add - \
    #&& apt-get update \
    && apt-get -y install podman runc \
    && rm -rf /var/lib/apt/lists/* \
    && apt-get clean

ARG WHEEL_PATH
ARG FIND_LINKS_PATH=".whl"
# For Click
ENV LC_ALL=C.UTF-8
ENV LANG=C.UTF-8
COPY $WHEEL_PATH .
COPY $FIND_LINKS_PATH $FIND_LINKS_PATH
RUN $HOME/anaconda3/bin/pip --no-cache-dir install `basename $WHEEL_PATH`[all] \
--find-links $FIND_LINKS_PATH && sudo rm `basename $WHEEL_PATH`
=======
ARG BASE_IMAGE="ubuntu:21.04"
FROM ${BASE_IMAGE}
# FROM directive resets ARG
ARG BASE_IMAGE
# If this arg is not "autoscaler" then no autoscaler requirements will be included
ARG AUTOSCALER="autoscaler"
ENV TZ=America/Los_Angeles

ENV PATH "/root/anaconda3/bin:$PATH"
ARG DEBIAN_FRONTEND=noninteractive
ARG PYTHON_VERSION=3.7.7

RUN apt-get update -y \
    && apt-get install -y sudo tzdata \
    && rm -rf /var/lib/apt/lists/* \
    && apt-get clean

RUN apt-get update -y && sudo apt-get upgrade -y \
    && sudo apt-get install -y \
        git \
        wget \
        cmake \
        g++ \
        zlib1g-dev \
        $(if [ "$AUTOSCALER" = "autoscaler" ]; then echo \
        tmux \
        screen \
        rsync \
        openssh-client \
        gnupg; fi) \
        unzip \
    && wget \
        --quiet "https://repo.anaconda.com/miniconda/Miniconda3-latest-Linux-x86_64.sh" \
        -O /tmp/miniconda.sh \
    && /bin/bash /tmp/miniconda.sh -b -u -p $HOME/anaconda3 \
    && $HOME/anaconda3/bin/conda init \
    && echo 'export PATH=$HOME/anaconda3/bin:$PATH' >> /root/.bashrc \
    && rm /tmp/miniconda.sh \
    && $HOME/anaconda3/bin/conda install -y \
        libgcc python=$PYTHON_VERSION \
    && $HOME/anaconda3/bin/conda clean -y --all \
    && $HOME/anaconda3/bin/pip install --no-cache-dir \
        flatbuffers \
        cython==0.29.26 \
        numpy==1.15.4 \
        psutil \
        blist \
    # blist is needed for numpy (which is re-installed when ray is installed)
    # To avoid the following error on Jenkins:
    # AttributeError: 'numpy.ufunc' object has no attribute '__module__'
    && $HOME/anaconda3/bin/pip uninstall -y dask \
    # We install cmake temporarily to get psutil, blist
    && sudo apt-get autoremove -y cmake zlib1g-dev \
        # We keep g++ on GPU images, because uninstalling removes CUDA Devel tooling
        $(if [ "$BASE_IMAGE" = "ubuntu:focal" ]; then echo \
        g++; fi) \
    # Either install kubectl or remove wget
    && (if [ "$AUTOSCALER" = "autoscaler" ]; \
        then wget -O - -q https://packages.cloud.google.com/apt/doc/apt-key.gpg | sudo apt-key add - \
        && sudo touch /etc/apt/sources.list.d/kubernetes.list \
        && echo "deb http://apt.kubernetes.io/ kubernetes-xenial main" | sudo tee -a /etc/apt/sources.list.d/kubernetes.list \
        && sudo apt-get update \
        && sudo apt-get install kubectl; \
    else sudo apt-get autoremove -y wget; \
    fi;) \
    && sudo rm -rf /var/lib/apt/lists/* \
    && sudo apt-get clean

RUN apt-get update -y \
    && apt-get install -y gnupg curl golang wget make git libseccomp-dev \
    #&& . /etc/os-release \
    #&& echo "deb https://download.opensuse.org/repositories/devel:/kubic:/libcontainers:/stable/xUbuntu_${VERSION_ID}/ /" | tee /etc/apt/sources.list.d/devel:kubic:libcontainers:stable.list \
    #&& curl -L https://download.opensuse.org/repositories/devel:/kubic:/libcontainers:/stable/xUbuntu_${VERSION_ID}/Release.key | apt-key add - \
    #&& apt-get update \
    && apt-get -y install podman runc \
    && rm -rf /var/lib/apt/lists/* \
    && apt-get clean

ARG WHEEL_PATH
ARG FIND_LINKS_PATH=".whl"
# For Click
ENV LC_ALL=C.UTF-8
ENV LANG=C.UTF-8
COPY $WHEEL_PATH .
COPY $FIND_LINKS_PATH $FIND_LINKS_PATH
RUN $HOME/anaconda3/bin/pip --no-cache-dir install `basename $WHEEL_PATH`[all] \
--find-links $FIND_LINKS_PATH && sudo rm `basename $WHEEL_PATH`
>>>>>>> 19672688
<|MERGE_RESOLUTION|>--- conflicted
+++ resolved
@@ -1,177 +1,87 @@
-<<<<<<< HEAD
-ARG BASE_IMAGE="ubuntu:21.04"
-FROM ${BASE_IMAGE}
-# FROM directive resets ARG
-ARG BASE_IMAGE
-# If this arg is not "autoscaler" then no autoscaler requirements will be included
-ARG AUTOSCALER="autoscaler"
-ENV TZ=America/Los_Angeles
-
-ENV PATH "/root/anaconda3/bin:$PATH"
-ARG DEBIAN_FRONTEND=noninteractive
-ARG PYTHON_VERSION=3.7.7
-
-RUN apt-get update -y \
-    && apt-get install -y sudo tzdata \
-    && rm -rf /var/lib/apt/lists/* \
-    && apt-get clean
-
-RUN apt-get update -y && sudo apt-get upgrade -y \
-    && sudo apt-get install -y \
-        git \
-        wget \
-        cmake \
-        g++ \
-        zlib1g-dev \
-        $(if [ "$AUTOSCALER" = "autoscaler" ]; then echo \
-        tmux \
-        screen \
-        rsync \
-        openssh-client \
-        gnupg; fi) \
-        unzip \
-    && wget \
-        --quiet "https://repo.anaconda.com/miniconda/Miniconda3-latest-Linux-x86_64.sh" \
-        -O /tmp/miniconda.sh \
-    && /bin/bash /tmp/miniconda.sh -b -u -p $HOME/anaconda3 \
-    && $HOME/anaconda3/bin/conda init \
-    && echo 'export PATH=$HOME/anaconda3/bin:$PATH' >> /root/.bashrc \
-    && rm /tmp/miniconda.sh \
-    && $HOME/anaconda3/bin/conda install -y \
-        libgcc python=$PYTHON_VERSION \
-    && $HOME/anaconda3/bin/conda clean -y --all \
-    && $HOME/anaconda3/bin/pip install --no-cache-dir \
-        flatbuffers \
-        cython==0.29.0 \
-        numpy==1.15.4 \
-        psutil \
-        blist \
-    # blist is needed for numpy (which is re-installed when ray is installed)
-    # To avoid the following error on Jenkins:
-    # AttributeError: 'numpy.ufunc' object has no attribute '__module__'
-    && $HOME/anaconda3/bin/pip uninstall -y dask \
-    # We install cmake temporarily to get psutil, blist
-    && sudo apt-get autoremove -y cmake zlib1g-dev \
-        # We keep g++ on GPU images, because uninstalling removes CUDA Devel tooling
-        $(if [ "$BASE_IMAGE" = "ubuntu:focal" ]; then echo \
-        g++; fi) \
-    # Either install kubectl or remove wget
-    && (if [ "$AUTOSCALER" = "autoscaler" ]; \
-        then wget -O - -q https://packages.cloud.google.com/apt/doc/apt-key.gpg | sudo apt-key add - \
-        && sudo touch /etc/apt/sources.list.d/kubernetes.list \
-        && echo "deb http://apt.kubernetes.io/ kubernetes-xenial main" | sudo tee -a /etc/apt/sources.list.d/kubernetes.list \
-        && sudo apt-get update \
-        && sudo apt-get install kubectl; \
-    else sudo apt-get autoremove -y wget; \
-    fi;) \
-    && sudo rm -rf /var/lib/apt/lists/* \
-    && sudo apt-get clean
-
-RUN apt-get update -y \
-    && apt-get install -y gnupg curl golang wget make git libseccomp-dev \
-    #&& . /etc/os-release \
-    #&& echo "deb https://download.opensuse.org/repositories/devel:/kubic:/libcontainers:/stable/xUbuntu_${VERSION_ID}/ /" | tee /etc/apt/sources.list.d/devel:kubic:libcontainers:stable.list \
-    #&& curl -L https://download.opensuse.org/repositories/devel:/kubic:/libcontainers:/stable/xUbuntu_${VERSION_ID}/Release.key | apt-key add - \
-    #&& apt-get update \
-    && apt-get -y install podman runc \
-    && rm -rf /var/lib/apt/lists/* \
-    && apt-get clean
-
-ARG WHEEL_PATH
-ARG FIND_LINKS_PATH=".whl"
-# For Click
-ENV LC_ALL=C.UTF-8
-ENV LANG=C.UTF-8
-COPY $WHEEL_PATH .
-COPY $FIND_LINKS_PATH $FIND_LINKS_PATH
-RUN $HOME/anaconda3/bin/pip --no-cache-dir install `basename $WHEEL_PATH`[all] \
---find-links $FIND_LINKS_PATH && sudo rm `basename $WHEEL_PATH`
-=======
-ARG BASE_IMAGE="ubuntu:21.04"
-FROM ${BASE_IMAGE}
-# FROM directive resets ARG
-ARG BASE_IMAGE
-# If this arg is not "autoscaler" then no autoscaler requirements will be included
-ARG AUTOSCALER="autoscaler"
-ENV TZ=America/Los_Angeles
-
-ENV PATH "/root/anaconda3/bin:$PATH"
-ARG DEBIAN_FRONTEND=noninteractive
-ARG PYTHON_VERSION=3.7.7
-
-RUN apt-get update -y \
-    && apt-get install -y sudo tzdata \
-    && rm -rf /var/lib/apt/lists/* \
-    && apt-get clean
-
-RUN apt-get update -y && sudo apt-get upgrade -y \
-    && sudo apt-get install -y \
-        git \
-        wget \
-        cmake \
-        g++ \
-        zlib1g-dev \
-        $(if [ "$AUTOSCALER" = "autoscaler" ]; then echo \
-        tmux \
-        screen \
-        rsync \
-        openssh-client \
-        gnupg; fi) \
-        unzip \
-    && wget \
-        --quiet "https://repo.anaconda.com/miniconda/Miniconda3-latest-Linux-x86_64.sh" \
-        -O /tmp/miniconda.sh \
-    && /bin/bash /tmp/miniconda.sh -b -u -p $HOME/anaconda3 \
-    && $HOME/anaconda3/bin/conda init \
-    && echo 'export PATH=$HOME/anaconda3/bin:$PATH' >> /root/.bashrc \
-    && rm /tmp/miniconda.sh \
-    && $HOME/anaconda3/bin/conda install -y \
-        libgcc python=$PYTHON_VERSION \
-    && $HOME/anaconda3/bin/conda clean -y --all \
-    && $HOME/anaconda3/bin/pip install --no-cache-dir \
-        flatbuffers \
-        cython==0.29.26 \
-        numpy==1.15.4 \
-        psutil \
-        blist \
-    # blist is needed for numpy (which is re-installed when ray is installed)
-    # To avoid the following error on Jenkins:
-    # AttributeError: 'numpy.ufunc' object has no attribute '__module__'
-    && $HOME/anaconda3/bin/pip uninstall -y dask \
-    # We install cmake temporarily to get psutil, blist
-    && sudo apt-get autoremove -y cmake zlib1g-dev \
-        # We keep g++ on GPU images, because uninstalling removes CUDA Devel tooling
-        $(if [ "$BASE_IMAGE" = "ubuntu:focal" ]; then echo \
-        g++; fi) \
-    # Either install kubectl or remove wget
-    && (if [ "$AUTOSCALER" = "autoscaler" ]; \
-        then wget -O - -q https://packages.cloud.google.com/apt/doc/apt-key.gpg | sudo apt-key add - \
-        && sudo touch /etc/apt/sources.list.d/kubernetes.list \
-        && echo "deb http://apt.kubernetes.io/ kubernetes-xenial main" | sudo tee -a /etc/apt/sources.list.d/kubernetes.list \
-        && sudo apt-get update \
-        && sudo apt-get install kubectl; \
-    else sudo apt-get autoremove -y wget; \
-    fi;) \
-    && sudo rm -rf /var/lib/apt/lists/* \
-    && sudo apt-get clean
-
-RUN apt-get update -y \
-    && apt-get install -y gnupg curl golang wget make git libseccomp-dev \
-    #&& . /etc/os-release \
-    #&& echo "deb https://download.opensuse.org/repositories/devel:/kubic:/libcontainers:/stable/xUbuntu_${VERSION_ID}/ /" | tee /etc/apt/sources.list.d/devel:kubic:libcontainers:stable.list \
-    #&& curl -L https://download.opensuse.org/repositories/devel:/kubic:/libcontainers:/stable/xUbuntu_${VERSION_ID}/Release.key | apt-key add - \
-    #&& apt-get update \
-    && apt-get -y install podman runc \
-    && rm -rf /var/lib/apt/lists/* \
-    && apt-get clean
-
-ARG WHEEL_PATH
-ARG FIND_LINKS_PATH=".whl"
-# For Click
-ENV LC_ALL=C.UTF-8
-ENV LANG=C.UTF-8
-COPY $WHEEL_PATH .
-COPY $FIND_LINKS_PATH $FIND_LINKS_PATH
-RUN $HOME/anaconda3/bin/pip --no-cache-dir install `basename $WHEEL_PATH`[all] \
---find-links $FIND_LINKS_PATH && sudo rm `basename $WHEEL_PATH`
->>>>>>> 19672688
+ARG BASE_IMAGE="ubuntu:21.04"
+FROM ${BASE_IMAGE}
+# FROM directive resets ARG
+ARG BASE_IMAGE
+# If this arg is not "autoscaler" then no autoscaler requirements will be included
+ARG AUTOSCALER="autoscaler"
+ENV TZ=America/Los_Angeles
+
+ENV PATH "/root/anaconda3/bin:$PATH"
+ARG DEBIAN_FRONTEND=noninteractive
+ARG PYTHON_VERSION=3.7.7
+
+RUN apt-get update -y \
+    && apt-get install -y sudo tzdata \
+    && rm -rf /var/lib/apt/lists/* \
+    && apt-get clean
+
+RUN apt-get update -y && sudo apt-get upgrade -y \
+    && sudo apt-get install -y \
+        git \
+        wget \
+        cmake \
+        g++ \
+        zlib1g-dev \
+        $(if [ "$AUTOSCALER" = "autoscaler" ]; then echo \
+        tmux \
+        screen \
+        rsync \
+        openssh-client \
+        gnupg; fi) \
+        unzip \
+    && wget \
+        --quiet "https://repo.anaconda.com/miniconda/Miniconda3-latest-Linux-x86_64.sh" \
+        -O /tmp/miniconda.sh \
+    && /bin/bash /tmp/miniconda.sh -b -u -p $HOME/anaconda3 \
+    && $HOME/anaconda3/bin/conda init \
+    && echo 'export PATH=$HOME/anaconda3/bin:$PATH' >> /root/.bashrc \
+    && rm /tmp/miniconda.sh \
+    && $HOME/anaconda3/bin/conda install -y \
+        libgcc python=$PYTHON_VERSION \
+    && $HOME/anaconda3/bin/conda clean -y --all \
+    && $HOME/anaconda3/bin/pip install --no-cache-dir \
+        flatbuffers \
+        cython==0.29.26 \
+        numpy==1.15.4 \
+        psutil \
+        blist \
+    # blist is needed for numpy (which is re-installed when ray is installed)
+    # To avoid the following error on Jenkins:
+    # AttributeError: 'numpy.ufunc' object has no attribute '__module__'
+    && $HOME/anaconda3/bin/pip uninstall -y dask \
+    # We install cmake temporarily to get psutil, blist
+    && sudo apt-get autoremove -y cmake zlib1g-dev \
+        # We keep g++ on GPU images, because uninstalling removes CUDA Devel tooling
+        $(if [ "$BASE_IMAGE" = "ubuntu:focal" ]; then echo \
+        g++; fi) \
+    # Either install kubectl or remove wget
+    && (if [ "$AUTOSCALER" = "autoscaler" ]; \
+        then wget -O - -q https://packages.cloud.google.com/apt/doc/apt-key.gpg | sudo apt-key add - \
+        && sudo touch /etc/apt/sources.list.d/kubernetes.list \
+        && echo "deb http://apt.kubernetes.io/ kubernetes-xenial main" | sudo tee -a /etc/apt/sources.list.d/kubernetes.list \
+        && sudo apt-get update \
+        && sudo apt-get install kubectl; \
+    else sudo apt-get autoremove -y wget; \
+    fi;) \
+    && sudo rm -rf /var/lib/apt/lists/* \
+    && sudo apt-get clean
+
+RUN apt-get update -y \
+    && apt-get install -y gnupg curl golang wget make git libseccomp-dev \
+    #&& . /etc/os-release \
+    #&& echo "deb https://download.opensuse.org/repositories/devel:/kubic:/libcontainers:/stable/xUbuntu_${VERSION_ID}/ /" | tee /etc/apt/sources.list.d/devel:kubic:libcontainers:stable.list \
+    #&& curl -L https://download.opensuse.org/repositories/devel:/kubic:/libcontainers:/stable/xUbuntu_${VERSION_ID}/Release.key | apt-key add - \
+    #&& apt-get update \
+    && apt-get -y install podman runc \
+    && rm -rf /var/lib/apt/lists/* \
+    && apt-get clean
+
+ARG WHEEL_PATH
+ARG FIND_LINKS_PATH=".whl"
+# For Click
+ENV LC_ALL=C.UTF-8
+ENV LANG=C.UTF-8
+COPY $WHEEL_PATH .
+COPY $FIND_LINKS_PATH $FIND_LINKS_PATH
+RUN $HOME/anaconda3/bin/pip --no-cache-dir install `basename $WHEEL_PATH`[all] \
+--find-links $FIND_LINKS_PATH && sudo rm `basename $WHEEL_PATH`