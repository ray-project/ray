--- conflicted
+++ resolved
@@ -6,11 +6,6 @@
 RUN conda install -y numpy
 # Needed to run Tune example with a 'plot' call - which does not actually render a plot, but throws an error.
 RUN apt-get install -y zlib1g-dev libgl1-mesa-dev
-<<<<<<< HEAD
-# The following is needed to support TensorFlow
-RUN conda remove -y --force wrapt
-=======
->>>>>>> a9ea1393
 RUN pip install -U pip
 RUN pip install gym[atari] opencv-python-headless tensorflow lz4 pytest-timeout smart_open tensorflow_probability dm_tree
 RUN pip install -U h5py  # Mutes FutureWarnings
@@ -19,4 +14,4 @@
 RUN pip install --upgrade sigopt nevergrad scikit-optimize hpbandster lightgbm xgboost torch torchvision tensorboardX dragonfly-opt zoopt
 RUN pip install -U tabulate mlflow
 RUN pip install -U pytest-remotedata>=0.3.1
-RUN pip install -U matplotlib jupyter pandas +RUN pip install -U matplotlib jupyter pandas