# The examples Docker image adds dependencies needed to run the examples

FROM ray-project/deploy

# This updates numpy to 1.14 and mutes errors from other libraries
RUN conda install -y numpy
RUN apt-get install -y zlib1g-dev
RUN pip install gym[atari] opencv-python==3.2.0.8 tensorflow lz4 keras pytest-timeout smart_open
<<<<<<< HEAD
RUN pip install scikit-optimize
=======
>>>>>>> 5073636f
RUN pip install -U h5py  # Mutes FutureWarnings
RUN pip install --upgrade bayesian-optimization
RUN pip install --upgrade git+git://github.com/hyperopt/hyperopt.git
RUN pip install --upgrade sigopt
RUN pip install --upgrade scikit-optimize
RUN conda install pytorch-cpu torchvision-cpu -c pytorch<|MERGE_RESOLUTION|>--- conflicted
+++ resolved
@@ -6,10 +6,7 @@
 RUN conda install -y numpy
 RUN apt-get install -y zlib1g-dev
 RUN pip install gym[atari] opencv-python==3.2.0.8 tensorflow lz4 keras pytest-timeout smart_open
-<<<<<<< HEAD
 RUN pip install scikit-optimize
-=======
->>>>>>> 5073636f
 RUN pip install -U h5py  # Mutes FutureWarnings
 RUN pip install --upgrade bayesian-optimization
 RUN pip install --upgrade git+git://github.com/hyperopt/hyperopt.git
