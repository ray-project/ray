--- conflicted
+++ resolved
@@ -10,9 +10,6 @@
 RUN pip install --upgrade bayesian-optimization
 RUN pip install --upgrade git+git://github.com/hyperopt/hyperopt.git
 RUN pip install --upgrade sigopt
-<<<<<<< HEAD
-# RUN pip install --upgrade nevergrad
-=======
+RUN pip install --upgrade nevergrad
 RUN pip install --upgrade scikit-optimize
->>>>>>> 9797028a
 RUN conda install pytorch-cpu torchvision-cpu -c pytorch