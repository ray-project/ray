--- conflicted
+++ resolved
@@ -5,10 +5,6 @@
 # This updates numpy to 1.14 and mutes errors from other libraries
 RUN conda install -y numpy
 RUN apt-get install -y zlib1g-dev
-<<<<<<< HEAD
-RUN pip install gym[atari] opencv-python==3.2.0.8 tensorflow keras
-=======
 RUN pip install gym[atari] opencv-python==3.2.0.8 tensorflow lz4 keras
->>>>>>> 807f309b
 RUN pip install --upgrade git+git://github.com/hyperopt/hyperopt.git
 RUN conda install pytorch-cpu torchvision-cpu -c pytorch