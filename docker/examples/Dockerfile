# The examples Docker image adds dependencies needed to run the examples

FROM ray-project/deploy

# This updates numpy to 1.14 and mutes errors from other libraries
RUN conda install -y numpy
RUN apt-get install -y zlib1g-dev
# The following is needed to support TensorFlow 1.14
RUN conda remove -y --force wrapt
RUN pip install gym[atari] opencv-python-headless tensorflow lz4 keras pytest-timeout smart_open tensorflow_probability
RUN pip install -U h5py  # Mutes FutureWarnings
RUN pip install --upgrade bayesian-optimization
RUN pip install --upgrade git+git://github.com/hyperopt/hyperopt.git
<<<<<<< HEAD
RUN pip install --upgrade sigopt nevergrad scikit-optimize
RUN pip install -U mlflow
=======
RUN pip install --upgrade sigopt nevergrad scikit-optimize hpbandster ConfigSpace
>>>>>>> b7d07333
RUN pip install -U pytest-remotedata>=0.3.1
RUN conda install pytorch-cpu torchvision-cpu -c pytorch<|MERGE_RESOLUTION|>--- conflicted
+++ resolved
@@ -11,11 +11,7 @@
 RUN pip install -U h5py  # Mutes FutureWarnings
 RUN pip install --upgrade bayesian-optimization
 RUN pip install --upgrade git+git://github.com/hyperopt/hyperopt.git
-<<<<<<< HEAD
-RUN pip install --upgrade sigopt nevergrad scikit-optimize
+RUN pip install --upgrade sigopt nevergrad scikit-optimize hpbandster ConfigSpace
 RUN pip install -U mlflow
-=======
-RUN pip install --upgrade sigopt nevergrad scikit-optimize hpbandster ConfigSpace
->>>>>>> b7d07333
 RUN pip install -U pytest-remotedata>=0.3.1
 RUN conda install pytorch-cpu torchvision-cpu -c pytorch