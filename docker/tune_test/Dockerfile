--- conflicted
+++ resolved
@@ -5,12 +5,8 @@
 # We install ray and boto3 to enable the ray autoscaler as
 # a test runner.
 RUN conda install -y numpy
-<<<<<<< HEAD
 RUN pip install -U pip
-RUN pip install -U https://ray-wheels.s3-us-west-2.amazonaws.com/latest/ray-0.8.0.dev4-cp36-cp36m-manylinux1_x86_64.whl boto3
-=======
 RUN pip install -U https://ray-wheels.s3-us-west-2.amazonaws.com/latest/ray-0.8.0.dev5-cp36-cp36m-manylinux1_x86_64.whl boto3
->>>>>>> b5da32df
 # We install this after the latest wheels -- this should not override the latest wheels.
 RUN apt-get install -y zlib1g-dev
 # The following is needed to support TensorFlow 1.14
