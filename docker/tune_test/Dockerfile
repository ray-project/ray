--- conflicted
+++ resolved
@@ -13,14 +13,8 @@
 RUN pip install gym[atari]==0.10.11 opencv-python-headless tensorflow lz4 keras pytest-timeout smart_open
 RUN pip install --upgrade bayesian-optimization
 RUN pip install --upgrade git+git://github.com/hyperopt/hyperopt.git
-<<<<<<< HEAD
-RUN pip install --upgrade sigopt
-RUN pip install --upgrade nevergrad
-RUN pip install --upgrade scikit-optimize
+RUN pip install --upgrade sigopt nevergrad scikit-optimize hpbandster ConfigSpace
 RUN pip install -U mlflow
-=======
-RUN pip install --upgrade sigopt nevergrad scikit-optimize hpbandster ConfigSpace
->>>>>>> b7d07333
 RUN pip install -U pytest-remotedata>=0.3.1
 RUN conda install pytorch-cpu torchvision-cpu -c pytorch
 
