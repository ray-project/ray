--- conflicted
+++ resolved
@@ -13,15 +13,9 @@
         libgtk2.0-dev \
         zlib1g-dev \
         libgl1-mesa-dev \
-<<<<<<< HEAD
     && $HOME/anaconda3/bin/pip --use-deprecated=legacy-resolver --no-cache-dir install -r requirements.txt \ 
     && $HOME/anaconda3/bin/pip --use-deprecated=legacy-resolver --no-cache-dir install -r requirements_ml_docker.txt \
-    && $HOME/anaconda3/bin/pip uninstall dataclasses -y  \ 
-=======
-    && $HOME/anaconda3/bin/pip --no-cache-dir install -r requirements.txt \ 
-    && $HOME/anaconda3/bin/pip --no-cache-dir install -r requirements_ml_docker.txt \
     # Remove dataclasses & typing because they are included in Py3.7
     && $HOME/anaconda3/bin/pip uninstall dataclasses typing -y  \ 
->>>>>>> 2f8e3084
     && sudo rm requirements.txt && sudo rm requirements_ml_docker.txt \
     && sudo apt-get clean
