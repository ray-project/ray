--- conflicted
+++ resolved
@@ -15,61 +15,11 @@
 COPY train-requirements.txt ./
 COPY train-test-requirements.txt ./
 
-<<<<<<< HEAD
-RUN sudo apt-get update \
-    && sudo apt-get install -y gcc \
-        cmake \
-        libgtk2.0-dev \
-        libgl1-mesa-glx \
-        libosmesa6 \
-        libosmesa6-dev \
-        libglfw3 \
-        patchelf \
-        zlib1g-dev \
-        libgl1-mesa-dev \
-        unzip \
-        unrar \
-    && $HOME/anaconda3/bin/pip --no-cache-dir install -U pip pip-tools \
-    # Install no-deps requirements. Their dependencies may be overwritten
-    # in subsequent steps
-    && $HOME/anaconda3/bin/pip --no-cache-dir install -U \
-           -r requirements_no_deps.txt \
-        # Then, install requirements
-    && $HOME/anaconda3/bin/pip --no-cache-dir install -U \
-           -r requirements.txt \
-    # Install other requirements. Keep pinned requirements bounds as constraints
-    && $HOME/anaconda3/bin/pip --no-cache-dir install -U \
-           -c requirements.txt \
-           -r requirements_rllib.txt \
-           -r requirements_train.txt \
-           -r requirements_tune.txt \
-           -r requirements_upstream.txt \
-    # explicitly install (overwrite) pytorch with CUDA support
-    && $HOME/anaconda3/bin/pip --no-cache-dir install -U \
-           -c requirements.txt \
-           -r requirements_ml_docker.txt \
-    # Remove dataclasses & typing because they are included in Python > 3.6
-    && if [ $(python -c 'import sys; print(sys.version_info.minor)') != "6" ]; then \
-        $HOME/anaconda3/bin/pip uninstall dataclasses typing -y; fi  \
-    && sudo rm \
-        requirements*.txt \
-    && sudo apt-get clean
-
-# MuJoCo Installation.
-ENV MUJOCO_GL=osmesa
-RUN wget https://mujoco.org/download/mujoco210-linux-x86_64.tar.gz
-RUN mkdir ~/.mujoco
-RUN mv mujoco210-linux-x86_64.tar.gz ~/.mujoco/.
-RUN cd ~/.mujoco
-RUN tar -xf ~/.mujoco/mujoco210-linux-x86_64.tar.gz
-
-=======
 COPY install-ml-docker-requirements.sh ./
 
 RUN sudo chmod +x install-ml-docker-requirements.sh && ./install-ml-docker-requirements.sh
 
 # Export installed packages
->>>>>>> c07ed7ec
 RUN $HOME/anaconda3/bin/pip freeze > /home/ray/pip-freeze.txt
 
 # Make sure tfp is installed correctly and matches tf version.
