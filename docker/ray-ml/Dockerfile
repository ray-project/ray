--- conflicted
+++ resolved
@@ -6,11 +6,7 @@
 COPY requirements.txt ./
 COPY requirements_ml_docker.txt ./
 COPY requirements_rllib.txt ./
-<<<<<<< HEAD
 COPY requirements_tune.txt ./requirements/requirements_tune.txt
-=======
-COPY requirements/requirements_tune.txt ./requirements/
->>>>>>> dcb597c9
 
 RUN sudo apt-get update \
     && sudo apt-get install -y gcc \
