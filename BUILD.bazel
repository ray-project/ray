--- conflicted
+++ resolved
@@ -485,12 +485,9 @@
     deps = [
         ":raylet_lib",
         "//src/ray/util",
-<<<<<<< HEAD
+        "//src/ray/util:cmd_line_utils",
         "//src/ray/util:stream_redirection_options",
         "//src/ray/util:stream_redirection_utils",
-=======
-        "//src/ray/util:cmd_line_utils",
->>>>>>> 27e58508
         "@com_github_gflags_gflags//:gflags",
     ],
 )
