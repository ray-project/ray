# Bazel build
# C/C++ documentation: https://docs.bazel.build/versions/master/be/c-cpp.html

load("@com_github_grpc_grpc//bazel:cc_grpc_library.bzl", "cc_grpc_library")
load("@build_stack_rules_proto//python:python_proto_compile.bzl", "python_proto_compile")
load("@com_github_google_flatbuffers//:build_defs.bzl", "flatbuffer_cc_library")
load("@//bazel:ray.bzl", "flatbuffer_py_library")
load("@//bazel:cython_library.bzl", "pyx_library")

COPTS = ["-DRAY_USE_GLOG"]

# grpc common lib
cc_library(
    name = "grpc_common_lib",
    srcs = glob([
        "src/ray/rpc/*.cc",
    ]),
    hdrs = glob([
        "src/ray/rpc/*.h",
    ]),
    copts = COPTS,
    deps = [
        ":ray_common",
        "@boost//:asio",
        "@com_github_grpc_grpc//:grpc++",
        "@com_google_protobuf//:protobuf",
    ],
)

# === Begin of protobuf definitions ===

proto_library(
    name = "gcs_proto",
    srcs = ["src/ray/protobuf/gcs.proto"],
    visibility = ["//java:__subpackages__"],
)

cc_proto_library(
    name = "gcs_cc_proto",
    deps = [":gcs_proto"],
)

python_proto_compile(
    name = "gcs_py_proto",
    deps = [":gcs_proto"],
)

proto_library(
    name = "node_manager_proto",
    srcs = ["src/ray/protobuf/node_manager.proto"],
)

cc_proto_library(
    name = "node_manager_cc_proto",
    deps = [":node_manager_proto"],
)

proto_library(
    name = "object_manager_proto",
    srcs = ["src/ray/protobuf/object_manager.proto"],
)

cc_proto_library(
    name = "object_manager_cc_proto",
    deps = [":object_manager_proto"],
)

proto_library(
    name = "raylet_proto",
    srcs = ["src/ray/protobuf/raylet.proto"],
    deps = [":gcs_proto"]
)

cc_proto_library(
    name = "raylet_cc_proto",
    deps = [":raylet_proto"],
)

proto_library(
    name = "object_manager_proto",
    srcs = ["src/ray/protobuf/object_manager.proto"],
)

cc_proto_library(
    name = "object_manager_cc_proto",
    deps = ["object_manager_proto"],
)

# === End of protobuf definitions ===

<<<<<<< HEAD

# === Begin of rpc definitions ===
=======
# === Begin of rpc definitions ===

# grpc common lib
cc_library(
    name = "grpc_common_lib",
    srcs = glob([
        "src/ray/rpc/*.cc",
    ]),
    hdrs = glob([
        "src/ray/rpc/*.h",
    ]),
    copts = COPTS,
    deps = [
        ":ray_common",
        "@boost//:asio",
        "@com_github_grpc_grpc//:grpc++",
        "@com_google_protobuf//:protobuf",
    ],
)

>>>>>>> a39982e6
# Node manager gRPC lib.
cc_grpc_library(
    name = "node_manager_cc_grpc",
    srcs = [":node_manager_proto"],
    grpc_only = True,
    deps = [":node_manager_cc_proto"],
)

# Node manager server and client.
cc_library(
    name = "node_manager_rpc",
    hdrs = glob([
        "src/ray/rpc/node_manager/*.h",
    ]),
    copts = COPTS,
    deps = [
        ":grpc_common_lib",
        ":node_manager_cc_grpc",
        ":ray_common",
        "@boost//:asio",
        "@com_github_grpc_grpc//:grpc++",
    ],
)

<<<<<<< HEAD
# Object manger grpc lib.
=======
# Object manager gRPC lib.
>>>>>>> a39982e6
cc_grpc_library(
    name = "object_manager_cc_grpc",
    srcs = [":object_manager_proto"],
    grpc_only = True,
    deps = [":object_manager_cc_proto"],
)

<<<<<<< HEAD
# Object manager rpc server and client.
=======
# Object manager server and client.
>>>>>>> a39982e6
cc_library(
    name = "object_manager_rpc",
    hdrs = glob([
        "src/ray/rpc/object_manager/*.h",
    ]),
    copts = COPTS,
    deps = [
        ":grpc_common_lib",
        ":object_manager_cc_grpc",
        ":ray_common",
        "@boost//:asio",
        "@com_github_grpc_grpc//:grpc++",
    ],
)

<<<<<<< HEAD
# Raylet grpc lib.
cc_grpc_library(
    name = "raylet_cc_grpc",
    srcs = [":raylet_proto"],
    grpc_only = True,
    deps = [":raylet_cc_proto"],
)

# Raylet rpc server and client.
cc_library(
    name = "raylet_rpc",
    hdrs = glob([
        "src/ray/rpc/raylet/*.h",
    ]),
    copts = COPTS,
    deps = [
        ":grpc_common_lib",
        ":raylet_cc_grpc",
        ":ray_common",
        "@boost//:asio",
        "@com_github_grpc_grpc//:grpc++",
    ],
)

=======
>>>>>>> a39982e6
# === End of rpc definitions ===

cc_binary(
    name = "raylet",
    srcs = ["src/ray/raylet/main.cc"],
    copts = COPTS,
    visibility = ["//java:__subpackages__"],
    deps = [
        ":ray_util",
        ":raylet_lib",
        "@com_github_gflags_gflags//:gflags",
    ],
)

cc_binary(
    name = "raylet_monitor",
    srcs = [
        "src/ray/raylet/monitor.cc",
        "src/ray/raylet/monitor.h",
        "src/ray/raylet/monitor_main.cc",
    ],
    copts = COPTS,
    deps = [
        ":gcs",
        ":ray_util",
    ],
)

cc_library(
    name = "stats_lib",
    srcs = glob(
        [
            "src/ray/stats/*.cc",
        ],
        exclude = [
            "src/ray/stats/*_test.cc",
        ],
    ),
    hdrs = glob(
        [
            "src/ray/stats/*.h",
        ],
    ),
    copts = COPTS,
    includes = [
        "src",
    ],
    linkopts = ["-pthread"],
    deps = [
        ":ray_util",
        "@com_github_jupp0r_prometheus_cpp//pull",
        "@com_google_absl//absl/base:core_headers",
        "@com_google_absl//absl/memory",
        "@com_google_absl//absl/strings",
        "@com_google_googletest//:gtest",
        "@io_opencensus_cpp//opencensus/exporters/stats/prometheus:prometheus_exporter",
        "@io_opencensus_cpp//opencensus/exporters/stats/stdout:stdout_exporter",
        "@io_opencensus_cpp//opencensus/stats",
        "@io_opencensus_cpp//opencensus/tags",
    ],
)

cc_library(
    name = "raylet_lib",
    srcs = glob(
        [
            "src/ray/raylet/*.cc",
        ],
        exclude = [
            "src/ray/raylet/mock_gcs_client.cc",
            "src/ray/raylet/monitor_main.cc",
            "src/ray/raylet/*_test.cc",
            "src/ray/raylet/main.cc",
        ],
    ),
    hdrs = glob([
        "src/ray/raylet/*.h",
    ]),
    copts = COPTS,
    linkopts = ["-pthread"],
    deps = [
        ":gcs",
        ":gcs_fbs",
        ":node_manager_fbs",
        ":node_manager_rpc",
        ":raylet_rpc",
        ":object_manager",
        ":ray_common",
        ":ray_util",
        ":stats_lib",
        "@boost//:asio",
        "@com_github_jupp0r_prometheus_cpp//pull",
        "@com_google_absl//absl/base:core_headers",
        "@com_google_absl//absl/memory",
        "@com_google_absl//absl/strings",
        "@com_google_googletest//:gtest",
        "@io_opencensus_cpp//opencensus/exporters/stats/prometheus:prometheus_exporter",
        "@io_opencensus_cpp//opencensus/stats",
        "@io_opencensus_cpp//opencensus/tags",
        "@plasma//:plasma_client",
    ],
)

cc_library(
    name = "core_worker_lib",
    srcs = glob(
        [
            "src/ray/core_worker/*.cc",
            "src/ray/core_worker/store_provider/*.cc",
            "src/ray/core_worker/transport/*.cc",
        ],
        exclude = [
            "src/ray/core_worker/*_test.cc",
            "src/ray/core_worker/mock_worker.cc",
        ],
    ),
    hdrs = glob([
        "src/ray/core_worker/*.h",
        "src/ray/core_worker/store_provider/*.h",
        "src/ray/core_worker/transport/*.h",
    ]),
    copts = COPTS,
    deps = [
        ":ray_common",
        ":ray_util",
        ":raylet_lib",
    ],
)

cc_binary(
    name = "mock_worker",
    srcs = ["src/ray/core_worker/mock_worker.cc"],
    copts = COPTS,
    deps = [
        ":core_worker_lib",
    ],
)

cc_binary(
    name = "core_worker_test",
    srcs = ["src/ray/core_worker/core_worker_test.cc"],
    copts = COPTS,
    deps = [
        ":core_worker_lib",
        ":gcs",
        "@com_google_googletest//:gtest_main",
    ],
)

cc_test(
    name = "lineage_cache_test",
    srcs = ["src/ray/raylet/lineage_cache_test.cc"],
    copts = COPTS,
    deps = [
        ":node_manager_fbs",
        ":raylet_lib",
        "@com_google_googletest//:gtest_main",
    ],
)

cc_test(
    name = "reconstruction_policy_test",
    srcs = ["src/ray/raylet/reconstruction_policy_test.cc"],
    copts = COPTS,
    deps = [
        ":node_manager_fbs",
        ":object_manager",
        ":raylet_lib",
        "@com_google_googletest//:gtest_main",
    ],
)

cc_test(
    name = "worker_pool_test",
    srcs = ["src/ray/raylet/worker_pool_test.cc"],
    copts = COPTS,
    deps = [
        ":raylet_lib",
        "@com_google_googletest//:gtest_main",
    ],
)

cc_test(
    name = "logging_test",
    srcs = ["src/ray/util/logging_test.cc"],
    args = ["--gtest_filter=PrintLogTest*"],
    copts = COPTS,
    deps = [
        ":ray_util",
        "@boost//:asio",
        "@com_google_googletest//:gtest_main",
    ],
)

cc_test(
    name = "task_dependency_manager_test",
    srcs = ["src/ray/raylet/task_dependency_manager_test.cc"],
    copts = COPTS,
    deps = [
        ":raylet_lib",
        "@com_google_googletest//:gtest_main",
    ],
)

cc_test(
    name = "task_test",
    srcs = ["src/ray/raylet/task_test.cc"],
    copts = COPTS,
    deps = [
        ":raylet_lib",
        "@com_google_googletest//:gtest_main",
    ],
)

cc_test(
    name = "client_connection_test",
    srcs = ["src/ray/raylet/client_connection_test.cc"],
    copts = COPTS,
    deps = [
        ":raylet_lib",
        "@com_google_googletest//:gtest_main",
    ],
)

cc_test(
    name = "signal_test",
    srcs = ["src/ray/util/signal_test.cc"],
    copts = COPTS,
    deps = [
        ":raylet_lib",
        "@com_google_googletest//:gtest_main",
    ],
)

cc_test(
    name = "stats_test",
    srcs = ["src/ray/stats/stats_test.cc"],
    deps = [
        ":stats_lib",
        "@com_google_googletest//:gtest_main",
    ],
)

cc_library(
    name = "object_manager",
    srcs = glob([
        "src/ray/object_manager/*.cc",
    ]),
    hdrs = glob([
        "src/ray/object_manager/*.h",
    ]),
    copts = COPTS,
    includes = [
        "src",
    ],
    deps = [
        ":gcs",
        ":object_manager_fbs",
        ":object_manager_rpc",
        ":ray_common",
        ":ray_util",
        "@boost//:asio",
        "@plasma//:plasma_client",
    ],
)

cc_binary(
    name = "object_manager_test",
    testonly = 1,
    srcs = ["src/ray/object_manager/test/object_manager_test.cc"],
    copts = COPTS,
    deps = [
        ":object_manager",
        "@com_google_googletest//:gtest_main",
    ],
)

cc_binary(
    name = "object_manager_stress_test",
    testonly = 1,
    srcs = ["src/ray/object_manager/test/object_manager_stress_test.cc"],
    copts = COPTS,
    deps = [
        ":object_manager",
        "@com_google_googletest//:gtest_main",
    ],
)

cc_library(
    name = "ray_util",
    srcs = glob(
        [
            "src/ray/util/*.cc",
        ],
        exclude = [
            "src/ray/util/*_test.cc",
        ],
    ),
    hdrs = glob([
        "src/ray/util/*.h",
    ]),
    copts = COPTS,
    includes = [
        "src",
    ],
    deps = [
        ":sha256",
        "@com_github_google_glog//:glog",
        "@plasma//:plasma_client",
    ],
)

cc_library(
    name = "ray_common",
    srcs = glob(
        [
            "src/ray/common/*.cc",
        ],
        exclude = [
            "src/ray/common/*_test.cc",
        ],
    ),
    hdrs = glob(
        [
            "src/ray/common/*.h",
        ],
    ),
    copts = COPTS,
    includes = [
        "src/ray/gcs/format",
    ],
    deps = [
        ":gcs_fbs",
        ":ray_util",
        "@boost//:asio",
        "@plasma//:plasma_client",
    ],
)

cc_library(
    name = "sha256",
    srcs = [
        "src/ray/thirdparty/sha256.c",
    ],
    hdrs = [
        "src/ray/thirdparty/sha256.h",
    ],
    includes = ["src/ray/thirdparty"],
)

cc_library(
    name = "hiredis",
    srcs = glob(
        [
            "src/ray/thirdparty/ae/ae.c",
            "src/ray/thirdparty/hiredis/*.c",
        ],
        exclude = [
            "src/ray/thirdparty/hiredis/test.c",
        ],
    ),
    hdrs = glob([
        "src/ray/thirdparty/ae/*.h",
        "src/ray/thirdparty/hiredis/*.h",
        "src/ray/thirdparty/hiredis/adapters/*.h",
        "src/ray/thirdparty/hiredis/dict.c",
        "src/ray/thirdparty/ae/ae_kqueue.c",
        "src/ray/thirdparty/ae/ae_epoll.c",
    ]),
    includes = [
        "src/ray/thirdparty/ae",
        "src/ray/thirdparty/hiredis",
    ],
)

cc_library(
    name = "gcs",
    srcs = glob(
        [
            "src/ray/gcs/*.cc",
        ],
        exclude = [
            "src/ray/gcs/*_test.cc",
        ],
    ),
    hdrs = glob([
        "src/ray/gcs/*.h",
        "src/ray/gcs/format/*.h",
    ]),
    copts = COPTS,
    includes = [
        "src/ray/gcs/format",
    ],
    deps = [
        ":gcs_cc_proto",
        ":gcs_fbs",
        ":hiredis",
        ":node_manager_fbs",
        ":node_manager_rpc",
        ":ray_common",
        ":ray_util",
        ":stats_lib",
        "@boost//:asio",
    ],
)

cc_binary(
    name = "gcs_client_test",
    testonly = 1,
    srcs = ["src/ray/gcs/client_test.cc"],
    copts = COPTS,
    deps = [
        ":gcs",
        "@com_google_googletest//:gtest_main",
    ],
)

cc_binary(
    name = "asio_test",
    testonly = 1,
    srcs = ["src/ray/gcs/asio_test.cc"],
    copts = COPTS,
    deps = [
        ":gcs",
        ":ray_util",
        "@com_google_googletest//:gtest_main",
    ],
)

FLATC_ARGS = [
    "--gen-object-api",
    "--gen-mutable",
    "--scoped-enums",
]

flatbuffer_cc_library(
    name = "gcs_fbs",
    srcs = ["src/ray/gcs/format/gcs.fbs"],
    flatc_args = FLATC_ARGS,
    out_prefix = "src/ray/gcs/format/",
)

flatbuffer_cc_library(
    name = "common_fbs",
    srcs = ["@plasma//:cpp/src/plasma/format/common.fbs"],
    flatc_args = FLATC_ARGS,
    out_prefix = "src/ray/common/",
)

flatbuffer_cc_library(
    name = "node_manager_fbs",
    srcs = ["src/ray/raylet/format/node_manager.fbs"],
    flatc_args = FLATC_ARGS,
    include_paths = ["src/ray/gcs/format"],
    includes = [":gcs_fbs_includes"],
    out_prefix = "src/ray/raylet/format/",
)

flatbuffer_cc_library(
    name = "object_manager_fbs",
    srcs = ["src/ray/object_manager/format/object_manager.fbs"],
    flatc_args = FLATC_ARGS,
    out_prefix = "src/ray/object_manager/format/",
)

pyx_library(
    name = "_raylet",
    srcs = glob([
        "python/ray/__init__.py",
        "python/ray/_raylet.pyx",
        "python/ray/includes/*.pxd",
        "python/ray/includes/*.pxi",
    ]),
    deps = ["//:raylet_lib"],
)

cc_binary(
    name = "libraylet_library_java.so",
    srcs = [
        "src/ray/raylet/lib/java/org_ray_runtime_raylet_RayletClientImpl.h",
        "src/ray/raylet/lib/java/org_ray_runtime_raylet_RayletClientImpl.cc",
        "src/ray/common/id.h",
        "src/ray/raylet/raylet_client.h",
        "src/ray/util/logging.h",
        "@bazel_tools//tools/jdk:jni_header",
    ] + select({
        "@bazel_tools//src/conditions:windows": ["@bazel_tools//tools/jdk:jni_md_header-windows"],
        "@bazel_tools//src/conditions:darwin": ["@bazel_tools//tools/jdk:jni_md_header-darwin"],
        "//conditions:default": ["@bazel_tools//tools/jdk:jni_md_header-linux"],
    }),
    includes = [
        "src",
        "external/bazel_tools/tools/jdk/include",
    ] + select({
        "@bazel_tools//src/conditions:windows": ["external/bazel_tools/tools/jdk/include/windows"],
        "@bazel_tools//src/conditions:darwin": ["external/bazel_tools/tools/jdk/include/darwin"],
        "//conditions:default": ["external/bazel_tools/tools/jdk/include/linux"],
    }),
    linkshared = 1,
    linkstatic = 1,
    deps = [
        "//:raylet_lib",
        "@plasma//:plasma_client",
    ],
)

genrule(
    name = "raylet-jni-darwin-compat",
    srcs = [":libraylet_library_java.so"],
    outs = ["libraylet_library_java.dylib"],
    cmd = "cp $< $@",
    output_to_bindir = 1,
)

filegroup(
    name = "raylet_library_java",
    srcs = select({
        "@bazel_tools//src/conditions:darwin": [":libraylet_library_java.dylib"],
        "//conditions:default": [":libraylet_library_java.so"],
    }),
    visibility = ["//java:__subpackages__"],
)

filegroup(
    name = "gcs_fbs_file",
    srcs = ["src/ray/gcs/format/gcs.fbs"],
    visibility = ["//java:__subpackages__"],
)

flatbuffer_py_library(
    name = "python_node_manager_fbs",
    srcs = [
        "src/ray/raylet/format/node_manager.fbs",
    ],
    outs = [
        "ray/protocol/DisconnectClient.py",
        "ray/protocol/FetchOrReconstruct.py",
        "ray/protocol/ForwardTaskRequest.py",
        "ray/protocol/FreeObjectsRequest.py",
        "ray/protocol/GetTaskReply.py",
        "ray/protocol/MessageType.py",
        "ray/protocol/NotifyUnblocked.py",
        "ray/protocol/PushErrorRequest.py",
        "ray/protocol/RegisterClientReply.py",
        "ray/protocol/RegisterClientRequest.py",
        "ray/protocol/RegisterNodeManagerRequest.py",
        "ray/protocol/ResourceIdSetInfo.py",
        "ray/protocol/SubmitTaskRequest.py",
        "ray/protocol/Task.py",
        "ray/protocol/TaskExecutionSpecification.py",
        "ray/protocol/WaitReply.py",
        "ray/protocol/WaitRequest.py",
    ],
    include_paths = [
        "src/ray/gcs/format/",
    ],
    includes = ["src/ray/gcs/format/gcs.fbs"],
    out_prefix = "python/ray/core/generated/",
)

filegroup(
    name = "python_sources",
    srcs = glob([
        "python/ray/*.py",
        "python/ray/autoscaler/*.py",
        "python/ray/autoscaler/aws/example-full.yaml",
        "python/ray/autoscaler/gcp/example-full.yaml",
        "python/ray/autoscaler/local/example-full.yaml",
        "python/ray/cloudpickle/*.py",
        "python/ray/core/__init__.py",
        "python/ray/core/generated/__init__.py",
        "python/ray/core/generated/ray/__init__.py",
        "python/ray/core/generated/ray/protocol/__init__.py",
        "python/ray/dashboard/dashboard.py",
        "python/ray/dashboard/index.html",
        "python/ray/dashboard/res/main.css",
        "python/ray/dashboard/res/main.js",
        "python/ray/experimental/*.py",
        "python/ray/internal/*.py",
        "python/ray/workers/default_worker.py",
    ]),
)

genrule(
    name = "redis",
    outs = [
        "redis-server",
        "redis-cli",
    ],
    cmd = """
        set -x &&
        curl -sL \"https://github.com/antirez/redis/archive/5.0.3.tar.gz\" | tar xz --strip-components=1 -C . &&
        make &&
        mv ./src/redis-server $(location redis-server) &&
        chmod +x $(location redis-server) &&
        mv ./src/redis-cli $(location redis-cli) &&
        chmod +x $(location redis-cli)
    """,
    visibility = ["//java:__subpackages__"],
)

cc_binary(
    name = "libray_redis_module.so",
    srcs = [
        "src/ray/gcs/redis_module/ray_redis_module.cc",
        "src/ray/gcs/redis_module/redis_string.h",
        "src/ray/gcs/redis_module/redismodule.h",
    ],
    copts = COPTS,
    linkshared = 1,
    linkstatic = 1,
    visibility = ["//java:__subpackages__"],
    deps = [
        ":gcs_cc_proto",
        ":ray_common",
    ],
)

genrule(
    name = "ray_pkg",
    srcs = [
        "python/ray/_raylet.so",
        "//:python_sources",
        "//:gcs_py_proto",
        "//:python_node_manager_fbs",
        "//:redis-server",
        "//:redis-cli",
        "//:libray_redis_module.so",
        "//:raylet",
        "//:raylet_monitor",
        "@plasma//:plasma_store_server",
    ],
    outs = ["ray_pkg.out"],
    cmd = """
        set -x &&
        WORK_DIR=$$(pwd) &&
        cp -f $(location python/ray/_raylet.so) $$WORK_DIR/python/ray &&
        mkdir -p $$WORK_DIR/python/ray/core/src/ray/thirdparty/redis/src/ &&
        cp -f $(location //:redis-server) $$WORK_DIR/python/ray/core/src/ray/thirdparty/redis/src/ &&
        cp -f $(location //:redis-cli) $$WORK_DIR/python/ray/core/src/ray/thirdparty/redis/src/ &&
        mkdir -p $$WORK_DIR/python/ray/core/src/ray/gcs/redis_module/ &&
        cp -f $(locations //:libray_redis_module.so) $$WORK_DIR/python/ray/core/src/ray/gcs/redis_module/ &&
        cp -f $(location //:raylet_monitor) $$WORK_DIR/python/ray/core/src/ray/raylet/ &&
        cp -f $(location @plasma//:plasma_store_server) $$WORK_DIR/python/ray/core/src/plasma/ &&
        cp -f $(location //:raylet) $$WORK_DIR/python/ray/core/src/ray/raylet/ &&
        mkdir -p $$WORK_DIR/python/ray/core/generated/ray/protocol/ &&
        for f in $(locations //:python_node_manager_fbs); do
            cp -f $$f $$WORK_DIR/python/ray/core/generated/ray/protocol/;
        done &&
        for f in $(locations //:gcs_py_proto); do
            cp -f $$f $$WORK_DIR/python/ray/core/generated/;
        done &&
        echo $$WORK_DIR > $@
    """,
    local = 1,
)<|MERGE_RESOLUTION|>--- conflicted
+++ resolved
@@ -9,6 +9,59 @@
 
 COPTS = ["-DRAY_USE_GLOG"]
 
+# === Begin of protobuf definitions ===
+
+proto_library(
+    name = "gcs_proto",
+    srcs = ["src/ray/protobuf/gcs.proto"],
+    visibility = ["//java:__subpackages__"],
+)
+
+cc_proto_library(
+    name = "gcs_cc_proto",
+    deps = [":gcs_proto"],
+)
+
+python_proto_compile(
+    name = "gcs_py_proto",
+    deps = [":gcs_proto"],
+)
+
+proto_library(
+    name = "node_manager_proto",
+    srcs = ["src/ray/protobuf/node_manager.proto"],
+)
+
+cc_proto_library(
+    name = "node_manager_cc_proto",
+    deps = [":node_manager_proto"],
+)
+
+proto_library(
+    name = "object_manager_proto",
+    srcs = ["src/ray/protobuf/object_manager.proto"],
+)
+
+cc_proto_library(
+    name = "object_manager_cc_proto",
+    deps = [":object_manager_proto"],
+)
+
+proto_library(
+    name = "raylet_proto",
+    srcs = ["src/ray/protobuf/raylet.proto"],
+    deps = [":gcs_proto"]
+)
+
+cc_proto_library(
+    name = "raylet_cc_proto",
+    deps = [":raylet_proto"],
+)
+
+# === End of protobuf definitions ===
+
+# === Begin of rpc definitions ===
+
 # grpc common lib
 cc_library(
     name = "grpc_common_lib",
@@ -27,92 +80,6 @@
     ],
 )
 
-# === Begin of protobuf definitions ===
-
-proto_library(
-    name = "gcs_proto",
-    srcs = ["src/ray/protobuf/gcs.proto"],
-    visibility = ["//java:__subpackages__"],
-)
-
-cc_proto_library(
-    name = "gcs_cc_proto",
-    deps = [":gcs_proto"],
-)
-
-python_proto_compile(
-    name = "gcs_py_proto",
-    deps = [":gcs_proto"],
-)
-
-proto_library(
-    name = "node_manager_proto",
-    srcs = ["src/ray/protobuf/node_manager.proto"],
-)
-
-cc_proto_library(
-    name = "node_manager_cc_proto",
-    deps = [":node_manager_proto"],
-)
-
-proto_library(
-    name = "object_manager_proto",
-    srcs = ["src/ray/protobuf/object_manager.proto"],
-)
-
-cc_proto_library(
-    name = "object_manager_cc_proto",
-    deps = [":object_manager_proto"],
-)
-
-proto_library(
-    name = "raylet_proto",
-    srcs = ["src/ray/protobuf/raylet.proto"],
-    deps = [":gcs_proto"]
-)
-
-cc_proto_library(
-    name = "raylet_cc_proto",
-    deps = [":raylet_proto"],
-)
-
-proto_library(
-    name = "object_manager_proto",
-    srcs = ["src/ray/protobuf/object_manager.proto"],
-)
-
-cc_proto_library(
-    name = "object_manager_cc_proto",
-    deps = ["object_manager_proto"],
-)
-
-# === End of protobuf definitions ===
-
-<<<<<<< HEAD
-
-# === Begin of rpc definitions ===
-=======
-# === Begin of rpc definitions ===
-
-# grpc common lib
-cc_library(
-    name = "grpc_common_lib",
-    srcs = glob([
-        "src/ray/rpc/*.cc",
-    ]),
-    hdrs = glob([
-        "src/ray/rpc/*.h",
-    ]),
-    copts = COPTS,
-    deps = [
-        ":ray_common",
-        "@boost//:asio",
-        "@com_github_grpc_grpc//:grpc++",
-        "@com_google_protobuf//:protobuf",
-    ],
-)
-
->>>>>>> a39982e6
 # Node manager gRPC lib.
 cc_grpc_library(
     name = "node_manager_cc_grpc",
@@ -137,11 +104,8 @@
     ],
 )
 
-<<<<<<< HEAD
-# Object manger grpc lib.
-=======
+
 # Object manager gRPC lib.
->>>>>>> a39982e6
 cc_grpc_library(
     name = "object_manager_cc_grpc",
     srcs = [":object_manager_proto"],
@@ -149,11 +113,7 @@
     deps = [":object_manager_cc_proto"],
 )
 
-<<<<<<< HEAD
 # Object manager rpc server and client.
-=======
-# Object manager server and client.
->>>>>>> a39982e6
 cc_library(
     name = "object_manager_rpc",
     hdrs = glob([
@@ -169,7 +129,6 @@
     ],
 )
 
-<<<<<<< HEAD
 # Raylet grpc lib.
 cc_grpc_library(
     name = "raylet_cc_grpc",
@@ -194,8 +153,6 @@
     ],
 )
 
-=======
->>>>>>> a39982e6
 # === End of rpc definitions ===
 
 cc_binary(
