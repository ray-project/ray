# Bazel build
# C/C++ documentation: https://docs.bazel.build/versions/master/be/c-cpp.html

load("@bazel_skylib//rules:copy_file.bzl", "copy_file")
load("@rules_proto//proto:defs.bzl", "proto_library")
load("@rules_cc//cc:defs.bzl", "cc_binary", "cc_library", "cc_proto_library", "cc_test")
load("@com_github_grpc_grpc//bazel:cc_grpc_library.bzl", "cc_grpc_library")
load("@com_github_grpc_grpc//bazel:cython_library.bzl", "pyx_library")
load("@rules_proto_grpc//python:defs.bzl", "python_grpc_compile")
load("@com_github_google_flatbuffers//:build_defs.bzl", "flatbuffer_cc_library")
load("//bazel:ray.bzl", "COPTS", "PYX_COPTS", "PYX_SRCS", "copy_to_workspace")

config_setting(
    name = "msvc-cl",
    flag_values = {"@bazel_tools//tools/cpp:compiler": "msvc-cl"},
)

config_setting(
    name = "clang-cl",
    flag_values = {"@bazel_tools//tools/cpp:compiler": "clang-cl"},
)

# === Begin of protobuf definitions ===

proto_library(
    name = "common_proto",
    srcs = ["src/ray/protobuf/common.proto"],
    visibility = ["//java:__subpackages__"],
)

cc_proto_library(
    name = "common_cc_proto",
    deps = [":common_proto"],
)

python_grpc_compile(
    name = "common_py_proto",
    deps = [":common_proto"],
)

proto_library(
    name = "gcs_proto",
    srcs = ["src/ray/protobuf/gcs.proto"],
    visibility = ["//java:__subpackages__"],
    deps = [":common_proto"],
)

cc_proto_library(
    name = "gcs_cc_proto",
    deps = [":gcs_proto"],
)

python_grpc_compile(
    name = "gcs_py_proto",
    deps = [":gcs_proto"],
)

proto_library(
    name = "node_manager_proto",
    srcs = ["src/ray/protobuf/node_manager.proto"],
    deps = [":common_proto"],
)

cc_proto_library(
    name = "node_manager_cc_proto",
    deps = [":node_manager_proto"],
)

python_grpc_compile(
    name = "node_manager_py_proto",
    deps = [":node_manager_proto"],
)

proto_library(
    name = "reporter_proto",
    srcs = ["src/ray/protobuf/reporter.proto"],
    deps = [":common_proto"],
)

cc_proto_library(
    name = "reporter_cc_proto",
    deps = [":reporter_proto"],
)

python_grpc_compile(
    name = "reporter_py_proto",
    deps = [":reporter_proto"],
)

proto_library(
    name = "gcs_service_proto",
    srcs = ["src/ray/protobuf/gcs_service.proto"],
    deps = [
        ":common_proto",
        ":gcs_proto",
    ],
)

cc_proto_library(
    name = "gcs_service_cc_proto",
    deps = [":gcs_service_proto"],
)

proto_library(
    name = "object_manager_proto",
    srcs = ["src/ray/protobuf/object_manager.proto"],
)

cc_proto_library(
    name = "object_manager_cc_proto",
    deps = [":object_manager_proto"],
)

proto_library(
    name = "core_worker_proto",
    srcs = ["src/ray/protobuf/core_worker.proto"],
    deps = [":common_proto"],
)

python_grpc_compile(
    name = "core_worker_py_proto",
    deps = [":core_worker_proto"],
)

cc_proto_library(
    name = "worker_cc_proto",
    deps = ["core_worker_proto"],
)

proto_library(
    name = "serialization_proto",
    srcs = ["src/ray/protobuf/serialization.proto"],
)

cc_proto_library(
    name = "serialization_cc_proto",
    deps = ["serialization_proto"],
)

# === End of protobuf definitions ===

# === Begin of rpc definitions ===

# GRPC common lib.
cc_library(
    name = "grpc_common_lib",
    srcs = glob([
        "src/ray/rpc/*.cc",
    ]),
    hdrs = glob([
        "src/ray/rpc/*.h",
    ]),
    copts = COPTS,
    deps = [
        ":ray_common",
        "@boost//:asio",
        "@com_github_grpc_grpc//:grpc++",
        "@com_google_protobuf//:protobuf",
    ],
)

# Node manager gRPC lib.
cc_grpc_library(
    name = "node_manager_cc_grpc",
    srcs = [":node_manager_proto"],
    grpc_only = True,
    deps = [":node_manager_cc_proto"],
)

# Node manager server and client.
cc_library(
    name = "node_manager_rpc",
    hdrs = glob([
        "src/ray/rpc/node_manager/*.h",
    ]),
    copts = COPTS,
    deps = [
        ":grpc_common_lib",
        ":node_manager_cc_grpc",
        ":ray_common",
        "@boost//:asio",
        "@com_github_grpc_grpc//:grpc++",
    ],
)

# gcs_service gRPC lib.
cc_grpc_library(
    name = "gcs_service_cc_grpc",
    srcs = [":gcs_service_proto"],
    grpc_only = True,
    deps = [":gcs_service_cc_proto"],
)

# gcs rpc server and client.
cc_library(
    name = "gcs_service_rpc",
    hdrs = glob([
        "src/ray/rpc/gcs_server/gcs_rpc_server.h",
        "src/ray/rpc/gcs_server/gcs_rpc_client.h",
    ]),
    copts = COPTS,
    deps = [
        ":gcs_service_cc_grpc",
        ":grpc_common_lib",
        ":ray_common",
        "@boost//:asio",
        "@com_github_grpc_grpc//:grpc++",
    ],
)

# Object manager gRPC lib.
cc_grpc_library(
    name = "object_manager_cc_grpc",
    srcs = [":object_manager_proto"],
    grpc_only = True,
    deps = [":object_manager_cc_proto"],
)

# Object manager rpc server and client.
cc_library(
    name = "object_manager_rpc",
    hdrs = glob([
        "src/ray/rpc/object_manager/*.h",
    ]),
    copts = COPTS,
    deps = [
        ":grpc_common_lib",
        ":object_manager_cc_grpc",
        ":ray_common",
        "@boost//:asio",
        "@com_github_grpc_grpc//:grpc++",
    ],
)

# Worker gRPC lib.
cc_grpc_library(
    name = "worker_cc_grpc",
    srcs = [":core_worker_proto"],
    grpc_only = True,
    deps = [":worker_cc_proto"],
)

# worker server and client.
cc_library(
    name = "worker_rpc",
    hdrs = glob([
        "src/ray/rpc/worker/*.h",
    ]),
    copts = COPTS,
    deps = [
        ":grpc_common_lib",
        ":ray_common",
        ":worker_cc_grpc",
        "@boost//:asio",
        "@boost//:thread",
        "@com_github_grpc_grpc//:grpc++",
    ],
)

# Metrics Agent gRPC lib.
cc_grpc_library(
    name = "reporter_cc_grpc",
    srcs = [":reporter_proto"],
    grpc_only = True,
    deps = [":reporter_cc_proto"],
)

# Metrics Agent client.
cc_library(
    name = "reporter_rpc",
    hdrs = glob([
        "src/ray/rpc/metrics_agent_client.h",
    ]),
    copts = COPTS,
    deps = [
        ":grpc_common_lib",
        ":ray_common",
        ":reporter_cc_grpc",
        "@boost//:asio",
        "@boost//:thread",
        "@com_github_grpc_grpc//:grpc++",
    ],
)

# === End of rpc definitions ===

# === Begin of plasma definitions ===

# TODO(mehrdadn): (How to) support dynamic linking?
PROPAGATED_WINDOWS_DEFINES = ["ARROW_STATIC"]

PLASMA_COPTS = COPTS + select({
    "@bazel_tools//src/conditions:windows": [
        "-D" + "WIN32_REPLACE_FD_APIS",
        "/FI" + "win32fd.h",
    ] + ["-D" + define for define in PROPAGATED_WINDOWS_DEFINES],
    "//conditions:default": [
        "-DARROW_USE_GLOG",
    ],
})

PLASMA_LINKOPTS = [] + select({
    "@bazel_tools//src/conditions:windows": [
        "-DefaultLib:" + "ws2_32.lib",
    ],
    "//conditions:default": [
    ],
})

cc_library(
    name = "plasma_client",
    srcs = [
        "src/ray/object_manager/plasma/client.cc",
        "src/ray/object_manager/plasma/fling.cc",
        "src/ray/object_manager/plasma/io.cc",
        "src/ray/object_manager/plasma/malloc.cc",
        "src/ray/object_manager/plasma/plasma.cc",
        "src/ray/object_manager/plasma/protocol.cc",
    ],
    hdrs = [
        "src/ray/object_manager/format/object_manager_generated.h",
        "src/ray/object_manager/notification/object_store_notification_manager.h",
        "src/ray/object_manager/plasma/client.h",
        "src/ray/object_manager/plasma/common.h",
        "src/ray/object_manager/plasma/compat.h",
        "src/ray/object_manager/plasma/external_store.h",
        "src/ray/object_manager/plasma/fling.h",
        "src/ray/object_manager/plasma/io.h",
        "src/ray/object_manager/plasma/malloc.h",
        "src/ray/object_manager/plasma/plasma.h",
        "src/ray/object_manager/plasma/plasma_generated.h",
        "src/ray/object_manager/plasma/protocol.h",
    ],
    copts = PLASMA_COPTS,
    defines = select({
        "@bazel_tools//src/conditions:windows": PROPAGATED_WINDOWS_DEFINES,
        "//conditions:default": [],
    }),
    linkopts = PLASMA_LINKOPTS,
    strip_include_prefix = "src",
    deps = [
        ":object_manager_fbs",
        ":plasma_fbs",
        ":platform_shims",
        ":ray_common",
        ":ray_util",
        "@arrow",
        "@com_github_google_glog//:glog",
        "@msgpack",
    ],
)

copy_file(
    name = "copy_jni_h",
    src = "@bazel_tools//tools/jdk:jni_header",
    out = "jni.h",
)

copy_file(
    name = "copy_jni_md_h",
    src = select({
        "@bazel_tools//src/conditions:windows": "@bazel_tools//tools/jdk:jni_md_header-windows",
        "@bazel_tools//src/conditions:darwin": "@bazel_tools//tools/jdk:jni_md_header-darwin",
        "//conditions:default": "@bazel_tools//tools/jdk:jni_md_header-linux",
    }),
    out = "jni_md.h",
)

cc_library(
    name = "ae",
    srcs = [
        "src/ray/thirdparty/ae/ae.c",
    ],
    hdrs = [
        "src/ray/thirdparty/ae/ae.h",
        "src/ray/thirdparty/ae/ae_epoll.c",
        "src/ray/thirdparty/ae/ae_evport.c",
        "src/ray/thirdparty/ae/ae_kqueue.c",
        "src/ray/thirdparty/ae/ae_select.c",
        "src/ray/thirdparty/ae/config.h",
        "src/ray/thirdparty/ae/zmalloc.h",
    ],
    copts = PLASMA_COPTS,
    strip_include_prefix = "src",
    deps = [
        ":platform_shims",
    ],
)

cc_library(
    name = "plasma_store_server_lib",
    srcs = [
        "src/ray/object_manager/plasma/dlmalloc.cc",
        "src/ray/object_manager/plasma/events.cc",
        "src/ray/object_manager/plasma/eviction_policy.cc",
        "src/ray/object_manager/plasma/external_store.cc",
        "src/ray/object_manager/plasma/plasma_allocator.cc",
        "src/ray/object_manager/plasma/quota_aware_policy.cc",
        "src/ray/object_manager/plasma/store.cc",
        "src/ray/object_manager/plasma/store_runner.cc",
    ],
    hdrs = [
        "src/ray/object_manager/plasma/events.h",
        "src/ray/object_manager/plasma/eviction_policy.h",
        "src/ray/object_manager/plasma/external_store.h",
        "src/ray/object_manager/plasma/plasma_allocator.h",
        "src/ray/object_manager/plasma/quota_aware_policy.h",
        "src/ray/object_manager/plasma/store.h",
        "src/ray/object_manager/plasma/store_runner.h",
        "src/ray/thirdparty/dlmalloc.c",
    ],
    copts = PLASMA_COPTS,
    linkopts = PLASMA_LINKOPTS,
    strip_include_prefix = "src",
    deps = [
        ":ae",
        ":plasma_client",
        ":platform_shims",
        "@com_github_google_glog//:glog",
    ],
)

cc_binary(
    name = "plasma_store_server",
    srcs = [
        "src/ray/plasma/store_exec.cc",
    ],
    copts = PLASMA_COPTS,
    visibility = ["//visibility:public"],
    deps = [
        ":plasma_store_server_lib",
        ":platform_shims",
    ],
)

FLATC_ARGS = [
    "--gen-object-api",
    "--gen-mutable",
    "--scoped-enums",
]

flatbuffer_cc_library(
    name = "plasma_fbs",
    srcs = ["src/ray/object_manager/plasma/plasma.fbs"],
    flatc_args = FLATC_ARGS,
    includes = ["src/ray/object_manager/format/object_manager.fbs"],
    out_prefix = "src/ray/object_manager/plasma/",
)

# === End of plasma definitions ===

cc_library(
    name = "ray_common",
    srcs = glob(
        [
            "src/ray/common/**/*.cc",
        ],
        exclude = [
            "src/ray/common/**/*_test.cc",
        ],
    ),
    hdrs = glob(
        [
            "src/ray/common/**/*.h",
        ],
    ),
    copts = COPTS,
    includes = [
        "@boost//:asio",
    ],
    visibility = ["//visibility:public"],
    deps = [
        ":common_cc_proto",
        ":gcs_cc_proto",
        ":node_manager_fbs",
        ":ray_util",
        "@arrow",
        "@boost//:asio",
        "@com_github_grpc_grpc//:grpc++",
        "@com_google_absl//absl/container:flat_hash_map",
        "@com_google_absl//absl/container:flat_hash_set",
        "@com_google_absl//absl/memory",
        "@com_google_googletest//:gtest",
        "@msgpack",
    ],
)

cc_binary(
    name = "raylet",
    srcs = ["src/ray/raylet/main.cc"],
    copts = COPTS,
    visibility = ["//java:__subpackages__"],
    deps = [
        ":ray_util",
        ":raylet_lib",
        "@com_github_gflags_gflags//:gflags",
    ],
)

cc_library(
    name = "gcs_pub_sub_lib",
    srcs = glob(
        [
            "src/ray/gcs/pubsub/gcs_pub_sub.cc",
        ],
    ),
    hdrs = glob(
        [
            "src/ray/gcs/pubsub/gcs_pub_sub.h",
        ],
    ),
    copts = COPTS,
    deps = [
        ":gcs",
        ":ray_common",
        ":redis_client",
    ],
)

cc_test(
    name = "gcs_pub_sub_test",
    srcs = ["src/ray/gcs/pubsub/test/gcs_pub_sub_test.cc"],
    args = [
        "$(location redis-server)",
        "$(location redis-cli)",
        "$(location libray_redis_module.so)",
    ],
    copts = COPTS,
    data = [
        "//:libray_redis_module.so",
        "//:redis-cli",
        "//:redis-server",
    ],
    deps = [
        ":gcs_pub_sub_lib",
        "@com_google_googletest//:gtest_main",
    ],
)

cc_library(
    name = "gcs_server_lib",
    srcs = glob(
        [
            "src/ray/gcs/gcs_server/*.cc",
        ],
        exclude = [
            "src/ray/gcs/gcs_server/gcs_server_main.cc",
            "src/ray/gcs/gcs_server/test/*.cc",
        ],
    ),
    hdrs = glob(
        [
            "src/ray/gcs/gcs_server/*.h",
        ],
    ),
    copts = COPTS,
    deps = [
        ":gcs",
        ":gcs_pub_sub_lib",
        ":gcs_service_rpc",
        ":gcs_table_storage_lib",
        ":node_manager_rpc",
        ":raylet_client_lib",
        ":worker_rpc",
    ],
)

cc_binary(
    name = "gcs_server",
    srcs = [
        "src/ray/gcs/gcs_server/gcs_server_main.cc",
    ],
    copts = COPTS,
    visibility = ["//java:__subpackages__"],
    deps = [
        ":gcs_server_lib",
        "@com_github_gflags_gflags//:gflags",
    ],
)

cc_library(
    name = "stats_lib",
    srcs = glob(
        [
            "src/ray/stats/*.cc",
        ],
        exclude = [
            "src/ray/stats/*_test.cc",
        ],
    ),
    hdrs = glob(
        [
            "src/ray/stats/*.h",
        ],
    ),
    copts = COPTS,
    includes = [
        "src",
    ],
    linkopts = select({
        "@bazel_tools//src/conditions:windows": [
        ],
        "//conditions:default": [
            "-lpthread",
        ],
    }),
    deps = [
        ":ray_util",
        ":reporter_rpc",
        "@com_github_jupp0r_prometheus_cpp//pull",
        "@com_google_absl//absl/base:core_headers",
        "@com_google_absl//absl/memory",
        "@com_google_absl//absl/strings",
        "@com_google_googletest//:gtest",
        "@io_opencensus_cpp//opencensus/exporters/stats/prometheus:prometheus_exporter",
        "@io_opencensus_cpp//opencensus/exporters/stats/stdout:stdout_exporter",
        "@io_opencensus_cpp//opencensus/stats",
        "@io_opencensus_cpp//opencensus/tags",
    ],
)

cc_library(
    name = "raylet_lib",
    srcs = glob(
        [
            "src/ray/raylet/**/*.cc",
        ],
        exclude = [
            "src/ray/raylet/*_test.cc",
            "src/ray/raylet/main.cc",
        ],
    ),
<<<<<<< HEAD
    hdrs = glob(
        [
            "src/ray/raylet/**/*.h",
        ],
    ),
=======
    hdrs = glob([
        "src/ray/raylet/*.h",
        "src/ray/core_worker/common.h",
    ]),
>>>>>>> 7eafe646
    copts = COPTS,
    linkopts = select({
        "@bazel_tools//src/conditions:windows": [
        ],
        "//conditions:default": [
            "-lpthread",
        ],
    }),
    visibility = ["//streaming:__subpackages__"],
    deps = [
        ":common_cc_proto",
        ":gcs",
        ":node_manager_fbs",
        ":node_manager_rpc",
        ":object_manager",
        ":plasma_client",
        ":ray_common",
        ":ray_util",
        ":service_based_gcs_client_lib",
        ":stats_lib",
        ":worker_rpc",
        "@boost//:asio",
        "@com_github_jupp0r_prometheus_cpp//pull",
        "@com_google_absl//absl/base:core_headers",
        "@com_google_absl//absl/container:flat_hash_set",
        "@com_google_absl//absl/memory",
        "@com_google_absl//absl/strings",
        "@com_google_googletest//:gtest",
        "@io_opencensus_cpp//opencensus/exporters/stats/prometheus:prometheus_exporter",
        "@io_opencensus_cpp//opencensus/stats",
        "@io_opencensus_cpp//opencensus/tags",
    ],
)

cc_library(
    name = "raylet_client_lib",
    srcs = glob([
        "src/ray/raylet_client/*.cc",
    ]),
    hdrs = glob([
        "src/ray/raylet_client/*.h",
    ]),
    copts = COPTS,
    linkopts = select({
        "@bazel_tools//src/conditions:windows": [
        ],
        "//conditions:default": [
            "-lpthread",
        ],
    }),
    visibility = ["//streaming:__subpackages__"],
    deps = [
        ":gcs_cc_proto",
        ":node_manager_fbs",
        ":node_manager_rpc",
        ":ray_common",
        ":ray_util",
        "@boost//:asio",
    ],
)

cc_library(
    name = "core_worker_lib",
    srcs = glob(
        [
            "src/ray/core_worker/*.cc",
            "src/ray/core_worker/store_provider/*.cc",
            "src/ray/core_worker/store_provider/memory_store/*.cc",
            "src/ray/core_worker/transport/*.cc",
            "src/ray/rpc/worker/*.cc",
        ],
        exclude = [
            "src/ray/core_worker/*_test.cc",
            "src/ray/core_worker/mock_worker.cc",
        ],
    ),
    hdrs = glob([
        "src/ray/core_worker/*.h",
        "src/ray/core_worker/store_provider/*.h",
        "src/ray/core_worker/store_provider/memory_store/*.h",
        "src/ray/core_worker/transport/*.h",
    ]),
    copts = COPTS,
    visibility = ["//visibility:public"],
    deps = [
        ":gcs",
        ":plasma_client",
        ":ray_common",
        ":ray_util",
        ":raylet_client_lib",
        ":service_based_gcs_client_lib",
        ":worker_cc_proto",
        ":worker_rpc",
        "@boost//:fiber",
        "@com_google_absl//absl/container:flat_hash_map",
        "@com_google_absl//absl/container:flat_hash_set",
    ],
)

cc_library(
    name = "mock_worker_lib",
    srcs = ["src/ray/core_worker/test/mock_worker.cc"],
    hdrs = glob([
        "src/ray/core_worker/test/*.h",
    ]),
    copts = COPTS,
    deps = [
        ":core_worker_lib",
    ],
)

cc_binary(
    name = "mock_worker",
    copts = COPTS,
    deps = [
        ":mock_worker_lib",
    ],
)

cc_test(
    name = "core_worker_test",
    srcs = ["src/ray/core_worker/test/core_worker_test.cc"],
    args = [
        "$(location //:plasma_store_server)",
        "$(location raylet)",
        "$(location mock_worker)",
        "$(location gcs_server)",
        "$(location redis-cli)",
        "$(location redis-server)",
        "$(location libray_redis_module.so)",
    ],
    copts = COPTS,
    data = [
        "//:gcs_server",
        "//:libray_redis_module.so",
        "//:mock_worker",
        "//:plasma_store_server",
        "//:raylet",
        "//:redis-cli",
        "//:redis-server",
    ],
    deps = [
        ":core_worker_lib",
        ":gcs",
        "@com_google_absl//absl/container:flat_hash_map",
        "@com_google_absl//absl/container:flat_hash_set",
        "@com_google_googletest//:gtest_main",
    ],
)

cc_test(
    name = "direct_actor_transport_test",
    srcs = ["src/ray/core_worker/test/direct_actor_transport_test.cc"],
    copts = COPTS,
    deps = [
        ":core_worker_lib",
        "@com_google_googletest//:gtest_main",
    ],
)

cc_test(
    name = "direct_task_transport_test",
    srcs = ["src/ray/core_worker/test/direct_task_transport_test.cc"],
    copts = COPTS,
    deps = [
        ":core_worker_lib",
        "@com_google_googletest//:gtest_main",
    ],
)

cc_test(
    name = "reference_count_test",
    srcs = ["src/ray/core_worker/reference_count_test.cc"],
    copts = COPTS,
    deps = [
        ":core_worker_lib",
        "@com_google_googletest//:gtest_main",
    ],
)

cc_test(
    name = "object_recovery_manager_test",
    srcs = ["src/ray/core_worker/test/object_recovery_manager_test.cc"],
    copts = COPTS,
    deps = [
        ":core_worker_lib",
        "@com_google_googletest//:gtest_main",
    ],
)

cc_test(
    name = "scheduling_queue_test",
    srcs = ["src/ray/core_worker/test/scheduling_queue_test.cc"],
    copts = COPTS,
    deps = [
        ":core_worker_lib",
        "@com_google_googletest//:gtest_main",
    ],
)

cc_test(
    name = "task_manager_test",
    srcs = ["src/ray/core_worker/test/task_manager_test.cc"],
    copts = COPTS,
    deps = [
        ":core_worker_lib",
        "@com_google_googletest//:gtest_main",
    ],
)

cc_test(
    name = "actor_manager_test",
    srcs = ["src/ray/core_worker/test/actor_manager_test.cc"],
    copts = COPTS,
    deps = [
        ":core_worker_lib",
        "@com_google_googletest//:gtest_main",
    ],
)

cc_test(
    name = "scheduling_test",
    srcs = ["src/ray/raylet/scheduling/scheduling_test.cc"],
    copts = COPTS,
    deps = [
        ":raylet_lib",
        "@com_google_googletest//:gtest_main",
    ],
)

cc_test(
    name = "lineage_cache_test",
    srcs = ["src/ray/raylet/lineage_cache_test.cc"],
    copts = COPTS,
    deps = [
        ":node_manager_fbs",
        ":raylet_lib",
        "@com_google_googletest//:gtest_main",
    ],
)

cc_test(
    name = "reconstruction_policy_test",
    srcs = ["src/ray/raylet/reconstruction_policy_test.cc"],
    copts = COPTS + select({
        "//:msvc-cl": [
        ],
        "//conditions:default": [
            # Ignore this warning since it's impractical to fix in the relevant headers
            "-Wno-inconsistent-missing-override",
        ],
    }),
    deps = [
        ":node_manager_fbs",
        ":object_manager",
        ":raylet_lib",
        "@com_google_googletest//:gtest_main",
    ],
)

cc_test(
    name = "worker_pool_test",
    srcs = ["src/ray/raylet/worker_pool_test.cc"],
    copts = COPTS,
    deps = [
        ":raylet_lib",
        "@com_google_googletest//:gtest_main",
    ],
)

cc_test(
    name = "scheduling_resources_test",
    srcs = ["src/ray/common/task/scheduling_resources_test.cc"],
    copts = COPTS,
    deps = [
        "ray_common",
        "@com_google_googletest//:gtest_main",
    ],
)

cc_test(
    name = "id_test",
    srcs = ["src/ray/common/id_test.cc"],
    copts = COPTS,
    deps = [
        "ray_common",
        "@com_google_googletest//:gtest_main",
    ],
)

cc_test(
    name = "logging_test",
    srcs = ["src/ray/util/logging_test.cc"],
    args = ["--gtest_filter=PrintLogTest*"],
    copts = COPTS,
    deps = [
        ":ray_util",
        "@boost//:asio",
        "@com_google_googletest//:gtest_main",
    ],
)

cc_test(
    name = "filesystem_test",
    srcs = ["src/ray/util/filesystem_test.cc"],
    copts = COPTS,
    deps = [
        ":ray_util",
        "@com_google_googletest//:gtest_main",
    ],
)

cc_test(
    name = "util_test",
    srcs = ["src/ray/util/util_test.cc"],
    copts = COPTS,
    deps = [
        ":ray_util",
        "@boost//:asio",
        "@com_google_googletest//:gtest_main",
    ],
)

cc_test(
    name = "sample_test",
    srcs = ["src/ray/util/sample_test.cc"],
    copts = COPTS,
    deps = [
        ":ray_common",
        "@com_google_googletest//:gtest_main",
    ],
)

cc_test(
    name = "task_dependency_manager_test",
    srcs = ["src/ray/raylet/task_dependency_manager_test.cc"],
    copts = COPTS,
    deps = [
        ":raylet_lib",
        "@com_google_googletest//:gtest_main",
    ],
)

cc_test(
    name = "client_connection_test",
    srcs = ["src/ray/common/test/client_connection_test.cc"],
    copts = COPTS,
    deps = [
        ":ray_common",
        "@com_google_googletest//:gtest_main",
    ],
)

cc_test(
    name = "signal_test",
    srcs = ["src/ray/util/signal_test.cc"],
    copts = COPTS,
    deps = [
        ":raylet_lib",
        "@com_google_googletest//:gtest_main",
    ],
)

cc_test(
    name = "sequencer_test",
    srcs = ["src/ray/util/sequencer_test.cc"],
    copts = COPTS,
    deps = [
        ":ray_util",
        "@com_google_googletest//:gtest_main",
    ],
)

cc_test(
    name = "stats_test",
    srcs = ["src/ray/stats/stats_test.cc"],
    copts = COPTS,
    deps = [
        ":stats_lib",
        "@com_google_googletest//:gtest_main",
    ],
)

cc_test(
    name = "metric_exporter_client_test",
    srcs = ["src/ray/stats/metric_exporter_client_test.cc"],
    copts = COPTS,
    deps = [
        ":stats_lib",
        "@com_google_googletest//:gtest_main",
    ],
)

cc_library(
    name = "gcs_test_util_lib",
    hdrs = [
        "src/ray/gcs/test/accessor_test_base.h",
        "src/ray/gcs/test/gcs_test_util.h",
    ],
    copts = COPTS,
    deps = [
        ":gcs",
        ":gcs_service_rpc",
    ],
)

cc_test(
    name = "gcs_server_rpc_test",
    srcs = [
        "src/ray/gcs/gcs_server/test/gcs_server_rpc_test.cc",
    ],
    args = [
        "$(location redis-server)",
        "$(location redis-cli)",
        "$(location libray_redis_module.so)",
    ],
    copts = COPTS,
    data = [
        "//:libray_redis_module.so",
        "//:redis-cli",
        "//:redis-server",
    ],
    deps = [
        ":gcs_server_lib",
        ":gcs_test_util_lib",
        "@com_google_googletest//:gtest_main",
    ],
)

cc_test(
    name = "gcs_node_manager_test",
    srcs = [
        "src/ray/gcs/gcs_server/test/gcs_node_manager_test.cc",
        "src/ray/gcs/gcs_server/test/gcs_server_test_util.h",
    ],
    copts = COPTS,
    deps = [
        ":gcs_server_lib",
        ":gcs_test_util_lib",
        "@com_google_googletest//:gtest_main",
    ],
)

cc_test(
    name = "gcs_placement_group_scheduler_test",
    srcs = [
        "src/ray/gcs/gcs_server/test/gcs_placement_group_scheduler_test.cc",
        "src/ray/gcs/gcs_server/test/gcs_server_test_util.h",
    ],
    copts = COPTS,
    deps = [
        ":gcs_server_lib",
        ":gcs_test_util_lib",
        "@com_google_googletest//:gtest_main",
    ],
)

cc_test(
    name = "gcs_actor_scheduler_test",
    srcs = [
        "src/ray/gcs/gcs_server/test/gcs_actor_scheduler_test.cc",
        "src/ray/gcs/gcs_server/test/gcs_server_test_util.h",
    ],
    copts = COPTS,
    deps = [
        ":gcs_server_lib",
        ":gcs_test_util_lib",
        "@com_google_googletest//:gtest_main",
    ],
)

cc_test(
    name = "gcs_actor_manager_test",
    srcs = [
        "src/ray/gcs/gcs_server/test/gcs_actor_manager_test.cc",
        "src/ray/gcs/gcs_server/test/gcs_server_test_util.h",
    ],
    copts = COPTS,
    deps = [
        ":gcs_server_lib",
        ":gcs_test_util_lib",
        "@com_google_googletest//:gtest_main",
    ],
)

cc_library(
    name = "gcs_table_storage_lib",
    srcs = glob(
        [
            "src/ray/gcs/gcs_server/gcs_table_storage.cc",
        ],
    ),
    hdrs = glob(
        [
            "src/ray/gcs/gcs_server/gcs_table_storage.h",
        ],
    ),
    copts = COPTS,
    deps = [
        ":gcs",
        ":gcs_in_memory_store_client",
        ":ray_common",
        ":redis_store_client",
    ],
)

cc_library(
    name = "gcs_table_storage_test_lib",
    hdrs = [
        "src/ray/gcs/gcs_server/test/gcs_table_storage_test_base.h",
    ],
    copts = COPTS,
    deps = [
        "redis_store_client",
    ],
)

cc_test(
    name = "redis_gcs_table_storage_test",
    srcs = [
        "src/ray/gcs/gcs_server/test/redis_gcs_table_storage_test.cc",
    ],
    args = [
        "$(location redis-server)",
        "$(location redis-cli)",
        "$(location libray_redis_module.so)",
    ],
    copts = COPTS,
    data = [
        "//:libray_redis_module.so",
        "//:redis-cli",
        "//:redis-server",
    ],
    deps = [
        ":gcs_table_storage_lib",
        ":gcs_table_storage_test_lib",
        ":gcs_test_util_lib",
        ":store_client_test_lib",
        "@com_google_googletest//:gtest_main",
    ],
)

cc_test(
    name = "in_memory_gcs_table_storage_test",
    srcs = [
        "src/ray/gcs/gcs_server/test/in_memory_gcs_table_storage_test.cc",
    ],
    copts = COPTS,
    deps = [
        ":gcs_table_storage_lib",
        ":gcs_table_storage_test_lib",
        ":gcs_test_util_lib",
        ":store_client_test_lib",
        "@com_google_googletest//:gtest_main",
    ],
)

cc_library(
    name = "service_based_gcs_client_lib",
    srcs = glob(
        [
            "src/ray/gcs/gcs_client/service_based_*.cc",
        ],
    ),
    hdrs = glob(
        [
            "src/ray/gcs/gcs_client/service_based_*.h",
        ],
    ),
    copts = COPTS,
    deps = [
        ":gcs",
        ":gcs_pub_sub_lib",
        ":gcs_service_rpc",
        ":redis_store_client",
    ],
)

cc_library(
    name = "global_state_accessor_lib",
    srcs = glob(
        [
            "src/ray/gcs/gcs_client/global_state_accessor.cc",
        ],
    ),
    hdrs = glob(
        [
            "src/ray/gcs/gcs_client/global_state_accessor.h",
        ],
    ),
    copts = COPTS,
    deps = [
        ":service_based_gcs_client_lib",
    ],
)

cc_test(
    name = "global_state_accessor_test",
    srcs = [
        "src/ray/gcs/gcs_client/test/global_state_accessor_test.cc",
    ],
    args = [
        "$(location redis-server)",
        "$(location redis-cli)",
        "$(location libray_redis_module.so)",
    ],
    copts = COPTS,
    data = [
        "//:libray_redis_module.so",
        "//:redis-cli",
        "//:redis-server",
    ],
    deps = [
        ":gcs_server_lib",
        ":gcs_test_util_lib",
        ":global_state_accessor_lib",
        ":service_based_gcs_client_lib",
        "@com_google_googletest//:gtest_main",
    ],
)

cc_test(
    name = "gcs_server_test",
    srcs = [
        "src/ray/gcs/gcs_client/test/service_based_gcs_client_test.cc",
    ],
    args = [
        "$(location redis-server)",
        "$(location redis-cli)",
        "$(location libray_redis_module.so)",
    ],
    copts = COPTS,
    data = [
        "//:libray_redis_module.so",
        "//:redis-cli",
        "//:redis-server",
    ],
    deps = [
        ":gcs_server_lib",
        ":gcs_test_util_lib",
        ":service_based_gcs_client_lib",
        "@com_google_googletest//:gtest_main",
    ],
)

cc_test(
    name = "gcs_object_manager_test",
    srcs = [
        "src/ray/gcs/gcs_server/test/gcs_object_manager_test.cc",
        "src/ray/gcs/gcs_server/test/gcs_server_test_util.h",
    ],
    copts = COPTS,
    deps = [
        ":gcs_server_lib",
        ":gcs_test_util_lib",
        "@com_google_googletest//:gtest_main",
    ],
)

cc_library(
    name = "object_manager",
    srcs = glob([
        "src/ray/object_manager/*.cc",
        "src/ray/object_manager/notification/*.cc",
    ]),
    hdrs = glob([
        "src/ray/object_manager/*.h",
        "src/ray/object_manager/notification/*.h",
    ]),
    copts = COPTS,
    includes = [
        "src",
    ],
    deps = [
        ":gcs",
        ":object_manager_fbs",
        ":object_manager_rpc",
        ":plasma_store_server_lib",
        ":ray_common",
        ":ray_util",
        "@boost//:asio",
    ],
)

cc_binary(
    name = "object_manager_test",
    testonly = 1,
    srcs = ["src/ray/object_manager/test/object_manager_test.cc"],
    copts = COPTS,
    deps = [
        ":object_manager",
        "@com_google_googletest//:gtest_main",
    ],
)

cc_binary(
    name = "object_manager_stress_test",
    testonly = 1,
    srcs = ["src/ray/object_manager/test/object_manager_stress_test.cc"],
    copts = COPTS,
    deps = [
        ":object_manager",
        "@com_google_googletest//:gtest_main",
    ],
)

cc_library(
    name = "platform_shims",
    srcs = [] + select({
        "@bazel_tools//src/conditions:windows": glob([
            "src/shims/windows/**/*.c",
            "src/shims/windows/**/*.cc",
            "src/shims/windows/**/*.h",
        ]),
        "//conditions:default": [],
    }),
    hdrs = [] + select({
        "@bazel_tools//src/conditions:windows": glob([
            "src/shims/windows/**/*.h",
        ]),
        "//conditions:default": [],
    }),
    copts = COPTS,
    includes = [] + select({
        "@bazel_tools//src/conditions:windows": [
            "src/shims/windows",
        ],
        "//conditions:default": [],
    }),
    visibility = ["//visibility:public"],
)

cc_library(
    name = "ray_util",
    srcs = glob(
        [
            "src/ray/util/*.cc",
        ],
        exclude = [
            "src/ray/util/*_test.cc",
        ],
    ),
    hdrs = glob([
        "src/ray/util/*.h",
    ]),
    copts = COPTS,
    includes = [
        "src",
    ],
    visibility = ["//visibility:public"],
    deps = [
        ":platform_shims",
        ":sha256",
        "@boost//:asio",
        "@com_github_google_glog//:glog",
        "@com_google_absl//absl/synchronization",
        "@com_google_absl//absl/time",
        "@com_google_googletest//:gtest_main",
    ],
)

filegroup(
    name = "iwyu_sh",
    srcs = ["ci/travis/iwyu.sh"],
)

filegroup(
    name = "extra_actions_base_proto",
    srcs = [
        # TODO: Replace our file with the built-in copy once this issue is resolved:
        #   https://github.com/bazelbuild/bazel/issues/8738
        "thirdparty/protobuf/extra_actions_base.proto",
        #"@bazel_tools//src/main/protobuf:extra_actions_base.proto",
    ],
)

action_listener(
    name = "iwyu_cpp",
    extra_actions = [":iwyu_action"],
    mnemonics = ["CppCompile"],
)

extra_action(
    name = "iwyu_action",
    cmd = "$(location :iwyu_sh) $(location @com_google_protobuf//:protoc) $(location :extra_actions_base_proto) --extra_action_file=$(EXTRA_ACTION_FILE)",
    tools = [
        ":extra_actions_base_proto",
        ":iwyu_sh",
        "@com_google_protobuf//:protoc",
    ],
)

cc_library(
    name = "sha256",
    srcs = [
        "src/ray/thirdparty/sha256.c",
    ],
    hdrs = [
        "src/ray/thirdparty/sha256.h",
    ],
    copts = COPTS,
    includes = ["src/ray/thirdparty"],
)

alias(
    name = "hiredis",
    actual = "@com_github_redis_hiredis//:hiredis",
)

cc_library(
    name = "redis_client",
    srcs = [
        "src/ray/gcs/asio.cc",
        "src/ray/gcs/redis_async_context.cc",
        "src/ray/gcs/redis_client.cc",
        "src/ray/gcs/redis_context.cc",
    ],
    hdrs = [
        "src/ray/gcs/asio.h",
        "src/ray/gcs/redis_async_context.h",
        "src/ray/gcs/redis_client.h",
        "src/ray/gcs/redis_context.h",
    ],
    copts = COPTS,
    deps = [
        ":hiredis",
        ":ray_common",
        ":ray_util",
        ":stats_lib",
        "@boost//:asio",
    ],
)

cc_library(
    name = "redis_store_client",
    srcs = [
        "src/ray/gcs/store_client/redis_store_client.cc",
    ],
    hdrs = [
        "src/ray/gcs/callback.h",
        "src/ray/gcs/store_client/redis_store_client.h",
        "src/ray/gcs/store_client/store_client.h",
    ],
    copts = COPTS,
    deps = [
        "redis_client",
    ],
)

cc_library(
    name = "gcs_in_memory_store_client",
    srcs = [
        "src/ray/gcs/store_client/in_memory_store_client.cc",
    ],
    hdrs = [
        "src/ray/gcs/callback.h",
        "src/ray/gcs/store_client/in_memory_store_client.h",
        "src/ray/gcs/store_client/store_client.h",
    ],
    copts = COPTS,
    deps = [
        ":ray_common",
        ":ray_util",
    ],
)

cc_library(
    name = "store_client_test_lib",
    hdrs = [
        "src/ray/gcs/store_client/test/store_client_test_base.h",
    ],
    copts = COPTS,
    deps = [
        "redis_store_client",
    ],
)

cc_test(
    name = "redis_store_client_test",
    srcs = ["src/ray/gcs/store_client/test/redis_store_client_test.cc"],
    args = [
        "$(location redis-server)",
        "$(location redis-cli)",
        "$(location libray_redis_module.so)",
    ],
    copts = COPTS,
    data = [
        "//:libray_redis_module.so",
        "//:redis-cli",
        "//:redis-server",
    ],
    deps = [
        ":redis_store_client",
        ":store_client_test_lib",
        "@com_google_googletest//:gtest_main",
    ],
)

cc_test(
    name = "in_memory_store_client_test",
    srcs = ["src/ray/gcs/store_client/test/in_memory_store_client_test.cc"],
    copts = COPTS,
    deps = [
        ":gcs_in_memory_store_client",
        ":store_client_test_lib",
        "@com_google_googletest//:gtest_main",
    ],
)

cc_library(
    name = "gcs",
    srcs = glob(
        [
            "src/ray/gcs/*.cc",
        ],
        exclude = [
            "src/ray/gcs/*_test.cc",
        ],
    ),
    hdrs = glob([
        "src/ray/gcs/*.h",
    ]),
    copts = COPTS,
    deps = [
        ":gcs_cc_proto",
        ":hiredis",
        ":node_manager_fbs",
        ":node_manager_rpc",
        ":ray_common",
        ":ray_util",
        ":stats_lib",
        "@boost//:asio",
    ],
)

# TODO(micafan) Support test group in future. Use test group we can run all gcs test once.
cc_test(
    name = "redis_gcs_client_test",
    srcs = ["src/ray/gcs/test/redis_gcs_client_test.cc"],
    args = [
        "$(location redis-server)",
        "$(location redis-cli)",
        "$(location libray_redis_module.so)",
    ],
    copts = COPTS,
    data = [
        "//:libray_redis_module.so",
        "//:redis-cli",
        "//:redis-server",
    ],
    deps = [
        ":gcs",
        "@com_google_googletest//:gtest_main",
    ],
)

cc_test(
    name = "redis_actor_info_accessor_test",
    srcs = ["src/ray/gcs/test/redis_actor_info_accessor_test.cc"],
    args = [
        "$(location redis-server)",
        "$(location redis-cli)",
        "$(location libray_redis_module.so)",
    ],
    copts = COPTS,
    data = [
        "//:libray_redis_module.so",
        "//:redis-cli",
        "//:redis-server",
    ],
    deps = [
        ":gcs",
        ":gcs_test_util_lib",
        "@com_google_googletest//:gtest_main",
    ],
)

cc_test(
    name = "redis_object_info_accessor_test",
    srcs = ["src/ray/gcs/test/redis_object_info_accessor_test.cc"],
    args = [
        "$(location redis-server)",
        "$(location redis-cli)",
        "$(location libray_redis_module.so)",
    ],
    copts = COPTS,
    data = [
        "//:libray_redis_module.so",
        "//:redis-cli",
        "//:redis-server",
    ],
    deps = [
        ":gcs",
        ":gcs_test_util_lib",
        "@com_google_googletest//:gtest_main",
    ],
)

cc_test(
    name = "subscription_executor_test",
    srcs = ["src/ray/gcs/test/subscription_executor_test.cc"],
    args = [
        "$(location redis-server)",
        "$(location redis-cli)",
        "$(location libray_redis_module.so)",
    ],
    copts = COPTS,
    data = [
        "//:libray_redis_module.so",
        "//:redis-cli",
        "//:redis-server",
    ],
    deps = [
        ":gcs",
        ":gcs_test_util_lib",
        "@com_google_googletest//:gtest_main",
    ],
)

cc_test(
    name = "redis_job_info_accessor_test",
    srcs = ["src/ray/gcs/test/redis_job_info_accessor_test.cc"],
    args = [
        "$(location redis-server)",
        "$(location redis-cli)",
        "$(location libray_redis_module.so)",
    ],
    copts = COPTS,
    data = [
        "//:libray_redis_module.so",
        "//:redis-cli",
        "//:redis-server",
    ],
    deps = [
        ":gcs",
        ":gcs_test_util_lib",
        "@com_google_googletest//:gtest_main",
    ],
)

cc_test(
    name = "redis_node_info_accessor_test",
    srcs = ["src/ray/gcs/test/redis_node_info_accessor_test.cc"],
    args = [
        "$(location redis-server)",
        "$(location redis-cli)",
        "$(location libray_redis_module.so)",
    ],
    copts = COPTS,
    data = [
        "//:libray_redis_module.so",
        "//:redis-cli",
        "//:redis-server",
    ],
    deps = [
        ":gcs",
        ":gcs_test_util_lib",
        "@com_google_googletest//:gtest_main",
    ],
)

cc_test(
    name = "asio_test",
    srcs = ["src/ray/gcs/test/asio_test.cc"],
    args = [
        "$(location redis-server)",
        "$(location redis-cli)",
        "$(location libray_redis_module.so)",
    ],
    copts = COPTS,
    data = [
        "//:libray_redis_module.so",
        "//:redis-cli",
        "//:redis-server",
    ],
    deps = [
        ":gcs",
        ":ray_util",
        "@com_google_googletest//:gtest_main",
    ],
)

flatbuffer_cc_library(
    name = "node_manager_fbs",
    srcs = ["src/ray/raylet/format/node_manager.fbs"],
    flatc_args = FLATC_ARGS,
    out_prefix = "src/ray/raylet/format/",
)

flatbuffer_cc_library(
    name = "object_manager_fbs",
    srcs = ["src/ray/object_manager/format/object_manager.fbs"],
    flatc_args = FLATC_ARGS,
    out_prefix = "src/ray/object_manager/format/",
)

pyx_library(
    name = "_raylet",
    srcs = glob([
        "python/ray/__init__.py",
        "python/ray/_raylet.pxd",
        "python/ray/_raylet.pyx",
        "python/ray/includes/*.pxd",
        "python/ray/includes/*.pxi",
    ]),
    # Export ray ABI symbols, which can then be used by _streaming.so.
    # We need to dlopen this lib with RTLD_GLOBAL to use ABI in this
    # shared lib, see python/ray/__init__.py.
    cc_kwargs = dict(
        srcs = PYX_SRCS,
        copts = COPTS + PYX_COPTS,
        # see https://github.com/tensorflow/tensorflow/blob/r2.1/tensorflow/lite/BUILD#L444
        linkopts = select({
            "@bazel_tools//src/conditions:darwin": [
                "-Wl,-exported_symbols_list,$(location //:src/ray/ray_exported_symbols.lds)",
            ],
            "@bazel_tools//src/conditions:windows": [
            ],
            "//conditions:default": [
                "-Wl,--version-script,$(location //:src/ray/ray_version_script.lds)",
            ],
        }),
        linkstatic = 1,
    ),
    deps = [
        "//:core_worker_lib",
        "//:global_state_accessor_lib",
        "//:ray_util",
        "//:raylet_lib",
        "//:serialization_cc_proto",
        "//:src/ray/ray_exported_symbols.lds",
        "//:src/ray/ray_version_script.lds",
    ],
)

pyx_library(
    name = "_streaming",
    srcs = glob([
        "python/ray/streaming/_streaming.pyx",
        "python/ray/__init__.py",
        "python/ray/_raylet.pxd",
        "python/ray/includes/*.pxd",
        "python/ray/includes/*.pxi",
        "python/ray/streaming/__init__.pxd",
        "python/ray/streaming/includes/*.pxd",
        "python/ray/streaming/includes/*.pxi",
    ]),
    cc_kwargs = dict(
        srcs = PYX_SRCS,
        copts = COPTS + PYX_COPTS,
    ),
    deps = [
        "//streaming:streaming_lib",
    ],
)

cc_binary(
    name = "libcore_worker_library_java.so",
    srcs = glob([
        "src/ray/core_worker/lib/java/*.h",
        "src/ray/core_worker/lib/java/*.cc",
    ]) + [
        "@bazel_tools//tools/jdk:jni_header",
    ] + select({
        "@bazel_tools//src/conditions:windows": ["@bazel_tools//tools/jdk:jni_md_header-windows"],
        "@bazel_tools//src/conditions:darwin": ["@bazel_tools//tools/jdk:jni_md_header-darwin"],
        "//conditions:default": ["@bazel_tools//tools/jdk:jni_md_header-linux"],
    }) + [
        ":jni.h",
        ":jni_md.h",
    ],
    copts = COPTS,
    includes = [
        "src",
        "external/bazel_tools/tools/jdk/include",
    ] + select({
        "@bazel_tools//src/conditions:windows": ["external/bazel_tools/tools/jdk/include/windows"],
        "@bazel_tools//src/conditions:darwin": ["external/bazel_tools/tools/jdk/include/darwin"],
        "//conditions:default": ["external/bazel_tools/tools/jdk/include/linux"],
    }),
    # Export ray ABI symbols, which can then be used by libstreaming_java.so. see `//:_raylet`
    linkopts = select({
        "@bazel_tools//src/conditions:darwin": [
            "-Wl,-exported_symbols_list,$(location //:src/ray/ray_exported_symbols.lds)",
        ],
        "@bazel_tools//src/conditions:windows": [
        ],
        "//conditions:default": [
            "-Wl,--version-script,$(location //:src/ray/ray_version_script.lds)",
        ],
    }),
    linkshared = 1,
    linkstatic = 1,
    deps = [
        "//:core_worker_lib",
        "//:global_state_accessor_lib",
        "//:src/ray/ray_exported_symbols.lds",
        "//:src/ray/ray_version_script.lds",
        "//streaming:jni",
    ],
)

genrule(
    name = "core_worker-jni-darwin-compat",
    srcs = [":libcore_worker_library_java.so"],
    outs = ["libcore_worker_library_java.dylib"],
    cmd = "cp $< $@",
    output_to_bindir = 1,
)

filegroup(
    name = "core_worker_library_java",
    srcs = select({
        "@bazel_tools//src/conditions:darwin": [":libcore_worker_library_java.dylib"],
        "//conditions:default": [":libcore_worker_library_java.so"],
    }),
    visibility = ["//java:__subpackages__"],
)

filegroup(
    name = "python_sources",
    srcs = glob([
        "python/ray/*.py",
        "python/ray/autoscaler/*.py",
        "python/ray/autoscaler/aws/example-full.yaml",
        "python/ray/autoscaler/azure/example-full.yaml",
        "python/ray/autoscaler/gcp/example-full.yaml",
        "python/ray/autoscaler/local/example-full.yaml",
        "python/ray/cloudpickle/*.py",
        "python/ray/core/__init__.py",
        "python/ray/core/generated/__init__.py",
        "python/ray/core/generated/ray/__init__.py",
        "python/ray/core/generated/ray/protocol/__init__.py",
        "python/ray/dashboard/*.py",
        "python/ray/dashboard/metrics_exporter/*.py",
        "python/ray/experimental/*.py",
        "python/ray/util/*.py",
        "python/ray/internal/*.py",
        "python/ray/projects/*.py",
        "python/ray/projects/schema.json",
        "python/ray/projects/templates/cluster_template.yaml",
        "python/ray/projects/templates/project_template.yaml",
        "python/ray/projects/templates/requirements.txt",
        "python/ray/workers/default_worker.py",
    ]),
)

alias(
    name = "redis-server",
    actual = select({
        "@bazel_tools//src/conditions:windows": "@com_github_tporadowski_redis_bin//:redis-server.exe",
        "//conditions:default": "@com_github_antirez_redis//:redis-server",
    }),
    visibility = ["//visibility:public"],
)

alias(
    name = "redis-cli",
    actual = select({
        "@bazel_tools//src/conditions:windows": "@com_github_tporadowski_redis_bin//:redis-cli.exe",
        "//conditions:default": "@com_github_antirez_redis//:redis-cli",
    }),
    visibility = ["//visibility:public"],
)

cc_binary(
    name = "libray_redis_module.so",
    srcs = [
        "src/ray/gcs/redis_module/ray_redis_module.cc",
        "src/ray/gcs/redis_module/redis_string.h",
        "src/ray/gcs/redis_module/redismodule.h",
    ],
    copts = COPTS,
    linkshared = 1,
    linkstatic = 1,
    visibility = ["//java:__subpackages__"],
    deps = [
        ":gcs_cc_proto",
        ":ray_common",
    ],
)

filegroup(
    name = "all_py_proto",
    srcs = [
        "common_py_proto",
        "core_worker_py_proto",
        "gcs_py_proto",
        "node_manager_py_proto",
        "reporter_py_proto",
    ],
)

# This is a dummy test dependency that causes the python tests to be
# re-run if any of these files changes.
py_library(
    name = "ray_lib",
    srcs = glob(
        ["python/ray/**/*.py"],
        exclude = ["python/ray/tests/*.py"],
    ),
    visibility = ["__subpackages__"],
)

copy_to_workspace(
    name = "cp_raylet_so",
    srcs = ["python/ray/_raylet.so"],
    dstdir = "python/ray",
)

copy_to_workspace(
    name = "cp_streaming",
    srcs = ["python/ray/streaming/_streaming.so"],
    dstdir = "python/ray/streaming",
)

copy_to_workspace(
    name = "cp_all_py_proto",
    srcs = [":all_py_proto"],
    dstdir = "python/ray/core/generated",
)

copy_to_workspace(
    name = "cp_redis",
    srcs = [
        ":redis-cli",
        ":redis-server",
    ],
    dstdir = "python/ray/core/src/ray/thirdparty/redis/src",
)

copy_to_workspace(
    name = "cp_libray_redis_module",
    srcs = [":libray_redis_module.so"],
    dstdir = "python/ray/core/src/ray/gcs/redis_module",
)

copy_to_workspace(
    name = "cp_raylet",
    srcs = [":raylet"],
    dstdir = "python/ray/core/src/ray/raylet",
)

copy_to_workspace(
    name = "cp_gcs_server",
    srcs = [":gcs_server"],
    dstdir = "python/ray/core/src/ray/gcs",
)

copy_to_workspace(
    name = "cp_plasma_store_server",
    srcs = [":plasma_store_server"],
    dstdir = "python/ray/core/src/plasma",
)

genrule(
    name = "ray_pkg",
    srcs = [
        ":cp_raylet_so",
        ":cp_streaming",
        ":python_sources",
        ":cp_all_py_proto",
        ":cp_redis",
        ":cp_libray_redis_module",
        ":cp_raylet",
        ":cp_gcs_server",
        ":cp_plasma_store_server",
        "//streaming:copy_streaming_py_proto",
    ],
    outs = ["ray_pkg.out"],
    cmd = """
        if [ "$${OSTYPE-}" = "msys" ]; then
            ln -P -f -- python/ray/_raylet.so python/ray/_raylet.pyd
        fi
        # NOTE(hchen): Protobuf doesn't allow specifying Python package name. So we use this `sed`
        # command to change the import path in the generated file.
        files=(
            python/ray/core/generated/gcs_pb2.py
            python/ray/core/generated/common_pb2.py
            python/ray/core/generated/node_manager_pb2.py
            python/ray/core/generated/node_manager_pb2_grpc.py
            python/ray/core/generated/reporter_pb2.py
            python/ray/core/generated/reporter_pb2_grpc.py
            python/ray/core/generated/core_worker_pb2.py
            python/ray/core/generated/core_worker_pb2_grpc.py
        )
        sed -i -E 's/from src.ray.protobuf/from ./' "$${files[@]}"
        echo "$${PWD}" > $@
    """,
    local = 1,
)<|MERGE_RESOLUTION|>--- conflicted
+++ resolved
@@ -630,18 +630,12 @@
             "src/ray/raylet/main.cc",
         ],
     ),
-<<<<<<< HEAD
     hdrs = glob(
         [
             "src/ray/raylet/**/*.h",
-        ],
-    ),
-=======
-    hdrs = glob([
-        "src/ray/raylet/*.h",
-        "src/ray/core_worker/common.h",
-    ]),
->>>>>>> 7eafe646
+            "src/ray/core_worker/common.h",
+        ],
+    ),
     copts = COPTS,
     linkopts = select({
         "@bazel_tools//src/conditions:windows": [
