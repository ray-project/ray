--- conflicted
+++ resolved
@@ -8,13 +8,8 @@
 
 load("@bazel_skylib//rules:common_settings.bzl", "bool_flag")
 load("@rules_proto//proto:defs.bzl", "proto_library")
-<<<<<<< HEAD
 load("@rules_python//python:defs.bzl", "py_library", "py_binary", "py_runtime", "py_runtime_pair")
-load("@rules_cc//cc:defs.bzl", "cc_binary", "cc_library", "cc_proto_library", "cc_test")
-=======
-load("@rules_python//python:defs.bzl", "py_library", "py_runtime", "py_runtime_pair")
 load("@rules_cc//cc:defs.bzl", "cc_proto_library")
->>>>>>> ca0e0499
 load("@com_github_grpc_grpc//bazel:cc_grpc_library.bzl", "cc_grpc_library")
 load("@com_github_grpc_grpc//bazel:cython_library.bzl", "pyx_library")
 load("@com_github_google_flatbuffers//:build_defs.bzl", "flatbuffer_cc_library")
@@ -2518,18 +2513,13 @@
     dstdir = "python/ray/core/src/ray/gcs",
 )
 
-<<<<<<< HEAD
-sh_binary(
-=======
 copy_to_workspace(
     name = "cp_jemalloc",
     srcs = ["@jemalloc//:shared"],
     dstdir = "python/ray/core/",
 )
 
-
-genrule(
->>>>>>> ca0e0499
+sh_binary(
     name = "install_py_proto",
     srcs = [
         "ci/install_py_proto.sh",
@@ -2565,7 +2555,6 @@
     """,
     local = 1,
 )
-<<<<<<< HEAD
 
 compile_pip_requirements(
     name = "requirements_compile_py_proto",
@@ -2635,6 +2624,4 @@
         ":grpc_tools_protoc",
     ],
     outs = ["compile_py_proto.tar"],
-)
-=======
->>>>>>> ca0e0499
+)