# Bazel build
# C/C++ documentation: https://docs.bazel.build/versions/master/be/c-cpp.html

load("@com_github_grpc_grpc//bazel:cc_grpc_library.bzl", "cc_grpc_library")
load("@build_stack_rules_proto//python:python_proto_compile.bzl", "python_proto_compile")
load("@com_github_google_flatbuffers//:build_defs.bzl", "flatbuffer_cc_library")
load("@//bazel:ray.bzl", "flatbuffer_py_library")
load("@//bazel:cython_library.bzl", "pyx_library")

COPTS = ["-DRAY_USE_GLOG"]

# === Begin of protobuf definitions ===

proto_library(
    name = "gcs_proto",
    srcs = ["src/ray/protobuf/gcs.proto"],
    visibility = ["//java:__subpackages__"],
)

cc_proto_library(
    name = "gcs_cc_proto",
    deps = [":gcs_proto"],
)

python_proto_compile(
    name = "gcs_py_proto",
    deps = [":gcs_proto"],
)

proto_library(
    name = "node_manager_proto",
    srcs = ["src/ray/protobuf/node_manager.proto"],
)

<<<<<<< HEAD
# Core worker gRPC lib.
grpc_proto_library(
    name = "core_worker_grpc_lib",
    srcs = ["src/ray/protobuf/core_worker.proto"],
=======
cc_proto_library(
    name = "node_manager_cc_proto",
    deps = ["node_manager_proto"],
)

# === End of protobuf definitions ===

# Node manager gRPC lib.
cc_grpc_library(
    name = "node_manager_cc_grpc",
    srcs = [":node_manager_proto"],
    grpc_only = True,
    deps = [":node_manager_cc_proto"],
>>>>>>> bb8e75b5
)

# Node manager server and client.
cc_library(
    name = "node_manager_rpc",
    srcs = glob([
        "src/ray/rpc/*.cc",
    ]),
    hdrs = glob([
        "src/ray/rpc/*.h",
    ]),
    copts = COPTS,
    deps = [
        ":node_manager_cc_grpc",
        ":ray_common",
        "@boost//:asio",
        "@com_github_grpc_grpc//:grpc++",
    ],
)

cc_binary(
    name = "raylet",
    srcs = ["src/ray/raylet/main.cc"],
    copts = COPTS,
    visibility = ["//java:__subpackages__"],
    deps = [
        ":ray_util",
        ":raylet_lib",
        "@com_github_gflags_gflags//:gflags",
    ],
)

cc_binary(
    name = "raylet_monitor",
    srcs = [
        "src/ray/raylet/monitor.cc",
        "src/ray/raylet/monitor.h",
        "src/ray/raylet/monitor_main.cc",
    ],
    copts = COPTS,
    deps = [
        ":gcs",
        ":ray_util",
    ],
)

cc_library(
    name = "stats_lib",
    srcs = glob(
        [
            "src/ray/stats/*.cc",
        ],
        exclude = [
            "src/ray/stats/*_test.cc",
        ],
    ),
    hdrs = glob(
        [
            "src/ray/stats/*.h",
        ],
    ),
    copts = COPTS,
    includes = [
        "src",
    ],
    linkopts = ["-pthread"],
    deps = [
        ":ray_util",
        "@com_github_jupp0r_prometheus_cpp//pull",
        "@com_google_absl//absl/base:core_headers",
        "@com_google_absl//absl/memory",
        "@com_google_absl//absl/strings",
        "@com_google_googletest//:gtest",
        "@io_opencensus_cpp//opencensus/exporters/stats/prometheus:prometheus_exporter",
        "@io_opencensus_cpp//opencensus/exporters/stats/stdout:stdout_exporter",
        "@io_opencensus_cpp//opencensus/stats",
        "@io_opencensus_cpp//opencensus/tags",
    ],
)

cc_library(
    name = "raylet_lib",
    srcs = glob(
        [
            "src/ray/raylet/*.cc",
        ],
        exclude = [
            "src/ray/raylet/mock_gcs_client.cc",
            "src/ray/raylet/monitor_main.cc",
            "src/ray/raylet/*_test.cc",
            "src/ray/raylet/main.cc",
        ],
    ),
    hdrs = glob([
        "src/ray/raylet/*.h",
    ]),
    copts = COPTS,
    linkopts = ["-pthread"],
    deps = [
        ":gcs",
        ":gcs_fbs",
        ":node_manager_fbs",
        ":node_manager_rpc",
        ":object_manager",
        ":ray_common",
        ":ray_util",
        ":stats_lib",
        "@boost//:asio",
        "@com_github_jupp0r_prometheus_cpp//pull",
        "@com_google_absl//absl/base:core_headers",
        "@com_google_absl//absl/memory",
        "@com_google_absl//absl/strings",
        "@com_google_googletest//:gtest",
        "@io_opencensus_cpp//opencensus/exporters/stats/prometheus:prometheus_exporter",
        "@io_opencensus_cpp//opencensus/stats",
        "@io_opencensus_cpp//opencensus/tags",
        "@plasma//:plasma_client",
    ],
)

cc_library(
    name = "core_worker_lib",
    srcs = glob(
        [
            "src/ray/core_worker/*.cc",
            "src/ray/core_worker/store_provider/*.cc",
            "src/ray/core_worker/transport/*.cc",
        ],
        exclude = [
            "src/ray/core_worker/*_test.cc",
            "src/ray/core_worker/mock_worker.cc",
        ],
    ),
    hdrs = glob([
        "src/ray/core_worker/*.h",
        "src/ray/core_worker/store_provider/*.h",
        "src/ray/core_worker/transport/*.h",
    ]),
    copts = COPTS,
    deps = [
        ":ray_common",
        ":ray_util",
        ":raylet_lib",
        ":core_worker_grpc_lib",
    ],
)

cc_binary(
    name = "mock_worker",
    srcs = ["src/ray/core_worker/mock_worker.cc"],
    copts = COPTS,
    deps = [
        ":core_worker_lib",
    ],
)

cc_binary(
    name = "core_worker_test",
    srcs = ["src/ray/core_worker/core_worker_test.cc"],
    copts = COPTS,
    deps = [
        ":core_worker_lib",
        ":gcs",
        "@com_google_googletest//:gtest_main",
    ],
)

cc_test(
    name = "lineage_cache_test",
    srcs = ["src/ray/raylet/lineage_cache_test.cc"],
    copts = COPTS,
    deps = [
        ":node_manager_fbs",
        ":raylet_lib",
        "@com_google_googletest//:gtest_main",
    ],
)

cc_test(
    name = "reconstruction_policy_test",
    srcs = ["src/ray/raylet/reconstruction_policy_test.cc"],
    copts = COPTS,
    deps = [
        ":node_manager_fbs",
        ":object_manager",
        ":raylet_lib",
        "@com_google_googletest//:gtest_main",
    ],
)

cc_test(
    name = "worker_pool_test",
    srcs = ["src/ray/raylet/worker_pool_test.cc"],
    copts = COPTS,
    deps = [
        ":raylet_lib",
        "@com_google_googletest//:gtest_main",
    ],
)

cc_test(
    name = "logging_test",
    srcs = ["src/ray/util/logging_test.cc"],
    args = ["--gtest_filter=PrintLogTest*"],
    copts = COPTS,
    deps = [
        ":ray_util",
        "@boost//:asio",
        "@com_google_googletest//:gtest_main",
    ],
)

cc_test(
    name = "task_dependency_manager_test",
    srcs = ["src/ray/raylet/task_dependency_manager_test.cc"],
    copts = COPTS,
    deps = [
        ":raylet_lib",
        "@com_google_googletest//:gtest_main",
    ],
)

cc_test(
    name = "task_test",
    srcs = ["src/ray/raylet/task_test.cc"],
    copts = COPTS,
    deps = [
        ":raylet_lib",
        "@com_google_googletest//:gtest_main",
    ],
)

cc_test(
    name = "client_connection_test",
    srcs = ["src/ray/raylet/client_connection_test.cc"],
    copts = COPTS,
    deps = [
        ":raylet_lib",
        "@com_google_googletest//:gtest_main",
    ],
)

cc_test(
    name = "signal_test",
    srcs = ["src/ray/util/signal_test.cc"],
    copts = COPTS,
    deps = [
        ":raylet_lib",
        "@com_google_googletest//:gtest_main",
    ],
)

cc_test(
    name = "stats_test",
    srcs = ["src/ray/stats/stats_test.cc"],
    deps = [
        ":stats_lib",
        "@com_google_googletest//:gtest_main",
    ],
)

cc_library(
    name = "object_manager",
    srcs = glob([
        "src/ray/object_manager/*.cc",
    ]),
    hdrs = glob([
        "src/ray/object_manager/*.h",
    ]),
    copts = COPTS,
    includes = [
        "src",
    ],
    deps = [
        ":gcs",
        ":object_manager_fbs",
        ":ray_common",
        ":ray_util",
        "@boost//:asio",
        "@plasma//:plasma_client",
    ],
)

cc_binary(
    name = "object_manager_test",
    testonly = 1,
    srcs = ["src/ray/object_manager/test/object_manager_test.cc"],
    copts = COPTS,
    deps = [
        ":object_manager",
        "@com_google_googletest//:gtest_main",
    ],
)

cc_binary(
    name = "object_manager_stress_test",
    testonly = 1,
    srcs = ["src/ray/object_manager/test/object_manager_stress_test.cc"],
    copts = COPTS,
    deps = [
        ":object_manager",
        "@com_google_googletest//:gtest_main",
    ],
)

cc_library(
    name = "ray_util",
    srcs = glob(
        [
            "src/ray/util/*.cc",
        ],
        exclude = [
            "src/ray/util/*_test.cc",
        ],
    ),
    hdrs = glob([
        "src/ray/util/*.h",
    ]),
    copts = COPTS,
    includes = [
        "src",
    ],
    deps = [
        ":sha256",
        "@com_github_google_glog//:glog",
        "@plasma//:plasma_client",
    ],
)

cc_library(
    name = "ray_common",
    srcs = glob(
        [
            "src/ray/common/*.cc",
        ],
        exclude = [
            "src/ray/common/*_test.cc",
        ],
    ),
    hdrs = glob(
        [
            "src/ray/common/*.h",
        ],
    ),
    copts = COPTS,
    includes = [
        "src/ray/gcs/format",
    ],
    deps = [
        ":gcs_fbs",
        ":ray_util",
        "@boost//:asio",
        "@plasma//:plasma_client",
    ],
)

cc_library(
    name = "sha256",
    srcs = [
        "src/ray/thirdparty/sha256.c",
    ],
    hdrs = [
        "src/ray/thirdparty/sha256.h",
    ],
    includes = ["src/ray/thirdparty"],
)

cc_library(
    name = "hiredis",
    srcs = glob(
        [
            "src/ray/thirdparty/ae/ae.c",
            "src/ray/thirdparty/hiredis/*.c",
        ],
        exclude = [
            "src/ray/thirdparty/hiredis/test.c",
        ],
    ),
    hdrs = glob([
        "src/ray/thirdparty/ae/*.h",
        "src/ray/thirdparty/hiredis/*.h",
        "src/ray/thirdparty/hiredis/adapters/*.h",
        "src/ray/thirdparty/hiredis/dict.c",
        "src/ray/thirdparty/ae/ae_kqueue.c",
        "src/ray/thirdparty/ae/ae_epoll.c",
    ]),
    includes = [
        "src/ray/thirdparty/ae",
        "src/ray/thirdparty/hiredis",
    ],
)

cc_library(
    name = "gcs",
    srcs = glob(
        [
            "src/ray/gcs/*.cc",
        ],
        exclude = [
            "src/ray/gcs/*_test.cc",
        ],
    ),
    hdrs = glob([
        "src/ray/gcs/*.h",
        "src/ray/gcs/format/*.h",
    ]),
    copts = COPTS,
    includes = [
        "src/ray/gcs/format",
    ],
    deps = [
        ":gcs_cc_proto",
        ":gcs_fbs",
        ":hiredis",
        ":node_manager_fbs",
        ":node_manager_rpc",
        ":ray_common",
        ":ray_util",
        ":stats_lib",
        "@boost//:asio",
    ],
)

cc_binary(
    name = "gcs_client_test",
    testonly = 1,
    srcs = ["src/ray/gcs/client_test.cc"],
    copts = COPTS,
    deps = [
        ":gcs",
        "@com_google_googletest//:gtest_main",
    ],
)

cc_binary(
    name = "asio_test",
    testonly = 1,
    srcs = ["src/ray/gcs/asio_test.cc"],
    copts = COPTS,
    deps = [
        ":gcs",
        ":ray_util",
        "@com_google_googletest//:gtest_main",
    ],
)

FLATC_ARGS = [
    "--gen-object-api",
    "--gen-mutable",
    "--scoped-enums",
]

flatbuffer_cc_library(
    name = "gcs_fbs",
    srcs = ["src/ray/gcs/format/gcs.fbs"],
    flatc_args = FLATC_ARGS,
    out_prefix = "src/ray/gcs/format/",
)

flatbuffer_cc_library(
    name = "common_fbs",
    srcs = ["@plasma//:cpp/src/plasma/format/common.fbs"],
    flatc_args = FLATC_ARGS,
    out_prefix = "src/ray/common/",
)

flatbuffer_cc_library(
    name = "node_manager_fbs",
    srcs = ["src/ray/raylet/format/node_manager.fbs"],
    flatc_args = FLATC_ARGS,
    include_paths = ["src/ray/gcs/format"],
    includes = [":gcs_fbs_includes"],
    out_prefix = "src/ray/raylet/format/",
)

flatbuffer_cc_library(
    name = "object_manager_fbs",
    srcs = ["src/ray/object_manager/format/object_manager.fbs"],
    flatc_args = FLATC_ARGS,
    out_prefix = "src/ray/object_manager/format/",
)

pyx_library(
    name = "_raylet",
    srcs = glob([
        "python/ray/__init__.py",
        "python/ray/_raylet.pyx",
        "python/ray/includes/*.pxd",
        "python/ray/includes/*.pxi",
    ]),
    deps = ["//:raylet_lib"],
)

cc_binary(
    name = "libraylet_library_java.so",
    srcs = [
        "src/ray/raylet/lib/java/org_ray_runtime_raylet_RayletClientImpl.h",
        "src/ray/raylet/lib/java/org_ray_runtime_raylet_RayletClientImpl.cc",
        "src/ray/common/id.h",
        "src/ray/raylet/raylet_client.h",
        "src/ray/util/logging.h",
        "@bazel_tools//tools/jdk:jni_header",
    ] + select({
        "@bazel_tools//src/conditions:windows": ["@bazel_tools//tools/jdk:jni_md_header-windows"],
        "@bazel_tools//src/conditions:darwin": ["@bazel_tools//tools/jdk:jni_md_header-darwin"],
        "//conditions:default": ["@bazel_tools//tools/jdk:jni_md_header-linux"],
    }),
    includes = [
        "src",
        "external/bazel_tools/tools/jdk/include",
    ] + select({
        "@bazel_tools//src/conditions:windows": ["external/bazel_tools/tools/jdk/include/windows"],
        "@bazel_tools//src/conditions:darwin": ["external/bazel_tools/tools/jdk/include/darwin"],
        "//conditions:default": ["external/bazel_tools/tools/jdk/include/linux"],
    }),
    linkshared = 1,
    linkstatic = 1,
    deps = [
        "//:raylet_lib",
        "@plasma//:plasma_client",
    ],
)

genrule(
    name = "raylet-jni-darwin-compat",
    srcs = [":libraylet_library_java.so"],
    outs = ["libraylet_library_java.dylib"],
    cmd = "cp $< $@",
    output_to_bindir = 1,
)

filegroup(
    name = "raylet_library_java",
    srcs = select({
        "@bazel_tools//src/conditions:darwin": [":libraylet_library_java.dylib"],
        "//conditions:default": [":libraylet_library_java.so"],
    }),
    visibility = ["//java:__subpackages__"],
)

filegroup(
    name = "gcs_fbs_file",
    srcs = ["src/ray/gcs/format/gcs.fbs"],
    visibility = ["//java:__subpackages__"],
)

flatbuffer_py_library(
    name = "python_node_manager_fbs",
    srcs = [
        "src/ray/raylet/format/node_manager.fbs",
    ],
    outs = [
        "ray/protocol/DisconnectClient.py",
        "ray/protocol/FetchOrReconstruct.py",
        "ray/protocol/ForwardTaskRequest.py",
        "ray/protocol/FreeObjectsRequest.py",
        "ray/protocol/GetTaskReply.py",
        "ray/protocol/MessageType.py",
        "ray/protocol/NotifyUnblocked.py",
        "ray/protocol/PushErrorRequest.py",
        "ray/protocol/RegisterClientReply.py",
        "ray/protocol/RegisterClientRequest.py",
        "ray/protocol/RegisterNodeManagerRequest.py",
        "ray/protocol/ResourceIdSetInfo.py",
        "ray/protocol/SubmitTaskRequest.py",
        "ray/protocol/Task.py",
        "ray/protocol/TaskExecutionSpecification.py",
        "ray/protocol/WaitReply.py",
        "ray/protocol/WaitRequest.py",
    ],
    include_paths = [
        "src/ray/gcs/format/",
    ],
    includes = ["src/ray/gcs/format/gcs.fbs"],
    out_prefix = "python/ray/core/generated/",
)

filegroup(
    name = "python_sources",
    srcs = glob([
        "python/ray/*.py",
        "python/ray/autoscaler/*.py",
        "python/ray/autoscaler/aws/example-full.yaml",
        "python/ray/autoscaler/gcp/example-full.yaml",
        "python/ray/autoscaler/local/example-full.yaml",
        "python/ray/cloudpickle/*.py",
        "python/ray/core/__init__.py",
        "python/ray/core/generated/__init__.py",
        "python/ray/core/generated/ray/__init__.py",
        "python/ray/core/generated/ray/protocol/__init__.py",
        "python/ray/dashboard/dashboard.py",
        "python/ray/dashboard/index.html",
        "python/ray/dashboard/res/main.css",
        "python/ray/dashboard/res/main.js",
        "python/ray/experimental/*.py",
        "python/ray/internal/*.py",
        "python/ray/workers/default_worker.py",
    ]),
)

genrule(
    name = "redis",
    outs = [
        "redis-server",
        "redis-cli",
    ],
    cmd = """
        set -x &&
        curl -sL \"https://github.com/antirez/redis/archive/5.0.3.tar.gz\" | tar xz --strip-components=1 -C . &&
        make &&
        mv ./src/redis-server $(location redis-server) &&
        chmod +x $(location redis-server) &&
        mv ./src/redis-cli $(location redis-cli) &&
        chmod +x $(location redis-cli)
    """,
    visibility = ["//java:__subpackages__"],
)

cc_binary(
    name = "libray_redis_module.so",
    srcs = [
        "src/ray/gcs/redis_module/ray_redis_module.cc",
        "src/ray/gcs/redis_module/redis_string.h",
        "src/ray/gcs/redis_module/redismodule.h",
    ],
    copts = COPTS,
    linkshared = 1,
    linkstatic = 1,
    visibility = ["//java:__subpackages__"],
    deps = [
        ":gcs_cc_proto",
        ":ray_common",
    ],
)

genrule(
    name = "ray_pkg",
    srcs = [
        "python/ray/_raylet.so",
        "//:python_sources",
        "//:gcs_py_proto",
        "//:python_node_manager_fbs",
        "//:redis-server",
        "//:redis-cli",
        "//:libray_redis_module.so",
        "//:raylet",
        "//:raylet_monitor",
        "@plasma//:plasma_store_server",
    ],
    outs = ["ray_pkg.out"],
    cmd = """
        set -x &&
        WORK_DIR=$$(pwd) &&
        cp -f $(location python/ray/_raylet.so) $$WORK_DIR/python/ray &&
        mkdir -p $$WORK_DIR/python/ray/core/src/ray/thirdparty/redis/src/ &&
        cp -f $(location //:redis-server) $$WORK_DIR/python/ray/core/src/ray/thirdparty/redis/src/ &&
        cp -f $(location //:redis-cli) $$WORK_DIR/python/ray/core/src/ray/thirdparty/redis/src/ &&
        mkdir -p $$WORK_DIR/python/ray/core/src/ray/gcs/redis_module/ &&
        cp -f $(locations //:libray_redis_module.so) $$WORK_DIR/python/ray/core/src/ray/gcs/redis_module/ &&
        cp -f $(location //:raylet_monitor) $$WORK_DIR/python/ray/core/src/ray/raylet/ &&
        cp -f $(location @plasma//:plasma_store_server) $$WORK_DIR/python/ray/core/src/plasma/ &&
        cp -f $(location //:raylet) $$WORK_DIR/python/ray/core/src/ray/raylet/ &&
        mkdir -p $$WORK_DIR/python/ray/core/generated/ray/protocol/ &&
        for f in $(locations //:python_node_manager_fbs); do
            cp -f $$f $$WORK_DIR/python/ray/core/generated/ray/protocol/;
        done &&
        for f in $(locations //:gcs_py_proto); do
            cp -f $$f $$WORK_DIR/python/ray/core/generated/;
        done &&
        echo $$WORK_DIR > $@
    """,
    local = 1,
)<|MERGE_RESOLUTION|>--- conflicted
+++ resolved
@@ -32,15 +32,19 @@
     srcs = ["src/ray/protobuf/node_manager.proto"],
 )
 
-<<<<<<< HEAD
-# Core worker gRPC lib.
-grpc_proto_library(
-    name = "core_worker_grpc_lib",
-    srcs = ["src/ray/protobuf/core_worker.proto"],
-=======
 cc_proto_library(
     name = "node_manager_cc_proto",
     deps = ["node_manager_proto"],
+)
+
+proto_library(
+    name = "core_worker_proto",
+    srcs = ["src/ray/protobuf/core_worker.proto"],
+)
+
+cc_proto_library(
+    name = "core_worker_cc_proto",
+    deps = ["core_worker_proto"],
 )
 
 # === End of protobuf definitions ===
@@ -51,7 +55,6 @@
     srcs = [":node_manager_proto"],
     grpc_only = True,
     deps = [":node_manager_cc_proto"],
->>>>>>> bb8e75b5
 )
 
 # Node manager server and client.
@@ -195,7 +198,7 @@
         ":ray_common",
         ":ray_util",
         ":raylet_lib",
-        ":core_worker_grpc_lib",
+        ":core_worker_cc_proto",
     ],
 )
 
