--- conflicted
+++ resolved
@@ -1241,11 +1241,8 @@
         sed -i -E 's/from src.ray.protobuf/from ./' "$$WORK_DIR/python/ray/core/generated/node_manager_pb2_grpc.py" &&
         sed -i -E 's/from src.ray.protobuf/from ./' "$$WORK_DIR/python/ray/core/generated/reporter_pb2.py" &&
         sed -i -E 's/from src.ray.protobuf/from ./' "$$WORK_DIR/python/ray/core/generated/reporter_pb2_grpc.py" &&
-<<<<<<< HEAD
         sed -i -E 's/from src.ray.protobuf/from ./' "$$WORK_DIR/python/ray/core/generated/core_worker_pb2.py" &&
         sed -i -E 's/from src.ray.protobuf/from ./' "$$WORK_DIR/python/ray/core/generated/core_worker_pb2_grpc.py" &&
-=======
->>>>>>> cfbde39b
         echo "$$WORK_DIR" > $@
     """,
     local = 1,
