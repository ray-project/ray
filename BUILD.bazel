# Bazel build
# C/C++ documentation: https://docs.bazel.build/versions/master/be/c-cpp.html

load("@com_github_grpc_grpc//bazel:cc_grpc_library.bzl", "cc_grpc_library")
load("@build_stack_rules_proto//python:python_proto_compile.bzl", "python_proto_compile")
load("@com_github_google_flatbuffers//:build_defs.bzl", "flatbuffer_cc_library")
load("@//bazel:ray.bzl", "flatbuffer_py_library")
load("@//bazel:cython_library.bzl", "pyx_library")

COPTS = ["-DRAY_USE_GLOG"]

# === Begin of protobuf definitions ===

proto_library(
    name = "common_proto",
    srcs = ["src/ray/protobuf/common.proto"],
    visibility = ["//java:__subpackages__"],
)

cc_proto_library(
    name = "common_cc_proto",
    deps = [":common_proto"],
)

python_proto_compile(
    name = "common_py_proto",
    deps = [":common_proto"],
)

proto_library(
    name = "gcs_proto",
    srcs = ["src/ray/protobuf/gcs.proto"],
    visibility = ["//java:__subpackages__"],
    deps = [":common_proto"],
)

cc_proto_library(
    name = "gcs_cc_proto",
    deps = [":gcs_proto"],
)

python_proto_compile(
    name = "gcs_py_proto",
    deps = [":gcs_proto"],
)

proto_library(
    name = "node_manager_proto",
    srcs = ["src/ray/protobuf/node_manager.proto"],
    deps = [":common_proto"],
)

cc_proto_library(
    name = "node_manager_cc_proto",
    deps = [":node_manager_proto"],
)

proto_library(
    name = "object_manager_proto",
    srcs = ["src/ray/protobuf/object_manager.proto"],
)

cc_proto_library(
    name = "object_manager_cc_proto",
    deps = [":object_manager_proto"],
)

proto_library(
    name = "worker_proto",
    srcs = ["src/ray/protobuf/worker.proto"],
    deps = [":common_proto"],
)

cc_proto_library(
    name = "worker_cc_proto",
    deps = ["worker_proto"],
)

proto_library(
    name = "core_worker_proto",
    srcs = ["src/ray/protobuf/core_worker.proto"],
    deps = [":common_proto"],
)

cc_proto_library(
    name = "core_worker_cc_proto",
    deps = ["core_worker_proto"],
)

proto_library(
    name = "direct_actor_proto",
    srcs = ["src/ray/protobuf/direct_actor.proto"],
    deps = [":common_proto"],
)

cc_proto_library(
    name = "direct_actor_cc_proto",
    deps = ["direct_actor_proto"],
)

proto_library(
    name = "serialization_proto",
    srcs = ["src/ray/protobuf/serialization.proto"],
)

cc_proto_library(
    name = "serialization_cc_proto",
    deps = ["serialization_proto"],
)

# === End of protobuf definitions ===

# === Begin of rpc definitions ===

# GRPC common lib.
cc_library(
    name = "grpc_common_lib",
    srcs = glob([
        "src/ray/rpc/*.cc",
    ]),
    hdrs = glob([
        "src/ray/rpc/*.h",
    ]),
    copts = COPTS,
    deps = [
        ":ray_common",
        "@boost//:asio",
        "@com_github_grpc_grpc//:grpc++",
        "@com_google_protobuf//:protobuf",
    ],
)

# Node manager gRPC lib.
cc_grpc_library(
    name = "node_manager_cc_grpc",
    srcs = [":node_manager_proto"],
    grpc_only = True,
    deps = [":node_manager_cc_proto"],
)

# Node manager server and client.
cc_library(
    name = "node_manager_rpc",
    hdrs = glob([
        "src/ray/rpc/node_manager/*.h",
    ]),
    copts = COPTS,
    deps = [
        ":grpc_common_lib",
        ":node_manager_cc_grpc",
        ":ray_common",
        "@boost//:asio",
        "@com_github_grpc_grpc//:grpc++",
    ],
)

# Object manager gRPC lib.
cc_grpc_library(
    name = "object_manager_cc_grpc",
    srcs = [":object_manager_proto"],
    grpc_only = True,
    deps = [":object_manager_cc_proto"],
)

# Object manager rpc server and client.
cc_library(
    name = "object_manager_rpc",
    hdrs = glob([
        "src/ray/rpc/object_manager/*.h",
    ]),
    copts = COPTS,
    deps = [
        ":grpc_common_lib",
        ":object_manager_cc_grpc",
        ":ray_common",
        "@boost//:asio",
        "@com_github_grpc_grpc//:grpc++",
    ],
)

# Worker gRPC lib.
cc_grpc_library(
    name = "worker_cc_grpc",
    srcs = [":worker_proto"],
    grpc_only = True,
    deps = [":worker_cc_proto"],
)

# direct actor gRPC lib.
cc_grpc_library(
    name = "direct_actor_cc_grpc",
    srcs = [":direct_actor_proto"],
    grpc_only = True,
    deps = [":direct_actor_cc_proto"],
)

# worker server and client.
cc_library(
    name = "worker_rpc",
    hdrs = glob([
        "src/ray/rpc/worker/*.h",
    ]),
    copts = COPTS,
    deps = [
        "direct_actor_cc_grpc",
        ":grpc_common_lib",
        ":ray_common",
        ":worker_cc_grpc",
        "@boost//:asio",
        "@com_github_grpc_grpc//:grpc++",
    ],
)

# === End of rpc definitions ===

cc_library(
    name = "ray_common",
    srcs = glob(
        [
            "src/ray/common/**/*.cc",
        ],
        exclude = [
            "src/ray/common/**/*_test.cc",
        ],
    ),
    hdrs = glob(
        [
            "src/ray/common/**/*.h",
        ],
    ),
    copts = COPTS,
    deps = [
        ":common_cc_proto",
        ":gcs_cc_proto",
        ":node_manager_fbs",
        ":ray_util",
        "@boost//:asio",
        "@com_github_grpc_grpc//:grpc++",
        "@plasma//:plasma_client",
    ],
)

cc_binary(
    name = "raylet",
    srcs = ["src/ray/raylet/main.cc"],
    copts = COPTS,
    visibility = ["//java:__subpackages__"],
    deps = [
        ":ray_util",
        ":raylet_lib",
        "@com_github_gflags_gflags//:gflags",
    ],
)

cc_binary(
    name = "raylet_monitor",
    srcs = [
        "src/ray/raylet/monitor.cc",
        "src/ray/raylet/monitor.h",
        "src/ray/raylet/monitor_main.cc",
    ],
    copts = COPTS,
    deps = [
        ":gcs",
        ":ray_util",
    ],
)

cc_library(
    name = "stats_lib",
    srcs = glob(
        [
            "src/ray/stats/*.cc",
        ],
        exclude = [
            "src/ray/stats/*_test.cc",
        ],
    ),
    hdrs = glob(
        [
            "src/ray/stats/*.h",
        ],
    ),
    copts = COPTS,
    includes = [
        "src",
    ],
    linkopts = ["-pthread"],
    deps = [
        ":ray_util",
        "@com_github_jupp0r_prometheus_cpp//pull",
        "@com_google_absl//absl/base:core_headers",
        "@com_google_absl//absl/memory",
        "@com_google_absl//absl/strings",
        "@com_google_googletest//:gtest",
        "@io_opencensus_cpp//opencensus/exporters/stats/prometheus:prometheus_exporter",
        "@io_opencensus_cpp//opencensus/exporters/stats/stdout:stdout_exporter",
        "@io_opencensus_cpp//opencensus/stats",
        "@io_opencensus_cpp//opencensus/tags",
    ],
)

cc_library(
    name = "raylet_lib",
    srcs = glob(
        [
            "src/ray/raylet/*.cc",
        ],
        exclude = [
            "src/ray/raylet/mock_gcs_client.cc",
            "src/ray/raylet/monitor_main.cc",
            "src/ray/raylet/*_test.cc",
            "src/ray/raylet/main.cc",
        ],
    ),
    hdrs = glob([
        "src/ray/raylet/*.h",
    ]),
    copts = COPTS,
    linkopts = ["-pthread"],
    deps = [
        ":common_cc_proto",
        ":gcs",
        ":node_manager_fbs",
        ":node_manager_rpc",
        ":object_manager",
        ":ray_common",
        ":ray_util",
        ":stats_lib",
        ":worker_rpc",
        "@boost//:asio",
        "@com_github_jupp0r_prometheus_cpp//pull",
        "@com_google_absl//absl/base:core_headers",
        "@com_google_absl//absl/memory",
        "@com_google_absl//absl/strings",
        "@com_google_googletest//:gtest",
        "@io_opencensus_cpp//opencensus/exporters/stats/prometheus:prometheus_exporter",
        "@io_opencensus_cpp//opencensus/stats",
        "@io_opencensus_cpp//opencensus/tags",
        "@plasma//:plasma_client",
    ],
)

cc_library(
    name = "core_worker_lib",
    srcs = glob(
        [
            "src/ray/core_worker/*.cc",
            "src/ray/core_worker/store_provider/*.cc",
            "src/ray/core_worker/store_provider/memory_store/*.cc",
            "src/ray/core_worker/transport/*.cc",
        ],
        exclude = [
            "src/ray/core_worker/*_test.cc",
            "src/ray/core_worker/mock_worker.cc",
        ],
    ),
    hdrs = glob([
        "src/ray/core_worker/*.h",
        "src/ray/core_worker/store_provider/*.h",
        "src/ray/core_worker/store_provider/memory_store/*.h",
        "src/ray/core_worker/transport/*.h",
    ]),
    copts = COPTS,
    deps = [
        ":core_worker_cc_proto",
        ":ray_common",
        ":ray_util",
        # TODO(hchen): After `raylet_client` is migrated to gRPC, `core_worker_lib`
        # should only depend on `raylet_client`, instead of the whole `raylet_lib`.
        ":raylet_lib",
        ":worker_rpc",
        ":gcs",
    ],
)

cc_library(
    name = "mock_worker_lib",
    srcs = ["src/ray/core_worker/test/mock_worker.cc"],
    hdrs = glob([
        "src/ray/core_worker/test/*.h",
    ]),
    copts = COPTS,
    deps = [
        ":core_worker_lib",
    ],
)

cc_binary(
    name = "mock_worker",
    copts = COPTS,
    deps = [
        ":mock_worker_lib",
    ],
)

cc_library(
    name = "core_worker_test_lib",
    srcs = ["src/ray/core_worker/test/core_worker_test.cc"],
    hdrs = glob([
        "src/ray/core_worker/test/*.h",
    ]),
    copts = COPTS,
    deps = [
        ":core_worker_lib",
        ":gcs",
        "@com_google_googletest//:gtest_main",
    ],
)

cc_binary(
    name = "core_worker_test",
    copts = COPTS,
    deps = [
        ":core_worker_test_lib",
    ],
)

cc_test(
    name = "scheduling_queue_test",
    srcs = ["src/ray/core_worker/test/scheduling_queue_test.cc"],
    copts = COPTS,
    deps = [
        ":core_worker_lib",
        "@com_google_googletest//:gtest_main",
    ],
)

cc_test(
    name = "lineage_cache_test",
    srcs = ["src/ray/raylet/lineage_cache_test.cc"],
    copts = COPTS,
    deps = [
        ":node_manager_fbs",
        ":raylet_lib",
        "@com_google_googletest//:gtest_main",
    ],
)

cc_test(
    name = "reconstruction_policy_test",
    srcs = ["src/ray/raylet/reconstruction_policy_test.cc"],
    copts = COPTS,
    deps = [
        ":node_manager_fbs",
        ":object_manager",
        ":raylet_lib",
        "@com_google_googletest//:gtest_main",
    ],
)

cc_test(
    name = "worker_pool_test",
    srcs = ["src/ray/raylet/worker_pool_test.cc"],
    copts = COPTS,
    deps = [
        ":raylet_lib",
        "@com_google_googletest//:gtest_main",
    ],
)

cc_test(
    name = "id_test",
    srcs = ["src/ray/common/id_test.cc"],
    copts = COPTS,
    deps = [
        "ray_common",
        "@com_google_googletest//:gtest_main",
    ],
)

cc_test(
    name = "logging_test",
    srcs = ["src/ray/util/logging_test.cc"],
    args = ["--gtest_filter=PrintLogTest*"],
    copts = COPTS,
    deps = [
        ":ray_util",
        "@boost//:asio",
        "@com_google_googletest//:gtest_main",
    ],
)

cc_test(
    name = "sample_test",
    srcs = ["src/ray/util/sample_test.cc"],
    copts = COPTS,
    deps = [
        ":ray_common",
        "@com_google_googletest//:gtest_main",
    ],
)

cc_test(
    name = "task_dependency_manager_test",
    srcs = ["src/ray/raylet/task_dependency_manager_test.cc"],
    copts = COPTS,
    deps = [
        ":raylet_lib",
        "@com_google_googletest//:gtest_main",
    ],
)

cc_test(
    name = "client_connection_test",
    srcs = ["src/ray/raylet/client_connection_test.cc"],
    copts = COPTS,
    deps = [
        ":raylet_lib",
        "@com_google_googletest//:gtest_main",
    ],
)

cc_test(
    name = "signal_test",
    srcs = ["src/ray/util/signal_test.cc"],
    copts = COPTS,
    deps = [
        ":raylet_lib",
        "@com_google_googletest//:gtest_main",
    ],
)

cc_test(
    name = "stats_test",
    srcs = ["src/ray/stats/stats_test.cc"],
    deps = [
        ":stats_lib",
        "@com_google_googletest//:gtest_main",
    ],
)

cc_library(
    name = "object_manager",
    srcs = glob([
        "src/ray/object_manager/*.cc",
    ]),
    hdrs = glob([
        "src/ray/object_manager/*.h",
    ]),
    copts = COPTS,
    includes = [
        "src",
    ],
    deps = [
        ":gcs",
        ":object_manager_fbs",
        ":object_manager_rpc",
        ":ray_common",
        ":ray_util",
        "@boost//:asio",
        "@plasma//:plasma_client",
    ],
)

cc_binary(
    name = "object_manager_test",
    testonly = 1,
    srcs = ["src/ray/object_manager/test/object_manager_test.cc"],
    copts = COPTS,
    deps = [
        ":object_manager",
        "@com_google_googletest//:gtest_main",
    ],
)

cc_binary(
    name = "object_manager_stress_test",
    testonly = 1,
    srcs = ["src/ray/object_manager/test/object_manager_stress_test.cc"],
    copts = COPTS,
    deps = [
        ":object_manager",
        "@com_google_googletest//:gtest_main",
    ],
)

cc_library(
    name = "ray_util",
    srcs = glob(
        [
            "src/ray/util/*.cc",
        ],
        exclude = [
            "src/ray/util/*_test.cc",
        ],
    ),
    hdrs = glob([
        "src/ray/util/*.h",
    ]),
    copts = COPTS,
    includes = [
        "src",
    ],
    deps = [
        ":sha256",
        "@com_github_google_glog//:glog",
<<<<<<< HEAD
        "@com_google_absl//absl/random",
=======
>>>>>>> 02931e08
        "@com_google_absl//absl/time",
        "@plasma//:plasma_client",
    ],
)

cc_library(
    name = "sha256",
    srcs = [
        "src/ray/thirdparty/sha256.c",
    ],
    hdrs = [
        "src/ray/thirdparty/sha256.h",
    ],
    includes = ["src/ray/thirdparty"],
)

cc_library(
    name = "hiredis",
    srcs = glob(
        [
            "src/ray/thirdparty/ae/ae.c",
            "src/ray/thirdparty/hiredis/*.c",
        ],
        exclude = [
            "src/ray/thirdparty/hiredis/test.c",
        ],
    ),
    hdrs = glob([
        "src/ray/thirdparty/ae/*.h",
        "src/ray/thirdparty/hiredis/*.h",
        "src/ray/thirdparty/hiredis/adapters/*.h",
        "src/ray/thirdparty/hiredis/dict.c",
        "src/ray/thirdparty/ae/ae_kqueue.c",
        "src/ray/thirdparty/ae/ae_epoll.c",
    ]),
    includes = [
        "src/ray/thirdparty/ae",
        "src/ray/thirdparty/hiredis",
    ],
)

cc_library(
    name = "gcs",
    srcs = glob(
        [
            "src/ray/gcs/*.cc",
        ],
        exclude = [
            "src/ray/gcs/*_test.cc",
        ],
    ),
    hdrs = glob([
        "src/ray/gcs/*.h",
    ]),
    copts = COPTS,
    deps = [
        ":gcs_cc_proto",
        ":hiredis",
        ":node_manager_fbs",
        ":node_manager_rpc",
        ":ray_common",
        ":ray_util",
        ":stats_lib",
        "@boost//:asio",
    ],
)

# TODO(micafan) Replace cc_binary with cc_test for GCS test.
cc_binary(
    name = "redis_gcs_client_test",
    testonly = 1,
    srcs = ["src/ray/gcs/redis_gcs_client_test.cc"],
    copts = COPTS,
    deps = [
        ":gcs",
        "@com_google_googletest//:gtest_main",
    ],
)

cc_binary(
    name = "actor_state_accessor_test",
    testonly = 1,
    srcs = ["src/ray/gcs/actor_state_accessor_test.cc"],
    copts = COPTS,
    deps = [
        ":gcs",
        "@com_google_googletest//:gtest_main",
    ],
)

cc_binary(
    name = "subscription_executor_test",
    testonly = 1,
    srcs = ["src/ray/gcs/subscription_executor_test.cc"],
    copts = COPTS,
    deps = [
        ":gcs",
        "@com_google_googletest//:gtest_main",
    ],
)

cc_binary(
    name = "asio_test",
    testonly = 1,
    srcs = ["src/ray/gcs/asio_test.cc"],
    copts = COPTS,
    deps = [
        ":gcs",
        ":ray_util",
        "@com_google_googletest//:gtest_main",
    ],
)

FLATC_ARGS = [
    "--gen-object-api",
    "--gen-mutable",
    "--scoped-enums",
]

flatbuffer_cc_library(
    name = "common_fbs",
    srcs = ["@plasma//:cpp/src/plasma/format/common.fbs"],
    flatc_args = FLATC_ARGS,
    out_prefix = "src/ray/common/",
)

flatbuffer_cc_library(
    name = "node_manager_fbs",
    srcs = ["src/ray/raylet/format/node_manager.fbs"],
    flatc_args = FLATC_ARGS,
    out_prefix = "src/ray/raylet/format/",
)

flatbuffer_cc_library(
    name = "object_manager_fbs",
    srcs = ["src/ray/object_manager/format/object_manager.fbs"],
    flatc_args = FLATC_ARGS,
    out_prefix = "src/ray/object_manager/format/",
)

pyx_library(
    name = "_raylet",
    srcs = glob([
        "python/ray/__init__.py",
        "python/ray/_raylet.pyx",
        "python/ray/includes/*.pxd",
        "python/ray/includes/*.pxi",
    ]),
    deps = [
        "//:core_worker_lib",
        "//:raylet_lib",
        "//:serialization_cc_proto",
    ],
)

cc_binary(
    name = "libcore_worker_library_java.so",
    srcs = glob([
        "src/ray/core_worker/lib/java/*.h",
        "src/ray/core_worker/lib/java/*.cc",
    ]) + [
        "@bazel_tools//tools/jdk:jni_header",
    ] + select({
        "@bazel_tools//src/conditions:windows": ["@bazel_tools//tools/jdk:jni_md_header-windows"],
        "@bazel_tools//src/conditions:darwin": ["@bazel_tools//tools/jdk:jni_md_header-darwin"],
        "//conditions:default": ["@bazel_tools//tools/jdk:jni_md_header-linux"],
    }),
    includes = [
        "src",
        "external/bazel_tools/tools/jdk/include",
    ] + select({
        "@bazel_tools//src/conditions:windows": ["external/bazel_tools/tools/jdk/include/windows"],
        "@bazel_tools//src/conditions:darwin": ["external/bazel_tools/tools/jdk/include/darwin"],
        "//conditions:default": ["external/bazel_tools/tools/jdk/include/linux"],
    }),
    linkshared = 1,
    linkstatic = 1,
    deps = [
        "//:core_worker_lib",
    ],
)

genrule(
    name = "core_worker-jni-darwin-compat",
    srcs = [":libcore_worker_library_java.so"],
    outs = ["libcore_worker_library_java.dylib"],
    cmd = "cp $< $@",
    output_to_bindir = 1,
)

filegroup(
    name = "core_worker_library_java",
    srcs = select({
        "@bazel_tools//src/conditions:darwin": [":libcore_worker_library_java.dylib"],
        "//conditions:default": [":libcore_worker_library_java.so"],
    }),
    visibility = ["//java:__subpackages__"],
)

filegroup(
    name = "python_sources",
    srcs = glob([
        "python/ray/*.py",
        "python/ray/autoscaler/*.py",
        "python/ray/autoscaler/aws/example-full.yaml",
        "python/ray/autoscaler/gcp/example-full.yaml",
        "python/ray/autoscaler/local/example-full.yaml",
        "python/ray/cloudpickle/*.py",
        "python/ray/core/__init__.py",
        "python/ray/core/generated/__init__.py",
        "python/ray/core/generated/ray/__init__.py",
        "python/ray/core/generated/ray/protocol/__init__.py",
        "python/ray/dashboard/dashboard.py",
        "python/ray/experimental/*.py",
        "python/ray/internal/*.py",
        "python/ray/projects/*.py",
        "python/ray/projects/schema.json",
        "python/ray/projects/templates/cluster_template.yaml",
        "python/ray/projects/templates/project_template.yaml",
        "python/ray/projects/templates/requirements.txt",
        "python/ray/workers/default_worker.py",
    ]),
)

genrule(
    name = "redis",
    outs = [
        "redis-server",
        "redis-cli",
    ],
    cmd = """
        set -x &&
        curl -sL \"https://github.com/antirez/redis/archive/5.0.3.tar.gz\" | tar xz --strip-components=1 -C . &&
        make &&
        mv ./src/redis-server $(location redis-server) &&
        chmod +x $(location redis-server) &&
        mv ./src/redis-cli $(location redis-cli) &&
        chmod +x $(location redis-cli)
    """,
    visibility = ["//java:__subpackages__"],
)

cc_binary(
    name = "libray_redis_module.so",
    srcs = [
        "src/ray/gcs/redis_module/ray_redis_module.cc",
        "src/ray/gcs/redis_module/redis_string.h",
        "src/ray/gcs/redis_module/redismodule.h",
    ],
    copts = COPTS,
    linkshared = 1,
    linkstatic = 1,
    visibility = ["//java:__subpackages__"],
    deps = [
        ":gcs_cc_proto",
        ":ray_common",
    ],
)

filegroup(
    name = "all_py_proto",
    srcs = [
        "common_py_proto",
        "gcs_py_proto",
    ],
)

genrule(
    name = "ray_pkg",
    srcs = [
        "python/ray/_raylet.so",
        "//:python_sources",
        "//:all_py_proto",
        "//:redis-server",
        "//:redis-cli",
        "//:libray_redis_module.so",
        "//:raylet",
        "//:raylet_monitor",
        "@plasma//:plasma_store_server",
    ],
    outs = ["ray_pkg.out"],
    cmd = """
        set -x &&
        WORK_DIR=$$(pwd) &&
        cp -f $(location python/ray/_raylet.so) $$WORK_DIR/python/ray &&
        mkdir -p $$WORK_DIR/python/ray/core/src/ray/thirdparty/redis/src/ &&
        cp -f $(location //:redis-server) $$WORK_DIR/python/ray/core/src/ray/thirdparty/redis/src/ &&
        cp -f $(location //:redis-cli) $$WORK_DIR/python/ray/core/src/ray/thirdparty/redis/src/ &&
        mkdir -p $$WORK_DIR/python/ray/core/src/ray/gcs/redis_module/ &&
        cp -f $(locations //:libray_redis_module.so) $$WORK_DIR/python/ray/core/src/ray/gcs/redis_module/ &&
        cp -f $(location //:raylet_monitor) $$WORK_DIR/python/ray/core/src/ray/raylet/ &&
        cp -f $(location @plasma//:plasma_store_server) $$WORK_DIR/python/ray/core/src/plasma/ &&
        cp -f $(location //:raylet) $$WORK_DIR/python/ray/core/src/ray/raylet/ &&
        mkdir -p $$WORK_DIR/python/ray/core/generated/ray/protocol/ &&
        for f in $(locations //:all_py_proto); do
            cp -f $$f $$WORK_DIR/python/ray/core/generated/;
        done &&
        # NOTE(hchen): Protobuf doesn't allow specifying Python package name. So we use this `sed`
        # command to change the import path in the generated file.
        sed -i -E 's/from src.ray.protobuf/from ./' $$WORK_DIR/python/ray/core/generated/gcs_pb2.py &&
        echo $$WORK_DIR > $@
    """,
    local = 1,
)<|MERGE_RESOLUTION|>--- conflicted
+++ resolved
@@ -595,10 +595,6 @@
     deps = [
         ":sha256",
         "@com_github_google_glog//:glog",
-<<<<<<< HEAD
-        "@com_google_absl//absl/random",
-=======
->>>>>>> 02931e08
         "@com_google_absl//absl/time",
         "@plasma//:plasma_client",
     ],
