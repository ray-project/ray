--- conflicted
+++ resolved
@@ -476,19 +476,8 @@
 )
 
 ray_cc_library(
-<<<<<<< HEAD
-    name = "gcs_pub_sub_lib",
-    srcs = [
-        "src/ray/gcs/pubsub/gcs_pub_sub.cc",
-        "src/ray/gcs/pubsub/gcs_pub_sub.ant.cc",
-    ],
-    hdrs = [
-        "src/ray/gcs/pubsub/gcs_pub_sub.h",
-    ],
-=======
     name = "pubsub_rpc",
     # TODO(core): Revisit this dependency after grpc_common_lib is broken down into smaller targets.
->>>>>>> 8ea94573
     deps = [
         ":grpc_common_lib",  # This is a large dependency, should be refined in the future.
         ":pubsub_cc_grpc",
@@ -601,11 +590,13 @@
         "src/ray/raylet/dependency_manager.cc",
         "src/ray/raylet/local_task_manager.cc",
         "src/ray/raylet/node_manager.cc",
+        "src/ray/raylet/node_manager.ant.cc",
         "src/ray/raylet/placement_group_resource_manager.cc",
         "src/ray/raylet/raylet.cc",
         "src/ray/raylet/worker_killing_policy.cc",
         "src/ray/raylet/worker_killing_policy_group_by_owner.cc",
         "src/ray/raylet/worker_killing_policy_retriable_fifo.cc",
+        "src/ray/raylet/virtual_cluster_manager.cc",
     ],
     hdrs = [
         "src/ray/raylet/dependency_manager.h",
@@ -617,6 +608,7 @@
         "src/ray/raylet/worker_killing_policy.h",
         "src/ray/raylet/worker_killing_policy_group_by_owner.h",
         "src/ray/raylet/worker_killing_policy_retriable_fifo.h",
+        "src/ray/raylet/virtual_cluster_manager.h",
     ],
     linkopts = select({
         "@platforms//os:windows": [
@@ -733,1524 +725,6 @@
     srcs = ["src/ray/raylet/runtime_env_agent_client_test.cc"],
     tags = ["team:core"],
     deps = [
-<<<<<<< HEAD
-        ":stats_metric",
-        ":gcs_init_data",
-        ":gcs_kv_manager",
-        ":gcs_table_storage",
-        ":gcs_usage_stats_client",
-        ":gcs_pub_sub_lib",
-        ":gcs_service_rpc",
-    ],
-)
-
-ray_cc_library(
-    name = "gcs_server_lib",
-    srcs = [
-        "src/ray/gcs/gcs_server/gcs_actor_manager.cc",
-        "src/ray/gcs/gcs_server/gcs_actor_scheduler.cc",
-        "src/ray/gcs/gcs_server/gcs_autoscaler_state_manager.cc",
-        "src/ray/gcs/gcs_server/gcs_virtual_cluster_autoscaler_state_manager.cc",
-        "src/ray/gcs/gcs_server/gcs_health_check_manager.cc",
-        "src/ray/gcs/gcs_server/gcs_job_manager.cc",
-        "src/ray/gcs/gcs_server/gcs_node_manager.cc",
-        "src/ray/gcs/gcs_server/gcs_placement_group_manager.cc",
-        "src/ray/gcs/gcs_server/gcs_placement_group_scheduler.cc",
-        "src/ray/gcs/gcs_server/gcs_resource_manager.cc",
-        "src/ray/gcs/gcs_server/gcs_server.cc",
-        "src/ray/gcs/gcs_server/gcs_server.ant.cc",
-        "src/ray/gcs/gcs_server/gcs_task_manager.cc",
-        "src/ray/gcs/gcs_server/gcs_virtual_cluster_manager.cc",
-        "src/ray/gcs/gcs_server/gcs_virtual_cluster.cc",
-    ],
-    hdrs = [
-        "src/ray/gcs/gcs_server/gcs_actor_manager.h",
-        "src/ray/gcs/gcs_server/gcs_actor_scheduler.h",
-        "src/ray/gcs/gcs_server/gcs_autoscaler_state_manager.h",
-        "src/ray/gcs/gcs_server/gcs_virtual_cluster_autoscaler_state_manager.h",
-        "src/ray/gcs/gcs_server/gcs_health_check_manager.h",
-        "src/ray/gcs/gcs_server/gcs_job_manager.h",
-        "src/ray/gcs/gcs_server/gcs_node_manager.h",
-        "src/ray/gcs/gcs_server/gcs_placement_group_manager.h",
-        "src/ray/gcs/gcs_server/gcs_placement_group_scheduler.h",
-        "src/ray/gcs/gcs_server/gcs_resource_manager.h",
-        "src/ray/gcs/gcs_server/gcs_server.h",
-        "src/ray/gcs/gcs_server/gcs_server_io_context_policy.h",
-        "src/ray/gcs/gcs_server/gcs_task_manager.h",
-        "src/ray/gcs/gcs_server/gcs_virtual_cluster_manager.h",
-        "src/ray/gcs/gcs_server/gcs_virtual_cluster.h",
-    ],
-    deps = [
-        ":gcs_runtime_env_handler",
-        ":gcs_redis_failure_detector",
-        ":gcs_state_util",
-        ":gcs_pubsub_handler",
-        ":gcs_store_client_kv",
-        ":gcs_usage_stats_client",
-        ":gcs_worker_manager",
-        ":gcs_function_manager",
-        ":gcs_kv_manager",
-        ":gcs_init_data",
-        ":gcs_table_storage",
-        ":autoscaler_rpc",
-        ":gcs",
-        ":gcs_pub_sub_lib",
-        ":gcs_service_cc_grpc",
-        ":gcs_service_rpc",
-        ":gcs_table_storage_lib",
-        ":node_manager_rpc",
-        ":observable_store_client",
-        ":pubsub_lib",
-        ":raylet_client_lib",
-        ":scheduler",
-        ":worker_rpc",
-        "//src/ray/protobuf:agent_manager_cc_proto",
-        "//src/ray/util:counter_map",
-        "//src/ray/util:thread_checker",
-        "//src/ray/util:throttler",
-        "//src/ray/util:type_traits",
-        "@boost//:bimap",
-        "@com_github_grpc_grpc//src/proto/grpc/health/v1:health_proto",
-        "@com_google_absl//absl/container:btree",
-    ],
-)
-
-ray_cc_binary(
-    name = "gcs_server",
-    srcs = [
-        "src/ray/gcs/gcs_server/gcs_server_main.cc",
-    ],
-    visibility = ["//java:__subpackages__"],
-    deps = [
-        ":gcs_server_lib",
-        ":stats_lib",
-        "//src/ray/util:stream_redirection_options",
-        "//src/ray/util:stream_redirection_utils",
-        "@com_github_gflags_gflags//:gflags",
-    ],
-)
-
-# Ray native pubsub module.
-ray_cc_library(
-    name = "publisher_lib",
-    srcs = ["src/ray/pubsub/publisher.cc"],
-    hdrs = ["src/ray/pubsub/publisher.h"],
-    deps = [
-        ":pubsub_rpc",
-        "@com_google_absl//absl/container:flat_hash_map",
-        "@com_google_absl//absl/container:flat_hash_set",
-        "@com_google_absl//absl/synchronization",
-    ],
-)
-
-# Subscriber module
-ray_cc_library(
-    name = "subscriber_lib",
-    srcs = ["src/ray/pubsub/subscriber.cc"],
-    hdrs = ["src/ray/pubsub/subscriber.h"],
-    deps = [
-        ":pubsub_rpc",
-        "@com_google_absl//absl/container:flat_hash_map",
-        "@com_google_absl//absl/container:flat_hash_set",
-        "@com_google_absl//absl/synchronization",
-    ],
-)
-
-ray_cc_library(
-    name = "pubsub_rpc",
-    # TODO(core): Revisit this dependency after grpc_common_lib is broken down into smaller targets.
-    deps = [
-        ":pubsub_cc_grpc",
-        ":grpc_common_lib",  # This is a large dependency, should be refined in the future.
-    ],
-)
-
-# Combined PubSub Library
-ray_cc_library(
-    name = "pubsub_lib",
-    deps = [
-        ":publisher_lib",
-        ":subscriber_lib",
-    ],
-)
-
-ray_cc_library(
-    name = "stats_opentelemetry",
-    srcs = ["src/ray/stats/opentelemetry_metrics.cc"],
-    deps = [
-        "@io_opentelemetry_cpp//sdk/src/logs:logs",
-        "@io_opentelemetry_cpp//sdk/src/trace:trace",
-    ],
-)
-
-ray_cc_library(
-    name = "stats_metric",
-    srcs = [
-        "src/ray/stats/metric.cc",
-        "src/ray/stats/metric_defs.cc",
-        "src/ray/stats/tag_defs.cc",
-    ],
-    hdrs = [
-        "src/ray/stats/metric.h",
-        "src/ray/stats/metric_defs.h",
-        "src/ray/stats/tag_defs.h",
-    ],
-    deps = [
-        "//src/ray/util",
-        "//src/ray/util:logging",
-        "//src/ray/util:size_literals",
-        "@com_github_jupp0r_prometheus_cpp//pull",
-        "@com_google_absl//absl/base:core_headers",
-        "@com_google_absl//absl/container:flat_hash_map",
-        "@com_google_absl//absl/memory",
-        "@com_google_absl//absl/strings",
-        "@com_google_googletest//:gtest",
-        "@io_opencensus_cpp//opencensus/exporters/stats/prometheus:prometheus_exporter",
-        "@io_opencensus_cpp//opencensus/exporters/stats/stdout:stdout_exporter",
-        "@io_opencensus_cpp//opencensus/stats",
-        "@io_opencensus_cpp//opencensus/tags",
-    ],
-)
-
-ray_cc_library(
-    name = "stats_lib",
-    srcs = [
-        "src/ray/stats/metric_exporter.cc",
-    ],
-    hdrs = [
-        "src/ray/stats/metric.h",
-        "src/ray/stats/metric_exporter.h",
-        "src/ray/stats/stats.h",
-        "src/ray/stats/tag_defs.h",
-    ],
-    linkopts = select({
-        "@platforms//os:windows": [
-        ],
-        "//conditions:default": [
-            "-lpthread",
-        ],
-    }),
-    deps = [
-        ":reporter_rpc",
-        ":stats_metric",
-        "//src/ray/util:size_literals",
-        "@com_github_grpc_grpc//:grpc_opencensus_plugin",
-    ],
-)
-
-ray_cc_library(
-    name = "scheduler",
-    srcs = [
-        "src/ray/raylet/scheduling/cluster_resource_manager.cc",
-        "src/ray/raylet/scheduling/cluster_resource_scheduler.cc",
-        "src/ray/raylet/scheduling/cluster_task_manager.cc",
-        "src/ray/raylet/scheduling/local_resource_manager.cc",
-        "src/ray/raylet/scheduling/policy/affinity_with_bundle_scheduling_policy.cc",
-        "src/ray/raylet/scheduling/policy/bundle_scheduling_policy.cc",
-        "src/ray/raylet/scheduling/policy/composite_scheduling_policy.cc",
-        "src/ray/raylet/scheduling/policy/hybrid_scheduling_policy.cc",
-        "src/ray/raylet/scheduling/policy/node_affinity_scheduling_policy.cc",
-        "src/ray/raylet/scheduling/policy/node_label_scheduling_policy.cc",
-        "src/ray/raylet/scheduling/policy/random_scheduling_policy.cc",
-        "src/ray/raylet/scheduling/policy/scorer.cc",
-        "src/ray/raylet/scheduling/policy/spread_scheduling_policy.cc",
-        "src/ray/raylet/scheduling/scheduler_resource_reporter.cc",
-        "src/ray/raylet/scheduling/scheduler_stats.cc",
-        "src/ray/raylet/scheduling/scheduling_policy.cc",
-    ],
-    hdrs = [
-        "src/ray/core_worker/common.h",
-        "src/ray/raylet/scheduling/cluster_resource_manager.h",
-        "src/ray/raylet/scheduling/cluster_resource_scheduler.h",
-        "src/ray/raylet/scheduling/cluster_task_manager.h",
-        "src/ray/raylet/scheduling/cluster_task_manager_interface.h",
-        "src/ray/raylet/scheduling/internal.h",
-        "src/ray/raylet/scheduling/local_resource_manager.h",
-        "src/ray/raylet/scheduling/local_task_manager_interface.h",
-        "src/ray/raylet/scheduling/policy/affinity_with_bundle_scheduling_policy.h",
-        "src/ray/raylet/scheduling/policy/bundle_scheduling_policy.h",
-        "src/ray/raylet/scheduling/policy/composite_scheduling_policy.h",
-        "src/ray/raylet/scheduling/policy/hybrid_scheduling_policy.h",
-        "src/ray/raylet/scheduling/policy/node_affinity_scheduling_policy.h",
-        "src/ray/raylet/scheduling/policy/node_label_scheduling_policy.h",
-        "src/ray/raylet/scheduling/policy/random_scheduling_policy.h",
-        "src/ray/raylet/scheduling/policy/scheduling_context.h",
-        "src/ray/raylet/scheduling/policy/scheduling_options.h",
-        "src/ray/raylet/scheduling/policy/scheduling_policy.h",
-        "src/ray/raylet/scheduling/policy/scorer.h",
-        "src/ray/raylet/scheduling/policy/spread_scheduling_policy.h",
-        "src/ray/raylet/scheduling/scheduler_resource_reporter.h",
-        "src/ray/raylet/scheduling/scheduler_stats.h",
-        "src/ray/raylet/scheduling/scheduling_policy.h",
-    ],
-    linkopts = select({
-        "@platforms//os:windows": [
-        ],
-        "@platforms//os:macos": [
-            "-pthread",
-        ],
-        "@platforms//os:linux": [
-            "-lpthread",
-        ],
-        "//conditions:default": [],
-    }),
-    deps = [
-        ":gcs_client_lib",
-        ":ray_common",
-        ":stats_lib",
-        "//src/ray/protobuf:common_cc_proto",
-        "//src/ray/util",
-        "@boost//:asio",
-        "@boost//:system",
-        "@com_github_jupp0r_prometheus_cpp//pull",
-        "@com_google_absl//absl/base:core_headers",
-        "@com_google_absl//absl/container:flat_hash_set",
-        "@com_google_absl//absl/memory",
-        "@com_google_absl//absl/random",
-        "@com_google_absl//absl/random:bit_gen_ref",
-        "@com_google_absl//absl/strings",
-        "@com_google_googletest//:gtest",
-        "@io_opencensus_cpp//opencensus/exporters/stats/prometheus:prometheus_exporter",
-        "@io_opencensus_cpp//opencensus/stats",
-        "@io_opencensus_cpp//opencensus/tags",
-    ],
-)
-
-ray_cc_library(
-    name = "raylet_lib",
-    srcs = [
-        "src/ray/raylet/agent_manager.cc",
-        "src/ray/raylet/dependency_manager.cc",
-        "src/ray/raylet/local_object_manager.cc",
-        "src/ray/raylet/local_task_manager.cc",
-        "src/ray/raylet/node_manager.cc",
-        "src/ray/raylet/node_manager.ant.cc",
-        "src/ray/raylet/placement_group_resource_manager.cc",
-        "src/ray/raylet/raylet.cc",
-        "src/ray/raylet/runtime_env_agent_client.cc",
-        "src/ray/raylet/wait_manager.cc",
-        "src/ray/raylet/worker.cc",
-        "src/ray/raylet/worker_killing_policy.cc",
-        "src/ray/raylet/worker_killing_policy_group_by_owner.cc",
-        "src/ray/raylet/worker_killing_policy_retriable_fifo.cc",
-        "src/ray/raylet/worker_pool.cc",
-        "src/ray/raylet/virtual_cluster_manager.cc",
-    ],
-    hdrs = [
-        "src/ray/raylet/agent_manager.h",
-        "src/ray/raylet/dependency_manager.h",
-        "src/ray/raylet/local_object_manager.h",
-        "src/ray/raylet/local_task_manager.h",
-        "src/ray/raylet/node_manager.h",
-        "src/ray/raylet/placement_group_resource_manager.h",
-        "src/ray/raylet/raylet.h",
-        "src/ray/raylet/runtime_env_agent_client.h",
-        "src/ray/raylet/test/util.h",
-        "src/ray/raylet/wait_manager.h",
-        "src/ray/raylet/worker.h",
-        "src/ray/raylet/worker_killing_policy.h",
-        "src/ray/raylet/worker_killing_policy_group_by_owner.h",
-        "src/ray/raylet/worker_killing_policy_retriable_fifo.h",
-        "src/ray/raylet/worker_pool.h",
-        "src/ray/raylet/virtual_cluster_manager.h",
-    ],
-    linkopts = select({
-        "@platforms//os:windows": [
-        ],
-        "//conditions:default": [
-            "-lpthread",
-        ],
-    }),
-    deps = [
-        ":core_worker_lib",
-        ":gcs",
-        ":gcs_client_lib",
-        ":node_manager_fbs",
-        ":node_manager_rpc",
-        ":object_manager",
-        ":plasma_client",
-        ":pubsub_lib",
-        ":scheduler",
-        ":stats_lib",
-        ":worker_rpc",
-        "//src/ray/protobuf:agent_manager_cc_proto",
-        "//src/ray/protobuf:common_cc_proto",
-        "//src/ray/protobuf:runtime_env_agent_cc_proto",
-        "//src/ray/util:cmd_line_utils",
-        "//src/ray/util:container_util",
-        "//src/ray/util:throttler",
-        "@boost//:asio",
-        "@boost//:beast",
-        "@boost//:system",
-        "@com_github_jupp0r_prometheus_cpp//pull",
-        "@com_google_absl//absl/base:core_headers",
-        "@com_google_absl//absl/container:flat_hash_set",
-        "@com_google_absl//absl/memory",
-        "@com_google_absl//absl/strings:str_format",
-        "@com_google_absl//absl/strings",
-        "@com_google_googletest//:gtest",
-        "@io_opencensus_cpp//opencensus/exporters/stats/prometheus:prometheus_exporter",
-        "@io_opencensus_cpp//opencensus/stats",
-        "@io_opencensus_cpp//opencensus/tags",
-    ],
-)
-
-ray_cc_library(
-    name = "raylet_client_connection_lib",
-    srcs = ["src/ray/raylet_client/raylet_connection.cc"],
-    hdrs = ["src/ray/raylet_client/raylet_connection.h"],
-    deps = [
-        "//src/ray/common:asio",
-        "//src/ray/common:network",
-    ],
-)
-
-ray_cc_library(
-    name = "raylet_client_lib",
-    srcs = ["src/ray/raylet_client/raylet_client.cc"],
-    hdrs = ["src/ray/raylet_client/raylet_client.h"],
-    deps = [
-        ":raylet_client_connection_lib",
-        ":node_manager_rpc",
-        "//src/ray/common:id",
-        "//src/ray/common:asio",
-        "//src/ray/common:ray_object",
-        "//src/ray/common:status",
-        "//src/ray/common:network",
-        "//src/ray/common:task_common",
-        "//src/ray/util:logging",
-        "//src/ray/protobuf:common_cc_proto",
-    ],
-)
-
-ray_cc_library(
-    name = "core_worker_lib",
-    srcs = [
-        "src/ray/core_worker/actor_handle.cc",
-        "src/ray/core_worker/actor_manager.cc",
-        "src/ray/core_worker/common.cc",
-        "src/ray/core_worker/context.cc",
-        "src/ray/core_worker/core_worker.cc",
-        "src/ray/core_worker/core_worker_process.cc",
-        "src/ray/core_worker/experimental_mutable_object_manager.cc",
-        "src/ray/core_worker/experimental_mutable_object_provider.cc",
-        "src/ray/core_worker/future_resolver.cc",
-        "src/ray/core_worker/generator_waiter.cc",
-        "src/ray/core_worker/lease_policy.cc",
-        "src/ray/core_worker/object_recovery_manager.cc",
-        "src/ray/core_worker/profile_event.cc",
-        "src/ray/core_worker/reference_count.cc",
-        "src/ray/core_worker/store_provider/memory_store/memory_store.cc",
-        "src/ray/core_worker/store_provider/plasma_store_provider.cc",
-        "src/ray/core_worker/task_event_buffer.cc", "src/ray/core_worker/task_manager.cc",
-        "src/ray/core_worker/transport/actor_scheduling_queue.cc",
-        "src/ray/core_worker/transport/actor_task_submitter.cc",
-        "src/ray/core_worker/transport/concurrency_group_manager.cc",
-        "src/ray/core_worker/transport/dependency_resolver.cc",
-        "src/ray/core_worker/transport/normal_scheduling_queue.cc",
-        "src/ray/core_worker/transport/normal_task_submitter.cc",
-        "src/ray/core_worker/transport/out_of_order_actor_scheduling_queue.cc",
-        "src/ray/core_worker/transport/out_of_order_actor_submit_queue.cc",
-        "src/ray/core_worker/transport/scheduling_util.cc",
-        "src/ray/core_worker/transport/sequential_actor_submit_queue.cc",
-        "src/ray/core_worker/transport/task_receiver.cc",
-        "src/ray/core_worker/transport/thread_pool.cc",
-    ],
-    hdrs = [
-        "src/ray/core_worker/actor_creator.h",
-        "src/ray/core_worker/actor_handle.h",
-        "src/ray/core_worker/actor_manager.h",
-        "src/ray/core_worker/common.h",
-        "src/ray/core_worker/context.h",
-        "src/ray/core_worker/core_worker.h",
-        "src/ray/core_worker/core_worker_options.h",
-        "src/ray/core_worker/core_worker_process.h",
-        "src/ray/core_worker/experimental_mutable_object_manager.h",
-        "src/ray/core_worker/experimental_mutable_object_provider.h",
-        "src/ray/core_worker/fiber.h",
-        "src/ray/core_worker/future_resolver.h",
-        "src/ray/core_worker/generator_waiter.h",
-        "src/ray/core_worker/lease_policy.h",
-        "src/ray/core_worker/object_recovery_manager.h",
-        "src/ray/core_worker/profile_event.h",
-        "src/ray/core_worker/reference_count.h",
-        "src/ray/core_worker/store_provider/memory_store/memory_store.h",
-        "src/ray/core_worker/store_provider/plasma_store_provider.h",
-        "src/ray/core_worker/task_event_buffer.h",
-        "src/ray/core_worker/task_manager.h",
-        "src/ray/core_worker/transport/actor_scheduling_queue.h",
-        "src/ray/core_worker/transport/actor_submit_queue.h",
-        "src/ray/core_worker/transport/actor_task_submitter.h",
-        "src/ray/core_worker/transport/concurrency_group_manager.h",
-        "src/ray/core_worker/transport/dependency_resolver.h",
-        "src/ray/core_worker/transport/normal_scheduling_queue.h",
-        "src/ray/core_worker/transport/normal_task_submitter.h",
-        "src/ray/core_worker/transport/out_of_order_actor_scheduling_queue.h",
-        "src/ray/core_worker/transport/out_of_order_actor_submit_queue.h",
-        "src/ray/core_worker/transport/scheduling_queue.h",
-        "src/ray/core_worker/transport/scheduling_util.h",
-        "src/ray/core_worker/transport/sequential_actor_submit_queue.h",
-        "src/ray/core_worker/transport/task_receiver.h",
-        "src/ray/core_worker/transport/thread_pool.h",
-    ],
-    deps = [
-        ":gcs",
-        ":gcs_client_lib",
-        ":plasma_client",
-        ":ray_common",
-        ":raylet_client_lib",
-        ":stats_lib",
-        ":worker_rpc",
-        "//src/ray/protobuf:worker_cc_proto",
-        "//src/ray/util",
-        "//src/ray/util:container_util",
-        "//src/ray/util:env",
-        "//src/ray/util:mutex_protected",
-        "//src/ray/util:process",
-        "//src/ray/util:shared_lru",
-        "//src/ray/util:stream_redirection_options",
-        "//src/ray/util:stream_redirection_utils",
-        "@boost//:circular_buffer",
-        "@boost//:fiber",
-        "@com_google_absl//absl/cleanup",
-        "@com_google_absl//absl/container:btree",
-        "@com_google_absl//absl/container:flat_hash_map",
-        "@com_google_absl//absl/container:flat_hash_set",
-        "@com_google_absl//absl/container:node_hash_map",
-        "@nlohmann_json",
-    ],
-)
-
-# This header is used to wrap some internal codes so we can reduce suspicious
-# symbols export.
-ray_cc_library(
-    name = "exported_internal",
-    srcs =
-        [
-            "src/ray/internal/internal.cc",
-        ],
-    hdrs =
-        [
-            "src/ray/internal/internal.h",
-        ],
-    copts = COPTS,
-    strip_include_prefix = "src",
-    deps = [
-        ":core_worker_lib",
-    ],
-    alwayslink = 1,
-)
-
-ray_cc_test(
-    name = "core_worker_resubmit_queue_test",
-    size = "small",
-    srcs = ["src/ray/core_worker/test/core_worker_resubmit_queue_test.cc"],
-    tags = ["team:core"],
-    deps = [
-        ":core_worker_lib",
-        "@com_google_googletest//:gtest_main",
-    ],
-)
-
-ray_cc_test(
-    name = "memory_store_test",
-    size = "small",
-    srcs = ["src/ray/core_worker/test/memory_store_test.cc"],
-    tags = ["team:core"],
-    deps = [
-        ":core_worker_lib",
-        ":ray_mock",
-        "@com_google_googletest//:gtest_main",
-    ],
-)
-
-ray_cc_test(
-    name = "direct_actor_transport_test",
-    srcs = ["src/ray/core_worker/test/direct_actor_transport_test.cc"],
-    tags = ["team:core"],
-    deps = [
-        ":core_worker_lib",
-        ":ray_mock",
-        "@com_google_googletest//:gtest_main",
-    ],
-)
-
-ray_cc_test(
-    name = "direct_actor_transport_mock_test",
-    srcs = ["src/ray/core_worker/test/direct_actor_transport_mock_test.cc"],
-    tags = ["team:core"],
-    deps = [
-        ":core_worker_lib",
-        ":ray_mock",
-        "@com_google_googletest//:gtest_main",
-    ],
-)
-
-ray_cc_test(
-    name = "gcs_function_manager_test",
-    srcs = ["src/ray/gcs/gcs_server/test/gcs_function_manager_test.cc"],
-    tags = ["team:core"],
-    deps = [
-        ":gcs_server_lib",
-        ":ray_mock",
-        "@com_google_googletest//:gtest_main",
-    ],
-)
-
-ray_cc_test(
-    name = "dependency_resolver_test",
-    size = "small",
-    srcs = ["src/ray/core_worker/test/dependency_resolver_test.cc"],
-    tags = ["team:core"],
-    deps = [
-        ":core_worker_lib",
-        ":ray_mock",
-        "@com_google_googletest//:gtest_main",
-    ],
-)
-
-ray_cc_test(
-    name = "normal_task_submitter_test",
-    size = "small",
-    srcs = ["src/ray/core_worker/test/normal_task_submitter_test.cc"],
-    tags = ["team:core"],
-    deps = [
-        ":core_worker_lib",
-        ":ray_mock",
-        "@com_google_googletest//:gtest_main",
-    ],
-)
-
-ray_cc_test(
-    name = "reference_count_test",
-    size = "small",
-    srcs = ["src/ray/core_worker/test/reference_count_test.cc"],
-    tags = ["team:core"],
-    deps = [
-        ":core_worker_lib",
-        ":ray_mock",
-        "@com_google_googletest//:gtest_main",
-    ],
-)
-
-ray_cc_test(
-    name = "object_recovery_manager_test",
-    size = "small",
-    srcs = ["src/ray/core_worker/test/object_recovery_manager_test.cc"],
-    tags = ["team:core"],
-    deps = [
-        ":core_worker_lib",
-        ":ray_mock",
-        "@com_google_googletest//:gtest_main",
-    ],
-)
-
-ray_cc_test(
-    name = "scheduling_queue_test",
-    srcs = ["src/ray/core_worker/test/scheduling_queue_test.cc"],
-    tags = ["team:core"],
-    deps = [
-        ":core_worker_lib",
-        "@com_google_googletest//:gtest_main",
-    ],
-)
-
-ray_cc_test(
-    name = "concurrency_group_manager_test",
-    srcs = ["src/ray/core_worker/test/concurrency_group_manager_test.cc"],
-    tags = ["team:core"],
-    deps = [
-        ":core_worker_lib",
-        "@com_google_googletest//:gtest_main",
-    ],
-)
-
-ray_cc_test(
-    name = "fiber_state_test",
-    srcs = ["src/ray/core_worker/test/fiber_state_test.cc"],
-    tags = ["team:core"],
-    deps = [
-        ":core_worker_lib",
-        "@com_google_googletest//:gtest_main",
-    ],
-)
-
-ray_cc_test(
-    name = "actor_submit_queue_test",
-    size = "small",
-    srcs = ["src/ray/core_worker/test/actor_submit_queue_test.cc"],
-    tags = ["team:core"],
-    deps = [
-        ":core_worker_lib",
-        "@com_google_googletest//:gtest_main",
-    ],
-)
-
-ray_cc_test(
-    name = "task_manager_test",
-    size = "small",
-    srcs = ["src/ray/core_worker/test/task_manager_test.cc"],
-    tags = ["team:core"],
-    deps = [
-        ":core_worker_lib",
-        ":ray_mock",
-        "@com_google_googletest//:gtest_main",
-    ],
-)
-
-ray_cc_test(
-    name = "task_event_buffer_test",
-    size = "small",
-    srcs = ["src/ray/core_worker/test/task_event_buffer_test.cc"],
-    tags = ["team:core"],
-    deps = [
-        ":core_worker_lib",
-        ":ray_mock",
-        "@com_google_googletest//:gtest_main",
-    ],
-)
-
-ray_cc_test(
-    name = "task_event_buffer_export_event_test",
-    size = "small",
-    srcs = ["src/ray/core_worker/test/task_event_buffer_export_event_test.cc"],
-    tags = [
-        "no_windows",
-        "team:core",
-    ],
-    deps = [
-        ":core_worker_lib",
-        ":ray_mock",
-        "@com_google_googletest//:gtest_main",
-    ],
-)
-
-ray_cc_test(
-    name = "actor_creator_test",
-    size = "small",
-    srcs = ["src/ray/core_worker/test/actor_creator_test.cc"],
-    tags = ["team:core"],
-    deps = [
-        ":core_worker_lib",
-        ":gcs_client_lib",
-        ":ray_mock",
-        "//src/ray/common:test_util",
-        "@com_google_googletest//:gtest_main",
-    ],
-)
-
-ray_cc_test(
-    name = "generator_waiter_test",
-    size = "small",
-    srcs = ["src/ray/core_worker/test/generator_waiter_test.cc"],
-    tags = ["team:core"],
-    deps = [
-        ":core_worker_lib",
-        ":gcs_client_lib",
-        ":ray_mock",
-        "//src/ray/common:test_util",
-        "@com_google_googletest//:gtest_main",
-    ],
-)
-
-ray_cc_test(
-    name = "actor_manager_test",
-    size = "small",
-    srcs = ["src/ray/core_worker/test/actor_manager_test.cc"],
-    tags = ["team:core"],
-    deps = [
-        ":core_worker_lib",
-        ":ray_mock",
-        "@com_google_googletest//:gtest_main",
-    ],
-)
-
-ray_cc_test(
-    name = "lease_policy_test",
-    size = "small",
-    srcs = ["src/ray/core_worker/test/lease_policy_test.cc"],
-    tags = ["team:core"],
-    deps = [
-        ":core_worker_lib",
-        "@com_google_googletest//:gtest_main",
-    ],
-)
-
-ray_cc_test(
-    name = "cluster_resource_scheduler_test",
-    size = "small",
-    srcs = [
-        "src/ray/raylet/scheduling/cluster_resource_scheduler_test.cc",
-    ],
-    tags = ["team:core"],
-    deps = [
-        ":ray_mock",
-        ":raylet_lib",
-        "@com_google_googletest//:gtest_main",
-    ],
-)
-
-ray_cc_test(
-    name = "local_resource_manager_test",
-    size = "small",
-    srcs = [
-        "src/ray/raylet/scheduling/local_resource_manager_test.cc",
-    ],
-    tags = ["team:core"],
-    deps = [
-        ":ray_mock",
-        ":raylet_lib",
-        "@com_google_googletest//:gtest_main",
-    ],
-)
-
-ray_cc_test(
-    name = "cluster_resource_scheduler_2_test",
-    size = "small",
-    srcs = [
-        "src/ray/raylet/scheduling/cluster_resource_scheduler_2_test.cc",
-    ],
-    tags = ["team:core"],
-    deps = [
-        ":raylet_lib",
-        "@com_google_googletest//:gtest_main",
-    ],
-)
-
-ray_cc_test(
-    name = "scheduling_policy_test",
-    size = "small",
-    srcs = [
-        "src/ray/raylet/scheduling/policy/scheduling_policy_test.cc",
-    ],
-    tags = ["team:core"],
-    deps = [
-        ":raylet_lib",
-        "@com_google_googletest//:gtest_main",
-    ],
-)
-
-ray_cc_test(
-    name = "hybrid_scheduling_policy_test",
-    size = "small",
-    srcs = [
-        "src/ray/raylet/scheduling/policy/hybrid_scheduling_policy_test.cc",
-    ],
-    tags = ["team:core"],
-    deps = [
-        ":scheduler",
-        "@com_google_absl//absl/random:mock_distributions",
-        "@com_google_googletest//:gtest_main",
-    ],
-)
-
-ray_cc_test(
-    name = "cluster_task_manager_test",
-    size = "small",
-    srcs = [
-        "src/ray/raylet/scheduling/cluster_task_manager_test.cc",
-    ],
-    tags = ["team:core"],
-    deps = [
-        ":ray_mock",
-        ":raylet_lib",
-        "@com_google_googletest//:gtest_main",
-    ],
-)
-
-ray_cc_test(
-    name = "cluster_resource_manager_test",
-    size = "small",
-    srcs = [
-        "src/ray/raylet/scheduling/cluster_resource_manager_test.cc",
-    ],
-    tags = ["team:core"],
-    deps = [
-        ":raylet_lib",
-        "@com_google_googletest//:gtest_main",
-    ],
-)
-
-ray_cc_test(
-    name = "local_object_manager_test",
-    size = "small",
-    srcs = [
-        "src/ray/raylet/test/local_object_manager_test.cc",
-    ],
-    tags = ["team:core"],
-    deps = [
-        ":raylet_lib",
-        "@com_google_googletest//:gtest_main",
-    ],
-)
-
-ray_cc_test(
-    name = "pull_manager_test",
-    size = "small",
-    srcs = [
-        "src/ray/object_manager/test/pull_manager_test.cc",
-    ],
-    tags = ["team:core"],
-    deps = [
-        ":pull_manager",
-        "@com_google_googletest//:gtest_main",
-    ],
-)
-
-ray_cc_test(
-    name = "object_buffer_pool_test",
-    size = "small",
-    srcs = [
-        "src/ray/object_manager/test/object_buffer_pool_test.cc",
-    ],
-    tags = ["team:core"],
-    deps = [
-        ":object_buffer_pool",
-        "@com_google_googletest//:gtest_main",
-    ],
-)
-
-ray_cc_test(
-    name = "ownership_based_object_directory_test",
-    size = "small",
-    srcs = [
-        "src/ray/object_manager/test/ownership_based_object_directory_test.cc",
-    ],
-    tags = ["team:core"],
-    deps = [
-        ":ownership_based_object_directory",
-        ":ray_mock",
-        "@com_google_googletest//:gtest_main",
-    ],
-)
-
-ray_cc_test(
-    name = "push_manager_test",
-    size = "small",
-    srcs = [
-        "src/ray/object_manager/test/push_manager_test.cc",
-    ],
-    tags = ["team:core"],
-    deps = [
-        ":raylet_lib",
-        "@com_google_googletest//:gtest_main",
-    ],
-)
-
-ray_cc_test(
-    name = "spilled_object_test",
-    size = "small",
-    srcs = [
-        "src/ray/object_manager/test/spilled_object_test.cc",
-    ],
-    tags = ["team:core"],
-    deps = [
-        ":raylet_lib",
-        "@boost//:endian",
-        "@com_google_absl//absl/strings:str_format",
-        "@com_google_googletest//:gtest_main",
-    ],
-)
-
-ray_cc_test(
-    name = "fallback_allocator_test",
-    srcs = [
-        "src/ray/object_manager/plasma/test/fallback_allocator_test.cc",
-    ],
-    tags = ["team:core"],
-    deps = [
-        ":plasma_store_server_lib",
-        "@com_google_absl//absl/strings:str_format",
-        "@com_google_googletest//:gtest_main",
-    ],
-)
-
-ray_cc_test(
-    name = "object_store_test",
-    srcs = [
-        "src/ray/object_manager/plasma/test/object_store_test.cc",
-    ],
-    tags = ["team:core"],
-    deps = [
-        ":plasma_store_server_lib",
-        "@com_google_absl//absl/random",
-        "@com_google_absl//absl/strings:str_format",
-        "@com_google_googletest//:gtest_main",
-    ],
-)
-
-ray_cc_test(
-    name = "mutable_object_test",
-    srcs = [
-        "src/ray/object_manager/plasma/test/mutable_object_test.cc",
-    ],
-    tags = [
-        "no_windows",
-        "team:core",
-    ],
-    target_compatible_with = [
-        "@platforms//os:linux",
-    ],
-    deps = [
-        ":core_worker_lib",
-        ":plasma_store_server_lib",
-        "@com_google_absl//absl/random",
-        "@com_google_absl//absl/strings:str_format",
-        "@com_google_googletest//:gtest_main",
-    ],
-)
-
-ray_cc_test(
-    name = "mutable_object_provider_test",
-    srcs = [
-        "src/ray/core_worker/test/mutable_object_provider_test.cc",
-    ],
-    tags = [
-        "no_tsan",
-        "no_windows",
-        "team:core",
-    ],
-    target_compatible_with = select({
-        "@platforms//os:osx": [],
-        "@platforms//os:linux": [],
-        "//conditions:default": ["@platforms//:incompatible"],
-    }),
-    deps = [
-        ":core_worker_lib",
-        ":plasma_store_server_lib",
-        "@com_google_absl//absl/random",
-        "@com_google_absl//absl/strings:str_format",
-        "@com_google_googletest//:gtest_main",
-    ],
-)
-
-ray_cc_test(
-    name = "object_lifecycle_manager_test",
-    srcs = [
-        "src/ray/object_manager/plasma/test/object_lifecycle_manager_test.cc",
-        "src/ray/object_manager/plasma/test/stats_collector_test.cc",
-    ],
-    tags = ["team:core"],
-    deps = [
-        ":plasma_store_server_lib",
-        "@com_google_absl//absl/random",
-        "@com_google_absl//absl/strings:str_format",
-        "@com_google_googletest//:gtest_main",
-    ],
-)
-
-ray_cc_test(
-    name = "eviction_policy_test",
-    srcs = [
-        "src/ray/object_manager/plasma/test/eviction_policy_test.cc",
-    ],
-    tags = ["team:core"],
-    deps = [
-        ":plasma_store_server_lib",
-        "@com_google_googletest//:gtest_main",
-    ],
-)
-
-ray_cc_test(
-    name = "create_request_queue_test",
-    size = "small",
-    srcs = [
-        "src/ray/object_manager/test/create_request_queue_test.cc",
-    ],
-    tags = ["team:core"],
-    deps = [
-        ":plasma_store_server_lib",
-        "@com_google_googletest//:gtest",
-        "@com_google_googletest//:gtest_main",
-    ],
-)
-
-ray_cc_test(
-    name = "get_request_queue_test",
-    size = "small",
-    srcs = [
-        "src/ray/object_manager/test/get_request_queue_test.cc",
-    ],
-    tags = ["team:core"],
-    deps = [
-        ":plasma_store_server_lib",
-        "@com_google_googletest//:gtest",
-        "@com_google_googletest//:gtest_main",
-    ],
-)
-
-ray_cc_test(
-    name = "worker_pool_test",
-    size = "small",
-    srcs = ["src/ray/raylet/worker_pool_test.cc"],
-    tags = [
-        "no_tsan",
-        "team:core",
-    ],
-    deps = [
-        ":raylet_lib",
-        "@com_google_googletest//:gtest_main",
-    ],
-)
-
-ray_cc_test(
-    name = "gcs_placement_group_manager_mock_test",
-    size = "small",
-    srcs = [
-        "src/ray/gcs/gcs_server/test/gcs_placement_group_manager_mock_test.cc",
-    ],
-    tags = ["team:core"],
-    deps = [
-        ":gcs_server_lib",
-        ":gcs_test_util_lib",
-        ":ray_mock",
-        "@com_google_googletest//:gtest_main",
-    ],
-)
-
-ray_cc_test(
-    name = "placement_group_resource_manager_test",
-    size = "small",
-    srcs = ["src/ray/raylet/placement_group_resource_manager_test.cc"],
-    tags = ["team:core"],
-    deps = [
-        "gcs_test_util_lib",
-        "ray_common",
-        "raylet_lib",
-        ":ray_mock",
-        "@com_google_googletest//:gtest_main",
-    ],
-)
-
-ray_cc_test(
-    name = "runtime_env_agent_client_test",
-    size = "small",
-    srcs = ["src/ray/raylet/runtime_env_agent_client_test.cc"],
-    tags = ["team:core"],
-    deps = [
-        "gcs_test_util_lib",
-        "ray_common",
-        "raylet_lib",
-        ":ray_mock",
-        "@com_google_googletest//:gtest_main",
-    ],
-)
-
-ray_cc_test(
-    name = "dependency_manager_test",
-    size = "small",
-    srcs = ["src/ray/raylet/dependency_manager_test.cc"],
-    tags = ["team:core"],
-    deps = [
-        ":raylet_lib",
-        "@com_google_googletest//:gtest_main",
-    ],
-)
-
-ray_cc_test(
-    name = "local_task_manager_test",
-    size = "small",
-    srcs = ["src/ray/raylet/local_task_manager_test.cc"],
-    tags = ["team:core"],
-    deps = [
-        ":ray_mock",
-        ":raylet_lib",
-        "@com_google_googletest//:gtest_main",
-    ],
-)
-
-ray_cc_test(
-    name = "node_manager_test",
-    size = "small",
-    srcs = ["src/ray/raylet/test/node_manager_test.cc"],
-    tags = ["team:core"],
-    deps = [
-        ":ray_mock",
-        ":raylet_lib",
-        "@com_google_googletest//:gtest_main",
-    ],
-)
-
-ray_cc_test(
-    name = "wait_manager_test",
-    size = "small",
-    srcs = ["src/ray/raylet/wait_manager_test.cc"],
-    tags = ["team:core"],
-    deps = [
-        ":raylet_lib",
-        "@com_google_googletest//:gtest_main",
-    ],
-)
-
-ray_cc_test(
-    name = "worker_killing_policy_test",
-    size = "small",
-    srcs = [
-        "src/ray/raylet/worker_killing_policy_test.cc",
-    ],
-    tags = ["team:core"],
-    deps = [
-        ":ray_common",
-        ":raylet_lib",
-        "@com_google_googletest//:gtest_main",
-    ],
-)
-
-ray_cc_test(
-    name = "worker_killing_policy_group_by_owner_test",
-    size = "small",
-    srcs = [
-        "src/ray/raylet/worker_killing_policy_group_by_owner_test.cc",
-    ],
-    tags = ["team:core"],
-    deps = [
-        ":ray_common",
-        ":raylet_lib",
-        "@com_google_googletest//:gtest_main",
-    ],
-)
-
-ray_cc_test(
-    name = "worker_killing_policy_retriable_fifo_test",
-    size = "small",
-    srcs = [
-        "src/ray/raylet/worker_killing_policy_retriable_fifo_test.cc",
-    ],
-    tags = ["team:core"],
-    deps = [
-        ":ray_common",
-        ":raylet_lib",
-        "@com_google_googletest//:gtest_main",
-    ],
-)
-
-ray_cc_test(
-    name = "pubsub_integration_test",
-    size = "small",
-    srcs = ["src/ray/pubsub/test/integration_test.cc"],
-    tags = ["team:core"],
-    deps = [
-        ":pubsub_cc_grpc",
-        ":pubsub_lib",
-        "//src/ray/protobuf:pubsub_cc_proto",
-        "@com_google_absl//absl/synchronization",
-        "@com_google_absl//absl/time",
-        "@com_google_googletest//:gtest_main",
-    ],
-)
-
-ray_cc_test(
-    name = "publisher_test",
-    size = "small",
-    srcs = ["src/ray/pubsub/test/publisher_test.cc"],
-    tags = ["team:core"],
-    deps = [
-        ":pubsub_lib",
-        "@com_google_googletest//:gtest_main",
-    ],
-)
-
-ray_cc_test(
-    name = "subscriber_test",
-    size = "small",
-    srcs = [
-        "src/ray/pubsub/test/subscriber_test.cc",
-    ],
-    tags = ["team:core"],
-    deps = [
-        ":pubsub_lib",
-        "@com_google_googletest//:gtest_main",
-    ],
-)
-
-ray_cc_test(
-    name = "stats_test",
-    size = "small",
-    srcs = ["src/ray/stats/stats_test.cc"],
-    tags = [
-        "no_tsan",
-        "stats",
-        "team:core",
-    ],
-    deps = [
-        ":stats_lib",
-        "@com_google_googletest//:gtest_main",
-    ],
-)
-
-ray_cc_test(
-    name = "metric_exporter_grpc_test",
-    size = "small",
-    srcs = [
-        "src/ray/stats/metric_exporter_grpc_test.cc",
-    ],
-    tags = [
-        "stats",
-        "team:core",
-    ],
-    deps = [
-        ":stats_lib",
-        "@com_google_googletest//:gtest_main",
-    ],
-)
-
-ray_cc_library(
-    name = "gcs_test_util_lib",
-    hdrs = [
-        "src/ray/gcs/test/gcs_test_util.h",
-    ],
-    deps = [
-        ":gcs",
-        ":gcs_service_rpc",
-    ],
-)
-
-ray_cc_test(
-    name = "grpc_server_client_test",
-    size = "small",
-    srcs = [
-        "src/ray/rpc/test/grpc_server_client_test.cc",
-    ],
-    tags = ["team:core"],
-    deps = [
-        ":grpc_common_lib",
-        ":test_service_cc_grpc",
-    ],
-)
-
-ray_cc_test(
-    name = "rpc_chaos_test",
-    size = "small",
-    srcs = [
-        "src/ray/rpc/test/rpc_chaos_test.cc",
-    ],
-    tags = ["team:core"],
-    deps = [
-        ":grpc_common_lib",
-        "@com_google_googletest//:gtest_main",
-    ],
-)
-
-ray_cc_test(
-    name = "core_worker_client_pool_test",
-    size = "small",
-    srcs = [
-        "src/ray/rpc/worker/test/core_worker_client_pool_test.cc",
-    ],
-    tags = ["team:core"],
-    deps = [
-        ":worker_rpc",
-        "@com_google_googletest//:gtest_main",
-    ],
-)
-
-ray_cc_test(
-    name = "gcs_server_rpc_test",
-    size = "small",
-    srcs = [
-        "src/ray/gcs/gcs_server/test/gcs_server_rpc_test.cc",
-    ],
-    args = [
-        "$(location redis-server)",
-        "$(location redis-cli)",
-    ],
-    data = [
-        "//:redis-cli",
-        "//:redis-server",
-    ],
-    tags = [
-        "no_tsan",
-        "no_windows",
-        "team:core",
-    ],
-    deps = [
-        ":gcs_server_lib",
-        ":gcs_test_util_lib",
-        "@com_google_googletest//:gtest",
-    ],
-)
-
-ray_cc_test(
-    name = "gcs_kv_manager_test",
-    size = "small",
-    srcs = [
-        "src/ray/gcs/gcs_server/test/gcs_kv_manager_test.cc",
-    ],
-    args = [
-        "$(location redis-server)",
-        "$(location redis-cli)",
-    ],
-    data = [
-        "//:redis-cli",
-        "//:redis-server",
-    ],
-    tags = ["team:core"],
-    deps = [
-        ":gcs_server_lib",
-        ":gcs_test_util_lib",
-        "@com_google_googletest//:gtest",
-    ],
-)
-
-ray_cc_library(
-    name = "gcs_server_test_util",
-    hdrs = [
-        "src/ray/gcs/gcs_server/test/gcs_server_test_util.h",
-    ],
-    deps = [
-        ":gcs_client_lib",
-    ],
-)
-
-ray_cc_test(
-    name = "gcs_health_check_manager_test",
-    size = "medium",
-    srcs = [
-        "src/ray/gcs/gcs_server/test/gcs_health_check_manager_test.cc",
-    ],
-    tags = [
-        "no_windows",
-        "team:core",
-    ],
-    deps = [
-        ":gcs_server_lib",
-        "@com_google_googletest//:gtest_main",
-    ],
-)
-
-ray_cc_test(
-    name = "gcs_node_manager_test",
-    size = "small",
-    srcs = [
-        "src/ray/gcs/gcs_server/test/gcs_node_manager_test.cc",
-    ],
-    tags = ["team:core"],
-    deps = [
-        ":gcs_server_lib",
-        ":gcs_server_test_util",
-        ":gcs_test_util_lib",
-        ":ray_mock",
-        "@com_google_googletest//:gtest_main",
-    ],
-)
-
-ray_cc_test(
-    name = "gcs_job_manager_test",
-    size = "small",
-    srcs = [
-        "src/ray/gcs/gcs_server/test/gcs_job_manager_test.cc",
-    ],
-    tags = ["team:core"],
-    deps = [
-        ":gcs_server_lib",
-        ":gcs_server_test_util",
-        ":gcs_test_util_lib",
-        ":ray_mock",
-        "@com_google_googletest//:gtest_main",
-    ],
-)
-
-ray_cc_test(
-    name = "gcs_task_manager_test",
-    size = "small",
-    srcs = [
-        "src/ray/gcs/gcs_server/test/gcs_task_manager_test.cc",
-    ],
-    tags = ["team:core"],
-    deps = [
-        ":gcs_server_lib",
-        ":gcs_server_test_util",
-        ":gcs_test_util_lib",
-        ":ray_mock",
-        "@com_google_googletest//:gtest_main",
-    ],
-)
-
-ray_cc_test(
-    name = "gcs_placement_group_manager_test",
-    size = "small",
-    srcs = [
-        "src/ray/gcs/gcs_server/test/gcs_placement_group_manager_test.cc",
-    ],
-    tags = [
-        "no_tsan",
-        "team:core",
-    ],
-    deps = [
-        ":gcs_server_lib",
-        ":gcs_server_test_util",
-        ":gcs_test_util_lib",
-        ":ray_mock",
-        "@com_google_googletest//:gtest_main",
-    ],
-)
-
-ray_cc_test(
-    name = "gcs_placement_group_scheduler_test",
-    size = "small",
-    srcs = [
-        "src/ray/gcs/gcs_server/test/gcs_placement_group_scheduler_test.cc",
-    ],
-    tags = [
-        "no_tsan",
-        "team:core",
-    ],
-    deps = [
-        ":gcs_server_lib",
-        ":gcs_server_test_util",
-        ":gcs_test_util_lib",
-        ":ray_mock",
-        "@com_google_googletest//:gtest_main",
-    ],
-)
-
-ray_cc_test(
-    name = "gcs_actor_scheduler_test",
-    size = "small",
-    srcs = [
-        "src/ray/gcs/gcs_server/test/gcs_actor_scheduler_test.cc",
-    ],
-    tags = ["team:core"],
-    deps = [
-        ":gcs_client_lib",
-        ":gcs_server_lib",
-        ":gcs_server_test_util",
-        ":gcs_test_util_lib",
-        ":ray_mock",
-        "@com_google_googletest//:gtest_main",
-    ],
-)
-
-ray_cc_test(
-    name = "gcs_actor_scheduler_mock_test",
-    size = "small",
-    srcs = [
-        "src/ray/gcs/gcs_server/test/gcs_actor_scheduler_mock_test.cc",
-    ],
-    tags = ["team:core"],
-    deps = [
-        ":gcs_server_lib",
-        ":ray_mock",
-        "@com_google_googletest//:gtest_main",
-    ],
-)
-
-ray_cc_test(
-    name = "gcs_actor_manager_test",
-    size = "small",
-    srcs = [
-        "src/ray/gcs/gcs_server/test/gcs_actor_manager_test.cc",
-    ],
-    tags = [
-        "no_tsan",
-        "team:core",
-    ],
-    deps = [
-        ":gcs_server_lib",
-        ":gcs_server_test_util",
-        ":gcs_test_util_lib",
-        ":ray_mock",
-=======
         "ray_common",
         "raylet_lib",
         ":ray_mock",
@@ -2268,7 +742,6 @@
         ":raylet_lib",
         "//:ray_mock",
         "//src/ray/common:test_util",
->>>>>>> 8ea94573
         "@com_google_googletest//:gtest_main",
     ],
 )
@@ -2277,115 +750,11 @@
     name = "local_task_manager_test",
     size = "small",
     srcs = ["src/ray/raylet/local_task_manager_test.cc"],
-    tags = ["team:core"],
-    deps = [
-        ":ray_mock",
-<<<<<<< HEAD
-        "//src/ray/util:process",
-        "@com_google_googletest//:gtest_main",
-    ],
-)
-
-ray_cc_test(
-    name = "gcs_virtual_cluster_manager_test",
-    size = "small",
-    srcs = [
-        "src/ray/gcs/gcs_server/test/gcs_virtual_cluster_manager_test.cc",
-    ],
-    tags = ["team:core"],
-    deps = [
-        ":gcs_server_lib",
-        ":gcs_server_test_util",
-        ":gcs_test_util_lib",
-        ":ray_mock",
-        "@com_google_googletest//:gtest_main",
-    ],
-)
-
-ray_cc_test(
-    name = "virtual_cluster_manager_test",
-    size = "small",
-    srcs = ["src/ray/raylet/virtual_cluster_manager_test.cc"],
     tags = ["team:core"],
     deps = [
         ":ray_mock",
         ":raylet_lib",
-        "@com_google_googletest//:gtest_main",
-    ],
-)
-
-ray_cc_library(
-    name = "gcs_table_storage_lib",
-    srcs = glob(
-        [
-            "src/ray/gcs/gcs_server/gcs_table_storage.cc",
-        ],
-    ),
-    hdrs = glob(
-        [
-            "src/ray/gcs/gcs_server/gcs_table_storage.h",
-        ],
-    ),
-    deps = [
-        ":gcs",
-        ":gcs_in_memory_store_client",
-        ":observable_store_client",
-        ":pubsub_lib",
-        ":ray_common",
-        ":redis_store_client",
-    ],
-)
-
-ray_cc_library(
-    name = "gcs_table_storage_test_lib",
-    hdrs = [
-        "src/ray/gcs/gcs_server/test/gcs_table_storage_test_base.h",
-    ],
-    deps = [
-        "redis_store_client",
-    ],
-)
-
-ray_cc_test(
-    name = "redis_gcs_table_storage_test",
-    size = "small",
-    srcs = [
-        "src/ray/gcs/gcs_server/test/redis_gcs_table_storage_test.cc",
-    ],
-    args = [
-        "$(location redis-server)",
-        "$(location redis-cli)",
-    ],
-    data = [
-        "//:redis-cli",
-        "//:redis-server",
-    ],
-    tags = ["team:core"],
-    deps = [
-        ":gcs_table_storage_lib",
-        ":gcs_table_storage_test_lib",
-        ":gcs_test_util_lib",
-        ":store_client_test_lib",
-        "@com_google_googletest//:gtest",
-    ],
-)
-
-ray_cc_test(
-    name = "in_memory_gcs_table_storage_test",
-    size = "small",
-    srcs = [
-        "src/ray/gcs/gcs_server/test/in_memory_gcs_table_storage_test.cc",
-    ],
-    tags = ["team:core"],
-    deps = [
-        ":gcs_table_storage_lib",
-        ":gcs_table_storage_test_lib",
-        ":gcs_test_util_lib",
-        ":store_client_test_lib",
-=======
-        ":raylet_lib",
         "//src/ray/common:test_util",
->>>>>>> 8ea94573
         "@com_google_googletest//:gtest_main",
     ],
 )
@@ -2421,33 +790,6 @@
     ],
     tags = ["team:core"],
     deps = [
-<<<<<<< HEAD
-        ":gcs_server_lib",
-        ":gcs_server_test_util",
-        ":gcs_test_util_lib",
-        ":ray_mock",
-        "@com_google_googletest//:gtest_main",
-    ],
-)
-
-ray_cc_library(
-    name = "gcs_client_lib",
-    srcs = [
-        "src/ray/gcs/gcs_client/accessor.cc",
-        "src/ray/gcs/gcs_client/accessor.ant.cc",
-        "src/ray/gcs/gcs_client/gcs_client.cc",
-    ],
-    hdrs = [
-        "src/ray/gcs/gcs_client/accessor.h",
-        "src/ray/gcs/gcs_client/gcs_client.h",
-    ],
-    deps = [
-        ":gcs",
-        ":gcs_pub_sub_lib",
-        ":gcs_service_rpc",
-        ":pubsub_lib",
-=======
->>>>>>> 8ea94573
         ":ray_common",
         ":raylet_lib",
         "@com_google_googletest//:gtest_main",
@@ -2477,6 +819,18 @@
     tags = ["team:core"],
     deps = [
         ":ray_common",
+        ":raylet_lib",
+        "@com_google_googletest//:gtest_main",
+    ],
+)
+
+ray_cc_test(
+    name = "virtual_cluster_manager_test",
+    size = "small",
+    srcs = ["src/ray/raylet/virtual_cluster_manager_test.cc"],
+    tags = ["team:core"],
+    deps = [
+        ":ray_mock",
         ":raylet_lib",
         "@com_google_googletest//:gtest_main",
     ],
@@ -2582,190 +936,6 @@
     ],
 )
 
-<<<<<<< HEAD
-alias(
-    name = "hiredis",
-    actual = "@com_github_redis_hiredis//:hiredis",
-)
-
-ray_cc_library(
-    name = "redis_client",
-    srcs = [
-        "src/ray/gcs/redis_async_context.cc",
-        "src/ray/gcs/redis_client.cc",
-        "src/ray/gcs/redis_context.cc",
-    ],
-    hdrs = [
-        "src/ray/gcs/redis_async_context.h",
-        "src/ray/gcs/redis_client.h",
-        "src/ray/gcs/redis_context.h",
-    ],
-    deps = [
-        ":hiredis",
-        ":ray_common",
-        ":stats_lib",
-        "//src/ray/util",
-        "//src/ray/util:exponential_backoff",
-        "@boost//:asio",
-    ],
-)
-
-ray_cc_library(
-    name = "gcs_callback",
-    hdrs = ["src/ray/gcs/callback.h"],
-    deps = [
-        "//src/ray/common:status",
-    ],
-)
-
-ray_cc_library(
-    name = "gcs_store_client",
-    hdrs = ["src/ray/gcs/store_client/store_client.h"],
-    deps = [
-        ":gcs_callback",
-        "//src/ray/common:asio",
-        "//src/ray/common:id",
-        "//src/ray/common:status",
-    ],
-)
-
-ray_cc_library(
-    name = "redis_store_client",
-    srcs = ["src/ray/gcs/store_client/redis_store_client.cc"],
-    hdrs = ["src/ray/gcs/store_client/redis_store_client.h"],
-    deps = [
-        ":gcs_callback",
-        ":gcs_store_client",
-        ":redis_client",
-        ":stats_metric",
-        "//src/ray/util:container_util",
-        "@com_google_absl//absl/strings:str_format",
-        "@com_google_absl//absl/synchronization",
-    ],
-)
-
-ray_cc_library(
-    name = "gcs_in_memory_store_client",
-    srcs = ["src/ray/gcs/store_client/in_memory_store_client.cc"],
-    hdrs = ["src/ray/gcs/store_client/in_memory_store_client.h"],
-    deps = [
-        ":gcs_callback",
-        ":gcs_store_client",
-        "//src/ray/common:asio",
-        "//src/ray/util",
-        "@com_google_absl//absl/container:node_hash_map",
-    ],
-)
-
-ray_cc_library(
-    name = "observable_store_client",
-    srcs = ["src/ray/gcs/store_client/observable_store_client.cc"],
-    hdrs = ["src/ray/gcs/store_client/observable_store_client.h"],
-    deps = [
-        ":gcs_callback",
-        ":gcs_store_client",
-        "//src/ray/util",
-    ],
-)
-
-ray_cc_library(
-    name = "store_client_test_lib",
-    hdrs = ["src/ray/gcs/store_client/test/store_client_test_base.h"],
-    deps = [
-        "redis_store_client",
-    ],
-)
-
-ray_cc_test(
-    name = "redis_store_client_test",
-    size = "small",
-    srcs = ["src/ray/gcs/store_client/test/redis_store_client_test.cc"],
-    args = [
-        "$(location redis-server)",
-        "$(location redis-cli)",
-    ],
-    data = [
-        "//:redis-cli",
-        "//:redis-server",
-    ],
-    tags = ["team:core"],
-    deps = [
-        ":redis_store_client",
-        ":store_client_test_lib",
-        "@boost//:optional",
-        "@com_google_googletest//:gtest_main",
-    ],
-)
-
-ray_cc_test(
-    name = "chaos_redis_store_client_test",
-    size = "small",
-    srcs = ["src/ray/gcs/store_client/test/redis_store_client_test.cc"],
-    args = [
-        "$(location redis-server)",
-        "$(location redis-cli)",
-    ],
-    data = [
-        "//:redis-cli",
-        "//:redis-server",
-    ],
-    env = {"REDIS_CHAOS": "1"},
-    tags = [
-        "no_windows",
-        "team:core",
-    ],
-    target_compatible_with = [
-        "@platforms//os:linux",
-    ],
-    deps = [
-        ":redis_store_client",
-        ":store_client_test_lib",
-        "@boost//:optional",
-        "@com_google_googletest//:gtest_main",
-    ],
-)
-
-ray_cc_test(
-    name = "in_memory_store_client_test",
-    size = "small",
-    srcs = ["src/ray/gcs/store_client/test/in_memory_store_client_test.cc"],
-    tags = ["team:core"],
-    deps = [
-        ":gcs_in_memory_store_client",
-        ":store_client_test_lib",
-        "@com_google_googletest//:gtest_main",
-    ],
-)
-
-ray_cc_test(
-    name = "observable_store_client_test",
-    size = "small",
-    srcs = ["src/ray/gcs/store_client/test/in_memory_store_client_test.cc"],
-    tags = ["team:core"],
-    deps = [
-        ":gcs_in_memory_store_client",
-        ":observable_store_client",
-        ":store_client_test_lib",
-        "@com_google_googletest//:gtest_main",
-    ],
-)
-
-ray_cc_library(
-    name = "gcs_pb_util",
-    srcs = [
-        "//:src/ray/gcs/pb_utils.cc",
-    ],
-    hdrs = [
-        "//:src/ray/gcs/pb_util.h",
-    ],
-    deps = [
-        ":ray_common",
-        "//src/ray/protobuf:autoscaler_cc_proto",
-    ],
-)
-
-=======
->>>>>>> 8ea94573
 ray_cc_library(
     name = "dlmalloc",
     hdrs = ["src/ray/thirdparty/dlmalloc.c"],
