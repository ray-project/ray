--- conflicted
+++ resolved
@@ -1377,27 +1377,7 @@
     name = "gcs_actor_scheduler_test",
     size = "small",
     srcs = [
-<<<<<<< HEAD
         "src/ray/gcs/gcs_server/test/gcs_actor_scheduler_test.cc",
-=======
-        "src/ray/gcs/gcs_server/test/raylet_based_actor_scheduler_test.cc",
-    ],
-    copts = COPTS,
-    tags = ["team:core"],
-    deps = [
-        ":gcs_server_lib",
-        ":gcs_server_test_util",
-        ":gcs_test_util_lib",
-        "@com_google_googletest//:gtest_main",
-    ],
-)
-
-cc_test(
-    name = "gcs_based_actor_scheduler_test",
-    size = "small",
-    srcs = [
-        "src/ray/gcs/gcs_server/test/gcs_based_actor_scheduler_test.cc",
->>>>>>> 5ed3f0ce
     ],
     copts = COPTS,
     tags = ["team:core"],
