# Bazel build
# C/C++ documentation: https://docs.bazel.build/versions/master/be/c-cpp.html

# ************************** IMPORTANT ***********************
# If a target or file is not found here, then please try searching in /src
# We are in the middle of transitioning to a tree of build files.
# If you would like to help with the move in your PR, please use `git mv` so that the history of the file is retained.

load("@bazel_skylib//rules:common_settings.bzl", "bool_flag")
load("@com_github_google_flatbuffers//:build_defs.bzl", "flatbuffer_cc_library")
load("@com_github_grpc_grpc//bazel:cc_grpc_library.bzl", "cc_grpc_library")
load("@com_github_grpc_grpc//bazel:cython_library.bzl", "pyx_library")
load("@hedron_compile_commands//:refresh_compile_commands.bzl", "refresh_compile_commands")
load("@python3_9//:defs.bzl", python39 = "interpreter")
load("@rules_cc//cc:defs.bzl", "cc_proto_library")
load("@rules_pkg//pkg:mappings.bzl", "pkg_attributes", "pkg_files")
load("@rules_pkg//pkg:zip.bzl", "pkg_zip")
load("@rules_proto//proto:defs.bzl", "proto_library")
load("@rules_python//python:defs.bzl", "py_binary", "py_library", "py_runtime", "py_runtime_pair")
load("//bazel:ray.bzl", "COPTS", "FLATC_ARGS", "PYX_COPTS", "PYX_SRCS", "ray_cc_binary", "ray_cc_library", "ray_cc_test")

package(
    default_visibility = ["//visibility:public"],
)

# Hermetic python environment, currently only used for CI infra and scripts.

py_runtime(
    name = "python3_runtime",
    interpreter = python39,
    python_version = "PY3",
    visibility = ["//visibility:private"],
)

py_runtime_pair(
    name = "python_runtime_pair",
    py2_runtime = None,
    py3_runtime = ":python3_runtime",
    visibility = ["//visibility:private"],
)

constraint_setting(name = "hermetic")

constraint_value(
    name = "hermetic_python",
    constraint_setting = ":hermetic",
)

toolchain(
    name = "python_toolchain",
    exec_compatible_with = [":hermetic_python"],
    toolchain = ":python_runtime_pair",
    toolchain_type = "@bazel_tools//tools/python:toolchain_type",
)

platform(
    name = "hermetic_python_platform",
    constraint_values = [":hermetic_python"],
    parents = ["@local_config_platform//:host"],
    visibility = ["//visibility:private"],
)

# C/C++ toolchain constraint configs.

config_setting(
    name = "msvc-cl",
    flag_values = {"@bazel_tools//tools/cpp:compiler": "msvc-cl"},
)

config_setting(
    name = "clang-cl",
    flag_values = {"@bazel_tools//tools/cpp:compiler": "clang-cl"},
)

config_setting(
    name = "opt",
    values = {"compilation_mode": "opt"},
)

bool_flag(
    name = "jemalloc_flag",
    build_setting_default = True,
)

config_setting(
    name = "jemalloc",
    constraint_values = ["@platforms//os:linux"],
    flag_values = {":jemalloc_flag": "true"},
)

# bazel run :refresh_compile_commands for compile_commands generation for clangd
# https://github.com/hedronvision/bazel-compile-commands-extractor?tab=readme-ov-file#vscode - directions for clangd config
refresh_compile_commands(
    name = "refresh_compile_commands",
    exclude_external_sources = True,  # removed below to have lsp index external cc files at the cost of 2x index time
    # Specify the targets of interest.
    # For example, specify a dict of targets and any flags required to build.
    targets = {
        "//:ray_pkg_zip": "",
    },
    # No need to add flags already in .bazelrc. They're automatically picked up.
)

# bazel run :refresh_compile_commands_external_sources for generation with external source files (cc files)
refresh_compile_commands(
    name = "refresh_compile_commands_external_sources",
    targets = {
        "//:ray_pkg_zip": "",
    },
)

<<<<<<< HEAD
# === Begin of rpc definitions ===
# GRPC common lib.
ray_cc_library(
    name = "grpc_common_base",
    srcs = ["src/ray/rpc/common.cc"],
    hdrs = ["src/ray/rpc/common.h"],
)

ray_cc_library(
    name = "rpc_chaos",
    srcs = ["src/ray/rpc/rpc_chaos.cc"],
    hdrs = ["src/ray/rpc/rpc_chaos.h"],
    deps = [
        "//src/ray/common:ray_config",
        "@com_google_absl//absl/container:flat_hash_map",
        "@com_google_absl//absl/synchronization",
    ],
)

ray_cc_library(
    name = "rpc_client_call",
    hdrs = ["src/ray/rpc/client_call.h"],
    deps = [
        "//src/ray/common:asio",
        "//src/ray/common:grpc_util",
        "//src/ray/common:id",
        "//src/ray/common:status",
        "@com_google_absl//absl/synchronization",
    ],
)

ray_cc_library(
    name = "grpc_client",
    hdrs = ["src/ray/rpc/grpc_client.h"],
    deps = [
        ":grpc_common_base",
        ":rpc_chaos",
        ":rpc_client_call",
        "//src/ray/common:grpc_util",
        "//src/ray/common:ray_config",
        "//src/ray/common:status",
    ],
)

ray_cc_library(
    name = "rpc_server_call",
    srcs = ["src/ray/rpc/server_call.cc"],
    hdrs = ["src/ray/rpc/server_call.h"],
    deps = [
        "//src/ray/common:asio",
        "//src/ray/common:grpc_util",
        "//src/ray/common:id",
        "//src/ray/common:ray_config",
        "//src/ray/common:status",
        "//src/ray/stats:stats_metric",
        "@com_github_grpc_grpc//:grpc++",
    ],
)

ray_cc_library(
    name = "retryable_grpc_client",
    srcs = ["src/ray/rpc/retryable_grpc_client.cc"],
    hdrs = ["src/ray/rpc/retryable_grpc_client.h"],
    deps = [
        ":grpc_client",
        ":rpc_client_call",
        "@com_google_absl//absl/container:btree",
        "@com_google_absl//absl/strings:str_format",
        "@com_google_absl//absl/time",
    ],
)

ray_cc_library(
    name = "metrics_agent_client",
    hdrs = ["src/ray/rpc/metrics_agent_client.h"],
    deps = [
        ":grpc_client",
        "//src/ray/protobuf:reporter_cc_proto",
        "//src/ray/util:logging",
        "@com_github_grpc_grpc//:grpc++",
    ],
)

ray_cc_library(
    name = "event_aggregator_client",
    hdrs = ["src/ray/rpc/event_aggregator_client.h"],
    deps = [
        ":event_aggregator_cc_rpc",
        ":grpc_client",
        "//src/ray/common:status",
        "//src/ray/protobuf:events_event_aggregator_service_cc_proto",
        "//src/ray/util:logging",
        "@com_github_grpc_grpc//:grpc++",
    ],
)

ray_cc_library(
    name = "grpc_server",
    srcs = ["src/ray/rpc/grpc_server.cc"],
    hdrs = ["src/ray/rpc/grpc_server.h"],
    deps = [
        ":grpc_common_base",
        ":rpc_server_call",
        "//src/ray/common:asio",
        "//src/ray/common:ray_config",
        "//src/ray/common:status",
        "//src/ray/util:thread_utils",
        "@com_github_grpc_grpc//:grpc++",
        "@com_github_grpc_grpc//:grpc++_reflection",
        "@com_github_grpc_grpc//:grpcpp_admin",
    ],
)

ray_cc_library(
    name = "grpc_common_lib",
    # TODO(core): Both two header files are not needed, keep them there because of circular dependency between raylet and node rpc.
    hdrs = [
        "//src/ray/raylet_client:raylet_client.h",
        "//src/ray/raylet_client:raylet_connection.h",
    ],
    # TODO(core): These three dependencies come from raylet client, should be able to remove after we split node rpc and raylet client into smaller targets.
    deps = [
        "//src/ray/common:network",
        "//src/ray/common:ray_object",
        "//src/ray/common:task_common",
    ] + [
        ":event_aggregator_client",
        ":grpc_client",
        ":grpc_common_base",
        ":grpc_server",
        ":metrics_agent_client",
        ":retryable_grpc_client",
        ":rpc_chaos",
        ":rpc_server_call",
    ],
)

# Node manager gRPC lib.
cc_grpc_library(
    name = "node_manager_cc_grpc",
    srcs = ["//src/ray/protobuf:node_manager_proto"],
    grpc_only = True,
    deps = ["//src/ray/protobuf:node_manager_cc_proto"],
)

# Node manager server and client.
ray_cc_library(
    name = "node_manager_rpc",
    srcs = ["src/ray/rpc/node_manager/raylet_client_pool.cc"],
    hdrs = [
        "src/ray/rpc/node_manager/node_manager_client.h",
        "src/ray/rpc/node_manager/node_manager_server.h",
        "src/ray/rpc/node_manager/raylet_client_pool.h",
    ],
    deps = [
        ":grpc_common_lib",
        ":node_manager_cc_grpc",
        "//src/ray/common:asio",
        "//src/ray/common:id",
        "//src/ray/common:status",
        "//src/ray/gcs/gcs_client:gcs_client_lib",
        "@com_github_grpc_grpc//:grpc++",
    ],
)

# gcs_service gRPC lib.
cc_grpc_library(
    name = "gcs_service_cc_grpc",
    srcs = ["//src/ray/protobuf:gcs_service_proto"],
    grpc_only = True,
    deps = ["//src/ray/protobuf:gcs_service_cc_proto"],
)

# gcs_service gRPC lib.
cc_grpc_library(
    name = "test_service_cc_grpc",
    srcs = ["//src/ray/protobuf:test_service_proto"],
    grpc_only = True,
    deps = ["//src/ray/protobuf:test_service_cc_proto"],
)

# gcs rpc server and client.
ray_cc_library(
    name = "gcs_service_rpc",
    hdrs = [
        "src/ray/rpc/gcs_server/gcs_rpc_client.h",
        "src/ray/rpc/gcs_server/gcs_rpc_server.h",
    ],
    deps = [
        ":autoscaler_cc_grpc",
        ":gcs_service_cc_grpc",
        ":grpc_common_lib",
        "//src/ray/common:asio",
        "//src/ray/common:id",
        "//src/ray/pubsub:pubsub_lib",
        "@boost//:asio",
        "@com_github_grpc_grpc//:grpc++",
        "@com_google_absl//absl/container:btree",
    ],
)

# Object manager gRPC lib.
cc_grpc_library(
    name = "object_manager_cc_grpc",
    srcs = ["//src/ray/protobuf:object_manager_proto"],
    grpc_only = True,
    deps = ["//src/ray/protobuf:object_manager_cc_proto"],
)

# Object manager rpc server and client.
ray_cc_library(
    name = "object_manager_rpc",
    hdrs = [
        "src/ray/rpc/object_manager/object_manager_client.h",
        "src/ray/rpc/object_manager/object_manager_server.h",
    ],
    deps = [
        ":grpc_common_lib",
        ":object_manager_cc_grpc",
        "//src/ray/common:asio",
        "//src/ray/common:status",
        "//src/ray/object_manager:object_manager_grpc_client_manager",
        "@boost//:asio",
        "@com_github_grpc_grpc//:grpc++",
    ],
)

# Worker gRPC lib.
cc_grpc_library(
    name = "worker_cc_grpc",
    srcs = ["//src/ray/protobuf:core_worker_proto"],
    grpc_only = True,
    deps = ["//src/ray/protobuf:worker_cc_proto"],
)

# worker server and client.
ray_cc_library(
    name = "worker_rpc",
    srcs = [
        "src/ray/rpc/worker/core_worker_client.cc",
        "src/ray/rpc/worker/core_worker_client_pool.cc",
    ],
    hdrs = [
        "src/ray/rpc/worker/core_worker_client.h",
        "src/ray/rpc/worker/core_worker_client_pool.h",
        "src/ray/rpc/worker/core_worker_server.h",
    ],
    deps = [
        ":grpc_common_lib",
        ":worker_cc_grpc",
        "//src/ray/common:asio",
        "//src/ray/common:id",
        "//src/ray/gcs/gcs_client:gcs_client_lib",
        "//src/ray/pubsub:pubsub_lib",
        "//src/ray/raylet_client:raylet_client_lib",
        "@com_github_grpc_grpc//:grpc++",
    ],
)

# Metrics Agent gRPC lib.
cc_grpc_library(
    name = "reporter_cc_grpc",
    srcs = ["//src/ray/protobuf:reporter_proto"],
    grpc_only = True,
    deps = ["//src/ray/protobuf:reporter_cc_proto"],
)

# Metrics Agent client.
ray_cc_library(
    name = "reporter_rpc",
    hdrs = [
        "src/ray/rpc/metrics_agent_client.h",
    ],
    deps = [
        ":grpc_common_lib",
        ":reporter_cc_grpc",
        "//src/ray/common:status",
        "@boost//:asio",
        "@boost//:thread",
        "@com_github_grpc_grpc//:grpc++",
    ],
)

cc_grpc_library(
    name = "event_aggregator_cc_rpc",
    srcs = ["//src/ray/protobuf:events_event_aggregator_service_proto"],
    grpc_only = True,
    deps = ["//src/ray/protobuf:events_event_aggregator_service_cc_proto"],
)

# pubsub.
cc_grpc_library(
    name = "pubsub_cc_grpc",
    srcs = ["//src/ray/protobuf:pubsub_proto"],
    grpc_only = True,
    deps = [
        "//src/ray/protobuf:common_cc_proto",
        "//src/ray/protobuf:gcs_cc_proto",
        "//src/ray/protobuf:pubsub_cc_proto",
    ],
)

cc_grpc_library(
    name = "autoscaler_cc_grpc",
    srcs = ["//src/ray/protobuf:autoscaler_proto"],
    grpc_only = True,
    deps = [
        "//src/ray/protobuf:autoscaler_cc_proto",
    ],
)

ray_cc_library(
    name = "autoscaler_rpc",
    deps = [
        ":autoscaler_cc_grpc",
    ],
)

# === End of rpc definitions ===

=======
>>>>>>> 5586b8d2
ray_cc_library(
    name = "ray_mock",
    hdrs = glob(
        ["src/mock/**/*.h"],
        exclude = ["src/mock/ray/common/ray_syncer/ray_syncer.h"],
    ),
)

ray_cc_library(
    name = "ray_fakes",
    hdrs = glob(["src/fakes/**/*.h"]),
    deps = [
        "//src/ray/raylet_client:raylet_client_lib",
    ],
)

ray_cc_library(
    name = "ray_mock_syncer",
    hdrs = ["src/mock/ray/common/ray_syncer/ray_syncer.h"],
)

cc_grpc_library(
    name = "ray_syncer_cc_grpc",
    srcs = ["//src/ray/protobuf:ray_syncer_proto"],
    grpc_only = True,
    deps = ["//src/ray/protobuf:ray_syncer_cc_proto"],
)

ray_cc_library(
    name = "ray_common",
    deps = [
        "//src/ray/common:asio",
        "//src/ray/common:constants",
        "//src/ray/common:event_stats",
        "//src/ray/common:file_system_monitor",
        "//src/ray/common:grpc_util",
        "//src/ray/common:id",
        "//src/ray/common:memory_monitor",
        "//src/ray/common:network",
        "//src/ray/common:ray_config",
        "//src/ray/common:ray_syncer",
        "//src/ray/common:status",
        "//src/ray/common:status_or",
        "//src/ray/common:task_common",
        "//src/ray/common:test_util",
        "//src/ray/protobuf:gcs_cc_proto",
        "//src/ray/stats:stats_metric",
        "@com_google_googletest//:gtest",
    ],
)

ray_cc_binary(
    name = "raylet",
    srcs = ["src/ray/raylet/main.cc"],
    visibility = ["//java:__subpackages__"],
    deps = [
        ":raylet_lib",
        "//src/ray/common/cgroup:cgroup_manager",
        "//src/ray/util",
        "//src/ray/util:cmd_line_utils",
        "//src/ray/util:stream_redirection",
        "//src/ray/util:stream_redirection_options",
        "@com_github_gflags_gflags//:gflags",
    ],
)

ray_cc_library(
    name = "raylet_agent_manager",
    srcs = ["src/ray/raylet/agent_manager.cc"],
    hdrs = ["src/ray/raylet/agent_manager.h"],
    deps = [
        "//src/ray/common:id",
        "//src/ray/common:ray_config",
        "//src/ray/protobuf:gcs_cc_proto",
        "//src/ray/util",
        "//src/ray/util:event",
        "//src/ray/util:logging",
        "//src/ray/util:process",
        "//src/ray/util:thread_utils",
        "@boost//:asio",
    ],
)

ray_cc_library(
    name = "worker",
    srcs = ["src/ray/raylet/worker.cc"],
    hdrs = ["src/ray/raylet/worker.h"],
    deps = [
        ":node_manager_fbs",
        "//src/ray/common:id",
        "//src/ray/common:network",
        "//src/ray/common:task_common",
        "//src/ray/raylet/scheduling:cluster_resource_scheduler",
        "//src/ray/rpc:core_worker_rpc",
        "//src/ray/util:process",
        "@com_google_absl//absl/memory",
        "@com_google_absl//absl/time",
        "@com_google_googletest//:gtest_prod",
    ],
)

ray_cc_library(
    name = "runtime_env_agent_client",
    srcs = ["src/ray/raylet/runtime_env_agent_client.cc"],
    hdrs = ["src/ray/raylet/runtime_env_agent_client.h"],
    deps = [
        "//src/ray/common:asio",
        "//src/ray/common:id",
        "//src/ray/common:ray_config",
        "//src/ray/common:status",
        "//src/ray/protobuf:gcs_cc_proto",
        "//src/ray/protobuf:runtime_env_agent_cc_proto",
        "//src/ray/util:logging",
        "@boost//:beast",
        "@com_google_absl//absl/container:flat_hash_set",
        "@com_google_absl//absl/strings:str_format",
    ],
)

ray_cc_library(
    name = "worker_pool",
    srcs = ["src/ray/raylet/worker_pool.cc"],
    hdrs = ["src/ray/raylet/worker_pool.h"],
    deps = [
        ":runtime_env_agent_client",
        ":worker",
        "//src/ray/common:constants",
        "//src/ray/common:network",
        "//src/ray/common:ray_config",
        "//src/ray/common:runtime_env",
        "//src/ray/common:status",
        "//src/ray/common:task_common",
        "//src/ray/core_worker:core_worker_common",
        "//src/ray/gcs/gcs_client:gcs_client_lib",
        "@boost//:system",
        "@com_google_absl//absl/strings",
    ],
)

ray_cc_library(
    name = "wait_manager",
    srcs = ["src/ray/raylet/wait_manager.cc"],
    hdrs = ["src/ray/raylet/wait_manager.h"],
    deps = [
        "//src/ray/common:id",
        "//src/ray/util:container_util",
    ],
)

ray_cc_library(
    name = "local_object_manager_interface",
    hdrs = ["src/ray/raylet/local_object_manager_interface.h"],
    deps = [
        "//src/ray/common:id",
        "//src/ray/common:ray_object",
        "//src/ray/protobuf:node_manager_cc_proto",
    ],
)

ray_cc_library(
    name = "local_object_manager",
    srcs = ["src/ray/raylet/local_object_manager.cc"],
    hdrs = ["src/ray/raylet/local_object_manager.h"],
    deps = [
        ":local_object_manager_interface",
        ":worker_pool",
        "//src/ray/common:id",
        "//src/ray/common:ray_object",
        "//src/ray/gcs/gcs_client:gcs_client_lib",
        "//src/ray/object_manager:object_directory",
        "//src/ray/object_manager:object_manager_common",
        "//src/ray/protobuf:node_manager_cc_proto",
        "//src/ray/pubsub:subscriber_lib",
        "//src/ray/rpc:core_worker_rpc",
    ],
)

ray_cc_library(
    name = "raylet_lib",
    srcs = [
        "src/ray/raylet/dependency_manager.cc",
        "src/ray/raylet/local_task_manager.cc",
        "src/ray/raylet/node_manager.cc",
        "src/ray/raylet/placement_group_resource_manager.cc",
        "src/ray/raylet/raylet.cc",
        "src/ray/raylet/worker_killing_policy.cc",
        "src/ray/raylet/worker_killing_policy_group_by_owner.cc",
        "src/ray/raylet/worker_killing_policy_retriable_fifo.cc",
    ],
    hdrs = [
        "src/ray/raylet/dependency_manager.h",
        "src/ray/raylet/local_task_manager.h",
        "src/ray/raylet/node_manager.h",
        "src/ray/raylet/placement_group_resource_manager.h",
        "src/ray/raylet/raylet.h",
        "src/ray/raylet/test/util.h",
        "src/ray/raylet/worker_killing_policy.h",
        "src/ray/raylet/worker_killing_policy_group_by_owner.h",
        "src/ray/raylet/worker_killing_policy_retriable_fifo.h",
    ],
    linkopts = select({
        "@platforms//os:windows": [
        ],
        "//conditions:default": [
            "-lpthread",
        ],
    }),
    deps = [
        ":local_object_manager",
        ":local_object_manager_interface",
        ":node_manager_fbs",
        ":raylet_agent_manager",
        ":runtime_env_agent_client",
        ":wait_manager",
        ":worker",
        ":worker_pool",
        "//src/ray/common:memory_monitor",
        "//src/ray/core_worker:experimental_mutable_object_provider",
        "//src/ray/gcs",
        "//src/ray/gcs/gcs_client:gcs_client_lib",
        "//src/ray/object_manager",
        "//src/ray/object_manager:ownership_object_directory",
        "//src/ray/object_manager/plasma:plasma_client",
        "//src/ray/protobuf:common_cc_proto",
        "//src/ray/protobuf:runtime_env_agent_cc_proto",
        "//src/ray/pubsub:pubsub_lib",
        "//src/ray/raylet/scheduling:scheduler",
        "//src/ray/rpc:core_worker_rpc",
        "//src/ray/rpc:node_manager_rpc",
        "//src/ray/stats:stats_lib",
        "//src/ray/util:cmd_line_utils",
        "//src/ray/util:container_util",
        "//src/ray/util:throttler",
        "@boost//:asio",
        "@boost//:system",
        "@com_github_jupp0r_prometheus_cpp//pull",
        "@com_google_absl//absl/base:core_headers",
        "@com_google_absl//absl/container:flat_hash_set",
        "@com_google_absl//absl/memory",
        "@com_google_absl//absl/strings",
        "@com_google_absl//absl/strings:str_format",
        "@com_google_googletest//:gtest_prod",
        "@io_opencensus_cpp//opencensus/exporters/stats/prometheus:prometheus_exporter",
        "@io_opencensus_cpp//opencensus/stats",
        "@io_opencensus_cpp//opencensus/tags",
    ],
)

# This header is used to wrap some internal codes so we can reduce suspicious
# symbols export.
ray_cc_library(
    name = "exported_internal",
    srcs =
        [
            "src/ray/internal/internal.cc",
        ],
    hdrs =
        [
            "src/ray/internal/internal.h",
        ],
    copts = COPTS,
    strip_include_prefix = "src",
    deps = [
        "//src/ray/core_worker:core_worker_common",
        "//src/ray/core_worker:core_worker_lib",
    ],
    alwayslink = 1,
)

ray_cc_test(
    name = "local_object_manager_test",
    size = "small",
    srcs = [
        "src/ray/raylet/test/local_object_manager_test.cc",
    ],
    tags = ["team:core"],
    deps = [
        ":ray_mock",
        ":raylet_lib",
        "@com_google_googletest//:gtest_main",
    ],
)

ray_cc_test(
    name = "worker_pool_test",
    size = "small",
    srcs = ["src/ray/raylet/worker_pool_test.cc"],
    tags = [
        "no_tsan",
        "team:core",
    ],
    deps = [
        ":ray_mock",
        ":worker_pool",
        "//src/ray/util:path_utils",
        "@com_google_googletest//:gtest_main",
    ],
)

ray_cc_test(
    name = "placement_group_resource_manager_test",
    size = "small",
    srcs = ["src/ray/raylet/placement_group_resource_manager_test.cc"],
    tags = ["team:core"],
    deps = [
        "ray_common",
        "raylet_lib",
        ":ray_mock",
        "//src/ray/gcs/test:gcs_test_util_lib",
        "@com_google_googletest//:gtest_main",
    ],
)

ray_cc_test(
    name = "runtime_env_agent_client_test",
    size = "small",
    srcs = ["src/ray/raylet/runtime_env_agent_client_test.cc"],
    tags = ["team:core"],
    deps = [
        "ray_common",
        "raylet_lib",
        ":ray_mock",
        "//src/ray/gcs/test:gcs_test_util_lib",
        "@com_google_googletest//:gtest_main",
    ],
)

ray_cc_test(
    name = "dependency_manager_test",
    size = "small",
    srcs = ["src/ray/raylet/dependency_manager_test.cc"],
    tags = ["team:core"],
    deps = [
        ":raylet_lib",
        "//:ray_mock",
        "//src/ray/common:test_util",
        "@com_google_googletest//:gtest_main",
    ],
)

ray_cc_test(
    name = "local_task_manager_test",
    size = "small",
    srcs = ["src/ray/raylet/local_task_manager_test.cc"],
    tags = ["team:core"],
    deps = [
        ":ray_mock",
        ":raylet_lib",
        "//src/ray/common:test_util",
        "@com_google_googletest//:gtest_main",
    ],
)

ray_cc_test(
    name = "node_manager_test",
    size = "small",
    srcs = ["src/ray/raylet/test/node_manager_test.cc"],
    tags = ["team:core"],
    deps = [
        ":local_object_manager_interface",
        ":ray_fakes",
        ":ray_mock",
        ":raylet_lib",
        "//src/ray/util:macros",
        "@com_google_googletest//:gtest_main",
    ],
)

ray_cc_test(
    name = "wait_manager_test",
    size = "small",
    srcs = ["src/ray/raylet/wait_manager_test.cc"],
    tags = ["team:core"],
    deps = [
        ":raylet_lib",
        "@com_google_googletest//:gtest_main",
    ],
)

ray_cc_test(
    name = "worker_killing_policy_test",
    size = "small",
    srcs = [
        "src/ray/raylet/worker_killing_policy_test.cc",
    ],
    tags = ["team:core"],
    deps = [
        ":ray_common",
        ":raylet_lib",
        "@com_google_googletest//:gtest_main",
    ],
)

ray_cc_test(
    name = "worker_killing_policy_group_by_owner_test",
    size = "small",
    srcs = [
        "src/ray/raylet/worker_killing_policy_group_by_owner_test.cc",
    ],
    tags = ["team:core"],
    deps = [
        ":ray_common",
        ":raylet_lib",
        "@com_google_googletest//:gtest_main",
    ],
)

ray_cc_test(
    name = "worker_killing_policy_retriable_fifo_test",
    size = "small",
    srcs = [
        "src/ray/raylet/worker_killing_policy_retriable_fifo_test.cc",
    ],
    tags = ["team:core"],
    deps = [
        ":ray_common",
        ":raylet_lib",
        "@com_google_googletest//:gtest_main",
    ],
)

ray_cc_library(
    name = "platform_shims",
    srcs = [] + select({
        "@platforms//os:windows": glob([
            "src/shims/windows/**/*.c",
            "src/shims/windows/**/*.cc",
            "src/shims/windows/**/*.h",
        ]),
        "//conditions:default": [],
    }),
    hdrs = [] + select({
        "@platforms//os:windows": glob([
            "src/shims/windows/**/*.h",
        ]),
        "//conditions:default": [],
    }),
    strip_include_prefix = select({
        "@platforms//os:windows": "src/shims/windows",
        "//conditions:default": "",
    }),
)

filegroup(
    name = "extra_actions_base_proto",
    srcs = [
        "thirdparty/protobuf/extra_actions_base.proto",
    ],
)

proto_library(
    name = "extra_actions_base_proto_lib",
    srcs = ["thirdparty/protobuf/extra_actions_base.proto"],
)

cc_proto_library(
    name = "extra_actions_cc_proto_lib",
    deps = [":extra_actions_base_proto_lib"],
)

alias(
    name = "hiredis",
    actual = "@com_github_redis_hiredis//:hiredis",
)

flatbuffer_cc_library(
    name = "node_manager_fbs",
    srcs = ["src/ray/raylet/format/node_manager.fbs"],
    flatc_args = FLATC_ARGS,
    out_prefix = "ray/raylet/format/",
)

pyx_library(
    name = "_raylet",
    srcs = glob([
        "python/ray/includes/*.pxd",
        "python/ray/includes/*.pxi",
    ]) + [
        "python/ray/__init__.py",
        "python/ray/_raylet.pxd",
        "python/ray/_raylet.pyx",
    ],
    # Export ray ABI symbols, which can then be used by _streaming.so.
    # We need to dlopen this lib with RTLD_GLOBAL to use ABI in this
    # shared lib, see python/ray/__init__.py.
    cc_kwargs = dict(
        srcs = PYX_SRCS,
        # cython code is auto-generated, which is out of our control.
        copts = COPTS + PYX_COPTS,
        # This is needed since Windows has long file path issues and command length limits
        features = ["compiler_param_file"],
        # see https://github.com/tensorflow/tensorflow/blob/r2.1/tensorflow/lite/BUILD#L444
        linkopts = select({
            "@platforms//os:osx": [
                "-Wl,-exported_symbols_list,$(location //:src/ray/ray_exported_symbols.lds)",
            ],
            "@platforms//os:windows": [],
            "//conditions:default": [
                "-Wl,--version-script,$(location //:src/ray/ray_version_script.lds)",
            ],
        }),
        linkstatic = 1,
    ),
    deps = [
        "//:exported_internal",
        "//:raylet_lib",
        "//:src/ray/ray_exported_symbols.lds",
        "//:src/ray/ray_version_script.lds",
        "//src/ray/core_worker:core_worker_lib",
        "//src/ray/gcs:gcs_redis_client",
        "//src/ray/gcs/gcs_client:gcs_python_callbacks",
        "//src/ray/gcs/gcs_client:global_state_accessor_lib",
        "//src/ray/gcs/gcs_server:gcs_server_lib",
        "//src/ray/protobuf:serialization_cc_proto",
        "//src/ray/thirdparty/setproctitle",
        "//src/ray/util",
        "//src/ray/util:memory",
        "//src/ray/util:stream_redirection",
        "//src/ray/util:stream_redirection_options",
    ],
)

filegroup(
    name = "python_sources",
    srcs = glob([
        "python/ray/*.py",
        "python/ray/cloudpickle/*.py",
        "python/ray/dashboard/**/*.py",
        "python/ray/experimental/*.py",
        "python/ray/util/*.py",
        "python/ray/internal/*.py",
    ]) + [
        "python/ray/core/__init__.py",
        "//python/ray/_private:src_files",
        "//python/ray/autoscaler:default_configs",
        "//python/ray/autoscaler:src_files",
    ],
)

alias(
    name = "redis-server",
    actual = select({
        "@platforms//os:windows": "@com_github_tporadowski_redis_bin//:redis-server.exe",
        "//conditions:default": "@com_github_antirez_redis//:redis-server",
    }),
)

alias(
    name = "redis-cli",
    actual = select({
        "@platforms//os:windows": "@com_github_tporadowski_redis_bin//:redis-cli.exe",
        "//conditions:default": "@com_github_antirez_redis//:redis-cli",
    }),
)

filegroup(
    name = "core_py_proto",
    srcs = ["//src/ray/protobuf:core_py_proto"],
    visibility = ["//visibility:private"],
)

filegroup(
    name = "serve_py_proto",
    srcs = ["//src/ray/protobuf:serve_py_proto"],
    visibility = ["//visibility:private"],
)

# This is a dummy test dependency that causes the python tests to be
# re-run if any of these files changes.
py_library(
    name = "ray_lib",
    srcs = glob(
        ["python/ray/**/*.py"],
        exclude = ["python/ray/tests/*.py"],
    ),
    visibility = ["__subpackages__"],
)

pkg_files(
    name = "raylet_so_files",
    srcs = ["python/ray/_raylet.so"],
    attributes = pkg_attributes(mode = "755"),
    prefix = "ray/",
    renames = select({
        "@platforms//os:windows": {
            "python/ray/_raylet.so": "_raylet.pyd",
        },
        "//conditions:default": {},
    }),
    visibility = ["//visibility:private"],
)

pkg_files(
    name = "core_py_proto_files",
    srcs = ["//src/ray/protobuf:core_py_proto"],
    prefix = "ray/core/generated",
    visibility = ["//visibility:private"],
)

pkg_zip(
    name = "core_py_proto_zip",
    srcs = [":core_py_proto_files"],
    out = "core_py_proto.zip",
    visibility = ["//visibility:private"],
)

pkg_files(
    name = "serve_py_proto_files",
    srcs = [":serve_py_proto"],
    prefix = "ray/serve/generated",
    visibility = ["//visibility:private"],
)

pkg_zip(
    name = "serve_py_proto_zip",
    srcs = [":serve_py_proto_files"],
    out = "serve_py_proto.zip",
    visibility = ["//visibility:private"],
)

pkg_files(
    name = "redis_files",
    srcs = [
        ":redis-cli",
        ":redis-server",
    ],
    attributes = pkg_attributes(mode = "755"),
    prefix = "ray/core/src/ray/thirdparty/redis/src",
    visibility = ["//visibility:private"],
)

pkg_files(
    name = "raylet_files",
    srcs = [":raylet"],
    attributes = pkg_attributes(mode = "755"),
    prefix = "ray/core/src/ray/raylet",
    visibility = ["//visibility:private"],
)

pkg_files(
    name = "gcs_server_files",
    srcs = ["//src/ray/gcs/gcs_server"],
    attributes = pkg_attributes(mode = "755"),
    prefix = "ray/core/src/ray/gcs",
    visibility = ["//visibility:private"],
)

pkg_files(
    name = "jemalloc_files",
    srcs = ["@jemalloc//:shared"],
    attributes = pkg_attributes(mode = "755"),
    prefix = "ray/core/",
    visibility = ["//visibility:private"],
)

pkg_zip(
    name = "ray_pkg_zip",
    srcs = [
        ":gcs_server_files",
        ":raylet_files",
        ":raylet_so_files",
        ":redis_files",
    ] + select({
        ":jemalloc": [":jemalloc_files"],
        "//conditions:default": [],
    }),
    out = "ray_pkg.zip",
    visibility = ["//visibility:private"],
)

genrule(
    name = "ray_py_proto_zip",
    srcs = [
        ":core_py_proto_zip",
        ":serve_py_proto_zip",
    ],
    outs = ["ray_py_proto.zip"],
    cmd = """
        set -euo pipefail

        tmpdir=$$(mktemp -d)

        unzip -o -q $(location :core_py_proto_zip) -d "$$tmpdir"
        unzip -o -q $(location :serve_py_proto_zip) -d "$$tmpdir"

        files=(
            $$(ls "$$tmpdir"/ray/core/generated/*_pb2*.py)
            $$(ls "$$tmpdir"/ray/serve/generated/*_pb2*.py)
        )

        # NOTE(hchen): Protobuf doesn't allow specifying Python package name. So we use this `sed`
        # command to change the import path in the generated file.
        sed -i -E 's/from src.ray.protobuf/from ./' "$${files[@]}"
        # Help the generated serve files to have the correct module
        serve_files=($$(ls "$$tmpdir"/ray/serve/generated/*_pb2*.py))
        sed -i -E 's/'"'"'src.ray.protobuf./'"'"'ray.serve.generated./' "$${serve_files[@]}"

        # TODO(sang): Build our own proto instead of creating a new proto for opencensus separately.
        # https://github.com/ray-project/ray/issues/31358
        sed -i -E 's/from opencensus.proto.metrics.v1 import/from . import/' "$${files[@]}"
        sed -i -E 's/from opencensus.proto.resource.v1 import/from . import/' "$${files[@]}"

        $(location //bazel:pyzip) "$$tmpdir" $@
    """,
    tools = [
        "//bazel:pyzip",
    ],
    visibility = ["//visibility:private"],
)

genrule(
    name = "install_py_proto",
    srcs = [
        ":ray_py_proto_zip",
    ],
    outs = ["install_py_proto.out"],
    cmd = """
        set -euo pipefail

        rm -rf python/ray/core/generated python/ray/serve/generated
        unzip -o -q $(location :ray_py_proto_zip) -d python

        echo "$${PWD}" > $@
    """,
    local = 1,
)

genrule(
    name = "ray_pkg",
    srcs = [
        ":python_sources",
        ":ray_py_proto_zip",
        ":ray_pkg_zip",
    ],
    outs = ["ray_pkg.out"],
    cmd = """
        set -euo pipefail

        rm -rf python/ray/core/generated python/ray/serve/generated
        unzip -o -q $(location :ray_py_proto_zip) -d "python"
        unzip -o -q $(location :ray_pkg_zip) -d "python"

        echo "$${PWD}" > $@
    """,
    local = 1,
)

py_binary(
    name = "gen_ray_pkg",
    srcs = ["gen_ray_pkg.py"],
    data = [
        ":ray_pkg_zip",
        ":ray_py_proto_zip",
    ],
    visibility = ["//visibility:private"],
    deps = [
        "//bazel:gen_extract",
    ],
)<|MERGE_RESOLUTION|>--- conflicted
+++ resolved
@@ -109,329 +109,6 @@
     },
 )
 
-<<<<<<< HEAD
-# === Begin of rpc definitions ===
-# GRPC common lib.
-ray_cc_library(
-    name = "grpc_common_base",
-    srcs = ["src/ray/rpc/common.cc"],
-    hdrs = ["src/ray/rpc/common.h"],
-)
-
-ray_cc_library(
-    name = "rpc_chaos",
-    srcs = ["src/ray/rpc/rpc_chaos.cc"],
-    hdrs = ["src/ray/rpc/rpc_chaos.h"],
-    deps = [
-        "//src/ray/common:ray_config",
-        "@com_google_absl//absl/container:flat_hash_map",
-        "@com_google_absl//absl/synchronization",
-    ],
-)
-
-ray_cc_library(
-    name = "rpc_client_call",
-    hdrs = ["src/ray/rpc/client_call.h"],
-    deps = [
-        "//src/ray/common:asio",
-        "//src/ray/common:grpc_util",
-        "//src/ray/common:id",
-        "//src/ray/common:status",
-        "@com_google_absl//absl/synchronization",
-    ],
-)
-
-ray_cc_library(
-    name = "grpc_client",
-    hdrs = ["src/ray/rpc/grpc_client.h"],
-    deps = [
-        ":grpc_common_base",
-        ":rpc_chaos",
-        ":rpc_client_call",
-        "//src/ray/common:grpc_util",
-        "//src/ray/common:ray_config",
-        "//src/ray/common:status",
-    ],
-)
-
-ray_cc_library(
-    name = "rpc_server_call",
-    srcs = ["src/ray/rpc/server_call.cc"],
-    hdrs = ["src/ray/rpc/server_call.h"],
-    deps = [
-        "//src/ray/common:asio",
-        "//src/ray/common:grpc_util",
-        "//src/ray/common:id",
-        "//src/ray/common:ray_config",
-        "//src/ray/common:status",
-        "//src/ray/stats:stats_metric",
-        "@com_github_grpc_grpc//:grpc++",
-    ],
-)
-
-ray_cc_library(
-    name = "retryable_grpc_client",
-    srcs = ["src/ray/rpc/retryable_grpc_client.cc"],
-    hdrs = ["src/ray/rpc/retryable_grpc_client.h"],
-    deps = [
-        ":grpc_client",
-        ":rpc_client_call",
-        "@com_google_absl//absl/container:btree",
-        "@com_google_absl//absl/strings:str_format",
-        "@com_google_absl//absl/time",
-    ],
-)
-
-ray_cc_library(
-    name = "metrics_agent_client",
-    hdrs = ["src/ray/rpc/metrics_agent_client.h"],
-    deps = [
-        ":grpc_client",
-        "//src/ray/protobuf:reporter_cc_proto",
-        "//src/ray/util:logging",
-        "@com_github_grpc_grpc//:grpc++",
-    ],
-)
-
-ray_cc_library(
-    name = "event_aggregator_client",
-    hdrs = ["src/ray/rpc/event_aggregator_client.h"],
-    deps = [
-        ":event_aggregator_cc_rpc",
-        ":grpc_client",
-        "//src/ray/common:status",
-        "//src/ray/protobuf:events_event_aggregator_service_cc_proto",
-        "//src/ray/util:logging",
-        "@com_github_grpc_grpc//:grpc++",
-    ],
-)
-
-ray_cc_library(
-    name = "grpc_server",
-    srcs = ["src/ray/rpc/grpc_server.cc"],
-    hdrs = ["src/ray/rpc/grpc_server.h"],
-    deps = [
-        ":grpc_common_base",
-        ":rpc_server_call",
-        "//src/ray/common:asio",
-        "//src/ray/common:ray_config",
-        "//src/ray/common:status",
-        "//src/ray/util:thread_utils",
-        "@com_github_grpc_grpc//:grpc++",
-        "@com_github_grpc_grpc//:grpc++_reflection",
-        "@com_github_grpc_grpc//:grpcpp_admin",
-    ],
-)
-
-ray_cc_library(
-    name = "grpc_common_lib",
-    # TODO(core): Both two header files are not needed, keep them there because of circular dependency between raylet and node rpc.
-    hdrs = [
-        "//src/ray/raylet_client:raylet_client.h",
-        "//src/ray/raylet_client:raylet_connection.h",
-    ],
-    # TODO(core): These three dependencies come from raylet client, should be able to remove after we split node rpc and raylet client into smaller targets.
-    deps = [
-        "//src/ray/common:network",
-        "//src/ray/common:ray_object",
-        "//src/ray/common:task_common",
-    ] + [
-        ":event_aggregator_client",
-        ":grpc_client",
-        ":grpc_common_base",
-        ":grpc_server",
-        ":metrics_agent_client",
-        ":retryable_grpc_client",
-        ":rpc_chaos",
-        ":rpc_server_call",
-    ],
-)
-
-# Node manager gRPC lib.
-cc_grpc_library(
-    name = "node_manager_cc_grpc",
-    srcs = ["//src/ray/protobuf:node_manager_proto"],
-    grpc_only = True,
-    deps = ["//src/ray/protobuf:node_manager_cc_proto"],
-)
-
-# Node manager server and client.
-ray_cc_library(
-    name = "node_manager_rpc",
-    srcs = ["src/ray/rpc/node_manager/raylet_client_pool.cc"],
-    hdrs = [
-        "src/ray/rpc/node_manager/node_manager_client.h",
-        "src/ray/rpc/node_manager/node_manager_server.h",
-        "src/ray/rpc/node_manager/raylet_client_pool.h",
-    ],
-    deps = [
-        ":grpc_common_lib",
-        ":node_manager_cc_grpc",
-        "//src/ray/common:asio",
-        "//src/ray/common:id",
-        "//src/ray/common:status",
-        "//src/ray/gcs/gcs_client:gcs_client_lib",
-        "@com_github_grpc_grpc//:grpc++",
-    ],
-)
-
-# gcs_service gRPC lib.
-cc_grpc_library(
-    name = "gcs_service_cc_grpc",
-    srcs = ["//src/ray/protobuf:gcs_service_proto"],
-    grpc_only = True,
-    deps = ["//src/ray/protobuf:gcs_service_cc_proto"],
-)
-
-# gcs_service gRPC lib.
-cc_grpc_library(
-    name = "test_service_cc_grpc",
-    srcs = ["//src/ray/protobuf:test_service_proto"],
-    grpc_only = True,
-    deps = ["//src/ray/protobuf:test_service_cc_proto"],
-)
-
-# gcs rpc server and client.
-ray_cc_library(
-    name = "gcs_service_rpc",
-    hdrs = [
-        "src/ray/rpc/gcs_server/gcs_rpc_client.h",
-        "src/ray/rpc/gcs_server/gcs_rpc_server.h",
-    ],
-    deps = [
-        ":autoscaler_cc_grpc",
-        ":gcs_service_cc_grpc",
-        ":grpc_common_lib",
-        "//src/ray/common:asio",
-        "//src/ray/common:id",
-        "//src/ray/pubsub:pubsub_lib",
-        "@boost//:asio",
-        "@com_github_grpc_grpc//:grpc++",
-        "@com_google_absl//absl/container:btree",
-    ],
-)
-
-# Object manager gRPC lib.
-cc_grpc_library(
-    name = "object_manager_cc_grpc",
-    srcs = ["//src/ray/protobuf:object_manager_proto"],
-    grpc_only = True,
-    deps = ["//src/ray/protobuf:object_manager_cc_proto"],
-)
-
-# Object manager rpc server and client.
-ray_cc_library(
-    name = "object_manager_rpc",
-    hdrs = [
-        "src/ray/rpc/object_manager/object_manager_client.h",
-        "src/ray/rpc/object_manager/object_manager_server.h",
-    ],
-    deps = [
-        ":grpc_common_lib",
-        ":object_manager_cc_grpc",
-        "//src/ray/common:asio",
-        "//src/ray/common:status",
-        "//src/ray/object_manager:object_manager_grpc_client_manager",
-        "@boost//:asio",
-        "@com_github_grpc_grpc//:grpc++",
-    ],
-)
-
-# Worker gRPC lib.
-cc_grpc_library(
-    name = "worker_cc_grpc",
-    srcs = ["//src/ray/protobuf:core_worker_proto"],
-    grpc_only = True,
-    deps = ["//src/ray/protobuf:worker_cc_proto"],
-)
-
-# worker server and client.
-ray_cc_library(
-    name = "worker_rpc",
-    srcs = [
-        "src/ray/rpc/worker/core_worker_client.cc",
-        "src/ray/rpc/worker/core_worker_client_pool.cc",
-    ],
-    hdrs = [
-        "src/ray/rpc/worker/core_worker_client.h",
-        "src/ray/rpc/worker/core_worker_client_pool.h",
-        "src/ray/rpc/worker/core_worker_server.h",
-    ],
-    deps = [
-        ":grpc_common_lib",
-        ":worker_cc_grpc",
-        "//src/ray/common:asio",
-        "//src/ray/common:id",
-        "//src/ray/gcs/gcs_client:gcs_client_lib",
-        "//src/ray/pubsub:pubsub_lib",
-        "//src/ray/raylet_client:raylet_client_lib",
-        "@com_github_grpc_grpc//:grpc++",
-    ],
-)
-
-# Metrics Agent gRPC lib.
-cc_grpc_library(
-    name = "reporter_cc_grpc",
-    srcs = ["//src/ray/protobuf:reporter_proto"],
-    grpc_only = True,
-    deps = ["//src/ray/protobuf:reporter_cc_proto"],
-)
-
-# Metrics Agent client.
-ray_cc_library(
-    name = "reporter_rpc",
-    hdrs = [
-        "src/ray/rpc/metrics_agent_client.h",
-    ],
-    deps = [
-        ":grpc_common_lib",
-        ":reporter_cc_grpc",
-        "//src/ray/common:status",
-        "@boost//:asio",
-        "@boost//:thread",
-        "@com_github_grpc_grpc//:grpc++",
-    ],
-)
-
-cc_grpc_library(
-    name = "event_aggregator_cc_rpc",
-    srcs = ["//src/ray/protobuf:events_event_aggregator_service_proto"],
-    grpc_only = True,
-    deps = ["//src/ray/protobuf:events_event_aggregator_service_cc_proto"],
-)
-
-# pubsub.
-cc_grpc_library(
-    name = "pubsub_cc_grpc",
-    srcs = ["//src/ray/protobuf:pubsub_proto"],
-    grpc_only = True,
-    deps = [
-        "//src/ray/protobuf:common_cc_proto",
-        "//src/ray/protobuf:gcs_cc_proto",
-        "//src/ray/protobuf:pubsub_cc_proto",
-    ],
-)
-
-cc_grpc_library(
-    name = "autoscaler_cc_grpc",
-    srcs = ["//src/ray/protobuf:autoscaler_proto"],
-    grpc_only = True,
-    deps = [
-        "//src/ray/protobuf:autoscaler_cc_proto",
-    ],
-)
-
-ray_cc_library(
-    name = "autoscaler_rpc",
-    deps = [
-        ":autoscaler_cc_grpc",
-    ],
-)
-
-# === End of rpc definitions ===
-
-=======
->>>>>>> 5586b8d2
 ray_cc_library(
     name = "ray_mock",
     hdrs = glob(
