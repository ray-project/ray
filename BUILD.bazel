--- conflicted
+++ resolved
@@ -167,8 +167,8 @@
     deps = [
         ":grpc_common_lib",
         ":node_manager_cc_grpc",
+        "//src/ray/common:asio",
         "//src/ray/common:id",
-        "//src/ray/common:asio",
         "//src/ray/common:status",
         "@com_github_grpc_grpc//:grpc++",
     ],
@@ -255,9 +255,9 @@
     deps = [
         ":grpc_common_lib",
         ":pubsub_lib",
+        ":worker_cc_grpc",
         "//src/ray/common:asio",
         "//src/ray/common:id",
-        ":worker_cc_grpc",
         "@com_github_grpc_grpc//:grpc++",
     ],
 )
@@ -506,18 +506,18 @@
 
 ray_cc_library(
     name = "gcs_state_util",
+    srcs = ["src/ray/gcs/gcs_server/state_util.cc"],
     hdrs = ["src/ray/gcs/gcs_server/state_util.h"],
-    srcs = ["src/ray/gcs/gcs_server/state_util.cc"],
     deps = [
         "//src/ray/protobuf:gcs_cc_proto",
-         "@com_google_absl//absl/container:flat_hash_map",
+        "@com_google_absl//absl/container:flat_hash_map",
     ],
 )
 
 ray_cc_library(
     name = "gcs_table_storage",
+    srcs = ["src/ray/gcs/gcs_server/gcs_table_storage.cc"],
     hdrs = ["src/ray/gcs/gcs_server/gcs_table_storage.h"],
-    srcs = ["src/ray/gcs/gcs_server/gcs_table_storage.cc"],
     deps = [
         ":gcs_callback",
         ":gcs_in_memory_store_client",
@@ -532,8 +532,8 @@
 
 ray_cc_library(
     name = "gcs_init_data",
+    srcs = ["src/ray/gcs/gcs_server/gcs_init_data.cc"],
     hdrs = ["src/ray/gcs/gcs_server/gcs_init_data.h"],
-    srcs = ["src/ray/gcs/gcs_server/gcs_init_data.cc"],
     deps = [
         ":gcs_callback",
         ":gcs_table_storage",
@@ -546,8 +546,8 @@
 
 ray_cc_library(
     name = "gcs_kv_manager",
+    srcs = ["src/ray/gcs/gcs_server/gcs_kv_manager.cc"],
     hdrs = ["src/ray/gcs/gcs_server/gcs_kv_manager.h"],
-    srcs = ["src/ray/gcs/gcs_server/gcs_kv_manager.cc"],
     deps = [
         ":gcs_service_rpc",
         "//src/ray/common:asio",
@@ -569,8 +569,8 @@
 
 ray_cc_library(
     name = "gcs_usage_stats_client",
+    srcs = ["src/ray/gcs/gcs_server/usage_stats_client.cc"],
     hdrs = ["src/ray/gcs/gcs_server/usage_stats_client.h"],
-    srcs = ["src/ray/gcs/gcs_server/usage_stats_client.cc"],
     deps = [
         ":gcs_kv_manager",
         "//src/ray/common:asio",
@@ -580,8 +580,8 @@
 
 ray_cc_library(
     name = "gcs_store_client_kv",
+    srcs = ["src/ray/gcs/gcs_server/store_client_kv.cc"],
     hdrs = ["src/ray/gcs/gcs_server/store_client_kv.h"],
-    srcs = ["src/ray/gcs/gcs_server/store_client_kv.cc"],
     deps = [
         ":gcs_kv_manager",
         ":gcs_store_client",
@@ -590,8 +590,8 @@
 
 ray_cc_library(
     name = "gcs_pubsub_handler",
+    srcs = ["src/ray/gcs/gcs_server/pubsub_handler.cc"],
     hdrs = ["src/ray/gcs/gcs_server/pubsub_handler.h"],
-    srcs = ["src/ray/gcs/gcs_server/pubsub_handler.cc"],
     deps = [
         ":gcs_pub_sub_lib",
         "//src/ray/protobuf:gcs_service_cc_proto",
@@ -602,8 +602,8 @@
 
 ray_cc_library(
     name = "gcs_runtime_env_handler",
+    srcs = ["src/ray/gcs/gcs_server/runtime_env_handler.cc"],
     hdrs = ["src/ray/gcs/gcs_server/runtime_env_handler.h"],
-    srcs = ["src/ray/gcs/gcs_server/runtime_env_handler.cc"],
     deps = [
         ":gcs_service_rpc",
         ":node_manager_rpc",
@@ -615,8 +615,8 @@
 
 ray_cc_library(
     name = "gcs_redis_failure_detector",
+    srcs = ["src/ray/gcs/gcs_server/gcs_redis_failure_detector.cc"],
     hdrs = ["src/ray/gcs/gcs_server/gcs_redis_failure_detector.h"],
-    srcs = ["src/ray/gcs/gcs_server/gcs_redis_failure_detector.cc"],
     deps = [
         ":redis_client",
         "//src/ray/common:asio",
@@ -626,8 +626,8 @@
 
 ray_cc_library(
     name = "gcs_autoscaler_state_manager",
+    srcs = ["src/ray/gcs/gcs_server/gcs_autoscaler_state_manager.cc"],
     hdrs = ["src/ray/gcs/gcs_server/gcs_autoscaler_state_manager.h"],
-    srcs = ["src/ray/gcs/gcs_server/gcs_autoscaler_state_manager.cc"],
     deps = [
         ":gcs_init_data",
         ":gcs_kv_manager",
@@ -637,15 +637,15 @@
 
 ray_cc_library(
     name = "gcs_worker_manager",
+    srcs = ["src/ray/gcs/gcs_server/gcs_worker_manager.cc"],
     hdrs = ["src/ray/gcs/gcs_server/gcs_worker_manager.h"],
-    srcs = ["src/ray/gcs/gcs_server/gcs_worker_manager.cc"],
-    deps = [
-        ":stats_metric",
+    deps = [
         ":gcs_kv_manager",
+        ":gcs_pub_sub_lib",
+        ":gcs_service_rpc",
         ":gcs_table_storage",
         ":gcs_usage_stats_client",
-        ":gcs_pub_sub_lib",
-        ":gcs_service_rpc",
+        ":stats_metric",
     ],
 )
 
@@ -679,23 +679,23 @@
         "src/ray/gcs/gcs_server/gcs_task_manager.h",
     ],
     deps = [
+        ":autoscaler_rpc",
+        ":gcs",
+        ":gcs_function_manager",
+        ":gcs_init_data",
+        ":gcs_kv_manager",
+        ":gcs_pub_sub_lib",
+        ":gcs_pubsub_handler",
+        ":gcs_redis_failure_detector",
         ":gcs_runtime_env_handler",
-        ":gcs_redis_failure_detector",
+        ":gcs_service_cc_grpc",
+        ":gcs_service_rpc",
         ":gcs_state_util",
-        ":gcs_pubsub_handler",
         ":gcs_store_client_kv",
+        ":gcs_table_storage",
+        ":gcs_table_storage_lib",
         ":gcs_usage_stats_client",
         ":gcs_worker_manager",
-        ":gcs_function_manager",
-        ":gcs_kv_manager",
-        ":gcs_init_data",
-        ":gcs_table_storage",
-        ":autoscaler_rpc",
-        ":gcs",
-        ":gcs_pub_sub_lib",
-        ":gcs_service_cc_grpc",
-        ":gcs_service_rpc",
-        ":gcs_table_storage_lib",
         ":node_manager_rpc",
         ":observable_store_client",
         ":pubsub_lib",
@@ -758,8 +758,8 @@
     name = "pubsub_rpc",
     # TODO(core): Revisit this dependency after grpc_common_lib is broken down into smaller targets.
     deps = [
+        ":grpc_common_lib",  # This is a large dependency, should be refined in the future.
         ":pubsub_cc_grpc",
-        ":grpc_common_lib",  # This is a large dependency, should be refined in the future.
     ],
 )
 
@@ -1006,9 +1006,11 @@
 ray_cc_library(
     name = "core_worker_lib",
     srcs = [
-        "src/ray/core_worker/actor_handle.cc", "src/ray/core_worker/actor_manager.cc",
+        "src/ray/core_worker/actor_handle.cc",
+        "src/ray/core_worker/actor_manager.cc",
         "src/ray/core_worker/common.cc",
-        "src/ray/core_worker/context.cc", "src/ray/core_worker/core_worker.cc",
+        "src/ray/core_worker/context.cc",
+        "src/ray/core_worker/core_worker.cc",
         "src/ray/core_worker/core_worker_process.cc",
         "src/ray/core_worker/experimental_mutable_object_manager.cc",
         "src/ray/core_worker/experimental_mutable_object_provider.cc",
@@ -1020,7 +1022,8 @@
         "src/ray/core_worker/reference_count.cc",
         "src/ray/core_worker/store_provider/memory_store/memory_store.cc",
         "src/ray/core_worker/store_provider/plasma_store_provider.cc",
-        "src/ray/core_worker/task_event_buffer.cc", "src/ray/core_worker/task_manager.cc",
+        "src/ray/core_worker/task_event_buffer.cc",
+        "src/ray/core_worker/task_manager.cc",
         "src/ray/core_worker/transport/actor_scheduling_queue.cc",
         "src/ray/core_worker/transport/actor_task_submitter.cc",
         "src/ray/core_worker/transport/concurrency_group_manager.cc",
@@ -2570,15 +2573,10 @@
     srcs = ["src/ray/gcs/store_client/in_memory_store_client.cc"],
     hdrs = ["src/ray/gcs/store_client/in_memory_store_client.h"],
     deps = [
-<<<<<<< HEAD
-        ":ray_common",
-        "//src/ray/util:concurrent_flat_map",
-=======
         ":gcs_callback",
         ":gcs_store_client",
         "//src/ray/common:asio",
-        "//src/ray/util",
->>>>>>> 2122eaf1
+        "//src/ray/util:concurrent_flat_map",
         "@com_google_absl//absl/container:node_hash_map",
     ],
 )
