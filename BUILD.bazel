# Bazel build
# C/C++ documentation: https://docs.bazel.build/versions/master/be/c-cpp.html

load("@com_github_grpc_grpc//bazel:cc_grpc_library.bzl", "cc_grpc_library")
load("@build_stack_rules_proto//python:python_proto_compile.bzl", "python_proto_compile")
load("@com_github_google_flatbuffers//:build_defs.bzl", "flatbuffer_cc_library")
load("@//bazel:ray.bzl", "flatbuffer_py_library")
load("@//bazel:cython_library.bzl", "pyx_library")

COPTS = ["-DRAY_USE_GLOG"]

# === Begin of protobuf definitions ===

proto_library(
    name = "common_proto",
    srcs = ["src/ray/protobuf/common.proto"],
    visibility = ["//java:__subpackages__"],
)

cc_proto_library(
    name = "common_cc_proto",
    deps = [":common_proto"],
)

python_proto_compile(
    name = "common_py_proto",
    deps = [":common_proto"],
)

proto_library(
    name = "gcs_proto",
    srcs = ["src/ray/protobuf/gcs.proto"],
    visibility = ["//java:__subpackages__"],
    deps = [":common_proto"],
)

cc_proto_library(
    name = "gcs_cc_proto",
    deps = [":gcs_proto"],
)

python_proto_compile(
    name = "gcs_py_proto",
    deps = [":gcs_proto"],
)

proto_library(
    name = "node_manager_proto",
    srcs = ["src/ray/protobuf/node_manager.proto"],
    deps = [":common_proto"],
)

cc_proto_library(
    name = "node_manager_cc_proto",
    deps = [":node_manager_proto"],
)

proto_library(
    name = "object_manager_proto",
    srcs = ["src/ray/protobuf/object_manager.proto"],
)

cc_proto_library(
    name = "object_manager_cc_proto",
    deps = [":object_manager_proto"],
)

proto_library(
    name = "worker_proto",
    srcs = ["src/ray/protobuf/worker.proto"],
    deps = [":common_proto"],
)

cc_proto_library(
    name = "worker_cc_proto",
    deps = ["worker_proto"],
)

proto_library(
    name = "core_worker_proto",
    srcs = ["src/ray/protobuf/core_worker.proto"],
    deps = [":common_proto"],
)

cc_proto_library(
    name = "core_worker_cc_proto",
    deps = ["core_worker_proto"],
)

proto_library(
    name = "direct_actor_proto",
    srcs = ["src/ray/protobuf/direct_actor.proto"],
    deps = [":common_proto"],
)

cc_proto_library(
    name = "direct_actor_cc_proto",
    deps = ["direct_actor_proto"],
)

proto_library(
    name = "serialization_proto",
    srcs = ["src/ray/protobuf/serialization.proto"],
)

cc_proto_library(
    name = "serialization_cc_proto",
    deps = ["serialization_proto"],
)

# === End of protobuf definitions ===

# === Begin of rpc definitions ===

# GRPC common lib.
cc_library(
    name = "grpc_common_lib",
    srcs = glob([
        "src/ray/rpc/*.cc",
    ]),
    hdrs = glob([
        "src/ray/rpc/*.h",
    ]),
    copts = COPTS,
    deps = [
        ":ray_common",
        "@boost//:asio",
        "@com_github_grpc_grpc//:grpc++",
        "@com_google_protobuf//:protobuf",
    ],
)

# Node manager gRPC lib.
cc_grpc_library(
    name = "node_manager_cc_grpc",
    srcs = [":node_manager_proto"],
    grpc_only = True,
    deps = [":node_manager_cc_proto"],
)

# Node manager server and client.
cc_library(
    name = "node_manager_rpc",
    hdrs = glob([
        "src/ray/rpc/node_manager/*.h",
    ]),
    copts = COPTS,
    deps = [
        ":grpc_common_lib",
        ":node_manager_cc_grpc",
        ":ray_common",
        "@boost//:asio",
        "@com_github_grpc_grpc//:grpc++",
    ],
)

# Object manager gRPC lib.
cc_grpc_library(
    name = "object_manager_cc_grpc",
    srcs = [":object_manager_proto"],
    grpc_only = True,
    deps = [":object_manager_cc_proto"],
)

# Object manager rpc server and client.
cc_library(
    name = "object_manager_rpc",
    hdrs = glob([
        "src/ray/rpc/object_manager/*.h",
    ]),
    copts = COPTS,
    deps = [
        ":grpc_common_lib",
        ":object_manager_cc_grpc",
        ":ray_common",
        "@boost//:asio",
        "@com_github_grpc_grpc//:grpc++",
    ],
)

# Worker gRPC lib.
cc_grpc_library(
    name = "worker_cc_grpc",
    srcs = [":worker_proto"],
    grpc_only = True,
    deps = [":worker_cc_proto"],
)

# direct actor gRPC lib.
cc_grpc_library(
    name = "direct_actor_cc_grpc",
    srcs = [":direct_actor_proto"],
    grpc_only = True,
    deps = [":direct_actor_cc_proto"],
)

# worker server and client.
cc_library(
    name = "worker_rpc",
    hdrs = glob([
        "src/ray/rpc/worker/*.h",
    ]),
    copts = COPTS,
    deps = [
        "direct_actor_cc_grpc",
        ":grpc_common_lib",
        ":ray_common",
        ":worker_cc_grpc",
        "@boost//:asio",
        "@com_github_grpc_grpc//:grpc++",
    ],
)

# === End of rpc definitions ===

cc_library(
    name = "ray_common",
    srcs = glob(
        [
            "src/ray/common/**/*.cc",
        ],
        exclude = [
            "src/ray/common/**/*_test.cc",
        ],
    ),
    hdrs = glob(
        [
            "src/ray/common/**/*.h",
        ],
    ),
    copts = COPTS,
    deps = [
        ":common_cc_proto",
        ":gcs_cc_proto",
        ":node_manager_fbs",
        ":ray_util",
        "@boost//:asio",
        "@com_github_grpc_grpc//:grpc++",
        "@plasma//:plasma_client",
    ],
)

cc_binary(
    name = "raylet",
    srcs = ["src/ray/raylet/main.cc"],
    copts = COPTS,
    visibility = ["//java:__subpackages__"],
    deps = [
        ":ray_util",
        ":raylet_lib",
        "@com_github_gflags_gflags//:gflags",
    ],
)

cc_binary(
    name = "raylet_monitor",
    srcs = [
        "src/ray/raylet/monitor.cc",
        "src/ray/raylet/monitor.h",
        "src/ray/raylet/monitor_main.cc",
    ],
    copts = COPTS,
    deps = [
        ":gcs",
        ":ray_util",
    ],
)

cc_library(
    name = "stats_lib",
    srcs = glob(
        [
            "src/ray/stats/*.cc",
        ],
        exclude = [
            "src/ray/stats/*_test.cc",
        ],
    ),
    hdrs = glob(
        [
            "src/ray/stats/*.h",
        ],
    ),
    copts = COPTS,
    includes = [
        "src",
    ],
    linkopts = ["-pthread"],
    deps = [
        ":ray_util",
        "@com_github_jupp0r_prometheus_cpp//pull",
        "@com_google_absl//absl/base:core_headers",
        "@com_google_absl//absl/memory",
        "@com_google_absl//absl/strings",
        "@com_google_googletest//:gtest",
        "@io_opencensus_cpp//opencensus/exporters/stats/prometheus:prometheus_exporter",
        "@io_opencensus_cpp//opencensus/exporters/stats/stdout:stdout_exporter",
        "@io_opencensus_cpp//opencensus/stats",
        "@io_opencensus_cpp//opencensus/tags",
    ],
)

cc_library(
    name = "raylet_lib",
    srcs = glob(
        [
            "src/ray/raylet/*.cc",
        ],
        exclude = [
            "src/ray/raylet/mock_gcs_client.cc",
            "src/ray/raylet/monitor_main.cc",
            "src/ray/raylet/*_test.cc",
            "src/ray/raylet/main.cc",
        ],
    ),
    hdrs = glob([
        "src/ray/raylet/*.h",
    ]),
    copts = COPTS,
    linkopts = ["-pthread"],
    deps = [
        ":common_cc_proto",
        ":gcs",
        ":node_manager_fbs",
        ":node_manager_rpc",
        ":object_manager",
        ":ray_common",
        ":ray_util",
        ":stats_lib",
        ":worker_rpc",
        "@boost//:asio",
        "@com_github_jupp0r_prometheus_cpp//pull",
        "@com_google_absl//absl/base:core_headers",
        "@com_google_absl//absl/memory",
        "@com_google_absl//absl/strings",
        "@com_google_googletest//:gtest",
        "@io_opencensus_cpp//opencensus/exporters/stats/prometheus:prometheus_exporter",
        "@io_opencensus_cpp//opencensus/stats",
        "@io_opencensus_cpp//opencensus/tags",
        "@plasma//:plasma_client",
    ],
)

cc_library(
    name = "core_worker_lib",
    srcs = glob(
        [
            "src/ray/core_worker/*.cc",
            "src/ray/core_worker/store_provider/*.cc",
            "src/ray/core_worker/store_provider/memory_store/*.cc",
            "src/ray/core_worker/transport/*.cc",
        ],
        exclude = [
            "src/ray/core_worker/*_test.cc",
            "src/ray/core_worker/mock_worker.cc",
        ],
    ),
    hdrs = glob([
        "src/ray/core_worker/*.h",
        "src/ray/core_worker/store_provider/*.h",
        "src/ray/core_worker/store_provider/memory_store/*.h",
        "src/ray/core_worker/transport/*.h",
    ]),
    copts = COPTS,
    deps = [
        ":core_worker_cc_proto",
        ":ray_common",
        ":ray_util",
        # TODO(hchen): After `raylet_client` is migrated to gRPC, `core_worker_lib`
        # should only depend on `raylet_client`, instead of the whole `raylet_lib`.
        ":raylet_lib",
        ":worker_rpc",
        ":gcs",
    ],
)

cc_library(
    name = "mock_worker_lib",
    srcs = ["src/ray/core_worker/test/mock_worker.cc"],
    hdrs = glob([
        "src/ray/core_worker/test/*.h",
    ]),
    copts = COPTS,
    deps = [
        ":core_worker_lib",
    ],
)

cc_binary(
    name = "mock_worker",
    copts = COPTS,
    deps = [
        ":mock_worker_lib",
    ],
)

cc_library(
    name = "core_worker_test_lib",
    srcs = ["src/ray/core_worker/test/core_worker_test.cc"],
    hdrs = glob([
        "src/ray/core_worker/test/*.h",
    ]),
    copts = COPTS,
    deps = [
        ":core_worker_lib",
        ":gcs",
        "@com_google_googletest//:gtest_main",
    ],
)

cc_binary(
    name = "core_worker_test",
    copts = COPTS,
    deps = [
        ":core_worker_test_lib",
    ],
)

cc_test(
    name = "scheduling_queue_test",
    srcs = ["src/ray/core_worker/test/scheduling_queue_test.cc"],
    copts = COPTS,
    deps = [
        ":core_worker_lib",
        "@com_google_googletest//:gtest_main",
    ],
)

cc_test(
    name = "lineage_cache_test",
    srcs = ["src/ray/raylet/lineage_cache_test.cc"],
    copts = COPTS,
    deps = [
        ":node_manager_fbs",
        ":raylet_lib",
        "@com_google_googletest//:gtest_main",
    ],
)

cc_test(
    name = "reconstruction_policy_test",
    srcs = ["src/ray/raylet/reconstruction_policy_test.cc"],
    copts = COPTS,
    deps = [
        ":node_manager_fbs",
        ":object_manager",
        ":raylet_lib",
        "@com_google_googletest//:gtest_main",
    ],
)

cc_test(
    name = "worker_pool_test",
    srcs = ["src/ray/raylet/worker_pool_test.cc"],
    copts = COPTS,
    deps = [
        ":raylet_lib",
        "@com_google_googletest//:gtest_main",
    ],
)

cc_test(
    name = "id_test",
    srcs = ["src/ray/common/id_test.cc"],
    copts = COPTS,
    deps = [
        "ray_common",
        "@com_google_googletest//:gtest_main",
    ],
)

cc_test(
    name = "logging_test",
    srcs = ["src/ray/util/logging_test.cc"],
    args = ["--gtest_filter=PrintLogTest*"],
    copts = COPTS,
    deps = [
        ":ray_util",
        "@boost//:asio",
        "@com_google_googletest//:gtest_main",
    ],
)

cc_test(
    name = "sample_test",
    srcs = ["src/ray/util/sample_test.cc"],
    copts = COPTS,
    deps = [
        ":ray_common",
        "@com_google_googletest//:gtest_main",
    ],
)

cc_test(
    name = "task_dependency_manager_test",
    srcs = ["src/ray/raylet/task_dependency_manager_test.cc"],
    copts = COPTS,
    deps = [
        ":raylet_lib",
        "@com_google_googletest//:gtest_main",
    ],
)

cc_test(
    name = "client_connection_test",
    srcs = ["src/ray/raylet/client_connection_test.cc"],
    copts = COPTS,
    deps = [
        ":raylet_lib",
        "@com_google_googletest//:gtest_main",
    ],
)

cc_test(
    name = "signal_test",
    srcs = ["src/ray/util/signal_test.cc"],
    copts = COPTS,
    deps = [
        ":raylet_lib",
        "@com_google_googletest//:gtest_main",
    ],
)

cc_test(
    name = "stats_test",
    srcs = ["src/ray/stats/stats_test.cc"],
    deps = [
        ":stats_lib",
        "@com_google_googletest//:gtest_main",
    ],
)

cc_library(
    name = "object_manager",
    srcs = glob([
        "src/ray/object_manager/*.cc",
    ]),
    hdrs = glob([
        "src/ray/object_manager/*.h",
    ]),
    copts = COPTS,
    includes = [
        "src",
    ],
    deps = [
        ":gcs",
        ":object_manager_fbs",
        ":object_manager_rpc",
        ":ray_common",
        ":ray_util",
        "@boost//:asio",
        "@plasma//:plasma_client",
    ],
)

cc_binary(
    name = "object_manager_test",
    testonly = 1,
    srcs = ["src/ray/object_manager/test/object_manager_test.cc"],
    copts = COPTS,
    deps = [
        ":object_manager",
        "@com_google_googletest//:gtest_main",
    ],
)

cc_binary(
    name = "object_manager_stress_test",
    testonly = 1,
    srcs = ["src/ray/object_manager/test/object_manager_stress_test.cc"],
    copts = COPTS,
    deps = [
        ":object_manager",
        "@com_google_googletest//:gtest_main",
    ],
)

cc_library(
    name = "ray_util",
    srcs = glob(
        [
            "src/ray/util/*.cc",
        ],
        exclude = [
            "src/ray/util/*_test.cc",
        ],
    ),
    hdrs = glob([
        "src/ray/util/*.h",
    ]),
    copts = COPTS,
    includes = [
        "src",
    ],
    deps = [
        ":sha256",
        "@com_github_google_glog//:glog",
<<<<<<< HEAD
        "@com_google_absl//absl/time",
=======
        "@com_google_absl//absl/random",
>>>>>>> f7bda0ab
        "@plasma//:plasma_client",
    ],
)

cc_library(
    name = "sha256",
    srcs = [
        "src/ray/thirdparty/sha256.c",
    ],
    hdrs = [
        "src/ray/thirdparty/sha256.h",
    ],
    includes = ["src/ray/thirdparty"],
)

cc_library(
    name = "hiredis",
    srcs = glob(
        [
            "src/ray/thirdparty/ae/ae.c",
            "src/ray/thirdparty/hiredis/*.c",
        ],
        exclude = [
            "src/ray/thirdparty/hiredis/test.c",
        ],
    ),
    hdrs = glob([
        "src/ray/thirdparty/ae/*.h",
        "src/ray/thirdparty/hiredis/*.h",
        "src/ray/thirdparty/hiredis/adapters/*.h",
        "src/ray/thirdparty/hiredis/dict.c",
        "src/ray/thirdparty/ae/ae_kqueue.c",
        "src/ray/thirdparty/ae/ae_epoll.c",
    ]),
    includes = [
        "src/ray/thirdparty/ae",
        "src/ray/thirdparty/hiredis",
    ],
)

cc_library(
    name = "gcs",
    srcs = glob(
        [
            "src/ray/gcs/*.cc",
        ],
        exclude = [
            "src/ray/gcs/*_test.cc",
        ],
    ),
    hdrs = glob([
        "src/ray/gcs/*.h",
    ]),
    copts = COPTS,
    deps = [
        ":gcs_cc_proto",
        ":hiredis",
        ":node_manager_fbs",
        ":node_manager_rpc",
        ":ray_common",
        ":ray_util",
        ":stats_lib",
        "@boost//:asio",
    ],
)

# TODO(micafan) Replace cc_binary with cc_test for GCS test.
cc_binary(
    name = "redis_gcs_client_test",
    testonly = 1,
    srcs = ["src/ray/gcs/redis_gcs_client_test.cc"],
    copts = COPTS,
    deps = [
        ":gcs",
        "@com_google_googletest//:gtest_main",
    ],
)

cc_binary(
    name = "actor_state_accessor_test",
    testonly = 1,
    srcs = ["src/ray/gcs/actor_state_accessor_test.cc"],
    copts = COPTS,
    deps = [
        ":gcs",
        "@com_google_googletest//:gtest_main",
    ],
)

cc_binary(
    name = "subscription_executor_test",
    testonly = 1,
    srcs = ["src/ray/gcs/subscription_executor_test.cc"],
    copts = COPTS,
    deps = [
        ":gcs",
        "@com_google_googletest//:gtest_main",
    ],
)

cc_binary(
    name = "asio_test",
    testonly = 1,
    srcs = ["src/ray/gcs/asio_test.cc"],
    copts = COPTS,
    deps = [
        ":gcs",
        ":ray_util",
        "@com_google_googletest//:gtest_main",
    ],
)

FLATC_ARGS = [
    "--gen-object-api",
    "--gen-mutable",
    "--scoped-enums",
]

flatbuffer_cc_library(
    name = "common_fbs",
    srcs = ["@plasma//:cpp/src/plasma/format/common.fbs"],
    flatc_args = FLATC_ARGS,
    out_prefix = "src/ray/common/",
)

flatbuffer_cc_library(
    name = "node_manager_fbs",
    srcs = ["src/ray/raylet/format/node_manager.fbs"],
    flatc_args = FLATC_ARGS,
    out_prefix = "src/ray/raylet/format/",
)

flatbuffer_cc_library(
    name = "object_manager_fbs",
    srcs = ["src/ray/object_manager/format/object_manager.fbs"],
    flatc_args = FLATC_ARGS,
    out_prefix = "src/ray/object_manager/format/",
)

pyx_library(
    name = "_raylet",
    srcs = glob([
        "python/ray/__init__.py",
        "python/ray/_raylet.pyx",
        "python/ray/includes/*.pxd",
        "python/ray/includes/*.pxi",
    ]),
    deps = [
        "//:core_worker_lib",
        "//:raylet_lib",
        "//:serialization_cc_proto",
    ],
)

cc_binary(
    name = "libcore_worker_library_java.so",
    srcs = glob([
        "src/ray/core_worker/lib/java/*.h",
        "src/ray/core_worker/lib/java/*.cc",
    ]) + [
        "@bazel_tools//tools/jdk:jni_header",
    ] + select({
        "@bazel_tools//src/conditions:windows": ["@bazel_tools//tools/jdk:jni_md_header-windows"],
        "@bazel_tools//src/conditions:darwin": ["@bazel_tools//tools/jdk:jni_md_header-darwin"],
        "//conditions:default": ["@bazel_tools//tools/jdk:jni_md_header-linux"],
    }),
    includes = [
        "src",
        "external/bazel_tools/tools/jdk/include",
    ] + select({
        "@bazel_tools//src/conditions:windows": ["external/bazel_tools/tools/jdk/include/windows"],
        "@bazel_tools//src/conditions:darwin": ["external/bazel_tools/tools/jdk/include/darwin"],
        "//conditions:default": ["external/bazel_tools/tools/jdk/include/linux"],
    }),
    linkshared = 1,
    linkstatic = 1,
    deps = [
        "//:core_worker_lib",
    ],
)

genrule(
    name = "core_worker-jni-darwin-compat",
    srcs = [":libcore_worker_library_java.so"],
    outs = ["libcore_worker_library_java.dylib"],
    cmd = "cp $< $@",
    output_to_bindir = 1,
)

filegroup(
    name = "core_worker_library_java",
    srcs = select({
        "@bazel_tools//src/conditions:darwin": [":libcore_worker_library_java.dylib"],
        "//conditions:default": [":libcore_worker_library_java.so"],
    }),
    visibility = ["//java:__subpackages__"],
)

filegroup(
    name = "python_sources",
    srcs = glob([
        "python/ray/*.py",
        "python/ray/autoscaler/*.py",
        "python/ray/autoscaler/aws/example-full.yaml",
        "python/ray/autoscaler/gcp/example-full.yaml",
        "python/ray/autoscaler/local/example-full.yaml",
        "python/ray/cloudpickle/*.py",
        "python/ray/core/__init__.py",
        "python/ray/core/generated/__init__.py",
        "python/ray/core/generated/ray/__init__.py",
        "python/ray/core/generated/ray/protocol/__init__.py",
        "python/ray/dashboard/dashboard.py",
        "python/ray/experimental/*.py",
        "python/ray/internal/*.py",
        "python/ray/projects/*.py",
        "python/ray/projects/schema.json",
        "python/ray/projects/templates/cluster_template.yaml",
        "python/ray/projects/templates/project_template.yaml",
        "python/ray/projects/templates/requirements.txt",
        "python/ray/workers/default_worker.py",
    ]),
)

genrule(
    name = "redis",
    outs = [
        "redis-server",
        "redis-cli",
    ],
    cmd = """
        set -x &&
        curl -sL \"https://github.com/antirez/redis/archive/5.0.3.tar.gz\" | tar xz --strip-components=1 -C . &&
        make &&
        mv ./src/redis-server $(location redis-server) &&
        chmod +x $(location redis-server) &&
        mv ./src/redis-cli $(location redis-cli) &&
        chmod +x $(location redis-cli)
    """,
    visibility = ["//java:__subpackages__"],
)

cc_binary(
    name = "libray_redis_module.so",
    srcs = [
        "src/ray/gcs/redis_module/ray_redis_module.cc",
        "src/ray/gcs/redis_module/redis_string.h",
        "src/ray/gcs/redis_module/redismodule.h",
    ],
    copts = COPTS,
    linkshared = 1,
    linkstatic = 1,
    visibility = ["//java:__subpackages__"],
    deps = [
        ":gcs_cc_proto",
        ":ray_common",
    ],
)

filegroup(
    name = "all_py_proto",
    srcs = [
        "common_py_proto",
        "gcs_py_proto",
    ],
)

genrule(
    name = "ray_pkg",
    srcs = [
        "python/ray/_raylet.so",
        "//:python_sources",
        "//:all_py_proto",
        "//:redis-server",
        "//:redis-cli",
        "//:libray_redis_module.so",
        "//:raylet",
        "//:raylet_monitor",
        "@plasma//:plasma_store_server",
    ],
    outs = ["ray_pkg.out"],
    cmd = """
        set -x &&
        WORK_DIR=$$(pwd) &&
        cp -f $(location python/ray/_raylet.so) $$WORK_DIR/python/ray &&
        mkdir -p $$WORK_DIR/python/ray/core/src/ray/thirdparty/redis/src/ &&
        cp -f $(location //:redis-server) $$WORK_DIR/python/ray/core/src/ray/thirdparty/redis/src/ &&
        cp -f $(location //:redis-cli) $$WORK_DIR/python/ray/core/src/ray/thirdparty/redis/src/ &&
        mkdir -p $$WORK_DIR/python/ray/core/src/ray/gcs/redis_module/ &&
        cp -f $(locations //:libray_redis_module.so) $$WORK_DIR/python/ray/core/src/ray/gcs/redis_module/ &&
        cp -f $(location //:raylet_monitor) $$WORK_DIR/python/ray/core/src/ray/raylet/ &&
        cp -f $(location @plasma//:plasma_store_server) $$WORK_DIR/python/ray/core/src/plasma/ &&
        cp -f $(location //:raylet) $$WORK_DIR/python/ray/core/src/ray/raylet/ &&
        mkdir -p $$WORK_DIR/python/ray/core/generated/ray/protocol/ &&
        for f in $(locations //:all_py_proto); do
            cp -f $$f $$WORK_DIR/python/ray/core/generated/;
        done &&
        # NOTE(hchen): Protobuf doesn't allow specifying Python package name. So we use this `sed`
        # command to change the import path in the generated file.
        sed -i -E 's/from src.ray.protobuf/from ./' $$WORK_DIR/python/ray/core/generated/gcs_pb2.py &&
        echo $$WORK_DIR > $@
    """,
    local = 1,
)<|MERGE_RESOLUTION|>--- conflicted
+++ resolved
@@ -595,11 +595,8 @@
     deps = [
         ":sha256",
         "@com_github_google_glog//:glog",
-<<<<<<< HEAD
+        "@com_google_absl//absl/random",
         "@com_google_absl//absl/time",
-=======
-        "@com_google_absl//absl/random",
->>>>>>> f7bda0ab
         "@plasma//:plasma_client",
     ],
 )
