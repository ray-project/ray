/// This is an example of Ray C++ application. Please visit
/// `https://docs.ray.io/en/master/index.html` for more details.

/// including the `<ray/api.h>` header
#include <ray/api.h>

<<<<<<< HEAD
/// general function of user code
int Return1() { return 1; }
int Plus1(int x) { return x + 1; }
=======
/// using namespace
using namespace ::ray::api;

/// common function
>>>>>>> c62ce78b
int Plus(int x, int y) { return x + y; }
/// Declare remote function
RAY_REMOTE(Plus);

/// class
class Counter {
 public:
  int count;

  Counter(int init) { count = init; }
  /// static factory method
  static Counter *FactoryCreate(int init) { return new Counter(init); }

  /// non static function
  int Add(int x) {
    count += x;
    return count;
  }
};
/// Declare remote function
RAY_REMOTE(Counter::FactoryCreate, &Counter::Add);

int main(int argc, char **argv) {
<<<<<<< HEAD
  /// configuration
  ray::RayConfig config;

  /// initialization
  ray::Init(config);

  /// put and get object
  auto obj = ray::Put(12345);
  auto get_put_result = *(ray::Get(obj));
  std::cout << "get_put_result = " << get_put_result << std::endl;

  /// common task without args
  auto task_obj = ray::Task(Return1).Remote();
  int task_result1 = *(ray::Get(task_obj));
  std::cout << "task_result1 = " << task_result1 << std::endl;

  /// common task with args
  task_obj = ray::Task(Plus1).Remote(5);
  int task_result2 = *(ray::Get(task_obj));
  std::cout << "task_result2 = " << task_result2 << std::endl;

  /// actor task without args
  ray::ActorHandle<Counter> actor1 =
      ray::Actor(RAY_FUNC(Counter::FactoryCreate)).Remote();
  auto actor_object1 = actor1.Task(&Counter::Plus1).Remote();
  int actor_result1 = *(ray::Get(actor_object1));
  std::cout << "actor_result1 = " << actor_result1 << std::endl;

  /// actor task with args
  auto actor2 = ray::Actor(RAY_FUNC(Counter::FactoryCreate, int)).Remote(1);
  auto actor_object2 = actor2.Task(&Counter::Add).Remote(5);
  int actor_result2 = *(ray::Get(actor_object2));
  std::cout << "actor_result2 = " << actor_result2 << std::endl;

  /// actor task with args which pass by reference
  auto actor3 = ray::Actor(RAY_FUNC(Counter::FactoryCreate, int, int)).Remote(6, 0);
  auto actor_object3 = actor3.Task(&Counter::Add).Remote(actor_object2);
  int actor_result3 = *(ray::Get(actor_object3));
  std::cout << "actor_result3 = " << actor_result3 << std::endl;

  /// general function remote call（args passed by value）
  auto r0 = ray::Task(Return1).Remote();
  auto r2 = ray::Task(Plus).Remote(3, 22);
  int task_result3 = *(ray::Get(r2));
  std::cout << "task_result3 = " << task_result3 << std::endl;

  /// general function remote call（args passed by reference）
  auto r3 = ray::Task(Return1).Remote();
  auto r4 = ray::Task(Plus1).Remote(r3);
  auto r5 = ray::Task(Plus).Remote(r4, r3);
  auto r6 = ray::Task(Plus).Remote(r4, 10);
  int task_result4 = *(ray::Get(r6));
  int task_result5 = *(ray::Get(r5));
  std::cout << "task_result4 = " << task_result4 << ", task_result5 = " << task_result5
            << std::endl;

  /// create actor and actor function remote call with args passed by value
  auto actor4 = ray::Actor(RAY_FUNC(Counter::FactoryCreate, int)).Remote(10);
  auto r10 = actor4.Task(&Counter::Add).Remote(8);
  int actor_result4 = *(ray::Get(r10));
  std::cout << "actor_result4 = " << actor_result4 << std::endl;

  /// create actor and task function remote call with args passed by reference
  auto actor5 = ray::Actor(RAY_FUNC(Counter::FactoryCreate, int, int)).Remote(r10, 0);
  auto r11 = actor5.Task(&Counter::Add).Remote(r0);
  auto r12 = actor5.Task(&Counter::Add).Remote(r11);
  auto r13 = actor5.Task(&Counter::Add).Remote(r10);
  auto r14 = actor5.Task(&Counter::Add).Remote(r13);
  auto r15 = ray::Task(Plus).Remote(r0, r11);
  auto r16 = ray::Task(Plus1).Remote(r15);
  int result12 = *(ray::Get(r12));
  int result14 = *(ray::Get(r14));
  int result11 = *(ray::Get(r11));
  int result13 = *(ray::Get(r13));
  int result16 = *(ray::Get(r16));
  int result15 = *(ray::Get(r15));
  std::cout << "Final result:" << std::endl;
  std::cout << "result11 = " << result11 << ", result12 = " << result12
            << ", result13 = " << result13 << ", result14 = " << result14
            << ", result15 = " << result15 << ", result16 = " << result16 << std::endl;

  /// shutdown
  ray::Shutdown();

=======
  /// configuration and initialization
  RayConfig config;
  Ray::Init(config);

  /// put and get object
  auto object = Ray::Put(100);
  auto put_get_result = *(Ray::Get(object));
  std::cout << "put_get_result = " << put_get_result << std::endl;

  /// common task
  auto task_object = Ray::Task(Plus).Remote(1, 2);
  int task_result = *(Ray::Get(task_object));
  std::cout << "task_result = " << task_result << std::endl;

  /// actor
  ActorHandle<Counter> actor = Ray::Actor(Counter::FactoryCreate).Remote(0);
  /// actor task
  auto actor_object = actor.Task(&Counter::Add).Remote(3);
  int actor_task_result = *(Ray::Get(actor_object));
  std::cout << "actor_task_result = " << actor_task_result << std::endl;
  /// actor task with reference argument
  auto actor_object2 = actor.Task(&Counter::Add).Remote(task_object);
  int actor_task_result2 = *(Ray::Get(actor_object2));
  std::cout << "actor_task_result2 = " << actor_task_result2 << std::endl;

  /// shutdown
  Ray::Shutdown();
>>>>>>> c62ce78b
  return 0;
}<|MERGE_RESOLUTION|>--- conflicted
+++ resolved
@@ -4,16 +4,7 @@
 /// including the `<ray/api.h>` header
 #include <ray/api.h>
 
-<<<<<<< HEAD
-/// general function of user code
-int Return1() { return 1; }
-int Plus1(int x) { return x + 1; }
-=======
-/// using namespace
-using namespace ::ray::api;
-
 /// common function
->>>>>>> c62ce78b
 int Plus(int x, int y) { return x + y; }
 /// Declare remote function
 RAY_REMOTE(Plus);
@@ -37,119 +28,32 @@
 RAY_REMOTE(Counter::FactoryCreate, &Counter::Add);
 
 int main(int argc, char **argv) {
-<<<<<<< HEAD
-  /// configuration
+  /// configuration and initialization
   ray::RayConfig config;
-
-  /// initialization
   ray::Init(config);
 
   /// put and get object
-  auto obj = ray::Put(12345);
-  auto get_put_result = *(ray::Get(obj));
-  std::cout << "get_put_result = " << get_put_result << std::endl;
+  auto object = ray::Put(100);
+  auto put_get_result = *(ray::Get(object));
+  std::cout << "put_get_result = " << put_get_result << std::endl;
 
-  /// common task without args
-  auto task_obj = ray::Task(Return1).Remote();
-  int task_result1 = *(ray::Get(task_obj));
-  std::cout << "task_result1 = " << task_result1 << std::endl;
+  /// common task
+  auto task_object = ray::Task(Plus).Remote(1, 2);
+  int task_result = *(ray::Get(task_object));
+  std::cout << "task_result = " << task_result << std::endl;
 
-  /// common task with args
-  task_obj = ray::Task(Plus1).Remote(5);
-  int task_result2 = *(ray::Get(task_obj));
-  std::cout << "task_result2 = " << task_result2 << std::endl;
-
-  /// actor task without args
-  ray::ActorHandle<Counter> actor1 =
-      ray::Actor(RAY_FUNC(Counter::FactoryCreate)).Remote();
-  auto actor_object1 = actor1.Task(&Counter::Plus1).Remote();
-  int actor_result1 = *(ray::Get(actor_object1));
-  std::cout << "actor_result1 = " << actor_result1 << std::endl;
-
-  /// actor task with args
-  auto actor2 = ray::Actor(RAY_FUNC(Counter::FactoryCreate, int)).Remote(1);
-  auto actor_object2 = actor2.Task(&Counter::Add).Remote(5);
-  int actor_result2 = *(ray::Get(actor_object2));
-  std::cout << "actor_result2 = " << actor_result2 << std::endl;
-
-  /// actor task with args which pass by reference
-  auto actor3 = ray::Actor(RAY_FUNC(Counter::FactoryCreate, int, int)).Remote(6, 0);
-  auto actor_object3 = actor3.Task(&Counter::Add).Remote(actor_object2);
-  int actor_result3 = *(ray::Get(actor_object3));
-  std::cout << "actor_result3 = " << actor_result3 << std::endl;
-
-  /// general function remote call（args passed by value）
-  auto r0 = ray::Task(Return1).Remote();
-  auto r2 = ray::Task(Plus).Remote(3, 22);
-  int task_result3 = *(ray::Get(r2));
-  std::cout << "task_result3 = " << task_result3 << std::endl;
-
-  /// general function remote call（args passed by reference）
-  auto r3 = ray::Task(Return1).Remote();
-  auto r4 = ray::Task(Plus1).Remote(r3);
-  auto r5 = ray::Task(Plus).Remote(r4, r3);
-  auto r6 = ray::Task(Plus).Remote(r4, 10);
-  int task_result4 = *(ray::Get(r6));
-  int task_result5 = *(ray::Get(r5));
-  std::cout << "task_result4 = " << task_result4 << ", task_result5 = " << task_result5
-            << std::endl;
-
-  /// create actor and actor function remote call with args passed by value
-  auto actor4 = ray::Actor(RAY_FUNC(Counter::FactoryCreate, int)).Remote(10);
-  auto r10 = actor4.Task(&Counter::Add).Remote(8);
-  int actor_result4 = *(ray::Get(r10));
-  std::cout << "actor_result4 = " << actor_result4 << std::endl;
-
-  /// create actor and task function remote call with args passed by reference
-  auto actor5 = ray::Actor(RAY_FUNC(Counter::FactoryCreate, int, int)).Remote(r10, 0);
-  auto r11 = actor5.Task(&Counter::Add).Remote(r0);
-  auto r12 = actor5.Task(&Counter::Add).Remote(r11);
-  auto r13 = actor5.Task(&Counter::Add).Remote(r10);
-  auto r14 = actor5.Task(&Counter::Add).Remote(r13);
-  auto r15 = ray::Task(Plus).Remote(r0, r11);
-  auto r16 = ray::Task(Plus1).Remote(r15);
-  int result12 = *(ray::Get(r12));
-  int result14 = *(ray::Get(r14));
-  int result11 = *(ray::Get(r11));
-  int result13 = *(ray::Get(r13));
-  int result16 = *(ray::Get(r16));
-  int result15 = *(ray::Get(r15));
-  std::cout << "Final result:" << std::endl;
-  std::cout << "result11 = " << result11 << ", result12 = " << result12
-            << ", result13 = " << result13 << ", result14 = " << result14
-            << ", result15 = " << result15 << ", result16 = " << result16 << std::endl;
+  /// actor
+  ray::ActorHandle<Counter> actor = ray::Actor(Counter::FactoryCreate).Remote(0);
+  /// actor task
+  auto actor_object = actor.Task(&Counter::Add).Remote(3);
+  int actor_task_result = *(ray::Get(actor_object));
+  std::cout << "actor_task_result = " << actor_task_result << std::endl;
+  /// actor task with reference argument
+  auto actor_object2 = actor.Task(&Counter::Add).Remote(task_object);
+  int actor_task_result2 = *(ray::Get(actor_object2));
+  std::cout << "actor_task_result2 = " << actor_task_result2 << std::endl;
 
   /// shutdown
   ray::Shutdown();
-
-=======
-  /// configuration and initialization
-  RayConfig config;
-  Ray::Init(config);
-
-  /// put and get object
-  auto object = Ray::Put(100);
-  auto put_get_result = *(Ray::Get(object));
-  std::cout << "put_get_result = " << put_get_result << std::endl;
-
-  /// common task
-  auto task_object = Ray::Task(Plus).Remote(1, 2);
-  int task_result = *(Ray::Get(task_object));
-  std::cout << "task_result = " << task_result << std::endl;
-
-  /// actor
-  ActorHandle<Counter> actor = Ray::Actor(Counter::FactoryCreate).Remote(0);
-  /// actor task
-  auto actor_object = actor.Task(&Counter::Add).Remote(3);
-  int actor_task_result = *(Ray::Get(actor_object));
-  std::cout << "actor_task_result = " << actor_task_result << std::endl;
-  /// actor task with reference argument
-  auto actor_object2 = actor.Task(&Counter::Add).Remote(task_object);
-  int actor_task_result2 = *(Ray::Get(actor_object2));
-  std::cout << "actor_task_result2 = " << actor_task_result2 << std::endl;
-
-  /// shutdown
-  Ray::Shutdown();
->>>>>>> c62ce78b
   return 0;
 }