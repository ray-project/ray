--- conflicted
+++ resolved
@@ -1,177 +1,93 @@
-<<<<<<< HEAD
-// Copyright 2020-2021 The Ray Authors.
-//
-// Licensed under the Apache License, Version 2.0 (the "License");
-// you may not use this file except in compliance with the License.
-// You may obtain a copy of the License at
-//
-//  http://www.apache.org/licenses/LICENSE-2.0
-//
-// Unless required by applicable law or agreed to in writing, software
-// distributed under the License is distributed on an "AS IS" BASIS,
-// WITHOUT WARRANTIES OR CONDITIONS OF ANY KIND, either express or implied.
-// See the License for the specific language governing permissions and
-// limitations under the License.
-
-#pragma once
-
-#include <ray/api/function_manager.h>
-#include <ray/api/task_options.h>
-
-#include <cstdint>
-#include <memory>
-#include <msgpack.hpp>
-#include <typeinfo>
-#include <vector>
-
-namespace ray {
-namespace internal {
-
-struct RemoteFunctionHolder {
-  RemoteFunctionHolder() = default;
-  template <typename F>
-  RemoteFunctionHolder(F func) {
-    auto func_name = FunctionManager::Instance().GetFunctionName(func);
-    if (func_name.empty()) {
-      throw RayException(
-          "Function not found. Please use RAY_REMOTE to register this function.");
-    }
-    function_name = std::move(func_name);
-  }
-
-  /// The remote function name.
-  std::string function_name;
-};
-
-class RayRuntime {
- public:
-  virtual std::string Put(std::shared_ptr<msgpack::sbuffer> data) = 0;
-  virtual std::shared_ptr<msgpack::sbuffer> Get(const std::string &id) = 0;
-
-  virtual std::vector<std::shared_ptr<msgpack::sbuffer>> Get(
-      const std::vector<std::string> &ids) = 0;
-
-  virtual std::vector<bool> Wait(const std::vector<std::string> &ids, int num_objects,
-                                 int timeout_ms) = 0;
-
-  virtual std::string Call(const RemoteFunctionHolder &remote_function_holder,
-                           std::vector<TaskArg> &args,
-                           const CallOptions &task_options) = 0;
-  virtual std::string CreateActor(const RemoteFunctionHolder &remote_function_holder,
-                                  std::vector<TaskArg> &args,
-                                  const ActorCreationOptions &create_options) = 0;
-  virtual std::string CallActor(const RemoteFunctionHolder &remote_function_holder,
-                                const std::string &actor, std::vector<TaskArg> &args,
-                                const CallOptions &call_options) = 0;
-  virtual void AddLocalReference(const std::string &id) = 0;
-  virtual void RemoveLocalReference(const std::string &id) = 0;
-  virtual std::string GetActorId(const std::string &actor_name) = 0;
-  virtual void KillActor(const std::string &str_actor_id, bool no_restart) = 0;
-  virtual void ExitActor() = 0;
-  virtual ray::PlacementGroup CreatePlacementGroup(
-      const ray::PlacementGroupCreationOptions &create_options) = 0;
-  virtual void RemovePlacementGroup(const std::string &group_id) = 0;
-  virtual bool WaitPlacementGroupReady(const std::string &group_id,
-                                       int timeout_seconds) = 0;
-  virtual bool WasCurrentActorRestarted() = 0;
-  virtual std::vector<PlacementGroup> GetAllPlacementGroups() = 0;
-  virtual PlacementGroup GetPlacementGroupById(const std::string &id) = 0;
-  virtual PlacementGroup GetPlacementGroup(const std::string &name) = 0;
-  virtual bool IsLocalMode() { return false; }
-};
-}  // namespace internal
-=======
-// Copyright 2020-2021 The Ray Authors.
-//
-// Licensed under the Apache License, Version 2.0 (the "License");
-// you may not use this file except in compliance with the License.
-// You may obtain a copy of the License at
-//
-//  http://www.apache.org/licenses/LICENSE-2.0
-//
-// Unless required by applicable law or agreed to in writing, software
-// distributed under the License is distributed on an "AS IS" BASIS,
-// WITHOUT WARRANTIES OR CONDITIONS OF ANY KIND, either express or implied.
-// See the License for the specific language governing permissions and
-// limitations under the License.
-
-#pragma once
-
-#include <ray/api/function_manager.h>
-#include <ray/api/task_options.h>
-#include <ray/api/xlang_function.h>
-
-#include <cstdint>
-#include <memory>
-#include <msgpack.hpp>
-#include <typeinfo>
-#include <vector>
-
-namespace ray {
-namespace internal {
-
-struct RemoteFunctionHolder {
-  RemoteFunctionHolder() = default;
-  RemoteFunctionHolder(const std::string &module_name, const std::string &function_name,
-                       const std::string &class_name = "",
-                       LangType lang_type = LangType::CPP) {
-    this->module_name = module_name;
-    this->function_name = function_name;
-    this->class_name = class_name;
-    this->lang_type = lang_type;
-  }
-  template <typename F>
-  RemoteFunctionHolder(F func) {
-    auto func_name = FunctionManager::Instance().GetFunctionName(func);
-    if (func_name.empty()) {
-      throw RayException(
-          "Function not found. Please use RAY_REMOTE to register this function.");
-    }
-    function_name = std::move(func_name);
-  }
-
-  std::string module_name;
-  std::string function_name;
-  std::string class_name;
-  LangType lang_type = LangType::CPP;
-};
-
-class RayRuntime {
- public:
-  virtual std::string Put(std::shared_ptr<msgpack::sbuffer> data) = 0;
-  virtual std::shared_ptr<msgpack::sbuffer> Get(const std::string &id) = 0;
-
-  virtual std::vector<std::shared_ptr<msgpack::sbuffer>> Get(
-      const std::vector<std::string> &ids) = 0;
-
-  virtual std::vector<bool> Wait(const std::vector<std::string> &ids, int num_objects,
-                                 int timeout_ms) = 0;
-
-  virtual std::string Call(const RemoteFunctionHolder &remote_function_holder,
-                           std::vector<TaskArg> &args,
-                           const CallOptions &task_options) = 0;
-  virtual std::string CreateActor(const RemoteFunctionHolder &remote_function_holder,
-                                  std::vector<TaskArg> &args,
-                                  const ActorCreationOptions &create_options) = 0;
-  virtual std::string CallActor(const RemoteFunctionHolder &remote_function_holder,
-                                const std::string &actor, std::vector<TaskArg> &args,
-                                const CallOptions &call_options) = 0;
-  virtual void AddLocalReference(const std::string &id) = 0;
-  virtual void RemoveLocalReference(const std::string &id) = 0;
-  virtual std::string GetActorId(const std::string &actor_name) = 0;
-  virtual void KillActor(const std::string &str_actor_id, bool no_restart) = 0;
-  virtual void ExitActor() = 0;
-  virtual ray::PlacementGroup CreatePlacementGroup(
-      const ray::PlacementGroupCreationOptions &create_options) = 0;
-  virtual void RemovePlacementGroup(const std::string &group_id) = 0;
-  virtual bool WaitPlacementGroupReady(const std::string &group_id,
-                                       int timeout_seconds) = 0;
-  virtual bool WasCurrentActorRestarted() = 0;
-  virtual std::vector<PlacementGroup> GetAllPlacementGroups() = 0;
-  virtual PlacementGroup GetPlacementGroupById(const std::string &id) = 0;
-  virtual PlacementGroup GetPlacementGroup(const std::string &name) = 0;
-  virtual bool IsLocalMode() { return false; }
-};
-}  // namespace internal
->>>>>>> 19672688
+// Copyright 2020-2021 The Ray Authors.
+//
+// Licensed under the Apache License, Version 2.0 (the "License");
+// you may not use this file except in compliance with the License.
+// You may obtain a copy of the License at
+//
+//  http://www.apache.org/licenses/LICENSE-2.0
+//
+// Unless required by applicable law or agreed to in writing, software
+// distributed under the License is distributed on an "AS IS" BASIS,
+// WITHOUT WARRANTIES OR CONDITIONS OF ANY KIND, either express or implied.
+// See the License for the specific language governing permissions and
+// limitations under the License.
+
+#pragma once
+
+#include <ray/api/function_manager.h>
+#include <ray/api/task_options.h>
+#include <ray/api/xlang_function.h>
+
+#include <cstdint>
+#include <memory>
+#include <msgpack.hpp>
+#include <typeinfo>
+#include <vector>
+
+namespace ray {
+namespace internal {
+
+struct RemoteFunctionHolder {
+  RemoteFunctionHolder() = default;
+  RemoteFunctionHolder(const std::string &module_name, const std::string &function_name,
+                       const std::string &class_name = "",
+                       LangType lang_type = LangType::CPP) {
+    this->module_name = module_name;
+    this->function_name = function_name;
+    this->class_name = class_name;
+    this->lang_type = lang_type;
+  }
+  template <typename F>
+  RemoteFunctionHolder(F func) {
+    auto func_name = FunctionManager::Instance().GetFunctionName(func);
+    if (func_name.empty()) {
+      throw RayException(
+          "Function not found. Please use RAY_REMOTE to register this function.");
+    }
+    function_name = std::move(func_name);
+  }
+
+  std::string module_name;
+  std::string function_name;
+  std::string class_name;
+  LangType lang_type = LangType::CPP;
+};
+
+class RayRuntime {
+ public:
+  virtual std::string Put(std::shared_ptr<msgpack::sbuffer> data) = 0;
+  virtual std::shared_ptr<msgpack::sbuffer> Get(const std::string &id) = 0;
+
+  virtual std::vector<std::shared_ptr<msgpack::sbuffer>> Get(
+      const std::vector<std::string> &ids) = 0;
+
+  virtual std::vector<bool> Wait(const std::vector<std::string> &ids, int num_objects,
+                                 int timeout_ms) = 0;
+
+  virtual std::string Call(const RemoteFunctionHolder &remote_function_holder,
+                           std::vector<TaskArg> &args,
+                           const CallOptions &task_options) = 0;
+  virtual std::string CreateActor(const RemoteFunctionHolder &remote_function_holder,
+                                  std::vector<TaskArg> &args,
+                                  const ActorCreationOptions &create_options) = 0;
+  virtual std::string CallActor(const RemoteFunctionHolder &remote_function_holder,
+                                const std::string &actor, std::vector<TaskArg> &args,
+                                const CallOptions &call_options) = 0;
+  virtual void AddLocalReference(const std::string &id) = 0;
+  virtual void RemoveLocalReference(const std::string &id) = 0;
+  virtual std::string GetActorId(const std::string &actor_name) = 0;
+  virtual void KillActor(const std::string &str_actor_id, bool no_restart) = 0;
+  virtual void ExitActor() = 0;
+  virtual ray::PlacementGroup CreatePlacementGroup(
+      const ray::PlacementGroupCreationOptions &create_options) = 0;
+  virtual void RemovePlacementGroup(const std::string &group_id) = 0;
+  virtual bool WaitPlacementGroupReady(const std::string &group_id,
+                                       int timeout_seconds) = 0;
+  virtual bool WasCurrentActorRestarted() = 0;
+  virtual std::vector<PlacementGroup> GetAllPlacementGroups() = 0;
+  virtual PlacementGroup GetPlacementGroupById(const std::string &id) = 0;
+  virtual PlacementGroup GetPlacementGroup(const std::string &name) = 0;
+  virtual bool IsLocalMode() { return false; }
+};
+}  // namespace internal
 }  // namespace ray