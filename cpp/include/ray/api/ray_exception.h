--- conflicted
+++ resolved
@@ -15,17 +15,15 @@
   std::string msg_;
 };
 
-<<<<<<< HEAD
 class RayIntentionalSystemExitException : public RayException {
  public:
   RayIntentionalSystemExitException(const std::string &msg) : RayException(msg){};
 };
 
-=======
 class RayFunctionNotFound : public RayException {
  public:
   RayFunctionNotFound(const std::string &msg) : RayException(msg){};
 };
->>>>>>> 1ab4f0de
+
 }  // namespace api
 }  // namespace ray