--- conflicted
+++ resolved
@@ -53,10 +53,5 @@
  public:
   RayFunctionNotFound(const std::string &msg) : RayException(msg){};
 };
-<<<<<<< HEAD
 }  // namespace internal
-=======
-
-}  // namespace api
->>>>>>> 3343172b
 }  // namespace ray