<<<<<<< HEAD
// Copyright 2020-2021 The Ray Authors.
//
// Licensed under the Apache License, Version 2.0 (the "License");
// you may not use this file except in compliance with the License.
// You may obtain a copy of the License at
//
//  http://www.apache.org/licenses/LICENSE-2.0
//
// Unless required by applicable law or agreed to in writing, software
// distributed under the License is distributed on an "AS IS" BASIS,
// WITHOUT WARRANTIES OR CONDITIONS OF ANY KIND, either express or implied.
// See the License for the specific language governing permissions and
// limitations under the License.

#pragma once

#include <ray/api/ray_exception.h>

#include <msgpack.hpp>

namespace ray {
namespace internal {

class Serializer {
 public:
  template <typename T>
  static msgpack::sbuffer Serialize(const T &t) {
    msgpack::sbuffer buffer;
    msgpack::pack(buffer, t);
    return buffer;
  }

  template <typename T>
  static T Deserialize(const char *data, size_t size) {
    msgpack::unpacked unpacked;
    msgpack::unpack(unpacked, data, size);
    return unpacked.get().as<T>();
  }

  template <typename T>
  static T Deserialize(const char *data, size_t size, size_t offset) {
    return Deserialize<T>(data + offset, size - offset);
  }

  template <typename T>
  static T Deserialize(const char *data, size_t size, size_t *off) {
    msgpack::unpacked unpacked = msgpack::unpack(data, size, *off);
    return unpacked.get().as<T>();
  }

  template <typename T>
  static std::pair<bool, T> DeserializeWhenNil(const char *data, size_t size) {
    T val;
    size_t off = 0;
    msgpack::unpacked unpacked = msgpack::unpack(data, size, off);
    if (!unpacked.get().convert_if_not_nil(val)) {
      return {false, {}};
    }

    return {true, val};
  }

  static bool HasError(char *data, size_t size) {
    msgpack::unpacked unpacked = msgpack::unpack(data, size);
    return unpacked.get().is_nil() && size > 1;
  }
};

}  // namespace internal
=======
// Copyright 2020-2021 The Ray Authors.
//
// Licensed under the Apache License, Version 2.0 (the "License");
// you may not use this file except in compliance with the License.
// You may obtain a copy of the License at
//
//  http://www.apache.org/licenses/LICENSE-2.0
//
// Unless required by applicable law or agreed to in writing, software
// distributed under the License is distributed on an "AS IS" BASIS,
// WITHOUT WARRANTIES OR CONDITIONS OF ANY KIND, either express or implied.
// See the License for the specific language governing permissions and
// limitations under the License.

#pragma once

#include <ray/api/ray_exception.h>
#include <ray/api/xlang_function.h>

#include <msgpack.hpp>

namespace ray {
namespace internal {

class Serializer {
 public:
  template <typename T>
  static msgpack::sbuffer Serialize(const T &t) {
    msgpack::sbuffer buffer;
    msgpack::pack(buffer, t);
    return buffer;
  }

  template <typename T>
  static T Deserialize(const char *data, size_t size) {
    msgpack::unpacked unpacked;
    msgpack::unpack(unpacked, data, size);
    return unpacked.get().as<T>();
  }

  template <typename T>
  static T Deserialize(const char *data, size_t size, size_t offset) {
    return Deserialize<T>(data + offset, size - offset);
  }

  template <typename T>
  static T Deserialize(const char *data, size_t size, size_t *off) {
    msgpack::unpacked unpacked = msgpack::unpack(data, size, *off);
    return unpacked.get().as<T>();
  }

  template <typename T>
  static std::pair<bool, T> DeserializeWhenNil(const char *data, size_t size) {
    T val;
    size_t off = 0;
    msgpack::unpacked unpacked = msgpack::unpack(data, size, off);
    if (!unpacked.get().convert_if_not_nil(val)) {
      return {false, {}};
    }

    return {true, val};
  }

  static bool HasError(char *data, size_t size) {
    msgpack::unpacked unpacked = msgpack::unpack(data, size);
    return unpacked.get().is_nil() && size > 1;
  }

  static bool IsXLang(char *data, size_t size) {
    msgpack::unpacked unpacked = msgpack::unpack(data, size);
    return unpacked.get().type == msgpack::type::POSITIVE_INTEGER &&
           size >= XLANG_HEADER_LEN;
  }
};

}  // namespace internal
>>>>>>> 19672688
}  // namespace ray<|MERGE_RESOLUTION|>--- conflicted
+++ resolved
@@ -1,149 +1,77 @@
-<<<<<<< HEAD
-// Copyright 2020-2021 The Ray Authors.
-//
-// Licensed under the Apache License, Version 2.0 (the "License");
-// you may not use this file except in compliance with the License.
-// You may obtain a copy of the License at
-//
-//  http://www.apache.org/licenses/LICENSE-2.0
-//
-// Unless required by applicable law or agreed to in writing, software
-// distributed under the License is distributed on an "AS IS" BASIS,
-// WITHOUT WARRANTIES OR CONDITIONS OF ANY KIND, either express or implied.
-// See the License for the specific language governing permissions and
-// limitations under the License.
-
-#pragma once
-
-#include <ray/api/ray_exception.h>
-
-#include <msgpack.hpp>
-
-namespace ray {
-namespace internal {
-
-class Serializer {
- public:
-  template <typename T>
-  static msgpack::sbuffer Serialize(const T &t) {
-    msgpack::sbuffer buffer;
-    msgpack::pack(buffer, t);
-    return buffer;
-  }
-
-  template <typename T>
-  static T Deserialize(const char *data, size_t size) {
-    msgpack::unpacked unpacked;
-    msgpack::unpack(unpacked, data, size);
-    return unpacked.get().as<T>();
-  }
-
-  template <typename T>
-  static T Deserialize(const char *data, size_t size, size_t offset) {
-    return Deserialize<T>(data + offset, size - offset);
-  }
-
-  template <typename T>
-  static T Deserialize(const char *data, size_t size, size_t *off) {
-    msgpack::unpacked unpacked = msgpack::unpack(data, size, *off);
-    return unpacked.get().as<T>();
-  }
-
-  template <typename T>
-  static std::pair<bool, T> DeserializeWhenNil(const char *data, size_t size) {
-    T val;
-    size_t off = 0;
-    msgpack::unpacked unpacked = msgpack::unpack(data, size, off);
-    if (!unpacked.get().convert_if_not_nil(val)) {
-      return {false, {}};
-    }
-
-    return {true, val};
-  }
-
-  static bool HasError(char *data, size_t size) {
-    msgpack::unpacked unpacked = msgpack::unpack(data, size);
-    return unpacked.get().is_nil() && size > 1;
-  }
-};
-
-}  // namespace internal
-=======
-// Copyright 2020-2021 The Ray Authors.
-//
-// Licensed under the Apache License, Version 2.0 (the "License");
-// you may not use this file except in compliance with the License.
-// You may obtain a copy of the License at
-//
-//  http://www.apache.org/licenses/LICENSE-2.0
-//
-// Unless required by applicable law or agreed to in writing, software
-// distributed under the License is distributed on an "AS IS" BASIS,
-// WITHOUT WARRANTIES OR CONDITIONS OF ANY KIND, either express or implied.
-// See the License for the specific language governing permissions and
-// limitations under the License.
-
-#pragma once
-
-#include <ray/api/ray_exception.h>
-#include <ray/api/xlang_function.h>
-
-#include <msgpack.hpp>
-
-namespace ray {
-namespace internal {
-
-class Serializer {
- public:
-  template <typename T>
-  static msgpack::sbuffer Serialize(const T &t) {
-    msgpack::sbuffer buffer;
-    msgpack::pack(buffer, t);
-    return buffer;
-  }
-
-  template <typename T>
-  static T Deserialize(const char *data, size_t size) {
-    msgpack::unpacked unpacked;
-    msgpack::unpack(unpacked, data, size);
-    return unpacked.get().as<T>();
-  }
-
-  template <typename T>
-  static T Deserialize(const char *data, size_t size, size_t offset) {
-    return Deserialize<T>(data + offset, size - offset);
-  }
-
-  template <typename T>
-  static T Deserialize(const char *data, size_t size, size_t *off) {
-    msgpack::unpacked unpacked = msgpack::unpack(data, size, *off);
-    return unpacked.get().as<T>();
-  }
-
-  template <typename T>
-  static std::pair<bool, T> DeserializeWhenNil(const char *data, size_t size) {
-    T val;
-    size_t off = 0;
-    msgpack::unpacked unpacked = msgpack::unpack(data, size, off);
-    if (!unpacked.get().convert_if_not_nil(val)) {
-      return {false, {}};
-    }
-
-    return {true, val};
-  }
-
-  static bool HasError(char *data, size_t size) {
-    msgpack::unpacked unpacked = msgpack::unpack(data, size);
-    return unpacked.get().is_nil() && size > 1;
-  }
-
-  static bool IsXLang(char *data, size_t size) {
-    msgpack::unpacked unpacked = msgpack::unpack(data, size);
-    return unpacked.get().type == msgpack::type::POSITIVE_INTEGER &&
-           size >= XLANG_HEADER_LEN;
-  }
-};
-
-}  // namespace internal
->>>>>>> 19672688
+// Copyright 2020-2021 The Ray Authors.
+//
+// Licensed under the Apache License, Version 2.0 (the "License");
+// you may not use this file except in compliance with the License.
+// You may obtain a copy of the License at
+//
+//  http://www.apache.org/licenses/LICENSE-2.0
+//
+// Unless required by applicable law or agreed to in writing, software
+// distributed under the License is distributed on an "AS IS" BASIS,
+// WITHOUT WARRANTIES OR CONDITIONS OF ANY KIND, either express or implied.
+// See the License for the specific language governing permissions and
+// limitations under the License.
+
+#pragma once
+
+#include <ray/api/ray_exception.h>
+#include <ray/api/xlang_function.h>
+
+#include <msgpack.hpp>
+
+namespace ray {
+namespace internal {
+
+class Serializer {
+ public:
+  template <typename T>
+  static msgpack::sbuffer Serialize(const T &t) {
+    msgpack::sbuffer buffer;
+    msgpack::pack(buffer, t);
+    return buffer;
+  }
+
+  template <typename T>
+  static T Deserialize(const char *data, size_t size) {
+    msgpack::unpacked unpacked;
+    msgpack::unpack(unpacked, data, size);
+    return unpacked.get().as<T>();
+  }
+
+  template <typename T>
+  static T Deserialize(const char *data, size_t size, size_t offset) {
+    return Deserialize<T>(data + offset, size - offset);
+  }
+
+  template <typename T>
+  static T Deserialize(const char *data, size_t size, size_t *off) {
+    msgpack::unpacked unpacked = msgpack::unpack(data, size, *off);
+    return unpacked.get().as<T>();
+  }
+
+  template <typename T>
+  static std::pair<bool, T> DeserializeWhenNil(const char *data, size_t size) {
+    T val;
+    size_t off = 0;
+    msgpack::unpacked unpacked = msgpack::unpack(data, size, off);
+    if (!unpacked.get().convert_if_not_nil(val)) {
+      return {false, {}};
+    }
+
+    return {true, val};
+  }
+
+  static bool HasError(char *data, size_t size) {
+    msgpack::unpacked unpacked = msgpack::unpack(data, size);
+    return unpacked.get().is_nil() && size > 1;
+  }
+
+  static bool IsXLang(char *data, size_t size) {
+    msgpack::unpacked unpacked = msgpack::unpack(data, size);
+    return unpacked.get().type == msgpack::type::POSITIVE_INTEGER &&
+           size >= XLANG_HEADER_LEN;
+  }
+};
+
+}  // namespace internal
 }  // namespace ray