--- conflicted
+++ resolved
@@ -1,171 +1,89 @@
-<<<<<<< HEAD
-// Copyright 2020-2021 The Ray Authors.
-//
-// Licensed under the Apache License, Version 2.0 (the "License");
-// you may not use this file except in compliance with the License.
-// You may obtain a copy of the License at
-//
-//  http://www.apache.org/licenses/LICENSE-2.0
-//
-// Unless required by applicable law or agreed to in writing, software
-// distributed under the License is distributed on an "AS IS" BASIS,
-// WITHOUT WARRANTIES OR CONDITIONS OF ANY KIND, either express or implied.
-// See the License for the specific language governing permissions and
-// limitations under the License.
-
-#pragma once
-
-#include <ray/api/arguments.h>
-#include <ray/api/object_ref.h>
-#include <ray/api/static_check.h>
-#include <ray/api/task_options.h>
-namespace ray {
-namespace internal {
-
-template <typename F>
-class ActorTaskCaller {
- public:
-  ActorTaskCaller() = default;
-
-  ActorTaskCaller(RayRuntime *runtime, std::string id,
-                  RemoteFunctionHolder remote_function_holder)
-      : runtime_(runtime),
-        id_(id),
-        remote_function_holder_(std::move(remote_function_holder)) {}
-
-  template <typename... Args>
-  ObjectRef<boost::callable_traits::return_type_t<F>> Remote(Args &&...args);
-
-  ActorTaskCaller &SetName(std::string name) {
-    task_options_.name = std::move(name);
-    return *this;
-  }
-
-  ActorTaskCaller &SetResources(std::unordered_map<std::string, double> resources) {
-    task_options_.resources = std::move(resources);
-    return *this;
-  }
-
-  ActorTaskCaller &SetResource(std::string name, double value) {
-    task_options_.resources.emplace(std::move(name), value);
-    return *this;
-  }
-
- private:
-  RayRuntime *runtime_;
-  std::string id_;
-  RemoteFunctionHolder remote_function_holder_;
-  std::vector<TaskArg> args_;
-  CallOptions task_options_;
-};
-
-// ---------- implementation ----------
-
-template <typename F>
-template <typename... Args>
-ObjectRef<boost::callable_traits::return_type_t<F>> ActorTaskCaller<F>::Remote(
-    Args &&...args) {
-  using ReturnType = boost::callable_traits::return_type_t<F>;
-  StaticCheck<F, Args...>();
-  CheckTaskOptions(task_options_.resources);
-  using ArgsTuple = RemoveReference_t<RemoveFirst_t<boost::callable_traits::args_t<F>>>;
-  Arguments::WrapArgs<ArgsTuple>(&args_, std::make_index_sequence<sizeof...(Args)>{},
-                                 std::forward<Args>(args)...);
-  auto returned_object_id =
-      runtime_->CallActor(remote_function_holder_, id_, args_, task_options_);
-  return ObjectRef<ReturnType>(returned_object_id);
-}
-
-}  // namespace internal
-}  // namespace ray
-=======
-// Copyright 2020-2021 The Ray Authors.
-//
-// Licensed under the Apache License, Version 2.0 (the "License");
-// you may not use this file except in compliance with the License.
-// You may obtain a copy of the License at
-//
-//  http://www.apache.org/licenses/LICENSE-2.0
-//
-// Unless required by applicable law or agreed to in writing, software
-// distributed under the License is distributed on an "AS IS" BASIS,
-// WITHOUT WARRANTIES OR CONDITIONS OF ANY KIND, either express or implied.
-// See the License for the specific language governing permissions and
-// limitations under the License.
-
-#pragma once
-
-#include <ray/api/arguments.h>
-#include <ray/api/object_ref.h>
-#include <ray/api/static_check.h>
-#include <ray/api/task_options.h>
-namespace ray {
-namespace internal {
-
-template <typename F>
-class ActorTaskCaller {
- public:
-  ActorTaskCaller() = default;
-
-  ActorTaskCaller(RayRuntime *runtime, const std::string &id,
-                  RemoteFunctionHolder remote_function_holder)
-      : runtime_(runtime),
-        id_(id),
-        remote_function_holder_(std::move(remote_function_holder)) {}
-
-  template <typename... Args>
-  ObjectRef<boost::callable_traits::return_type_t<F>> Remote(Args &&...args);
-
-  ActorTaskCaller &SetName(std::string name) {
-    task_options_.name = std::move(name);
-    return *this;
-  }
-
-  ActorTaskCaller &SetResources(std::unordered_map<std::string, double> resources) {
-    task_options_.resources = std::move(resources);
-    return *this;
-  }
-
-  ActorTaskCaller &SetResource(std::string name, double value) {
-    task_options_.resources.emplace(std::move(name), value);
-    return *this;
-  }
-
- private:
-  RayRuntime *runtime_;
-  std::string id_;
-  RemoteFunctionHolder remote_function_holder_;
-  std::vector<TaskArg> args_;
-  CallOptions task_options_;
-};
-
-// ---------- implementation ----------
-
-template <typename F>
-template <typename... Args>
-ObjectRef<boost::callable_traits::return_type_t<F>> ActorTaskCaller<F>::Remote(
-    Args &&...args) {
-  CheckTaskOptions(task_options_.resources);
-
-  if constexpr (is_python_v<F>) {
-    using ArgsTuple = std::tuple<Args...>;
-    Arguments::WrapArgs<ArgsTuple>(/*cross_lang=*/true, &args_,
-                                   std::make_index_sequence<sizeof...(Args)>{},
-                                   std::forward<Args>(args)...);
-  } else {
-    StaticCheck<F, Args...>();
-    using ArgsTuple = RemoveReference_t<RemoveFirst_t<boost::callable_traits::args_t<F>>>;
-    Arguments::WrapArgs<ArgsTuple>(/*cross_lang=*/false, &args_,
-                                   std::make_index_sequence<sizeof...(Args)>{},
-                                   std::forward<Args>(args)...);
-  }
-
-  using ReturnType = boost::callable_traits::return_type_t<F>;
-  auto returned_object_id =
-      runtime_->CallActor(remote_function_holder_, id_, args_, task_options_);
-  return ObjectRef<ReturnType>(returned_object_id);
-}
-
-}  // namespace internal
-}  // namespace ray
->>>>>>> 19672688
+// Copyright 2020-2021 The Ray Authors.
+//
+// Licensed under the Apache License, Version 2.0 (the "License");
+// you may not use this file except in compliance with the License.
+// You may obtain a copy of the License at
+//
+//  http://www.apache.org/licenses/LICENSE-2.0
+//
+// Unless required by applicable law or agreed to in writing, software
+// distributed under the License is distributed on an "AS IS" BASIS,
+// WITHOUT WARRANTIES OR CONDITIONS OF ANY KIND, either express or implied.
+// See the License for the specific language governing permissions and
+// limitations under the License.
+
+#pragma once
+
+#include <ray/api/arguments.h>
+#include <ray/api/object_ref.h>
+#include <ray/api/static_check.h>
+#include <ray/api/task_options.h>
+namespace ray {
+namespace internal {
+
+template <typename F>
+class ActorTaskCaller {
+ public:
+  ActorTaskCaller() = default;
+
+  ActorTaskCaller(RayRuntime *runtime, const std::string &id,
+                  RemoteFunctionHolder remote_function_holder)
+      : runtime_(runtime),
+        id_(id),
+        remote_function_holder_(std::move(remote_function_holder)) {}
+
+  template <typename... Args>
+  ObjectRef<boost::callable_traits::return_type_t<F>> Remote(Args &&...args);
+
+  ActorTaskCaller &SetName(std::string name) {
+    task_options_.name = std::move(name);
+    return *this;
+  }
+
+  ActorTaskCaller &SetResources(std::unordered_map<std::string, double> resources) {
+    task_options_.resources = std::move(resources);
+    return *this;
+  }
+
+  ActorTaskCaller &SetResource(std::string name, double value) {
+    task_options_.resources.emplace(std::move(name), value);
+    return *this;
+  }
+
+ private:
+  RayRuntime *runtime_;
+  std::string id_;
+  RemoteFunctionHolder remote_function_holder_;
+  std::vector<TaskArg> args_;
+  CallOptions task_options_;
+};
+
+// ---------- implementation ----------
+
+template <typename F>
+template <typename... Args>
+ObjectRef<boost::callable_traits::return_type_t<F>> ActorTaskCaller<F>::Remote(
+    Args &&...args) {
+  CheckTaskOptions(task_options_.resources);
+
+  if constexpr (is_python_v<F>) {
+    using ArgsTuple = std::tuple<Args...>;
+    Arguments::WrapArgs<ArgsTuple>(/*cross_lang=*/true, &args_,
+                                   std::make_index_sequence<sizeof...(Args)>{},
+                                   std::forward<Args>(args)...);
+  } else {
+    StaticCheck<F, Args...>();
+    using ArgsTuple = RemoveReference_t<RemoveFirst_t<boost::callable_traits::args_t<F>>>;
+    Arguments::WrapArgs<ArgsTuple>(/*cross_lang=*/false, &args_,
+                                   std::make_index_sequence<sizeof...(Args)>{},
+                                   std::forward<Args>(args)...);
+  }
+
+  using ReturnType = boost::callable_traits::return_type_t<F>;
+  auto returned_object_id =
+      runtime_->CallActor(remote_function_holder_, id_, args_, task_options_);
+  return ObjectRef<ReturnType>(returned_object_id);
+}
+
+}  // namespace internal
+}  // namespace ray