// Copyright 2020-2021 The Ray Authors.
//
// Licensed under the Apache License, Version 2.0 (the "License");
// you may not use this file except in compliance with the License.
// You may obtain a copy of the License at
//
//  http://www.apache.org/licenses/LICENSE-2.0
//
// Unless required by applicable law or agreed to in writing, software
// distributed under the License is distributed on an "AS IS" BASIS,
// WITHOUT WARRANTIES OR CONDITIONS OF ANY KIND, either express or implied.
// See the License for the specific language governing permissions and
// limitations under the License.

#pragma once

#include <ray/api/arguments.h>
#include <ray/api/object_ref.h>
#include <ray/api/static_check.h>
#include <ray/api/task_options.h>
namespace ray {
namespace internal {

template <typename F>
class ActorTaskCaller {
 public:
  ActorTaskCaller() = default;

  ActorTaskCaller(ray::internal::RayRuntime *runtime, std::string id,
                  ray::internal::RemoteFunctionHolder remote_function_holder)
      : runtime_(runtime),
        id_(id),
        remote_function_holder_(std::move(remote_function_holder)) {}

  template <typename... Args>
  ObjectRef<boost::callable_traits::return_type_t<F>> Remote(Args &&... args);

  ActorTaskCaller &SetName(std::string name) {
    task_options_.name = std::move(name);
    return *this;
  }

  ActorTaskCaller &SetResources(std::unordered_map<std::string, double> resources) {
    task_options_.resources = std::move(resources);
    return *this;
  }

  ActorTaskCaller &SetResource(std::string name, double value) {
    task_options_.resources.emplace(std::move(name), value);
    return *this;
  }

 private:
  ray::internal::RayRuntime *runtime_;
  std::string id_;
<<<<<<< HEAD
  ray::internal::RemoteFunctionHolder remote_function_holder_;
  std::vector<ray::internal::TaskArg> args_;
=======
  RemoteFunctionHolder remote_function_holder_;
  std::vector<ray::api::TaskArg> args_;
  CallOptions task_options_;
>>>>>>> 3343172b
};

// ---------- implementation ----------

template <typename F>
template <typename... Args>
ObjectRef<boost::callable_traits::return_type_t<F>> ActorTaskCaller<F>::Remote(
    Args &&... args) {
  using ReturnType = boost::callable_traits::return_type_t<F>;
<<<<<<< HEAD
  ray::internal::StaticCheck<F, Args...>();

  ray::internal::Arguments::WrapArgs(&args_, std::forward<Args>(args)...);
  auto returned_object_id = runtime_->CallActor(remote_function_holder_, id_, args_);
=======
  StaticCheck<F, Args...>();
  CheckTaskOptions(task_options_.resources);

  Arguments::WrapArgs(&args_, std::forward<Args>(args)...);
  auto returned_object_id =
      runtime_->CallActor(remote_function_holder_, id_, args_, task_options_);
>>>>>>> 3343172b
  return ObjectRef<ReturnType>(returned_object_id);
}

}  // namespace internal
}  // namespace ray<|MERGE_RESOLUTION|>--- conflicted
+++ resolved
@@ -53,14 +53,9 @@
  private:
   ray::internal::RayRuntime *runtime_;
   std::string id_;
-<<<<<<< HEAD
-  ray::internal::RemoteFunctionHolder remote_function_holder_;
+  RemoteFunctionHolder remote_function_holder_;
   std::vector<ray::internal::TaskArg> args_;
-=======
-  RemoteFunctionHolder remote_function_holder_;
-  std::vector<ray::api::TaskArg> args_;
   CallOptions task_options_;
->>>>>>> 3343172b
 };
 
 // ---------- implementation ----------
@@ -70,19 +65,12 @@
 ObjectRef<boost::callable_traits::return_type_t<F>> ActorTaskCaller<F>::Remote(
     Args &&... args) {
   using ReturnType = boost::callable_traits::return_type_t<F>;
-<<<<<<< HEAD
-  ray::internal::StaticCheck<F, Args...>();
-
-  ray::internal::Arguments::WrapArgs(&args_, std::forward<Args>(args)...);
-  auto returned_object_id = runtime_->CallActor(remote_function_holder_, id_, args_);
-=======
   StaticCheck<F, Args...>();
   CheckTaskOptions(task_options_.resources);
 
   Arguments::WrapArgs(&args_, std::forward<Args>(args)...);
   auto returned_object_id =
       runtime_->CallActor(remote_function_holder_, id_, args_, task_options_);
->>>>>>> 3343172b
   return ObjectRef<ReturnType>(returned_object_id);
 }
 
