--- conflicted
+++ resolved
@@ -34,11 +34,7 @@
     auto tp = ray::internal::Serializer::Deserialize<std::tuple<int, std::string>>(
         packed_object->data(), packed_object->size(), 1);
     std::string err_msg = std::get<1>(tp);
-<<<<<<< HEAD
     throw ray::internal::RayException(err_msg);
-=======
-    throw RayTaskException(err_msg);
->>>>>>> 3343172b
   }
 }
 
