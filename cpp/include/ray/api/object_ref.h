<<<<<<< HEAD
// Copyright 2020-2021 The Ray Authors.
//
// Licensed under the Apache License, Version 2.0 (the "License");
// you may not use this file except in compliance with the License.
// You may obtain a copy of the License at
//
//  http://www.apache.org/licenses/LICENSE-2.0
//
// Unless required by applicable law or agreed to in writing, software
// distributed under the License is distributed on an "AS IS" BASIS,
// WITHOUT WARRANTIES OR CONDITIONS OF ANY KIND, either express or implied.
// See the License for the specific language governing permissions and
// limitations under the License.

#pragma once

#include <ray/api/ray_runtime_holder.h>
#include <ray/api/serializer.h>

#include <memory>
#include <msgpack.hpp>
#include <utility>

namespace ray {

template <typename T>
class ObjectRef;

/// Common helper functions used by ObjectRef<T> and ObjectRef<void>;
inline void CheckResult(const std::shared_ptr<msgpack::sbuffer> &packed_object) {
  bool has_error =
      ray::internal::Serializer::HasError(packed_object->data(), packed_object->size());
  if (has_error) {
    auto tp = ray::internal::Serializer::Deserialize<std::tuple<int, std::string>>(
        packed_object->data(), packed_object->size(), 1);
    std::string err_msg = std::get<1>(tp);
    throw ray::internal::RayTaskException(err_msg);
  }
}

inline void CopyAndAddReference(std::string &dest_id, const std::string &id) {
  dest_id = id;
  ray::internal::GetRayRuntime()->AddLocalReference(id);
}

inline void SubReference(const std::string &id) {
  ray::internal::GetRayRuntime()->RemoveLocalReference(id);
}

/// Represents an object in the object store..
/// \param T The type of object.
template <typename T>
class ObjectRef {
 public:
  ObjectRef();
  ~ObjectRef();
  // Used to identify its type.
  static bool IsObjectRef() { return true; }

  ObjectRef(ObjectRef &&rhs) {
    SubReference(rhs.id_);
    CopyAndAddReference(id_, rhs.id_);
    rhs.id_ = {};
  }

  ObjectRef &operator=(ObjectRef &&rhs) {
    if (rhs == *this) {
      return *this;
    }

    SubReference(id_);
    SubReference(rhs.id_);
    CopyAndAddReference(id_, rhs.id_);
    rhs.id_ = {};
    return *this;
  }

  ObjectRef(const ObjectRef &rhs) { CopyAndAddReference(id_, rhs.id_); }

  ObjectRef &operator=(const ObjectRef &rhs) {
    if (rhs == *this) {
      return *this;
    }

    SubReference(id_);
    CopyAndAddReference(id_, rhs.id_);
    return *this;
  }

  ObjectRef(const std::string &id);

  bool operator==(const ObjectRef<T> &object) const;

  /// Get a untyped ID of the object
  const std::string &ID() const;

  /// Get the object from the object store.
  /// This method will be blocked until the object is ready.
  ///
  /// \return shared pointer of the result.
  std::shared_ptr<T> Get() const;

  /// Make ObjectRef serializable
  MSGPACK_DEFINE(id_);

 private:
  std::string id_;
};

// ---------- implementation ----------
template <typename T>
inline static std::shared_ptr<T> GetFromRuntime(const ObjectRef<T> &object) {
  auto packed_object = internal::GetRayRuntime()->Get(object.ID());
  CheckResult(packed_object);

  return ray::internal::Serializer::Deserialize<std::shared_ptr<T>>(
      packed_object->data(), packed_object->size());
}

template <typename T>
ObjectRef<T>::ObjectRef() {}

template <typename T>
ObjectRef<T>::ObjectRef(const std::string &id) {
  CopyAndAddReference(id_, id);
}

template <typename T>
ObjectRef<T>::~ObjectRef() {
  SubReference(id_);
}

template <typename T>
inline bool ObjectRef<T>::operator==(const ObjectRef<T> &object) const {
  return id_ == object.id_;
}

template <typename T>
const std::string &ObjectRef<T>::ID() const {
  return id_;
}

template <typename T>
inline std::shared_ptr<T> ObjectRef<T>::Get() const {
  return GetFromRuntime(*this);
}

template <>
class ObjectRef<void> {
 public:
  ObjectRef() = default;
  ~ObjectRef() { SubReference(id_); }
  // Used to identify its type.
  static bool IsObjectRef() { return true; }

  ObjectRef(const ObjectRef &rhs) { CopyAndAddReference(id_, rhs.id_); }

  ObjectRef &operator=(const ObjectRef &rhs) {
    CopyAndAddReference(id_, rhs.id_);
    return *this;
  }

  ObjectRef(const std::string &id) { CopyAndAddReference(id_, id); }

  bool operator==(const ObjectRef<void> &object) const { return id_ == object.id_; }

  /// Get a untyped ID of the object
  const std::string &ID() const { return id_; }

  /// Get the object from the object store.
  /// This method will be blocked until the object is ready.
  ///
  /// \return shared pointer of the result.
  void Get() const {
    auto packed_object = internal::GetRayRuntime()->Get(id_);
    CheckResult(packed_object);
  }

  /// Make ObjectRef serializable
  MSGPACK_DEFINE(id_);

 private:
  std::string id_;
};

=======
// Copyright 2020-2021 The Ray Authors.
//
// Licensed under the Apache License, Version 2.0 (the "License");
// you may not use this file except in compliance with the License.
// You may obtain a copy of the License at
//
//  http://www.apache.org/licenses/LICENSE-2.0
//
// Unless required by applicable law or agreed to in writing, software
// distributed under the License is distributed on an "AS IS" BASIS,
// WITHOUT WARRANTIES OR CONDITIONS OF ANY KIND, either express or implied.
// See the License for the specific language governing permissions and
// limitations under the License.

#pragma once

#include <ray/api/ray_runtime_holder.h>
#include <ray/api/serializer.h>

#include <memory>
#include <msgpack.hpp>
#include <utility>

namespace ray {

template <typename T>
class ObjectRef;

/// Common helper functions used by ObjectRef<T> and ObjectRef<void>;
inline void CheckResult(const std::shared_ptr<msgpack::sbuffer> &packed_object) {
  bool has_error =
      ray::internal::Serializer::HasError(packed_object->data(), packed_object->size());
  if (has_error) {
    auto tp = ray::internal::Serializer::Deserialize<std::tuple<int, std::string>>(
        packed_object->data(), packed_object->size(), 1);
    std::string err_msg = std::get<1>(tp);
    throw ray::internal::RayTaskException(err_msg);
  }
}

inline void CopyAndAddReference(std::string &dest_id, const std::string &id) {
  dest_id = id;
  ray::internal::GetRayRuntime()->AddLocalReference(id);
}

inline void SubReference(const std::string &id) {
  ray::internal::GetRayRuntime()->RemoveLocalReference(id);
}

/// Represents an object in the object store..
/// \param T The type of object.
template <typename T>
class ObjectRef {
 public:
  ObjectRef();
  ~ObjectRef();
  // Used to identify its type.
  static bool IsObjectRef() { return true; }

  ObjectRef(ObjectRef &&rhs) {
    SubReference(rhs.id_);
    CopyAndAddReference(id_, rhs.id_);
    rhs.id_ = {};
  }

  ObjectRef &operator=(ObjectRef &&rhs) {
    if (rhs == *this) {
      return *this;
    }

    SubReference(id_);
    SubReference(rhs.id_);
    CopyAndAddReference(id_, rhs.id_);
    rhs.id_ = {};
    return *this;
  }

  ObjectRef(const ObjectRef &rhs) { CopyAndAddReference(id_, rhs.id_); }

  ObjectRef &operator=(const ObjectRef &rhs) {
    if (rhs == *this) {
      return *this;
    }

    SubReference(id_);
    CopyAndAddReference(id_, rhs.id_);
    return *this;
  }

  ObjectRef(const std::string &id);

  bool operator==(const ObjectRef<T> &object) const;

  /// Get a untyped ID of the object
  const std::string &ID() const;

  /// Get the object from the object store.
  /// This method will be blocked until the object is ready.
  ///
  /// \return shared pointer of the result.
  std::shared_ptr<T> Get() const;

  /// Make ObjectRef serializable
  MSGPACK_DEFINE(id_);

 private:
  std::string id_;
};

// ---------- implementation ----------
template <typename T>
inline static std::shared_ptr<T> GetFromRuntime(const ObjectRef<T> &object) {
  auto packed_object = internal::GetRayRuntime()->Get(object.ID());
  CheckResult(packed_object);

  if (ray::internal::Serializer::IsXLang(packed_object->data(), packed_object->size())) {
    return ray::internal::Serializer::Deserialize<std::shared_ptr<T>>(
        packed_object->data(), packed_object->size(), internal::XLANG_HEADER_LEN);
  }

  return ray::internal::Serializer::Deserialize<std::shared_ptr<T>>(
      packed_object->data(), packed_object->size());
}

template <typename T>
ObjectRef<T>::ObjectRef() {}

template <typename T>
ObjectRef<T>::ObjectRef(const std::string &id) {
  CopyAndAddReference(id_, id);
}

template <typename T>
ObjectRef<T>::~ObjectRef() {
  SubReference(id_);
}

template <typename T>
inline bool ObjectRef<T>::operator==(const ObjectRef<T> &object) const {
  return id_ == object.id_;
}

template <typename T>
const std::string &ObjectRef<T>::ID() const {
  return id_;
}

template <typename T>
inline std::shared_ptr<T> ObjectRef<T>::Get() const {
  return GetFromRuntime(*this);
}

template <>
class ObjectRef<void> {
 public:
  ObjectRef() = default;
  ~ObjectRef() { SubReference(id_); }
  // Used to identify its type.
  static bool IsObjectRef() { return true; }

  ObjectRef(const ObjectRef &rhs) { CopyAndAddReference(id_, rhs.id_); }

  ObjectRef &operator=(const ObjectRef &rhs) {
    CopyAndAddReference(id_, rhs.id_);
    return *this;
  }

  ObjectRef(const std::string &id) { CopyAndAddReference(id_, id); }

  bool operator==(const ObjectRef<void> &object) const { return id_ == object.id_; }

  /// Get a untyped ID of the object
  const std::string &ID() const { return id_; }

  /// Get the object from the object store.
  /// This method will be blocked until the object is ready.
  ///
  /// \return shared pointer of the result.
  void Get() const {
    auto packed_object = internal::GetRayRuntime()->Get(id_);
    CheckResult(packed_object);
  }

  /// Make ObjectRef serializable
  MSGPACK_DEFINE(id_);

 private:
  std::string id_;
};

>>>>>>> 19672688
}  // namespace ray<|MERGE_RESOLUTION|>--- conflicted
+++ resolved
@@ -1,379 +1,191 @@
-<<<<<<< HEAD
-// Copyright 2020-2021 The Ray Authors.
-//
-// Licensed under the Apache License, Version 2.0 (the "License");
-// you may not use this file except in compliance with the License.
-// You may obtain a copy of the License at
-//
-//  http://www.apache.org/licenses/LICENSE-2.0
-//
-// Unless required by applicable law or agreed to in writing, software
-// distributed under the License is distributed on an "AS IS" BASIS,
-// WITHOUT WARRANTIES OR CONDITIONS OF ANY KIND, either express or implied.
-// See the License for the specific language governing permissions and
-// limitations under the License.
-
-#pragma once
-
-#include <ray/api/ray_runtime_holder.h>
-#include <ray/api/serializer.h>
-
-#include <memory>
-#include <msgpack.hpp>
-#include <utility>
-
-namespace ray {
-
-template <typename T>
-class ObjectRef;
-
-/// Common helper functions used by ObjectRef<T> and ObjectRef<void>;
-inline void CheckResult(const std::shared_ptr<msgpack::sbuffer> &packed_object) {
-  bool has_error =
-      ray::internal::Serializer::HasError(packed_object->data(), packed_object->size());
-  if (has_error) {
-    auto tp = ray::internal::Serializer::Deserialize<std::tuple<int, std::string>>(
-        packed_object->data(), packed_object->size(), 1);
-    std::string err_msg = std::get<1>(tp);
-    throw ray::internal::RayTaskException(err_msg);
-  }
-}
-
-inline void CopyAndAddReference(std::string &dest_id, const std::string &id) {
-  dest_id = id;
-  ray::internal::GetRayRuntime()->AddLocalReference(id);
-}
-
-inline void SubReference(const std::string &id) {
-  ray::internal::GetRayRuntime()->RemoveLocalReference(id);
-}
-
-/// Represents an object in the object store..
-/// \param T The type of object.
-template <typename T>
-class ObjectRef {
- public:
-  ObjectRef();
-  ~ObjectRef();
-  // Used to identify its type.
-  static bool IsObjectRef() { return true; }
-
-  ObjectRef(ObjectRef &&rhs) {
-    SubReference(rhs.id_);
-    CopyAndAddReference(id_, rhs.id_);
-    rhs.id_ = {};
-  }
-
-  ObjectRef &operator=(ObjectRef &&rhs) {
-    if (rhs == *this) {
-      return *this;
-    }
-
-    SubReference(id_);
-    SubReference(rhs.id_);
-    CopyAndAddReference(id_, rhs.id_);
-    rhs.id_ = {};
-    return *this;
-  }
-
-  ObjectRef(const ObjectRef &rhs) { CopyAndAddReference(id_, rhs.id_); }
-
-  ObjectRef &operator=(const ObjectRef &rhs) {
-    if (rhs == *this) {
-      return *this;
-    }
-
-    SubReference(id_);
-    CopyAndAddReference(id_, rhs.id_);
-    return *this;
-  }
-
-  ObjectRef(const std::string &id);
-
-  bool operator==(const ObjectRef<T> &object) const;
-
-  /// Get a untyped ID of the object
-  const std::string &ID() const;
-
-  /// Get the object from the object store.
-  /// This method will be blocked until the object is ready.
-  ///
-  /// \return shared pointer of the result.
-  std::shared_ptr<T> Get() const;
-
-  /// Make ObjectRef serializable
-  MSGPACK_DEFINE(id_);
-
- private:
-  std::string id_;
-};
-
-// ---------- implementation ----------
-template <typename T>
-inline static std::shared_ptr<T> GetFromRuntime(const ObjectRef<T> &object) {
-  auto packed_object = internal::GetRayRuntime()->Get(object.ID());
-  CheckResult(packed_object);
-
-  return ray::internal::Serializer::Deserialize<std::shared_ptr<T>>(
-      packed_object->data(), packed_object->size());
-}
-
-template <typename T>
-ObjectRef<T>::ObjectRef() {}
-
-template <typename T>
-ObjectRef<T>::ObjectRef(const std::string &id) {
-  CopyAndAddReference(id_, id);
-}
-
-template <typename T>
-ObjectRef<T>::~ObjectRef() {
-  SubReference(id_);
-}
-
-template <typename T>
-inline bool ObjectRef<T>::operator==(const ObjectRef<T> &object) const {
-  return id_ == object.id_;
-}
-
-template <typename T>
-const std::string &ObjectRef<T>::ID() const {
-  return id_;
-}
-
-template <typename T>
-inline std::shared_ptr<T> ObjectRef<T>::Get() const {
-  return GetFromRuntime(*this);
-}
-
-template <>
-class ObjectRef<void> {
- public:
-  ObjectRef() = default;
-  ~ObjectRef() { SubReference(id_); }
-  // Used to identify its type.
-  static bool IsObjectRef() { return true; }
-
-  ObjectRef(const ObjectRef &rhs) { CopyAndAddReference(id_, rhs.id_); }
-
-  ObjectRef &operator=(const ObjectRef &rhs) {
-    CopyAndAddReference(id_, rhs.id_);
-    return *this;
-  }
-
-  ObjectRef(const std::string &id) { CopyAndAddReference(id_, id); }
-
-  bool operator==(const ObjectRef<void> &object) const { return id_ == object.id_; }
-
-  /// Get a untyped ID of the object
-  const std::string &ID() const { return id_; }
-
-  /// Get the object from the object store.
-  /// This method will be blocked until the object is ready.
-  ///
-  /// \return shared pointer of the result.
-  void Get() const {
-    auto packed_object = internal::GetRayRuntime()->Get(id_);
-    CheckResult(packed_object);
-  }
-
-  /// Make ObjectRef serializable
-  MSGPACK_DEFINE(id_);
-
- private:
-  std::string id_;
-};
-
-=======
-// Copyright 2020-2021 The Ray Authors.
-//
-// Licensed under the Apache License, Version 2.0 (the "License");
-// you may not use this file except in compliance with the License.
-// You may obtain a copy of the License at
-//
-//  http://www.apache.org/licenses/LICENSE-2.0
-//
-// Unless required by applicable law or agreed to in writing, software
-// distributed under the License is distributed on an "AS IS" BASIS,
-// WITHOUT WARRANTIES OR CONDITIONS OF ANY KIND, either express or implied.
-// See the License for the specific language governing permissions and
-// limitations under the License.
-
-#pragma once
-
-#include <ray/api/ray_runtime_holder.h>
-#include <ray/api/serializer.h>
-
-#include <memory>
-#include <msgpack.hpp>
-#include <utility>
-
-namespace ray {
-
-template <typename T>
-class ObjectRef;
-
-/// Common helper functions used by ObjectRef<T> and ObjectRef<void>;
-inline void CheckResult(const std::shared_ptr<msgpack::sbuffer> &packed_object) {
-  bool has_error =
-      ray::internal::Serializer::HasError(packed_object->data(), packed_object->size());
-  if (has_error) {
-    auto tp = ray::internal::Serializer::Deserialize<std::tuple<int, std::string>>(
-        packed_object->data(), packed_object->size(), 1);
-    std::string err_msg = std::get<1>(tp);
-    throw ray::internal::RayTaskException(err_msg);
-  }
-}
-
-inline void CopyAndAddReference(std::string &dest_id, const std::string &id) {
-  dest_id = id;
-  ray::internal::GetRayRuntime()->AddLocalReference(id);
-}
-
-inline void SubReference(const std::string &id) {
-  ray::internal::GetRayRuntime()->RemoveLocalReference(id);
-}
-
-/// Represents an object in the object store..
-/// \param T The type of object.
-template <typename T>
-class ObjectRef {
- public:
-  ObjectRef();
-  ~ObjectRef();
-  // Used to identify its type.
-  static bool IsObjectRef() { return true; }
-
-  ObjectRef(ObjectRef &&rhs) {
-    SubReference(rhs.id_);
-    CopyAndAddReference(id_, rhs.id_);
-    rhs.id_ = {};
-  }
-
-  ObjectRef &operator=(ObjectRef &&rhs) {
-    if (rhs == *this) {
-      return *this;
-    }
-
-    SubReference(id_);
-    SubReference(rhs.id_);
-    CopyAndAddReference(id_, rhs.id_);
-    rhs.id_ = {};
-    return *this;
-  }
-
-  ObjectRef(const ObjectRef &rhs) { CopyAndAddReference(id_, rhs.id_); }
-
-  ObjectRef &operator=(const ObjectRef &rhs) {
-    if (rhs == *this) {
-      return *this;
-    }
-
-    SubReference(id_);
-    CopyAndAddReference(id_, rhs.id_);
-    return *this;
-  }
-
-  ObjectRef(const std::string &id);
-
-  bool operator==(const ObjectRef<T> &object) const;
-
-  /// Get a untyped ID of the object
-  const std::string &ID() const;
-
-  /// Get the object from the object store.
-  /// This method will be blocked until the object is ready.
-  ///
-  /// \return shared pointer of the result.
-  std::shared_ptr<T> Get() const;
-
-  /// Make ObjectRef serializable
-  MSGPACK_DEFINE(id_);
-
- private:
-  std::string id_;
-};
-
-// ---------- implementation ----------
-template <typename T>
-inline static std::shared_ptr<T> GetFromRuntime(const ObjectRef<T> &object) {
-  auto packed_object = internal::GetRayRuntime()->Get(object.ID());
-  CheckResult(packed_object);
-
-  if (ray::internal::Serializer::IsXLang(packed_object->data(), packed_object->size())) {
-    return ray::internal::Serializer::Deserialize<std::shared_ptr<T>>(
-        packed_object->data(), packed_object->size(), internal::XLANG_HEADER_LEN);
-  }
-
-  return ray::internal::Serializer::Deserialize<std::shared_ptr<T>>(
-      packed_object->data(), packed_object->size());
-}
-
-template <typename T>
-ObjectRef<T>::ObjectRef() {}
-
-template <typename T>
-ObjectRef<T>::ObjectRef(const std::string &id) {
-  CopyAndAddReference(id_, id);
-}
-
-template <typename T>
-ObjectRef<T>::~ObjectRef() {
-  SubReference(id_);
-}
-
-template <typename T>
-inline bool ObjectRef<T>::operator==(const ObjectRef<T> &object) const {
-  return id_ == object.id_;
-}
-
-template <typename T>
-const std::string &ObjectRef<T>::ID() const {
-  return id_;
-}
-
-template <typename T>
-inline std::shared_ptr<T> ObjectRef<T>::Get() const {
-  return GetFromRuntime(*this);
-}
-
-template <>
-class ObjectRef<void> {
- public:
-  ObjectRef() = default;
-  ~ObjectRef() { SubReference(id_); }
-  // Used to identify its type.
-  static bool IsObjectRef() { return true; }
-
-  ObjectRef(const ObjectRef &rhs) { CopyAndAddReference(id_, rhs.id_); }
-
-  ObjectRef &operator=(const ObjectRef &rhs) {
-    CopyAndAddReference(id_, rhs.id_);
-    return *this;
-  }
-
-  ObjectRef(const std::string &id) { CopyAndAddReference(id_, id); }
-
-  bool operator==(const ObjectRef<void> &object) const { return id_ == object.id_; }
-
-  /// Get a untyped ID of the object
-  const std::string &ID() const { return id_; }
-
-  /// Get the object from the object store.
-  /// This method will be blocked until the object is ready.
-  ///
-  /// \return shared pointer of the result.
-  void Get() const {
-    auto packed_object = internal::GetRayRuntime()->Get(id_);
-    CheckResult(packed_object);
-  }
-
-  /// Make ObjectRef serializable
-  MSGPACK_DEFINE(id_);
-
- private:
-  std::string id_;
-};
-
->>>>>>> 19672688
+// Copyright 2020-2021 The Ray Authors.
+//
+// Licensed under the Apache License, Version 2.0 (the "License");
+// you may not use this file except in compliance with the License.
+// You may obtain a copy of the License at
+//
+//  http://www.apache.org/licenses/LICENSE-2.0
+//
+// Unless required by applicable law or agreed to in writing, software
+// distributed under the License is distributed on an "AS IS" BASIS,
+// WITHOUT WARRANTIES OR CONDITIONS OF ANY KIND, either express or implied.
+// See the License for the specific language governing permissions and
+// limitations under the License.
+
+#pragma once
+
+#include <ray/api/ray_runtime_holder.h>
+#include <ray/api/serializer.h>
+
+#include <memory>
+#include <msgpack.hpp>
+#include <utility>
+
+namespace ray {
+
+template <typename T>
+class ObjectRef;
+
+/// Common helper functions used by ObjectRef<T> and ObjectRef<void>;
+inline void CheckResult(const std::shared_ptr<msgpack::sbuffer> &packed_object) {
+  bool has_error =
+      ray::internal::Serializer::HasError(packed_object->data(), packed_object->size());
+  if (has_error) {
+    auto tp = ray::internal::Serializer::Deserialize<std::tuple<int, std::string>>(
+        packed_object->data(), packed_object->size(), 1);
+    std::string err_msg = std::get<1>(tp);
+    throw ray::internal::RayTaskException(err_msg);
+  }
+}
+
+inline void CopyAndAddReference(std::string &dest_id, const std::string &id) {
+  dest_id = id;
+  ray::internal::GetRayRuntime()->AddLocalReference(id);
+}
+
+inline void SubReference(const std::string &id) {
+  ray::internal::GetRayRuntime()->RemoveLocalReference(id);
+}
+
+/// Represents an object in the object store..
+/// \param T The type of object.
+template <typename T>
+class ObjectRef {
+ public:
+  ObjectRef();
+  ~ObjectRef();
+  // Used to identify its type.
+  static bool IsObjectRef() { return true; }
+
+  ObjectRef(ObjectRef &&rhs) {
+    SubReference(rhs.id_);
+    CopyAndAddReference(id_, rhs.id_);
+    rhs.id_ = {};
+  }
+
+  ObjectRef &operator=(ObjectRef &&rhs) {
+    if (rhs == *this) {
+      return *this;
+    }
+
+    SubReference(id_);
+    SubReference(rhs.id_);
+    CopyAndAddReference(id_, rhs.id_);
+    rhs.id_ = {};
+    return *this;
+  }
+
+  ObjectRef(const ObjectRef &rhs) { CopyAndAddReference(id_, rhs.id_); }
+
+  ObjectRef &operator=(const ObjectRef &rhs) {
+    if (rhs == *this) {
+      return *this;
+    }
+
+    SubReference(id_);
+    CopyAndAddReference(id_, rhs.id_);
+    return *this;
+  }
+
+  ObjectRef(const std::string &id);
+
+  bool operator==(const ObjectRef<T> &object) const;
+
+  /// Get a untyped ID of the object
+  const std::string &ID() const;
+
+  /// Get the object from the object store.
+  /// This method will be blocked until the object is ready.
+  ///
+  /// \return shared pointer of the result.
+  std::shared_ptr<T> Get() const;
+
+  /// Make ObjectRef serializable
+  MSGPACK_DEFINE(id_);
+
+ private:
+  std::string id_;
+};
+
+// ---------- implementation ----------
+template <typename T>
+inline static std::shared_ptr<T> GetFromRuntime(const ObjectRef<T> &object) {
+  auto packed_object = internal::GetRayRuntime()->Get(object.ID());
+  CheckResult(packed_object);
+
+  if (ray::internal::Serializer::IsXLang(packed_object->data(), packed_object->size())) {
+    return ray::internal::Serializer::Deserialize<std::shared_ptr<T>>(
+        packed_object->data(), packed_object->size(), internal::XLANG_HEADER_LEN);
+  }
+
+  return ray::internal::Serializer::Deserialize<std::shared_ptr<T>>(
+      packed_object->data(), packed_object->size());
+}
+
+template <typename T>
+ObjectRef<T>::ObjectRef() {}
+
+template <typename T>
+ObjectRef<T>::ObjectRef(const std::string &id) {
+  CopyAndAddReference(id_, id);
+}
+
+template <typename T>
+ObjectRef<T>::~ObjectRef() {
+  SubReference(id_);
+}
+
+template <typename T>
+inline bool ObjectRef<T>::operator==(const ObjectRef<T> &object) const {
+  return id_ == object.id_;
+}
+
+template <typename T>
+const std::string &ObjectRef<T>::ID() const {
+  return id_;
+}
+
+template <typename T>
+inline std::shared_ptr<T> ObjectRef<T>::Get() const {
+  return GetFromRuntime(*this);
+}
+
+template <>
+class ObjectRef<void> {
+ public:
+  ObjectRef() = default;
+  ~ObjectRef() { SubReference(id_); }
+  // Used to identify its type.
+  static bool IsObjectRef() { return true; }
+
+  ObjectRef(const ObjectRef &rhs) { CopyAndAddReference(id_, rhs.id_); }
+
+  ObjectRef &operator=(const ObjectRef &rhs) {
+    CopyAndAddReference(id_, rhs.id_);
+    return *this;
+  }
+
+  ObjectRef(const std::string &id) { CopyAndAddReference(id_, id); }
+
+  bool operator==(const ObjectRef<void> &object) const { return id_ == object.id_; }
+
+  /// Get a untyped ID of the object
+  const std::string &ID() const { return id_; }
+
+  /// Get the object from the object store.
+  /// This method will be blocked until the object is ready.
+  ///
+  /// \return shared pointer of the result.
+  void Get() const {
+    auto packed_object = internal::GetRayRuntime()->Get(id_);
+    CheckResult(packed_object);
+  }
+
+  /// Make ObjectRef serializable
+  MSGPACK_DEFINE(id_);
+
+ private:
+  std::string id_;
+};
+
 }  // namespace ray