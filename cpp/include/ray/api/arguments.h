--- conflicted
+++ resolved
@@ -1,179 +1,99 @@
-<<<<<<< HEAD
-// Copyright 2020-2021 The Ray Authors.
-//
-// Licensed under the Apache License, Version 2.0 (the "License");
-// you may not use this file except in compliance with the License.
-// You may obtain a copy of the License at
-//
-//  http://www.apache.org/licenses/LICENSE-2.0
-//
-// Unless required by applicable law or agreed to in writing, software
-// distributed under the License is distributed on an "AS IS" BASIS,
-// WITHOUT WARRANTIES OR CONDITIONS OF ANY KIND, either express or implied.
-// See the License for the specific language governing permissions and
-// limitations under the License.
-
-#pragma once
-
-#include <ray/api/object_ref.h>
-#include <ray/api/serializer.h>
-#include <ray/api/type_traits.h>
-
-#include <msgpack.hpp>
-
-namespace ray {
-namespace internal {
-
-class Arguments {
- public:
-  template <typename OriginArgType, typename InputArgTypes>
-  static void WrapArgsImpl(std::vector<TaskArg> *task_args, InputArgTypes &&arg) {
-    if constexpr (is_object_ref_v<OriginArgType>) {
-      PushReferenceArg(task_args, std::forward<InputArgTypes>(arg));
-    } else if constexpr (is_object_ref_v<InputArgTypes>) {
-      // core_worker submitting task callback will get the value of an ObjectRef arg, but
-      // local mode we don't call core_worker submit task, so we need get the value of an
-      // ObjectRef arg only for local mode.
-      if (RayRuntimeHolder::Instance().Runtime()->IsLocalMode()) {
-        auto buffer = RayRuntimeHolder::Instance().Runtime()->Get(arg.ID());
-        PushValueArg(task_args, std::move(*buffer));
-      } else {
-        PushReferenceArg(task_args, std::forward<InputArgTypes>(arg));
-      }
-    } else {
-      msgpack::sbuffer buffer = Serializer::Serialize(std::forward<InputArgTypes>(arg));
-      PushValueArg(task_args, std::move(buffer));
-    }
-  }
-
-  template <typename OriginArgsTuple, size_t... I, typename... InputArgTypes>
-  static void WrapArgs(std::vector<TaskArg> *task_args, std::index_sequence<I...>,
-                       InputArgTypes &&...args) {
-    (void)std::initializer_list<int>{
-        (WrapArgsImpl<std::tuple_element_t<I, OriginArgsTuple>>(
-             task_args, std::forward<InputArgTypes>(args)),
-         0)...};
-    /// Silence gcc warning error.
-    (void)task_args;
-  }
-
- private:
-  template <typename TaskArg>
-  static void PushValueArg(std::vector<TaskArg> *task_args, msgpack::sbuffer &&buffer) {
-    /// Pass by value.
-    TaskArg task_arg;
-    task_arg.buf = std::move(buffer);
-    task_args->emplace_back(std::move(task_arg));
-  }
-
-  template <typename TaskArg, typename T>
-  static void PushReferenceArg(std::vector<TaskArg> *task_args, T &&arg) {
-    /// Pass by reference.
-    TaskArg task_arg{};
-    task_arg.id = arg.ID();
-    task_args->emplace_back(std::move(task_arg));
-  }
-};
-
-}  // namespace internal
-=======
-// Copyright 2020-2021 The Ray Authors.
-//
-// Licensed under the Apache License, Version 2.0 (the "License");
-// you may not use this file except in compliance with the License.
-// You may obtain a copy of the License at
-//
-//  http://www.apache.org/licenses/LICENSE-2.0
-//
-// Unless required by applicable law or agreed to in writing, software
-// distributed under the License is distributed on an "AS IS" BASIS,
-// WITHOUT WARRANTIES OR CONDITIONS OF ANY KIND, either express or implied.
-// See the License for the specific language governing permissions and
-// limitations under the License.
-
-#pragma once
-
-#include <ray/api/object_ref.h>
-#include <ray/api/serializer.h>
-#include <ray/api/type_traits.h>
-
-#include <msgpack.hpp>
-
-namespace ray {
-namespace internal {
-
-class Arguments {
- public:
-  template <typename OriginArgType, typename InputArgTypes>
-  static void WrapArgsImpl(bool cross_lang, std::vector<TaskArg> *task_args,
-                           InputArgTypes &&arg) {
-    if constexpr (is_object_ref_v<OriginArgType>) {
-      PushReferenceArg(task_args, std::forward<InputArgTypes>(arg));
-    } else if constexpr (is_object_ref_v<InputArgTypes>) {
-      // core_worker submitting task callback will get the value of an ObjectRef arg, but
-      // local mode we don't call core_worker submit task, so we need get the value of an
-      // ObjectRef arg only for local mode.
-      if (RayRuntimeHolder::Instance().Runtime()->IsLocalMode()) {
-        auto buffer = RayRuntimeHolder::Instance().Runtime()->Get(arg.ID());
-        PushValueArg(task_args, std::move(*buffer));
-      } else {
-        PushReferenceArg(task_args, std::forward<InputArgTypes>(arg));
-      }
-    } else {
-      if (cross_lang) {
-        msgpack::sbuffer dummy_buf(METADATA_STR_DUMMY.size());
-        dummy_buf.write(METADATA_STR_DUMMY.data(), METADATA_STR_DUMMY.size());
-
-        auto data_buf = Serializer::Serialize(std::forward<InputArgTypes>(arg));
-        auto len_buf = Serializer::Serialize(data_buf.size());
-
-        msgpack::sbuffer buffer(XLANG_HEADER_LEN + data_buf.size());
-        buffer.write(len_buf.data(), len_buf.size());
-        for (size_t i = 0; i < XLANG_HEADER_LEN - len_buf.size(); ++i) {
-          buffer.write("", 1);
-        }
-        buffer.write(data_buf.data(), data_buf.size());
-
-        PushValueArg(task_args, std::move(dummy_buf), METADATA_STR_RAW);
-        PushValueArg(task_args, std::move(buffer), METADATA_STR_XLANG);
-      } else {
-        msgpack::sbuffer buffer = Serializer::Serialize(std::forward<InputArgTypes>(arg));
-        PushValueArg(task_args, std::move(buffer));
-      }
-    }
-  }
-
-  template <typename OriginArgsTuple, size_t... I, typename... InputArgTypes>
-  static void WrapArgs(bool cross_lang, std::vector<TaskArg> *task_args,
-                       std::index_sequence<I...>, InputArgTypes &&...args) {
-    (void)std::initializer_list<int>{
-        (WrapArgsImpl<std::tuple_element_t<I, OriginArgsTuple>>(
-             cross_lang, task_args, std::forward<InputArgTypes>(args)),
-         0)...};
-    /// Silence gcc warning error.
-    (void)task_args;
-    (void)cross_lang;
-  }
-
- private:
-  static void PushValueArg(std::vector<TaskArg> *task_args, msgpack::sbuffer &&buffer,
-                           std::string_view meta_str = "") {
-    /// Pass by value.
-    TaskArg task_arg;
-    task_arg.buf = std::move(buffer);
-    if (!meta_str.empty()) task_arg.meta_str = std::move(meta_str);
-    task_args->emplace_back(std::move(task_arg));
-  }
-
-  template <typename TaskArg, typename T>
-  static void PushReferenceArg(std::vector<TaskArg> *task_args, T &&arg) {
-    /// Pass by reference.
-    TaskArg task_arg{};
-    task_arg.id = arg.ID();
-    task_args->emplace_back(std::move(task_arg));
-  }
-};
-
-}  // namespace internal
->>>>>>> 19672688
+// Copyright 2020-2021 The Ray Authors.
+//
+// Licensed under the Apache License, Version 2.0 (the "License");
+// you may not use this file except in compliance with the License.
+// You may obtain a copy of the License at
+//
+//  http://www.apache.org/licenses/LICENSE-2.0
+//
+// Unless required by applicable law or agreed to in writing, software
+// distributed under the License is distributed on an "AS IS" BASIS,
+// WITHOUT WARRANTIES OR CONDITIONS OF ANY KIND, either express or implied.
+// See the License for the specific language governing permissions and
+// limitations under the License.
+
+#pragma once
+
+#include <ray/api/object_ref.h>
+#include <ray/api/serializer.h>
+#include <ray/api/type_traits.h>
+
+#include <msgpack.hpp>
+
+namespace ray {
+namespace internal {
+
+class Arguments {
+ public:
+  template <typename OriginArgType, typename InputArgTypes>
+  static void WrapArgsImpl(bool cross_lang, std::vector<TaskArg> *task_args,
+                           InputArgTypes &&arg) {
+    if constexpr (is_object_ref_v<OriginArgType>) {
+      PushReferenceArg(task_args, std::forward<InputArgTypes>(arg));
+    } else if constexpr (is_object_ref_v<InputArgTypes>) {
+      // core_worker submitting task callback will get the value of an ObjectRef arg, but
+      // local mode we don't call core_worker submit task, so we need get the value of an
+      // ObjectRef arg only for local mode.
+      if (RayRuntimeHolder::Instance().Runtime()->IsLocalMode()) {
+        auto buffer = RayRuntimeHolder::Instance().Runtime()->Get(arg.ID());
+        PushValueArg(task_args, std::move(*buffer));
+      } else {
+        PushReferenceArg(task_args, std::forward<InputArgTypes>(arg));
+      }
+    } else {
+      if (cross_lang) {
+        msgpack::sbuffer dummy_buf(METADATA_STR_DUMMY.size());
+        dummy_buf.write(METADATA_STR_DUMMY.data(), METADATA_STR_DUMMY.size());
+
+        auto data_buf = Serializer::Serialize(std::forward<InputArgTypes>(arg));
+        auto len_buf = Serializer::Serialize(data_buf.size());
+
+        msgpack::sbuffer buffer(XLANG_HEADER_LEN + data_buf.size());
+        buffer.write(len_buf.data(), len_buf.size());
+        for (size_t i = 0; i < XLANG_HEADER_LEN - len_buf.size(); ++i) {
+          buffer.write("", 1);
+        }
+        buffer.write(data_buf.data(), data_buf.size());
+
+        PushValueArg(task_args, std::move(dummy_buf), METADATA_STR_RAW);
+        PushValueArg(task_args, std::move(buffer), METADATA_STR_XLANG);
+      } else {
+        msgpack::sbuffer buffer = Serializer::Serialize(std::forward<InputArgTypes>(arg));
+        PushValueArg(task_args, std::move(buffer));
+      }
+    }
+  }
+
+  template <typename OriginArgsTuple, size_t... I, typename... InputArgTypes>
+  static void WrapArgs(bool cross_lang, std::vector<TaskArg> *task_args,
+                       std::index_sequence<I...>, InputArgTypes &&...args) {
+    (void)std::initializer_list<int>{
+        (WrapArgsImpl<std::tuple_element_t<I, OriginArgsTuple>>(
+             cross_lang, task_args, std::forward<InputArgTypes>(args)),
+         0)...};
+    /// Silence gcc warning error.
+    (void)task_args;
+    (void)cross_lang;
+  }
+
+ private:
+  static void PushValueArg(std::vector<TaskArg> *task_args, msgpack::sbuffer &&buffer,
+                           std::string_view meta_str = "") {
+    /// Pass by value.
+    TaskArg task_arg;
+    task_arg.buf = std::move(buffer);
+    if (!meta_str.empty()) task_arg.meta_str = std::move(meta_str);
+    task_args->emplace_back(std::move(task_arg));
+  }
+
+  template <typename TaskArg, typename T>
+  static void PushReferenceArg(std::vector<TaskArg> *task_args, T &&arg) {
+    /// Pass by reference.
+    TaskArg task_arg{};
+    task_arg.id = arg.ID();
+    task_args->emplace_back(std::move(task_arg));
+  }
+};
+
+}  // namespace internal
 }  // namespace ray