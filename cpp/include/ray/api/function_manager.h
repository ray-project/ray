// Copyright 2017 The Ray Authors.
//
// Licensed under the Apache License, Version 2.0 (the "License");
// you may not use this file except in compliance with the License.
// You may obtain a copy of the License at
//
//  http://www.apache.org/licenses/LICENSE-2.0
//
// Unless required by applicable law or agreed to in writing, software
// distributed under the License is distributed on an "AS IS" BASIS,
// WITHOUT WARRANTIES OR CONDITIONS OF ANY KIND, either express or implied.
// See the License for the specific language governing permissions and
// limitations under the License.

#pragma once

#include <ray/api/common_types.h>
#include <ray/api/serializer.h>

#include <boost/callable_traits.hpp>
#include <functional>
#include <map>
#include <memory>
#include <string>
#include <tuple>
#include <unordered_map>

#include "absl/utility/utility.h"
#include "ray/core.h"

namespace ray {
namespace internal {

template <typename T>
inline static absl::enable_if_t<!std::is_pointer<T>::value, msgpack::sbuffer>
PackReturnValue(T result) {
  return ray::api::Serializer::Serialize(std::move(result));
}

template <typename T>
inline static absl::enable_if_t<std::is_pointer<T>::value, msgpack::sbuffer>
PackReturnValue(T result) {
  return ray::api::Serializer::Serialize((uint64_t)result);
}

inline static msgpack::sbuffer PackVoid() {
  return ray::api::Serializer::Serialize(msgpack::type::nil_t());
}

msgpack::sbuffer PackError(std::string error_msg);

template <typename>
struct RemoveFirst;

template <class First, class... Second>
struct RemoveFirst<std::tuple<First, Second...>> {
  using type = std::tuple<Second...>;
};

template <class Tuple>
using RemoveFirst_t = typename RemoveFirst<Tuple>::type;

template <typename>
struct RemoveReference;

template <class... T>
struct RemoveReference<std::tuple<T...>> {
  using type = std::tuple<absl::remove_const_t<absl::remove_reference_t<T>>...>;
};

template <class Tuple>
using RemoveReference_t = typename RemoveReference<Tuple>::type;

/// It's help to invoke functions and member functions, the class Invoker<Function> help
/// do type erase.
template <typename Function>
struct Invoker {
  /// Invoke functions by networking stream, at first deserialize the binary data to a
  /// tuple, then call function with tuple.
<<<<<<< HEAD
  static inline msgpack::sbuffer Apply(
      const Function &func, const std::vector<std::shared_ptr<RayObject>> &args_buffer) {
    using RetrunType = boost::callable_traits::return_type_t<Function>;
    using ArgsTuple = RemoveReference_t<boost::callable_traits::args_t<Function>>;
=======
  static inline msgpack::sbuffer Apply(const Function &func,
                                       const std::vector<msgpack::sbuffer> &args_buffer) {
    using ArgsTuple = boost::callable_traits::args_t<Function>;
>>>>>>> 3dbdd4eb
    if (std::tuple_size<ArgsTuple>::value != args_buffer.size()) {
      return PackError("Arguments number not match");
    }

    msgpack::sbuffer result;
    ArgsTuple tp{};
    try {
      bool is_ok =
          GetArgsTuple(tp, args_buffer,
                       absl::make_index_sequence<std::tuple_size<ArgsTuple>::value>{});
      if (!is_ok) {
        return PackError("arguments error");
      }

      result = Invoker<Function>::Call<RetrunType>(func, std::move(tp));
    } catch (msgpack::type_error &e) {
      result = PackError(std::string("invalid arguments: ") + e.what());
    } catch (const std::exception &e) {
      result = PackError(std::string("function execute exception: ") + e.what());
    } catch (...) {
      result = PackError("unknown exception");
    }

    return result;
  }

  static inline msgpack::sbuffer ApplyMember(
      const Function &func, msgpack::sbuffer *ptr,
<<<<<<< HEAD
      const std::vector<std::shared_ptr<RayObject>> &args_buffer) {
    using RetrunType = boost::callable_traits::return_type_t<Function>;
    using ArgsTuple =
        RemoveReference_t<RemoveFirst_t<boost::callable_traits::args_t<Function>>>;
=======
      const std::vector<msgpack::sbuffer> &args_buffer) {
    using ArgsTuple = RemoveFirst_t<boost::callable_traits::args_t<Function>>;
>>>>>>> 3dbdd4eb
    if (std::tuple_size<ArgsTuple>::value != args_buffer.size()) {
      return PackError("Arguments number not match");
    }

    msgpack::sbuffer result;
    ArgsTuple tp{};
    try {
      bool is_ok =
          GetArgsTuple(tp, args_buffer,
                       absl::make_index_sequence<std::tuple_size<ArgsTuple>::value>{});
      if (!is_ok) {
        return PackError("arguments error");
      }

      uint64_t actor_ptr =
          ray::api::Serializer::Deserialize<uint64_t>(ptr->data(), ptr->size());
      using Self = boost::callable_traits::class_of_t<Function>;
      Self *self = (Self *)actor_ptr;
      result = Invoker<Function>::CallMember<RetrunType>(func, self, std::move(tp));
    } catch (msgpack::type_error &e) {
      result = PackError(std::string("invalid arguments: ") + e.what());
    } catch (const std::exception &e) {
      result = PackError(std::string("function execute exception: ") + e.what());
    } catch (...) {
      result = PackError("unknown exception");
    }

    return result;
  }

 private:
  template <typename T>
  static inline T ParseArg(char *data, size_t size, bool &is_ok) {
    auto pair = ray::api::Serializer::DeserializeWhenNil<T>(data, size);
    is_ok = pair.first;
    return pair.second;
  }

  static inline bool GetArgsTuple(std::tuple<> &tup,
                                  const std::vector<msgpack::sbuffer> &args_buffer,
                                  absl::index_sequence<>) {
    return true;
  }

  template <size_t... I, typename... Args>
  static inline bool GetArgsTuple(std::tuple<Args...> &tp,
                                  const std::vector<msgpack::sbuffer> &args_buffer,
                                  absl::index_sequence<I...>) {
    bool is_ok = true;
    (void)std::initializer_list<int>{
        (std::get<I>(tp) = ParseArg<Args>((char *)args_buffer.at(I).data(),
                                          args_buffer.at(I).size(), is_ok),
         0)...};
    return is_ok;
  }

  template <typename R, typename F, typename... Args>
  static absl::enable_if_t<std::is_void<R>::value, msgpack::sbuffer> Call(
      const F &f, std::tuple<Args...> args) {
    CallInternal<R>(f, absl::make_index_sequence<sizeof...(Args)>{}, std::move(args));
    return PackVoid();
  }

  template <typename R, typename F, typename... Args>
  static absl::enable_if_t<!std::is_void<R>::value, msgpack::sbuffer> Call(
      const F &f, std::tuple<Args...> args) {
    auto r =
        CallInternal<R>(f, absl::make_index_sequence<sizeof...(Args)>{}, std::move(args));
    return PackReturnValue(r);
  }

  template <typename R, typename F, size_t... I, typename... Args>
  static R CallInternal(const F &f, const absl::index_sequence<I...> &,
                        std::tuple<Args...> args) {
    (void)args;
    using ArgsTuple = boost::callable_traits::args_t<F>;
    return f(((typename std::tuple_element<I, ArgsTuple>::type)std::get<I>(args))...);
  }

  template <typename R, typename F, typename Self, typename... Args>
  static absl::enable_if_t<std::is_void<R>::value, msgpack::sbuffer> CallMember(
      const F &f, Self *self, std::tuple<Args...> args) {
    CallMemberInternal<R>(f, self, absl::make_index_sequence<sizeof...(Args)>{},
                          std::move(args));
    return PackVoid();
  }

  template <typename R, typename F, typename Self, typename... Args>
  static absl::enable_if_t<!std::is_void<R>::value, msgpack::sbuffer> CallMember(
      const F &f, Self *self, std::tuple<Args...> args) {
    auto r = CallMemberInternal<R>(f, self, absl::make_index_sequence<sizeof...(Args)>{},
                                   std::move(args));
    return PackReturnValue(r);
  }

  template <typename R, typename F, typename Self, size_t... I, typename... Args>
  static R CallMemberInternal(const F &f, Self *self, const absl::index_sequence<I...> &,
                              std::tuple<Args...> args) {
    (void)args;
    using ArgsTuple = boost::callable_traits::args_t<F>;
    return (self->*f)(
        ((typename std::tuple_element<I + 1, ArgsTuple>::type) std::get<I>(args))...);
  }
};

/// Manage all ray remote functions, add remote functions by RAY_REMOTE, get functions by
/// TaskExecutionHandler.
class FunctionManager {
 public:
  static FunctionManager &Instance() {
    static FunctionManager instance;
    return instance;
  }

  std::function<msgpack::sbuffer(const std::vector<msgpack::sbuffer> &)> *GetFunction(
      const std::string &func_name) {
    auto it = map_invokers_.find(func_name);
    if (it == map_invokers_.end()) {
      return nullptr;
    }

    return &it->second;
  }

  template <typename Function>
  absl::enable_if_t<!std::is_member_function_pointer<Function>::value, bool>
  RegisterRemoteFunction(std::string const &name, const Function &f) {
    auto pair = func_ptr_to_key_map_.emplace(GetAddress(f), name);
    if (!pair.second) {
      throw ray::api::RayException("Duplicate RAY_REMOTE function: " + name);
    }

    bool ok = RegisterNonMemberFunc(name, f);
    if (!ok) {
      throw ray::api::RayException("Duplicate RAY_REMOTE function: " + name);
    }

    return true;
  }

  template <typename Function>
  absl::enable_if_t<std::is_member_function_pointer<Function>::value, bool>
  RegisterRemoteFunction(std::string const &name, const Function &f) {
    using Self = boost::callable_traits::class_of_t<Function>;
    auto key = std::make_pair(typeid(Self).name(), GetAddress(f));
    auto pair = mem_func_to_key_map_.emplace(std::move(key), name);
    if (!pair.second) {
      throw ray::api::RayException("Duplicate RAY_REMOTE function: " + name);
    }

    bool ok = RegisterMemberFunc(name, f);
    if (!ok) {
      throw ray::api::RayException("Duplicate RAY_REMOTE function: " + name);
    }

    return true;
  }

  template <typename Function>
  absl::enable_if_t<!std::is_member_function_pointer<Function>::value, std::string>
  GetFunctionName(const Function &f) {
    auto it = func_ptr_to_key_map_.find(GetAddress(f));
    if (it == func_ptr_to_key_map_.end()) {
      return "";
    }

    return it->second;
  }

  template <typename Function>
  absl::enable_if_t<std::is_member_function_pointer<Function>::value, std::string>
  GetFunctionName(const Function &f) {
    using Self = boost::callable_traits::class_of_t<Function>;
    auto key = std::make_pair(typeid(Self).name(), GetAddress(f));
    auto it = mem_func_to_key_map_.find(key);
    if (it == mem_func_to_key_map_.end()) {
      return "";
    }

    return it->second;
  }

  std::function<msgpack::sbuffer(msgpack::sbuffer *,
                                 const std::vector<msgpack::sbuffer> &)>
      *GetMemberFunction(const std::string &func_name) {
    auto it = map_mem_func_invokers_.find(func_name);
    if (it == map_mem_func_invokers_.end()) {
      return nullptr;
    }

    return &it->second;
  }

 private:
  FunctionManager() = default;
  ~FunctionManager() = default;
  FunctionManager(const FunctionManager &) = delete;
  FunctionManager(FunctionManager &&) = delete;

  template <typename Function>
  bool RegisterNonMemberFunc(std::string const &name, Function f) {
    return map_invokers_
        .emplace(name, std::bind(&Invoker<Function>::Apply, std::move(f),
                                 std::placeholders::_1))
        .second;
  }

  template <typename Function>
  bool RegisterMemberFunc(std::string const &name, Function f) {
    return map_mem_func_invokers_
        .emplace(name, std::bind(&Invoker<Function>::ApplyMember, std::move(f),
                                 std::placeholders::_1, std::placeholders::_2))
        .second;
  }

  template <class Dest, class Source>
  Dest BitCast(const Source &source) {
    static_assert(sizeof(Dest) == sizeof(Source),
                  "BitCast requires source and destination to be the same size");

    Dest dest;
    memcpy(&dest, &source, sizeof(dest));
    return dest;
  }

  template <typename F>
  std::string GetAddress(F f) {
    auto arr = BitCast<std::array<char, sizeof(F)>>(f);
    return std::string(arr.data(), arr.size());
  }

  std::unordered_map<
      std::string, std::function<msgpack::sbuffer(const std::vector<msgpack::sbuffer> &)>>
      map_invokers_;
  std::unordered_map<std::string,
                     std::function<msgpack::sbuffer(
                         msgpack::sbuffer *, const std::vector<msgpack::sbuffer> &)>>
      map_mem_func_invokers_;
  std::unordered_map<std::string, std::string> func_ptr_to_key_map_;
  std::map<std::pair<std::string, std::string>, std::string> mem_func_to_key_map_;
};
}  // namespace internal
}  // namespace ray<|MERGE_RESOLUTION|>--- conflicted
+++ resolved
@@ -77,16 +77,10 @@
 struct Invoker {
   /// Invoke functions by networking stream, at first deserialize the binary data to a
   /// tuple, then call function with tuple.
-<<<<<<< HEAD
-  static inline msgpack::sbuffer Apply(
-      const Function &func, const std::vector<std::shared_ptr<RayObject>> &args_buffer) {
+  static inline msgpack::sbuffer Apply(const Function &func,
+                                       const std::vector<msgpack::sbuffer> &args_buffer) {
     using RetrunType = boost::callable_traits::return_type_t<Function>;
     using ArgsTuple = RemoveReference_t<boost::callable_traits::args_t<Function>>;
-=======
-  static inline msgpack::sbuffer Apply(const Function &func,
-                                       const std::vector<msgpack::sbuffer> &args_buffer) {
-    using ArgsTuple = boost::callable_traits::args_t<Function>;
->>>>>>> 3dbdd4eb
     if (std::tuple_size<ArgsTuple>::value != args_buffer.size()) {
       return PackError("Arguments number not match");
     }
@@ -115,15 +109,10 @@
 
   static inline msgpack::sbuffer ApplyMember(
       const Function &func, msgpack::sbuffer *ptr,
-<<<<<<< HEAD
-      const std::vector<std::shared_ptr<RayObject>> &args_buffer) {
+      const std::vector<msgpack::sbuffer> &args_buffer) {
     using RetrunType = boost::callable_traits::return_type_t<Function>;
     using ArgsTuple =
         RemoveReference_t<RemoveFirst_t<boost::callable_traits::args_t<Function>>>;
-=======
-      const std::vector<msgpack::sbuffer> &args_buffer) {
-    using ArgsTuple = RemoveFirst_t<boost::callable_traits::args_t<Function>>;
->>>>>>> 3dbdd4eb
     if (std::tuple_size<ArgsTuple>::value != args_buffer.size()) {
       return PackError("Arguments number not match");
     }
