--- conflicted
+++ resolved
@@ -1,191 +1,99 @@
-<<<<<<< HEAD
-// Copyright 2020-2021 The Ray Authors.
-//
-// Licensed under the Apache License, Version 2.0 (the "License");
-// you may not use this file except in compliance with the License.
-// You may obtain a copy of the License at
-//
-//  http://www.apache.org/licenses/LICENSE-2.0
-//
-// Unless required by applicable law or agreed to in writing, software
-// distributed under the License is distributed on an "AS IS" BASIS,
-// WITHOUT WARRANTIES OR CONDITIONS OF ANY KIND, either express or implied.
-// See the License for the specific language governing permissions and
-// limitations under the License.
-
-#pragma once
-
-#include <ray/api/actor_handle.h>
-#include <ray/api/task_options.h>
-
-namespace ray {
-namespace internal {
-
-template <typename F>
-using GetActorType = std::remove_pointer_t<boost::callable_traits::return_type_t<F>>;
-
-template <typename F>
-class ActorCreator {
- public:
-  ActorCreator() {}
-
-  ActorCreator(RayRuntime *runtime, RemoteFunctionHolder remote_function_holder)
-      : runtime_(runtime), remote_function_holder_(std::move(remote_function_holder)) {}
-
-  template <typename... Args>
-  ray::ActorHandle<GetActorType<F>> Remote(Args &&...args);
-
-  ActorCreator &SetName(std::string name) {
-    create_options_.name = std::move(name);
-    return *this;
-  }
-
-  ActorCreator &SetResources(std::unordered_map<std::string, double> resources) {
-    create_options_.resources = std::move(resources);
-    return *this;
-  }
-
-  ActorCreator &SetResource(std::string name, double value) {
-    create_options_.resources.emplace(std::move(name), value);
-    return *this;
-  }
-
-  ActorCreator &SetMaxRestarts(int max_restarts) {
-    create_options_.max_restarts = max_restarts;
-    return *this;
-  }
-
-  ActorCreator &SetMaxConcurrency(int max_concurrency) {
-    create_options_.max_concurrency = max_concurrency;
-    return *this;
-  }
-
-  ActorCreator &SetPlacementGroup(PlacementGroup group, int bundle_index) {
-    create_options_.group = group;
-    create_options_.bundle_index = bundle_index;
-    return *this;
-  }
-
- private:
-  RayRuntime *runtime_;
-  RemoteFunctionHolder remote_function_holder_;
-  std::vector<TaskArg> args_;
-  ActorCreationOptions create_options_{};
-};
-
-// ---------- implementation ----------
-template <typename F>
-template <typename... Args>
-ActorHandle<GetActorType<F>> ActorCreator<F>::Remote(Args &&...args) {
-  StaticCheck<F, Args...>();
-  CheckTaskOptions(create_options_.resources);
-  using ArgsTuple = RemoveReference_t<boost::callable_traits::args_t<F>>;
-  Arguments::WrapArgs<ArgsTuple>(&args_, std::make_index_sequence<sizeof...(Args)>{},
-                                 std::forward<Args>(args)...);
-  auto returned_actor_id =
-      runtime_->CreateActor(remote_function_holder_, args_, create_options_);
-  return ActorHandle<GetActorType<F>>(returned_actor_id);
-}
-}  // namespace internal
-}  // namespace ray
-=======
-// Copyright 2020-2021 The Ray Authors.
-//
-// Licensed under the Apache License, Version 2.0 (the "License");
-// you may not use this file except in compliance with the License.
-// You may obtain a copy of the License at
-//
-//  http://www.apache.org/licenses/LICENSE-2.0
-//
-// Unless required by applicable law or agreed to in writing, software
-// distributed under the License is distributed on an "AS IS" BASIS,
-// WITHOUT WARRANTIES OR CONDITIONS OF ANY KIND, either express or implied.
-// See the License for the specific language governing permissions and
-// limitations under the License.
-
-#pragma once
-
-#include <ray/api/actor_handle.h>
-#include <ray/api/task_options.h>
-
-namespace ray {
-namespace internal {
-
-template <typename F>
-using GetActorType = std::remove_pointer_t<boost::callable_traits::return_type_t<F>>;
-
-template <typename F>
-class ActorCreator {
- public:
-  ActorCreator() {}
-
-  ActorCreator(RayRuntime *runtime, RemoteFunctionHolder remote_function_holder)
-      : runtime_(runtime), remote_function_holder_(std::move(remote_function_holder)) {}
-
-  template <typename... Args>
-  ray::ActorHandle<GetActorType<F>, is_python_v<F>> Remote(Args &&...args);
-
-  ActorCreator &SetName(std::string name) {
-    create_options_.name = std::move(name);
-    return *this;
-  }
-
-  ActorCreator &SetResources(std::unordered_map<std::string, double> resources) {
-    create_options_.resources = std::move(resources);
-    return *this;
-  }
-
-  ActorCreator &SetResource(std::string name, double value) {
-    create_options_.resources.emplace(std::move(name), value);
-    return *this;
-  }
-
-  ActorCreator &SetMaxRestarts(int max_restarts) {
-    create_options_.max_restarts = max_restarts;
-    return *this;
-  }
-
-  ActorCreator &SetMaxConcurrency(int max_concurrency) {
-    create_options_.max_concurrency = max_concurrency;
-    return *this;
-  }
-
-  ActorCreator &SetPlacementGroup(PlacementGroup group, int bundle_index) {
-    create_options_.group = group;
-    create_options_.bundle_index = bundle_index;
-    return *this;
-  }
-
- private:
-  RayRuntime *runtime_;
-  RemoteFunctionHolder remote_function_holder_;
-  std::vector<TaskArg> args_;
-  ActorCreationOptions create_options_{};
-};
-
-// ---------- implementation ----------
-template <typename F>
-template <typename... Args>
-ActorHandle<GetActorType<F>, is_python_v<F>> ActorCreator<F>::Remote(Args &&...args) {
-  CheckTaskOptions(create_options_.resources);
-
-  if constexpr (is_python_v<F>) {
-    using ArgsTuple = std::tuple<Args...>;
-    Arguments::WrapArgs<ArgsTuple>(/*cross_lang=*/true, &args_,
-                                   std::make_index_sequence<sizeof...(Args)>{},
-                                   std::forward<Args>(args)...);
-  } else {
-    StaticCheck<F, Args...>();
-    using ArgsTuple = RemoveReference_t<boost::callable_traits::args_t<F>>;
-    Arguments::WrapArgs<ArgsTuple>(/*cross_lang=*/false, &args_,
-                                   std::make_index_sequence<sizeof...(Args)>{},
-                                   std::forward<Args>(args)...);
-  }
-
-  auto returned_actor_id =
-      runtime_->CreateActor(remote_function_holder_, args_, create_options_);
-  return ActorHandle<GetActorType<F>, is_python_v<F>>(returned_actor_id);
-}
-}  // namespace internal
-}  // namespace ray
->>>>>>> 19672688
+// Copyright 2020-2021 The Ray Authors.
+//
+// Licensed under the Apache License, Version 2.0 (the "License");
+// you may not use this file except in compliance with the License.
+// You may obtain a copy of the License at
+//
+//  http://www.apache.org/licenses/LICENSE-2.0
+//
+// Unless required by applicable law or agreed to in writing, software
+// distributed under the License is distributed on an "AS IS" BASIS,
+// WITHOUT WARRANTIES OR CONDITIONS OF ANY KIND, either express or implied.
+// See the License for the specific language governing permissions and
+// limitations under the License.
+
+#pragma once
+
+#include <ray/api/actor_handle.h>
+#include <ray/api/task_options.h>
+
+namespace ray {
+namespace internal {
+
+template <typename F>
+using GetActorType = std::remove_pointer_t<boost::callable_traits::return_type_t<F>>;
+
+template <typename F>
+class ActorCreator {
+ public:
+  ActorCreator() {}
+
+  ActorCreator(RayRuntime *runtime, RemoteFunctionHolder remote_function_holder)
+      : runtime_(runtime), remote_function_holder_(std::move(remote_function_holder)) {}
+
+  template <typename... Args>
+  ray::ActorHandle<GetActorType<F>, is_python_v<F>> Remote(Args &&...args);
+
+  ActorCreator &SetName(std::string name) {
+    create_options_.name = std::move(name);
+    return *this;
+  }
+
+  ActorCreator &SetResources(std::unordered_map<std::string, double> resources) {
+    create_options_.resources = std::move(resources);
+    return *this;
+  }
+
+  ActorCreator &SetResource(std::string name, double value) {
+    create_options_.resources.emplace(std::move(name), value);
+    return *this;
+  }
+
+  ActorCreator &SetMaxRestarts(int max_restarts) {
+    create_options_.max_restarts = max_restarts;
+    return *this;
+  }
+
+  ActorCreator &SetMaxConcurrency(int max_concurrency) {
+    create_options_.max_concurrency = max_concurrency;
+    return *this;
+  }
+
+  ActorCreator &SetPlacementGroup(PlacementGroup group, int bundle_index) {
+    create_options_.group = group;
+    create_options_.bundle_index = bundle_index;
+    return *this;
+  }
+
+ private:
+  RayRuntime *runtime_;
+  RemoteFunctionHolder remote_function_holder_;
+  std::vector<TaskArg> args_;
+  ActorCreationOptions create_options_{};
+};
+
+// ---------- implementation ----------
+template <typename F>
+template <typename... Args>
+ActorHandle<GetActorType<F>, is_python_v<F>> ActorCreator<F>::Remote(Args &&...args) {
+  CheckTaskOptions(create_options_.resources);
+
+  if constexpr (is_python_v<F>) {
+    using ArgsTuple = std::tuple<Args...>;
+    Arguments::WrapArgs<ArgsTuple>(/*cross_lang=*/true, &args_,
+                                   std::make_index_sequence<sizeof...(Args)>{},
+                                   std::forward<Args>(args)...);
+  } else {
+    StaticCheck<F, Args...>();
+    using ArgsTuple = RemoveReference_t<boost::callable_traits::args_t<F>>;
+    Arguments::WrapArgs<ArgsTuple>(/*cross_lang=*/false, &args_,
+                                   std::make_index_sequence<sizeof...(Args)>{},
+                                   std::forward<Args>(args)...);
+  }
+
+  auto returned_actor_id =
+      runtime_->CreateActor(remote_function_holder_, args_, create_options_);
+  return ActorHandle<GetActorType<F>, is_python_v<F>>(returned_actor_id);
+}
+}  // namespace internal
+}  // namespace ray