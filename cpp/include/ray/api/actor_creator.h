// Copyright 2020-2021 The Ray Authors.
//
// Licensed under the Apache License, Version 2.0 (the "License");
// you may not use this file except in compliance with the License.
// You may obtain a copy of the License at
//
//  http://www.apache.org/licenses/LICENSE-2.0
//
// Unless required by applicable law or agreed to in writing, software
// distributed under the License is distributed on an "AS IS" BASIS,
// WITHOUT WARRANTIES OR CONDITIONS OF ANY KIND, either express or implied.
// See the License for the specific language governing permissions and
// limitations under the License.

#pragma once

#include <ray/api/actor_handle.h>
#include <ray/api/task_options.h>

namespace ray {
namespace internal {

template <typename F>
using GetActorType = std::remove_pointer_t<boost::callable_traits::return_type_t<F>>;

template <typename F>
class ActorCreator {
 public:
  ActorCreator() {}

  ActorCreator(ray::internal::RayRuntime *runtime,
               ray::internal::RemoteFunctionHolder remote_function_holder)
      : runtime_(runtime), remote_function_holder_(std::move(remote_function_holder)) {}

  template <typename... Args>
  ray::ActorHandle<GetActorType<F>> Remote(Args &&... args);

  ActorCreator &SetGlobalName(std::string name) {
    create_options_.name = std::move(name);
    return *this;
  }

  ActorCreator &SetResources(std::unordered_map<std::string, double> resources) {
    create_options_.resources = std::move(resources);
    return *this;
  }

  ActorCreator &SetResource(std::string name, double value) {
    create_options_.resources.emplace(std::move(name), value);
    return *this;
  }

  ActorCreator &SetMaxRestarts(int max_restarts) {
    create_options_.max_restarts = max_restarts;
    return *this;
  }

  ActorCreator &SetMaxConcurrency(int max_concurrency) {
    create_options_.max_concurrency = max_concurrency;
    return *this;
  }

 private:
<<<<<<< HEAD
  ray::internal::RayRuntime *runtime_;
  ray::internal::RemoteFunctionHolder remote_function_holder_;
  std::vector<ray::internal::TaskArg> args_;
=======
  RayRuntime *runtime_;
  RemoteFunctionHolder remote_function_holder_;
  std::vector<ray::api::TaskArg> args_;
  ActorCreationOptions create_options_{};
>>>>>>> 3343172b
};

// ---------- implementation ----------
template <typename F>
template <typename... Args>
<<<<<<< HEAD
ray::ActorHandle<GetActorType<F>> ActorCreator<F>::Remote(Args &&... args) {
  ray::internal::StaticCheck<F, Args...>();
  ray::internal::Arguments::WrapArgs(&args_, std::forward<Args>(args)...);
  auto returned_actor_id = runtime_->CreateActor(remote_function_holder_, args_);
  return ray::ActorHandle<GetActorType<F>>(returned_actor_id);
=======
ActorHandle<GetActorType<F>> ActorCreator<F>::Remote(Args &&... args) {
  StaticCheck<F, Args...>();
  CheckTaskOptions(create_options_.resources);
  Arguments::WrapArgs(&args_, std::forward<Args>(args)...);
  auto returned_actor_id =
      runtime_->CreateActor(remote_function_holder_, args_, create_options_);
  return ActorHandle<GetActorType<F>>(returned_actor_id);
>>>>>>> 3343172b
}
}  // namespace internal
}  // namespace ray<|MERGE_RESOLUTION|>--- conflicted
+++ resolved
@@ -61,28 +61,15 @@
   }
 
  private:
-<<<<<<< HEAD
-  ray::internal::RayRuntime *runtime_;
-  ray::internal::RemoteFunctionHolder remote_function_holder_;
-  std::vector<ray::internal::TaskArg> args_;
-=======
   RayRuntime *runtime_;
   RemoteFunctionHolder remote_function_holder_;
-  std::vector<ray::api::TaskArg> args_;
+  std::vector<ray::internal::TaskArg> args_;
   ActorCreationOptions create_options_{};
->>>>>>> 3343172b
 };
 
 // ---------- implementation ----------
 template <typename F>
 template <typename... Args>
-<<<<<<< HEAD
-ray::ActorHandle<GetActorType<F>> ActorCreator<F>::Remote(Args &&... args) {
-  ray::internal::StaticCheck<F, Args...>();
-  ray::internal::Arguments::WrapArgs(&args_, std::forward<Args>(args)...);
-  auto returned_actor_id = runtime_->CreateActor(remote_function_holder_, args_);
-  return ray::ActorHandle<GetActorType<F>>(returned_actor_id);
-=======
 ActorHandle<GetActorType<F>> ActorCreator<F>::Remote(Args &&... args) {
   StaticCheck<F, Args...>();
   CheckTaskOptions(create_options_.resources);
@@ -90,7 +77,6 @@
   auto returned_actor_id =
       runtime_->CreateActor(remote_function_holder_, args_, create_options_);
   return ActorHandle<GetActorType<F>>(returned_actor_id);
->>>>>>> 3343172b
 }
 }  // namespace internal
 }  // namespace ray