// Copyright 2020-2021 The Ray Authors.
//
// Licensed under the Apache License, Version 2.0 (the "License");
// you may not use this file except in compliance with the License.
// You may obtain a copy of the License at
//
//  http://www.apache.org/licenses/LICENSE-2.0
//
// Unless required by applicable law or agreed to in writing, software
// distributed under the License is distributed on an "AS IS" BASIS,
// WITHOUT WARRANTIES OR CONDITIONS OF ANY KIND, either express or implied.
// See the License for the specific language governing permissions and
// limitations under the License.

#pragma once

#include <ray/api/actor_creator.h>
#include <ray/api/actor_handle.h>
#include <ray/api/actor_task_caller.h>
#include <ray/api/logging.h>
#include <ray/api/object_ref.h>
#include <ray/api/ray_config.h>
#include <ray/api/ray_remote.h>
#include <ray/api/ray_runtime.h>
#include <ray/api/ray_runtime_holder.h>
#include <ray/api/task_caller.h>
#include <ray/api/wait_result.h>

#include <boost/callable_traits.hpp>
#include <memory>
#include <msgpack.hpp>
#include <mutex>

namespace ray {
<<<<<<< HEAD
=======
namespace api {
class Ray {
 public:
  /// Initialize Ray runtime with config.
  static void Init(RayConfig &config);

  /// Initialize Ray runtime with config and command-line arguments.
  /// If a parameter is explicitly set in command-line arguments, the parameter value will
  /// be overwritten.
  static void Init(RayConfig &config, int *argc, char ***argv);

  /// Initialize Ray runtime with default config.
  static void Init();

  /// Shutdown Ray runtime.
  static void Shutdown();

  /// Store an object in the object store.
  ///
  /// \param[in] obj The object which should be stored.
  /// \return ObjectRef A reference to the object in the object store.
  template <typename T>
  static ObjectRef<T> Put(const T &obj);

  /// Get a single object from the object store.
  /// This method will be blocked until the object is ready.
  /// \param[in] object The object reference which should be returned.
  /// \return shared pointer of the result.
  /// \Throws RayException if task or worker failed, or object is unreconstructable.
  template <typename T>
  static std::shared_ptr<T> Get(const ObjectRef<T> &object);

  /// Get a list of objects from the object store.
  /// This method will be blocked until all the objects are ready.
  ///
  /// \param[in] objects The object array which should be got.
  /// \return shared pointer array of the result.
  template <typename T>
  static std::vector<std::shared_ptr<T>> Get(const std::vector<ObjectRef<T>> &objects);

  /// Wait for a list of objects to be locally available,
  /// until specified number of objects are ready, or specified timeout has passed.
  ///
  /// \param[in] objects The object array which should be waited.
  /// \param[in] num_objects The minimum number of objects to wait.
  /// \param[in] timeout_ms The maximum wait time in milliseconds.
  /// \return Two arrays, one containing locally available objects, one containing the
  /// rest.
  template <typename T>
  static WaitResult<T> Wait(const std::vector<ObjectRef<T>> &objects, int num_objects,
                            int timeout_ms);

  /// Create a `TaskCaller` for calling remote function.
  /// It is used for normal task, such as Ray::Task(Plus1, 1), Ray::Task(Plus, 1, 2).
  /// \param[in] func The function to be remote executed.
  /// \param[in] args The function arguments passed by a value or ObjectRef.
  /// \return TaskCaller.
  template <typename F>
  static TaskCaller<F> Task(F func);

  /// Generic version of creating an actor
  /// It is used for creating an actor, such as: ActorCreator<Counter> creator =
  /// Ray::Actor(Counter::FactoryCreate<int>).Remote(1);
  template <typename F>
  static ActorCreator<F> Actor(F create_func);

  /// Get a handle to a global named actor.
  /// Gets a handle to a global named actor with the given name. The actor must have been
  /// created with global name specified.
  ///
  /// \param[in] name The global name of the named actor.
  /// \return An ActorHandle to the actor if the actor of specified name exists or an
  /// empty optional object.
  template <typename T>
  inline static boost::optional<ActorHandle<T>> GetGlobalActor(
      const std::string &actor_name);

  /// Intentionally exit the current actor.
  /// It is used to disconnect an actor and exit the worker.
  /// \Throws RayException if the current process is a driver or the current worker is not
  /// an actor.
  static void ExitActor() { ray::internal::RayRuntime()->ExitActor(); }

 private:
  static std::once_flag is_inited_;

  template <typename T>
  static std::vector<std::shared_ptr<T>> Get(const std::vector<std::string> &ids);

  template <typename FuncType>
  static TaskCaller<FuncType> TaskInternal(FuncType &func);

  template <typename FuncType>
  static ActorCreator<FuncType> CreateActorInternal(FuncType &func);

  template <typename T>
  inline static boost::optional<ActorHandle<T>> GetActorInternal(
      bool global, const std::string &actor_name);
};

}  // namespace api
}  // namespace ray
>>>>>>> 3343172b

/// Initialize Ray runtime with config.
void Init(ray::RayConfig &config);

/// Initialize Ray runtime with config and command-line arguments.
/// If a parameter is explicitly set in command-line arguments, the parameter value will
/// be overwritten.
void Init(ray::RayConfig &config, int *argc, char ***argv);

/// Initialize Ray runtime with default config.
void Init();

/// Shutdown Ray runtime.
void Shutdown();

/// Store an object in the object store.
///
/// \param[in] obj The object which should be stored.
/// \return ObjectRef A reference to the object in the object store.
template <typename T>
ray::ObjectRef<T> Put(const T &obj);

/// Get a single object from the object store.
/// This method will be blocked until the object is ready.
///
/// \param[in] object The object reference which should be returned.
/// \return shared pointer of the result.
template <typename T>
std::shared_ptr<T> Get(const ray::ObjectRef<T> &object);

/// Get a list of objects from the object store.
/// This method will be blocked until all the objects are ready.
///
/// \param[in] objects The object array which should be got.
/// \return shared pointer array of the result.
template <typename T>
std::vector<std::shared_ptr<T>> Get(const std::vector<ray::ObjectRef<T>> &objects);

/// Wait for a list of objects to be locally available,
/// until specified number of objects are ready, or specified timeout has passed.
///
/// \param[in] objects The object array which should be waited.
/// \param[in] num_objects The minimum number of objects to wait.
/// \param[in] timeout_ms The maximum wait time in milliseconds.
/// \return Two arrays, one containing locally available objects, one containing the
/// rest.
template <typename T>
WaitResult<T> Wait(const std::vector<ray::ObjectRef<T>> &objects, int num_objects,
                   int timeout_ms);

/// Create a `TaskCaller` for calling remote function.
/// It is used for normal task, such as Ray::Task(Plus1, 1), Ray::Task(Plus, 1, 2).
/// \param[in] func The function to be remote executed.
/// \param[in] args The function arguments passed by a value or ObjectRef.
/// \return TaskCaller.
template <typename F>
ray::internal::TaskCaller<F> Task(F func);

/// Generic version of creating an actor
/// It is used for creating an actor, such as: ActorCreator<Counter> creator =
/// Ray::Actor(Counter::FactoryCreate<int>).Remote(1);
template <typename F>
ray::internal::ActorCreator<F> Actor(F create_func);

static std::once_flag is_inited_;

template <typename T>
std::vector<std::shared_ptr<T>> Get(const std::vector<std::string> &ids);

template <typename FuncType>
ray::internal::TaskCaller<FuncType> TaskInternal(FuncType &func);

template <typename FuncType>
ray::internal::ActorCreator<FuncType> CreateActorInternal(FuncType &func);

// --------- inline implementation ------------

template <typename T>
inline std::vector<std::string> ObjectRefsToObjectIDs(
    const std::vector<ray::ObjectRef<T>> &object_refs) {
  std::vector<std::string> object_ids;
  for (auto it = object_refs.begin(); it != object_refs.end(); it++) {
    object_ids.push_back(it->ID());
  }
  return object_ids;
}

template <typename T>
inline ray::ObjectRef<T> Put(const T &obj) {
  auto buffer =
      std::make_shared<msgpack::sbuffer>(ray::internal::Serializer::Serialize(obj));
  auto id = ray::internal::GetRayRuntime()->Put(buffer);
  return ray::ObjectRef<T>(id);
}

template <typename T>
inline std::shared_ptr<T> Get(const ray::ObjectRef<T> &object) {
  return GetFromRuntime(object);
}

template <typename T>
inline std::vector<std::shared_ptr<T>> Get(const std::vector<std::string> &ids) {
  auto result = ray::internal::GetRayRuntime()->Get(ids);
  std::vector<std::shared_ptr<T>> return_objects;
  return_objects.reserve(result.size());
  for (auto it = result.begin(); it != result.end(); it++) {
    auto obj = ray::internal::Serializer::Deserialize<std::shared_ptr<T>>((*it)->data(),
                                                                          (*it)->size());
    return_objects.push_back(std::move(obj));
  }
  return return_objects;
}

template <typename T>
inline std::vector<std::shared_ptr<T>> Get(const std::vector<ray::ObjectRef<T>> &ids) {
  auto object_ids = ObjectRefsToObjectIDs<T>(ids);
  return Get<T>(object_ids);
}

template <typename T>
inline WaitResult<T> Wait(const std::vector<ray::ObjectRef<T>> &objects, int num_objects,
                          int timeout_ms) {
  auto object_ids = ObjectRefsToObjectIDs<T>(objects);
  auto results =
      ray::internal::GetRayRuntime()->Wait(object_ids, num_objects, timeout_ms);
  std::list<ray::ObjectRef<T>> readys;
  std::list<ray::ObjectRef<T>> unreadys;
  for (size_t i = 0; i < results.size(); i++) {
    if (results[i] == true) {
      readys.emplace_back(objects[i]);
    } else {
      unreadys.emplace_back(objects[i]);
    }
  }
  return WaitResult<T>(std::move(readys), std::move(unreadys));
}

template <typename FuncType>
inline ray::internal::TaskCaller<FuncType> TaskInternal(FuncType &func) {
  ray::internal::RemoteFunctionHolder remote_func_holder(func);
  return ray::internal::TaskCaller<FuncType>(ray::internal::GetRayRuntime().get(),
                                             std::move(remote_func_holder));
}

template <typename FuncType>
inline ray::internal::ActorCreator<FuncType> CreateActorInternal(FuncType &create_func) {
  ray::internal::RemoteFunctionHolder remote_func_holder(create_func);
  return ray::internal::ActorCreator<FuncType>(ray::internal::GetRayRuntime().get(),
                                               std::move(remote_func_holder));
}

/// Normal task.
template <typename F>
ray::internal::TaskCaller<F> Task(F func) {
  return TaskInternal<F>(func);
}

/// Creating an actor.
template <typename F>
ray::internal::ActorCreator<F> Actor(F create_func) {
  return CreateActorInternal<F>(create_func);
}

<<<<<<< HEAD
=======
template <typename T>
boost::optional<ActorHandle<T>> Ray::GetActorInternal(bool global,
                                                      const std::string &actor_name) {
  if (actor_name.empty()) {
    return {};
  }

  auto actor_id = ray::internal::RayRuntime()->GetActorId(global, actor_name);
  if (actor_id.empty()) {
    return {};
  }

  return ActorHandle<T>(actor_id);
}

template <typename T>
boost::optional<ActorHandle<T>> Ray::GetGlobalActor(const std::string &actor_name) {
  return GetActorInternal<T>(true, actor_name);
}

}  // namespace api
>>>>>>> 3343172b
}  // namespace ray<|MERGE_RESOLUTION|>--- conflicted
+++ resolved
@@ -32,111 +32,6 @@
 #include <mutex>
 
 namespace ray {
-<<<<<<< HEAD
-=======
-namespace api {
-class Ray {
- public:
-  /// Initialize Ray runtime with config.
-  static void Init(RayConfig &config);
-
-  /// Initialize Ray runtime with config and command-line arguments.
-  /// If a parameter is explicitly set in command-line arguments, the parameter value will
-  /// be overwritten.
-  static void Init(RayConfig &config, int *argc, char ***argv);
-
-  /// Initialize Ray runtime with default config.
-  static void Init();
-
-  /// Shutdown Ray runtime.
-  static void Shutdown();
-
-  /// Store an object in the object store.
-  ///
-  /// \param[in] obj The object which should be stored.
-  /// \return ObjectRef A reference to the object in the object store.
-  template <typename T>
-  static ObjectRef<T> Put(const T &obj);
-
-  /// Get a single object from the object store.
-  /// This method will be blocked until the object is ready.
-  /// \param[in] object The object reference which should be returned.
-  /// \return shared pointer of the result.
-  /// \Throws RayException if task or worker failed, or object is unreconstructable.
-  template <typename T>
-  static std::shared_ptr<T> Get(const ObjectRef<T> &object);
-
-  /// Get a list of objects from the object store.
-  /// This method will be blocked until all the objects are ready.
-  ///
-  /// \param[in] objects The object array which should be got.
-  /// \return shared pointer array of the result.
-  template <typename T>
-  static std::vector<std::shared_ptr<T>> Get(const std::vector<ObjectRef<T>> &objects);
-
-  /// Wait for a list of objects to be locally available,
-  /// until specified number of objects are ready, or specified timeout has passed.
-  ///
-  /// \param[in] objects The object array which should be waited.
-  /// \param[in] num_objects The minimum number of objects to wait.
-  /// \param[in] timeout_ms The maximum wait time in milliseconds.
-  /// \return Two arrays, one containing locally available objects, one containing the
-  /// rest.
-  template <typename T>
-  static WaitResult<T> Wait(const std::vector<ObjectRef<T>> &objects, int num_objects,
-                            int timeout_ms);
-
-  /// Create a `TaskCaller` for calling remote function.
-  /// It is used for normal task, such as Ray::Task(Plus1, 1), Ray::Task(Plus, 1, 2).
-  /// \param[in] func The function to be remote executed.
-  /// \param[in] args The function arguments passed by a value or ObjectRef.
-  /// \return TaskCaller.
-  template <typename F>
-  static TaskCaller<F> Task(F func);
-
-  /// Generic version of creating an actor
-  /// It is used for creating an actor, such as: ActorCreator<Counter> creator =
-  /// Ray::Actor(Counter::FactoryCreate<int>).Remote(1);
-  template <typename F>
-  static ActorCreator<F> Actor(F create_func);
-
-  /// Get a handle to a global named actor.
-  /// Gets a handle to a global named actor with the given name. The actor must have been
-  /// created with global name specified.
-  ///
-  /// \param[in] name The global name of the named actor.
-  /// \return An ActorHandle to the actor if the actor of specified name exists or an
-  /// empty optional object.
-  template <typename T>
-  inline static boost::optional<ActorHandle<T>> GetGlobalActor(
-      const std::string &actor_name);
-
-  /// Intentionally exit the current actor.
-  /// It is used to disconnect an actor and exit the worker.
-  /// \Throws RayException if the current process is a driver or the current worker is not
-  /// an actor.
-  static void ExitActor() { ray::internal::RayRuntime()->ExitActor(); }
-
- private:
-  static std::once_flag is_inited_;
-
-  template <typename T>
-  static std::vector<std::shared_ptr<T>> Get(const std::vector<std::string> &ids);
-
-  template <typename FuncType>
-  static TaskCaller<FuncType> TaskInternal(FuncType &func);
-
-  template <typename FuncType>
-  static ActorCreator<FuncType> CreateActorInternal(FuncType &func);
-
-  template <typename T>
-  inline static boost::optional<ActorHandle<T>> GetActorInternal(
-      bool global, const std::string &actor_name);
-};
-
-}  // namespace api
-}  // namespace ray
->>>>>>> 3343172b
 
 /// Initialize Ray runtime with config.
 void Init(ray::RayConfig &config);
@@ -188,7 +83,7 @@
                    int timeout_ms);
 
 /// Create a `TaskCaller` for calling remote function.
-/// It is used for normal task, such as Ray::Task(Plus1, 1), Ray::Task(Plus, 1, 2).
+/// It is used for normal task, such as ray::Task(Plus1, 1), ray::Task(Plus, 1, 2).
 /// \param[in] func The function to be remote executed.
 /// \param[in] args The function arguments passed by a value or ObjectRef.
 /// \return TaskCaller.
@@ -197,10 +92,26 @@
 
 /// Generic version of creating an actor
 /// It is used for creating an actor, such as: ActorCreator<Counter> creator =
-/// Ray::Actor(Counter::FactoryCreate<int>).Remote(1);
+/// ray::Actor(Counter::FactoryCreate<int>).Remote(1);
 template <typename F>
 ray::internal::ActorCreator<F> Actor(F create_func);
 
+/// Get a handle to a global named actor.
+/// Gets a handle to a global named actor with the given name. The actor must have been
+/// created with global name specified.
+///
+/// \param[in] name The global name of the named actor.
+/// \return An ActorHandle to the actor if the actor of specified name exists or an
+/// empty optional object.
+template <typename T>
+boost::optional<ActorHandle<T>> GetGlobalActor(const std::string &actor_name);
+
+/// Intentionally exit the current actor.
+/// It is used to disconnect an actor and exit the worker.
+/// \Throws RayException if the current process is a driver or the current worker is not
+/// an actor.
+inline void ExitActor() { ray::internal::GetRayRuntime()->ExitActor(); }
+
 static std::once_flag is_inited_;
 
 template <typename T>
@@ -211,6 +122,10 @@
 
 template <typename FuncType>
 ray::internal::ActorCreator<FuncType> CreateActorInternal(FuncType &func);
+
+template <typename T>
+inline static boost::optional<ActorHandle<T>> GetActorInternal(
+    bool global, const std::string &actor_name);
 
 // --------- inline implementation ------------
 
@@ -300,16 +215,14 @@
   return CreateActorInternal<F>(create_func);
 }
 
-<<<<<<< HEAD
-=======
-template <typename T>
-boost::optional<ActorHandle<T>> Ray::GetActorInternal(bool global,
-                                                      const std::string &actor_name) {
+template <typename T>
+inline boost::optional<ActorHandle<T>> GetActorInternal(bool global,
+                                                        const std::string &actor_name) {
   if (actor_name.empty()) {
     return {};
   }
 
-  auto actor_id = ray::internal::RayRuntime()->GetActorId(global, actor_name);
+  auto actor_id = ray::internal::GetRayRuntime()->GetActorId(global, actor_name);
   if (actor_id.empty()) {
     return {};
   }
@@ -318,10 +231,8 @@
 }
 
 template <typename T>
-boost::optional<ActorHandle<T>> Ray::GetGlobalActor(const std::string &actor_name) {
+boost::optional<ActorHandle<T>> GetGlobalActor(const std::string &actor_name) {
   return GetActorInternal<T>(true, actor_name);
 }
 
-}  // namespace api
->>>>>>> 3343172b
 }  // namespace ray