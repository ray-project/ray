
#pragma once

#include <unordered_map>

#include "../native_ray_runtime.h"
#include "object_store.h"

namespace ray {
namespace api {

class NativeObjectStore : public ObjectStore {
 public:
  std::vector<bool> Wait(const std::vector<ObjectID> &ids, int num_objects,
                         int timeout_ms);

  void AddLocalReference(const std::string &id);

  void RemoveLocalReference(const std::string &id);

 private:
  void PutRaw(std::shared_ptr<msgpack::sbuffer> data, ObjectID *object_id);

  void PutRaw(std::shared_ptr<msgpack::sbuffer> data, const ObjectID &object_id);

  std::shared_ptr<msgpack::sbuffer> GetRaw(const ObjectID &object_id, int timeout_ms);

  std::vector<std::shared_ptr<msgpack::sbuffer>> GetRaw(const std::vector<ObjectID> &ids,
                                                        int timeout_ms);
<<<<<<< HEAD
  void CheckException(const std::string &meta_str);
  NativeRayRuntime &native_ray_tuntime_;
=======
>>>>>>> 37b5104e
};

}  // namespace api
}  // namespace ray<|MERGE_RESOLUTION|>--- conflicted
+++ resolved
@@ -27,11 +27,7 @@
 
   std::vector<std::shared_ptr<msgpack::sbuffer>> GetRaw(const std::vector<ObjectID> &ids,
                                                         int timeout_ms);
-<<<<<<< HEAD
   void CheckException(const std::string &meta_str);
-  NativeRayRuntime &native_ray_tuntime_;
-=======
->>>>>>> 37b5104e
 };
 
 }  // namespace api
