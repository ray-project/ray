--- conflicted
+++ resolved
@@ -1,75 +1,39 @@
-<<<<<<< HEAD
-// Copyright 2020-2021 The Ray Authors.
-//
-// Licensed under the Apache License, Version 2.0 (the "License");
-// you may not use this file except in compliance with the License.
-// You may obtain a copy of the License at
-//
-//  http://www.apache.org/licenses/LICENSE-2.0
-//
-// Unless required by applicable law or agreed to in writing, software
-// distributed under the License is distributed on an "AS IS" BASIS,
-// WITHOUT WARRANTIES OR CONDITIONS OF ANY KIND, either express or implied.
-// See the License for the specific language governing permissions and
-// limitations under the License.
-
-#pragma once
-
-#include <unordered_map>
-
-#include "abstract_ray_runtime.h"
-
-namespace ray {
-namespace internal {
-
-class LocalModeRayRuntime : public AbstractRayRuntime {
- public:
-  LocalModeRayRuntime();
-
-  ActorID GetNextActorID();
-  ActorID GetCurrentActorID();
-  bool IsLocalMode() { return true; }
-};
-
-}  // namespace internal
-=======
-// Copyright 2020-2021 The Ray Authors.
-//
-// Licensed under the Apache License, Version 2.0 (the "License");
-// you may not use this file except in compliance with the License.
-// You may obtain a copy of the License at
-//
-//  http://www.apache.org/licenses/LICENSE-2.0
-//
-// Unless required by applicable law or agreed to in writing, software
-// distributed under the License is distributed on an "AS IS" BASIS,
-// WITHOUT WARRANTIES OR CONDITIONS OF ANY KIND, either express or implied.
-// See the License for the specific language governing permissions and
-// limitations under the License.
-
-#pragma once
-
-#include <unordered_map>
-
-#include "abstract_ray_runtime.h"
-
-namespace ray {
-namespace internal {
-
-class LocalModeRayRuntime : public AbstractRayRuntime {
- public:
-  LocalModeRayRuntime();
-
-  ActorID GetNextActorID();
-  ActorID GetCurrentActorID();
-  std::string Put(std::shared_ptr<msgpack::sbuffer> data);
-  const WorkerContext &GetWorkerContext();
-  bool IsLocalMode() { return true; }
-
- private:
-  WorkerContext worker_;
-};
-
-}  // namespace internal
->>>>>>> 19672688
+// Copyright 2020-2021 The Ray Authors.
+//
+// Licensed under the Apache License, Version 2.0 (the "License");
+// you may not use this file except in compliance with the License.
+// You may obtain a copy of the License at
+//
+//  http://www.apache.org/licenses/LICENSE-2.0
+//
+// Unless required by applicable law or agreed to in writing, software
+// distributed under the License is distributed on an "AS IS" BASIS,
+// WITHOUT WARRANTIES OR CONDITIONS OF ANY KIND, either express or implied.
+// See the License for the specific language governing permissions and
+// limitations under the License.
+
+#pragma once
+
+#include <unordered_map>
+
+#include "abstract_ray_runtime.h"
+
+namespace ray {
+namespace internal {
+
+class LocalModeRayRuntime : public AbstractRayRuntime {
+ public:
+  LocalModeRayRuntime();
+
+  ActorID GetNextActorID();
+  ActorID GetCurrentActorID();
+  std::string Put(std::shared_ptr<msgpack::sbuffer> data);
+  const WorkerContext &GetWorkerContext();
+  bool IsLocalMode() { return true; }
+
+ private:
+  WorkerContext worker_;
+};
+
+}  // namespace internal
 }  // namespace ray