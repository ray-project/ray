<<<<<<< HEAD
// Copyright 2020-2021 The Ray Authors.
//
// Licensed under the Apache License, Version 2.0 (the "License");
// you may not use this file except in compliance with the License.
// You may obtain a copy of the License at
//
//  http://www.apache.org/licenses/LICENSE-2.0
//
// Unless required by applicable law or agreed to in writing, software
// distributed under the License is distributed on an "AS IS" BASIS,
// WITHOUT WARRANTIES OR CONDITIONS OF ANY KIND, either express or implied.
// See the License for the specific language governing permissions and
// limitations under the License.

#pragma once

#include <ray/api/function_manager.h>
#include <ray/api/serializer.h>

#include <boost/dll.hpp>
#include <memory>

#include "absl/synchronization/mutex.h"
#include "invocation_spec.h"
#include "ray/common/id.h"
#include "ray/common/task/task_spec.h"
#include "ray/core_worker/common.h"

namespace ray {

namespace internal {

/// Execute remote functions by networking stream.
msgpack::sbuffer TaskExecutionHandler(const std::string &func_name,
                                      const ArgsBufferList &args_buffer,
                                      msgpack::sbuffer *actor_ptr);

BOOST_DLL_ALIAS(internal::TaskExecutionHandler, TaskExecutionHandler);

FunctionManager &GetFunctionManager();
BOOST_DLL_ALIAS(internal::GetFunctionManager, GetFunctionManager);

std::pair<const RemoteFunctionMap_t &, const RemoteMemberFunctionMap_t &>
GetRemoteFunctions();
BOOST_DLL_ALIAS(internal::GetRemoteFunctions, GetRemoteFunctions);
}  // namespace internal

namespace internal {

using ray::core::RayFunction;

class AbstractRayRuntime;

class ActorContext {
 public:
  std::shared_ptr<msgpack::sbuffer> current_actor = nullptr;

  std::shared_ptr<absl::Mutex> actor_mutex;

  ActorContext() { actor_mutex = std::shared_ptr<absl::Mutex>(new absl::Mutex); }
};

class TaskExecutor {
 public:
  TaskExecutor(AbstractRayRuntime &abstract_ray_tuntime_);

  /// TODO(SongGuyang): support multiple tasks execution
  std::unique_ptr<ObjectID> Execute(InvocationSpec &invocation);

  static void Invoke(
      const TaskSpecification &task_spec, std::shared_ptr<msgpack::sbuffer> actor,
      AbstractRayRuntime *runtime,
      std::unordered_map<ActorID, std::unique_ptr<ActorContext>> &actor_contexts,
      absl::Mutex &actor_contexts_mutex);

  static Status ExecuteTask(
      ray::TaskType task_type, const std::string task_name,
      const RayFunction &ray_function,
      const std::unordered_map<std::string, double> &required_resources,
      const std::vector<std::shared_ptr<ray::RayObject>> &args,
      const std::vector<rpc::ObjectReference> &arg_refs,
      const std::vector<ObjectID> &return_ids, const std::string &debugger_breakpoint,
      std::vector<std::shared_ptr<ray::RayObject>> *results,
      std::shared_ptr<ray::LocalMemoryBuffer> &creation_task_exception_pb_bytes,
      bool *is_application_level_error,
      const std::vector<ConcurrencyGroup> &defined_concurrency_groups,
      const std::string name_of_concurrency_group_to_execute);

  virtual ~TaskExecutor(){};

 private:
  AbstractRayRuntime &abstract_ray_tuntime_;
  static std::shared_ptr<msgpack::sbuffer> current_actor_;
};
}  // namespace internal
}  // namespace ray
=======
// Copyright 2020-2021 The Ray Authors.
//
// Licensed under the Apache License, Version 2.0 (the "License");
// you may not use this file except in compliance with the License.
// You may obtain a copy of the License at
//
//  http://www.apache.org/licenses/LICENSE-2.0
//
// Unless required by applicable law or agreed to in writing, software
// distributed under the License is distributed on an "AS IS" BASIS,
// WITHOUT WARRANTIES OR CONDITIONS OF ANY KIND, either express or implied.
// See the License for the specific language governing permissions and
// limitations under the License.

#pragma once

#include <ray/api/function_manager.h>
#include <ray/api/serializer.h>

#include <boost/dll.hpp>
#include <memory>

#include "absl/synchronization/mutex.h"
#include "invocation_spec.h"
#include "ray/common/id.h"
#include "ray/common/task/task_spec.h"
#include "ray/core_worker/common.h"

namespace ray {

namespace internal {

/// Execute remote functions by networking stream.
msgpack::sbuffer TaskExecutionHandler(const std::string &func_name,
                                      const ArgsBufferList &args_buffer,
                                      msgpack::sbuffer *actor_ptr);

BOOST_DLL_ALIAS(internal::TaskExecutionHandler, TaskExecutionHandler);

FunctionManager &GetFunctionManager();
BOOST_DLL_ALIAS(internal::GetFunctionManager, GetFunctionManager);

std::pair<const RemoteFunctionMap_t &, const RemoteMemberFunctionMap_t &>
GetRemoteFunctions();
BOOST_DLL_ALIAS(internal::GetRemoteFunctions, GetRemoteFunctions);

void InitRayRuntime(std::shared_ptr<RayRuntime> runtime);
BOOST_DLL_ALIAS(internal::InitRayRuntime, InitRayRuntime);
}  // namespace internal

namespace internal {

using ray::core::RayFunction;

class AbstractRayRuntime;

class ActorContext {
 public:
  std::shared_ptr<msgpack::sbuffer> current_actor = nullptr;

  std::shared_ptr<absl::Mutex> actor_mutex;

  ActorContext() { actor_mutex = std::shared_ptr<absl::Mutex>(new absl::Mutex); }
};

class TaskExecutor {
 public:
  TaskExecutor() = default;

  /// TODO(SongGuyang): support multiple tasks execution
  std::unique_ptr<ObjectID> Execute(InvocationSpec &invocation);

  static void Invoke(
      const TaskSpecification &task_spec, std::shared_ptr<msgpack::sbuffer> actor,
      AbstractRayRuntime *runtime,
      std::unordered_map<ActorID, std::unique_ptr<ActorContext>> &actor_contexts,
      absl::Mutex &actor_contexts_mutex);

  static Status ExecuteTask(
      ray::TaskType task_type, const std::string task_name,
      const RayFunction &ray_function,
      const std::unordered_map<std::string, double> &required_resources,
      const std::vector<std::shared_ptr<ray::RayObject>> &args,
      const std::vector<rpc::ObjectReference> &arg_refs,
      const std::vector<ObjectID> &return_ids, const std::string &debugger_breakpoint,
      std::vector<std::shared_ptr<ray::RayObject>> *results,
      std::shared_ptr<ray::LocalMemoryBuffer> &creation_task_exception_pb_bytes,
      bool *is_application_level_error,
      const std::vector<ConcurrencyGroup> &defined_concurrency_groups,
      const std::string name_of_concurrency_group_to_execute);

  virtual ~TaskExecutor(){};

 private:
  static std::shared_ptr<msgpack::sbuffer> current_actor_;
};
}  // namespace internal
}  // namespace ray
>>>>>>> 19672688
<|MERGE_RESOLUTION|>--- conflicted
+++ resolved
@@ -1,197 +1,98 @@
-<<<<<<< HEAD
-// Copyright 2020-2021 The Ray Authors.
-//
-// Licensed under the Apache License, Version 2.0 (the "License");
-// you may not use this file except in compliance with the License.
-// You may obtain a copy of the License at
-//
-//  http://www.apache.org/licenses/LICENSE-2.0
-//
-// Unless required by applicable law or agreed to in writing, software
-// distributed under the License is distributed on an "AS IS" BASIS,
-// WITHOUT WARRANTIES OR CONDITIONS OF ANY KIND, either express or implied.
-// See the License for the specific language governing permissions and
-// limitations under the License.
-
-#pragma once
-
-#include <ray/api/function_manager.h>
-#include <ray/api/serializer.h>
-
-#include <boost/dll.hpp>
-#include <memory>
-
-#include "absl/synchronization/mutex.h"
-#include "invocation_spec.h"
-#include "ray/common/id.h"
-#include "ray/common/task/task_spec.h"
-#include "ray/core_worker/common.h"
-
-namespace ray {
-
-namespace internal {
-
-/// Execute remote functions by networking stream.
-msgpack::sbuffer TaskExecutionHandler(const std::string &func_name,
-                                      const ArgsBufferList &args_buffer,
-                                      msgpack::sbuffer *actor_ptr);
-
-BOOST_DLL_ALIAS(internal::TaskExecutionHandler, TaskExecutionHandler);
-
-FunctionManager &GetFunctionManager();
-BOOST_DLL_ALIAS(internal::GetFunctionManager, GetFunctionManager);
-
-std::pair<const RemoteFunctionMap_t &, const RemoteMemberFunctionMap_t &>
-GetRemoteFunctions();
-BOOST_DLL_ALIAS(internal::GetRemoteFunctions, GetRemoteFunctions);
-}  // namespace internal
-
-namespace internal {
-
-using ray::core::RayFunction;
-
-class AbstractRayRuntime;
-
-class ActorContext {
- public:
-  std::shared_ptr<msgpack::sbuffer> current_actor = nullptr;
-
-  std::shared_ptr<absl::Mutex> actor_mutex;
-
-  ActorContext() { actor_mutex = std::shared_ptr<absl::Mutex>(new absl::Mutex); }
-};
-
-class TaskExecutor {
- public:
-  TaskExecutor(AbstractRayRuntime &abstract_ray_tuntime_);
-
-  /// TODO(SongGuyang): support multiple tasks execution
-  std::unique_ptr<ObjectID> Execute(InvocationSpec &invocation);
-
-  static void Invoke(
-      const TaskSpecification &task_spec, std::shared_ptr<msgpack::sbuffer> actor,
-      AbstractRayRuntime *runtime,
-      std::unordered_map<ActorID, std::unique_ptr<ActorContext>> &actor_contexts,
-      absl::Mutex &actor_contexts_mutex);
-
-  static Status ExecuteTask(
-      ray::TaskType task_type, const std::string task_name,
-      const RayFunction &ray_function,
-      const std::unordered_map<std::string, double> &required_resources,
-      const std::vector<std::shared_ptr<ray::RayObject>> &args,
-      const std::vector<rpc::ObjectReference> &arg_refs,
-      const std::vector<ObjectID> &return_ids, const std::string &debugger_breakpoint,
-      std::vector<std::shared_ptr<ray::RayObject>> *results,
-      std::shared_ptr<ray::LocalMemoryBuffer> &creation_task_exception_pb_bytes,
-      bool *is_application_level_error,
-      const std::vector<ConcurrencyGroup> &defined_concurrency_groups,
-      const std::string name_of_concurrency_group_to_execute);
-
-  virtual ~TaskExecutor(){};
-
- private:
-  AbstractRayRuntime &abstract_ray_tuntime_;
-  static std::shared_ptr<msgpack::sbuffer> current_actor_;
-};
-}  // namespace internal
-}  // namespace ray
-=======
-// Copyright 2020-2021 The Ray Authors.
-//
-// Licensed under the Apache License, Version 2.0 (the "License");
-// you may not use this file except in compliance with the License.
-// You may obtain a copy of the License at
-//
-//  http://www.apache.org/licenses/LICENSE-2.0
-//
-// Unless required by applicable law or agreed to in writing, software
-// distributed under the License is distributed on an "AS IS" BASIS,
-// WITHOUT WARRANTIES OR CONDITIONS OF ANY KIND, either express or implied.
-// See the License for the specific language governing permissions and
-// limitations under the License.
-
-#pragma once
-
-#include <ray/api/function_manager.h>
-#include <ray/api/serializer.h>
-
-#include <boost/dll.hpp>
-#include <memory>
-
-#include "absl/synchronization/mutex.h"
-#include "invocation_spec.h"
-#include "ray/common/id.h"
-#include "ray/common/task/task_spec.h"
-#include "ray/core_worker/common.h"
-
-namespace ray {
-
-namespace internal {
-
-/// Execute remote functions by networking stream.
-msgpack::sbuffer TaskExecutionHandler(const std::string &func_name,
-                                      const ArgsBufferList &args_buffer,
-                                      msgpack::sbuffer *actor_ptr);
-
-BOOST_DLL_ALIAS(internal::TaskExecutionHandler, TaskExecutionHandler);
-
-FunctionManager &GetFunctionManager();
-BOOST_DLL_ALIAS(internal::GetFunctionManager, GetFunctionManager);
-
-std::pair<const RemoteFunctionMap_t &, const RemoteMemberFunctionMap_t &>
-GetRemoteFunctions();
-BOOST_DLL_ALIAS(internal::GetRemoteFunctions, GetRemoteFunctions);
-
-void InitRayRuntime(std::shared_ptr<RayRuntime> runtime);
-BOOST_DLL_ALIAS(internal::InitRayRuntime, InitRayRuntime);
-}  // namespace internal
-
-namespace internal {
-
-using ray::core::RayFunction;
-
-class AbstractRayRuntime;
-
-class ActorContext {
- public:
-  std::shared_ptr<msgpack::sbuffer> current_actor = nullptr;
-
-  std::shared_ptr<absl::Mutex> actor_mutex;
-
-  ActorContext() { actor_mutex = std::shared_ptr<absl::Mutex>(new absl::Mutex); }
-};
-
-class TaskExecutor {
- public:
-  TaskExecutor() = default;
-
-  /// TODO(SongGuyang): support multiple tasks execution
-  std::unique_ptr<ObjectID> Execute(InvocationSpec &invocation);
-
-  static void Invoke(
-      const TaskSpecification &task_spec, std::shared_ptr<msgpack::sbuffer> actor,
-      AbstractRayRuntime *runtime,
-      std::unordered_map<ActorID, std::unique_ptr<ActorContext>> &actor_contexts,
-      absl::Mutex &actor_contexts_mutex);
-
-  static Status ExecuteTask(
-      ray::TaskType task_type, const std::string task_name,
-      const RayFunction &ray_function,
-      const std::unordered_map<std::string, double> &required_resources,
-      const std::vector<std::shared_ptr<ray::RayObject>> &args,
-      const std::vector<rpc::ObjectReference> &arg_refs,
-      const std::vector<ObjectID> &return_ids, const std::string &debugger_breakpoint,
-      std::vector<std::shared_ptr<ray::RayObject>> *results,
-      std::shared_ptr<ray::LocalMemoryBuffer> &creation_task_exception_pb_bytes,
-      bool *is_application_level_error,
-      const std::vector<ConcurrencyGroup> &defined_concurrency_groups,
-      const std::string name_of_concurrency_group_to_execute);
-
-  virtual ~TaskExecutor(){};
-
- private:
-  static std::shared_ptr<msgpack::sbuffer> current_actor_;
-};
-}  // namespace internal
-}  // namespace ray
->>>>>>> 19672688
+// Copyright 2020-2021 The Ray Authors.
+//
+// Licensed under the Apache License, Version 2.0 (the "License");
+// you may not use this file except in compliance with the License.
+// You may obtain a copy of the License at
+//
+//  http://www.apache.org/licenses/LICENSE-2.0
+//
+// Unless required by applicable law or agreed to in writing, software
+// distributed under the License is distributed on an "AS IS" BASIS,
+// WITHOUT WARRANTIES OR CONDITIONS OF ANY KIND, either express or implied.
+// See the License for the specific language governing permissions and
+// limitations under the License.
+
+#pragma once
+
+#include <ray/api/function_manager.h>
+#include <ray/api/serializer.h>
+
+#include <boost/dll.hpp>
+#include <memory>
+
+#include "absl/synchronization/mutex.h"
+#include "invocation_spec.h"
+#include "ray/common/id.h"
+#include "ray/common/task/task_spec.h"
+#include "ray/core_worker/common.h"
+
+namespace ray {
+
+namespace internal {
+
+/// Execute remote functions by networking stream.
+msgpack::sbuffer TaskExecutionHandler(const std::string &func_name,
+                                      const ArgsBufferList &args_buffer,
+                                      msgpack::sbuffer *actor_ptr);
+
+BOOST_DLL_ALIAS(internal::TaskExecutionHandler, TaskExecutionHandler);
+
+FunctionManager &GetFunctionManager();
+BOOST_DLL_ALIAS(internal::GetFunctionManager, GetFunctionManager);
+
+std::pair<const RemoteFunctionMap_t &, const RemoteMemberFunctionMap_t &>
+GetRemoteFunctions();
+BOOST_DLL_ALIAS(internal::GetRemoteFunctions, GetRemoteFunctions);
+
+void InitRayRuntime(std::shared_ptr<RayRuntime> runtime);
+BOOST_DLL_ALIAS(internal::InitRayRuntime, InitRayRuntime);
+}  // namespace internal
+
+namespace internal {
+
+using ray::core::RayFunction;
+
+class AbstractRayRuntime;
+
+class ActorContext {
+ public:
+  std::shared_ptr<msgpack::sbuffer> current_actor = nullptr;
+
+  std::shared_ptr<absl::Mutex> actor_mutex;
+
+  ActorContext() { actor_mutex = std::shared_ptr<absl::Mutex>(new absl::Mutex); }
+};
+
+class TaskExecutor {
+ public:
+  TaskExecutor() = default;
+
+  /// TODO(SongGuyang): support multiple tasks execution
+  std::unique_ptr<ObjectID> Execute(InvocationSpec &invocation);
+
+  static void Invoke(
+      const TaskSpecification &task_spec, std::shared_ptr<msgpack::sbuffer> actor,
+      AbstractRayRuntime *runtime,
+      std::unordered_map<ActorID, std::unique_ptr<ActorContext>> &actor_contexts,
+      absl::Mutex &actor_contexts_mutex);
+
+  static Status ExecuteTask(
+      ray::TaskType task_type, const std::string task_name,
+      const RayFunction &ray_function,
+      const std::unordered_map<std::string, double> &required_resources,
+      const std::vector<std::shared_ptr<ray::RayObject>> &args,
+      const std::vector<rpc::ObjectReference> &arg_refs,
+      const std::vector<ObjectID> &return_ids, const std::string &debugger_breakpoint,
+      std::vector<std::shared_ptr<ray::RayObject>> *results,
+      std::shared_ptr<ray::LocalMemoryBuffer> &creation_task_exception_pb_bytes,
+      bool *is_application_level_error,
+      const std::vector<ConcurrencyGroup> &defined_concurrency_groups,
+      const std::string name_of_concurrency_group_to_execute);
+
+  virtual ~TaskExecutor(){};
+
+ private:
+  static std::shared_ptr<msgpack::sbuffer> current_actor_;
+};
+}  // namespace internal
+}  // namespace ray