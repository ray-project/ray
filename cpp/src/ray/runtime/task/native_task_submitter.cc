#include "native_task_submitter.h"

#include <ray/api/ray_exception.h>

#include "../abstract_ray_runtime.h"

namespace ray {
namespace api {

RayFunction BuildRayFunction(InvocationSpec &invocation) {
  auto function_descriptor = FunctionDescriptorBuilder::BuildCpp(
      invocation.remote_function_holder.function_name);
  return RayFunction(ray::Language::CPP, function_descriptor);
}

ObjectID NativeTaskSubmitter::Submit(InvocationSpec &invocation,
                                     const CallOptions &call_options) {
  auto &core_worker = CoreWorkerProcess::GetCoreWorker();
  TaskOptions options{};
  options.name = call_options.name;
  options.resources = call_options.resources;
  std::vector<ObjectID> return_ids;
  if (invocation.task_type == TaskType::ACTOR_TASK) {
    core_worker.SubmitActorTask(invocation.actor_id, BuildRayFunction(invocation),
                                invocation.args, options, &return_ids);
  } else {
    core_worker.SubmitTask(BuildRayFunction(invocation), invocation.args, options,
                           &return_ids, 1, std::make_pair(PlacementGroupID::Nil(), -1),
                           true, "");
  }
  return return_ids[0];
}

ObjectID NativeTaskSubmitter::SubmitTask(InvocationSpec &invocation,
                                         const CallOptions &call_options) {
  return Submit(invocation, call_options);
}

ActorID NativeTaskSubmitter::CreateActor(InvocationSpec &invocation,
                                         const ActorCreationOptions &create_options) {
  auto &core_worker = CoreWorkerProcess::GetCoreWorker();
  std::unordered_map<std::string, double> resources;
<<<<<<< HEAD
  std::string name = create_options.name;
  ray::ActorCreationOptions actor_options{
      create_options.max_restarts, 0,         create_options.max_concurrency,
      create_options.resources,    resources, {},
      /*is_detached=*/false,       name,
      /*is_asyncio=*/false};
=======
  std::string name = "";
  std::string ray_namespace = "";
  ActorCreationOptions actor_options{0,
                                     0,
                                     1,
                                     resources,
                                     resources,
                                     {},
                                     /*is_detached=*/false,
                                     name,
                                     ray_namespace,
                                     /*is_asyncio=*/false};
>>>>>>> 1ab4f0de
  ActorID actor_id;
  auto status = core_worker.CreateActor(BuildRayFunction(invocation), invocation.args,
                                        actor_options, "", &actor_id);
  if (!status.ok()) {
    throw RayException("Create actor error");
  }
  return actor_id;
}

ObjectID NativeTaskSubmitter::SubmitActorTask(InvocationSpec &invocation,
                                              const CallOptions &task_options) {
  return Submit(invocation, task_options);
}

}  // namespace api
}  // namespace ray<|MERGE_RESOLUTION|>--- conflicted
+++ resolved
@@ -40,27 +40,13 @@
                                          const ActorCreationOptions &create_options) {
   auto &core_worker = CoreWorkerProcess::GetCoreWorker();
   std::unordered_map<std::string, double> resources;
-<<<<<<< HEAD
   std::string name = create_options.name;
+  std::string ray_namespace = "";
   ray::ActorCreationOptions actor_options{
       create_options.max_restarts, 0,         create_options.max_concurrency,
       create_options.resources,    resources, {},
-      /*is_detached=*/false,       name,
+      /*is_detached=*/false,       name, ray_namespace,
       /*is_asyncio=*/false};
-=======
-  std::string name = "";
-  std::string ray_namespace = "";
-  ActorCreationOptions actor_options{0,
-                                     0,
-                                     1,
-                                     resources,
-                                     resources,
-                                     {},
-                                     /*is_detached=*/false,
-                                     name,
-                                     ray_namespace,
-                                     /*is_asyncio=*/false};
->>>>>>> 1ab4f0de
   ActorID actor_id;
   auto status = core_worker.CreateActor(BuildRayFunction(invocation), invocation.args,
                                         actor_options, "", &actor_id);
