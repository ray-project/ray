// Copyright 2020-2021 The Ray Authors.
//
// Licensed under the Apache License, Version 2.0 (the "License");
// you may not use this file except in compliance with the License.
// You may obtain a copy of the License at
//
//  http://www.apache.org/licenses/LICENSE-2.0
//
// Unless required by applicable law or agreed to in writing, software
// distributed under the License is distributed on an "AS IS" BASIS,
// WITHOUT WARRANTIES OR CONDITIONS OF ANY KIND, either express or implied.
// See the License for the specific language governing permissions and
// limitations under the License.

#pragma once

#include <boost/asio/thread_pool.hpp>
#include <memory>
#include <queue>

#include "../local_mode_ray_runtime.h"
#include "absl/synchronization/mutex.h"
#include "invocation_spec.h"
#include "task_executor.h"
#include "task_submitter.h"

namespace ray {
namespace internal {

class LocalModeTaskSubmitter : public TaskSubmitter {
 public:
  LocalModeTaskSubmitter(LocalModeRayRuntime &local_mode_ray_tuntime);

  ObjectID SubmitTask(InvocationSpec &invocation, const CallOptions &call_options);

  ActorID CreateActor(InvocationSpec &invocation,
                      const ActorCreationOptions &create_options);

  ObjectID SubmitActorTask(InvocationSpec &invocation, const CallOptions &call_options);

<<<<<<< HEAD
  ActorID GetActor(bool global, const std::string &actor_name) const;
=======
  ray::PlacementGroup CreatePlacementGroup(
      const ray::internal::PlacementGroupCreationOptions &create_options);
  void RemovePlacementGroup(const std::string &group_id);
>>>>>>> 0a4ee3b0

 private:
  ObjectID Submit(InvocationSpec &invocation, const ActorCreationOptions &options);
  JobID GetCurrentJobID() const;

  std::unordered_map<ActorID, std::unique_ptr<ActorContext>> actor_contexts_;

  absl::Mutex actor_contexts_mutex_;

  std::unordered_map<std::string, ActorID> named_actors_ GUARDED_BY(named_actors_mutex_);
  mutable absl::Mutex named_actors_mutex_;

  std::unique_ptr<boost::asio::thread_pool> thread_pool_;

  LocalModeRayRuntime &local_mode_ray_tuntime_;
<<<<<<< HEAD
=======

  ObjectID Submit(InvocationSpec &invocation, const ActorCreationOptions &options);

  std::unordered_map<std::string, ray::PlacementGroup> placement_groups_;
>>>>>>> 0a4ee3b0
};
}  // namespace internal
}  // namespace ray<|MERGE_RESOLUTION|>--- conflicted
+++ resolved
@@ -38,13 +38,11 @@
 
   ObjectID SubmitActorTask(InvocationSpec &invocation, const CallOptions &call_options);
 
-<<<<<<< HEAD
   ActorID GetActor(bool global, const std::string &actor_name) const;
-=======
+
   ray::PlacementGroup CreatePlacementGroup(
       const ray::internal::PlacementGroupCreationOptions &create_options);
   void RemovePlacementGroup(const std::string &group_id);
->>>>>>> 0a4ee3b0
 
  private:
   ObjectID Submit(InvocationSpec &invocation, const ActorCreationOptions &options);
@@ -60,13 +58,8 @@
   std::unique_ptr<boost::asio::thread_pool> thread_pool_;
 
   LocalModeRayRuntime &local_mode_ray_tuntime_;
-<<<<<<< HEAD
-=======
-
-  ObjectID Submit(InvocationSpec &invocation, const ActorCreationOptions &options);
 
   std::unordered_map<std::string, ray::PlacementGroup> placement_groups_;
->>>>>>> 0a4ee3b0
 };
 }  // namespace internal
 }  // namespace ray