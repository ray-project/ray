// Copyright 2020-2021 The Ray Authors.
//
// Licensed under the Apache License, Version 2.0 (the "License");
// you may not use this file except in compliance with the License.
// You may obtain a copy of the License at
//
//  http://www.apache.org/licenses/LICENSE-2.0
//
// Unless required by applicable law or agreed to in writing, software
// distributed under the License is distributed on an "AS IS" BASIS,
// WITHOUT WARRANTIES OR CONDITIONS OF ANY KIND, either express or implied.
// See the License for the specific language governing permissions and
// limitations under the License.

#include "local_mode_task_submitter.h"

#include <ray/api/ray_exception.h>

#include <boost/asio/post.hpp>
#include <memory>

#include "../abstract_ray_runtime.h"

namespace ray {
namespace internal {

LocalModeTaskSubmitter::LocalModeTaskSubmitter(
    LocalModeRayRuntime &local_mode_ray_tuntime)
    : local_mode_ray_tuntime_(local_mode_ray_tuntime) {
  thread_pool_.reset(new boost::asio::thread_pool(10));
}

ObjectID LocalModeTaskSubmitter::Submit(InvocationSpec &invocation,
                                        const ActorCreationOptions &options) {
  /// TODO(SongGuyang): Make the information of TaskSpecification more reasonable
  /// We just reuse the TaskSpecification class and make the single process mode work.
  /// Maybe some infomation of TaskSpecification are not reasonable or invalid.
  /// We will enhance this after implement the cluster mode.
  auto functionDescriptor = FunctionDescriptorBuilder::BuildCpp(
      invocation.remote_function_holder.function_name);
  rpc::Address address;
  std::unordered_map<std::string, double> required_resources;
  std::unordered_map<std::string, double> required_placement_resources;
  std::string task_id_data(TaskID::Size(), 0);
  FillRandom(&task_id_data);
  auto task_id = TaskID::FromBinary(task_id_data);
  TaskSpecBuilder builder;
  std::string task_name =
      invocation.name.empty() ? functionDescriptor->DefaultTaskName() : invocation.name;

  static rpc::JobConfig kDefaultJobConfig;

  // TODO (Alex): Properly set the depth here?
  builder.SetCommonTaskSpec(task_id,
                            task_name,
                            rpc::Language::CPP,
                            functionDescriptor,
                            local_mode_ray_tuntime_.GetCurrentJobID(),
<<<<<<< HEAD
                            kDefaultJobConfig,
=======
                            rpc::JobConfig(),
>>>>>>> 6a00b890
                            local_mode_ray_tuntime_.GetCurrentTaskId(),
                            0,
                            local_mode_ray_tuntime_.GetCurrentTaskId(),
                            address,
                            1,
                            /*returns_dynamic=*/false,
                            required_resources,
                            required_placement_resources,
                            "",
                            /*depth=*/0);
  if (invocation.task_type == TaskType::NORMAL_TASK) {
  } else if (invocation.task_type == TaskType::ACTOR_CREATION_TASK) {
    invocation.actor_id = local_mode_ray_tuntime_.GetNextActorID();
    rpc::SchedulingStrategy scheduling_strategy;
    scheduling_strategy.mutable_default_scheduling_strategy();
    builder.SetActorCreationTaskSpec(invocation.actor_id,
                                     /*serialized_actor_handle=*/"",
                                     scheduling_strategy,
                                     options.max_restarts,
                                     /*max_task_retries=*/0,
                                     {},
                                     options.max_concurrency);
  } else if (invocation.task_type == TaskType::ACTOR_TASK) {
    const TaskID actor_creation_task_id =
        TaskID::ForActorCreationTask(invocation.actor_id);
    const ObjectID actor_creation_dummy_object_id =
        ObjectID::FromIndex(actor_creation_task_id, 1);
    builder.SetActorTaskSpec(invocation.actor_id,
                             actor_creation_dummy_object_id,
                             ObjectID(),
                             invocation.actor_counter);
  } else {
    throw RayException("unknown task type");
  }
  for (size_t i = 0; i < invocation.args.size(); i++) {
    builder.AddArg(*invocation.args[i]);
  }
  auto task_specification = builder.Build();
  ObjectID return_object_id = task_specification.ReturnId(0);

  std::shared_ptr<msgpack::sbuffer> actor;
  std::shared_ptr<absl::Mutex> mutex;
  if (invocation.task_type == TaskType::ACTOR_TASK) {
    absl::MutexLock lock(&actor_contexts_mutex_);
    actor = actor_contexts_.at(invocation.actor_id).get()->current_actor;
    mutex = actor_contexts_.at(invocation.actor_id).get()->actor_mutex;
  }
  AbstractRayRuntime *runtime = &local_mode_ray_tuntime_;
  if (invocation.task_type == TaskType::ACTOR_CREATION_TASK ||
      invocation.task_type == TaskType::ACTOR_TASK) {
    /// TODO(SongGuyang): Handle task dependencies.
    /// Execute actor task directly in the main thread because we must guarantee the actor
    /// task executed by calling order.
    TaskExecutor::Invoke(
        task_specification, actor, runtime, actor_contexts_, actor_contexts_mutex_);
  } else {
    boost::asio::post(
        *thread_pool_.get(),
        std::bind(
            [actor, mutex, runtime, this](TaskSpecification &ts) {
              if (mutex) {
                absl::MutexLock lock(mutex.get());
              }
              TaskExecutor::Invoke(
                  ts, actor, runtime, this->actor_contexts_, this->actor_contexts_mutex_);
            },
            std::move(task_specification)));
  }
  return return_object_id;
}

ObjectID LocalModeTaskSubmitter::SubmitTask(InvocationSpec &invocation,
                                            const CallOptions &call_options) {
  return Submit(invocation, {});
}

ActorID LocalModeTaskSubmitter::CreateActor(InvocationSpec &invocation,
                                            const ActorCreationOptions &create_options) {
  Submit(invocation, create_options);
  if (!create_options.name.empty()) {
    absl::MutexLock lock(&named_actors_mutex_);
    named_actors_.emplace(create_options.name, invocation.actor_id);
  }

  return invocation.actor_id;
}

ObjectID LocalModeTaskSubmitter::SubmitActorTask(InvocationSpec &invocation,
                                                 const CallOptions &call_options) {
  return Submit(invocation, {});
}

ActorID LocalModeTaskSubmitter::GetActor(const std::string &actor_name,
                                         const std::string &ray_namespace) const {
  absl::MutexLock lock(&named_actors_mutex_);
  auto it = named_actors_.find(actor_name);
  if (it == named_actors_.end()) {
    return ActorID::Nil();
  }

  return it->second;
}

ray::PlacementGroup LocalModeTaskSubmitter::CreatePlacementGroup(
    const ray::PlacementGroupCreationOptions &create_options) {
  ray::PlacementGroup placement_group{
      PlacementGroupID::Of(local_mode_ray_tuntime_.GetCurrentJobID()).Binary(),
      create_options};
  placement_group.SetWaitCallbak([this](const std::string &id, int64_t timeout_seconds) {
    return WaitPlacementGroupReady(id, timeout_seconds);
  });
  placement_groups_.emplace(placement_group.GetID(), placement_group);
  return placement_group;
}

void LocalModeTaskSubmitter::RemovePlacementGroup(const std::string &group_id) {
  placement_groups_.erase(group_id);
}

std::vector<PlacementGroup> LocalModeTaskSubmitter::GetAllPlacementGroups() {
  throw RayException("Ray doesn't support placement group operations in local mode.");
}

PlacementGroup LocalModeTaskSubmitter::GetPlacementGroupById(const std::string &id) {
  throw RayException("Ray doesn't support placement group operations in local mode.");
}

PlacementGroup LocalModeTaskSubmitter::GetPlacementGroup(const std::string &name) {
  throw RayException("Ray doesn't support placement group operations in local mode.");
}

}  // namespace internal
}  // namespace ray<|MERGE_RESOLUTION|>--- conflicted
+++ resolved
@@ -56,11 +56,7 @@
                             rpc::Language::CPP,
                             functionDescriptor,
                             local_mode_ray_tuntime_.GetCurrentJobID(),
-<<<<<<< HEAD
-                            kDefaultJobConfig,
-=======
                             rpc::JobConfig(),
->>>>>>> 6a00b890
                             local_mode_ray_tuntime_.GetCurrentTaskId(),
                             0,
                             local_mode_ray_tuntime_.GetCurrentTaskId(),
