// Copyright 2020-2021 The Ray Authors.
//
// Licensed under the Apache License, Version 2.0 (the "License");
// you may not use this file except in compliance with the License.
// You may obtain a copy of the License at
//
//  http://www.apache.org/licenses/LICENSE-2.0
//
// Unless required by applicable law or agreed to in writing, software
// distributed under the License is distributed on an "AS IS" BASIS,
// WITHOUT WARRANTIES OR CONDITIONS OF ANY KIND, either express or implied.
// See the License for the specific language governing permissions and
// limitations under the License.

#include "local_mode_task_submitter.h"

#include <ray/api/ray_exception.h>

#include <boost/asio/post.hpp>
#include <memory>

#include "../abstract_ray_runtime.h"

namespace ray {
namespace internal {

LocalModeTaskSubmitter::LocalModeTaskSubmitter(
    LocalModeRayRuntime &local_mode_ray_tuntime)
    : local_mode_ray_tuntime_(local_mode_ray_tuntime) {
  thread_pool_.reset(new boost::asio::thread_pool(10));
}

ObjectID LocalModeTaskSubmitter::Submit(InvocationSpec &invocation,
                                        const ActorCreationOptions &options) {
  /// TODO(SongGuyang): Make the information of TaskSpecification more reasonable
  /// We just reuse the TaskSpecification class and make the single process mode work.
  /// Maybe some infomation of TaskSpecification are not reasonable or invalid.
  /// We will enhance this after implement the cluster mode.
  auto functionDescriptor = FunctionDescriptorBuilder::BuildCpp(
      invocation.remote_function_holder.function_name);
  rpc::Address address;
  std::unordered_map<std::string, double> required_resources;
  std::unordered_map<std::string, double> required_placement_resources;
  std::string task_id_data(TaskID::Size(), 0);
  FillRandom(&task_id_data);
  auto task_id = TaskID::FromBinary(task_id_data);
  TaskSpecBuilder builder;
  std::string task_name =
      invocation.name.empty() ? functionDescriptor->DefaultTaskName() : invocation.name;
<<<<<<< HEAD
  builder.SetCommonTaskSpec(task_id, task_name, rpc::Language::CPP, functionDescriptor,
                            local_mode_ray_tuntime_.GetCurrentJobID(),
=======

  // TODO (Alex): Properly set the depth here?
  builder.SetCommonTaskSpec(invocation.task_id, task_name, rpc::Language::CPP,
                            functionDescriptor, local_mode_ray_tuntime_.GetCurrentJobID(),
>>>>>>> e189d8d4
                            local_mode_ray_tuntime_.GetCurrentTaskId(), 0,
                            local_mode_ray_tuntime_.GetCurrentTaskId(), address, 1,
                            required_resources, required_placement_resources,
                            std::make_pair(PlacementGroupID::Nil(), -1), true, "",
                            /*depth=*/0);
  if (invocation.task_type == TaskType::NORMAL_TASK) {
  } else if (invocation.task_type == TaskType::ACTOR_CREATION_TASK) {
    invocation.actor_id = local_mode_ray_tuntime_.GetNextActorID();
    builder.SetActorCreationTaskSpec(invocation.actor_id, /*serialized_actor_handle=*/"",
                                     options.max_restarts, /*max_task_retries=*/0, {},
                                     options.max_concurrency);
  } else if (invocation.task_type == TaskType::ACTOR_TASK) {
    const TaskID actor_creation_task_id =
        TaskID::ForActorCreationTask(invocation.actor_id);
    const ObjectID actor_creation_dummy_object_id =
        ObjectID::FromIndex(actor_creation_task_id, 1);
    builder.SetActorTaskSpec(invocation.actor_id, actor_creation_dummy_object_id,
                             ObjectID(), invocation.actor_counter);
  } else {
    throw RayException("unknown task type");
  }
  for (size_t i = 0; i < invocation.args.size(); i++) {
    builder.AddArg(*invocation.args[i]);
  }
  auto task_specification = builder.Build();
  ObjectID return_object_id = task_specification.ReturnId(0);

  std::shared_ptr<msgpack::sbuffer> actor;
  std::shared_ptr<absl::Mutex> mutex;
  if (invocation.task_type == TaskType::ACTOR_TASK) {
    absl::MutexLock lock(&actor_contexts_mutex_);
    actor = actor_contexts_.at(invocation.actor_id).get()->current_actor;
    mutex = actor_contexts_.at(invocation.actor_id).get()->actor_mutex;
  }
  AbstractRayRuntime *runtime = &local_mode_ray_tuntime_;
  if (invocation.task_type == TaskType::ACTOR_CREATION_TASK ||
      invocation.task_type == TaskType::ACTOR_TASK) {
    /// TODO(SongGuyang): Handle task dependencies.
    /// Execute actor task directly in the main thread because we must guarantee the actor
    /// task executed by calling order.
    TaskExecutor::Invoke(task_specification, actor, runtime, actor_contexts_,
                         actor_contexts_mutex_);
  } else {
    boost::asio::post(*thread_pool_.get(),
                      std::bind(
                          [actor, mutex, runtime, this](TaskSpecification &ts) {
                            if (mutex) {
                              absl::MutexLock lock(mutex.get());
                            }
                            TaskExecutor::Invoke(ts, actor, runtime,
                                                 this->actor_contexts_,
                                                 this->actor_contexts_mutex_);
                          },
                          std::move(task_specification)));
  }
  return return_object_id;
}

ObjectID LocalModeTaskSubmitter::SubmitTask(InvocationSpec &invocation,
                                            const CallOptions &call_options) {
  return Submit(invocation, {});
}

JobID LocalModeTaskSubmitter::GetCurrentJobID() const {
  return local_mode_ray_tuntime_.GetCurrentJobID();
}

ActorID LocalModeTaskSubmitter::CreateActor(InvocationSpec &invocation,
                                            const ActorCreationOptions &create_options) {
  Submit(invocation, create_options);
  auto full_actor_name = GetFullName(create_options.global, create_options.name);
  if (!full_actor_name.empty()) {
    absl::MutexLock lock(&named_actors_mutex_);
    named_actors_.emplace(std::move(full_actor_name), invocation.actor_id);
  }

  return invocation.actor_id;
}

ObjectID LocalModeTaskSubmitter::SubmitActorTask(InvocationSpec &invocation,
                                                 const CallOptions &call_options) {
  return Submit(invocation, {});
}

ActorID LocalModeTaskSubmitter::GetActor(bool global,
                                         const std::string &actor_name) const {
  auto full_actor_name = GetFullName(global, actor_name);
  absl::MutexLock lock(&named_actors_mutex_);
  auto it = named_actors_.find(full_actor_name);
  if (it == named_actors_.end()) {
    return ActorID::Nil();
  }

  return it->second;
}

ray::PlacementGroup LocalModeTaskSubmitter::CreatePlacementGroup(
    const ray::PlacementGroupCreationOptions &create_options) {
  ray::PlacementGroup placement_group{ray::PlacementGroupID::FromRandom().Binary(),
                                      create_options};
  placement_group.SetWaitCallbak([this](const std::string &id, int timeout_seconds) {
    return WaitPlacementGroupReady(id, timeout_seconds);
  });
  placement_groups_.emplace(placement_group.GetID(), placement_group);
  return placement_group;
}

void LocalModeTaskSubmitter::RemovePlacementGroup(const std::string &group_id) {
  placement_groups_.erase(group_id);
}

std::vector<PlacementGroup> LocalModeTaskSubmitter::GetAllPlacementGroups() {
  throw RayException("Ray doesn't support placement group operations in local mode.");
}

PlacementGroup LocalModeTaskSubmitter::GetPlacementGroupById(const std::string &id) {
  throw RayException("Ray doesn't support placement group operations in local mode.");
}

PlacementGroup LocalModeTaskSubmitter::GetPlacementGroup(const std::string &name,
                                                         bool global) {
  throw RayException("Ray doesn't support placement group operations in local mode.");
}

}  // namespace internal
}  // namespace ray<|MERGE_RESOLUTION|>--- conflicted
+++ resolved
@@ -47,15 +47,10 @@
   TaskSpecBuilder builder;
   std::string task_name =
       invocation.name.empty() ? functionDescriptor->DefaultTaskName() : invocation.name;
-<<<<<<< HEAD
+
+  // TODO (Alex): Properly set the depth here?
   builder.SetCommonTaskSpec(task_id, task_name, rpc::Language::CPP, functionDescriptor,
                             local_mode_ray_tuntime_.GetCurrentJobID(),
-=======
-
-  // TODO (Alex): Properly set the depth here?
-  builder.SetCommonTaskSpec(invocation.task_id, task_name, rpc::Language::CPP,
-                            functionDescriptor, local_mode_ray_tuntime_.GetCurrentJobID(),
->>>>>>> e189d8d4
                             local_mode_ray_tuntime_.GetCurrentTaskId(), 0,
                             local_mode_ray_tuntime_.GetCurrentTaskId(), address, 1,
                             required_resources, required_placement_resources,
