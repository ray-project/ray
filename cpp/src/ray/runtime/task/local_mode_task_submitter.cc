
#include "local_mode_task_submitter.h"

#include <ray/api/ray_exception.h>

#include <boost/asio/post.hpp>
#include <memory>

#include "../../util/address_helper.h"
#include "../abstract_ray_runtime.h"

namespace ray {
namespace api {

LocalModeTaskSubmitter::LocalModeTaskSubmitter(
    LocalModeRayRuntime &local_mode_ray_tuntime)
    : local_mode_ray_tuntime_(local_mode_ray_tuntime) {
  thread_pool_.reset(new boost::asio::thread_pool(10));
}

ObjectID LocalModeTaskSubmitter::Submit(const InvocationSpec &invocation) {
  /// TODO(Guyang Song): Make the infomation of TaskSpecification more reasonable
  /// We just reuse the TaskSpecification class and make the single process mode work.
  /// Maybe some infomation of TaskSpecification are not reasonable or invalid.
  /// We will enhance this after implement the cluster mode.
  if (dynamic_library_base_addr == 0) {
    dynamic_library_base_addr =
        GetBaseAddressOfLibraryFromAddr((void *)invocation.fptr.function_pointer);
  }
  auto func_offset =
      (size_t)(invocation.fptr.function_pointer - dynamic_library_base_addr);
  auto exec_func_offset =
      (size_t)(invocation.fptr.exec_function_pointer - dynamic_library_base_addr);
  auto functionDescriptor = FunctionDescriptorBuilder::BuildCpp(
      "SingleProcess", std::to_string(func_offset), std::to_string(exec_func_offset));
  rpc::Address address;
  std::unordered_map<std::string, double> required_resources;
  std::unordered_map<std::string, double> required_placement_resources;
  TaskSpecBuilder builder;
  std::string task_name =
      invocation.name.empty() ? functionDescriptor->DefaultTaskName() : invocation.name;
  builder.SetCommonTaskSpec(invocation.task_id, task_name, rpc::Language::CPP,
                            functionDescriptor, local_mode_ray_tuntime_.GetCurrentJobID(),
                            local_mode_ray_tuntime_.GetCurrentTaskId(), 0,
                            local_mode_ray_tuntime_.GetCurrentTaskId(), address, 1,
<<<<<<< HEAD
                            required_resources, required_placement_resources);
  if (invocation.task_type == TaskType::NORMAL_TASK) {
  } else if (invocation.task_type == TaskType::ACTOR_CREATION_TASK) {
=======
                            required_resources, required_placement_resources,
                            PlacementGroupID::Nil());
  if (type == TaskType::NORMAL_TASK) {
  } else if (type == TaskType::ACTOR_CREATION_TASK) {
>>>>>>> 2a7f56e4
    builder.SetActorCreationTaskSpec(invocation.actor_id);
  } else if (invocation.task_type == TaskType::ACTOR_TASK) {
    const TaskID actor_creation_task_id =
        TaskID::ForActorCreationTask(invocation.actor_id);
    const ObjectID actor_creation_dummy_object_id =
        ObjectID::FromIndex(actor_creation_task_id, 1);
    builder.SetActorTaskSpec(invocation.actor_id, actor_creation_dummy_object_id,
                             ObjectID(), invocation.actor_counter);
  } else {
    throw RayException("unknown task type");
  }
  auto buffer = std::make_shared<::ray::LocalMemoryBuffer>(
      reinterpret_cast<uint8_t *>(invocation.args->data()), invocation.args->size(),
      true);
  /// TODO(Guyang Song): Use both 'AddByRefArg' and 'AddByValueArg' to distinguish
  auto arg = TaskArgByValue(
      std::make_shared<::ray::RayObject>(buffer, nullptr, std::vector<ObjectID>()));
  builder.AddArg(arg);
  auto task_specification = builder.Build();
  ObjectID return_object_id = task_specification.ReturnId(0);

  std::shared_ptr<msgpack::sbuffer> actor;
  std::shared_ptr<absl::Mutex> mutex;
  if (invocation.task_type == TaskType::ACTOR_TASK) {
    absl::MutexLock lock(&actor_contexts_mutex_);
    actor = actor_contexts_.at(invocation.actor_id).get()->current_actor;
    mutex = actor_contexts_.at(invocation.actor_id).get()->actor_mutex;
  }
  AbstractRayRuntime *runtime = &local_mode_ray_tuntime_;
  if (invocation.task_type == TaskType::ACTOR_CREATION_TASK ||
      invocation.task_type == TaskType::ACTOR_TASK) {
    /// TODO(Guyang Song): Handle task dependencies.
    /// Execute actor task directly in the main thread because we must guarantee the actor
    /// task executed by calling order.
    TaskExecutor::Invoke(task_specification, actor, runtime, dynamic_library_base_addr);
  } else {
    boost::asio::post(*thread_pool_.get(),
                      std::bind(
                          [actor, mutex, runtime](TaskSpecification &ts) {
                            if (mutex) {
                              absl::MutexLock lock(mutex.get());
                            }
                            TaskExecutor::Invoke(ts, actor, runtime,
                                                 dynamic_library_base_addr);
                          },
                          std::move(task_specification)));
  }
  return return_object_id;
}

ObjectID LocalModeTaskSubmitter::SubmitTask(const InvocationSpec &invocation) {
  return Submit(invocation);
}

ActorID LocalModeTaskSubmitter::CreateActor(const InvocationSpec &invocation) {
  if (dynamic_library_base_addr == 0) {
    dynamic_library_base_addr =
        GetBaseAddressOfLibraryFromAddr((void *)invocation.fptr.function_pointer);
  }
  ActorID id = local_mode_ray_tuntime_.GetNextActorID();
  typedef std::shared_ptr<msgpack::sbuffer> (*ExecFunction)(
      uintptr_t base_addr, size_t func_offset, std::shared_ptr<msgpack::sbuffer> args);
  ExecFunction exec_function = (ExecFunction)(invocation.fptr.exec_function_pointer);
  auto data = (*exec_function)(
      dynamic_library_base_addr,
      (size_t)(invocation.fptr.function_pointer - dynamic_library_base_addr),
      invocation.args);
  std::unique_ptr<ActorContext> actorContext(new ActorContext());
  actorContext->current_actor = data;
  absl::MutexLock lock(&actor_contexts_mutex_);
  actor_contexts_.emplace(id, std::move(actorContext));
  return id;
}

ObjectID LocalModeTaskSubmitter::SubmitActorTask(const InvocationSpec &invocation) {
  return Submit(invocation);
}

}  // namespace api
}  // namespace ray<|MERGE_RESOLUTION|>--- conflicted
+++ resolved
@@ -43,16 +43,10 @@
                             functionDescriptor, local_mode_ray_tuntime_.GetCurrentJobID(),
                             local_mode_ray_tuntime_.GetCurrentTaskId(), 0,
                             local_mode_ray_tuntime_.GetCurrentTaskId(), address, 1,
-<<<<<<< HEAD
-                            required_resources, required_placement_resources);
+                            required_resources, required_placement_resources,
+                            PlacementGroupID::Nil());
   if (invocation.task_type == TaskType::NORMAL_TASK) {
   } else if (invocation.task_type == TaskType::ACTOR_CREATION_TASK) {
-=======
-                            required_resources, required_placement_resources,
-                            PlacementGroupID::Nil());
-  if (type == TaskType::NORMAL_TASK) {
-  } else if (type == TaskType::ACTOR_CREATION_TASK) {
->>>>>>> 2a7f56e4
     builder.SetActorCreationTaskSpec(invocation.actor_id);
   } else if (invocation.task_type == TaskType::ACTOR_TASK) {
     const TaskID actor_creation_task_id =
