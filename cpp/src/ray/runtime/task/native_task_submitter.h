// Copyright 2020-2021 The Ray Authors.
//
// Licensed under the Apache License, Version 2.0 (the "License");
// you may not use this file except in compliance with the License.
// You may obtain a copy of the License at
//
//  http://www.apache.org/licenses/LICENSE-2.0
//
// Unless required by applicable law or agreed to in writing, software
// distributed under the License is distributed on an "AS IS" BASIS,
// WITHOUT WARRANTIES OR CONDITIONS OF ANY KIND, either express or implied.
// See the License for the specific language governing permissions and
// limitations under the License.

#pragma once

#include "../native_ray_runtime.h"
#include "invocation_spec.h"
#include "task_submitter.h"

namespace ray {
namespace internal {

class NativeTaskSubmitter : public TaskSubmitter {
 public:
  ObjectID SubmitTask(InvocationSpec &invocation, const CallOptions &call_options);

  ActorID CreateActor(InvocationSpec &invocation,
                      const ActorCreationOptions &create_options);

  ObjectID SubmitActorTask(InvocationSpec &invocation, const CallOptions &call_options);

<<<<<<< HEAD
  ActorID GetActor(bool global, const std::string &actor_name) const;
=======
  ray::PlacementGroup CreatePlacementGroup(
      const ray::internal::PlacementGroupCreationOptions &create_options);
  void RemovePlacementGroup(const std::string &group_id);
  bool WaitPlacementGroupReady(const std::string &group_id, int timeout_seconds);
>>>>>>> 0a4ee3b0

 private:
  ObjectID Submit(InvocationSpec &invocation, const CallOptions &call_options);
  JobID GetCurrentJobID() const;
};
}  // namespace internal
}  // namespace ray<|MERGE_RESOLUTION|>--- conflicted
+++ resolved
@@ -30,14 +30,12 @@
 
   ObjectID SubmitActorTask(InvocationSpec &invocation, const CallOptions &call_options);
 
-<<<<<<< HEAD
   ActorID GetActor(bool global, const std::string &actor_name) const;
-=======
+
   ray::PlacementGroup CreatePlacementGroup(
       const ray::internal::PlacementGroupCreationOptions &create_options);
   void RemovePlacementGroup(const std::string &group_id);
   bool WaitPlacementGroupReady(const std::string &group_id, int timeout_seconds);
->>>>>>> 0a4ee3b0
 
  private:
   ObjectID Submit(InvocationSpec &invocation, const CallOptions &call_options);
