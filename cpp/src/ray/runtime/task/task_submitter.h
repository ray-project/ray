--- conflicted
+++ resolved
@@ -37,9 +37,17 @@
 
   virtual ObjectID SubmitActorTask(InvocationSpec &invocation,
                                    const CallOptions &call_options) = 0;
-<<<<<<< HEAD
 
   virtual ActorID GetActor(bool global, const std::string &actor_name) const = 0;
+
+  virtual ray::PlacementGroup CreatePlacementGroup(
+      const ray::internal::PlacementGroupCreationOptions &create_options) = 0;
+
+  virtual void RemovePlacementGroup(const std::string &group_id) = 0;
+
+  virtual bool WaitPlacementGroupReady(const std::string &group_id, int timeout_seconds) {
+    return true;
+  }
 
  protected:
   std::string GetFullName(bool global, const std::string &name) const {
@@ -49,14 +57,6 @@
     return global ? name : GetCurrentJobID().Hex() + "-" + name;
   }
   virtual JobID GetCurrentJobID() const = 0;
-=======
-  virtual ray::PlacementGroup CreatePlacementGroup(
-      const ray::internal::PlacementGroupCreationOptions &create_options) = 0;
-  virtual void RemovePlacementGroup(const std::string &group_id) = 0;
-  virtual bool WaitPlacementGroupReady(const std::string &group_id, int timeout_seconds) {
-    return true;
-  }
->>>>>>> 0a4ee3b0
 };
 }  // namespace internal
 }  // namespace ray