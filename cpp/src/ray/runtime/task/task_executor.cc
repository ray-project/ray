// Copyright 2020-2021 The Ray Authors.
//
// Licensed under the Apache License, Version 2.0 (the "License");
// you may not use this file except in compliance with the License.
// You may obtain a copy of the License at
//
//  http://www.apache.org/licenses/LICENSE-2.0
//
// Unless required by applicable law or agreed to in writing, software
// distributed under the License is distributed on an "AS IS" BASIS,
// WITHOUT WARRANTIES OR CONDITIONS OF ANY KIND, either express or implied.
// See the License for the specific language governing permissions and
// limitations under the License.

#include "task_executor.h"

#include <ray/api/common_types.h>

#include <memory>

#include "../../util/function_helper.h"
#include "../abstract_ray_runtime.h"

namespace ray {

namespace internal {
/// Execute remote functions by networking stream.
msgpack::sbuffer TaskExecutionHandler(const std::string &func_name,
                                      const std::vector<msgpack::sbuffer> &args_buffer,
                                      msgpack::sbuffer *actor_ptr) {
  if (func_name.empty()) {
    throw std::invalid_argument("Task function name is empty");
  }

  msgpack::sbuffer result;
  do {
    if (actor_ptr) {
      auto func_ptr = FunctionManager::Instance().GetMemberFunction(func_name);
      if (func_ptr == nullptr) {
        result = PackError("unknown actor task: " + func_name);
        break;
      }
      result = (*func_ptr)(actor_ptr, args_buffer);
    } else {
      auto func_ptr = FunctionManager::Instance().GetFunction(func_name);
      if (func_ptr == nullptr) {
        result = PackError("unknown function: " + func_name);
        break;
      }
      result = (*func_ptr)(args_buffer);
    }
  } while (0);

  return result;
}

auto &init_func_manager = FunctionManager::Instance();

FunctionManager &GetFunctionManager() { return init_func_manager; }

std::pair<const RemoteFunctionMap_t &, const RemoteMemberFunctionMap_t &>
GetRemoteFunctions() {
  return init_func_manager.GetRemoteFunctions();
}
}  // namespace internal

namespace internal {

using ray::core::CoreWorkerProcess;

std::shared_ptr<msgpack::sbuffer> TaskExecutor::current_actor_ = nullptr;

TaskExecutor::TaskExecutor(AbstractRayRuntime &abstract_ray_tuntime_)
    : abstract_ray_tuntime_(abstract_ray_tuntime_) {}

// TODO(Guyang Song): Make a common task execution function used for both local mode and
// cluster mode.
std::unique_ptr<ObjectID> TaskExecutor::Execute(InvocationSpec &invocation) {
  abstract_ray_tuntime_.GetWorkerContext();
  return std::make_unique<ObjectID>();
};

/// TODO(qicosmos): Need to add more details of the error messages, such as object id,
/// task id etc.
std::pair<Status, std::shared_ptr<msgpack::sbuffer>> GetExecuteResult(
    const std::string &func_name, const std::vector<msgpack::sbuffer> &args_buffer,
    msgpack::sbuffer *actor_ptr) {
  try {
    EntryFuntion entry_function;
    if (actor_ptr == nullptr) {
      entry_function = FunctionHelper::GetInstance().GetExecutableFunctions(func_name);
    } else {
      entry_function =
          FunctionHelper::GetInstance().GetExecutableMemberFunctions(func_name);
    }
    RAY_LOG(DEBUG) << "Get executable function " << func_name << " ok.";
    auto result = entry_function(func_name, args_buffer, actor_ptr);
    RAY_LOG(DEBUG) << "Execute function " << func_name << " ok.";
    return std::make_pair(ray::Status::OK(),
                          std::make_shared<msgpack::sbuffer>(std::move(result)));
<<<<<<< HEAD
  } catch (ray::internal::RayException &e) {
=======
  } catch (ray::api::RayIntentionalSystemExitException &e) {
    return std::make_pair(ray::Status::IntentionalSystemExit(), nullptr);
  } catch (ray::api::RayException &e) {
>>>>>>> 3343172b
    return std::make_pair(ray::Status::NotFound(e.what()), nullptr);
  } catch (msgpack::type_error &e) {
    return std::make_pair(
        ray::Status::Invalid(std::string("invalid arguments: ") + e.what()), nullptr);
  } catch (const std::invalid_argument &e) {
    return std::make_pair(
        ray::Status::Invalid(std::string("function execute exception: ") + e.what()),
        nullptr);
  } catch (const std::exception &e) {
    return std::make_pair(
        ray::Status::Invalid(std::string("function execute exception: ") + e.what()),
        nullptr);
  } catch (...) {
    return std::make_pair(ray::Status::UnknownError(std::string("unknown exception")),
                          nullptr);
  }
}

Status TaskExecutor::ExecuteTask(
    ray::TaskType task_type, const std::string task_name, const RayFunction &ray_function,
    const std::unordered_map<std::string, double> &required_resources,
    const std::vector<std::shared_ptr<ray::RayObject>> &args_buffer,
    const std::vector<ObjectID> &arg_reference_ids,
    const std::vector<ObjectID> &return_ids, const std::string &debugger_breakpoint,
    std::vector<std::shared_ptr<ray::RayObject>> *results,
    std::shared_ptr<ray::LocalMemoryBuffer> &creation_task_exception_pb_bytes) {
  RAY_LOG(INFO) << "Execute task: " << TaskType_Name(task_type);
  RAY_CHECK(ray_function.GetLanguage() == ray::Language::CPP);
  auto function_descriptor = ray_function.GetFunctionDescriptor();
  RAY_CHECK(function_descriptor->Type() ==
            ray::FunctionDescriptorType::kCppFunctionDescriptor);
  auto typed_descriptor = function_descriptor->As<ray::CppFunctionDescriptor>();
  std::string func_name = typed_descriptor->FunctionName();

  Status status{};
  std::shared_ptr<msgpack::sbuffer> data = nullptr;
  std::vector<msgpack::sbuffer> ray_args_buffer;
  for (auto &arg : args_buffer) {
    msgpack::sbuffer sbuf;
    sbuf.write((const char *)(arg->GetData()->Data()), arg->GetData()->Size());
    ray_args_buffer.push_back(std::move(sbuf));
  }
  if (task_type == ray::TaskType::ACTOR_CREATION_TASK) {
    std::tie(status, data) = GetExecuteResult(func_name, ray_args_buffer, nullptr);
    current_actor_ = data;
  } else if (task_type == ray::TaskType::ACTOR_TASK) {
    RAY_CHECK(current_actor_ != nullptr);
    std::tie(status, data) =
        GetExecuteResult(func_name, ray_args_buffer, current_actor_.get());
  } else {  // NORMAL_TASK
    std::tie(status, data) = GetExecuteResult(func_name, ray_args_buffer, nullptr);
  }

  std::shared_ptr<ray::LocalMemoryBuffer> meta_buffer = nullptr;
  if (!status.ok()) {
    if (status.IsIntentionalSystemExit()) {
      return status;
    }

    std::string meta_str = std::to_string(ray::rpc::ErrorType::TASK_EXECUTION_EXCEPTION);
    meta_buffer = std::make_shared<ray::LocalMemoryBuffer>(
        reinterpret_cast<uint8_t *>(&meta_str[0]), meta_str.size(), true);

    msgpack::sbuffer buf;
    std::string msg = status.ToString();
    buf.write(msg.data(), msg.size());
    data = std::make_shared<msgpack::sbuffer>(std::move(buf));
  }

  results->resize(return_ids.size(), nullptr);
  if (task_type != ray::TaskType::ACTOR_CREATION_TASK) {
    size_t data_size = data->size();
    auto &result_id = return_ids[0];
    auto result_ptr = &(*results)[0];
    int64_t task_output_inlined_bytes = 0;
    RAY_CHECK_OK(CoreWorkerProcess::GetCoreWorker().AllocateReturnObject(
        result_id, data_size, meta_buffer, std::vector<ray::ObjectID>(),
        task_output_inlined_bytes, result_ptr));

    auto result = *result_ptr;
    if (result != nullptr) {
      if (result->HasData()) {
        memcpy(result->GetData()->Data(), data->data(), data_size);
      }
    }

    RAY_CHECK_OK(CoreWorkerProcess::GetCoreWorker().SealReturnObject(result_id, result));
  }
  return ray::Status::OK();
}

void TaskExecutor::Invoke(
    const TaskSpecification &task_spec, std::shared_ptr<msgpack::sbuffer> actor,
    AbstractRayRuntime *runtime,
    std::unordered_map<ActorID, std::unique_ptr<ActorContext>> &actor_contexts,
    absl::Mutex &actor_contexts_mutex) {
  std::vector<msgpack::sbuffer> args_buffer;
  for (size_t i = 0; i < task_spec.NumArgs(); i++) {
    if (task_spec.ArgByRef(i)) {
      auto arg = runtime->Get(task_spec.ArgId(i).Binary());
      args_buffer.push_back(std::move(*arg));
    } else {
      msgpack::sbuffer sbuf;
      sbuf.write((const char *)task_spec.ArgData(i), task_spec.ArgDataSize(i));
      args_buffer.push_back(std::move(sbuf));
    }
  }

  auto function_descriptor = task_spec.FunctionDescriptor();
  auto typed_descriptor = function_descriptor->As<ray::CppFunctionDescriptor>();

  std::shared_ptr<msgpack::sbuffer> data;
  try {
    if (actor) {
      auto result = internal::TaskExecutionHandler(typed_descriptor->FunctionName(),
                                                   args_buffer, actor.get());
      data = std::make_shared<msgpack::sbuffer>(std::move(result));
      runtime->Put(std::move(data), task_spec.ReturnId(0));
    } else {
      auto result = internal::TaskExecutionHandler(typed_descriptor->FunctionName(),
                                                   args_buffer, nullptr);
      data = std::make_shared<msgpack::sbuffer>(std::move(result));
      if (task_spec.IsActorCreationTask()) {
        std::unique_ptr<ActorContext> actorContext(new ActorContext());
        actorContext->current_actor = data;
        absl::MutexLock lock(&actor_contexts_mutex);
        actor_contexts.emplace(task_spec.ActorCreationId(), std::move(actorContext));
      } else {
        runtime->Put(std::move(data), task_spec.ReturnId(0));
      }
    }
  } catch (std::exception &e) {
    auto result = ray::internal::PackError(e.what());
    auto data = std::make_shared<msgpack::sbuffer>(std::move(result));
    runtime->Put(std::move(data), task_spec.ReturnId(0));
  }
}

}  // namespace internal
}  // namespace ray<|MERGE_RESOLUTION|>--- conflicted
+++ resolved
@@ -98,13 +98,9 @@
     RAY_LOG(DEBUG) << "Execute function " << func_name << " ok.";
     return std::make_pair(ray::Status::OK(),
                           std::make_shared<msgpack::sbuffer>(std::move(result)));
-<<<<<<< HEAD
+  } catch (ray::internal::RayIntentionalSystemExitException &e) {
+    return std::make_pair(ray::Status::IntentionalSystemExit(), nullptr);
   } catch (ray::internal::RayException &e) {
-=======
-  } catch (ray::api::RayIntentionalSystemExitException &e) {
-    return std::make_pair(ray::Status::IntentionalSystemExit(), nullptr);
-  } catch (ray::api::RayException &e) {
->>>>>>> 3343172b
     return std::make_pair(ray::Status::NotFound(e.what()), nullptr);
   } catch (msgpack::type_error &e) {
     return std::make_pair(
