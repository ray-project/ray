--- conflicted
+++ resolved
@@ -20,19 +20,6 @@
   }
 
   msgpack::sbuffer result;
-<<<<<<< HEAD
-  if (actor_ptr) {
-    auto func_ptr = FunctionManager::Instance().GetMemberFunction(func_name);
-    if (func_ptr == nullptr) {
-      throw std::invalid_argument("unknown actor task: " + func_name);
-    }
-
-    result = (*func_ptr)(actor_ptr, args_buffer);
-  } else {
-    auto func_ptr = FunctionManager::Instance().GetFunction(func_name);
-    if (func_ptr == nullptr) {
-      throw std::invalid_argument("unknown function: " + func_name);
-=======
   do {
     try {
       if (actor_ptr) {
@@ -52,11 +39,8 @@
       }
     } catch (const std::exception &ex) {
       result = PackError(ex.what());
->>>>>>> 1ab4f0de
-    }
-
-    result = (*func_ptr)(args_buffer);
-  }
+    }
+  } while (0);
 
   return result;
 }
@@ -101,19 +85,10 @@
     RAY_LOG(DEBUG) << "Execute function " << func_name << " ok.";
     return std::make_pair(ray::Status::OK(),
                           std::make_shared<msgpack::sbuffer>(std::move(result)));
-  } catch (ray::api::RayException &e) {
-    return std::make_pair(ray::Status::NotFound(e.what()), nullptr);
-  }
-<<<<<<< HEAD
-
-  RAY_LOG(DEBUG) << "Get execute function" << func_name << " ok";
-  try {
-    auto result = entry_func(func_name, args_buffer, actor_ptr);
-    RAY_LOG(DEBUG) << "Execute function" << func_name << " ok";
-    return std::make_pair(ray::Status::OK(),
-                          std::make_shared<msgpack::sbuffer>(std::move(result)));
   } catch (ray::api::RayIntentionalSystemExitException &e) {
     return std::make_pair(ray::Status::IntentionalSystemExit(), nullptr);
+  }catch (ray::api::RayException &e) {
+    return std::make_pair(ray::Status::NotFound(e.what()), nullptr);
   } catch (msgpack::type_error &e) {
     return std::make_pair(
         ray::Status::Invalid(std::string("invalid arguments: ") + e.what()), nullptr);
@@ -129,8 +104,6 @@
     return std::make_pair(ray::Status::UnknownError(std::string("unknown exception")),
                           nullptr);
   }
-=======
->>>>>>> 1ab4f0de
 }
 
 Status TaskExecutor::ExecuteTask(
