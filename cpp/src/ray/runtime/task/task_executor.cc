--- conflicted
+++ resolved
@@ -1,532 +1,260 @@
-<<<<<<< HEAD
-// Copyright 2020-2021 The Ray Authors.
-//
-// Licensed under the Apache License, Version 2.0 (the "License");
-// you may not use this file except in compliance with the License.
-// You may obtain a copy of the License at
-//
-//  http://www.apache.org/licenses/LICENSE-2.0
-//
-// Unless required by applicable law or agreed to in writing, software
-// distributed under the License is distributed on an "AS IS" BASIS,
-// WITHOUT WARRANTIES OR CONDITIONS OF ANY KIND, either express or implied.
-// See the License for the specific language governing permissions and
-// limitations under the License.
-
-#include "task_executor.h"
-
-#include <ray/api/common_types.h>
-
-#include <memory>
-
-#include "../../util/function_helper.h"
-#include "../abstract_ray_runtime.h"
-#include "ray/util/event.h"
-#include "ray/util/event_label.h"
-
-namespace ray {
-
-namespace internal {
-/// Execute remote functions by networking stream.
-msgpack::sbuffer TaskExecutionHandler(const std::string &func_name,
-                                      const ArgsBufferList &args_buffer,
-                                      msgpack::sbuffer *actor_ptr) {
-  if (func_name.empty()) {
-    throw std::invalid_argument("Task function name is empty");
-  }
-
-  msgpack::sbuffer result;
-  do {
-    if (actor_ptr) {
-      auto func_ptr = FunctionManager::Instance().GetMemberFunction(func_name);
-      if (func_ptr == nullptr) {
-        result = PackError("unknown actor task: " + func_name);
-        break;
-      }
-      result = (*func_ptr)(actor_ptr, args_buffer);
-    } else {
-      auto func_ptr = FunctionManager::Instance().GetFunction(func_name);
-      if (func_ptr == nullptr) {
-        result = PackError("unknown function: " + func_name);
-        break;
-      }
-      result = (*func_ptr)(args_buffer);
-    }
-  } while (0);
-
-  return result;
-}
-
-auto &init_func_manager = FunctionManager::Instance();
-
-FunctionManager &GetFunctionManager() { return init_func_manager; }
-
-std::pair<const RemoteFunctionMap_t &, const RemoteMemberFunctionMap_t &>
-GetRemoteFunctions() {
-  return init_func_manager.GetRemoteFunctions();
-}
-}  // namespace internal
-
-namespace internal {
-
-using ray::core::CoreWorkerProcess;
-
-std::shared_ptr<msgpack::sbuffer> TaskExecutor::current_actor_ = nullptr;
-
-TaskExecutor::TaskExecutor(AbstractRayRuntime &abstract_ray_tuntime_)
-    : abstract_ray_tuntime_(abstract_ray_tuntime_) {}
-
-// TODO(SongGuyang): Make a common task execution function used for both local mode and
-// cluster mode.
-std::unique_ptr<ObjectID> TaskExecutor::Execute(InvocationSpec &invocation) {
-  abstract_ray_tuntime_.GetWorkerContext();
-  return std::make_unique<ObjectID>();
-};
-
-/// TODO(qicosmos): Need to add more details of the error messages, such as object id,
-/// task id etc.
-std::pair<Status, std::shared_ptr<msgpack::sbuffer>> GetExecuteResult(
-    const std::string &func_name, const ArgsBufferList &args_buffer,
-    msgpack::sbuffer *actor_ptr) {
-  try {
-    EntryFuntion entry_function;
-    if (actor_ptr == nullptr) {
-      entry_function = FunctionHelper::GetInstance().GetExecutableFunctions(func_name);
-    } else {
-      entry_function =
-          FunctionHelper::GetInstance().GetExecutableMemberFunctions(func_name);
-    }
-    RAY_LOG(DEBUG) << "Get executable function " << func_name << " ok.";
-    auto result = entry_function(func_name, args_buffer, actor_ptr);
-    RAY_LOG(DEBUG) << "Execute function " << func_name << " ok.";
-    return std::make_pair(ray::Status::OK(),
-                          std::make_shared<msgpack::sbuffer>(std::move(result)));
-  } catch (RayIntentionalSystemExitException &e) {
-    return std::make_pair(ray::Status::IntentionalSystemExit(), nullptr);
-  } catch (RayException &e) {
-    return std::make_pair(ray::Status::NotFound(e.what()), nullptr);
-  } catch (msgpack::type_error &e) {
-    return std::make_pair(
-        ray::Status::Invalid(std::string("invalid arguments: ") + e.what()), nullptr);
-  } catch (const std::invalid_argument &e) {
-    return std::make_pair(
-        ray::Status::Invalid(std::string("function execute exception: ") + e.what()),
-        nullptr);
-  } catch (const std::exception &e) {
-    return std::make_pair(
-        ray::Status::Invalid(std::string("function execute exception: ") + e.what()),
-        nullptr);
-  } catch (...) {
-    return std::make_pair(ray::Status::UnknownError(std::string("unknown exception")),
-                          nullptr);
-  }
-}
-
-Status TaskExecutor::ExecuteTask(
-    ray::TaskType task_type, const std::string task_name, const RayFunction &ray_function,
-    const std::unordered_map<std::string, double> &required_resources,
-    const std::vector<std::shared_ptr<ray::RayObject>> &args_buffer,
-    const std::vector<rpc::ObjectReference> &arg_refs,
-    const std::vector<ObjectID> &return_ids, const std::string &debugger_breakpoint,
-    std::vector<std::shared_ptr<ray::RayObject>> *results,
-    std::shared_ptr<ray::LocalMemoryBuffer> &creation_task_exception_pb_bytes,
-    bool *is_application_level_error,
-    const std::vector<ConcurrencyGroup> &defined_concurrency_groups,
-    const std::string name_of_concurrency_group_to_execute) {
-  RAY_LOG(INFO) << "Execute task: " << TaskType_Name(task_type);
-  RAY_CHECK(ray_function.GetLanguage() == ray::Language::CPP);
-  auto function_descriptor = ray_function.GetFunctionDescriptor();
-  RAY_CHECK(function_descriptor->Type() ==
-            ray::FunctionDescriptorType::kCppFunctionDescriptor);
-  auto typed_descriptor = function_descriptor->As<ray::CppFunctionDescriptor>();
-  std::string func_name = typed_descriptor->FunctionName();
-
-  Status status{};
-  std::shared_ptr<msgpack::sbuffer> data = nullptr;
-  ArgsBufferList ray_args_buffer;
-  for (size_t i = 0; i < args_buffer.size(); i++) {
-    auto &ref = arg_refs.at(i);
-    bool is_ref_arg = (ref.object_id() != ray::ObjectID::Nil().Binary());
-
-    msgpack::sbuffer sbuf;
-
-    if (is_ref_arg) {
-      sbuf.write(ref.object_id().data(), ref.object_id().size());
-    } else {
-      auto &arg = args_buffer.at(i);
-      sbuf.write((const char *)(arg->GetData()->Data()), arg->GetData()->Size());
-    }
-
-    ray_args_buffer.push_back(std::move(sbuf));
-  }
-  if (task_type == ray::TaskType::ACTOR_CREATION_TASK) {
-    std::tie(status, data) = GetExecuteResult(func_name, ray_args_buffer, nullptr);
-    current_actor_ = data;
-  } else if (task_type == ray::TaskType::ACTOR_TASK) {
-    RAY_CHECK(current_actor_ != nullptr);
-    std::tie(status, data) =
-        GetExecuteResult(func_name, ray_args_buffer, current_actor_.get());
-  } else {  // NORMAL_TASK
-    std::tie(status, data) = GetExecuteResult(func_name, ray_args_buffer, nullptr);
-  }
-
-  std::shared_ptr<ray::LocalMemoryBuffer> meta_buffer = nullptr;
-  if (!status.ok()) {
-    if (status.IsIntentionalSystemExit()) {
-      return status;
-    } else {
-      RAY_EVENT(ERROR, EL_RAY_CPP_TASK_FAILED)
-              .WithField("task_type", TaskType_Name(task_type))
-              .WithField("function_name", func_name)
-          << "C++ task failed: " << status.ToString();
-    }
-
-    std::string meta_str = std::to_string(ray::rpc::ErrorType::TASK_EXECUTION_EXCEPTION);
-    meta_buffer = std::make_shared<ray::LocalMemoryBuffer>(
-        reinterpret_cast<uint8_t *>(&meta_str[0]), meta_str.size(), true);
-
-    msgpack::sbuffer buf;
-    std::string msg = status.ToString();
-    buf.write(msg.data(), msg.size());
-    data = std::make_shared<msgpack::sbuffer>(std::move(buf));
-  }
-
-  results->resize(return_ids.size(), nullptr);
-  if (task_type != ray::TaskType::ACTOR_CREATION_TASK) {
-    size_t data_size = data->size();
-    auto &result_id = return_ids[0];
-    auto result_ptr = &(*results)[0];
-    int64_t task_output_inlined_bytes = 0;
-    RAY_CHECK_OK(CoreWorkerProcess::GetCoreWorker().AllocateReturnObject(
-        result_id, data_size, meta_buffer, std::vector<ray::ObjectID>(),
-        task_output_inlined_bytes, result_ptr));
-
-    auto result = *result_ptr;
-    if (result != nullptr) {
-      if (result->HasData()) {
-        memcpy(result->GetData()->Data(), data->data(), data_size);
-      }
-    }
-
-    RAY_CHECK_OK(CoreWorkerProcess::GetCoreWorker().SealReturnObject(result_id, result));
-  } else {
-    if (!status.ok()) {
-      return ray::Status::CreationTaskError();
-    }
-  }
-  return ray::Status::OK();
-}
-
-void TaskExecutor::Invoke(
-    const TaskSpecification &task_spec, std::shared_ptr<msgpack::sbuffer> actor,
-    AbstractRayRuntime *runtime,
-    std::unordered_map<ActorID, std::unique_ptr<ActorContext>> &actor_contexts,
-    absl::Mutex &actor_contexts_mutex) {
-  ArgsBufferList args_buffer;
-  for (size_t i = 0; i < task_spec.NumArgs(); i++) {
-    if (task_spec.ArgByRef(i)) {
-      const auto &id = task_spec.ArgId(i).Binary();
-      msgpack::sbuffer sbuf;
-      sbuf.write(id.data(), id.size());
-      args_buffer.push_back(std::move(sbuf));
-    } else {
-      msgpack::sbuffer sbuf;
-      sbuf.write((const char *)task_spec.ArgData(i), task_spec.ArgDataSize(i));
-      args_buffer.push_back(std::move(sbuf));
-    }
-  }
-
-  auto function_descriptor = task_spec.FunctionDescriptor();
-  auto typed_descriptor = function_descriptor->As<ray::CppFunctionDescriptor>();
-
-  std::shared_ptr<msgpack::sbuffer> data;
-  try {
-    if (actor) {
-      auto result = TaskExecutionHandler(typed_descriptor->FunctionName(), args_buffer,
-                                         actor.get());
-      data = std::make_shared<msgpack::sbuffer>(std::move(result));
-      runtime->Put(std::move(data), task_spec.ReturnId(0));
-    } else {
-      auto result =
-          TaskExecutionHandler(typed_descriptor->FunctionName(), args_buffer, nullptr);
-      data = std::make_shared<msgpack::sbuffer>(std::move(result));
-      if (task_spec.IsActorCreationTask()) {
-        std::unique_ptr<ActorContext> actorContext(new ActorContext());
-        actorContext->current_actor = data;
-        absl::MutexLock lock(&actor_contexts_mutex);
-        actor_contexts.emplace(task_spec.ActorCreationId(), std::move(actorContext));
-      } else {
-        runtime->Put(std::move(data), task_spec.ReturnId(0));
-      }
-    }
-  } catch (std::exception &e) {
-    auto result = PackError(e.what());
-    auto data = std::make_shared<msgpack::sbuffer>(std::move(result));
-    runtime->Put(std::move(data), task_spec.ReturnId(0));
-  }
-}
-
-}  // namespace internal
-}  // namespace ray
-=======
-// Copyright 2020-2021 The Ray Authors.
-//
-// Licensed under the Apache License, Version 2.0 (the "License");
-// you may not use this file except in compliance with the License.
-// You may obtain a copy of the License at
-//
-//  http://www.apache.org/licenses/LICENSE-2.0
-//
-// Unless required by applicable law or agreed to in writing, software
-// distributed under the License is distributed on an "AS IS" BASIS,
-// WITHOUT WARRANTIES OR CONDITIONS OF ANY KIND, either express or implied.
-// See the License for the specific language governing permissions and
-// limitations under the License.
-
-#include "task_executor.h"
-
-#include <ray/api/common_types.h>
-
-#include <memory>
-
-#include "../../util/function_helper.h"
-#include "../abstract_ray_runtime.h"
-#include "ray/util/event.h"
-#include "ray/util/event_label.h"
-
-namespace ray {
-
-namespace internal {
-/// Execute remote functions by networking stream.
-msgpack::sbuffer TaskExecutionHandler(const std::string &func_name,
-                                      const ArgsBufferList &args_buffer,
-                                      msgpack::sbuffer *actor_ptr) {
-  if (func_name.empty()) {
-    throw std::invalid_argument("Task function name is empty");
-  }
-
-  msgpack::sbuffer result;
-  do {
-    if (actor_ptr) {
-      auto func_ptr = FunctionManager::Instance().GetMemberFunction(func_name);
-      if (func_ptr == nullptr) {
-        result = PackError("unknown actor task: " + func_name);
-        break;
-      }
-      result = (*func_ptr)(actor_ptr, args_buffer);
-    } else {
-      auto func_ptr = FunctionManager::Instance().GetFunction(func_name);
-      if (func_ptr == nullptr) {
-        result = PackError("unknown function: " + func_name);
-        break;
-      }
-      result = (*func_ptr)(args_buffer);
-    }
-  } while (0);
-
-  return result;
-}
-
-auto &init_func_manager = FunctionManager::Instance();
-
-FunctionManager &GetFunctionManager() { return init_func_manager; }
-
-std::pair<const RemoteFunctionMap_t &, const RemoteMemberFunctionMap_t &>
-GetRemoteFunctions() {
-  return init_func_manager.GetRemoteFunctions();
-}
-
-void InitRayRuntime(std::shared_ptr<RayRuntime> runtime) {
-  RayRuntimeHolder::Instance().Init(runtime);
-}
-}  // namespace internal
-
-namespace internal {
-
-using ray::core::CoreWorkerProcess;
-
-std::shared_ptr<msgpack::sbuffer> TaskExecutor::current_actor_ = nullptr;
-
-// TODO(SongGuyang): Make a common task execution function used for both local mode and
-// cluster mode.
-std::unique_ptr<ObjectID> TaskExecutor::Execute(InvocationSpec &invocation) {
-  return std::make_unique<ObjectID>();
-};
-
-/// TODO(qicosmos): Need to add more details of the error messages, such as object id,
-/// task id etc.
-std::pair<Status, std::shared_ptr<msgpack::sbuffer>> GetExecuteResult(
-    const std::string &func_name, const ArgsBufferList &args_buffer,
-    msgpack::sbuffer *actor_ptr) {
-  try {
-    EntryFuntion entry_function;
-    if (actor_ptr == nullptr) {
-      entry_function = FunctionHelper::GetInstance().GetExecutableFunctions(func_name);
-    } else {
-      entry_function =
-          FunctionHelper::GetInstance().GetExecutableMemberFunctions(func_name);
-    }
-    RAY_LOG(DEBUG) << "Get executable function " << func_name << " ok.";
-    auto result = entry_function(func_name, args_buffer, actor_ptr);
-    RAY_LOG(DEBUG) << "Execute function " << func_name << " ok.";
-    return std::make_pair(ray::Status::OK(),
-                          std::make_shared<msgpack::sbuffer>(std::move(result)));
-  } catch (RayIntentionalSystemExitException &e) {
-    return std::make_pair(ray::Status::IntentionalSystemExit(), nullptr);
-  } catch (RayException &e) {
-    return std::make_pair(ray::Status::NotFound(e.what()), nullptr);
-  } catch (msgpack::type_error &e) {
-    return std::make_pair(
-        ray::Status::Invalid(std::string("invalid arguments: ") + e.what()), nullptr);
-  } catch (const std::invalid_argument &e) {
-    return std::make_pair(
-        ray::Status::Invalid(std::string("function execute exception: ") + e.what()),
-        nullptr);
-  } catch (const std::exception &e) {
-    return std::make_pair(
-        ray::Status::Invalid(std::string("function execute exception: ") + e.what()),
-        nullptr);
-  } catch (...) {
-    return std::make_pair(ray::Status::UnknownError(std::string("unknown exception")),
-                          nullptr);
-  }
-}
-
-Status TaskExecutor::ExecuteTask(
-    ray::TaskType task_type, const std::string task_name, const RayFunction &ray_function,
-    const std::unordered_map<std::string, double> &required_resources,
-    const std::vector<std::shared_ptr<ray::RayObject>> &args_buffer,
-    const std::vector<rpc::ObjectReference> &arg_refs,
-    const std::vector<ObjectID> &return_ids, const std::string &debugger_breakpoint,
-    std::vector<std::shared_ptr<ray::RayObject>> *results,
-    std::shared_ptr<ray::LocalMemoryBuffer> &creation_task_exception_pb_bytes,
-    bool *is_application_level_error,
-    const std::vector<ConcurrencyGroup> &defined_concurrency_groups,
-    const std::string name_of_concurrency_group_to_execute) {
-  RAY_LOG(INFO) << "Execute task: " << TaskType_Name(task_type);
-  RAY_CHECK(ray_function.GetLanguage() == ray::Language::CPP);
-  auto function_descriptor = ray_function.GetFunctionDescriptor();
-  RAY_CHECK(function_descriptor->Type() ==
-            ray::FunctionDescriptorType::kCppFunctionDescriptor);
-  auto typed_descriptor = function_descriptor->As<ray::CppFunctionDescriptor>();
-  std::string func_name = typed_descriptor->FunctionName();
-
-  Status status{};
-  std::shared_ptr<msgpack::sbuffer> data = nullptr;
-  ArgsBufferList ray_args_buffer;
-  for (size_t i = 0; i < args_buffer.size(); i++) {
-    auto &arg = args_buffer.at(i);
-    msgpack::sbuffer sbuf;
-    sbuf.write((const char *)(arg->GetData()->Data()), arg->GetData()->Size());
-    ray_args_buffer.push_back(std::move(sbuf));
-  }
-  if (task_type == ray::TaskType::ACTOR_CREATION_TASK) {
-    std::tie(status, data) = GetExecuteResult(func_name, ray_args_buffer, nullptr);
-    current_actor_ = data;
-  } else if (task_type == ray::TaskType::ACTOR_TASK) {
-    RAY_CHECK(current_actor_ != nullptr);
-    std::tie(status, data) =
-        GetExecuteResult(func_name, ray_args_buffer, current_actor_.get());
-  } else {  // NORMAL_TASK
-    std::tie(status, data) = GetExecuteResult(func_name, ray_args_buffer, nullptr);
-  }
-
-  std::shared_ptr<ray::LocalMemoryBuffer> meta_buffer = nullptr;
-  if (!status.ok()) {
-    if (status.IsIntentionalSystemExit()) {
-      return status;
-    } else {
-      RAY_EVENT(ERROR, EL_RAY_CPP_TASK_FAILED)
-              .WithField("task_type", TaskType_Name(task_type))
-              .WithField("function_name", func_name)
-          << "C++ task failed: " << status.ToString();
-    }
-
-    std::string meta_str = std::to_string(ray::rpc::ErrorType::TASK_EXECUTION_EXCEPTION);
-    meta_buffer = std::make_shared<ray::LocalMemoryBuffer>(
-        reinterpret_cast<uint8_t *>(&meta_str[0]), meta_str.size(), true);
-
-    msgpack::sbuffer buf;
-    std::string msg = status.ToString();
-    buf.write(msg.data(), msg.size());
-    data = std::make_shared<msgpack::sbuffer>(std::move(buf));
-  }
-
-  results->resize(return_ids.size(), nullptr);
-  if (task_type != ray::TaskType::ACTOR_CREATION_TASK) {
-    size_t data_size = data->size();
-    auto &result_id = return_ids[0];
-    auto result_ptr = &(*results)[0];
-    int64_t task_output_inlined_bytes = 0;
-    RAY_CHECK_OK(CoreWorkerProcess::GetCoreWorker().AllocateReturnObject(
-        result_id, data_size, meta_buffer, std::vector<ray::ObjectID>(),
-        &task_output_inlined_bytes, result_ptr));
-
-    auto result = *result_ptr;
-    if (result != nullptr) {
-      if (result->HasData()) {
-        memcpy(result->GetData()->Data(), data->data(), data_size);
-      }
-    }
-
-    RAY_CHECK_OK(CoreWorkerProcess::GetCoreWorker().SealReturnObject(result_id, result));
-  } else {
-    if (!status.ok()) {
-      return ray::Status::CreationTaskError();
-    }
-  }
-  return ray::Status::OK();
-}
-
-void TaskExecutor::Invoke(
-    const TaskSpecification &task_spec, std::shared_ptr<msgpack::sbuffer> actor,
-    AbstractRayRuntime *runtime,
-    std::unordered_map<ActorID, std::unique_ptr<ActorContext>> &actor_contexts,
-    absl::Mutex &actor_contexts_mutex) {
-  ArgsBufferList args_buffer;
-  for (size_t i = 0; i < task_spec.NumArgs(); i++) {
-    if (task_spec.ArgByRef(i)) {
-      const auto &id = task_spec.ArgId(i).Binary();
-      msgpack::sbuffer sbuf;
-      sbuf.write(id.data(), id.size());
-      args_buffer.push_back(std::move(sbuf));
-    } else {
-      msgpack::sbuffer sbuf;
-      sbuf.write((const char *)task_spec.ArgData(i), task_spec.ArgDataSize(i));
-      args_buffer.push_back(std::move(sbuf));
-    }
-  }
-
-  auto function_descriptor = task_spec.FunctionDescriptor();
-  auto typed_descriptor = function_descriptor->As<ray::CppFunctionDescriptor>();
-
-  std::shared_ptr<msgpack::sbuffer> data;
-  try {
-    if (actor) {
-      auto result = TaskExecutionHandler(typed_descriptor->FunctionName(), args_buffer,
-                                         actor.get());
-      data = std::make_shared<msgpack::sbuffer>(std::move(result));
-      runtime->Put(std::move(data), task_spec.ReturnId(0));
-    } else {
-      auto result =
-          TaskExecutionHandler(typed_descriptor->FunctionName(), args_buffer, nullptr);
-      data = std::make_shared<msgpack::sbuffer>(std::move(result));
-      if (task_spec.IsActorCreationTask()) {
-        std::unique_ptr<ActorContext> actorContext(new ActorContext());
-        actorContext->current_actor = data;
-        absl::MutexLock lock(&actor_contexts_mutex);
-        actor_contexts.emplace(task_spec.ActorCreationId(), std::move(actorContext));
-      } else {
-        runtime->Put(std::move(data), task_spec.ReturnId(0));
-      }
-    }
-  } catch (std::exception &e) {
-    auto result = PackError(e.what());
-    auto data = std::make_shared<msgpack::sbuffer>(std::move(result));
-    runtime->Put(std::move(data), task_spec.ReturnId(0));
-  }
-}
-
-}  // namespace internal
-}  // namespace ray
->>>>>>> 19672688
+// Copyright 2020-2021 The Ray Authors.
+//
+// Licensed under the Apache License, Version 2.0 (the "License");
+// you may not use this file except in compliance with the License.
+// You may obtain a copy of the License at
+//
+//  http://www.apache.org/licenses/LICENSE-2.0
+//
+// Unless required by applicable law or agreed to in writing, software
+// distributed under the License is distributed on an "AS IS" BASIS,
+// WITHOUT WARRANTIES OR CONDITIONS OF ANY KIND, either express or implied.
+// See the License for the specific language governing permissions and
+// limitations under the License.
+
+#include "task_executor.h"
+
+#include <ray/api/common_types.h>
+
+#include <memory>
+
+#include "../../util/function_helper.h"
+#include "../abstract_ray_runtime.h"
+#include "ray/util/event.h"
+#include "ray/util/event_label.h"
+
+namespace ray {
+
+namespace internal {
+/// Execute remote functions by networking stream.
+msgpack::sbuffer TaskExecutionHandler(const std::string &func_name,
+                                      const ArgsBufferList &args_buffer,
+                                      msgpack::sbuffer *actor_ptr) {
+  if (func_name.empty()) {
+    throw std::invalid_argument("Task function name is empty");
+  }
+
+  msgpack::sbuffer result;
+  do {
+    if (actor_ptr) {
+      auto func_ptr = FunctionManager::Instance().GetMemberFunction(func_name);
+      if (func_ptr == nullptr) {
+        result = PackError("unknown actor task: " + func_name);
+        break;
+      }
+      result = (*func_ptr)(actor_ptr, args_buffer);
+    } else {
+      auto func_ptr = FunctionManager::Instance().GetFunction(func_name);
+      if (func_ptr == nullptr) {
+        result = PackError("unknown function: " + func_name);
+        break;
+      }
+      result = (*func_ptr)(args_buffer);
+    }
+  } while (0);
+
+  return result;
+}
+
+auto &init_func_manager = FunctionManager::Instance();
+
+FunctionManager &GetFunctionManager() { return init_func_manager; }
+
+std::pair<const RemoteFunctionMap_t &, const RemoteMemberFunctionMap_t &>
+GetRemoteFunctions() {
+  return init_func_manager.GetRemoteFunctions();
+}
+
+void InitRayRuntime(std::shared_ptr<RayRuntime> runtime) {
+  RayRuntimeHolder::Instance().Init(runtime);
+}
+}  // namespace internal
+
+namespace internal {
+
+using ray::core::CoreWorkerProcess;
+
+std::shared_ptr<msgpack::sbuffer> TaskExecutor::current_actor_ = nullptr;
+
+// TODO(SongGuyang): Make a common task execution function used for both local mode and
+// cluster mode.
+std::unique_ptr<ObjectID> TaskExecutor::Execute(InvocationSpec &invocation) {
+  return std::make_unique<ObjectID>();
+};
+
+/// TODO(qicosmos): Need to add more details of the error messages, such as object id,
+/// task id etc.
+std::pair<Status, std::shared_ptr<msgpack::sbuffer>> GetExecuteResult(
+    const std::string &func_name, const ArgsBufferList &args_buffer,
+    msgpack::sbuffer *actor_ptr) {
+  try {
+    EntryFuntion entry_function;
+    if (actor_ptr == nullptr) {
+      entry_function = FunctionHelper::GetInstance().GetExecutableFunctions(func_name);
+    } else {
+      entry_function =
+          FunctionHelper::GetInstance().GetExecutableMemberFunctions(func_name);
+    }
+    RAY_LOG(DEBUG) << "Get executable function " << func_name << " ok.";
+    auto result = entry_function(func_name, args_buffer, actor_ptr);
+    RAY_LOG(DEBUG) << "Execute function " << func_name << " ok.";
+    return std::make_pair(ray::Status::OK(),
+                          std::make_shared<msgpack::sbuffer>(std::move(result)));
+  } catch (RayIntentionalSystemExitException &e) {
+    return std::make_pair(ray::Status::IntentionalSystemExit(), nullptr);
+  } catch (RayException &e) {
+    return std::make_pair(ray::Status::NotFound(e.what()), nullptr);
+  } catch (msgpack::type_error &e) {
+    return std::make_pair(
+        ray::Status::Invalid(std::string("invalid arguments: ") + e.what()), nullptr);
+  } catch (const std::invalid_argument &e) {
+    return std::make_pair(
+        ray::Status::Invalid(std::string("function execute exception: ") + e.what()),
+        nullptr);
+  } catch (const std::exception &e) {
+    return std::make_pair(
+        ray::Status::Invalid(std::string("function execute exception: ") + e.what()),
+        nullptr);
+  } catch (...) {
+    return std::make_pair(ray::Status::UnknownError(std::string("unknown exception")),
+                          nullptr);
+  }
+}
+
+Status TaskExecutor::ExecuteTask(
+    ray::TaskType task_type, const std::string task_name, const RayFunction &ray_function,
+    const std::unordered_map<std::string, double> &required_resources,
+    const std::vector<std::shared_ptr<ray::RayObject>> &args_buffer,
+    const std::vector<rpc::ObjectReference> &arg_refs,
+    const std::vector<ObjectID> &return_ids, const std::string &debugger_breakpoint,
+    std::vector<std::shared_ptr<ray::RayObject>> *results,
+    std::shared_ptr<ray::LocalMemoryBuffer> &creation_task_exception_pb_bytes,
+    bool *is_application_level_error,
+    const std::vector<ConcurrencyGroup> &defined_concurrency_groups,
+    const std::string name_of_concurrency_group_to_execute) {
+  RAY_LOG(INFO) << "Execute task: " << TaskType_Name(task_type);
+  RAY_CHECK(ray_function.GetLanguage() == ray::Language::CPP);
+  auto function_descriptor = ray_function.GetFunctionDescriptor();
+  RAY_CHECK(function_descriptor->Type() ==
+            ray::FunctionDescriptorType::kCppFunctionDescriptor);
+  auto typed_descriptor = function_descriptor->As<ray::CppFunctionDescriptor>();
+  std::string func_name = typed_descriptor->FunctionName();
+
+  Status status{};
+  std::shared_ptr<msgpack::sbuffer> data = nullptr;
+  ArgsBufferList ray_args_buffer;
+  for (size_t i = 0; i < args_buffer.size(); i++) {
+    auto &arg = args_buffer.at(i);
+    msgpack::sbuffer sbuf;
+    sbuf.write((const char *)(arg->GetData()->Data()), arg->GetData()->Size());
+    ray_args_buffer.push_back(std::move(sbuf));
+  }
+  if (task_type == ray::TaskType::ACTOR_CREATION_TASK) {
+    std::tie(status, data) = GetExecuteResult(func_name, ray_args_buffer, nullptr);
+    current_actor_ = data;
+  } else if (task_type == ray::TaskType::ACTOR_TASK) {
+    RAY_CHECK(current_actor_ != nullptr);
+    std::tie(status, data) =
+        GetExecuteResult(func_name, ray_args_buffer, current_actor_.get());
+  } else {  // NORMAL_TASK
+    std::tie(status, data) = GetExecuteResult(func_name, ray_args_buffer, nullptr);
+  }
+
+  std::shared_ptr<ray::LocalMemoryBuffer> meta_buffer = nullptr;
+  if (!status.ok()) {
+    if (status.IsIntentionalSystemExit()) {
+      return status;
+    } else {
+      RAY_EVENT(ERROR, EL_RAY_CPP_TASK_FAILED)
+              .WithField("task_type", TaskType_Name(task_type))
+              .WithField("function_name", func_name)
+          << "C++ task failed: " << status.ToString();
+    }
+
+    std::string meta_str = std::to_string(ray::rpc::ErrorType::TASK_EXECUTION_EXCEPTION);
+    meta_buffer = std::make_shared<ray::LocalMemoryBuffer>(
+        reinterpret_cast<uint8_t *>(&meta_str[0]), meta_str.size(), true);
+
+    msgpack::sbuffer buf;
+    std::string msg = status.ToString();
+    buf.write(msg.data(), msg.size());
+    data = std::make_shared<msgpack::sbuffer>(std::move(buf));
+  }
+
+  results->resize(return_ids.size(), nullptr);
+  if (task_type != ray::TaskType::ACTOR_CREATION_TASK) {
+    size_t data_size = data->size();
+    auto &result_id = return_ids[0];
+    auto result_ptr = &(*results)[0];
+    int64_t task_output_inlined_bytes = 0;
+    RAY_CHECK_OK(CoreWorkerProcess::GetCoreWorker().AllocateReturnObject(
+        result_id, data_size, meta_buffer, std::vector<ray::ObjectID>(),
+        &task_output_inlined_bytes, result_ptr));
+
+    auto result = *result_ptr;
+    if (result != nullptr) {
+      if (result->HasData()) {
+        memcpy(result->GetData()->Data(), data->data(), data_size);
+      }
+    }
+
+    RAY_CHECK_OK(CoreWorkerProcess::GetCoreWorker().SealReturnObject(result_id, result));
+  } else {
+    if (!status.ok()) {
+      return ray::Status::CreationTaskError();
+    }
+  }
+  return ray::Status::OK();
+}
+
+void TaskExecutor::Invoke(
+    const TaskSpecification &task_spec, std::shared_ptr<msgpack::sbuffer> actor,
+    AbstractRayRuntime *runtime,
+    std::unordered_map<ActorID, std::unique_ptr<ActorContext>> &actor_contexts,
+    absl::Mutex &actor_contexts_mutex) {
+  ArgsBufferList args_buffer;
+  for (size_t i = 0; i < task_spec.NumArgs(); i++) {
+    if (task_spec.ArgByRef(i)) {
+      const auto &id = task_spec.ArgId(i).Binary();
+      msgpack::sbuffer sbuf;
+      sbuf.write(id.data(), id.size());
+      args_buffer.push_back(std::move(sbuf));
+    } else {
+      msgpack::sbuffer sbuf;
+      sbuf.write((const char *)task_spec.ArgData(i), task_spec.ArgDataSize(i));
+      args_buffer.push_back(std::move(sbuf));
+    }
+  }
+
+  auto function_descriptor = task_spec.FunctionDescriptor();
+  auto typed_descriptor = function_descriptor->As<ray::CppFunctionDescriptor>();
+
+  std::shared_ptr<msgpack::sbuffer> data;
+  try {
+    if (actor) {
+      auto result = TaskExecutionHandler(typed_descriptor->FunctionName(), args_buffer,
+                                         actor.get());
+      data = std::make_shared<msgpack::sbuffer>(std::move(result));
+      runtime->Put(std::move(data), task_spec.ReturnId(0));
+    } else {
+      auto result =
+          TaskExecutionHandler(typed_descriptor->FunctionName(), args_buffer, nullptr);
+      data = std::make_shared<msgpack::sbuffer>(std::move(result));
+      if (task_spec.IsActorCreationTask()) {
+        std::unique_ptr<ActorContext> actorContext(new ActorContext());
+        actorContext->current_actor = data;
+        absl::MutexLock lock(&actor_contexts_mutex);
+        actor_contexts.emplace(task_spec.ActorCreationId(), std::move(actorContext));
+      } else {
+        runtime->Put(std::move(data), task_spec.ReturnId(0));
+      }
+    }
+  } catch (std::exception &e) {
+    auto result = PackError(e.what());
+    auto data = std::make_shared<msgpack::sbuffer>(std::move(result));
+    runtime->Put(std::move(data), task_spec.ReturnId(0));
+  }
+}
+
+}  // namespace internal
+}  // namespace ray