--- conflicted
+++ resolved
@@ -214,17 +214,12 @@
 
     size_t total = cross_lang ? (XLANG_HEADER_LEN + data_size) : data_size;
     RAY_CHECK_OK(CoreWorkerProcess::GetCoreWorker().AllocateReturnObject(
-<<<<<<< HEAD
         result_id,
-        data_size,
+        total,
         meta_buffer,
         std::vector<ray::ObjectID>(),
         &task_output_inlined_bytes,
         result_ptr));
-=======
-        result_id, total, meta_buffer, std::vector<ray::ObjectID>(),
-        &task_output_inlined_bytes, result_ptr));
->>>>>>> f15bcb21
 
     auto result = *result_ptr;
     if (result != nullptr) {
