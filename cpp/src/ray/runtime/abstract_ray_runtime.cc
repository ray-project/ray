// Copyright 2020-2021 The Ray Authors.
//
// Licensed under the Apache License, Version 2.0 (the "License");
// you may not use this file except in compliance with the License.
// You may obtain a copy of the License at
//
//  http://www.apache.org/licenses/LICENSE-2.0
//
// Unless required by applicable law or agreed to in writing, software
// distributed under the License is distributed on an "AS IS" BASIS,
// WITHOUT WARRANTIES OR CONDITIONS OF ANY KIND, either express or implied.
// See the License for the specific language governing permissions and
// limitations under the License.

#include "abstract_ray_runtime.h"

#include <ray/api.h>
#include <ray/api/ray_exception.h>
#include <ray/util/logging.h>

#include <cassert>

#include "../config_internal.h"
#include "../util/function_helper.h"
#include "../util/process_helper.h"
#include "local_mode_ray_runtime.h"
#include "native_ray_runtime.h"

namespace ray {

namespace internal {
msgpack::sbuffer PackError(std::string error_msg) {
  msgpack::sbuffer sbuffer;
  msgpack::packer<msgpack::sbuffer> packer(sbuffer);
  packer.pack(msgpack::type::nil_t());
  packer.pack(std::make_tuple((int)ray::rpc::ErrorType::TASK_EXECUTION_EXCEPTION,
                              std::move(error_msg)));

  return sbuffer;
}
}  // namespace internal
<<<<<<< HEAD
namespace internal {
=======
namespace api {

using ray::core::CoreWorkerProcess;
using ray::core::WorkerType;

>>>>>>> 3343172b
std::shared_ptr<AbstractRayRuntime> AbstractRayRuntime::abstract_ray_runtime_ = nullptr;

std::shared_ptr<AbstractRayRuntime> AbstractRayRuntime::DoInit() {
  std::shared_ptr<AbstractRayRuntime> runtime;
  if (ConfigInternal::Instance().run_mode == RunMode::SINGLE_PROCESS) {
    runtime = std::shared_ptr<AbstractRayRuntime>(new LocalModeRayRuntime());
  } else {
    ProcessHelper::GetInstance().RayStart(TaskExecutor::ExecuteTask);
    runtime = std::shared_ptr<AbstractRayRuntime>(new NativeRayRuntime());
    RAY_LOG(INFO) << "Native ray runtime started.";
    if (ConfigInternal::Instance().worker_type == WorkerType::WORKER) {
      // Load functions from code search path.
      FunctionHelper::GetInstance().LoadFunctionsFromPaths(
          ConfigInternal::Instance().code_search_path);
    }
  }
  RAY_CHECK(runtime);
  abstract_ray_runtime_ = runtime;
  return runtime;
}

std::shared_ptr<AbstractRayRuntime> AbstractRayRuntime::GetInstance() {
  return abstract_ray_runtime_;
}

void AbstractRayRuntime::DoShutdown() {
  if (ConfigInternal::Instance().run_mode == RunMode::CLUSTER) {
    ProcessHelper::GetInstance().RayStop();
  }
}

void AbstractRayRuntime::Put(std::shared_ptr<msgpack::sbuffer> data,
                             ObjectID *object_id) {
  object_store_->Put(data, object_id);
}

void AbstractRayRuntime::Put(std::shared_ptr<msgpack::sbuffer> data,
                             const ObjectID &object_id) {
  object_store_->Put(data, object_id);
}

std::string AbstractRayRuntime::Put(std::shared_ptr<msgpack::sbuffer> data) {
  ObjectID object_id =
      ObjectID::FromIndex(worker_->GetCurrentTaskID(), worker_->GetNextPutIndex());
  Put(data, &object_id);
  return object_id.Binary();
}

std::shared_ptr<msgpack::sbuffer> AbstractRayRuntime::Get(const std::string &object_id) {
  return object_store_->Get(ObjectID::FromBinary(object_id), -1);
}

inline static std::vector<ObjectID> StringIDsToObjectIDs(
    const std::vector<std::string> &ids) {
  std::vector<ObjectID> object_ids;
  for (std::string id : ids) {
    object_ids.push_back(ObjectID::FromBinary(id));
  }
  return object_ids;
}

std::vector<std::shared_ptr<msgpack::sbuffer>> AbstractRayRuntime::Get(
    const std::vector<std::string> &ids) {
  return object_store_->Get(StringIDsToObjectIDs(ids), -1);
}

std::vector<bool> AbstractRayRuntime::Wait(const std::vector<std::string> &ids,
                                           int num_objects, int timeout_ms) {
  return object_store_->Wait(StringIDsToObjectIDs(ids), num_objects, timeout_ms);
}

std::vector<std::unique_ptr<::ray::TaskArg>> TransformArgs(
    std::vector<ray::internal::TaskArg> &args) {
  std::vector<std::unique_ptr<::ray::TaskArg>> ray_args;
  for (auto &arg : args) {
    std::unique_ptr<::ray::TaskArg> ray_arg = nullptr;
    if (arg.buf) {
      auto &buffer = *arg.buf;
      auto memory_buffer = std::make_shared<ray::LocalMemoryBuffer>(
          reinterpret_cast<uint8_t *>(buffer.data()), buffer.size(), true);
      ray_arg = absl::make_unique<ray::TaskArgByValue>(std::make_shared<ray::RayObject>(
          memory_buffer, nullptr, std::vector<ObjectID>()));
    } else {
      RAY_CHECK(arg.id);
      ray_arg = absl::make_unique<ray::TaskArgByReference>(ObjectID::FromBinary(*arg.id),
                                                           ray::rpc::Address{});
    }
    ray_args.push_back(std::move(ray_arg));
  }

  return ray_args;
}

InvocationSpec BuildInvocationSpec1(TaskType task_type,
                                    const RemoteFunctionHolder &remote_function_holder,
                                    std::vector<ray::internal::TaskArg> &args,
                                    const ActorID &actor) {
  InvocationSpec invocation_spec;
  invocation_spec.task_type = task_type;
  invocation_spec.task_id =
      TaskID::ForFakeTask();  // TODO(Guyang Song): make it from different task
  invocation_spec.remote_function_holder = remote_function_holder;
  invocation_spec.actor_id = actor;
  invocation_spec.args = TransformArgs(args);
  return invocation_spec;
}

std::string AbstractRayRuntime::Call(const RemoteFunctionHolder &remote_function_holder,
<<<<<<< HEAD
                                     std::vector<ray::internal::TaskArg> &args) {
=======
                                     std::vector<ray::api::TaskArg> &args,
                                     const CallOptions &task_options) {
>>>>>>> 3343172b
  auto invocation_spec = BuildInvocationSpec1(
      TaskType::NORMAL_TASK, remote_function_holder, args, ActorID::Nil());
  return task_submitter_->SubmitTask(invocation_spec, task_options).Binary();
}

std::string AbstractRayRuntime::CreateActor(
    const RemoteFunctionHolder &remote_function_holder,
<<<<<<< HEAD
    std::vector<ray::internal::TaskArg> &args) {
=======
    std::vector<ray::api::TaskArg> &args, const ActorCreationOptions &create_options) {
>>>>>>> 3343172b
  auto invocation_spec = BuildInvocationSpec1(
      TaskType::ACTOR_CREATION_TASK, remote_function_holder, args, ActorID::Nil());
  return task_submitter_->CreateActor(invocation_spec, create_options).Binary();
}

std::string AbstractRayRuntime::CallActor(
    const RemoteFunctionHolder &remote_function_holder, const std::string &actor,
<<<<<<< HEAD
    std::vector<ray::internal::TaskArg> &args) {
=======
    std::vector<ray::api::TaskArg> &args, const CallOptions &call_options) {
>>>>>>> 3343172b
  auto invocation_spec = BuildInvocationSpec1(
      TaskType::ACTOR_TASK, remote_function_holder, args, ActorID::FromBinary(actor));
  return task_submitter_->SubmitActorTask(invocation_spec, call_options).Binary();
}

const TaskID &AbstractRayRuntime::GetCurrentTaskId() {
  return worker_->GetCurrentTaskID();
}

const JobID &AbstractRayRuntime::GetCurrentJobID() { return worker_->GetCurrentJobID(); }

const std::unique_ptr<WorkerContext> &AbstractRayRuntime::GetWorkerContext() {
  return worker_;
}

void AbstractRayRuntime::AddLocalReference(const std::string &id) {
  if (CoreWorkerProcess::IsInitialized()) {
    auto &core_worker = CoreWorkerProcess::GetCoreWorker();
    core_worker.AddLocalReference(ObjectID::FromBinary(id));
  }
}

void AbstractRayRuntime::RemoveLocalReference(const std::string &id) {
  if (CoreWorkerProcess::IsInitialized()) {
    auto &core_worker = CoreWorkerProcess::GetCoreWorker();
    core_worker.RemoveLocalReference(ObjectID::FromBinary(id));
  }
}

<<<<<<< HEAD
}  // namespace internal
=======
std::string GetFullName(bool global, const std::string &name) {
  if (name.empty()) {
    return "";
  }
  return global ? name
                : CoreWorkerProcess::GetCoreWorker().GetCurrentJobId().Hex() + "-" + name;
}

/// TODO(qicosmos): Now only support global name, will support the name of a current job.
std::string AbstractRayRuntime::GetActorId(bool global, const std::string &actor_name) {
  auto &core_worker = CoreWorkerProcess::GetCoreWorker();
  auto full_actor_name = GetFullName(global, actor_name);
  auto pair = core_worker.GetNamedActorHandle(actor_name, "");
  if (!pair.second.ok()) {
    RAY_LOG(WARNING) << pair.second.message();
    return "";
  }

  std::string actor_id;
  auto actor_handle = pair.first;
  RAY_CHECK(actor_handle);
  return actor_handle->GetActorID().Binary();
}

void AbstractRayRuntime::KillActor(const std::string &str_actor_id, bool no_restart) {
  auto &core_worker = CoreWorkerProcess::GetCoreWorker();
  ray::ActorID actor_id = ray::ActorID::FromBinary(str_actor_id);
  Status status = core_worker.KillActor(actor_id, true, no_restart);
  if (!status.ok()) {
    throw RayException(status.message());
  }
}

void AbstractRayRuntime::ExitActor() {
  auto &core_worker = CoreWorkerProcess::GetCoreWorker();
  if (ConfigInternal::Instance().worker_type != WorkerType::WORKER ||
      core_worker.GetActorId().IsNil()) {
    throw std::logic_error("This shouldn't be called on a non-actor worker.");
  }
  throw RayIntentionalSystemExitException("SystemExit");
}

}  // namespace api
>>>>>>> 3343172b
}  // namespace ray<|MERGE_RESOLUTION|>--- conflicted
+++ resolved
@@ -39,15 +39,11 @@
   return sbuffer;
 }
 }  // namespace internal
-<<<<<<< HEAD
 namespace internal {
-=======
-namespace api {
 
 using ray::core::CoreWorkerProcess;
 using ray::core::WorkerType;
 
->>>>>>> 3343172b
 std::shared_ptr<AbstractRayRuntime> AbstractRayRuntime::abstract_ray_runtime_ = nullptr;
 
 std::shared_ptr<AbstractRayRuntime> AbstractRayRuntime::DoInit() {
@@ -156,12 +152,8 @@
 }
 
 std::string AbstractRayRuntime::Call(const RemoteFunctionHolder &remote_function_holder,
-<<<<<<< HEAD
-                                     std::vector<ray::internal::TaskArg> &args) {
-=======
-                                     std::vector<ray::api::TaskArg> &args,
+                                     std::vector<ray::internal::TaskArg> &args,
                                      const CallOptions &task_options) {
->>>>>>> 3343172b
   auto invocation_spec = BuildInvocationSpec1(
       TaskType::NORMAL_TASK, remote_function_holder, args, ActorID::Nil());
   return task_submitter_->SubmitTask(invocation_spec, task_options).Binary();
@@ -169,11 +161,8 @@
 
 std::string AbstractRayRuntime::CreateActor(
     const RemoteFunctionHolder &remote_function_holder,
-<<<<<<< HEAD
-    std::vector<ray::internal::TaskArg> &args) {
-=======
-    std::vector<ray::api::TaskArg> &args, const ActorCreationOptions &create_options) {
->>>>>>> 3343172b
+    std::vector<ray::internal::TaskArg> &args,
+    const ActorCreationOptions &create_options) {
   auto invocation_spec = BuildInvocationSpec1(
       TaskType::ACTOR_CREATION_TASK, remote_function_holder, args, ActorID::Nil());
   return task_submitter_->CreateActor(invocation_spec, create_options).Binary();
@@ -181,11 +170,7 @@
 
 std::string AbstractRayRuntime::CallActor(
     const RemoteFunctionHolder &remote_function_holder, const std::string &actor,
-<<<<<<< HEAD
-    std::vector<ray::internal::TaskArg> &args) {
-=======
-    std::vector<ray::api::TaskArg> &args, const CallOptions &call_options) {
->>>>>>> 3343172b
+    std::vector<ray::internal::TaskArg> &args, const CallOptions &call_options) {
   auto invocation_spec = BuildInvocationSpec1(
       TaskType::ACTOR_TASK, remote_function_holder, args, ActorID::FromBinary(actor));
   return task_submitter_->SubmitActorTask(invocation_spec, call_options).Binary();
@@ -215,9 +200,6 @@
   }
 }
 
-<<<<<<< HEAD
-}  // namespace internal
-=======
 std::string GetFullName(bool global, const std::string &name) {
   if (name.empty()) {
     return "";
@@ -260,6 +242,5 @@
   throw RayIntentionalSystemExitException("SystemExit");
 }
 
-}  // namespace api
->>>>>>> 3343172b
+}  // namespace internal
 }  // namespace ray