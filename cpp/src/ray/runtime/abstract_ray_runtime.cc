--- conflicted
+++ resolved
@@ -138,42 +138,24 @@
                                      std::vector<ray::api::TaskArg> &args,
                                      const CallOptions &task_options) {
   auto invocation_spec = BuildInvocationSpec1(
-<<<<<<< HEAD
-      TaskType::NORMAL_TASK, ConfigInternal::Instance().dynamic_library_path,
-      remote_function_holder, args, ActorID::Nil());
+      TaskType::NORMAL_TASK, remote_function_holder, args, ActorID::Nil());
   return task_submitter_->SubmitTask(invocation_spec, task_options).Binary();
-=======
-      TaskType::NORMAL_TASK, remote_function_holder, args, ActorID::Nil());
-  return task_submitter_->SubmitTask(invocation_spec).Binary();
->>>>>>> 1ab4f0de
 }
 
 std::string AbstractRayRuntime::CreateActor(
     const RemoteFunctionHolder &remote_function_holder,
     std::vector<ray::api::TaskArg> &args, const ActorCreationOptions &create_options) {
   auto invocation_spec = BuildInvocationSpec1(
-<<<<<<< HEAD
-      TaskType::ACTOR_CREATION_TASK, ConfigInternal::Instance().dynamic_library_path,
-      remote_function_holder, args, ActorID::Nil());
+      TaskType::ACTOR_CREATION_TASK, remote_function_holder, args, ActorID::Nil());
   return task_submitter_->CreateActor(invocation_spec, create_options).Binary();
-=======
-      TaskType::ACTOR_CREATION_TASK, remote_function_holder, args, ActorID::Nil());
-  return task_submitter_->CreateActor(invocation_spec).Binary();
->>>>>>> 1ab4f0de
 }
 
 std::string AbstractRayRuntime::CallActor(
     const RemoteFunctionHolder &remote_function_holder, const std::string &actor,
     std::vector<ray::api::TaskArg> &args, const CallOptions &call_options) {
   auto invocation_spec = BuildInvocationSpec1(
-<<<<<<< HEAD
-      TaskType::ACTOR_TASK, ConfigInternal::Instance().dynamic_library_path,
-      remote_function_holder, args, ActorID::FromBinary(actor));
+      TaskType::ACTOR_TASK, remote_function_holder, args, ActorID::FromBinary(actor));
   return task_submitter_->SubmitActorTask(invocation_spec, call_options).Binary();
-=======
-      TaskType::ACTOR_TASK, remote_function_holder, args, ActorID::FromBinary(actor));
-  return task_submitter_->SubmitActorTask(invocation_spec).Binary();
->>>>>>> 1ab4f0de
 }
 
 const TaskID &AbstractRayRuntime::GetCurrentTaskId() {
@@ -200,9 +182,19 @@
   }
 }
 
-std::string AbstractRayRuntime::GetActorId(const std::string &actor_name) {
+std::string GetFullName(bool global, const std::string &name) {
+  if (name.empty()) {
+    return "";
+  }
+  return global ? name
+                : ::ray::CoreWorkerProcess::GetCoreWorker().GetCurrentJobId().Hex() +
+                      "-" + name;
+}
+
+std::string AbstractRayRuntime::GetActorId(bool global, const std::string &actor_name) {
   auto &core_worker = CoreWorkerProcess::GetCoreWorker();
-  auto pair = core_worker.GetNamedActorHandle(actor_name);
+  auto full_actor_name = GetFullName(global, actor_name);
+  auto pair = core_worker.GetNamedActorHandle(actor_name, "");
   if (!pair.second.ok()) {
     RAY_LOG(WARNING) << pair.second.message();
     return "";
