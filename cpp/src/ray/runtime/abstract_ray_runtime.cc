--- conflicted
+++ resolved
@@ -241,11 +241,11 @@
   throw RayIntentionalSystemExitException("SystemExit");
 }
 
-<<<<<<< HEAD
 const std::unique_ptr<ray::gcs::GlobalStateAccessor>
     &AbstractRayRuntime::GetGlobalStateAccessor() {
   return global_state_accessor_;
-=======
+}
+
 ray::PlacementGroup AbstractRayRuntime::CreatePlacementGroup(
     const ray::internal::PlacementGroupCreationOptions &create_options) {
   return task_submitter_->CreatePlacementGroup(create_options);
@@ -258,7 +258,6 @@
 bool AbstractRayRuntime::WaitPlacementGroupReady(const std::string &group_id,
                                                  int timeout_seconds) {
   return task_submitter_->WaitPlacementGroupReady(group_id, timeout_seconds);
->>>>>>> beede916
 }
 
 }  // namespace internal
