<<<<<<< HEAD
// Copyright 2020-2021 The Ray Authors.
//
// Licensed under the Apache License, Version 2.0 (the "License");
// you may not use this file except in compliance with the License.
// You may obtain a copy of the License at
//
//  http://www.apache.org/licenses/LICENSE-2.0
//
// Unless required by applicable law or agreed to in writing, software
// distributed under the License is distributed on an "AS IS" BASIS,
// WITHOUT WARRANTIES OR CONDITIONS OF ANY KIND, either express or implied.
// See the License for the specific language governing permissions and
// limitations under the License.

#include "abstract_ray_runtime.h"

#include <ray/api.h>
#include <ray/api/ray_exception.h>
#include <ray/util/logging.h>

#include <cassert>

#include "../config_internal.h"
#include "../util/function_helper.h"
#include "local_mode_ray_runtime.h"
#include "native_ray_runtime.h"

namespace ray {

namespace internal {
msgpack::sbuffer PackError(std::string error_msg) {
  msgpack::sbuffer sbuffer;
  msgpack::packer<msgpack::sbuffer> packer(sbuffer);
  packer.pack(msgpack::type::nil_t());
  packer.pack(std::make_tuple((int)ray::rpc::ErrorType::TASK_EXECUTION_EXCEPTION,
                              std::move(error_msg)));

  return sbuffer;
}
}  // namespace internal
namespace internal {

using ray::core::CoreWorkerProcess;
using ray::core::WorkerType;

std::shared_ptr<AbstractRayRuntime> AbstractRayRuntime::abstract_ray_runtime_ = nullptr;

std::shared_ptr<AbstractRayRuntime> AbstractRayRuntime::DoInit() {
  std::shared_ptr<AbstractRayRuntime> runtime;
  if (ConfigInternal::Instance().run_mode == RunMode::SINGLE_PROCESS) {
    runtime = std::shared_ptr<AbstractRayRuntime>(new LocalModeRayRuntime());
  } else {
    ProcessHelper::GetInstance().RayStart(TaskExecutor::ExecuteTask);
    runtime = std::shared_ptr<AbstractRayRuntime>(new NativeRayRuntime());
    RAY_LOG(INFO) << "Native ray runtime started.";
    if (ConfigInternal::Instance().worker_type == WorkerType::WORKER) {
      // Load functions from code search path.
      FunctionHelper::GetInstance().LoadFunctionsFromPaths(
          ConfigInternal::Instance().code_search_path);
    }
  }
  RAY_CHECK(runtime);
  abstract_ray_runtime_ = runtime;
  return runtime;
}

std::shared_ptr<AbstractRayRuntime> AbstractRayRuntime::GetInstance() {
  return abstract_ray_runtime_;
}

void AbstractRayRuntime::DoShutdown() {
  abstract_ray_runtime_ = nullptr;
  if (ConfigInternal::Instance().run_mode == RunMode::CLUSTER) {
    ProcessHelper::GetInstance().RayStop();
  }
}

void AbstractRayRuntime::Put(std::shared_ptr<msgpack::sbuffer> data,
                             ObjectID *object_id) {
  object_store_->Put(data, object_id);
}

void AbstractRayRuntime::Put(std::shared_ptr<msgpack::sbuffer> data,
                             const ObjectID &object_id) {
  object_store_->Put(data, object_id);
}

std::string AbstractRayRuntime::Put(std::shared_ptr<msgpack::sbuffer> data) {
  ObjectID object_id =
      ObjectID::FromIndex(worker_->GetCurrentTaskID(), worker_->GetNextPutIndex());
  Put(data, &object_id);
  return object_id.Binary();
}

std::shared_ptr<msgpack::sbuffer> AbstractRayRuntime::Get(const std::string &object_id) {
  return object_store_->Get(ObjectID::FromBinary(object_id), -1);
}

inline static std::vector<ObjectID> StringIDsToObjectIDs(
    const std::vector<std::string> &ids) {
  std::vector<ObjectID> object_ids;
  for (std::string id : ids) {
    object_ids.push_back(ObjectID::FromBinary(id));
  }
  return object_ids;
}

std::vector<std::shared_ptr<msgpack::sbuffer>> AbstractRayRuntime::Get(
    const std::vector<std::string> &ids) {
  return object_store_->Get(StringIDsToObjectIDs(ids), -1);
}

std::vector<bool> AbstractRayRuntime::Wait(const std::vector<std::string> &ids,
                                           int num_objects, int timeout_ms) {
  return object_store_->Wait(StringIDsToObjectIDs(ids), num_objects, timeout_ms);
}

std::vector<std::unique_ptr<::ray::TaskArg>> TransformArgs(
    std::vector<ray::internal::TaskArg> &args) {
  std::vector<std::unique_ptr<::ray::TaskArg>> ray_args;
  for (auto &arg : args) {
    std::unique_ptr<::ray::TaskArg> ray_arg = nullptr;
    if (arg.buf) {
      auto &buffer = *arg.buf;
      auto memory_buffer = std::make_shared<ray::LocalMemoryBuffer>(
          reinterpret_cast<uint8_t *>(buffer.data()), buffer.size(), true);
      ray_arg = absl::make_unique<ray::TaskArgByValue>(std::make_shared<ray::RayObject>(
          memory_buffer, nullptr, std::vector<rpc::ObjectReference>()));
    } else {
      RAY_CHECK(arg.id);
      ray_arg = absl::make_unique<ray::TaskArgByReference>(ObjectID::FromBinary(*arg.id),
                                                           ray::rpc::Address{},
                                                           /*call_site=*/"");
    }
    ray_args.push_back(std::move(ray_arg));
  }

  return ray_args;
}

InvocationSpec BuildInvocationSpec1(TaskType task_type,
                                    const RemoteFunctionHolder &remote_function_holder,
                                    std::vector<ray::internal::TaskArg> &args,
                                    const ActorID &actor) {
  InvocationSpec invocation_spec;
  invocation_spec.task_type = task_type;
  invocation_spec.remote_function_holder = remote_function_holder;
  invocation_spec.actor_id = actor;
  invocation_spec.args = TransformArgs(args);
  return invocation_spec;
}

std::string AbstractRayRuntime::Call(const RemoteFunctionHolder &remote_function_holder,
                                     std::vector<ray::internal::TaskArg> &args,
                                     const CallOptions &task_options) {
  auto invocation_spec = BuildInvocationSpec1(
      TaskType::NORMAL_TASK, remote_function_holder, args, ActorID::Nil());
  return task_submitter_->SubmitTask(invocation_spec, task_options).Binary();
}

std::string AbstractRayRuntime::CreateActor(
    const RemoteFunctionHolder &remote_function_holder,
    std::vector<ray::internal::TaskArg> &args,
    const ActorCreationOptions &create_options) {
  auto invocation_spec = BuildInvocationSpec1(
      TaskType::ACTOR_CREATION_TASK, remote_function_holder, args, ActorID::Nil());
  return task_submitter_->CreateActor(invocation_spec, create_options).Binary();
}

std::string AbstractRayRuntime::CallActor(
    const RemoteFunctionHolder &remote_function_holder, const std::string &actor,
    std::vector<ray::internal::TaskArg> &args, const CallOptions &call_options) {
  auto invocation_spec = BuildInvocationSpec1(
      TaskType::ACTOR_TASK, remote_function_holder, args, ActorID::FromBinary(actor));
  return task_submitter_->SubmitActorTask(invocation_spec, call_options).Binary();
}

const TaskID &AbstractRayRuntime::GetCurrentTaskId() {
  return worker_->GetCurrentTaskID();
}

const JobID &AbstractRayRuntime::GetCurrentJobID() { return worker_->GetCurrentJobID(); }

const std::unique_ptr<WorkerContext> &AbstractRayRuntime::GetWorkerContext() {
  return worker_;
}

void AbstractRayRuntime::AddLocalReference(const std::string &id) {
  if (CoreWorkerProcess::IsInitialized()) {
    auto &core_worker = CoreWorkerProcess::GetCoreWorker();
    core_worker.AddLocalReference(ObjectID::FromBinary(id));
  }
}

void AbstractRayRuntime::RemoveLocalReference(const std::string &id) {
  if (CoreWorkerProcess::IsInitialized()) {
    auto &core_worker = CoreWorkerProcess::GetCoreWorker();
    core_worker.RemoveLocalReference(ObjectID::FromBinary(id));
  }
}

std::string AbstractRayRuntime::GetActorId(const std::string &actor_name) {
  auto actor_id = task_submitter_->GetActor(actor_name);
  if (actor_id.IsNil()) {
    return "";
  }

  return actor_id.Binary();
}

void AbstractRayRuntime::KillActor(const std::string &str_actor_id, bool no_restart) {
  auto &core_worker = CoreWorkerProcess::GetCoreWorker();
  ray::ActorID actor_id = ray::ActorID::FromBinary(str_actor_id);
  Status status = core_worker.KillActor(actor_id, true, no_restart);
  if (!status.ok()) {
    throw RayException(status.message());
  }
}

void AbstractRayRuntime::ExitActor() {
  auto &core_worker = CoreWorkerProcess::GetCoreWorker();
  if (ConfigInternal::Instance().worker_type != WorkerType::WORKER ||
      core_worker.GetActorId().IsNil()) {
    throw std::logic_error("This shouldn't be called on a non-actor worker.");
  }
  throw RayIntentionalSystemExitException("SystemExit");
}

const std::unique_ptr<ray::gcs::GlobalStateAccessor>
    &AbstractRayRuntime::GetGlobalStateAccessor() {
  return global_state_accessor_;
}

bool AbstractRayRuntime::WasCurrentActorRestarted() {
  if (ConfigInternal::Instance().run_mode == RunMode::SINGLE_PROCESS) {
    return false;
  }

  const auto &actor_id = GetCurrentActorID();
  auto byte_ptr = global_state_accessor_->GetActorInfo(actor_id);
  if (byte_ptr == nullptr) {
    return false;
  }

  rpc::ActorTableData actor_table_data;
  bool r = actor_table_data.ParseFromString(*byte_ptr);
  if (!r) {
    throw RayException("Received invalid protobuf data from GCS.");
  }

  return actor_table_data.num_restarts() != 0;
}

ray::PlacementGroup AbstractRayRuntime::CreatePlacementGroup(
    const ray::PlacementGroupCreationOptions &create_options) {
  return task_submitter_->CreatePlacementGroup(create_options);
}

void AbstractRayRuntime::RemovePlacementGroup(const std::string &group_id) {
  return task_submitter_->RemovePlacementGroup(group_id);
}

bool AbstractRayRuntime::WaitPlacementGroupReady(const std::string &group_id,
                                                 int timeout_seconds) {
  return task_submitter_->WaitPlacementGroupReady(group_id, timeout_seconds);
}

PlacementGroup AbstractRayRuntime::GeneratePlacementGroup(const std::string &str) {
  rpc::PlacementGroupTableData pg_table_data;
  bool r = pg_table_data.ParseFromString(str);
  if (!r) {
    throw RayException("Received invalid protobuf data from GCS.");
  }

  PlacementGroupCreationOptions options;
  options.name = pg_table_data.name();
  auto &bundles = options.bundles;
  for (auto &bundle : bundles) {
    options.bundles.emplace_back(bundle);
  }
  options.strategy = PlacementStrategy(pg_table_data.strategy());
  PlacementGroup group(pg_table_data.placement_group_id(), std::move(options),
                       PlacementGroupState(pg_table_data.state()));
  return group;
}

std::vector<PlacementGroup> AbstractRayRuntime::GetAllPlacementGroups() {
  std::vector<std::string> list = global_state_accessor_->GetAllPlacementGroupInfo();
  std::vector<PlacementGroup> groups;
  for (auto &str : list) {
    PlacementGroup group = GeneratePlacementGroup(str);
    groups.push_back(std::move(group));
  }

  return groups;
}

PlacementGroup AbstractRayRuntime::GetPlacementGroupById(const std::string &id) {
  PlacementGroupID pg_id = PlacementGroupID::FromBinary(id);
  auto str_ptr = global_state_accessor_->GetPlacementGroupInfo(pg_id);
  if (str_ptr == nullptr) {
    return {};
  }
  PlacementGroup group = GeneratePlacementGroup(*str_ptr);
  return group;
}

PlacementGroup AbstractRayRuntime::GetPlacementGroup(const std::string &name) {
  auto str_ptr = global_state_accessor_->GetPlacementGroupByName(name, "");
  if (str_ptr == nullptr) {
    return {};
  }
  PlacementGroup group = GeneratePlacementGroup(*str_ptr);
  return group;
}

}  // namespace internal
}  // namespace ray
=======
// Copyright 2020-2021 The Ray Authors.
//
// Licensed under the Apache License, Version 2.0 (the "License");
// you may not use this file except in compliance with the License.
// You may obtain a copy of the License at
//
//  http://www.apache.org/licenses/LICENSE-2.0
//
// Unless required by applicable law or agreed to in writing, software
// distributed under the License is distributed on an "AS IS" BASIS,
// WITHOUT WARRANTIES OR CONDITIONS OF ANY KIND, either express or implied.
// See the License for the specific language governing permissions and
// limitations under the License.

#include "abstract_ray_runtime.h"

#include <ray/api.h>
#include <ray/api/ray_exception.h>
#include <ray/util/logging.h>

#include <cassert>

#include "../config_internal.h"
#include "../util/function_helper.h"
#include "local_mode_ray_runtime.h"
#include "native_ray_runtime.h"

namespace ray {

namespace internal {
msgpack::sbuffer PackError(std::string error_msg) {
  msgpack::sbuffer sbuffer;
  msgpack::packer<msgpack::sbuffer> packer(sbuffer);
  packer.pack(msgpack::type::nil_t());
  packer.pack(std::make_tuple((int)ray::rpc::ErrorType::TASK_EXECUTION_EXCEPTION,
                              std::move(error_msg)));

  return sbuffer;
}
}  // namespace internal
namespace internal {

using ray::core::CoreWorkerProcess;
using ray::core::WorkerType;

std::shared_ptr<AbstractRayRuntime> AbstractRayRuntime::abstract_ray_runtime_ = nullptr;

std::shared_ptr<AbstractRayRuntime> AbstractRayRuntime::DoInit() {
  std::shared_ptr<AbstractRayRuntime> runtime;
  if (ConfigInternal::Instance().run_mode == RunMode::SINGLE_PROCESS) {
    runtime = std::shared_ptr<AbstractRayRuntime>(new LocalModeRayRuntime());
  } else {
    ProcessHelper::GetInstance().RayStart(TaskExecutor::ExecuteTask);
    runtime = std::shared_ptr<AbstractRayRuntime>(new NativeRayRuntime());
    RAY_LOG(INFO) << "Native ray runtime started.";
  }
  RAY_CHECK(runtime);
  internal::RayRuntimeHolder::Instance().Init(runtime);
  if (ConfigInternal::Instance().worker_type == WorkerType::WORKER) {
    // Load functions from code search path.
    FunctionHelper::GetInstance().LoadFunctionsFromPaths(
        ConfigInternal::Instance().code_search_path);
  }
  abstract_ray_runtime_ = runtime;
  return runtime;
}

std::shared_ptr<AbstractRayRuntime> AbstractRayRuntime::GetInstance() {
  return abstract_ray_runtime_;
}

void AbstractRayRuntime::DoShutdown() {
  abstract_ray_runtime_ = nullptr;
  if (ConfigInternal::Instance().run_mode == RunMode::CLUSTER) {
    ProcessHelper::GetInstance().RayStop();
  }
}

void AbstractRayRuntime::Put(std::shared_ptr<msgpack::sbuffer> data,
                             ObjectID *object_id) {
  object_store_->Put(data, object_id);
}

void AbstractRayRuntime::Put(std::shared_ptr<msgpack::sbuffer> data,
                             const ObjectID &object_id) {
  object_store_->Put(data, object_id);
}

std::string AbstractRayRuntime::Put(std::shared_ptr<msgpack::sbuffer> data) {
  ObjectID object_id{};
  object_store_->Put(data, &object_id);
  return object_id.Binary();
}

std::shared_ptr<msgpack::sbuffer> AbstractRayRuntime::Get(const std::string &object_id) {
  return object_store_->Get(ObjectID::FromBinary(object_id), -1);
}

inline static std::vector<ObjectID> StringIDsToObjectIDs(
    const std::vector<std::string> &ids) {
  std::vector<ObjectID> object_ids;
  for (std::string id : ids) {
    object_ids.push_back(ObjectID::FromBinary(id));
  }
  return object_ids;
}

std::vector<std::shared_ptr<msgpack::sbuffer>> AbstractRayRuntime::Get(
    const std::vector<std::string> &ids) {
  return object_store_->Get(StringIDsToObjectIDs(ids), -1);
}

std::vector<bool> AbstractRayRuntime::Wait(const std::vector<std::string> &ids,
                                           int num_objects, int timeout_ms) {
  return object_store_->Wait(StringIDsToObjectIDs(ids), num_objects, timeout_ms);
}

std::vector<std::unique_ptr<::ray::TaskArg>> TransformArgs(
    std::vector<ray::internal::TaskArg> &args, bool cross_lang) {
  std::vector<std::unique_ptr<::ray::TaskArg>> ray_args;
  for (auto &arg : args) {
    std::unique_ptr<::ray::TaskArg> ray_arg = nullptr;
    if (arg.buf) {
      auto &buffer = *arg.buf;
      auto memory_buffer = std::make_shared<ray::LocalMemoryBuffer>(
          reinterpret_cast<uint8_t *>(buffer.data()), buffer.size(), true);
      std::shared_ptr<Buffer> metadata = nullptr;
      if (cross_lang) {
        auto meta_str = arg.meta_str;
        metadata = std::make_shared<ray::LocalMemoryBuffer>(
            reinterpret_cast<uint8_t *>(const_cast<char *>(meta_str.data())),
            meta_str.size(), true);
      }
      ray_arg = absl::make_unique<ray::TaskArgByValue>(std::make_shared<ray::RayObject>(
          memory_buffer, metadata, std::vector<rpc::ObjectReference>()));
    } else {
      RAY_CHECK(arg.id);
      auto id = ObjectID::FromBinary(*arg.id);
      auto owner_address = ray::rpc::Address{};
      if (ConfigInternal::Instance().run_mode == RunMode::CLUSTER) {
        auto &core_worker = CoreWorkerProcess::GetCoreWorker();
        owner_address = core_worker.GetOwnerAddress(id);
      }
      ray_arg = absl::make_unique<ray::TaskArgByReference>(id, owner_address,
                                                           /*call_site=*/"");
    }
    ray_args.push_back(std::move(ray_arg));
  }

  return ray_args;
}

InvocationSpec BuildInvocationSpec1(TaskType task_type,
                                    const RemoteFunctionHolder &remote_function_holder,
                                    std::vector<ray::internal::TaskArg> &args,
                                    const ActorID &actor) {
  InvocationSpec invocation_spec;
  invocation_spec.task_type = task_type;
  invocation_spec.remote_function_holder = remote_function_holder;
  invocation_spec.actor_id = actor;
  invocation_spec.args =
      TransformArgs(args, remote_function_holder.lang_type != LangType::CPP);
  return invocation_spec;
}

std::string AbstractRayRuntime::Call(const RemoteFunctionHolder &remote_function_holder,
                                     std::vector<ray::internal::TaskArg> &args,
                                     const CallOptions &task_options) {
  auto invocation_spec = BuildInvocationSpec1(
      TaskType::NORMAL_TASK, remote_function_holder, args, ActorID::Nil());
  return task_submitter_->SubmitTask(invocation_spec, task_options).Binary();
}

std::string AbstractRayRuntime::CreateActor(
    const RemoteFunctionHolder &remote_function_holder,
    std::vector<ray::internal::TaskArg> &args,
    const ActorCreationOptions &create_options) {
  auto invocation_spec = BuildInvocationSpec1(
      TaskType::ACTOR_CREATION_TASK, remote_function_holder, args, ActorID::Nil());
  return task_submitter_->CreateActor(invocation_spec, create_options).Binary();
}

std::string AbstractRayRuntime::CallActor(
    const RemoteFunctionHolder &remote_function_holder, const std::string &actor,
    std::vector<ray::internal::TaskArg> &args, const CallOptions &call_options) {
  InvocationSpec invocation_spec{};
  if (remote_function_holder.lang_type == LangType::PYTHON) {
    const auto native_actor_handle = CoreWorkerProcess::GetCoreWorker().GetActorHandle(
        ray::ActorID::FromBinary(actor));
    auto function_descriptor = native_actor_handle->ActorCreationTaskFunctionDescriptor();
    auto typed_descriptor = function_descriptor->As<PythonFunctionDescriptor>();
    RemoteFunctionHolder func_holder = remote_function_holder;
    func_holder.module_name = typed_descriptor->ModuleName();
    func_holder.class_name = typed_descriptor->ClassName();
    invocation_spec = BuildInvocationSpec1(TaskType::ACTOR_TASK, func_holder, args,
                                           ActorID::FromBinary(actor));
  } else {
    invocation_spec = BuildInvocationSpec1(TaskType::ACTOR_TASK, remote_function_holder,
                                           args, ActorID::FromBinary(actor));
  }

  return task_submitter_->SubmitActorTask(invocation_spec, call_options).Binary();
}

const TaskID &AbstractRayRuntime::GetCurrentTaskId() {
  return GetWorkerContext().GetCurrentTaskID();
}

const JobID &AbstractRayRuntime::GetCurrentJobID() {
  return GetWorkerContext().GetCurrentJobID();
}

const WorkerContext &AbstractRayRuntime::GetWorkerContext() {
  return CoreWorkerProcess::GetCoreWorker().GetWorkerContext();
}

void AbstractRayRuntime::AddLocalReference(const std::string &id) {
  if (CoreWorkerProcess::IsInitialized()) {
    auto &core_worker = CoreWorkerProcess::GetCoreWorker();
    core_worker.AddLocalReference(ObjectID::FromBinary(id));
  }
}

void AbstractRayRuntime::RemoveLocalReference(const std::string &id) {
  if (CoreWorkerProcess::IsInitialized()) {
    auto &core_worker = CoreWorkerProcess::GetCoreWorker();
    core_worker.RemoveLocalReference(ObjectID::FromBinary(id));
  }
}

std::string AbstractRayRuntime::GetActorId(const std::string &actor_name) {
  auto actor_id = task_submitter_->GetActor(actor_name);
  if (actor_id.IsNil()) {
    return "";
  }

  return actor_id.Binary();
}

void AbstractRayRuntime::KillActor(const std::string &str_actor_id, bool no_restart) {
  auto &core_worker = CoreWorkerProcess::GetCoreWorker();
  ray::ActorID actor_id = ray::ActorID::FromBinary(str_actor_id);
  Status status = core_worker.KillActor(actor_id, true, no_restart);
  if (!status.ok()) {
    throw RayException(status.message());
  }
}

void AbstractRayRuntime::ExitActor() {
  auto &core_worker = CoreWorkerProcess::GetCoreWorker();
  if (ConfigInternal::Instance().worker_type != WorkerType::WORKER ||
      core_worker.GetActorId().IsNil()) {
    throw std::logic_error("This shouldn't be called on a non-actor worker.");
  }
  throw RayIntentionalSystemExitException("SystemExit");
}

const std::unique_ptr<ray::gcs::GlobalStateAccessor>
    &AbstractRayRuntime::GetGlobalStateAccessor() {
  return global_state_accessor_;
}

bool AbstractRayRuntime::WasCurrentActorRestarted() {
  if (ConfigInternal::Instance().run_mode == RunMode::SINGLE_PROCESS) {
    return false;
  }

  const auto &actor_id = GetCurrentActorID();
  auto byte_ptr = global_state_accessor_->GetActorInfo(actor_id);
  if (byte_ptr == nullptr) {
    return false;
  }

  rpc::ActorTableData actor_table_data;
  bool r = actor_table_data.ParseFromString(*byte_ptr);
  if (!r) {
    throw RayException("Received invalid protobuf data from GCS.");
  }

  return actor_table_data.num_restarts() != 0;
}

ray::PlacementGroup AbstractRayRuntime::CreatePlacementGroup(
    const ray::PlacementGroupCreationOptions &create_options) {
  return task_submitter_->CreatePlacementGroup(create_options);
}

void AbstractRayRuntime::RemovePlacementGroup(const std::string &group_id) {
  return task_submitter_->RemovePlacementGroup(group_id);
}

bool AbstractRayRuntime::WaitPlacementGroupReady(const std::string &group_id,
                                                 int timeout_seconds) {
  return task_submitter_->WaitPlacementGroupReady(group_id, timeout_seconds);
}

PlacementGroup AbstractRayRuntime::GeneratePlacementGroup(const std::string &str) {
  rpc::PlacementGroupTableData pg_table_data;
  bool r = pg_table_data.ParseFromString(str);
  if (!r) {
    throw RayException("Received invalid protobuf data from GCS.");
  }

  PlacementGroupCreationOptions options;
  options.name = pg_table_data.name();
  auto &bundles = options.bundles;
  for (auto &bundle : bundles) {
    options.bundles.emplace_back(bundle);
  }
  options.strategy = PlacementStrategy(pg_table_data.strategy());
  PlacementGroup group(pg_table_data.placement_group_id(), std::move(options),
                       PlacementGroupState(pg_table_data.state()));
  return group;
}

std::vector<PlacementGroup> AbstractRayRuntime::GetAllPlacementGroups() {
  std::vector<std::string> list = global_state_accessor_->GetAllPlacementGroupInfo();
  std::vector<PlacementGroup> groups;
  for (auto &str : list) {
    PlacementGroup group = GeneratePlacementGroup(str);
    groups.push_back(std::move(group));
  }

  return groups;
}

PlacementGroup AbstractRayRuntime::GetPlacementGroupById(const std::string &id) {
  PlacementGroupID pg_id = PlacementGroupID::FromBinary(id);
  auto str_ptr = global_state_accessor_->GetPlacementGroupInfo(pg_id);
  if (str_ptr == nullptr) {
    return {};
  }
  PlacementGroup group = GeneratePlacementGroup(*str_ptr);
  return group;
}

PlacementGroup AbstractRayRuntime::GetPlacementGroup(const std::string &name) {
  auto str_ptr = global_state_accessor_->GetPlacementGroupByName(name, "");
  if (str_ptr == nullptr) {
    return {};
  }
  PlacementGroup group = GeneratePlacementGroup(*str_ptr);
  return group;
}

}  // namespace internal
}  // namespace ray
>>>>>>> 19672688
<|MERGE_RESOLUTION|>--- conflicted
+++ resolved
@@ -1,668 +1,347 @@
-<<<<<<< HEAD
-// Copyright 2020-2021 The Ray Authors.
-//
-// Licensed under the Apache License, Version 2.0 (the "License");
-// you may not use this file except in compliance with the License.
-// You may obtain a copy of the License at
-//
-//  http://www.apache.org/licenses/LICENSE-2.0
-//
-// Unless required by applicable law or agreed to in writing, software
-// distributed under the License is distributed on an "AS IS" BASIS,
-// WITHOUT WARRANTIES OR CONDITIONS OF ANY KIND, either express or implied.
-// See the License for the specific language governing permissions and
-// limitations under the License.
-
-#include "abstract_ray_runtime.h"
-
-#include <ray/api.h>
-#include <ray/api/ray_exception.h>
-#include <ray/util/logging.h>
-
-#include <cassert>
-
-#include "../config_internal.h"
-#include "../util/function_helper.h"
-#include "local_mode_ray_runtime.h"
-#include "native_ray_runtime.h"
-
-namespace ray {
-
-namespace internal {
-msgpack::sbuffer PackError(std::string error_msg) {
-  msgpack::sbuffer sbuffer;
-  msgpack::packer<msgpack::sbuffer> packer(sbuffer);
-  packer.pack(msgpack::type::nil_t());
-  packer.pack(std::make_tuple((int)ray::rpc::ErrorType::TASK_EXECUTION_EXCEPTION,
-                              std::move(error_msg)));
-
-  return sbuffer;
-}
-}  // namespace internal
-namespace internal {
-
-using ray::core::CoreWorkerProcess;
-using ray::core::WorkerType;
-
-std::shared_ptr<AbstractRayRuntime> AbstractRayRuntime::abstract_ray_runtime_ = nullptr;
-
-std::shared_ptr<AbstractRayRuntime> AbstractRayRuntime::DoInit() {
-  std::shared_ptr<AbstractRayRuntime> runtime;
-  if (ConfigInternal::Instance().run_mode == RunMode::SINGLE_PROCESS) {
-    runtime = std::shared_ptr<AbstractRayRuntime>(new LocalModeRayRuntime());
-  } else {
-    ProcessHelper::GetInstance().RayStart(TaskExecutor::ExecuteTask);
-    runtime = std::shared_ptr<AbstractRayRuntime>(new NativeRayRuntime());
-    RAY_LOG(INFO) << "Native ray runtime started.";
-    if (ConfigInternal::Instance().worker_type == WorkerType::WORKER) {
-      // Load functions from code search path.
-      FunctionHelper::GetInstance().LoadFunctionsFromPaths(
-          ConfigInternal::Instance().code_search_path);
-    }
-  }
-  RAY_CHECK(runtime);
-  abstract_ray_runtime_ = runtime;
-  return runtime;
-}
-
-std::shared_ptr<AbstractRayRuntime> AbstractRayRuntime::GetInstance() {
-  return abstract_ray_runtime_;
-}
-
-void AbstractRayRuntime::DoShutdown() {
-  abstract_ray_runtime_ = nullptr;
-  if (ConfigInternal::Instance().run_mode == RunMode::CLUSTER) {
-    ProcessHelper::GetInstance().RayStop();
-  }
-}
-
-void AbstractRayRuntime::Put(std::shared_ptr<msgpack::sbuffer> data,
-                             ObjectID *object_id) {
-  object_store_->Put(data, object_id);
-}
-
-void AbstractRayRuntime::Put(std::shared_ptr<msgpack::sbuffer> data,
-                             const ObjectID &object_id) {
-  object_store_->Put(data, object_id);
-}
-
-std::string AbstractRayRuntime::Put(std::shared_ptr<msgpack::sbuffer> data) {
-  ObjectID object_id =
-      ObjectID::FromIndex(worker_->GetCurrentTaskID(), worker_->GetNextPutIndex());
-  Put(data, &object_id);
-  return object_id.Binary();
-}
-
-std::shared_ptr<msgpack::sbuffer> AbstractRayRuntime::Get(const std::string &object_id) {
-  return object_store_->Get(ObjectID::FromBinary(object_id), -1);
-}
-
-inline static std::vector<ObjectID> StringIDsToObjectIDs(
-    const std::vector<std::string> &ids) {
-  std::vector<ObjectID> object_ids;
-  for (std::string id : ids) {
-    object_ids.push_back(ObjectID::FromBinary(id));
-  }
-  return object_ids;
-}
-
-std::vector<std::shared_ptr<msgpack::sbuffer>> AbstractRayRuntime::Get(
-    const std::vector<std::string> &ids) {
-  return object_store_->Get(StringIDsToObjectIDs(ids), -1);
-}
-
-std::vector<bool> AbstractRayRuntime::Wait(const std::vector<std::string> &ids,
-                                           int num_objects, int timeout_ms) {
-  return object_store_->Wait(StringIDsToObjectIDs(ids), num_objects, timeout_ms);
-}
-
-std::vector<std::unique_ptr<::ray::TaskArg>> TransformArgs(
-    std::vector<ray::internal::TaskArg> &args) {
-  std::vector<std::unique_ptr<::ray::TaskArg>> ray_args;
-  for (auto &arg : args) {
-    std::unique_ptr<::ray::TaskArg> ray_arg = nullptr;
-    if (arg.buf) {
-      auto &buffer = *arg.buf;
-      auto memory_buffer = std::make_shared<ray::LocalMemoryBuffer>(
-          reinterpret_cast<uint8_t *>(buffer.data()), buffer.size(), true);
-      ray_arg = absl::make_unique<ray::TaskArgByValue>(std::make_shared<ray::RayObject>(
-          memory_buffer, nullptr, std::vector<rpc::ObjectReference>()));
-    } else {
-      RAY_CHECK(arg.id);
-      ray_arg = absl::make_unique<ray::TaskArgByReference>(ObjectID::FromBinary(*arg.id),
-                                                           ray::rpc::Address{},
-                                                           /*call_site=*/"");
-    }
-    ray_args.push_back(std::move(ray_arg));
-  }
-
-  return ray_args;
-}
-
-InvocationSpec BuildInvocationSpec1(TaskType task_type,
-                                    const RemoteFunctionHolder &remote_function_holder,
-                                    std::vector<ray::internal::TaskArg> &args,
-                                    const ActorID &actor) {
-  InvocationSpec invocation_spec;
-  invocation_spec.task_type = task_type;
-  invocation_spec.remote_function_holder = remote_function_holder;
-  invocation_spec.actor_id = actor;
-  invocation_spec.args = TransformArgs(args);
-  return invocation_spec;
-}
-
-std::string AbstractRayRuntime::Call(const RemoteFunctionHolder &remote_function_holder,
-                                     std::vector<ray::internal::TaskArg> &args,
-                                     const CallOptions &task_options) {
-  auto invocation_spec = BuildInvocationSpec1(
-      TaskType::NORMAL_TASK, remote_function_holder, args, ActorID::Nil());
-  return task_submitter_->SubmitTask(invocation_spec, task_options).Binary();
-}
-
-std::string AbstractRayRuntime::CreateActor(
-    const RemoteFunctionHolder &remote_function_holder,
-    std::vector<ray::internal::TaskArg> &args,
-    const ActorCreationOptions &create_options) {
-  auto invocation_spec = BuildInvocationSpec1(
-      TaskType::ACTOR_CREATION_TASK, remote_function_holder, args, ActorID::Nil());
-  return task_submitter_->CreateActor(invocation_spec, create_options).Binary();
-}
-
-std::string AbstractRayRuntime::CallActor(
-    const RemoteFunctionHolder &remote_function_holder, const std::string &actor,
-    std::vector<ray::internal::TaskArg> &args, const CallOptions &call_options) {
-  auto invocation_spec = BuildInvocationSpec1(
-      TaskType::ACTOR_TASK, remote_function_holder, args, ActorID::FromBinary(actor));
-  return task_submitter_->SubmitActorTask(invocation_spec, call_options).Binary();
-}
-
-const TaskID &AbstractRayRuntime::GetCurrentTaskId() {
-  return worker_->GetCurrentTaskID();
-}
-
-const JobID &AbstractRayRuntime::GetCurrentJobID() { return worker_->GetCurrentJobID(); }
-
-const std::unique_ptr<WorkerContext> &AbstractRayRuntime::GetWorkerContext() {
-  return worker_;
-}
-
-void AbstractRayRuntime::AddLocalReference(const std::string &id) {
-  if (CoreWorkerProcess::IsInitialized()) {
-    auto &core_worker = CoreWorkerProcess::GetCoreWorker();
-    core_worker.AddLocalReference(ObjectID::FromBinary(id));
-  }
-}
-
-void AbstractRayRuntime::RemoveLocalReference(const std::string &id) {
-  if (CoreWorkerProcess::IsInitialized()) {
-    auto &core_worker = CoreWorkerProcess::GetCoreWorker();
-    core_worker.RemoveLocalReference(ObjectID::FromBinary(id));
-  }
-}
-
-std::string AbstractRayRuntime::GetActorId(const std::string &actor_name) {
-  auto actor_id = task_submitter_->GetActor(actor_name);
-  if (actor_id.IsNil()) {
-    return "";
-  }
-
-  return actor_id.Binary();
-}
-
-void AbstractRayRuntime::KillActor(const std::string &str_actor_id, bool no_restart) {
-  auto &core_worker = CoreWorkerProcess::GetCoreWorker();
-  ray::ActorID actor_id = ray::ActorID::FromBinary(str_actor_id);
-  Status status = core_worker.KillActor(actor_id, true, no_restart);
-  if (!status.ok()) {
-    throw RayException(status.message());
-  }
-}
-
-void AbstractRayRuntime::ExitActor() {
-  auto &core_worker = CoreWorkerProcess::GetCoreWorker();
-  if (ConfigInternal::Instance().worker_type != WorkerType::WORKER ||
-      core_worker.GetActorId().IsNil()) {
-    throw std::logic_error("This shouldn't be called on a non-actor worker.");
-  }
-  throw RayIntentionalSystemExitException("SystemExit");
-}
-
-const std::unique_ptr<ray::gcs::GlobalStateAccessor>
-    &AbstractRayRuntime::GetGlobalStateAccessor() {
-  return global_state_accessor_;
-}
-
-bool AbstractRayRuntime::WasCurrentActorRestarted() {
-  if (ConfigInternal::Instance().run_mode == RunMode::SINGLE_PROCESS) {
-    return false;
-  }
-
-  const auto &actor_id = GetCurrentActorID();
-  auto byte_ptr = global_state_accessor_->GetActorInfo(actor_id);
-  if (byte_ptr == nullptr) {
-    return false;
-  }
-
-  rpc::ActorTableData actor_table_data;
-  bool r = actor_table_data.ParseFromString(*byte_ptr);
-  if (!r) {
-    throw RayException("Received invalid protobuf data from GCS.");
-  }
-
-  return actor_table_data.num_restarts() != 0;
-}
-
-ray::PlacementGroup AbstractRayRuntime::CreatePlacementGroup(
-    const ray::PlacementGroupCreationOptions &create_options) {
-  return task_submitter_->CreatePlacementGroup(create_options);
-}
-
-void AbstractRayRuntime::RemovePlacementGroup(const std::string &group_id) {
-  return task_submitter_->RemovePlacementGroup(group_id);
-}
-
-bool AbstractRayRuntime::WaitPlacementGroupReady(const std::string &group_id,
-                                                 int timeout_seconds) {
-  return task_submitter_->WaitPlacementGroupReady(group_id, timeout_seconds);
-}
-
-PlacementGroup AbstractRayRuntime::GeneratePlacementGroup(const std::string &str) {
-  rpc::PlacementGroupTableData pg_table_data;
-  bool r = pg_table_data.ParseFromString(str);
-  if (!r) {
-    throw RayException("Received invalid protobuf data from GCS.");
-  }
-
-  PlacementGroupCreationOptions options;
-  options.name = pg_table_data.name();
-  auto &bundles = options.bundles;
-  for (auto &bundle : bundles) {
-    options.bundles.emplace_back(bundle);
-  }
-  options.strategy = PlacementStrategy(pg_table_data.strategy());
-  PlacementGroup group(pg_table_data.placement_group_id(), std::move(options),
-                       PlacementGroupState(pg_table_data.state()));
-  return group;
-}
-
-std::vector<PlacementGroup> AbstractRayRuntime::GetAllPlacementGroups() {
-  std::vector<std::string> list = global_state_accessor_->GetAllPlacementGroupInfo();
-  std::vector<PlacementGroup> groups;
-  for (auto &str : list) {
-    PlacementGroup group = GeneratePlacementGroup(str);
-    groups.push_back(std::move(group));
-  }
-
-  return groups;
-}
-
-PlacementGroup AbstractRayRuntime::GetPlacementGroupById(const std::string &id) {
-  PlacementGroupID pg_id = PlacementGroupID::FromBinary(id);
-  auto str_ptr = global_state_accessor_->GetPlacementGroupInfo(pg_id);
-  if (str_ptr == nullptr) {
-    return {};
-  }
-  PlacementGroup group = GeneratePlacementGroup(*str_ptr);
-  return group;
-}
-
-PlacementGroup AbstractRayRuntime::GetPlacementGroup(const std::string &name) {
-  auto str_ptr = global_state_accessor_->GetPlacementGroupByName(name, "");
-  if (str_ptr == nullptr) {
-    return {};
-  }
-  PlacementGroup group = GeneratePlacementGroup(*str_ptr);
-  return group;
-}
-
-}  // namespace internal
-}  // namespace ray
-=======
-// Copyright 2020-2021 The Ray Authors.
-//
-// Licensed under the Apache License, Version 2.0 (the "License");
-// you may not use this file except in compliance with the License.
-// You may obtain a copy of the License at
-//
-//  http://www.apache.org/licenses/LICENSE-2.0
-//
-// Unless required by applicable law or agreed to in writing, software
-// distributed under the License is distributed on an "AS IS" BASIS,
-// WITHOUT WARRANTIES OR CONDITIONS OF ANY KIND, either express or implied.
-// See the License for the specific language governing permissions and
-// limitations under the License.
-
-#include "abstract_ray_runtime.h"
-
-#include <ray/api.h>
-#include <ray/api/ray_exception.h>
-#include <ray/util/logging.h>
-
-#include <cassert>
-
-#include "../config_internal.h"
-#include "../util/function_helper.h"
-#include "local_mode_ray_runtime.h"
-#include "native_ray_runtime.h"
-
-namespace ray {
-
-namespace internal {
-msgpack::sbuffer PackError(std::string error_msg) {
-  msgpack::sbuffer sbuffer;
-  msgpack::packer<msgpack::sbuffer> packer(sbuffer);
-  packer.pack(msgpack::type::nil_t());
-  packer.pack(std::make_tuple((int)ray::rpc::ErrorType::TASK_EXECUTION_EXCEPTION,
-                              std::move(error_msg)));
-
-  return sbuffer;
-}
-}  // namespace internal
-namespace internal {
-
-using ray::core::CoreWorkerProcess;
-using ray::core::WorkerType;
-
-std::shared_ptr<AbstractRayRuntime> AbstractRayRuntime::abstract_ray_runtime_ = nullptr;
-
-std::shared_ptr<AbstractRayRuntime> AbstractRayRuntime::DoInit() {
-  std::shared_ptr<AbstractRayRuntime> runtime;
-  if (ConfigInternal::Instance().run_mode == RunMode::SINGLE_PROCESS) {
-    runtime = std::shared_ptr<AbstractRayRuntime>(new LocalModeRayRuntime());
-  } else {
-    ProcessHelper::GetInstance().RayStart(TaskExecutor::ExecuteTask);
-    runtime = std::shared_ptr<AbstractRayRuntime>(new NativeRayRuntime());
-    RAY_LOG(INFO) << "Native ray runtime started.";
-  }
-  RAY_CHECK(runtime);
-  internal::RayRuntimeHolder::Instance().Init(runtime);
-  if (ConfigInternal::Instance().worker_type == WorkerType::WORKER) {
-    // Load functions from code search path.
-    FunctionHelper::GetInstance().LoadFunctionsFromPaths(
-        ConfigInternal::Instance().code_search_path);
-  }
-  abstract_ray_runtime_ = runtime;
-  return runtime;
-}
-
-std::shared_ptr<AbstractRayRuntime> AbstractRayRuntime::GetInstance() {
-  return abstract_ray_runtime_;
-}
-
-void AbstractRayRuntime::DoShutdown() {
-  abstract_ray_runtime_ = nullptr;
-  if (ConfigInternal::Instance().run_mode == RunMode::CLUSTER) {
-    ProcessHelper::GetInstance().RayStop();
-  }
-}
-
-void AbstractRayRuntime::Put(std::shared_ptr<msgpack::sbuffer> data,
-                             ObjectID *object_id) {
-  object_store_->Put(data, object_id);
-}
-
-void AbstractRayRuntime::Put(std::shared_ptr<msgpack::sbuffer> data,
-                             const ObjectID &object_id) {
-  object_store_->Put(data, object_id);
-}
-
-std::string AbstractRayRuntime::Put(std::shared_ptr<msgpack::sbuffer> data) {
-  ObjectID object_id{};
-  object_store_->Put(data, &object_id);
-  return object_id.Binary();
-}
-
-std::shared_ptr<msgpack::sbuffer> AbstractRayRuntime::Get(const std::string &object_id) {
-  return object_store_->Get(ObjectID::FromBinary(object_id), -1);
-}
-
-inline static std::vector<ObjectID> StringIDsToObjectIDs(
-    const std::vector<std::string> &ids) {
-  std::vector<ObjectID> object_ids;
-  for (std::string id : ids) {
-    object_ids.push_back(ObjectID::FromBinary(id));
-  }
-  return object_ids;
-}
-
-std::vector<std::shared_ptr<msgpack::sbuffer>> AbstractRayRuntime::Get(
-    const std::vector<std::string> &ids) {
-  return object_store_->Get(StringIDsToObjectIDs(ids), -1);
-}
-
-std::vector<bool> AbstractRayRuntime::Wait(const std::vector<std::string> &ids,
-                                           int num_objects, int timeout_ms) {
-  return object_store_->Wait(StringIDsToObjectIDs(ids), num_objects, timeout_ms);
-}
-
-std::vector<std::unique_ptr<::ray::TaskArg>> TransformArgs(
-    std::vector<ray::internal::TaskArg> &args, bool cross_lang) {
-  std::vector<std::unique_ptr<::ray::TaskArg>> ray_args;
-  for (auto &arg : args) {
-    std::unique_ptr<::ray::TaskArg> ray_arg = nullptr;
-    if (arg.buf) {
-      auto &buffer = *arg.buf;
-      auto memory_buffer = std::make_shared<ray::LocalMemoryBuffer>(
-          reinterpret_cast<uint8_t *>(buffer.data()), buffer.size(), true);
-      std::shared_ptr<Buffer> metadata = nullptr;
-      if (cross_lang) {
-        auto meta_str = arg.meta_str;
-        metadata = std::make_shared<ray::LocalMemoryBuffer>(
-            reinterpret_cast<uint8_t *>(const_cast<char *>(meta_str.data())),
-            meta_str.size(), true);
-      }
-      ray_arg = absl::make_unique<ray::TaskArgByValue>(std::make_shared<ray::RayObject>(
-          memory_buffer, metadata, std::vector<rpc::ObjectReference>()));
-    } else {
-      RAY_CHECK(arg.id);
-      auto id = ObjectID::FromBinary(*arg.id);
-      auto owner_address = ray::rpc::Address{};
-      if (ConfigInternal::Instance().run_mode == RunMode::CLUSTER) {
-        auto &core_worker = CoreWorkerProcess::GetCoreWorker();
-        owner_address = core_worker.GetOwnerAddress(id);
-      }
-      ray_arg = absl::make_unique<ray::TaskArgByReference>(id, owner_address,
-                                                           /*call_site=*/"");
-    }
-    ray_args.push_back(std::move(ray_arg));
-  }
-
-  return ray_args;
-}
-
-InvocationSpec BuildInvocationSpec1(TaskType task_type,
-                                    const RemoteFunctionHolder &remote_function_holder,
-                                    std::vector<ray::internal::TaskArg> &args,
-                                    const ActorID &actor) {
-  InvocationSpec invocation_spec;
-  invocation_spec.task_type = task_type;
-  invocation_spec.remote_function_holder = remote_function_holder;
-  invocation_spec.actor_id = actor;
-  invocation_spec.args =
-      TransformArgs(args, remote_function_holder.lang_type != LangType::CPP);
-  return invocation_spec;
-}
-
-std::string AbstractRayRuntime::Call(const RemoteFunctionHolder &remote_function_holder,
-                                     std::vector<ray::internal::TaskArg> &args,
-                                     const CallOptions &task_options) {
-  auto invocation_spec = BuildInvocationSpec1(
-      TaskType::NORMAL_TASK, remote_function_holder, args, ActorID::Nil());
-  return task_submitter_->SubmitTask(invocation_spec, task_options).Binary();
-}
-
-std::string AbstractRayRuntime::CreateActor(
-    const RemoteFunctionHolder &remote_function_holder,
-    std::vector<ray::internal::TaskArg> &args,
-    const ActorCreationOptions &create_options) {
-  auto invocation_spec = BuildInvocationSpec1(
-      TaskType::ACTOR_CREATION_TASK, remote_function_holder, args, ActorID::Nil());
-  return task_submitter_->CreateActor(invocation_spec, create_options).Binary();
-}
-
-std::string AbstractRayRuntime::CallActor(
-    const RemoteFunctionHolder &remote_function_holder, const std::string &actor,
-    std::vector<ray::internal::TaskArg> &args, const CallOptions &call_options) {
-  InvocationSpec invocation_spec{};
-  if (remote_function_holder.lang_type == LangType::PYTHON) {
-    const auto native_actor_handle = CoreWorkerProcess::GetCoreWorker().GetActorHandle(
-        ray::ActorID::FromBinary(actor));
-    auto function_descriptor = native_actor_handle->ActorCreationTaskFunctionDescriptor();
-    auto typed_descriptor = function_descriptor->As<PythonFunctionDescriptor>();
-    RemoteFunctionHolder func_holder = remote_function_holder;
-    func_holder.module_name = typed_descriptor->ModuleName();
-    func_holder.class_name = typed_descriptor->ClassName();
-    invocation_spec = BuildInvocationSpec1(TaskType::ACTOR_TASK, func_holder, args,
-                                           ActorID::FromBinary(actor));
-  } else {
-    invocation_spec = BuildInvocationSpec1(TaskType::ACTOR_TASK, remote_function_holder,
-                                           args, ActorID::FromBinary(actor));
-  }
-
-  return task_submitter_->SubmitActorTask(invocation_spec, call_options).Binary();
-}
-
-const TaskID &AbstractRayRuntime::GetCurrentTaskId() {
-  return GetWorkerContext().GetCurrentTaskID();
-}
-
-const JobID &AbstractRayRuntime::GetCurrentJobID() {
-  return GetWorkerContext().GetCurrentJobID();
-}
-
-const WorkerContext &AbstractRayRuntime::GetWorkerContext() {
-  return CoreWorkerProcess::GetCoreWorker().GetWorkerContext();
-}
-
-void AbstractRayRuntime::AddLocalReference(const std::string &id) {
-  if (CoreWorkerProcess::IsInitialized()) {
-    auto &core_worker = CoreWorkerProcess::GetCoreWorker();
-    core_worker.AddLocalReference(ObjectID::FromBinary(id));
-  }
-}
-
-void AbstractRayRuntime::RemoveLocalReference(const std::string &id) {
-  if (CoreWorkerProcess::IsInitialized()) {
-    auto &core_worker = CoreWorkerProcess::GetCoreWorker();
-    core_worker.RemoveLocalReference(ObjectID::FromBinary(id));
-  }
-}
-
-std::string AbstractRayRuntime::GetActorId(const std::string &actor_name) {
-  auto actor_id = task_submitter_->GetActor(actor_name);
-  if (actor_id.IsNil()) {
-    return "";
-  }
-
-  return actor_id.Binary();
-}
-
-void AbstractRayRuntime::KillActor(const std::string &str_actor_id, bool no_restart) {
-  auto &core_worker = CoreWorkerProcess::GetCoreWorker();
-  ray::ActorID actor_id = ray::ActorID::FromBinary(str_actor_id);
-  Status status = core_worker.KillActor(actor_id, true, no_restart);
-  if (!status.ok()) {
-    throw RayException(status.message());
-  }
-}
-
-void AbstractRayRuntime::ExitActor() {
-  auto &core_worker = CoreWorkerProcess::GetCoreWorker();
-  if (ConfigInternal::Instance().worker_type != WorkerType::WORKER ||
-      core_worker.GetActorId().IsNil()) {
-    throw std::logic_error("This shouldn't be called on a non-actor worker.");
-  }
-  throw RayIntentionalSystemExitException("SystemExit");
-}
-
-const std::unique_ptr<ray::gcs::GlobalStateAccessor>
-    &AbstractRayRuntime::GetGlobalStateAccessor() {
-  return global_state_accessor_;
-}
-
-bool AbstractRayRuntime::WasCurrentActorRestarted() {
-  if (ConfigInternal::Instance().run_mode == RunMode::SINGLE_PROCESS) {
-    return false;
-  }
-
-  const auto &actor_id = GetCurrentActorID();
-  auto byte_ptr = global_state_accessor_->GetActorInfo(actor_id);
-  if (byte_ptr == nullptr) {
-    return false;
-  }
-
-  rpc::ActorTableData actor_table_data;
-  bool r = actor_table_data.ParseFromString(*byte_ptr);
-  if (!r) {
-    throw RayException("Received invalid protobuf data from GCS.");
-  }
-
-  return actor_table_data.num_restarts() != 0;
-}
-
-ray::PlacementGroup AbstractRayRuntime::CreatePlacementGroup(
-    const ray::PlacementGroupCreationOptions &create_options) {
-  return task_submitter_->CreatePlacementGroup(create_options);
-}
-
-void AbstractRayRuntime::RemovePlacementGroup(const std::string &group_id) {
-  return task_submitter_->RemovePlacementGroup(group_id);
-}
-
-bool AbstractRayRuntime::WaitPlacementGroupReady(const std::string &group_id,
-                                                 int timeout_seconds) {
-  return task_submitter_->WaitPlacementGroupReady(group_id, timeout_seconds);
-}
-
-PlacementGroup AbstractRayRuntime::GeneratePlacementGroup(const std::string &str) {
-  rpc::PlacementGroupTableData pg_table_data;
-  bool r = pg_table_data.ParseFromString(str);
-  if (!r) {
-    throw RayException("Received invalid protobuf data from GCS.");
-  }
-
-  PlacementGroupCreationOptions options;
-  options.name = pg_table_data.name();
-  auto &bundles = options.bundles;
-  for (auto &bundle : bundles) {
-    options.bundles.emplace_back(bundle);
-  }
-  options.strategy = PlacementStrategy(pg_table_data.strategy());
-  PlacementGroup group(pg_table_data.placement_group_id(), std::move(options),
-                       PlacementGroupState(pg_table_data.state()));
-  return group;
-}
-
-std::vector<PlacementGroup> AbstractRayRuntime::GetAllPlacementGroups() {
-  std::vector<std::string> list = global_state_accessor_->GetAllPlacementGroupInfo();
-  std::vector<PlacementGroup> groups;
-  for (auto &str : list) {
-    PlacementGroup group = GeneratePlacementGroup(str);
-    groups.push_back(std::move(group));
-  }
-
-  return groups;
-}
-
-PlacementGroup AbstractRayRuntime::GetPlacementGroupById(const std::string &id) {
-  PlacementGroupID pg_id = PlacementGroupID::FromBinary(id);
-  auto str_ptr = global_state_accessor_->GetPlacementGroupInfo(pg_id);
-  if (str_ptr == nullptr) {
-    return {};
-  }
-  PlacementGroup group = GeneratePlacementGroup(*str_ptr);
-  return group;
-}
-
-PlacementGroup AbstractRayRuntime::GetPlacementGroup(const std::string &name) {
-  auto str_ptr = global_state_accessor_->GetPlacementGroupByName(name, "");
-  if (str_ptr == nullptr) {
-    return {};
-  }
-  PlacementGroup group = GeneratePlacementGroup(*str_ptr);
-  return group;
-}
-
-}  // namespace internal
-}  // namespace ray
->>>>>>> 19672688
+// Copyright 2020-2021 The Ray Authors.
+//
+// Licensed under the Apache License, Version 2.0 (the "License");
+// you may not use this file except in compliance with the License.
+// You may obtain a copy of the License at
+//
+//  http://www.apache.org/licenses/LICENSE-2.0
+//
+// Unless required by applicable law or agreed to in writing, software
+// distributed under the License is distributed on an "AS IS" BASIS,
+// WITHOUT WARRANTIES OR CONDITIONS OF ANY KIND, either express or implied.
+// See the License for the specific language governing permissions and
+// limitations under the License.
+
+#include "abstract_ray_runtime.h"
+
+#include <ray/api.h>
+#include <ray/api/ray_exception.h>
+#include <ray/util/logging.h>
+
+#include <cassert>
+
+#include "../config_internal.h"
+#include "../util/function_helper.h"
+#include "local_mode_ray_runtime.h"
+#include "native_ray_runtime.h"
+
+namespace ray {
+
+namespace internal {
+msgpack::sbuffer PackError(std::string error_msg) {
+  msgpack::sbuffer sbuffer;
+  msgpack::packer<msgpack::sbuffer> packer(sbuffer);
+  packer.pack(msgpack::type::nil_t());
+  packer.pack(std::make_tuple((int)ray::rpc::ErrorType::TASK_EXECUTION_EXCEPTION,
+                              std::move(error_msg)));
+
+  return sbuffer;
+}
+}  // namespace internal
+namespace internal {
+
+using ray::core::CoreWorkerProcess;
+using ray::core::WorkerType;
+
+std::shared_ptr<AbstractRayRuntime> AbstractRayRuntime::abstract_ray_runtime_ = nullptr;
+
+std::shared_ptr<AbstractRayRuntime> AbstractRayRuntime::DoInit() {
+  std::shared_ptr<AbstractRayRuntime> runtime;
+  if (ConfigInternal::Instance().run_mode == RunMode::SINGLE_PROCESS) {
+    runtime = std::shared_ptr<AbstractRayRuntime>(new LocalModeRayRuntime());
+  } else {
+    ProcessHelper::GetInstance().RayStart(TaskExecutor::ExecuteTask);
+    runtime = std::shared_ptr<AbstractRayRuntime>(new NativeRayRuntime());
+    RAY_LOG(INFO) << "Native ray runtime started.";
+  }
+  RAY_CHECK(runtime);
+  internal::RayRuntimeHolder::Instance().Init(runtime);
+  if (ConfigInternal::Instance().worker_type == WorkerType::WORKER) {
+    // Load functions from code search path.
+    FunctionHelper::GetInstance().LoadFunctionsFromPaths(
+        ConfigInternal::Instance().code_search_path);
+  }
+  abstract_ray_runtime_ = runtime;
+  return runtime;
+}
+
+std::shared_ptr<AbstractRayRuntime> AbstractRayRuntime::GetInstance() {
+  return abstract_ray_runtime_;
+}
+
+void AbstractRayRuntime::DoShutdown() {
+  abstract_ray_runtime_ = nullptr;
+  if (ConfigInternal::Instance().run_mode == RunMode::CLUSTER) {
+    ProcessHelper::GetInstance().RayStop();
+  }
+}
+
+void AbstractRayRuntime::Put(std::shared_ptr<msgpack::sbuffer> data,
+                             ObjectID *object_id) {
+  object_store_->Put(data, object_id);
+}
+
+void AbstractRayRuntime::Put(std::shared_ptr<msgpack::sbuffer> data,
+                             const ObjectID &object_id) {
+  object_store_->Put(data, object_id);
+}
+
+std::string AbstractRayRuntime::Put(std::shared_ptr<msgpack::sbuffer> data) {
+  ObjectID object_id{};
+  object_store_->Put(data, &object_id);
+  return object_id.Binary();
+}
+
+std::shared_ptr<msgpack::sbuffer> AbstractRayRuntime::Get(const std::string &object_id) {
+  return object_store_->Get(ObjectID::FromBinary(object_id), -1);
+}
+
+inline static std::vector<ObjectID> StringIDsToObjectIDs(
+    const std::vector<std::string> &ids) {
+  std::vector<ObjectID> object_ids;
+  for (std::string id : ids) {
+    object_ids.push_back(ObjectID::FromBinary(id));
+  }
+  return object_ids;
+}
+
+std::vector<std::shared_ptr<msgpack::sbuffer>> AbstractRayRuntime::Get(
+    const std::vector<std::string> &ids) {
+  return object_store_->Get(StringIDsToObjectIDs(ids), -1);
+}
+
+std::vector<bool> AbstractRayRuntime::Wait(const std::vector<std::string> &ids,
+                                           int num_objects, int timeout_ms) {
+  return object_store_->Wait(StringIDsToObjectIDs(ids), num_objects, timeout_ms);
+}
+
+std::vector<std::unique_ptr<::ray::TaskArg>> TransformArgs(
+    std::vector<ray::internal::TaskArg> &args, bool cross_lang) {
+  std::vector<std::unique_ptr<::ray::TaskArg>> ray_args;
+  for (auto &arg : args) {
+    std::unique_ptr<::ray::TaskArg> ray_arg = nullptr;
+    if (arg.buf) {
+      auto &buffer = *arg.buf;
+      auto memory_buffer = std::make_shared<ray::LocalMemoryBuffer>(
+          reinterpret_cast<uint8_t *>(buffer.data()), buffer.size(), true);
+      std::shared_ptr<Buffer> metadata = nullptr;
+      if (cross_lang) {
+        auto meta_str = arg.meta_str;
+        metadata = std::make_shared<ray::LocalMemoryBuffer>(
+            reinterpret_cast<uint8_t *>(const_cast<char *>(meta_str.data())),
+            meta_str.size(), true);
+      }
+      ray_arg = absl::make_unique<ray::TaskArgByValue>(std::make_shared<ray::RayObject>(
+          memory_buffer, metadata, std::vector<rpc::ObjectReference>()));
+    } else {
+      RAY_CHECK(arg.id);
+      auto id = ObjectID::FromBinary(*arg.id);
+      auto owner_address = ray::rpc::Address{};
+      if (ConfigInternal::Instance().run_mode == RunMode::CLUSTER) {
+        auto &core_worker = CoreWorkerProcess::GetCoreWorker();
+        owner_address = core_worker.GetOwnerAddress(id);
+      }
+      ray_arg = absl::make_unique<ray::TaskArgByReference>(id, owner_address,
+                                                           /*call_site=*/"");
+    }
+    ray_args.push_back(std::move(ray_arg));
+  }
+
+  return ray_args;
+}
+
+InvocationSpec BuildInvocationSpec1(TaskType task_type,
+                                    const RemoteFunctionHolder &remote_function_holder,
+                                    std::vector<ray::internal::TaskArg> &args,
+                                    const ActorID &actor) {
+  InvocationSpec invocation_spec;
+  invocation_spec.task_type = task_type;
+  invocation_spec.remote_function_holder = remote_function_holder;
+  invocation_spec.actor_id = actor;
+  invocation_spec.args =
+      TransformArgs(args, remote_function_holder.lang_type != LangType::CPP);
+  return invocation_spec;
+}
+
+std::string AbstractRayRuntime::Call(const RemoteFunctionHolder &remote_function_holder,
+                                     std::vector<ray::internal::TaskArg> &args,
+                                     const CallOptions &task_options) {
+  auto invocation_spec = BuildInvocationSpec1(
+      TaskType::NORMAL_TASK, remote_function_holder, args, ActorID::Nil());
+  return task_submitter_->SubmitTask(invocation_spec, task_options).Binary();
+}
+
+std::string AbstractRayRuntime::CreateActor(
+    const RemoteFunctionHolder &remote_function_holder,
+    std::vector<ray::internal::TaskArg> &args,
+    const ActorCreationOptions &create_options) {
+  auto invocation_spec = BuildInvocationSpec1(
+      TaskType::ACTOR_CREATION_TASK, remote_function_holder, args, ActorID::Nil());
+  return task_submitter_->CreateActor(invocation_spec, create_options).Binary();
+}
+
+std::string AbstractRayRuntime::CallActor(
+    const RemoteFunctionHolder &remote_function_holder, const std::string &actor,
+    std::vector<ray::internal::TaskArg> &args, const CallOptions &call_options) {
+  InvocationSpec invocation_spec{};
+  if (remote_function_holder.lang_type == LangType::PYTHON) {
+    const auto native_actor_handle = CoreWorkerProcess::GetCoreWorker().GetActorHandle(
+        ray::ActorID::FromBinary(actor));
+    auto function_descriptor = native_actor_handle->ActorCreationTaskFunctionDescriptor();
+    auto typed_descriptor = function_descriptor->As<PythonFunctionDescriptor>();
+    RemoteFunctionHolder func_holder = remote_function_holder;
+    func_holder.module_name = typed_descriptor->ModuleName();
+    func_holder.class_name = typed_descriptor->ClassName();
+    invocation_spec = BuildInvocationSpec1(TaskType::ACTOR_TASK, func_holder, args,
+                                           ActorID::FromBinary(actor));
+  } else {
+    invocation_spec = BuildInvocationSpec1(TaskType::ACTOR_TASK, remote_function_holder,
+                                           args, ActorID::FromBinary(actor));
+  }
+
+  return task_submitter_->SubmitActorTask(invocation_spec, call_options).Binary();
+}
+
+const TaskID &AbstractRayRuntime::GetCurrentTaskId() {
+  return GetWorkerContext().GetCurrentTaskID();
+}
+
+const JobID &AbstractRayRuntime::GetCurrentJobID() {
+  return GetWorkerContext().GetCurrentJobID();
+}
+
+const WorkerContext &AbstractRayRuntime::GetWorkerContext() {
+  return CoreWorkerProcess::GetCoreWorker().GetWorkerContext();
+}
+
+void AbstractRayRuntime::AddLocalReference(const std::string &id) {
+  if (CoreWorkerProcess::IsInitialized()) {
+    auto &core_worker = CoreWorkerProcess::GetCoreWorker();
+    core_worker.AddLocalReference(ObjectID::FromBinary(id));
+  }
+}
+
+void AbstractRayRuntime::RemoveLocalReference(const std::string &id) {
+  if (CoreWorkerProcess::IsInitialized()) {
+    auto &core_worker = CoreWorkerProcess::GetCoreWorker();
+    core_worker.RemoveLocalReference(ObjectID::FromBinary(id));
+  }
+}
+
+std::string AbstractRayRuntime::GetActorId(const std::string &actor_name) {
+  auto actor_id = task_submitter_->GetActor(actor_name);
+  if (actor_id.IsNil()) {
+    return "";
+  }
+
+  return actor_id.Binary();
+}
+
+void AbstractRayRuntime::KillActor(const std::string &str_actor_id, bool no_restart) {
+  auto &core_worker = CoreWorkerProcess::GetCoreWorker();
+  ray::ActorID actor_id = ray::ActorID::FromBinary(str_actor_id);
+  Status status = core_worker.KillActor(actor_id, true, no_restart);
+  if (!status.ok()) {
+    throw RayException(status.message());
+  }
+}
+
+void AbstractRayRuntime::ExitActor() {
+  auto &core_worker = CoreWorkerProcess::GetCoreWorker();
+  if (ConfigInternal::Instance().worker_type != WorkerType::WORKER ||
+      core_worker.GetActorId().IsNil()) {
+    throw std::logic_error("This shouldn't be called on a non-actor worker.");
+  }
+  throw RayIntentionalSystemExitException("SystemExit");
+}
+
+const std::unique_ptr<ray::gcs::GlobalStateAccessor>
+    &AbstractRayRuntime::GetGlobalStateAccessor() {
+  return global_state_accessor_;
+}
+
+bool AbstractRayRuntime::WasCurrentActorRestarted() {
+  if (ConfigInternal::Instance().run_mode == RunMode::SINGLE_PROCESS) {
+    return false;
+  }
+
+  const auto &actor_id = GetCurrentActorID();
+  auto byte_ptr = global_state_accessor_->GetActorInfo(actor_id);
+  if (byte_ptr == nullptr) {
+    return false;
+  }
+
+  rpc::ActorTableData actor_table_data;
+  bool r = actor_table_data.ParseFromString(*byte_ptr);
+  if (!r) {
+    throw RayException("Received invalid protobuf data from GCS.");
+  }
+
+  return actor_table_data.num_restarts() != 0;
+}
+
+ray::PlacementGroup AbstractRayRuntime::CreatePlacementGroup(
+    const ray::PlacementGroupCreationOptions &create_options) {
+  return task_submitter_->CreatePlacementGroup(create_options);
+}
+
+void AbstractRayRuntime::RemovePlacementGroup(const std::string &group_id) {
+  return task_submitter_->RemovePlacementGroup(group_id);
+}
+
+bool AbstractRayRuntime::WaitPlacementGroupReady(const std::string &group_id,
+                                                 int timeout_seconds) {
+  return task_submitter_->WaitPlacementGroupReady(group_id, timeout_seconds);
+}
+
+PlacementGroup AbstractRayRuntime::GeneratePlacementGroup(const std::string &str) {
+  rpc::PlacementGroupTableData pg_table_data;
+  bool r = pg_table_data.ParseFromString(str);
+  if (!r) {
+    throw RayException("Received invalid protobuf data from GCS.");
+  }
+
+  PlacementGroupCreationOptions options;
+  options.name = pg_table_data.name();
+  auto &bundles = options.bundles;
+  for (auto &bundle : bundles) {
+    options.bundles.emplace_back(bundle);
+  }
+  options.strategy = PlacementStrategy(pg_table_data.strategy());
+  PlacementGroup group(pg_table_data.placement_group_id(), std::move(options),
+                       PlacementGroupState(pg_table_data.state()));
+  return group;
+}
+
+std::vector<PlacementGroup> AbstractRayRuntime::GetAllPlacementGroups() {
+  std::vector<std::string> list = global_state_accessor_->GetAllPlacementGroupInfo();
+  std::vector<PlacementGroup> groups;
+  for (auto &str : list) {
+    PlacementGroup group = GeneratePlacementGroup(str);
+    groups.push_back(std::move(group));
+  }
+
+  return groups;
+}
+
+PlacementGroup AbstractRayRuntime::GetPlacementGroupById(const std::string &id) {
+  PlacementGroupID pg_id = PlacementGroupID::FromBinary(id);
+  auto str_ptr = global_state_accessor_->GetPlacementGroupInfo(pg_id);
+  if (str_ptr == nullptr) {
+    return {};
+  }
+  PlacementGroup group = GeneratePlacementGroup(*str_ptr);
+  return group;
+}
+
+PlacementGroup AbstractRayRuntime::GetPlacementGroup(const std::string &name) {
+  auto str_ptr = global_state_accessor_->GetPlacementGroupByName(name, "");
+  if (str_ptr == nullptr) {
+    return {};
+  }
+  PlacementGroup group = GeneratePlacementGroup(*str_ptr);
+  return group;
+}
+
+}  // namespace internal
+}  // namespace ray