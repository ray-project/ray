--- conflicted
+++ resolved
@@ -201,7 +201,6 @@
   }
 }
 
-<<<<<<< HEAD
 std::unordered_map<std::string, std::pair<size_t, size_t>>
 AbstractRayRuntime::GetAllReferenceCounts() const {
   std::unordered_map<std::string, std::pair<size_t, size_t>> map;
@@ -212,17 +211,6 @@
   return map;
 }
 
-std::string GetFullName(bool global, const std::string &name) {
-  if (name.empty()) {
-    return "";
-  }
-  return global ? name
-                : CoreWorkerProcess::GetCoreWorker().GetCurrentJobId().Hex() + "-" + name;
-}
-
-/// TODO(qicosmos): Now only support global name, will support the name of a current job.
-=======
->>>>>>> beede916
 std::string AbstractRayRuntime::GetActorId(bool global, const std::string &actor_name) {
   auto actor_id = task_submitter_->GetActor(global, actor_name);
   if (actor_id.IsNil()) {
