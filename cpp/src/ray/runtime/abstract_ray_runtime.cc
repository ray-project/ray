
#include "abstract_ray_runtime.h"

#include <ray/api.h>
#include <ray/api/ray_config.h>
#include <ray/api/ray_exception.h>

#include <cassert>

#include "../util/address_helper.h"
#include "../util/process_helper.h"
#include "local_mode_ray_runtime.h"
#include "native_ray_runtime.h"

namespace ray {
namespace api {
std::shared_ptr<AbstractRayRuntime> AbstractRayRuntime::abstract_ray_runtime_ = nullptr;

std::shared_ptr<AbstractRayRuntime> AbstractRayRuntime::DoInit(
    std::shared_ptr<RayConfig> config) {
  std::shared_ptr<AbstractRayRuntime> runtime;
  if (config->run_mode == RunMode::SINGLE_PROCESS) {
    runtime = std::shared_ptr<AbstractRayRuntime>(new LocalModeRayRuntime(config));
  } else {
<<<<<<< HEAD
    ProcessHelper::getInstance()->RayStart(config, TaskExecutor::ExecuteTask);
    runtime = std::shared_ptr<AbstractRayRuntime>(new NativeRayRuntime(config));
=======
    ProcessHelper::getInstance().RayStart(config);
    runtime = new NativeRayRuntime(config);
>>>>>>> 2a7f56e4
  }
  runtime->config_ = config;
  RAY_CHECK(runtime);
  abstract_ray_runtime_ = runtime;
  return runtime;
}

<<<<<<< HEAD
std::shared_ptr<AbstractRayRuntime> AbstractRayRuntime::GetInstance() {
  return abstract_ray_runtime_;
}

void AbstractRayRuntime::DoShutdown(std::shared_ptr<RayConfig> config) {
  if (config->run_mode == RunMode::CLUSTER) {
    ProcessHelper::getInstance()->RayStop(config);
=======
void AbstractRayRuntime::DoShutdown(std::shared_ptr<RayConfig> config) {
  if (config->run_mode == RunMode::CLUSTER) {
    ProcessHelper::getInstance().RayStop(config);
>>>>>>> 2a7f56e4
  }
}

void AbstractRayRuntime::Put(std::shared_ptr<msgpack::sbuffer> data,
                             ObjectID *object_id) {
  object_store_->Put(data, object_id);
}

void AbstractRayRuntime::Put(std::shared_ptr<msgpack::sbuffer> data,
                             const ObjectID &object_id) {
  object_store_->Put(data, object_id);
}

ObjectID AbstractRayRuntime::Put(std::shared_ptr<msgpack::sbuffer> data) {
  ObjectID object_id =
<<<<<<< HEAD
      ObjectID::ForPut(worker_->GetCurrentTaskID(), worker_->GetNextPutIndex());
=======
      ObjectID::FromIndex(worker_->GetCurrentTaskID(), worker_->GetNextPutIndex());
>>>>>>> 2a7f56e4
  Put(data, &object_id);
  return object_id;
}

std::shared_ptr<msgpack::sbuffer> AbstractRayRuntime::Get(const ObjectID &object_id) {
  return object_store_->Get(object_id, -1);
}

std::vector<std::shared_ptr<msgpack::sbuffer>> AbstractRayRuntime::Get(
    const std::vector<ObjectID> &ids) {
  return object_store_->Get(ids, -1);
}

WaitResult AbstractRayRuntime::Wait(const std::vector<ObjectID> &ids, int num_objects,
                                    int timeout_ms) {
  return object_store_->Wait(ids, num_objects, timeout_ms);
}

<<<<<<< HEAD
InvocationSpec BuildInvocationSpec(TaskType task_type, std::string lib_name,
                                   const RemoteFunctionPtrHolder &fptr,
                                   std::shared_ptr<msgpack::sbuffer> args,
                                   const ActorID &actor) {
  InvocationSpec invocation_spec;
  invocation_spec.task_type = task_type;
  invocation_spec.task_id =
      TaskID::ForFakeTask();  // TODO(Guyang Song): make it from different task
  invocation_spec.lib_name = lib_name;
  invocation_spec.fptr = fptr;
  invocation_spec.actor_id = actor;
  invocation_spec.args = args;
  return invocation_spec;
=======
ObjectID AbstractRayRuntime::Call(RemoteFunctionPtrHolder &fptr,
                                  std::shared_ptr<msgpack::sbuffer> args) {
  InvocationSpec invocationSpec;
  // TODO(Guyang Song): make it from different task
  invocationSpec.task_id = TaskID::ForFakeTask();
  invocationSpec.name = "";
  invocationSpec.actor_id = ActorID::Nil();
  invocationSpec.args = args;
  invocationSpec.func_offset =
      (size_t)(fptr.function_pointer - dynamic_library_base_addr);
  invocationSpec.exec_func_offset =
      (size_t)(fptr.exec_function_pointer - dynamic_library_base_addr);
  return task_submitter_->SubmitTask(invocationSpec);
>>>>>>> 2a7f56e4
}

ObjectID AbstractRayRuntime::Call(const RemoteFunctionPtrHolder &fptr,
                                  std::shared_ptr<msgpack::sbuffer> args) {
  auto invocation_spec = BuildInvocationSpec(
      TaskType::NORMAL_TASK, this->config_->lib_name, fptr, args, ActorID::Nil());
  return task_submitter_->SubmitTask(invocation_spec);
}

ActorID AbstractRayRuntime::CreateActor(const RemoteFunctionPtrHolder &fptr,
                                        std::shared_ptr<msgpack::sbuffer> args) {
  auto invocation_spec = BuildInvocationSpec(
      TaskType::ACTOR_CREATION_TASK, this->config_->lib_name, fptr, args, ActorID::Nil());
  return task_submitter_->CreateActor(invocation_spec);
}

ObjectID AbstractRayRuntime::CallActor(const RemoteFunctionPtrHolder &fptr,
                                       const ActorID &actor,
                                       std::shared_ptr<msgpack::sbuffer> args) {
<<<<<<< HEAD
  auto invocation_spec = BuildInvocationSpec(TaskType::ACTOR_TASK,
                                             this->config_->lib_name, fptr, args, actor);
  return task_submitter_->SubmitActorTask(invocation_spec);
=======
  InvocationSpec invocationSpec;
  // TODO(Guyang Song): make it from different task
  invocationSpec.task_id = TaskID::ForFakeTask();
  invocationSpec.name = "";
  invocationSpec.actor_id = actor;
  invocationSpec.args = args;
  invocationSpec.func_offset =
      (size_t)(fptr.function_pointer - dynamic_library_base_addr);
  invocationSpec.exec_func_offset =
      (size_t)(fptr.exec_function_pointer - dynamic_library_base_addr);
  return task_submitter_->SubmitActorTask(invocationSpec);
>>>>>>> 2a7f56e4
}

const TaskID &AbstractRayRuntime::GetCurrentTaskId() {
  return worker_->GetCurrentTaskID();
}

const JobID &AbstractRayRuntime::GetCurrentJobID() { return worker_->GetCurrentJobID(); }

ActorID AbstractRayRuntime::GetNextActorID() {
  const int next_task_index = worker_->GetNextTaskIndex();
  const ActorID actor_id = ActorID::Of(worker_->GetCurrentJobID(),
                                       worker_->GetCurrentTaskID(), next_task_index);
  return actor_id;
}

const std::unique_ptr<WorkerContext> &AbstractRayRuntime::GetWorkerContext() {
  return worker_;
}

}  // namespace api
}  // namespace ray<|MERGE_RESOLUTION|>--- conflicted
+++ resolved
@@ -22,13 +22,8 @@
   if (config->run_mode == RunMode::SINGLE_PROCESS) {
     runtime = std::shared_ptr<AbstractRayRuntime>(new LocalModeRayRuntime(config));
   } else {
-<<<<<<< HEAD
-    ProcessHelper::getInstance()->RayStart(config, TaskExecutor::ExecuteTask);
+    ProcessHelper::getInstance().RayStart(config, TaskExecutor::ExecuteTask);
     runtime = std::shared_ptr<AbstractRayRuntime>(new NativeRayRuntime(config));
-=======
-    ProcessHelper::getInstance().RayStart(config);
-    runtime = new NativeRayRuntime(config);
->>>>>>> 2a7f56e4
   }
   runtime->config_ = config;
   RAY_CHECK(runtime);
@@ -36,7 +31,6 @@
   return runtime;
 }
 
-<<<<<<< HEAD
 std::shared_ptr<AbstractRayRuntime> AbstractRayRuntime::GetInstance() {
   return abstract_ray_runtime_;
 }
@@ -44,11 +38,6 @@
 void AbstractRayRuntime::DoShutdown(std::shared_ptr<RayConfig> config) {
   if (config->run_mode == RunMode::CLUSTER) {
     ProcessHelper::getInstance()->RayStop(config);
-=======
-void AbstractRayRuntime::DoShutdown(std::shared_ptr<RayConfig> config) {
-  if (config->run_mode == RunMode::CLUSTER) {
-    ProcessHelper::getInstance().RayStop(config);
->>>>>>> 2a7f56e4
   }
 }
 
@@ -64,11 +53,7 @@
 
 ObjectID AbstractRayRuntime::Put(std::shared_ptr<msgpack::sbuffer> data) {
   ObjectID object_id =
-<<<<<<< HEAD
-      ObjectID::ForPut(worker_->GetCurrentTaskID(), worker_->GetNextPutIndex());
-=======
       ObjectID::FromIndex(worker_->GetCurrentTaskID(), worker_->GetNextPutIndex());
->>>>>>> 2a7f56e4
   Put(data, &object_id);
   return object_id;
 }
@@ -87,7 +72,6 @@
   return object_store_->Wait(ids, num_objects, timeout_ms);
 }
 
-<<<<<<< HEAD
 InvocationSpec BuildInvocationSpec(TaskType task_type, std::string lib_name,
                                    const RemoteFunctionPtrHolder &fptr,
                                    std::shared_ptr<msgpack::sbuffer> args,
@@ -101,21 +85,6 @@
   invocation_spec.actor_id = actor;
   invocation_spec.args = args;
   return invocation_spec;
-=======
-ObjectID AbstractRayRuntime::Call(RemoteFunctionPtrHolder &fptr,
-                                  std::shared_ptr<msgpack::sbuffer> args) {
-  InvocationSpec invocationSpec;
-  // TODO(Guyang Song): make it from different task
-  invocationSpec.task_id = TaskID::ForFakeTask();
-  invocationSpec.name = "";
-  invocationSpec.actor_id = ActorID::Nil();
-  invocationSpec.args = args;
-  invocationSpec.func_offset =
-      (size_t)(fptr.function_pointer - dynamic_library_base_addr);
-  invocationSpec.exec_func_offset =
-      (size_t)(fptr.exec_function_pointer - dynamic_library_base_addr);
-  return task_submitter_->SubmitTask(invocationSpec);
->>>>>>> 2a7f56e4
 }
 
 ObjectID AbstractRayRuntime::Call(const RemoteFunctionPtrHolder &fptr,
@@ -135,23 +104,9 @@
 ObjectID AbstractRayRuntime::CallActor(const RemoteFunctionPtrHolder &fptr,
                                        const ActorID &actor,
                                        std::shared_ptr<msgpack::sbuffer> args) {
-<<<<<<< HEAD
   auto invocation_spec = BuildInvocationSpec(TaskType::ACTOR_TASK,
                                              this->config_->lib_name, fptr, args, actor);
   return task_submitter_->SubmitActorTask(invocation_spec);
-=======
-  InvocationSpec invocationSpec;
-  // TODO(Guyang Song): make it from different task
-  invocationSpec.task_id = TaskID::ForFakeTask();
-  invocationSpec.name = "";
-  invocationSpec.actor_id = actor;
-  invocationSpec.args = args;
-  invocationSpec.func_offset =
-      (size_t)(fptr.function_pointer - dynamic_library_base_addr);
-  invocationSpec.exec_func_offset =
-      (size_t)(fptr.exec_function_pointer - dynamic_library_base_addr);
-  return task_submitter_->SubmitActorTask(invocationSpec);
->>>>>>> 2a7f56e4
 }
 
 const TaskID &AbstractRayRuntime::GetCurrentTaskId() {
