// Copyright 2020-2021 The Ray Authors.
//
// Licensed under the Apache License, Version 2.0 (the "License");
// you may not use this file except in compliance with the License.
// You may obtain a copy of the License at
//
//  http://www.apache.org/licenses/LICENSE-2.0
//
// Unless required by applicable law or agreed to in writing, software
// distributed under the License is distributed on an "AS IS" BASIS,
// WITHOUT WARRANTIES OR CONDITIONS OF ANY KIND, either express or implied.
// See the License for the specific language governing permissions and
// limitations under the License.

#include <ray/api.h>

#include "config_internal.h"
#include "runtime/abstract_ray_runtime.h"

namespace ray {

<<<<<<< HEAD
void Init(ray::RayConfig &config, int argc, char **argv) {
  ray::internal::ConfigInternal::Instance().Init(config, argc, argv);
  Init();
}

void Init(ray::RayConfig &config) { Init(config, 0, nullptr); }

void Init() {
=======
void Init(RayConfig &config, int *argc, char ***argv) {
  ray::internal::ConfigInternal::Instance().Init(config, argc, argv);
>>>>>>> 4f0c706e
  std::call_once(is_inited_, [] {
    auto runtime = ray::internal::AbstractRayRuntime::DoInit();
    ray::internal::RayRuntimeHolder::Instance().Init(runtime);
  });
}

void Init(RayConfig &config) { Init(config, nullptr, nullptr); }

void Init() {
  RayConfig config;
  Init(config, nullptr, nullptr);
}

void Shutdown() { ray::internal::AbstractRayRuntime::DoShutdown(); }

}  // namespace ray<|MERGE_RESOLUTION|>--- conflicted
+++ resolved
@@ -19,7 +19,6 @@
 
 namespace ray {
 
-<<<<<<< HEAD
 void Init(ray::RayConfig &config, int argc, char **argv) {
   ray::internal::ConfigInternal::Instance().Init(config, argc, argv);
   Init();
@@ -28,21 +27,8 @@
 void Init(ray::RayConfig &config) { Init(config, 0, nullptr); }
 
 void Init() {
-=======
-void Init(RayConfig &config, int *argc, char ***argv) {
-  ray::internal::ConfigInternal::Instance().Init(config, argc, argv);
->>>>>>> 4f0c706e
-  std::call_once(is_inited_, [] {
-    auto runtime = ray::internal::AbstractRayRuntime::DoInit();
-    ray::internal::RayRuntimeHolder::Instance().Init(runtime);
-  });
-}
-
-void Init(RayConfig &config) { Init(config, nullptr, nullptr); }
-
-void Init() {
   RayConfig config;
-  Init(config, nullptr, nullptr);
+  Init(config, 0, nullptr);
 }
 
 void Shutdown() { ray::internal::AbstractRayRuntime::DoShutdown(); }
