--- conflicted
+++ resolved
@@ -1,11 +1,8 @@
 #pragma once
 #include <string>
-<<<<<<< HEAD
+
 #include "../ray_config_internal.h"
-#include "ray/core.h"
-=======
 #include "ray/core_worker/core_worker.h"
->>>>>>> 7cfe7f84
 
 namespace ray {
 namespace api {
