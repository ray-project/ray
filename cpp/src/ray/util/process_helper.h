#pragma once
#include <ray/api/ray_config.h>
#include <string>
#include "ray/core.h"

namespace ray {
namespace api {

class ProcessHelper {
 public:
<<<<<<< HEAD
  void RayStart(std::shared_ptr<RayConfig> config,
                CoreWorkerOptions::TaskExecutionCallback callback);
  void RayStop(std::shared_ptr<RayConfig> config);

  static std::shared_ptr<ProcessHelper> getInstance() { return ProcessHelper_; }

 private:
  static std::shared_ptr<ProcessHelper> ProcessHelper_;
=======
  void RayStart(std::shared_ptr<RayConfig> config);
  void RayStop(std::shared_ptr<RayConfig> config);

  static ProcessHelper &getInstance() {
    static ProcessHelper processHelper;
    return processHelper;
  }

  ProcessHelper(ProcessHelper const &) = delete;
  void operator=(ProcessHelper const &) = delete;

 private:
  ProcessHelper(){};
>>>>>>> 2a7f56e4
};
}  // namespace api
}  // namespace ray<|MERGE_RESOLUTION|>--- conflicted
+++ resolved
@@ -8,17 +8,8 @@
 
 class ProcessHelper {
  public:
-<<<<<<< HEAD
   void RayStart(std::shared_ptr<RayConfig> config,
                 CoreWorkerOptions::TaskExecutionCallback callback);
-  void RayStop(std::shared_ptr<RayConfig> config);
-
-  static std::shared_ptr<ProcessHelper> getInstance() { return ProcessHelper_; }
-
- private:
-  static std::shared_ptr<ProcessHelper> ProcessHelper_;
-=======
-  void RayStart(std::shared_ptr<RayConfig> config);
   void RayStop(std::shared_ptr<RayConfig> config);
 
   static ProcessHelper &getInstance() {
@@ -31,7 +22,6 @@
 
  private:
   ProcessHelper(){};
->>>>>>> 2a7f56e4
 };
 }  // namespace api
 }  // namespace ray