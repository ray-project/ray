<<<<<<< HEAD
// Copyright 2020-2021 The Ray Authors.
//
// Licensed under the Apache License, Version 2.0 (the "License");
// you may not use this file except in compliance with the License.
// You may obtain a copy of the License at
//
//  http://www.apache.org/licenses/LICENSE-2.0
//
// Unless required by applicable law or agreed to in writing, software
// distributed under the License is distributed on an "AS IS" BASIS,
// WITHOUT WARRANTIES OR CONDITIONS OF ANY KIND, either express or implied.
// See the License for the specific language governing permissions and
// limitations under the License.

#include "function_helper.h"

#include <boost/filesystem.hpp>
#include <boost/range/iterator_range.hpp>
#include <memory>

#include "ray/util/logging.h"

namespace ray {
namespace internal {

void FunctionHelper::LoadDll(const boost::filesystem::path &lib_path) {
  RAY_LOG(INFO) << "Start load library " << lib_path;

  auto it = libraries_.find(lib_path.string());
  if (it != libraries_.end()) {
    return;
  }

  RAY_CHECK(boost::filesystem::exists(lib_path))
      << lib_path << " dynamic library not found.";

  std::shared_ptr<boost::dll::shared_library> lib = nullptr;
  try {
    lib = std::make_shared<boost::dll::shared_library>(
        lib_path.string(), boost::dll::load_mode::type::rtld_lazy);
  } catch (std::exception &e) {
    RAY_LOG(FATAL) << "Load library failed, lib_path: " << lib_path
                   << ", failed reason: " << e.what();
    return;
  } catch (...) {
    RAY_LOG(FATAL) << "Load library failed, lib_path: " << lib_path
                   << ", unknown failed reason.";
    return;
  }

  RAY_LOG(INFO) << "Loaded library: " << lib_path << " successfully.";
  RAY_CHECK(libraries_.emplace(lib_path.string(), lib).second);

  try {
    auto entry_func = boost::dll::import_alias<msgpack::sbuffer(
        const std::string &, const ArgsBufferList &, msgpack::sbuffer *)>(
        *lib, "TaskExecutionHandler");
    auto function_names = LoadAllRemoteFunctions(lib_path.string(), *lib, entry_func);
    if (function_names.empty()) {
      RAY_LOG(WARNING) << "No remote functions in library " << lib_path
                       << ", maybe it's not a dynamic library of Ray application.";
      lib->unload();
      return;
    }
    RAY_LOG(INFO) << "The lib path: " << lib_path
                  << ", all remote functions: " << function_names;
    return;
  } catch (std::exception &e) {
    RAY_LOG(WARNING) << "Get execute function failed, lib_path: " << lib_path
                     << ", failed reason: " << e.what();
    lib->unload();
  } catch (...) {
    RAY_LOG(WARNING) << "Get execute function failed, lib_path: " << lib_path
                     << ", unknown failed reason.";
    lib->unload();
  }
  return;
}

std::string FunctionHelper::LoadAllRemoteFunctions(const std::string lib_path,
                                                   const boost::dll::shared_library &lib,
                                                   const EntryFuntion &entry_function) {
  static const std::string internal_function_name = "GetRemoteFunctions";
  if (!lib.has(internal_function_name)) {
    RAY_LOG(WARNING) << "Internal function '" << internal_function_name
                     << "' not found in " << lib_path;
    return "";
  }
  auto get_remote_func = boost::dll::import_alias<
      std::pair<const RemoteFunctionMap_t &, const RemoteMemberFunctionMap_t &>()>(
      lib, internal_function_name);
  std::string names_str;
  auto function_maps = get_remote_func();
  for (const auto &pair : function_maps.first) {
    names_str.append(pair.first).append(", ");
    remote_funcs_.emplace(pair.first, entry_function);
  }
  for (const auto &pair : function_maps.second) {
    names_str.append(pair.first).append(", ");
    remote_member_funcs_.emplace(pair.first, entry_function);
  }
  if (!names_str.empty()) {
    names_str.pop_back();
    names_str.pop_back();
  }
  return names_str;
}

void FindDynamicLibrary(boost::filesystem::path path,
                        std::list<boost::filesystem::path> &dynamic_libraries) {
#if defined(_WIN32)
  static const std::unordered_set<std::string> dynamic_library_extension = {".dll"};
#elif __APPLE__
  static const std::unordered_set<std::string> dynamic_library_extension = {".dylib",
                                                                            ".so"};
#else
  static const std::unordered_set<std::string> dynamic_library_extension = {".so"};
#endif
  auto extension = boost::filesystem::extension(path);
  if (dynamic_library_extension.find(extension) != dynamic_library_extension.end()) {
    RAY_LOG(INFO) << path << " dynamic library found.";
    dynamic_libraries.emplace_back(path);
  }
}

void FunctionHelper::LoadFunctionsFromPaths(const std::vector<std::string> &paths) {
  std::list<boost::filesystem::path> dynamic_libraries;
  // Lookup dynamic libraries from paths.
  for (auto path : paths) {
    if (boost::filesystem::is_directory(path)) {
      for (auto &entry :
           boost::make_iterator_range(boost::filesystem::directory_iterator(path), {})) {
        FindDynamicLibrary(entry, dynamic_libraries);
      }
    } else if (boost::filesystem::exists(path)) {
      FindDynamicLibrary(path, dynamic_libraries);
    } else {
      RAY_LOG(FATAL) << path << " dynamic library not found.";
    }
  }

  // Try to load all found libraries.
  for (auto lib : dynamic_libraries) {
    LoadDll(lib);
  }
}

const EntryFuntion &FunctionHelper::GetExecutableFunctions(
    const std::string &function_name) {
  auto it = remote_funcs_.find(function_name);
  if (it == remote_funcs_.end()) {
    throw RayFunctionNotFound("Executable function not found, the function name " +
                              function_name);
  } else {
    return it->second;
  }
}

const EntryFuntion &FunctionHelper::GetExecutableMemberFunctions(
    const std::string &function_name) {
  auto it = remote_member_funcs_.find(function_name);
  if (it == remote_member_funcs_.end()) {
    throw RayFunctionNotFound("Executable member function not found, the function name " +
                              function_name);
  } else {
    return it->second;
  }
}

}  // namespace internal
=======
// Copyright 2020-2021 The Ray Authors.
//
// Licensed under the Apache License, Version 2.0 (the "License");
// you may not use this file except in compliance with the License.
// You may obtain a copy of the License at
//
//  http://www.apache.org/licenses/LICENSE-2.0
//
// Unless required by applicable law or agreed to in writing, software
// distributed under the License is distributed on an "AS IS" BASIS,
// WITHOUT WARRANTIES OR CONDITIONS OF ANY KIND, either express or implied.
// See the License for the specific language governing permissions and
// limitations under the License.

#include "function_helper.h"

#include <boost/filesystem.hpp>
#include <boost/range/iterator_range.hpp>
#include <memory>

#include "ray/util/logging.h"

namespace ray {
namespace internal {

void FunctionHelper::LoadDll(const boost::filesystem::path &lib_path) {
  RAY_LOG(INFO) << "Start load library " << lib_path;

  auto it = libraries_.find(lib_path.string());
  if (it != libraries_.end()) {
    return;
  }

  RAY_CHECK(boost::filesystem::exists(lib_path))
      << lib_path << " dynamic library not found.";

  std::shared_ptr<boost::dll::shared_library> lib = nullptr;
  try {
    lib = std::make_shared<boost::dll::shared_library>(
        lib_path.string(), boost::dll::load_mode::type::rtld_lazy);
  } catch (std::exception &e) {
    RAY_LOG(FATAL) << "Load library failed, lib_path: " << lib_path
                   << ", failed reason: " << e.what();
    return;
  } catch (...) {
    RAY_LOG(FATAL) << "Load library failed, lib_path: " << lib_path
                   << ", unknown failed reason.";
    return;
  }

  RAY_LOG(INFO) << "Loaded library: " << lib_path << " successfully.";
  RAY_CHECK(libraries_.emplace(lib_path.string(), lib).second);

  try {
    auto entry_func = boost::dll::import_alias<msgpack::sbuffer(
        const std::string &, const ArgsBufferList &, msgpack::sbuffer *)>(
        *lib, "TaskExecutionHandler");
    auto function_names = LoadAllRemoteFunctions(lib_path.string(), *lib, entry_func);
    if (function_names.empty()) {
      RAY_LOG(WARNING) << "No remote functions in library " << lib_path
                       << ", maybe it's not a dynamic library of Ray application.";
      lib->unload();
      return;
    }
    RAY_LOG(INFO) << "The lib path: " << lib_path
                  << ", all remote functions: " << function_names;
    return;
  } catch (std::exception &e) {
    RAY_LOG(WARNING) << "Get execute function failed, lib_path: " << lib_path
                     << ", failed reason: " << e.what();
    lib->unload();
  } catch (...) {
    RAY_LOG(WARNING) << "Get execute function failed, lib_path: " << lib_path
                     << ", unknown failed reason.";
    lib->unload();
  }
  return;
}

std::string FunctionHelper::LoadAllRemoteFunctions(const std::string lib_path,
                                                   const boost::dll::shared_library &lib,
                                                   const EntryFuntion &entry_function) {
  static const std::string internal_function_name = "GetRemoteFunctions";
  if (!lib.has(internal_function_name)) {
    RAY_LOG(WARNING) << "Internal function '" << internal_function_name
                     << "' not found in " << lib_path;
    return "";
  }
  // Both default worker and user dynamic library static link libray_api.so which has a
  // singleton class RayRuntimeHolder, the user dynamic library will get a new un-init
  // instance of RayRuntimeHolder, so we need to init the RayRuntimeHolder singleton when
  // loading the user dynamic library to make sure the new instance valid.
  auto init_func =
      boost::dll::import_alias<void(std::shared_ptr<RayRuntime>)>(lib, "InitRayRuntime");
  init_func(RayRuntimeHolder::Instance().Runtime());

  auto get_remote_func = boost::dll::import_alias<
      std::pair<const RemoteFunctionMap_t &, const RemoteMemberFunctionMap_t &>()>(
      lib, internal_function_name);
  std::string names_str;
  auto function_maps = get_remote_func();
  for (const auto &pair : function_maps.first) {
    names_str.append(pair.first).append(", ");
    remote_funcs_.emplace(pair.first, entry_function);
  }
  for (const auto &pair : function_maps.second) {
    names_str.append(pair.first).append(", ");
    remote_member_funcs_.emplace(pair.first, entry_function);
  }
  if (!names_str.empty()) {
    names_str.pop_back();
    names_str.pop_back();
  }
  return names_str;
}

void FindDynamicLibrary(boost::filesystem::path path,
                        std::list<boost::filesystem::path> &dynamic_libraries) {
#if defined(_WIN32)
  static const std::unordered_set<std::string> dynamic_library_extension = {".dll"};
#elif __APPLE__
  static const std::unordered_set<std::string> dynamic_library_extension = {".dylib",
                                                                            ".so"};
#else
  static const std::unordered_set<std::string> dynamic_library_extension = {".so"};
#endif
  auto extension = boost::filesystem::extension(path);
  if (dynamic_library_extension.find(extension) != dynamic_library_extension.end()) {
    RAY_LOG(INFO) << path << " dynamic library found.";
    dynamic_libraries.emplace_back(path);
  }
}

void FunctionHelper::LoadFunctionsFromPaths(const std::vector<std::string> &paths) {
  std::list<boost::filesystem::path> dynamic_libraries;
  // Lookup dynamic libraries from paths.
  for (auto path : paths) {
    if (boost::filesystem::is_directory(path)) {
      for (auto &entry :
           boost::make_iterator_range(boost::filesystem::directory_iterator(path), {})) {
        FindDynamicLibrary(entry, dynamic_libraries);
      }
    } else if (boost::filesystem::exists(path)) {
      FindDynamicLibrary(path, dynamic_libraries);
    } else {
      RAY_LOG(FATAL) << path << " dynamic library not found.";
    }
  }

  // Try to load all found libraries.
  for (auto lib : dynamic_libraries) {
    LoadDll(lib);
  }
}

const EntryFuntion &FunctionHelper::GetExecutableFunctions(
    const std::string &function_name) {
  auto it = remote_funcs_.find(function_name);
  if (it == remote_funcs_.end()) {
    throw RayFunctionNotFound("Executable function not found, the function name " +
                              function_name);
  } else {
    return it->second;
  }
}

const EntryFuntion &FunctionHelper::GetExecutableMemberFunctions(
    const std::string &function_name) {
  auto it = remote_member_funcs_.find(function_name);
  if (it == remote_member_funcs_.end()) {
    throw RayFunctionNotFound("Executable member function not found, the function name " +
                              function_name);
  } else {
    return it->second;
  }
}

}  // namespace internal
>>>>>>> 19672688
}  // namespace ray<|MERGE_RESOLUTION|>--- conflicted
+++ resolved
@@ -1,352 +1,179 @@
-<<<<<<< HEAD
-// Copyright 2020-2021 The Ray Authors.
-//
-// Licensed under the Apache License, Version 2.0 (the "License");
-// you may not use this file except in compliance with the License.
-// You may obtain a copy of the License at
-//
-//  http://www.apache.org/licenses/LICENSE-2.0
-//
-// Unless required by applicable law or agreed to in writing, software
-// distributed under the License is distributed on an "AS IS" BASIS,
-// WITHOUT WARRANTIES OR CONDITIONS OF ANY KIND, either express or implied.
-// See the License for the specific language governing permissions and
-// limitations under the License.
-
-#include "function_helper.h"
-
-#include <boost/filesystem.hpp>
-#include <boost/range/iterator_range.hpp>
-#include <memory>
-
-#include "ray/util/logging.h"
-
-namespace ray {
-namespace internal {
-
-void FunctionHelper::LoadDll(const boost::filesystem::path &lib_path) {
-  RAY_LOG(INFO) << "Start load library " << lib_path;
-
-  auto it = libraries_.find(lib_path.string());
-  if (it != libraries_.end()) {
-    return;
-  }
-
-  RAY_CHECK(boost::filesystem::exists(lib_path))
-      << lib_path << " dynamic library not found.";
-
-  std::shared_ptr<boost::dll::shared_library> lib = nullptr;
-  try {
-    lib = std::make_shared<boost::dll::shared_library>(
-        lib_path.string(), boost::dll::load_mode::type::rtld_lazy);
-  } catch (std::exception &e) {
-    RAY_LOG(FATAL) << "Load library failed, lib_path: " << lib_path
-                   << ", failed reason: " << e.what();
-    return;
-  } catch (...) {
-    RAY_LOG(FATAL) << "Load library failed, lib_path: " << lib_path
-                   << ", unknown failed reason.";
-    return;
-  }
-
-  RAY_LOG(INFO) << "Loaded library: " << lib_path << " successfully.";
-  RAY_CHECK(libraries_.emplace(lib_path.string(), lib).second);
-
-  try {
-    auto entry_func = boost::dll::import_alias<msgpack::sbuffer(
-        const std::string &, const ArgsBufferList &, msgpack::sbuffer *)>(
-        *lib, "TaskExecutionHandler");
-    auto function_names = LoadAllRemoteFunctions(lib_path.string(), *lib, entry_func);
-    if (function_names.empty()) {
-      RAY_LOG(WARNING) << "No remote functions in library " << lib_path
-                       << ", maybe it's not a dynamic library of Ray application.";
-      lib->unload();
-      return;
-    }
-    RAY_LOG(INFO) << "The lib path: " << lib_path
-                  << ", all remote functions: " << function_names;
-    return;
-  } catch (std::exception &e) {
-    RAY_LOG(WARNING) << "Get execute function failed, lib_path: " << lib_path
-                     << ", failed reason: " << e.what();
-    lib->unload();
-  } catch (...) {
-    RAY_LOG(WARNING) << "Get execute function failed, lib_path: " << lib_path
-                     << ", unknown failed reason.";
-    lib->unload();
-  }
-  return;
-}
-
-std::string FunctionHelper::LoadAllRemoteFunctions(const std::string lib_path,
-                                                   const boost::dll::shared_library &lib,
-                                                   const EntryFuntion &entry_function) {
-  static const std::string internal_function_name = "GetRemoteFunctions";
-  if (!lib.has(internal_function_name)) {
-    RAY_LOG(WARNING) << "Internal function '" << internal_function_name
-                     << "' not found in " << lib_path;
-    return "";
-  }
-  auto get_remote_func = boost::dll::import_alias<
-      std::pair<const RemoteFunctionMap_t &, const RemoteMemberFunctionMap_t &>()>(
-      lib, internal_function_name);
-  std::string names_str;
-  auto function_maps = get_remote_func();
-  for (const auto &pair : function_maps.first) {
-    names_str.append(pair.first).append(", ");
-    remote_funcs_.emplace(pair.first, entry_function);
-  }
-  for (const auto &pair : function_maps.second) {
-    names_str.append(pair.first).append(", ");
-    remote_member_funcs_.emplace(pair.first, entry_function);
-  }
-  if (!names_str.empty()) {
-    names_str.pop_back();
-    names_str.pop_back();
-  }
-  return names_str;
-}
-
-void FindDynamicLibrary(boost::filesystem::path path,
-                        std::list<boost::filesystem::path> &dynamic_libraries) {
-#if defined(_WIN32)
-  static const std::unordered_set<std::string> dynamic_library_extension = {".dll"};
-#elif __APPLE__
-  static const std::unordered_set<std::string> dynamic_library_extension = {".dylib",
-                                                                            ".so"};
-#else
-  static const std::unordered_set<std::string> dynamic_library_extension = {".so"};
-#endif
-  auto extension = boost::filesystem::extension(path);
-  if (dynamic_library_extension.find(extension) != dynamic_library_extension.end()) {
-    RAY_LOG(INFO) << path << " dynamic library found.";
-    dynamic_libraries.emplace_back(path);
-  }
-}
-
-void FunctionHelper::LoadFunctionsFromPaths(const std::vector<std::string> &paths) {
-  std::list<boost::filesystem::path> dynamic_libraries;
-  // Lookup dynamic libraries from paths.
-  for (auto path : paths) {
-    if (boost::filesystem::is_directory(path)) {
-      for (auto &entry :
-           boost::make_iterator_range(boost::filesystem::directory_iterator(path), {})) {
-        FindDynamicLibrary(entry, dynamic_libraries);
-      }
-    } else if (boost::filesystem::exists(path)) {
-      FindDynamicLibrary(path, dynamic_libraries);
-    } else {
-      RAY_LOG(FATAL) << path << " dynamic library not found.";
-    }
-  }
-
-  // Try to load all found libraries.
-  for (auto lib : dynamic_libraries) {
-    LoadDll(lib);
-  }
-}
-
-const EntryFuntion &FunctionHelper::GetExecutableFunctions(
-    const std::string &function_name) {
-  auto it = remote_funcs_.find(function_name);
-  if (it == remote_funcs_.end()) {
-    throw RayFunctionNotFound("Executable function not found, the function name " +
-                              function_name);
-  } else {
-    return it->second;
-  }
-}
-
-const EntryFuntion &FunctionHelper::GetExecutableMemberFunctions(
-    const std::string &function_name) {
-  auto it = remote_member_funcs_.find(function_name);
-  if (it == remote_member_funcs_.end()) {
-    throw RayFunctionNotFound("Executable member function not found, the function name " +
-                              function_name);
-  } else {
-    return it->second;
-  }
-}
-
-}  // namespace internal
-=======
-// Copyright 2020-2021 The Ray Authors.
-//
-// Licensed under the Apache License, Version 2.0 (the "License");
-// you may not use this file except in compliance with the License.
-// You may obtain a copy of the License at
-//
-//  http://www.apache.org/licenses/LICENSE-2.0
-//
-// Unless required by applicable law or agreed to in writing, software
-// distributed under the License is distributed on an "AS IS" BASIS,
-// WITHOUT WARRANTIES OR CONDITIONS OF ANY KIND, either express or implied.
-// See the License for the specific language governing permissions and
-// limitations under the License.
-
-#include "function_helper.h"
-
-#include <boost/filesystem.hpp>
-#include <boost/range/iterator_range.hpp>
-#include <memory>
-
-#include "ray/util/logging.h"
-
-namespace ray {
-namespace internal {
-
-void FunctionHelper::LoadDll(const boost::filesystem::path &lib_path) {
-  RAY_LOG(INFO) << "Start load library " << lib_path;
-
-  auto it = libraries_.find(lib_path.string());
-  if (it != libraries_.end()) {
-    return;
-  }
-
-  RAY_CHECK(boost::filesystem::exists(lib_path))
-      << lib_path << " dynamic library not found.";
-
-  std::shared_ptr<boost::dll::shared_library> lib = nullptr;
-  try {
-    lib = std::make_shared<boost::dll::shared_library>(
-        lib_path.string(), boost::dll::load_mode::type::rtld_lazy);
-  } catch (std::exception &e) {
-    RAY_LOG(FATAL) << "Load library failed, lib_path: " << lib_path
-                   << ", failed reason: " << e.what();
-    return;
-  } catch (...) {
-    RAY_LOG(FATAL) << "Load library failed, lib_path: " << lib_path
-                   << ", unknown failed reason.";
-    return;
-  }
-
-  RAY_LOG(INFO) << "Loaded library: " << lib_path << " successfully.";
-  RAY_CHECK(libraries_.emplace(lib_path.string(), lib).second);
-
-  try {
-    auto entry_func = boost::dll::import_alias<msgpack::sbuffer(
-        const std::string &, const ArgsBufferList &, msgpack::sbuffer *)>(
-        *lib, "TaskExecutionHandler");
-    auto function_names = LoadAllRemoteFunctions(lib_path.string(), *lib, entry_func);
-    if (function_names.empty()) {
-      RAY_LOG(WARNING) << "No remote functions in library " << lib_path
-                       << ", maybe it's not a dynamic library of Ray application.";
-      lib->unload();
-      return;
-    }
-    RAY_LOG(INFO) << "The lib path: " << lib_path
-                  << ", all remote functions: " << function_names;
-    return;
-  } catch (std::exception &e) {
-    RAY_LOG(WARNING) << "Get execute function failed, lib_path: " << lib_path
-                     << ", failed reason: " << e.what();
-    lib->unload();
-  } catch (...) {
-    RAY_LOG(WARNING) << "Get execute function failed, lib_path: " << lib_path
-                     << ", unknown failed reason.";
-    lib->unload();
-  }
-  return;
-}
-
-std::string FunctionHelper::LoadAllRemoteFunctions(const std::string lib_path,
-                                                   const boost::dll::shared_library &lib,
-                                                   const EntryFuntion &entry_function) {
-  static const std::string internal_function_name = "GetRemoteFunctions";
-  if (!lib.has(internal_function_name)) {
-    RAY_LOG(WARNING) << "Internal function '" << internal_function_name
-                     << "' not found in " << lib_path;
-    return "";
-  }
-  // Both default worker and user dynamic library static link libray_api.so which has a
-  // singleton class RayRuntimeHolder, the user dynamic library will get a new un-init
-  // instance of RayRuntimeHolder, so we need to init the RayRuntimeHolder singleton when
-  // loading the user dynamic library to make sure the new instance valid.
-  auto init_func =
-      boost::dll::import_alias<void(std::shared_ptr<RayRuntime>)>(lib, "InitRayRuntime");
-  init_func(RayRuntimeHolder::Instance().Runtime());
-
-  auto get_remote_func = boost::dll::import_alias<
-      std::pair<const RemoteFunctionMap_t &, const RemoteMemberFunctionMap_t &>()>(
-      lib, internal_function_name);
-  std::string names_str;
-  auto function_maps = get_remote_func();
-  for (const auto &pair : function_maps.first) {
-    names_str.append(pair.first).append(", ");
-    remote_funcs_.emplace(pair.first, entry_function);
-  }
-  for (const auto &pair : function_maps.second) {
-    names_str.append(pair.first).append(", ");
-    remote_member_funcs_.emplace(pair.first, entry_function);
-  }
-  if (!names_str.empty()) {
-    names_str.pop_back();
-    names_str.pop_back();
-  }
-  return names_str;
-}
-
-void FindDynamicLibrary(boost::filesystem::path path,
-                        std::list<boost::filesystem::path> &dynamic_libraries) {
-#if defined(_WIN32)
-  static const std::unordered_set<std::string> dynamic_library_extension = {".dll"};
-#elif __APPLE__
-  static const std::unordered_set<std::string> dynamic_library_extension = {".dylib",
-                                                                            ".so"};
-#else
-  static const std::unordered_set<std::string> dynamic_library_extension = {".so"};
-#endif
-  auto extension = boost::filesystem::extension(path);
-  if (dynamic_library_extension.find(extension) != dynamic_library_extension.end()) {
-    RAY_LOG(INFO) << path << " dynamic library found.";
-    dynamic_libraries.emplace_back(path);
-  }
-}
-
-void FunctionHelper::LoadFunctionsFromPaths(const std::vector<std::string> &paths) {
-  std::list<boost::filesystem::path> dynamic_libraries;
-  // Lookup dynamic libraries from paths.
-  for (auto path : paths) {
-    if (boost::filesystem::is_directory(path)) {
-      for (auto &entry :
-           boost::make_iterator_range(boost::filesystem::directory_iterator(path), {})) {
-        FindDynamicLibrary(entry, dynamic_libraries);
-      }
-    } else if (boost::filesystem::exists(path)) {
-      FindDynamicLibrary(path, dynamic_libraries);
-    } else {
-      RAY_LOG(FATAL) << path << " dynamic library not found.";
-    }
-  }
-
-  // Try to load all found libraries.
-  for (auto lib : dynamic_libraries) {
-    LoadDll(lib);
-  }
-}
-
-const EntryFuntion &FunctionHelper::GetExecutableFunctions(
-    const std::string &function_name) {
-  auto it = remote_funcs_.find(function_name);
-  if (it == remote_funcs_.end()) {
-    throw RayFunctionNotFound("Executable function not found, the function name " +
-                              function_name);
-  } else {
-    return it->second;
-  }
-}
-
-const EntryFuntion &FunctionHelper::GetExecutableMemberFunctions(
-    const std::string &function_name) {
-  auto it = remote_member_funcs_.find(function_name);
-  if (it == remote_member_funcs_.end()) {
-    throw RayFunctionNotFound("Executable member function not found, the function name " +
-                              function_name);
-  } else {
-    return it->second;
-  }
-}
-
-}  // namespace internal
->>>>>>> 19672688
+// Copyright 2020-2021 The Ray Authors.
+//
+// Licensed under the Apache License, Version 2.0 (the "License");
+// you may not use this file except in compliance with the License.
+// You may obtain a copy of the License at
+//
+//  http://www.apache.org/licenses/LICENSE-2.0
+//
+// Unless required by applicable law or agreed to in writing, software
+// distributed under the License is distributed on an "AS IS" BASIS,
+// WITHOUT WARRANTIES OR CONDITIONS OF ANY KIND, either express or implied.
+// See the License for the specific language governing permissions and
+// limitations under the License.
+
+#include "function_helper.h"
+
+#include <boost/filesystem.hpp>
+#include <boost/range/iterator_range.hpp>
+#include <memory>
+
+#include "ray/util/logging.h"
+
+namespace ray {
+namespace internal {
+
+void FunctionHelper::LoadDll(const boost::filesystem::path &lib_path) {
+  RAY_LOG(INFO) << "Start load library " << lib_path;
+
+  auto it = libraries_.find(lib_path.string());
+  if (it != libraries_.end()) {
+    return;
+  }
+
+  RAY_CHECK(boost::filesystem::exists(lib_path))
+      << lib_path << " dynamic library not found.";
+
+  std::shared_ptr<boost::dll::shared_library> lib = nullptr;
+  try {
+    lib = std::make_shared<boost::dll::shared_library>(
+        lib_path.string(), boost::dll::load_mode::type::rtld_lazy);
+  } catch (std::exception &e) {
+    RAY_LOG(FATAL) << "Load library failed, lib_path: " << lib_path
+                   << ", failed reason: " << e.what();
+    return;
+  } catch (...) {
+    RAY_LOG(FATAL) << "Load library failed, lib_path: " << lib_path
+                   << ", unknown failed reason.";
+    return;
+  }
+
+  RAY_LOG(INFO) << "Loaded library: " << lib_path << " successfully.";
+  RAY_CHECK(libraries_.emplace(lib_path.string(), lib).second);
+
+  try {
+    auto entry_func = boost::dll::import_alias<msgpack::sbuffer(
+        const std::string &, const ArgsBufferList &, msgpack::sbuffer *)>(
+        *lib, "TaskExecutionHandler");
+    auto function_names = LoadAllRemoteFunctions(lib_path.string(), *lib, entry_func);
+    if (function_names.empty()) {
+      RAY_LOG(WARNING) << "No remote functions in library " << lib_path
+                       << ", maybe it's not a dynamic library of Ray application.";
+      lib->unload();
+      return;
+    }
+    RAY_LOG(INFO) << "The lib path: " << lib_path
+                  << ", all remote functions: " << function_names;
+    return;
+  } catch (std::exception &e) {
+    RAY_LOG(WARNING) << "Get execute function failed, lib_path: " << lib_path
+                     << ", failed reason: " << e.what();
+    lib->unload();
+  } catch (...) {
+    RAY_LOG(WARNING) << "Get execute function failed, lib_path: " << lib_path
+                     << ", unknown failed reason.";
+    lib->unload();
+  }
+  return;
+}
+
+std::string FunctionHelper::LoadAllRemoteFunctions(const std::string lib_path,
+                                                   const boost::dll::shared_library &lib,
+                                                   const EntryFuntion &entry_function) {
+  static const std::string internal_function_name = "GetRemoteFunctions";
+  if (!lib.has(internal_function_name)) {
+    RAY_LOG(WARNING) << "Internal function '" << internal_function_name
+                     << "' not found in " << lib_path;
+    return "";
+  }
+  // Both default worker and user dynamic library static link libray_api.so which has a
+  // singleton class RayRuntimeHolder, the user dynamic library will get a new un-init
+  // instance of RayRuntimeHolder, so we need to init the RayRuntimeHolder singleton when
+  // loading the user dynamic library to make sure the new instance valid.
+  auto init_func =
+      boost::dll::import_alias<void(std::shared_ptr<RayRuntime>)>(lib, "InitRayRuntime");
+  init_func(RayRuntimeHolder::Instance().Runtime());
+
+  auto get_remote_func = boost::dll::import_alias<
+      std::pair<const RemoteFunctionMap_t &, const RemoteMemberFunctionMap_t &>()>(
+      lib, internal_function_name);
+  std::string names_str;
+  auto function_maps = get_remote_func();
+  for (const auto &pair : function_maps.first) {
+    names_str.append(pair.first).append(", ");
+    remote_funcs_.emplace(pair.first, entry_function);
+  }
+  for (const auto &pair : function_maps.second) {
+    names_str.append(pair.first).append(", ");
+    remote_member_funcs_.emplace(pair.first, entry_function);
+  }
+  if (!names_str.empty()) {
+    names_str.pop_back();
+    names_str.pop_back();
+  }
+  return names_str;
+}
+
+void FindDynamicLibrary(boost::filesystem::path path,
+                        std::list<boost::filesystem::path> &dynamic_libraries) {
+#if defined(_WIN32)
+  static const std::unordered_set<std::string> dynamic_library_extension = {".dll"};
+#elif __APPLE__
+  static const std::unordered_set<std::string> dynamic_library_extension = {".dylib",
+                                                                            ".so"};
+#else
+  static const std::unordered_set<std::string> dynamic_library_extension = {".so"};
+#endif
+  auto extension = boost::filesystem::extension(path);
+  if (dynamic_library_extension.find(extension) != dynamic_library_extension.end()) {
+    RAY_LOG(INFO) << path << " dynamic library found.";
+    dynamic_libraries.emplace_back(path);
+  }
+}
+
+void FunctionHelper::LoadFunctionsFromPaths(const std::vector<std::string> &paths) {
+  std::list<boost::filesystem::path> dynamic_libraries;
+  // Lookup dynamic libraries from paths.
+  for (auto path : paths) {
+    if (boost::filesystem::is_directory(path)) {
+      for (auto &entry :
+           boost::make_iterator_range(boost::filesystem::directory_iterator(path), {})) {
+        FindDynamicLibrary(entry, dynamic_libraries);
+      }
+    } else if (boost::filesystem::exists(path)) {
+      FindDynamicLibrary(path, dynamic_libraries);
+    } else {
+      RAY_LOG(FATAL) << path << " dynamic library not found.";
+    }
+  }
+
+  // Try to load all found libraries.
+  for (auto lib : dynamic_libraries) {
+    LoadDll(lib);
+  }
+}
+
+const EntryFuntion &FunctionHelper::GetExecutableFunctions(
+    const std::string &function_name) {
+  auto it = remote_funcs_.find(function_name);
+  if (it == remote_funcs_.end()) {
+    throw RayFunctionNotFound("Executable function not found, the function name " +
+                              function_name);
+  } else {
+    return it->second;
+  }
+}
+
+const EntryFuntion &FunctionHelper::GetExecutableMemberFunctions(
+    const std::string &function_name) {
+  auto it = remote_member_funcs_.find(function_name);
+  if (it == remote_member_funcs_.end()) {
+    throw RayFunctionNotFound("Executable member function not found, the function name " +
+                              function_name);
+  } else {
+    return it->second;
+  }
+}
+
+}  // namespace internal
 }  // namespace ray