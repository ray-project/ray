#include "process_helper.h"
#include "hiredis/hiredis.h"
#include "ray/core.h"
#include "ray/util/process.h"
#include "ray/util/util.h"

namespace ray {
namespace api {

static std::string GetSessionDir(std::string redis_ip, int port, std::string password) {
  redisContext *context = redisConnect(redis_ip.c_str(), port);
  RAY_CHECK(context != nullptr && !context->err);
  if (!password.empty()) {
    auto auth_reply = (redisReply *)redisCommand(context, "AUTH %s", password.c_str());
    RAY_CHECK(auth_reply->type != REDIS_REPLY_ERROR);
    freeReplyObject(auth_reply);
  }
  auto reply = (redisReply *)redisCommand(context, "GET session_dir");
  RAY_CHECK(reply->type != REDIS_REPLY_ERROR);
  std::string session_dir(reply->str);
  freeReplyObject(reply);
  redisFree(context);
  return session_dir;
}

<<<<<<< HEAD
static void StartRayNode(int redis_port, std::string redis_password) {
  std::vector<std::string> cmdargs({"ray", "start", "--head", "--port",
                                    std::to_string(redis_port), "--redis-password",
                                    redis_password});
=======
static void StartRayNode(int redis_port, std::string redis_password,
                         int node_manager_port) {
  std::vector<std::string> cmdargs(
      {"ray", "start", "--head", "--port", std::to_string(redis_port), "--redis-password",
       redis_password, "--node-manager-port", std::to_string(node_manager_port)});
>>>>>>> 102c4986
  RAY_LOG(INFO) << CreateCommandLine(cmdargs);
  RAY_CHECK(!Process::Spawn(cmdargs, true).second);
  sleep(5);
  return;
}

static void StopRayNode() {
  std::vector<std::string> cmdargs({"ray", "stop"});
  RAY_LOG(INFO) << CreateCommandLine(cmdargs);
  RAY_CHECK(!Process::Spawn(cmdargs, true).second);
  sleep(3);
  return;
}

void ProcessHelper::RayStart(std::shared_ptr<RayConfig> config,
                             CoreWorkerOptions::TaskExecutionCallback callback) {
  std::string redis_ip = config->redis_ip;
  if (config->worker_type == WorkerType::DRIVER && redis_ip.empty()) {
    redis_ip = "127.0.0.1";
    StartRayNode(config->redis_port, config->redis_password, config->node_manager_port);
  }

  auto session_dir =
      config->session_dir.empty()
          ? GetSessionDir(redis_ip, config->redis_port, config->redis_password)
          : config->session_dir;

  auto store_socket = config->store_socket.empty() ? session_dir + "/sockets/plasma_store"
                                                   : config->store_socket;

  auto raylet_socket = config->raylet_socket.empty() ? session_dir + "/sockets/raylet"
                                                     : config->raylet_socket;

  gcs::GcsClientOptions gcs_options =
      gcs::GcsClientOptions(redis_ip, config->redis_port, config->redis_password);

  CoreWorkerOptions options;
  options.worker_type = config->worker_type;
  options.language = Language::CPP;
  options.store_socket = store_socket;
  options.raylet_socket = raylet_socket;
  options.job_id = JobID::FromInt(1);
  options.gcs_options = gcs_options;
  options.enable_logging = true;
  options.log_dir = session_dir + "/logs";
  options.install_failure_signal_handler = true;
  options.node_ip_address = "127.0.0.1";
  options.node_manager_port = config->node_manager_port;
  options.raylet_ip_address = "127.0.0.1";
  options.driver_name = "cpp_worker";
  options.ref_counting_enabled = true;
  options.num_workers = 1;
  options.metrics_agent_port = -1;
  options.task_execution_callback = callback;
  CoreWorkerProcess::Initialize(options);
}

void ProcessHelper::RayStop(std::shared_ptr<RayConfig> config) {
  CoreWorkerProcess::Shutdown();
  if (config->redis_ip.empty()) {
    StopRayNode();
  }
}

}  // namespace api
}  // namespace ray<|MERGE_RESOLUTION|>--- conflicted
+++ resolved
@@ -23,18 +23,11 @@
   return session_dir;
 }
 
-<<<<<<< HEAD
-static void StartRayNode(int redis_port, std::string redis_password) {
-  std::vector<std::string> cmdargs({"ray", "start", "--head", "--port",
-                                    std::to_string(redis_port), "--redis-password",
-                                    redis_password});
-=======
 static void StartRayNode(int redis_port, std::string redis_password,
                          int node_manager_port) {
   std::vector<std::string> cmdargs(
       {"ray", "start", "--head", "--port", std::to_string(redis_port), "--redis-password",
        redis_password, "--node-manager-port", std::to_string(node_manager_port)});
->>>>>>> 102c4986
   RAY_LOG(INFO) << CreateCommandLine(cmdargs);
   RAY_CHECK(!Process::Spawn(cmdargs, true).second);
   sleep(5);
