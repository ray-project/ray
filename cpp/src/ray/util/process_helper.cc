--- conflicted
+++ resolved
@@ -63,46 +63,15 @@
   gcs::GcsClientOptions gcs_options =
       gcs::GcsClientOptions(redis_ip, config->redis_port, config->redis_password);
 
-<<<<<<< HEAD
-  CoreWorkerOptions options = {
-      config->worker_type,        // worker_type
-      Language::CPP,              // langauge
-      store_socket,               // store_socket
-      raylet_socket,              // raylet_socket
-      JobID::FromInt(1),          // job_id
-      gcs_options,                // gcs_options
-      true,                       // enable_logging
-      session_dir + "/logs",      // log_dir
-      true,                       // install_failure_signal_handler
-      "127.0.0.1",                // node_ip_address
-      config->node_manager_port,  // node_manager_port
-      "127.0.0.1",                // raylet_ip_address
-      "cpp_worker",               // driver_name
-      "",                         // stdout_file
-      "",                         // stderr_file
-      callback,                   // task_execution_callback
-      nullptr,                    // check_signals
-      nullptr,                    // gc_collect
-      nullptr,                    // spill_objects
-      nullptr,                    // restore_spilled_objects
-      nullptr,                    // get_lang_stack
-      nullptr,                    // kill_main
-      true,                       // ref_counting_enabled
-      false,                      // is_local_mode
-      1,                          // num_workers
-      nullptr,                    // terminate_asyncio_thread
-      "",                         // serialized_job_config
-      -1,                         // metrics_agent_port
-  };
-=======
   CoreWorkerOptions options;
   options.worker_type = config->worker_type;
   options.language = Language::CPP;
-  options.store_socket = session_dir + "/sockets/plasma_store";
-  options.raylet_socket = session_dir + "/sockets/raylet";
+  options.store_socket = store_socket;
+  options.raylet_socket = raylet_socket;
   options.job_id = JobID::FromInt(1);
   options.gcs_options = gcs_options;
   options.enable_logging = true;
+  options.log_dir = session_dir + "/logs";
   options.install_failure_signal_handler = true;
   options.node_ip_address = "127.0.0.1";
   options.node_manager_port = config->node_manager_port;
@@ -111,7 +80,7 @@
   options.ref_counting_enabled = true;
   options.num_workers = 1;
   options.metrics_agent_port = -1;
->>>>>>> 608bbb1e
+  options.task_execution_callback = callback;
   CoreWorkerProcess::Initialize(options);
 }
 
