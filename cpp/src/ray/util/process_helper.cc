--- conflicted
+++ resolved
@@ -10,11 +10,7 @@
 
 static std::string GetSessionDir(std::string redis_ip, int port, std::string password) {
   redisContext *context = redisConnect(redis_ip.c_str(), port);
-<<<<<<< HEAD
-  RAY_CHECK(context != NULL && !context->err);
-=======
   RAY_CHECK(context != nullptr && !context->err);
->>>>>>> 2a7f56e4
   if (!password.empty()) {
     auto auth_reply = (redisReply *)redisCommand(context, "AUTH %s", password.c_str());
     RAY_CHECK(auth_reply->type != REDIS_REPLY_ERROR);
@@ -22,11 +18,7 @@
   }
   auto reply = (redisReply *)redisCommand(context, "GET session_dir");
   RAY_CHECK(reply->type != REDIS_REPLY_ERROR);
-<<<<<<< HEAD
-  auto session_dir = std::string(reply->str);
-=======
   std::string session_dir(reply->str);
->>>>>>> 2a7f56e4
   freeReplyObject(reply);
   redisFree(context);
   return session_dir;
@@ -38,11 +30,7 @@
                                     redis_password});
   RAY_LOG(INFO) << CreateCommandLine(cmdargs);
   RAY_CHECK(!Process::Spawn(cmdargs, true).second);
-<<<<<<< HEAD
-  sleep(3);
-=======
   sleep(5);
->>>>>>> 2a7f56e4
   return;
 }
 
@@ -50,7 +38,6 @@
   std::vector<std::string> cmdargs({"ray", "stop"});
   RAY_LOG(INFO) << CreateCommandLine(cmdargs);
   RAY_CHECK(!Process::Spawn(cmdargs, true).second);
-<<<<<<< HEAD
   usleep(200 * 1000);
   return;
 }
@@ -59,20 +46,10 @@
                              CoreWorkerOptions::TaskExecutionCallback callback) {
   std::string redis_ip = config->redis_ip;
   if (config->worker_type == WorkerType::DRIVER && redis_ip.empty()) {
-=======
-  usleep(1000 * 1000);
-  return;
-}
-
-void ProcessHelper::RayStart(std::shared_ptr<RayConfig> config) {
-  std::string redis_ip = config->redis_ip;
-  if (redis_ip.empty()) {
->>>>>>> 2a7f56e4
     redis_ip = "127.0.0.1";
     StartRayNode(config->redis_port, config->redis_password);
   }
 
-<<<<<<< HEAD
   auto session_dir =
       config->session_dir.empty()
           ? GetSessionDir(redis_ip, config->redis_port, config->redis_password)
@@ -83,15 +60,11 @@
 
   auto raylet_socket = config->raylet_socket.empty() ? session_dir + "/sockets/raylet"
                                                      : config->raylet_socket;
-=======
-  auto session_dir = GetSessionDir(redis_ip, config->redis_port, config->redis_password);
->>>>>>> 2a7f56e4
 
   gcs::GcsClientOptions gcs_options =
       gcs::GcsClientOptions(redis_ip, config->redis_port, config->redis_password);
 
   CoreWorkerOptions options = {
-<<<<<<< HEAD
       config->worker_type,        // worker_type
       Language::CPP,              // langauge
       store_socket,               // store_socket
@@ -110,41 +83,16 @@
       callback,                   // task_execution_callback
       nullptr,                    // check_signals
       nullptr,                    // gc_collect
+      nullptr,                    // spill_objects
+      nullptr,                    // restore_spilled_objects
       nullptr,                    // get_lang_stack
       nullptr,                    // kill_main
       true,                       // ref_counting_enabled
       false,                      // is_local_mode
       1,                          // num_workers
-=======
-      config->worker_type,                    // worker_type
-      Language::CPP,                          // langauge
-      session_dir + "/sockets/plasma_store",  // store_socket
-      session_dir + "/sockets/raylet",        // raylet_socket
-      JobID::FromInt(1),                      // job_id
-      gcs_options,                            // gcs_options
-      true,                                   // enable_logging
-      "",                                     // log_dir
-      true,                                   // install_failure_signal_handler
-      "127.0.0.1",                            // node_ip_address
-      config->node_manager_port,              // node_manager_port
-      "127.0.0.1",                            // raylet_ip_address
-      "cpp_worker",                           // driver_name
-      "",                                     // stdout_file
-      "",                                     // stderr_file
-      nullptr,                                // task_execution_callback
-      nullptr,                                // check_signals
-      nullptr,                                // gc_collect
-      nullptr,                                // spill_objects
-      nullptr,                                // restore_spilled_objects
-      nullptr,                                // get_lang_stack
-      nullptr,                                // kill_main
-      true,                                   // ref_counting_enabled
-      false,                                  // is_local_mode
-      1,                                      // num_workers
-      nullptr,                                // terminate_asyncio_thread
-      "",                                     // serialized_job_config
-      -1,                                     // metrics_agent_port
->>>>>>> 2a7f56e4
+      nullptr,                    // terminate_asyncio_thread
+      "",                         // serialized_job_config
+      -1,                         // metrics_agent_port
   };
   CoreWorkerProcess::Initialize(options);
 }
