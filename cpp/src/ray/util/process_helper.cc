--- conflicted
+++ resolved
@@ -1,336 +1,177 @@
-<<<<<<< HEAD
-// Copyright 2020-2021 The Ray Authors.
-//
-// Licensed under the Apache License, Version 2.0 (the "License");
-// you may not use this file except in compliance with the License.
-// You may obtain a copy of the License at
-//
-//  http://www.apache.org/licenses/LICENSE-2.0
-//
-// Unless required by applicable law or agreed to in writing, software
-// distributed under the License is distributed on an "AS IS" BASIS,
-// WITHOUT WARRANTIES OR CONDITIONS OF ANY KIND, either express or implied.
-// See the License for the specific language governing permissions and
-// limitations under the License.
-
-#include "process_helper.h"
-
-#include <boost/algorithm/string.hpp>
-
-#include "ray/util/process.h"
-#include "ray/util/util.h"
-#include "src/ray/protobuf/gcs.pb.h"
-
-namespace ray {
-namespace internal {
-
-using ray::core::CoreWorkerProcess;
-using ray::core::WorkerType;
-
-void ProcessHelper::StartRayNode(const int redis_port, const std::string redis_password,
-                                 const std::vector<std::string> &head_args) {
-  std::vector<std::string> cmdargs(
-      {"ray", "start", "--head", "--port", std::to_string(redis_port), "--redis-password",
-       redis_password, "--node-ip-address", GetNodeIpAddress()});
-  if (!head_args.empty()) {
-    cmdargs.insert(cmdargs.end(), head_args.begin(), head_args.end());
-  }
-  RAY_LOG(INFO) << CreateCommandLine(cmdargs);
-  RAY_CHECK(!Process::Spawn(cmdargs, true).second);
-  std::this_thread::sleep_for(std::chrono::seconds(5));
-  return;
-}
-
-void ProcessHelper::StopRayNode() {
-  std::vector<std::string> cmdargs({"ray", "stop"});
-  RAY_LOG(INFO) << CreateCommandLine(cmdargs);
-  RAY_CHECK(!Process::Spawn(cmdargs, true).second);
-  std::this_thread::sleep_for(std::chrono::seconds(3));
-  return;
-}
-
-std::unique_ptr<ray::gcs::GlobalStateAccessor> ProcessHelper::CreateGlobalStateAccessor(
-    const std::string &redis_address, const std::string &redis_password) {
-  auto global_state_accessor =
-      std::make_unique<ray::gcs::GlobalStateAccessor>(redis_address, redis_password);
-  RAY_CHECK(global_state_accessor->Connect()) << "Failed to connect to GCS.";
-  return global_state_accessor;
-}
-
-void ProcessHelper::RayStart(CoreWorkerOptions::TaskExecutionCallback callback) {
-  std::string redis_ip = ConfigInternal::Instance().redis_ip;
-  if (ConfigInternal::Instance().worker_type == WorkerType::DRIVER && redis_ip.empty()) {
-    redis_ip = "127.0.0.1";
-    StartRayNode(ConfigInternal::Instance().redis_port,
-                 ConfigInternal::Instance().redis_password,
-                 ConfigInternal::Instance().head_args);
-  }
-  if (redis_ip == "127.0.0.1") {
-    redis_ip = GetNodeIpAddress();
-  }
-
-  std::string redis_address =
-      redis_ip + ":" + std::to_string(ConfigInternal::Instance().redis_port);
-  std::string node_ip = ConfigInternal::Instance().node_ip_address;
-  if (node_ip.empty()) {
-    if (!ConfigInternal::Instance().redis_ip.empty()) {
-      node_ip = GetNodeIpAddress(redis_address);
-    } else {
-      node_ip = GetNodeIpAddress();
-    }
-  }
-
-  std::unique_ptr<ray::gcs::GlobalStateAccessor> global_state_accessor =
-      CreateGlobalStateAccessor(redis_address, ConfigInternal::Instance().redis_password);
-  if (ConfigInternal::Instance().worker_type == WorkerType::DRIVER) {
-    std::string node_to_connect;
-    auto status =
-        global_state_accessor->GetNodeToConnectForDriver(node_ip, &node_to_connect);
-    RAY_CHECK_OK(status);
-    ray::rpc::GcsNodeInfo node_info;
-    node_info.ParseFromString(node_to_connect);
-    ConfigInternal::Instance().raylet_socket_name = node_info.raylet_socket_name();
-    ConfigInternal::Instance().plasma_store_socket_name =
-        node_info.object_store_socket_name();
-    ConfigInternal::Instance().node_manager_port = node_info.node_manager_port();
-  }
-  RAY_CHECK(!ConfigInternal::Instance().raylet_socket_name.empty());
-  RAY_CHECK(!ConfigInternal::Instance().plasma_store_socket_name.empty());
-  RAY_CHECK(ConfigInternal::Instance().node_manager_port > 0);
-
-  std::string log_dir = ConfigInternal::Instance().logs_dir;
-  if (log_dir.empty()) {
-    std::string session_dir = ConfigInternal::Instance().session_dir;
-    if (session_dir.empty()) {
-      session_dir =
-          *global_state_accessor->GetInternalKV("@namespace_session:session_dir");
-    }
-    log_dir = session_dir + "/logs";
-  }
-
-  gcs::GcsClientOptions gcs_options =
-      gcs::GcsClientOptions(redis_ip, ConfigInternal::Instance().redis_port,
-                            ConfigInternal::Instance().redis_password);
-
-  CoreWorkerOptions options;
-  options.worker_type = ConfigInternal::Instance().worker_type;
-  options.language = Language::CPP;
-  options.store_socket = ConfigInternal::Instance().plasma_store_socket_name;
-  options.raylet_socket = ConfigInternal::Instance().raylet_socket_name;
-  if (options.worker_type == WorkerType::DRIVER) {
-    if (!ConfigInternal::Instance().job_id.empty()) {
-      options.job_id = JobID::FromHex(ConfigInternal::Instance().job_id);
-    } else {
-      options.job_id = global_state_accessor->GetNextJobID();
-    }
-  }
-  options.gcs_options = gcs_options;
-  options.enable_logging = true;
-  options.log_dir = std::move(log_dir);
-  options.install_failure_signal_handler = true;
-  options.node_ip_address = node_ip;
-  options.node_manager_port = ConfigInternal::Instance().node_manager_port;
-  options.raylet_ip_address = node_ip;
-  options.driver_name = "cpp_worker";
-  options.num_workers = 1;
-  options.metrics_agent_port = -1;
-  options.task_execution_callback = callback;
-  options.startup_token = ConfigInternal::Instance().startup_token;
-  rpc::JobConfig job_config;
-  for (const auto &path : ConfigInternal::Instance().code_search_path) {
-    job_config.add_code_search_path(path);
-  }
-  std::string serialized_job_config;
-  RAY_CHECK(job_config.SerializeToString(&serialized_job_config));
-  options.serialized_job_config = serialized_job_config;
-  CoreWorkerProcess::Initialize(options);
-}
-
-void ProcessHelper::RayStop() {
-  CoreWorkerProcess::Shutdown();
-  if (ConfigInternal::Instance().redis_ip.empty()) {
-    StopRayNode();
-  }
-}
-
-}  // namespace internal
-}  // namespace ray
-=======
-// Copyright 2020-2021 The Ray Authors.
-//
-// Licensed under the Apache License, Version 2.0 (the "License");
-// you may not use this file except in compliance with the License.
-// You may obtain a copy of the License at
-//
-//  http://www.apache.org/licenses/LICENSE-2.0
-//
-// Unless required by applicable law or agreed to in writing, software
-// distributed under the License is distributed on an "AS IS" BASIS,
-// WITHOUT WARRANTIES OR CONDITIONS OF ANY KIND, either express or implied.
-// See the License for the specific language governing permissions and
-// limitations under the License.
-
-#include "process_helper.h"
-
-#include <boost/algorithm/string.hpp>
-
-#include "ray/common/ray_config.h"
-#include "ray/util/process.h"
-#include "ray/util/util.h"
-#include "src/ray/protobuf/gcs.pb.h"
-
-namespace ray {
-namespace internal {
-
-using ray::core::CoreWorkerProcess;
-using ray::core::WorkerType;
-
-void ProcessHelper::StartRayNode(const int redis_port, const std::string redis_password,
-                                 const std::vector<std::string> &head_args) {
-  std::vector<std::string> cmdargs(
-      {"ray", "start", "--head", "--port", std::to_string(redis_port), "--redis-password",
-       redis_password, "--node-ip-address", GetNodeIpAddress()});
-  if (!head_args.empty()) {
-    cmdargs.insert(cmdargs.end(), head_args.begin(), head_args.end());
-  }
-  RAY_LOG(INFO) << CreateCommandLine(cmdargs);
-  RAY_CHECK(!Process::Spawn(cmdargs, true).second);
-  std::this_thread::sleep_for(std::chrono::seconds(5));
-  return;
-}
-
-void ProcessHelper::StopRayNode() {
-  std::vector<std::string> cmdargs({"ray", "stop"});
-  RAY_LOG(INFO) << CreateCommandLine(cmdargs);
-  RAY_CHECK(!Process::Spawn(cmdargs, true).second);
-  std::this_thread::sleep_for(std::chrono::seconds(3));
-  return;
-}
-
-std::unique_ptr<ray::gcs::GlobalStateAccessor> ProcessHelper::CreateGlobalStateAccessor(
-    const std::string &gcs_address) {
-  ray::gcs::GcsClientOptions client_options(gcs_address);
-  auto global_state_accessor =
-      std::make_unique<ray::gcs::GlobalStateAccessor>(client_options);
-  RAY_CHECK(global_state_accessor->Connect()) << "Failed to connect to GCS.";
-  return global_state_accessor;
-}
-
-std::unique_ptr<ray::gcs::GlobalStateAccessor> ProcessHelper::CreateGlobalStateAccessor(
-    const std::string &redis_address, const std::string &redis_password) {
-  std::vector<std::string> address;
-  boost::split(address, redis_address, boost::is_any_of(":"));
-  RAY_CHECK(address.size() == 2);
-  ray::gcs::GcsClientOptions client_options(address[0], std::stoi(address[1]),
-                                            redis_password);
-
-  auto global_state_accessor =
-      std::make_unique<ray::gcs::GlobalStateAccessor>(client_options);
-  RAY_CHECK(global_state_accessor->Connect()) << "Failed to connect to GCS.";
-  return global_state_accessor;
-}
-
-void ProcessHelper::RayStart(CoreWorkerOptions::TaskExecutionCallback callback) {
-  std::string bootstrap_ip = ConfigInternal::Instance().bootstrap_ip;
-  int bootstrap_port = ConfigInternal::Instance().bootstrap_port;
-
-  if (ConfigInternal::Instance().worker_type == WorkerType::DRIVER &&
-      bootstrap_ip.empty()) {
-    bootstrap_ip = "127.0.0.1";
-    StartRayNode(bootstrap_port, ConfigInternal::Instance().redis_password,
-                 ConfigInternal::Instance().head_args);
-  }
-  if (bootstrap_ip == "127.0.0.1") {
-    bootstrap_ip = GetNodeIpAddress();
-  }
-
-  std::string bootstrap_address = bootstrap_ip + ":" + std::to_string(bootstrap_port);
-  std::string node_ip = ConfigInternal::Instance().node_ip_address;
-  if (node_ip.empty()) {
-    if (!bootstrap_ip.empty()) {
-      node_ip = GetNodeIpAddress(bootstrap_address);
-    } else {
-      node_ip = GetNodeIpAddress();
-    }
-  }
-
-  std::unique_ptr<ray::gcs::GlobalStateAccessor> global_state_accessor =
-      ::RayConfig::instance().bootstrap_with_gcs()
-          ? CreateGlobalStateAccessor(bootstrap_address)
-          : CreateGlobalStateAccessor(bootstrap_address,
-                                      ConfigInternal::Instance().redis_password);
-  if (ConfigInternal::Instance().worker_type == WorkerType::DRIVER) {
-    std::string node_to_connect;
-    auto status =
-        global_state_accessor->GetNodeToConnectForDriver(node_ip, &node_to_connect);
-    RAY_CHECK_OK(status);
-    ray::rpc::GcsNodeInfo node_info;
-    node_info.ParseFromString(node_to_connect);
-    ConfigInternal::Instance().raylet_socket_name = node_info.raylet_socket_name();
-    ConfigInternal::Instance().plasma_store_socket_name =
-        node_info.object_store_socket_name();
-    ConfigInternal::Instance().node_manager_port = node_info.node_manager_port();
-  }
-  RAY_CHECK(!ConfigInternal::Instance().raylet_socket_name.empty());
-  RAY_CHECK(!ConfigInternal::Instance().plasma_store_socket_name.empty());
-  RAY_CHECK(ConfigInternal::Instance().node_manager_port > 0);
-
-  std::string log_dir = ConfigInternal::Instance().logs_dir;
-  if (log_dir.empty()) {
-    std::string session_dir = ConfigInternal::Instance().session_dir;
-    if (session_dir.empty()) {
-      session_dir = *global_state_accessor->GetInternalKV("session", "session_dir");
-    }
-    log_dir = session_dir + "/logs";
-  }
-
-  gcs::GcsClientOptions gcs_options =
-      ::RayConfig::instance().bootstrap_with_gcs()
-          ? gcs::GcsClientOptions(bootstrap_address)
-          : gcs::GcsClientOptions(bootstrap_ip, ConfigInternal::Instance().bootstrap_port,
-                                  ConfigInternal::Instance().redis_password);
-
-  CoreWorkerOptions options;
-  options.worker_type = ConfigInternal::Instance().worker_type;
-  options.language = Language::CPP;
-  options.store_socket = ConfigInternal::Instance().plasma_store_socket_name;
-  options.raylet_socket = ConfigInternal::Instance().raylet_socket_name;
-  if (options.worker_type == WorkerType::DRIVER) {
-    if (!ConfigInternal::Instance().job_id.empty()) {
-      options.job_id = JobID::FromHex(ConfigInternal::Instance().job_id);
-    } else {
-      options.job_id = global_state_accessor->GetNextJobID();
-    }
-  }
-  options.gcs_options = gcs_options;
-  options.enable_logging = true;
-  options.log_dir = std::move(log_dir);
-  options.install_failure_signal_handler = true;
-  options.node_ip_address = node_ip;
-  options.node_manager_port = ConfigInternal::Instance().node_manager_port;
-  options.raylet_ip_address = node_ip;
-  options.driver_name = "cpp_worker";
-  options.num_workers = 1;
-  options.metrics_agent_port = -1;
-  options.task_execution_callback = callback;
-  options.startup_token = ConfigInternal::Instance().startup_token;
-  rpc::JobConfig job_config;
-  for (const auto &path : ConfigInternal::Instance().code_search_path) {
-    job_config.add_code_search_path(path);
-  }
-  std::string serialized_job_config;
-  RAY_CHECK(job_config.SerializeToString(&serialized_job_config));
-  options.serialized_job_config = serialized_job_config;
-  CoreWorkerProcess::Initialize(options);
-}
-
-void ProcessHelper::RayStop() {
-  CoreWorkerProcess::Shutdown();
-  if (ConfigInternal::Instance().bootstrap_ip.empty()) {
-    StopRayNode();
-  }
-}
-
-}  // namespace internal
-}  // namespace ray
->>>>>>> 19672688
+// Copyright 2020-2021 The Ray Authors.
+//
+// Licensed under the Apache License, Version 2.0 (the "License");
+// you may not use this file except in compliance with the License.
+// You may obtain a copy of the License at
+//
+//  http://www.apache.org/licenses/LICENSE-2.0
+//
+// Unless required by applicable law or agreed to in writing, software
+// distributed under the License is distributed on an "AS IS" BASIS,
+// WITHOUT WARRANTIES OR CONDITIONS OF ANY KIND, either express or implied.
+// See the License for the specific language governing permissions and
+// limitations under the License.
+
+#include "process_helper.h"
+
+#include <boost/algorithm/string.hpp>
+
+#include "ray/common/ray_config.h"
+#include "ray/util/process.h"
+#include "ray/util/util.h"
+#include "src/ray/protobuf/gcs.pb.h"
+
+namespace ray {
+namespace internal {
+
+using ray::core::CoreWorkerProcess;
+using ray::core::WorkerType;
+
+void ProcessHelper::StartRayNode(const int redis_port, const std::string redis_password,
+                                 const std::vector<std::string> &head_args) {
+  std::vector<std::string> cmdargs(
+      {"ray", "start", "--head", "--port", std::to_string(redis_port), "--redis-password",
+       redis_password, "--node-ip-address", GetNodeIpAddress()});
+  if (!head_args.empty()) {
+    cmdargs.insert(cmdargs.end(), head_args.begin(), head_args.end());
+  }
+  RAY_LOG(INFO) << CreateCommandLine(cmdargs);
+  RAY_CHECK(!Process::Spawn(cmdargs, true).second);
+  std::this_thread::sleep_for(std::chrono::seconds(5));
+  return;
+}
+
+void ProcessHelper::StopRayNode() {
+  std::vector<std::string> cmdargs({"ray", "stop"});
+  RAY_LOG(INFO) << CreateCommandLine(cmdargs);
+  RAY_CHECK(!Process::Spawn(cmdargs, true).second);
+  std::this_thread::sleep_for(std::chrono::seconds(3));
+  return;
+}
+
+std::unique_ptr<ray::gcs::GlobalStateAccessor> ProcessHelper::CreateGlobalStateAccessor(
+    const std::string &gcs_address) {
+  ray::gcs::GcsClientOptions client_options(gcs_address);
+  auto global_state_accessor =
+      std::make_unique<ray::gcs::GlobalStateAccessor>(client_options);
+  RAY_CHECK(global_state_accessor->Connect()) << "Failed to connect to GCS.";
+  return global_state_accessor;
+}
+
+std::unique_ptr<ray::gcs::GlobalStateAccessor> ProcessHelper::CreateGlobalStateAccessor(
+    const std::string &redis_address, const std::string &redis_password) {
+  std::vector<std::string> address;
+  boost::split(address, redis_address, boost::is_any_of(":"));
+  RAY_CHECK(address.size() == 2);
+  ray::gcs::GcsClientOptions client_options(address[0], std::stoi(address[1]),
+                                            redis_password);
+
+  auto global_state_accessor =
+      std::make_unique<ray::gcs::GlobalStateAccessor>(client_options);
+  RAY_CHECK(global_state_accessor->Connect()) << "Failed to connect to GCS.";
+  return global_state_accessor;
+}
+
+void ProcessHelper::RayStart(CoreWorkerOptions::TaskExecutionCallback callback) {
+  std::string bootstrap_ip = ConfigInternal::Instance().bootstrap_ip;
+  int bootstrap_port = ConfigInternal::Instance().bootstrap_port;
+
+  if (ConfigInternal::Instance().worker_type == WorkerType::DRIVER &&
+      bootstrap_ip.empty()) {
+    bootstrap_ip = "127.0.0.1";
+    StartRayNode(bootstrap_port, ConfigInternal::Instance().redis_password,
+                 ConfigInternal::Instance().head_args);
+  }
+  if (bootstrap_ip == "127.0.0.1") {
+    bootstrap_ip = GetNodeIpAddress();
+  }
+
+  std::string bootstrap_address = bootstrap_ip + ":" + std::to_string(bootstrap_port);
+  std::string node_ip = ConfigInternal::Instance().node_ip_address;
+  if (node_ip.empty()) {
+    if (!bootstrap_ip.empty()) {
+      node_ip = GetNodeIpAddress(bootstrap_address);
+    } else {
+      node_ip = GetNodeIpAddress();
+    }
+  }
+
+  std::unique_ptr<ray::gcs::GlobalStateAccessor> global_state_accessor =
+      ::RayConfig::instance().bootstrap_with_gcs()
+          ? CreateGlobalStateAccessor(bootstrap_address)
+          : CreateGlobalStateAccessor(bootstrap_address,
+                                      ConfigInternal::Instance().redis_password);
+  if (ConfigInternal::Instance().worker_type == WorkerType::DRIVER) {
+    std::string node_to_connect;
+    auto status =
+        global_state_accessor->GetNodeToConnectForDriver(node_ip, &node_to_connect);
+    RAY_CHECK_OK(status);
+    ray::rpc::GcsNodeInfo node_info;
+    node_info.ParseFromString(node_to_connect);
+    ConfigInternal::Instance().raylet_socket_name = node_info.raylet_socket_name();
+    ConfigInternal::Instance().plasma_store_socket_name =
+        node_info.object_store_socket_name();
+    ConfigInternal::Instance().node_manager_port = node_info.node_manager_port();
+  }
+  RAY_CHECK(!ConfigInternal::Instance().raylet_socket_name.empty());
+  RAY_CHECK(!ConfigInternal::Instance().plasma_store_socket_name.empty());
+  RAY_CHECK(ConfigInternal::Instance().node_manager_port > 0);
+
+  std::string log_dir = ConfigInternal::Instance().logs_dir;
+  if (log_dir.empty()) {
+    std::string session_dir = ConfigInternal::Instance().session_dir;
+    if (session_dir.empty()) {
+      session_dir = *global_state_accessor->GetInternalKV("session", "session_dir");
+    }
+    log_dir = session_dir + "/logs";
+  }
+
+  gcs::GcsClientOptions gcs_options =
+      ::RayConfig::instance().bootstrap_with_gcs()
+          ? gcs::GcsClientOptions(bootstrap_address)
+          : gcs::GcsClientOptions(bootstrap_ip, ConfigInternal::Instance().bootstrap_port,
+                                  ConfigInternal::Instance().redis_password);
+
+  CoreWorkerOptions options;
+  options.worker_type = ConfigInternal::Instance().worker_type;
+  options.language = Language::CPP;
+  options.store_socket = ConfigInternal::Instance().plasma_store_socket_name;
+  options.raylet_socket = ConfigInternal::Instance().raylet_socket_name;
+  if (options.worker_type == WorkerType::DRIVER) {
+    if (!ConfigInternal::Instance().job_id.empty()) {
+      options.job_id = JobID::FromHex(ConfigInternal::Instance().job_id);
+    } else {
+      options.job_id = global_state_accessor->GetNextJobID();
+    }
+  }
+  options.gcs_options = gcs_options;
+  options.enable_logging = true;
+  options.log_dir = std::move(log_dir);
+  options.install_failure_signal_handler = true;
+  options.node_ip_address = node_ip;
+  options.node_manager_port = ConfigInternal::Instance().node_manager_port;
+  options.raylet_ip_address = node_ip;
+  options.driver_name = "cpp_worker";
+  options.num_workers = 1;
+  options.metrics_agent_port = -1;
+  options.task_execution_callback = callback;
+  options.startup_token = ConfigInternal::Instance().startup_token;
+  rpc::JobConfig job_config;
+  for (const auto &path : ConfigInternal::Instance().code_search_path) {
+    job_config.add_code_search_path(path);
+  }
+  std::string serialized_job_config;
+  RAY_CHECK(job_config.SerializeToString(&serialized_job_config));
+  options.serialized_job_config = serialized_job_config;
+  CoreWorkerProcess::Initialize(options);
+}
+
+void ProcessHelper::RayStop() {
+  CoreWorkerProcess::Shutdown();
+  if (ConfigInternal::Instance().bootstrap_ip.empty()) {
+    StopRayNode();
+  }
+}
+
+}  // namespace internal
+}  // namespace ray