<<<<<<< HEAD
// Copyright 2020-2021 The Ray Authors.
//
// Licensed under the Apache License, Version 2.0 (the "License");
// you may not use this file except in compliance with the License.
// You may obtain a copy of the License at
//
//  http://www.apache.org/licenses/LICENSE-2.0
//
// Unless required by applicable law or agreed to in writing, software
// distributed under the License is distributed on an "AS IS" BASIS,
// WITHOUT WARRANTIES OR CONDITIONS OF ANY KIND, either express or implied.
// See the License for the specific language governing permissions and
// limitations under the License.

#pragma once

#include <ray/api/common_types.h>
#include <ray/api/function_manager.h>

#include <boost/dll.hpp>
#include <memory>
#include <msgpack.hpp>
#include <string>
#include <unordered_map>

using namespace ::ray::internal;

namespace ray {
namespace internal {

using EntryFuntion = std::function<msgpack::sbuffer(
    const std::string &, const ArgsBufferList &, msgpack::sbuffer *)>;

class FunctionHelper {
 public:
  static FunctionHelper &GetInstance() {
    // We use `new` here because we don't want to destruct this instance forever.
    // If we do destruct, the shared libraries will be unloaded. And Maybe the unloading
    // will bring some errors which hard to debug.
    static auto *instance = new FunctionHelper();
    return *instance;
  }

  void LoadDll(const boost::filesystem::path &lib_path);
  void LoadFunctionsFromPaths(const std::vector<std::string> &paths);
  const EntryFuntion &GetExecutableFunctions(const std::string &function_name);
  const EntryFuntion &GetExecutableMemberFunctions(const std::string &function_name);

 private:
  FunctionHelper() = default;
  ~FunctionHelper() = default;
  FunctionHelper(FunctionHelper const &) = delete;
  FunctionHelper(FunctionHelper &&) = delete;
  std::string LoadAllRemoteFunctions(const std::string lib_path,
                                     const boost::dll::shared_library &lib,
                                     const EntryFuntion &entry_function);
  std::unordered_map<std::string, std::shared_ptr<boost::dll::shared_library>> libraries_;
  // Map from remote function name to executable entry function.
  std::unordered_map<std::string, EntryFuntion> remote_funcs_;
  // Map from remote member function name to executable entry function.
  std::unordered_map<std::string, EntryFuntion> remote_member_funcs_;
};
}  // namespace internal
=======
// Copyright 2020-2021 The Ray Authors.
//
// Licensed under the Apache License, Version 2.0 (the "License");
// you may not use this file except in compliance with the License.
// You may obtain a copy of the License at
//
//  http://www.apache.org/licenses/LICENSE-2.0
//
// Unless required by applicable law or agreed to in writing, software
// distributed under the License is distributed on an "AS IS" BASIS,
// WITHOUT WARRANTIES OR CONDITIONS OF ANY KIND, either express or implied.
// See the License for the specific language governing permissions and
// limitations under the License.

#pragma once

#include <ray/api/common_types.h>
#include <ray/api/ray_runtime_holder.h>

#include <boost/dll.hpp>
#include <memory>
#include <msgpack.hpp>
#include <string>
#include <unordered_map>

using namespace ::ray::internal;

namespace ray {
namespace internal {

using EntryFuntion = std::function<msgpack::sbuffer(
    const std::string &, const ArgsBufferList &, msgpack::sbuffer *)>;

class FunctionHelper {
 public:
  static FunctionHelper &GetInstance() {
    // We use `new` here because we don't want to destruct this instance forever.
    // If we do destruct, the shared libraries will be unloaded. And Maybe the unloading
    // will bring some errors which hard to debug.
    static auto *instance = new FunctionHelper();
    return *instance;
  }

  void LoadDll(const boost::filesystem::path &lib_path);
  void LoadFunctionsFromPaths(const std::vector<std::string> &paths);
  const EntryFuntion &GetExecutableFunctions(const std::string &function_name);
  const EntryFuntion &GetExecutableMemberFunctions(const std::string &function_name);

 private:
  FunctionHelper() = default;
  ~FunctionHelper() = default;
  FunctionHelper(FunctionHelper const &) = delete;
  FunctionHelper(FunctionHelper &&) = delete;
  std::string LoadAllRemoteFunctions(const std::string lib_path,
                                     const boost::dll::shared_library &lib,
                                     const EntryFuntion &entry_function);
  std::unordered_map<std::string, std::shared_ptr<boost::dll::shared_library>> libraries_;
  // Map from remote function name to executable entry function.
  std::unordered_map<std::string, EntryFuntion> remote_funcs_;
  // Map from remote member function name to executable entry function.
  std::unordered_map<std::string, EntryFuntion> remote_member_funcs_;
};
}  // namespace internal
>>>>>>> 19672688
}  // namespace ray<|MERGE_RESOLUTION|>--- conflicted
+++ resolved
@@ -1,130 +1,64 @@
-<<<<<<< HEAD
-// Copyright 2020-2021 The Ray Authors.
-//
-// Licensed under the Apache License, Version 2.0 (the "License");
-// you may not use this file except in compliance with the License.
-// You may obtain a copy of the License at
-//
-//  http://www.apache.org/licenses/LICENSE-2.0
-//
-// Unless required by applicable law or agreed to in writing, software
-// distributed under the License is distributed on an "AS IS" BASIS,
-// WITHOUT WARRANTIES OR CONDITIONS OF ANY KIND, either express or implied.
-// See the License for the specific language governing permissions and
-// limitations under the License.
-
-#pragma once
-
-#include <ray/api/common_types.h>
-#include <ray/api/function_manager.h>
-
-#include <boost/dll.hpp>
-#include <memory>
-#include <msgpack.hpp>
-#include <string>
-#include <unordered_map>
-
-using namespace ::ray::internal;
-
-namespace ray {
-namespace internal {
-
-using EntryFuntion = std::function<msgpack::sbuffer(
-    const std::string &, const ArgsBufferList &, msgpack::sbuffer *)>;
-
-class FunctionHelper {
- public:
-  static FunctionHelper &GetInstance() {
-    // We use `new` here because we don't want to destruct this instance forever.
-    // If we do destruct, the shared libraries will be unloaded. And Maybe the unloading
-    // will bring some errors which hard to debug.
-    static auto *instance = new FunctionHelper();
-    return *instance;
-  }
-
-  void LoadDll(const boost::filesystem::path &lib_path);
-  void LoadFunctionsFromPaths(const std::vector<std::string> &paths);
-  const EntryFuntion &GetExecutableFunctions(const std::string &function_name);
-  const EntryFuntion &GetExecutableMemberFunctions(const std::string &function_name);
-
- private:
-  FunctionHelper() = default;
-  ~FunctionHelper() = default;
-  FunctionHelper(FunctionHelper const &) = delete;
-  FunctionHelper(FunctionHelper &&) = delete;
-  std::string LoadAllRemoteFunctions(const std::string lib_path,
-                                     const boost::dll::shared_library &lib,
-                                     const EntryFuntion &entry_function);
-  std::unordered_map<std::string, std::shared_ptr<boost::dll::shared_library>> libraries_;
-  // Map from remote function name to executable entry function.
-  std::unordered_map<std::string, EntryFuntion> remote_funcs_;
-  // Map from remote member function name to executable entry function.
-  std::unordered_map<std::string, EntryFuntion> remote_member_funcs_;
-};
-}  // namespace internal
-=======
-// Copyright 2020-2021 The Ray Authors.
-//
-// Licensed under the Apache License, Version 2.0 (the "License");
-// you may not use this file except in compliance with the License.
-// You may obtain a copy of the License at
-//
-//  http://www.apache.org/licenses/LICENSE-2.0
-//
-// Unless required by applicable law or agreed to in writing, software
-// distributed under the License is distributed on an "AS IS" BASIS,
-// WITHOUT WARRANTIES OR CONDITIONS OF ANY KIND, either express or implied.
-// See the License for the specific language governing permissions and
-// limitations under the License.
-
-#pragma once
-
-#include <ray/api/common_types.h>
-#include <ray/api/ray_runtime_holder.h>
-
-#include <boost/dll.hpp>
-#include <memory>
-#include <msgpack.hpp>
-#include <string>
-#include <unordered_map>
-
-using namespace ::ray::internal;
-
-namespace ray {
-namespace internal {
-
-using EntryFuntion = std::function<msgpack::sbuffer(
-    const std::string &, const ArgsBufferList &, msgpack::sbuffer *)>;
-
-class FunctionHelper {
- public:
-  static FunctionHelper &GetInstance() {
-    // We use `new` here because we don't want to destruct this instance forever.
-    // If we do destruct, the shared libraries will be unloaded. And Maybe the unloading
-    // will bring some errors which hard to debug.
-    static auto *instance = new FunctionHelper();
-    return *instance;
-  }
-
-  void LoadDll(const boost::filesystem::path &lib_path);
-  void LoadFunctionsFromPaths(const std::vector<std::string> &paths);
-  const EntryFuntion &GetExecutableFunctions(const std::string &function_name);
-  const EntryFuntion &GetExecutableMemberFunctions(const std::string &function_name);
-
- private:
-  FunctionHelper() = default;
-  ~FunctionHelper() = default;
-  FunctionHelper(FunctionHelper const &) = delete;
-  FunctionHelper(FunctionHelper &&) = delete;
-  std::string LoadAllRemoteFunctions(const std::string lib_path,
-                                     const boost::dll::shared_library &lib,
-                                     const EntryFuntion &entry_function);
-  std::unordered_map<std::string, std::shared_ptr<boost::dll::shared_library>> libraries_;
-  // Map from remote function name to executable entry function.
-  std::unordered_map<std::string, EntryFuntion> remote_funcs_;
-  // Map from remote member function name to executable entry function.
-  std::unordered_map<std::string, EntryFuntion> remote_member_funcs_;
-};
-}  // namespace internal
->>>>>>> 19672688
+// Copyright 2020-2021 The Ray Authors.
+//
+// Licensed under the Apache License, Version 2.0 (the "License");
+// you may not use this file except in compliance with the License.
+// You may obtain a copy of the License at
+//
+//  http://www.apache.org/licenses/LICENSE-2.0
+//
+// Unless required by applicable law or agreed to in writing, software
+// distributed under the License is distributed on an "AS IS" BASIS,
+// WITHOUT WARRANTIES OR CONDITIONS OF ANY KIND, either express or implied.
+// See the License for the specific language governing permissions and
+// limitations under the License.
+
+#pragma once
+
+#include <ray/api/common_types.h>
+#include <ray/api/ray_runtime_holder.h>
+
+#include <boost/dll.hpp>
+#include <memory>
+#include <msgpack.hpp>
+#include <string>
+#include <unordered_map>
+
+using namespace ::ray::internal;
+
+namespace ray {
+namespace internal {
+
+using EntryFuntion = std::function<msgpack::sbuffer(
+    const std::string &, const ArgsBufferList &, msgpack::sbuffer *)>;
+
+class FunctionHelper {
+ public:
+  static FunctionHelper &GetInstance() {
+    // We use `new` here because we don't want to destruct this instance forever.
+    // If we do destruct, the shared libraries will be unloaded. And Maybe the unloading
+    // will bring some errors which hard to debug.
+    static auto *instance = new FunctionHelper();
+    return *instance;
+  }
+
+  void LoadDll(const boost::filesystem::path &lib_path);
+  void LoadFunctionsFromPaths(const std::vector<std::string> &paths);
+  const EntryFuntion &GetExecutableFunctions(const std::string &function_name);
+  const EntryFuntion &GetExecutableMemberFunctions(const std::string &function_name);
+
+ private:
+  FunctionHelper() = default;
+  ~FunctionHelper() = default;
+  FunctionHelper(FunctionHelper const &) = delete;
+  FunctionHelper(FunctionHelper &&) = delete;
+  std::string LoadAllRemoteFunctions(const std::string lib_path,
+                                     const boost::dll::shared_library &lib,
+                                     const EntryFuntion &entry_function);
+  std::unordered_map<std::string, std::shared_ptr<boost::dll::shared_library>> libraries_;
+  // Map from remote function name to executable entry function.
+  std::unordered_map<std::string, EntryFuntion> remote_funcs_;
+  // Map from remote member function name to executable entry function.
+  std::unordered_map<std::string, EntryFuntion> remote_member_funcs_;
+};
+}  // namespace internal
 }  // namespace ray