// Copyright 2017 The Ray Authors.
//
// Licensed under the Apache License, Version 2.0 (the "License");
// you may not use this file except in compliance with the License.
// You may obtain a copy of the License at
//
//  http://www.apache.org/licenses/LICENSE-2.0
//
// Unless required by applicable law or agreed to in writing, software
// distributed under the License is distributed on an "AS IS" BASIS,
// WITHOUT WARRANTIES OR CONDITIONS OF ANY KIND, either express or implied.
// See the License for the specific language governing permissions and
// limitations under the License.

#include <gtest/gtest.h>
#include <ray/api.h>
#include <ray/api/serializer.h>

#include "cpp/src/ray/runtime/task/task_executor.h"
#include "cpp/src/ray/util/function_helper.h"
#include "ray/core.h"

using namespace ray::api;
using namespace ray::internal;

int Return() { return 1; }
int PlusOne(int x) { return x + 1; }
int PlusTwo(int x, int y) { return x + y; }

int out_for_void_func = 0;
int out_for_void_func_no_args = 0;

void VoidFuncNoArgs() { out_for_void_func = 1; }
void VoidFuncWithArgs(int x, int y) { out_for_void_func_no_args = (x + y); }

int NotRegisteredFunc(int x) { return x; }

void ExceptionFunc(int x) { throw std::invalid_argument(std::to_string(x)); }

<<<<<<< HEAD
int OverloadFunc() {
  std::cout << "OverloadFunc with no argument\n";
  return 1;
}

int OverloadFunc(int i) {
  std::cout << "OverloadFunc with one argument\n";
  return i + 1;
}

int OverloadFunc(int i, int j) {
  std::cout << "OverloadFunc with two arguments\n";
  return i + j;
}

RAY_REMOTE(PlusOne);
RAY_REMOTE(PlusTwo);
RAY_REMOTE(VoidFuncNoArgs);
RAY_REMOTE(VoidFuncWithArgs);
RAY_REMOTE(ExceptionFunc);
RAY_REMOTE(RAY_FUNC(OverloadFunc));
RAY_REMOTE(RAY_FUNC(OverloadFunc, int));
RAY_REMOTE(RAY_FUNC(OverloadFunc, int, int));
=======
class DummyObject {
 public:
  int count;

  MSGPACK_DEFINE(count);
  DummyObject() = default;
  DummyObject(int init) {
    std::cout << "construct DummyObject\n";
    count = init;
  }

  int Add(int x, int y) { return x + y; }

  ~DummyObject() { std::cout << "destruct DummyObject\n"; }

  static DummyObject *FactoryCreate(int init) { return new DummyObject(init); }
};
RAY_REMOTE(DummyObject::FactoryCreate);
RAY_REMOTE(&DummyObject::Add);

RAY_REMOTE(PlusOne);
RAY_REMOTE(PlusTwo, VoidFuncNoArgs, VoidFuncWithArgs, ExceptionFunc);
>>>>>>> 4795048f

TEST(RayApiTest, DuplicateRegister) {
  bool r = FunctionManager::Instance().RegisterRemoteFunction("Return", Return);
  EXPECT_TRUE(r);

  /// Duplicate register
  EXPECT_THROW(FunctionManager::Instance().RegisterRemoteFunction("Return", Return),
               RayException);
  EXPECT_THROW(FunctionManager::Instance().RegisterRemoteFunction("PlusOne", PlusOne),
               RayException);
}

TEST(RayApiTest, NormalTask) {
  ray::api::RayConfig::GetInstance()->use_ray_remote = true;

  auto r = Ray::Task(Return).Remote();
  EXPECT_EQ(1, *(r.Get()));

  auto r1 = Ray::Task(PlusOne).Remote(1);
  EXPECT_EQ(2, *(r1.Get()));
}

TEST(RayApiTest, VoidFunction) {
  auto r2 = Ray::Task(VoidFuncNoArgs).Remote();
  r2.Get();
  EXPECT_EQ(1, out_for_void_func);

  auto r3 = Ray::Task(VoidFuncWithArgs).Remote(1, 2);
  r3.Get();
  EXPECT_EQ(3, out_for_void_func_no_args);
}

TEST(RayApiTest, CallWithObjectRef) {
  auto rt0 = Ray::Task(Return).Remote();
  auto rt1 = Ray::Task(PlusOne).Remote(rt0);
  auto rt2 = Ray::Task(PlusTwo).Remote(rt1, 3);
  auto rt3 = Ray::Task(PlusOne).Remote(3);
  auto rt4 = Ray::Task(PlusTwo).Remote(rt2, rt3);

  int return0 = *(rt0.Get());
  int return1 = *(rt1.Get());
  int return2 = *(rt2.Get());
  int return3 = *(rt3.Get());
  int return4 = *(rt4.Get());

  EXPECT_EQ(return0, 1);
  EXPECT_EQ(return1, 2);
  EXPECT_EQ(return2, 5);
  EXPECT_EQ(return3, 4);
  EXPECT_EQ(return4, 9);
}

TEST(RayApiTest, OverloadTest) {
  auto rt0 = Ray::Task(RAY_FUNC(OverloadFunc)).Remote();
  auto rt1 = Ray::Task(RAY_FUNC(OverloadFunc, int)).Remote(rt0);
  auto rt2 = Ray::Task(RAY_FUNC(OverloadFunc, int, int)).Remote(rt1, 3);

  int return0 = *(rt0.Get());
  int return1 = *(rt1.Get());
  int return2 = *(rt2.Get());

  EXPECT_EQ(return0, 1);
  EXPECT_EQ(return1, 2);
  EXPECT_EQ(return2, 5);
}

/// We should consider the driver so is not same with the worker so, and find the error
/// reason.
TEST(RayApiTest, NotExistFunction) {
  EXPECT_THROW(Ray::Task(NotRegisteredFunc), RayException);
}

TEST(RayApiTest, ExceptionTask) {
  /// Normal task Exception.
  auto r4 = Ray::Task(ExceptionFunc).Remote(2);
  EXPECT_THROW(r4.Get(), RayException);

  ray::api::RayConfig::GetInstance()->use_ray_remote = false;
}<|MERGE_RESOLUTION|>--- conflicted
+++ resolved
@@ -37,7 +37,6 @@
 
 void ExceptionFunc(int x) { throw std::invalid_argument(std::to_string(x)); }
 
-<<<<<<< HEAD
 int OverloadFunc() {
   std::cout << "OverloadFunc with no argument\n";
   return 1;
@@ -61,7 +60,7 @@
 RAY_REMOTE(RAY_FUNC(OverloadFunc));
 RAY_REMOTE(RAY_FUNC(OverloadFunc, int));
 RAY_REMOTE(RAY_FUNC(OverloadFunc, int, int));
-=======
+
 class DummyObject {
  public:
   int count;
@@ -84,7 +83,6 @@
 
 RAY_REMOTE(PlusOne);
 RAY_REMOTE(PlusTwo, VoidFuncNoArgs, VoidFuncWithArgs, ExceptionFunc);
->>>>>>> 4795048f
 
 TEST(RayApiTest, DuplicateRegister) {
   bool r = FunctionManager::Instance().RegisterRemoteFunction("Return", Return);
