// Copyright 2021 The Ray Authors.
//
// Licensed under the Apache License, Version 2.0 (the "License");
// you may not use this file except in compliance with the License.
// You may obtain a copy of the License at
//
//  http://www.apache.org/licenses/LICENSE-2.0
//
// Unless required by applicable law or agreed to in writing, software
// distributed under the License is distributed on an "AS IS" BASIS,
// WITHOUT WARRANTIES OR CONDITIONS OF ANY KIND, either express or implied.
// See the License for the specific language governing permissions and
// limitations under the License.

#include "counter.h"

#ifdef _WIN32
#include "windows.h"
#else
#include "signal.h"
#include "unistd.h"
#endif

Counter::Counter(int init, bool with_exception) {
  if (with_exception) {
    throw std::invalid_argument("creation error");
  }
  count = init;
  is_restared = ray::WasCurrentActorRestarted();
}

Counter *Counter::FactoryCreate() { return new Counter(0); }

Counter *Counter::FactoryCreateException() { return new Counter(0, true); }

Counter *Counter::FactoryCreate(int init) { return new Counter(init); }

Counter *Counter::FactoryCreate(int init1, int init2) {
  return new Counter(init1 + init2);
}

int Counter::Plus1() {
  count += 1;
  return count;
}

int Counter::Add(int x) {
  count += x;
  return count;
}

int Counter::Exit() {
  ray::ExitActor();
  return 1;
}

bool Counter::IsProcessAlive(uint64_t pid) {
#ifdef _WIN32
  auto process = OpenProcess(PROCESS_QUERY_INFORMATION, FALSE, pid);
  if (process == NULL) {
    return false;
  }

  CloseHandle(process);
  return true;
#else
  if (kill(pid, 0) == -1 && errno == ESRCH) {
    return false;
  }
  return true;
#endif
}

uint64_t Counter::GetPid() {
#ifdef _WIN32
  return GetCurrentProcessId();
#else
  return getpid();
#endif
}

bool Counter::CheckRestartInActorCreationTask() { return is_restared; }

bool Counter::CheckRestartInActorTask() { return ray::WasCurrentActorRestarted(); }

ray::ActorHandle<Counter> Counter::CreateChildActor(std::string actor_name) {
  auto child_actor =
      ray::Actor(RAY_FUNC(Counter::FactoryCreate)).SetName(actor_name).Remote();
  return child_actor;
}

std::string Counter::GetNamespaceInActor() { return ray::GetNamespace(); }

int Counter::Plus1ForActor(ray::ActorHandle<Counter> actor) {
  return *actor.Task(&Counter::Plus1).Remote().Get();
}

RAY_REMOTE(RAY_FUNC(Counter::FactoryCreate),
           Counter::FactoryCreateException,
           RAY_FUNC(Counter::FactoryCreate, int),
           RAY_FUNC(Counter::FactoryCreate, int, int),
           &Counter::Plus1,
           &Counter::Add,
           &Counter::Exit,
           &Counter::GetPid,
           &Counter::ExceptionFunc,
           &Counter::CheckRestartInActorCreationTask,
           &Counter::CheckRestartInActorTask,
           &Counter::GetNamespaceInActor,
           &Counter::GetVal,
           &Counter::GetIntVal,
           &Counter::Initialized,
           &Counter::CreateChildActor,
<<<<<<< HEAD
           &Counter::Plus1ForActor);
=======
           &Counter::GetEnvVar);
>>>>>>> a9697722

RAY_REMOTE(ActorConcurrentCall::FactoryCreate, &ActorConcurrentCall::CountDown);

std::string GetEnvVar(std::string key) {
  auto value = std::getenv(key.c_str());
  return value == NULL ? "" : std::string(value);
}

RAY_REMOTE(GetEnvVar);<|MERGE_RESOLUTION|>--- conflicted
+++ resolved
@@ -111,11 +111,8 @@
            &Counter::GetIntVal,
            &Counter::Initialized,
            &Counter::CreateChildActor,
-<<<<<<< HEAD
+           &Counter::GetEnvVar,
            &Counter::Plus1ForActor);
-=======
-           &Counter::GetEnvVar);
->>>>>>> a9697722
 
 RAY_REMOTE(ActorConcurrentCall::FactoryCreate, &ActorConcurrentCall::CountDown);
 
