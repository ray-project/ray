
#include <gtest/gtest.h>
#include <ray/api.h>
<<<<<<< HEAD
#include <ray/api/ray_config.h>
#include "ray/util/logging.h"
=======
>>>>>>> 17b5f4dc

using namespace ::ray::api;

/// general function of user code
int Return1() { return 1; }
int Plus1(int x) { return x + 1; }
int Plus(int x, int y) { return x + y; }

RAY_REMOTE(Return1, Plus1, Plus);

/// a class of user code
class Counter {
 public:
  int count;

  Counter(int init) { count = init; }

  static Counter *FactoryCreate() { return new Counter(0); }
  static Counter *FactoryCreate(int init) { return new Counter(init); }
  static Counter *FactoryCreate(int init1, int init2) {
    return new Counter(init1 + init2);
  }
  /// non static function
  int Plus1() {
    count += 1;
    return count;
  }
  int Add(int x) {
    count += x;
    return count;
  }
};

RAY_REMOTE(RAY_FUNC(Counter::FactoryCreate), RAY_FUNC(Counter::FactoryCreate, int),
           RAY_FUNC(Counter::FactoryCreate, int, int), &Counter::Plus1, &Counter::Add);

int *cmd_argc = nullptr;
char ***cmd_argv = nullptr;

TEST(RayClusterModeTest, FullTest) {
  ray::api::RayConfig config;
  /// initialization to cluster mode
  Ray::Init(config, cmd_argc, cmd_argv);

  /// put and get object
  auto obj = Ray::Put(12345);
  auto get_result = *(Ray::Get(obj));
  EXPECT_EQ(12345, get_result);

  /// common task without args
  auto task_obj = Ray::Task(Return1).Remote();
  int task_result = *(Ray::Get(task_obj));
  EXPECT_EQ(1, task_result);

  /// common task with args
  task_obj = Ray::Task(Plus1).Remote(5);
  task_result = *(Ray::Get(task_obj));
  EXPECT_EQ(6, task_result);

  /// actor task without args
  ActorHandle<Counter> actor1 = Ray::Actor(RAY_FUNC(Counter::FactoryCreate)).Remote();
  auto actor_object1 = actor1.Task(&Counter::Plus1).Remote();
  int actor_task_result1 = *(Ray::Get(actor_object1));
  EXPECT_EQ(1, actor_task_result1);

  /// actor task with args
  ActorHandle<Counter> actor2 =
      Ray::Actor(RAY_FUNC(Counter::FactoryCreate, int)).Remote(1);
  auto actor_object2 = actor2.Task(&Counter::Add).Remote(5);
  int actor_task_result2 = *(Ray::Get(actor_object2));
  EXPECT_EQ(6, actor_task_result2);

  /// actor task with args which pass by reference
  ActorHandle<Counter> actor3 =
      Ray::Actor(RAY_FUNC(Counter::FactoryCreate, int, int)).Remote(6, 0);
  auto actor_object3 = actor3.Task(&Counter::Add).Remote(actor_object2);
  int actor_task_result3 = *(Ray::Get(actor_object3));
  EXPECT_EQ(12, actor_task_result3);

  /// general function remote call（args passed by value）
  auto r0 = Ray::Task(Return1).Remote();
  auto r1 = Ray::Task(Plus1).Remote(30);
  auto r2 = Ray::Task(Plus).Remote(3, 22);

  std::vector<ObjectRef<int>> objects = {r0, r1, r2};
  WaitResult<int> result = Ray::Wait(objects, 3, 1000);
  EXPECT_EQ(result.ready.size(), 3);
  EXPECT_EQ(result.unready.size(), 0);

  int result1 = *(Ray::Get(r1));
  int result0 = *(Ray::Get(r0));
  int result2 = *(Ray::Get(r2));
  EXPECT_EQ(result0, 1);
  EXPECT_EQ(result1, 31);
  EXPECT_EQ(result2, 25);

  /// general function remote call（args passed by reference）
  auto r3 = Ray::Task(Return1).Remote();
  auto r4 = Ray::Task(Plus1).Remote(r3);
  auto r5 = Ray::Task(Plus).Remote(r4, r3);
  auto r6 = Ray::Task(Plus).Remote(r4, 10);

  int result5 = *(Ray::Get(r5));
  int result4 = *(Ray::Get(r4));
  int result6 = *(Ray::Get(r6));
  int result3 = *(Ray::Get(r3));
  EXPECT_EQ(result0, 1);
  EXPECT_EQ(result3, 1);
  EXPECT_EQ(result4, 2);
  EXPECT_EQ(result5, 3);
  EXPECT_EQ(result6, 12);

  /// create actor and actor function remote call with args passed by value
  ActorHandle<Counter> actor4 =
      Ray::Actor(RAY_FUNC(Counter::FactoryCreate, int)).Remote(10);
  auto r7 = actor4.Task(&Counter::Add).Remote(5);
  auto r8 = actor4.Task(&Counter::Add).Remote(1);
  auto r9 = actor4.Task(&Counter::Add).Remote(3);
  auto r10 = actor4.Task(&Counter::Add).Remote(8);

  int result7 = *(Ray::Get(r7));
  int result8 = *(Ray::Get(r8));
  int result9 = *(Ray::Get(r9));
  int result10 = *(Ray::Get(r10));
  EXPECT_EQ(result7, 15);
  EXPECT_EQ(result8, 16);
  EXPECT_EQ(result9, 19);
  EXPECT_EQ(result10, 27);

  /// create actor and task function remote call with args passed by reference
  ActorHandle<Counter> actor5 =
      Ray::Actor(RAY_FUNC(Counter::FactoryCreate, int, int)).Remote(r10, 0);

  auto r11 = actor5.Task(&Counter::Add).Remote(r0);
  auto r12 = actor5.Task(&Counter::Add).Remote(r11);
  auto r13 = actor5.Task(&Counter::Add).Remote(r10);
  auto r14 = actor5.Task(&Counter::Add).Remote(r13);
  auto r15 = Ray::Task(Plus).Remote(r0, r11);
  auto r16 = Ray::Task(Plus1).Remote(r15);

  int result12 = *(Ray::Get(r12));
  int result14 = *(Ray::Get(r14));
  int result11 = *(Ray::Get(r11));
  int result13 = *(Ray::Get(r13));
  int result16 = *(Ray::Get(r16));
  int result15 = *(Ray::Get(r15));

  EXPECT_EQ(result11, 28);
  EXPECT_EQ(result12, 56);
  EXPECT_EQ(result13, 83);
  EXPECT_EQ(result14, 166);
  EXPECT_EQ(result15, 29);
  EXPECT_EQ(result16, 30);

  Ray::Shutdown();
}

int main(int argc, char **argv) {
  cmd_argc = &argc;
  cmd_argv = &argv;
  ::testing::InitGoogleTest(&argc, argv);
  return RUN_ALL_TESTS();
}<|MERGE_RESOLUTION|>--- conflicted
+++ resolved
@@ -1,11 +1,6 @@
 
 #include <gtest/gtest.h>
 #include <ray/api.h>
-<<<<<<< HEAD
-#include <ray/api/ray_config.h>
-#include "ray/util/logging.h"
-=======
->>>>>>> 17b5f4dc
 
 using namespace ::ray::api;
 
