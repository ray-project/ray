--- conflicted
+++ resolved
@@ -8,47 +8,6 @@
 
 using namespace ::ray::api;
 
-<<<<<<< HEAD
-/// general function of user code
-int Return1() { return 1; }
-int Plus1(int x) { return x + 1; }
-int Plus(int x, int y) { return x + y; }
-
-RAY_REMOTE(Return1, Plus1, Plus);
-
-/// a class of user code
-class Counter {
- public:
-  int count;
-
-  Counter(int init) { count = init; }
-
-  static Counter *FactoryCreate() { return new Counter(0); }
-  static Counter *FactoryCreate(int init) { return new Counter(init); }
-  static Counter *FactoryCreate(int init1, int init2) {
-    return new Counter(init1 + init2);
-  }
-  /// non static function
-  int Plus1() {
-    count += 1;
-    return count;
-  }
-  int Add(int x) {
-    count += x;
-    return count;
-  }
-  int Exit() {
-    ray::api::Ray::ExitActor();
-    return 1;
-  }
-};
-
-RAY_REMOTE(RAY_FUNC(Counter::FactoryCreate), RAY_FUNC(Counter::FactoryCreate, int),
-           RAY_FUNC(Counter::FactoryCreate, int, int), &Counter::Plus1, &Counter::Add,
-           &Counter::Exit);
-
-=======
->>>>>>> 1ab4f0de
 int *cmd_argc = nullptr;
 char ***cmd_argv = nullptr;
 
