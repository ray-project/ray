// Copyright 2020-2021 The Ray Authors.
//
// Licensed under the Apache License, Version 2.0 (the "License");
// you may not use this file except in compliance with the License.
// You may obtain a copy of the License at
//
//  http://www.apache.org/licenses/LICENSE-2.0
//
// Unless required by applicable law or agreed to in writing, software
// distributed under the License is distributed on an "AS IS" BASIS,
// WITHOUT WARRANTIES OR CONDITIONS OF ANY KIND, either express or implied.
// See the License for the specific language governing permissions and
// limitations under the License.

#include <gtest/gtest.h>
#include <ray/api.h>
#include "../../util/process_helper.h"
#include "absl/flags/flag.h"
#include "absl/flags/parse.h"
#include "counter.h"
#include "plus.h"

int cmd_argc = 0;
char **cmd_argv = nullptr;

ABSL_FLAG(bool, external_cluster, false, "");
ABSL_FLAG(std::string, redis_password, "12345678", "");
ABSL_FLAG(int32_t, redis_port, 6379, "");

TEST(RayClusterModeTest, Initialized) {
  ray::Init();
  EXPECT_TRUE(ray::IsInitialized());
  ray::Shutdown();
  EXPECT_TRUE(!ray::IsInitialized());
}

TEST(RayClusterModeTest, FullTest) {
  ray::RayConfig config;
  config.num_cpus = 2;
  config.resources = {{"resource1", 1}, {"resource2", 2}};
  if (absl::GetFlag<bool>(FLAGS_external_cluster)) {
    auto port = absl::GetFlag<int32_t>(FLAGS_redis_port);
    std::string password = absl::GetFlag<std::string>(FLAGS_redis_password);
    ray::internal::ProcessHelper::GetInstance().StartRayNode(port, password);
    config.address = "127.0.0.1:" + std::to_string(port);
    config.redis_password_ = password;
  }
  ray::Init(config, cmd_argc, cmd_argv);
  /// put and get object
  auto obj = ray::Put(12345);
  auto get_result = *(ray::Get(obj));
  EXPECT_EQ(12345, get_result);

  auto named_obj =
      ray::Task(Return1).SetName("named_task").SetResources({{"CPU", 1.0}}).Remote();
  EXPECT_EQ(1, *named_obj.Get());

  /// common task without args
  auto task_obj = ray::Task(Return1).Remote();
  int task_result = *(ray::Get(task_obj));
  EXPECT_EQ(1, task_result);

  /// common task with args
  task_obj = ray::Task(Plus1).Remote(5);
  task_result = *(ray::Get(task_obj));
  EXPECT_EQ(6, task_result);

  ray::ActorHandle<Counter> actor = ray::Actor(RAY_FUNC(Counter::FactoryCreate))
                                        .SetMaxRestarts(1)
                                        .SetGlobalName("named_actor")
                                        .Remote();
  auto named_actor_obj = actor.Task(&Counter::Plus1)
                             .SetName("named_actor_task")
                             .SetResources({{"CPU", 1.0}})
                             .Remote();
  EXPECT_EQ(1, *named_actor_obj.Get());

  auto named_actor_handle_optional = ray::GetGlobalActor<Counter>("named_actor");
  EXPECT_TRUE(named_actor_handle_optional);
  auto &named_actor_handle = *named_actor_handle_optional;
  auto named_actor_obj1 = named_actor_handle.Task(&Counter::Plus1).Remote();
  EXPECT_EQ(2, *named_actor_obj1.Get());
  EXPECT_FALSE(ray::GetGlobalActor<Counter>("not_exist_actor"));

  named_actor_handle.Kill(false);
  std::this_thread::sleep_for(std::chrono::seconds(2));
  auto named_actor_obj2 = named_actor_handle.Task(&Counter::Plus1).Remote();
  EXPECT_EQ(1, *named_actor_obj2.Get());

  named_actor_handle.Kill();
  std::this_thread::sleep_for(std::chrono::seconds(2));
  EXPECT_THROW(named_actor_handle.Task(&Counter::Plus1).Remote().Get(),
               ray::internal::RayActorException);

  EXPECT_FALSE(ray::GetGlobalActor<Counter>("named_actor"));

  /// actor task without args
  auto actor1 = ray::Actor(RAY_FUNC(Counter::FactoryCreate)).Remote();
  auto actor_object1 = actor1.Task(&Counter::Plus1).Remote();
  int actor_task_result1 = *(ray::Get(actor_object1));
  EXPECT_EQ(1, actor_task_result1);

  /// actor task with args
  auto actor2 = ray::Actor(RAY_FUNC(Counter::FactoryCreate, int)).Remote(1);
  auto actor_object2 = actor2.Task(&Counter::Add).Remote(5);
  int actor_task_result2 = *(ray::Get(actor_object2));
  EXPECT_EQ(6, actor_task_result2);

  /// actor task with args which pass by reference
  auto actor3 = ray::Actor(RAY_FUNC(Counter::FactoryCreate, int, int)).Remote(6, 0);
  auto actor_object3 = actor3.Task(&Counter::Add).Remote(actor_object2);
  int actor_task_result3 = *(ray::Get(actor_object3));
  EXPECT_EQ(12, actor_task_result3);

  /// general function remote call（args passed by value）
  auto r0 = ray::Task(Return1).Remote();
  auto r1 = ray::Task(Plus1).Remote(30);
  auto r2 = ray::Task(Plus).Remote(3, 22);

  std::vector<ray::ObjectRef<int>> objects = {r0, r1, r2};
  auto result = ray::Wait(objects, 3, 1000);
  EXPECT_EQ(result.ready.size(), 3);
  EXPECT_EQ(result.unready.size(), 0);

  auto result_vector = ray::Get(objects);
  int result0 = *(result_vector[0]);
  int result1 = *(result_vector[1]);
  int result2 = *(result_vector[2]);
  EXPECT_EQ(result0, 1);
  EXPECT_EQ(result1, 31);
  EXPECT_EQ(result2, 25);

  /// general function remote call（args passed by reference）
  auto r3 = ray::Task(Return1).Remote();
  auto r4 = ray::Task(Plus1).Remote(r3);
  auto r5 = ray::Task(Plus).Remote(r4, r3);
  auto r6 = ray::Task(Plus).Remote(r4, 10);

  int result5 = *(ray::Get(r5));
  int result4 = *(ray::Get(r4));
  int result6 = *(ray::Get(r6));
  int result3 = *(ray::Get(r3));
  EXPECT_EQ(result0, 1);
  EXPECT_EQ(result3, 1);
  EXPECT_EQ(result4, 2);
  EXPECT_EQ(result5, 3);
  EXPECT_EQ(result6, 12);

  /// create actor and actor function remote call with args passed by value
  auto actor4 = ray::Actor(RAY_FUNC(Counter::FactoryCreate, int)).Remote(10);
  auto r7 = actor4.Task(&Counter::Add).Remote(5);
  auto r8 = actor4.Task(&Counter::Add).Remote(1);
  auto r9 = actor4.Task(&Counter::Add).Remote(3);
  auto r10 = actor4.Task(&Counter::Add).Remote(8);

  int result7 = *(ray::Get(r7));
  int result8 = *(ray::Get(r8));
  int result9 = *(ray::Get(r9));
  int result10 = *(ray::Get(r10));
  EXPECT_EQ(result7, 15);
  EXPECT_EQ(result8, 16);
  EXPECT_EQ(result9, 19);
  EXPECT_EQ(result10, 27);

  /// create actor and task function remote call with args passed by reference
  auto actor5 = ray::Actor(RAY_FUNC(Counter::FactoryCreate, int, int)).Remote(r10, 0);

  auto r11 = actor5.Task(&Counter::Add).Remote(r0);
  auto r12 = actor5.Task(&Counter::Add).Remote(r11);
  auto r13 = actor5.Task(&Counter::Add).Remote(r10);
  auto r14 = actor5.Task(&Counter::Add).Remote(r13);
  auto r15 = ray::Task(Plus).Remote(r0, r11);
  auto r16 = ray::Task(Plus1).Remote(r15);

  int result12 = *(ray::Get(r12));
  int result14 = *(ray::Get(r14));
  int result11 = *(ray::Get(r11));
  int result13 = *(ray::Get(r13));
  int result16 = *(ray::Get(r16));
  int result15 = *(ray::Get(r15));

  EXPECT_EQ(result11, 28);
  EXPECT_EQ(result12, 56);
  EXPECT_EQ(result13, 83);
  EXPECT_EQ(result14, 166);
  EXPECT_EQ(result15, 29);
  EXPECT_EQ(result16, 30);

  uint64_t pid = *actor1.Task(&Counter::GetPid).Remote().Get();
  EXPECT_TRUE(Counter::IsProcessAlive(pid));

  auto actor_object4 = actor1.Task(&Counter::Exit).Remote();
  std::this_thread::sleep_for(std::chrono::seconds(2));
  EXPECT_THROW(actor_object4.Get(), ray::internal::RayActorException);
  EXPECT_FALSE(Counter::IsProcessAlive(pid));
}

TEST(RayClusterModeTest, MaxConcurrentTest) {
  auto actor1 =
      ray::Actor(ActorConcurrentCall::FactoryCreate).SetMaxConcurrency(3).Remote();
  auto object1 = actor1.Task(&ActorConcurrentCall::CountDown).Remote();
  auto object2 = actor1.Task(&ActorConcurrentCall::CountDown).Remote();
  auto object3 = actor1.Task(&ActorConcurrentCall::CountDown).Remote();

  EXPECT_EQ(*object1.Get(), "ok");
  EXPECT_EQ(*object2.Get(), "ok");
  EXPECT_EQ(*object3.Get(), "ok");
}

TEST(RayClusterModeTest, ResourcesManagementTest) {
  auto actor1 =
      ray::Actor(RAY_FUNC(Counter::FactoryCreate)).SetResources({{"CPU", 1.0}}).Remote();
  auto r1 = actor1.Task(&Counter::Plus1).Remote();
  EXPECT_EQ(*r1.Get(), 1);

  auto actor2 = ray::Actor(RAY_FUNC(Counter::FactoryCreate))
                    .SetResources({{"CPU", 100.0}})
                    .Remote();
  auto r2 = actor2.Task(&Counter::Plus1).Remote();
  std::vector<ray::ObjectRef<int>> objects{r2};
  auto result = ray::Wait(objects, 1, 1000);
  EXPECT_EQ(result.ready.size(), 0);
  EXPECT_EQ(result.unready.size(), 1);

  auto r3 = ray::Task(Return1).SetResource("CPU", 1.0).Remote();
  EXPECT_EQ(*r3.Get(), 1);

  auto r4 = ray::Task(Return1).SetResource("CPU", 100.0).Remote();
  std::vector<ray::ObjectRef<int>> objects1{r4};
  auto result2 = ray::Wait(objects1, 1, 1000);
  EXPECT_EQ(result2.ready.size(), 0);
  EXPECT_EQ(result2.unready.size(), 1);
}

TEST(RayClusterModeTest, ExceptionTest) {
  EXPECT_THROW(ray::Task(ThrowTask).Remote().Get(), ray::internal::RayTaskException);

  auto actor1 = ray::Actor(RAY_FUNC(Counter::FactoryCreate, int)).Remote(1);
  auto object1 = actor1.Task(&Counter::ExceptionFunc).Remote();
  EXPECT_THROW(object1.Get(), ray::internal::RayTaskException);
}

<<<<<<< HEAD
TEST(RayClusterModeTest, GetActorTest) {
  ray::ActorHandle<Counter> actor = ray::Actor(RAY_FUNC(Counter::FactoryCreate))
                                        .SetMaxRestarts(1)
                                        .SetName("named_actor")
                                        .Remote();
  auto named_actor_obj = actor.Task(&Counter::Plus1).Remote();
  EXPECT_EQ(1, *named_actor_obj.Get());

  auto named_actor_handle_optional = ray::GetActor<Counter>("named_actor");
  EXPECT_TRUE(named_actor_handle_optional);
  auto &named_actor_handle = *named_actor_handle_optional;
  auto named_actor_obj1 = named_actor_handle.Task(&Counter::Plus1).Remote();
  EXPECT_EQ(2, *named_actor_obj1.Get());
  EXPECT_FALSE(ray::GetActor<Counter>("not_exist_actor"));
=======
TEST(RayClusterModeTest, CreateAndRemovePlacementGroup) {
  std::vector<std::unordered_map<std::string, double>> bundles{{{"CPU", 1}}};

  ray::internal::PlacementGroupCreationOptions options{
      false, "first_placement_group", bundles, ray::internal::PlacementStrategy::PACK};
  auto first_placement_group = ray::CreatePlacementGroup(options);
  EXPECT_TRUE(ray::WaitPlacementGroupReady(first_placement_group.GetID(), 10));

  ray::RemovePlacementGroup(first_placement_group.GetID());
>>>>>>> 0a4ee3b0
}

int main(int argc, char **argv) {
  absl::ParseCommandLine(argc, argv);
  cmd_argc = argc;
  cmd_argv = argv;
  ::testing::InitGoogleTest(&argc, argv);
  int ret = RUN_ALL_TESTS();

  ray::Shutdown();

  if (absl::GetFlag<bool>(FLAGS_external_cluster)) {
    ray::internal::ProcessHelper::GetInstance().StopRayNode();
  }

  return ret;
}<|MERGE_RESOLUTION|>--- conflicted
+++ resolved
@@ -240,7 +240,6 @@
   EXPECT_THROW(object1.Get(), ray::internal::RayTaskException);
 }
 
-<<<<<<< HEAD
 TEST(RayClusterModeTest, GetActorTest) {
   ray::ActorHandle<Counter> actor = ray::Actor(RAY_FUNC(Counter::FactoryCreate))
                                         .SetMaxRestarts(1)
@@ -255,7 +254,8 @@
   auto named_actor_obj1 = named_actor_handle.Task(&Counter::Plus1).Remote();
   EXPECT_EQ(2, *named_actor_obj1.Get());
   EXPECT_FALSE(ray::GetActor<Counter>("not_exist_actor"));
-=======
+}
+
 TEST(RayClusterModeTest, CreateAndRemovePlacementGroup) {
   std::vector<std::unordered_map<std::string, double>> bundles{{{"CPU", 1}}};
 
@@ -265,7 +265,6 @@
   EXPECT_TRUE(ray::WaitPlacementGroupReady(first_placement_group.GetID(), 10));
 
   ray::RemovePlacementGroup(first_placement_group.GetID());
->>>>>>> 0a4ee3b0
 }
 
 int main(int argc, char **argv) {
