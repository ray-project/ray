--- conflicted
+++ resolved
@@ -29,22 +29,14 @@
 
 TEST(RayClusterModeTest, FullTest) {
   ray::RayConfig config;
-<<<<<<< HEAD
+  config.num_cpus = 2;
+  config.resources = {{"resource1", 1}, {"resource2", 2}};
   if (absl::GetFlag<bool>(FLAGS_external_cluster)) {
     auto port = absl::GetFlag<int32_t>(FLAGS_redis_port);
     std::string password = absl::GetFlag<std::string>(FLAGS_redis_password);
     ray::internal::ProcessHelper::GetInstance().StartRayNode(port, password);
     config.address = "127.0.0.1:" + std::to_string(port);
     config.redis_password_ = password;
-=======
-  config.num_cpus = 2;
-  config.resources = {{"resource1", 1}, {"resource2", 2}};
-  if (FLAGS_external_cluster) {
-    ray::internal::ProcessHelper::GetInstance().StartRayNode(FLAGS_redis_port,
-                                                             FLAGS_redis_password);
-    config.address = "127.0.0.1:" + std::to_string(FLAGS_redis_port);
-    config.redis_password_ = FLAGS_redis_password;
->>>>>>> a3dff7b5
   }
   ray::Init(config, cmd_argc, cmd_argv);
   /// put and get object
