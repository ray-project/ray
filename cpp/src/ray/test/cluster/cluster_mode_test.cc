// Copyright 2020-2021 The Ray Authors.
//
// Licensed under the Apache License, Version 2.0 (the "License");
// you may not use this file except in compliance with the License.
// You may obtain a copy of the License at
//
//  http://www.apache.org/licenses/LICENSE-2.0
//
// Unless required by applicable law or agreed to in writing, software
// distributed under the License is distributed on an "AS IS" BASIS,
// WITHOUT WARRANTIES OR CONDITIONS OF ANY KIND, either express or implied.
// See the License for the specific language governing permissions and
// limitations under the License.

#include <gtest/gtest.h>
#include <ray/api.h>
#include "../../util/process_helper.h"
#include "absl/flags/flag.h"
#include "absl/flags/parse.h"
#include "counter.h"
#include "plus.h"

int *cmd_argc = nullptr;
char ***cmd_argv = nullptr;

ABSL_FLAG(bool, external_cluster, false, "");
ABSL_FLAG(std::string, redis_password, "12345678", "");
ABSL_FLAG(int32_t, redis_port, 6379, "");

TEST(RayClusterModeTest, FullTest) {
<<<<<<< HEAD
  ray::api::RayConfig config;
  bool is_extern_cluster = absl::GetFlag<bool>(FLAGS_external_cluster);
  if (is_extern_cluster) {
    auto port = absl::GetFlag<int32_t>(FLAGS_redis_port);
    std::string password = absl::GetFlag<std::string>(FLAGS_redis_password);
    ProcessHelper::GetInstance().StartRayNode(port, password);
    config.address = "127.0.0.1:" + std::to_string(port);
    config.redis_password_ = password;
=======
  ray::RayConfig config;
  if (FLAGS_external_cluster) {
    ray::internal::ProcessHelper::GetInstance().StartRayNode(FLAGS_redis_port,
                                                             FLAGS_redis_password);
    config.address = "127.0.0.1:" + std::to_string(FLAGS_redis_port);
    config.redis_password_ = FLAGS_redis_password;
>>>>>>> 72955aef
  }
  ray::Init(config, cmd_argc, cmd_argv);
  /// put and get object
  auto obj = ray::Put(12345);
  auto get_result = *(ray::Get(obj));
  EXPECT_EQ(12345, get_result);

  auto named_obj =
      ray::Task(Return1).SetName("named_task").SetResources({{"CPU", 1.0}}).Remote();
  EXPECT_EQ(1, *named_obj.Get());

  /// common task without args
  auto task_obj = ray::Task(Return1).Remote();
  int task_result = *(ray::Get(task_obj));
  EXPECT_EQ(1, task_result);

  /// common task with args
  task_obj = ray::Task(Plus1).Remote(5);
  task_result = *(ray::Get(task_obj));
  EXPECT_EQ(6, task_result);

  ray::ActorHandle<Counter> actor = ray::Actor(RAY_FUNC(Counter::FactoryCreate))
                                        .SetMaxRestarts(1)
                                        .SetGlobalName("named_actor")
                                        .Remote();
  auto named_actor_obj = actor.Task(&Counter::Plus1)
                             .SetName("named_actor_task")
                             .SetResources({{"CPU", 1.0}})
                             .Remote();
  EXPECT_EQ(1, *named_actor_obj.Get());

  auto named_actor_handle_optional = ray::GetGlobalActor<Counter>("named_actor");
  EXPECT_TRUE(named_actor_handle_optional);
  auto &named_actor_handle = *named_actor_handle_optional;
  auto named_actor_obj1 = named_actor_handle.Task(&Counter::Plus1).Remote();
  EXPECT_EQ(2, *named_actor_obj1.Get());
  EXPECT_FALSE(ray::GetGlobalActor<Counter>("not_exist_actor"));

  named_actor_handle.Kill(false);
  std::this_thread::sleep_for(std::chrono::seconds(2));
  auto named_actor_obj2 = named_actor_handle.Task(&Counter::Plus1).Remote();
  EXPECT_EQ(1, *named_actor_obj2.Get());

  named_actor_handle.Kill();
  std::this_thread::sleep_for(std::chrono::seconds(2));
  EXPECT_THROW(named_actor_handle.Task(&Counter::Plus1).Remote().Get(),
               ray::internal::RayActorException);

  EXPECT_FALSE(ray::GetGlobalActor<Counter>("named_actor"));

  /// actor task without args
  auto actor1 = ray::Actor(RAY_FUNC(Counter::FactoryCreate)).Remote();
  auto actor_object1 = actor1.Task(&Counter::Plus1).Remote();
  int actor_task_result1 = *(ray::Get(actor_object1));
  EXPECT_EQ(1, actor_task_result1);

  /// actor task with args
  auto actor2 = ray::Actor(RAY_FUNC(Counter::FactoryCreate, int)).Remote(1);
  auto actor_object2 = actor2.Task(&Counter::Add).Remote(5);
  int actor_task_result2 = *(ray::Get(actor_object2));
  EXPECT_EQ(6, actor_task_result2);

  /// actor task with args which pass by reference
  auto actor3 = ray::Actor(RAY_FUNC(Counter::FactoryCreate, int, int)).Remote(6, 0);
  auto actor_object3 = actor3.Task(&Counter::Add).Remote(actor_object2);
  int actor_task_result3 = *(ray::Get(actor_object3));
  EXPECT_EQ(12, actor_task_result3);

  /// general function remote call（args passed by value）
  auto r0 = ray::Task(Return1).Remote();
  auto r1 = ray::Task(Plus1).Remote(30);
  auto r2 = ray::Task(Plus).Remote(3, 22);

  std::vector<ray::ObjectRef<int>> objects = {r0, r1, r2};
  auto result = ray::Wait(objects, 3, 1000);
  EXPECT_EQ(result.ready.size(), 3);
  EXPECT_EQ(result.unready.size(), 0);

  int result1 = *(ray::Get(r1));
  int result0 = *(ray::Get(r0));
  int result2 = *(ray::Get(r2));
  EXPECT_EQ(result0, 1);
  EXPECT_EQ(result1, 31);
  EXPECT_EQ(result2, 25);

  /// general function remote call（args passed by reference）
  auto r3 = ray::Task(Return1).Remote();
  auto r4 = ray::Task(Plus1).Remote(r3);
  auto r5 = ray::Task(Plus).Remote(r4, r3);
  auto r6 = ray::Task(Plus).Remote(r4, 10);

  int result5 = *(ray::Get(r5));
  int result4 = *(ray::Get(r4));
  int result6 = *(ray::Get(r6));
  int result3 = *(ray::Get(r3));
  EXPECT_EQ(result0, 1);
  EXPECT_EQ(result3, 1);
  EXPECT_EQ(result4, 2);
  EXPECT_EQ(result5, 3);
  EXPECT_EQ(result6, 12);

  /// create actor and actor function remote call with args passed by value
  auto actor4 = ray::Actor(RAY_FUNC(Counter::FactoryCreate, int)).Remote(10);
  auto r7 = actor4.Task(&Counter::Add).Remote(5);
  auto r8 = actor4.Task(&Counter::Add).Remote(1);
  auto r9 = actor4.Task(&Counter::Add).Remote(3);
  auto r10 = actor4.Task(&Counter::Add).Remote(8);

  int result7 = *(ray::Get(r7));
  int result8 = *(ray::Get(r8));
  int result9 = *(ray::Get(r9));
  int result10 = *(ray::Get(r10));
  EXPECT_EQ(result7, 15);
  EXPECT_EQ(result8, 16);
  EXPECT_EQ(result9, 19);
  EXPECT_EQ(result10, 27);

  /// create actor and task function remote call with args passed by reference
  auto actor5 = ray::Actor(RAY_FUNC(Counter::FactoryCreate, int, int)).Remote(r10, 0);

  auto r11 = actor5.Task(&Counter::Add).Remote(r0);
  auto r12 = actor5.Task(&Counter::Add).Remote(r11);
  auto r13 = actor5.Task(&Counter::Add).Remote(r10);
  auto r14 = actor5.Task(&Counter::Add).Remote(r13);
  auto r15 = ray::Task(Plus).Remote(r0, r11);
  auto r16 = ray::Task(Plus1).Remote(r15);

  int result12 = *(ray::Get(r12));
  int result14 = *(ray::Get(r14));
  int result11 = *(ray::Get(r11));
  int result13 = *(ray::Get(r13));
  int result16 = *(ray::Get(r16));
  int result15 = *(ray::Get(r15));

  EXPECT_EQ(result11, 28);
  EXPECT_EQ(result12, 56);
  EXPECT_EQ(result13, 83);
  EXPECT_EQ(result14, 166);
  EXPECT_EQ(result15, 29);
  EXPECT_EQ(result16, 30);

  uint64_t pid = *actor1.Task(&Counter::GetPid).Remote().Get();
  EXPECT_TRUE(Counter::IsProcessAlive(pid));

  if (is_extern_cluster) {
    ProcessHelper::GetInstance().StopRayNode();
  }

  auto actor_object4 = actor1.Task(&Counter::Exit).Remote();
  std::this_thread::sleep_for(std::chrono::seconds(2));
  EXPECT_THROW(actor_object4.Get(), ray::internal::RayActorException);
  EXPECT_FALSE(Counter::IsProcessAlive(pid));
}

TEST(RayClusterModeTest, MaxConcurrentTest) {
  auto actor1 =
      ray::Actor(ActorConcurrentCall::FactoryCreate).SetMaxConcurrency(3).Remote();
  auto object1 = actor1.Task(&ActorConcurrentCall::CountDown).Remote();
  auto object2 = actor1.Task(&ActorConcurrentCall::CountDown).Remote();
  auto object3 = actor1.Task(&ActorConcurrentCall::CountDown).Remote();

  EXPECT_EQ(*object1.Get(), "ok");
  EXPECT_EQ(*object2.Get(), "ok");
  EXPECT_EQ(*object3.Get(), "ok");
}

TEST(RayClusterModeTest, ResourcesManagementTest) {
  auto actor1 =
      ray::Actor(RAY_FUNC(Counter::FactoryCreate)).SetResources({{"CPU", 1.0}}).Remote();
  auto r1 = actor1.Task(&Counter::Plus1).Remote();
  EXPECT_EQ(*r1.Get(), 1);

  auto actor2 = ray::Actor(RAY_FUNC(Counter::FactoryCreate))
                    .SetResources({{"CPU", 100.0}})
                    .Remote();
  auto r2 = actor2.Task(&Counter::Plus1).Remote();
  std::vector<ray::ObjectRef<int>> objects{r2};
  auto result = ray::Wait(objects, 1, 1000);
  EXPECT_EQ(result.ready.size(), 0);
  EXPECT_EQ(result.unready.size(), 1);

  auto r3 = ray::Task(Return1).SetResource("CPU", 1.0).Remote();
  EXPECT_EQ(*r3.Get(), 1);

  auto r4 = ray::Task(Return1).SetResource("CPU", 100.0).Remote();
  std::vector<ray::ObjectRef<int>> objects1{r4};
  auto result2 = ray::Wait(objects1, 1, 1000);
  EXPECT_EQ(result2.ready.size(), 0);
  EXPECT_EQ(result2.unready.size(), 1);
}

TEST(RayClusterModeTest, ExceptionTest) {
  EXPECT_THROW(ray::Task(ThrowTask).Remote().Get(), ray::internal::RayTaskException);

  auto actor1 = ray::Actor(RAY_FUNC(Counter::FactoryCreate, int)).Remote(1);
  auto object1 = actor1.Task(&Counter::ExceptionFunc).Remote();
  EXPECT_THROW(object1.Get(), ray::internal::RayTaskException);
}

int main(int argc, char **argv) {
  absl::ParseCommandLine(argc, argv);
  cmd_argc = &argc;
  cmd_argv = &argv;
  ::testing::InitGoogleTest(&argc, argv);
  int ret = RUN_ALL_TESTS();

  ray::Shutdown();

<<<<<<< HEAD
  if (absl::GetFlag<bool>(FLAGS_external_cluster)) {
    ProcessHelper::GetInstance().StopRayNode();
=======
  if (FLAGS_external_cluster) {
    ray::internal::ProcessHelper::GetInstance().StopRayNode();
>>>>>>> 72955aef
  }

  return ret;
}<|MERGE_RESOLUTION|>--- conflicted
+++ resolved
@@ -28,23 +28,14 @@
 ABSL_FLAG(int32_t, redis_port, 6379, "");
 
 TEST(RayClusterModeTest, FullTest) {
-<<<<<<< HEAD
-  ray::api::RayConfig config;
+  ray::RayConfig config;
   bool is_extern_cluster = absl::GetFlag<bool>(FLAGS_external_cluster);
   if (is_extern_cluster) {
     auto port = absl::GetFlag<int32_t>(FLAGS_redis_port);
     std::string password = absl::GetFlag<std::string>(FLAGS_redis_password);
-    ProcessHelper::GetInstance().StartRayNode(port, password);
+    ray::internal::ProcessHelper::GetInstance().StartRayNode(port, password);
     config.address = "127.0.0.1:" + std::to_string(port);
     config.redis_password_ = password;
-=======
-  ray::RayConfig config;
-  if (FLAGS_external_cluster) {
-    ray::internal::ProcessHelper::GetInstance().StartRayNode(FLAGS_redis_port,
-                                                             FLAGS_redis_password);
-    config.address = "127.0.0.1:" + std::to_string(FLAGS_redis_port);
-    config.redis_password_ = FLAGS_redis_password;
->>>>>>> 72955aef
   }
   ray::Init(config, cmd_argc, cmd_argv);
   /// put and get object
@@ -190,7 +181,7 @@
   EXPECT_TRUE(Counter::IsProcessAlive(pid));
 
   if (is_extern_cluster) {
-    ProcessHelper::GetInstance().StopRayNode();
+    ray::internal::ProcessHelper::GetInstance().StopRayNode();
   }
 
   auto actor_object4 = actor1.Task(&Counter::Exit).Remote();
@@ -253,13 +244,8 @@
 
   ray::Shutdown();
 
-<<<<<<< HEAD
   if (absl::GetFlag<bool>(FLAGS_external_cluster)) {
-    ProcessHelper::GetInstance().StopRayNode();
-=======
-  if (FLAGS_external_cluster) {
     ray::internal::ProcessHelper::GetInstance().StopRayNode();
->>>>>>> 72955aef
   }
 
   return ret;
