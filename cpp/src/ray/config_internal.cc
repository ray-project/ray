<<<<<<< HEAD
// Copyright 2021 The Ray Authors.
//
// Licensed under the Apache License, Version 2.0 (the "License");
// you may not use this file except in compliance with the License.
// You may obtain a copy of the License at
//
//  http://www.apache.org/licenses/LICENSE-2.0
//
// Unless required by applicable law or agreed to in writing, software
// distributed under the License is distributed on an "AS IS" BASIS,
// WITHOUT WARRANTIES OR CONDITIONS OF ANY KIND, either express or implied.
// See the License for the specific language governing permissions and
// limitations under the License.

#include "config_internal.h"

#include <boost/dll/runtime_symbol_info.hpp>

#include "absl/flags/flag.h"
#include "absl/flags/parse.h"
#include "absl/strings/str_split.h"

ABSL_FLAG(std::string, ray_address, "", "The address of the Ray cluster to connect to.");

/// absl::flags does not provide a IsDefaultValue method, so use a non-empty dummy default
/// value to support empty redis password.
ABSL_FLAG(std::string, ray_redis_password, "absl::flags dummy default value",
          "Prevents external clients without the password from connecting to Redis "
          "if provided.");

ABSL_FLAG(std::string, ray_code_search_path, "",
          "A list of directories or files of dynamic libraries that specify the "
          "search path for user code. Only searching the top level under a directory. "
          "':' is used as the separator.");

ABSL_FLAG(std::string, ray_job_id, "", "Assigned job id.");

ABSL_FLAG(int32_t, ray_node_manager_port, 0, "The port to use for the node manager.");

ABSL_FLAG(std::string, ray_raylet_socket_name, "",
          "It will specify the socket name used by the raylet if provided.");

ABSL_FLAG(std::string, ray_plasma_store_socket_name, "",
          "It will specify the socket name used by the plasma store if provided.");

ABSL_FLAG(std::string, ray_session_dir, "", "The path of this session.");

ABSL_FLAG(std::string, ray_logs_dir, "", "Logs dir for workers.");

ABSL_FLAG(std::string, ray_node_ip_address, "", "The ip address for this node.");

ABSL_FLAG(std::string, ray_head_args, "",
          "The command line args to be appended as parameters of the `ray start` "
          "command. It takes effect only if Ray head is started by a driver. Run `ray "
          "start --help` for details.");

ABSL_FLAG(int64_t, startup_token, -1,
          "The startup token assigned to this worker process by the raylet.");

namespace ray {
namespace internal {

void ConfigInternal::Init(RayConfig &config, int argc, char **argv) {
  if (!config.address.empty()) {
    SetRedisAddress(config.address);
  }
  run_mode = config.local_mode ? RunMode::SINGLE_PROCESS : RunMode::CLUSTER;
  if (!config.code_search_path.empty()) {
    code_search_path = config.code_search_path;
  }
  if (config.redis_password_) {
    redis_password = *config.redis_password_;
  }
  if (!config.head_args.empty()) {
    head_args = config.head_args;
  }
  if (argc != 0 && argv != nullptr) {
    // Parse config from command line.
    absl::ParseCommandLine(argc, argv);

    if (!FLAGS_ray_code_search_path.CurrentValue().empty()) {
      // Code search path like this "/path1/xxx.so:/path2".
      code_search_path = absl::StrSplit(FLAGS_ray_code_search_path.CurrentValue(), ':',
                                        absl::SkipEmpty());
    }
    if (!FLAGS_ray_address.CurrentValue().empty()) {
      SetRedisAddress(FLAGS_ray_address.CurrentValue());
    }
    // Don't rewrite `ray_redis_password` when it is not set in the command line.
    if (FLAGS_ray_redis_password.CurrentValue() !=
        FLAGS_ray_redis_password.DefaultValue()) {
      redis_password = FLAGS_ray_redis_password.CurrentValue();
    }
    if (!FLAGS_ray_job_id.CurrentValue().empty()) {
      job_id = FLAGS_ray_job_id.CurrentValue();
    }
    node_manager_port = absl::GetFlag<int32_t>(FLAGS_ray_node_manager_port);
    if (!FLAGS_ray_raylet_socket_name.CurrentValue().empty()) {
      raylet_socket_name = FLAGS_ray_raylet_socket_name.CurrentValue();
    }
    if (!FLAGS_ray_plasma_store_socket_name.CurrentValue().empty()) {
      plasma_store_socket_name = FLAGS_ray_plasma_store_socket_name.CurrentValue();
    }
    if (!FLAGS_ray_session_dir.CurrentValue().empty()) {
      session_dir = FLAGS_ray_session_dir.CurrentValue();
    }
    if (!FLAGS_ray_logs_dir.CurrentValue().empty()) {
      logs_dir = FLAGS_ray_logs_dir.CurrentValue();
    }
    if (!FLAGS_ray_node_ip_address.CurrentValue().empty()) {
      node_ip_address = FLAGS_ray_node_ip_address.CurrentValue();
    }
    if (!FLAGS_ray_head_args.CurrentValue().empty()) {
      std::vector<std::string> args =
          absl::StrSplit(FLAGS_ray_head_args.CurrentValue(), ' ', absl::SkipEmpty());
      head_args.insert(head_args.end(), args.begin(), args.end());
    }
    startup_token = absl::GetFlag<int64_t>(FLAGS_startup_token);
  }
  if (worker_type == WorkerType::DRIVER && run_mode == RunMode::CLUSTER) {
    if (redis_ip.empty()) {
      auto ray_address_env = std::getenv("RAY_ADDRESS");
      if (ray_address_env) {
        RAY_LOG(DEBUG) << "Initialize Ray cluster address to \"" << ray_address_env
                       << "\" from environment variable \"RAY_ADDRESS\".";
        SetRedisAddress(ray_address_env);
      }
    }
    if (code_search_path.empty()) {
      auto program_path = boost::dll::program_location().parent_path();
      RAY_LOG(INFO) << "No code search path found yet. "
                    << "The program location path " << program_path
                    << " will be added for searching dynamic libraries by default."
                    << " And you can add some search paths by '--ray_code_search_path'";
      code_search_path.emplace_back(program_path.string());
    } else {
      // Convert all the paths to absolute path to support configuring relative paths in
      // driver.
      std::vector<std::string> absolute_path;
      for (const auto &path : code_search_path) {
        absolute_path.emplace_back(boost::filesystem::absolute(path).string());
      }
      code_search_path = absolute_path;
    }
  }
};

void ConfigInternal::SetRedisAddress(const std::string address) {
  auto pos = address.find(':');
  RAY_CHECK(pos != std::string::npos);
  redis_ip = address.substr(0, pos);
  redis_port = std::stoi(address.substr(pos + 1, address.length()));
}
}  // namespace internal
}  // namespace ray
=======
// Copyright 2021 The Ray Authors.
//
// Licensed under the Apache License, Version 2.0 (the "License");
// you may not use this file except in compliance with the License.
// You may obtain a copy of the License at
//
//  http://www.apache.org/licenses/LICENSE-2.0
//
// Unless required by applicable law or agreed to in writing, software
// distributed under the License is distributed on an "AS IS" BASIS,
// WITHOUT WARRANTIES OR CONDITIONS OF ANY KIND, either express or implied.
// See the License for the specific language governing permissions and
// limitations under the License.

#include "config_internal.h"

#include <boost/dll/runtime_symbol_info.hpp>
#include <charconv>

#include "absl/flags/flag.h"
#include "absl/flags/parse.h"
#include "absl/strings/str_split.h"

ABSL_FLAG(std::string, ray_address, "", "The address of the Ray cluster to connect to.");

/// absl::flags does not provide a IsDefaultValue method, so use a non-empty dummy default
/// value to support empty redis password.
ABSL_FLAG(std::string, ray_redis_password, "absl::flags dummy default value",
          "Prevents external clients without the password from connecting to Redis "
          "if provided.");

ABSL_FLAG(std::string, ray_code_search_path, "",
          "A list of directories or files of dynamic libraries that specify the "
          "search path for user code. Only searching the top level under a directory. "
          "':' is used as the separator.");

ABSL_FLAG(std::string, ray_job_id, "", "Assigned job id.");

ABSL_FLAG(int32_t, ray_node_manager_port, 0, "The port to use for the node manager.");

ABSL_FLAG(std::string, ray_raylet_socket_name, "",
          "It will specify the socket name used by the raylet if provided.");

ABSL_FLAG(std::string, ray_plasma_store_socket_name, "",
          "It will specify the socket name used by the plasma store if provided.");

ABSL_FLAG(std::string, ray_session_dir, "", "The path of this session.");

ABSL_FLAG(std::string, ray_logs_dir, "", "Logs dir for workers.");

ABSL_FLAG(std::string, ray_node_ip_address, "", "The ip address for this node.");

ABSL_FLAG(std::string, ray_head_args, "",
          "The command line args to be appended as parameters of the `ray start` "
          "command. It takes effect only if Ray head is started by a driver. Run `ray "
          "start --help` for details.");

ABSL_FLAG(int64_t, startup_token, -1,
          "The startup token assigned to this worker process by the raylet.");

namespace ray {
namespace internal {

void ConfigInternal::Init(RayConfig &config, int argc, char **argv) {
  if (!config.address.empty()) {
    SetBootstrapAddress(config.address);
  }
  run_mode = config.local_mode ? RunMode::SINGLE_PROCESS : RunMode::CLUSTER;
  if (!config.code_search_path.empty()) {
    code_search_path = config.code_search_path;
  }
  if (config.redis_password_) {
    redis_password = *config.redis_password_;
  }
  if (!config.head_args.empty()) {
    head_args = config.head_args;
  }
  if (argc != 0 && argv != nullptr) {
    // Parse config from command line.
    absl::ParseCommandLine(argc, argv);

    if (!FLAGS_ray_code_search_path.CurrentValue().empty()) {
      // Code search path like this "/path1/xxx.so:/path2".
      code_search_path = absl::StrSplit(FLAGS_ray_code_search_path.CurrentValue(), ':',
                                        absl::SkipEmpty());
    }
    if (!FLAGS_ray_address.CurrentValue().empty()) {
      SetBootstrapAddress(FLAGS_ray_address.CurrentValue());
    }
    // Don't rewrite `ray_redis_password` when it is not set in the command line.
    if (FLAGS_ray_redis_password.CurrentValue() !=
        FLAGS_ray_redis_password.DefaultValue()) {
      redis_password = FLAGS_ray_redis_password.CurrentValue();
    }
    if (!FLAGS_ray_job_id.CurrentValue().empty()) {
      job_id = FLAGS_ray_job_id.CurrentValue();
    }
    node_manager_port = absl::GetFlag<int32_t>(FLAGS_ray_node_manager_port);
    if (!FLAGS_ray_raylet_socket_name.CurrentValue().empty()) {
      raylet_socket_name = FLAGS_ray_raylet_socket_name.CurrentValue();
    }
    if (!FLAGS_ray_plasma_store_socket_name.CurrentValue().empty()) {
      plasma_store_socket_name = FLAGS_ray_plasma_store_socket_name.CurrentValue();
    }
    if (!FLAGS_ray_session_dir.CurrentValue().empty()) {
      session_dir = FLAGS_ray_session_dir.CurrentValue();
    }
    if (!FLAGS_ray_logs_dir.CurrentValue().empty()) {
      logs_dir = FLAGS_ray_logs_dir.CurrentValue();
    }
    if (!FLAGS_ray_node_ip_address.CurrentValue().empty()) {
      node_ip_address = FLAGS_ray_node_ip_address.CurrentValue();
    }
    if (!FLAGS_ray_head_args.CurrentValue().empty()) {
      std::vector<std::string> args =
          absl::StrSplit(FLAGS_ray_head_args.CurrentValue(), ' ', absl::SkipEmpty());
      head_args.insert(head_args.end(), args.begin(), args.end());
    }
    startup_token = absl::GetFlag<int64_t>(FLAGS_startup_token);
  }
  if (worker_type == WorkerType::DRIVER && run_mode == RunMode::CLUSTER) {
    if (bootstrap_ip.empty()) {
      auto ray_address_env = std::getenv("RAY_ADDRESS");
      if (ray_address_env) {
        RAY_LOG(DEBUG) << "Initialize Ray cluster address to \"" << ray_address_env
                       << "\" from environment variable \"RAY_ADDRESS\".";
        SetBootstrapAddress(ray_address_env);
      }
    }
    if (code_search_path.empty()) {
      auto program_path = boost::dll::program_location().parent_path();
      RAY_LOG(INFO) << "No code search path found yet. "
                    << "The program location path " << program_path
                    << " will be added for searching dynamic libraries by default."
                    << " And you can add some search paths by '--ray_code_search_path'";
      code_search_path.emplace_back(program_path.string());
    } else {
      // Convert all the paths to absolute path to support configuring relative paths in
      // driver.
      std::vector<std::string> absolute_path;
      for (const auto &path : code_search_path) {
        absolute_path.emplace_back(boost::filesystem::absolute(path).string());
      }
      code_search_path = absolute_path;
    }
  }
};

void ConfigInternal::SetBootstrapAddress(std::string_view address) {
  auto pos = address.find(':');
  RAY_CHECK(pos != std::string::npos);
  bootstrap_ip = address.substr(0, pos);
  auto ret = std::from_chars(address.data() + pos + 1, address.data() + address.size(),
                             bootstrap_port);
  RAY_CHECK(ret.ec == std::errc());
}
}  // namespace internal
}  // namespace ray
>>>>>>> 19672688
<|MERGE_RESOLUTION|>--- conflicted
+++ resolved
@@ -1,316 +1,158 @@
-<<<<<<< HEAD
-// Copyright 2021 The Ray Authors.
-//
-// Licensed under the Apache License, Version 2.0 (the "License");
-// you may not use this file except in compliance with the License.
-// You may obtain a copy of the License at
-//
-//  http://www.apache.org/licenses/LICENSE-2.0
-//
-// Unless required by applicable law or agreed to in writing, software
-// distributed under the License is distributed on an "AS IS" BASIS,
-// WITHOUT WARRANTIES OR CONDITIONS OF ANY KIND, either express or implied.
-// See the License for the specific language governing permissions and
-// limitations under the License.
-
-#include "config_internal.h"
-
-#include <boost/dll/runtime_symbol_info.hpp>
-
-#include "absl/flags/flag.h"
-#include "absl/flags/parse.h"
-#include "absl/strings/str_split.h"
-
-ABSL_FLAG(std::string, ray_address, "", "The address of the Ray cluster to connect to.");
-
-/// absl::flags does not provide a IsDefaultValue method, so use a non-empty dummy default
-/// value to support empty redis password.
-ABSL_FLAG(std::string, ray_redis_password, "absl::flags dummy default value",
-          "Prevents external clients without the password from connecting to Redis "
-          "if provided.");
-
-ABSL_FLAG(std::string, ray_code_search_path, "",
-          "A list of directories or files of dynamic libraries that specify the "
-          "search path for user code. Only searching the top level under a directory. "
-          "':' is used as the separator.");
-
-ABSL_FLAG(std::string, ray_job_id, "", "Assigned job id.");
-
-ABSL_FLAG(int32_t, ray_node_manager_port, 0, "The port to use for the node manager.");
-
-ABSL_FLAG(std::string, ray_raylet_socket_name, "",
-          "It will specify the socket name used by the raylet if provided.");
-
-ABSL_FLAG(std::string, ray_plasma_store_socket_name, "",
-          "It will specify the socket name used by the plasma store if provided.");
-
-ABSL_FLAG(std::string, ray_session_dir, "", "The path of this session.");
-
-ABSL_FLAG(std::string, ray_logs_dir, "", "Logs dir for workers.");
-
-ABSL_FLAG(std::string, ray_node_ip_address, "", "The ip address for this node.");
-
-ABSL_FLAG(std::string, ray_head_args, "",
-          "The command line args to be appended as parameters of the `ray start` "
-          "command. It takes effect only if Ray head is started by a driver. Run `ray "
-          "start --help` for details.");
-
-ABSL_FLAG(int64_t, startup_token, -1,
-          "The startup token assigned to this worker process by the raylet.");
-
-namespace ray {
-namespace internal {
-
-void ConfigInternal::Init(RayConfig &config, int argc, char **argv) {
-  if (!config.address.empty()) {
-    SetRedisAddress(config.address);
-  }
-  run_mode = config.local_mode ? RunMode::SINGLE_PROCESS : RunMode::CLUSTER;
-  if (!config.code_search_path.empty()) {
-    code_search_path = config.code_search_path;
-  }
-  if (config.redis_password_) {
-    redis_password = *config.redis_password_;
-  }
-  if (!config.head_args.empty()) {
-    head_args = config.head_args;
-  }
-  if (argc != 0 && argv != nullptr) {
-    // Parse config from command line.
-    absl::ParseCommandLine(argc, argv);
-
-    if (!FLAGS_ray_code_search_path.CurrentValue().empty()) {
-      // Code search path like this "/path1/xxx.so:/path2".
-      code_search_path = absl::StrSplit(FLAGS_ray_code_search_path.CurrentValue(), ':',
-                                        absl::SkipEmpty());
-    }
-    if (!FLAGS_ray_address.CurrentValue().empty()) {
-      SetRedisAddress(FLAGS_ray_address.CurrentValue());
-    }
-    // Don't rewrite `ray_redis_password` when it is not set in the command line.
-    if (FLAGS_ray_redis_password.CurrentValue() !=
-        FLAGS_ray_redis_password.DefaultValue()) {
-      redis_password = FLAGS_ray_redis_password.CurrentValue();
-    }
-    if (!FLAGS_ray_job_id.CurrentValue().empty()) {
-      job_id = FLAGS_ray_job_id.CurrentValue();
-    }
-    node_manager_port = absl::GetFlag<int32_t>(FLAGS_ray_node_manager_port);
-    if (!FLAGS_ray_raylet_socket_name.CurrentValue().empty()) {
-      raylet_socket_name = FLAGS_ray_raylet_socket_name.CurrentValue();
-    }
-    if (!FLAGS_ray_plasma_store_socket_name.CurrentValue().empty()) {
-      plasma_store_socket_name = FLAGS_ray_plasma_store_socket_name.CurrentValue();
-    }
-    if (!FLAGS_ray_session_dir.CurrentValue().empty()) {
-      session_dir = FLAGS_ray_session_dir.CurrentValue();
-    }
-    if (!FLAGS_ray_logs_dir.CurrentValue().empty()) {
-      logs_dir = FLAGS_ray_logs_dir.CurrentValue();
-    }
-    if (!FLAGS_ray_node_ip_address.CurrentValue().empty()) {
-      node_ip_address = FLAGS_ray_node_ip_address.CurrentValue();
-    }
-    if (!FLAGS_ray_head_args.CurrentValue().empty()) {
-      std::vector<std::string> args =
-          absl::StrSplit(FLAGS_ray_head_args.CurrentValue(), ' ', absl::SkipEmpty());
-      head_args.insert(head_args.end(), args.begin(), args.end());
-    }
-    startup_token = absl::GetFlag<int64_t>(FLAGS_startup_token);
-  }
-  if (worker_type == WorkerType::DRIVER && run_mode == RunMode::CLUSTER) {
-    if (redis_ip.empty()) {
-      auto ray_address_env = std::getenv("RAY_ADDRESS");
-      if (ray_address_env) {
-        RAY_LOG(DEBUG) << "Initialize Ray cluster address to \"" << ray_address_env
-                       << "\" from environment variable \"RAY_ADDRESS\".";
-        SetRedisAddress(ray_address_env);
-      }
-    }
-    if (code_search_path.empty()) {
-      auto program_path = boost::dll::program_location().parent_path();
-      RAY_LOG(INFO) << "No code search path found yet. "
-                    << "The program location path " << program_path
-                    << " will be added for searching dynamic libraries by default."
-                    << " And you can add some search paths by '--ray_code_search_path'";
-      code_search_path.emplace_back(program_path.string());
-    } else {
-      // Convert all the paths to absolute path to support configuring relative paths in
-      // driver.
-      std::vector<std::string> absolute_path;
-      for (const auto &path : code_search_path) {
-        absolute_path.emplace_back(boost::filesystem::absolute(path).string());
-      }
-      code_search_path = absolute_path;
-    }
-  }
-};
-
-void ConfigInternal::SetRedisAddress(const std::string address) {
-  auto pos = address.find(':');
-  RAY_CHECK(pos != std::string::npos);
-  redis_ip = address.substr(0, pos);
-  redis_port = std::stoi(address.substr(pos + 1, address.length()));
-}
-}  // namespace internal
-}  // namespace ray
-=======
-// Copyright 2021 The Ray Authors.
-//
-// Licensed under the Apache License, Version 2.0 (the "License");
-// you may not use this file except in compliance with the License.
-// You may obtain a copy of the License at
-//
-//  http://www.apache.org/licenses/LICENSE-2.0
-//
-// Unless required by applicable law or agreed to in writing, software
-// distributed under the License is distributed on an "AS IS" BASIS,
-// WITHOUT WARRANTIES OR CONDITIONS OF ANY KIND, either express or implied.
-// See the License for the specific language governing permissions and
-// limitations under the License.
-
-#include "config_internal.h"
-
-#include <boost/dll/runtime_symbol_info.hpp>
-#include <charconv>
-
-#include "absl/flags/flag.h"
-#include "absl/flags/parse.h"
-#include "absl/strings/str_split.h"
-
-ABSL_FLAG(std::string, ray_address, "", "The address of the Ray cluster to connect to.");
-
-/// absl::flags does not provide a IsDefaultValue method, so use a non-empty dummy default
-/// value to support empty redis password.
-ABSL_FLAG(std::string, ray_redis_password, "absl::flags dummy default value",
-          "Prevents external clients without the password from connecting to Redis "
-          "if provided.");
-
-ABSL_FLAG(std::string, ray_code_search_path, "",
-          "A list of directories or files of dynamic libraries that specify the "
-          "search path for user code. Only searching the top level under a directory. "
-          "':' is used as the separator.");
-
-ABSL_FLAG(std::string, ray_job_id, "", "Assigned job id.");
-
-ABSL_FLAG(int32_t, ray_node_manager_port, 0, "The port to use for the node manager.");
-
-ABSL_FLAG(std::string, ray_raylet_socket_name, "",
-          "It will specify the socket name used by the raylet if provided.");
-
-ABSL_FLAG(std::string, ray_plasma_store_socket_name, "",
-          "It will specify the socket name used by the plasma store if provided.");
-
-ABSL_FLAG(std::string, ray_session_dir, "", "The path of this session.");
-
-ABSL_FLAG(std::string, ray_logs_dir, "", "Logs dir for workers.");
-
-ABSL_FLAG(std::string, ray_node_ip_address, "", "The ip address for this node.");
-
-ABSL_FLAG(std::string, ray_head_args, "",
-          "The command line args to be appended as parameters of the `ray start` "
-          "command. It takes effect only if Ray head is started by a driver. Run `ray "
-          "start --help` for details.");
-
-ABSL_FLAG(int64_t, startup_token, -1,
-          "The startup token assigned to this worker process by the raylet.");
-
-namespace ray {
-namespace internal {
-
-void ConfigInternal::Init(RayConfig &config, int argc, char **argv) {
-  if (!config.address.empty()) {
-    SetBootstrapAddress(config.address);
-  }
-  run_mode = config.local_mode ? RunMode::SINGLE_PROCESS : RunMode::CLUSTER;
-  if (!config.code_search_path.empty()) {
-    code_search_path = config.code_search_path;
-  }
-  if (config.redis_password_) {
-    redis_password = *config.redis_password_;
-  }
-  if (!config.head_args.empty()) {
-    head_args = config.head_args;
-  }
-  if (argc != 0 && argv != nullptr) {
-    // Parse config from command line.
-    absl::ParseCommandLine(argc, argv);
-
-    if (!FLAGS_ray_code_search_path.CurrentValue().empty()) {
-      // Code search path like this "/path1/xxx.so:/path2".
-      code_search_path = absl::StrSplit(FLAGS_ray_code_search_path.CurrentValue(), ':',
-                                        absl::SkipEmpty());
-    }
-    if (!FLAGS_ray_address.CurrentValue().empty()) {
-      SetBootstrapAddress(FLAGS_ray_address.CurrentValue());
-    }
-    // Don't rewrite `ray_redis_password` when it is not set in the command line.
-    if (FLAGS_ray_redis_password.CurrentValue() !=
-        FLAGS_ray_redis_password.DefaultValue()) {
-      redis_password = FLAGS_ray_redis_password.CurrentValue();
-    }
-    if (!FLAGS_ray_job_id.CurrentValue().empty()) {
-      job_id = FLAGS_ray_job_id.CurrentValue();
-    }
-    node_manager_port = absl::GetFlag<int32_t>(FLAGS_ray_node_manager_port);
-    if (!FLAGS_ray_raylet_socket_name.CurrentValue().empty()) {
-      raylet_socket_name = FLAGS_ray_raylet_socket_name.CurrentValue();
-    }
-    if (!FLAGS_ray_plasma_store_socket_name.CurrentValue().empty()) {
-      plasma_store_socket_name = FLAGS_ray_plasma_store_socket_name.CurrentValue();
-    }
-    if (!FLAGS_ray_session_dir.CurrentValue().empty()) {
-      session_dir = FLAGS_ray_session_dir.CurrentValue();
-    }
-    if (!FLAGS_ray_logs_dir.CurrentValue().empty()) {
-      logs_dir = FLAGS_ray_logs_dir.CurrentValue();
-    }
-    if (!FLAGS_ray_node_ip_address.CurrentValue().empty()) {
-      node_ip_address = FLAGS_ray_node_ip_address.CurrentValue();
-    }
-    if (!FLAGS_ray_head_args.CurrentValue().empty()) {
-      std::vector<std::string> args =
-          absl::StrSplit(FLAGS_ray_head_args.CurrentValue(), ' ', absl::SkipEmpty());
-      head_args.insert(head_args.end(), args.begin(), args.end());
-    }
-    startup_token = absl::GetFlag<int64_t>(FLAGS_startup_token);
-  }
-  if (worker_type == WorkerType::DRIVER && run_mode == RunMode::CLUSTER) {
-    if (bootstrap_ip.empty()) {
-      auto ray_address_env = std::getenv("RAY_ADDRESS");
-      if (ray_address_env) {
-        RAY_LOG(DEBUG) << "Initialize Ray cluster address to \"" << ray_address_env
-                       << "\" from environment variable \"RAY_ADDRESS\".";
-        SetBootstrapAddress(ray_address_env);
-      }
-    }
-    if (code_search_path.empty()) {
-      auto program_path = boost::dll::program_location().parent_path();
-      RAY_LOG(INFO) << "No code search path found yet. "
-                    << "The program location path " << program_path
-                    << " will be added for searching dynamic libraries by default."
-                    << " And you can add some search paths by '--ray_code_search_path'";
-      code_search_path.emplace_back(program_path.string());
-    } else {
-      // Convert all the paths to absolute path to support configuring relative paths in
-      // driver.
-      std::vector<std::string> absolute_path;
-      for (const auto &path : code_search_path) {
-        absolute_path.emplace_back(boost::filesystem::absolute(path).string());
-      }
-      code_search_path = absolute_path;
-    }
-  }
-};
-
-void ConfigInternal::SetBootstrapAddress(std::string_view address) {
-  auto pos = address.find(':');
-  RAY_CHECK(pos != std::string::npos);
-  bootstrap_ip = address.substr(0, pos);
-  auto ret = std::from_chars(address.data() + pos + 1, address.data() + address.size(),
-                             bootstrap_port);
-  RAY_CHECK(ret.ec == std::errc());
-}
-}  // namespace internal
-}  // namespace ray
->>>>>>> 19672688
+// Copyright 2021 The Ray Authors.
+//
+// Licensed under the Apache License, Version 2.0 (the "License");
+// you may not use this file except in compliance with the License.
+// You may obtain a copy of the License at
+//
+//  http://www.apache.org/licenses/LICENSE-2.0
+//
+// Unless required by applicable law or agreed to in writing, software
+// distributed under the License is distributed on an "AS IS" BASIS,
+// WITHOUT WARRANTIES OR CONDITIONS OF ANY KIND, either express or implied.
+// See the License for the specific language governing permissions and
+// limitations under the License.
+
+#include "config_internal.h"
+
+#include <boost/dll/runtime_symbol_info.hpp>
+#include <charconv>
+
+#include "absl/flags/flag.h"
+#include "absl/flags/parse.h"
+#include "absl/strings/str_split.h"
+
+ABSL_FLAG(std::string, ray_address, "", "The address of the Ray cluster to connect to.");
+
+/// absl::flags does not provide a IsDefaultValue method, so use a non-empty dummy default
+/// value to support empty redis password.
+ABSL_FLAG(std::string, ray_redis_password, "absl::flags dummy default value",
+          "Prevents external clients without the password from connecting to Redis "
+          "if provided.");
+
+ABSL_FLAG(std::string, ray_code_search_path, "",
+          "A list of directories or files of dynamic libraries that specify the "
+          "search path for user code. Only searching the top level under a directory. "
+          "':' is used as the separator.");
+
+ABSL_FLAG(std::string, ray_job_id, "", "Assigned job id.");
+
+ABSL_FLAG(int32_t, ray_node_manager_port, 0, "The port to use for the node manager.");
+
+ABSL_FLAG(std::string, ray_raylet_socket_name, "",
+          "It will specify the socket name used by the raylet if provided.");
+
+ABSL_FLAG(std::string, ray_plasma_store_socket_name, "",
+          "It will specify the socket name used by the plasma store if provided.");
+
+ABSL_FLAG(std::string, ray_session_dir, "", "The path of this session.");
+
+ABSL_FLAG(std::string, ray_logs_dir, "", "Logs dir for workers.");
+
+ABSL_FLAG(std::string, ray_node_ip_address, "", "The ip address for this node.");
+
+ABSL_FLAG(std::string, ray_head_args, "",
+          "The command line args to be appended as parameters of the `ray start` "
+          "command. It takes effect only if Ray head is started by a driver. Run `ray "
+          "start --help` for details.");
+
+ABSL_FLAG(int64_t, startup_token, -1,
+          "The startup token assigned to this worker process by the raylet.");
+
+namespace ray {
+namespace internal {
+
+void ConfigInternal::Init(RayConfig &config, int argc, char **argv) {
+  if (!config.address.empty()) {
+    SetBootstrapAddress(config.address);
+  }
+  run_mode = config.local_mode ? RunMode::SINGLE_PROCESS : RunMode::CLUSTER;
+  if (!config.code_search_path.empty()) {
+    code_search_path = config.code_search_path;
+  }
+  if (config.redis_password_) {
+    redis_password = *config.redis_password_;
+  }
+  if (!config.head_args.empty()) {
+    head_args = config.head_args;
+  }
+  if (argc != 0 && argv != nullptr) {
+    // Parse config from command line.
+    absl::ParseCommandLine(argc, argv);
+
+    if (!FLAGS_ray_code_search_path.CurrentValue().empty()) {
+      // Code search path like this "/path1/xxx.so:/path2".
+      code_search_path = absl::StrSplit(FLAGS_ray_code_search_path.CurrentValue(), ':',
+                                        absl::SkipEmpty());
+    }
+    if (!FLAGS_ray_address.CurrentValue().empty()) {
+      SetBootstrapAddress(FLAGS_ray_address.CurrentValue());
+    }
+    // Don't rewrite `ray_redis_password` when it is not set in the command line.
+    if (FLAGS_ray_redis_password.CurrentValue() !=
+        FLAGS_ray_redis_password.DefaultValue()) {
+      redis_password = FLAGS_ray_redis_password.CurrentValue();
+    }
+    if (!FLAGS_ray_job_id.CurrentValue().empty()) {
+      job_id = FLAGS_ray_job_id.CurrentValue();
+    }
+    node_manager_port = absl::GetFlag<int32_t>(FLAGS_ray_node_manager_port);
+    if (!FLAGS_ray_raylet_socket_name.CurrentValue().empty()) {
+      raylet_socket_name = FLAGS_ray_raylet_socket_name.CurrentValue();
+    }
+    if (!FLAGS_ray_plasma_store_socket_name.CurrentValue().empty()) {
+      plasma_store_socket_name = FLAGS_ray_plasma_store_socket_name.CurrentValue();
+    }
+    if (!FLAGS_ray_session_dir.CurrentValue().empty()) {
+      session_dir = FLAGS_ray_session_dir.CurrentValue();
+    }
+    if (!FLAGS_ray_logs_dir.CurrentValue().empty()) {
+      logs_dir = FLAGS_ray_logs_dir.CurrentValue();
+    }
+    if (!FLAGS_ray_node_ip_address.CurrentValue().empty()) {
+      node_ip_address = FLAGS_ray_node_ip_address.CurrentValue();
+    }
+    if (!FLAGS_ray_head_args.CurrentValue().empty()) {
+      std::vector<std::string> args =
+          absl::StrSplit(FLAGS_ray_head_args.CurrentValue(), ' ', absl::SkipEmpty());
+      head_args.insert(head_args.end(), args.begin(), args.end());
+    }
+    startup_token = absl::GetFlag<int64_t>(FLAGS_startup_token);
+  }
+  if (worker_type == WorkerType::DRIVER && run_mode == RunMode::CLUSTER) {
+    if (bootstrap_ip.empty()) {
+      auto ray_address_env = std::getenv("RAY_ADDRESS");
+      if (ray_address_env) {
+        RAY_LOG(DEBUG) << "Initialize Ray cluster address to \"" << ray_address_env
+                       << "\" from environment variable \"RAY_ADDRESS\".";
+        SetBootstrapAddress(ray_address_env);
+      }
+    }
+    if (code_search_path.empty()) {
+      auto program_path = boost::dll::program_location().parent_path();
+      RAY_LOG(INFO) << "No code search path found yet. "
+                    << "The program location path " << program_path
+                    << " will be added for searching dynamic libraries by default."
+                    << " And you can add some search paths by '--ray_code_search_path'";
+      code_search_path.emplace_back(program_path.string());
+    } else {
+      // Convert all the paths to absolute path to support configuring relative paths in
+      // driver.
+      std::vector<std::string> absolute_path;
+      for (const auto &path : code_search_path) {
+        absolute_path.emplace_back(boost::filesystem::absolute(path).string());
+      }
+      code_search_path = absolute_path;
+    }
+  }
+};
+
+void ConfigInternal::SetBootstrapAddress(std::string_view address) {
+  auto pos = address.find(':');
+  RAY_CHECK(pos != std::string::npos);
+  bootstrap_ip = address.substr(0, pos);
+  auto ret = std::from_chars(address.data() + pos + 1, address.data() + address.size(),
+                             bootstrap_port);
+  RAY_CHECK(ret.ec == std::errc());
+}
+}  // namespace internal
+}  // namespace ray