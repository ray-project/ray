--- conflicted
+++ resolved
@@ -109,7 +109,6 @@
     ],
 )
 
-<<<<<<< HEAD
 cc_library(
     name = "ray_api_v2",
     hdrs = glob([
@@ -148,7 +147,6 @@
     name = "ray_cpp_pkg",
     srcs = [
         "cluster_mode_test",
-=======
 cc_binary(
     name = "cluster_mode_test.so",
     srcs = glob([
@@ -157,7 +155,6 @@
     copts = COPTS,
     linkstatic = True,
     deps = [
->>>>>>> f782ed59
         "ray_api",
         "@com_github_gflags_gflags//:gflags",
         "@com_google_googletest//:gtest_main",
