--- conflicted
+++ resolved
@@ -1,454 +1,226 @@
-<<<<<<< HEAD
-# Bazel build
-# C/C++ documentation: https://docs.bazel.build/versions/master/be/c-cpp.html
-
-load("//bazel:ray.bzl", "COPTS")
-
-cc_binary(
-    name = "libray_api.so",
-    copts = COPTS,
-    linkshared = 1,
-    linkstatic = 1,
-    visibility = ["//visibility:public"],
-    deps = [
-        ":ray_api",
-    ],
-)
-
-cc_library(
-    name = "ray_api",
-    srcs = glob([
-        "src/ray/api.cc",
-        "src/ray/api/*.cc",
-        "src/ray/api/*.h",
-        "src/ray/app/*.cc",
-        "src/ray/app/*.h",
-        "src/ray/runtime/*.cc",
-        "src/ray/runtime/*.h",
-        "src/ray/runtime/**/*.cc",
-        "src/ray/runtime/**/*.h",
-        "src/ray/runtime/task/*.cc",
-        "src/ray/runtime/task/*.h",
-        "src/ray/util/*.cc",
-        "src/ray/util/*.h",
-        "src/ray/*.cc",
-        "src/ray/*.h",
-    ]),
-    hdrs = glob([
-        "include/ray/*.h",
-        "include/ray/**/*.h",
-        "include/ray/**/**/*.h",
-    ]),
-    copts = COPTS,
-    linkopts = ["-ldl"],
-    linkstatic = True,
-    strip_include_prefix = "include",
-    visibility = ["//visibility:public"],
-    deps = [
-        "//:core_worker_lib",
-        "//:global_state_accessor_lib",
-        "//:ray_common",
-        "//:ray_util",
-        "@boost//:callable_traits",
-        "@boost//:dll",
-        "@com_google_absl//absl/flags:flag",
-        "@com_google_absl//absl/flags:parse",
-        "@msgpack",
-    ],
-    alwayslink = True,
-)
-
-cc_binary(
-    name = "default_worker",
-    srcs = glob([
-        "src/ray/worker/default_worker.cc",
-    ]),
-    copts = COPTS,
-    linkstatic = True,
-    deps = [
-        "ray_api",
-    ],
-)
-
-genrule(
-    name = "ray_cpp_pkg",
-    srcs = [
-        "default_worker",
-        "ray_api",
-        "libray_api.so",
-    ],
-    outs = ["ray_cpp_pkg.out"],
-    cmd = """
-        WORK_DIR="$$(pwd)" &&
-        PY_CPP_DIR="$$WORK_DIR/python/ray/cpp" &&
-        rm -rf $$PY_CPP_DIR &&
-        BOOST_DIR="$$PY_CPP_DIR/include/boost/" &&
-        mkdir -p "$$BOOST_DIR" &&
-        mkdir -p "$$PY_CPP_DIR/lib/" &&
-        cp -f $(location default_worker) "$$PY_CPP_DIR/" &&
-        cp -f -r $$WORK_DIR/external/msgpack/include/* "$$PY_CPP_DIR/include" &&
-        cp -f -r "$$WORK_DIR/external/boost/boost/archive" "$$BOOST_DIR" &&
-        cp -f -r "$$WORK_DIR/external/boost/boost/assert" "$$BOOST_DIR" &&
-        cp -f -r "$$WORK_DIR/external/boost/boost/bind" "$$BOOST_DIR" &&
-        cp -f -r "$$WORK_DIR/external/boost/boost/callable_traits" "$$BOOST_DIR" &&
-        cp -f -r "$$WORK_DIR/external/boost/boost/concept" "$$BOOST_DIR" &&
-        cp -f -r "$$WORK_DIR/external/boost/boost/config" "$$BOOST_DIR" &&
-        cp -f -r "$$WORK_DIR/external/boost/boost/container" "$$BOOST_DIR" &&
-        cp -f -r "$$WORK_DIR/external/boost/boost/container_hash" "$$BOOST_DIR" &&
-        cp -f -r "$$WORK_DIR/external/boost/boost/core" "$$BOOST_DIR" &&
-        cp -f -r "$$WORK_DIR/external/boost/boost/detail" "$$BOOST_DIR" &&
-        cp -f -r "$$WORK_DIR/external/boost/boost/dll" "$$BOOST_DIR" &&
-        cp -f -r "$$WORK_DIR/external/boost/boost/exception" "$$BOOST_DIR" &&
-        cp -f -r "$$WORK_DIR/external/boost/boost/filesystem" "$$BOOST_DIR" &&
-        cp -f -r "$$WORK_DIR/external/boost/boost/functional" "$$BOOST_DIR" &&
-        cp -f -r "$$WORK_DIR/external/boost/boost/io" "$$BOOST_DIR" &&
-        cp -f -r "$$WORK_DIR/external/boost/boost/iterator" "$$BOOST_DIR" &&
-        cp -f -r "$$WORK_DIR/external/boost/boost/lexical_cast" "$$BOOST_DIR" &&
-        cp -f -r "$$WORK_DIR/external/boost/boost/move" "$$BOOST_DIR" &&
-        cp -f -r "$$WORK_DIR/external/boost/boost/mpl" "$$BOOST_DIR" &&
-        cp -f -r "$$WORK_DIR/external/boost/boost/optional" "$$BOOST_DIR" &&
-        cp -f -r "$$WORK_DIR/external/boost/boost/parameter" "$$BOOST_DIR" &&
-        cp -f -r "$$WORK_DIR/external/boost/boost/preprocessor" "$$BOOST_DIR" &&
-        cp -f -r "$$WORK_DIR/external/boost/boost/system" "$$BOOST_DIR" &&
-        cp -f -r "$$WORK_DIR/external/boost/boost/type_traits" "$$BOOST_DIR" &&
-        cp -f -r "$$WORK_DIR/external/boost/boost/utility" "$$BOOST_DIR" &&
-        cp -f -r $$WORK_DIR/external/boost/boost/*.hpp "$$BOOST_DIR" &&
-        cp -f $(locations libray_api.so) "$$PY_CPP_DIR/lib/" &&
-        cp -f -r "$$WORK_DIR/cpp/include/ray" "$$PY_CPP_DIR/include" &&
-        THIRDPARTY_DIR="$$WORK_DIR/cpp/example/thirdparty" &&
-        rm -rf $$THIRDPARTY_DIR &&
-        mkdir $$THIRDPARTY_DIR &&
-        cp -f -r "$$PY_CPP_DIR/include" $$THIRDPARTY_DIR &&
-        cp -f -r "$$PY_CPP_DIR/lib" $$THIRDPARTY_DIR &&
-        cp -f -r "$$WORK_DIR/cpp/example" "$$PY_CPP_DIR" &&
-        echo "$$WORK_DIR" > $@
-    """,
-    local = 1,
-    visibility = ["//visibility:public"],
-)
-
-# test
-cc_test(
-    name = "api_test",
-    srcs = glob([
-        "src/ray/test/*.cc",
-    ]),
-    copts = COPTS,
-    linkstatic = False,
-    tags = ["team:serverless"],
-    deps = [
-        "ray_api",
-        "@boost//:filesystem",
-        "@com_google_googletest//:gtest_main",
-    ],
-)
-
-cc_test(
-    name = "cluster_mode_test",
-    srcs = glob([
-        "src/ray/test/cluster/*.cc",
-        "src/ray/test/cluster/*.h",
-    ]),
-    args = [
-        "--ray_code_search_path=$(location plus.so):$(location counter.so)",
-        "--ray_head_args '--include-dashboard false'",
-    ],
-    copts = COPTS,
-    data = [
-        "counter.so",
-        "plus.so",
-        "ray_cpp_pkg",
-    ],
-    linkstatic = True,
-    tags = ["team:serverless"],
-    deps = [
-        "ray_api",
-        "@com_google_googletest//:gtest_main",
-    ],
-)
-
-cc_binary(
-    name = "plus.so",
-    testonly = True,
-    srcs = [
-        "src/ray/test/cluster/plus.cc",
-        "src/ray/test/cluster/plus.h",
-    ],
-    copts = COPTS,
-    linkopts = ["-shared"],
-    linkstatic = True,
-    deps = [
-        "ray_api",
-    ],
-)
-
-cc_binary(
-    name = "counter.so",
-    testonly = True,
-    srcs = [
-        "src/ray/test/cluster/counter.cc",
-        "src/ray/test/cluster/counter.h",
-    ],
-    copts = COPTS,
-    linkopts = ["-shared"],
-    linkstatic = True,
-    deps = [
-        "ray_api",
-    ],
-)
-
-cc_test(
-    name = "simple_kv_store",
-    srcs = glob([
-        "src/ray/test/examples/*.cc",
-    ]),
-    data = [
-        "simple_kv_store.so",
-    ],
-    linkstatic = True,
-    tags = ["team:serverless"],
-    deps = [
-        ":ray_api",
-    ],
-)
-
-cc_binary(
-    name = "simple_kv_store.so",
-    testonly = True,
-    srcs = glob([
-        "src/ray/test/examples/*.cc",
-    ]),
-    linkopts = ["-shared"],
-    linkstatic = True,
-    deps = [
-        ":ray_api",
-    ],
-)
-=======
-# Bazel build
-# C/C++ documentation: https://docs.bazel.build/versions/master/be/c-cpp.html
-
-load("//bazel:ray.bzl", "COPTS")
-
-cc_binary(
-    name = "libray_api.so",
-    copts = COPTS,
-    linkshared = 1,
-    linkstatic = 1,
-    visibility = ["//visibility:public"],
-    deps = [
-        ":ray_api",
-    ],
-)
-
-cc_library(
-    name = "ray_api",
-    srcs = glob([
-        "src/ray/api.cc",
-        "src/ray/api/*.cc",
-        "src/ray/api/*.h",
-        "src/ray/app/*.cc",
-        "src/ray/app/*.h",
-        "src/ray/runtime/*.cc",
-        "src/ray/runtime/*.h",
-        "src/ray/runtime/**/*.cc",
-        "src/ray/runtime/**/*.h",
-        "src/ray/runtime/task/*.cc",
-        "src/ray/runtime/task/*.h",
-        "src/ray/util/*.cc",
-        "src/ray/util/*.h",
-        "src/ray/*.cc",
-        "src/ray/*.h",
-    ]),
-    hdrs = glob([
-        "include/ray/*.h",
-        "include/ray/**/*.h",
-        "include/ray/**/**/*.h",
-    ]),
-    copts = COPTS,
-    linkopts = ["-ldl"],
-    linkstatic = True,
-    strip_include_prefix = "include",
-    visibility = ["//visibility:public"],
-    deps = [
-        "//:core_worker_lib",
-        "//:global_state_accessor_lib",
-        "//:ray_common",
-        "//:ray_util",
-        "@boost//:callable_traits",
-        "@boost//:dll",
-        "@com_google_absl//absl/flags:flag",
-        "@com_google_absl//absl/flags:parse",
-        "@msgpack",
-    ],
-    alwayslink = True,
-)
-
-cc_binary(
-    name = "default_worker",
-    srcs = glob([
-        "src/ray/worker/default_worker.cc",
-    ]),
-    copts = COPTS,
-    linkstatic = True,
-    deps = [
-        "ray_api",
-    ],
-)
-
-genrule(
-    name = "ray_cpp_pkg",
-    srcs = [
-        "default_worker",
-        "ray_api",
-        "libray_api.so",
-    ],
-    outs = ["ray_cpp_pkg.out"],
-    cmd = """
-        WORK_DIR="$$(pwd)" &&
-        PY_CPP_DIR="$$WORK_DIR/python/ray/cpp" &&
-        rm -rf $$PY_CPP_DIR &&
-        BOOST_DIR="$$PY_CPP_DIR/include/boost/" &&
-        mkdir -p "$$BOOST_DIR" &&
-        mkdir -p "$$PY_CPP_DIR/lib/" &&
-        cp -f $(location default_worker) "$$PY_CPP_DIR/" &&
-        cp -f -r $$WORK_DIR/external/msgpack/include/* "$$PY_CPP_DIR/include" &&
-        cp -f -r "$$WORK_DIR/external/boost/boost/archive" "$$BOOST_DIR" &&
-        cp -f -r "$$WORK_DIR/external/boost/boost/assert" "$$BOOST_DIR" &&
-        cp -f -r "$$WORK_DIR/external/boost/boost/bind" "$$BOOST_DIR" &&
-        cp -f -r "$$WORK_DIR/external/boost/boost/callable_traits" "$$BOOST_DIR" &&
-        cp -f -r "$$WORK_DIR/external/boost/boost/concept" "$$BOOST_DIR" &&
-        cp -f -r "$$WORK_DIR/external/boost/boost/config" "$$BOOST_DIR" &&
-        cp -f -r "$$WORK_DIR/external/boost/boost/container" "$$BOOST_DIR" &&
-        cp -f -r "$$WORK_DIR/external/boost/boost/container_hash" "$$BOOST_DIR" &&
-        cp -f -r "$$WORK_DIR/external/boost/boost/core" "$$BOOST_DIR" &&
-        cp -f -r "$$WORK_DIR/external/boost/boost/detail" "$$BOOST_DIR" &&
-        cp -f -r "$$WORK_DIR/external/boost/boost/dll" "$$BOOST_DIR" &&
-        cp -f -r "$$WORK_DIR/external/boost/boost/exception" "$$BOOST_DIR" &&
-        cp -f -r "$$WORK_DIR/external/boost/boost/filesystem" "$$BOOST_DIR" &&
-        cp -f -r "$$WORK_DIR/external/boost/boost/functional" "$$BOOST_DIR" &&
-        cp -f -r "$$WORK_DIR/external/boost/boost/io" "$$BOOST_DIR" &&
-        cp -f -r "$$WORK_DIR/external/boost/boost/iterator" "$$BOOST_DIR" &&
-        cp -f -r "$$WORK_DIR/external/boost/boost/lexical_cast" "$$BOOST_DIR" &&
-        cp -f -r "$$WORK_DIR/external/boost/boost/move" "$$BOOST_DIR" &&
-        cp -f -r "$$WORK_DIR/external/boost/boost/mpl" "$$BOOST_DIR" &&
-        cp -f -r "$$WORK_DIR/external/boost/boost/optional" "$$BOOST_DIR" &&
-        cp -f -r "$$WORK_DIR/external/boost/boost/parameter" "$$BOOST_DIR" &&
-        cp -f -r "$$WORK_DIR/external/boost/boost/preprocessor" "$$BOOST_DIR" &&
-        cp -f -r "$$WORK_DIR/external/boost/boost/system" "$$BOOST_DIR" &&
-        cp -f -r "$$WORK_DIR/external/boost/boost/type_traits" "$$BOOST_DIR" &&
-        cp -f -r "$$WORK_DIR/external/boost/boost/utility" "$$BOOST_DIR" &&
-        cp -f -r $$WORK_DIR/external/boost/boost/*.hpp "$$BOOST_DIR" &&
-        cp -f $(locations libray_api.so) "$$PY_CPP_DIR/lib/" &&
-        cp -f -r "$$WORK_DIR/cpp/include/ray" "$$PY_CPP_DIR/include" &&
-        THIRDPARTY_DIR="$$WORK_DIR/cpp/example/thirdparty" &&
-        rm -rf $$THIRDPARTY_DIR &&
-        mkdir $$THIRDPARTY_DIR &&
-        cp -f -r "$$PY_CPP_DIR/include" $$THIRDPARTY_DIR &&
-        cp -f -r "$$PY_CPP_DIR/lib" $$THIRDPARTY_DIR &&
-        cp -f -r "$$WORK_DIR/cpp/example" "$$PY_CPP_DIR" &&
-        echo "$$WORK_DIR" > $@
-    """,
-    local = 1,
-    visibility = ["//visibility:public"],
-)
-
-# test
-cc_test(
-    name = "api_test",
-    srcs = glob([
-        "src/ray/test/*.cc",
-    ]),
-    copts = COPTS,
-    linkstatic = False,
-    tags = ["team:serverless"],
-    deps = [
-        "ray_api",
-        "@boost//:filesystem",
-        "@com_google_googletest//:gtest_main",
-    ],
-)
-
-cc_test(
-    name = "cluster_mode_test",
-    srcs = glob([
-        "src/ray/test/cluster/*.cc",
-        "src/ray/test/cluster/*.h",
-    ]),
-    args = [
-        "--ray_code_search_path=$(location plus.so):$(location counter.so):cpp/src/ray/test/cluster",
-        "--ray_head_args '--include-dashboard false'",
-    ],
-    copts = COPTS,
-    data = [
-        "counter.so",
-        "plus.so",
-        "ray_cpp_pkg",
-        "src/ray/test/cluster/test_cross_language_invocation.py",
-    ],
-    linkstatic = True,
-    tags = ["team:serverless"],
-    deps = [
-        "ray_api",
-        "@com_google_googletest//:gtest_main",
-    ],
-)
-
-cc_binary(
-    name = "plus.so",
-    testonly = True,
-    srcs = [
-        "src/ray/test/cluster/plus.cc",
-        "src/ray/test/cluster/plus.h",
-    ],
-    copts = COPTS,
-    linkopts = ["-shared"],
-    linkstatic = True,
-    deps = [
-        "ray_api",
-    ],
-)
-
-cc_binary(
-    name = "counter.so",
-    testonly = True,
-    srcs = [
-        "src/ray/test/cluster/counter.cc",
-        "src/ray/test/cluster/counter.h",
-    ],
-    copts = COPTS,
-    linkopts = ["-shared"],
-    linkstatic = True,
-    deps = [
-        "ray_api",
-    ],
-)
-
-cc_test(
-    name = "simple_kv_store",
-    srcs = glob([
-        "src/ray/test/examples/*.cc",
-    ]),
-    data = [
-        "simple_kv_store.so",
-    ],
-    linkstatic = True,
-    tags = ["team:serverless"],
-    deps = [
-        ":ray_api",
-    ],
-)
-
-cc_binary(
-    name = "simple_kv_store.so",
-    testonly = True,
-    srcs = glob([
-        "src/ray/test/examples/*.cc",
-    ]),
-    linkopts = ["-shared"],
-    linkstatic = True,
-    deps = [
-        ":ray_api",
-    ],
-)
->>>>>>> 19672688
+# Bazel build
+# C/C++ documentation: https://docs.bazel.build/versions/master/be/c-cpp.html
+
+load("//bazel:ray.bzl", "COPTS")
+
+cc_binary(
+    name = "libray_api.so",
+    copts = COPTS,
+    linkshared = 1,
+    linkstatic = 1,
+    visibility = ["//visibility:public"],
+    deps = [
+        ":ray_api",
+    ],
+)
+
+cc_library(
+    name = "ray_api",
+    srcs = glob([
+        "src/ray/api.cc",
+        "src/ray/api/*.cc",
+        "src/ray/api/*.h",
+        "src/ray/app/*.cc",
+        "src/ray/app/*.h",
+        "src/ray/runtime/*.cc",
+        "src/ray/runtime/*.h",
+        "src/ray/runtime/**/*.cc",
+        "src/ray/runtime/**/*.h",
+        "src/ray/runtime/task/*.cc",
+        "src/ray/runtime/task/*.h",
+        "src/ray/util/*.cc",
+        "src/ray/util/*.h",
+        "src/ray/*.cc",
+        "src/ray/*.h",
+    ]),
+    hdrs = glob([
+        "include/ray/*.h",
+        "include/ray/**/*.h",
+        "include/ray/**/**/*.h",
+    ]),
+    copts = COPTS,
+    linkopts = ["-ldl"],
+    linkstatic = True,
+    strip_include_prefix = "include",
+    visibility = ["//visibility:public"],
+    deps = [
+        "//:core_worker_lib",
+        "//:global_state_accessor_lib",
+        "//:ray_common",
+        "//:ray_util",
+        "@boost//:callable_traits",
+        "@boost//:dll",
+        "@com_google_absl//absl/flags:flag",
+        "@com_google_absl//absl/flags:parse",
+        "@msgpack",
+    ],
+    alwayslink = True,
+)
+
+cc_binary(
+    name = "default_worker",
+    srcs = glob([
+        "src/ray/worker/default_worker.cc",
+    ]),
+    copts = COPTS,
+    linkstatic = True,
+    deps = [
+        "ray_api",
+    ],
+)
+
+genrule(
+    name = "ray_cpp_pkg",
+    srcs = [
+        "default_worker",
+        "ray_api",
+        "libray_api.so",
+    ],
+    outs = ["ray_cpp_pkg.out"],
+    cmd = """
+        WORK_DIR="$$(pwd)" &&
+        PY_CPP_DIR="$$WORK_DIR/python/ray/cpp" &&
+        rm -rf $$PY_CPP_DIR &&
+        BOOST_DIR="$$PY_CPP_DIR/include/boost/" &&
+        mkdir -p "$$BOOST_DIR" &&
+        mkdir -p "$$PY_CPP_DIR/lib/" &&
+        cp -f $(location default_worker) "$$PY_CPP_DIR/" &&
+        cp -f -r $$WORK_DIR/external/msgpack/include/* "$$PY_CPP_DIR/include" &&
+        cp -f -r "$$WORK_DIR/external/boost/boost/archive" "$$BOOST_DIR" &&
+        cp -f -r "$$WORK_DIR/external/boost/boost/assert" "$$BOOST_DIR" &&
+        cp -f -r "$$WORK_DIR/external/boost/boost/bind" "$$BOOST_DIR" &&
+        cp -f -r "$$WORK_DIR/external/boost/boost/callable_traits" "$$BOOST_DIR" &&
+        cp -f -r "$$WORK_DIR/external/boost/boost/concept" "$$BOOST_DIR" &&
+        cp -f -r "$$WORK_DIR/external/boost/boost/config" "$$BOOST_DIR" &&
+        cp -f -r "$$WORK_DIR/external/boost/boost/container" "$$BOOST_DIR" &&
+        cp -f -r "$$WORK_DIR/external/boost/boost/container_hash" "$$BOOST_DIR" &&
+        cp -f -r "$$WORK_DIR/external/boost/boost/core" "$$BOOST_DIR" &&
+        cp -f -r "$$WORK_DIR/external/boost/boost/detail" "$$BOOST_DIR" &&
+        cp -f -r "$$WORK_DIR/external/boost/boost/dll" "$$BOOST_DIR" &&
+        cp -f -r "$$WORK_DIR/external/boost/boost/exception" "$$BOOST_DIR" &&
+        cp -f -r "$$WORK_DIR/external/boost/boost/filesystem" "$$BOOST_DIR" &&
+        cp -f -r "$$WORK_DIR/external/boost/boost/functional" "$$BOOST_DIR" &&
+        cp -f -r "$$WORK_DIR/external/boost/boost/io" "$$BOOST_DIR" &&
+        cp -f -r "$$WORK_DIR/external/boost/boost/iterator" "$$BOOST_DIR" &&
+        cp -f -r "$$WORK_DIR/external/boost/boost/lexical_cast" "$$BOOST_DIR" &&
+        cp -f -r "$$WORK_DIR/external/boost/boost/move" "$$BOOST_DIR" &&
+        cp -f -r "$$WORK_DIR/external/boost/boost/mpl" "$$BOOST_DIR" &&
+        cp -f -r "$$WORK_DIR/external/boost/boost/optional" "$$BOOST_DIR" &&
+        cp -f -r "$$WORK_DIR/external/boost/boost/parameter" "$$BOOST_DIR" &&
+        cp -f -r "$$WORK_DIR/external/boost/boost/preprocessor" "$$BOOST_DIR" &&
+        cp -f -r "$$WORK_DIR/external/boost/boost/system" "$$BOOST_DIR" &&
+        cp -f -r "$$WORK_DIR/external/boost/boost/type_traits" "$$BOOST_DIR" &&
+        cp -f -r "$$WORK_DIR/external/boost/boost/utility" "$$BOOST_DIR" &&
+        cp -f -r $$WORK_DIR/external/boost/boost/*.hpp "$$BOOST_DIR" &&
+        cp -f $(locations libray_api.so) "$$PY_CPP_DIR/lib/" &&
+        cp -f -r "$$WORK_DIR/cpp/include/ray" "$$PY_CPP_DIR/include" &&
+        THIRDPARTY_DIR="$$WORK_DIR/cpp/example/thirdparty" &&
+        rm -rf $$THIRDPARTY_DIR &&
+        mkdir $$THIRDPARTY_DIR &&
+        cp -f -r "$$PY_CPP_DIR/include" $$THIRDPARTY_DIR &&
+        cp -f -r "$$PY_CPP_DIR/lib" $$THIRDPARTY_DIR &&
+        cp -f -r "$$WORK_DIR/cpp/example" "$$PY_CPP_DIR" &&
+        echo "$$WORK_DIR" > $@
+    """,
+    local = 1,
+    visibility = ["//visibility:public"],
+)
+
+# test
+cc_test(
+    name = "api_test",
+    srcs = glob([
+        "src/ray/test/*.cc",
+    ]),
+    copts = COPTS,
+    linkstatic = False,
+    tags = ["team:serverless"],
+    deps = [
+        "ray_api",
+        "@boost//:filesystem",
+        "@com_google_googletest//:gtest_main",
+    ],
+)
+
+cc_test(
+    name = "cluster_mode_test",
+    srcs = glob([
+        "src/ray/test/cluster/*.cc",
+        "src/ray/test/cluster/*.h",
+    ]),
+    args = [
+        "--ray_code_search_path=$(location plus.so):$(location counter.so):cpp/src/ray/test/cluster",
+        "--ray_head_args '--include-dashboard false'",
+    ],
+    copts = COPTS,
+    data = [
+        "counter.so",
+        "plus.so",
+        "ray_cpp_pkg",
+        "src/ray/test/cluster/test_cross_language_invocation.py",
+    ],
+    linkstatic = True,
+    tags = ["team:serverless"],
+    deps = [
+        "ray_api",
+        "@com_google_googletest//:gtest_main",
+    ],
+)
+
+cc_binary(
+    name = "plus.so",
+    testonly = True,
+    srcs = [
+        "src/ray/test/cluster/plus.cc",
+        "src/ray/test/cluster/plus.h",
+    ],
+    copts = COPTS,
+    linkopts = ["-shared"],
+    linkstatic = True,
+    deps = [
+        "ray_api",
+    ],
+)
+
+cc_binary(
+    name = "counter.so",
+    testonly = True,
+    srcs = [
+        "src/ray/test/cluster/counter.cc",
+        "src/ray/test/cluster/counter.h",
+    ],
+    copts = COPTS,
+    linkopts = ["-shared"],
+    linkstatic = True,
+    deps = [
+        "ray_api",
+    ],
+)
+
+cc_test(
+    name = "simple_kv_store",
+    srcs = glob([
+        "src/ray/test/examples/*.cc",
+    ]),
+    data = [
+        "simple_kv_store.so",
+    ],
+    linkstatic = True,
+    tags = ["team:serverless"],
+    deps = [
+        ":ray_api",
+    ],
+)
+
+cc_binary(
+    name = "simple_kv_store.so",
+    testonly = True,
+    srcs = glob([
+        "src/ray/test/examples/*.cc",
+    ]),
+    linkopts = ["-shared"],
+    linkstatic = True,
+    deps = [
+        ":ray_api",
+    ],
+)