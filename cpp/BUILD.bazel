--- conflicted
+++ resolved
@@ -30,11 +30,7 @@
     copts = COPTS,
     linkopts = ["-ldl"],
     strip_include_prefix = "include",
-<<<<<<< HEAD
     linkstatic = True,
-=======
-    # linkstatic = False,
->>>>>>> 2a7f56e4
     visibility = ["//visibility:public"],
     deps = [
         "//:core_worker_lib",
@@ -47,40 +43,15 @@
     ],
 )
 
-<<<<<<< HEAD
-# cc_binary(
-#     name = "default_worker",
-#     srcs = [
-#         "src/ray/worker/default_worker.cc",
-#     ],
-#     copts = COPTS,
-#     linkstatic = False,
-#     deps = [
-#         # "//:core_worker_lib",
-#         "ray_api",
-#     ],
-# )
-
 cc_binary(
     name = "default_worker",
     srcs = [
         "src/ray/worker/default_worker_experience.cc",
-=======
-cc_binary(
-    name = "default_worker",
-    srcs = [
-        "src/ray/worker/default_worker.cc",
->>>>>>> 2a7f56e4
     ],
     copts = COPTS,
     linkstatic = True,
     deps = [
-<<<<<<< HEAD
-        # "//:core_worker_lib",
         "ray_api",
-=======
-        "//:core_worker_lib",
->>>>>>> 2a7f56e4
     ],
 )
 
@@ -115,7 +86,7 @@
 )
 
 cc_binary(
-<<<<<<< HEAD
+
     name = "example.so",
     # testonly = 1,
     linkshared = 1,
@@ -152,14 +123,10 @@
 
 cc_binary(
     name = "example_cluster_mode_driver",
-=======
-    name = "example_cluster_mode",
->>>>>>> 2a7f56e4
     testonly = 1,
     srcs = glob([
         "src/example/example_cluster_mode.cc",
     ]),
-<<<<<<< HEAD
     copts = COPTS,
     linkstatic = False,
     deps = [
@@ -176,8 +143,6 @@
     srcs = glob([
         "src/example/example_cluster_mode.cc",
     ]),
-=======
->>>>>>> 2a7f56e4
     copts = COPTS,
     linkstatic = False,
     deps = [
