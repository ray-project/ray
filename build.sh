#!/usr/bin/env bash

set -x

# Cause the script to exit if a single command fails.
set -e

ROOT_DIR=$(cd "$(dirname "${BASH_SOURCE:-$0}")"; pwd)

function usage()
{
  echo "Usage: build.sh [<args>]"
  echo
  echo "Options:"
  echo "  -h|--help               print the help info"
  echo "  -d|--debug              CMAKE_BUILD_TYPE=Debug (default is RelWithDebInfo)"
  echo "  -l|--language language1[,language2]"
  echo "                          a list of languages to build native libraries."
  echo "                          Supported languages include \"python\" and \"java\"."
  echo "                          If not specified, only python library will be built."
  echo "  -p|--python             which python executable (default from which python)"
  echo
}

# Determine how many parallel jobs to use for make based on the number of cores
unamestr="$(uname)"
if [[ "$unamestr" == "Linux" ]]; then
  PARALLEL=1
elif [[ "$unamestr" == "Darwin" ]]; then
  PARALLEL=$(sysctl -n hw.ncpu)
else
  echo "Unrecognized platform."
  exit 1
fi

RAY_BUILD_PYTHON="YES"
RAY_BUILD_JAVA="NO"
PYTHON_EXECUTABLE=""
BUILD_DIR=""
if [ "$VALGRIND" = "1" ]; then
  CBUILD_TYPE="Debug"
else
  CBUILD_TYPE="RelWithDebInfo"
fi

# Parse options
while [[ $# > 0 ]]; do
  key="$1"
  case $key in
    -h|--help)
      usage
      exit 0
      ;;
    -d|--debug)
      CBUILD_TYPE=Debug
      ;;
    -l|--languags)
      LANGUAGE="$2"
      RAY_BUILD_PYTHON="NO"
      RAY_BUILD_JAVA="NO"
      if [[ "$LANGUAGE" == *"python"* ]]; then
        RAY_BUILD_PYTHON="YES"
      fi
      if [[ "$LANGUAGE" == *"java"* ]]; then
        RAY_BUILD_JAVA="YES"
      fi
      if [ "$RAY_BUILD_PYTHON" == "NO" ] && [ "$RAY_BUILD_JAVA" == "NO" ]; then
        echo "Unrecognized language: $LANGUAGE"
        exit -1
      fi
      shift
      ;;
    -p|--python)
      PYTHON_EXECUTABLE="$2"
      shift
      ;;
    *)
      echo "ERROR: unknown option \"$key\""
      echo
      usage
      exit -1
      ;;
  esac
  shift
done

if [[ -z  "$PYTHON_EXECUTABLE" ]]; then
  PYTHON_EXECUTABLE=`which python`
fi
echo "Using Python executable $PYTHON_EXECUTABLE."

RAY_BUILD_PYTHON=$RAY_BUILD_PYTHON \
RAY_BUILD_JAVA=$RAY_BUILD_JAVA \
bash $ROOT_DIR/setup_thirdparty.sh $PYTHON_EXECUTABLE

# Now we build everything.
BUILD_DIR="$ROOT_DIR/build/"
if [ ! -d "${BUILD_DIR}" ]; then
mkdir -p ${BUILD_DIR}
fi

pushd "$BUILD_DIR"

if [ ! -z "$RAY_USE_CMAKE" ] ; then
  # avoid the command failed and exits
  # and cmake will check some directories to determine whether some targets built
  make clean || true
  rm -rf external/arrow-install

  cmake -DCMAKE_BUILD_TYPE=$CBUILD_TYPE \
        -DCMAKE_RAY_LANG_JAVA=$RAY_BUILD_JAVA \
        -DCMAKE_RAY_LANG_PYTHON=$RAY_BUILD_PYTHON \
        -DRAY_USE_NEW_GCS=$RAY_USE_NEW_GCS \
        -DPYTHON_EXECUTABLE:FILEPATH=$PYTHON_EXECUTABLE $ROOT_DIR

  make -j${PARALLEL}
else
  # The following line installs pyarrow from S3, these wheels have been
  # generated from https://github.com/ray-project/arrow-build from
  # the commit listed in the command.
  $PYTHON_EXECUTABLE -m pip install \
      --target=$ROOT_DIR/python/ray/pyarrow_files pyarrow==0.12.0.RAY \
      --find-links https://s3-us-west-2.amazonaws.com/arrow-wheels/9357dc130789ee42f8181d8724bee1d5d1509060/index.html
<<<<<<< HEAD
  bazel build //:ray_pkg -c opt $RAY_BAZEL_ARGUMENTS
=======
  bazel build //:ray_pkg -c opt --verbose_failures
>>>>>>> dec7c3f8
  # Copy files and keep them writeable. This is a workaround, as Bazel
  # marks all generated files non-writeable. If we would just copy them
  # over without adding write permission, the copy would fail the next time.
  # TODO(pcm): It would be great to have a solution here that does not
  # require us to copy the files.
  find $ROOT_DIR/bazel-genfiles/ray_pkg/ -exec chmod +w {} \;
  cp -r $ROOT_DIR/bazel-genfiles/ray_pkg/ray $ROOT_DIR/python || true
fi

popd<|MERGE_RESOLUTION|>--- conflicted
+++ resolved
@@ -121,11 +121,7 @@
   $PYTHON_EXECUTABLE -m pip install \
       --target=$ROOT_DIR/python/ray/pyarrow_files pyarrow==0.12.0.RAY \
       --find-links https://s3-us-west-2.amazonaws.com/arrow-wheels/9357dc130789ee42f8181d8724bee1d5d1509060/index.html
-<<<<<<< HEAD
-  bazel build //:ray_pkg -c opt $RAY_BAZEL_ARGUMENTS
-=======
-  bazel build //:ray_pkg -c opt --verbose_failures
->>>>>>> dec7c3f8
+  bazel build //:ray_pkg -c opt --verbose_failures $RAY_BAZEL_ARGUMENTS
   # Copy files and keep them writeable. This is a workaround, as Bazel
   # marks all generated files non-writeable. If we would just copy them
   # over without adding write permission, the copy would fail the next time.
