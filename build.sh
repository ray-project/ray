--- conflicted
+++ resolved
@@ -132,9 +132,6 @@
 fi
 
 if [ "$RAY_BUILD_PYTHON" == "YES" ]; then
-<<<<<<< HEAD
-  "$BAZEL_EXECUTABLE" build //:ray_pkg --verbose_failures --cxxopt=-std=gnu++0x
-=======
   pickle5_available=0
   pickle5_path="$ROOT_DIR/python/ray/pickle5_files"
   # Check if the current Python alrady has pickle5 (either comes with newer Python versions, or has been installed by us before).
@@ -163,8 +160,7 @@
 
   export PYTHON3_BIN_PATH="$PYTHON_EXECUTABLE"
 
-  "$BAZEL_EXECUTABLE" build ${ENABLE_ASAN-} //:ray_pkg --verbose_failures
->>>>>>> 765d470c
+  "$BAZEL_EXECUTABLE" build ${ENABLE_ASAN-} //:ray_pkg --verbose_failures --cxxopt=-std=gnu++0x
 fi
 
 popd