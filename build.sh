#!/usr/bin/env bash

set -x

# Cause the script to exit if a single command fails.
set -e

# As the supported Python versions change, edit this array:
SUPPORTED_PYTHONS=( "3.5" "3.6" "3.7" )

ROOT_DIR=$(cd "$(dirname "${BASH_SOURCE:-$0}")"; pwd)

function usage()
{
  cat <<EOF
Usage: build.sh [<args>]

Options:
  -h|--help               print the help info
  -l|--language language1[,language2]
                          a list of languages to build native libraries.
                          Supported languages include "python" and "java".
                          If not specified, only python library will be built.
  -p|--python  mypython   which python executable (default: result of "which python")
EOF
}

# Determine how many parallel jobs to use for make based on the number of cores
unamestr="$(uname)"
if [[ "$unamestr" == "Linux" ]]; then
  PARALLEL=1
elif [[ "$unamestr" == "Darwin" ]]; then
  PARALLEL=$(sysctl -n hw.ncpu)
else
  echo "Unrecognized platform."
  exit 1
fi

RAY_BUILD_PYTHON="YES"
RAY_BUILD_JAVA="NO"
PYTHON_EXECUTABLE=""
BUILD_DIR=""

# Parse options
while [[ $# -gt 0 ]]; do
  key="$1"
  case $key in
    -h|--help)
      usage
      exit 0
      ;;
    -l|--language)
      LANGUAGE="$2"
      RAY_BUILD_PYTHON="NO"
      RAY_BUILD_JAVA="NO"
      if [[ "$LANGUAGE" == *"python"* ]]; then
        RAY_BUILD_PYTHON="YES"
      fi
      if [[ "$LANGUAGE" == *"java"* ]]; then
        RAY_BUILD_JAVA="YES"
      fi
      if [ "$RAY_BUILD_PYTHON" == "NO" ] && [ "$RAY_BUILD_JAVA" == "NO" ]; then
        echo "Unrecognized language: $LANGUAGE"
        exit -1
      fi
      shift
      ;;
    -p|--python)
      PYTHON_EXECUTABLE="$2"
      shift
      ;;
    *)
      echo "ERROR: unknown option \"$key\""
      echo
      usage
      exit -1
      ;;
  esac
  shift
done

if [[ -z  "$PYTHON_EXECUTABLE" ]]; then
  PYTHON_EXECUTABLE=$(which python)
fi

PYTHON_VERSION=`"$PYTHON_EXECUTABLE" -c 'import sys; version=sys.version_info[:3]; print("{0}.{1}".format(*version))'`
found=
for allowed in ${SUPPORTED_PYTHONS[@]}
do
  if [[ "$PYTHON_VERSION" == $allowed ]]
  then
    found=$allowed
    break
  fi
done
if [[ -z $found ]]
then
  cat <<EOF
ERROR: Detected Python version $PYTHON_VERSION, which is not supported.
       Please use version 3.6 or 3.7.
EOF
  exit 1
fi

echo "Using Python executable $PYTHON_EXECUTABLE."

# Find the bazel executable. The script ci/travis/install-bazel.sh doesn't
# always put the bazel executable on the PATH.
BAZEL_EXECUTABLE=$(PATH="$PATH:$HOME/.bazel/bin" which bazel)
echo "Using Bazel executable $BAZEL_EXECUTABLE."

# Now we build everything.
BUILD_DIR="$ROOT_DIR/build/"
if [ ! -d "${BUILD_DIR}" ]; then
mkdir -p "${BUILD_DIR}"
fi

pushd "$BUILD_DIR"

<<<<<<< HEAD
=======
# The following line installs pyarrow from S3, these wheels have been
# generated from https://github.com/ray-project/arrow-build from
# the commit listed in the command.
if [ -z "$SKIP_THIRDPARTY_INSTALL" ]; then
    "$PYTHON_EXECUTABLE" -m pip install -q \
        --target="$ROOT_DIR/python/ray/pyarrow_files" pyarrow==0.14.0.RAY \
        --find-links https://s3-us-west-2.amazonaws.com/arrow-wheels/3a11193d9530fe8ec7fdb98057f853b708f6f6ae/index.html
fi

>>>>>>> fe6ce714
WORK_DIR=`mktemp -d`
pushd $WORK_DIR
git clone https://github.com/suquark/pickle5-backport
pushd pickle5-backport
  git checkout 43551fbb9add8ac2e8551b96fdaf2fe5a3b5997d
  "$PYTHON_EXECUTABLE" setup.py bdist_wheel
  unzip -o dist/*.whl -d "$ROOT_DIR/python/ray/pickle5_files"
popd
popd


if [ -z "$SKIP_THIRDPARTY_INSTALL" ]; then
    "$PYTHON_EXECUTABLE" -m pip install -q psutil setproctitle \
            --target="$ROOT_DIR/python/ray/thirdparty_files"
fi

export PYTHON3_BIN_PATH="$PYTHON_EXECUTABLE"

if [ "$RAY_BUILD_JAVA" == "YES" ]; then
  "$BAZEL_EXECUTABLE" build //java:ray_java_pkg --verbose_failures
fi

if [ "$RAY_BUILD_PYTHON" == "YES" ]; then
  "$BAZEL_EXECUTABLE" build //:ray_pkg --verbose_failures
fi

popd<|MERGE_RESOLUTION|>--- conflicted
+++ resolved
@@ -117,18 +117,7 @@
 
 pushd "$BUILD_DIR"
 
-<<<<<<< HEAD
-=======
-# The following line installs pyarrow from S3, these wheels have been
-# generated from https://github.com/ray-project/arrow-build from
-# the commit listed in the command.
-if [ -z "$SKIP_THIRDPARTY_INSTALL" ]; then
-    "$PYTHON_EXECUTABLE" -m pip install -q \
-        --target="$ROOT_DIR/python/ray/pyarrow_files" pyarrow==0.14.0.RAY \
-        --find-links https://s3-us-west-2.amazonaws.com/arrow-wheels/3a11193d9530fe8ec7fdb98057f853b708f6f6ae/index.html
-fi
 
->>>>>>> fe6ce714
 WORK_DIR=`mktemp -d`
 pushd $WORK_DIR
 git clone https://github.com/suquark/pickle5-backport
