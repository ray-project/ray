--- conflicted
+++ resolved
@@ -94,7 +94,7 @@
   fi
 done
 if [[ -z $found ]]
-then 
+then
   cat <<EOF
 ERROR: Detected Python version $PYTHON_VERSION, which is not supported.
        Please use version 3.6 or 3.7.
@@ -126,27 +126,14 @@
         --find-links https://s3-us-west-2.amazonaws.com/arrow-wheels/3a11193d9530fe8ec7fdb98057f853b708f6f6ae/index.html
 fi
 
-<<<<<<< HEAD
 WORK_DIR=`mktemp -d`
 pushd $WORK_DIR
-  git clone https://github.com/pitrou/pickle5-backport
-  pushd pickle5-backport
-    git checkout 5186f9ca4ce55ae530027db196da51e08208a16b
-    "$PYTHON_EXECUTABLE" setup.py bdist_wheel
-    unzip -o dist/*.whl -d "$ROOT_DIR/python/ray/pickle5_files"
-=======
-PYTHON_VERSION=`"$PYTHON_EXECUTABLE" -c 'import sys; version=sys.version_info[:3]; print("{0}.{1}".format(*version))'`
-if [[ "$PYTHON_VERSION" == "3.5" || "$PYTHON_VERSION" == "3.6" || "$PYTHON_VERSION" == "3.7" ]]; then
-  WORK_DIR=`mktemp -d`
-  pushd $WORK_DIR
-    git clone https://github.com/suquark/pickle5-backport
-    pushd pickle5-backport
-      git checkout 43551fbb9add8ac2e8551b96fdaf2fe5a3b5997d
-      "$PYTHON_EXECUTABLE" setup.py bdist_wheel
-      unzip -o dist/*.whl -d "$ROOT_DIR/python/ray/pickle5_files"
-    popd
->>>>>>> 9b9c7f86
-  popd
+git clone https://github.com/suquark/pickle5-backport
+pushd pickle5-backport
+  git checkout 43551fbb9add8ac2e8551b96fdaf2fe5a3b5997d
+  "$PYTHON_EXECUTABLE" setup.py bdist_wheel
+  unzip -o dist/*.whl -d "$ROOT_DIR/python/ray/pickle5_files"
+popd
 popd
 
 export PYTHON3_BIN_PATH="$PYTHON_EXECUTABLE"
