#!/usr/bin/env bash

set -x

# Cause the script to exit if a single command fails.
set -e

ROOT_DIR=$(cd "$(dirname "${BASH_SOURCE:-$0}")"; pwd)

function usage()
{
  echo "Usage: build.sh [<args>]"
  echo
  echo "Options:"
  echo "  -h|--help               print the help info"
  echo "  -d|--debug              CMAKE_BUILD_TYPE=Debug (default is RelWithDebInfo)"
  echo "  -l|--language language1[,language2]"
  echo "                          a list of languages to build native libraries."
  echo "                          Supported languages include \"python\" and \"java\"."
  echo "                          If not specified, only python library will be built."
  echo "  -p|--python             which python executable (default from which python)"
  echo
}

# Determine how many parallel jobs to use for make based on the number of cores
unamestr="$(uname)"
if [[ "$unamestr" == "Linux" ]]; then
  PARALLEL=1
elif [[ "$unamestr" == "Darwin" ]]; then
  PARALLEL=$(sysctl -n hw.ncpu)
else
  echo "Unrecognized platform."
  exit 1
fi

RAY_BUILD_PYTHON="YES"
RAY_BUILD_JAVA="NO"
PYTHON_EXECUTABLE=""
BUILD_DIR=""
if [ "$VALGRIND" = "1" ]; then
  CBUILD_TYPE="Debug"
else
  CBUILD_TYPE="RelWithDebInfo"
fi

# Parse options
while [[ $# > 0 ]]; do
  key="$1"
  case $key in
    -h|--help)
      usage
      exit 0
      ;;
    -d|--debug)
      CBUILD_TYPE=Debug
      ;;
    -l|--languags)
      LANGUAGE="$2"
      RAY_BUILD_PYTHON="NO"
      RAY_BUILD_JAVA="NO"
      if [[ "$LANGUAGE" == *"python"* ]]; then
        RAY_BUILD_PYTHON="YES"
      fi
      if [[ "$LANGUAGE" == *"java"* ]]; then
        RAY_BUILD_JAVA="YES"
      fi
      if [ "$RAY_BUILD_PYTHON" == "NO" ] && [ "$RAY_BUILD_JAVA" == "NO" ]; then
        echo "Unrecognized language: $LANGUAGE"
        exit -1
      fi
      shift
      ;;
    -p|--python)
      PYTHON_EXECUTABLE="$2"
      shift
      ;;
    *)
      echo "ERROR: unknown option \"$key\""
      echo
      usage
      exit -1
      ;;
  esac
  shift
done

if [[ -z  "$PYTHON_EXECUTABLE" ]]; then
  PYTHON_EXECUTABLE=`which python`
fi
echo "Using Python executable $PYTHON_EXECUTABLE."

RAY_BUILD_PYTHON=$RAY_BUILD_PYTHON \
RAY_BUILD_JAVA=$RAY_BUILD_JAVA \
bash $ROOT_DIR/setup_thirdparty.sh $PYTHON_EXECUTABLE

# Now we build everything.
BUILD_DIR="$ROOT_DIR/build/"
if [ ! -d "${BUILD_DIR}" ]; then
mkdir -p ${BUILD_DIR}
fi

pushd "$BUILD_DIR"

if [ ! -z "$RAY_USE_CMAKE" ] ; then
  # avoid the command failed and exits
  # and cmake will check some directories to determine whether some targets built
  make clean || true
  rm -rf external/arrow-install

  cmake -DCMAKE_BUILD_TYPE=$CBUILD_TYPE \
        -DCMAKE_RAY_LANG_JAVA=$RAY_BUILD_JAVA \
        -DCMAKE_RAY_LANG_PYTHON=$RAY_BUILD_PYTHON \
        -DRAY_USE_NEW_GCS=$RAY_USE_NEW_GCS \
        -DPYTHON_EXECUTABLE:FILEPATH=$PYTHON_EXECUTABLE $ROOT_DIR

  make -j${PARALLEL}
else
  # The following line installs pyarrow from S3, these wheels have been
  # generated from https://github.com/ray-project/arrow-build from
  # the commit listed in the command.
  $PYTHON_EXECUTABLE -m pip install \
      --target=$ROOT_DIR/python/ray/pyarrow_files pyarrow==0.12.0.RAY \
<<<<<<< HEAD
      --find-links https://s3-us-west-2.amazonaws.com/arrow-wheels/ca1fa51f0901f5a4298f0e4faea00f24e5dd7bb7/index.html
=======
      --find-links https://s3-us-west-2.amazonaws.com/arrow-wheels/9357dc130789ee42f8181d8724bee1d5d1509060/index.html
  export PYTHON_BIN_PATH="$PYTHON_EXECUTABLE"
>>>>>>> 7a38f9be

  if [ "$RAY_BUILD_JAVA" == "YES" ]; then
    bazel run //java:bazel_deps -- generate -r $ROOT_DIR -s java/third_party/workspace.bzl -d java/dependencies.yaml
    bazel build //java:all --verbose_failures
  fi

  if [ "$RAY_BUILD_PYTHON" == "YES" ]; then
    bazel build //:ray_pkg --verbose_failures
  fi
fi

popd<|MERGE_RESOLUTION|>--- conflicted
+++ resolved
@@ -120,12 +120,8 @@
   # the commit listed in the command.
   $PYTHON_EXECUTABLE -m pip install \
       --target=$ROOT_DIR/python/ray/pyarrow_files pyarrow==0.12.0.RAY \
-<<<<<<< HEAD
       --find-links https://s3-us-west-2.amazonaws.com/arrow-wheels/ca1fa51f0901f5a4298f0e4faea00f24e5dd7bb7/index.html
-=======
-      --find-links https://s3-us-west-2.amazonaws.com/arrow-wheels/9357dc130789ee42f8181d8724bee1d5d1509060/index.html
   export PYTHON_BIN_PATH="$PYTHON_EXECUTABLE"
->>>>>>> 7a38f9be
 
   if [ "$RAY_BUILD_JAVA" == "YES" ]; then
     bazel run //java:bazel_deps -- generate -r $ROOT_DIR -s java/third_party/workspace.bzl -d java/dependencies.yaml
