workspace(name = "com_github_ray_project_ray")

load("@bazel_tools//tools/build_defs/repo:http.bzl", "http_archive")
load("//bazel:ray_deps_setup.bzl", "ray_deps_setup")

ray_deps_setup()

load("//bazel:ray_deps_build_all.bzl", "ray_deps_build_all")

ray_deps_build_all()

# This needs to be run after grpc_deps() in ray_deps_build_all() to make
# sure all the packages loaded by grpc_deps() are available. However a
# load() statement cannot be in a function so we put it here.
load("@com_github_grpc_grpc//bazel:grpc_extra_deps.bzl", "grpc_extra_deps")

grpc_extra_deps()

load("@bazel_skylib//lib:versions.bzl", "versions")

# TODO (shrekris-anyscale): Update the min version to 4.2.2 once Windows uses
# it in CI.

<<<<<<< HEAD
# When the bazel version is updated, make sure to update it
# in setup.py as well.
versions.check(minimum_bazel_version = "6.1.0")
=======
# Please keep this in sync with the .bazeliskrc file.
versions.check(minimum_bazel_version = "5.4.1")
>>>>>>> 42726d9c

# Tools to generate `compile_commands.json` to enable awesome tooling of the C language family.
# Just run `bazel run @hedron_compile_commands//:refresh_all`
load("@hedron_compile_commands//:workspace_setup.bzl", "hedron_compile_commands_setup")

hedron_compile_commands_setup()

http_archive(
    name = "rules_python",
    sha256 = "94750828b18044533e98a129003b6a68001204038dc4749f40b195b24c38f49f",
    strip_prefix = "rules_python-0.21.0",
    url = "https://github.com/bazelbuild/rules_python/releases/download/0.21.0/rules_python-0.21.0.tar.gz",
)

load("@rules_python//python:repositories.bzl", "python_register_toolchains")

python_register_toolchains(
    name = "python3_9",
    python_version = "3.9",
    register_toolchains = False,
)

load("@python3_9//:defs.bzl", bk_python = "interpreter")
load("@rules_python//python/pip_install:repositories.bzl", "pip_install_dependencies")

pip_install_dependencies()

load("@rules_python//python:pip.bzl", "pip_parse")

pip_parse(
    name = "py_deps_buildkite",
    python_interpreter_target = bk_python,
    requirements_lock = "//release:requirements_buildkite.txt",
)

load("@py_deps_buildkite//:requirements.bzl", install_py_deps_buildkite = "install_deps")

install_py_deps_buildkite()

register_toolchains("//release:python_toolchain")

register_execution_platforms(
    "@local_config_platform//:host",
    "//release:hermetic_python_platform",
)<|MERGE_RESOLUTION|>--- conflicted
+++ resolved
@@ -21,14 +21,7 @@
 # TODO (shrekris-anyscale): Update the min version to 4.2.2 once Windows uses
 # it in CI.
 
-<<<<<<< HEAD
-# When the bazel version is updated, make sure to update it
-# in setup.py as well.
 versions.check(minimum_bazel_version = "6.1.0")
-=======
-# Please keep this in sync with the .bazeliskrc file.
-versions.check(minimum_bazel_version = "5.4.1")
->>>>>>> 42726d9c
 
 # Tools to generate `compile_commands.json` to enable awesome tooling of the C language family.
 # Just run `bazel run @hedron_compile_commands//:refresh_all`
