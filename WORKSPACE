--- conflicted
+++ resolved
@@ -1,45 +1,22 @@
-<<<<<<< HEAD
-workspace(name = "com_github_ray_project_ray")
-
-load("//bazel:ray_deps_setup.bzl", "ray_deps_setup")
-
-ray_deps_setup()
-
-load("//bazel:ray_deps_build_all.bzl", "ray_deps_build_all")
-
-ray_deps_build_all()
-
-# This needs to be run after grpc_deps() in ray_deps_build_all() to make
-# sure all the packages loaded by grpc_deps() are available. However a
-# load() statement cannot be in a function so we put it here.
-load("@com_github_grpc_grpc//bazel:grpc_extra_deps.bzl", "grpc_extra_deps")
-
-grpc_extra_deps()
-
-load("@bazel_skylib//lib:versions.bzl", "versions")
-
-versions.check(minimum_bazel_version = "3.4.0")
-=======
-workspace(name = "com_github_ray_project_ray")
-
-load("//bazel:ray_deps_setup.bzl", "ray_deps_setup")
-
-ray_deps_setup()
-
-load("//bazel:ray_deps_build_all.bzl", "ray_deps_build_all")
-
-ray_deps_build_all()
-
-# This needs to be run after grpc_deps() in ray_deps_build_all() to make
-# sure all the packages loaded by grpc_deps() are available. However a
-# load() statement cannot be in a function so we put it here.
-load("@com_github_grpc_grpc//bazel:grpc_extra_deps.bzl", "grpc_extra_deps")
-
-grpc_extra_deps()
-
-load("@bazel_skylib//lib:versions.bzl", "versions")
-
-# When the bazel version is updated, make sure to update it
-# in setup.py as well.
-versions.check(minimum_bazel_version = "4.2.1")
->>>>>>> 19672688
+workspace(name = "com_github_ray_project_ray")
+
+load("//bazel:ray_deps_setup.bzl", "ray_deps_setup")
+
+ray_deps_setup()
+
+load("//bazel:ray_deps_build_all.bzl", "ray_deps_build_all")
+
+ray_deps_build_all()
+
+# This needs to be run after grpc_deps() in ray_deps_build_all() to make
+# sure all the packages loaded by grpc_deps() are available. However a
+# load() statement cannot be in a function so we put it here.
+load("@com_github_grpc_grpc//bazel:grpc_extra_deps.bzl", "grpc_extra_deps")
+
+grpc_extra_deps()
+
+load("@bazel_skylib//lib:versions.bzl", "versions")
+
+# When the bazel version is updated, make sure to update it
+# in setup.py as well.
+versions.check(minimum_bazel_version = "4.2.1")