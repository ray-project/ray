--- conflicted
+++ resolved
@@ -18,30 +18,15 @@
 
 - `Tune`_: Scalable Hyperparameter Tuning
 - `RLlib`_: Scalable Reinforcement Learning
-<<<<<<< HEAD
-- `Distributed Training <distributed_training.html>`__
-
-Install Ray with: ``pip install ray``. For nightly wheels, see the `Installation page <installation.html>`__.
-
-View the `codebase on GitHub`_.
-
-.. _`codebase on GitHub`: https://github.com/ray-project/ray
-
+- `Distributed Training <https://ray.readthedocs.io/en/latest/distributed_training.html>`__
+
+Install Ray with: ``pip install ray``. For nightly wheels, see the `Installation page <https://ray.readthedocs.io/en/latest/installation.html>`__.
 
 Quick Start
 -----------
 
-=======
-- `Distributed Training <https://ray.readthedocs.io/en/latest/distributed_training.html>`__
-
-Install Ray with: ``pip install ray``. For nightly wheels, see the `Installation page <https://ray.readthedocs.io/en/latest/installation.html>`__.
-
-Quick Start
------------
-
 Execute Python functions in parallel.
 
->>>>>>> 2b2eb4de
 .. code-block:: python
 
     import ray
@@ -88,20 +73,6 @@
 Tune Quick Start
 ----------------
 
-<<<<<<< HEAD
-`Tune`_ is a scalable framework for hyperparameter search built on top of Ray with a focus on deep learning and deep reinforcement learning.
-
-.. note::
-
-    To run this example, you will need to install the following:
-
-    .. code-block:: bash
-
-        $ pip install ray torch torchvision filelock
-
-
-This example runs a small grid search to train a CNN using PyTorch and Tune.
-=======
 .. image:: https://github.com/ray-project/ray/raw/master/doc/source/images/tune-wide.png
 
 `Tune`_ is a library for hyperparameter tuning at any scale.
@@ -120,7 +91,6 @@
 
 
 This example runs a parallel grid search to train a Convolutional Neural Network using PyTorch.
->>>>>>> 2b2eb4de
 
 .. code-block:: python
 
@@ -155,23 +125,16 @@
 
     tensorboard --logdir ~/ray_results
 
-<<<<<<< HEAD
-.. _`Tune`: tune.html
-=======
 .. _`Tune`: https://ray.readthedocs.io/en/latest/tune.html
 .. _`Population Based Training (PBT)`: https://ray.readthedocs.io/en/latest/tune-schedulers.html#population-based-training-pbt
 .. _`Vizier's Median Stopping Rule`: https://ray.readthedocs.io/en/latest/tune-schedulers.html#median-stopping-rule
 .. _`HyperBand/ASHA`: https://ray.readthedocs.io/en/latest/tune-schedulers.html#asynchronous-hyperband
->>>>>>> 2b2eb4de
 
 RLlib Quick Start
 -----------------
 
-<<<<<<< HEAD
-=======
 .. image:: https://github.com/ray-project/ray/raw/master/doc/source/images/rllib-wide.jpg
 
->>>>>>> 2b2eb4de
 `RLlib`_ is an open-source library for reinforcement learning built on top of Ray that offers both high scalability and a unified API for a variety of applications.
 
 .. code-block:: bash
@@ -211,11 +174,7 @@
             "num_workers": 4,
             "env_config": {"corridor_length": 5}})
 
-<<<<<<< HEAD
-.. _`RLlib`: rllib.html
-=======
 .. _`RLlib`: https://ray.readthedocs.io/en/latest/rllib.html
->>>>>>> 2b2eb4de
 
 
 More Information
