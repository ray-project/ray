--- conflicted
+++ resolved
@@ -1,572 +1,284 @@
-<<<<<<< HEAD
-<?xml version="1.0" encoding="UTF-8"?>
-<project xmlns:xsi="http://www.w3.org/2001/XMLSchema-instance"
-         xmlns="http://maven.apache.org/POM/4.0.0"
-         xsi:schemaLocation="http://maven.apache.org/POM/4.0.0 http://maven.apache.org/xsd/maven-4.0.0.xsd">
-  <modelVersion>4.0.0</modelVersion>
-  <groupId>io.ray</groupId>
-  <artifactId>ray-superpom</artifactId>
-  <version>2.0.0-SNAPSHOT</version>
-  <packaging>pom</packaging>
-  <name>Ray Project Parent POM</name>
-  <description>An open source framework that provides a simple, universal API for building distributed applications.
-  </description>
-  <url>https://github.com/ray-project/ray</url>
-
-  <licenses>
-    <license>
-      <name>The Apache License, Version 2.0</name>
-      <url>http://www.apache.org/licenses/LICENSE-2.0.txt</url>
-    </license>
-  </licenses>
-
-  <scm>
-    <url>https://github.com/ray-project/ray</url>
-    <connection>git@github.com:ray-project/ray.git</connection>
-    <developerConnection>scm:git:ssh://github.com:ray-project/ray.git</developerConnection>
-  </scm>
-
-  <developers>
-    <developer>
-      <organizationUrl>https://ray.io</organizationUrl>
-    </developer>
-  </developers>
-
-  <distributionManagement>
-    <snapshotRepository>
-      <id>ossrh</id>
-      <url>https://oss.sonatype.org/content/repositories/snapshots</url>
-    </snapshotRepository>
-    <repository>
-      <id>ossrh</id>
-      <url>https://oss.sonatype.org/service/local/staging/deploy/maven2/</url>
-    </repository>
-  </distributionManagement>
-
-  <repositories>
-    <repository>
-      <id>spring</id>
-      <url>https://repo.spring.io/plugins-release/</url>
-    </repository>
-    <repository>
-      <id>central</id>
-      <url>https://repo1.maven.org/maven2/</url>
-    </repository>
-  </repositories>
-
-  <modules>
-    <module>api</module>
-    <module>runtime</module>
-    <module>serve</module>
-    <module>test</module>
-  </modules>
-
-  <properties>
-    <java.version>1.8</java.version>
-    <project.build.sourceEncoding>UTF-8</project.build.sourceEncoding>
-    <projetct.version>2.0.0-SNAPSHOT</projetct.version>
-    <projetct.version>2.0.0-SNAPSHOT</projetct.version>
-  </properties>
-
-  <dependencyManagement>
-    <dependencies>
-      <dependency>
-        <groupId>org.testng</groupId>
-        <artifactId>testng</artifactId>
-        <version>7.3.0</version>
-        <exclusions>
-          <exclusion>
-            <groupId>org.yaml</groupId>
-            <artifactId>snakeyaml</artifactId>
-          </exclusion>
-        </exclusions>
-      </dependency>
-    </dependencies>
-  </dependencyManagement>
-
-  <profiles>
-    <profile>
-      <id>release</id>
-      <activation>
-        <property>
-          <name>release</name>
-          <value>true</value>
-        </property>
-      </activation>
-      <properties>
-        <output.directory>${basedir}</output.directory>
-      </properties>
-      <build>
-        <plugins>
-          <plugin>
-            <groupId>org.apache.maven.plugins</groupId>
-            <artifactId>maven-gpg-plugin</artifactId>
-          </plugin>
-          <plugin>
-            <groupId>org.apache.maven.plugins</groupId>
-            <artifactId>maven-javadoc-plugin</artifactId>
-          </plugin>
-        </plugins>
-      </build>
-    </profile>
-  </profiles>
-
-  <build>
-    <pluginManagement>
-      <plugins>
-        <plugin>
-          <groupId>org.apache.maven.plugins</groupId>
-          <artifactId>maven-compiler-plugin</artifactId>
-          <version>3.6.1</version>
-          <configuration>
-            <source>${java.version}</source>
-            <target>${java.version}</target>
-            <encoding>${project.build.sourceEncoding}</encoding>
-            <compilerArgument>-parameters</compilerArgument>
-            <testCompilerArgument>-parameters</testCompilerArgument>
-          </configuration>
-        </plugin>
-
-        <plugin>
-          <groupId>org.apache.maven.plugins</groupId>
-          <artifactId>maven-source-plugin</artifactId>
-          <version>3.0.1</version>
-          <executions>
-            <execution>
-              <id>attach-sources</id>
-              <goals>
-                <goal>jar</goal>
-              </goals>
-            </execution>
-          </executions>
-        </plugin>
-        <plugin>
-          <groupId>org.apache.maven.plugins</groupId>
-          <artifactId>maven-javadoc-plugin</artifactId>
-          <version>3.1.0</version>
-          <executions>
-            <execution>
-              <id>attach-javadocs</id>
-              <goals>
-                <goal>jar</goal>
-              </goals>
-            </execution>
-          </executions>
-          <configuration>
-            <doclint>none</doclint>
-          </configuration>
-        </plugin>
-
-        <plugin>
-          <groupId>org.apache.maven.plugins</groupId>
-          <artifactId>maven-dependency-plugin</artifactId>
-          <version>2.10</version>
-        </plugin>
-        <plugin>
-          <groupId>org.apache.maven.plugins</groupId>
-          <artifactId>maven-clean-plugin</artifactId>
-          <version>3.0.0</version>
-        </plugin>
-
-        <plugin>
-          <groupId>org.mortbay.jetty</groupId>
-          <artifactId>maven-jetty-plugin</artifactId>
-          <version>6.1.26</version>
-        </plugin>
-
-        <plugin>
-          <groupId>org.apache.maven.plugins</groupId>
-          <artifactId>maven-assembly-plugin</artifactId>
-          <version>2.2</version>
-        </plugin>
-        <plugin>
-          <artifactId>maven-deploy-plugin</artifactId>
-          <version>2.8.2</version>
-          <executions>
-            <execution>
-              <id>deploy</id>
-              <phase>deploy</phase>
-              <goals>
-                <goal>deploy</goal>
-              </goals>
-            </execution>
-          </executions>
-        </plugin>
-        <plugin>
-          <groupId>org.apache.maven.plugins</groupId>
-          <artifactId>maven-checkstyle-plugin</artifactId>
-          <version>3.1.0</version>
-          <dependencies>
-            <dependency>
-              <groupId>com.puppycrawl.tools</groupId>
-              <artifactId>checkstyle</artifactId>
-              <version>8.19</version>
-            </dependency>
-          </dependencies>
-          <executions>
-            <execution>
-              <id>validate</id>
-              <phase>validate</phase>
-              <goals>
-                <goal>check</goal>
-              </goals>
-            </execution>
-          </executions>
-          <configuration>
-            <configLocation>checkstyle.xml</configLocation>
-            <suppressionsLocation>checkstyle-suppressions.xml</suppressionsLocation>
-            <encoding>UTF-8</encoding>
-            <consoleOutput>true</consoleOutput>
-            <failsOnError>true</failsOnError>
-            <failOnViolation>true</failOnViolation>
-            <violationSeverity>warning</violationSeverity>
-            <outputFile>${project.build.directory}/checkstyle-errors.xml</outputFile>
-            <linkXRef>false</linkXRef>
-          </configuration>
-        </plugin>
-        <plugin>
-          <groupId>org.apache.maven.plugins</groupId>
-          <artifactId>maven-gpg-plugin</artifactId>
-          <version>1.6</version>
-          <executions>
-            <execution>
-              <id>sign-artifacts</id>
-              <goals>
-                <goal>sign</goal>
-              </goals>
-              <configuration>
-                <!-- Prevent `gpg` from using pinentry programs -->
-                <gpgArguments>
-                  <arg>--pinentry-mode</arg>
-                  <arg>loopback</arg>
-                </gpgArguments>
-              </configuration>
-            </execution>
-          </executions>
-        </plugin>
-
-        <plugin>
-          <groupId>com.diffplug.spotless</groupId>
-          <artifactId>spotless-maven-plugin</artifactId>
-          <version>2.5.0</version>
-          <configuration>
-            <java>
-              <excludes>
-                <exclude>**/RayCall.java</exclude>
-                <exclude>**/ActorCall.java</exclude>
-                <exclude>**/PyActorCall.java</exclude>
-                <exclude>**/runtime/generated/**/*.*</exclude>
-                <exclude>**/serve/generated/**/*.*</exclude>
-              </excludes>
-              <googleJavaFormat>
-                <version>1.7</version>
-                <style>GOOGLE</style>
-              </googleJavaFormat>
-            </java>
-          </configuration>
-        </plugin>
-      </plugins>
-    </pluginManagement>
-    <plugins>
-      <plugin>
-        <groupId>org.apache.maven.plugins</groupId>
-        <artifactId>maven-checkstyle-plugin</artifactId>
-      </plugin>
-      <plugin>
-        <groupId>org.apache.maven.plugins</groupId>
-        <artifactId>maven-source-plugin</artifactId>
-      </plugin>
-      <plugin>
-        <groupId>com.diffplug.spotless</groupId>
-        <artifactId>spotless-maven-plugin</artifactId>
-      </plugin>
-    </plugins>
-  </build>
-
-</project>
-=======
-<?xml version="1.0" encoding="UTF-8"?>
-<project xmlns:xsi="http://www.w3.org/2001/XMLSchema-instance"
-         xmlns="http://maven.apache.org/POM/4.0.0"
-         xsi:schemaLocation="http://maven.apache.org/POM/4.0.0 http://maven.apache.org/xsd/maven-4.0.0.xsd">
-  <modelVersion>4.0.0</modelVersion>
-  <groupId>io.ray</groupId>
-  <artifactId>ray-superpom</artifactId>
-  <version>2.0.0-SNAPSHOT</version>
-  <packaging>pom</packaging>
-  <name>Ray Project Parent POM</name>
-  <description>An open source framework that provides a simple, universal API for building distributed applications.
-  </description>
-  <url>https://github.com/ray-project/ray</url>
-
-  <licenses>
-    <license>
-      <name>The Apache License, Version 2.0</name>
-      <url>http://www.apache.org/licenses/LICENSE-2.0.txt</url>
-    </license>
-  </licenses>
-
-  <scm>
-    <url>https://github.com/ray-project/ray</url>
-    <connection>git@github.com:ray-project/ray.git</connection>
-    <developerConnection>scm:git:ssh://github.com:ray-project/ray.git</developerConnection>
-  </scm>
-
-  <developers>
-    <developer>
-      <organizationUrl>https://ray.io</organizationUrl>
-    </developer>
-  </developers>
-
-  <distributionManagement>
-    <snapshotRepository>
-      <id>ossrh</id>
-      <url>https://oss.sonatype.org/content/repositories/snapshots</url>
-    </snapshotRepository>
-    <repository>
-      <id>ossrh</id>
-      <url>https://oss.sonatype.org/service/local/staging/deploy/maven2/</url>
-    </repository>
-  </distributionManagement>
-
-  <repositories>
-    <repository>
-      <id>spring</id>
-      <url>https://repo.spring.io/plugins-release/</url>
-    </repository>
-    <repository>
-      <id>central</id>
-      <url>https://repo1.maven.org/maven2/</url>
-    </repository>
-  </repositories>
-
-  <modules>
-    <module>api</module>
-    <module>runtime</module>
-    <module>serve</module>
-    <module>test</module>
-  </modules>
-
-  <properties>
-    <java.version>1.8</java.version>
-    <project.build.sourceEncoding>UTF-8</project.build.sourceEncoding>
-    <project.version>2.0.0-SNAPSHOT</project.version>
-  </properties>
-
-  <dependencyManagement>
-    <dependencies>
-      <dependency>
-        <groupId>org.testng</groupId>
-        <artifactId>testng</artifactId>
-        <version>7.3.0</version>
-        <exclusions>
-          <exclusion>
-            <groupId>org.yaml</groupId>
-            <artifactId>snakeyaml</artifactId>
-          </exclusion>
-        </exclusions>
-      </dependency>
-    </dependencies>
-  </dependencyManagement>
-
-  <profiles>
-    <profile>
-      <id>release</id>
-      <activation>
-        <property>
-          <name>release</name>
-          <value>true</value>
-        </property>
-      </activation>
-      <properties>
-        <output.directory>${basedir}</output.directory>
-      </properties>
-      <build>
-        <plugins>
-          <plugin>
-            <groupId>org.apache.maven.plugins</groupId>
-            <artifactId>maven-gpg-plugin</artifactId>
-          </plugin>
-          <plugin>
-            <groupId>org.apache.maven.plugins</groupId>
-            <artifactId>maven-javadoc-plugin</artifactId>
-          </plugin>
-        </plugins>
-      </build>
-    </profile>
-  </profiles>
-
-  <build>
-    <pluginManagement>
-      <plugins>
-        <plugin>
-          <groupId>org.apache.maven.plugins</groupId>
-          <artifactId>maven-compiler-plugin</artifactId>
-          <version>3.6.1</version>
-          <configuration>
-            <source>${java.version}</source>
-            <target>${java.version}</target>
-            <encoding>${project.build.sourceEncoding}</encoding>
-            <compilerArgument>-parameters</compilerArgument>
-            <testCompilerArgument>-parameters</testCompilerArgument>
-          </configuration>
-        </plugin>
-
-        <plugin>
-          <groupId>org.apache.maven.plugins</groupId>
-          <artifactId>maven-source-plugin</artifactId>
-          <version>3.0.1</version>
-          <executions>
-            <execution>
-              <id>attach-sources</id>
-              <goals>
-                <goal>jar</goal>
-              </goals>
-            </execution>
-          </executions>
-        </plugin>
-        <plugin>
-          <groupId>org.apache.maven.plugins</groupId>
-          <artifactId>maven-javadoc-plugin</artifactId>
-          <version>3.1.0</version>
-          <executions>
-            <execution>
-              <id>attach-javadocs</id>
-              <goals>
-                <goal>jar</goal>
-              </goals>
-            </execution>
-          </executions>
-          <configuration>
-            <doclint>none</doclint>
-          </configuration>
-        </plugin>
-
-        <plugin>
-          <groupId>org.apache.maven.plugins</groupId>
-          <artifactId>maven-dependency-plugin</artifactId>
-          <version>2.10</version>
-        </plugin>
-        <plugin>
-          <groupId>org.apache.maven.plugins</groupId>
-          <artifactId>maven-clean-plugin</artifactId>
-          <version>3.0.0</version>
-        </plugin>
-
-        <plugin>
-          <groupId>org.mortbay.jetty</groupId>
-          <artifactId>maven-jetty-plugin</artifactId>
-          <version>6.1.26</version>
-        </plugin>
-
-        <plugin>
-          <groupId>org.apache.maven.plugins</groupId>
-          <artifactId>maven-assembly-plugin</artifactId>
-          <version>2.2</version>
-        </plugin>
-        <plugin>
-          <artifactId>maven-deploy-plugin</artifactId>
-          <version>2.8.2</version>
-          <executions>
-            <execution>
-              <id>deploy</id>
-              <phase>deploy</phase>
-              <goals>
-                <goal>deploy</goal>
-              </goals>
-            </execution>
-          </executions>
-        </plugin>
-        <plugin>
-          <groupId>org.apache.maven.plugins</groupId>
-          <artifactId>maven-checkstyle-plugin</artifactId>
-          <version>3.1.0</version>
-          <dependencies>
-            <dependency>
-              <groupId>com.puppycrawl.tools</groupId>
-              <artifactId>checkstyle</artifactId>
-              <version>8.19</version>
-            </dependency>
-          </dependencies>
-          <executions>
-            <execution>
-              <id>validate</id>
-              <phase>validate</phase>
-              <goals>
-                <goal>check</goal>
-              </goals>
-            </execution>
-          </executions>
-          <configuration>
-            <configLocation>checkstyle.xml</configLocation>
-            <suppressionsLocation>checkstyle-suppressions.xml</suppressionsLocation>
-            <encoding>UTF-8</encoding>
-            <consoleOutput>true</consoleOutput>
-            <failsOnError>true</failsOnError>
-            <failOnViolation>true</failOnViolation>
-            <violationSeverity>warning</violationSeverity>
-            <outputFile>${project.build.directory}/checkstyle-errors.xml</outputFile>
-            <linkXRef>false</linkXRef>
-          </configuration>
-        </plugin>
-        <plugin>
-          <groupId>org.apache.maven.plugins</groupId>
-          <artifactId>maven-gpg-plugin</artifactId>
-          <version>1.6</version>
-          <executions>
-            <execution>
-              <id>sign-artifacts</id>
-              <goals>
-                <goal>sign</goal>
-              </goals>
-              <configuration>
-                <!-- Prevent `gpg` from using pinentry programs -->
-                <gpgArguments>
-                  <arg>--pinentry-mode</arg>
-                  <arg>loopback</arg>
-                </gpgArguments>
-              </configuration>
-            </execution>
-          </executions>
-        </plugin>
-
-        <plugin>
-          <groupId>com.diffplug.spotless</groupId>
-          <artifactId>spotless-maven-plugin</artifactId>
-          <version>2.5.0</version>
-          <configuration>
-            <java>
-              <excludes>
-                <exclude>**/RayCall.java</exclude>
-                <exclude>**/ActorCall.java</exclude>
-                <exclude>**/PyActorCall.java</exclude>
-                <exclude>**/runtime/generated/**/*.*</exclude>
-                <exclude>**/serve/generated/**/*.*</exclude>
-              </excludes>
-              <googleJavaFormat>
-                <version>1.7</version>
-                <style>GOOGLE</style>
-              </googleJavaFormat>
-            </java>
-          </configuration>
-        </plugin>
-      </plugins>
-    </pluginManagement>
-    <plugins>
-      <plugin>
-        <groupId>org.apache.maven.plugins</groupId>
-        <artifactId>maven-checkstyle-plugin</artifactId>
-      </plugin>
-      <plugin>
-        <groupId>org.apache.maven.plugins</groupId>
-        <artifactId>maven-source-plugin</artifactId>
-      </plugin>
-      <plugin>
-        <groupId>com.diffplug.spotless</groupId>
-        <artifactId>spotless-maven-plugin</artifactId>
-      </plugin>
-    </plugins>
-  </build>
-
-</project>
->>>>>>> 19672688
+<?xml version="1.0" encoding="UTF-8"?>
+<project xmlns:xsi="http://www.w3.org/2001/XMLSchema-instance"
+         xmlns="http://maven.apache.org/POM/4.0.0"
+         xsi:schemaLocation="http://maven.apache.org/POM/4.0.0 http://maven.apache.org/xsd/maven-4.0.0.xsd">
+  <modelVersion>4.0.0</modelVersion>
+  <groupId>io.ray</groupId>
+  <artifactId>ray-superpom</artifactId>
+  <version>2.0.0-SNAPSHOT</version>
+  <packaging>pom</packaging>
+  <name>Ray Project Parent POM</name>
+  <description>An open source framework that provides a simple, universal API for building distributed applications.
+  </description>
+  <url>https://github.com/ray-project/ray</url>
+
+  <licenses>
+    <license>
+      <name>The Apache License, Version 2.0</name>
+      <url>http://www.apache.org/licenses/LICENSE-2.0.txt</url>
+    </license>
+  </licenses>
+
+  <scm>
+    <url>https://github.com/ray-project/ray</url>
+    <connection>git@github.com:ray-project/ray.git</connection>
+    <developerConnection>scm:git:ssh://github.com:ray-project/ray.git</developerConnection>
+  </scm>
+
+  <developers>
+    <developer>
+      <organizationUrl>https://ray.io</organizationUrl>
+    </developer>
+  </developers>
+
+  <distributionManagement>
+    <snapshotRepository>
+      <id>ossrh</id>
+      <url>https://oss.sonatype.org/content/repositories/snapshots</url>
+    </snapshotRepository>
+    <repository>
+      <id>ossrh</id>
+      <url>https://oss.sonatype.org/service/local/staging/deploy/maven2/</url>
+    </repository>
+  </distributionManagement>
+
+  <repositories>
+    <repository>
+      <id>spring</id>
+      <url>https://repo.spring.io/plugins-release/</url>
+    </repository>
+    <repository>
+      <id>central</id>
+      <url>https://repo1.maven.org/maven2/</url>
+    </repository>
+  </repositories>
+
+  <modules>
+    <module>api</module>
+    <module>runtime</module>
+    <module>serve</module>
+    <module>test</module>
+  </modules>
+
+  <properties>
+    <java.version>1.8</java.version>
+    <project.build.sourceEncoding>UTF-8</project.build.sourceEncoding>
+    <project.version>2.0.0-SNAPSHOT</project.version>
+  </properties>
+
+  <dependencyManagement>
+    <dependencies>
+      <dependency>
+        <groupId>org.testng</groupId>
+        <artifactId>testng</artifactId>
+        <version>7.3.0</version>
+        <exclusions>
+          <exclusion>
+            <groupId>org.yaml</groupId>
+            <artifactId>snakeyaml</artifactId>
+          </exclusion>
+        </exclusions>
+      </dependency>
+    </dependencies>
+  </dependencyManagement>
+
+  <profiles>
+    <profile>
+      <id>release</id>
+      <activation>
+        <property>
+          <name>release</name>
+          <value>true</value>
+        </property>
+      </activation>
+      <properties>
+        <output.directory>${basedir}</output.directory>
+      </properties>
+      <build>
+        <plugins>
+          <plugin>
+            <groupId>org.apache.maven.plugins</groupId>
+            <artifactId>maven-gpg-plugin</artifactId>
+          </plugin>
+          <plugin>
+            <groupId>org.apache.maven.plugins</groupId>
+            <artifactId>maven-javadoc-plugin</artifactId>
+          </plugin>
+        </plugins>
+      </build>
+    </profile>
+  </profiles>
+
+  <build>
+    <pluginManagement>
+      <plugins>
+        <plugin>
+          <groupId>org.apache.maven.plugins</groupId>
+          <artifactId>maven-compiler-plugin</artifactId>
+          <version>3.6.1</version>
+          <configuration>
+            <source>${java.version}</source>
+            <target>${java.version}</target>
+            <encoding>${project.build.sourceEncoding}</encoding>
+            <compilerArgument>-parameters</compilerArgument>
+            <testCompilerArgument>-parameters</testCompilerArgument>
+          </configuration>
+        </plugin>
+
+        <plugin>
+          <groupId>org.apache.maven.plugins</groupId>
+          <artifactId>maven-source-plugin</artifactId>
+          <version>3.0.1</version>
+          <executions>
+            <execution>
+              <id>attach-sources</id>
+              <goals>
+                <goal>jar</goal>
+              </goals>
+            </execution>
+          </executions>
+        </plugin>
+        <plugin>
+          <groupId>org.apache.maven.plugins</groupId>
+          <artifactId>maven-javadoc-plugin</artifactId>
+          <version>3.1.0</version>
+          <executions>
+            <execution>
+              <id>attach-javadocs</id>
+              <goals>
+                <goal>jar</goal>
+              </goals>
+            </execution>
+          </executions>
+          <configuration>
+            <doclint>none</doclint>
+          </configuration>
+        </plugin>
+
+        <plugin>
+          <groupId>org.apache.maven.plugins</groupId>
+          <artifactId>maven-dependency-plugin</artifactId>
+          <version>2.10</version>
+        </plugin>
+        <plugin>
+          <groupId>org.apache.maven.plugins</groupId>
+          <artifactId>maven-clean-plugin</artifactId>
+          <version>3.0.0</version>
+        </plugin>
+
+        <plugin>
+          <groupId>org.mortbay.jetty</groupId>
+          <artifactId>maven-jetty-plugin</artifactId>
+          <version>6.1.26</version>
+        </plugin>
+
+        <plugin>
+          <groupId>org.apache.maven.plugins</groupId>
+          <artifactId>maven-assembly-plugin</artifactId>
+          <version>2.2</version>
+        </plugin>
+        <plugin>
+          <artifactId>maven-deploy-plugin</artifactId>
+          <version>2.8.2</version>
+          <executions>
+            <execution>
+              <id>deploy</id>
+              <phase>deploy</phase>
+              <goals>
+                <goal>deploy</goal>
+              </goals>
+            </execution>
+          </executions>
+        </plugin>
+        <plugin>
+          <groupId>org.apache.maven.plugins</groupId>
+          <artifactId>maven-checkstyle-plugin</artifactId>
+          <version>3.1.0</version>
+          <dependencies>
+            <dependency>
+              <groupId>com.puppycrawl.tools</groupId>
+              <artifactId>checkstyle</artifactId>
+              <version>8.19</version>
+            </dependency>
+          </dependencies>
+          <executions>
+            <execution>
+              <id>validate</id>
+              <phase>validate</phase>
+              <goals>
+                <goal>check</goal>
+              </goals>
+            </execution>
+          </executions>
+          <configuration>
+            <configLocation>checkstyle.xml</configLocation>
+            <suppressionsLocation>checkstyle-suppressions.xml</suppressionsLocation>
+            <encoding>UTF-8</encoding>
+            <consoleOutput>true</consoleOutput>
+            <failsOnError>true</failsOnError>
+            <failOnViolation>true</failOnViolation>
+            <violationSeverity>warning</violationSeverity>
+            <outputFile>${project.build.directory}/checkstyle-errors.xml</outputFile>
+            <linkXRef>false</linkXRef>
+          </configuration>
+        </plugin>
+        <plugin>
+          <groupId>org.apache.maven.plugins</groupId>
+          <artifactId>maven-gpg-plugin</artifactId>
+          <version>1.6</version>
+          <executions>
+            <execution>
+              <id>sign-artifacts</id>
+              <goals>
+                <goal>sign</goal>
+              </goals>
+              <configuration>
+                <!-- Prevent `gpg` from using pinentry programs -->
+                <gpgArguments>
+                  <arg>--pinentry-mode</arg>
+                  <arg>loopback</arg>
+                </gpgArguments>
+              </configuration>
+            </execution>
+          </executions>
+        </plugin>
+
+        <plugin>
+          <groupId>com.diffplug.spotless</groupId>
+          <artifactId>spotless-maven-plugin</artifactId>
+          <version>2.5.0</version>
+          <configuration>
+            <java>
+              <excludes>
+                <exclude>**/RayCall.java</exclude>
+                <exclude>**/ActorCall.java</exclude>
+                <exclude>**/PyActorCall.java</exclude>
+                <exclude>**/runtime/generated/**/*.*</exclude>
+                <exclude>**/serve/generated/**/*.*</exclude>
+              </excludes>
+              <googleJavaFormat>
+                <version>1.7</version>
+                <style>GOOGLE</style>
+              </googleJavaFormat>
+            </java>
+          </configuration>
+        </plugin>
+      </plugins>
+    </pluginManagement>
+    <plugins>
+      <plugin>
+        <groupId>org.apache.maven.plugins</groupId>
+        <artifactId>maven-checkstyle-plugin</artifactId>
+      </plugin>
+      <plugin>
+        <groupId>org.apache.maven.plugins</groupId>
+        <artifactId>maven-source-plugin</artifactId>
+      </plugin>
+      <plugin>
+        <groupId>com.diffplug.spotless</groupId>
+        <artifactId>spotless-maven-plugin</artifactId>
+      </plugin>
+    </plugins>
+  </build>
+
+</project>