--- conflicted
+++ resolved
@@ -1,406 +1,204 @@
-<<<<<<< HEAD
-package io.ray.test;
-
-import com.google.common.collect.ImmutableList;
-import io.ray.runtime.runner.RunManager;
-import java.io.File;
-import java.time.LocalDateTime;
-import java.util.Collection;
-import java.util.HashSet;
-import java.util.List;
-import java.util.Set;
-import org.apache.commons.io.FileUtils;
-import org.apache.commons.lang3.StringUtils;
-import org.apache.commons.lang3.SystemUtils;
-import org.testng.IInvokedMethod;
-import org.testng.IInvokedMethodListener;
-import org.testng.ITestContext;
-import org.testng.ITestListener;
-import org.testng.ITestResult;
-import org.testng.SkipException;
-
-public class TestProgressListener implements IInvokedMethodListener, ITestListener {
-
-  // Travis aborts CI if no outputs for 10 minutes. So threshold needs to be smaller than 10m.
-  private static final long hangDetectionThresholdMillis = 5 * 60 * 1000;
-  private static final int TAIL_NO_OF_LINES = 500;
-  private Thread testMainThread;
-  private long testStartTimeMillis;
-
-  private String getFullTestName(ITestResult testResult) {
-    return testResult.getTestClass().getName() + "." + testResult.getMethod().getMethodName();
-  }
-
-  private void printSection(String sectionName) {
-    System.out.println(
-        "============ [" + LocalDateTime.now().toString() + "] " + sectionName + " ============");
-  }
-
-  private void printTestStage(String tag, String content) {
-    printSection("[" + tag + "] " + content);
-  }
-
-  @Override
-  public void beforeInvocation(IInvokedMethod method, ITestResult testResult) {}
-
-  @Override
-  public void afterInvocation(IInvokedMethod method, ITestResult testResult) {}
-
-  @Override
-  public void onTestStart(ITestResult result) {
-    printTestStage("TEST START", getFullTestName(result));
-    testStartTimeMillis = System.currentTimeMillis();
-    // TODO(kfstorm): Add a timer to detect hang
-    if (testMainThread == null) {
-      testMainThread = Thread.currentThread();
-      Thread hangDetectionThread =
-          new Thread(
-              () -> {
-                try {
-                  // If current task case has ran for more than 5 minutes.
-                  while (System.currentTimeMillis() - testStartTimeMillis
-                      < hangDetectionThresholdMillis) {
-                    Thread.sleep(1000);
-                  }
-                  printDebugInfo(null, /*testHanged=*/ true);
-                } catch (InterruptedException e) {
-                  // ignored
-                }
-              });
-      hangDetectionThread.setDaemon(true);
-      hangDetectionThread.start();
-    }
-  }
-
-  @Override
-  public void onTestSuccess(ITestResult result) {
-    printTestStage("TEST SUCCESS", getFullTestName(result));
-  }
-
-  @Override
-  public void onTestFailure(ITestResult result) {
-    printTestStage("TEST FAILURE", getFullTestName(result));
-    printDebugInfo(result, /*testHanged=*/ false);
-  }
-
-  @Override
-  public void onTestSkipped(ITestResult result) {
-    printTestStage("TEST SKIPPED", getFullTestName(result));
-    printDebugInfo(result, /*testHanged=*/ false);
-  }
-
-  @Override
-  public void onTestFailedButWithinSuccessPercentage(ITestResult result) {
-    printTestStage("TEST FAILED BUT WITHIN SUCCESS PERCENTAGE", getFullTestName(result));
-  }
-
-  @Override
-  public void onStart(ITestContext context) {}
-
-  @Override
-  public void onFinish(ITestContext context) {}
-
-  private void printDebugInfo(ITestResult result, boolean testHanged) {
-    boolean testFailed = false;
-    if (result != null) {
-      Throwable throwable = result.getThrowable();
-      if (throwable != null && !(throwable instanceof SkipException)) {
-        testFailed = true;
-        throwable.printStackTrace();
-      }
-    }
-    if (!testFailed && !testHanged) {
-      return;
-    }
-
-    if (testHanged) {
-      printSection("TEST CASE HANGED");
-      printSection("STACK TRACE OF TEST THREAD");
-      for (StackTraceElement element : testMainThread.getStackTrace()) {
-        System.out.println(element.toString());
-      }
-      Set<Integer> javaPids = getJavaPids();
-      for (Integer pid : javaPids) {
-        runCommandSafely(ImmutableList.of("jstack", pid.toString()));
-        // TODO(kfstorm): Check lldb or gdb exists rather than detecting OS type.
-        if (SystemUtils.IS_OS_MAC) {
-          runCommandSafely(
-              ImmutableList.of("lldb", "--batch", "-o", "bt all", "-p", pid.toString()));
-        } else {
-          runCommandSafely(
-              ImmutableList.of(
-                  "sudo", "gdb", "-batch", "-ex", "thread apply all bt", "-p", pid.toString()));
-        }
-      }
-    }
-
-    printLogFiles();
-
-    if (testHanged) {
-      printSection("ABORT TEST");
-      System.exit(1);
-    }
-  }
-
-  private String runCommandSafely(List<String> command) {
-    String output;
-    String commandString = String.join(" ", command);
-    printSection(commandString);
-    try {
-      output = RunManager.runCommand(command);
-      System.out.println(output);
-    } catch (Exception e) {
-      System.out.println("Failed to execute command: " + commandString);
-      e.printStackTrace();
-      output = "";
-    }
-    return output;
-  }
-
-  private Set<Integer> getJavaPids() {
-    Set<Integer> javaPids = new HashSet<>();
-    String jpsOutput = runCommandSafely(ImmutableList.of("jps", "-v"));
-    try {
-      for (String line : StringUtils.split(jpsOutput, "\n")) {
-        String[] parts = StringUtils.split(line);
-        if (parts.length > 1 && parts[1].toLowerCase().equals("jps")) {
-          // Skip jps.
-          continue;
-        }
-        Integer pid = Integer.valueOf(parts[0]);
-        javaPids.add(pid);
-      }
-    } catch (Exception e) {
-      System.out.println("Failed to parse jps output.");
-      e.printStackTrace();
-    }
-
-    String pgrepJavaResult = runCommandSafely(ImmutableList.of("pgrep", "java"));
-    try {
-      for (String line : StringUtils.split(pgrepJavaResult, "\n")) {
-        Integer pid = Integer.valueOf(line);
-        javaPids.add(pid);
-      }
-    } catch (Exception e) {
-      System.out.println("Failed to parse pgrep java output.");
-      e.printStackTrace();
-    }
-
-    return javaPids;
-  }
-
-  private void printLogFiles() {
-    Collection<File> logFiles =
-        FileUtils.listFiles(new File("/tmp/ray/session_latest/logs"), null, false);
-    for (File file : logFiles) {
-      runCommandSafely(
-          ImmutableList.of("tail", "-n", String.valueOf(TAIL_NO_OF_LINES), file.getAbsolutePath()));
-    }
-  }
-}
-=======
-package io.ray.test;
-
-import com.google.common.collect.ImmutableList;
-import io.ray.runtime.runner.RunManager;
-import java.io.File;
-import java.time.LocalDateTime;
-import java.util.Collection;
-import java.util.HashSet;
-import java.util.List;
-import java.util.Set;
-import org.apache.commons.io.FileUtils;
-import org.apache.commons.lang3.StringUtils;
-import org.apache.commons.lang3.SystemUtils;
-import org.testng.IInvokedMethod;
-import org.testng.IInvokedMethodListener;
-import org.testng.ITestContext;
-import org.testng.ITestListener;
-import org.testng.ITestResult;
-import org.testng.SkipException;
-
-public class TestProgressListener implements IInvokedMethodListener, ITestListener {
-
-  // Travis aborts CI if no outputs for 10 minutes. So threshold needs to be smaller than 10m.
-  private static final long hangDetectionThresholdMillis = 5 * 60 * 1000;
-  private static final int TAIL_NO_OF_LINES = 500;
-  private Thread testMainThread;
-  private long testStartTimeMillis;
-
-  private String getFullTestName(ITestResult testResult) {
-    return testResult.getTestClass().getName() + "." + testResult.getMethod().getMethodName();
-  }
-
-  private void printSection(String sectionName) {
-    System.out.println(
-        "============ [" + LocalDateTime.now().toString() + "] " + sectionName + " ============");
-  }
-
-  private void printTestStage(String tag, String content) {
-    printSection("[" + tag + "] " + content);
-  }
-
-  @Override
-  public void beforeInvocation(IInvokedMethod method, ITestResult testResult) {}
-
-  @Override
-  public void afterInvocation(IInvokedMethod method, ITestResult testResult) {}
-
-  @Override
-  public void onTestStart(ITestResult result) {
-    printTestStage("TEST START", getFullTestName(result));
-    testStartTimeMillis = System.currentTimeMillis();
-    // TODO(kfstorm): Add a timer to detect hang
-    if (testMainThread == null) {
-      testMainThread = Thread.currentThread();
-      Thread hangDetectionThread =
-          new Thread(
-              () -> {
-                try {
-                  // If current task case has ran for more than 5 minutes.
-                  while (System.currentTimeMillis() - testStartTimeMillis
-                      < hangDetectionThresholdMillis) {
-                    Thread.sleep(1000);
-                  }
-                  printDebugInfo(null, /*testHanged=*/ true);
-                } catch (InterruptedException e) {
-                  // ignored
-                }
-              });
-      hangDetectionThread.setDaemon(true);
-      hangDetectionThread.start();
-    }
-  }
-
-  @Override
-  public void onTestSuccess(ITestResult result) {
-    printTestStage("TEST SUCCESS", getFullTestName(result));
-  }
-
-  @Override
-  public void onTestFailure(ITestResult result) {
-    printTestStage("TEST FAILURE", getFullTestName(result));
-    printDebugInfo(result, /*testHanged=*/ false);
-  }
-
-  @Override
-  public void onTestSkipped(ITestResult result) {
-    printTestStage("TEST SKIPPED", getFullTestName(result));
-    printDebugInfo(result, /*testHanged=*/ false);
-  }
-
-  @Override
-  public void onTestFailedButWithinSuccessPercentage(ITestResult result) {
-    printTestStage("TEST FAILED BUT WITHIN SUCCESS PERCENTAGE", getFullTestName(result));
-  }
-
-  @Override
-  public void onStart(ITestContext context) {}
-
-  @Override
-  public void onFinish(ITestContext context) {}
-
-  private void printDebugInfo(ITestResult result, boolean testHanged) {
-    boolean testFailed = false;
-    if (result != null) {
-      Throwable throwable = result.getThrowable();
-      if (throwable != null && !(throwable instanceof SkipException)) {
-        testFailed = true;
-        throwable.printStackTrace();
-      }
-    }
-    if (!testFailed && !testHanged) {
-      return;
-    }
-
-    if (testHanged) {
-      if (result != null) {
-        printSection("TEST CASE HANGED: " + getFullTestName(result));
-      } else {
-        printSection("TEST CASE HANGED");
-      }
-      printSection("TEST CASE HANGED");
-      printSection("STACK TRACE OF TEST THREAD");
-      for (StackTraceElement element : testMainThread.getStackTrace()) {
-        System.out.println(element.toString());
-      }
-      Set<Integer> javaPids = getJavaPids();
-      for (Integer pid : javaPids) {
-        runCommandSafely(ImmutableList.of("jstack", pid.toString()));
-        // TODO(kfstorm): Check lldb or gdb exists rather than detecting OS type.
-        if (SystemUtils.IS_OS_MAC) {
-          runCommandSafely(
-              ImmutableList.of("lldb", "--batch", "-o", "bt all", "-p", pid.toString()));
-        } else {
-          runCommandSafely(
-              ImmutableList.of(
-                  "sudo", "gdb", "-batch", "-ex", "thread apply all bt", "-p", pid.toString()));
-        }
-      }
-    }
-
-    printLogFiles();
-
-    if (testHanged) {
-      printSection("ABORT TEST");
-      System.exit(1);
-    }
-  }
-
-  private String runCommandSafely(List<String> command) {
-    String output;
-    String commandString = String.join(" ", command);
-    printSection(commandString);
-    try {
-      output = RunManager.runCommand(command);
-      System.out.println(output);
-    } catch (Exception e) {
-      System.out.println("Failed to execute command: " + commandString);
-      e.printStackTrace();
-      output = "";
-    }
-    return output;
-  }
-
-  private Set<Integer> getJavaPids() {
-    Set<Integer> javaPids = new HashSet<>();
-    String jpsOutput = runCommandSafely(ImmutableList.of("jps", "-v"));
-    try {
-      for (String line : StringUtils.split(jpsOutput, "\n")) {
-        String[] parts = StringUtils.split(line);
-        if (parts.length > 1 && parts[1].toLowerCase().equals("jps")) {
-          // Skip jps.
-          continue;
-        }
-        Integer pid = Integer.valueOf(parts[0]);
-        javaPids.add(pid);
-      }
-    } catch (Exception e) {
-      System.out.println("Failed to parse jps output.");
-      e.printStackTrace();
-    }
-
-    String pgrepJavaResult = runCommandSafely(ImmutableList.of("pgrep", "java"));
-    try {
-      for (String line : StringUtils.split(pgrepJavaResult, "\n")) {
-        Integer pid = Integer.valueOf(line);
-        javaPids.add(pid);
-      }
-    } catch (Exception e) {
-      System.out.println("Failed to parse pgrep java output.");
-      e.printStackTrace();
-    }
-
-    return javaPids;
-  }
-
-  private void printLogFiles() {
-    Collection<File> logFiles =
-        FileUtils.listFiles(new File("/tmp/ray/session_latest/logs"), null, false);
-    for (File file : logFiles) {
-      runCommandSafely(
-          ImmutableList.of("tail", "-n", String.valueOf(TAIL_NO_OF_LINES), file.getAbsolutePath()));
-    }
-  }
-}
->>>>>>> 19672688
+package io.ray.test;
+
+import com.google.common.collect.ImmutableList;
+import io.ray.runtime.runner.RunManager;
+import java.io.File;
+import java.time.LocalDateTime;
+import java.util.Collection;
+import java.util.HashSet;
+import java.util.List;
+import java.util.Set;
+import org.apache.commons.io.FileUtils;
+import org.apache.commons.lang3.StringUtils;
+import org.apache.commons.lang3.SystemUtils;
+import org.testng.IInvokedMethod;
+import org.testng.IInvokedMethodListener;
+import org.testng.ITestContext;
+import org.testng.ITestListener;
+import org.testng.ITestResult;
+import org.testng.SkipException;
+
+public class TestProgressListener implements IInvokedMethodListener, ITestListener {
+
+  // Travis aborts CI if no outputs for 10 minutes. So threshold needs to be smaller than 10m.
+  private static final long hangDetectionThresholdMillis = 5 * 60 * 1000;
+  private static final int TAIL_NO_OF_LINES = 500;
+  private Thread testMainThread;
+  private long testStartTimeMillis;
+
+  private String getFullTestName(ITestResult testResult) {
+    return testResult.getTestClass().getName() + "." + testResult.getMethod().getMethodName();
+  }
+
+  private void printSection(String sectionName) {
+    System.out.println(
+        "============ [" + LocalDateTime.now().toString() + "] " + sectionName + " ============");
+  }
+
+  private void printTestStage(String tag, String content) {
+    printSection("[" + tag + "] " + content);
+  }
+
+  @Override
+  public void beforeInvocation(IInvokedMethod method, ITestResult testResult) {}
+
+  @Override
+  public void afterInvocation(IInvokedMethod method, ITestResult testResult) {}
+
+  @Override
+  public void onTestStart(ITestResult result) {
+    printTestStage("TEST START", getFullTestName(result));
+    testStartTimeMillis = System.currentTimeMillis();
+    // TODO(kfstorm): Add a timer to detect hang
+    if (testMainThread == null) {
+      testMainThread = Thread.currentThread();
+      Thread hangDetectionThread =
+          new Thread(
+              () -> {
+                try {
+                  // If current task case has ran for more than 5 minutes.
+                  while (System.currentTimeMillis() - testStartTimeMillis
+                      < hangDetectionThresholdMillis) {
+                    Thread.sleep(1000);
+                  }
+                  printDebugInfo(null, /*testHanged=*/ true);
+                } catch (InterruptedException e) {
+                  // ignored
+                }
+              });
+      hangDetectionThread.setDaemon(true);
+      hangDetectionThread.start();
+    }
+  }
+
+  @Override
+  public void onTestSuccess(ITestResult result) {
+    printTestStage("TEST SUCCESS", getFullTestName(result));
+  }
+
+  @Override
+  public void onTestFailure(ITestResult result) {
+    printTestStage("TEST FAILURE", getFullTestName(result));
+    printDebugInfo(result, /*testHanged=*/ false);
+  }
+
+  @Override
+  public void onTestSkipped(ITestResult result) {
+    printTestStage("TEST SKIPPED", getFullTestName(result));
+    printDebugInfo(result, /*testHanged=*/ false);
+  }
+
+  @Override
+  public void onTestFailedButWithinSuccessPercentage(ITestResult result) {
+    printTestStage("TEST FAILED BUT WITHIN SUCCESS PERCENTAGE", getFullTestName(result));
+  }
+
+  @Override
+  public void onStart(ITestContext context) {}
+
+  @Override
+  public void onFinish(ITestContext context) {}
+
+  private void printDebugInfo(ITestResult result, boolean testHanged) {
+    boolean testFailed = false;
+    if (result != null) {
+      Throwable throwable = result.getThrowable();
+      if (throwable != null && !(throwable instanceof SkipException)) {
+        testFailed = true;
+        throwable.printStackTrace();
+      }
+    }
+    if (!testFailed && !testHanged) {
+      return;
+    }
+
+    if (testHanged) {
+      if (result != null) {
+        printSection("TEST CASE HANGED: " + getFullTestName(result));
+      } else {
+        printSection("TEST CASE HANGED");
+      }
+      printSection("TEST CASE HANGED");
+      printSection("STACK TRACE OF TEST THREAD");
+      for (StackTraceElement element : testMainThread.getStackTrace()) {
+        System.out.println(element.toString());
+      }
+      Set<Integer> javaPids = getJavaPids();
+      for (Integer pid : javaPids) {
+        runCommandSafely(ImmutableList.of("jstack", pid.toString()));
+        // TODO(kfstorm): Check lldb or gdb exists rather than detecting OS type.
+        if (SystemUtils.IS_OS_MAC) {
+          runCommandSafely(
+              ImmutableList.of("lldb", "--batch", "-o", "bt all", "-p", pid.toString()));
+        } else {
+          runCommandSafely(
+              ImmutableList.of(
+                  "sudo", "gdb", "-batch", "-ex", "thread apply all bt", "-p", pid.toString()));
+        }
+      }
+    }
+
+    printLogFiles();
+
+    if (testHanged) {
+      printSection("ABORT TEST");
+      System.exit(1);
+    }
+  }
+
+  private String runCommandSafely(List<String> command) {
+    String output;
+    String commandString = String.join(" ", command);
+    printSection(commandString);
+    try {
+      output = RunManager.runCommand(command);
+      System.out.println(output);
+    } catch (Exception e) {
+      System.out.println("Failed to execute command: " + commandString);
+      e.printStackTrace();
+      output = "";
+    }
+    return output;
+  }
+
+  private Set<Integer> getJavaPids() {
+    Set<Integer> javaPids = new HashSet<>();
+    String jpsOutput = runCommandSafely(ImmutableList.of("jps", "-v"));
+    try {
+      for (String line : StringUtils.split(jpsOutput, "\n")) {
+        String[] parts = StringUtils.split(line);
+        if (parts.length > 1 && parts[1].toLowerCase().equals("jps")) {
+          // Skip jps.
+          continue;
+        }
+        Integer pid = Integer.valueOf(parts[0]);
+        javaPids.add(pid);
+      }
+    } catch (Exception e) {
+      System.out.println("Failed to parse jps output.");
+      e.printStackTrace();
+    }
+
+    String pgrepJavaResult = runCommandSafely(ImmutableList.of("pgrep", "java"));
+    try {
+      for (String line : StringUtils.split(pgrepJavaResult, "\n")) {
+        Integer pid = Integer.valueOf(line);
+        javaPids.add(pid);
+      }
+    } catch (Exception e) {
+      System.out.println("Failed to parse pgrep java output.");
+      e.printStackTrace();
+    }
+
+    return javaPids;
+  }
+
+  private void printLogFiles() {
+    Collection<File> logFiles =
+        FileUtils.listFiles(new File("/tmp/ray/session_latest/logs"), null, false);
+    for (File file : logFiles) {
+      runCommandSafely(
+          ImmutableList.of("tail", "-n", String.valueOf(TAIL_NO_OF_LINES), file.getAbsolutePath()));
+    }
+  }
+}