--- conflicted
+++ resolved
@@ -15,12 +15,6 @@
     public String getEnv(String key) {
       return System.getenv(key);
     }
-<<<<<<< HEAD
-=======
-
-    public int getPid() {
-      return SystemUtil.pid();
-    }
 
     public boolean findClass(String className) {
       try {
@@ -30,7 +24,6 @@
       }
       return true;
     }
->>>>>>> 25966104
   }
 
   public void testPerJobEnvVars() {
