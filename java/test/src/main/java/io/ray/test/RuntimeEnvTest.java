--- conflicted
+++ resolved
@@ -55,10 +55,7 @@
     }
   }
 
-<<<<<<< HEAD
   public void testPerActorEnvVars() {
-    /// This is used to test that actors with runtime envs will not reuse worker process.
-    System.setProperty("ray.job.num-java-workers-per-process", "2");
     try {
       Ray.init();
       int pid1 = 0;
@@ -99,7 +96,6 @@
   }
 
   public void testPerActorEnvVarsOverwritePerJobEnvVars() {
-    System.setProperty("ray.job.num-java-workers-per-process", "2");
     System.setProperty("ray.job.runtime-env.env-vars.KEY1", "A");
     System.setProperty("ray.job.runtime-env.env-vars.KEY2", "B");
 
@@ -137,8 +133,6 @@
     }
   }
 
-=======
->>>>>>> 502c3e13
   private static String getEnvVar(String key) {
     return System.getenv(key);
   }
