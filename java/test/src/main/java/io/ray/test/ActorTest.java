package io.ray.test;

import com.google.common.collect.ImmutableList;
import io.ray.api.ActorHandle;
import io.ray.api.ObjectRef;
import io.ray.api.PyActorHandle;
import io.ray.api.Ray;
import io.ray.api.exception.UnreconstructableException;
import io.ray.api.id.ActorId;
import io.ray.api.id.UniqueId;
import java.util.Collections;
import java.util.List;
import java.util.concurrent.TimeUnit;
import org.testng.Assert;
import org.testng.annotations.Test;

@Test
public class ActorTest extends BaseTest {

  public static class Counter {

    private int value;

    public Counter(int initValue) {
      this.value = initValue;
    }

    public int getValue() {
      return value;
    }

    public void increase(int delta) {
      value += delta;
    }

    public int increaseAndGet(int delta) {
      value += delta;
      return value;
    }

    public int accessLargeObject(TestUtils.LargeObject largeObject) {
      value += largeObject.data.length;
      return value;
    }

    public TestUtils.LargeObject createLargeObject() {
      return new TestUtils.LargeObject();
    }
  }

  public void testCreateAndCallActor() {
    // Test creating an actor from a constructor
    ActorHandle<Counter> actor = Ray.actor(Counter::new, 1).remote();
    Assert.assertNotEquals(actor.getId(), ActorId.NIL);
    // A java actor is not a python actor
    Assert.assertFalse(actor instanceof PyActorHandle);
    // Test calling an actor
    Assert.assertEquals(Integer.valueOf(1), actor.task(Counter::getValue).remote().get());
    actor.task(Counter::increase, 1).remote();
    Assert.assertEquals(Integer.valueOf(3),
        actor.task(Counter::increaseAndGet, 1).remote().get());
  }

  /**
   * Test getting an object twice from the local memory store.
   *
   * Objects are stored in core worker's local memory. And it will be removed after the first
   * get. To enable getting it twice, we cache the object in `RayObjectImpl`.
   */
  public void testGetObjectTwice() {
    ActorHandle<Counter> actor = Ray.actor(Counter::new, 1).remote();
    ObjectRef<Integer> result = actor.task(Counter::getValue).remote();
    Assert.assertEquals(result.get(), Integer.valueOf(1));
    Assert.assertEquals(result.get(), Integer.valueOf(1));
    // TODO(hchen): The following code will still fail, and can be fixed by using ref counting.
    // Assert.assertEquals(Ray.get(result.getId()), Integer.valueOf(1));
  }

  public void testCallActorWithLargeObject() {
    ActorHandle<Counter> actor = Ray.actor(Counter::new, 1).remote();
    TestUtils.LargeObject largeObject = new TestUtils.LargeObject();
    Assert.assertEquals(Integer.valueOf(largeObject.data.length + 1),
        actor.task(Counter::accessLargeObject, largeObject).remote().get());
  }

  static Counter factory(int initValue) {
    return new Counter(initValue);
  }

  public void testCreateActorFromFactory() {
    // Test creating an actor from a factory method
    ActorHandle<Counter> actor = Ray.actor(ActorTest::factory, 1).remote();
    Assert.assertNotEquals(actor.getId(), UniqueId.NIL);
    // Test calling an actor
    Assert.assertEquals(Integer.valueOf(1), actor.task(Counter::getValue).remote().get());
  }

  static int testActorAsFirstParameter(ActorHandle<Counter> actor, int delta) {
    ObjectRef<Integer> res = actor.task(Counter::increaseAndGet, delta).remote();
    return res.get();
  }

  static int testActorAsSecondParameter(int delta, ActorHandle<Counter> actor) {
    ObjectRef<Integer> res = actor.task(Counter::increaseAndGet, delta).remote();
    return res.get();
  }

  static int testActorAsFieldOfParameter(List<ActorHandle<Counter>> actor, int delta) {
    ObjectRef<Integer> res = actor.get(0).task(Counter::increaseAndGet, delta).remote();
    return res.get();
  }

  public void testPassActorAsParameter() {
    ActorHandle<Counter> actor = Ray.actor(Counter::new, 0).remote();
    Assert.assertEquals(Integer.valueOf(1),
        Ray.task(ActorTest::testActorAsFirstParameter, actor, 1).remote().get());
    Assert.assertEquals(Integer.valueOf(11),
        Ray.task(ActorTest::testActorAsSecondParameter, 10, actor).remote().get());
    Assert.assertEquals(Integer.valueOf(111),
        Ray.task(ActorTest::testActorAsFieldOfParameter,
            Collections.singletonList(actor), 100).remote().get());
  }

<<<<<<< HEAD
  // This test case follows `test_internal_free` in `python/ray/tests/test_advanced.py`.
  public void testUnreconstructableActorObject() throws InterruptedException {
    TestUtils.skipTestUnderSingleProcess();

=======
  // TODO(qwang): Will re-enable this test case once ref counting is supported in Java.
  @Test(enabled = false, groups = {"cluster"})
  public void testUnreconstructableActorObject() throws InterruptedException {
    // The UnreconstructableException is created by raylet.
>>>>>>> a4849477
    ActorHandle<Counter> counter = Ray.actor(Counter::new, 100).remote();
    // Call an actor method.
    ObjectRef value = counter.task(Counter::getValue).remote();
    Assert.assertEquals(100, value.get());
    // Delete the object from the object store.
    Ray.internal().free(ImmutableList.of(value), false, false);
    // Wait for delete RPC to propagate
    TimeUnit.SECONDS.sleep(1);
    // Free deletes from in-memory store.
    Assert.expectThrows(UnreconstructableException.class, () -> value.get());

    // Call an actor method.
    ObjectRef<TestUtils.LargeObject> largeValue = counter.task(Counter::createLargeObject).remote();
    Assert.assertTrue(largeValue.get() instanceof TestUtils.LargeObject);
    // Delete the object from the object store.
    Ray.internal().free(ImmutableList.of(largeValue), false, false);
    // Wait for delete RPC to propagate
    TimeUnit.SECONDS.sleep(1);
    // Free deletes big objects from plasma store.
    Assert.expectThrows(UnreconstructableException.class, () -> largeValue.get());
  }
}<|MERGE_RESOLUTION|>--- conflicted
+++ resolved
@@ -121,17 +121,9 @@
             Collections.singletonList(actor), 100).remote().get());
   }
 
-<<<<<<< HEAD
   // This test case follows `test_internal_free` in `python/ray/tests/test_advanced.py`.
+  @Test(groups = {"cluster"})
   public void testUnreconstructableActorObject() throws InterruptedException {
-    TestUtils.skipTestUnderSingleProcess();
-
-=======
-  // TODO(qwang): Will re-enable this test case once ref counting is supported in Java.
-  @Test(enabled = false, groups = {"cluster"})
-  public void testUnreconstructableActorObject() throws InterruptedException {
-    // The UnreconstructableException is created by raylet.
->>>>>>> a4849477
     ActorHandle<Counter> counter = Ray.actor(Counter::new, 100).remote();
     // Call an actor method.
     ObjectRef value = counter.task(Counter::getValue).remote();
