<<<<<<< HEAD
package io.ray.test;

import io.ray.api.ActorHandle;
import io.ray.api.Ray;
import java.util.concurrent.Semaphore;

public class SignalActor {

  private Semaphore semaphore;

  public SignalActor() {
    this.semaphore = new Semaphore(0);
  }

  public int sendSignal() {
    this.semaphore.release();
    return 0;
  }

  public int waitSignal() throws InterruptedException {
    this.semaphore.acquire();
    return 0;
  }

  public static ActorHandle<SignalActor> create() {
    return Ray.actor(SignalActor::new).setMaxConcurrency(2).remote();
  }
}
=======
package io.ray.test;

import io.ray.api.ActorHandle;
import io.ray.api.Ray;
import java.util.concurrent.Semaphore;

public class SignalActor {

  private Semaphore semaphore;

  public SignalActor() {
    this.semaphore = new Semaphore(0);
  }

  public int sendSignal() {
    this.semaphore.release();
    return 0;
  }

  public int waitSignal() throws InterruptedException {
    this.semaphore.acquire();
    return 0;
  }

  public static ActorHandle<SignalActor> create() {
    return Ray.actor(SignalActor::new).setMaxConcurrency(2).remote();
  }

  public int ping() {
    return 1;
  }
}
>>>>>>> 19672688
<|MERGE_RESOLUTION|>--- conflicted
+++ resolved
@@ -1,63 +1,32 @@
-<<<<<<< HEAD
-package io.ray.test;
-
-import io.ray.api.ActorHandle;
-import io.ray.api.Ray;
-import java.util.concurrent.Semaphore;
-
-public class SignalActor {
-
-  private Semaphore semaphore;
-
-  public SignalActor() {
-    this.semaphore = new Semaphore(0);
-  }
-
-  public int sendSignal() {
-    this.semaphore.release();
-    return 0;
-  }
-
-  public int waitSignal() throws InterruptedException {
-    this.semaphore.acquire();
-    return 0;
-  }
-
-  public static ActorHandle<SignalActor> create() {
-    return Ray.actor(SignalActor::new).setMaxConcurrency(2).remote();
-  }
-}
-=======
-package io.ray.test;
-
-import io.ray.api.ActorHandle;
-import io.ray.api.Ray;
-import java.util.concurrent.Semaphore;
-
-public class SignalActor {
-
-  private Semaphore semaphore;
-
-  public SignalActor() {
-    this.semaphore = new Semaphore(0);
-  }
-
-  public int sendSignal() {
-    this.semaphore.release();
-    return 0;
-  }
-
-  public int waitSignal() throws InterruptedException {
-    this.semaphore.acquire();
-    return 0;
-  }
-
-  public static ActorHandle<SignalActor> create() {
-    return Ray.actor(SignalActor::new).setMaxConcurrency(2).remote();
-  }
-
-  public int ping() {
-    return 1;
-  }
-}
->>>>>>> 19672688
+package io.ray.test;
+
+import io.ray.api.ActorHandle;
+import io.ray.api.Ray;
+import java.util.concurrent.Semaphore;
+
+public class SignalActor {
+
+  private Semaphore semaphore;
+
+  public SignalActor() {
+    this.semaphore = new Semaphore(0);
+  }
+
+  public int sendSignal() {
+    this.semaphore.release();
+    return 0;
+  }
+
+  public int waitSignal() throws InterruptedException {
+    this.semaphore.acquire();
+    return 0;
+  }
+
+  public static ActorHandle<SignalActor> create() {
+    return Ray.actor(SignalActor::new).setMaxConcurrency(2).remote();
+  }
+
+  public int ping() {
+    return 1;
+  }
+}