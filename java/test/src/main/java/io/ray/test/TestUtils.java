--- conflicted
+++ resolved
@@ -1,251 +1,124 @@
-<<<<<<< HEAD
-package io.ray.test;
-
-import com.google.common.base.Preconditions;
-import io.ray.api.ObjectRef;
-import io.ray.api.Ray;
-import io.ray.runtime.AbstractRayRuntime;
-import io.ray.runtime.RayRuntimeInternal;
-import io.ray.runtime.RayRuntimeProxy;
-import io.ray.runtime.config.RayConfig;
-import io.ray.runtime.config.RunMode;
-import io.ray.runtime.task.ArgumentsBuilder;
-import java.io.Serializable;
-import java.util.ArrayList;
-import java.util.Arrays;
-import java.util.List;
-import java.util.function.Supplier;
-import org.testng.Assert;
-
-public class TestUtils {
-
-  public static class LargeObject implements Serializable {
-
-    public byte[] data;
-
-    public LargeObject() {
-      this(1024 * 1024);
-    }
-
-    public LargeObject(int size) {
-      Preconditions.checkState(size > ArgumentsBuilder.LARGEST_SIZE_PASS_BY_VALUE);
-      data = new byte[size];
-    }
-  }
-
-  private static final int WAIT_INTERVAL_MS = 5;
-
-  public static boolean isSingleProcessMode() {
-    return getRuntime().getRayConfig().runMode == RunMode.SINGLE_PROCESS;
-  }
-
-  /**
-   * Wait until the given condition is met.
-   *
-   * @param condition A function that predicts the condition.
-   * @param timeoutMs Timeout in milliseconds.
-   * @return True if the condition is met within the timeout, false otherwise.
-   */
-  public static boolean waitForCondition(Supplier<Boolean> condition, int timeoutMs) {
-    long endTime = System.currentTimeMillis() + timeoutMs;
-    while (true) {
-      if (condition.get()) {
-        return true;
-      }
-
-      if (System.currentTimeMillis() >= endTime) {
-        break;
-      }
-      try {
-        java.util.concurrent.TimeUnit.MILLISECONDS.sleep(WAIT_INTERVAL_MS);
-      } catch (InterruptedException e) {
-        throw new RuntimeException(e);
-      }
-    }
-    return false;
-  }
-
-  private static String hi() {
-    return "hi";
-  }
-
-  /**
-   * Warm up the cluster to make sure there's at least one idle worker.
-   *
-   * <p>This is needed before calling `wait`. Because, in Travis CI, starting a new worker process
-   * could be slower than the wait timeout.
-   *
-   * <p>TODO(hchen): We should consider supporting always reversing a certain number of idle workers
-   * in Raylet's worker pool.
-   */
-  public static void warmUpCluster() {
-    ObjectRef<String> obj = Ray.task(TestUtils::hi).remote();
-    Assert.assertEquals(obj.get(), "hi");
-  }
-
-  public static RayRuntimeInternal getRuntime() {
-    return (RayRuntimeInternal) Ray.internal();
-  }
-
-  public static RayRuntimeInternal getUnderlyingRuntime() {
-    if (Ray.internal() instanceof AbstractRayRuntime) {
-      return (RayRuntimeInternal) Ray.internal();
-    }
-    RayRuntimeProxy proxy =
-        (RayRuntimeProxy) (java.lang.reflect.Proxy.getInvocationHandler(Ray.internal()));
-    return proxy.getRuntimeObject();
-  }
-
-  private static int getNumWorkersPerProcessRemoteFunction() {
-    return TestUtils.getRuntime().getRayConfig().numWorkersPerProcess;
-  }
-
-  public static int getNumWorkersPerProcess() {
-    return Ray.task(TestUtils::getNumWorkersPerProcessRemoteFunction).remote().get();
-  }
-
-  public static ProcessBuilder buildDriver(Class<?> mainClass, String[] args) {
-    RayConfig rayConfig = TestUtils.getRuntime().getRayConfig();
-
-    List<String> fullArgs = new ArrayList<>();
-    fullArgs.add("java");
-    fullArgs.add("-cp");
-    fullArgs.add(System.getProperty("java.class.path"));
-    fullArgs.add("-Dray.address=" + rayConfig.getRedisAddress());
-    fullArgs.add("-Dray.object-store.socket-name=" + rayConfig.objectStoreSocketName);
-    fullArgs.add("-Dray.raylet.socket-name=" + rayConfig.rayletSocketName);
-    fullArgs.add("-Dray.raylet.node-manager-port=" + rayConfig.getNodeManagerPort());
-    fullArgs.add(mainClass.getName());
-    if (args != null) {
-      fullArgs.addAll(Arrays.asList(args));
-    }
-
-    return new ProcessBuilder(fullArgs);
-  }
-}
-=======
-package io.ray.test;
-
-import com.google.common.base.Preconditions;
-import io.ray.api.ObjectRef;
-import io.ray.api.Ray;
-import io.ray.runtime.AbstractRayRuntime;
-import io.ray.runtime.RayRuntimeInternal;
-import io.ray.runtime.RayRuntimeProxy;
-import io.ray.runtime.config.RayConfig;
-import io.ray.runtime.config.RunMode;
-import io.ray.runtime.task.ArgumentsBuilder;
-import java.io.Serializable;
-import java.util.ArrayList;
-import java.util.Arrays;
-import java.util.List;
-import java.util.function.Supplier;
-import org.testng.Assert;
-
-public class TestUtils {
-
-  public static class LargeObject implements Serializable {
-
-    public byte[] data;
-
-    public LargeObject() {
-      this(1024 * 1024);
-    }
-
-    public LargeObject(int size) {
-      Preconditions.checkState(size > ArgumentsBuilder.LARGEST_SIZE_PASS_BY_VALUE);
-      data = new byte[size];
-    }
-  }
-
-  private static final int WAIT_INTERVAL_MS = 5;
-
-  public static boolean isSingleProcessMode() {
-    return getRuntime().getRayConfig().runMode == RunMode.SINGLE_PROCESS;
-  }
-
-  /**
-   * Wait until the given condition is met.
-   *
-   * @param condition A function that predicts the condition.
-   * @param timeoutMs Timeout in milliseconds.
-   * @return True if the condition is met within the timeout, false otherwise.
-   */
-  public static boolean waitForCondition(Supplier<Boolean> condition, int timeoutMs) {
-    long endTime = System.currentTimeMillis() + timeoutMs;
-    while (true) {
-      if (condition.get()) {
-        return true;
-      }
-
-      if (System.currentTimeMillis() >= endTime) {
-        break;
-      }
-      try {
-        java.util.concurrent.TimeUnit.MILLISECONDS.sleep(WAIT_INTERVAL_MS);
-      } catch (InterruptedException e) {
-        throw new RuntimeException(e);
-      }
-    }
-    return false;
-  }
-
-  private static String hi() {
-    return "hi";
-  }
-
-  /**
-   * Warm up the cluster to make sure there's at least one idle worker.
-   *
-   * <p>This is needed before calling `wait`. Because, in Travis CI, starting a new worker process
-   * could be slower than the wait timeout.
-   *
-   * <p>TODO(hchen): We should consider supporting always reversing a certain number of idle workers
-   * in Raylet's worker pool.
-   */
-  public static void warmUpCluster() {
-    ObjectRef<String> obj = Ray.task(TestUtils::hi).remote();
-    Assert.assertEquals(obj.get(), "hi");
-  }
-
-  public static RayRuntimeInternal getRuntime() {
-    return (RayRuntimeInternal) Ray.internal();
-  }
-
-  public static RayRuntimeInternal getUnderlyingRuntime() {
-    if (Ray.internal() instanceof AbstractRayRuntime) {
-      return (RayRuntimeInternal) Ray.internal();
-    }
-    RayRuntimeProxy proxy =
-        (RayRuntimeProxy) (java.lang.reflect.Proxy.getInvocationHandler(Ray.internal()));
-    return proxy.getRuntimeObject();
-  }
-
-  private static int getNumWorkersPerProcessRemoteFunction() {
-    return TestUtils.getRuntime().getRayConfig().numWorkersPerProcess;
-  }
-
-  public static int getNumWorkersPerProcess() {
-    return Ray.task(TestUtils::getNumWorkersPerProcessRemoteFunction).remote().get();
-  }
-
-  public static ProcessBuilder buildDriver(Class<?> mainClass, String[] args) {
-    RayConfig rayConfig = TestUtils.getRuntime().getRayConfig();
-
-    List<String> fullArgs = new ArrayList<>();
-    fullArgs.add("java");
-    fullArgs.add("-cp");
-    fullArgs.add(System.getProperty("java.class.path"));
-    fullArgs.add("-Dray.address=" + rayConfig.getBootstrapAddress());
-    fullArgs.add("-Dray.object-store.socket-name=" + rayConfig.objectStoreSocketName);
-    fullArgs.add("-Dray.raylet.socket-name=" + rayConfig.rayletSocketName);
-    fullArgs.add("-Dray.raylet.node-manager-port=" + rayConfig.getNodeManagerPort());
-    fullArgs.add(mainClass.getName());
-    if (args != null) {
-      fullArgs.addAll(Arrays.asList(args));
-    }
-
-    return new ProcessBuilder(fullArgs);
-  }
-}
->>>>>>> 19672688
+package io.ray.test;
+
+import com.google.common.base.Preconditions;
+import io.ray.api.ObjectRef;
+import io.ray.api.Ray;
+import io.ray.runtime.AbstractRayRuntime;
+import io.ray.runtime.RayRuntimeInternal;
+import io.ray.runtime.RayRuntimeProxy;
+import io.ray.runtime.config.RayConfig;
+import io.ray.runtime.config.RunMode;
+import io.ray.runtime.task.ArgumentsBuilder;
+import java.io.Serializable;
+import java.util.ArrayList;
+import java.util.Arrays;
+import java.util.List;
+import java.util.function.Supplier;
+import org.testng.Assert;
+
+public class TestUtils {
+
+  public static class LargeObject implements Serializable {
+
+    public byte[] data;
+
+    public LargeObject() {
+      this(1024 * 1024);
+    }
+
+    public LargeObject(int size) {
+      Preconditions.checkState(size > ArgumentsBuilder.LARGEST_SIZE_PASS_BY_VALUE);
+      data = new byte[size];
+    }
+  }
+
+  private static final int WAIT_INTERVAL_MS = 5;
+
+  public static boolean isSingleProcessMode() {
+    return getRuntime().getRayConfig().runMode == RunMode.SINGLE_PROCESS;
+  }
+
+  /**
+   * Wait until the given condition is met.
+   *
+   * @param condition A function that predicts the condition.
+   * @param timeoutMs Timeout in milliseconds.
+   * @return True if the condition is met within the timeout, false otherwise.
+   */
+  public static boolean waitForCondition(Supplier<Boolean> condition, int timeoutMs) {
+    long endTime = System.currentTimeMillis() + timeoutMs;
+    while (true) {
+      if (condition.get()) {
+        return true;
+      }
+
+      if (System.currentTimeMillis() >= endTime) {
+        break;
+      }
+      try {
+        java.util.concurrent.TimeUnit.MILLISECONDS.sleep(WAIT_INTERVAL_MS);
+      } catch (InterruptedException e) {
+        throw new RuntimeException(e);
+      }
+    }
+    return false;
+  }
+
+  private static String hi() {
+    return "hi";
+  }
+
+  /**
+   * Warm up the cluster to make sure there's at least one idle worker.
+   *
+   * <p>This is needed before calling `wait`. Because, in Travis CI, starting a new worker process
+   * could be slower than the wait timeout.
+   *
+   * <p>TODO(hchen): We should consider supporting always reversing a certain number of idle workers
+   * in Raylet's worker pool.
+   */
+  public static void warmUpCluster() {
+    ObjectRef<String> obj = Ray.task(TestUtils::hi).remote();
+    Assert.assertEquals(obj.get(), "hi");
+  }
+
+  public static RayRuntimeInternal getRuntime() {
+    return (RayRuntimeInternal) Ray.internal();
+  }
+
+  public static RayRuntimeInternal getUnderlyingRuntime() {
+    if (Ray.internal() instanceof AbstractRayRuntime) {
+      return (RayRuntimeInternal) Ray.internal();
+    }
+    RayRuntimeProxy proxy =
+        (RayRuntimeProxy) (java.lang.reflect.Proxy.getInvocationHandler(Ray.internal()));
+    return proxy.getRuntimeObject();
+  }
+
+  private static int getNumWorkersPerProcessRemoteFunction() {
+    return TestUtils.getRuntime().getRayConfig().numWorkersPerProcess;
+  }
+
+  public static int getNumWorkersPerProcess() {
+    return Ray.task(TestUtils::getNumWorkersPerProcessRemoteFunction).remote().get();
+  }
+
+  public static ProcessBuilder buildDriver(Class<?> mainClass, String[] args) {
+    RayConfig rayConfig = TestUtils.getRuntime().getRayConfig();
+
+    List<String> fullArgs = new ArrayList<>();
+    fullArgs.add("java");
+    fullArgs.add("-cp");
+    fullArgs.add(System.getProperty("java.class.path"));
+    fullArgs.add("-Dray.address=" + rayConfig.getBootstrapAddress());
+    fullArgs.add("-Dray.object-store.socket-name=" + rayConfig.objectStoreSocketName);
+    fullArgs.add("-Dray.raylet.socket-name=" + rayConfig.rayletSocketName);
+    fullArgs.add("-Dray.raylet.node-manager-port=" + rayConfig.getNodeManagerPort());
+    fullArgs.add(mainClass.getName());
+    if (args != null) {
+      fullArgs.addAll(Arrays.asList(args));
+    }
+
+    return new ProcessBuilder(fullArgs);
+  }
+}