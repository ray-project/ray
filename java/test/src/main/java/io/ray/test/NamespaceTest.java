<<<<<<< HEAD
package io.ray.test;

import io.ray.api.ActorHandle;
import io.ray.api.Ray;
import java.io.IOException;
import java.util.NoSuchElementException;
import java.util.concurrent.TimeUnit;
import org.testng.Assert;
import org.testng.annotations.Test;

@Test(groups = "cluster")
public class NamespaceTest {

  private static class A {
    public String hello() {
      return "hello";
    }
  }

  /// This case tests that actor cannot be accessed in different namespaces.
  public void testIsolationBetweenNamespaces() throws IOException, InterruptedException {
    System.setProperty("ray.job.namespace", "test2");
    testIsolation(
        MainClassForNamespaceTest.class,
        () ->
            Assert.assertThrows(
                NoSuchElementException.class,
                () -> {
                  Ray.getActor("a").get();
                }));
  }

  /// This case tests that actor can be accessed between different jobs but in the same namespace.
  public void testIsolationInTheSameNamespaces() throws IOException, InterruptedException {
    System.setProperty("ray.job.namespace", "test1");
    testIsolation(
        MainClassForNamespaceTest.class,
        () -> {
          ActorHandle<A> a = (ActorHandle<A>) Ray.getActor("a").get();
          Assert.assertEquals("hello", a.task(A::hello).remote().get());
        });
  }

  public void testIsolationBetweenAnonymousNamespaces() throws IOException, InterruptedException {
    NamespaceTest.testIsolation(
        MainClassForAnonymousNamespaceTest.class,
        () ->
            Assert.assertThrows(
                NoSuchElementException.class,
                () -> {
                  Ray.getActor("a").get();
                }));
  }

  private static String getNamespace() {
    return Ray.getRuntimeContext().getNamespace();
  }

  private static class GetNamespaceActor {
    public String getNamespace() {
      return Ray.getRuntimeContext().getNamespace();
    }
  }

  public void testGetNamespace() {
    final String thisNamespace = "test_get_current_namespace";
    System.setProperty("ray.job.namespace", thisNamespace);
    try {
      Ray.init();
      /// Test in driver.
      Assert.assertEquals(thisNamespace, Ray.getRuntimeContext().getNamespace());
      /// Test in task.
      Assert.assertEquals(thisNamespace, Ray.task(NamespaceTest::getNamespace).remote().get());
      /// Test in actor.
      ActorHandle<GetNamespaceActor> a = Ray.actor(GetNamespaceActor::new).remote();
      Assert.assertEquals(thisNamespace, a.task(GetNamespaceActor::getNamespace).remote().get());
    } finally {
      Ray.shutdown();
    }
  }

  public static class MainClassForNamespaceTest {
    public static void main(String[] args) throws IOException, InterruptedException {
      System.setProperty("ray.job.namespace", "test1");
      startDriver();
    }
  }

  public static class MainClassForAnonymousNamespaceTest {
    public static void main(String[] args) throws IOException, InterruptedException {
      startDriver();
    }
  }

  private static void startDriver() throws InterruptedException {
    Ray.init();
    ActorHandle<A> a = Ray.actor(A::new).setName("a").remote();
    Assert.assertEquals("hello", a.task(A::hello).remote().get());
    /// Because we don't support long running job yet, so sleep to don't destroy
    /// it for a while. Otherwise the actor created in this job will be destroyed
    /// as well.
    TimeUnit.SECONDS.sleep(10);
    Ray.shutdown();
  }

  private static void testIsolation(Class<?> driverClass, Runnable runnable)
      throws IOException, InterruptedException {
    Process driver = null;
    try {
      Ray.init();
      ProcessBuilder builder = TestUtils.buildDriver(driverClass, null);
      builder.redirectError(ProcessBuilder.Redirect.INHERIT);
      driver = builder.start();
      // Wait for driver to start.
      TimeUnit.SECONDS.sleep(3);
      runnable.run();
    } finally {
      if (driver != null) {
        driver.waitFor(1, TimeUnit.SECONDS);
      }
      Ray.shutdown();
    }
  }
}
=======
package io.ray.test;

import io.ray.api.ActorHandle;
import io.ray.api.Ray;
import io.ray.api.options.ActorLifetime;
import java.io.IOException;
import java.util.NoSuchElementException;
import java.util.concurrent.TimeUnit;
import org.testng.Assert;
import org.testng.annotations.Test;

@Test(groups = "cluster")
public class NamespaceTest {

  private static class A {
    public String hello() {
      return "hello";
    }
  }

  /// This case tests that actor cannot be accessed in different namespaces.
  public void testIsolationBetweenNamespaces() throws IOException, InterruptedException {
    System.setProperty("ray.job.namespace", "test2");
    testIsolation(
        MainClassForNamespaceTest.class,
        () ->
            Assert.assertThrows(
                NoSuchElementException.class,
                () -> {
                  Ray.getActor("a").get();
                }));
  }

  /// This case tests that actor can be accessed between different jobs but in the same namespace.
  public void testIsolationInTheSameNamespaces() throws IOException, InterruptedException {
    System.setProperty("ray.job.namespace", "test1");
    testIsolation(
        MainClassForNamespaceTest.class,
        () -> {
          ActorHandle<A> a = (ActorHandle<A>) Ray.getActor("a").get();
          Assert.assertEquals("hello", a.task(A::hello).remote().get());
        });
  }

  public void testIsolationBetweenAnonymousNamespaces() throws IOException, InterruptedException {
    NamespaceTest.testIsolation(
        MainClassForAnonymousNamespaceTest.class,
        () ->
            Assert.assertThrows(
                NoSuchElementException.class,
                () -> {
                  Ray.getActor("a").get();
                }));
  }

  private static String getNamespace() {
    return Ray.getRuntimeContext().getNamespace();
  }

  private static class GetNamespaceActor {
    public String getNamespace() {
      return Ray.getRuntimeContext().getNamespace();
    }
  }

  public void testGetNamespace() {
    final String thisNamespace = "test_get_current_namespace";
    System.setProperty("ray.job.namespace", thisNamespace);
    try {
      Ray.init();
      /// Test in driver.
      Assert.assertEquals(thisNamespace, Ray.getRuntimeContext().getNamespace());
      /// Test in task.
      Assert.assertEquals(thisNamespace, Ray.task(NamespaceTest::getNamespace).remote().get());
      /// Test in actor.
      ActorHandle<GetNamespaceActor> a = Ray.actor(GetNamespaceActor::new).remote();
      Assert.assertEquals(thisNamespace, a.task(GetNamespaceActor::getNamespace).remote().get());
    } finally {
      Ray.shutdown();
    }
  }

  public static class MainClassForNamespaceTest {
    public static void main(String[] args) throws IOException, InterruptedException {
      System.setProperty("ray.job.namespace", "test1");
      startDriver();
    }
  }

  public static class MainClassForAnonymousNamespaceTest {
    public static void main(String[] args) throws IOException, InterruptedException {
      startDriver();
    }
  }

  private static void startDriver() throws InterruptedException {
    Ray.init();
    ActorHandle<A> a = Ray.actor(A::new).setLifetime(ActorLifetime.DETACHED).setName("a").remote();
    Assert.assertEquals("hello", a.task(A::hello).remote().get());
    /// Because we don't support long running job yet, so sleep to don't destroy
    /// it for a while. Otherwise the actor created in this job will be destroyed
    /// as well.
    TimeUnit.SECONDS.sleep(10);
    Ray.shutdown();
  }

  private static void testIsolation(Class<?> driverClass, Runnable runnable)
      throws IOException, InterruptedException {
    Process driver = null;
    try {
      Ray.init();
      ProcessBuilder builder = TestUtils.buildDriver(driverClass, null);
      builder.redirectError(ProcessBuilder.Redirect.INHERIT);
      driver = builder.start();
      // Wait for driver to start.
      driver.waitFor(10, TimeUnit.SECONDS);
      runnable.run();
    } finally {
      Ray.shutdown();
    }
  }
}
>>>>>>> 19672688
<|MERGE_RESOLUTION|>--- conflicted
+++ resolved
@@ -1,249 +1,122 @@
-<<<<<<< HEAD
-package io.ray.test;
-
-import io.ray.api.ActorHandle;
-import io.ray.api.Ray;
-import java.io.IOException;
-import java.util.NoSuchElementException;
-import java.util.concurrent.TimeUnit;
-import org.testng.Assert;
-import org.testng.annotations.Test;
-
-@Test(groups = "cluster")
-public class NamespaceTest {
-
-  private static class A {
-    public String hello() {
-      return "hello";
-    }
-  }
-
-  /// This case tests that actor cannot be accessed in different namespaces.
-  public void testIsolationBetweenNamespaces() throws IOException, InterruptedException {
-    System.setProperty("ray.job.namespace", "test2");
-    testIsolation(
-        MainClassForNamespaceTest.class,
-        () ->
-            Assert.assertThrows(
-                NoSuchElementException.class,
-                () -> {
-                  Ray.getActor("a").get();
-                }));
-  }
-
-  /// This case tests that actor can be accessed between different jobs but in the same namespace.
-  public void testIsolationInTheSameNamespaces() throws IOException, InterruptedException {
-    System.setProperty("ray.job.namespace", "test1");
-    testIsolation(
-        MainClassForNamespaceTest.class,
-        () -> {
-          ActorHandle<A> a = (ActorHandle<A>) Ray.getActor("a").get();
-          Assert.assertEquals("hello", a.task(A::hello).remote().get());
-        });
-  }
-
-  public void testIsolationBetweenAnonymousNamespaces() throws IOException, InterruptedException {
-    NamespaceTest.testIsolation(
-        MainClassForAnonymousNamespaceTest.class,
-        () ->
-            Assert.assertThrows(
-                NoSuchElementException.class,
-                () -> {
-                  Ray.getActor("a").get();
-                }));
-  }
-
-  private static String getNamespace() {
-    return Ray.getRuntimeContext().getNamespace();
-  }
-
-  private static class GetNamespaceActor {
-    public String getNamespace() {
-      return Ray.getRuntimeContext().getNamespace();
-    }
-  }
-
-  public void testGetNamespace() {
-    final String thisNamespace = "test_get_current_namespace";
-    System.setProperty("ray.job.namespace", thisNamespace);
-    try {
-      Ray.init();
-      /// Test in driver.
-      Assert.assertEquals(thisNamespace, Ray.getRuntimeContext().getNamespace());
-      /// Test in task.
-      Assert.assertEquals(thisNamespace, Ray.task(NamespaceTest::getNamespace).remote().get());
-      /// Test in actor.
-      ActorHandle<GetNamespaceActor> a = Ray.actor(GetNamespaceActor::new).remote();
-      Assert.assertEquals(thisNamespace, a.task(GetNamespaceActor::getNamespace).remote().get());
-    } finally {
-      Ray.shutdown();
-    }
-  }
-
-  public static class MainClassForNamespaceTest {
-    public static void main(String[] args) throws IOException, InterruptedException {
-      System.setProperty("ray.job.namespace", "test1");
-      startDriver();
-    }
-  }
-
-  public static class MainClassForAnonymousNamespaceTest {
-    public static void main(String[] args) throws IOException, InterruptedException {
-      startDriver();
-    }
-  }
-
-  private static void startDriver() throws InterruptedException {
-    Ray.init();
-    ActorHandle<A> a = Ray.actor(A::new).setName("a").remote();
-    Assert.assertEquals("hello", a.task(A::hello).remote().get());
-    /// Because we don't support long running job yet, so sleep to don't destroy
-    /// it for a while. Otherwise the actor created in this job will be destroyed
-    /// as well.
-    TimeUnit.SECONDS.sleep(10);
-    Ray.shutdown();
-  }
-
-  private static void testIsolation(Class<?> driverClass, Runnable runnable)
-      throws IOException, InterruptedException {
-    Process driver = null;
-    try {
-      Ray.init();
-      ProcessBuilder builder = TestUtils.buildDriver(driverClass, null);
-      builder.redirectError(ProcessBuilder.Redirect.INHERIT);
-      driver = builder.start();
-      // Wait for driver to start.
-      TimeUnit.SECONDS.sleep(3);
-      runnable.run();
-    } finally {
-      if (driver != null) {
-        driver.waitFor(1, TimeUnit.SECONDS);
-      }
-      Ray.shutdown();
-    }
-  }
-}
-=======
-package io.ray.test;
-
-import io.ray.api.ActorHandle;
-import io.ray.api.Ray;
-import io.ray.api.options.ActorLifetime;
-import java.io.IOException;
-import java.util.NoSuchElementException;
-import java.util.concurrent.TimeUnit;
-import org.testng.Assert;
-import org.testng.annotations.Test;
-
-@Test(groups = "cluster")
-public class NamespaceTest {
-
-  private static class A {
-    public String hello() {
-      return "hello";
-    }
-  }
-
-  /// This case tests that actor cannot be accessed in different namespaces.
-  public void testIsolationBetweenNamespaces() throws IOException, InterruptedException {
-    System.setProperty("ray.job.namespace", "test2");
-    testIsolation(
-        MainClassForNamespaceTest.class,
-        () ->
-            Assert.assertThrows(
-                NoSuchElementException.class,
-                () -> {
-                  Ray.getActor("a").get();
-                }));
-  }
-
-  /// This case tests that actor can be accessed between different jobs but in the same namespace.
-  public void testIsolationInTheSameNamespaces() throws IOException, InterruptedException {
-    System.setProperty("ray.job.namespace", "test1");
-    testIsolation(
-        MainClassForNamespaceTest.class,
-        () -> {
-          ActorHandle<A> a = (ActorHandle<A>) Ray.getActor("a").get();
-          Assert.assertEquals("hello", a.task(A::hello).remote().get());
-        });
-  }
-
-  public void testIsolationBetweenAnonymousNamespaces() throws IOException, InterruptedException {
-    NamespaceTest.testIsolation(
-        MainClassForAnonymousNamespaceTest.class,
-        () ->
-            Assert.assertThrows(
-                NoSuchElementException.class,
-                () -> {
-                  Ray.getActor("a").get();
-                }));
-  }
-
-  private static String getNamespace() {
-    return Ray.getRuntimeContext().getNamespace();
-  }
-
-  private static class GetNamespaceActor {
-    public String getNamespace() {
-      return Ray.getRuntimeContext().getNamespace();
-    }
-  }
-
-  public void testGetNamespace() {
-    final String thisNamespace = "test_get_current_namespace";
-    System.setProperty("ray.job.namespace", thisNamespace);
-    try {
-      Ray.init();
-      /// Test in driver.
-      Assert.assertEquals(thisNamespace, Ray.getRuntimeContext().getNamespace());
-      /// Test in task.
-      Assert.assertEquals(thisNamespace, Ray.task(NamespaceTest::getNamespace).remote().get());
-      /// Test in actor.
-      ActorHandle<GetNamespaceActor> a = Ray.actor(GetNamespaceActor::new).remote();
-      Assert.assertEquals(thisNamespace, a.task(GetNamespaceActor::getNamespace).remote().get());
-    } finally {
-      Ray.shutdown();
-    }
-  }
-
-  public static class MainClassForNamespaceTest {
-    public static void main(String[] args) throws IOException, InterruptedException {
-      System.setProperty("ray.job.namespace", "test1");
-      startDriver();
-    }
-  }
-
-  public static class MainClassForAnonymousNamespaceTest {
-    public static void main(String[] args) throws IOException, InterruptedException {
-      startDriver();
-    }
-  }
-
-  private static void startDriver() throws InterruptedException {
-    Ray.init();
-    ActorHandle<A> a = Ray.actor(A::new).setLifetime(ActorLifetime.DETACHED).setName("a").remote();
-    Assert.assertEquals("hello", a.task(A::hello).remote().get());
-    /// Because we don't support long running job yet, so sleep to don't destroy
-    /// it for a while. Otherwise the actor created in this job will be destroyed
-    /// as well.
-    TimeUnit.SECONDS.sleep(10);
-    Ray.shutdown();
-  }
-
-  private static void testIsolation(Class<?> driverClass, Runnable runnable)
-      throws IOException, InterruptedException {
-    Process driver = null;
-    try {
-      Ray.init();
-      ProcessBuilder builder = TestUtils.buildDriver(driverClass, null);
-      builder.redirectError(ProcessBuilder.Redirect.INHERIT);
-      driver = builder.start();
-      // Wait for driver to start.
-      driver.waitFor(10, TimeUnit.SECONDS);
-      runnable.run();
-    } finally {
-      Ray.shutdown();
-    }
-  }
-}
->>>>>>> 19672688
+package io.ray.test;
+
+import io.ray.api.ActorHandle;
+import io.ray.api.Ray;
+import io.ray.api.options.ActorLifetime;
+import java.io.IOException;
+import java.util.NoSuchElementException;
+import java.util.concurrent.TimeUnit;
+import org.testng.Assert;
+import org.testng.annotations.Test;
+
+@Test(groups = "cluster")
+public class NamespaceTest {
+
+  private static class A {
+    public String hello() {
+      return "hello";
+    }
+  }
+
+  /// This case tests that actor cannot be accessed in different namespaces.
+  public void testIsolationBetweenNamespaces() throws IOException, InterruptedException {
+    System.setProperty("ray.job.namespace", "test2");
+    testIsolation(
+        MainClassForNamespaceTest.class,
+        () ->
+            Assert.assertThrows(
+                NoSuchElementException.class,
+                () -> {
+                  Ray.getActor("a").get();
+                }));
+  }
+
+  /// This case tests that actor can be accessed between different jobs but in the same namespace.
+  public void testIsolationInTheSameNamespaces() throws IOException, InterruptedException {
+    System.setProperty("ray.job.namespace", "test1");
+    testIsolation(
+        MainClassForNamespaceTest.class,
+        () -> {
+          ActorHandle<A> a = (ActorHandle<A>) Ray.getActor("a").get();
+          Assert.assertEquals("hello", a.task(A::hello).remote().get());
+        });
+  }
+
+  public void testIsolationBetweenAnonymousNamespaces() throws IOException, InterruptedException {
+    NamespaceTest.testIsolation(
+        MainClassForAnonymousNamespaceTest.class,
+        () ->
+            Assert.assertThrows(
+                NoSuchElementException.class,
+                () -> {
+                  Ray.getActor("a").get();
+                }));
+  }
+
+  private static String getNamespace() {
+    return Ray.getRuntimeContext().getNamespace();
+  }
+
+  private static class GetNamespaceActor {
+    public String getNamespace() {
+      return Ray.getRuntimeContext().getNamespace();
+    }
+  }
+
+  public void testGetNamespace() {
+    final String thisNamespace = "test_get_current_namespace";
+    System.setProperty("ray.job.namespace", thisNamespace);
+    try {
+      Ray.init();
+      /// Test in driver.
+      Assert.assertEquals(thisNamespace, Ray.getRuntimeContext().getNamespace());
+      /// Test in task.
+      Assert.assertEquals(thisNamespace, Ray.task(NamespaceTest::getNamespace).remote().get());
+      /// Test in actor.
+      ActorHandle<GetNamespaceActor> a = Ray.actor(GetNamespaceActor::new).remote();
+      Assert.assertEquals(thisNamespace, a.task(GetNamespaceActor::getNamespace).remote().get());
+    } finally {
+      Ray.shutdown();
+    }
+  }
+
+  public static class MainClassForNamespaceTest {
+    public static void main(String[] args) throws IOException, InterruptedException {
+      System.setProperty("ray.job.namespace", "test1");
+      startDriver();
+    }
+  }
+
+  public static class MainClassForAnonymousNamespaceTest {
+    public static void main(String[] args) throws IOException, InterruptedException {
+      startDriver();
+    }
+  }
+
+  private static void startDriver() throws InterruptedException {
+    Ray.init();
+    ActorHandle<A> a = Ray.actor(A::new).setLifetime(ActorLifetime.DETACHED).setName("a").remote();
+    Assert.assertEquals("hello", a.task(A::hello).remote().get());
+    /// Because we don't support long running job yet, so sleep to don't destroy
+    /// it for a while. Otherwise the actor created in this job will be destroyed
+    /// as well.
+    TimeUnit.SECONDS.sleep(10);
+    Ray.shutdown();
+  }
+
+  private static void testIsolation(Class<?> driverClass, Runnable runnable)
+      throws IOException, InterruptedException {
+    Process driver = null;
+    try {
+      Ray.init();
+      ProcessBuilder builder = TestUtils.buildDriver(driverClass, null);
+      builder.redirectError(ProcessBuilder.Redirect.INHERIT);
+      driver = builder.start();
+      // Wait for driver to start.
+      driver.waitFor(10, TimeUnit.SECONDS);
+      runnable.run();
+    } finally {
+      Ray.shutdown();
+    }
+  }
+}