--- conflicted
+++ resolved
@@ -1,439 +1,244 @@
-<<<<<<< HEAD
-package io.ray.test;
-
-import io.ray.api.ActorHandle;
-import io.ray.api.ObjectRef;
-import io.ray.api.Ray;
-import io.ray.api.concurrencygroup.ConcurrencyGroup;
-import io.ray.api.concurrencygroup.ConcurrencyGroupBuilder;
-import java.util.concurrent.CountDownLatch;
-import java.util.concurrent.TimeUnit;
-import org.testng.Assert;
-import org.testng.annotations.Test;
-
-@Test
-public class ConcurrencyGroupTest extends BaseTest {
-
-  private static class ConcurrentActor {
-    public long f1() {
-      return Thread.currentThread().getId();
-    }
-
-    public long f2() {
-      return Thread.currentThread().getId();
-    }
-
-    public long f3(int a, int b) {
-      return Thread.currentThread().getId();
-    }
-
-    public long f4() {
-      return Thread.currentThread().getId();
-    }
-
-    public long f5() {
-      return Thread.currentThread().getId();
-    }
-
-    public long f6() {
-      return Thread.currentThread().getId();
-    }
-  }
-
-  public void testLimitMethodsInOneGroup() {
-    ConcurrencyGroup group1 =
-        new ConcurrencyGroupBuilder<ConcurrentActor>()
-            .setName("io")
-            .setMaxConcurrency(1)
-            .addMethod(ConcurrentActor::f1)
-            .addMethod(ConcurrentActor::f2)
-            .build();
-
-    ConcurrencyGroup group2 =
-        new ConcurrencyGroupBuilder<ConcurrentActor>()
-            .setName("executing")
-            .setMaxConcurrency(1)
-            .addMethod(ConcurrentActor::f3)
-            .addMethod(ConcurrentActor::f4)
-            .build();
-
-    ActorHandle<ConcurrentActor> myActor =
-        Ray.actor(ConcurrentActor::new).setConcurrencyGroups(group1, group2).remote();
-
-    long threadId1 = myActor.task(ConcurrentActor::f1).remote().get();
-    long threadId2 = myActor.task(ConcurrentActor::f2).remote().get();
-    long threadId3 = myActor.task(ConcurrentActor::f3, 3, 5).remote().get();
-    long threadId4 = myActor.task(ConcurrentActor::f4).remote().get();
-    long threadId5 = myActor.task(ConcurrentActor::f5).remote().get();
-    long threadId6 = myActor.task(ConcurrentActor::f6).remote().get();
-    long threadId7 =
-        myActor.task(ConcurrentActor::f1).setConcurrencyGroup("executing").remote().get();
-
-    Assert.assertEquals(threadId1, threadId2);
-    Assert.assertEquals(threadId3, threadId4);
-    Assert.assertEquals(threadId5, threadId6);
-    Assert.assertNotEquals(threadId1, threadId3);
-    Assert.assertNotEquals(threadId1, threadId5);
-    Assert.assertNotEquals(threadId3, threadId5);
-    Assert.assertEquals(threadId3, threadId7);
-  }
-
-  private static class CountDownActor {
-    // The countdown for f1, f2.
-    private final CountDownLatch countDownLatch1 = new CountDownLatch(2);
-
-    // The countdown for f3, f4.
-    private final CountDownLatch countDownLatch2 = new CountDownLatch(4);
-
-    // The countdown for default method f5.
-    private final CountDownLatch countDownLatch3 = new CountDownLatch(2);
-
-    private static boolean countDown(CountDownLatch countDownLatch) {
-      countDownLatch.countDown();
-      try {
-        countDownLatch.await();
-        return true;
-      } catch (InterruptedException e) {
-        return false;
-      }
-    }
-
-    public boolean f1(double a) {
-      return countDown(countDownLatch1);
-    }
-
-    public boolean f2(int a, double b) {
-      return countDown(countDownLatch1);
-    }
-
-    public boolean f3(int a, int b, double c) {
-      return countDown(countDownLatch2);
-    }
-
-    public boolean f4(double a, int b, double c, int d) {
-      return countDown(countDownLatch2);
-    }
-
-    public boolean f5() {
-      return countDown(countDownLatch3);
-    }
-  }
-
-  public void testMaxConcurrencyForGroups() {
-    ConcurrencyGroup group1 =
-        new ConcurrencyGroupBuilder<CountDownActor>()
-            .setName("io")
-            .setMaxConcurrency(4)
-            .addMethod(CountDownActor::f1)
-            .addMethod(CountDownActor::f2)
-            .build();
-
-    ConcurrencyGroup group2 =
-        new ConcurrencyGroupBuilder<CountDownActor>()
-            .setName("executing")
-            .setMaxConcurrency(4)
-            .addMethod(CountDownActor::f3)
-            .addMethod(CountDownActor::f4)
-            .build();
-
-    ActorHandle<CountDownActor> myActor =
-        Ray.actor(CountDownActor::new)
-            .setConcurrencyGroups(group1, group2)
-            .setMaxConcurrency(3)
-            .remote();
-
-    ObjectRef<Boolean> ret1 = myActor.task(CountDownActor::f1, 2.0).remote();
-    ObjectRef<Boolean> ret2 = myActor.task(CountDownActor::f2, 1, 2.0).remote();
-    Assert.assertTrue(ret1.get());
-    Assert.assertTrue(ret2.get());
-
-    ObjectRef<Boolean> ret3 = myActor.task(CountDownActor::f3, 3, 5, 2.0).remote();
-    ObjectRef<Boolean> ret4 = myActor.task(CountDownActor::f4, 1.0, 2, 3.0, 4).remote();
-    ObjectRef<Boolean> ret5 = myActor.task(CountDownActor::f3, 3, 5, 2.0).remote();
-    ObjectRef<Boolean> ret6 = myActor.task(CountDownActor::f4, 1.0, 2, 3.0, 4).remote();
-    Assert.assertTrue(ret3.get());
-    Assert.assertTrue(ret4.get());
-    Assert.assertTrue(ret5.get());
-    Assert.assertTrue(ret6.get());
-
-    ObjectRef<Boolean> ret7 = myActor.task(CountDownActor::f5).remote();
-    ObjectRef<Boolean> ret8 = myActor.task(CountDownActor::f5).remote();
-    Assert.assertTrue(ret7.get());
-    Assert.assertTrue(ret8.get());
-  }
-
-  private static class ConcurrencyActor2 {
-
-    public String f1() throws InterruptedException {
-      TimeUnit.MINUTES.sleep(100);
-      return "never returned";
-    }
-
-    public String f2() {
-      return "ok";
-    }
-  }
-
-  /// This case tests that blocking task in default group will block other groups.
-  /// See https://github.com/ray-project/ray/issues/20475
-  @Test(groups = {"cluster"})
-  public void testDefaultCgDoNotBlockOthers() {
-    ConcurrencyGroup group =
-        new ConcurrencyGroupBuilder<ConcurrencyActor2>()
-            .setName("group")
-            .setMaxConcurrency(1)
-            .addMethod(ConcurrencyActor2::f2)
-            .build();
-
-    ActorHandle<ConcurrencyActor2> myActor =
-        Ray.actor(ConcurrencyActor2::new).setConcurrencyGroups(group).remote();
-    myActor.task(ConcurrencyActor2::f1).remote();
-    Assert.assertEquals(myActor.task(ConcurrencyActor2::f2).remote().get(), "ok");
-  }
-}
-=======
-package io.ray.test;
-
-import io.ray.api.ActorHandle;
-import io.ray.api.ObjectRef;
-import io.ray.api.Ray;
-import io.ray.api.concurrencygroup.ConcurrencyGroup;
-import io.ray.api.concurrencygroup.ConcurrencyGroupBuilder;
-import io.ray.api.concurrencygroup.annotations.DefConcurrencyGroup;
-import io.ray.api.concurrencygroup.annotations.UseConcurrencyGroup;
-import java.util.concurrent.CountDownLatch;
-import java.util.concurrent.TimeUnit;
-import org.testng.Assert;
-import org.testng.annotations.Test;
-
-@Test
-public class ConcurrencyGroupTest extends BaseTest {
-
-  private static class ConcurrentActor {
-    public long f1() {
-      return Thread.currentThread().getId();
-    }
-
-    public long f2() {
-      return Thread.currentThread().getId();
-    }
-
-    public long f3(int a, int b) {
-      return Thread.currentThread().getId();
-    }
-
-    public long f4() {
-      return Thread.currentThread().getId();
-    }
-
-    public long f5() {
-      return Thread.currentThread().getId();
-    }
-
-    public long f6() {
-      return Thread.currentThread().getId();
-    }
-  }
-
-  public void testLimitMethodsInOneGroup() {
-    ConcurrencyGroup group1 =
-        new ConcurrencyGroupBuilder<ConcurrentActor>()
-            .setName("io")
-            .setMaxConcurrency(1)
-            .addMethod(ConcurrentActor::f1)
-            .addMethod(ConcurrentActor::f2)
-            .build();
-
-    ConcurrencyGroup group2 =
-        new ConcurrencyGroupBuilder<ConcurrentActor>()
-            .setName("executing")
-            .setMaxConcurrency(1)
-            .addMethod(ConcurrentActor::f3)
-            .addMethod(ConcurrentActor::f4)
-            .build();
-
-    ActorHandle<ConcurrentActor> myActor =
-        Ray.actor(ConcurrentActor::new).setConcurrencyGroups(group1, group2).remote();
-
-    long threadId1 = myActor.task(ConcurrentActor::f1).remote().get();
-    long threadId2 = myActor.task(ConcurrentActor::f2).remote().get();
-    long threadId3 = myActor.task(ConcurrentActor::f3, 3, 5).remote().get();
-    long threadId4 = myActor.task(ConcurrentActor::f4).remote().get();
-    long threadId5 = myActor.task(ConcurrentActor::f5).remote().get();
-    long threadId6 = myActor.task(ConcurrentActor::f6).remote().get();
-    long threadId7 =
-        myActor.task(ConcurrentActor::f1).setConcurrencyGroup("executing").remote().get();
-
-    Assert.assertEquals(threadId1, threadId2);
-    Assert.assertEquals(threadId3, threadId4);
-    Assert.assertEquals(threadId5, threadId6);
-    Assert.assertNotEquals(threadId1, threadId3);
-    Assert.assertNotEquals(threadId1, threadId5);
-    Assert.assertNotEquals(threadId3, threadId5);
-    Assert.assertEquals(threadId3, threadId7);
-  }
-
-  private static class CountDownActor {
-    // The countdown for f1, f2.
-    private final CountDownLatch countDownLatch1 = new CountDownLatch(2);
-
-    // The countdown for f3, f4.
-    private final CountDownLatch countDownLatch2 = new CountDownLatch(4);
-
-    // The countdown for default method f5.
-    private final CountDownLatch countDownLatch3 = new CountDownLatch(2);
-
-    private static boolean countDown(CountDownLatch countDownLatch) {
-      countDownLatch.countDown();
-      try {
-        countDownLatch.await();
-        return true;
-      } catch (InterruptedException e) {
-        return false;
-      }
-    }
-
-    public boolean f1(double a) {
-      return countDown(countDownLatch1);
-    }
-
-    public boolean f2(int a, double b) {
-      return countDown(countDownLatch1);
-    }
-
-    public boolean f3(int a, int b, double c) {
-      return countDown(countDownLatch2);
-    }
-
-    public boolean f4(double a, int b, double c, int d) {
-      return countDown(countDownLatch2);
-    }
-
-    public boolean f5() {
-      return countDown(countDownLatch3);
-    }
-  }
-
-  public void testMaxConcurrencyForGroups() {
-    ConcurrencyGroup group1 =
-        new ConcurrencyGroupBuilder<CountDownActor>()
-            .setName("io")
-            .setMaxConcurrency(4)
-            .addMethod(CountDownActor::f1)
-            .addMethod(CountDownActor::f2)
-            .build();
-
-    ConcurrencyGroup group2 =
-        new ConcurrencyGroupBuilder<CountDownActor>()
-            .setName("executing")
-            .setMaxConcurrency(4)
-            .addMethod(CountDownActor::f3)
-            .addMethod(CountDownActor::f4)
-            .build();
-
-    ActorHandle<CountDownActor> myActor =
-        Ray.actor(CountDownActor::new)
-            .setConcurrencyGroups(group1, group2)
-            .setMaxConcurrency(3)
-            .remote();
-
-    ObjectRef<Boolean> ret1 = myActor.task(CountDownActor::f1, 2.0).remote();
-    ObjectRef<Boolean> ret2 = myActor.task(CountDownActor::f2, 1, 2.0).remote();
-    Assert.assertTrue(ret1.get());
-    Assert.assertTrue(ret2.get());
-
-    ObjectRef<Boolean> ret3 = myActor.task(CountDownActor::f3, 3, 5, 2.0).remote();
-    ObjectRef<Boolean> ret4 = myActor.task(CountDownActor::f4, 1.0, 2, 3.0, 4).remote();
-    ObjectRef<Boolean> ret5 = myActor.task(CountDownActor::f3, 3, 5, 2.0).remote();
-    ObjectRef<Boolean> ret6 = myActor.task(CountDownActor::f4, 1.0, 2, 3.0, 4).remote();
-    Assert.assertTrue(ret3.get());
-    Assert.assertTrue(ret4.get());
-    Assert.assertTrue(ret5.get());
-    Assert.assertTrue(ret6.get());
-
-    ObjectRef<Boolean> ret7 = myActor.task(CountDownActor::f5).remote();
-    ObjectRef<Boolean> ret8 = myActor.task(CountDownActor::f5).remote();
-    Assert.assertTrue(ret7.get());
-    Assert.assertTrue(ret8.get());
-  }
-
-  private static class ConcurrencyActor2 {
-
-    public String f1() throws InterruptedException {
-      TimeUnit.MINUTES.sleep(100);
-      return "never returned";
-    }
-
-    public String f2() {
-      return "ok";
-    }
-  }
-
-  /// This case tests that blocking task in default group will block other groups.
-  /// See https://github.com/ray-project/ray/issues/20475
-  @Test(groups = {"cluster"})
-  public void testDefaultCgDoNotBlockOthers() {
-    ConcurrencyGroup group =
-        new ConcurrencyGroupBuilder<ConcurrencyActor2>()
-            .setName("group")
-            .setMaxConcurrency(1)
-            .addMethod(ConcurrencyActor2::f2)
-            .build();
-
-    ActorHandle<ConcurrencyActor2> myActor =
-        Ray.actor(ConcurrencyActor2::new).setConcurrencyGroups(group).remote();
-    myActor.task(ConcurrencyActor2::f1).remote();
-    Assert.assertEquals(myActor.task(ConcurrencyActor2::f2).remote().get(), "ok");
-  }
-
-  @DefConcurrencyGroup(name = "io", maxConcurrency = 1)
-  @DefConcurrencyGroup(name = "compute", maxConcurrency = 1)
-  private static class StaticDefinedConcurrentActor {
-    @UseConcurrencyGroup(name = "io")
-    public long f1() {
-      return Thread.currentThread().getId();
-    }
-
-    @UseConcurrencyGroup(name = "io")
-    public long f2() {
-      return Thread.currentThread().getId();
-    }
-
-    @UseConcurrencyGroup(name = "compute")
-    public long f3(int a, int b) {
-      return Thread.currentThread().getId();
-    }
-
-    @UseConcurrencyGroup(name = "compute")
-    public long f4() {
-      return Thread.currentThread().getId();
-    }
-
-    public long f5() {
-      return Thread.currentThread().getId();
-    }
-
-    public long f6() {
-      return Thread.currentThread().getId();
-    }
-  }
-
-  private static class ChildActor extends StaticDefinedConcurrentActor {}
-
-  public void testLimitMethodsInOneGroupOfStaticDefinition() {
-    ActorHandle<ChildActor> myActor = Ray.actor(ChildActor::new).remote();
-    long threadId1 = myActor.task(StaticDefinedConcurrentActor::f1).remote().get();
-    long threadId2 = myActor.task(StaticDefinedConcurrentActor::f2).remote().get();
-    long threadId3 = myActor.task(StaticDefinedConcurrentActor::f3, 3, 5).remote().get();
-    long threadId4 = myActor.task(StaticDefinedConcurrentActor::f4).remote().get();
-    long threadId5 = myActor.task(StaticDefinedConcurrentActor::f5).remote().get();
-    long threadId6 = myActor.task(StaticDefinedConcurrentActor::f6).remote().get();
-    Assert.assertEquals(threadId1, threadId2);
-    Assert.assertEquals(threadId3, threadId4);
-    Assert.assertEquals(threadId5, threadId6);
-    Assert.assertNotEquals(threadId1, threadId3);
-    Assert.assertNotEquals(threadId1, threadId5);
-    Assert.assertNotEquals(threadId3, threadId5);
-  }
-}
->>>>>>> 19672688
+package io.ray.test;
+
+import io.ray.api.ActorHandle;
+import io.ray.api.ObjectRef;
+import io.ray.api.Ray;
+import io.ray.api.concurrencygroup.ConcurrencyGroup;
+import io.ray.api.concurrencygroup.ConcurrencyGroupBuilder;
+import io.ray.api.concurrencygroup.annotations.DefConcurrencyGroup;
+import io.ray.api.concurrencygroup.annotations.UseConcurrencyGroup;
+import java.util.concurrent.CountDownLatch;
+import java.util.concurrent.TimeUnit;
+import org.testng.Assert;
+import org.testng.annotations.Test;
+
+@Test
+public class ConcurrencyGroupTest extends BaseTest {
+
+  private static class ConcurrentActor {
+    public long f1() {
+      return Thread.currentThread().getId();
+    }
+
+    public long f2() {
+      return Thread.currentThread().getId();
+    }
+
+    public long f3(int a, int b) {
+      return Thread.currentThread().getId();
+    }
+
+    public long f4() {
+      return Thread.currentThread().getId();
+    }
+
+    public long f5() {
+      return Thread.currentThread().getId();
+    }
+
+    public long f6() {
+      return Thread.currentThread().getId();
+    }
+  }
+
+  public void testLimitMethodsInOneGroup() {
+    ConcurrencyGroup group1 =
+        new ConcurrencyGroupBuilder<ConcurrentActor>()
+            .setName("io")
+            .setMaxConcurrency(1)
+            .addMethod(ConcurrentActor::f1)
+            .addMethod(ConcurrentActor::f2)
+            .build();
+
+    ConcurrencyGroup group2 =
+        new ConcurrencyGroupBuilder<ConcurrentActor>()
+            .setName("executing")
+            .setMaxConcurrency(1)
+            .addMethod(ConcurrentActor::f3)
+            .addMethod(ConcurrentActor::f4)
+            .build();
+
+    ActorHandle<ConcurrentActor> myActor =
+        Ray.actor(ConcurrentActor::new).setConcurrencyGroups(group1, group2).remote();
+
+    long threadId1 = myActor.task(ConcurrentActor::f1).remote().get();
+    long threadId2 = myActor.task(ConcurrentActor::f2).remote().get();
+    long threadId3 = myActor.task(ConcurrentActor::f3, 3, 5).remote().get();
+    long threadId4 = myActor.task(ConcurrentActor::f4).remote().get();
+    long threadId5 = myActor.task(ConcurrentActor::f5).remote().get();
+    long threadId6 = myActor.task(ConcurrentActor::f6).remote().get();
+    long threadId7 =
+        myActor.task(ConcurrentActor::f1).setConcurrencyGroup("executing").remote().get();
+
+    Assert.assertEquals(threadId1, threadId2);
+    Assert.assertEquals(threadId3, threadId4);
+    Assert.assertEquals(threadId5, threadId6);
+    Assert.assertNotEquals(threadId1, threadId3);
+    Assert.assertNotEquals(threadId1, threadId5);
+    Assert.assertNotEquals(threadId3, threadId5);
+    Assert.assertEquals(threadId3, threadId7);
+  }
+
+  private static class CountDownActor {
+    // The countdown for f1, f2.
+    private final CountDownLatch countDownLatch1 = new CountDownLatch(2);
+
+    // The countdown for f3, f4.
+    private final CountDownLatch countDownLatch2 = new CountDownLatch(4);
+
+    // The countdown for default method f5.
+    private final CountDownLatch countDownLatch3 = new CountDownLatch(2);
+
+    private static boolean countDown(CountDownLatch countDownLatch) {
+      countDownLatch.countDown();
+      try {
+        countDownLatch.await();
+        return true;
+      } catch (InterruptedException e) {
+        return false;
+      }
+    }
+
+    public boolean f1(double a) {
+      return countDown(countDownLatch1);
+    }
+
+    public boolean f2(int a, double b) {
+      return countDown(countDownLatch1);
+    }
+
+    public boolean f3(int a, int b, double c) {
+      return countDown(countDownLatch2);
+    }
+
+    public boolean f4(double a, int b, double c, int d) {
+      return countDown(countDownLatch2);
+    }
+
+    public boolean f5() {
+      return countDown(countDownLatch3);
+    }
+  }
+
+  public void testMaxConcurrencyForGroups() {
+    ConcurrencyGroup group1 =
+        new ConcurrencyGroupBuilder<CountDownActor>()
+            .setName("io")
+            .setMaxConcurrency(4)
+            .addMethod(CountDownActor::f1)
+            .addMethod(CountDownActor::f2)
+            .build();
+
+    ConcurrencyGroup group2 =
+        new ConcurrencyGroupBuilder<CountDownActor>()
+            .setName("executing")
+            .setMaxConcurrency(4)
+            .addMethod(CountDownActor::f3)
+            .addMethod(CountDownActor::f4)
+            .build();
+
+    ActorHandle<CountDownActor> myActor =
+        Ray.actor(CountDownActor::new)
+            .setConcurrencyGroups(group1, group2)
+            .setMaxConcurrency(3)
+            .remote();
+
+    ObjectRef<Boolean> ret1 = myActor.task(CountDownActor::f1, 2.0).remote();
+    ObjectRef<Boolean> ret2 = myActor.task(CountDownActor::f2, 1, 2.0).remote();
+    Assert.assertTrue(ret1.get());
+    Assert.assertTrue(ret2.get());
+
+    ObjectRef<Boolean> ret3 = myActor.task(CountDownActor::f3, 3, 5, 2.0).remote();
+    ObjectRef<Boolean> ret4 = myActor.task(CountDownActor::f4, 1.0, 2, 3.0, 4).remote();
+    ObjectRef<Boolean> ret5 = myActor.task(CountDownActor::f3, 3, 5, 2.0).remote();
+    ObjectRef<Boolean> ret6 = myActor.task(CountDownActor::f4, 1.0, 2, 3.0, 4).remote();
+    Assert.assertTrue(ret3.get());
+    Assert.assertTrue(ret4.get());
+    Assert.assertTrue(ret5.get());
+    Assert.assertTrue(ret6.get());
+
+    ObjectRef<Boolean> ret7 = myActor.task(CountDownActor::f5).remote();
+    ObjectRef<Boolean> ret8 = myActor.task(CountDownActor::f5).remote();
+    Assert.assertTrue(ret7.get());
+    Assert.assertTrue(ret8.get());
+  }
+
+  private static class ConcurrencyActor2 {
+
+    public String f1() throws InterruptedException {
+      TimeUnit.MINUTES.sleep(100);
+      return "never returned";
+    }
+
+    public String f2() {
+      return "ok";
+    }
+  }
+
+  /// This case tests that blocking task in default group will block other groups.
+  /// See https://github.com/ray-project/ray/issues/20475
+  @Test(groups = {"cluster"})
+  public void testDefaultCgDoNotBlockOthers() {
+    ConcurrencyGroup group =
+        new ConcurrencyGroupBuilder<ConcurrencyActor2>()
+            .setName("group")
+            .setMaxConcurrency(1)
+            .addMethod(ConcurrencyActor2::f2)
+            .build();
+
+    ActorHandle<ConcurrencyActor2> myActor =
+        Ray.actor(ConcurrencyActor2::new).setConcurrencyGroups(group).remote();
+    myActor.task(ConcurrencyActor2::f1).remote();
+    Assert.assertEquals(myActor.task(ConcurrencyActor2::f2).remote().get(), "ok");
+  }
+
+  @DefConcurrencyGroup(name = "io", maxConcurrency = 1)
+  @DefConcurrencyGroup(name = "compute", maxConcurrency = 1)
+  private static class StaticDefinedConcurrentActor {
+    @UseConcurrencyGroup(name = "io")
+    public long f1() {
+      return Thread.currentThread().getId();
+    }
+
+    @UseConcurrencyGroup(name = "io")
+    public long f2() {
+      return Thread.currentThread().getId();
+    }
+
+    @UseConcurrencyGroup(name = "compute")
+    public long f3(int a, int b) {
+      return Thread.currentThread().getId();
+    }
+
+    @UseConcurrencyGroup(name = "compute")
+    public long f4() {
+      return Thread.currentThread().getId();
+    }
+
+    public long f5() {
+      return Thread.currentThread().getId();
+    }
+
+    public long f6() {
+      return Thread.currentThread().getId();
+    }
+  }
+
+  private static class ChildActor extends StaticDefinedConcurrentActor {}
+
+  public void testLimitMethodsInOneGroupOfStaticDefinition() {
+    ActorHandle<ChildActor> myActor = Ray.actor(ChildActor::new).remote();
+    long threadId1 = myActor.task(StaticDefinedConcurrentActor::f1).remote().get();
+    long threadId2 = myActor.task(StaticDefinedConcurrentActor::f2).remote().get();
+    long threadId3 = myActor.task(StaticDefinedConcurrentActor::f3, 3, 5).remote().get();
+    long threadId4 = myActor.task(StaticDefinedConcurrentActor::f4).remote().get();
+    long threadId5 = myActor.task(StaticDefinedConcurrentActor::f5).remote().get();
+    long threadId6 = myActor.task(StaticDefinedConcurrentActor::f6).remote().get();
+    Assert.assertEquals(threadId1, threadId2);
+    Assert.assertEquals(threadId3, threadId4);
+    Assert.assertEquals(threadId5, threadId6);
+    Assert.assertNotEquals(threadId1, threadId3);
+    Assert.assertNotEquals(threadId1, threadId5);
+    Assert.assertNotEquals(threadId3, threadId5);
+  }
+}