<<<<<<< HEAD
package io.ray.test;

import com.google.common.collect.ImmutableList;
import io.ray.api.ActorHandle;
import io.ray.api.ObjectRef;
import io.ray.api.PlacementGroups;
import io.ray.api.Ray;
import io.ray.api.WaitResult;
import io.ray.api.id.ActorId;
import io.ray.api.placementgroup.PlacementGroup;
import io.ray.api.placementgroup.PlacementGroupState;
import io.ray.api.placementgroup.PlacementStrategy;
import io.ray.runtime.exception.RayException;
import java.util.List;
import org.testng.Assert;
import org.testng.annotations.Test;

/**
 * TODO: Currently, Java doesn't support multi-node tests so we can't test all strategy temporarily.
 */
@Test
public class PlacementGroupTest extends BaseTest {

  public static class Counter {

    private int value;

    public Counter(int initValue) {
      this.value = initValue;
    }

    public int getValue() {
      return value;
    }

    public static String ping() {
      return "pong";
    }
  }

  // This test just creates a placement group with one bundle.
  // It's not comprehensive to test all placement group test cases.
  public void testCreateAndCallActor() {
    PlacementGroup placementGroup = PlacementGroupTestUtils.createSimpleGroup();
    Assert.assertTrue(placementGroup.wait(60));
    Assert.assertEquals(placementGroup.getName(), "unnamed_group");

    // Test creating an actor from a constructor.
    ActorHandle<Counter> actor =
        Ray.actor(Counter::new, 1)
            .setResource("CPU", 1.0)
            .setPlacementGroup(placementGroup, 0)
            .remote();
    Assert.assertNotEquals(actor.getId(), ActorId.NIL);

    // Test calling an actor.
    Assert.assertEquals(actor.task(Counter::getValue).remote().get(), Integer.valueOf(1));
  }

  @Test(groups = {"cluster"})
  public void testGetPlacementGroup() {
    PlacementGroup firstPlacementGroup =
        PlacementGroupTestUtils.createNameSpecifiedSimpleGroup(
            "CPU", 1, PlacementStrategy.PACK, 1.0, "first_placement_group");

    PlacementGroup secondPlacementGroup =
        PlacementGroupTestUtils.createNameSpecifiedSimpleGroup(
            "CPU", 1, PlacementStrategy.PACK, 1.0, "second_placement_group");
    Assert.assertTrue(firstPlacementGroup.wait(60));
    Assert.assertTrue(secondPlacementGroup.wait(60));

    PlacementGroup firstPlacementGroupRes =
        PlacementGroups.getPlacementGroup((firstPlacementGroup).getId());
    PlacementGroup secondPlacementGroupRes =
        PlacementGroups.getPlacementGroup((secondPlacementGroup).getId());

    Assert.assertNotNull(firstPlacementGroupRes);
    Assert.assertNotNull(secondPlacementGroupRes);

    Assert.assertEquals(firstPlacementGroup.getId(), firstPlacementGroupRes.getId());
    Assert.assertEquals(firstPlacementGroupRes.getBundles().size(), 1);
    Assert.assertEquals(firstPlacementGroupRes.getStrategy(), PlacementStrategy.PACK);

    List<PlacementGroup> allPlacementGroup = PlacementGroups.getAllPlacementGroups();
    Assert.assertEquals(allPlacementGroup.size(), 2);

    PlacementGroup placementGroupRes = allPlacementGroup.get(0);
    Assert.assertNotNull(placementGroupRes.getId());
    PlacementGroup expectPlacementGroup =
        placementGroupRes.getId().equals(firstPlacementGroup.getId())
            ? firstPlacementGroup
            : secondPlacementGroup;

    Assert.assertEquals(
        placementGroupRes.getBundles().size(), expectPlacementGroup.getBundles().size());
    Assert.assertEquals(placementGroupRes.getStrategy(), expectPlacementGroup.getStrategy());
  }

  @Test(groups = {"cluster"})
  public void testRemovePlacementGroup() {
    PlacementGroup firstPlacementGroup =
        PlacementGroupTestUtils.createNameSpecifiedSimpleGroup(
            "CPU", 1, PlacementStrategy.PACK, 1.0, "first_placement_group");

    PlacementGroup secondPlacementGroup =
        PlacementGroupTestUtils.createNameSpecifiedSimpleGroup(
            "CPU", 1, PlacementStrategy.PACK, 1.0, "second_placement_group");
    Assert.assertTrue(firstPlacementGroup.wait(60));
    Assert.assertTrue(secondPlacementGroup.wait(60));

    List<PlacementGroup> allPlacementGroup = PlacementGroups.getAllPlacementGroups();
    Assert.assertEquals(allPlacementGroup.size(), 2);

    PlacementGroups.removePlacementGroup(secondPlacementGroup.getId());

    PlacementGroup removedPlacementGroup =
        PlacementGroups.getPlacementGroup((secondPlacementGroup).getId());
    Assert.assertEquals(removedPlacementGroup.getState(), PlacementGroupState.REMOVED);

    // Wait for placement group after it is removed.
    int exceptionCount = 0;
    try {
      removedPlacementGroup.wait(10);
    } catch (RayException e) {
      ++exceptionCount;
    }
    Assert.assertEquals(exceptionCount, 1);
  }

  @Test(groups = {"cluster"})
  public void testCheckBundleIndex() {
    PlacementGroup placementGroup = PlacementGroupTestUtils.createSimpleGroup();
    Assert.assertTrue(placementGroup.wait(60));

    int exceptionCount = 0;
    try {
      Ray.actor(Counter::new, 1).setPlacementGroup(placementGroup, 1).remote();
    } catch (IllegalArgumentException e) {
      ++exceptionCount;
    }
    Assert.assertEquals(exceptionCount, 1);

    try {
      Ray.actor(Counter::new, 1).setPlacementGroup(placementGroup, -1).remote();
    } catch (IllegalArgumentException e) {
      ++exceptionCount;
    }
    Assert.assertEquals(exceptionCount, 2);
  }

  @Test(expectedExceptions = {IllegalArgumentException.class})
  public void testBundleSizeValidCheckWhenCreate() {
    PlacementGroupTestUtils.createBundleSizeInvalidGroup();
  }

  @Test(expectedExceptions = {IllegalArgumentException.class})
  public void testBundleResourceValidCheckWhenCreate() {
    PlacementGroupTestUtils.createBundleResourceInvalidGroup();
  }

  @Test(groups = {"cluster"})
  public void testNamedPlacementGroup() {
    // Test Non-Global placement group.
    String pgName = "named_placement_group";
    PlacementGroup firstPlacementGroup =
        PlacementGroupTestUtils.createNameSpecifiedSimpleGroup(
            "CPU", 1, PlacementStrategy.PACK, 1.0, pgName);
    Assert.assertTrue(firstPlacementGroup.wait(60));
    // Make sure we can get it by name successfully.
    PlacementGroup placementGroup = PlacementGroups.getPlacementGroup(pgName);
    Assert.assertNotNull(placementGroup);
    Assert.assertEquals(placementGroup.getBundles().size(), 1);
  }

  @Test(groups = {"cluster"})
  public void testCreatePlacementGroupWithSameName() {
    String pgName = "named_placement_group";
    PlacementGroup firstPlacementGroup =
        PlacementGroupTestUtils.createNameSpecifiedSimpleGroup(
            "CPU", 1, PlacementStrategy.PACK, 1.0, pgName);
    Assert.assertTrue(firstPlacementGroup.wait(60));
    int exceptionCount = 0;
    try {
      PlacementGroupTestUtils.createNameSpecifiedSimpleGroup(
          "CPU", 1, PlacementStrategy.PACK, 1.0, pgName);
    } catch (IllegalArgumentException e) {
      ++exceptionCount;
    }
    Assert.assertEquals(exceptionCount, 1);
  }

  @Test(groups = {"cluster"})
  public void testPlacementGroupForNormalTask() {
    // Create a placement group with non-exist resources.
    String pgName = "named_placement_group";
    PlacementGroup nonExistPlacementGroup =
        PlacementGroupTestUtils.createNameSpecifiedSimpleGroup(
            "non-exist-resource", 1, PlacementStrategy.PACK, 1.0, pgName);

    // Make sure its creation will failed.
    Assert.assertFalse(nonExistPlacementGroup.wait(60));

    // Submit a normal task that required a non-exist placement group resources and make sure its
    // scheduling will timeout.
    ObjectRef<String> obj =
        Ray.task(Counter::ping)
            .setPlacementGroup(nonExistPlacementGroup, 0)
            .setResource("CPU", 1.0)
            .remote();

    List<ObjectRef<String>> waitList = ImmutableList.of(obj);
    WaitResult<String> waitResult = Ray.wait(waitList, 1, 30 * 1000);
    Assert.assertEquals(1, waitResult.getUnready().size());

    // Create a placement group and make sure its creation will successful.
    PlacementGroup placementGroup = PlacementGroupTestUtils.createSimpleGroup();
    Assert.assertTrue(placementGroup.wait(60));

    // Submit a normal task that required a exist placement group resources and make sure its
    // scheduling will successful.
    Assert.assertEquals(
        Ray.task(Counter::ping)
            .setPlacementGroup(placementGroup, 0)
            .setResource("CPU", 1.0)
            .remote()
            .get(),
        "pong");

    // Make sure it will not affect the previous normal task.
    Assert.assertEquals(Ray.task(Counter::ping).remote().get(), "pong");
  }
}
=======
package io.ray.test;

import com.google.common.collect.ImmutableList;
import io.ray.api.ActorHandle;
import io.ray.api.ObjectRef;
import io.ray.api.PlacementGroups;
import io.ray.api.Ray;
import io.ray.api.WaitResult;
import io.ray.api.id.ActorId;
import io.ray.api.placementgroup.PlacementGroup;
import io.ray.api.placementgroup.PlacementGroupState;
import io.ray.api.placementgroup.PlacementStrategy;
import io.ray.runtime.exception.RayException;
import java.util.List;
import org.testng.Assert;
import org.testng.annotations.Test;

/**
 * TODO: Currently, Java doesn't support multi-node tests so we can't test all strategy temporarily.
 */
@Test
public class PlacementGroupTest extends BaseTest {

  public static class Counter {

    private int value;

    public Counter(int initValue) {
      this.value = initValue;
    }

    public int getValue() {
      return value;
    }

    public static String ping() {
      return "pong";
    }
  }

  // This test just creates a placement group with one bundle.
  // It's not comprehensive to test all placement group test cases.
  public void testCreateAndCallActor() {
    PlacementGroup placementGroup =
        PlacementGroupTestUtils.createSpecifiedSimpleGroup(
            "CPU", 2, PlacementStrategy.PACK, 1.0, false);
    Assert.assertTrue(placementGroup.wait(60));
    Assert.assertEquals(placementGroup.getName(), "unnamed_group");

    // Test creating an actor from a constructor.
    ActorHandle<Counter> firstActor =
        Ray.actor(Counter::new, 1)
            .setResource("CPU", 1.0)
            .setPlacementGroup(placementGroup, 0)
            .remote();
    Assert.assertNotEquals(firstActor.getId(), ActorId.NIL);

    // Test calling an actor.
    Assert.assertEquals(firstActor.task(Counter::getValue).remote().get(), Integer.valueOf(1));

    // Test creating an actor without specifying which bundle to use.
    ActorHandle<Counter> secondActor =
        Ray.actor(Counter::new, 1)
            .setResource("CPU", 1.0)
            .setPlacementGroup(placementGroup)
            .remote();
    Assert.assertNotEquals(secondActor.getId(), ActorId.NIL);

    // Test calling an actor.
    Assert.assertEquals(secondActor.task(Counter::getValue).remote().get(), Integer.valueOf(1));
  }

  @Test(groups = {"cluster"})
  public void testGetPlacementGroup() {
    PlacementGroup firstPlacementGroup =
        PlacementGroupTestUtils.createNameSpecifiedSimpleGroup(
            "CPU", 1, PlacementStrategy.PACK, 1.0, "first_placement_group");

    PlacementGroup secondPlacementGroup =
        PlacementGroupTestUtils.createNameSpecifiedSimpleGroup(
            "CPU", 1, PlacementStrategy.PACK, 1.0, "second_placement_group");
    Assert.assertTrue(firstPlacementGroup.wait(60));
    Assert.assertTrue(secondPlacementGroup.wait(60));

    PlacementGroup firstPlacementGroupRes =
        PlacementGroups.getPlacementGroup((firstPlacementGroup).getId());
    PlacementGroup secondPlacementGroupRes =
        PlacementGroups.getPlacementGroup((secondPlacementGroup).getId());

    Assert.assertNotNull(firstPlacementGroupRes);
    Assert.assertNotNull(secondPlacementGroupRes);

    Assert.assertEquals(firstPlacementGroup.getId(), firstPlacementGroupRes.getId());
    Assert.assertEquals(firstPlacementGroupRes.getBundles().size(), 1);
    Assert.assertEquals(firstPlacementGroupRes.getStrategy(), PlacementStrategy.PACK);

    List<PlacementGroup> allPlacementGroup = PlacementGroups.getAllPlacementGroups();
    Assert.assertEquals(allPlacementGroup.size(), 2);

    PlacementGroup placementGroupRes = allPlacementGroup.get(0);
    Assert.assertNotNull(placementGroupRes.getId());
    PlacementGroup expectPlacementGroup =
        placementGroupRes.getId().equals(firstPlacementGroup.getId())
            ? firstPlacementGroup
            : secondPlacementGroup;

    Assert.assertEquals(
        placementGroupRes.getBundles().size(), expectPlacementGroup.getBundles().size());
    Assert.assertEquals(placementGroupRes.getStrategy(), expectPlacementGroup.getStrategy());
  }

  @Test(groups = {"cluster"})
  public void testRemovePlacementGroup() {
    PlacementGroup firstPlacementGroup =
        PlacementGroupTestUtils.createNameSpecifiedSimpleGroup(
            "CPU", 1, PlacementStrategy.PACK, 1.0, "first_placement_group");

    PlacementGroup secondPlacementGroup =
        PlacementGroupTestUtils.createNameSpecifiedSimpleGroup(
            "CPU", 1, PlacementStrategy.PACK, 1.0, "second_placement_group");
    Assert.assertTrue(firstPlacementGroup.wait(60));
    Assert.assertTrue(secondPlacementGroup.wait(60));

    List<PlacementGroup> allPlacementGroup = PlacementGroups.getAllPlacementGroups();
    Assert.assertEquals(allPlacementGroup.size(), 2);

    PlacementGroups.removePlacementGroup(secondPlacementGroup.getId());

    PlacementGroup removedPlacementGroup =
        PlacementGroups.getPlacementGroup((secondPlacementGroup).getId());
    Assert.assertEquals(removedPlacementGroup.getState(), PlacementGroupState.REMOVED);

    // Wait for placement group after it is removed.
    int exceptionCount = 0;
    try {
      removedPlacementGroup.wait(10);
    } catch (RayException e) {
      ++exceptionCount;
    }
    Assert.assertEquals(exceptionCount, 1);
  }

  @Test(groups = {"cluster"})
  public void testCheckBundleIndex() {
    PlacementGroup placementGroup = PlacementGroupTestUtils.createSimpleGroup();
    Assert.assertTrue(placementGroup.wait(60));

    int exceptionCount = 0;
    try {
      Ray.actor(Counter::new, 1).setPlacementGroup(placementGroup, 1).remote();
    } catch (IllegalArgumentException e) {
      ++exceptionCount;
    }
    Assert.assertEquals(exceptionCount, 1);
  }

  @Test(expectedExceptions = {IllegalArgumentException.class})
  public void testBundleSizeValidCheckWhenCreate() {
    PlacementGroupTestUtils.createBundleSizeInvalidGroup();
  }

  @Test(expectedExceptions = {IllegalArgumentException.class})
  public void testBundleResourceValidCheckWhenCreate() {
    PlacementGroupTestUtils.createBundleResourceInvalidGroup();
  }

  @Test(groups = {"cluster"})
  public void testNamedPlacementGroup() {
    // Test Non-Global placement group.
    String pgName = "named_placement_group";
    PlacementGroup firstPlacementGroup =
        PlacementGroupTestUtils.createNameSpecifiedSimpleGroup(
            "CPU", 1, PlacementStrategy.PACK, 1.0, pgName);
    Assert.assertTrue(firstPlacementGroup.wait(60));
    // Make sure we can get it by name successfully.
    PlacementGroup placementGroup = PlacementGroups.getPlacementGroup(pgName);
    Assert.assertNotNull(placementGroup);
    Assert.assertEquals(placementGroup.getBundles().size(), 1);
  }

  @Test(groups = {"cluster"})
  public void testCreatePlacementGroupWithSameName() {
    String pgName = "named_placement_group";
    PlacementGroup firstPlacementGroup =
        PlacementGroupTestUtils.createNameSpecifiedSimpleGroup(
            "CPU", 1, PlacementStrategy.PACK, 1.0, pgName);
    Assert.assertTrue(firstPlacementGroup.wait(60));
    int exceptionCount = 0;
    try {
      PlacementGroupTestUtils.createNameSpecifiedSimpleGroup(
          "CPU", 1, PlacementStrategy.PACK, 1.0, pgName);
    } catch (IllegalArgumentException e) {
      ++exceptionCount;
    }
    Assert.assertEquals(exceptionCount, 1);
  }

  @Test(groups = {"cluster"})
  public void testPlacementGroupForNormalTask() {
    // Create a placement group with non-exist resources.
    String pgName = "named_placement_group";
    PlacementGroup nonExistPlacementGroup =
        PlacementGroupTestUtils.createNameSpecifiedSimpleGroup(
            "non-exist-resource", 1, PlacementStrategy.PACK, 1.0, pgName);

    // Make sure its creation will failed.
    Assert.assertFalse(nonExistPlacementGroup.wait(60));

    // Submit a normal task that required a non-exist placement group resources and make sure its
    // scheduling will timeout.
    ObjectRef<String> obj =
        Ray.task(Counter::ping)
            .setPlacementGroup(nonExistPlacementGroup, 0)
            .setResource("CPU", 1.0)
            .remote();

    List<ObjectRef<String>> waitList = ImmutableList.of(obj);
    WaitResult<String> waitResult = Ray.wait(waitList, 1, 30 * 1000);
    Assert.assertEquals(1, waitResult.getUnready().size());

    // Create a placement group and make sure its creation will successful.
    PlacementGroup placementGroup = PlacementGroupTestUtils.createSimpleGroup();
    Assert.assertTrue(placementGroup.wait(60));

    // Submit a normal task that required a exist placement group resources and make sure its
    // scheduling will successful.
    Assert.assertEquals(
        Ray.task(Counter::ping)
            .setPlacementGroup(placementGroup, 0)
            .setResource("CPU", 1.0)
            .remote()
            .get(),
        "pong");

    // Submit a normal task without specifying which bundle to use.
    Assert.assertEquals(
        Ray.task(Counter::ping)
            .setPlacementGroup(placementGroup)
            .setResource("CPU", 1.0)
            .remote()
            .get(),
        "pong");

    // Make sure it will not affect the previous normal task.
    Assert.assertEquals(Ray.task(Counter::ping).remote().get(), "pong");
  }
}
>>>>>>> 19672688
<|MERGE_RESOLUTION|>--- conflicted
+++ resolved
@@ -1,482 +1,247 @@
-<<<<<<< HEAD
-package io.ray.test;
-
-import com.google.common.collect.ImmutableList;
-import io.ray.api.ActorHandle;
-import io.ray.api.ObjectRef;
-import io.ray.api.PlacementGroups;
-import io.ray.api.Ray;
-import io.ray.api.WaitResult;
-import io.ray.api.id.ActorId;
-import io.ray.api.placementgroup.PlacementGroup;
-import io.ray.api.placementgroup.PlacementGroupState;
-import io.ray.api.placementgroup.PlacementStrategy;
-import io.ray.runtime.exception.RayException;
-import java.util.List;
-import org.testng.Assert;
-import org.testng.annotations.Test;
-
-/**
- * TODO: Currently, Java doesn't support multi-node tests so we can't test all strategy temporarily.
- */
-@Test
-public class PlacementGroupTest extends BaseTest {
-
-  public static class Counter {
-
-    private int value;
-
-    public Counter(int initValue) {
-      this.value = initValue;
-    }
-
-    public int getValue() {
-      return value;
-    }
-
-    public static String ping() {
-      return "pong";
-    }
-  }
-
-  // This test just creates a placement group with one bundle.
-  // It's not comprehensive to test all placement group test cases.
-  public void testCreateAndCallActor() {
-    PlacementGroup placementGroup = PlacementGroupTestUtils.createSimpleGroup();
-    Assert.assertTrue(placementGroup.wait(60));
-    Assert.assertEquals(placementGroup.getName(), "unnamed_group");
-
-    // Test creating an actor from a constructor.
-    ActorHandle<Counter> actor =
-        Ray.actor(Counter::new, 1)
-            .setResource("CPU", 1.0)
-            .setPlacementGroup(placementGroup, 0)
-            .remote();
-    Assert.assertNotEquals(actor.getId(), ActorId.NIL);
-
-    // Test calling an actor.
-    Assert.assertEquals(actor.task(Counter::getValue).remote().get(), Integer.valueOf(1));
-  }
-
-  @Test(groups = {"cluster"})
-  public void testGetPlacementGroup() {
-    PlacementGroup firstPlacementGroup =
-        PlacementGroupTestUtils.createNameSpecifiedSimpleGroup(
-            "CPU", 1, PlacementStrategy.PACK, 1.0, "first_placement_group");
-
-    PlacementGroup secondPlacementGroup =
-        PlacementGroupTestUtils.createNameSpecifiedSimpleGroup(
-            "CPU", 1, PlacementStrategy.PACK, 1.0, "second_placement_group");
-    Assert.assertTrue(firstPlacementGroup.wait(60));
-    Assert.assertTrue(secondPlacementGroup.wait(60));
-
-    PlacementGroup firstPlacementGroupRes =
-        PlacementGroups.getPlacementGroup((firstPlacementGroup).getId());
-    PlacementGroup secondPlacementGroupRes =
-        PlacementGroups.getPlacementGroup((secondPlacementGroup).getId());
-
-    Assert.assertNotNull(firstPlacementGroupRes);
-    Assert.assertNotNull(secondPlacementGroupRes);
-
-    Assert.assertEquals(firstPlacementGroup.getId(), firstPlacementGroupRes.getId());
-    Assert.assertEquals(firstPlacementGroupRes.getBundles().size(), 1);
-    Assert.assertEquals(firstPlacementGroupRes.getStrategy(), PlacementStrategy.PACK);
-
-    List<PlacementGroup> allPlacementGroup = PlacementGroups.getAllPlacementGroups();
-    Assert.assertEquals(allPlacementGroup.size(), 2);
-
-    PlacementGroup placementGroupRes = allPlacementGroup.get(0);
-    Assert.assertNotNull(placementGroupRes.getId());
-    PlacementGroup expectPlacementGroup =
-        placementGroupRes.getId().equals(firstPlacementGroup.getId())
-            ? firstPlacementGroup
-            : secondPlacementGroup;
-
-    Assert.assertEquals(
-        placementGroupRes.getBundles().size(), expectPlacementGroup.getBundles().size());
-    Assert.assertEquals(placementGroupRes.getStrategy(), expectPlacementGroup.getStrategy());
-  }
-
-  @Test(groups = {"cluster"})
-  public void testRemovePlacementGroup() {
-    PlacementGroup firstPlacementGroup =
-        PlacementGroupTestUtils.createNameSpecifiedSimpleGroup(
-            "CPU", 1, PlacementStrategy.PACK, 1.0, "first_placement_group");
-
-    PlacementGroup secondPlacementGroup =
-        PlacementGroupTestUtils.createNameSpecifiedSimpleGroup(
-            "CPU", 1, PlacementStrategy.PACK, 1.0, "second_placement_group");
-    Assert.assertTrue(firstPlacementGroup.wait(60));
-    Assert.assertTrue(secondPlacementGroup.wait(60));
-
-    List<PlacementGroup> allPlacementGroup = PlacementGroups.getAllPlacementGroups();
-    Assert.assertEquals(allPlacementGroup.size(), 2);
-
-    PlacementGroups.removePlacementGroup(secondPlacementGroup.getId());
-
-    PlacementGroup removedPlacementGroup =
-        PlacementGroups.getPlacementGroup((secondPlacementGroup).getId());
-    Assert.assertEquals(removedPlacementGroup.getState(), PlacementGroupState.REMOVED);
-
-    // Wait for placement group after it is removed.
-    int exceptionCount = 0;
-    try {
-      removedPlacementGroup.wait(10);
-    } catch (RayException e) {
-      ++exceptionCount;
-    }
-    Assert.assertEquals(exceptionCount, 1);
-  }
-
-  @Test(groups = {"cluster"})
-  public void testCheckBundleIndex() {
-    PlacementGroup placementGroup = PlacementGroupTestUtils.createSimpleGroup();
-    Assert.assertTrue(placementGroup.wait(60));
-
-    int exceptionCount = 0;
-    try {
-      Ray.actor(Counter::new, 1).setPlacementGroup(placementGroup, 1).remote();
-    } catch (IllegalArgumentException e) {
-      ++exceptionCount;
-    }
-    Assert.assertEquals(exceptionCount, 1);
-
-    try {
-      Ray.actor(Counter::new, 1).setPlacementGroup(placementGroup, -1).remote();
-    } catch (IllegalArgumentException e) {
-      ++exceptionCount;
-    }
-    Assert.assertEquals(exceptionCount, 2);
-  }
-
-  @Test(expectedExceptions = {IllegalArgumentException.class})
-  public void testBundleSizeValidCheckWhenCreate() {
-    PlacementGroupTestUtils.createBundleSizeInvalidGroup();
-  }
-
-  @Test(expectedExceptions = {IllegalArgumentException.class})
-  public void testBundleResourceValidCheckWhenCreate() {
-    PlacementGroupTestUtils.createBundleResourceInvalidGroup();
-  }
-
-  @Test(groups = {"cluster"})
-  public void testNamedPlacementGroup() {
-    // Test Non-Global placement group.
-    String pgName = "named_placement_group";
-    PlacementGroup firstPlacementGroup =
-        PlacementGroupTestUtils.createNameSpecifiedSimpleGroup(
-            "CPU", 1, PlacementStrategy.PACK, 1.0, pgName);
-    Assert.assertTrue(firstPlacementGroup.wait(60));
-    // Make sure we can get it by name successfully.
-    PlacementGroup placementGroup = PlacementGroups.getPlacementGroup(pgName);
-    Assert.assertNotNull(placementGroup);
-    Assert.assertEquals(placementGroup.getBundles().size(), 1);
-  }
-
-  @Test(groups = {"cluster"})
-  public void testCreatePlacementGroupWithSameName() {
-    String pgName = "named_placement_group";
-    PlacementGroup firstPlacementGroup =
-        PlacementGroupTestUtils.createNameSpecifiedSimpleGroup(
-            "CPU", 1, PlacementStrategy.PACK, 1.0, pgName);
-    Assert.assertTrue(firstPlacementGroup.wait(60));
-    int exceptionCount = 0;
-    try {
-      PlacementGroupTestUtils.createNameSpecifiedSimpleGroup(
-          "CPU", 1, PlacementStrategy.PACK, 1.0, pgName);
-    } catch (IllegalArgumentException e) {
-      ++exceptionCount;
-    }
-    Assert.assertEquals(exceptionCount, 1);
-  }
-
-  @Test(groups = {"cluster"})
-  public void testPlacementGroupForNormalTask() {
-    // Create a placement group with non-exist resources.
-    String pgName = "named_placement_group";
-    PlacementGroup nonExistPlacementGroup =
-        PlacementGroupTestUtils.createNameSpecifiedSimpleGroup(
-            "non-exist-resource", 1, PlacementStrategy.PACK, 1.0, pgName);
-
-    // Make sure its creation will failed.
-    Assert.assertFalse(nonExistPlacementGroup.wait(60));
-
-    // Submit a normal task that required a non-exist placement group resources and make sure its
-    // scheduling will timeout.
-    ObjectRef<String> obj =
-        Ray.task(Counter::ping)
-            .setPlacementGroup(nonExistPlacementGroup, 0)
-            .setResource("CPU", 1.0)
-            .remote();
-
-    List<ObjectRef<String>> waitList = ImmutableList.of(obj);
-    WaitResult<String> waitResult = Ray.wait(waitList, 1, 30 * 1000);
-    Assert.assertEquals(1, waitResult.getUnready().size());
-
-    // Create a placement group and make sure its creation will successful.
-    PlacementGroup placementGroup = PlacementGroupTestUtils.createSimpleGroup();
-    Assert.assertTrue(placementGroup.wait(60));
-
-    // Submit a normal task that required a exist placement group resources and make sure its
-    // scheduling will successful.
-    Assert.assertEquals(
-        Ray.task(Counter::ping)
-            .setPlacementGroup(placementGroup, 0)
-            .setResource("CPU", 1.0)
-            .remote()
-            .get(),
-        "pong");
-
-    // Make sure it will not affect the previous normal task.
-    Assert.assertEquals(Ray.task(Counter::ping).remote().get(), "pong");
-  }
-}
-=======
-package io.ray.test;
-
-import com.google.common.collect.ImmutableList;
-import io.ray.api.ActorHandle;
-import io.ray.api.ObjectRef;
-import io.ray.api.PlacementGroups;
-import io.ray.api.Ray;
-import io.ray.api.WaitResult;
-import io.ray.api.id.ActorId;
-import io.ray.api.placementgroup.PlacementGroup;
-import io.ray.api.placementgroup.PlacementGroupState;
-import io.ray.api.placementgroup.PlacementStrategy;
-import io.ray.runtime.exception.RayException;
-import java.util.List;
-import org.testng.Assert;
-import org.testng.annotations.Test;
-
-/**
- * TODO: Currently, Java doesn't support multi-node tests so we can't test all strategy temporarily.
- */
-@Test
-public class PlacementGroupTest extends BaseTest {
-
-  public static class Counter {
-
-    private int value;
-
-    public Counter(int initValue) {
-      this.value = initValue;
-    }
-
-    public int getValue() {
-      return value;
-    }
-
-    public static String ping() {
-      return "pong";
-    }
-  }
-
-  // This test just creates a placement group with one bundle.
-  // It's not comprehensive to test all placement group test cases.
-  public void testCreateAndCallActor() {
-    PlacementGroup placementGroup =
-        PlacementGroupTestUtils.createSpecifiedSimpleGroup(
-            "CPU", 2, PlacementStrategy.PACK, 1.0, false);
-    Assert.assertTrue(placementGroup.wait(60));
-    Assert.assertEquals(placementGroup.getName(), "unnamed_group");
-
-    // Test creating an actor from a constructor.
-    ActorHandle<Counter> firstActor =
-        Ray.actor(Counter::new, 1)
-            .setResource("CPU", 1.0)
-            .setPlacementGroup(placementGroup, 0)
-            .remote();
-    Assert.assertNotEquals(firstActor.getId(), ActorId.NIL);
-
-    // Test calling an actor.
-    Assert.assertEquals(firstActor.task(Counter::getValue).remote().get(), Integer.valueOf(1));
-
-    // Test creating an actor without specifying which bundle to use.
-    ActorHandle<Counter> secondActor =
-        Ray.actor(Counter::new, 1)
-            .setResource("CPU", 1.0)
-            .setPlacementGroup(placementGroup)
-            .remote();
-    Assert.assertNotEquals(secondActor.getId(), ActorId.NIL);
-
-    // Test calling an actor.
-    Assert.assertEquals(secondActor.task(Counter::getValue).remote().get(), Integer.valueOf(1));
-  }
-
-  @Test(groups = {"cluster"})
-  public void testGetPlacementGroup() {
-    PlacementGroup firstPlacementGroup =
-        PlacementGroupTestUtils.createNameSpecifiedSimpleGroup(
-            "CPU", 1, PlacementStrategy.PACK, 1.0, "first_placement_group");
-
-    PlacementGroup secondPlacementGroup =
-        PlacementGroupTestUtils.createNameSpecifiedSimpleGroup(
-            "CPU", 1, PlacementStrategy.PACK, 1.0, "second_placement_group");
-    Assert.assertTrue(firstPlacementGroup.wait(60));
-    Assert.assertTrue(secondPlacementGroup.wait(60));
-
-    PlacementGroup firstPlacementGroupRes =
-        PlacementGroups.getPlacementGroup((firstPlacementGroup).getId());
-    PlacementGroup secondPlacementGroupRes =
-        PlacementGroups.getPlacementGroup((secondPlacementGroup).getId());
-
-    Assert.assertNotNull(firstPlacementGroupRes);
-    Assert.assertNotNull(secondPlacementGroupRes);
-
-    Assert.assertEquals(firstPlacementGroup.getId(), firstPlacementGroupRes.getId());
-    Assert.assertEquals(firstPlacementGroupRes.getBundles().size(), 1);
-    Assert.assertEquals(firstPlacementGroupRes.getStrategy(), PlacementStrategy.PACK);
-
-    List<PlacementGroup> allPlacementGroup = PlacementGroups.getAllPlacementGroups();
-    Assert.assertEquals(allPlacementGroup.size(), 2);
-
-    PlacementGroup placementGroupRes = allPlacementGroup.get(0);
-    Assert.assertNotNull(placementGroupRes.getId());
-    PlacementGroup expectPlacementGroup =
-        placementGroupRes.getId().equals(firstPlacementGroup.getId())
-            ? firstPlacementGroup
-            : secondPlacementGroup;
-
-    Assert.assertEquals(
-        placementGroupRes.getBundles().size(), expectPlacementGroup.getBundles().size());
-    Assert.assertEquals(placementGroupRes.getStrategy(), expectPlacementGroup.getStrategy());
-  }
-
-  @Test(groups = {"cluster"})
-  public void testRemovePlacementGroup() {
-    PlacementGroup firstPlacementGroup =
-        PlacementGroupTestUtils.createNameSpecifiedSimpleGroup(
-            "CPU", 1, PlacementStrategy.PACK, 1.0, "first_placement_group");
-
-    PlacementGroup secondPlacementGroup =
-        PlacementGroupTestUtils.createNameSpecifiedSimpleGroup(
-            "CPU", 1, PlacementStrategy.PACK, 1.0, "second_placement_group");
-    Assert.assertTrue(firstPlacementGroup.wait(60));
-    Assert.assertTrue(secondPlacementGroup.wait(60));
-
-    List<PlacementGroup> allPlacementGroup = PlacementGroups.getAllPlacementGroups();
-    Assert.assertEquals(allPlacementGroup.size(), 2);
-
-    PlacementGroups.removePlacementGroup(secondPlacementGroup.getId());
-
-    PlacementGroup removedPlacementGroup =
-        PlacementGroups.getPlacementGroup((secondPlacementGroup).getId());
-    Assert.assertEquals(removedPlacementGroup.getState(), PlacementGroupState.REMOVED);
-
-    // Wait for placement group after it is removed.
-    int exceptionCount = 0;
-    try {
-      removedPlacementGroup.wait(10);
-    } catch (RayException e) {
-      ++exceptionCount;
-    }
-    Assert.assertEquals(exceptionCount, 1);
-  }
-
-  @Test(groups = {"cluster"})
-  public void testCheckBundleIndex() {
-    PlacementGroup placementGroup = PlacementGroupTestUtils.createSimpleGroup();
-    Assert.assertTrue(placementGroup.wait(60));
-
-    int exceptionCount = 0;
-    try {
-      Ray.actor(Counter::new, 1).setPlacementGroup(placementGroup, 1).remote();
-    } catch (IllegalArgumentException e) {
-      ++exceptionCount;
-    }
-    Assert.assertEquals(exceptionCount, 1);
-  }
-
-  @Test(expectedExceptions = {IllegalArgumentException.class})
-  public void testBundleSizeValidCheckWhenCreate() {
-    PlacementGroupTestUtils.createBundleSizeInvalidGroup();
-  }
-
-  @Test(expectedExceptions = {IllegalArgumentException.class})
-  public void testBundleResourceValidCheckWhenCreate() {
-    PlacementGroupTestUtils.createBundleResourceInvalidGroup();
-  }
-
-  @Test(groups = {"cluster"})
-  public void testNamedPlacementGroup() {
-    // Test Non-Global placement group.
-    String pgName = "named_placement_group";
-    PlacementGroup firstPlacementGroup =
-        PlacementGroupTestUtils.createNameSpecifiedSimpleGroup(
-            "CPU", 1, PlacementStrategy.PACK, 1.0, pgName);
-    Assert.assertTrue(firstPlacementGroup.wait(60));
-    // Make sure we can get it by name successfully.
-    PlacementGroup placementGroup = PlacementGroups.getPlacementGroup(pgName);
-    Assert.assertNotNull(placementGroup);
-    Assert.assertEquals(placementGroup.getBundles().size(), 1);
-  }
-
-  @Test(groups = {"cluster"})
-  public void testCreatePlacementGroupWithSameName() {
-    String pgName = "named_placement_group";
-    PlacementGroup firstPlacementGroup =
-        PlacementGroupTestUtils.createNameSpecifiedSimpleGroup(
-            "CPU", 1, PlacementStrategy.PACK, 1.0, pgName);
-    Assert.assertTrue(firstPlacementGroup.wait(60));
-    int exceptionCount = 0;
-    try {
-      PlacementGroupTestUtils.createNameSpecifiedSimpleGroup(
-          "CPU", 1, PlacementStrategy.PACK, 1.0, pgName);
-    } catch (IllegalArgumentException e) {
-      ++exceptionCount;
-    }
-    Assert.assertEquals(exceptionCount, 1);
-  }
-
-  @Test(groups = {"cluster"})
-  public void testPlacementGroupForNormalTask() {
-    // Create a placement group with non-exist resources.
-    String pgName = "named_placement_group";
-    PlacementGroup nonExistPlacementGroup =
-        PlacementGroupTestUtils.createNameSpecifiedSimpleGroup(
-            "non-exist-resource", 1, PlacementStrategy.PACK, 1.0, pgName);
-
-    // Make sure its creation will failed.
-    Assert.assertFalse(nonExistPlacementGroup.wait(60));
-
-    // Submit a normal task that required a non-exist placement group resources and make sure its
-    // scheduling will timeout.
-    ObjectRef<String> obj =
-        Ray.task(Counter::ping)
-            .setPlacementGroup(nonExistPlacementGroup, 0)
-            .setResource("CPU", 1.0)
-            .remote();
-
-    List<ObjectRef<String>> waitList = ImmutableList.of(obj);
-    WaitResult<String> waitResult = Ray.wait(waitList, 1, 30 * 1000);
-    Assert.assertEquals(1, waitResult.getUnready().size());
-
-    // Create a placement group and make sure its creation will successful.
-    PlacementGroup placementGroup = PlacementGroupTestUtils.createSimpleGroup();
-    Assert.assertTrue(placementGroup.wait(60));
-
-    // Submit a normal task that required a exist placement group resources and make sure its
-    // scheduling will successful.
-    Assert.assertEquals(
-        Ray.task(Counter::ping)
-            .setPlacementGroup(placementGroup, 0)
-            .setResource("CPU", 1.0)
-            .remote()
-            .get(),
-        "pong");
-
-    // Submit a normal task without specifying which bundle to use.
-    Assert.assertEquals(
-        Ray.task(Counter::ping)
-            .setPlacementGroup(placementGroup)
-            .setResource("CPU", 1.0)
-            .remote()
-            .get(),
-        "pong");
-
-    // Make sure it will not affect the previous normal task.
-    Assert.assertEquals(Ray.task(Counter::ping).remote().get(), "pong");
-  }
-}
->>>>>>> 19672688
+package io.ray.test;
+
+import com.google.common.collect.ImmutableList;
+import io.ray.api.ActorHandle;
+import io.ray.api.ObjectRef;
+import io.ray.api.PlacementGroups;
+import io.ray.api.Ray;
+import io.ray.api.WaitResult;
+import io.ray.api.id.ActorId;
+import io.ray.api.placementgroup.PlacementGroup;
+import io.ray.api.placementgroup.PlacementGroupState;
+import io.ray.api.placementgroup.PlacementStrategy;
+import io.ray.runtime.exception.RayException;
+import java.util.List;
+import org.testng.Assert;
+import org.testng.annotations.Test;
+
+/**
+ * TODO: Currently, Java doesn't support multi-node tests so we can't test all strategy temporarily.
+ */
+@Test
+public class PlacementGroupTest extends BaseTest {
+
+  public static class Counter {
+
+    private int value;
+
+    public Counter(int initValue) {
+      this.value = initValue;
+    }
+
+    public int getValue() {
+      return value;
+    }
+
+    public static String ping() {
+      return "pong";
+    }
+  }
+
+  // This test just creates a placement group with one bundle.
+  // It's not comprehensive to test all placement group test cases.
+  public void testCreateAndCallActor() {
+    PlacementGroup placementGroup =
+        PlacementGroupTestUtils.createSpecifiedSimpleGroup(
+            "CPU", 2, PlacementStrategy.PACK, 1.0, false);
+    Assert.assertTrue(placementGroup.wait(60));
+    Assert.assertEquals(placementGroup.getName(), "unnamed_group");
+
+    // Test creating an actor from a constructor.
+    ActorHandle<Counter> firstActor =
+        Ray.actor(Counter::new, 1)
+            .setResource("CPU", 1.0)
+            .setPlacementGroup(placementGroup, 0)
+            .remote();
+    Assert.assertNotEquals(firstActor.getId(), ActorId.NIL);
+
+    // Test calling an actor.
+    Assert.assertEquals(firstActor.task(Counter::getValue).remote().get(), Integer.valueOf(1));
+
+    // Test creating an actor without specifying which bundle to use.
+    ActorHandle<Counter> secondActor =
+        Ray.actor(Counter::new, 1)
+            .setResource("CPU", 1.0)
+            .setPlacementGroup(placementGroup)
+            .remote();
+    Assert.assertNotEquals(secondActor.getId(), ActorId.NIL);
+
+    // Test calling an actor.
+    Assert.assertEquals(secondActor.task(Counter::getValue).remote().get(), Integer.valueOf(1));
+  }
+
+  @Test(groups = {"cluster"})
+  public void testGetPlacementGroup() {
+    PlacementGroup firstPlacementGroup =
+        PlacementGroupTestUtils.createNameSpecifiedSimpleGroup(
+            "CPU", 1, PlacementStrategy.PACK, 1.0, "first_placement_group");
+
+    PlacementGroup secondPlacementGroup =
+        PlacementGroupTestUtils.createNameSpecifiedSimpleGroup(
+            "CPU", 1, PlacementStrategy.PACK, 1.0, "second_placement_group");
+    Assert.assertTrue(firstPlacementGroup.wait(60));
+    Assert.assertTrue(secondPlacementGroup.wait(60));
+
+    PlacementGroup firstPlacementGroupRes =
+        PlacementGroups.getPlacementGroup((firstPlacementGroup).getId());
+    PlacementGroup secondPlacementGroupRes =
+        PlacementGroups.getPlacementGroup((secondPlacementGroup).getId());
+
+    Assert.assertNotNull(firstPlacementGroupRes);
+    Assert.assertNotNull(secondPlacementGroupRes);
+
+    Assert.assertEquals(firstPlacementGroup.getId(), firstPlacementGroupRes.getId());
+    Assert.assertEquals(firstPlacementGroupRes.getBundles().size(), 1);
+    Assert.assertEquals(firstPlacementGroupRes.getStrategy(), PlacementStrategy.PACK);
+
+    List<PlacementGroup> allPlacementGroup = PlacementGroups.getAllPlacementGroups();
+    Assert.assertEquals(allPlacementGroup.size(), 2);
+
+    PlacementGroup placementGroupRes = allPlacementGroup.get(0);
+    Assert.assertNotNull(placementGroupRes.getId());
+    PlacementGroup expectPlacementGroup =
+        placementGroupRes.getId().equals(firstPlacementGroup.getId())
+            ? firstPlacementGroup
+            : secondPlacementGroup;
+
+    Assert.assertEquals(
+        placementGroupRes.getBundles().size(), expectPlacementGroup.getBundles().size());
+    Assert.assertEquals(placementGroupRes.getStrategy(), expectPlacementGroup.getStrategy());
+  }
+
+  @Test(groups = {"cluster"})
+  public void testRemovePlacementGroup() {
+    PlacementGroup firstPlacementGroup =
+        PlacementGroupTestUtils.createNameSpecifiedSimpleGroup(
+            "CPU", 1, PlacementStrategy.PACK, 1.0, "first_placement_group");
+
+    PlacementGroup secondPlacementGroup =
+        PlacementGroupTestUtils.createNameSpecifiedSimpleGroup(
+            "CPU", 1, PlacementStrategy.PACK, 1.0, "second_placement_group");
+    Assert.assertTrue(firstPlacementGroup.wait(60));
+    Assert.assertTrue(secondPlacementGroup.wait(60));
+
+    List<PlacementGroup> allPlacementGroup = PlacementGroups.getAllPlacementGroups();
+    Assert.assertEquals(allPlacementGroup.size(), 2);
+
+    PlacementGroups.removePlacementGroup(secondPlacementGroup.getId());
+
+    PlacementGroup removedPlacementGroup =
+        PlacementGroups.getPlacementGroup((secondPlacementGroup).getId());
+    Assert.assertEquals(removedPlacementGroup.getState(), PlacementGroupState.REMOVED);
+
+    // Wait for placement group after it is removed.
+    int exceptionCount = 0;
+    try {
+      removedPlacementGroup.wait(10);
+    } catch (RayException e) {
+      ++exceptionCount;
+    }
+    Assert.assertEquals(exceptionCount, 1);
+  }
+
+  @Test(groups = {"cluster"})
+  public void testCheckBundleIndex() {
+    PlacementGroup placementGroup = PlacementGroupTestUtils.createSimpleGroup();
+    Assert.assertTrue(placementGroup.wait(60));
+
+    int exceptionCount = 0;
+    try {
+      Ray.actor(Counter::new, 1).setPlacementGroup(placementGroup, 1).remote();
+    } catch (IllegalArgumentException e) {
+      ++exceptionCount;
+    }
+    Assert.assertEquals(exceptionCount, 1);
+  }
+
+  @Test(expectedExceptions = {IllegalArgumentException.class})
+  public void testBundleSizeValidCheckWhenCreate() {
+    PlacementGroupTestUtils.createBundleSizeInvalidGroup();
+  }
+
+  @Test(expectedExceptions = {IllegalArgumentException.class})
+  public void testBundleResourceValidCheckWhenCreate() {
+    PlacementGroupTestUtils.createBundleResourceInvalidGroup();
+  }
+
+  @Test(groups = {"cluster"})
+  public void testNamedPlacementGroup() {
+    // Test Non-Global placement group.
+    String pgName = "named_placement_group";
+    PlacementGroup firstPlacementGroup =
+        PlacementGroupTestUtils.createNameSpecifiedSimpleGroup(
+            "CPU", 1, PlacementStrategy.PACK, 1.0, pgName);
+    Assert.assertTrue(firstPlacementGroup.wait(60));
+    // Make sure we can get it by name successfully.
+    PlacementGroup placementGroup = PlacementGroups.getPlacementGroup(pgName);
+    Assert.assertNotNull(placementGroup);
+    Assert.assertEquals(placementGroup.getBundles().size(), 1);
+  }
+
+  @Test(groups = {"cluster"})
+  public void testCreatePlacementGroupWithSameName() {
+    String pgName = "named_placement_group";
+    PlacementGroup firstPlacementGroup =
+        PlacementGroupTestUtils.createNameSpecifiedSimpleGroup(
+            "CPU", 1, PlacementStrategy.PACK, 1.0, pgName);
+    Assert.assertTrue(firstPlacementGroup.wait(60));
+    int exceptionCount = 0;
+    try {
+      PlacementGroupTestUtils.createNameSpecifiedSimpleGroup(
+          "CPU", 1, PlacementStrategy.PACK, 1.0, pgName);
+    } catch (IllegalArgumentException e) {
+      ++exceptionCount;
+    }
+    Assert.assertEquals(exceptionCount, 1);
+  }
+
+  @Test(groups = {"cluster"})
+  public void testPlacementGroupForNormalTask() {
+    // Create a placement group with non-exist resources.
+    String pgName = "named_placement_group";
+    PlacementGroup nonExistPlacementGroup =
+        PlacementGroupTestUtils.createNameSpecifiedSimpleGroup(
+            "non-exist-resource", 1, PlacementStrategy.PACK, 1.0, pgName);
+
+    // Make sure its creation will failed.
+    Assert.assertFalse(nonExistPlacementGroup.wait(60));
+
+    // Submit a normal task that required a non-exist placement group resources and make sure its
+    // scheduling will timeout.
+    ObjectRef<String> obj =
+        Ray.task(Counter::ping)
+            .setPlacementGroup(nonExistPlacementGroup, 0)
+            .setResource("CPU", 1.0)
+            .remote();
+
+    List<ObjectRef<String>> waitList = ImmutableList.of(obj);
+    WaitResult<String> waitResult = Ray.wait(waitList, 1, 30 * 1000);
+    Assert.assertEquals(1, waitResult.getUnready().size());
+
+    // Create a placement group and make sure its creation will successful.
+    PlacementGroup placementGroup = PlacementGroupTestUtils.createSimpleGroup();
+    Assert.assertTrue(placementGroup.wait(60));
+
+    // Submit a normal task that required a exist placement group resources and make sure its
+    // scheduling will successful.
+    Assert.assertEquals(
+        Ray.task(Counter::ping)
+            .setPlacementGroup(placementGroup, 0)
+            .setResource("CPU", 1.0)
+            .remote()
+            .get(),
+        "pong");
+
+    // Submit a normal task without specifying which bundle to use.
+    Assert.assertEquals(
+        Ray.task(Counter::ping)
+            .setPlacementGroup(placementGroup)
+            .setResource("CPU", 1.0)
+            .remote()
+            .get(),
+        "pong");
+
+    // Make sure it will not affect the previous normal task.
+    Assert.assertEquals(Ray.task(Counter::ping).remote().get(), "pong");
+  }
+}