--- conflicted
+++ resolved
@@ -1,812 +1,410 @@
-<<<<<<< HEAD
-package io.ray.test;
-
-import com.google.common.base.Preconditions;
-import io.ray.api.ActorHandle;
-import io.ray.api.ObjectRef;
-import io.ray.api.PyActorHandle;
-import io.ray.api.Ray;
-import io.ray.api.function.PyActorClass;
-import io.ray.api.function.PyActorMethod;
-import io.ray.api.function.PyFunction;
-import io.ray.runtime.actor.NativeActorHandle;
-import io.ray.runtime.exception.CrossLanguageException;
-import io.ray.runtime.exception.RayException;
-import io.ray.runtime.generated.Common.Language;
-import java.io.File;
-import java.io.IOException;
-import java.io.InputStream;
-import java.math.BigInteger;
-import java.nio.charset.StandardCharsets;
-import java.util.Arrays;
-import java.util.List;
-import org.apache.commons.io.FileUtils;
-import org.testng.Assert;
-import org.testng.annotations.BeforeClass;
-import org.testng.annotations.Test;
-
-@Test(groups = {"cluster"})
-public class CrossLanguageInvocationTest extends BaseTest {
-
-  private static final String PYTHON_MODULE = "test_cross_language_invocation";
-
-  @BeforeClass
-  public void beforeClass() {
-    // Delete and re-create the temp dir.
-    File tempDir =
-        new File(System.getProperty("java.io.tmpdir") + File.separator + "ray_cross_language_test");
-    FileUtils.deleteQuietly(tempDir);
-    tempDir.mkdirs();
-    tempDir.deleteOnExit();
-
-    // Write the test Python file to the temp dir.
-    InputStream in =
-        CrossLanguageInvocationTest.class.getResourceAsStream("/" + PYTHON_MODULE + ".py");
-    File pythonFile = new File(tempDir.getAbsolutePath() + File.separator + PYTHON_MODULE + ".py");
-    try {
-      FileUtils.copyInputStreamToFile(in, pythonFile);
-    } catch (IOException e) {
-      throw new RuntimeException(e);
-    }
-
-    System.setProperty(
-        "ray.job.code-search-path",
-        System.getProperty("java.class.path") + File.pathSeparator + tempDir.getAbsolutePath());
-  }
-
-  @Test
-  public void testCallingPythonFunction() {
-    Object[] inputs =
-        new Object[] {
-          true, // Boolean
-          Byte.MAX_VALUE, // Byte
-          Short.MAX_VALUE, // Short
-          Integer.MAX_VALUE, // Integer
-          Long.MAX_VALUE, // Long
-          // BigInteger can support max value of 2^64-1, please refer to:
-          // https://github.com/msgpack/msgpack/blob/master/spec.md#int-format-family
-          // If BigInteger larger than 2^64-1, the value can only be transferred among Java workers.
-          BigInteger.valueOf(Long.MAX_VALUE), // BigInteger
-          "Hello World!", // String
-          1.234f, // Float
-          1.234, // Double
-          "example binary".getBytes()
-        }; // byte[]
-    for (Object o : inputs) {
-      ObjectRef res =
-          Ray.task(PyFunction.of(PYTHON_MODULE, "py_return_input", o.getClass()), o).remote();
-      Assert.assertEquals(res.get(), o);
-    }
-    // null
-    {
-      Object input = null;
-      ObjectRef<Object> res =
-          Ray.task(PyFunction.of(PYTHON_MODULE, "py_return_input", Object.class), input).remote();
-      Object r = res.get();
-      Assert.assertEquals(r, input);
-    }
-    // array
-    {
-      int[] input = new int[] {1, 2};
-      ObjectRef<int[]> res =
-          Ray.task(PyFunction.of(PYTHON_MODULE, "py_return_input", int[].class), input).remote();
-      int[] r = res.get();
-      Assert.assertEquals(r, input);
-    }
-    // array of Object
-    {
-      Object[] input =
-          new Object[] {1, 2.3f, 4.56, "789", "10".getBytes(), null, true, new int[] {1, 2}};
-      ObjectRef<Object[]> res =
-          Ray.task(PyFunction.of(PYTHON_MODULE, "py_return_input", Object[].class), input).remote();
-      Object[] r = res.get();
-      // If we tell the value type is Object, then all numbers will be Number type.
-      Assert.assertEquals(((Number) r[0]).intValue(), input[0]);
-      Assert.assertEquals(((Number) r[1]).floatValue(), input[1]);
-      Assert.assertEquals(((Number) r[2]).doubleValue(), input[2]);
-      // String cast
-      Assert.assertEquals((String) r[3], input[3]);
-      // binary cast
-      Assert.assertEquals((byte[]) r[4], input[4]);
-      // null
-      Assert.assertEquals(r[5], input[5]);
-      // Boolean cast
-      Assert.assertEquals((Boolean) r[6], input[6]);
-      // array cast
-      Object[] r7array = (Object[]) r[7];
-      int[] input7array = (int[]) input[7];
-      Assert.assertEquals(((Number) r7array[0]).intValue(), input7array[0]);
-      Assert.assertEquals(((Number) r7array[1]).intValue(), input7array[1]);
-    }
-    // Unsupported types, all Java specific types, e.g. List / Map...
-    {
-      Assert.expectThrows(
-          Exception.class,
-          () -> {
-            List<Integer> input = Arrays.asList(1, 2);
-            ObjectRef<List<Integer>> res =
-                Ray.task(
-                        PyFunction.of(
-                            PYTHON_MODULE,
-                            "py_return_input",
-                            (Class<List<Integer>>) input.getClass()),
-                        input)
-                    .remote();
-            List<Integer> r = res.get();
-            Assert.assertEquals(r, input);
-          });
-    }
-  }
-
-  @Test
-  public void testPythonCallJavaFunction() {
-    ObjectRef<String> res =
-        Ray.task(PyFunction.of(PYTHON_MODULE, "py_func_call_java_function", String.class)).remote();
-    Assert.assertEquals(res.get(), "success");
-  }
-
-  @Test
-  public void testCallingPythonActor() {
-    PyActorHandle actor =
-        Ray.actor(PyActorClass.of(PYTHON_MODULE, "Counter"), "1".getBytes()).remote();
-    ObjectRef<byte[]> res =
-        actor.task(PyActorMethod.of("increase", byte[].class), "1".getBytes()).remote();
-    Assert.assertEquals(res.get(), "2".getBytes());
-  }
-
-  @Test
-  public void testPythonCallJavaActor() {
-    ObjectRef<byte[]> res =
-        Ray.task(
-                PyFunction.of(PYTHON_MODULE, "py_func_call_java_actor", byte[].class),
-                "1".getBytes())
-            .remote();
-    Assert.assertEquals(res.get(), "Counter1".getBytes());
-  }
-
-  @Test
-  public void testPassActorHandleFromPythonToJava() {
-    // Call a python function which creates a python actor
-    // and pass the actor handle to callPythonActorHandle.
-    ObjectRef<byte[]> res =
-        Ray.task(PyFunction.of(PYTHON_MODULE, "py_func_pass_python_actor_handle", byte[].class))
-            .remote();
-    Assert.assertEquals(res.get(), "3".getBytes());
-  }
-
-  @Test
-  public void testPassActorHandleFromJavaToPython() {
-    // Create a java actor, and pass actor handle to python.
-    ActorHandle<TestActor> javaActor = Ray.actor(TestActor::new, "1".getBytes()).remote();
-    Preconditions.checkState(javaActor instanceof NativeActorHandle);
-    ObjectRef<byte[]> res =
-        Ray.task(
-                PyFunction.of(PYTHON_MODULE, "py_func_call_java_actor_from_handle", byte[].class),
-                javaActor)
-            .remote();
-    Assert.assertEquals(res.get(), "12".getBytes());
-    // Create a python actor, and pass actor handle to python.
-    PyActorHandle pyActor =
-        Ray.actor(PyActorClass.of(PYTHON_MODULE, "Counter"), "1".getBytes()).remote();
-    Preconditions.checkState(pyActor instanceof NativeActorHandle);
-    res =
-        Ray.task(
-                PyFunction.of(PYTHON_MODULE, "py_func_call_python_actor_from_handle", byte[].class),
-                pyActor)
-            .remote();
-    Assert.assertEquals(res.get(), "3".getBytes());
-  }
-
-  @Test
-  public void testExceptionSerialization() throws IOException {
-    try {
-      throw new RayException("Test Exception");
-    } catch (RayException e) {
-      String formattedException =
-          org.apache.commons.lang3.exception.ExceptionUtils.getStackTrace(e);
-      io.ray.runtime.generated.Common.RayException exception =
-          io.ray.runtime.generated.Common.RayException.parseFrom(e.toBytes());
-      Assert.assertEquals(exception.getFormattedExceptionString(), formattedException);
-    }
-  }
-
-  @Test
-  public void testRaiseExceptionFromPython() {
-    ObjectRef<Object> res =
-        Ray.task(PyFunction.of(PYTHON_MODULE, "py_func_python_raise_exception", Object.class))
-            .remote();
-    try {
-      res.get();
-    } catch (RuntimeException ex) {
-      // ex is a Python exception(py_func_python_raise_exception) with no cause.
-      Assert.assertTrue(ex instanceof CrossLanguageException);
-      CrossLanguageException e = (CrossLanguageException) ex;
-      Assert.assertEquals(e.getLanguage(), Language.PYTHON);
-      // ex.cause is null.
-      Assert.assertNull(ex.getCause());
-      Assert.assertTrue(
-          ex.getMessage().contains("ZeroDivisionError: division by zero"), ex.getMessage());
-      return;
-    }
-    Assert.fail();
-  }
-
-  @Test
-  public void testThrowExceptionFromJava() {
-    ObjectRef<Object> res =
-        Ray.task(PyFunction.of(PYTHON_MODULE, "py_func_java_throw_exception", Object.class))
-            .remote();
-    try {
-      res.get();
-    } catch (RuntimeException ex) {
-      final String message = ex.getMessage();
-      Assert.assertTrue(message.contains("py_func_java_throw_exception"), message);
-      Assert.assertTrue(
-          message.contains("io.ray.test.CrossLanguageInvocationTest.throwException"), message);
-      Assert.assertTrue(message.contains("java.lang.ArithmeticException: / by zero"), message);
-      return;
-    }
-    Assert.fail();
-  }
-
-  @Test
-  public void testRaiseExceptionFromNestPython() {
-    ObjectRef<Object> res =
-        Ray.task(PyFunction.of(PYTHON_MODULE, "py_func_nest_python_raise_exception", Object.class))
-            .remote();
-    try {
-      res.get();
-    } catch (RuntimeException ex) {
-      final String message = ex.getMessage();
-      Assert.assertTrue(message.contains("py_func_nest_python_raise_exception"), message);
-      Assert.assertTrue(message.contains("io.ray.runtime.task.TaskExecutor.execute"), message);
-      Assert.assertTrue(message.contains("py_func_python_raise_exception"), message);
-      Assert.assertTrue(message.contains("ZeroDivisionError: division by zero"), message);
-      return;
-    }
-    Assert.fail();
-  }
-
-  @Test
-  public void testThrowExceptionFromNestJava() {
-    ObjectRef<Object> res =
-        Ray.task(PyFunction.of(PYTHON_MODULE, "py_func_nest_java_throw_exception", Object.class))
-            .remote();
-    try {
-      res.get();
-    } catch (RuntimeException ex) {
-      final String message = ex.getMessage();
-      Assert.assertTrue(message.contains("py_func_nest_java_throw_exception"), message);
-      Assert.assertEquals(
-          org.apache.commons.lang3.StringUtils.countMatches(
-              message, "io.ray.runtime.exception.RayTaskException"),
-          2);
-      Assert.assertTrue(message.contains("py_func_java_throw_exception"), message);
-      Assert.assertTrue(message.contains("java.lang.ArithmeticException: / by zero"), message);
-      return;
-    }
-    Assert.fail();
-  }
-
-  @Test
-  public void testCallingPythonNamedActor() {
-    /// 1. create Python named actor.
-    /// 2. get and invoke it in Java.
-    byte[] res =
-        Ray.task(PyFunction.of(PYTHON_MODULE, "py_func_create_named_actor", byte[].class))
-            .remote()
-            .get();
-    Assert.assertEquals(res, "true".getBytes(StandardCharsets.UTF_8));
-    PyActorHandle pyActor = (PyActorHandle) Ray.getActor("py_named_actor").get();
-
-    ObjectRef<byte[]> obj =
-        pyActor.task(PyActorMethod.of("increase", byte[].class), "1".getBytes()).remote();
-    Assert.assertEquals(obj.get(), "102".getBytes());
-  }
-
-  @Test
-  public void testCallingJavaNamedActor() {
-    /// 1. create Java named actor.
-    /// 2. get and invoke it in Python.
-    ActorHandle<TestActor> actor =
-        Ray.actor(TestActor::new, "hello".getBytes(StandardCharsets.UTF_8))
-            .setName("java_named_actor")
-            .remote();
-    Assert.assertEquals(
-        actor.task(TestActor::getValue).remote().get(), "hello".getBytes(StandardCharsets.UTF_8));
-
-    byte[] res =
-        Ray.task(PyFunction.of(PYTHON_MODULE, "py_func_get_and_invoke_named_actor", byte[].class))
-            .remote()
-            .get();
-    Assert.assertEquals(res, "true".getBytes(StandardCharsets.UTF_8));
-  }
-
-  public static Object[] pack(int i, String s, double f, Object[] o) {
-    // This function will be called from test_cross_language_invocation.py
-    return new Object[] {i, s, f, o};
-  }
-
-  public static Object returnInput(Object o) {
-    return o;
-  }
-
-  public static boolean returnInputBoolean(boolean b) {
-    return b;
-  }
-
-  public static int returnInputInt(int i) {
-    return i;
-  }
-
-  public static double returnInputDouble(double d) {
-    return d;
-  }
-
-  public static String returnInputString(String s) {
-    return s;
-  }
-
-  public static int[] returnInputIntArray(int[] l) {
-    return l;
-  }
-
-  public static byte[] callPythonActorHandle(PyActorHandle actor) {
-    // This function will be called from test_cross_language_invocation.py
-    ObjectRef<byte[]> res =
-        actor.task(PyActorMethod.of("increase", byte[].class), "1".getBytes()).remote();
-    Assert.assertEquals(res.get(), "3".getBytes());
-    return (byte[]) res.get();
-  }
-
-  @SuppressWarnings("ConstantOverflow")
-  public static Object throwException() {
-    return 1 / 0;
-  }
-
-  public static Object throwJavaException() {
-    ObjectRef<Object> res =
-        Ray.task(PyFunction.of(PYTHON_MODULE, "py_func_java_throw_exception", Object.class))
-            .remote();
-    return res.get();
-  }
-
-  public static Object raisePythonException() {
-    ObjectRef<Object> res =
-        Ray.task(PyFunction.of(PYTHON_MODULE, "py_func_python_raise_exception", Object.class))
-            .remote();
-    return res.get();
-  }
-
-  public static class TestActor {
-
-    public TestActor(byte[] v) {
-      value = v;
-    }
-
-    public byte[] concat(byte[] v) {
-      byte[] c = new byte[value.length + v.length];
-      System.arraycopy(value, 0, c, 0, value.length);
-      System.arraycopy(v, 0, c, value.length, v.length);
-      return c;
-    }
-
-    public byte[] getValue() {
-      return value;
-    }
-
-    private byte[] value;
-  }
-}
-=======
-package io.ray.test;
-
-import com.google.common.base.Preconditions;
-import io.ray.api.ActorHandle;
-import io.ray.api.ObjectRef;
-import io.ray.api.PyActorHandle;
-import io.ray.api.Ray;
-import io.ray.api.function.PyActorClass;
-import io.ray.api.function.PyActorMethod;
-import io.ray.api.function.PyFunction;
-import io.ray.runtime.actor.NativeActorHandle;
-import io.ray.runtime.exception.CrossLanguageException;
-import io.ray.runtime.exception.RayException;
-import io.ray.runtime.generated.Common.Language;
-import java.io.File;
-import java.io.IOException;
-import java.io.InputStream;
-import java.math.BigInteger;
-import java.nio.charset.StandardCharsets;
-import java.util.Arrays;
-import java.util.List;
-import org.apache.commons.io.FileUtils;
-import org.testng.Assert;
-import org.testng.annotations.BeforeClass;
-import org.testng.annotations.Test;
-
-@Test(groups = {"cluster"})
-public class CrossLanguageInvocationTest extends BaseTest {
-
-  private static final String PYTHON_MODULE = "test_cross_language_invocation";
-
-  @BeforeClass
-  public void beforeClass() {
-    // Delete and re-create the temp dir.
-    File tempDir =
-        new File(System.getProperty("java.io.tmpdir") + File.separator + "ray_cross_language_test");
-    FileUtils.deleteQuietly(tempDir);
-    tempDir.mkdirs();
-    tempDir.deleteOnExit();
-
-    // Write the test Python file to the temp dir.
-    InputStream in =
-        CrossLanguageInvocationTest.class.getResourceAsStream("/" + PYTHON_MODULE + ".py");
-    File pythonFile = new File(tempDir.getAbsolutePath() + File.separator + PYTHON_MODULE + ".py");
-    try {
-      FileUtils.copyInputStreamToFile(in, pythonFile);
-    } catch (IOException e) {
-      throw new RuntimeException(e);
-    }
-
-    System.setProperty(
-        "ray.job.code-search-path",
-        System.getProperty("java.class.path") + File.pathSeparator + tempDir.getAbsolutePath());
-  }
-
-  @Test
-  public void testCallingPythonFunction() {
-    Object[] inputs =
-        new Object[] {
-          true, // Boolean
-          Byte.MAX_VALUE, // Byte
-          Short.MAX_VALUE, // Short
-          Integer.MAX_VALUE, // Integer
-          Long.MAX_VALUE, // Long
-          // BigInteger can support max value of 2^64-1, please refer to:
-          // https://github.com/msgpack/msgpack/blob/master/spec.md#int-format-family
-          // If BigInteger larger than 2^64-1, the value can only be transferred among Java workers.
-          BigInteger.valueOf(Long.MAX_VALUE), // BigInteger
-          "Hello World!", // String
-          1.234f, // Float
-          1.234, // Double
-          "example binary".getBytes()
-        }; // byte[]
-    for (Object o : inputs) {
-      ObjectRef res =
-          Ray.task(PyFunction.of(PYTHON_MODULE, "py_return_input", o.getClass()), o).remote();
-      Assert.assertEquals(res.get(), o);
-    }
-    // null
-    {
-      Object input = null;
-      ObjectRef<Object> res =
-          Ray.task(PyFunction.of(PYTHON_MODULE, "py_return_input", Object.class), input).remote();
-      Object r = res.get();
-      Assert.assertEquals(r, input);
-    }
-    // array
-    {
-      int[] input = new int[] {1, 2};
-      ObjectRef<int[]> res =
-          Ray.task(PyFunction.of(PYTHON_MODULE, "py_return_input", int[].class), input).remote();
-      int[] r = res.get();
-      Assert.assertEquals(r, input);
-    }
-    // array of Object
-    {
-      Object[] input =
-          new Object[] {1, 2.3f, 4.56, "789", "10".getBytes(), null, true, new int[] {1, 2}};
-      ObjectRef<Object[]> res =
-          Ray.task(PyFunction.of(PYTHON_MODULE, "py_return_input", Object[].class), input).remote();
-      Object[] r = res.get();
-      // If we tell the value type is Object, then all numbers will be Number type.
-      Assert.assertEquals(((Number) r[0]).intValue(), input[0]);
-      Assert.assertEquals(((Number) r[1]).floatValue(), input[1]);
-      Assert.assertEquals(((Number) r[2]).doubleValue(), input[2]);
-      // String cast
-      Assert.assertEquals((String) r[3], input[3]);
-      // binary cast
-      Assert.assertEquals((byte[]) r[4], input[4]);
-      // null
-      Assert.assertEquals(r[5], input[5]);
-      // Boolean cast
-      Assert.assertEquals((Boolean) r[6], input[6]);
-      // array cast
-      Object[] r7array = (Object[]) r[7];
-      int[] input7array = (int[]) input[7];
-      Assert.assertEquals(((Number) r7array[0]).intValue(), input7array[0]);
-      Assert.assertEquals(((Number) r7array[1]).intValue(), input7array[1]);
-    }
-    // Unsupported types, all Java specific types, e.g. List / Map...
-    {
-      Assert.expectThrows(
-          Exception.class,
-          () -> {
-            List<Integer> input = Arrays.asList(1, 2);
-            ObjectRef<List<Integer>> res =
-                Ray.task(
-                        PyFunction.of(
-                            PYTHON_MODULE,
-                            "py_return_input",
-                            (Class<List<Integer>>) input.getClass()),
-                        input)
-                    .remote();
-            List<Integer> r = res.get();
-            Assert.assertEquals(r, input);
-          });
-    }
-  }
-
-  @Test
-  public void testPythonCallJavaFunction() {
-    ObjectRef<String> res =
-        Ray.task(PyFunction.of(PYTHON_MODULE, "py_func_call_java_function", String.class)).remote();
-    Assert.assertEquals(res.get(), "success");
-  }
-
-  @Test
-  public void testCallingPythonActor() {
-    PyActorHandle actor =
-        Ray.actor(PyActorClass.of(PYTHON_MODULE, "Counter"), "1".getBytes()).remote();
-    ObjectRef<byte[]> res =
-        actor.task(PyActorMethod.of("increase", byte[].class), "1".getBytes()).remote();
-    Assert.assertEquals(res.get(), "2".getBytes());
-  }
-
-  @Test
-  public void testPythonCallJavaActor() {
-    ObjectRef<byte[]> res =
-        Ray.task(
-                PyFunction.of(PYTHON_MODULE, "py_func_call_java_actor", byte[].class),
-                "1".getBytes())
-            .remote();
-    Assert.assertEquals(res.get(), "Counter1".getBytes());
-  }
-
-  @Test
-  public void testPassActorHandleFromPythonToJava() {
-    // Call a python function which creates a python actor
-    // and pass the actor handle to callPythonActorHandle.
-    ObjectRef<byte[]> res =
-        Ray.task(PyFunction.of(PYTHON_MODULE, "py_func_pass_python_actor_handle", byte[].class))
-            .remote();
-    Assert.assertEquals(res.get(), "3".getBytes());
-  }
-
-  @Test
-  public void testPassActorHandleFromJavaToPython() {
-    // Create a java actor, and pass actor handle to python.
-    ActorHandle<TestActor> javaActor = Ray.actor(TestActor::new, "1".getBytes()).remote();
-    Preconditions.checkState(javaActor instanceof NativeActorHandle);
-    ObjectRef<byte[]> res =
-        Ray.task(
-                PyFunction.of(PYTHON_MODULE, "py_func_call_java_actor_from_handle", byte[].class),
-                javaActor)
-            .remote();
-    Assert.assertEquals(res.get(), "12".getBytes());
-    // Create a python actor, and pass actor handle to python.
-    PyActorHandle pyActor =
-        Ray.actor(PyActorClass.of(PYTHON_MODULE, "Counter"), "1".getBytes()).remote();
-    Preconditions.checkState(pyActor instanceof NativeActorHandle);
-    res =
-        Ray.task(
-                PyFunction.of(PYTHON_MODULE, "py_func_call_python_actor_from_handle", byte[].class),
-                pyActor)
-            .remote();
-    Assert.assertEquals(res.get(), "3".getBytes());
-  }
-
-  @Test
-  public void testExceptionSerialization() throws IOException {
-    try {
-      throw new RayException("Test Exception");
-    } catch (RayException e) {
-      String formattedException =
-          org.apache.commons.lang3.exception.ExceptionUtils.getStackTrace(e);
-      io.ray.runtime.generated.Common.RayException exception =
-          io.ray.runtime.generated.Common.RayException.parseFrom(e.toBytes());
-      Assert.assertEquals(exception.getFormattedExceptionString(), formattedException);
-    }
-  }
-
-  @Test
-  public void testRaiseExceptionFromPython() {
-    ObjectRef<Object> res =
-        Ray.task(PyFunction.of(PYTHON_MODULE, "py_func_python_raise_exception", Object.class))
-            .remote();
-    try {
-      res.get();
-    } catch (RuntimeException ex) {
-      // ex is a Python exception(py_func_python_raise_exception) with no cause.
-      Assert.assertTrue(ex instanceof CrossLanguageException);
-      CrossLanguageException e = (CrossLanguageException) ex;
-      Assert.assertEquals(e.getLanguage(), Language.PYTHON);
-      // ex.cause is null.
-      Assert.assertNull(ex.getCause());
-      Assert.assertTrue(
-          ex.getMessage().contains("ZeroDivisionError: division by zero"), ex.getMessage());
-      return;
-    }
-    Assert.fail();
-  }
-
-  @Test
-  public void testThrowExceptionFromJava() {
-    ObjectRef<Object> res =
-        Ray.task(PyFunction.of(PYTHON_MODULE, "py_func_java_throw_exception", Object.class))
-            .remote();
-    try {
-      res.get();
-    } catch (RuntimeException ex) {
-      final String message = ex.getMessage();
-      Assert.assertTrue(message.contains("py_func_java_throw_exception"), message);
-      Assert.assertTrue(
-          message.contains("io.ray.test.CrossLanguageInvocationTest.throwException"), message);
-      Assert.assertTrue(message.contains("java.lang.ArithmeticException: / by zero"), message);
-      return;
-    }
-    Assert.fail();
-  }
-
-  @Test
-  public void testRaiseExceptionFromNestPython() {
-    ObjectRef<Object> res =
-        Ray.task(PyFunction.of(PYTHON_MODULE, "py_func_nest_python_raise_exception", Object.class))
-            .remote();
-    try {
-      res.get();
-    } catch (RuntimeException ex) {
-      final String message = ex.getMessage();
-      Assert.assertTrue(message.contains("py_func_nest_python_raise_exception"), message);
-      Assert.assertTrue(message.contains("io.ray.runtime.task.TaskExecutor.execute"), message);
-      Assert.assertTrue(message.contains("py_func_python_raise_exception"), message);
-      Assert.assertTrue(message.contains("ZeroDivisionError: division by zero"), message);
-      return;
-    }
-    Assert.fail();
-  }
-
-  @Test
-  public void testThrowExceptionFromNestJava() {
-    ObjectRef<Object> res =
-        Ray.task(PyFunction.of(PYTHON_MODULE, "py_func_nest_java_throw_exception", Object.class))
-            .remote();
-    try {
-      res.get();
-    } catch (RuntimeException ex) {
-      final String message = ex.getMessage();
-      Assert.assertTrue(message.contains("py_func_nest_java_throw_exception"), message);
-      Assert.assertEquals(
-          org.apache.commons.lang3.StringUtils.countMatches(
-              message, "io.ray.runtime.exception.RayTaskException"),
-          2);
-      Assert.assertTrue(message.contains("py_func_java_throw_exception"), message);
-      Assert.assertTrue(message.contains("java.lang.ArithmeticException: / by zero"), message);
-      return;
-    }
-    Assert.fail();
-  }
-
-  @Test
-  public void testCallingPythonNamedActor() {
-    /// 1. create Python named actor.
-    /// 2. get and invoke it in Java.
-    byte[] res =
-        Ray.task(PyFunction.of(PYTHON_MODULE, "py_func_create_named_actor", byte[].class))
-            .remote()
-            .get();
-    Assert.assertEquals(res, "true".getBytes(StandardCharsets.UTF_8));
-    PyActorHandle pyActor = (PyActorHandle) Ray.getActor("py_named_actor").get();
-
-    ObjectRef<byte[]> obj =
-        pyActor.task(PyActorMethod.of("increase", byte[].class), "1".getBytes()).remote();
-    Assert.assertEquals(obj.get(), "102".getBytes());
-  }
-
-  @Test
-  public void testCallingJavaNamedActor() {
-    /// 1. create Java named actor.
-    /// 2. get and invoke it in Python.
-    ActorHandle<TestActor> actor =
-        Ray.actor(TestActor::new, "hello".getBytes(StandardCharsets.UTF_8))
-            .setName("java_named_actor")
-            .remote();
-    Assert.assertEquals(
-        actor.task(TestActor::getValue).remote().get(), "hello".getBytes(StandardCharsets.UTF_8));
-
-    byte[] res =
-        Ray.task(PyFunction.of(PYTHON_MODULE, "py_func_get_and_invoke_named_actor", byte[].class))
-            .remote()
-            .get();
-    Assert.assertEquals(res, "true".getBytes(StandardCharsets.UTF_8));
-  }
-
-  public static Object[] pack(int i, String s, double f, Object[] o) {
-    // This function will be called from test_cross_language_invocation.py
-    return new Object[] {i, s, f, o};
-  }
-
-  public static Object returnInput(Object o) {
-    return o;
-  }
-
-  public static boolean returnInputBoolean(boolean b) {
-    return b;
-  }
-
-  public static int returnInputInt(int i) {
-    return i;
-  }
-
-  public static double returnInputDouble(double d) {
-    return d;
-  }
-
-  public static String returnInputString(String s) {
-    return s;
-  }
-
-  public static int[] returnInputIntArray(int[] l) {
-    return l;
-  }
-
-  public static byte[] callPythonActorHandle(PyActorHandle actor) {
-    // This function will be called from test_cross_language_invocation.py
-    ObjectRef<byte[]> res =
-        actor.task(PyActorMethod.of("increase", byte[].class), "1".getBytes()).remote();
-    Assert.assertEquals(res.get(), "3".getBytes());
-    return (byte[]) res.get();
-  }
-
-  @SuppressWarnings("ConstantOverflow")
-  public static Object throwException() {
-    return 1 / 0;
-  }
-
-  public static Object throwJavaException() {
-    ObjectRef<Object> res =
-        Ray.task(PyFunction.of(PYTHON_MODULE, "py_func_java_throw_exception", Object.class))
-            .remote();
-    return res.get();
-  }
-
-  public static Object raisePythonException() {
-    ObjectRef<Object> res =
-        Ray.task(PyFunction.of(PYTHON_MODULE, "py_func_python_raise_exception", Object.class))
-            .remote();
-    return res.get();
-  }
-
-  public static class TestActor {
-
-    public TestActor(byte[] v) {
-      value = v;
-    }
-
-    public byte[] concat(byte[] v) {
-      byte[] c = new byte[value.length + v.length];
-      System.arraycopy(value, 0, c, 0, value.length);
-      System.arraycopy(v, 0, c, value.length, v.length);
-      return c;
-    }
-
-    public byte[] getValue() {
-      return value;
-    }
-
-    private byte[] value;
-  }
-
-  public void testPyCallJavaOeveridedMethodWithDefault() {
-    ObjectRef<Object> res =
-        Ray.task(
-                PyFunction.of(
-                    PYTHON_MODULE,
-                    "py_func_call_java_overrided_method_with_default_keyword",
-                    Object.class))
-            .remote();
-    Assert.assertEquals("hi", res.get());
-  }
-}
->>>>>>> 19672688
+package io.ray.test;
+
+import com.google.common.base.Preconditions;
+import io.ray.api.ActorHandle;
+import io.ray.api.ObjectRef;
+import io.ray.api.PyActorHandle;
+import io.ray.api.Ray;
+import io.ray.api.function.PyActorClass;
+import io.ray.api.function.PyActorMethod;
+import io.ray.api.function.PyFunction;
+import io.ray.runtime.actor.NativeActorHandle;
+import io.ray.runtime.exception.CrossLanguageException;
+import io.ray.runtime.exception.RayException;
+import io.ray.runtime.generated.Common.Language;
+import java.io.File;
+import java.io.IOException;
+import java.io.InputStream;
+import java.math.BigInteger;
+import java.nio.charset.StandardCharsets;
+import java.util.Arrays;
+import java.util.List;
+import org.apache.commons.io.FileUtils;
+import org.testng.Assert;
+import org.testng.annotations.BeforeClass;
+import org.testng.annotations.Test;
+
+@Test(groups = {"cluster"})
+public class CrossLanguageInvocationTest extends BaseTest {
+
+  private static final String PYTHON_MODULE = "test_cross_language_invocation";
+
+  @BeforeClass
+  public void beforeClass() {
+    // Delete and re-create the temp dir.
+    File tempDir =
+        new File(System.getProperty("java.io.tmpdir") + File.separator + "ray_cross_language_test");
+    FileUtils.deleteQuietly(tempDir);
+    tempDir.mkdirs();
+    tempDir.deleteOnExit();
+
+    // Write the test Python file to the temp dir.
+    InputStream in =
+        CrossLanguageInvocationTest.class.getResourceAsStream("/" + PYTHON_MODULE + ".py");
+    File pythonFile = new File(tempDir.getAbsolutePath() + File.separator + PYTHON_MODULE + ".py");
+    try {
+      FileUtils.copyInputStreamToFile(in, pythonFile);
+    } catch (IOException e) {
+      throw new RuntimeException(e);
+    }
+
+    System.setProperty(
+        "ray.job.code-search-path",
+        System.getProperty("java.class.path") + File.pathSeparator + tempDir.getAbsolutePath());
+  }
+
+  @Test
+  public void testCallingPythonFunction() {
+    Object[] inputs =
+        new Object[] {
+          true, // Boolean
+          Byte.MAX_VALUE, // Byte
+          Short.MAX_VALUE, // Short
+          Integer.MAX_VALUE, // Integer
+          Long.MAX_VALUE, // Long
+          // BigInteger can support max value of 2^64-1, please refer to:
+          // https://github.com/msgpack/msgpack/blob/master/spec.md#int-format-family
+          // If BigInteger larger than 2^64-1, the value can only be transferred among Java workers.
+          BigInteger.valueOf(Long.MAX_VALUE), // BigInteger
+          "Hello World!", // String
+          1.234f, // Float
+          1.234, // Double
+          "example binary".getBytes()
+        }; // byte[]
+    for (Object o : inputs) {
+      ObjectRef res =
+          Ray.task(PyFunction.of(PYTHON_MODULE, "py_return_input", o.getClass()), o).remote();
+      Assert.assertEquals(res.get(), o);
+    }
+    // null
+    {
+      Object input = null;
+      ObjectRef<Object> res =
+          Ray.task(PyFunction.of(PYTHON_MODULE, "py_return_input", Object.class), input).remote();
+      Object r = res.get();
+      Assert.assertEquals(r, input);
+    }
+    // array
+    {
+      int[] input = new int[] {1, 2};
+      ObjectRef<int[]> res =
+          Ray.task(PyFunction.of(PYTHON_MODULE, "py_return_input", int[].class), input).remote();
+      int[] r = res.get();
+      Assert.assertEquals(r, input);
+    }
+    // array of Object
+    {
+      Object[] input =
+          new Object[] {1, 2.3f, 4.56, "789", "10".getBytes(), null, true, new int[] {1, 2}};
+      ObjectRef<Object[]> res =
+          Ray.task(PyFunction.of(PYTHON_MODULE, "py_return_input", Object[].class), input).remote();
+      Object[] r = res.get();
+      // If we tell the value type is Object, then all numbers will be Number type.
+      Assert.assertEquals(((Number) r[0]).intValue(), input[0]);
+      Assert.assertEquals(((Number) r[1]).floatValue(), input[1]);
+      Assert.assertEquals(((Number) r[2]).doubleValue(), input[2]);
+      // String cast
+      Assert.assertEquals((String) r[3], input[3]);
+      // binary cast
+      Assert.assertEquals((byte[]) r[4], input[4]);
+      // null
+      Assert.assertEquals(r[5], input[5]);
+      // Boolean cast
+      Assert.assertEquals((Boolean) r[6], input[6]);
+      // array cast
+      Object[] r7array = (Object[]) r[7];
+      int[] input7array = (int[]) input[7];
+      Assert.assertEquals(((Number) r7array[0]).intValue(), input7array[0]);
+      Assert.assertEquals(((Number) r7array[1]).intValue(), input7array[1]);
+    }
+    // Unsupported types, all Java specific types, e.g. List / Map...
+    {
+      Assert.expectThrows(
+          Exception.class,
+          () -> {
+            List<Integer> input = Arrays.asList(1, 2);
+            ObjectRef<List<Integer>> res =
+                Ray.task(
+                        PyFunction.of(
+                            PYTHON_MODULE,
+                            "py_return_input",
+                            (Class<List<Integer>>) input.getClass()),
+                        input)
+                    .remote();
+            List<Integer> r = res.get();
+            Assert.assertEquals(r, input);
+          });
+    }
+  }
+
+  @Test
+  public void testPythonCallJavaFunction() {
+    ObjectRef<String> res =
+        Ray.task(PyFunction.of(PYTHON_MODULE, "py_func_call_java_function", String.class)).remote();
+    Assert.assertEquals(res.get(), "success");
+  }
+
+  @Test
+  public void testCallingPythonActor() {
+    PyActorHandle actor =
+        Ray.actor(PyActorClass.of(PYTHON_MODULE, "Counter"), "1".getBytes()).remote();
+    ObjectRef<byte[]> res =
+        actor.task(PyActorMethod.of("increase", byte[].class), "1".getBytes()).remote();
+    Assert.assertEquals(res.get(), "2".getBytes());
+  }
+
+  @Test
+  public void testPythonCallJavaActor() {
+    ObjectRef<byte[]> res =
+        Ray.task(
+                PyFunction.of(PYTHON_MODULE, "py_func_call_java_actor", byte[].class),
+                "1".getBytes())
+            .remote();
+    Assert.assertEquals(res.get(), "Counter1".getBytes());
+  }
+
+  @Test
+  public void testPassActorHandleFromPythonToJava() {
+    // Call a python function which creates a python actor
+    // and pass the actor handle to callPythonActorHandle.
+    ObjectRef<byte[]> res =
+        Ray.task(PyFunction.of(PYTHON_MODULE, "py_func_pass_python_actor_handle", byte[].class))
+            .remote();
+    Assert.assertEquals(res.get(), "3".getBytes());
+  }
+
+  @Test
+  public void testPassActorHandleFromJavaToPython() {
+    // Create a java actor, and pass actor handle to python.
+    ActorHandle<TestActor> javaActor = Ray.actor(TestActor::new, "1".getBytes()).remote();
+    Preconditions.checkState(javaActor instanceof NativeActorHandle);
+    ObjectRef<byte[]> res =
+        Ray.task(
+                PyFunction.of(PYTHON_MODULE, "py_func_call_java_actor_from_handle", byte[].class),
+                javaActor)
+            .remote();
+    Assert.assertEquals(res.get(), "12".getBytes());
+    // Create a python actor, and pass actor handle to python.
+    PyActorHandle pyActor =
+        Ray.actor(PyActorClass.of(PYTHON_MODULE, "Counter"), "1".getBytes()).remote();
+    Preconditions.checkState(pyActor instanceof NativeActorHandle);
+    res =
+        Ray.task(
+                PyFunction.of(PYTHON_MODULE, "py_func_call_python_actor_from_handle", byte[].class),
+                pyActor)
+            .remote();
+    Assert.assertEquals(res.get(), "3".getBytes());
+  }
+
+  @Test
+  public void testExceptionSerialization() throws IOException {
+    try {
+      throw new RayException("Test Exception");
+    } catch (RayException e) {
+      String formattedException =
+          org.apache.commons.lang3.exception.ExceptionUtils.getStackTrace(e);
+      io.ray.runtime.generated.Common.RayException exception =
+          io.ray.runtime.generated.Common.RayException.parseFrom(e.toBytes());
+      Assert.assertEquals(exception.getFormattedExceptionString(), formattedException);
+    }
+  }
+
+  @Test
+  public void testRaiseExceptionFromPython() {
+    ObjectRef<Object> res =
+        Ray.task(PyFunction.of(PYTHON_MODULE, "py_func_python_raise_exception", Object.class))
+            .remote();
+    try {
+      res.get();
+    } catch (RuntimeException ex) {
+      // ex is a Python exception(py_func_python_raise_exception) with no cause.
+      Assert.assertTrue(ex instanceof CrossLanguageException);
+      CrossLanguageException e = (CrossLanguageException) ex;
+      Assert.assertEquals(e.getLanguage(), Language.PYTHON);
+      // ex.cause is null.
+      Assert.assertNull(ex.getCause());
+      Assert.assertTrue(
+          ex.getMessage().contains("ZeroDivisionError: division by zero"), ex.getMessage());
+      return;
+    }
+    Assert.fail();
+  }
+
+  @Test
+  public void testThrowExceptionFromJava() {
+    ObjectRef<Object> res =
+        Ray.task(PyFunction.of(PYTHON_MODULE, "py_func_java_throw_exception", Object.class))
+            .remote();
+    try {
+      res.get();
+    } catch (RuntimeException ex) {
+      final String message = ex.getMessage();
+      Assert.assertTrue(message.contains("py_func_java_throw_exception"), message);
+      Assert.assertTrue(
+          message.contains("io.ray.test.CrossLanguageInvocationTest.throwException"), message);
+      Assert.assertTrue(message.contains("java.lang.ArithmeticException: / by zero"), message);
+      return;
+    }
+    Assert.fail();
+  }
+
+  @Test
+  public void testRaiseExceptionFromNestPython() {
+    ObjectRef<Object> res =
+        Ray.task(PyFunction.of(PYTHON_MODULE, "py_func_nest_python_raise_exception", Object.class))
+            .remote();
+    try {
+      res.get();
+    } catch (RuntimeException ex) {
+      final String message = ex.getMessage();
+      Assert.assertTrue(message.contains("py_func_nest_python_raise_exception"), message);
+      Assert.assertTrue(message.contains("io.ray.runtime.task.TaskExecutor.execute"), message);
+      Assert.assertTrue(message.contains("py_func_python_raise_exception"), message);
+      Assert.assertTrue(message.contains("ZeroDivisionError: division by zero"), message);
+      return;
+    }
+    Assert.fail();
+  }
+
+  @Test
+  public void testThrowExceptionFromNestJava() {
+    ObjectRef<Object> res =
+        Ray.task(PyFunction.of(PYTHON_MODULE, "py_func_nest_java_throw_exception", Object.class))
+            .remote();
+    try {
+      res.get();
+    } catch (RuntimeException ex) {
+      final String message = ex.getMessage();
+      Assert.assertTrue(message.contains("py_func_nest_java_throw_exception"), message);
+      Assert.assertEquals(
+          org.apache.commons.lang3.StringUtils.countMatches(
+              message, "io.ray.runtime.exception.RayTaskException"),
+          2);
+      Assert.assertTrue(message.contains("py_func_java_throw_exception"), message);
+      Assert.assertTrue(message.contains("java.lang.ArithmeticException: / by zero"), message);
+      return;
+    }
+    Assert.fail();
+  }
+
+  @Test
+  public void testCallingPythonNamedActor() {
+    /// 1. create Python named actor.
+    /// 2. get and invoke it in Java.
+    byte[] res =
+        Ray.task(PyFunction.of(PYTHON_MODULE, "py_func_create_named_actor", byte[].class))
+            .remote()
+            .get();
+    Assert.assertEquals(res, "true".getBytes(StandardCharsets.UTF_8));
+    PyActorHandle pyActor = (PyActorHandle) Ray.getActor("py_named_actor").get();
+
+    ObjectRef<byte[]> obj =
+        pyActor.task(PyActorMethod.of("increase", byte[].class), "1".getBytes()).remote();
+    Assert.assertEquals(obj.get(), "102".getBytes());
+  }
+
+  @Test
+  public void testCallingJavaNamedActor() {
+    /// 1. create Java named actor.
+    /// 2. get and invoke it in Python.
+    ActorHandle<TestActor> actor =
+        Ray.actor(TestActor::new, "hello".getBytes(StandardCharsets.UTF_8))
+            .setName("java_named_actor")
+            .remote();
+    Assert.assertEquals(
+        actor.task(TestActor::getValue).remote().get(), "hello".getBytes(StandardCharsets.UTF_8));
+
+    byte[] res =
+        Ray.task(PyFunction.of(PYTHON_MODULE, "py_func_get_and_invoke_named_actor", byte[].class))
+            .remote()
+            .get();
+    Assert.assertEquals(res, "true".getBytes(StandardCharsets.UTF_8));
+  }
+
+  public static Object[] pack(int i, String s, double f, Object[] o) {
+    // This function will be called from test_cross_language_invocation.py
+    return new Object[] {i, s, f, o};
+  }
+
+  public static Object returnInput(Object o) {
+    return o;
+  }
+
+  public static boolean returnInputBoolean(boolean b) {
+    return b;
+  }
+
+  public static int returnInputInt(int i) {
+    return i;
+  }
+
+  public static double returnInputDouble(double d) {
+    return d;
+  }
+
+  public static String returnInputString(String s) {
+    return s;
+  }
+
+  public static int[] returnInputIntArray(int[] l) {
+    return l;
+  }
+
+  public static byte[] callPythonActorHandle(PyActorHandle actor) {
+    // This function will be called from test_cross_language_invocation.py
+    ObjectRef<byte[]> res =
+        actor.task(PyActorMethod.of("increase", byte[].class), "1".getBytes()).remote();
+    Assert.assertEquals(res.get(), "3".getBytes());
+    return (byte[]) res.get();
+  }
+
+  @SuppressWarnings("ConstantOverflow")
+  public static Object throwException() {
+    return 1 / 0;
+  }
+
+  public static Object throwJavaException() {
+    ObjectRef<Object> res =
+        Ray.task(PyFunction.of(PYTHON_MODULE, "py_func_java_throw_exception", Object.class))
+            .remote();
+    return res.get();
+  }
+
+  public static Object raisePythonException() {
+    ObjectRef<Object> res =
+        Ray.task(PyFunction.of(PYTHON_MODULE, "py_func_python_raise_exception", Object.class))
+            .remote();
+    return res.get();
+  }
+
+  public static class TestActor {
+
+    public TestActor(byte[] v) {
+      value = v;
+    }
+
+    public byte[] concat(byte[] v) {
+      byte[] c = new byte[value.length + v.length];
+      System.arraycopy(value, 0, c, 0, value.length);
+      System.arraycopy(v, 0, c, value.length, v.length);
+      return c;
+    }
+
+    public byte[] getValue() {
+      return value;
+    }
+
+    private byte[] value;
+  }
+
+  public void testPyCallJavaOeveridedMethodWithDefault() {
+    ObjectRef<Object> res =
+        Ray.task(
+                PyFunction.of(
+                    PYTHON_MODULE,
+                    "py_func_call_java_overrided_method_with_default_keyword",
+                    Object.class))
+            .remote();
+    Assert.assertEquals("hi", res.get());
+  }
+}