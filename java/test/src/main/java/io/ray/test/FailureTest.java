--- conflicted
+++ resolved
@@ -30,21 +30,13 @@
     // This is needed by `testGetThrowsQuicklyWhenFoundException`.
     // Set one worker per process. Otherwise, if `badFunc2` and `slowFunc` run in the same
     // process, `sleep` will delay `System.exit`.
-<<<<<<< HEAD
+    oldNumWorkersPerProcess = System.getProperty("ray.job.num-java-workers-per-process");
     System.setProperty("ray.job.num-java-workers-per-process", "1");
-=======
-    oldNumWorkersPerProcess = System.getProperty("ray.raylet.config.num_workers_per_process_java");
-    System.setProperty("ray.raylet.config.num_workers_per_process_java", "1");
->>>>>>> 63b85df8
   }
 
   @AfterClass
   public void tearDown() {
-<<<<<<< HEAD
-    System.clearProperty("ray.job.num-java-workers-per-process");
-=======
-    System.setProperty("ray.raylet.config.num_workers_per_process_java", oldNumWorkersPerProcess);
->>>>>>> 63b85df8
+    System.setProperty("ray.job.num-java-workers-per-process", oldNumWorkersPerProcess);
   }
 
   public static int badFunc() {
