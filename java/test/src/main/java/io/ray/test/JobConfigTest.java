package io.ray.test;

import io.ray.api.ActorHandle;
import io.ray.api.Ray;
import org.testng.Assert;
import org.testng.annotations.AfterClass;
import org.testng.annotations.BeforeClass;
import org.testng.annotations.Test;

@Test(groups = {"cluster"})
public class JobConfigTest extends BaseTest {

  private String oldNumWorkersPerProcess;

  @BeforeClass
  public void setupJobConfig() {
<<<<<<< HEAD
=======
    System.setProperty("ray.raylet.config.enable_multi_tenancy", "true");
    oldNumWorkersPerProcess = System.getProperty("ray.job.num-java-workers-per-process");
>>>>>>> 63b85df8
    System.setProperty("ray.job.num-java-workers-per-process", "3");
    System.setProperty("ray.job.jvm-options.0", "-DX=999");
    System.setProperty("ray.job.jvm-options.1", "-DY=998");
    System.setProperty("ray.job.worker-env.foo1", "bar1");
    System.setProperty("ray.job.worker-env.foo2", "bar2");
  }

  @AfterClass
  public void tearDownJobConfig() {
<<<<<<< HEAD
    System.clearProperty("ray.job.num-java-workers-per-process");
=======
    System.clearProperty("ray.raylet.config.enable_multi_tenancy");
    System.setProperty("ray.job.num-java-workers-per-process", oldNumWorkersPerProcess);
>>>>>>> 63b85df8
    System.clearProperty("ray.job.jvm-options.0");
    System.clearProperty("ray.job.jvm-options.1");
    System.clearProperty("ray.job.worker-env.foo1");
    System.clearProperty("ray.job.worker-env.foo2");
  }

  public static String getJvmOptions(String propertyName) {
    return System.getProperty(propertyName);
  }

  public static String getEnvVariable(String key) {
    return System.getenv(key);
  }

  public static class MyActor {

    public String getJvmOptions(String propertyName) {
      return System.getProperty(propertyName);
    }

    public static String getEnvVariable(String key) {
      return System.getenv(key);
    }
  }

  public void testJvmOptions() {
    Assert.assertEquals("999", Ray.task(JobConfigTest::getJvmOptions, "X").remote().get());
    Assert.assertEquals("998", Ray.task(JobConfigTest::getJvmOptions, "Y").remote().get());
  }

  public void testWorkerEnvVariable() {
    Assert.assertEquals("bar1", Ray.task(JobConfigTest::getEnvVariable, "foo1").remote().get());
    Assert.assertEquals("bar2", Ray.task(JobConfigTest::getEnvVariable, "foo2").remote().get());
  }

  public void testNumJavaWorkersPerProcess() {
    Assert.assertEquals(TestUtils.getNumWorkersPerProcess(), 3);
  }


  public void testInActor() {
    ActorHandle<MyActor> actor = Ray.actor(MyActor::new).remote();

    // test jvm options.
    Assert.assertEquals("999", actor.task(MyActor::getJvmOptions, "X").remote().get());
    Assert.assertEquals("998", actor.task(MyActor::getJvmOptions, "Y").remote().get());

    // test worker env variables
    Assert.assertEquals("bar1", Ray.task(MyActor::getEnvVariable, "foo1").remote().get());
    Assert.assertEquals("bar2", Ray.task(MyActor::getEnvVariable, "foo2").remote().get());
  }
}<|MERGE_RESOLUTION|>--- conflicted
+++ resolved
@@ -14,11 +14,7 @@
 
   @BeforeClass
   public void setupJobConfig() {
-<<<<<<< HEAD
-=======
-    System.setProperty("ray.raylet.config.enable_multi_tenancy", "true");
     oldNumWorkersPerProcess = System.getProperty("ray.job.num-java-workers-per-process");
->>>>>>> 63b85df8
     System.setProperty("ray.job.num-java-workers-per-process", "3");
     System.setProperty("ray.job.jvm-options.0", "-DX=999");
     System.setProperty("ray.job.jvm-options.1", "-DY=998");
@@ -28,12 +24,7 @@
 
   @AfterClass
   public void tearDownJobConfig() {
-<<<<<<< HEAD
-    System.clearProperty("ray.job.num-java-workers-per-process");
-=======
-    System.clearProperty("ray.raylet.config.enable_multi_tenancy");
     System.setProperty("ray.job.num-java-workers-per-process", oldNumWorkersPerProcess);
->>>>>>> 63b85df8
     System.clearProperty("ray.job.jvm-options.0");
     System.clearProperty("ray.job.jvm-options.1");
     System.clearProperty("ray.job.worker-env.foo1");
