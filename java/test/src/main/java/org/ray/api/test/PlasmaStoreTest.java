package org.ray.api.test;

import java.util.Collections;
import org.ray.api.Ray;
import org.ray.api.TestUtils;
import org.ray.api.id.ObjectId;
import org.ray.runtime.AbstractRayRuntime;
import org.ray.runtime.object.NativeRayObject;
import org.ray.runtime.object.ObjectStore;
import org.testng.Assert;
import org.testng.annotations.Test;

public class PlasmaStoreTest extends BaseTest {

  @Test
  public void testPutWithDuplicateId() {
    TestUtils.skipTestUnderSingleProcess();
    ObjectId objectId = ObjectId.fromRandom();
    AbstractRayRuntime runtime = (AbstractRayRuntime) Ray.internal();
    ObjectStore objectStore = runtime.getObjectStore();
<<<<<<< HEAD
    objectStore.putRaw(new NativeRayObject(new byte[]{1}, new byte[0]), objectId);
    Assert.assertEquals(
        objectStore.getRaw(Collections.singletonList(objectId), -1).get(0).data[0],
        (byte) 1);
    objectStore.putRaw(new NativeRayObject(new byte[]{2}, new byte[0]), objectId);
    // Putting 2 objects with duplicate ID should fail but ignored.
    Assert.assertEquals(
        objectStore.getRaw(Collections.singletonList(objectId), -1).get(0).data[0],
        (byte) 1);
=======
    objectStore.put("1", objectId);
    Assert.assertEquals(Ray.get(objectId), "1");
    objectStore.put("2", objectId);
    // Putting the second object with duplicate ID should fail but ignored.
    Assert.assertEquals(Ray.get(objectId), "1");
>>>>>>> 53fd66f6
  }
}<|MERGE_RESOLUTION|>--- conflicted
+++ resolved
@@ -18,22 +18,10 @@
     ObjectId objectId = ObjectId.fromRandom();
     AbstractRayRuntime runtime = (AbstractRayRuntime) Ray.internal();
     ObjectStore objectStore = runtime.getObjectStore();
-<<<<<<< HEAD
-    objectStore.putRaw(new NativeRayObject(new byte[]{1}, new byte[0]), objectId);
-    Assert.assertEquals(
-        objectStore.getRaw(Collections.singletonList(objectId), -1).get(0).data[0],
-        (byte) 1);
-    objectStore.putRaw(new NativeRayObject(new byte[]{2}, new byte[0]), objectId);
-    // Putting 2 objects with duplicate ID should fail but ignored.
-    Assert.assertEquals(
-        objectStore.getRaw(Collections.singletonList(objectId), -1).get(0).data[0],
-        (byte) 1);
-=======
     objectStore.put("1", objectId);
     Assert.assertEquals(Ray.get(objectId), "1");
     objectStore.put("2", objectId);
     // Putting the second object with duplicate ID should fail but ignored.
     Assert.assertEquals(Ray.get(objectId), "1");
->>>>>>> 53fd66f6
   }
 }