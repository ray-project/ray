--- conflicted
+++ resolved
@@ -1,15 +1,13 @@
 package org.ray.api.test;
 
+import java.util.Collections;
 import org.ray.api.Ray;
 import org.ray.api.TestUtils;
 import org.ray.api.id.ObjectId;
 import org.ray.runtime.AbstractRayRuntime;
-<<<<<<< HEAD
-import org.ray.runtime.objectstore.ObjectStoreProxy;
+import org.ray.runtime.objectstore.NativeRayObject;
+import org.ray.runtime.objectstore.ObjectInterface;
 import org.testng.Assert;
-=======
-import org.ray.runtime.ObjectInterface;
->>>>>>> e568d80b
 import org.testng.annotations.Test;
 
 public class PlasmaStoreTest extends BaseTest {
@@ -19,18 +17,16 @@
     TestUtils.skipTestUnderSingleProcess();
     ObjectId objectId = ObjectId.randomId();
     AbstractRayRuntime runtime = (AbstractRayRuntime) Ray.internal();
-<<<<<<< HEAD
-    ObjectStoreProxy objectInterface = runtime.getObjectStoreProxy();
-    objectInterface.put(objectId, 1);
-    Assert.assertEquals(objectInterface.<Integer>get(objectId, -1).object, (Integer) 1);
-    objectInterface.put(objectId, 2);
+    ObjectInterface objectInterface = runtime.getWorker().getObjectStoreProxy()
+        .getObjectInterface();
+    objectInterface.put(new NativeRayObject(new byte[]{1}, null), objectId);
+    Assert.assertEquals(
+        objectInterface.get(Collections.singletonList(objectId), -1).get(0).data[0],
+        (byte) 1);
+    objectInterface.put(new NativeRayObject(new byte[]{2}, null), objectId);
     // Putting 2 objects with duplicate ID should fail but ignored.
-    Assert.assertEquals(objectInterface.<Integer>get(objectId, -1).object, (Integer) 1);
-=======
-    ObjectInterface objectInterface = runtime.getWorker().getObjectInterface();
-    objectInterface.put(objectId, new byte[] {});
-    objectInterface.put(objectId, new byte[] {});
-    // Putting 2 objects with duplicate ID should fail but ignored.
->>>>>>> e568d80b
+    Assert.assertEquals(
+        objectInterface.get(Collections.singletonList(objectId), -1).get(0).data[0],
+        (byte) 1);
   }
 }