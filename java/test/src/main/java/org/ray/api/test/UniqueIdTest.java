package org.ray.api.test;

import java.nio.ByteBuffer;
import java.util.Arrays;
import javax.xml.bind.DatatypeConverter;

import org.ray.api.id.ObjectId;
import org.ray.api.id.TaskId;
import org.ray.api.id.UniqueId;
import org.ray.runtime.util.IdUtil;
import org.testng.Assert;
import org.testng.annotations.Test;

public class UniqueIdTest {

  @Test
  public void testConstructUniqueId() {
    // Test `fromHexString()`
    UniqueId id1 = UniqueId.fromHexString("00000000123456789ABCDEF123456789ABCDEF00");
    Assert.assertEquals("00000000123456789abcdef123456789abcdef00", id1.toString());
    Assert.assertFalse(id1.isNil());

    try {
      UniqueId id2 = UniqueId.fromHexString("000000123456789ABCDEF123456789ABCDEF00");
      // This shouldn't be happened.
      Assert.assertTrue(false);
    } catch (IllegalArgumentException e) {
      Assert.assertTrue(true);
    }

    try {
      UniqueId id3 = UniqueId.fromHexString("GGGGGGGGGGGGG");
      // This shouldn't be happened.
      Assert.assertTrue(false);
    } catch (IllegalArgumentException e) {
      Assert.assertTrue(true);
    }

    // Test `fromByteBuffer()`
    byte[] bytes = DatatypeConverter.parseHexBinary("0123456789ABCDEF0123456789ABCDEF01234567");
    ByteBuffer byteBuffer = ByteBuffer.wrap(bytes, 0, 20);
    UniqueId id4 = UniqueId.fromByteBuffer(byteBuffer);
    Assert.assertTrue(Arrays.equals(bytes, id4.getBytes()));
    Assert.assertEquals("0123456789abcdef0123456789abcdef01234567", id4.toString());


    // Test `genNil()`
    UniqueId id6 = UniqueId.NIL;
    Assert.assertEquals("FFFFFFFFFFFFFFFFFFFFFFFFFFFFFFFFFFFFFFFF".toLowerCase(), id6.toString());
    Assert.assertTrue(id6.isNil());
  }

  @Test
<<<<<<< HEAD
  public void testComputeTaskId() {
    ObjectId objId = ObjectId.fromHexString("123456789ABCDEF123456789ABCDEF0034421980");
    TaskId taskId = objId.getTaskId();
=======
  public void testComputeReturnId() {
    // Mock a taskId, and the lowest 4 bytes should be 0.
    TaskId taskId = TaskId.fromHexString("123456789ABCDE123456789ABCDE");

    ObjectId returnId = ObjectId.forReturn(taskId, 1);
    Assert.assertEquals("123456789abcde123456789abcde00c001000000", returnId.toString());
    Assert.assertEquals(returnId.getTaskId(), taskId);
>>>>>>> 7d747da4

    returnId = ObjectId.forReturn(taskId, 0x01020304);
    Assert.assertEquals("123456789abcde123456789abcde00c004030201", returnId.toString());
  }

  @Test
<<<<<<< HEAD
=======
  public void testComputePutId() {
    // Mock a taskId, the lowest 4 bytes should be 0.
    TaskId taskId = TaskId.fromHexString("123456789ABCDE123456789ABCDE");

    ObjectId putId = ObjectId.forPut(taskId, 1);
    Assert.assertEquals("123456789abcde123456789abcde008001000000".toLowerCase(), putId.toString());

    putId = ObjectId.forPut(taskId, 0x01020304);
    Assert.assertEquals("123456789abcde123456789abcde008004030201".toLowerCase(), putId.toString());
  }

  @Test
>>>>>>> 7d747da4
  void testMurmurHash() {
    UniqueId id = UniqueId.fromHexString("3131313131313131313132323232323232323232");
    long remainder = Long.remainderUnsigned(IdUtil.murmurHashCode(id), 1000000000);
    Assert.assertEquals(remainder, 787616861);
  }
<<<<<<< HEAD
=======

>>>>>>> 7d747da4
}<|MERGE_RESOLUTION|>--- conflicted
+++ resolved
@@ -51,47 +51,9 @@
   }
 
   @Test
-<<<<<<< HEAD
-  public void testComputeTaskId() {
-    ObjectId objId = ObjectId.fromHexString("123456789ABCDEF123456789ABCDEF0034421980");
-    TaskId taskId = objId.getTaskId();
-=======
-  public void testComputeReturnId() {
-    // Mock a taskId, and the lowest 4 bytes should be 0.
-    TaskId taskId = TaskId.fromHexString("123456789ABCDE123456789ABCDE");
-
-    ObjectId returnId = ObjectId.forReturn(taskId, 1);
-    Assert.assertEquals("123456789abcde123456789abcde00c001000000", returnId.toString());
-    Assert.assertEquals(returnId.getTaskId(), taskId);
->>>>>>> 7d747da4
-
-    returnId = ObjectId.forReturn(taskId, 0x01020304);
-    Assert.assertEquals("123456789abcde123456789abcde00c004030201", returnId.toString());
-  }
-
-  @Test
-<<<<<<< HEAD
-=======
-  public void testComputePutId() {
-    // Mock a taskId, the lowest 4 bytes should be 0.
-    TaskId taskId = TaskId.fromHexString("123456789ABCDE123456789ABCDE");
-
-    ObjectId putId = ObjectId.forPut(taskId, 1);
-    Assert.assertEquals("123456789abcde123456789abcde008001000000".toLowerCase(), putId.toString());
-
-    putId = ObjectId.forPut(taskId, 0x01020304);
-    Assert.assertEquals("123456789abcde123456789abcde008004030201".toLowerCase(), putId.toString());
-  }
-
-  @Test
->>>>>>> 7d747da4
   void testMurmurHash() {
     UniqueId id = UniqueId.fromHexString("3131313131313131313132323232323232323232");
     long remainder = Long.remainderUnsigned(IdUtil.murmurHashCode(id), 1000000000);
     Assert.assertEquals(remainder, 787616861);
   }
-<<<<<<< HEAD
-=======
-
->>>>>>> 7d747da4
 }