package org.ray.api.test;

import com.google.common.collect.ImmutableList;
import java.util.function.BiConsumer;
import org.ray.api.Ray;
import org.ray.api.RayJavaActor;
import org.ray.api.RayObject;
import org.ray.api.TestUtils;
import org.ray.api.exception.RayActorException;
import org.ray.api.options.ActorCreationOptions;
import org.testng.Assert;
import org.testng.annotations.AfterClass;
import org.testng.annotations.BeforeClass;
import org.testng.annotations.Test;

@Test
public class KillActorTest extends BaseTest {

  @BeforeClass
  public void setUp() {
    System.setProperty("ray.raylet.config.num_workers_per_process_java", "1");
  }

  @AfterClass
  public void tearDown() {
    System.clearProperty("ray.raylet.config.num_workers_per_process_java");
  }

  public static class HangActor {

    public String ping() {
      return "pong";
    }

    public boolean hang() throws InterruptedException {
      while (true) {
        Thread.sleep(1000);
      }
    }
  }

  public static class KillerActor {

    public void kill(RayActor<?> actor, boolean noReconstruction) {
      actor.kill(noReconstruction);
    }
  }

  private static void localKill(RayActor<?> actor, boolean noReconstruction) {
    actor.kill(noReconstruction);
  }

  private static void remoteKill(RayActor<?> actor, boolean noReconstruction) {
    RayActor<KillerActor> killer = Ray.createActor(KillerActor::new);
    killer.call(KillerActor::kill, actor, noReconstruction);
  }

  private void testKillActor(BiConsumer<RayActor<?>, Boolean> kill, boolean noReconstruction) {
    TestUtils.skipTestUnderSingleProcess();
<<<<<<< HEAD
    TestUtils.skipTestIfDirectActorCallDisabled();
    RayJavaActor<HangActor> actor = Ray.createActor(HangActor::new);
    Assert.assertTrue(actor.call(HangActor::alive).get());
=======

    ActorCreationOptions options =
        new ActorCreationOptions.Builder().setMaxReconstructions(1).createActorCreationOptions();
    RayActor<HangActor> actor = Ray.createActor(HangActor::new, options);
>>>>>>> 37e4d29f
    RayObject<Boolean> result = actor.call(HangActor::hang);
    // The actor will hang in this task.
    Assert.assertEquals(0, Ray.wait(ImmutableList.of(result), 1, 500).getReady().size());

    // Kill the actor
    kill.accept(actor, noReconstruction);
    // The get operation will fail with RayActorException
    Assert.expectThrows(RayActorException.class, result::get);

    try {
      // Sleep 1s here to make sure the driver has received the actor notification
      // (of state RECONSTRUCTING or DEAD).
      Thread.sleep(1000);
    } catch (InterruptedException e) {
      throw new RuntimeException(e);
    }

    if (noReconstruction) {
      // The actor should not be reconstructed.
      Assert.expectThrows(RayActorException.class, () -> actor.call(HangActor::hang).get());
    } else {
      Assert.assertEquals(actor.call(HangActor::ping).get(), "pong");
    }
  }

  public void testLocalKill() {
    testKillActor(KillActorTest::localKill, false);
    testKillActor(KillActorTest::localKill, true);
  }

  public void testRemoteKill() {
    testKillActor(KillActorTest::remoteKill, false);
    testKillActor(KillActorTest::remoteKill, true);
  }
}<|MERGE_RESOLUTION|>--- conflicted
+++ resolved
@@ -41,32 +41,26 @@
 
   public static class KillerActor {
 
-    public void kill(RayActor<?> actor, boolean noReconstruction) {
+    public void kill(RayJavaActor<?> actor, boolean noReconstruction) {
       actor.kill(noReconstruction);
     }
   }
 
-  private static void localKill(RayActor<?> actor, boolean noReconstruction) {
+  private static void localKill(RayJavaActor<?> actor, boolean noReconstruction) {
     actor.kill(noReconstruction);
   }
 
-  private static void remoteKill(RayActor<?> actor, boolean noReconstruction) {
-    RayActor<KillerActor> killer = Ray.createActor(KillerActor::new);
+  private static void remoteKill(RayJavaActor<?> actor, boolean noReconstruction) {
+    RayJavaActor<KillerActor> killer = Ray.createActor(KillerActor::new);
     killer.call(KillerActor::kill, actor, noReconstruction);
   }
 
-  private void testKillActor(BiConsumer<RayActor<?>, Boolean> kill, boolean noReconstruction) {
+  private void testKillActor(BiConsumer<RayJavaActor<?>, Boolean> kill, boolean noReconstruction) {
     TestUtils.skipTestUnderSingleProcess();
-<<<<<<< HEAD
-    TestUtils.skipTestIfDirectActorCallDisabled();
-    RayJavaActor<HangActor> actor = Ray.createActor(HangActor::new);
-    Assert.assertTrue(actor.call(HangActor::alive).get());
-=======
 
     ActorCreationOptions options =
         new ActorCreationOptions.Builder().setMaxReconstructions(1).createActorCreationOptions();
-    RayActor<HangActor> actor = Ray.createActor(HangActor::new, options);
->>>>>>> 37e4d29f
+    RayJavaActor<HangActor> actor = Ray.createActor(HangActor::new, options);
     RayObject<Boolean> result = actor.call(HangActor::hang);
     // The actor will hang in this task.
     Assert.assertEquals(0, Ray.wait(ImmutableList.of(result), 1, 500).getReady().size());
