package org.ray.api.test;

import com.google.common.collect.ImmutableList;
import java.util.function.BiConsumer;
import org.ray.api.Ray;
import org.ray.api.RayActor;
import org.ray.api.RayObject;
import org.ray.api.TestUtils;
import org.ray.api.exception.RayActorException;
import org.ray.api.options.ActorCreationOptions;
import org.testng.Assert;
import org.testng.annotations.AfterClass;
import org.testng.annotations.BeforeClass;
import org.testng.annotations.Test;

@Test
public class KillActorTest extends BaseTest {

  @BeforeClass
  public void setUp() {
    System.setProperty("ray.raylet.config.num_workers_per_process_java", "1");
  }

  @AfterClass
  public void tearDown() {
    System.clearProperty("ray.raylet.config.num_workers_per_process_java");
  }

  public static class HangActor {

    public String ping() {
      return "pong";
    }

    public boolean hang() throws InterruptedException {
      while (true) {
        Thread.sleep(1000);
      }
    }
  }

  public static class KillerActor {

    public void kill(RayActor<?> actor, boolean noReconstruction) {
      actor.kill(noReconstruction);
    }
  }

  private static void localKill(RayActor<?> actor, boolean noReconstruction) {
    actor.kill(noReconstruction);
  }

  private static void remoteKill(RayActor<?> actor, boolean noReconstruction) {
    RayActor<KillerActor> killer = Ray.createActor(KillerActor::new);
    killer.call(KillerActor::kill, actor, noReconstruction);
  }

  private void testKillActor(BiConsumer<RayActor<?>, Boolean> kill, boolean noReconstruction) {
    TestUtils.skipTestUnderSingleProcess();
<<<<<<< HEAD
    TestUtils.skipTestIfDirectActorCallDisabled();

    ActorCreationOptions options =
        new ActorCreationOptions.Builder().setMaxReconstructions(1).createActorCreationOptions();
    RayActor<HangActor> actor = Ray.createActor(HangActor::new, options);
=======
    RayActor<HangActor> actor = Ray.createActor(HangActor::new);
    Assert.assertTrue(actor.call(HangActor::alive).get());
>>>>>>> 6022eb53
    RayObject<Boolean> result = actor.call(HangActor::hang);
    // The actor will hang in this task.
    Assert.assertEquals(0, Ray.wait(ImmutableList.of(result), 1, 500).getReady().size());

    // Kill the actor
    kill.accept(actor, noReconstruction);
    // The get operation will fail with RayActorException
    Assert.expectThrows(RayActorException.class, result::get);

    try {
      // Sleep 1s here to make sure the driver has received the actor notification
      // (of state RECONSTRUCTING or DEAD).
      Thread.sleep(1000);
    } catch (InterruptedException e) {
      throw new RuntimeException(e);
    }

    if (noReconstruction) {
      // The actor should not be reconstructed.
      Assert.expectThrows(RayActorException.class, () -> actor.call(HangActor::hang).get());
    } else {
      Assert.assertEquals(actor.call(HangActor::ping).get(), "pong");
    }
  }

  public void testLocalKill() {
    testKillActor(KillActorTest::localKill, false);
    testKillActor(KillActorTest::localKill, true);
  }

  public void testRemoteKill() {
    testKillActor(KillActorTest::remoteKill, false);
    testKillActor(KillActorTest::remoteKill, true);
  }
}<|MERGE_RESOLUTION|>--- conflicted
+++ resolved
@@ -57,16 +57,10 @@
 
   private void testKillActor(BiConsumer<RayActor<?>, Boolean> kill, boolean noReconstruction) {
     TestUtils.skipTestUnderSingleProcess();
-<<<<<<< HEAD
-    TestUtils.skipTestIfDirectActorCallDisabled();
 
     ActorCreationOptions options =
         new ActorCreationOptions.Builder().setMaxReconstructions(1).createActorCreationOptions();
     RayActor<HangActor> actor = Ray.createActor(HangActor::new, options);
-=======
-    RayActor<HangActor> actor = Ray.createActor(HangActor::new);
-    Assert.assertTrue(actor.call(HangActor::alive).get());
->>>>>>> 6022eb53
     RayObject<Boolean> result = actor.call(HangActor::hang);
     // The actor will hang in this task.
     Assert.assertEquals(0, Ray.wait(ImmutableList.of(result), 1, 500).getReady().size());
