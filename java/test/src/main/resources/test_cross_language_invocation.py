--- conflicted
+++ resolved
@@ -52,11 +52,7 @@
     counter = Counter.remote(2)
     f = ray.java_function("org.ray.api.test.CrossLanguageInvocationTest",
                           "callPythonActorHandle")
-<<<<<<< HEAD
-    r = f.remote(counter._serialization_helper())
-=======
     r = f.remote(counter._serialization_helper()[0])
->>>>>>> 17d9a93f
     return ray.get(r)
 
 
