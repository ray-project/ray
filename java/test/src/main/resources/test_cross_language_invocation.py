# This file is used by CrossLanguageInvocationTest.java to test cross-language
# invocation.

import ray


@ray.remote
def py_return_input(v):
    return v


@ray.remote
<<<<<<< HEAD
def py_func_call_java_function(value):
    assert isinstance(value, bytes)
    f = ray.java_function("io.ray.api.test.CrossLanguageInvocationTest",
                          "bytesEcho")
    r = f.remote(value)
    return b"[Python]py_func -> " + ray.get(r)
=======
def py_func_call_java_function():
    try:
        # None
        r = ray.java_function("org.ray.api.test.CrossLanguageInvocationTest",
                              "returnInput").remote(None)
        assert ray.get(r) is None
        # bool
        r = ray.java_function("org.ray.api.test.CrossLanguageInvocationTest",
                              "returnInputBoolean").remote(True)
        assert ray.get(r) is True
        # int
        r = ray.java_function("org.ray.api.test.CrossLanguageInvocationTest",
                              "returnInputInt").remote(100)
        assert ray.get(r) == 100
        # double
        r = ray.java_function("org.ray.api.test.CrossLanguageInvocationTest",
                              "returnInputDouble").remote(1.23)
        assert ray.get(r) == 1.23
        # string
        r = ray.java_function("org.ray.api.test.CrossLanguageInvocationTest",
                              "returnInputString").remote("Hello World!")
        assert ray.get(r) == "Hello World!"
        # list (tuple will be packed by pickle,
        # so only list can be transferred across language)
        r = ray.java_function("org.ray.api.test.CrossLanguageInvocationTest",
                              "returnInputIntArray").remote([1, 2, 3])
        assert ray.get(r) == [1, 2, 3]
        # pack
        f = ray.java_function("org.ray.api.test.CrossLanguageInvocationTest",
                              "pack")
        input = [100, "hello", 1.23, [1, "2", 3.0]]
        r = f.remote(*input)
        assert ray.get(r) == input
        return "success"
    except Exception as ex:
        return str(ex)
>>>>>>> fc6259a6


@ray.remote
def py_func_call_java_actor(value):
    assert isinstance(value, bytes)
    c = ray.java_actor_class(
        "io.ray.api.test.CrossLanguageInvocationTest$TestActor")
    java_actor = c.remote(b"Counter")
    r = java_actor.concat.remote(value)
    return ray.get(r)


@ray.remote
def py_func_call_java_actor_from_handle(value):
    assert isinstance(value, bytes)
    actor_handle = ray.actor.ActorHandle._deserialization_helper(value)
    r = actor_handle.concat.remote(b"2")
    return ray.get(r)


@ray.remote
def py_func_call_python_actor_from_handle(value):
    assert isinstance(value, bytes)
    actor_handle = ray.actor.ActorHandle._deserialization_helper(value)
    r = actor_handle.increase.remote(2)
    return ray.get(r)


@ray.remote
def py_func_pass_python_actor_handle():
    counter = Counter.remote(2)
    f = ray.java_function("io.ray.api.test.CrossLanguageInvocationTest",
                          "callPythonActorHandle")
    r = f.remote(counter._serialization_helper()[0])
    return ray.get(r)


@ray.remote
class Counter(object):
    def __init__(self, value):
        self.value = int(value)

    def increase(self, delta):
        self.value += int(delta)
        return str(self.value).encode("utf-8")<|MERGE_RESOLUTION|>--- conflicted
+++ resolved
@@ -10,43 +10,35 @@
 
 
 @ray.remote
-<<<<<<< HEAD
-def py_func_call_java_function(value):
-    assert isinstance(value, bytes)
-    f = ray.java_function("io.ray.api.test.CrossLanguageInvocationTest",
-                          "bytesEcho")
-    r = f.remote(value)
-    return b"[Python]py_func -> " + ray.get(r)
-=======
 def py_func_call_java_function():
     try:
         # None
-        r = ray.java_function("org.ray.api.test.CrossLanguageInvocationTest",
+        r = ray.java_function("io.ray.api.test.CrossLanguageInvocationTest",
                               "returnInput").remote(None)
         assert ray.get(r) is None
         # bool
-        r = ray.java_function("org.ray.api.test.CrossLanguageInvocationTest",
+        r = ray.java_function("io.ray.api.test.CrossLanguageInvocationTest",
                               "returnInputBoolean").remote(True)
         assert ray.get(r) is True
         # int
-        r = ray.java_function("org.ray.api.test.CrossLanguageInvocationTest",
+        r = ray.java_function("io.ray.api.test.CrossLanguageInvocationTest",
                               "returnInputInt").remote(100)
         assert ray.get(r) == 100
         # double
-        r = ray.java_function("org.ray.api.test.CrossLanguageInvocationTest",
+        r = ray.java_function("io.ray.api.test.CrossLanguageInvocationTest",
                               "returnInputDouble").remote(1.23)
         assert ray.get(r) == 1.23
         # string
-        r = ray.java_function("org.ray.api.test.CrossLanguageInvocationTest",
+        r = ray.java_function("io.ray.api.test.CrossLanguageInvocationTest",
                               "returnInputString").remote("Hello World!")
         assert ray.get(r) == "Hello World!"
         # list (tuple will be packed by pickle,
         # so only list can be transferred across language)
-        r = ray.java_function("org.ray.api.test.CrossLanguageInvocationTest",
+        r = ray.java_function("io.ray.api.test.CrossLanguageInvocationTest",
                               "returnInputIntArray").remote([1, 2, 3])
         assert ray.get(r) == [1, 2, 3]
         # pack
-        f = ray.java_function("org.ray.api.test.CrossLanguageInvocationTest",
+        f = ray.java_function("io.ray.api.test.CrossLanguageInvocationTest",
                               "pack")
         input = [100, "hello", 1.23, [1, "2", 3.0]]
         r = f.remote(*input)
@@ -54,7 +46,6 @@
         return "success"
     except Exception as ex:
         return str(ex)
->>>>>>> fc6259a6
 
 
 @ray.remote
