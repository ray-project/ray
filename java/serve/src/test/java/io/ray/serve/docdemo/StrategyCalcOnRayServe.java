package io.ray.serve.docdemo;

import io.ray.api.ObjectRef;
import io.ray.serve.api.Serve;
import io.ray.serve.deployment.Deployment;
import java.util.ArrayList;
import java.util.Arrays;
import java.util.HashMap;
import java.util.List;
import java.util.Map;
import java.util.Map.Entry;

public class StrategyCalcOnRayServe {

  // docs-deploy-start
  public void deploy() {
<<<<<<< HEAD
    Serve.start(true, null);
=======
    Serve.start(false, null);
>>>>>>> ad8ca98a

    Deployment deployment =
        Serve.deployment()
            .setName("strategy")
            .setDeploymentDef(StrategyOnRayServe.class.getName())
            .setNumReplicas(4)
            .create();
    deployment.deploy(true);
  }
  // docs-deploy-end

  // docs-calc-start
  public List<String> calc(Long time, Map<String, List<List<String>>> banksAndIndicators) {
    Deployment deployment = Serve.getDeployment("strategy");

    List<String> results = new ArrayList<>();
    for (Entry<String, List<List<String>>> e : banksAndIndicators.entrySet()) {
      String bank = e.getKey();
      for (List<String> indicators : e.getValue()) {
        for (String indicator : indicators) {
          results.add(
              (String)
                  deployment
                      .getHandle()
                      .method("calcIndicator")
                      .remote(time, bank, indicator)
                      .get());
        }
      }
    }
    return results;
  }
  // docs-calc-end

  // docs-parallel-calc-start
  public List<String> parallelCalc(Long time, Map<String, List<List<String>>> banksAndIndicators) {
    Deployment deployment = Serve.getDeployment("strategy");

    List<String> results = new ArrayList<>();
    List<ObjectRef<Object>> refs = new ArrayList<>();
    for (Entry<String, List<List<String>>> e : banksAndIndicators.entrySet()) {
      String bank = e.getKey();
      for (List<String> indicators : e.getValue()) {
        for (String indicator : indicators) {
          refs.add(deployment.getHandle().method("calcIndicator").remote(time, bank, indicator));
        }
      }
    }
    for (ObjectRef<Object> ref : refs) {
      results.add((String) ref.get());
    }
    return results;
  }
  // docs-parallel-calc-end

  // docs-main-start
  public static void main(String[] args) {

    long time = System.currentTimeMillis();
    String bank1 = "demo_bank_1";
    String bank2 = "demo_bank_2";
    String indicator1 = "demo_indicator_1";
    String indicator2 = "demo_indicator_2";
    Map<String, List<List<String>>> banksAndIndicators = new HashMap<>();
    banksAndIndicators.put(bank1, Arrays.asList(Arrays.asList(indicator1, indicator2)));
    banksAndIndicators.put(
        bank2, Arrays.asList(Arrays.asList(indicator1), Arrays.asList(indicator2)));

    StrategyCalcOnRayServe strategy = new StrategyCalcOnRayServe();
    strategy.deploy();
    List<String> results = strategy.parallelCalc(time, banksAndIndicators);

    System.out.println(results);
  }
  // docs-main-end
}<|MERGE_RESOLUTION|>--- conflicted
+++ resolved
@@ -14,11 +14,7 @@
 
   // docs-deploy-start
   public void deploy() {
-<<<<<<< HEAD
-    Serve.start(true, null);
-=======
-    Serve.start(false, null);
->>>>>>> ad8ca98a
+    Serve.start(null);
 
     Deployment deployment =
         Serve.deployment()
