--- conflicted
+++ resolved
@@ -7,10 +7,7 @@
 import io.ray.serve.generated.ActorSet;
 import io.ray.serve.generated.DeploymentLanguage;
 import io.ray.serve.generated.RequestMetadata;
-<<<<<<< HEAD
-=======
 import io.ray.serve.util.CommonUtil;
->>>>>>> b4b60444
 import org.apache.commons.lang3.RandomStringUtils;
 import org.testng.Assert;
 import org.testng.annotations.Test;
@@ -55,11 +52,7 @@
                   deploymentInfo,
                   replicaTag,
                   controllerName,
-<<<<<<< HEAD
-                  (RayServeConfig) null)
-=======
                   new RayServeConfig().setConfig(RayServeConfig.LONG_POOL_CLIENT_ENABLED, "false"))
->>>>>>> b4b60444
               .setName(actorName)
               .remote();
       Assert.assertTrue(replicaHandle.task(RayServeWrappedReplica::checkHealth).remote().get());
