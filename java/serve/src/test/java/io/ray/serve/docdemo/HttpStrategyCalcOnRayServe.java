--- conflicted
+++ resolved
@@ -19,11 +19,7 @@
 public class HttpStrategyCalcOnRayServe {
 
   public void deploy() {
-<<<<<<< HEAD
-    Serve.start(true, null);
-=======
-    Serve.start(false, null);
->>>>>>> ad8ca98a
+    Serve.start(null);
 
     Deployment deployment =
         Serve.deployment()
