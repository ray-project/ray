package io.ray.serve;

import io.ray.api.Ray;
import io.ray.serve.api.Serve;
import io.ray.serve.api.ServeControllerClient;
import io.ray.serve.common.Constants;
import io.ray.serve.config.RayServeConfig;
import io.ray.serve.poll.LongPollClientFactory;
import java.util.Map;
import org.slf4j.Logger;
import org.slf4j.LoggerFactory;
import org.testng.annotations.AfterMethod;
import org.testng.annotations.BeforeMethod;
import org.testng.collections.Maps;

public abstract class BaseServeTest {
  private static final Logger LOGGER = LoggerFactory.getLogger(BaseServeTest.class);
  protected static ServeControllerClient client = null;

  @BeforeMethod(alwaysRun = true)
  public static void startServe() {
    Map<String, String> config = Maps.newHashMap();
    // The default port 8000 is occupied by other processes on the ci platform.
    config.put(RayServeConfig.PROXY_HTTP_PORT, "8341"); // TODO(liuyang-my) Get an available port.
<<<<<<< HEAD
    client = Serve.start(true, config);
=======
    client = Serve.start(false, config);
>>>>>>> ad8ca98a
  }

  @AfterMethod(alwaysRun = true)
  public static void shutdownServe() {
    try {
      Serve.shutdown();
    } catch (Exception e) {
      LOGGER.error("serve shutdown error", e);
    }
    try {
      Ray.shutdown();
      LOGGER.info("Base serve test shutdown ray. Is initialized:{}", Ray.isInitialized());
    } catch (Exception e) {
      LOGGER.error("ray shutdown error", e);
    }
  }

  private static boolean previousInited;

  private static String previousNamespace;

  public static void initRay() {
    previousInited = Ray.isInitialized();
    LOGGER.info("Base serve test. Previous inited:{}", previousInited);
    previousNamespace = System.getProperty("ray.job.namespace");
    LOGGER.info("Base serve test. Previous namespace:{}", previousNamespace);

    System.setProperty("ray.job.namespace", Constants.SERVE_NAMESPACE);
    Ray.init();
  }

  public static void shutdownRay() {
    if (!previousInited) {
      Ray.shutdown();
      LOGGER.info("Base serve test shutdown ray. Is initialized:{}", Ray.isInitialized());
    }
    if (previousNamespace == null) {
      System.clearProperty("ray.job.namespace");
    } else {
      System.setProperty("ray.job.namespace", previousNamespace);
    }
  }

  public static void clearContext() {
    Serve.clearContext();
  }

  public static void stopLongPoll() {
    LongPollClientFactory.stop();
  }

  public static void clearAndShutdownRay() {
    stopLongPoll();
    shutdownRay();
    clearContext();
  }
}<|MERGE_RESOLUTION|>--- conflicted
+++ resolved
@@ -22,11 +22,7 @@
     Map<String, String> config = Maps.newHashMap();
     // The default port 8000 is occupied by other processes on the ci platform.
     config.put(RayServeConfig.PROXY_HTTP_PORT, "8341"); // TODO(liuyang-my) Get an available port.
-<<<<<<< HEAD
-    client = Serve.start(true, config);
-=======
-    client = Serve.start(false, config);
->>>>>>> ad8ca98a
+    client = Serve.start(config);
   }
 
   @AfterMethod(alwaysRun = true)
