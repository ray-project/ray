--- conflicted
+++ resolved
@@ -33,21 +33,11 @@
             .setName(deploymentName)
             .setDeploymentDef(ExampleEchoDeployment.class.getName())
             .setNumReplicas(1)
-<<<<<<< HEAD
             .setUserConfig(userConfig)
-            .setInitArgs(new Object[] {"echo_"})
-            .create();
-
-    deployment.deploy(true);
-    Assert.assertEquals(Ray.get(deployment.getHandle().method("call").remote("6")), "echo_6_test");
-    Assert.assertTrue((boolean) Ray.get(deployment.getHandle().method("checkHealth").remote()));
-=======
-            .setUserConfig("_test")
             .bind("echo_");
     DeploymentHandle handle = Serve.run(deployment).get();
     Assert.assertEquals(handle.method("call").remote("6").result(), "echo_6_test");
     Assert.assertTrue((boolean) handle.method("checkHealth").remote().result());
->>>>>>> 01e786f8
   }
 
   @Test(enabled = false)
@@ -62,17 +52,10 @@
             .setName(deploymentName)
             .setDeploymentDef(ExampleEchoDeployment.class.getName())
             .setNumReplicas(1)
-<<<<<<< HEAD
             .setUserConfig(userConfig)
-            .setInitArgs(new Object[] {"echo_"})
-            .create();
-    deployment.deploy(true);
-=======
-            .setUserConfig("_test")
             .bind("echo_");
     Serve.run(deployment);
 
->>>>>>> 01e786f8
     HttpClient httpClient = HttpClientBuilder.create().build();
     HttpGet httpGet = new HttpGet("http://127.0.0.1:8341/" + deploymentName + "?input=testhttpget");
     try (CloseableHttpResponse httpResponse = (CloseableHttpResponse) httpClient.execute(httpGet)) {
@@ -101,17 +84,10 @@
             .setName(deploymentName)
             .setDeploymentDef(ExampleEchoDeployment.class.getName())
             .setNumReplicas(1)
-<<<<<<< HEAD
             .setUserConfig(userConfig)
-            .setInitArgs(new Object[] {"echo_"})
-            .create();
-    deployment.deploy(true);
-=======
-            .setUserConfig("_test")
             .bind("echo_");
     Serve.run(deployment);
 
->>>>>>> 01e786f8
     Deployment deployed = Serve.getDeployment(deploymentName);
     Serve.run(deployed.options().setNumReplicas(2).bind("echo_"));
     DeploymentRoute deploymentInfo = Serve.getGlobalClient().getDeploymentInfo(deploymentName);
@@ -144,34 +120,21 @@
   @Test(enabled = false)
   public void userConfigTest() {
     String deploymentName = "exampleEcho";
-<<<<<<< HEAD
     Map<String, String> userConfig = new HashMap<>();
     userConfig.put("suffix", "_test");
-    Deployment deployment =
-=======
     Application deployment =
->>>>>>> 01e786f8
         Serve.deployment()
             .setName(deploymentName)
             .setDeploymentDef(ExampleEchoDeployment.class.getName())
             .setNumReplicas(1)
-<<<<<<< HEAD
             .setUserConfig(userConfig)
-            .setInitArgs(new Object[] {"echo_"})
-            .create();
-    deployment.deploy(true);
-    userConfig.put("suffix", "_new");
-    deployment.options().setUserConfig(userConfig).create().deploy(true);
-    Assert.assertEquals(Ray.get(deployment.getHandle().method("call").remote("6")), "echo_6_new");
-=======
-            .setUserConfig("_test")
             .bind("echo_");
     Serve.run(deployment);
 
-    Serve.run(Serve.getDeployment(deploymentName).options().setUserConfig("_new").bind());
+    userConfig.put("suffix", "_new");
+    Serve.run(Serve.getDeployment(deploymentName).options().setUserConfig(userConfig).bind());
     Assert.assertEquals(
         Serve.getAppHandle(deploymentName).method("call").remote("6").result(), "echo_6_new");
     // TOOD update user config
->>>>>>> 01e786f8
   }
 }