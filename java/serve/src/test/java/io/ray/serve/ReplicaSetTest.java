package io.ray.serve;

import io.ray.api.ActorHandle;
import io.ray.api.ObjectRef;
import io.ray.api.Ray;
import io.ray.serve.api.Serve;
import io.ray.serve.generated.ActorSet;
import io.ray.serve.generated.DeploymentLanguage;
import io.ray.serve.generated.RequestMetadata;
import java.util.Map;
import java.util.Set;
import org.apache.commons.lang3.RandomStringUtils;
import org.testng.Assert;
import org.testng.annotations.Test;

public class ReplicaSetTest {

  private String deploymentName = "ReplicaSetTest";

  @Test
  public void setMaxConcurrentQueriesTest() {
<<<<<<< HEAD
    ReplicaSet replicaSet = new ReplicaSet(backendTag);
    io.ray.serve.generated.DeploymentConfig.Builder builder =
        io.ray.serve.generated.DeploymentConfig.newBuilder();
=======
    ReplicaSet replicaSet = new ReplicaSet(deploymentName);
    DeploymentConfig.Builder builder = DeploymentConfig.newBuilder();
>>>>>>> f9d94f51
    builder.setMaxConcurrentQueries(200);

    replicaSet.setMaxConcurrentQueries(builder.build());
    Assert.assertEquals(replicaSet.getMaxConcurrentQueries(), 200);
  }

  @Test
  public void updateWorkerReplicasTest() {
    ReplicaSet replicaSet = new ReplicaSet(deploymentName);
    ActorSet.Builder builder = ActorSet.newBuilder();

    replicaSet.updateWorkerReplicas(builder.build());
    Map<ActorHandle<RayServeWrappedReplica>, Set<ObjectRef<Object>>> inFlightQueries =
        replicaSet.getInFlightQueries();
    Assert.assertTrue(inFlightQueries.isEmpty());
  }

  @SuppressWarnings("unused")
  @Test
  public void assignReplicaTest() {
    boolean inited = Ray.isInitialized();
    Ray.init();

    try {
      String controllerName = deploymentName + "_controller";
      String replicaTag = deploymentName + "_replica";
      String actorName = replicaTag;
      String version = "v1";

      // Controller
      ActorHandle<DummyServeController> controllerHandle =
          Ray.actor(DummyServeController::new).setName(controllerName).remote();

      // Replica
      DeploymentConfig deploymentConfig =
          new DeploymentConfig().setDeploymentLanguage(DeploymentLanguage.JAVA.getNumber());

<<<<<<< HEAD
      Object[] initArgs = new Object[] {backendTag, replicaTag, controllerName, new Object()};
=======
      Object[] initArgs = new Object[] {deploymentName, replicaTag, controllerName, new Object()};
      byte[] initArgsBytes = MessagePackSerializer.encode(initArgs).getLeft();
>>>>>>> f9d94f51

      DeploymentInfo deploymentInfo =
          new DeploymentInfo()
              .setName(backendTag)
              .setDeploymentConfig(deploymentConfig)
              .setDeploymentVersion(new DeploymentVersion(version))
              .setBackendDef("io.ray.serve.ReplicaContext")
              .setInitArgs(initArgs);

      ActorHandle<RayServeWrappedReplica> replicaHandle =
          Ray.actor(
                  RayServeWrappedReplica::new,
<<<<<<< HEAD
=======
                  deploymentName,
                  replicaTag,
>>>>>>> f9d94f51
                  deploymentInfo,
                  replicaTag,
                  controllerName,
                  (RayServeConfig) null)
              .setName(actorName)
              .remote();
      Assert.assertTrue(replicaHandle.task(RayServeWrappedReplica::checkHealth).remote().get());

      // ReplicaSet
      ReplicaSet replicaSet = new ReplicaSet(deploymentName);
      ActorSet.Builder builder = ActorSet.newBuilder();
      builder.addNames(actorName);
      replicaSet.updateWorkerReplicas(builder.build());

      // assign
      RequestMetadata.Builder requestMetadata = RequestMetadata.newBuilder();
      requestMetadata.setRequestId(RandomStringUtils.randomAlphabetic(10));
      requestMetadata.setCallMethod("getDeploymentName");

      Query query = new Query(requestMetadata.build(), null);
      ObjectRef<Object> resultRef = replicaSet.assignReplica(query);

      Assert.assertEquals((String) resultRef.get(), deploymentName);
    } finally {
      if (!inited) {
        Ray.shutdown();
      }
      Serve.setInternalReplicaContext(null);
    }
  }
}<|MERGE_RESOLUTION|>--- conflicted
+++ resolved
@@ -19,14 +19,9 @@
 
   @Test
   public void setMaxConcurrentQueriesTest() {
-<<<<<<< HEAD
-    ReplicaSet replicaSet = new ReplicaSet(backendTag);
+    ReplicaSet replicaSet = new ReplicaSet(deploymentName);
     io.ray.serve.generated.DeploymentConfig.Builder builder =
         io.ray.serve.generated.DeploymentConfig.newBuilder();
-=======
-    ReplicaSet replicaSet = new ReplicaSet(deploymentName);
-    DeploymentConfig.Builder builder = DeploymentConfig.newBuilder();
->>>>>>> f9d94f51
     builder.setMaxConcurrentQueries(200);
 
     replicaSet.setMaxConcurrentQueries(builder.build());
@@ -64,16 +59,11 @@
       DeploymentConfig deploymentConfig =
           new DeploymentConfig().setDeploymentLanguage(DeploymentLanguage.JAVA.getNumber());
 
-<<<<<<< HEAD
-      Object[] initArgs = new Object[] {backendTag, replicaTag, controllerName, new Object()};
-=======
       Object[] initArgs = new Object[] {deploymentName, replicaTag, controllerName, new Object()};
-      byte[] initArgsBytes = MessagePackSerializer.encode(initArgs).getLeft();
->>>>>>> f9d94f51
 
       DeploymentInfo deploymentInfo =
           new DeploymentInfo()
-              .setName(backendTag)
+              .setName(deploymentName)
               .setDeploymentConfig(deploymentConfig)
               .setDeploymentVersion(new DeploymentVersion(version))
               .setBackendDef("io.ray.serve.ReplicaContext")
@@ -82,11 +72,6 @@
       ActorHandle<RayServeWrappedReplica> replicaHandle =
           Ray.actor(
                   RayServeWrappedReplica::new,
-<<<<<<< HEAD
-=======
-                  deploymentName,
-                  replicaTag,
->>>>>>> f9d94f51
                   deploymentInfo,
                   replicaTag,
                   controllerName,
