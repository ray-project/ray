package io.ray.serve;

import io.ray.api.ActorHandle;
import io.ray.api.Ray;
import io.ray.runtime.serializer.MessagePackSerializer;
import io.ray.serve.api.Serve;
import io.ray.serve.generated.ActorSet;
<<<<<<< HEAD
import io.ray.serve.generated.BackendLanguage;
=======
import io.ray.serve.generated.BackendConfig;
import io.ray.serve.generated.DeploymentVersion;
>>>>>>> 7a2e9e00
import io.ray.serve.generated.EndpointInfo;
import io.ray.serve.util.CommonUtil;
import java.io.IOException;
import java.net.HttpURLConnection;
import java.util.HashMap;
import java.util.Map;
import org.apache.commons.lang3.RandomStringUtils;
import org.apache.hc.client5.http.classic.HttpClient;
import org.apache.hc.client5.http.classic.methods.HttpPost;
import org.apache.hc.client5.http.impl.classic.CloseableHttpResponse;
import org.apache.hc.client5.http.impl.classic.HttpClientBuilder;
import org.apache.hc.core5.http.io.entity.EntityUtils;
import org.testng.Assert;
import org.testng.annotations.Test;

public class ProxyActorTest {

  @Test
  public void test() throws IOException {
    boolean inited = Ray.isInitialized();
    Ray.init();

    try {
      String prefix = "ProxyActorTest";
      String controllerName =
          CommonUtil.formatActorName(
              Constants.SERVE_CONTROLLER_NAME, RandomStringUtils.randomAlphabetic(6));
      String deploymentName = prefix;
      String replicaTag = prefix;
      String endpointName = prefix;
      String route = "/route";
      String version = "v1";

      // Controller
      ActorHandle<DummyServeController> controller =
          Ray.actor(DummyServeController::new).setName(controllerName).remote();
      Map<String, EndpointInfo> endpointInfos = new HashMap<>();
      endpointInfos.put(
          endpointName,
          EndpointInfo.newBuilder().setEndpointName(endpointName).setRoute(route).build());
      controller.task(DummyServeController::setEndpoints, endpointInfos).remote();

      // Replica
<<<<<<< HEAD
      DeploymentInfo deploymentInfo =
          new DeploymentInfo()
              .setName(deploymentName)
              .setBackendConfig(
                  new BackendConfig().setBackendLanguage(BackendLanguage.JAVA.getNumber()))
              .setBackendVersion(new BackendVersion(version))
              .setBackendDef(DummyBackendReplica.class.getName());
=======
      DeploymentInfo deploymentInfo = new DeploymentInfo();
      deploymentInfo.setBackendConfig(BackendConfig.newBuilder().build().toByteArray());
      deploymentInfo.setDeploymentVersion(
          DeploymentVersion.newBuilder().setCodeVersion(version).build().toByteArray());
      deploymentInfo.setReplicaConfig(
          new ReplicaConfig(DummyBackendReplica.class.getName(), null, new HashMap<>()));
>>>>>>> 7a2e9e00

      ActorHandle<RayServeWrappedReplica> replica =
          Ray.actor(
                  RayServeWrappedReplica::new,
                  deploymentInfo,
                  replicaTag,
                  controllerName,
                  (RayServeConfig) null)
              .setName(replicaTag)
              .remote();
      Assert.assertTrue(replica.task(RayServeWrappedReplica::checkHealth).remote().get());

      // ProxyActor
      ProxyActor proxyActor = new ProxyActor(controllerName, null);
      Assert.assertTrue(proxyActor.ready());

      proxyActor.getProxyRouter().updateRoutes(endpointInfos);
      proxyActor
          .getProxyRouter()
          .getHandles()
          .get(endpointName)
          .getRouter()
          .getReplicaSet()
          .updateWorkerReplicas(ActorSet.newBuilder().addNames(replicaTag).build());

      // Send request.
      HttpClient httpClient = HttpClientBuilder.create().build();
      HttpPost httpPost =
          new HttpPost(
              "http://localhost:"
                  + ((HttpProxy) proxyActor.getProxies().get(HttpProxy.PROXY_NAME)).getPort()
                  + route);
      try (CloseableHttpResponse httpResponse =
          (CloseableHttpResponse) httpClient.execute(httpPost)) {

        int status = httpResponse.getCode();
        Assert.assertEquals(status, HttpURLConnection.HTTP_OK);
        Object result =
            MessagePackSerializer.decode(
                EntityUtils.toByteArray(httpResponse.getEntity()), Object.class);

        Assert.assertNotNull(result);
        Assert.assertEquals("1", result.toString());
      }

    } finally {
      if (!inited) {
        Ray.shutdown();
      }
      Serve.setInternalReplicaContext(null);
      Serve.setGlobalClient(null);
    }
  }
}<|MERGE_RESOLUTION|>--- conflicted
+++ resolved
@@ -5,12 +5,7 @@
 import io.ray.runtime.serializer.MessagePackSerializer;
 import io.ray.serve.api.Serve;
 import io.ray.serve.generated.ActorSet;
-<<<<<<< HEAD
 import io.ray.serve.generated.BackendLanguage;
-=======
-import io.ray.serve.generated.BackendConfig;
-import io.ray.serve.generated.DeploymentVersion;
->>>>>>> 7a2e9e00
 import io.ray.serve.generated.EndpointInfo;
 import io.ray.serve.util.CommonUtil;
 import java.io.IOException;
@@ -54,22 +49,13 @@
       controller.task(DummyServeController::setEndpoints, endpointInfos).remote();
 
       // Replica
-<<<<<<< HEAD
       DeploymentInfo deploymentInfo =
           new DeploymentInfo()
               .setName(deploymentName)
               .setBackendConfig(
                   new BackendConfig().setBackendLanguage(BackendLanguage.JAVA.getNumber()))
-              .setBackendVersion(new BackendVersion(version))
+              .setDeploymentVersion(new DeploymentVersion(version))
               .setBackendDef(DummyBackendReplica.class.getName());
-=======
-      DeploymentInfo deploymentInfo = new DeploymentInfo();
-      deploymentInfo.setBackendConfig(BackendConfig.newBuilder().build().toByteArray());
-      deploymentInfo.setDeploymentVersion(
-          DeploymentVersion.newBuilder().setCodeVersion(version).build().toByteArray());
-      deploymentInfo.setReplicaConfig(
-          new ReplicaConfig(DummyBackendReplica.class.getName(), null, new HashMap<>()));
->>>>>>> 7a2e9e00
 
       ActorHandle<RayServeWrappedReplica> replica =
           Ray.actor(
