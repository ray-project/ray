--- conflicted
+++ resolved
@@ -124,10 +124,7 @@
                 return thread;
               }
             });
-<<<<<<< HEAD
-=======
     long finalIntervalS = intervalS;
->>>>>>> 0f26f1f0
     scheduledExecutorService.scheduleWithFixedDelay(
         () -> {
           try {
@@ -175,11 +172,7 @@
           ((ActorHandle<ServeController>) hostActor)
               .task(ServeController::listenForChange, longPollRequest)
               .remote();
-<<<<<<< HEAD
-      longPollResult = LongPollResult.parseFrom(currentRef.get());
-=======
-      longPollResult = Ray.get(currentRef, longPollTimoutS * 1000);
->>>>>>> 0f26f1f0
+      longPollResult = LongPollResult.parseFrom(currentRef.get(longPollTimoutS * 1000));
     }
     processUpdate(longPollResult == null ? null : longPollResult.getUpdatedObjects());
   }
@@ -239,16 +232,12 @@
       return;
     }
     if (scheduledExecutorService != null) {
-<<<<<<< HEAD
-      scheduledExecutorService.shutdownNow();
-=======
       scheduledExecutorService.shutdown();
       try {
         scheduledExecutorService.awaitTermination(longPollTimoutS, TimeUnit.SECONDS);
       } catch (InterruptedException e) {
         LOGGER.error("awaitTermination error, the exception is ", e);
       }
->>>>>>> 0f26f1f0
     }
     inited = false;
     LOGGER.info("LongPollClient was stopped.");
