package io.ray.serve;

import java.io.Serializable;
import java.util.Map;

public class DeploymentInfo implements Serializable {

  private static final long serialVersionUID = -7132135316463505391L;

<<<<<<< HEAD
  private String name;
=======
  private byte[] deploymentConfig;
>>>>>>> da689484

  private String backendDef;

  private Object[] initArgs;

<<<<<<< HEAD
  private BackendConfig backendConfig;

  private DeploymentVersion deploymentVersion;

  private Map<String, String> config;

  public String getName() {
    return name;
  }

  public DeploymentInfo setName(String name) {
    this.name = name;
    return this;
=======
  public byte[] getDeploymentConfig() {
    return deploymentConfig;
  }

  public void setDeploymentConfig(byte[] deploymentConfig) {
    this.deploymentConfig = deploymentConfig;
>>>>>>> da689484
  }

  public String getBackendDef() {
    return backendDef;
  }

  public DeploymentInfo setBackendDef(String backendDef) {
    this.backendDef = backendDef;
    return this;
  }

  public Object[] getInitArgs() {
    return initArgs;
  }

  public DeploymentInfo setInitArgs(Object[] initArgs) {
    this.initArgs = initArgs;
    return this;
  }

  public BackendConfig getBackendConfig() {
    return backendConfig;
  }

  public DeploymentInfo setBackendConfig(BackendConfig backendConfig) {
    this.backendConfig = backendConfig;
    return this;
  }

  public DeploymentVersion getDeploymentVersion() {
    return deploymentVersion;
  }

  public DeploymentInfo setDeploymentVersion(DeploymentVersion deploymentVersion) {
    this.deploymentVersion = deploymentVersion;
    return this;
  }

  public Map<String, String> getConfig() {
    return config;
  }

  public DeploymentInfo setConfig(Map<String, String> config) {
    this.config = config;
    return this;
  }
}<|MERGE_RESOLUTION|>--- conflicted
+++ resolved
@@ -7,18 +7,13 @@
 
   private static final long serialVersionUID = -7132135316463505391L;
 
-<<<<<<< HEAD
   private String name;
-=======
-  private byte[] deploymentConfig;
->>>>>>> da689484
 
   private String backendDef;
 
   private Object[] initArgs;
 
-<<<<<<< HEAD
-  private BackendConfig backendConfig;
+  private DeploymentConfig deploymentConfig;
 
   private DeploymentVersion deploymentVersion;
 
@@ -31,14 +26,6 @@
   public DeploymentInfo setName(String name) {
     this.name = name;
     return this;
-=======
-  public byte[] getDeploymentConfig() {
-    return deploymentConfig;
-  }
-
-  public void setDeploymentConfig(byte[] deploymentConfig) {
-    this.deploymentConfig = deploymentConfig;
->>>>>>> da689484
   }
 
   public String getBackendDef() {
@@ -59,12 +46,12 @@
     return this;
   }
 
-  public BackendConfig getBackendConfig() {
-    return backendConfig;
+  public DeploymentConfig getDeploymentConfig() {
+    return deploymentConfig;
   }
 
-  public DeploymentInfo setBackendConfig(BackendConfig backendConfig) {
-    this.backendConfig = backendConfig;
+  public DeploymentInfo setDeploymentConfig(DeploymentConfig deploymentConfig) {
+    this.deploymentConfig = deploymentConfig;
     return this;
   }
 
