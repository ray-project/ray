package io.ray.serve;

import com.google.common.base.Preconditions;
import io.ray.api.BaseActorHandle;
import io.ray.api.Ray;
import io.ray.runtime.serializer.MessagePackSerializer;
import io.ray.serve.api.Serve;
<<<<<<< HEAD
=======
import io.ray.serve.generated.DeploymentConfig;
import io.ray.serve.generated.DeploymentVersion;
>>>>>>> da689484
import io.ray.serve.generated.RequestMetadata;
import io.ray.serve.util.LogUtil;
import io.ray.serve.util.ReflectUtil;
import io.ray.serve.util.ServeProtoUtil;
import java.io.IOException;
import java.util.Map;
import java.util.Optional;
import org.apache.commons.lang3.StringUtils;
import org.slf4j.Logger;
import org.slf4j.LoggerFactory;

/** Replica class wrapping the provided class. Note that Java function is not supported now. */
public class RayServeWrappedReplica implements RayServeReplica {

  private static final Logger LOGGER = LoggerFactory.getLogger(RayServeReplicaImpl.class);

  private DeploymentInfo deploymentInfo;

  private RayServeReplicaImpl backend;

  public RayServeWrappedReplica(
      String backendTag,
      String replicaTag,
      String backendDef,
      byte[] initArgsbytes,
      byte[] deploymentConfigBytes,
      byte[] deploymentVersionBytes,
      String controllerName) {

    // Parse DeploymentConfig.
    DeploymentConfig deploymentConfig = ServeProtoUtil.parseDeploymentConfig(deploymentConfigBytes);

    // Parse init args.
<<<<<<< HEAD
    Object[] initArgs = null;
    try {
      initArgs = parseInitArgs(initArgsbytes, backendConfig);
    } catch (IOException e) {
      String errMsg =
          LogUtil.format(
              "Failed to initialize replica {} of deployment {}",
              replicaTag,
              deploymentInfo.getName());
      LOGGER.error(errMsg, e);
      throw new RayServeException(errMsg, e);
    }

    init(
        new DeploymentInfo()
            .setName(backendTag)
            .setBackendConfig(backendConfig)
            .setDeploymentVersion(ServeProtoUtil.parseDeploymentVersion(deploymentVersionBytes))
            .setBackendDef(backendDef)
            .setInitArgs(initArgs),
        replicaTag,
        controllerName,
        null);
  }

  public RayServeWrappedReplica(
      DeploymentInfo deploymentInfo,
      String replicaTag,
      String controllerName,
      RayServeConfig rayServeConfig) {
    init(deploymentInfo, replicaTag, controllerName, rayServeConfig);
  }

  @SuppressWarnings("rawtypes")
  private void init(
      DeploymentInfo deploymentInfo,
      String replicaTag,
      String controllerName,
      RayServeConfig rayServeConfig) {
    try {
      // Set the controller name so that Serve.connect() in the user's backend code will connect to
      // the instance that this backend is running in.
      Serve.setInternalReplicaContext(deploymentInfo.getName(), replicaTag, controllerName, null);
      Serve.getReplicaContext().setRayServeConfig(rayServeConfig);

      // Instantiate the object defined by backendDef.
      Class backendClass = Class.forName(deploymentInfo.getBackendDef());
      Object callable =
          ReflectUtil.getConstructor(backendClass, deploymentInfo.getInitArgs())
              .newInstance(deploymentInfo.getInitArgs());
      Serve.getReplicaContext().setServableObject(callable);

      // Get the controller by controllerName.
      Preconditions.checkArgument(
          StringUtils.isNotBlank(controllerName), "Must provide a valid controllerName");
      Optional<BaseActorHandle> optional = Ray.getActor(controllerName);
      Preconditions.checkState(optional.isPresent(), "Controller does not exist");

      // Enable metrics.
      enableMetrics(deploymentInfo.getConfig());

      // Construct worker replica.
      this.backend =
          new RayServeReplicaImpl(
              callable,
              deploymentInfo.getBackendConfig(),
              deploymentInfo.getDeploymentVersion(),
              optional.get());
      this.deploymentInfo = deploymentInfo;
    } catch (Throwable e) {
      String errMsg =
          LogUtil.format(
              "Failed to initialize replica {} of deployment {}",
              replicaTag,
              deploymentInfo.getName());
      LOGGER.error(errMsg, e);
      throw new RayServeException(errMsg, e);
    }
  }

  private void enableMetrics(Map<String, String> config) {
    Optional.ofNullable(config)
        .map(conf -> conf.get(RayServeConfig.METRICS_ENABLED))
        .ifPresent(
            enabled -> {
              if (Boolean.valueOf(enabled)) {
                RayServeMetrics.enable();
              } else {
                RayServeMetrics.disable();
              }
            });
=======
    Object[] initArgs = parseInitArgs(initArgsbytes, deploymentConfig);

    // Instantiate the object defined by backendDef.
    Class backendClass = Class.forName(backendDef);
    Object callable = ReflectUtil.getConstructor(backendClass, initArgs).newInstance(initArgs);

    // Get the controller by controllerName.
    Preconditions.checkArgument(
        StringUtils.isNotBlank(controllerName), "Must provide a valid controllerName");
    Optional<BaseActorHandle> optional = Ray.getActor(controllerName);
    Preconditions.checkState(optional.isPresent(), "Controller does not exist");

    // Set the controller name so that Serve.connect() in the user's backend code will connect to
    // the instance that this backend is running in.
    Serve.setInternalReplicaContext(backendTag, replicaTag, controllerName, callable);

    // Construct worker replica.
    backend =
        new RayServeReplica(
            callable,
            deploymentConfig,
            ServeProtoUtil.parseDeploymentVersion(deploymentVersionBytes),
            optional.get());
  }

  public RayServeWrappedReplica(
      String backendTag, String replicaTag, DeploymentInfo deploymentInfo, String controllerName)
      throws ClassNotFoundException, NoSuchMethodException, InstantiationException,
          IllegalAccessException, IllegalArgumentException, InvocationTargetException, IOException {
    this(
        backendTag,
        replicaTag,
        deploymentInfo.getReplicaConfig().getBackendDef(),
        deploymentInfo.getReplicaConfig().getInitArgs(),
        deploymentInfo.getDeploymentConfig(),
        deploymentInfo.getDeploymentVersion(),
        controllerName);
>>>>>>> da689484
  }

  private Object[] parseInitArgs(byte[] initArgsbytes, DeploymentConfig deploymentConfig)
      throws IOException {

    if (initArgsbytes == null || initArgsbytes.length == 0) {
      return new Object[0];
    }

<<<<<<< HEAD
    if (backendConfig.isCrossLanguage()) {
      // For other language like Python API, not support Array type.
      return new Object[] {MessagePackSerializer.decode(initArgsbytes, Object.class)};
    } else {
=======
    if (!deploymentConfig.getIsCrossLanguage()) {
>>>>>>> da689484
      // If the construction request is from Java API, deserialize initArgsbytes to Object[]
      // directly.
      return MessagePackSerializer.decode(initArgsbytes, Object[].class);
    }
  }

  /**
   * The entry method to process the request.
   *
   * @param requestMetadata the real type is byte[] if this invocation is cross-language. Otherwise,
   *     the real type is {@link io.ray.serve.generated.RequestMetadata}.
   * @param requestArgs The input parameters of the specified method of the object defined by
   *     backendDef. The real type is serialized {@link io.ray.serve.generated.RequestWrapper} if
   *     this invocation is cross-language. Otherwise, the real type is Object[].
   * @return the result of request being processed
   */
  @Override
  public Object handleRequest(Object requestMetadata, Object requestArgs) {
    boolean isCrossLanguage = requestMetadata instanceof byte[];
    return backend.handleRequest(
        isCrossLanguage
            ? ServeProtoUtil.parseRequestMetadata((byte[]) requestMetadata)
            : (RequestMetadata) requestMetadata,
        isCrossLanguage ? ServeProtoUtil.parseRequestWrapper((byte[]) requestArgs) : requestArgs);
  }

  /**
   * Check if the actor is healthy.
   *
   * @return true if the actor is health, or return false.
   */
  @Override
  public boolean checkHealth() {
    return backend.checkHealth();
  }

  /**
   * Wait until there is no request in processing. It is used for stopping replica gracefully.
   *
   * @return true if it is ready for shutdown.
   */
  @Override
  public boolean prepareForShutdown() {
    return backend.prepareForShutdown();
  }

  /**
   * Reconfigure user's configuration in the callable object through its reconfigure method.
   *
   * @param userConfig new user's configuration
   * @return DeploymentVersion. If the current invocation is crossing language, the
   *     DeploymentVersion is serialized to protobuf byte[].
   */
  @Override
  public Object reconfigure(Object userConfig) {
    DeploymentVersion deploymentVersion =
        backend.reconfigure(
            deploymentInfo.getBackendConfig().isCrossLanguage() && userConfig != null
                ? MessagePackSerializer.decode((byte[]) userConfig, Object.class)
                : userConfig);
    return deploymentInfo.getBackendConfig().isCrossLanguage()
        ? ServeProtoUtil.toProtobuf(deploymentVersion).toByteArray()
        : deploymentVersion;
  }

  /**
   * Get the deployment version of the current replica.
   *
   * @return DeploymentVersion. If the current invocation is crossing language, the
   *     DeploymentVersion is serialized to protobuf byte[].
   */
  public Object getVersion() {
    DeploymentVersion deploymentVersion = backend.getVersion();
    return deploymentInfo.getBackendConfig().isCrossLanguage()
        ? ServeProtoUtil.toProtobuf(deploymentVersion).toByteArray()
        : deploymentVersion;
  }

  public Object getCallable() {
    return backend.getCallable();
  }
}<|MERGE_RESOLUTION|>--- conflicted
+++ resolved
@@ -5,11 +5,6 @@
 import io.ray.api.Ray;
 import io.ray.runtime.serializer.MessagePackSerializer;
 import io.ray.serve.api.Serve;
-<<<<<<< HEAD
-=======
-import io.ray.serve.generated.DeploymentConfig;
-import io.ray.serve.generated.DeploymentVersion;
->>>>>>> da689484
 import io.ray.serve.generated.RequestMetadata;
 import io.ray.serve.util.LogUtil;
 import io.ray.serve.util.ReflectUtil;
@@ -43,10 +38,9 @@
     DeploymentConfig deploymentConfig = ServeProtoUtil.parseDeploymentConfig(deploymentConfigBytes);
 
     // Parse init args.
-<<<<<<< HEAD
     Object[] initArgs = null;
     try {
-      initArgs = parseInitArgs(initArgsbytes, backendConfig);
+      initArgs = parseInitArgs(initArgsbytes, deploymentConfig);
     } catch (IOException e) {
       String errMsg =
           LogUtil.format(
@@ -57,10 +51,11 @@
       throw new RayServeException(errMsg, e);
     }
 
+    // Init replica.
     init(
         new DeploymentInfo()
             .setName(backendTag)
-            .setBackendConfig(backendConfig)
+            .setDeploymentConfig(deploymentConfig)
             .setDeploymentVersion(ServeProtoUtil.parseDeploymentVersion(deploymentVersionBytes))
             .setBackendDef(backendDef)
             .setInitArgs(initArgs),
@@ -109,7 +104,7 @@
       this.backend =
           new RayServeReplicaImpl(
               callable,
-              deploymentInfo.getBackendConfig(),
+              deploymentInfo.getDeploymentConfig(),
               deploymentInfo.getDeploymentVersion(),
               optional.get());
       this.deploymentInfo = deploymentInfo;
@@ -135,45 +130,6 @@
                 RayServeMetrics.disable();
               }
             });
-=======
-    Object[] initArgs = parseInitArgs(initArgsbytes, deploymentConfig);
-
-    // Instantiate the object defined by backendDef.
-    Class backendClass = Class.forName(backendDef);
-    Object callable = ReflectUtil.getConstructor(backendClass, initArgs).newInstance(initArgs);
-
-    // Get the controller by controllerName.
-    Preconditions.checkArgument(
-        StringUtils.isNotBlank(controllerName), "Must provide a valid controllerName");
-    Optional<BaseActorHandle> optional = Ray.getActor(controllerName);
-    Preconditions.checkState(optional.isPresent(), "Controller does not exist");
-
-    // Set the controller name so that Serve.connect() in the user's backend code will connect to
-    // the instance that this backend is running in.
-    Serve.setInternalReplicaContext(backendTag, replicaTag, controllerName, callable);
-
-    // Construct worker replica.
-    backend =
-        new RayServeReplica(
-            callable,
-            deploymentConfig,
-            ServeProtoUtil.parseDeploymentVersion(deploymentVersionBytes),
-            optional.get());
-  }
-
-  public RayServeWrappedReplica(
-      String backendTag, String replicaTag, DeploymentInfo deploymentInfo, String controllerName)
-      throws ClassNotFoundException, NoSuchMethodException, InstantiationException,
-          IllegalAccessException, IllegalArgumentException, InvocationTargetException, IOException {
-    this(
-        backendTag,
-        replicaTag,
-        deploymentInfo.getReplicaConfig().getBackendDef(),
-        deploymentInfo.getReplicaConfig().getInitArgs(),
-        deploymentInfo.getDeploymentConfig(),
-        deploymentInfo.getDeploymentVersion(),
-        controllerName);
->>>>>>> da689484
   }
 
   private Object[] parseInitArgs(byte[] initArgsbytes, DeploymentConfig deploymentConfig)
@@ -183,14 +139,10 @@
       return new Object[0];
     }
 
-<<<<<<< HEAD
-    if (backendConfig.isCrossLanguage()) {
+    if (deploymentConfig.isCrossLanguage()) {
       // For other language like Python API, not support Array type.
       return new Object[] {MessagePackSerializer.decode(initArgsbytes, Object.class)};
     } else {
-=======
-    if (!deploymentConfig.getIsCrossLanguage()) {
->>>>>>> da689484
       // If the construction request is from Java API, deserialize initArgsbytes to Object[]
       // directly.
       return MessagePackSerializer.decode(initArgsbytes, Object[].class);
@@ -248,10 +200,10 @@
   public Object reconfigure(Object userConfig) {
     DeploymentVersion deploymentVersion =
         backend.reconfigure(
-            deploymentInfo.getBackendConfig().isCrossLanguage() && userConfig != null
+            deploymentInfo.getDeploymentConfig().isCrossLanguage() && userConfig != null
                 ? MessagePackSerializer.decode((byte[]) userConfig, Object.class)
                 : userConfig);
-    return deploymentInfo.getBackendConfig().isCrossLanguage()
+    return deploymentInfo.getDeploymentConfig().isCrossLanguage()
         ? ServeProtoUtil.toProtobuf(deploymentVersion).toByteArray()
         : deploymentVersion;
   }
@@ -264,7 +216,7 @@
    */
   public Object getVersion() {
     DeploymentVersion deploymentVersion = backend.getVersion();
-    return deploymentInfo.getBackendConfig().isCrossLanguage()
+    return deploymentInfo.getDeploymentConfig().isCrossLanguage()
         ? ServeProtoUtil.toProtobuf(deploymentVersion).toByteArray()
         : deploymentVersion;
   }
