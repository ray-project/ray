package org.ray.api.options;

import java.util.HashMap;
import java.util.Map;

/**
 * The options for creating actor.
 */
public class ActorCreationOptions extends BaseTaskOptions {

  public static final int NO_RECONSTRUCTION = 0;
  public static final int INFINITE_RECONSTRUCTIONS = (int) Math.pow(2, 30);
  // DO NOT set this environment variable. It's only used for test purposes.
  // Please use `setUseDirectCall` instead.
  public static final boolean DEFAULT_USE_DIRECT_CALL = "1"
      .equals(System.getenv("ACTOR_CREATION_OPTIONS_DEFAULT_USE_DIRECT_CALL"));

  public final int maxReconstructions;

  public final boolean useDirectCall;

  public final String jvmOptions;

  private ActorCreationOptions(Map<String, Double> resources, int maxReconstructions,
      boolean useDirectCall, String jvmOptions) {
    super(resources);
    this.maxReconstructions = maxReconstructions;
    this.useDirectCall = useDirectCall;
    this.jvmOptions = jvmOptions;
  }

  /**
   * The inner class for building ActorCreationOptions.
   */
  public static class Builder {

    private Map<String, Double> resources = new HashMap<>();
    private int maxReconstructions = NO_RECONSTRUCTION;
<<<<<<< HEAD
    private boolean useDirectCall = DEFAULT_USE_DIRECT_CALL;
    private String jvmOptions = "";
=======
    private String jvmOptions = null;
>>>>>>> 732336fc

    public Builder setResources(Map<String, Double> resources) {
      this.resources = resources;
      return this;
    }

    public Builder setMaxReconstructions(int maxReconstructions) {
      this.maxReconstructions = maxReconstructions;
      return this;
    }

    // Since direct call is not fully supported yet (see issue #5559),
    // users are not allowed to set the option to true.
    // TODO (kfstorm): uncomment when direct call is ready.
//    public Builder setUseDirectCall(boolean useDirectCall) {
//      this.useDirectCall = useDirectCall;
//      return this;
//    }

    public Builder setJvmOptions(String jvmOptions) {
      this.jvmOptions = jvmOptions;
      return this;
    }

    public ActorCreationOptions createActorCreationOptions() {
      return new ActorCreationOptions(resources, maxReconstructions, useDirectCall, jvmOptions);
    }
  }

}<|MERGE_RESOLUTION|>--- conflicted
+++ resolved
@@ -36,12 +36,8 @@
 
     private Map<String, Double> resources = new HashMap<>();
     private int maxReconstructions = NO_RECONSTRUCTION;
-<<<<<<< HEAD
     private boolean useDirectCall = DEFAULT_USE_DIRECT_CALL;
-    private String jvmOptions = "";
-=======
     private String jvmOptions = null;
->>>>>>> 732336fc
 
     public Builder setResources(Map<String, Double> resources) {
       this.resources = resources;
