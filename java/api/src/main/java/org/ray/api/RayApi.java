package org.ray.api;

import java.io.Serializable;
import java.util.Collection;
import java.util.List;
import org.ray.util.exception.TaskExecutionException;

/**
 * Ray runtime abstraction.
 */
public interface RayApi {

  /**
   * Put obj into object store.
   *
   * @return RayObject
   */
  <T> RayObject<T> put(T obj);

  <T, TMT> RayObject<T> put(T obj, TMT metadata);

  /**
   * Get real obj from object store.
   */
  <T> T get(UniqueID objectId) throws TaskExecutionException;

  /**
   * Get real objects from object store.
   *
   * @param objectIds list of ids of objects to get
   */
  <T> List<T> get(List<UniqueID> objectIds) throws TaskExecutionException;

  <T> T getMeta(UniqueID objectId) throws TaskExecutionException;

  <T> List<T> getMeta(List<UniqueID> objectIds) throws TaskExecutionException;

  /**
   * wait until timeout or enough RayObjects are ready.
   *
   * @param waitfor    wait for who
   * @param numReturns how many of ready is enough
   * @param timeout    in millisecond
   */
  <T> WaitResult<T> wait(RayList<T> waitfor, int numReturns, int timeout);

  /**
   * create remote actor.
   */
  <T> RayActor<T> create(Class<T> cls);

  /**
   * submit a new task by invoking a remote function.
   *
<<<<<<< HEAD
   * @param taskId nil
   * @param funcCls the ray function's class
   * @param lambda the lambda
=======
   * @param taskId      nil
   * @param funcRun     the target running function with @RayRemote
>>>>>>> 1475600c
   * @param returnCount the number of to-be-returned objects from funcRun
   * @param args        arguments to this funcRun, can be its original form or RayObject
   * @return a set of ray objects with their return ids
   */
  RayObjects call(UniqueID taskId, Class<?> funcCls, Serializable lambda, int returnCount,
                  Object... args);

  /**
   * In some cases, we would like the return value of a remote function to be splitted into multiple
   * parts so that they are consumed by multiple further functions separately (potentially on
   * different machines). We therefore introduce this API so that developers can annotate the
   * outputs with a set of labels (usually with Integer or String).
   *
<<<<<<< HEAD
   * @param taskId nil
   * @param funcCls the ray function's class
   * @param lambda the lambda
   * @param returnids a set of labels to be used by the returned objects
   * @param args arguments to this funcRun, can be its original form or RayObject<original-type>
   * @return a set of ray objects with their labels and return ids
   */
  <R, RID> RayMap<RID, R> callWithReturnLabels(UniqueID taskId, Class<?> funcCls,
      Serializable lambda, Collection<RID> returnids, Object... args);
=======
   * @param taskId    nil
   * @param funcRun   the target running function with @RayRemote
   * @param returnIds a set of labels to be used by the returned objects
   * @param args      arguments to this funcRun, can be its original form or
   *                  RayObject<original-type>
   * @return a set of ray objects with their labels and return ids
   */
  <R, RIDT> RayMap<RIDT, R> callWithReturnLabels(UniqueID taskId, Callable funcRun,
                                                 Collection<RIDT> returnIds, Object... args);

  <R, RIDT> RayMap<RIDT, R> callWithReturnLabels(UniqueID taskId, Class<?> funcCls,
                                                 Serializable lambda, Collection<RIDT> returnids,
                                                 Object... args);
>>>>>>> 1475600c

  /**
   * a special case for the above RID-based labeling as <0...returnCount - 1>.
   *
<<<<<<< HEAD
   * @param taskId nil
   * @param funcCls the ray function's class
   * @param lambda the lambda
=======
   * @param taskId      nil
   * @param funcRun     the target running function with @RayRemote
>>>>>>> 1475600c
   * @param returnCount the number of to-be-returned objects from funcRun
   * @param args        arguments to this funcRun, can be its original form or
   *                    RayObject<original-type>
   * @return an array of returned objects with their Unique ids
   */
<<<<<<< HEAD
  <R> RayList<R> callWithReturnIndices(UniqueID taskId, Class<?> funcCls, Serializable lambda,
      Integer returnCount, Object... args);
=======
  <R> RayList<R> callWithReturnIndices(UniqueID taskId, Callable funcRun, Integer returnCount,
                                       Object... args);

  <R> RayList<R> callWithReturnIndices(UniqueID taskId, Class<?> funcCls, Serializable lambda,
                                       Integer returnCount, Object... args);

  boolean isRemoteLambda();
>>>>>>> 1475600c
}<|MERGE_RESOLUTION|>--- conflicted
+++ resolved
@@ -52,14 +52,9 @@
   /**
    * submit a new task by invoking a remote function.
    *
-<<<<<<< HEAD
    * @param taskId nil
    * @param funcCls the ray function's class
    * @param lambda the lambda
-=======
-   * @param taskId      nil
-   * @param funcRun     the target running function with @RayRemote
->>>>>>> 1475600c
    * @param returnCount the number of to-be-returned objects from funcRun
    * @param args        arguments to this funcRun, can be its original form or RayObject
    * @return a set of ray objects with their return ids
@@ -73,7 +68,6 @@
    * different machines). We therefore introduce this API so that developers can annotate the
    * outputs with a set of labels (usually with Integer or String).
    *
-<<<<<<< HEAD
    * @param taskId nil
    * @param funcCls the ray function's class
    * @param lambda the lambda
@@ -83,48 +77,18 @@
    */
   <R, RID> RayMap<RID, R> callWithReturnLabels(UniqueID taskId, Class<?> funcCls,
       Serializable lambda, Collection<RID> returnids, Object... args);
-=======
-   * @param taskId    nil
-   * @param funcRun   the target running function with @RayRemote
-   * @param returnIds a set of labels to be used by the returned objects
-   * @param args      arguments to this funcRun, can be its original form or
-   *                  RayObject<original-type>
-   * @return a set of ray objects with their labels and return ids
-   */
-  <R, RIDT> RayMap<RIDT, R> callWithReturnLabels(UniqueID taskId, Callable funcRun,
-                                                 Collection<RIDT> returnIds, Object... args);
-
-  <R, RIDT> RayMap<RIDT, R> callWithReturnLabels(UniqueID taskId, Class<?> funcCls,
-                                                 Serializable lambda, Collection<RIDT> returnids,
-                                                 Object... args);
->>>>>>> 1475600c
 
   /**
    * a special case for the above RID-based labeling as <0...returnCount - 1>.
    *
-<<<<<<< HEAD
    * @param taskId nil
    * @param funcCls the ray function's class
    * @param lambda the lambda
-=======
-   * @param taskId      nil
-   * @param funcRun     the target running function with @RayRemote
->>>>>>> 1475600c
    * @param returnCount the number of to-be-returned objects from funcRun
    * @param args        arguments to this funcRun, can be its original form or
    *                    RayObject<original-type>
    * @return an array of returned objects with their Unique ids
    */
-<<<<<<< HEAD
   <R> RayList<R> callWithReturnIndices(UniqueID taskId, Class<?> funcCls, Serializable lambda,
       Integer returnCount, Object... args);
-=======
-  <R> RayList<R> callWithReturnIndices(UniqueID taskId, Callable funcRun, Integer returnCount,
-                                       Object... args);
-
-  <R> RayList<R> callWithReturnIndices(UniqueID taskId, Class<?> funcCls, Serializable lambda,
-                                       Integer returnCount, Object... args);
-
-  boolean isRemoteLambda();
->>>>>>> 1475600c
 }