package org.ray.api.runtime;

import java.util.List;
import org.ray.api.RayActor;
import org.ray.api.RayObject;
import org.ray.api.WaitResult;
import org.ray.api.function.RayFunc;
import org.ray.api.id.UniqueId;

/**
 * Base interface of a Ray runtime.
 */
public interface RayRuntime {

  /**
   * Shutdown the runtime.
   */
  void shutdown();

  /**
   * Store an object in the object store.
   *
   * @param obj The Java object to be stored.
   * @return A RayObject instance that represents the in-store object.
   */
  <T> RayObject<T> put(T obj);

  /**
   * Get an object from the object store.
   *
   * @param objectId The ID of the object to get.
   * @return The Java object.
   */
  <T> T get(UniqueId objectId);

  /**
   * Get a list of objects from the object store.
   *
   * @param objectIds The list of object IDs.
   * @return A list of Java objects.
   */
  <T> List<T> get(List<UniqueId> objectIds);

  /**
   * Wait for a list of RayObjects to be locally available,
   * until specified number of objects are ready, or specified timeout has passed.
   *
   * @param waitList A list of RayObject to wait for.
   * @param numReturns The number of objects that should be returned.
   * @param timeoutMs The maximum time in milliseconds to wait before returning.
   * @return Two lists, one containing locally available objects, one containing the rest.
   */
  <T> WaitResult<T> wait(List<RayObject<T>> waitList, int numReturns, int timeoutMs);

  /**
<<<<<<< HEAD
   * Create an actor on a remote node.
   *
   * @param actorClass the class of the actor to be created.
   * @return A handle to the newly created actor.
   */
  <T> RayActor<T> createActor(Class<T> actorClass);

  /**
   * Free a list of objects from Plasma Store.
   *
   * @param objectIds The object ids to free.
   * @param localOnly Whether only free objects for local object store or not.
   */
  void free(List<UniqueId> objectIds, boolean localOnly);

  /**
=======
>>>>>>> 25ffe57a
   * Invoke a remote function.
   *
   * @param func The remote function to run.
   * @param args The arguments of the remote function.
   * @return The result object.
   */
  RayObject call(RayFunc func, Object[] args);

  /**
   * Invoke a remote function on an actor.
   *
   * @param func The remote function to run, it must be a method of the given actor.
   * @param actor A handle to the actor.
   * @param args The arguments of the remote function.
   * @return The result object.
   */
  RayObject call(RayFunc func, RayActor actor, Object[] args);

  /**
   * Create an actor on a remote node.
   *
   * @param actorFactoryFunc A remote function whose return value is the actor object.
   * @param args The arguments for the remote function.
   * @param <T> The type of the actor object.
   * @return A handle to the actor.
   */
  <T> RayActor<T> createActor(RayFunc actorFactoryFunc, Object[] args);
}<|MERGE_RESOLUTION|>--- conflicted
+++ resolved
@@ -53,15 +53,6 @@
   <T> WaitResult<T> wait(List<RayObject<T>> waitList, int numReturns, int timeoutMs);
 
   /**
-<<<<<<< HEAD
-   * Create an actor on a remote node.
-   *
-   * @param actorClass the class of the actor to be created.
-   * @return A handle to the newly created actor.
-   */
-  <T> RayActor<T> createActor(Class<T> actorClass);
-
-  /**
    * Free a list of objects from Plasma Store.
    *
    * @param objectIds The object ids to free.
@@ -70,8 +61,6 @@
   void free(List<UniqueId> objectIds, boolean localOnly);
 
   /**
-=======
->>>>>>> 25ffe57a
    * Invoke a remote function.
    *
    * @param func The remote function to run.
