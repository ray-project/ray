package org.ray.api;

/**
 * Handle of a Python actor.
 */
<<<<<<< HEAD
public interface RayPyActor extends BaseActor {
=======
public interface RayPyActor extends RayActor, PyActorCall {
>>>>>>> dfa5d9b8

  /**
   * @return Module name of the Python actor class.
   */
  String getModuleName();

  /**
   * @return Name of the Python actor class.
   */
  String getClassName();
}
<|MERGE_RESOLUTION|>--- conflicted
+++ resolved
@@ -3,11 +3,7 @@
 /**
  * Handle of a Python actor.
  */
-<<<<<<< HEAD
-public interface RayPyActor extends BaseActor {
-=======
-public interface RayPyActor extends RayActor, PyActorCall {
->>>>>>> dfa5d9b8
+public interface RayPyActor extends BaseActor, PyActorCall {
 
   /**
    * @return Module name of the Python actor class.
