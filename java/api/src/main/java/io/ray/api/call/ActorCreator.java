<<<<<<< HEAD
package io.ray.api.call;

import io.ray.api.ActorHandle;
import io.ray.api.Ray;
import io.ray.api.concurrencygroup.ConcurrencyGroup;
import io.ray.api.function.RayFuncR;
import java.util.ArrayList;
import java.util.Collections;
import java.util.List;

/**
 * A helper to create java actor.
 *
 * @param <A> The type of the concrete actor class.
 */
public class ActorCreator<A> extends BaseActorCreator<ActorCreator<A>> {
  private final RayFuncR<A> func;
  private final Object[] args;

  public ActorCreator(RayFuncR<A> func, Object[] args) {
    this.func = func;
    this.args = args;
  }

  /**
   * Set the JVM options for the Java worker that this actor is running in.
   *
   * <p>Note, if this is set, this actor won't share Java worker with other actors or tasks.
   *
   * @param jvmOptions JVM options for the Java worker that this actor is running in.
   * @return self
   * @see io.ray.api.options.ActorCreationOptions.Builder#setJvmOptions(List)
   */
  public ActorCreator<A> setJvmOptions(List<String> jvmOptions) {
    builder.setJvmOptions(jvmOptions);
    return this;
  }

  /**
   * Create a java actor remotely and return a handle to the created actor.
   *
   * @return a handle to the created java actor.
   */
  public ActorHandle<A> remote() {
    return Ray.internal().createActor(func, args, buildOptions());
  }

  /** Set the concurrency groups for this actor to declare how to perform tasks concurrently. */
  public ActorCreator<A> setConcurrencyGroups(ConcurrencyGroup... groups) {
    ArrayList<ConcurrencyGroup> list = new ArrayList<>();
    Collections.addAll(list, groups);
    builder.setConcurrencyGroups(list);
    return this;
  }
}
=======
package io.ray.api.call;

import io.ray.api.ActorHandle;
import io.ray.api.Ray;
import io.ray.api.concurrencygroup.ConcurrencyGroup;
import io.ray.api.function.RayFuncR;
import java.util.ArrayList;
import java.util.Collections;
import java.util.List;

/**
 * A helper to create java actor.
 *
 * @param <A> The type of the concrete actor class.
 */
public class ActorCreator<A> extends BaseActorCreator<ActorCreator<A>> {
  private final RayFuncR<A> func;
  private final Object[] args;

  public ActorCreator(RayFuncR<A> func, Object[] args) {
    this.func = func;
    this.args = args;
    /// Handle statically defined concurrency groups.
    builder.setConcurrencyGroups(Ray.internal().extractConcurrencyGroups(this.func));
  }

  /**
   * Set the JVM options for the Java worker that this actor is running in.
   *
   * <p>Note, if this is set, this actor won't share Java worker with other actors or tasks.
   *
   * @param jvmOptions JVM options for the Java worker that this actor is running in.
   * @return self
   * @see io.ray.api.options.ActorCreationOptions.Builder#setJvmOptions(List)
   */
  public ActorCreator<A> setJvmOptions(List<String> jvmOptions) {
    builder.setJvmOptions(jvmOptions);
    return this;
  }

  /**
   * Create a java actor remotely and return a handle to the created actor.
   *
   * @return a handle to the created java actor.
   */
  public ActorHandle<A> remote() {
    return Ray.internal().createActor(func, args, buildOptions());
  }

  /** Set the concurrency groups for this actor to declare how to perform tasks concurrently. */
  public ActorCreator<A> setConcurrencyGroups(ConcurrencyGroup... groups) {
    ArrayList<ConcurrencyGroup> list = new ArrayList<>();
    Collections.addAll(list, groups);
    builder.setConcurrencyGroups(list);
    return this;
  }
}
>>>>>>> 19672688
<|MERGE_RESOLUTION|>--- conflicted
+++ resolved
@@ -1,115 +1,57 @@
-<<<<<<< HEAD
-package io.ray.api.call;
-
-import io.ray.api.ActorHandle;
-import io.ray.api.Ray;
-import io.ray.api.concurrencygroup.ConcurrencyGroup;
-import io.ray.api.function.RayFuncR;
-import java.util.ArrayList;
-import java.util.Collections;
-import java.util.List;
-
-/**
- * A helper to create java actor.
- *
- * @param <A> The type of the concrete actor class.
- */
-public class ActorCreator<A> extends BaseActorCreator<ActorCreator<A>> {
-  private final RayFuncR<A> func;
-  private final Object[] args;
-
-  public ActorCreator(RayFuncR<A> func, Object[] args) {
-    this.func = func;
-    this.args = args;
-  }
-
-  /**
-   * Set the JVM options for the Java worker that this actor is running in.
-   *
-   * <p>Note, if this is set, this actor won't share Java worker with other actors or tasks.
-   *
-   * @param jvmOptions JVM options for the Java worker that this actor is running in.
-   * @return self
-   * @see io.ray.api.options.ActorCreationOptions.Builder#setJvmOptions(List)
-   */
-  public ActorCreator<A> setJvmOptions(List<String> jvmOptions) {
-    builder.setJvmOptions(jvmOptions);
-    return this;
-  }
-
-  /**
-   * Create a java actor remotely and return a handle to the created actor.
-   *
-   * @return a handle to the created java actor.
-   */
-  public ActorHandle<A> remote() {
-    return Ray.internal().createActor(func, args, buildOptions());
-  }
-
-  /** Set the concurrency groups for this actor to declare how to perform tasks concurrently. */
-  public ActorCreator<A> setConcurrencyGroups(ConcurrencyGroup... groups) {
-    ArrayList<ConcurrencyGroup> list = new ArrayList<>();
-    Collections.addAll(list, groups);
-    builder.setConcurrencyGroups(list);
-    return this;
-  }
-}
-=======
-package io.ray.api.call;
-
-import io.ray.api.ActorHandle;
-import io.ray.api.Ray;
-import io.ray.api.concurrencygroup.ConcurrencyGroup;
-import io.ray.api.function.RayFuncR;
-import java.util.ArrayList;
-import java.util.Collections;
-import java.util.List;
-
-/**
- * A helper to create java actor.
- *
- * @param <A> The type of the concrete actor class.
- */
-public class ActorCreator<A> extends BaseActorCreator<ActorCreator<A>> {
-  private final RayFuncR<A> func;
-  private final Object[] args;
-
-  public ActorCreator(RayFuncR<A> func, Object[] args) {
-    this.func = func;
-    this.args = args;
-    /// Handle statically defined concurrency groups.
-    builder.setConcurrencyGroups(Ray.internal().extractConcurrencyGroups(this.func));
-  }
-
-  /**
-   * Set the JVM options for the Java worker that this actor is running in.
-   *
-   * <p>Note, if this is set, this actor won't share Java worker with other actors or tasks.
-   *
-   * @param jvmOptions JVM options for the Java worker that this actor is running in.
-   * @return self
-   * @see io.ray.api.options.ActorCreationOptions.Builder#setJvmOptions(List)
-   */
-  public ActorCreator<A> setJvmOptions(List<String> jvmOptions) {
-    builder.setJvmOptions(jvmOptions);
-    return this;
-  }
-
-  /**
-   * Create a java actor remotely and return a handle to the created actor.
-   *
-   * @return a handle to the created java actor.
-   */
-  public ActorHandle<A> remote() {
-    return Ray.internal().createActor(func, args, buildOptions());
-  }
-
-  /** Set the concurrency groups for this actor to declare how to perform tasks concurrently. */
-  public ActorCreator<A> setConcurrencyGroups(ConcurrencyGroup... groups) {
-    ArrayList<ConcurrencyGroup> list = new ArrayList<>();
-    Collections.addAll(list, groups);
-    builder.setConcurrencyGroups(list);
-    return this;
-  }
-}
->>>>>>> 19672688
+package io.ray.api.call;
+
+import io.ray.api.ActorHandle;
+import io.ray.api.Ray;
+import io.ray.api.concurrencygroup.ConcurrencyGroup;
+import io.ray.api.function.RayFuncR;
+import java.util.ArrayList;
+import java.util.Collections;
+import java.util.List;
+
+/**
+ * A helper to create java actor.
+ *
+ * @param <A> The type of the concrete actor class.
+ */
+public class ActorCreator<A> extends BaseActorCreator<ActorCreator<A>> {
+  private final RayFuncR<A> func;
+  private final Object[] args;
+
+  public ActorCreator(RayFuncR<A> func, Object[] args) {
+    this.func = func;
+    this.args = args;
+    /// Handle statically defined concurrency groups.
+    builder.setConcurrencyGroups(Ray.internal().extractConcurrencyGroups(this.func));
+  }
+
+  /**
+   * Set the JVM options for the Java worker that this actor is running in.
+   *
+   * <p>Note, if this is set, this actor won't share Java worker with other actors or tasks.
+   *
+   * @param jvmOptions JVM options for the Java worker that this actor is running in.
+   * @return self
+   * @see io.ray.api.options.ActorCreationOptions.Builder#setJvmOptions(List)
+   */
+  public ActorCreator<A> setJvmOptions(List<String> jvmOptions) {
+    builder.setJvmOptions(jvmOptions);
+    return this;
+  }
+
+  /**
+   * Create a java actor remotely and return a handle to the created actor.
+   *
+   * @return a handle to the created java actor.
+   */
+  public ActorHandle<A> remote() {
+    return Ray.internal().createActor(func, args, buildOptions());
+  }
+
+  /** Set the concurrency groups for this actor to declare how to perform tasks concurrently. */
+  public ActorCreator<A> setConcurrencyGroups(ConcurrencyGroup... groups) {
+    ArrayList<ConcurrencyGroup> list = new ArrayList<>();
+    Collections.addAll(list, groups);
+    builder.setConcurrencyGroups(list);
+    return this;
+  }
+}