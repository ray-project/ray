package io.ray.api.runtime;

import io.ray.api.ActorHandle;
import io.ray.api.BaseActorHandle;
import io.ray.api.ObjectRef;
import io.ray.api.PyActorHandle;
import io.ray.api.WaitResult;
import io.ray.api.function.PyActorClass;
import io.ray.api.function.PyActorMethod;
import io.ray.api.function.PyFunction;
import io.ray.api.function.RayFunc;
import io.ray.api.id.ActorId;
import io.ray.api.id.PlacementGroupId;
import io.ray.api.id.UniqueId;
import io.ray.api.options.ActorCreationOptions;
import io.ray.api.options.CallOptions;
import io.ray.api.placementgroup.PlacementGroup;
import io.ray.api.placementgroup.PlacementStrategy;
import io.ray.api.runtimecontext.RuntimeContext;
import java.util.List;
import java.util.Map;
import java.util.Optional;
import java.util.concurrent.Callable;

/** Base interface of a Ray runtime. */
public interface RayRuntime {

  /** Shutdown the runtime. */
  void shutdown();

  /**
   * Store an object in the object store.
   *
   * @param obj The Java object to be stored.
   * @return A ObjectRef instance that represents the in-store object.
   */
  <T> ObjectRef<T> put(T obj);

  /**
   * Get an object from the object store.
   *
   * @param objectRef The reference of the object to get.
   * @return The Java object.
   */
  <T> T get(ObjectRef<T> objectRef);

  /**
   * Get a list of objects from the object store.
   *
   * @param objectRefs The list of object references.
   * @return A list of Java objects.
   */
  <T> List<T> get(List<ObjectRef<T>> objectRefs);

  /**
   * Wait for a list of RayObjects to be available, until specified number of objects are ready, or
   * specified timeout has passed.
   *
   * @param waitList A list of ObjectRef to wait for.
   * @param numReturns The number of objects that should be returned.
   * @param timeoutMs The maximum time in milliseconds to wait before returning.
<<<<<<< HEAD
   * @param fetchLocal If true, wait for the object to be downloaded onto the local node before
   *     returning it as ready. If false, ray.wait() will not trigger fetching of objects to the
   *     local node and will return immediately once the object is available anywhere in the
   *     cluster.
   * @return Two lists, one containing locally available objects, one containing the rest.
   */
  <T> WaitResult<T> wait(
      List<ObjectRef<T>> waitList, int numReturns, int timeoutMs, boolean fetchLocal);
=======
   * @return Two lists, one containing locally available objects, one containing the rest.
   */
  <T> WaitResult<T> wait(List<ObjectRef<T>> waitList, int numReturns, int timeoutMs);
>>>>>>> 92f1e090

  /**
   * Free a list of objects from Plasma Store.
   *
   * @param objectRefs The object references to free.
   * @param localOnly Whether only free objects for local object store or not.
   */
  void free(List<ObjectRef<?>> objectRefs, boolean localOnly);

  /**
   * Set the resource for the specific node.
   *
   * @param resourceName The name of resource.
   * @param capacity The capacity of the resource.
   * @param nodeId The node that we want to set its resource.
   */
  void setResource(String resourceName, double capacity, UniqueId nodeId);

  <T extends BaseActorHandle> T getActorHandle(ActorId actorId);

  /**
   * Get a handle to a named actor.
   *
   * <p>Gets a handle to a named actor with the given name. The actor must have been created with
   * name specified.
   *
   * @param name The name of the named actor.
   * @param global Whether the named actor is global.
   * @return ActorHandle to the actor.
   */
  <T extends BaseActorHandle> Optional<T> getActor(String name, boolean global);

  /**
   * Kill the actor immediately.
   *
   * @param actor The actor to be killed.
   * @param noRestart If set to true, the killed actor will not be restarted anymore.
   */
  void killActor(BaseActorHandle actor, boolean noRestart);

  /**
   * Invoke a remote function.
   *
   * @param func The remote function to run.
   * @param args The arguments of the remote function.
   * @param options The options for this call.
   * @return The result object.
   */
  ObjectRef call(RayFunc func, Object[] args, CallOptions options);

  /**
   * Invoke a remote Python function.
   *
   * @param pyFunction The Python function.
   * @param args Arguments of the function.
   * @param options The options for this call.
   * @return The result object.
   */
  ObjectRef call(PyFunction pyFunction, Object[] args, CallOptions options);

  /**
   * Invoke a remote function on an actor.
   *
   * @param actor A handle to the actor.
   * @param func The remote function to run, it must be a method of the given actor.
   * @param args The arguments of the remote function.
   * @return The result object.
   */
  ObjectRef callActor(ActorHandle<?> actor, RayFunc func, Object[] args);

  /**
   * Invoke a remote Python function on an actor.
   *
   * @param pyActor A handle to the actor.
   * @param pyActorMethod The actor method.
   * @param args Arguments of the function.
   * @return The result object.
   */
  ObjectRef callActor(PyActorHandle pyActor, PyActorMethod pyActorMethod, Object[] args);

  /**
   * Create an actor on a remote node.
   *
   * @param actorFactoryFunc A remote function whose return value is the actor object.
   * @param args The arguments for the remote function.
   * @param <T> The type of the actor object.
   * @param options The options for creating actor.
   * @return A handle to the actor.
   */
  <T> ActorHandle<T> createActor(
      RayFunc actorFactoryFunc, Object[] args, ActorCreationOptions options);

  /**
   * Create a Python actor on a remote node.
   *
   * @param pyActorClass The Python actor class.
   * @param args Arguments of the actor constructor.
   * @param options The options for creating actor.
   * @return A handle to the actor.
   */
  PyActorHandle createActor(PyActorClass pyActorClass, Object[] args, ActorCreationOptions options);

  PlacementGroup createPlacementGroup(
      String name, List<Map<String, Double>> bundles, PlacementStrategy strategy);

  PlacementGroup createPlacementGroup(
      List<Map<String, Double>> bundles, PlacementStrategy strategy);

  RuntimeContext getRuntimeContext();

  Object getAsyncContext();

  void setAsyncContext(Object asyncContext);

  /**
   * Wrap a {@link Runnable} with necessary context capture.
   *
   * @param runnable The runnable to wrap.
   * @return The wrapped runnable.
   */
  Runnable wrapRunnable(Runnable runnable);

  /**
   * Wrap a {@link Callable} with necessary context capture.
   *
   * @param callable The callable to wrap.
   * @return The wrapped callable.
   */
  <T> Callable<T> wrapCallable(Callable<T> callable);

  /** Intentionally exit the current actor. */
  void exitActor();

  /**
   * Get a placement group by id.
   *
   * @param id placement group id.
   * @return The placement group.
   */
  PlacementGroup getPlacementGroup(PlacementGroupId id);

  /**
   * Get all placement groups in this cluster.
   *
   * @return All placement groups.
   */
  List<PlacementGroup> getAllPlacementGroups();

  /**
   * Remove a placement group by id.
   *
   * @param id Id of the placement group.
   */
  void removePlacementGroup(PlacementGroupId id);

  /**
   * Wait for the placement group to be ready within the specified time.
   *
   * @param id Id of placement group.
   * @param timeoutMs Timeout in milliseconds.
   * @return True if the placement group is created. False otherwise.
   */
  boolean waitPlacementGroupReady(PlacementGroupId id, int timeoutMs);
}<|MERGE_RESOLUTION|>--- conflicted
+++ resolved
@@ -59,20 +59,9 @@
    * @param waitList A list of ObjectRef to wait for.
    * @param numReturns The number of objects that should be returned.
    * @param timeoutMs The maximum time in milliseconds to wait before returning.
-<<<<<<< HEAD
-   * @param fetchLocal If true, wait for the object to be downloaded onto the local node before
-   *     returning it as ready. If false, ray.wait() will not trigger fetching of objects to the
-   *     local node and will return immediately once the object is available anywhere in the
-   *     cluster.
    * @return Two lists, one containing locally available objects, one containing the rest.
    */
-  <T> WaitResult<T> wait(
-      List<ObjectRef<T>> waitList, int numReturns, int timeoutMs, boolean fetchLocal);
-=======
-   * @return Two lists, one containing locally available objects, one containing the rest.
-   */
   <T> WaitResult<T> wait(List<ObjectRef<T>> waitList, int numReturns, int timeoutMs);
->>>>>>> 92f1e090
 
   /**
    * Free a list of objects from Plasma Store.
