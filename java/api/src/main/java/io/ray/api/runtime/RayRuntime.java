--- conflicted
+++ resolved
@@ -1,566 +1,283 @@
-<<<<<<< HEAD
-package io.ray.api.runtime;
-
-import io.ray.api.ActorHandle;
-import io.ray.api.BaseActorHandle;
-import io.ray.api.ObjectRef;
-import io.ray.api.PyActorHandle;
-import io.ray.api.WaitResult;
-import io.ray.api.concurrencygroup.ConcurrencyGroup;
-import io.ray.api.function.PyActorClass;
-import io.ray.api.function.PyActorMethod;
-import io.ray.api.function.PyFunction;
-import io.ray.api.function.RayFunc;
-import io.ray.api.id.ActorId;
-import io.ray.api.id.PlacementGroupId;
-import io.ray.api.options.ActorCreationOptions;
-import io.ray.api.options.CallOptions;
-import io.ray.api.options.PlacementGroupCreationOptions;
-import io.ray.api.placementgroup.PlacementGroup;
-import io.ray.api.runtimecontext.ResourceValue;
-import io.ray.api.runtimecontext.RuntimeContext;
-import java.util.List;
-import java.util.Map;
-import java.util.Optional;
-import java.util.concurrent.Callable;
-
-/** Base interface of a Ray runtime. */
-public interface RayRuntime {
-
-  /** Shutdown the runtime. */
-  void shutdown();
-
-  /**
-   * Store an object in the object store.
-   *
-   * @param obj The Java object to be stored.
-   * @return A ObjectRef instance that represents the in-store object.
-   */
-  <T> ObjectRef<T> put(T obj);
-
-  /**
-   * Store an object in the object store, and assign its ownership to owner. This function is
-   * experimental.
-   *
-   * @param obj The Java object to be stored.
-   * @param owner The actor that should own this object. This allows creating objects with lifetimes
-   *     decoupled from that of the creating process. Note that the owner actor must be passed a
-   *     reference to the object prior to the object creator exiting, otherwise the reference will
-   *     still be lost.
-   * @return A ObjectRef instance that represents the in-store object.
-   */
-  <T> ObjectRef<T> put(T obj, BaseActorHandle owner);
-
-  /**
-   * Get an object from the object store.
-   *
-   * @param objectRef The reference of the object to get.
-   * @return The Java object.
-   */
-  <T> T get(ObjectRef<T> objectRef);
-
-  /**
-   * Get a list of objects from the object store.
-   *
-   * @param objectRefs The list of object references.
-   * @return A list of Java objects.
-   */
-  <T> List<T> get(List<ObjectRef<T>> objectRefs);
-
-  /**
-   * Get an object from the object store.
-   *
-   * @param objectRef The reference of the object to get.
-   * @param timeoutMs The maximum amount of time in millseconds to wait before returning.
-   * @return The Java object.
-   */
-  <T> T get(ObjectRef<T> objectRef, long timeoutMs);
-
-  /**
-   * Get a list of objects from the object store.
-   *
-   * @param objectRefs The list of object references.
-   * @param timeoutMs The maximum amount of time in millseconds to wait before returning.
-   * @return A list of Java objects.
-   */
-  <T> List<T> get(List<ObjectRef<T>> objectRefs, long timeoutMs);
-
-  /**
-   * Wait for a list of RayObjects to be available, until specified number of objects are ready, or
-   * specified timeout has passed.
-   *
-   * @param waitList A list of ObjectRef to wait for.
-   * @param numReturns The number of objects that should be returned.
-   * @param timeoutMs The maximum time in milliseconds to wait before returning.
-   * @param fetchLocal If true, wait for the object to be downloaded onto the local node before
-   *     returning it as ready. If false, ray.wait() will not trigger fetching of objects to the
-   *     local node and will return immediately once the object is available anywhere in the
-   *     cluster.
-   * @return Two lists, one containing locally available objects, one containing the rest.
-   */
-  <T> WaitResult<T> wait(
-      List<ObjectRef<T>> waitList, int numReturns, int timeoutMs, boolean fetchLocal);
-
-  /**
-   * Free a list of objects from Plasma Store.
-   *
-   * @param objectRefs The object references to free.
-   * @param localOnly Whether only free objects for local object store or not.
-   */
-  void free(List<ObjectRef<?>> objectRefs, boolean localOnly);
-
-  <T extends BaseActorHandle> T getActorHandle(ActorId actorId);
-
-  /**
-   * Get a handle to a named actor.
-   *
-   * <p>Gets a handle to a named actor with the given name. The actor must have been created with
-   * name specified.
-   *
-   * @param name The name of the named actor.
-   * @param namespace The namespace of the actor.
-   * @return ActorHandle to the actor.
-   */
-  <T extends BaseActorHandle> Optional<T> getActor(String name, String namespace);
-
-  /**
-   * Kill the actor immediately.
-   *
-   * @param actor The actor to be killed.
-   * @param noRestart If set to true, the killed actor will not be restarted anymore.
-   */
-  void killActor(BaseActorHandle actor, boolean noRestart);
-
-  /**
-   * Invoke a remote function.
-   *
-   * @param func The remote function to run.
-   * @param args The arguments of the remote function.
-   * @param options The options for this call.
-   * @return The result object.
-   */
-  ObjectRef call(RayFunc func, Object[] args, CallOptions options);
-
-  /**
-   * Invoke a remote Python function.
-   *
-   * @param pyFunction The Python function.
-   * @param args Arguments of the function.
-   * @param options The options for this call.
-   * @return The result object.
-   */
-  ObjectRef call(PyFunction pyFunction, Object[] args, CallOptions options);
-
-  /**
-   * Invoke a remote function on an actor.
-   *
-   * @param actor A handle to the actor.
-   * @param func The remote function to run, it must be a method of the given actor.
-   * @param args The arguments of the remote function.
-   * @return The result object.
-   */
-  ObjectRef callActor(ActorHandle<?> actor, RayFunc func, Object[] args, CallOptions options);
-
-  /**
-   * Invoke a remote Python function on an actor.
-   *
-   * @param pyActor A handle to the actor.
-   * @param pyActorMethod The actor method.
-   * @param args Arguments of the function.
-   * @return The result object.
-   */
-  ObjectRef callActor(PyActorHandle pyActor, PyActorMethod pyActorMethod, Object[] args);
-
-  /**
-   * Create an actor on a remote node.
-   *
-   * @param actorFactoryFunc A remote function whose return value is the actor object.
-   * @param args The arguments for the remote function.
-   * @param <T> The type of the actor object.
-   * @param options The options for creating actor.
-   * @return A handle to the actor.
-   */
-  <T> ActorHandle<T> createActor(
-      RayFunc actorFactoryFunc, Object[] args, ActorCreationOptions options);
-
-  /**
-   * Create a Python actor on a remote node.
-   *
-   * @param pyActorClass The Python actor class.
-   * @param args Arguments of the actor constructor.
-   * @param options The options for creating actor.
-   * @return A handle to the actor.
-   */
-  PyActorHandle createActor(PyActorClass pyActorClass, Object[] args, ActorCreationOptions options);
-
-  /**
-   * Create a placement group on remote nodes.
-   *
-   * @param creationOptions Creation options of the placement group.
-   * @return A handle to the created placement group.
-   */
-  PlacementGroup createPlacementGroup(PlacementGroupCreationOptions creationOptions);
-
-  RuntimeContext getRuntimeContext();
-
-  Object getAsyncContext();
-
-  void setAsyncContext(Object asyncContext);
-
-  /**
-   * Wrap a {@link Runnable} with necessary context capture.
-   *
-   * @param runnable The runnable to wrap.
-   * @return The wrapped runnable.
-   */
-  Runnable wrapRunnable(Runnable runnable);
-
-  /**
-   * Wrap a {@link Callable} with necessary context capture.
-   *
-   * @param callable The callable to wrap.
-   * @return The wrapped callable.
-   */
-  <T> Callable<T> wrapCallable(Callable<T> callable);
-
-  /** Intentionally exit the current actor. */
-  void exitActor();
-
-  /**
-   * Get the resources available on this worker. Note that this API doesn't work on driver.
-   *
-   * @return The resource info of one node.
-   */
-  Map<String, List<ResourceValue>> getAvailableResourceIds();
-
-  /** Get the namespace of this job. */
-  String getNamespace();
-
-  /**
-   * Get a placement group by id.
-   *
-   * @param id placement group id.
-   * @return The placement group.
-   */
-  PlacementGroup getPlacementGroup(PlacementGroupId id);
-
-  /**
-   * Get a placement group by name.
-   *
-   * @param name The name of the placement group.
-   * @param namespace The namespace of the placement group.
-   * @return The placement group.
-   */
-  PlacementGroup getPlacementGroup(String name, String namespace);
-
-  /**
-   * Get all placement groups in this cluster.
-   *
-   * @return All placement groups.
-   */
-  List<PlacementGroup> getAllPlacementGroups();
-
-  /**
-   * Remove a placement group by id.
-   *
-   * @param id Id of the placement group.
-   */
-  void removePlacementGroup(PlacementGroupId id);
-
-  /**
-   * Wait for the placement group to be ready within the specified time.
-   *
-   * @param id Id of placement group.
-   * @param timeoutSeconds Timeout in seconds.
-   * @return True if the placement group is created. False otherwise.
-   */
-  boolean waitPlacementGroupReady(PlacementGroupId id, int timeoutSeconds);
-
-  /** Create concurrency group instance at runtime. */
-  ConcurrencyGroup createConcurrencyGroup(String name, int maxConcurrency, List<RayFunc> funcs);
-}
-=======
-package io.ray.api.runtime;
-
-import io.ray.api.ActorHandle;
-import io.ray.api.BaseActorHandle;
-import io.ray.api.ObjectRef;
-import io.ray.api.PyActorHandle;
-import io.ray.api.WaitResult;
-import io.ray.api.concurrencygroup.ConcurrencyGroup;
-import io.ray.api.function.PyActorClass;
-import io.ray.api.function.PyActorMethod;
-import io.ray.api.function.PyFunction;
-import io.ray.api.function.RayFunc;
-import io.ray.api.function.RayFuncR;
-import io.ray.api.id.ActorId;
-import io.ray.api.id.PlacementGroupId;
-import io.ray.api.options.ActorCreationOptions;
-import io.ray.api.options.CallOptions;
-import io.ray.api.options.PlacementGroupCreationOptions;
-import io.ray.api.placementgroup.PlacementGroup;
-import io.ray.api.runtimecontext.ResourceValue;
-import io.ray.api.runtimecontext.RuntimeContext;
-import java.util.List;
-import java.util.Map;
-import java.util.Optional;
-import java.util.concurrent.Callable;
-
-/** Base interface of a Ray runtime. */
-public interface RayRuntime {
-
-  /** Shutdown the runtime. */
-  void shutdown();
-
-  /**
-   * Store an object in the object store.
-   *
-   * @param obj The Java object to be stored.
-   * @return A ObjectRef instance that represents the in-store object.
-   */
-  <T> ObjectRef<T> put(T obj);
-
-  /**
-   * Store an object in the object store, and assign its ownership to owner. This function is
-   * experimental.
-   *
-   * @param obj The Java object to be stored.
-   * @param owner The actor that should own this object. This allows creating objects with lifetimes
-   *     decoupled from that of the creating process. Note that the owner actor must be passed a
-   *     reference to the object prior to the object creator exiting, otherwise the reference will
-   *     still be lost.
-   * @return A ObjectRef instance that represents the in-store object.
-   */
-  <T> ObjectRef<T> put(T obj, BaseActorHandle owner);
-
-  /**
-   * Get an object from the object store.
-   *
-   * @param objectRef The reference of the object to get.
-   * @return The Java object.
-   */
-  <T> T get(ObjectRef<T> objectRef);
-
-  /**
-   * Get a list of objects from the object store.
-   *
-   * @param objectRefs The list of object references.
-   * @return A list of Java objects.
-   */
-  <T> List<T> get(List<ObjectRef<T>> objectRefs);
-
-  /**
-   * Get an object from the object store.
-   *
-   * @param objectRef The reference of the object to get.
-   * @param timeoutMs The maximum amount of time in millseconds to wait before returning.
-   * @return The Java object.
-   */
-  <T> T get(ObjectRef<T> objectRef, long timeoutMs);
-
-  /**
-   * Get a list of objects from the object store.
-   *
-   * @param objectRefs The list of object references.
-   * @param timeoutMs The maximum amount of time in millseconds to wait before returning.
-   * @return A list of Java objects.
-   */
-  <T> List<T> get(List<ObjectRef<T>> objectRefs, long timeoutMs);
-
-  /**
-   * Wait for a list of RayObjects to be available, until specified number of objects are ready, or
-   * specified timeout has passed.
-   *
-   * @param waitList A list of ObjectRef to wait for.
-   * @param numReturns The number of objects that should be returned.
-   * @param timeoutMs The maximum time in milliseconds to wait before returning.
-   * @param fetchLocal If true, wait for the object to be downloaded onto the local node before
-   *     returning it as ready. If false, ray.wait() will not trigger fetching of objects to the
-   *     local node and will return immediately once the object is available anywhere in the
-   *     cluster.
-   * @return Two lists, one containing locally available objects, one containing the rest.
-   */
-  <T> WaitResult<T> wait(
-      List<ObjectRef<T>> waitList, int numReturns, int timeoutMs, boolean fetchLocal);
-
-  /**
-   * Free a list of objects from Plasma Store.
-   *
-   * @param objectRefs The object references to free.
-   * @param localOnly Whether only free objects for local object store or not.
-   */
-  void free(List<ObjectRef<?>> objectRefs, boolean localOnly);
-
-  <T extends BaseActorHandle> T getActorHandle(ActorId actorId);
-
-  /**
-   * Get a handle to a named actor.
-   *
-   * <p>Gets a handle to a named actor with the given name. The actor must have been created with
-   * name specified.
-   *
-   * @param name The name of the named actor.
-   * @param namespace The namespace of the actor.
-   * @return ActorHandle to the actor.
-   */
-  <T extends BaseActorHandle> Optional<T> getActor(String name, String namespace);
-
-  /**
-   * Kill the actor immediately.
-   *
-   * @param actor The actor to be killed.
-   * @param noRestart If set to true, the killed actor will not be restarted anymore.
-   */
-  void killActor(BaseActorHandle actor, boolean noRestart);
-
-  /**
-   * Invoke a remote function.
-   *
-   * @param func The remote function to run.
-   * @param args The arguments of the remote function.
-   * @param options The options for this call.
-   * @return The result object.
-   */
-  ObjectRef call(RayFunc func, Object[] args, CallOptions options);
-
-  /**
-   * Invoke a remote Python function.
-   *
-   * @param pyFunction The Python function.
-   * @param args Arguments of the function.
-   * @param options The options for this call.
-   * @return The result object.
-   */
-  ObjectRef call(PyFunction pyFunction, Object[] args, CallOptions options);
-
-  /**
-   * Invoke a remote function on an actor.
-   *
-   * @param actor A handle to the actor.
-   * @param func The remote function to run, it must be a method of the given actor.
-   * @param args The arguments of the remote function.
-   * @return The result object.
-   */
-  ObjectRef callActor(ActorHandle<?> actor, RayFunc func, Object[] args, CallOptions options);
-
-  /**
-   * Invoke a remote Python function on an actor.
-   *
-   * @param pyActor A handle to the actor.
-   * @param pyActorMethod The actor method.
-   * @param args Arguments of the function.
-   * @return The result object.
-   */
-  ObjectRef callActor(PyActorHandle pyActor, PyActorMethod pyActorMethod, Object[] args);
-
-  /**
-   * Create an actor on a remote node.
-   *
-   * @param actorFactoryFunc A remote function whose return value is the actor object.
-   * @param args The arguments for the remote function.
-   * @param <T> The type of the actor object.
-   * @param options The options for creating actor.
-   * @return A handle to the actor.
-   */
-  <T> ActorHandle<T> createActor(
-      RayFunc actorFactoryFunc, Object[] args, ActorCreationOptions options);
-
-  /**
-   * Create a Python actor on a remote node.
-   *
-   * @param pyActorClass The Python actor class.
-   * @param args Arguments of the actor constructor.
-   * @param options The options for creating actor.
-   * @return A handle to the actor.
-   */
-  PyActorHandle createActor(PyActorClass pyActorClass, Object[] args, ActorCreationOptions options);
-
-  /**
-   * Create a placement group on remote nodes.
-   *
-   * @param creationOptions Creation options of the placement group.
-   * @return A handle to the created placement group.
-   */
-  PlacementGroup createPlacementGroup(PlacementGroupCreationOptions creationOptions);
-
-  RuntimeContext getRuntimeContext();
-
-  Object getAsyncContext();
-
-  void setAsyncContext(Object asyncContext);
-
-  /**
-   * Wrap a {@link Runnable} with necessary context capture.
-   *
-   * @param runnable The runnable to wrap.
-   * @return The wrapped runnable.
-   */
-  Runnable wrapRunnable(Runnable runnable);
-
-  /**
-   * Wrap a {@link Callable} with necessary context capture.
-   *
-   * @param callable The callable to wrap.
-   * @return The wrapped callable.
-   */
-  <T> Callable<T> wrapCallable(Callable<T> callable);
-
-  /** Intentionally exit the current actor. */
-  void exitActor();
-
-  /**
-   * Get the resources available on this worker. Note that this API doesn't work on driver.
-   *
-   * @return The resource info of one node.
-   */
-  Map<String, List<ResourceValue>> getAvailableResourceIds();
-
-  /** Get the namespace of this job. */
-  String getNamespace();
-
-  /**
-   * Get a placement group by id.
-   *
-   * @param id placement group id.
-   * @return The placement group.
-   */
-  PlacementGroup getPlacementGroup(PlacementGroupId id);
-
-  /**
-   * Get a placement group by name.
-   *
-   * @param name The name of the placement group.
-   * @param namespace The namespace of the placement group.
-   * @return The placement group.
-   */
-  PlacementGroup getPlacementGroup(String name, String namespace);
-
-  /**
-   * Get all placement groups in this cluster.
-   *
-   * @return All placement groups.
-   */
-  List<PlacementGroup> getAllPlacementGroups();
-
-  /**
-   * Remove a placement group by id.
-   *
-   * @param id Id of the placement group.
-   */
-  void removePlacementGroup(PlacementGroupId id);
-
-  /**
-   * Wait for the placement group to be ready within the specified time.
-   *
-   * @param id Id of placement group.
-   * @param timeoutSeconds Timeout in seconds.
-   * @return True if the placement group is created. False otherwise.
-   */
-  boolean waitPlacementGroupReady(PlacementGroupId id, int timeoutSeconds);
-
-  /** Create concurrency group instance at runtime. */
-  ConcurrencyGroup createConcurrencyGroup(String name, int maxConcurrency, List<RayFunc> funcs);
-
-  List<ConcurrencyGroup> extractConcurrencyGroups(RayFuncR<?> actorConstructorLambda);
-}
->>>>>>> 19672688
+package io.ray.api.runtime;
+
+import io.ray.api.ActorHandle;
+import io.ray.api.BaseActorHandle;
+import io.ray.api.ObjectRef;
+import io.ray.api.PyActorHandle;
+import io.ray.api.WaitResult;
+import io.ray.api.concurrencygroup.ConcurrencyGroup;
+import io.ray.api.function.PyActorClass;
+import io.ray.api.function.PyActorMethod;
+import io.ray.api.function.PyFunction;
+import io.ray.api.function.RayFunc;
+import io.ray.api.function.RayFuncR;
+import io.ray.api.id.ActorId;
+import io.ray.api.id.PlacementGroupId;
+import io.ray.api.options.ActorCreationOptions;
+import io.ray.api.options.CallOptions;
+import io.ray.api.options.PlacementGroupCreationOptions;
+import io.ray.api.placementgroup.PlacementGroup;
+import io.ray.api.runtimecontext.ResourceValue;
+import io.ray.api.runtimecontext.RuntimeContext;
+import java.util.List;
+import java.util.Map;
+import java.util.Optional;
+import java.util.concurrent.Callable;
+
+/** Base interface of a Ray runtime. */
+public interface RayRuntime {
+
+  /** Shutdown the runtime. */
+  void shutdown();
+
+  /**
+   * Store an object in the object store.
+   *
+   * @param obj The Java object to be stored.
+   * @return A ObjectRef instance that represents the in-store object.
+   */
+  <T> ObjectRef<T> put(T obj);
+
+  /**
+   * Store an object in the object store, and assign its ownership to owner. This function is
+   * experimental.
+   *
+   * @param obj The Java object to be stored.
+   * @param owner The actor that should own this object. This allows creating objects with lifetimes
+   *     decoupled from that of the creating process. Note that the owner actor must be passed a
+   *     reference to the object prior to the object creator exiting, otherwise the reference will
+   *     still be lost.
+   * @return A ObjectRef instance that represents the in-store object.
+   */
+  <T> ObjectRef<T> put(T obj, BaseActorHandle owner);
+
+  /**
+   * Get an object from the object store.
+   *
+   * @param objectRef The reference of the object to get.
+   * @return The Java object.
+   */
+  <T> T get(ObjectRef<T> objectRef);
+
+  /**
+   * Get a list of objects from the object store.
+   *
+   * @param objectRefs The list of object references.
+   * @return A list of Java objects.
+   */
+  <T> List<T> get(List<ObjectRef<T>> objectRefs);
+
+  /**
+   * Get an object from the object store.
+   *
+   * @param objectRef The reference of the object to get.
+   * @param timeoutMs The maximum amount of time in millseconds to wait before returning.
+   * @return The Java object.
+   */
+  <T> T get(ObjectRef<T> objectRef, long timeoutMs);
+
+  /**
+   * Get a list of objects from the object store.
+   *
+   * @param objectRefs The list of object references.
+   * @param timeoutMs The maximum amount of time in millseconds to wait before returning.
+   * @return A list of Java objects.
+   */
+  <T> List<T> get(List<ObjectRef<T>> objectRefs, long timeoutMs);
+
+  /**
+   * Wait for a list of RayObjects to be available, until specified number of objects are ready, or
+   * specified timeout has passed.
+   *
+   * @param waitList A list of ObjectRef to wait for.
+   * @param numReturns The number of objects that should be returned.
+   * @param timeoutMs The maximum time in milliseconds to wait before returning.
+   * @param fetchLocal If true, wait for the object to be downloaded onto the local node before
+   *     returning it as ready. If false, ray.wait() will not trigger fetching of objects to the
+   *     local node and will return immediately once the object is available anywhere in the
+   *     cluster.
+   * @return Two lists, one containing locally available objects, one containing the rest.
+   */
+  <T> WaitResult<T> wait(
+      List<ObjectRef<T>> waitList, int numReturns, int timeoutMs, boolean fetchLocal);
+
+  /**
+   * Free a list of objects from Plasma Store.
+   *
+   * @param objectRefs The object references to free.
+   * @param localOnly Whether only free objects for local object store or not.
+   */
+  void free(List<ObjectRef<?>> objectRefs, boolean localOnly);
+
+  <T extends BaseActorHandle> T getActorHandle(ActorId actorId);
+
+  /**
+   * Get a handle to a named actor.
+   *
+   * <p>Gets a handle to a named actor with the given name. The actor must have been created with
+   * name specified.
+   *
+   * @param name The name of the named actor.
+   * @param namespace The namespace of the actor.
+   * @return ActorHandle to the actor.
+   */
+  <T extends BaseActorHandle> Optional<T> getActor(String name, String namespace);
+
+  /**
+   * Kill the actor immediately.
+   *
+   * @param actor The actor to be killed.
+   * @param noRestart If set to true, the killed actor will not be restarted anymore.
+   */
+  void killActor(BaseActorHandle actor, boolean noRestart);
+
+  /**
+   * Invoke a remote function.
+   *
+   * @param func The remote function to run.
+   * @param args The arguments of the remote function.
+   * @param options The options for this call.
+   * @return The result object.
+   */
+  ObjectRef call(RayFunc func, Object[] args, CallOptions options);
+
+  /**
+   * Invoke a remote Python function.
+   *
+   * @param pyFunction The Python function.
+   * @param args Arguments of the function.
+   * @param options The options for this call.
+   * @return The result object.
+   */
+  ObjectRef call(PyFunction pyFunction, Object[] args, CallOptions options);
+
+  /**
+   * Invoke a remote function on an actor.
+   *
+   * @param actor A handle to the actor.
+   * @param func The remote function to run, it must be a method of the given actor.
+   * @param args The arguments of the remote function.
+   * @return The result object.
+   */
+  ObjectRef callActor(ActorHandle<?> actor, RayFunc func, Object[] args, CallOptions options);
+
+  /**
+   * Invoke a remote Python function on an actor.
+   *
+   * @param pyActor A handle to the actor.
+   * @param pyActorMethod The actor method.
+   * @param args Arguments of the function.
+   * @return The result object.
+   */
+  ObjectRef callActor(PyActorHandle pyActor, PyActorMethod pyActorMethod, Object[] args);
+
+  /**
+   * Create an actor on a remote node.
+   *
+   * @param actorFactoryFunc A remote function whose return value is the actor object.
+   * @param args The arguments for the remote function.
+   * @param <T> The type of the actor object.
+   * @param options The options for creating actor.
+   * @return A handle to the actor.
+   */
+  <T> ActorHandle<T> createActor(
+      RayFunc actorFactoryFunc, Object[] args, ActorCreationOptions options);
+
+  /**
+   * Create a Python actor on a remote node.
+   *
+   * @param pyActorClass The Python actor class.
+   * @param args Arguments of the actor constructor.
+   * @param options The options for creating actor.
+   * @return A handle to the actor.
+   */
+  PyActorHandle createActor(PyActorClass pyActorClass, Object[] args, ActorCreationOptions options);
+
+  /**
+   * Create a placement group on remote nodes.
+   *
+   * @param creationOptions Creation options of the placement group.
+   * @return A handle to the created placement group.
+   */
+  PlacementGroup createPlacementGroup(PlacementGroupCreationOptions creationOptions);
+
+  RuntimeContext getRuntimeContext();
+
+  Object getAsyncContext();
+
+  void setAsyncContext(Object asyncContext);
+
+  /**
+   * Wrap a {@link Runnable} with necessary context capture.
+   *
+   * @param runnable The runnable to wrap.
+   * @return The wrapped runnable.
+   */
+  Runnable wrapRunnable(Runnable runnable);
+
+  /**
+   * Wrap a {@link Callable} with necessary context capture.
+   *
+   * @param callable The callable to wrap.
+   * @return The wrapped callable.
+   */
+  <T> Callable<T> wrapCallable(Callable<T> callable);
+
+  /** Intentionally exit the current actor. */
+  void exitActor();
+
+  /**
+   * Get the resources available on this worker. Note that this API doesn't work on driver.
+   *
+   * @return The resource info of one node.
+   */
+  Map<String, List<ResourceValue>> getAvailableResourceIds();
+
+  /** Get the namespace of this job. */
+  String getNamespace();
+
+  /**
+   * Get a placement group by id.
+   *
+   * @param id placement group id.
+   * @return The placement group.
+   */
+  PlacementGroup getPlacementGroup(PlacementGroupId id);
+
+  /**
+   * Get a placement group by name.
+   *
+   * @param name The name of the placement group.
+   * @param namespace The namespace of the placement group.
+   * @return The placement group.
+   */
+  PlacementGroup getPlacementGroup(String name, String namespace);
+
+  /**
+   * Get all placement groups in this cluster.
+   *
+   * @return All placement groups.
+   */
+  List<PlacementGroup> getAllPlacementGroups();
+
+  /**
+   * Remove a placement group by id.
+   *
+   * @param id Id of the placement group.
+   */
+  void removePlacementGroup(PlacementGroupId id);
+
+  /**
+   * Wait for the placement group to be ready within the specified time.
+   *
+   * @param id Id of placement group.
+   * @param timeoutSeconds Timeout in seconds.
+   * @return True if the placement group is created. False otherwise.
+   */
+  boolean waitPlacementGroupReady(PlacementGroupId id, int timeoutSeconds);
+
+  /** Create concurrency group instance at runtime. */
+  ConcurrencyGroup createConcurrencyGroup(String name, int maxConcurrency, List<RayFunc> funcs);
+
+  List<ConcurrencyGroup> extractConcurrencyGroups(RayFuncR<?> actorConstructorLambda);
+}