load("//bazel:ray.bzl", "define_java_module")
load("//bazel:ray.bzl", "native_java_binary")
load("//bazel:ray.bzl", "native_java_library")
load("@rules_proto_grpc//java:defs.bzl", "java_proto_compile")
load(
    "@com_github_johnynek_bazel_jar_jar//:jar_jar.bzl",
    "jar_jar",
)

exports_files([
    "testng.xml",
    "checkstyle.xml",
    "checkstyle-suppressions.xml",
])

all_modules = [
    "api",
    "runtime",
    "serve",
    "test",
    "performance_test",
]

java_import(
    name = "all_modules",
    jars = [
        "libio_ray_ray_" + module + ".jar"
        for module in all_modules
    ] + [
        "libio_ray_ray_" + module + "-src.jar"
        for module in all_modules
    ] + [
        "all_tests_deploy.jar",
        "all_tests_deploy-src.jar",
    ],
    deps = [
        ":io_ray_ray_" + module
        for module in all_modules
    ] + [
        ":all_tests",
    ],
)

define_java_module(
    name = "api",
    visibility = ["//visibility:public"],
    deps = [
        "@maven//:com_lmax_disruptor",
        "@maven//:com_sun_xml_bind_jaxb_core",
        "@maven//:com_sun_xml_bind_jaxb_impl",
        "@maven//:javax_activation_activation",
        "@maven//:javax_xml_bind_jaxb_api",
        "@maven//:org_apache_logging_log4j_log4j_api",
        "@maven//:org_apache_logging_log4j_log4j_core",
        "@maven//:org_apache_logging_log4j_log4j_slf4j_impl",
        "@maven//:org_slf4j_slf4j_api",
    ],
)

define_java_module(
    name = "runtime",
    additional_resources = [
        ":java_native_deps",
    ],
    additional_srcs = [
        ":all_java_proto",
    ],
    define_test_lib = True,
    exclude_srcs = [
        "runtime/src/main/java/io/ray/runtime/generated/*.java",
    ],
    test_deps = [
        ":io_ray_ray_api",
        ":io_ray_ray_runtime",
        "@maven//:org_apache_commons_commons_lang3",
        "@maven//:org_testng_testng",
        "@maven//:commons_io_commons_io",
        "@maven//:javax_xml_bind_jaxb_api",
    ],
    visibility = ["//visibility:public"],
    deps = [
        ":io_ray_ray_api",
        "@maven//:com_google_code_gson_gson",
        "@maven//:com_google_guava_guava",
        "@maven//:com_google_protobuf_protobuf_java",
        "@maven//:com_google_protobuf_protobuf_java_util",
        "@maven//:com_lmax_disruptor",
        "@maven//:com_typesafe_config",
        "@maven//:commons_io_commons_io",
        "@maven//:de_ruedigermoeller_fst",
        "@maven//:net_java_dev_jna_jna",
        "@maven//:org_apache_commons_commons_lang3",
        "@maven//:org_apache_logging_log4j_log4j_api",
        "@maven//:org_apache_logging_log4j_log4j_core",
        "@maven//:org_apache_logging_log4j_log4j_slf4j_impl",
        "@maven//:org_msgpack_msgpack_core",
        "@maven//:org_ow2_asm_asm",
        "@maven//:org_slf4j_slf4j_api",
        "@maven//:org_testng_testng",
        "@maven//:org_yaml_snakeyaml",
    ],
)

define_java_module(
    name = "test",
    # (WangTaoTheTonic)For cpp x-lang tests. See //cpp:cluster_mode_xlang_test.
    visibility = ["//cpp:__subpackages__"],
    deps = [
        ":io_ray_ray_api",
        ":io_ray_ray_runtime",
        "@maven//:com_google_code_gson_gson",
        "@maven//:com_google_guava_guava",
        "@maven//:com_google_protobuf_protobuf_java",
        "@maven//:com_lmax_disruptor",
        "@maven//:com_sun_xml_bind_jaxb_core",
        "@maven//:com_sun_xml_bind_jaxb_impl",
        "@maven//:commons_io_commons_io",
        "@maven//:javax_xml_bind_jaxb_api",
        "@maven//:org_apache_commons_commons_lang3",
        "@maven//:org_apache_logging_log4j_log4j_api",
        "@maven//:org_apache_logging_log4j_log4j_core",
        "@maven//:org_apache_logging_log4j_log4j_slf4j_impl",
        "@maven//:org_slf4j_slf4j_api",
        "@maven//:org_testng_testng",
    ],
)

define_java_module(
    name = "performance_test",
    deps = [
        ":io_ray_ray_api",
        ":io_ray_ray_runtime",
        "@maven//:com_google_code_gson_gson",
        "@maven//:com_google_guava_guava",
        "@maven//:com_lmax_disruptor",
        "@maven//:commons_io_commons_io",
        "@maven//:org_apache_commons_commons_lang3",
        "@maven//:org_apache_logging_log4j_log4j_api",
        "@maven//:org_apache_logging_log4j_log4j_core",
        "@maven//:org_apache_logging_log4j_log4j_slf4j_impl",
        "@maven//:org_slf4j_slf4j_api",
    ],
)

define_java_module(
    name = "serve",
    additional_srcs = [
        ":serve_java_proto",
    ],
    define_test_lib = True,
    exclude_srcs = [
        "serve/src/main/java/io/ray/serve/generated/*.java",
    ],
    test_deps = [
        ":io_ray_ray_api",
        ":io_ray_ray_runtime",
        ":io_ray_ray_serve",
        "@maven//:com_google_code_gson_gson",
        "@maven//:com_google_guava_guava",
        "@maven//:com_google_protobuf_protobuf_java",
        "@maven//:org_apache_commons_commons_lang3",
        "@maven//:org_apache_httpcomponents_client5_httpclient5",
        "@maven//:org_apache_httpcomponents_core5_httpcore5",
        "@maven//:org_slf4j_slf4j_api",
        "@maven//:org_testng_testng",
    ],
    visibility = ["//visibility:public"],
    deps = [
        ":io_ray_ray_api",
        ":io_ray_ray_runtime",
        "@maven//:com_google_code_gson_gson",
        "@maven//:com_google_guava_guava",
        "@maven//:com_google_protobuf_protobuf_java",
        "@maven//:org_apache_commons_commons_lang3",
        "@maven//:org_apache_httpcomponents_core5_httpcore5",
        "@maven//:org_slf4j_slf4j_api",
    ],
)

<<<<<<< HEAD
java_binary(
    name = "all_tests",
    testonly = True,
    args = ["java/testng.xml"],
    data = ["testng.xml"],
    main_class = "org.testng.TestNG",
    resources = ["//cpp:counter.so"],
=======
java_library(
    name = "all_tests_lib",
>>>>>>> 8837a459
    runtime_deps = [
        ":io_ray_ray_performance_test",
        ":io_ray_ray_runtime_test",
        ":io_ray_ray_serve_test",
        ":io_ray_ray_test",
    ],
)

java_test(
    name = "all_tests",
    args = ["java/testng.xml"],
    data = [
        "testng.xml",
        ":ray_java_pkg",
        "//:ray_pkg",
    ],
    main_class = "org.testng.TestNG",
    tags = ["local"],
    runtime_deps = [
        ":all_tests_lib",
    ],
)

# 0. `cp testng_custom_template.xml testng_custom.xml`
# 1. Specify test class/method in `testng_custom.xml`
# 2. `bazel test //java:custom_test --test_output=streamed`
java_test(
    name = "custom_test",
    args = ["java/testng_custom.xml"],
    data = [
        "testng_custom.xml",
        ":ray_java_pkg",
        "//:ray_pkg",
    ],
    main_class = "org.testng.TestNG",
    tags = ["local"],
    runtime_deps = [
        ":all_tests_lib",
    ],
)

# We'd better make resource files can be accessed from 3rd party library.
# More detail please see https://github.com/ray-project/ray/pull/21641.
java_proto_compile(
    name = "common_java_proto",
    deps = ["@com_github_ray_project_ray//src/ray/protobuf:common_proto"],
)

java_proto_compile(
    name = "runtime_env_common_java_proto",
    deps = ["@com_github_ray_project_ray//src/ray/protobuf:runtime_env_common_proto"],
)

java_proto_compile(
    name = "gcs_java_proto",
    deps = ["@com_github_ray_project_ray//src/ray/protobuf:gcs_proto"],
)

java_proto_compile(
    name = "serve_java_proto",
    deps = ["@com_github_ray_project_ray//src/ray/protobuf:serve_proto"],
)

filegroup(
    name = "all_java_proto",
    srcs = [
        ":common_java_proto",
        ":gcs_java_proto",
        ":runtime_env_common_java_proto",
    ],
)

native_java_library("runtime", "core_worker_library_java", "//:libcore_worker_library_java.so")

filegroup(
    name = "java_native_deps",
    srcs = [
        ":core_worker_library_java",
    ],
)

# Generates the dependencies needed by maven.
genrule(
    name = "cp_java_generated",
    srcs = [
        ":all_java_proto",
        ":copy_pom_file",
        ":serve_java_proto",
    ],
    outs = ["cp_java_generated.out"],
    cmd = """
        WORK_DIR="$$(pwd)"
        # Copy protobuf-generated files.
        rm -rf "$$WORK_DIR/java/runtime/src/main/java/io/ray/runtime/generated"
        for f in $(locations //java:all_java_proto); do
            unzip "$$f" -x META-INF/MANIFEST.MF -d "$$WORK_DIR/java/runtime/src/main/java"
        done
        rm -rf "$$WORK_DIR/java/serve/src/main/java/io/ray/serve/generated"
        for f in $(locations //java:serve_java_proto); do
            unzip "$$f" -x META-INF/MANIFEST.MF -d "$$WORK_DIR/java/serve/src/main/java"
        done
        date > $@
    """,
    local = 1,
    tags = ["no-cache"],
)

# Generates the dependencies needed by maven.
genrule(
    name = "gen_maven_deps",
    srcs = [
        ":cp_java_generated",
        ":java_native_deps",
    ],
    outs = ["gen_maven_deps.out"],
    cmd = """
        WORK_DIR="$${PWD}"
        # Copy native dependencies.
        OS_NAME=""
        case "$${OSTYPE}" in
          linux*) OS_NAME="linux";;
          darwin*) OS_NAME="darwin";;
          *) echo "$${OSTYPE} is not supported currently"; exit 1;;
        esac
        NATIVE_DEPS_DIR="$$WORK_DIR/java/runtime/native_dependencies/native/$$OS_NAME"
        rm -rf "$$NATIVE_DEPS_DIR"
        mkdir -p "$$NATIVE_DEPS_DIR"
        for f in $(locations //java:java_native_deps); do
            chmod +w "$$f"
            cp "$$f" "$$NATIVE_DEPS_DIR"
        done
        date > $@
    """,
    local = 1,
    tags = ["no-cache"],
)

genrule(
    name = "copy_pom_file",
    srcs = [
        "//java:io_ray_ray_" + module + "_pom"
        for module in all_modules
    ],
    outs = ["copy_pom_file.out"],
    cmd = """
        WORK_DIR="$$(pwd)"
        cp -f $(location //java:io_ray_ray_api_pom) "$$WORK_DIR/java/api/pom.xml"
        cp -f $(location //java:io_ray_ray_runtime_pom) "$$WORK_DIR/java/runtime/pom.xml"
        cp -f $(location //java:io_ray_ray_test_pom) "$$WORK_DIR/java/test/pom.xml"
        cp -f $(location //java:io_ray_ray_performance_test_pom) "$$WORK_DIR/java/performance_test/pom.xml"
        cp -f $(location //java:io_ray_ray_serve_pom) "$$WORK_DIR/java/serve/pom.xml"
        date > $@
    """,
    local = 1,
    tags = ["no-cache"],
)

java_binary(
    name = "ray_dist",
    # This rule is used to package all Ray Java code and the third-party dependencies into a
    # fat jar file. It's not really an executable jar. So we set its `main_class` to empty.
    main_class = "",
    runtime_deps = [
        "//java:io_ray_ray_api",
        "//java:io_ray_ray_runtime",
        "//java:io_ray_ray_serve",
    ],
)

jar_jar(
    name = "ray_dist_shaded",
    input_jar = "//java:ray_dist_deploy.jar",
    rules = "//java:shade_rule",
)

# Shade dependencies in tests fat jar.
jar_jar(
    name = "all_tests_shaded",
    input_jar = "//java:all_tests_deploy.jar",
    rules = "//java:shade_rule",
)

genrule(
    name = "ray_java_pkg",
    srcs = [
        "//java:ray_dist_shaded.jar",
        "//java:gen_maven_deps",
    ],
    outs = ["ray_java_pkg.out"],
    cmd = """
        WORK_DIR="$$(pwd)"
        rm -rf "$$WORK_DIR/python/ray/jars" && mkdir -p "$$WORK_DIR/python/ray/jars"
        cp -f $(location //java:ray_dist_shaded.jar) "$$WORK_DIR/python/ray/jars/ray_dist.jar"
        date > $@
    """,
    local = 1,
    tags = ["no-cache"],
)<|MERGE_RESOLUTION|>--- conflicted
+++ resolved
@@ -177,18 +177,8 @@
     ],
 )
 
-<<<<<<< HEAD
-java_binary(
-    name = "all_tests",
-    testonly = True,
-    args = ["java/testng.xml"],
-    data = ["testng.xml"],
-    main_class = "org.testng.TestNG",
-    resources = ["//cpp:counter.so"],
-=======
 java_library(
     name = "all_tests_lib",
->>>>>>> 8837a459
     runtime_deps = [
         ":io_ray_ray_performance_test",
         ":io_ray_ray_runtime_test",
@@ -199,6 +189,7 @@
 
 java_test(
     name = "all_tests",
+    testonly = True,
     args = ["java/testng.xml"],
     data = [
         "testng.xml",
@@ -206,6 +197,7 @@
         "//:ray_pkg",
     ],
     main_class = "org.testng.TestNG",
+    resources = ["//cpp:counter.so"],
     tags = ["local"],
     runtime_deps = [
         ":all_tests_lib",
