load("//bazel:ray.bzl", "flatbuffer_java_library", "define_java_module")
load("@build_stack_rules_proto//java:java_proto_compile.bzl", "java_proto_compile")

exports_files([
    "testng.xml",
    "checkstyle.xml",
    "checkstyle-suppressions.xml",
    "streaming/testng.xml",
])

all_modules = [
    "api",
    "runtime",
    "test",
    "tutorial",
    "streaming",
]

java_import(
    name = "all_modules",
    jars = [
        "liborg_ray_ray_" + module + ".jar" for module in all_modules
    ] + [
        "liborg_ray_ray_" + module + "-src.jar" for module in all_modules
    ] + [
        "all_tests_deploy.jar",
        "all_tests_deploy-src.jar",
        "streaming_tests_deploy.jar",
        "streaming_tests_deploy-src.jar",
    ],
    deps = [
        ":org_ray_ray_" + module for module in all_modules
    ] + [
        ":all_tests",
        ":streaming_tests",
    ],
)

define_java_module(
    name = "api",
    deps = [
        "@maven//:org_slf4j_slf4j_log4j12",
        "@maven//:log4j_log4j",
        "@maven//:javax_xml_bind_jaxb_api",
        "@maven//:com_sun_xml_bind_jaxb_core",
        "@maven//:com_sun_xml_bind_jaxb_impl",
    ],
)

define_java_module(
    name = "runtime",
<<<<<<< HEAD
=======
    additional_srcs = [
        ":generate_java_gcs_fbs",
        ":gcs_java_proto",
    ],
>>>>>>> bb8e75b5
    additional_resources = [
        ":java_native_deps",
    ],
    define_test_lib = True,
    test_deps = [
        ":org_ray_ray_api",
        ":org_ray_ray_runtime",
        "@maven//:org_apache_commons_commons_lang3",
        "@maven//:com_beust_jcommander",
        "@maven//:org_testng_testng",
        "@maven//:commons_io_commons_io",
    ],
    deps = [
        ":org_ray_ray_api",
        ":copy_auto_generated_files",
        "@plasma//:org_apache_arrow_arrow_plasma",
        "@maven//:com_github_davidmoten_flatbuffers_java",
        "@maven//:com_google_guava_guava",
        "@maven//:com_google_protobuf_protobuf_java",
        "@maven//:com_typesafe_config",
        "@maven//:commons_io_commons_io",
        "@maven//:de_ruedigermoeller_fst",
        "@maven//:org_apache_commons_commons_lang3",
        "@maven//:org_ow2_asm_asm",
        "@maven//:org_slf4j_slf4j_api",
        "@maven//:org_slf4j_slf4j_log4j12",
        "@maven//:redis_clients_jedis",
    ],
)

define_java_module(
    name = "tutorial",
    deps = [
        ":org_ray_ray_api",
        ":org_ray_ray_runtime",
        "@maven//:com_google_guava_guava",
    ],
)

define_java_module(
    name = "test",
    deps = [
        ":org_ray_ray_api",
        ":org_ray_ray_runtime",
        "@plasma//:org_apache_arrow_arrow_plasma",
        "@maven//:com_google_guava_guava",
        "@maven//:com_sun_xml_bind_jaxb_core",
        "@maven//:com_sun_xml_bind_jaxb_impl",
        "@maven//:commons_io_commons_io",
        "@maven//:javax_xml_bind_jaxb_api",
        "@maven//:org_apache_commons_commons_lang3",
        "@maven//:org_slf4j_slf4j_api",
        "@maven//:org_testng_testng",
    ],
)

define_java_module(
    name = "streaming",
    deps = [
        ":org_ray_ray_api",
        ":org_ray_ray_runtime",
        "@maven//:com_google_guava_guava",
        "@maven//:org_slf4j_slf4j_api",
        "@maven//:org_slf4j_slf4j_log4j12",
    ],
    define_test_lib = True,
    test_deps = [
        ":org_ray_ray_api",
        ":org_ray_ray_runtime",
        ":org_ray_ray_streaming",
        "@maven//:com_beust_jcommander",
        "@maven//:com_google_guava_guava",
        "@maven//:org_slf4j_slf4j_api",
        "@maven//:org_slf4j_slf4j_log4j12",
        "@maven//:org_testng_testng",
    ],
)

java_binary(
    name = "all_tests",
    main_class = "org.testng.TestNG",
    data = ["testng.xml"],
    args = ["java/testng.xml"],
    runtime_deps = [
        ":org_ray_ray_test",
        ":org_ray_ray_runtime_test",
    ],
)

java_binary(
    name = "streaming_tests",
    main_class = "org.testng.TestNG",
    data = ["streaming/testng.xml"],
    args = ["java/streaming/testng.xml"],
    runtime_deps = [
        ":org_ray_ray_streaming_test",
    ],
)

java_proto_compile(
    name = "gcs_java_proto",
    deps = ["@//:gcs_proto"],
)

flatbuffers_generated_files = [
    "Arg.java",
    "Language.java",
    "TaskInfo.java",
    "ResourcePair.java",
]

flatbuffer_java_library(
    name = "java_gcs_fbs",
    srcs = ["//:gcs_fbs_file"],
    outs = flatbuffers_generated_files,
    out_prefix = "",
)

<<<<<<< HEAD
=======
genrule(
    name = "generate_java_gcs_fbs",
    srcs = [":java_gcs_fbs"],
    outs = [
        "runtime/src/main/java/org/ray/runtime/generated/" + file for file in flatbuffers_generated_files
    ],
    cmd = """
        for f in $(locations //java:java_gcs_fbs); do
            chmod +w $$f
            mv -f $$f $(@D)/runtime/src/main/java/org/ray/runtime/generated
        done
        python $$(pwd)/java/modify_generated_java_flatbuffers_files.py $(@D)/..
    """,
    local = 1,
)

>>>>>>> bb8e75b5
filegroup(
    name = "java_native_deps",
    srcs = [
        "//:redis-server",
        "//:libray_redis_module.so",
        "//:raylet",
        "//:raylet_library_java",
        "@plasma//:plasma_store_server",
        "@plasma//:plasma_client_java",
    ],
)

genrule(
    name = "copy_auto_generated_files",
    srcs = [
        ":gcs_java_proto",
        ":java_gcs_fbs",
    ],
    outs = ["copy_auto_generated_files.out"],
    cmd = """
        set -x
        WORK_DIR=$$(pwd)
        # Copy protobuf-generated files.
        GENERATED_DIR=$$WORK_DIR/java/runtime/src/main/java/org/ray/runtime/generated
        rm -rf $$GENERATED_DIR
        mkdir -p $$GENERATED_DIR
        # TODO(hchen): Only copy files needed by Java.
        for f in $(locations //java:gcs_java_proto); do
            unzip $$f
            mv org/ray/runtime/generated/* $$GENERATED_DIR
        done
        # Copy flatbuffers-generated files
        for f in $(locations //java:java_gcs_fbs); do
            chmod +w $$f
            cp $$f $$GENERATED_DIR
        done
        python $$WORK_DIR/java/modify_generated_java_flatbuffers_files.py $$WORK_DIR
        echo $$(date) > $@
    """,
    local = 1,
    tags = ["no-cache"],
)

# Generates the depedencies needed by maven.
genrule(
    name = "gen_maven_deps",
    srcs = [
<<<<<<< HEAD
        ":copy_auto_generated_files",
        ":java_native_deps",
=======
        ":gcs_java_proto",
        ":generate_java_gcs_fbs",
        ":java_native_deps",
        ":copy_pom_file",
>>>>>>> bb8e75b5
        "@plasma//:org_apache_arrow_arrow_plasma",
    ],
    outs = ["gen_maven_deps.out"],
    cmd = """
        set -x
        WORK_DIR=$$(pwd)
        # Copy native dependecies.
        NATIVE_DEPS_DIR=$$WORK_DIR/java/runtime/native_dependencies/
        rm -rf $$NATIVE_DEPS_DIR
        mkdir -p $$NATIVE_DEPS_DIR
        for f in $(locations //java:java_native_deps); do
            chmod +w $$f
            cp $$f $$NATIVE_DEPS_DIR
        done
<<<<<<< HEAD
=======
        # Copy protobuf-generated files.
        GENERATED_DIR=$$WORK_DIR/java/runtime/src/main/java/org/ray/runtime/generated
        rm -rf $$GENERATED_DIR
        mkdir -p $$GENERATED_DIR
        for f in $(locations //java:gcs_java_proto); do
            unzip $$f
            mv org/ray/runtime/generated/* $$GENERATED_DIR
        done
        # Copy flatbuffers-generated files
        for f in $(locations //java:generate_java_gcs_fbs); do
            cp $$f $$GENERATED_DIR
        done
>>>>>>> bb8e75b5
        # Install plasma jar to local maven repo.
        mvn install:install-file -Dfile=$(locations @plasma//:org_apache_arrow_arrow_plasma) -Dpackaging=jar \
            -DgroupId=org.apache.arrow -DartifactId=arrow-plasma -Dversion=0.13.0-SNAPSHOT
        echo $$(date) > $@
    """,
    local = 1,
    tags = ["no-cache"],
)

genrule(
    name = "copy_pom_file",
    srcs = [
        "//java:org_ray_ray_" + module + "_pom" for module in all_modules
    ],
    outs = ["copy_pom_file.out"],
    cmd = """
        set -x
        WORK_DIR=$$(pwd)
        cp -f $(location //java:org_ray_ray_api_pom) $$WORK_DIR/java/api/pom.xml
        cp -f $(location //java:org_ray_ray_runtime_pom) $$WORK_DIR/java/runtime/pom.xml
        cp -f $(location //java:org_ray_ray_tutorial_pom) $$WORK_DIR/java/tutorial/pom.xml
        cp -f $(location //java:org_ray_ray_test_pom) $$WORK_DIR/java/test/pom.xml
        cp -f $(location //java:org_ray_ray_streaming_pom) $$WORK_DIR/java/streaming/pom.xml
        echo $$(date) > $@
    """,
    local = 1,
    tags = ["no-cache"],
)<|MERGE_RESOLUTION|>--- conflicted
+++ resolved
@@ -49,13 +49,10 @@
 
 define_java_module(
     name = "runtime",
-<<<<<<< HEAD
-=======
     additional_srcs = [
         ":generate_java_gcs_fbs",
         ":gcs_java_proto",
     ],
->>>>>>> bb8e75b5
     additional_resources = [
         ":java_native_deps",
     ],
@@ -70,7 +67,6 @@
     ],
     deps = [
         ":org_ray_ray_api",
-        ":copy_auto_generated_files",
         "@plasma//:org_apache_arrow_arrow_plasma",
         "@maven//:com_github_davidmoten_flatbuffers_java",
         "@maven//:com_google_guava_guava",
@@ -174,8 +170,6 @@
     out_prefix = "",
 )
 
-<<<<<<< HEAD
-=======
 genrule(
     name = "generate_java_gcs_fbs",
     srcs = [":java_gcs_fbs"],
@@ -192,7 +186,6 @@
     local = 1,
 )
 
->>>>>>> bb8e75b5
 filegroup(
     name = "java_native_deps",
     srcs = [
@@ -205,50 +198,14 @@
     ],
 )
 
-genrule(
-    name = "copy_auto_generated_files",
-    srcs = [
-        ":gcs_java_proto",
-        ":java_gcs_fbs",
-    ],
-    outs = ["copy_auto_generated_files.out"],
-    cmd = """
-        set -x
-        WORK_DIR=$$(pwd)
-        # Copy protobuf-generated files.
-        GENERATED_DIR=$$WORK_DIR/java/runtime/src/main/java/org/ray/runtime/generated
-        rm -rf $$GENERATED_DIR
-        mkdir -p $$GENERATED_DIR
-        # TODO(hchen): Only copy files needed by Java.
-        for f in $(locations //java:gcs_java_proto); do
-            unzip $$f
-            mv org/ray/runtime/generated/* $$GENERATED_DIR
-        done
-        # Copy flatbuffers-generated files
-        for f in $(locations //java:java_gcs_fbs); do
-            chmod +w $$f
-            cp $$f $$GENERATED_DIR
-        done
-        python $$WORK_DIR/java/modify_generated_java_flatbuffers_files.py $$WORK_DIR
-        echo $$(date) > $@
-    """,
-    local = 1,
-    tags = ["no-cache"],
-)
-
 # Generates the depedencies needed by maven.
 genrule(
     name = "gen_maven_deps",
     srcs = [
-<<<<<<< HEAD
-        ":copy_auto_generated_files",
-        ":java_native_deps",
-=======
         ":gcs_java_proto",
         ":generate_java_gcs_fbs",
         ":java_native_deps",
         ":copy_pom_file",
->>>>>>> bb8e75b5
         "@plasma//:org_apache_arrow_arrow_plasma",
     ],
     outs = ["gen_maven_deps.out"],
@@ -263,8 +220,6 @@
             chmod +w $$f
             cp $$f $$NATIVE_DEPS_DIR
         done
-<<<<<<< HEAD
-=======
         # Copy protobuf-generated files.
         GENERATED_DIR=$$WORK_DIR/java/runtime/src/main/java/org/ray/runtime/generated
         rm -rf $$GENERATED_DIR
@@ -277,7 +232,6 @@
         for f in $(locations //java:generate_java_gcs_fbs); do
             cp $$f $$GENERATED_DIR
         done
->>>>>>> bb8e75b5
         # Install plasma jar to local maven repo.
         mvn install:install-file -Dfile=$(locations @plasma//:org_apache_arrow_arrow_plasma) -Dpackaging=jar \
             -DgroupId=org.apache.arrow -DartifactId=arrow-plasma -Dversion=0.13.0-SNAPSHOT
