load("//bazel:ray.bzl", "flatbuffer_java_library", "define_java_module")

exports_files([
    "testng.xml",
    "checkstyle.xml",
    "checkstyle-suppressions.xml",
    "streaming/testng.xml",
])

all_modules = [
    "api",
    "runtime",
    "test",
    "tutorial",
    "streaming",
]

java_import(
    name = "all_modules",
    jars = [
        "liborg_ray_ray_" + module + ".jar" for module in all_modules
    ] + [
        "liborg_ray_ray_" + module + "-src.jar" for module in all_modules
    ] + [
        "all_tests_deploy.jar",
        "all_tests_deploy-src.jar",
        "streaming_tests_deploy.jar",
        "streaming_tests_deploy-src.jar",
    ],
    deps = [
        ":org_ray_ray_" + module for module in all_modules
    ] + [
        ":all_tests",
        ":streaming_tests",
    ],
)

define_java_module(
    name = "api",
    deps = [
        "@maven//:org_slf4j_slf4j_log4j12",
        "@maven//:log4j_log4j",
        "@maven//:javax_xml_bind_jaxb_api",
        "@maven//:com_sun_xml_bind_jaxb_core",
        "@maven//:com_sun_xml_bind_jaxb_impl",
    ],
)

define_java_module(
    name = "runtime",
    additional_srcs = [
        ":generate_java_gcs_fbs",
    ],
    additional_resources = [
        ":java_native_deps",
    ],
    define_test_lib = True,
    test_deps = [
        ":org_ray_ray_api",
        ":org_ray_ray_runtime",
        "@maven//:org_apache_commons_commons_lang3",
        "@maven//:com_beust_jcommander",
        "@maven//:org_testng_testng",
        "@maven//:commons_io_commons_io",
    ],
    deps = [
        ":org_ray_ray_api",
        "@maven//:com_github_davidmoten_flatbuffers_java",
        "@maven//:com_google_guava_guava",
        "@maven//:com_typesafe_config",
        "@maven//:commons_io_commons_io",
        "@maven//:de_ruedigermoeller_fst",
        "@maven//:org_apache_commons_commons_lang3",
        "@maven//:org_ow2_asm_asm",
        "@maven//:org_slf4j_slf4j_api",
        "@maven//:org_slf4j_slf4j_log4j12",
        "@maven//:redis_clients_jedis",
    ],
)

define_java_module(
    name = "tutorial",
    deps = [
        ":org_ray_ray_api",
        ":org_ray_ray_runtime",
        "@maven//:com_google_guava_guava",
    ],
)

define_java_module(
    name = "test",
    deps = [
        ":org_ray_ray_api",
        ":org_ray_ray_runtime",
<<<<<<< HEAD
=======
        "@plasma//:org_apache_arrow_arrow_plasma",
        "@maven//:com_google_guava_guava",
        "@maven//:com_sun_xml_bind_jaxb_core",
        "@maven//:com_sun_xml_bind_jaxb_impl",
        "@maven//:commons_io_commons_io",
        "@maven//:javax_xml_bind_jaxb_api",
>>>>>>> 2bf92e02
        "@maven//:org_apache_commons_commons_lang3",
        "@maven//:org_slf4j_slf4j_api",
        "@maven//:org_testng_testng",
    ],
)

define_java_module(
    name = "streaming",
    deps = [
        ":org_ray_ray_api",
        ":org_ray_ray_runtime",
        "@maven//:com_google_guava_guava",
        "@maven//:org_slf4j_slf4j_api",
        "@maven//:org_slf4j_slf4j_log4j12",
    ],
    define_test_lib = True,
    test_deps = [
        ":org_ray_ray_api",
        ":org_ray_ray_runtime",
        ":org_ray_ray_streaming",
        "@maven//:com_beust_jcommander",
        "@maven//:com_google_guava_guava",
        "@maven//:org_slf4j_slf4j_api",
        "@maven//:org_slf4j_slf4j_log4j12",
        "@maven//:org_testng_testng",
    ],
)

java_binary(
    name = "all_tests",
    main_class = "org.testng.TestNG",
    data = ["testng.xml"],
    args = ["java/testng.xml"],
    runtime_deps = [
        ":org_ray_ray_test",
        ":org_ray_ray_runtime_test",
    ],
)

java_binary(
    name = "streaming_tests",
    main_class = "org.testng.TestNG",
    data = ["streaming/testng.xml"],
    args = ["java/streaming/testng.xml"],
    runtime_deps = [
        ":org_ray_ray_streaming_test",
    ],
)

flatbuffers_generated_files = [
    "ActorCheckpointData.java",
    "ActorCheckpointIdData.java",
    "ActorState.java",
    "ActorTableData.java",
    "Arg.java",
    "ClassTableData.java",
    "ClientTableData.java",
    "ConfigTableData.java",
    "CustomSerializerData.java",
    "DriverTableData.java",
    "EntryType.java",
    "ErrorTableData.java",
    "ErrorType.java",
    "FunctionTableData.java",
    "GcsEntry.java",
    "HeartbeatBatchTableData.java",
    "HeartbeatTableData.java",
    "Language.java",
    "ObjectTableData.java",
    "ProfileEvent.java",
    "ProfileTableData.java",
    "RayResource.java",
    "ResourcePair.java",
    "SchedulingState.java",
    "TablePrefix.java",
    "TablePubsub.java",
    "TaskInfo.java",
    "TaskLeaseData.java",
    "TaskReconstructionData.java",
    "TaskTableData.java",
    "TaskTableTestAndUpdate.java",
]

flatbuffer_java_library(
    name = "java_gcs_fbs",
    srcs = ["//:gcs_fbs_file"],
    outs = flatbuffers_generated_files,
    out_prefix = "",
)

genrule(
    name = "generate_java_gcs_fbs",
    srcs = [":java_gcs_fbs"],
    outs = [
        "runtime/src/main/java/org/ray/runtime/generated/" + file for file in flatbuffers_generated_files
    ],
    cmd = """
        for f in $(locations //java:java_gcs_fbs); do
            chmod +w $$f
            cp -f $$f $(@D)/runtime/src/main/java/org/ray/runtime/generated
        done
        python $$(pwd)/java/modify_generated_java_flatbuffers_files.py $(@D)/..
    """,
    local = 1,
)

filegroup(
    name = "java_native_deps",
    srcs = [
        "//:redis-server",
        "//:libray_redis_module.so",
        "//:raylet",
        "//:core_worker_library_java",
        "@plasma//:plasma_store_server",
    ],
)

# Generates the depedencies needed by maven.
genrule(
    name = "gen_maven_deps",
    srcs = [
        ":java_native_deps",
        ":generate_java_gcs_fbs",
    ],
    outs = ["gen_maven_deps.out"],
    cmd = """
        set -x
        WORK_DIR=$$(pwd)
        # Copy native dependecies.
        NATIVE_DEPS_DIR=$$WORK_DIR/java/runtime/native_dependencies/
        rm -rf $$NATIVE_DEPS_DIR
        mkdir -p $$NATIVE_DEPS_DIR
        for f in $(locations //java:java_native_deps); do
            chmod +w $$f
            cp $$f $$NATIVE_DEPS_DIR
        done
        # Copy flatbuffers-generated files
        GENERATED_DIR=$$WORK_DIR/java/runtime/src/main/java/org/ray/runtime/generated
        rm -rf $$GENERATED_DIR
        mkdir -p $$GENERATED_DIR
        for f in $(locations //java:generate_java_gcs_fbs); do
            cp $$f $$GENERATED_DIR
        done
        echo $$(date) > $@
    """,
    local = 1,
)

genrule(
    name = "copy_pom_file",
    srcs = [
        "//java:org_ray_ray_" + module + "_pom" for module in all_modules
    ],
    outs = ["copy_pom_file.out"],
    cmd = """
        set -x
        WORK_DIR=$$(pwd)
        cp -f $(location //java:org_ray_ray_api_pom) $$WORK_DIR/java/api/pom.xml
        cp -f $(location //java:org_ray_ray_runtime_pom) $$WORK_DIR/java/runtime/pom.xml
        cp -f $(location //java:org_ray_ray_tutorial_pom) $$WORK_DIR/java/tutorial/pom.xml
        cp -f $(location //java:org_ray_ray_test_pom) $$WORK_DIR/java/test/pom.xml
        cp -f $(location //java:org_ray_ray_streaming_pom) $$WORK_DIR/java/streaming/pom.xml
        echo $$(date) > $@
    """,
    local = 1,
    tags = ["no-cache"],
)<|MERGE_RESOLUTION|>--- conflicted
+++ resolved
@@ -92,15 +92,11 @@
     deps = [
         ":org_ray_ray_api",
         ":org_ray_ray_runtime",
-<<<<<<< HEAD
-=======
-        "@plasma//:org_apache_arrow_arrow_plasma",
         "@maven//:com_google_guava_guava",
         "@maven//:com_sun_xml_bind_jaxb_core",
         "@maven//:com_sun_xml_bind_jaxb_impl",
         "@maven//:commons_io_commons_io",
         "@maven//:javax_xml_bind_jaxb_api",
->>>>>>> 2bf92e02
         "@maven//:org_apache_commons_commons_lang3",
         "@maven//:org_slf4j_slf4j_api",
         "@maven//:org_testng_testng",
