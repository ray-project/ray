load("//bazel:ray.bzl", "define_java_module")
load("//bazel:ray.bzl", "native_java_binary")
load("//bazel:ray.bzl", "native_java_library")
load("@rules_proto_grpc//java:defs.bzl", "java_proto_compile")
load(
    "@com_github_johnynek_bazel_jar_jar//:jar_jar.bzl",
    "jar_jar",
)

exports_files([
    "testng.xml",
    "checkstyle.xml",
    "checkstyle-suppressions.xml",
])

all_modules = [
    "api",
    "runtime",
    "serve",
    "test",
    "performance_test",
]

java_import(
    name = "all_modules",
    jars = [
        "libio_ray_ray_" + module + ".jar"
        for module in all_modules
    ] + [
        "libio_ray_ray_" + module + "-src.jar"
        for module in all_modules
    ] + [
        "all_tests_deploy.jar",
        "all_tests_deploy-src.jar",
    ],
    deps = [
        ":io_ray_ray_" + module
        for module in all_modules
    ] + [
        ":all_tests",
    ],
)

define_java_module(
    name = "api",
    visibility = ["//visibility:public"],
    deps = [
        "@maven//:com_lmax_disruptor",
        "@maven//:com_sun_xml_bind_jaxb_core",
        "@maven//:com_sun_xml_bind_jaxb_impl",
        "@maven//:javax_xml_bind_jaxb_api",
        "@maven//:org_apache_logging_log4j_log4j_api",
        "@maven//:org_apache_logging_log4j_log4j_core",
        "@maven//:org_apache_logging_log4j_log4j_slf4j_impl",
        "@maven//:org_slf4j_slf4j_api",
    ],
)

define_java_module(
    name = "runtime",
    additional_resources = [
        ":java_native_deps",
    ],
    additional_srcs = [
        ":all_java_proto",
    ],
    define_test_lib = True,
    exclude_srcs = [
        "runtime/src/main/java/io/ray/runtime/generated/*.java",
    ],
    test_deps = [
        ":io_ray_ray_api",
        ":io_ray_ray_runtime",
        "@maven//:org_apache_commons_commons_lang3",
        "@maven//:org_testng_testng",
        "@maven//:commons_io_commons_io",
        "@maven//:javax_xml_bind_jaxb_api",
    ],
    visibility = ["//visibility:public"],
    deps = [
        ":io_ray_ray_api",
        "@maven//:com_google_code_gson_gson",
        "@maven//:com_google_guava_guava",
        "@maven//:com_google_protobuf_protobuf_java",
        "@maven//:com_google_protobuf_protobuf_java_util",
        "@maven//:com_lmax_disruptor",
        "@maven//:com_typesafe_config",
        "@maven//:commons_io_commons_io",
        "@maven//:de_ruedigermoeller_fst",
        "@maven//:net_java_dev_jna_jna",
        "@maven//:org_apache_commons_commons_lang3",
        "@maven//:org_apache_logging_log4j_log4j_api",
        "@maven//:org_apache_logging_log4j_log4j_core",
        "@maven//:org_apache_logging_log4j_log4j_slf4j_impl",
        "@maven//:org_msgpack_msgpack_core",
        "@maven//:org_ow2_asm_asm",
        "@maven//:org_slf4j_slf4j_api",
        "@maven//:org_testng_testng",
        "@maven//:org_yaml_snakeyaml",
    ],
)

define_java_module(
    name = "test",
    deps = [
        ":io_ray_ray_api",
        ":io_ray_ray_runtime",
        "@maven//:com_google_code_gson_gson",
        "@maven//:com_google_guava_guava",
        "@maven//:com_google_protobuf_protobuf_java",
        "@maven//:com_lmax_disruptor",
        "@maven//:com_sun_xml_bind_jaxb_core",
        "@maven//:com_sun_xml_bind_jaxb_impl",
        "@maven//:commons_io_commons_io",
        "@maven//:javax_xml_bind_jaxb_api",
        "@maven//:org_apache_commons_commons_lang3",
        "@maven//:org_apache_logging_log4j_log4j_api",
        "@maven//:org_apache_logging_log4j_log4j_core",
        "@maven//:org_apache_logging_log4j_log4j_slf4j_impl",
        "@maven//:org_slf4j_slf4j_api",
        "@maven//:org_testng_testng",
    ],
)

define_java_module(
    name = "performance_test",
    deps = [
        ":io_ray_ray_api",
        ":io_ray_ray_runtime",
        "@maven//:com_google_code_gson_gson",
        "@maven//:com_google_guava_guava",
        "@maven//:com_lmax_disruptor",
        "@maven//:commons_io_commons_io",
        "@maven//:org_apache_commons_commons_lang3",
        "@maven//:org_apache_logging_log4j_log4j_api",
        "@maven//:org_apache_logging_log4j_log4j_core",
        "@maven//:org_apache_logging_log4j_log4j_slf4j_impl",
        "@maven//:org_slf4j_slf4j_api",
    ],
)

define_java_module(
    name = "serve",
    additional_srcs = [
        ":serve_java_proto",
    ],
    define_test_lib = True,
    exclude_srcs = [
        "serve/src/main/java/io/ray/serve/generated/*.java",
    ],
    test_deps = [
        ":io_ray_ray_api",
        ":io_ray_ray_runtime",
        ":io_ray_ray_serve",
        "@maven//:com_google_code_gson_gson",
        "@maven//:com_google_guava_guava",
        "@maven//:com_google_protobuf_protobuf_java",
        "@maven//:org_apache_commons_commons_lang3",
        "@maven//:org_apache_httpcomponents_client5_httpclient5",
        "@maven//:org_apache_httpcomponents_core5_httpcore5",
        "@maven//:org_slf4j_slf4j_api",
        "@maven//:org_testng_testng",
    ],
    visibility = ["//visibility:public"],
    deps = [
        ":io_ray_ray_api",
        ":io_ray_ray_runtime",
        "@maven//:com_google_code_gson_gson",
        "@maven//:com_google_guava_guava",
        "@maven//:com_google_protobuf_protobuf_java",
        "@maven//:org_apache_commons_commons_lang3",
        "@maven//:org_apache_httpcomponents_core5_httpcore5",
        "@maven//:org_slf4j_slf4j_api",
    ],
)

java_binary(
    name = "all_tests",
    args = ["java/testng.xml"],
    data = ["testng.xml"],
    main_class = "org.testng.TestNG",
    runtime_deps = [
        ":io_ray_ray_performance_test",
        ":io_ray_ray_runtime_test",
        ":io_ray_ray_serve_test",
        ":io_ray_ray_test",
    ],
)

# We'd better make resource files can be accessed from 3rd party library.
# More detail please see https://github.com/ray-project/ray/pull/21641.
java_proto_compile(
    name = "common_java_proto",
<<<<<<< HEAD
    protos = ["@//src/ray/protobuf:common_proto"],
=======
    deps = ["@com_github_ray_project_ray//src/ray/protobuf:common_proto"],
>>>>>>> 54fe2f80
)

java_proto_compile(
    name = "runtime_env_common_java_proto",
<<<<<<< HEAD
    protos = ["@//src/ray/protobuf:runtime_env_common_proto"],
=======
    deps = ["@com_github_ray_project_ray//src/ray/protobuf:runtime_env_common_proto"],
>>>>>>> 54fe2f80
)

java_proto_compile(
    name = "gcs_java_proto",
<<<<<<< HEAD
    protos = ["@//src/ray/protobuf:gcs_proto"],
=======
    deps = ["@com_github_ray_project_ray//src/ray/protobuf:gcs_proto"],
>>>>>>> 54fe2f80
)

java_proto_compile(
    name = "serve_java_proto",
<<<<<<< HEAD
    protos = ["@//src/ray/protobuf:serve_proto"],
=======
    deps = ["@com_github_ray_project_ray//src/ray/protobuf:serve_proto"],
>>>>>>> 54fe2f80
)

filegroup(
    name = "all_java_proto",
    srcs = [
        ":common_java_proto",
        ":gcs_java_proto",
        ":runtime_env_common_java_proto",
    ],
)

native_java_library("runtime", "core_worker_library_java", "//:libcore_worker_library_java.so")

filegroup(
    name = "java_native_deps",
    srcs = [
        ":core_worker_library_java",
    ],
)

# Generates the dependencies needed by maven.
genrule(
    name = "cp_java_generated",
    srcs = [
        ":all_java_proto",
        ":copy_pom_file",
        ":serve_java_proto",
    ],
    outs = ["cp_java_generated.out"],
    cmd = """
        WORK_DIR="$$(pwd)"
        # Copy protobuf-generated files.
        rm -rf "$$WORK_DIR/java/runtime/src/main/java/io/ray/runtime/generated"
        for f in $(locations //java:all_java_proto); do
            unzip "$$f" -x META-INF/MANIFEST.MF -d "$$WORK_DIR/java/runtime/src/main/java"
        done
        rm -rf "$$WORK_DIR/java/serve/src/main/java/io/ray/serve/generated"
        for f in $(locations //java:serve_java_proto); do
            unzip "$$f" -x META-INF/MANIFEST.MF -d "$$WORK_DIR/java/serve/src/main/java"
        done
        date > $@
    """,
    local = 1,
    tags = ["no-cache"],
)

# Generates the dependencies needed by maven.
genrule(
    name = "gen_maven_deps",
    srcs = [
        ":cp_java_generated",
        ":java_native_deps",
    ],
    outs = ["gen_maven_deps.out"],
    cmd = """
        WORK_DIR="$${PWD}"
        # Copy native dependencies.
        OS_NAME=""
        case "$${OSTYPE}" in
          linux*) OS_NAME="linux";;
          darwin*) OS_NAME="darwin";;
          *) echo "$${OSTYPE} is not supported currently"; exit 1;;
        esac
        NATIVE_DEPS_DIR="$$WORK_DIR/java/runtime/native_dependencies/native/$$OS_NAME"
        rm -rf "$$NATIVE_DEPS_DIR"
        mkdir -p "$$NATIVE_DEPS_DIR"
        for f in $(locations //java:java_native_deps); do
            chmod +w "$$f"
            cp "$$f" "$$NATIVE_DEPS_DIR"
        done
        date > $@
    """,
    local = 1,
    tags = ["no-cache"],
)

genrule(
    name = "copy_pom_file",
    srcs = [
        "//java:io_ray_ray_" + module + "_pom"
        for module in all_modules
    ],
    outs = ["copy_pom_file.out"],
    cmd = """
        WORK_DIR="$$(pwd)"
        cp -f $(location //java:io_ray_ray_api_pom) "$$WORK_DIR/java/api/pom.xml"
        cp -f $(location //java:io_ray_ray_runtime_pom) "$$WORK_DIR/java/runtime/pom.xml"
        cp -f $(location //java:io_ray_ray_test_pom) "$$WORK_DIR/java/test/pom.xml"
        cp -f $(location //java:io_ray_ray_performance_test_pom) "$$WORK_DIR/java/performance_test/pom.xml"
        cp -f $(location //java:io_ray_ray_serve_pom) "$$WORK_DIR/java/serve/pom.xml"
        date > $@
    """,
    local = 1,
    tags = ["no-cache"],
)

java_binary(
    name = "ray_dist",
    # This rule is used to package all Ray Java code and the third-party dependencies into a
    # fat jar file. It's not really an executable jar. So we set its `main_class` to empty.
    main_class = "",
    runtime_deps = [
        "//java:io_ray_ray_api",
        "//java:io_ray_ray_runtime",
        "//java:io_ray_ray_serve",
    ],
)

jar_jar(
    name = "ray_dist_shaded",
    input_jar = "//java:ray_dist_deploy.jar",
    rules = "//java:shade_rule",
)

# Shade dependencies in tests fat jar.
jar_jar(
    name = "all_tests_shaded",
    input_jar = "//java:all_tests_deploy.jar",
    rules = "//java:shade_rule",
)

genrule(
    name = "ray_java_pkg",
    srcs = [
        "//java:ray_dist_shaded.jar",
        "//java:gen_maven_deps",
    ],
    outs = ["ray_java_pkg.out"],
    cmd = """
        WORK_DIR="$$(pwd)"
        rm -rf "$$WORK_DIR/python/ray/jars" && mkdir -p "$$WORK_DIR/python/ray/jars"
        cp -f $(location //java:ray_dist_shaded.jar) "$$WORK_DIR/python/ray/jars/ray_dist.jar"
        date > $@
    """,
    local = 1,
    tags = ["no-cache"],
)<|MERGE_RESOLUTION|>--- conflicted
+++ resolved
@@ -191,38 +191,22 @@
 # More detail please see https://github.com/ray-project/ray/pull/21641.
 java_proto_compile(
     name = "common_java_proto",
-<<<<<<< HEAD
     protos = ["@//src/ray/protobuf:common_proto"],
-=======
-    deps = ["@com_github_ray_project_ray//src/ray/protobuf:common_proto"],
->>>>>>> 54fe2f80
 )
 
 java_proto_compile(
     name = "runtime_env_common_java_proto",
-<<<<<<< HEAD
     protos = ["@//src/ray/protobuf:runtime_env_common_proto"],
-=======
-    deps = ["@com_github_ray_project_ray//src/ray/protobuf:runtime_env_common_proto"],
->>>>>>> 54fe2f80
 )
 
 java_proto_compile(
     name = "gcs_java_proto",
-<<<<<<< HEAD
     protos = ["@//src/ray/protobuf:gcs_proto"],
-=======
-    deps = ["@com_github_ray_project_ray//src/ray/protobuf:gcs_proto"],
->>>>>>> 54fe2f80
 )
 
 java_proto_compile(
     name = "serve_java_proto",
-<<<<<<< HEAD
     protos = ["@//src/ray/protobuf:serve_proto"],
-=======
-    deps = ["@com_github_ray_project_ray//src/ray/protobuf:serve_proto"],
->>>>>>> 54fe2f80
 )
 
 filegroup(
