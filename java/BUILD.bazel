--- conflicted
+++ resolved
@@ -69,11 +69,6 @@
     ],
     deps = [
         ":org_ray_ray_api",
-<<<<<<< HEAD
-        "@maven//:com_github_davidmoten_flatbuffers_java",
-=======
-        "@plasma//:org_apache_arrow_arrow_plasma",
->>>>>>> 5733690a
         "@maven//:com_google_guava_guava",
         "@maven//:com_google_protobuf_protobuf_java",
         "@maven//:com_typesafe_config",
@@ -209,24 +204,6 @@
             chmod +w $$f
             cp $$f $$NATIVE_DEPS_DIR
         done
-<<<<<<< HEAD
-        # Copy protobuf-generated files.
-        GENERATED_DIR=$$WORK_DIR/java/runtime/src/main/java/org/ray/runtime/generated
-        rm -rf $$GENERATED_DIR
-        mkdir -p $$GENERATED_DIR
-        for f in $(locations //java:gcs_java_proto); do
-            unzip $$f
-            mv org/ray/runtime/generated/* $$GENERATED_DIR
-        done
-        # Copy flatbuffers-generated files
-        for f in $(locations //java:generate_java_gcs_fbs); do
-            cp $$f $$GENERATED_DIR
-        done
-=======
-        # Install plasma jar to local maven repo.
-        mvn install:install-file -Dfile=$(locations @plasma//:org_apache_arrow_arrow_plasma) -Dpackaging=jar \
-            -DgroupId=org.apache.arrow -DartifactId=arrow-plasma -Dversion=0.13.0-SNAPSHOT
->>>>>>> 5733690a
         echo $$(date) > $@
     """,
     local = 1,
