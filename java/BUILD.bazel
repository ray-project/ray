--- conflicted
+++ resolved
@@ -1,679 +1,346 @@
-<<<<<<< HEAD
-load("//bazel:ray.bzl", "define_java_module")
-load("//bazel:ray.bzl", "native_java_binary")
-load("//bazel:ray.bzl", "native_java_library")
-load("@rules_proto_grpc//java:defs.bzl", "java_proto_compile")
-
-exports_files([
-    "testng.xml",
-    "checkstyle.xml",
-    "checkstyle-suppressions.xml",
-])
-
-all_modules = [
-    "api",
-    "runtime",
-    "serve",
-    "test",
-    "performance_test",
-]
-
-java_import(
-    name = "all_modules",
-    jars = [
-        "libio_ray_ray_" + module + ".jar"
-        for module in all_modules
-    ] + [
-        "libio_ray_ray_" + module + "-src.jar"
-        for module in all_modules
-    ] + [
-        "all_tests_deploy.jar",
-        "all_tests_deploy-src.jar",
-    ],
-    deps = [
-        ":io_ray_ray_" + module
-        for module in all_modules
-    ] + [
-        ":all_tests",
-    ],
-)
-
-define_java_module(
-    name = "api",
-    visibility = ["//visibility:public"],
-    deps = [
-        "@maven//:com_lmax_disruptor",
-        "@maven//:com_sun_xml_bind_jaxb_core",
-        "@maven//:com_sun_xml_bind_jaxb_impl",
-        "@maven//:javax_xml_bind_jaxb_api",
-        "@maven//:org_apache_logging_log4j_log4j_api",
-        "@maven//:org_apache_logging_log4j_log4j_core",
-        "@maven//:org_apache_logging_log4j_log4j_slf4j_impl",
-        "@maven//:org_slf4j_slf4j_api",
-    ],
-)
-
-define_java_module(
-    name = "runtime",
-    additional_resources = [
-        ":java_native_deps",
-    ],
-    additional_srcs = [
-        ":all_java_proto",
-    ],
-    define_test_lib = True,
-    exclude_srcs = [
-        "runtime/src/main/java/io/ray/runtime/generated/*.java",
-    ],
-    test_deps = [
-        ":io_ray_ray_api",
-        ":io_ray_ray_runtime",
-        "@maven//:org_apache_commons_commons_lang3",
-        "@maven//:org_testng_testng",
-        "@maven//:commons_io_commons_io",
-        "@maven//:javax_xml_bind_jaxb_api",
-    ],
-    visibility = ["//visibility:public"],
-    deps = [
-        ":io_ray_ray_api",
-        "@maven//:com_google_code_gson_gson",
-        "@maven//:com_google_guava_guava",
-        "@maven//:com_google_protobuf_protobuf_java",
-        "@maven//:com_google_protobuf_protobuf_java_util",
-        "@maven//:com_lmax_disruptor",
-        "@maven//:com_typesafe_config",
-        "@maven//:commons_io_commons_io",
-        "@maven//:de_ruedigermoeller_fst",
-        "@maven//:net_java_dev_jna_jna",
-        "@maven//:org_apache_commons_commons_lang3",
-        "@maven//:org_apache_logging_log4j_log4j_api",
-        "@maven//:org_apache_logging_log4j_log4j_core",
-        "@maven//:org_apache_logging_log4j_log4j_slf4j_impl",
-        "@maven//:org_msgpack_msgpack_core",
-        "@maven//:org_ow2_asm_asm",
-        "@maven//:org_slf4j_slf4j_api",
-        "@maven//:org_testng_testng",
-        "@maven//:org_yaml_snakeyaml",
-    ],
-)
-
-define_java_module(
-    name = "test",
-    deps = [
-        ":io_ray_ray_api",
-        ":io_ray_ray_runtime",
-        "@maven//:com_google_code_gson_gson",
-        "@maven//:com_google_guava_guava",
-        "@maven//:com_google_protobuf_protobuf_java",
-        "@maven//:com_lmax_disruptor",
-        "@maven//:com_sun_xml_bind_jaxb_core",
-        "@maven//:com_sun_xml_bind_jaxb_impl",
-        "@maven//:commons_io_commons_io",
-        "@maven//:javax_xml_bind_jaxb_api",
-        "@maven//:org_apache_commons_commons_lang3",
-        "@maven//:org_apache_logging_log4j_log4j_api",
-        "@maven//:org_apache_logging_log4j_log4j_core",
-        "@maven//:org_apache_logging_log4j_log4j_slf4j_impl",
-        "@maven//:org_slf4j_slf4j_api",
-        "@maven//:org_testng_testng",
-    ],
-)
-
-define_java_module(
-    name = "performance_test",
-    deps = [
-        ":io_ray_ray_api",
-        ":io_ray_ray_runtime",
-        "@maven//:com_google_code_gson_gson",
-        "@maven//:com_google_guava_guava",
-        "@maven//:com_lmax_disruptor",
-        "@maven//:commons_io_commons_io",
-        "@maven//:org_apache_commons_commons_lang3",
-        "@maven//:org_apache_logging_log4j_log4j_api",
-        "@maven//:org_apache_logging_log4j_log4j_core",
-        "@maven//:org_apache_logging_log4j_log4j_slf4j_impl",
-        "@maven//:org_slf4j_slf4j_api",
-    ],
-)
-
-define_java_module(
-    name = "serve",
-    additional_srcs = [
-        ":serve_java_proto",
-    ],
-    define_test_lib = True,
-    exclude_srcs = [
-        "serve/src/main/java/io/ray/serve/generated/*.java",
-    ],
-    test_deps = [
-        ":io_ray_ray_api",
-        ":io_ray_ray_runtime",
-        ":io_ray_ray_serve",
-        "@maven//:com_google_code_gson_gson",
-        "@maven//:com_google_guava_guava",
-        "@maven//:com_google_protobuf_protobuf_java",
-        "@maven//:org_apache_commons_commons_lang3",
-        "@maven//:org_apache_httpcomponents_client5_httpclient5",
-        "@maven//:org_apache_httpcomponents_core5_httpcore5",
-        "@maven//:org_slf4j_slf4j_api",
-        "@maven//:org_testng_testng",
-    ],
-    visibility = ["//visibility:public"],
-    deps = [
-        ":io_ray_ray_api",
-        ":io_ray_ray_runtime",
-        "@maven//:com_google_code_gson_gson",
-        "@maven//:com_google_guava_guava",
-        "@maven//:com_google_protobuf_protobuf_java",
-        "@maven//:org_apache_commons_commons_lang3",
-        "@maven//:org_apache_httpcomponents_core5_httpcore5",
-        "@maven//:org_slf4j_slf4j_api",
-    ],
-)
-
-java_binary(
-    name = "all_tests",
-    args = ["java/testng.xml"],
-    data = ["testng.xml"],
-    main_class = "org.testng.TestNG",
-    runtime_deps = [
-        ":io_ray_ray_performance_test",
-        ":io_ray_ray_runtime_test",
-        ":io_ray_ray_serve_test",
-        ":io_ray_ray_test",
-    ],
-)
-
-java_proto_compile(
-    name = "common_java_proto",
-    deps = ["@//src/ray/protobuf:common_proto"],
-)
-
-java_proto_compile(
-    name = "runtime_env_common_java_proto",
-    deps = ["@//src/ray/protobuf:runtime_env_common_proto"],
-)
-
-java_proto_compile(
-    name = "gcs_java_proto",
-    deps = ["@//src/ray/protobuf:gcs_proto"],
-)
-
-java_proto_compile(
-    name = "serve_java_proto",
-    deps = ["@//src/ray/protobuf:serve_proto"],
-)
-
-filegroup(
-    name = "all_java_proto",
-    srcs = [
-        ":common_java_proto",
-        ":gcs_java_proto",
-        ":runtime_env_common_java_proto",
-    ],
-)
-
-native_java_library("runtime", "core_worker_library_java", "//:libcore_worker_library_java.so")
-
-filegroup(
-    name = "java_native_deps",
-    srcs = [
-        ":core_worker_library_java",
-    ],
-)
-
-# Generates the dependencies needed by maven.
-genrule(
-    name = "cp_java_generated",
-    srcs = [
-        ":all_java_proto",
-        ":copy_pom_file",
-        ":serve_java_proto",
-    ],
-    outs = ["cp_java_generated.out"],
-    cmd = """
-        WORK_DIR="$$(pwd)"
-        # Copy protobuf-generated files.
-        rm -rf "$$WORK_DIR/java/runtime/src/main/java/io/ray/runtime/generated"
-        for f in $(locations //java:all_java_proto); do
-            unzip "$$f" -x META-INF/MANIFEST.MF -d "$$WORK_DIR/java/runtime/src/main/java"
-        done
-        rm -rf "$$WORK_DIR/java/serve/src/main/java/io/ray/serve/generated"
-        for f in $(locations //java:serve_java_proto); do
-            unzip "$$f" -x META-INF/MANIFEST.MF -d "$$WORK_DIR/java/serve/src/main/java"
-        done
-        date > $@
-    """,
-    local = 1,
-    tags = ["no-cache"],
-)
-
-# Generates the dependencies needed by maven.
-genrule(
-    name = "gen_maven_deps",
-    srcs = [
-        ":cp_java_generated",
-        ":java_native_deps",
-    ],
-    outs = ["gen_maven_deps.out"],
-    cmd = """
-        WORK_DIR="$${PWD}"
-        # Copy native dependencies.
-        OS_NAME=""
-        case "$${OSTYPE}" in
-          linux*) OS_NAME="linux";;
-          darwin*) OS_NAME="darwin";;
-          *) echo "$${OSTYPE} is not supported currently"; exit 1;;
-        esac
-        NATIVE_DEPS_DIR="$$WORK_DIR/java/runtime/native_dependencies/native/$$OS_NAME"
-        rm -rf "$$NATIVE_DEPS_DIR"
-        mkdir -p "$$NATIVE_DEPS_DIR"
-        for f in $(locations //java:java_native_deps); do
-            chmod +w "$$f"
-            cp "$$f" "$$NATIVE_DEPS_DIR"
-        done
-        date > $@
-    """,
-    local = 1,
-    tags = ["no-cache"],
-)
-
-genrule(
-    name = "copy_pom_file",
-    srcs = [
-        "//java:io_ray_ray_" + module + "_pom"
-        for module in all_modules
-    ],
-    outs = ["copy_pom_file.out"],
-    cmd = """
-        WORK_DIR="$$(pwd)"
-        cp -f $(location //java:io_ray_ray_api_pom) "$$WORK_DIR/java/api/pom.xml"
-        cp -f $(location //java:io_ray_ray_runtime_pom) "$$WORK_DIR/java/runtime/pom.xml"
-        cp -f $(location //java:io_ray_ray_test_pom) "$$WORK_DIR/java/test/pom.xml"
-        cp -f $(location //java:io_ray_ray_performance_test_pom) "$$WORK_DIR/java/performance_test/pom.xml"
-        cp -f $(location //java:io_ray_ray_serve_pom) "$$WORK_DIR/java/serve/pom.xml"
-        date > $@
-    """,
-    local = 1,
-    tags = ["no-cache"],
-)
-
-java_binary(
-    name = "ray_dist",
-    # This rule is used to package all Ray Java code and the third-party dependencies into a
-    # fat jar file. It's not really an executable jar. So we set its `main_class` to empty.
-    main_class = "",
-    runtime_deps = [
-        "//java:io_ray_ray_api",
-        "//java:io_ray_ray_runtime",
-        "//java:io_ray_ray_serve",
-        "//streaming/java:io_ray_ray_streaming-api",
-        "//streaming/java:io_ray_ray_streaming-runtime",
-    ],
-)
-
-genrule(
-    name = "ray_java_pkg",
-    srcs = [
-        "//java:ray_dist_deploy.jar",
-        "//java:gen_maven_deps",
-        "//streaming/java:gen_maven_deps",
-    ],
-    outs = ["ray_java_pkg.out"],
-    cmd = """
-        WORK_DIR="$$(pwd)"
-        rm -rf "$$WORK_DIR/python/ray/jars" && mkdir -p "$$WORK_DIR/python/ray/jars"
-        cp -f $(location //java:ray_dist_deploy.jar) "$$WORK_DIR/python/ray/jars/ray_dist.jar"
-        date > $@
-    """,
-    local = 1,
-    tags = ["no-cache"],
-)
-=======
-load("//bazel:ray.bzl", "define_java_module")
-load("//bazel:ray.bzl", "native_java_binary")
-load("//bazel:ray.bzl", "native_java_library")
-load("@rules_proto_grpc//java:defs.bzl", "java_proto_compile")
-load(
-    "@com_github_johnynek_bazel_jar_jar//:jar_jar.bzl",
-    "jar_jar",
-)
-
-exports_files([
-    "testng.xml",
-    "checkstyle.xml",
-    "checkstyle-suppressions.xml",
-])
-
-all_modules = [
-    "api",
-    "runtime",
-    "serve",
-    "test",
-    "performance_test",
-]
-
-java_import(
-    name = "all_modules",
-    jars = [
-        "libio_ray_ray_" + module + ".jar"
-        for module in all_modules
-    ] + [
-        "libio_ray_ray_" + module + "-src.jar"
-        for module in all_modules
-    ] + [
-        "all_tests_deploy.jar",
-        "all_tests_deploy-src.jar",
-    ],
-    deps = [
-        ":io_ray_ray_" + module
-        for module in all_modules
-    ] + [
-        ":all_tests",
-    ],
-)
-
-define_java_module(
-    name = "api",
-    visibility = ["//visibility:public"],
-    deps = [
-        "@maven//:com_lmax_disruptor",
-        "@maven//:com_sun_xml_bind_jaxb_core",
-        "@maven//:com_sun_xml_bind_jaxb_impl",
-        "@maven//:javax_xml_bind_jaxb_api",
-        "@maven//:org_apache_logging_log4j_log4j_api",
-        "@maven//:org_apache_logging_log4j_log4j_core",
-        "@maven//:org_apache_logging_log4j_log4j_slf4j_impl",
-        "@maven//:org_slf4j_slf4j_api",
-    ],
-)
-
-define_java_module(
-    name = "runtime",
-    additional_resources = [
-        ":java_native_deps",
-    ],
-    additional_srcs = [
-        ":all_java_proto",
-    ],
-    define_test_lib = True,
-    exclude_srcs = [
-        "runtime/src/main/java/io/ray/runtime/generated/*.java",
-    ],
-    test_deps = [
-        ":io_ray_ray_api",
-        ":io_ray_ray_runtime",
-        "@maven//:org_apache_commons_commons_lang3",
-        "@maven//:org_testng_testng",
-        "@maven//:commons_io_commons_io",
-        "@maven//:javax_xml_bind_jaxb_api",
-    ],
-    visibility = ["//visibility:public"],
-    deps = [
-        ":io_ray_ray_api",
-        "@maven//:com_google_code_gson_gson",
-        "@maven//:com_google_guava_guava",
-        "@maven//:com_google_protobuf_protobuf_java",
-        "@maven//:com_google_protobuf_protobuf_java_util",
-        "@maven//:com_lmax_disruptor",
-        "@maven//:com_typesafe_config",
-        "@maven//:commons_io_commons_io",
-        "@maven//:de_ruedigermoeller_fst",
-        "@maven//:net_java_dev_jna_jna",
-        "@maven//:org_apache_commons_commons_lang3",
-        "@maven//:org_apache_logging_log4j_log4j_api",
-        "@maven//:org_apache_logging_log4j_log4j_core",
-        "@maven//:org_apache_logging_log4j_log4j_slf4j_impl",
-        "@maven//:org_msgpack_msgpack_core",
-        "@maven//:org_ow2_asm_asm",
-        "@maven//:org_slf4j_slf4j_api",
-        "@maven//:org_testng_testng",
-        "@maven//:org_yaml_snakeyaml",
-    ],
-)
-
-define_java_module(
-    name = "test",
-    deps = [
-        ":io_ray_ray_api",
-        ":io_ray_ray_runtime",
-        "@maven//:com_google_code_gson_gson",
-        "@maven//:com_google_guava_guava",
-        "@maven//:com_google_protobuf_protobuf_java",
-        "@maven//:com_lmax_disruptor",
-        "@maven//:com_sun_xml_bind_jaxb_core",
-        "@maven//:com_sun_xml_bind_jaxb_impl",
-        "@maven//:commons_io_commons_io",
-        "@maven//:javax_xml_bind_jaxb_api",
-        "@maven//:org_apache_commons_commons_lang3",
-        "@maven//:org_apache_logging_log4j_log4j_api",
-        "@maven//:org_apache_logging_log4j_log4j_core",
-        "@maven//:org_apache_logging_log4j_log4j_slf4j_impl",
-        "@maven//:org_slf4j_slf4j_api",
-        "@maven//:org_testng_testng",
-    ],
-)
-
-define_java_module(
-    name = "performance_test",
-    deps = [
-        ":io_ray_ray_api",
-        ":io_ray_ray_runtime",
-        "@maven//:com_google_code_gson_gson",
-        "@maven//:com_google_guava_guava",
-        "@maven//:com_lmax_disruptor",
-        "@maven//:commons_io_commons_io",
-        "@maven//:org_apache_commons_commons_lang3",
-        "@maven//:org_apache_logging_log4j_log4j_api",
-        "@maven//:org_apache_logging_log4j_log4j_core",
-        "@maven//:org_apache_logging_log4j_log4j_slf4j_impl",
-        "@maven//:org_slf4j_slf4j_api",
-    ],
-)
-
-define_java_module(
-    name = "serve",
-    additional_srcs = [
-        ":serve_java_proto",
-    ],
-    define_test_lib = True,
-    exclude_srcs = [
-        "serve/src/main/java/io/ray/serve/generated/*.java",
-    ],
-    test_deps = [
-        ":io_ray_ray_api",
-        ":io_ray_ray_runtime",
-        ":io_ray_ray_serve",
-        "@maven//:com_google_code_gson_gson",
-        "@maven//:com_google_guava_guava",
-        "@maven//:com_google_protobuf_protobuf_java",
-        "@maven//:org_apache_commons_commons_lang3",
-        "@maven//:org_apache_httpcomponents_client5_httpclient5",
-        "@maven//:org_apache_httpcomponents_core5_httpcore5",
-        "@maven//:org_slf4j_slf4j_api",
-        "@maven//:org_testng_testng",
-    ],
-    visibility = ["//visibility:public"],
-    deps = [
-        ":io_ray_ray_api",
-        ":io_ray_ray_runtime",
-        "@maven//:com_google_code_gson_gson",
-        "@maven//:com_google_guava_guava",
-        "@maven//:com_google_protobuf_protobuf_java",
-        "@maven//:org_apache_commons_commons_lang3",
-        "@maven//:org_apache_httpcomponents_core5_httpcore5",
-        "@maven//:org_slf4j_slf4j_api",
-    ],
-)
-
-java_binary(
-    name = "all_tests",
-    args = ["java/testng.xml"],
-    data = ["testng.xml"],
-    main_class = "org.testng.TestNG",
-    runtime_deps = [
-        ":io_ray_ray_performance_test",
-        ":io_ray_ray_runtime_test",
-        ":io_ray_ray_serve_test",
-        ":io_ray_ray_test",
-    ],
-)
-
-# We'd better make resource files can be accessed from 3rd party library.
-# More detail please see https://github.com/ray-project/ray/pull/21641.
-java_proto_compile(
-    name = "common_java_proto",
-    deps = ["@com_github_ray_project_ray//src/ray/protobuf:common_proto"],
-)
-
-java_proto_compile(
-    name = "runtime_env_common_java_proto",
-    deps = ["@com_github_ray_project_ray//src/ray/protobuf:runtime_env_common_proto"],
-)
-
-java_proto_compile(
-    name = "gcs_java_proto",
-    deps = ["@com_github_ray_project_ray//src/ray/protobuf:gcs_proto"],
-)
-
-java_proto_compile(
-    name = "serve_java_proto",
-    deps = ["@com_github_ray_project_ray//src/ray/protobuf:serve_proto"],
-)
-
-filegroup(
-    name = "all_java_proto",
-    srcs = [
-        ":common_java_proto",
-        ":gcs_java_proto",
-        ":runtime_env_common_java_proto",
-    ],
-)
-
-native_java_library("runtime", "core_worker_library_java", "//:libcore_worker_library_java.so")
-
-filegroup(
-    name = "java_native_deps",
-    srcs = [
-        ":core_worker_library_java",
-    ],
-)
-
-# Generates the dependencies needed by maven.
-genrule(
-    name = "cp_java_generated",
-    srcs = [
-        ":all_java_proto",
-        ":copy_pom_file",
-        ":serve_java_proto",
-    ],
-    outs = ["cp_java_generated.out"],
-    cmd = """
-        WORK_DIR="$$(pwd)"
-        # Copy protobuf-generated files.
-        rm -rf "$$WORK_DIR/java/runtime/src/main/java/io/ray/runtime/generated"
-        for f in $(locations //java:all_java_proto); do
-            unzip "$$f" -x META-INF/MANIFEST.MF -d "$$WORK_DIR/java/runtime/src/main/java"
-        done
-        rm -rf "$$WORK_DIR/java/serve/src/main/java/io/ray/serve/generated"
-        for f in $(locations //java:serve_java_proto); do
-            unzip "$$f" -x META-INF/MANIFEST.MF -d "$$WORK_DIR/java/serve/src/main/java"
-        done
-        date > $@
-    """,
-    local = 1,
-    tags = ["no-cache"],
-)
-
-# Generates the dependencies needed by maven.
-genrule(
-    name = "gen_maven_deps",
-    srcs = [
-        ":cp_java_generated",
-        ":java_native_deps",
-    ],
-    outs = ["gen_maven_deps.out"],
-    cmd = """
-        WORK_DIR="$${PWD}"
-        # Copy native dependencies.
-        OS_NAME=""
-        case "$${OSTYPE}" in
-          linux*) OS_NAME="linux";;
-          darwin*) OS_NAME="darwin";;
-          *) echo "$${OSTYPE} is not supported currently"; exit 1;;
-        esac
-        NATIVE_DEPS_DIR="$$WORK_DIR/java/runtime/native_dependencies/native/$$OS_NAME"
-        rm -rf "$$NATIVE_DEPS_DIR"
-        mkdir -p "$$NATIVE_DEPS_DIR"
-        for f in $(locations //java:java_native_deps); do
-            chmod +w "$$f"
-            cp "$$f" "$$NATIVE_DEPS_DIR"
-        done
-        date > $@
-    """,
-    local = 1,
-    tags = ["no-cache"],
-)
-
-genrule(
-    name = "copy_pom_file",
-    srcs = [
-        "//java:io_ray_ray_" + module + "_pom"
-        for module in all_modules
-    ],
-    outs = ["copy_pom_file.out"],
-    cmd = """
-        WORK_DIR="$$(pwd)"
-        cp -f $(location //java:io_ray_ray_api_pom) "$$WORK_DIR/java/api/pom.xml"
-        cp -f $(location //java:io_ray_ray_runtime_pom) "$$WORK_DIR/java/runtime/pom.xml"
-        cp -f $(location //java:io_ray_ray_test_pom) "$$WORK_DIR/java/test/pom.xml"
-        cp -f $(location //java:io_ray_ray_performance_test_pom) "$$WORK_DIR/java/performance_test/pom.xml"
-        cp -f $(location //java:io_ray_ray_serve_pom) "$$WORK_DIR/java/serve/pom.xml"
-        date > $@
-    """,
-    local = 1,
-    tags = ["no-cache"],
-)
-
-java_binary(
-    name = "ray_dist",
-    # This rule is used to package all Ray Java code and the third-party dependencies into a
-    # fat jar file. It's not really an executable jar. So we set its `main_class` to empty.
-    main_class = "",
-    runtime_deps = [
-        "//java:io_ray_ray_api",
-        "//java:io_ray_ray_runtime",
-        "//java:io_ray_ray_serve",
-    ],
-)
-
-jar_jar(
-    name = "ray_dist_shaded",
-    input_jar = "//java:ray_dist_deploy.jar",
-    rules = "//java:shade_rule",
-)
-
-# Shade dependencies in tests fat jar.
-jar_jar(
-    name = "all_tests_shaded",
-    input_jar = "//java:all_tests_deploy.jar",
-    rules = "//java:shade_rule",
-)
-
-genrule(
-    name = "ray_java_pkg",
-    srcs = [
-        "//java:ray_dist_shaded.jar",
-        "//java:gen_maven_deps",
-    ],
-    outs = ["ray_java_pkg.out"],
-    cmd = """
-        WORK_DIR="$$(pwd)"
-        rm -rf "$$WORK_DIR/python/ray/jars" && mkdir -p "$$WORK_DIR/python/ray/jars"
-        cp -f $(location //java:ray_dist_shaded.jar) "$$WORK_DIR/python/ray/jars/ray_dist.jar"
-        date > $@
-    """,
-    local = 1,
-    tags = ["no-cache"],
-)
->>>>>>> 19672688
+load("//bazel:ray.bzl", "define_java_module")
+load("//bazel:ray.bzl", "native_java_binary")
+load("//bazel:ray.bzl", "native_java_library")
+load("@rules_proto_grpc//java:defs.bzl", "java_proto_compile")
+load(
+    "@com_github_johnynek_bazel_jar_jar//:jar_jar.bzl",
+    "jar_jar",
+)
+
+exports_files([
+    "testng.xml",
+    "checkstyle.xml",
+    "checkstyle-suppressions.xml",
+])
+
+all_modules = [
+    "api",
+    "runtime",
+    "serve",
+    "test",
+    "performance_test",
+]
+
+java_import(
+    name = "all_modules",
+    jars = [
+        "libio_ray_ray_" + module + ".jar"
+        for module in all_modules
+    ] + [
+        "libio_ray_ray_" + module + "-src.jar"
+        for module in all_modules
+    ] + [
+        "all_tests_deploy.jar",
+        "all_tests_deploy-src.jar",
+    ],
+    deps = [
+        ":io_ray_ray_" + module
+        for module in all_modules
+    ] + [
+        ":all_tests",
+    ],
+)
+
+define_java_module(
+    name = "api",
+    visibility = ["//visibility:public"],
+    deps = [
+        "@maven//:com_lmax_disruptor",
+        "@maven//:com_sun_xml_bind_jaxb_core",
+        "@maven//:com_sun_xml_bind_jaxb_impl",
+        "@maven//:javax_xml_bind_jaxb_api",
+        "@maven//:org_apache_logging_log4j_log4j_api",
+        "@maven//:org_apache_logging_log4j_log4j_core",
+        "@maven//:org_apache_logging_log4j_log4j_slf4j_impl",
+        "@maven//:org_slf4j_slf4j_api",
+    ],
+)
+
+define_java_module(
+    name = "runtime",
+    additional_resources = [
+        ":java_native_deps",
+    ],
+    additional_srcs = [
+        ":all_java_proto",
+    ],
+    define_test_lib = True,
+    exclude_srcs = [
+        "runtime/src/main/java/io/ray/runtime/generated/*.java",
+    ],
+    test_deps = [
+        ":io_ray_ray_api",
+        ":io_ray_ray_runtime",
+        "@maven//:org_apache_commons_commons_lang3",
+        "@maven//:org_testng_testng",
+        "@maven//:commons_io_commons_io",
+        "@maven//:javax_xml_bind_jaxb_api",
+    ],
+    visibility = ["//visibility:public"],
+    deps = [
+        ":io_ray_ray_api",
+        "@maven//:com_google_code_gson_gson",
+        "@maven//:com_google_guava_guava",
+        "@maven//:com_google_protobuf_protobuf_java",
+        "@maven//:com_google_protobuf_protobuf_java_util",
+        "@maven//:com_lmax_disruptor",
+        "@maven//:com_typesafe_config",
+        "@maven//:commons_io_commons_io",
+        "@maven//:de_ruedigermoeller_fst",
+        "@maven//:net_java_dev_jna_jna",
+        "@maven//:org_apache_commons_commons_lang3",
+        "@maven//:org_apache_logging_log4j_log4j_api",
+        "@maven//:org_apache_logging_log4j_log4j_core",
+        "@maven//:org_apache_logging_log4j_log4j_slf4j_impl",
+        "@maven//:org_msgpack_msgpack_core",
+        "@maven//:org_ow2_asm_asm",
+        "@maven//:org_slf4j_slf4j_api",
+        "@maven//:org_testng_testng",
+        "@maven//:org_yaml_snakeyaml",
+    ],
+)
+
+define_java_module(
+    name = "test",
+    deps = [
+        ":io_ray_ray_api",
+        ":io_ray_ray_runtime",
+        "@maven//:com_google_code_gson_gson",
+        "@maven//:com_google_guava_guava",
+        "@maven//:com_google_protobuf_protobuf_java",
+        "@maven//:com_lmax_disruptor",
+        "@maven//:com_sun_xml_bind_jaxb_core",
+        "@maven//:com_sun_xml_bind_jaxb_impl",
+        "@maven//:commons_io_commons_io",
+        "@maven//:javax_xml_bind_jaxb_api",
+        "@maven//:org_apache_commons_commons_lang3",
+        "@maven//:org_apache_logging_log4j_log4j_api",
+        "@maven//:org_apache_logging_log4j_log4j_core",
+        "@maven//:org_apache_logging_log4j_log4j_slf4j_impl",
+        "@maven//:org_slf4j_slf4j_api",
+        "@maven//:org_testng_testng",
+    ],
+)
+
+define_java_module(
+    name = "performance_test",
+    deps = [
+        ":io_ray_ray_api",
+        ":io_ray_ray_runtime",
+        "@maven//:com_google_code_gson_gson",
+        "@maven//:com_google_guava_guava",
+        "@maven//:com_lmax_disruptor",
+        "@maven//:commons_io_commons_io",
+        "@maven//:org_apache_commons_commons_lang3",
+        "@maven//:org_apache_logging_log4j_log4j_api",
+        "@maven//:org_apache_logging_log4j_log4j_core",
+        "@maven//:org_apache_logging_log4j_log4j_slf4j_impl",
+        "@maven//:org_slf4j_slf4j_api",
+    ],
+)
+
+define_java_module(
+    name = "serve",
+    additional_srcs = [
+        ":serve_java_proto",
+    ],
+    define_test_lib = True,
+    exclude_srcs = [
+        "serve/src/main/java/io/ray/serve/generated/*.java",
+    ],
+    test_deps = [
+        ":io_ray_ray_api",
+        ":io_ray_ray_runtime",
+        ":io_ray_ray_serve",
+        "@maven//:com_google_code_gson_gson",
+        "@maven//:com_google_guava_guava",
+        "@maven//:com_google_protobuf_protobuf_java",
+        "@maven//:org_apache_commons_commons_lang3",
+        "@maven//:org_apache_httpcomponents_client5_httpclient5",
+        "@maven//:org_apache_httpcomponents_core5_httpcore5",
+        "@maven//:org_slf4j_slf4j_api",
+        "@maven//:org_testng_testng",
+    ],
+    visibility = ["//visibility:public"],
+    deps = [
+        ":io_ray_ray_api",
+        ":io_ray_ray_runtime",
+        "@maven//:com_google_code_gson_gson",
+        "@maven//:com_google_guava_guava",
+        "@maven//:com_google_protobuf_protobuf_java",
+        "@maven//:org_apache_commons_commons_lang3",
+        "@maven//:org_apache_httpcomponents_core5_httpcore5",
+        "@maven//:org_slf4j_slf4j_api",
+    ],
+)
+
+java_binary(
+    name = "all_tests",
+    args = ["java/testng.xml"],
+    data = ["testng.xml"],
+    main_class = "org.testng.TestNG",
+    runtime_deps = [
+        ":io_ray_ray_performance_test",
+        ":io_ray_ray_runtime_test",
+        ":io_ray_ray_serve_test",
+        ":io_ray_ray_test",
+    ],
+)
+
+# We'd better make resource files can be accessed from 3rd party library.
+# More detail please see https://github.com/ray-project/ray/pull/21641.
+java_proto_compile(
+    name = "common_java_proto",
+    deps = ["@com_github_ray_project_ray//src/ray/protobuf:common_proto"],
+)
+
+java_proto_compile(
+    name = "runtime_env_common_java_proto",
+    deps = ["@com_github_ray_project_ray//src/ray/protobuf:runtime_env_common_proto"],
+)
+
+java_proto_compile(
+    name = "gcs_java_proto",
+    deps = ["@com_github_ray_project_ray//src/ray/protobuf:gcs_proto"],
+)
+
+java_proto_compile(
+    name = "serve_java_proto",
+    deps = ["@com_github_ray_project_ray//src/ray/protobuf:serve_proto"],
+)
+
+filegroup(
+    name = "all_java_proto",
+    srcs = [
+        ":common_java_proto",
+        ":gcs_java_proto",
+        ":runtime_env_common_java_proto",
+    ],
+)
+
+native_java_library("runtime", "core_worker_library_java", "//:libcore_worker_library_java.so")
+
+filegroup(
+    name = "java_native_deps",
+    srcs = [
+        ":core_worker_library_java",
+    ],
+)
+
+# Generates the dependencies needed by maven.
+genrule(
+    name = "cp_java_generated",
+    srcs = [
+        ":all_java_proto",
+        ":copy_pom_file",
+        ":serve_java_proto",
+    ],
+    outs = ["cp_java_generated.out"],
+    cmd = """
+        WORK_DIR="$$(pwd)"
+        # Copy protobuf-generated files.
+        rm -rf "$$WORK_DIR/java/runtime/src/main/java/io/ray/runtime/generated"
+        for f in $(locations //java:all_java_proto); do
+            unzip "$$f" -x META-INF/MANIFEST.MF -d "$$WORK_DIR/java/runtime/src/main/java"
+        done
+        rm -rf "$$WORK_DIR/java/serve/src/main/java/io/ray/serve/generated"
+        for f in $(locations //java:serve_java_proto); do
+            unzip "$$f" -x META-INF/MANIFEST.MF -d "$$WORK_DIR/java/serve/src/main/java"
+        done
+        date > $@
+    """,
+    local = 1,
+    tags = ["no-cache"],
+)
+
+# Generates the dependencies needed by maven.
+genrule(
+    name = "gen_maven_deps",
+    srcs = [
+        ":cp_java_generated",
+        ":java_native_deps",
+    ],
+    outs = ["gen_maven_deps.out"],
+    cmd = """
+        WORK_DIR="$${PWD}"
+        # Copy native dependencies.
+        OS_NAME=""
+        case "$${OSTYPE}" in
+          linux*) OS_NAME="linux";;
+          darwin*) OS_NAME="darwin";;
+          *) echo "$${OSTYPE} is not supported currently"; exit 1;;
+        esac
+        NATIVE_DEPS_DIR="$$WORK_DIR/java/runtime/native_dependencies/native/$$OS_NAME"
+        rm -rf "$$NATIVE_DEPS_DIR"
+        mkdir -p "$$NATIVE_DEPS_DIR"
+        for f in $(locations //java:java_native_deps); do
+            chmod +w "$$f"
+            cp "$$f" "$$NATIVE_DEPS_DIR"
+        done
+        date > $@
+    """,
+    local = 1,
+    tags = ["no-cache"],
+)
+
+genrule(
+    name = "copy_pom_file",
+    srcs = [
+        "//java:io_ray_ray_" + module + "_pom"
+        for module in all_modules
+    ],
+    outs = ["copy_pom_file.out"],
+    cmd = """
+        WORK_DIR="$$(pwd)"
+        cp -f $(location //java:io_ray_ray_api_pom) "$$WORK_DIR/java/api/pom.xml"
+        cp -f $(location //java:io_ray_ray_runtime_pom) "$$WORK_DIR/java/runtime/pom.xml"
+        cp -f $(location //java:io_ray_ray_test_pom) "$$WORK_DIR/java/test/pom.xml"
+        cp -f $(location //java:io_ray_ray_performance_test_pom) "$$WORK_DIR/java/performance_test/pom.xml"
+        cp -f $(location //java:io_ray_ray_serve_pom) "$$WORK_DIR/java/serve/pom.xml"
+        date > $@
+    """,
+    local = 1,
+    tags = ["no-cache"],
+)
+
+java_binary(
+    name = "ray_dist",
+    # This rule is used to package all Ray Java code and the third-party dependencies into a
+    # fat jar file. It's not really an executable jar. So we set its `main_class` to empty.
+    main_class = "",
+    runtime_deps = [
+        "//java:io_ray_ray_api",
+        "//java:io_ray_ray_runtime",
+        "//java:io_ray_ray_serve",
+    ],
+)
+
+jar_jar(
+    name = "ray_dist_shaded",
+    input_jar = "//java:ray_dist_deploy.jar",
+    rules = "//java:shade_rule",
+)
+
+# Shade dependencies in tests fat jar.
+jar_jar(
+    name = "all_tests_shaded",
+    input_jar = "//java:all_tests_deploy.jar",
+    rules = "//java:shade_rule",
+)
+
+genrule(
+    name = "ray_java_pkg",
+    srcs = [
+        "//java:ray_dist_shaded.jar",
+        "//java:gen_maven_deps",
+    ],
+    outs = ["ray_java_pkg.out"],
+    cmd = """
+        WORK_DIR="$$(pwd)"
+        rm -rf "$$WORK_DIR/python/ray/jars" && mkdir -p "$$WORK_DIR/python/ray/jars"
+        cp -f $(location //java:ray_dist_shaded.jar) "$$WORK_DIR/python/ray/jars/ray_dist.jar"
+        date > $@
+    """,
+    local = 1,
+    tags = ["no-cache"],
+)