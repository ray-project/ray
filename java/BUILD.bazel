load(
    "@com_github_johnynek_bazel_jar_jar//:jar_jar.bzl",
    "jar_jar",
)
<<<<<<< HEAD
load("@rules_java//java:java_binary.bzl", "java_binary")
load("@rules_java//java:java_import.bzl", "java_import")
load("@rules_java//java:java_library.bzl", "java_library")
load("@rules_java//java:java_test.bzl", "java_test")
load("@rules_proto_grpc//java:defs.bzl", "java_proto_compile")
load("//bazel:ray.bzl", "define_java_module", "native_java_library")
=======
load("@rules_pkg//pkg:mappings.bzl", "pkg_files")
load("@rules_pkg//pkg:zip.bzl", "pkg_zip")
>>>>>>> 51235c44

exports_files([
    "testng.xml",
    "checkstyle.xml",
    "checkstyle-suppressions.xml",
])

all_modules = [
    "api",
    "runtime",
    "serve",
    "test",
    "performance_test",
]

java_import(
    name = "all_modules",
    jars = [
        "libio_ray_ray_" + module + ".jar"
        for module in all_modules
    ] + [
        "libio_ray_ray_" + module + "-src.jar"
        for module in all_modules
    ] + [
        "all_tests_deploy.jar",
        "all_tests_deploy-src.jar",
    ],
    deps = [
        ":io_ray_ray_" + module
        for module in all_modules
    ] + [
        ":all_tests",
    ],
)

define_java_module(
    name = "api",
    visibility = ["//visibility:public"],
    deps = [
        "@maven//:com_lmax_disruptor",
        "@maven//:com_sun_xml_bind_jaxb_core",
        "@maven//:com_sun_xml_bind_jaxb_impl",
        "@maven//:javax_activation_activation",
        "@maven//:javax_xml_bind_jaxb_api",
        "@maven//:org_apache_logging_log4j_log4j_api",
        "@maven//:org_apache_logging_log4j_log4j_core",
        "@maven//:org_apache_logging_log4j_log4j_slf4j_impl",
        "@maven//:org_slf4j_slf4j_api",
    ],
)

define_java_module(
    name = "runtime",
    additional_resources = [
        ":java_native_deps",
    ],
    additional_srcs = [
        ":all_java_proto",
    ],
    define_test_lib = True,
    exclude_srcs = [
        "runtime/src/main/java/io/ray/runtime/generated/*.java",
    ],
    test_deps = [
        ":io_ray_ray_api",
        ":io_ray_ray_runtime",
        "@maven//:commons_io_commons_io",
        "@maven//:javax_xml_bind_jaxb_api",
        "@maven//:org_apache_commons_commons_lang3",
        "@maven//:org_testng_testng",
    ],
    visibility = ["//visibility:public"],
    deps = [
        ":io_ray_ray_api",
        "@maven//:com_fasterxml_jackson_core_jackson_databind",
        "@maven//:com_github_java_json_tools_json_schema_validator",
        "@maven//:com_google_code_gson_gson",
        "@maven//:com_google_guava_guava",
        "@maven//:com_google_protobuf_protobuf_java",
        "@maven//:com_google_protobuf_protobuf_java_util",
        "@maven//:com_lmax_disruptor",
        "@maven//:com_typesafe_config",
        "@maven//:commons_io_commons_io",
        "@maven//:de_ruedigermoeller_fst",
        "@maven//:net_java_dev_jna_jna",
        "@maven//:org_apache_commons_commons_lang3",
        "@maven//:org_apache_logging_log4j_log4j_api",
        "@maven//:org_apache_logging_log4j_log4j_core",
        "@maven//:org_apache_logging_log4j_log4j_slf4j_impl",
        "@maven//:org_msgpack_msgpack_core",
        "@maven//:org_ow2_asm_asm",
        "@maven//:org_slf4j_slf4j_api",
        "@maven//:org_testng_testng",
    ],
)

define_java_module(
    name = "test",
    # (WangTaoTheTonic)For cpp x-lang tests. See //cpp:cluster_mode_xlang_test.
    visibility = ["//cpp:__subpackages__"],
    deps = [
        ":io_ray_ray_api",
        ":io_ray_ray_runtime",
        "@maven//:com_google_code_gson_gson",
        "@maven//:com_google_guava_guava",
        "@maven//:com_google_protobuf_protobuf_java",
        "@maven//:com_lmax_disruptor",
        "@maven//:com_sun_xml_bind_jaxb_core",
        "@maven//:com_sun_xml_bind_jaxb_impl",
        "@maven//:commons_io_commons_io",
        "@maven//:javax_xml_bind_jaxb_api",
        "@maven//:org_apache_commons_commons_lang3",
        "@maven//:org_apache_logging_log4j_log4j_api",
        "@maven//:org_apache_logging_log4j_log4j_core",
        "@maven//:org_apache_logging_log4j_log4j_slf4j_impl",
        "@maven//:org_slf4j_slf4j_api",
        "@maven//:org_testng_testng",
    ],
)

define_java_module(
    name = "performance_test",
    deps = [
        ":io_ray_ray_api",
        ":io_ray_ray_runtime",
        "@maven//:com_google_code_gson_gson",
        "@maven//:com_google_guava_guava",
        "@maven//:com_lmax_disruptor",
        "@maven//:commons_io_commons_io",
        "@maven//:org_apache_commons_commons_lang3",
        "@maven//:org_apache_logging_log4j_log4j_api",
        "@maven//:org_apache_logging_log4j_log4j_core",
        "@maven//:org_apache_logging_log4j_log4j_slf4j_impl",
        "@maven//:org_slf4j_slf4j_api",
    ],
)

define_java_module(
    name = "serve",
    additional_srcs = [
        ":serve_java_proto",
    ],
    define_test_lib = True,
    exclude_srcs = [
        "serve/src/main/java/io/ray/serve/generated/*.java",
    ],
    test_deps = [
        ":io_ray_ray_api",
        ":io_ray_ray_runtime",
        ":io_ray_ray_serve",
        "@maven//:com_google_code_gson_gson",
        "@maven//:com_google_guava_guava",
        "@maven//:com_google_protobuf_protobuf_java",
        "@maven//:commons_io_commons_io",
        "@maven//:org_apache_commons_commons_lang3",
        "@maven//:org_apache_httpcomponents_client5_httpclient5",
        "@maven//:org_apache_httpcomponents_client5_httpclient5_fluent",
        "@maven//:org_apache_httpcomponents_core5_httpcore5",
        "@maven//:org_slf4j_slf4j_api",
        "@maven//:org_testng_testng",
    ],
    visibility = ["//visibility:public"],
    deps = [
        ":io_ray_ray_api",
        ":io_ray_ray_runtime",
        "@maven//:com_google_code_gson_gson",
        "@maven//:com_google_guava_guava",
        "@maven//:com_google_protobuf_protobuf_java",
        "@maven//:org_apache_commons_commons_lang3",
        "@maven//:org_apache_httpcomponents_core5_httpcore5",
        "@maven//:org_slf4j_slf4j_api",
    ],
)

java_library(
    name = "all_tests_lib",
    runtime_deps = [
        ":io_ray_ray_performance_test",
        ":io_ray_ray_runtime_test",
        ":io_ray_ray_serve_test",
        ":io_ray_ray_test",
    ],
)

java_test(
    name = "all_tests",
    testonly = True,
    args = ["java/testng.xml"],
    data = [
        "testng.xml",
        ":ray_java_pkg",
        "//:ray_pkg",
    ],
    main_class = "org.testng.TestNG",
    resources = [
        "//cpp:counter.so",
        "//cpp:plus.so",
    ],
    tags = ["local"],
    runtime_deps = [
        ":all_tests_lib",
    ],
)

# 0. `cp testng_custom_template.xml testng_custom.xml`
# 1. Specify test class/method in `testng_custom.xml`
# 2. `bazel test //java:custom_test --test_output=streamed`
java_test(
    name = "custom_test",
    args = ["java/testng_custom.xml"],
    data = [
        "testng_custom.xml",
        ":ray_java_pkg",
        "//:ray_pkg",
    ],
    main_class = "org.testng.TestNG",
    tags = ["local"],
    runtime_deps = [
        ":all_tests_lib",
    ],
)

# We'd better make resource files can be accessed from 3rd party library.
# More detail please see https://github.com/ray-project/ray/pull/21641.
java_proto_compile(
    name = "common_java_proto",
    deps = ["@com_github_ray_project_ray//src/ray/protobuf:common_proto"],
)

java_proto_compile(
    name = "runtime_env_common_java_proto",
    deps = ["@com_github_ray_project_ray//src/ray/protobuf:runtime_env_common_proto"],
)

java_proto_compile(
    name = "gcs_java_proto",
    deps = ["@com_github_ray_project_ray//src/ray/protobuf:gcs_proto"],
)

java_proto_compile(
    name = "serve_java_proto",
    deps = ["@com_github_ray_project_ray//src/ray/protobuf:serve_proto"],
)

filegroup(
    name = "all_java_proto",
    srcs = [
        ":common_java_proto",
        ":gcs_java_proto",
        ":runtime_env_common_java_proto",
    ],
)

native_java_library(
    name = "core_worker_library_java",
    module_name = "runtime",
    native_library_name = "//src/ray/core_worker/lib/java:libcore_worker_library_java.so",
)

filegroup(
    name = "java_native_deps",
    srcs = [
        ":core_worker_library_java",
    ],
)

pkg_files(
    name = "api_pom_files",
    srcs = ["io_ray_ray_api_pom"],
    prefix = "java/api/",
    visibility = ["//visibility:private"],
    renames = {
        "io_ray_ray_api_pom.xml": "pom.xml",
    },
)

pkg_files(
    name = "runtime_pom_files",
    srcs = ["io_ray_ray_runtime_pom"],
    prefix = "java/runtime/",
    visibility = ["//visibility:private"],
    renames = {
        "io_ray_ray_runtime_pom.xml": "pom.xml",
    },
)

pkg_files(
    name = "test_pom_files",
    srcs = ["io_ray_ray_test_pom"],
    prefix = "java/test/",
    visibility = ["//visibility:private"],
    renames = {
        "io_ray_ray_test_pom.xml": "pom.xml",
    },
)

pkg_files(
    name = "performance_test_pom_files",
    srcs = ["io_ray_ray_performance_test_pom"],
    prefix = "java/performance_test/",
    visibility = ["//visibility:private"],
    renames = {
        "io_ray_ray_performance_test_pom.xml": "pom.xml",
    },
)

pkg_files(
    name = "serve_pom_files",
    srcs = ["io_ray_ray_serve_pom"],
    prefix = "java/serve/",
    visibility = ["//visibility:private"],
    renames = {
        "io_ray_ray_serve_pom.xml": "pom.xml",
    },
)

pkg_zip(
    name = "pom_files",
    srcs = [
        ":api_pom_files",
        ":runtime_pom_files",
        ":test_pom_files",
        ":performance_test_pom_files",
        ":serve_pom_files",
    ],
    visibility = ["//visibility:private"],
)

genrule(
    name = "copy_pom_files",
    srcs = [
        ":pom_files.zip",
    ],
    outs = ["copy_pom_files.sum"],
    cmd = """
        unzip -q -o $(location :pom_files.zip) -d "$$(pwd)" &&
        if [[ "$$OSTYPE" =~ ^darwin ]]; then shasum $< > $@ ; else sha1sum $< > $@ ; fi
    """,
    local = 1,
    tags = ["no-cache"],
    visibility = ["//visibility:private"],
)

# Generates the dependencies needed by maven.
genrule(
    name = "cp_java_generated_zip",
    srcs = [
        ":all_java_proto",
        ":serve_java_proto",
    ],
    outs = ["cp_java_generated.zip"],
    cmd = """
        set -euo pipefail

        tmpdir=$$(mktemp -d)

        mkdir -p "$$tmpdir/java/runtime/src/main/java/io/ray/runtime/generated"
        for f in $(locations :all_java_proto); do
            unzip -q "$$f" -x META-INF/MANIFEST.MF -d "$$tmpdir/java/runtime/src/main/java"
        done

        mkdir -p "$$tmpdir/java/serve/src/main/java/io/ray/serve/generated"
        for f in $(locations :serve_java_proto); do
            unzip -q "$$f" -x META-INF/MANIFEST.MF -d "$$tmpdir/java/serve/src/main/java"
        done

        (cd "$$tmpdir"; zip -0 -q -r out.zip "java")
        mv "$$tmpdir/out.zip" $@

        rm -rf "$$tmpdir"
    """,
    visibility = ["//visibility:private"],
)

genrule(
    name = "cp_java_generated",
    srcs = [
        ":cp_java_generated_zip",
    ],
    outs = ["cp_java_generated.out"],
    cmd = """
        WORK_DIR="$$(pwd)"

        rm -rf "$$WORK_DIR/java/runtime/src/main/java/io/ray/runtime/generated"
        rm -rf "$$WORK_DIR/java/serve/src/main/java/io/ray/serve/generated"

        unzip -q -o $(location :cp_java_generated_zip) -d "$$WORK_DIR"
        if [[ "$$OSTYPE" =~ ^darwin ]]; then shasum $< > $@ ; else sha1sum $< > $@ ; fi
    """,
    local = 1,
    tags = ["no-cache"],
    visibility = ["//visibility:private"],
)

# Generates the dependencies needed by maven.
genrule(
    name = "gen_maven_deps",
    srcs = [
        ":copy_pom_files",
        ":cp_java_generated",
        ":java_native_deps",
    ],
    outs = ["gen_maven_deps.out"],
    cmd = """
        WORK_DIR="$${PWD}"
        # Copy native dependencies.
        OS_NAME=""
        case "$${OSTYPE}" in
          linux*) OS_NAME="linux";;
          darwin*) OS_NAME="darwin";;
          *) echo "$${OSTYPE} is not supported currently"; exit 1;;
        esac
        NATIVE_DEPS_DIR="$$WORK_DIR/java/runtime/native_dependencies/native/$$OS_NAME"
        rm -rf "$$NATIVE_DEPS_DIR"
        mkdir -p "$$NATIVE_DEPS_DIR"
        echo "# gen_maven_deps" > $@
        for f in $(locations //java:java_native_deps); do
            chmod +w "$$f"
            cp "$$f" "$$NATIVE_DEPS_DIR"
            if [[ "$$OSTYPE" =~ ^darwin ]]; then shasum "$$f" >> $@ ; else sha1sum "$$f" >> $@ ; fi
        done
    """,
    local = 1,
    tags = ["no-cache"],
    visibility = ["//visibility:private"],
)

java_binary(
    name = "ray_dist",
    # This rule is used to package all Ray Java code and the third-party dependencies into a
    # fat jar file. It's not really an executable jar. So we set its `main_class` to empty.
    main_class = "",
    runtime_deps = [
        "//java:io_ray_ray_api",
        "//java:io_ray_ray_runtime",
        "//java:io_ray_ray_serve",
    ],
)

jar_jar(
    name = "ray_dist_shaded",
    input_jar = "//java:ray_dist_deploy.jar",
    rules = "//java:shade_rule",
)

# Shade dependencies in tests fat jar.
jar_jar(
    name = "all_tests_shaded",
    input_jar = "//java:all_tests_deploy.jar",
    rules = "//java:shade_rule",
)

pkg_files(
    name = "ray_java_pkg_files",
    srcs = [
        ":ray_dist_shaded.jar",
    ],
    prefix = "ray/jars/",
    renames = {
        "ray_dist_shaded.jar": "ray_dist.jar",
    },
)

pkg_zip(
    name = "ray_java_pkg_zip",
    out = "ray_java_pkg.zip",
    srcs = [
        ":ray_java_pkg_files",
    ],
    visibility = ["//visibility:private"],
)

genrule(
    name = "ray_java_pkg",
    srcs = [
        "ray_java_pkg.zip",
        ":gen_maven_deps",
    ],
    outs = ["ray_java_pkg.out"],
    cmd = """
        WORK_DIR="$$(pwd)" &&
        rm -rf "$$WORK_DIR/python/ray/jars" && mkdir -p "$$WORK_DIR/python/ray/jars" &&
        unzip -q $(location ray_java_pkg.zip) -d "$$WORK_DIR/python" &&
        if [[ "$$OSTYPE" =~ ^darwin ]]; then shasum $(SRCS) > $@ ; else sha1sum $(SRCS) > $@ ; fi
    """,
    local = 1,
    tags = ["no-cache"],
    visibility = ["//visibility:private"],
)<|MERGE_RESOLUTION|>--- conflicted
+++ resolved
@@ -2,17 +2,14 @@
     "@com_github_johnynek_bazel_jar_jar//:jar_jar.bzl",
     "jar_jar",
 )
-<<<<<<< HEAD
 load("@rules_java//java:java_binary.bzl", "java_binary")
 load("@rules_java//java:java_import.bzl", "java_import")
 load("@rules_java//java:java_library.bzl", "java_library")
 load("@rules_java//java:java_test.bzl", "java_test")
+load("@rules_pkg//pkg:mappings.bzl", "pkg_files")
+load("@rules_pkg//pkg:zip.bzl", "pkg_zip")
 load("@rules_proto_grpc//java:defs.bzl", "java_proto_compile")
 load("//bazel:ray.bzl", "define_java_module", "native_java_library")
-=======
-load("@rules_pkg//pkg:mappings.bzl", "pkg_files")
-load("@rules_pkg//pkg:zip.bzl", "pkg_zip")
->>>>>>> 51235c44
 
 exports_files([
     "testng.xml",
@@ -283,60 +280,60 @@
     name = "api_pom_files",
     srcs = ["io_ray_ray_api_pom"],
     prefix = "java/api/",
-    visibility = ["//visibility:private"],
     renames = {
         "io_ray_ray_api_pom.xml": "pom.xml",
     },
+    visibility = ["//visibility:private"],
 )
 
 pkg_files(
     name = "runtime_pom_files",
     srcs = ["io_ray_ray_runtime_pom"],
     prefix = "java/runtime/",
-    visibility = ["//visibility:private"],
     renames = {
         "io_ray_ray_runtime_pom.xml": "pom.xml",
     },
+    visibility = ["//visibility:private"],
 )
 
 pkg_files(
     name = "test_pom_files",
     srcs = ["io_ray_ray_test_pom"],
     prefix = "java/test/",
-    visibility = ["//visibility:private"],
     renames = {
         "io_ray_ray_test_pom.xml": "pom.xml",
     },
+    visibility = ["//visibility:private"],
 )
 
 pkg_files(
     name = "performance_test_pom_files",
     srcs = ["io_ray_ray_performance_test_pom"],
     prefix = "java/performance_test/",
-    visibility = ["//visibility:private"],
     renames = {
         "io_ray_ray_performance_test_pom.xml": "pom.xml",
     },
+    visibility = ["//visibility:private"],
 )
 
 pkg_files(
     name = "serve_pom_files",
     srcs = ["io_ray_ray_serve_pom"],
     prefix = "java/serve/",
-    visibility = ["//visibility:private"],
     renames = {
         "io_ray_ray_serve_pom.xml": "pom.xml",
     },
+    visibility = ["//visibility:private"],
 )
 
 pkg_zip(
     name = "pom_files",
     srcs = [
         ":api_pom_files",
+        ":performance_test_pom_files",
         ":runtime_pom_files",
+        ":serve_pom_files",
         ":test_pom_files",
-        ":performance_test_pom_files",
-        ":serve_pom_files",
     ],
     visibility = ["//visibility:private"],
 )
@@ -478,10 +475,10 @@
 
 pkg_zip(
     name = "ray_java_pkg_zip",
+    srcs = [
+        ":ray_java_pkg_files",
+    ],
     out = "ray_java_pkg.zip",
-    srcs = [
-        ":ray_java_pkg_files",
-    ],
     visibility = ["//visibility:private"],
 )
 
