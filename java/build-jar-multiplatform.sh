--- conflicted
+++ resolved
@@ -1,413 +1,197 @@
-<<<<<<< HEAD
-#!/bin/bash
-
-set -x
-
-# Cause the script to exit if a single command fails.
-set -e
-
-ROOT_DIR="$(cd "$(dirname "${BASH_SOURCE:-$0}")"; pwd)"
-WORKSPACE_DIR="${ROOT_DIR}/.."
-JAVA_DIRS_PATH=('java' 'streaming/java')
-RAY_JAVA_MODULES=('api' 'runtime')
-RAY_STREAMING_JAVA_MODULES=('streaming-api' 'streaming-runtime' 'streaming-state')
-JAR_BASE_DIR="$WORKSPACE_DIR"/.jar
-mkdir -p "$JAR_BASE_DIR"
-cd "$WORKSPACE_DIR/java"
-# ray jar version, ex: 0.1-SNAPSHORT
-version=$(python -c "import xml.etree.ElementTree as ET;  r = ET.parse('pom.xml').getroot(); print(r.find(r.tag.replace('project', 'version')).text);" | tail -n 1)
-cd -
-
-check_java_version() {
-  local VERSION
-  VERSION=$(java  -version 2>&1 | awk -F '"' '/version/ {print $2}')
-  if [[ ! $VERSION =~ 1.8 ]]; then
-    echo "Java version is $VERSION. Please install jkd8."
-    exit 1
-  fi
-}
-
-build_jars() {
-  local platform="$1"
-  local bazel_build="${2:-true}"
-  echo "bazel_build $bazel_build"
-  echo "Start building jar for $platform"
-  local JAR_DIR="$JAR_BASE_DIR/$platform"
-  mkdir -p "$JAR_DIR"
-  for p in "${JAVA_DIRS_PATH[@]}"; do
-    cd "$WORKSPACE_DIR/$p"
-    bazel build cp_java_generated
-    if [[ $bazel_build == "true" ]]; then
-      echo "Starting building java native dependencies for $p"
-      bazel build gen_maven_deps
-      echo "Finished building java native dependencies for $p"
-    fi
-    echo "Start building jars for $p"
-    mvn -T16 clean package install -Dmaven.test.skip=true -Dcheckstyle.skip
-    mvn -T16 source:jar -Dmaven.test.skip=true -Dcheckstyle.skip
-    echo "Finished building jars for $p"
-  done
-  copy_jars "$JAR_DIR"
-  # ray runtime jar and streaming runtime jar are in a dir specifed by maven-jar-plugin
-  cp -f "$WORKSPACE_DIR"/build/java/ray*.jar "$JAR_DIR"
-  cp -f "$WORKSPACE_DIR"/streaming/build/java/streaming*.jar "$JAR_DIR"
-  echo "Finished building jar for $platform"
-}
-
-copy_jars() {
-  local JAR_DIR="$1"
-  echo "Copy to dir $JAR_DIR"
-  for module in "${RAY_JAVA_MODULES[@]}"; do
-    cp -f "$WORKSPACE_DIR"/java/"$module"/target/*jar "$JAR_DIR"
-  done
-  for module in "${RAY_STREAMING_JAVA_MODULES[@]}"; do
-    cp -f "$WORKSPACE_DIR"/streaming/java/"$module"/target/*jar "$JAR_DIR"
-  done
-  # ray runtime jar and streaming runtime jar are in a dir specifed by maven-jar-plugin
-  cp -f "$WORKSPACE_DIR"/build/java/ray*.jar "$JAR_DIR"
-  cp -f "$WORKSPACE_DIR"/streaming/build/java/streaming*.jar "$JAR_DIR"
-}
-
-# This function assuem all dependencies are installed already.
-build_jars_linux() {
-  build_jars linux
-}
-
-# This function assuem all dependencies are installed already.
-build_jars_darwin() {
-  build_jars darwin
-}
-
-build_jars_multiplatform() {
-  if [ "${TRAVIS-}" = true ]; then
-    if [[ "${TRAVIS_REPO_SLUG-}" != "ray-project/ray" || "${TRAVIS_PULL_REQUEST-}" != "false" ]]; then
-      echo "Skip build multiplatform jars when this build is from a pull request or
-        not a build for commit in ray-project/ray."
-      return
-    fi
-  fi
-  if download_jars "ray-runtime-$version.jar" "streaming-runtime-$version.jar"; then
-    prepare_native
-    build_jars multiplatform false
-  else
-    echo "download_jars failed, skip building multiplatform jars"
-  fi
-}
-
-# Download darwin/windows ray-related jar from s3
-# This function assumes linux jars exist already.
-download_jars() {
-  local wait_time=0
-  local sleep_time_units=60
-
-  for f in "$@"; do
-    for os in 'darwin' 'linux' 'windows'; do
-      if [[ "$os" == "windows" ]]; then
-        continue
-      fi
-      local url="https://ray-wheels.s3-us-west-2.amazonaws.com/jars/$TRAVIS_BRANCH/$TRAVIS_COMMIT/$os/$f"
-      mkdir -p "$JAR_BASE_DIR/$os"
-      local dest_file="$JAR_BASE_DIR/$os/$f"
-      echo "Jar url: $url"
-      echo "Jar dest_file: $dest_file"
-      while true; do
-        if ! wget -q "$url" -O "$dest_file">/dev/null; then
-          echo "Waiting $url to be ready for $wait_time seconds..."
-          sleep $sleep_time_units
-          wait_time=$((wait_time + sleep_time_units))
-          if [[ wait_time == $((sleep_time_units * 100)) ]]; then
-            echo "Download $url timeout"
-            return 1
-          fi
-        else
-          echo "Download $url to $dest_file succeed"
-          break
-        fi
-      done
-    done
-  done
-  echo "Download jars took $wait_time seconds"
-}
-
-# prepare native binaries and libraries.
-prepare_native() {
-  for os in 'darwin' 'linux'; do
-    cd "$JAR_BASE_DIR/$os"
-    jar xf "ray-runtime-$version.jar" "native/$os"
-    local native_dir="$WORKSPACE_DIR/java/runtime/native_dependencies/native/$os"
-    mkdir -p "$native_dir"
-    rm -rf "$native_dir"
-    mv "native/$os" "$native_dir"
-    jar xf "streaming-runtime-$version.jar" "native/$os"
-    local native_dir="$WORKSPACE_DIR/streaming/java/streaming-runtime/native_dependencies/native/$os"
-    mkdir -p "$native_dir"
-    rm -rf "$native_dir"
-    mv "native/$os" "$native_dir"
-  done
-}
-
-# Return 0 if native bianries and libraries exist and 1 if not.
-native_files_exist() {
-  local os
-  for os in 'darwin' 'linux'; do
-    native_dirs=()
-    native_dirs+=("$WORKSPACE_DIR/java/runtime/native_dependencies/native/$os")
-    native_dirs+=("$WORKSPACE_DIR/streaming/java/streaming-runtime/native_dependencies/native/$os")
-    for native_dir in "${native_dirs[@]}"; do
-      if [ ! -d "$native_dir" ]; then
-        echo "$native_dir doesn't exist"
-        return 1
-      fi
-    done
-  done
-}
-
-# This function assume all multiplatform binaries are prepared already.
-deploy_jars() {
-  if [ "${TRAVIS-}" = true ]; then
-    mkdir -p ~/.m2
-    echo "<settings><servers><server><id>ossrh</id><username>${OSSRH_KEY}</username><password>${OSSRH_TOKEN}</password></server></servers></settings>" > ~/.m2/settings.xml
-    if [[ "$TRAVIS_REPO_SLUG" != "ray-project/ray" ||
-     "$TRAVIS_PULL_REQUEST" != "false" || "$TRAVIS_BRANCH" != "master" ]]; then
-      echo "Skip deploying jars when this build is from a pull request or
-      not a build for commit of master branch in ray-project/ray"
-      return
-    fi
-  fi
-  echo "Start deploying jars"
-  if native_files_exist; then
-    (
-      cd "$WORKSPACE_DIR/java"
-      mvn -T16 install deploy -Dmaven.test.skip=true -Dcheckstyle.skip -Prelease -Dgpg.skip="${GPG_SKIP:-true}"
-    )
-    (
-      cd "$WORKSPACE_DIR/streaming/java"
-      mvn -T16 deploy -Dmaven.test.skip=true -Dcheckstyle.skip -Prelease -Dgpg.skip="${GPG_SKIP:-true}"
-    )
-    echo "Finished deploying jars"
-  else
-    echo "Native bianries/libraries are not ready, skip deploying jars."
-  fi
-}
-
-if [ -z "${BUILDKITE-}" ]; then
-  check_java_version
-fi
-
-case "$1" in
-linux) # build jars that only contains Linux binaries.
-  build_jars_linux
-  ;;
-darwin) # build jars that only contains macos binaries.
-  build_jars_darwin
-  ;;
-multiplatform) # downloading jars of multiple platforms and packaging them into one jar.
-  build_jars_multiplatform
-  ;;
-deploy) # Deploy jars to maven repository.
-  deploy_jars
-  ;;
-*)
-  echo "Execute command $*"
-  "$@"
-  ;;
-esac
-=======
-#!/bin/bash
-
-set -x
-
-# Cause the script to exit if a single command fails.
-set -e
-
-ROOT_DIR="$(cd "$(dirname "${BASH_SOURCE:-$0}")"; pwd)"
-WORKSPACE_DIR="${ROOT_DIR}/.."
-JAVA_DIRS_PATH=('java')
-RAY_JAVA_MODULES=('api' 'runtime')
-JAR_BASE_DIR="$WORKSPACE_DIR"/.jar
-mkdir -p "$JAR_BASE_DIR"
-cd "$WORKSPACE_DIR/java"
-# ray jar version, ex: 0.1-SNAPSHORT
-version=$(python -c "import xml.etree.ElementTree as ET;  r = ET.parse('pom.xml').getroot(); print(r.find(r.tag.replace('project', 'version')).text);" | tail -n 1)
-cd -
-
-check_java_version() {
-  local VERSION
-  VERSION=$(java  -version 2>&1 | awk -F '"' '/version/ {print $2}')
-  if [[ ! $VERSION =~ 1.8 ]]; then
-    echo "Java version is $VERSION. Please install jkd8."
-    exit 1
-  fi
-}
-
-build_jars() {
-  local platform="$1"
-  local bazel_build="${2:-true}"
-  echo "bazel_build $bazel_build"
-  echo "Start building jar for $platform"
-  local JAR_DIR="$JAR_BASE_DIR/$platform"
-  mkdir -p "$JAR_DIR"
-  for p in "${JAVA_DIRS_PATH[@]}"; do
-    cd "$WORKSPACE_DIR/$p"
-    bazel build cp_java_generated
-    if [[ $bazel_build == "true" ]]; then
-      echo "Starting building java native dependencies for $p"
-      bazel build gen_maven_deps
-      echo "Finished building java native dependencies for $p"
-    fi
-    echo "Start building jars for $p"
-    mvn -T16 clean package install -Dmaven.test.skip=true -Dcheckstyle.skip
-    mvn -T16 source:jar -Dmaven.test.skip=true -Dcheckstyle.skip
-    echo "Finished building jars for $p"
-  done
-  copy_jars "$JAR_DIR"
-  # ray runtime jar is in a dir specifed by maven-jar-plugin
-  cp -f "$WORKSPACE_DIR"/build/java/ray*.jar "$JAR_DIR"
-  echo "Finished building jar for $platform"
-}
-
-copy_jars() {
-  local JAR_DIR="$1"
-  echo "Copy to dir $JAR_DIR"
-  for module in "${RAY_JAVA_MODULES[@]}"; do
-    cp -f "$WORKSPACE_DIR"/java/"$module"/target/*jar "$JAR_DIR"
-  done
-  # ray runtime jar is in a dir specifed by maven-jar-plugin
-  cp -f "$WORKSPACE_DIR"/build/java/ray*.jar "$JAR_DIR"
-}
-
-# This function assuem all dependencies are installed already.
-build_jars_linux() {
-  build_jars linux
-}
-
-# This function assuem all dependencies are installed already.
-build_jars_darwin() {
-  build_jars darwin
-}
-
-build_jars_multiplatform() {
-  if [ "${TRAVIS-}" = true ]; then
-    if [[ "${TRAVIS_REPO_SLUG-}" != "ray-project/ray" || "${TRAVIS_PULL_REQUEST-}" != "false" ]]; then
-      echo "Skip build multiplatform jars when this build is from a pull request or
-        not a build for commit in ray-project/ray."
-      return
-    fi
-  fi
-  if download_jars "ray-runtime-$version.jar"; then
-    prepare_native
-    build_jars multiplatform false
-  else
-    echo "download_jars failed, skip building multiplatform jars"
-  fi
-}
-
-# Download darwin/windows ray-related jar from s3
-# This function assumes linux jars exist already.
-download_jars() {
-  local wait_time=0
-  local sleep_time_units=60
-
-  for f in "$@"; do
-    for os in 'darwin' 'linux' 'windows'; do
-      if [[ "$os" == "windows" ]]; then
-        continue
-      fi
-      local url="https://ray-wheels.s3-us-west-2.amazonaws.com/jars/$TRAVIS_BRANCH/$TRAVIS_COMMIT/$os/$f"
-      mkdir -p "$JAR_BASE_DIR/$os"
-      local dest_file="$JAR_BASE_DIR/$os/$f"
-      echo "Jar url: $url"
-      echo "Jar dest_file: $dest_file"
-      while true; do
-        if ! wget -q "$url" -O "$dest_file">/dev/null; then
-          echo "Waiting $url to be ready for $wait_time seconds..."
-          sleep $sleep_time_units
-          wait_time=$((wait_time + sleep_time_units))
-          if [[ wait_time == $((sleep_time_units * 100)) ]]; then
-            echo "Download $url timeout"
-            return 1
-          fi
-        else
-          echo "Download $url to $dest_file succeed"
-          break
-        fi
-      done
-    done
-  done
-  echo "Download jars took $wait_time seconds"
-}
-
-# prepare native binaries and libraries.
-prepare_native() {
-  for os in 'darwin' 'linux'; do
-    cd "$JAR_BASE_DIR/$os"
-    jar xf "ray-runtime-$version.jar" "native/$os"
-    local native_dir="$WORKSPACE_DIR/java/runtime/native_dependencies/native/$os"
-    mkdir -p "$native_dir"
-    rm -rf "$native_dir"
-    mv "native/$os" "$native_dir"
-  done
-}
-
-# Return 0 if native bianries and libraries exist and 1 if not.
-native_files_exist() {
-  local os
-  for os in 'darwin' 'linux'; do
-    native_dirs=()
-    native_dirs+=("$WORKSPACE_DIR/java/runtime/native_dependencies/native/$os")
-    for native_dir in "${native_dirs[@]}"; do
-      if [ ! -d "$native_dir" ]; then
-        echo "$native_dir doesn't exist"
-        return 1
-      fi
-    done
-  done
-}
-
-# This function assume all multiplatform binaries are prepared already.
-deploy_jars() {
-  if [ "${TRAVIS-}" = true ]; then
-    mkdir -p ~/.m2
-    echo "<settings><servers><server><id>ossrh</id><username>${OSSRH_KEY}</username><password>${OSSRH_TOKEN}</password></server></servers></settings>" > ~/.m2/settings.xml
-    if [[ "$TRAVIS_REPO_SLUG" != "ray-project/ray" ||
-     "$TRAVIS_PULL_REQUEST" != "false" || "$TRAVIS_BRANCH" != "master" ]]; then
-      echo "Skip deploying jars when this build is from a pull request or
-      not a build for commit of master branch in ray-project/ray"
-      return
-    fi
-  fi
-  echo "Start deploying jars"
-  if native_files_exist; then
-    (
-      cd "$WORKSPACE_DIR/java"
-      mvn -T16 install deploy -Dmaven.test.skip=true -Dcheckstyle.skip -Prelease -Dgpg.skip="${GPG_SKIP:-true}"
-    )
-    echo "Finished deploying jars"
-  else
-    echo "Native bianries/libraries are not ready, skip deploying jars."
-  fi
-}
-
-if [ -z "${BUILDKITE-}" ]; then
-  check_java_version
-fi
-
-case "$1" in
-linux) # build jars that only contains Linux binaries.
-  build_jars_linux
-  ;;
-darwin) # build jars that only contains macos binaries.
-  build_jars_darwin
-  ;;
-multiplatform) # downloading jars of multiple platforms and packaging them into one jar.
-  build_jars_multiplatform
-  ;;
-deploy) # Deploy jars to maven repository.
-  deploy_jars
-  ;;
-*)
-  echo "Execute command $*"
-  "$@"
-  ;;
-esac
->>>>>>> 19672688
+#!/bin/bash
+
+set -x
+
+# Cause the script to exit if a single command fails.
+set -e
+
+ROOT_DIR="$(cd "$(dirname "${BASH_SOURCE:-$0}")"; pwd)"
+WORKSPACE_DIR="${ROOT_DIR}/.."
+JAVA_DIRS_PATH=('java')
+RAY_JAVA_MODULES=('api' 'runtime')
+JAR_BASE_DIR="$WORKSPACE_DIR"/.jar
+mkdir -p "$JAR_BASE_DIR"
+cd "$WORKSPACE_DIR/java"
+# ray jar version, ex: 0.1-SNAPSHORT
+version=$(python -c "import xml.etree.ElementTree as ET;  r = ET.parse('pom.xml').getroot(); print(r.find(r.tag.replace('project', 'version')).text);" | tail -n 1)
+cd -
+
+check_java_version() {
+  local VERSION
+  VERSION=$(java  -version 2>&1 | awk -F '"' '/version/ {print $2}')
+  if [[ ! $VERSION =~ 1.8 ]]; then
+    echo "Java version is $VERSION. Please install jkd8."
+    exit 1
+  fi
+}
+
+build_jars() {
+  local platform="$1"
+  local bazel_build="${2:-true}"
+  echo "bazel_build $bazel_build"
+  echo "Start building jar for $platform"
+  local JAR_DIR="$JAR_BASE_DIR/$platform"
+  mkdir -p "$JAR_DIR"
+  for p in "${JAVA_DIRS_PATH[@]}"; do
+    cd "$WORKSPACE_DIR/$p"
+    bazel build cp_java_generated
+    if [[ $bazel_build == "true" ]]; then
+      echo "Starting building java native dependencies for $p"
+      bazel build gen_maven_deps
+      echo "Finished building java native dependencies for $p"
+    fi
+    echo "Start building jars for $p"
+    mvn -T16 clean package install -Dmaven.test.skip=true -Dcheckstyle.skip
+    mvn -T16 source:jar -Dmaven.test.skip=true -Dcheckstyle.skip
+    echo "Finished building jars for $p"
+  done
+  copy_jars "$JAR_DIR"
+  # ray runtime jar is in a dir specifed by maven-jar-plugin
+  cp -f "$WORKSPACE_DIR"/build/java/ray*.jar "$JAR_DIR"
+  echo "Finished building jar for $platform"
+}
+
+copy_jars() {
+  local JAR_DIR="$1"
+  echo "Copy to dir $JAR_DIR"
+  for module in "${RAY_JAVA_MODULES[@]}"; do
+    cp -f "$WORKSPACE_DIR"/java/"$module"/target/*jar "$JAR_DIR"
+  done
+  # ray runtime jar is in a dir specifed by maven-jar-plugin
+  cp -f "$WORKSPACE_DIR"/build/java/ray*.jar "$JAR_DIR"
+}
+
+# This function assuem all dependencies are installed already.
+build_jars_linux() {
+  build_jars linux
+}
+
+# This function assuem all dependencies are installed already.
+build_jars_darwin() {
+  build_jars darwin
+}
+
+build_jars_multiplatform() {
+  if [ "${TRAVIS-}" = true ]; then
+    if [[ "${TRAVIS_REPO_SLUG-}" != "ray-project/ray" || "${TRAVIS_PULL_REQUEST-}" != "false" ]]; then
+      echo "Skip build multiplatform jars when this build is from a pull request or
+        not a build for commit in ray-project/ray."
+      return
+    fi
+  fi
+  if download_jars "ray-runtime-$version.jar"; then
+    prepare_native
+    build_jars multiplatform false
+  else
+    echo "download_jars failed, skip building multiplatform jars"
+  fi
+}
+
+# Download darwin/windows ray-related jar from s3
+# This function assumes linux jars exist already.
+download_jars() {
+  local wait_time=0
+  local sleep_time_units=60
+
+  for f in "$@"; do
+    for os in 'darwin' 'linux' 'windows'; do
+      if [[ "$os" == "windows" ]]; then
+        continue
+      fi
+      local url="https://ray-wheels.s3-us-west-2.amazonaws.com/jars/$TRAVIS_BRANCH/$TRAVIS_COMMIT/$os/$f"
+      mkdir -p "$JAR_BASE_DIR/$os"
+      local dest_file="$JAR_BASE_DIR/$os/$f"
+      echo "Jar url: $url"
+      echo "Jar dest_file: $dest_file"
+      while true; do
+        if ! wget -q "$url" -O "$dest_file">/dev/null; then
+          echo "Waiting $url to be ready for $wait_time seconds..."
+          sleep $sleep_time_units
+          wait_time=$((wait_time + sleep_time_units))
+          if [[ wait_time == $((sleep_time_units * 100)) ]]; then
+            echo "Download $url timeout"
+            return 1
+          fi
+        else
+          echo "Download $url to $dest_file succeed"
+          break
+        fi
+      done
+    done
+  done
+  echo "Download jars took $wait_time seconds"
+}
+
+# prepare native binaries and libraries.
+prepare_native() {
+  for os in 'darwin' 'linux'; do
+    cd "$JAR_BASE_DIR/$os"
+    jar xf "ray-runtime-$version.jar" "native/$os"
+    local native_dir="$WORKSPACE_DIR/java/runtime/native_dependencies/native/$os"
+    mkdir -p "$native_dir"
+    rm -rf "$native_dir"
+    mv "native/$os" "$native_dir"
+  done
+}
+
+# Return 0 if native bianries and libraries exist and 1 if not.
+native_files_exist() {
+  local os
+  for os in 'darwin' 'linux'; do
+    native_dirs=()
+    native_dirs+=("$WORKSPACE_DIR/java/runtime/native_dependencies/native/$os")
+    for native_dir in "${native_dirs[@]}"; do
+      if [ ! -d "$native_dir" ]; then
+        echo "$native_dir doesn't exist"
+        return 1
+      fi
+    done
+  done
+}
+
+# This function assume all multiplatform binaries are prepared already.
+deploy_jars() {
+  if [ "${TRAVIS-}" = true ]; then
+    mkdir -p ~/.m2
+    echo "<settings><servers><server><id>ossrh</id><username>${OSSRH_KEY}</username><password>${OSSRH_TOKEN}</password></server></servers></settings>" > ~/.m2/settings.xml
+    if [[ "$TRAVIS_REPO_SLUG" != "ray-project/ray" ||
+     "$TRAVIS_PULL_REQUEST" != "false" || "$TRAVIS_BRANCH" != "master" ]]; then
+      echo "Skip deploying jars when this build is from a pull request or
+      not a build for commit of master branch in ray-project/ray"
+      return
+    fi
+  fi
+  echo "Start deploying jars"
+  if native_files_exist; then
+    (
+      cd "$WORKSPACE_DIR/java"
+      mvn -T16 install deploy -Dmaven.test.skip=true -Dcheckstyle.skip -Prelease -Dgpg.skip="${GPG_SKIP:-true}"
+    )
+    echo "Finished deploying jars"
+  else
+    echo "Native bianries/libraries are not ready, skip deploying jars."
+  fi
+}
+
+if [ -z "${BUILDKITE-}" ]; then
+  check_java_version
+fi
+
+case "$1" in
+linux) # build jars that only contains Linux binaries.
+  build_jars_linux
+  ;;
+darwin) # build jars that only contains macos binaries.
+  build_jars_darwin
+  ;;
+multiplatform) # downloading jars of multiple platforms and packaging them into one jar.
+  build_jars_multiplatform
+  ;;
+deploy) # Deploy jars to maven repository.
+  deploy_jars
+  ;;
+*)
+  echo "Execute command $*"
+  "$@"
+  ;;
+esac