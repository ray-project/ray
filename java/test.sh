#!/usr/bin/env bash

# Cause the script to exit if a single command fails.
set -e
# Show explicitly which commands are currently running.
set -x

ROOT_DIR=$(cd "$(dirname "${BASH_SOURCE:-$0}")"; pwd)
java -version

pushd "$ROOT_DIR"
  echo "Check java code format."
  # check google java style
  mvn -T16 spotless:check
  # check naming and others
  mvn -T16 checkstyle:check
popd

on_exit() {
  exit_code=$?
  if [ $exit_code -ne 0 ]; then
    echo "Exit trap, printing ray logs"
    cat /tmp/ray/session_latest/logs/*
  fi
}

trap on_exit EXIT

run_testng() {
    local exit_code
    if "$@"; then
        exit_code=0
    else
        exit_code=$?
    fi
    # exit_code == 2 means there are skipped tests.
    if [ $exit_code -ne 2 ] && [ $exit_code -ne 0 ] ; then
        if [ $exit_code -gt 128 ] ; then
            # Test crashed. Print the driver log for diagnosis.
            cat /tmp/ray/session_latest/logs/java-core-driver-*
        fi
        find . -name "hs_err_*log" -exec cat {} +
        exit $exit_code
    fi
}

pushd "$ROOT_DIR"/..
echo "Build java maven deps."
bazel build //java:gen_maven_deps

echo "Build test jar."
bazel build //java:all_tests_deploy.jar

java/generate_jni_header_files.sh

if ! git diff --exit-code -- java src/ray/core_worker/lib/java; then
  echo "Files are changed after build. Common cases are:"
  echo "    * Java native methods doesn't match JNI files. You need to either update Java code or JNI code."
  echo "    * pom_template.xml and pom.xml doesn't match. You need to either update pom_template.xml or pom.xml."
  exit 1
fi

<<<<<<< HEAD
# NOTE(kfstrom): Java test troubleshooting only.
# Set MAX_ROUNDS to a big number (e.g. 1000) to run Java tests repeatedly.
# You may also want to modify java/testng.xml to run only a subset of test cases.
MAX_ROUNDS=1000
if [ $MAX_ROUNDS -gt 1 ]; then
  export RAY_BACKEND_LOG_LEVEL=debug
fi

round=1
while true; do
  echo Starting cluster mode test round $round

  echo "Running tests under cluster mode."
  # TODO(hchen): Ideally, we should use the following bazel command to run Java tests. However, if there're skipped tests,
  # TestNG will exit with code 2. And bazel treats it as test failure.
  # bazel test //java:all_tests --config=ci || cluster_exit_code=$?
  run_testng java -cp "$ROOT_DIR"/../bazel-bin/java/all_tests_deploy.jar org.testng.TestNG -d /tmp/ray_java_test_output "$ROOT_DIR"/testng.xml

  echo Finished cluster mode test round $round
  date
  round=$((round+1))
  if (( round > MAX_ROUNDS )); then
    break
  fi
done
=======
echo "Running tests under cluster mode."
# TODO(hchen): Ideally, we should use the following bazel command to run Java tests. However, if there're skipped tests,
# TestNG will exit with code 2. And bazel treats it as test failure.
# bazel test //java:all_tests --config=ci || cluster_exit_code=$?
run_testng java -cp "$ROOT_DIR"/../bazel-bin/java/all_tests_deploy.jar org.testng.TestNG -d /tmp/ray_java_test_output "$ROOT_DIR"/testng.xml
>>>>>>> 2092b097

echo "Running tests under single-process mode."
# bazel test //java:all_tests --jvmopt="-Dray.run-mode=SINGLE_PROCESS" --config=ci || single_exit_code=$?
run_testng java -Dray.run-mode="SINGLE_PROCESS" -cp "$ROOT_DIR"/../bazel-bin/java/all_tests_deploy.jar org.testng.TestNG -d /tmp/ray_java_test_output "$ROOT_DIR"/testng.xml

echo "Running connecting existing cluster tests."
case "${OSTYPE}" in
  linux*) ip=$(hostname -I | awk '{print $1}');;
  darwin*) ip=$(ipconfig getifaddr en0);;
  *) echo "Can't get ip address for ${OSTYPE}"; exit 1;;
esac
RAY_BACKEND_LOG_LEVEL=debug ray start --head --port=6379 --redis-password=123456
RAY_BACKEND_LOG_LEVEL=debug java -cp bazel-bin/java/all_tests_deploy.jar -Dray.address="$ip:6379"\
 -Dray.redis.password='123456' -Dray.job.code-search-path="$PWD/bazel-bin/java/all_tests_deploy.jar" io.ray.test.MultiDriverTest
ray stop

# See issue #13742 the test is very flaky.
# Skipping the doc test for now.

# echo "Running documentation demo code."
# docdemo_path="java/test/src/main/java/io/ray/docdemo/"
# for file in "$docdemo_path"*.java; do
#   file=${file#"$docdemo_path"}
#   class=${file%".java"}
#   echo "Running $class"
#   java -cp bazel-bin/java/all_tests_deploy.jar "io.ray.docdemo.$class"
# done
# popd

pushd "$ROOT_DIR"
echo "Testing maven install."
mvn -Dorg.slf4j.simpleLogger.defaultLogLevel=WARN clean install -DskipTests -Dcheckstyle.skip
# Ensure mvn test works
mvn test -pl test -Dtest="io.ray.test.HelloWorldTest"
popd<|MERGE_RESOLUTION|>--- conflicted
+++ resolved
@@ -60,39 +60,11 @@
   exit 1
 fi
 
-<<<<<<< HEAD
-# NOTE(kfstrom): Java test troubleshooting only.
-# Set MAX_ROUNDS to a big number (e.g. 1000) to run Java tests repeatedly.
-# You may also want to modify java/testng.xml to run only a subset of test cases.
-MAX_ROUNDS=1000
-if [ $MAX_ROUNDS -gt 1 ]; then
-  export RAY_BACKEND_LOG_LEVEL=debug
-fi
-
-round=1
-while true; do
-  echo Starting cluster mode test round $round
-
-  echo "Running tests under cluster mode."
-  # TODO(hchen): Ideally, we should use the following bazel command to run Java tests. However, if there're skipped tests,
-  # TestNG will exit with code 2. And bazel treats it as test failure.
-  # bazel test //java:all_tests --config=ci || cluster_exit_code=$?
-  run_testng java -cp "$ROOT_DIR"/../bazel-bin/java/all_tests_deploy.jar org.testng.TestNG -d /tmp/ray_java_test_output "$ROOT_DIR"/testng.xml
-
-  echo Finished cluster mode test round $round
-  date
-  round=$((round+1))
-  if (( round > MAX_ROUNDS )); then
-    break
-  fi
-done
-=======
 echo "Running tests under cluster mode."
 # TODO(hchen): Ideally, we should use the following bazel command to run Java tests. However, if there're skipped tests,
 # TestNG will exit with code 2. And bazel treats it as test failure.
 # bazel test //java:all_tests --config=ci || cluster_exit_code=$?
 run_testng java -cp "$ROOT_DIR"/../bazel-bin/java/all_tests_deploy.jar org.testng.TestNG -d /tmp/ray_java_test_output "$ROOT_DIR"/testng.xml
->>>>>>> 2092b097
 
 echo "Running tests under single-process mode."
 # bazel test //java:all_tests --jvmopt="-Dray.run-mode=SINGLE_PROCESS" --config=ci || single_exit_code=$?
