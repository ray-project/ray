--- conflicted
+++ resolved
@@ -1,287 +1,142 @@
-<<<<<<< HEAD
-#!/usr/bin/env bash
-
-# Cause the script to exit if a single command fails.
-set -e
-# Show explicitly which commands are currently running.
-set -x
-
-ROOT_DIR=$(cd "$(dirname "${BASH_SOURCE:-$0}")"; pwd)
-java -version
-
-pushd "$ROOT_DIR"
-  echo "Check java code format."
-  # check google java style
-  mvn -T16 spotless:check
-  # check naming and others
-  mvn -T16 checkstyle:check
-popd
-
-run_testng() {
-    local pid
-    local exit_code
-    "$@" &
-    pid=$!
-    if wait $pid; then
-        exit_code=0
-    else
-        exit_code=$?
-    fi
-    # exit_code == 2 means there are skipped tests.
-    if [ $exit_code -ne 2 ] && [ $exit_code -ne 0 ] ; then
-        # Only print log files if it ran in cluster mode
-        if [[ ! "$*" =~ SINGLE_PROCESS ]]; then
-          if [ $exit_code -gt 128 ] ; then
-              # Test crashed. Print the driver log for diagnosis.
-              cat /tmp/ray/session_latest/logs/java-core-driver-*$pid*
-          fi
-        fi
-        # Only print the hs_err_pid file of TestNG process
-        find . -name "hs_err_pid$pid.log" -exec cat {} +
-        exit $exit_code
-    fi
-}
-
-run_timeout() {
-  local pid
-  timeout=$1
-  shift 1
-  "$@" &
-  pid=$!
-  sleep "$timeout"
-  if ps -p $pid > /dev/null
-  then
-    echo "run_timeout process exists, kill it."
-    kill -9 $pid
-  else
-    echo "run_timeout process not exist."
-    cat /tmp/ray/session_latest/logs/java-core-driver-*$pid*
-    exit 1
-  fi
-}
-
-pushd "$ROOT_DIR"/..
-echo "Build java maven deps."
-bazel build //java:gen_maven_deps
-
-echo "Build test jar."
-bazel build //java:all_tests_deploy.jar
-
-java/generate_jni_header_files.sh
-
-if ! git diff --exit-code -- java src/ray/core_worker/lib/java; then
-  echo "Files are changed after build. Common cases are:"
-  echo "    * Java native methods doesn't match JNI files. You need to either update Java code or JNI code."
-  echo "    * pom_template.xml and pom.xml doesn't match. You need to either update pom_template.xml or pom.xml."
-  exit 1
-fi
-
-# NOTE(kfstrom): Java test troubleshooting only.
-# Set MAX_ROUNDS to a big number (e.g. 1000) to run Java tests repeatedly.
-# You may also want to modify java/testng.xml to run only a subset of test cases.
-MAX_ROUNDS=1
-if [ $MAX_ROUNDS -gt 1 ]; then
-  export RAY_BACKEND_LOG_LEVEL=debug
-fi
-
-round=1
-while true; do
-  echo Starting cluster mode test round $round
-
-  echo "Running tests under cluster mode."
-  # TODO(hchen): Ideally, we should use the following bazel command to run Java tests. However, if there're skipped tests,
-  # TestNG will exit with code 2. And bazel treats it as test failure.
-  # bazel test //java:all_tests --config=ci || cluster_exit_code=$?
-  run_testng java -cp "$ROOT_DIR"/../bazel-bin/java/all_tests_deploy.jar org.testng.TestNG -d /tmp/ray_java_test_output "$ROOT_DIR"/testng.xml
-
-  echo Finished cluster mode test round $round
-  date
-  round=$((round+1))
-  if (( round > MAX_ROUNDS )); then
-    break
-  fi
-done
-
-echo "Running tests under single-process mode."
-# bazel test //java:all_tests --jvmopt="-Dray.run-mode=SINGLE_PROCESS" --config=ci || single_exit_code=$?
-run_testng java -Dray.run-mode="SINGLE_PROCESS" -cp "$ROOT_DIR"/../bazel-bin/java/all_tests_deploy.jar org.testng.TestNG -d /tmp/ray_java_test_output "$ROOT_DIR"/testng.xml
-
-echo "Running connecting existing cluster tests."
-case "${OSTYPE}" in
-  linux*) ip=$(hostname -I | awk '{print $1}');;
-  darwin*) ip=$(ipconfig getifaddr en0);;
-  *) echo "Can't get ip address for ${OSTYPE}"; exit 1;;
-esac
-RAY_BACKEND_LOG_LEVEL=debug ray start --head --port=6379 --redis-password=123456 --node-ip-address="$ip"
-RAY_BACKEND_LOG_LEVEL=debug java -cp bazel-bin/java/all_tests_deploy.jar -Dray.address="$ip:6379"\
- -Dray.redis.password='123456' -Dray.job.code-search-path="$PWD/bazel-bin/java/all_tests_deploy.jar" io.ray.test.MultiDriverTest
-ray stop
-
-echo "Running documentation demo code."
-docdemo_path="java/test/src/main/java/io/ray/docdemo/"
-for file in "$docdemo_path"*.java; do
-  file=${file#"$docdemo_path"}
-  class=${file%".java"}
-  echo "Running $class"
-  java -cp bazel-bin/java/all_tests_deploy.jar -Dray.job.num-java-workers-per-process=1\
-   -Dray.raylet.startup-token=0 "io.ray.docdemo.$class"
-done
-popd
-
-pushd "$ROOT_DIR"
-echo "Testing maven install."
-mvn -Dorg.slf4j.simpleLogger.defaultLogLevel=WARN clean install -DskipTests -Dcheckstyle.skip
-# Ensure mvn test works
-mvn test -pl test -Dtest="io.ray.test.HelloWorldTest"
-popd
-
-pushd "$ROOT_DIR"
-echo "Running performance test."
-run_timeout 60 java -cp "$ROOT_DIR"/../bazel-bin/java/all_tests_deploy.jar io.ray.performancetest.test.ActorPerformanceTestCase1
-# The performance process may be killed by run_timeout, so clear ray here.
-ray stop
-popd
-=======
-#!/usr/bin/env bash
-
-# Cause the script to exit if a single command fails.
-set -e
-# Show explicitly which commands are currently running.
-set -x
-
-ROOT_DIR=$(cd "$(dirname "${BASH_SOURCE:-$0}")"; pwd)
-java -version
-
-pushd "$ROOT_DIR"
-  echo "Check java code format."
-  # check google java style
-  mvn -T16 spotless:check
-  # check naming and others
-  mvn -T16 checkstyle:check
-popd
-
-run_testng() {
-    local pid
-    local exit_code
-    "$@" &
-    pid=$!
-    if wait $pid; then
-        exit_code=0
-    else
-        exit_code=$?
-    fi
-    # exit_code == 2 means there are skipped tests.
-    if [ $exit_code -ne 2 ] && [ $exit_code -ne 0 ] ; then
-        # Only print log files if it ran in cluster mode
-        if [[ ! "$*" =~ SINGLE_PROCESS ]]; then
-          if [ $exit_code -gt 128 ] ; then
-              # Test crashed. Print the driver log for diagnosis.
-              cat /tmp/ray/session_latest/logs/java-core-driver-*$pid*
-          fi
-        fi
-        # Only print the hs_err_pid file of TestNG process
-        find . -name "hs_err_pid$pid.log" -exec cat {} +
-        exit $exit_code
-    fi
-}
-
-run_timeout() {
-  local pid
-  timeout=$1
-  shift 1
-  "$@" &
-  pid=$!
-  sleep "$timeout"
-  if ps -p $pid > /dev/null
-  then
-    echo "run_timeout process exists, kill it."
-    kill -9 $pid
-  else
-    echo "run_timeout process not exist."
-    cat /tmp/ray/session_latest/logs/java-core-driver-*$pid*
-    exit 1
-  fi
-}
-
-pushd "$ROOT_DIR"/..
-echo "Build java maven deps."
-bazel build //java:gen_maven_deps
-
-echo "Build test jar."
-bazel build //java:all_tests_shaded.jar
-
-java/generate_jni_header_files.sh
-
-if ! git diff --exit-code -- java src/ray/core_worker/lib/java; then
-  echo "Files are changed after build. Common cases are:"
-  echo "    * Java native methods doesn't match JNI files. You need to either update Java code or JNI code."
-  echo "    * pom_template.xml and pom.xml doesn't match. You need to either update pom_template.xml or pom.xml."
-  exit 1
-fi
-
-# NOTE(kfstrom): Java test troubleshooting only.
-# Set MAX_ROUNDS to a big number (e.g. 1000) to run Java tests repeatedly.
-# You may also want to modify java/testng.xml to run only a subset of test cases.
-MAX_ROUNDS=1
-if [ $MAX_ROUNDS -gt 1 ]; then
-  export RAY_BACKEND_LOG_LEVEL=debug
-fi
-
-round=1
-while true; do
-  echo Starting cluster mode test round $round
-
-  echo "Running tests under cluster mode."
-  # TODO(hchen): Ideally, we should use the following bazel command to run Java tests. However, if there're skipped tests,
-  # TestNG will exit with code 2. And bazel treats it as test failure.
-  # bazel test //java:all_tests --config=ci || cluster_exit_code=$?
-  run_testng java -cp "$ROOT_DIR"/../bazel-bin/java/all_tests_shaded.jar org.testng.TestNG -d /tmp/ray_java_test_output "$ROOT_DIR"/testng.xml
-
-  echo Finished cluster mode test round $round
-  date
-  round=$((round+1))
-  if (( round > MAX_ROUNDS )); then
-    break
-  fi
-done
-
-echo "Running tests under single-process mode."
-# bazel test //java:all_tests --jvmopt="-Dray.run-mode=SINGLE_PROCESS" --config=ci || single_exit_code=$?
-run_testng java -Dray.run-mode="SINGLE_PROCESS" -cp "$ROOT_DIR"/../bazel-bin/java/all_tests_shaded.jar org.testng.TestNG -d /tmp/ray_java_test_output "$ROOT_DIR"/testng.xml
-
-echo "Running connecting existing cluster tests."
-case "${OSTYPE}" in
-  linux*) ip=$(hostname -I | awk '{print $1}');;
-  darwin*) ip=$(ipconfig getifaddr en0);;
-  *) echo "Can't get ip address for ${OSTYPE}"; exit 1;;
-esac
-RAY_BACKEND_LOG_LEVEL=debug ray start --head --port=6379 --redis-password=123456 --node-ip-address="$ip"
-RAY_BACKEND_LOG_LEVEL=debug java -cp bazel-bin/java/all_tests_shaded.jar -Dray.address="$ip:6379"\
- -Dray.redis.password='123456' -Dray.job.code-search-path="$PWD/bazel-bin/java/all_tests_shaded.jar" io.ray.test.MultiDriverTest
-ray stop
-
-echo "Running documentation demo code."
-docdemo_path="java/test/src/main/java/io/ray/docdemo/"
-for file in "$docdemo_path"*.java; do
-  file=${file#"$docdemo_path"}
-  class=${file%".java"}
-  echo "Running $class"
-  java -cp bazel-bin/java/all_tests_shaded.jar -Dray.job.num-java-workers-per-process=1\
-   -Dray.raylet.startup-token=0 "io.ray.docdemo.$class"
-done
-popd
-
-pushd "$ROOT_DIR"
-echo "Testing maven install."
-mvn -Dorg.slf4j.simpleLogger.defaultLogLevel=WARN clean install -DskipTests -Dcheckstyle.skip
-# Ensure mvn test works
-mvn test -pl test -Dtest="io.ray.test.HelloWorldTest"
-popd
-
-pushd "$ROOT_DIR"
-echo "Running performance test."
-run_timeout 60 java -cp "$ROOT_DIR"/../bazel-bin/java/all_tests_shaded.jar io.ray.performancetest.test.ActorPerformanceTestCase1
-# The performance process may be killed by run_timeout, so clear ray here.
-ray stop
-popd
->>>>>>> 19672688
+#!/usr/bin/env bash
+
+# Cause the script to exit if a single command fails.
+set -e
+# Show explicitly which commands are currently running.
+set -x
+
+ROOT_DIR=$(cd "$(dirname "${BASH_SOURCE:-$0}")"; pwd)
+java -version
+
+pushd "$ROOT_DIR"
+  echo "Check java code format."
+  # check google java style
+  mvn -T16 spotless:check
+  # check naming and others
+  mvn -T16 checkstyle:check
+popd
+
+run_testng() {
+    local pid
+    local exit_code
+    "$@" &
+    pid=$!
+    if wait $pid; then
+        exit_code=0
+    else
+        exit_code=$?
+    fi
+    # exit_code == 2 means there are skipped tests.
+    if [ $exit_code -ne 2 ] && [ $exit_code -ne 0 ] ; then
+        # Only print log files if it ran in cluster mode
+        if [[ ! "$*" =~ SINGLE_PROCESS ]]; then
+          if [ $exit_code -gt 128 ] ; then
+              # Test crashed. Print the driver log for diagnosis.
+              cat /tmp/ray/session_latest/logs/java-core-driver-*$pid*
+          fi
+        fi
+        # Only print the hs_err_pid file of TestNG process
+        find . -name "hs_err_pid$pid.log" -exec cat {} +
+        exit $exit_code
+    fi
+}
+
+run_timeout() {
+  local pid
+  timeout=$1
+  shift 1
+  "$@" &
+  pid=$!
+  sleep "$timeout"
+  if ps -p $pid > /dev/null
+  then
+    echo "run_timeout process exists, kill it."
+    kill -9 $pid
+  else
+    echo "run_timeout process not exist."
+    cat /tmp/ray/session_latest/logs/java-core-driver-*$pid*
+    exit 1
+  fi
+}
+
+pushd "$ROOT_DIR"/..
+echo "Build java maven deps."
+bazel build //java:gen_maven_deps
+
+echo "Build test jar."
+bazel build //java:all_tests_shaded.jar
+
+java/generate_jni_header_files.sh
+
+if ! git diff --exit-code -- java src/ray/core_worker/lib/java; then
+  echo "Files are changed after build. Common cases are:"
+  echo "    * Java native methods doesn't match JNI files. You need to either update Java code or JNI code."
+  echo "    * pom_template.xml and pom.xml doesn't match. You need to either update pom_template.xml or pom.xml."
+  exit 1
+fi
+
+# NOTE(kfstrom): Java test troubleshooting only.
+# Set MAX_ROUNDS to a big number (e.g. 1000) to run Java tests repeatedly.
+# You may also want to modify java/testng.xml to run only a subset of test cases.
+MAX_ROUNDS=1
+if [ $MAX_ROUNDS -gt 1 ]; then
+  export RAY_BACKEND_LOG_LEVEL=debug
+fi
+
+round=1
+while true; do
+  echo Starting cluster mode test round $round
+
+  echo "Running tests under cluster mode."
+  # TODO(hchen): Ideally, we should use the following bazel command to run Java tests. However, if there're skipped tests,
+  # TestNG will exit with code 2. And bazel treats it as test failure.
+  # bazel test //java:all_tests --config=ci || cluster_exit_code=$?
+  run_testng java -cp "$ROOT_DIR"/../bazel-bin/java/all_tests_shaded.jar org.testng.TestNG -d /tmp/ray_java_test_output "$ROOT_DIR"/testng.xml
+
+  echo Finished cluster mode test round $round
+  date
+  round=$((round+1))
+  if (( round > MAX_ROUNDS )); then
+    break
+  fi
+done
+
+echo "Running tests under single-process mode."
+# bazel test //java:all_tests --jvmopt="-Dray.run-mode=SINGLE_PROCESS" --config=ci || single_exit_code=$?
+run_testng java -Dray.run-mode="SINGLE_PROCESS" -cp "$ROOT_DIR"/../bazel-bin/java/all_tests_shaded.jar org.testng.TestNG -d /tmp/ray_java_test_output "$ROOT_DIR"/testng.xml
+
+echo "Running connecting existing cluster tests."
+case "${OSTYPE}" in
+  linux*) ip=$(hostname -I | awk '{print $1}');;
+  darwin*) ip=$(ipconfig getifaddr en0);;
+  *) echo "Can't get ip address for ${OSTYPE}"; exit 1;;
+esac
+RAY_BACKEND_LOG_LEVEL=debug ray start --head --port=6379 --redis-password=123456 --node-ip-address="$ip"
+RAY_BACKEND_LOG_LEVEL=debug java -cp bazel-bin/java/all_tests_shaded.jar -Dray.address="$ip:6379"\
+ -Dray.redis.password='123456' -Dray.job.code-search-path="$PWD/bazel-bin/java/all_tests_shaded.jar" io.ray.test.MultiDriverTest
+ray stop
+
+echo "Running documentation demo code."
+docdemo_path="java/test/src/main/java/io/ray/docdemo/"
+for file in "$docdemo_path"*.java; do
+  file=${file#"$docdemo_path"}
+  class=${file%".java"}
+  echo "Running $class"
+  java -cp bazel-bin/java/all_tests_shaded.jar -Dray.job.num-java-workers-per-process=1\
+   -Dray.raylet.startup-token=0 "io.ray.docdemo.$class"
+done
+popd
+
+pushd "$ROOT_DIR"
+echo "Testing maven install."
+mvn -Dorg.slf4j.simpleLogger.defaultLogLevel=WARN clean install -DskipTests -Dcheckstyle.skip
+# Ensure mvn test works
+mvn test -pl test -Dtest="io.ray.test.HelloWorldTest"
+popd
+
+pushd "$ROOT_DIR"
+echo "Running performance test."
+run_timeout 60 java -cp "$ROOT_DIR"/../bazel-bin/java/all_tests_shaded.jar io.ray.performancetest.test.ActorPerformanceTestCase1
+# The performance process may be killed by run_timeout, so clear ray here.
+ray stop
+popd