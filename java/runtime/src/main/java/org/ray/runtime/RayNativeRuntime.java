--- conflicted
+++ resolved
@@ -135,16 +135,8 @@
   }
 
   @Override
-<<<<<<< HEAD
-  public void killActor(RayActor actor) {
-    if (!((NativeRayActor) actor).isDirectCallActor()) {
-      throw new UnsupportedOperationException("Only direct call actors can be killed.");
-    }
-    nativeKillActor(nativeCoreWorkerPointer, actor.getId().getBytes());
-=======
-  public void killActor(RayActor<?> actor, boolean noReconstruction) {
+  public void killActor(RayActor actor, boolean noReconstruction) {
     nativeKillActor(nativeCoreWorkerPointer, actor.getId().getBytes(), noReconstruction);
->>>>>>> 37e4d29f
   }
 
   @Override
