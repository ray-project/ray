package org.ray.runtime;

import com.google.common.base.Preconditions;
import com.google.common.base.Strings;
import java.lang.reflect.Field;
import java.nio.ByteBuffer;
import java.util.ArrayList;
import java.util.HashMap;
import java.util.List;
import java.util.Map;
import java.util.stream.Collectors;
import org.apache.commons.lang3.ArrayUtils;
import org.ray.api.Checkpointable.Checkpoint;
import org.ray.api.id.UniqueId;
import org.ray.runtime.config.RayConfig;
import org.ray.runtime.config.WorkerMode;
import org.ray.runtime.gcs.RedisClient;
import org.ray.runtime.generated.ActorCheckpointIdData;
import org.ray.runtime.generated.TablePrefix;
import org.ray.runtime.objectstore.ObjectStoreProxy;
import org.ray.runtime.raylet.RayletClientImpl;
import org.ray.runtime.runner.RunManager;
import org.ray.runtime.util.UniqueIdUtil;
import org.slf4j.Logger;
import org.slf4j.LoggerFactory;

/**
 * native runtime for local box and cluster run.
 */
public final class RayNativeRuntime extends AbstractRayRuntime {

  private static final Logger LOGGER = LoggerFactory.getLogger(RayNativeRuntime.class);

  /**
   * Redis client of the primary shard.
   */
  private RedisClient redisClient;
  /**
   * Redis clients of all shards.
   */
  private List<RedisClient> redisClients;
  private RunManager manager = null;

  public RayNativeRuntime(RayConfig rayConfig) {
    super(rayConfig);
  }

  private void resetLibraryPath() {
    String path = System.getProperty("java.library.path");
    if (Strings.isNullOrEmpty(path)) {
      path = "";
    } else {
      path += ":";
    }

    path += String.join(":", rayConfig.libraryPath);

    // This is a hack to reset library path at runtime,
    // see https://stackoverflow.com/questions/15409223/.
    System.setProperty("java.library.path", path);
    //set sys_paths to null so that java.library.path will be re-evalueted next time it is needed
    final Field sysPathsField;
    try {
      sysPathsField = ClassLoader.class.getDeclaredField("sys_paths");
      sysPathsField.setAccessible(true);
      sysPathsField.set(null, null);
    } catch (NoSuchFieldException | IllegalAccessException e) {
      e.printStackTrace();
      LOGGER.error("Failed to set library path.", e);
    }
  }

  @Override
  public void start() throws Exception {
    // Load native libraries.
    try {
      resetLibraryPath();
      System.loadLibrary("raylet_library_java");
      System.loadLibrary("plasma_java");
    } catch (Exception e) {
      LOGGER.error("Failed to load native libraries.", e);
      throw e;
    }

    if (rayConfig.getRedisAddress() == null) {
      manager = new RunManager(rayConfig);
      manager.startRayProcesses(true);
    }
<<<<<<< HEAD

    initRedisClients();
=======
    redisClient = new RedisClient(rayConfig.getRedisAddress(), rayConfig.redisPassword);
>>>>>>> c523bc04

    // TODO(qwang): Get object_store_socket_name and raylet_socket_name from Redis.
    objectStoreProxy = new ObjectStoreProxy(this, rayConfig.objectStoreSocketName);

    rayletClient = new RayletClientImpl(
        rayConfig.rayletSocketName,
        workerContext.getCurrentWorkerId(),
        rayConfig.workerMode == WorkerMode.WORKER,
        workerContext.getCurrentDriverId()
    );

    // register
    registerWorker();

    LOGGER.info("RayNativeRuntime started with store {}, raylet {}",
        rayConfig.objectStoreSocketName, rayConfig.rayletSocketName);
  }

  private void initRedisClients() {
    redisClient = new RedisClient(rayConfig.getRedisAddress());
    int numRedisShards = Integer.valueOf(redisClient.get("NumRedisShards", null));
    List<String> addresses = redisClient.lrange("RedisShards", 0, -1);
    Preconditions.checkState(numRedisShards == addresses.size());
    redisClients = addresses.stream().map(RedisClient::new)
        .collect(Collectors.toList());
    redisClients.add(redisClient);
  }

  @Override
  public void shutdown() {
    if (null != manager) {
      manager.cleanup();
    }
  }

  private void registerWorker() {
    Map<String, String> workerInfo = new HashMap<>();
    String workerId = new String(workerContext.getCurrentWorkerId().getBytes());
    if (rayConfig.workerMode == WorkerMode.DRIVER) {
      workerInfo.put("node_ip_address", rayConfig.nodeIp);
      workerInfo.put("driver_id", workerId);
      workerInfo.put("start_time", String.valueOf(System.currentTimeMillis()));
      workerInfo.put("plasma_store_socket", rayConfig.objectStoreSocketName);
      workerInfo.put("raylet_socket", rayConfig.rayletSocketName);
      workerInfo.put("name", System.getProperty("user.dir"));
      //TODO: worker.redis_client.hmset(b"Drivers:" + worker.workerId, driver_info)
      redisClient.hmset("Drivers:" + workerId, workerInfo);
    } else {
      workerInfo.put("node_ip_address", rayConfig.nodeIp);
      workerInfo.put("plasma_store_socket", rayConfig.objectStoreSocketName);
      workerInfo.put("raylet_socket", rayConfig.rayletSocketName);
      //TODO: b"Workers:" + worker.workerId,
      redisClient.hmset("Workers:" + workerId, workerInfo);
    }
  }

  /**
   * Get the available checkpoints for the given actor ID, return a list sorted by checkpoint
   * timestamp in descending order.
   */
  List<Checkpoint> getCheckpointsForActor(UniqueId actorId) {
    List<Checkpoint> checkpoints = new ArrayList<>();
    // TODO(hchen): implement the equivalent of Python's `GlobalState`, to avoid looping over
    //  all redis shards..
    String prefix = TablePrefix.name(TablePrefix.ACTOR_CHECKPOINT_ID);
    byte[] key = ArrayUtils.addAll(prefix.getBytes(), actorId.getBytes());
    for (RedisClient client : redisClients) {
      byte[] result = client.get(key, null);
      if (result == null) {
        continue;
      }
      ActorCheckpointIdData data = ActorCheckpointIdData
          .getRootAsActorCheckpointIdData(ByteBuffer.wrap(result));

      UniqueId[] checkpointIds
          = UniqueIdUtil.getUniqueIdsFromByteBuffer(data.checkpointIdsAsByteBuffer());

      for (int i = 0; i < checkpointIds.length; i++) {
        checkpoints.add(new Checkpoint(checkpointIds[i], data.timestamps(i)));
      }
      break;
    }
    checkpoints.sort((x, y) -> Long.compare(y.timestamp, x.timestamp));
    return checkpoints;
  }
}<|MERGE_RESOLUTION|>--- conflicted
+++ resolved
@@ -86,12 +86,8 @@
       manager = new RunManager(rayConfig);
       manager.startRayProcesses(true);
     }
-<<<<<<< HEAD
 
     initRedisClients();
-=======
-    redisClient = new RedisClient(rayConfig.getRedisAddress(), rayConfig.redisPassword);
->>>>>>> c523bc04
 
     // TODO(qwang): Get object_store_socket_name and raylet_socket_name from Redis.
     objectStoreProxy = new ObjectStoreProxy(this, rayConfig.objectStoreSocketName);
@@ -111,7 +107,7 @@
   }
 
   private void initRedisClients() {
-    redisClient = new RedisClient(rayConfig.getRedisAddress());
+    redisClient = new RedisClient(rayConfig.getRedisAddress(), rayConfig.redisPassword);
     int numRedisShards = Integer.valueOf(redisClient.get("NumRedisShards", null));
     List<String> addresses = redisClient.lrange("RedisShards", 0, -1);
     Preconditions.checkState(numRedisShards == addresses.size());
