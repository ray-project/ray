--- conflicted
+++ resolved
@@ -25,17 +25,11 @@
   }
 
   @Override
-<<<<<<< HEAD
-  public UniqueId getCurrentActorId() {
+  public ActorId getCurrentActorId() {
     AbstractWorker worker = runtime.getWorker();
     Preconditions.checkState(worker != null);
-    UniqueId actorId = worker.getWorkerContext().getCurrentActorId();
+    ActorId actorId = worker.getWorkerContext().getCurrentActorId();
     Preconditions.checkState(actorId != null && !actorId.isNil(),
-=======
-  public ActorId getCurrentActorId() {
-    Worker worker = runtime.getWorker();
-    Preconditions.checkState(worker != null && !worker.getCurrentActorId().isNil(),
->>>>>>> 7d747da4
         "This method should only be called from an actor.");
     return actorId;
   }
