package org.ray.runtime;

import com.google.common.base.Preconditions;
import java.util.List;
import org.ray.api.id.UniqueId;
import org.ray.api.runtimecontext.NodeInfo;
import org.ray.api.runtimecontext.RuntimeContext;
import org.ray.runtime.config.RunMode;
import org.ray.runtime.task.TaskInfo;

public class RuntimeContextImpl implements RuntimeContext {

  private AbstractRayRuntime runtime;

  public RuntimeContextImpl(AbstractRayRuntime runtime) {
    this.runtime = runtime;
  }

  @Override
<<<<<<< HEAD
  public UniqueId getCurrentDriverId() {
    return runtime.getWorker().getWorkerContext().getCurrentDriverId();
=======
  public UniqueId getCurrentJobId() {
    return runtime.getWorkerContext().getCurrentJobId();
>>>>>>> cefbb0c9
  }

  @Override
  public UniqueId getCurrentActorId() {
    Worker worker = runtime.getWorker();
    Preconditions.checkState(worker != null);
    UniqueId actorId = worker.getWorkerContext().getCurrentActorId();
    Preconditions.checkState(actorId != null && !actorId.isNil(),
        "This method should only be called from an actor.");
    return actorId;
  }

  @Override
  public boolean wasCurrentActorReconstructed() {
    TaskInfo currentTask = runtime.getWorker().getWorkerContext().getCurrentTask();
    Preconditions.checkState(currentTask != null && currentTask.isActorCreationTask(),
        "This method can only be called from an actor creation task.");
    if (isSingleProcess()) {
      return false;
    }

    return runtime.getGcsClient().actorExists(getCurrentActorId());
  }

  @Override
  public String getRayletSocketName() {
    return runtime.getRayConfig().rayletSocketName;
  }

  @Override
  public String getObjectStoreSocketName() {
    return runtime.getRayConfig().objectStoreSocketName;
  }

  @Override
  public boolean isSingleProcess() {
    return RunMode.SINGLE_PROCESS == runtime.getRayConfig().runMode;
  }

  @Override
  public List<NodeInfo> getAllNodeInfo() {
    return runtime.getGcsClient().getAllNodeInfo();
  }
}<|MERGE_RESOLUTION|>--- conflicted
+++ resolved
@@ -17,13 +17,8 @@
   }
 
   @Override
-<<<<<<< HEAD
-  public UniqueId getCurrentDriverId() {
-    return runtime.getWorker().getWorkerContext().getCurrentDriverId();
-=======
   public UniqueId getCurrentJobId() {
-    return runtime.getWorkerContext().getCurrentJobId();
->>>>>>> cefbb0c9
+    return runtime.getWorker().getWorkerContext().getCurrentJobId();
   }
 
   @Override
