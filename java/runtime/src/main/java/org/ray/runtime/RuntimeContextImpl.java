--- conflicted
+++ resolved
@@ -6,8 +6,9 @@
 import org.ray.api.id.UniqueId;
 import org.ray.api.runtimecontext.NodeInfo;
 import org.ray.api.runtimecontext.RuntimeContext;
-import org.ray.runtime.task.TaskInfo;
-import org.ray.runtime.task.TaskType;
+import org.ray.runtime.config.RunMode;
+import org.ray.runtime.generated.Common.TaskSpec;
+import org.ray.runtime.generated.Common.TaskType;
 
 public class RuntimeContextImpl implements RuntimeContext {
 
@@ -18,13 +19,8 @@
   }
 
   @Override
-<<<<<<< HEAD
   public JobId getCurrentJobId() {
-    return runtime.getWorkerContext().getCurrentJobId();
-=======
-  public UniqueId getCurrentJobId() {
     return runtime.getWorker().getWorkerContext().getCurrentJobId();
->>>>>>> e568d80b
   }
 
   @Override
@@ -39,9 +35,9 @@
 
   @Override
   public boolean wasCurrentActorReconstructed() {
-    TaskInfo currentTask = runtime.getWorker().getWorkerContext().getCurrentTask();
+    TaskSpec currentTask = runtime.getWorker().getWorkerContext().getCurrentTask();
     Preconditions.checkState(currentTask != null
-            && currentTask.getTaskType() == TaskType.ACTOR_CREATION_TASK,
+            && currentTask.getType() == TaskType.ACTOR_CREATION_TASK,
         "This method can only be called from an actor creation task.");
     if (isSingleProcess()) {
       return false;
