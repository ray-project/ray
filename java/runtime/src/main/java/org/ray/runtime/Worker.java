--- conflicted
+++ resolved
@@ -89,15 +89,8 @@
     ClassLoader oldLoader = Thread.currentThread().getContextClassLoader();
     try {
       // Get method
-<<<<<<< HEAD
       RayFunction rayFunction = functionManager
-          .getFunction(workerContext.getCurrentDriverId(), getJavaFunctionDescriptor(rayFunctionInfo));
-=======
-      RayFunction rayFunction = runtime.getFunctionManager()
-          .getFunction(spec.jobId, spec.getJavaFunctionDescriptor());
-      // Set context
-      runtime.getWorkerContext().setCurrentTask(spec, rayFunction.classLoader);
->>>>>>> cefbb0c9
+          .getFunction(workerContext.getCurrentJobId(), getJavaFunctionDescriptor(rayFunctionInfo));
       Thread.currentThread().setContextClassLoader(rayFunction.classLoader);
       workerContext.setCurrentClassLoader(rayFunction.classLoader);
 
