--- conflicted
+++ resolved
@@ -92,11 +92,7 @@
       LOGGER.error("Error executing task " + taskId, e);
       if (taskType != TaskType.ACTOR_CREATION_TASK) {
         if (rayFunction.hasReturn()) {
-<<<<<<< HEAD
-          returnObjects.add(runtime.getObjectStore()
-=======
           returnObjects.add(ObjectSerializer
->>>>>>> d8f58046
               .serialize(new RayTaskException("Error executing task " + taskId, e)));
         }
       } else {
