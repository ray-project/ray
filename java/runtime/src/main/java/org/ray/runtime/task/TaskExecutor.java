--- conflicted
+++ resolved
@@ -102,13 +102,9 @@
           // TODO (kfstorm): handle checkpoint in core worker.
           maybeSaveCheckpoint(actor, runtime.getWorkerContext().getCurrentActorId());
         }
-<<<<<<< HEAD
-        returnObjects.add(ObjectSerializer.serialize(result));
-=======
         if (rayFunction.hasReturn()) {
-          returnObjects.add(runtime.getObjectStore().serialize(result));
+          returnObjects.add(ObjectSerializer.serialize(result));
         }
->>>>>>> 53fd66f6
       } else {
         // TODO (kfstorm): handle checkpoint in core worker.
         maybeLoadCheckpoint(result, runtime.getWorkerContext().getCurrentActorId());
@@ -118,15 +114,10 @@
     } catch (Exception e) {
       LOGGER.error("Error executing task " + taskId, e);
       if (taskType != TaskType.ACTOR_CREATION_TASK) {
-<<<<<<< HEAD
-        returnObjects.add(
-            ObjectSerializer.serialize(new RayTaskException("Error executing task " + taskId, e)));
-=======
-        if(rayFunction.hasReturn()) {
-          returnObjects.add(runtime.getObjectStore()
+        if (rayFunction.hasReturn()) {
+          returnObjects.add(ObjectSerializer
               .serialize(new RayTaskException("Error executing task " + taskId, e)));
         }
->>>>>>> 53fd66f6
       } else {
         actorCreationException = e;
       }
