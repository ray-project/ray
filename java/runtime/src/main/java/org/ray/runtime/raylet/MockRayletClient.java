package org.ray.runtime.raylet;

import com.google.common.collect.ImmutableList;

import java.util.ArrayList;
import java.util.Deque;
import java.util.HashMap;
import java.util.HashSet;
import java.util.List;
import java.util.Map;
import java.util.Set;
import java.util.concurrent.ConcurrentHashMap;
import java.util.concurrent.ConcurrentLinkedDeque;
import java.util.concurrent.ExecutorService;
import java.util.concurrent.Executors;

import java.util.stream.Collectors;
import org.apache.commons.lang3.NotImplementedException;
import org.ray.api.RayObject;
import org.ray.api.WaitResult;
import org.ray.api.id.JobId;
import org.ray.api.id.ObjectId;
import org.ray.api.id.TaskId;
import org.ray.api.id.UniqueId;
import org.ray.runtime.RayDevRuntime;
import org.ray.runtime.Worker;
import org.ray.runtime.objectstore.MockObjectInterface;
import org.ray.runtime.objectstore.NativeRayObject;
import org.ray.runtime.task.FunctionArg;
import org.ray.runtime.task.TaskSpec;
import org.slf4j.Logger;
import org.slf4j.LoggerFactory;

/**
 * A mock implementation of RayletClient, used in single process mode.
 */
public class MockRayletClient implements RayletClient {

  private static final Logger LOGGER = LoggerFactory.getLogger(MockRayletClient.class);

  private final Map<ObjectId, Set<TaskSpec>> waitingTasks = new ConcurrentHashMap<>();
  private final MockObjectInterface objectInterface;
  private final RayDevRuntime runtime;
  private final ExecutorService exec;
  private final Deque<Worker> idleWorkers;
  private final Map<UniqueId, Worker> actorWorkers;
  private final ThreadLocal<Worker> currentWorker;

  public MockRayletClient(RayDevRuntime runtime, int numberThreads) {
    this.runtime = runtime;
    this.objectInterface = runtime.getObjectInterface();
    objectInterface.addObjectPutCallback(this::onObjectPut);
    // The thread pool that executes tasks in parallel.
    exec = Executors.newFixedThreadPool(numberThreads);
    idleWorkers = new ConcurrentLinkedDeque<>();
    actorWorkers = new HashMap<>();
    currentWorker = new ThreadLocal<>();
  }

  public synchronized void onObjectPut(ObjectId id) {
    Set<TaskSpec> tasks = waitingTasks.get(id);
    if (tasks != null) {
      waitingTasks.remove(id);
      for (TaskSpec taskSpec : tasks) {
        submitTask(taskSpec);
      }
    }
  }

  public Worker getCurrentWorker() {
    return currentWorker.get();
  }

  /**
   * Get a worker from the worker pool to run the given task.
   */
  private synchronized Worker getWorker(TaskSpec task) {
    Worker worker;
    if (task.isActorTask()) {
      worker = actorWorkers.get(task.actorId);
    } else {
      if (task.isActorCreationTask()) {
        worker = new Worker(runtime);
        actorWorkers.put(task.actorCreationId, worker);
      } else if (idleWorkers.size() > 0) {
        worker = idleWorkers.pop();
      } else {
        worker = new Worker(runtime);
      }
    }
    currentWorker.set(worker);
    return worker;
  }

  /**
   * Return the worker to the worker pool.
   */
  private void returnWorker(Worker worker) {
    currentWorker.remove();
    idleWorkers.push(worker);
  }

  @Override
  public synchronized void submitTask(TaskSpec task) {
    LOGGER.debug("Submitting task: {}.", task);
    Set<ObjectId> unreadyObjects = getUnreadyObjects(task);
    if (unreadyObjects.isEmpty()) {
      // If all dependencies are ready, execute this task.
      exec.submit(() -> {
        Worker worker = getWorker(task);
        try {
          worker.execute(task);
          // If the task is an actor task or an actor creation task,
          // put the dummy object in object store, so those tasks which depends on it
          // can be executed.
          if (task.isActorCreationTask() || task.isActorTask()) {
            ObjectId[] returnIds = task.returnIds;
            objectInterface.put(new NativeRayObject(new byte[] {}, new byte[] {}),
                returnIds[returnIds.length - 1]);
          }
        } finally {
          returnWorker(worker);
        }
      });
    } else {
      // If some dependencies aren't ready yet, put this task in waiting list.
      for (ObjectId id : unreadyObjects) {
        waitingTasks.computeIfAbsent(id, k -> new HashSet<>()).add(task);
      }
    }
  }

  private Set<ObjectId> getUnreadyObjects(TaskSpec spec) {
    Set<ObjectId> unreadyObjects = new HashSet<>();
    // Check whether task arguments are ready.
    for (FunctionArg arg : spec.args) {
      if (arg.id != null) {
        if (!objectInterface.isObjectReady(arg.id)) {
          unreadyObjects.add(arg.id);
        }
      }
    }
<<<<<<< HEAD
    // Check whether task dependencies are ready.
    for (ObjectId id : spec.getExecutionDependencies()) {
      if (!objectInterface.isObjectReady(id)) {
        unreadyObjects.add(id);
=======
    if (spec.isActorTask()) {
      if (!store.isObjectReady(spec.previousActorTaskDummyObjectId)) {
        unreadyObjects.add(spec.previousActorTaskDummyObjectId);
>>>>>>> e5be5fd4
      }
    }
    return unreadyObjects;
  }


  @Override
  public TaskSpec getTask() {
    throw new RuntimeException("invalid execution flow here");
  }

  @Override
  public void fetchOrReconstruct(List<ObjectId> objectIds, boolean fetchOnly,
                                 TaskId currentTaskId) {

  }

  @Override
  public void notifyUnblocked(TaskId currentTaskId) {

  }

  @Override
  public TaskId generateTaskId(JobId jobId, TaskId parentTaskId, int taskIndex) {
    return TaskId.randomId();
  }

  @Override
  public <T> WaitResult<T> wait(List<RayObject<T>> waitFor, int numReturns, int
      timeoutMs, TaskId currentTaskId) {
    if (waitFor == null || waitFor.isEmpty()) {
      return new WaitResult<>(ImmutableList.of(), ImmutableList.of());
    }

    List<ObjectId> ids = waitFor.stream().map(RayObject::getId).collect(Collectors.toList());
    List<RayObject<T>> readyList = new ArrayList<>();
    List<RayObject<T>> unreadyList = new ArrayList<>();
    List<Boolean> result = objectInterface.wait(ids, ids.size(), timeoutMs);
    for (int i = 0; i < waitFor.size(); i++) {
      if (result.get(i)) {
        readyList.add(waitFor.get(i));
      } else {
        unreadyList.add(waitFor.get(i));
      }
    }
    return new WaitResult<>(readyList, unreadyList);
  }

  @Override
  public void freePlasmaObjects(List<ObjectId> objectIds, boolean localOnly,
                                boolean deleteCreatingTasks) {
    objectInterface.delete(objectIds, localOnly, deleteCreatingTasks);
  }


  @Override
  public UniqueId prepareCheckpoint(UniqueId actorId) {
    throw new NotImplementedException("Not implemented.");
  }

  @Override
  public void notifyActorResumedFromCheckpoint(UniqueId actorId, UniqueId checkpointId) {
    throw new NotImplementedException("Not implemented.");
  }

  @Override
  public void setResource(String resourceName, double capacity, UniqueId nodeId) {
    LOGGER.error("Not implemented under SINGLE_PROCESS mode.");
  }

  @Override
  public void destroy() {
    exec.shutdown();
  }
}<|MERGE_RESOLUTION|>--- conflicted
+++ resolved
@@ -140,16 +140,9 @@
         }
       }
     }
-<<<<<<< HEAD
-    // Check whether task dependencies are ready.
-    for (ObjectId id : spec.getExecutionDependencies()) {
-      if (!objectInterface.isObjectReady(id)) {
-        unreadyObjects.add(id);
-=======
     if (spec.isActorTask()) {
-      if (!store.isObjectReady(spec.previousActorTaskDummyObjectId)) {
+      if (!objectInterface.isObjectReady(spec.previousActorTaskDummyObjectId)) {
         unreadyObjects.add(spec.previousActorTaskDummyObjectId);
->>>>>>> e5be5fd4
       }
     }
     return unreadyObjects;
