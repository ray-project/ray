--- conflicted
+++ resolved
@@ -147,11 +147,7 @@
     }
     if (!p.isAlive()) {
       String message = String.format("Failed to start %s. Exit code: %d.",
-<<<<<<< HEAD
-        name, p.exitValue());
-=======
           name, p.exitValue());
->>>>>>> 247a4d02
       if (rayConfig.redirectOutput) {
         message += String.format(" Logs are redirected to %s and %s.", stdout, stderr);
       }
