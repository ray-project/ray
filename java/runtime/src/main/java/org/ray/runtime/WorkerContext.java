--- conflicted
+++ resolved
@@ -9,50 +9,39 @@
 
   private ClassLoader currentClassLoader;
 
-<<<<<<< HEAD
   private RayObjectValueConverter rayObjectValueConverter = new RayObjectValueConverter(null);
-=======
-  private UniqueId currentJobId;
->>>>>>> cefbb0c9
 
   private TaskInfo currentTask;
 
-<<<<<<< HEAD
   public WorkerContext(long nativeCoreWorker) {
     this.nativeCoreWorker = nativeCoreWorker;
-=======
-  /**
-   * The ID of main thread which created the worker context.
-   */
-  private long mainThreadId;
+  }
+
+  public RayObjectValueConverter getRayObjectValueConverter() {
+    return rayObjectValueConverter;
+  }
 
   /**
-   * The run-mode of this worker.
+   * The ID of the current job.
    */
-  private RunMode runMode;
-
-  public WorkerContext(WorkerMode workerMode, UniqueId jobId, RunMode runMode) {
-    mainThreadId = Thread.currentThread().getId();
-    taskIndex = ThreadLocal.withInitial(() -> 0);
-    putIndex = ThreadLocal.withInitial(() -> 0);
-    currentTaskId = ThreadLocal.withInitial(TaskId::randomId);
-    this.runMode = runMode;
-    currentTask = ThreadLocal.withInitial(() -> null);
-    currentClassLoader = null;
-    if (workerMode == WorkerMode.DRIVER) {
-      // TODO(qwang): Assign the driver id to worker id
-      // once we treat driver id as a special worker id.
-      workerId = jobId;
-      currentTaskId.set(TaskId.randomId());
-      currentJobId = jobId;
-    } else {
-      workerId = UniqueId.randomId();
-      this.currentTaskId.set(TaskId.NIL);
-      this.currentJobId = UniqueId.NIL;
-    }
->>>>>>> cefbb0c9
+  public UniqueId getCurrentJobId() {
+    return new UniqueId(getCurrentJobId(nativeCoreWorker));
   }
 
+  /**
+   * @return The ID of the current worker.
+   */
+  public UniqueId getCurrentActorId() {
+    return new UniqueId(getCurrentActorId(nativeCoreWorker));
+  }
+
+  public UniqueId getCurrentWorkerId() {
+    return new UniqueId(getCurrentWorkerId(nativeCoreWorker));
+  }
+
+  /**
+   * @return The class loader which is associated with the current job.
+   */
   public ClassLoader getCurrentClassLoader() {
     return currentClassLoader;
   }
@@ -64,20 +53,9 @@
     }
   }
 
-<<<<<<< HEAD
-  public RayObjectValueConverter getRayObjectValueConverter() {
-    return rayObjectValueConverter;
-=======
-    Preconditions.checkNotNull(task);
-    this.currentTaskId.set(task.taskId);
-    this.currentJobId = task.jobId;
-    taskIndex.set(0);
-    putIndex.set(0);
-    this.currentTask.set(task);
-    currentClassLoader = classLoader;
->>>>>>> cefbb0c9
-  }
-
+  /**
+   * Get the current task.
+   */
   public TaskInfo getCurrentTask() {
     return currentTask;
   }
@@ -86,33 +64,6 @@
     this.currentTask = currentTask;
   }
 
-  public UniqueId getCurrentActorId() {
-    return new UniqueId(getCurrentActorId(nativeCoreWorker));
-  }
-
-<<<<<<< HEAD
-  public UniqueId getCurrentDriverId() {
-    return new UniqueId(getCurrentDriverId(nativeCoreWorker));
-  }
-
-  public UniqueId getCurrentWorkerId() {
-    return new UniqueId(getCurrentWorkerId(nativeCoreWorker));
-=======
-  /**
-   * The ID of the current job.
-   */
-  public UniqueId getCurrentJobId() {
-    return currentJobId;
-  }
-
-  /**
-   * @return The class loader which is associated with the current job.
-   */
-  public ClassLoader getCurrentClassLoader() {
-    return currentClassLoader;
->>>>>>> cefbb0c9
-  }
-
   private static native byte[] getCurrentDriverId(long nativeCoreWorker);
 
   private static native byte[] getCurrentWorkerId(long nativeCoreWorker);
