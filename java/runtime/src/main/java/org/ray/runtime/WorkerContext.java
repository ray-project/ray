--- conflicted
+++ resolved
@@ -8,37 +8,10 @@
 import org.ray.runtime.generated.Common.WorkerType;
 import org.ray.runtime.raylet.RayletClientImpl;
 import org.ray.runtime.task.TaskSpec;
-<<<<<<< HEAD
+import org.ray.runtime.util.IdUtil;
 
 public class WorkerContext {
   private final long nativeWorkerContext;
-=======
-import org.ray.runtime.util.IdUtil;
-import org.slf4j.Logger;
-import org.slf4j.LoggerFactory;
-
-public class WorkerContext {
-
-  private static final Logger LOGGER = LoggerFactory.getLogger(WorkerContext.class);
-
-  private UniqueId workerId;
-
-  private ThreadLocal<TaskId> currentTaskId;
-
-  /**
-   * Number of objects that have been put from current task.
-   */
-  private ThreadLocal<Integer> putIndex;
-
-  /**
-   * Number of tasks that have been submitted from current task.
-   */
-  private ThreadLocal<Integer> taskIndex;
-
-  private ThreadLocal<TaskSpec> currentTask;
-
-  private JobId currentJobId;
->>>>>>> f2293243
 
   private ClassLoader currentClassLoader;
 
@@ -52,31 +25,15 @@
    */
   private RunMode runMode;
 
-<<<<<<< HEAD
-  public WorkerContext(WorkerType workerType, UniqueId jobId, RunMode runMode) {
+  public WorkerContext(WorkerType workerType, JobId jobId, RunMode runMode) {
     this.nativeWorkerContext = nativeCreateWorkerContext(workerType.getNumber(), jobId.getBytes());
-=======
-  public WorkerContext(WorkerMode workerMode, JobId jobId, RunMode runMode) {
->>>>>>> f2293243
     mainThreadId = Thread.currentThread().getId();
     this.runMode = runMode;
     currentClassLoader = null;
-<<<<<<< HEAD
   }
 
   public long getNativeWorkerContext() {
     return nativeWorkerContext;
-=======
-    if (workerMode == WorkerMode.DRIVER) {
-      workerId = IdUtil.computeDriverId(jobId);
-      currentTaskId.set(TaskId.randomId());
-      currentJobId = jobId;
-    } else {
-      workerId = UniqueId.randomId();
-      this.currentTaskId.set(TaskId.NIL);
-      this.currentJobId = JobId.NIL;
-    }
->>>>>>> f2293243
   }
 
   /**
@@ -129,13 +86,8 @@
   /**
    * The ID of the current job.
    */
-<<<<<<< HEAD
-  public UniqueId getCurrentJobId() {
-    return new UniqueId(nativeGetCurrentJobId(nativeWorkerContext));
-=======
   public JobId getCurrentJobId() {
-    return currentJobId;
->>>>>>> f2293243
+    return new JobId(nativeGetCurrentJobId(nativeWorkerContext));
   }
 
   /**
