package org.ray.runtime.raylet;

import org.ray.api.exception.RayException;
import org.ray.api.id.UniqueId;

public class RayletClientImpl implements RayletClient {

  /**
   * The native pointer of core worker.
   */
  private long nativeCoreWorkerPointer = 0;

  // TODO(qwang): JobId parameter can be removed once we embed jobId in driverId.
<<<<<<< HEAD
  public RayletClientImpl(long nativeCoreWorkerPointer) {
    this.nativeCoreWorkerPointer = nativeCoreWorkerPointer;
=======
  public RayletClientImpl(String schedulerSockName, UniqueId workerId,
      boolean isWorker, JobId jobId) {
    client = nativeInit(schedulerSockName, workerId.getBytes(),
        isWorker, jobId.getBytes());
  }

  public long getClient() {
    return client;
  }

  @Override
  public <T> WaitResult<T> wait(List<RayObject<T>> waitFor, int numReturns, int
      timeoutMs, TaskId currentTaskId) {
    Preconditions.checkNotNull(waitFor);
    if (waitFor.isEmpty()) {
      return new WaitResult<>(new ArrayList<>(), new ArrayList<>());
    }

    List<ObjectId> ids = new ArrayList<>();
    for (RayObject<T> element : waitFor) {
      ids.add(element.getId());
    }

    boolean[] ready = nativeWaitObject(client, IdUtil.getIdBytes(ids),
        numReturns, timeoutMs, false, currentTaskId.getBytes());
    List<RayObject<T>> readyList = new ArrayList<>();
    List<RayObject<T>> unreadyList = new ArrayList<>();

    for (int i = 0; i < ready.length; i++) {
      if (ready[i]) {
        readyList.add(waitFor.get(i));
      } else {
        unreadyList.add(waitFor.get(i));
      }
    }

    return new WaitResult<>(readyList, unreadyList);
  }

  @Override
  public void submitTask(TaskSpec spec) {
    LOGGER.debug("Submitting task: {}", spec);
    Preconditions.checkState(!spec.parentTaskId.isNil());
    Preconditions.checkState(!spec.jobId.isNil());

    byte[] taskSpec = convertTaskSpecToProtobuf(spec);
    nativeSubmitTask(client, taskSpec);
  }

  @Override
  public TaskSpec getTask() {
    byte[] bytes = nativeGetTask(client);
    assert (null != bytes);
    return parseTaskSpecFromProtobuf(bytes);
  }

  @Override
  public void fetchOrReconstruct(List<ObjectId> objectIds, boolean fetchOnly,
      TaskId currentTaskId) {
    if (LOGGER.isDebugEnabled()) {
      LOGGER.debug("Blocked on objects for task {}, object IDs are {}",
          objectIds.get(0).getTaskId(), objectIds);
    }
    nativeFetchOrReconstruct(client, IdUtil.getIdBytes(objectIds),
        fetchOnly, currentTaskId.getBytes());
  }

  @Override
  public TaskId generateTaskId(JobId jobId, TaskId parentTaskId, int taskIndex) {
    byte[] bytes = nativeGenerateTaskId(jobId.getBytes(), parentTaskId.getBytes(), taskIndex);
    return new TaskId(bytes);
  }

  @Override
  public void notifyUnblocked(TaskId currentTaskId) {
    nativeNotifyUnblocked(client, currentTaskId.getBytes());
  }

  @Override
  public void freePlasmaObjects(List<ObjectId> objectIds, boolean localOnly,
      boolean deleteCreatingTasks) {
    byte[][] objectIdsArray = IdUtil.getIdBytes(objectIds);
    nativeFreePlasmaObjects(client, objectIdsArray, localOnly, deleteCreatingTasks);
>>>>>>> 3bdd1142
  }

  @Override
  public UniqueId prepareCheckpoint(UniqueId actorId) {
    return new UniqueId(nativePrepareCheckpoint(nativeCoreWorkerPointer, actorId.getBytes()));
  }

  @Override
  public void notifyActorResumedFromCheckpoint(UniqueId actorId, UniqueId checkpointId) {
    nativeNotifyActorResumedFromCheckpoint(nativeCoreWorkerPointer, actorId.getBytes(),
        checkpointId.getBytes());
  }


  public void setResource(String resourceName, double capacity, UniqueId nodeId) {
    nativeSetResource(nativeCoreWorkerPointer, resourceName, capacity, nodeId.getBytes());
  }

  /// Native method declarations.
  ///
  /// If you change the signature of any native methods, please re-generate
  /// the C++ header file and update the C++ implementation accordingly:
  ///
  /// Suppose that $Dir is your ray root directory.
  /// 1) pushd $Dir/java/runtime/target/classes
  /// 2) javah -classpath .:$Dir/java/api/target/classes org.ray.runtime.raylet.RayletClientImpl
  /// 3) clang-format -i org_ray_runtime_raylet_RayletClientImpl.h
  /// 4) cp org_ray_runtime_raylet_RayletClientImpl.h $Dir/src/ray/raylet/lib/java/
  /// 5) vim $Dir/src/ray/raylet/lib/java/org_ray_runtime_raylet_RayletClientImpl.cc
  /// 6) popd

  private static native byte[] nativePrepareCheckpoint(long conn, byte[] actorId);

  private static native void nativeNotifyActorResumedFromCheckpoint(long conn, byte[] actorId,
      byte[] checkpointId);

  private static native void nativeSetResource(long conn, String resourceName, double capacity,
      byte[] nodeId) throws RayException;
}<|MERGE_RESOLUTION|>--- conflicted
+++ resolved
@@ -10,95 +10,8 @@
    */
   private long nativeCoreWorkerPointer = 0;
 
-  // TODO(qwang): JobId parameter can be removed once we embed jobId in driverId.
-<<<<<<< HEAD
   public RayletClientImpl(long nativeCoreWorkerPointer) {
     this.nativeCoreWorkerPointer = nativeCoreWorkerPointer;
-=======
-  public RayletClientImpl(String schedulerSockName, UniqueId workerId,
-      boolean isWorker, JobId jobId) {
-    client = nativeInit(schedulerSockName, workerId.getBytes(),
-        isWorker, jobId.getBytes());
-  }
-
-  public long getClient() {
-    return client;
-  }
-
-  @Override
-  public <T> WaitResult<T> wait(List<RayObject<T>> waitFor, int numReturns, int
-      timeoutMs, TaskId currentTaskId) {
-    Preconditions.checkNotNull(waitFor);
-    if (waitFor.isEmpty()) {
-      return new WaitResult<>(new ArrayList<>(), new ArrayList<>());
-    }
-
-    List<ObjectId> ids = new ArrayList<>();
-    for (RayObject<T> element : waitFor) {
-      ids.add(element.getId());
-    }
-
-    boolean[] ready = nativeWaitObject(client, IdUtil.getIdBytes(ids),
-        numReturns, timeoutMs, false, currentTaskId.getBytes());
-    List<RayObject<T>> readyList = new ArrayList<>();
-    List<RayObject<T>> unreadyList = new ArrayList<>();
-
-    for (int i = 0; i < ready.length; i++) {
-      if (ready[i]) {
-        readyList.add(waitFor.get(i));
-      } else {
-        unreadyList.add(waitFor.get(i));
-      }
-    }
-
-    return new WaitResult<>(readyList, unreadyList);
-  }
-
-  @Override
-  public void submitTask(TaskSpec spec) {
-    LOGGER.debug("Submitting task: {}", spec);
-    Preconditions.checkState(!spec.parentTaskId.isNil());
-    Preconditions.checkState(!spec.jobId.isNil());
-
-    byte[] taskSpec = convertTaskSpecToProtobuf(spec);
-    nativeSubmitTask(client, taskSpec);
-  }
-
-  @Override
-  public TaskSpec getTask() {
-    byte[] bytes = nativeGetTask(client);
-    assert (null != bytes);
-    return parseTaskSpecFromProtobuf(bytes);
-  }
-
-  @Override
-  public void fetchOrReconstruct(List<ObjectId> objectIds, boolean fetchOnly,
-      TaskId currentTaskId) {
-    if (LOGGER.isDebugEnabled()) {
-      LOGGER.debug("Blocked on objects for task {}, object IDs are {}",
-          objectIds.get(0).getTaskId(), objectIds);
-    }
-    nativeFetchOrReconstruct(client, IdUtil.getIdBytes(objectIds),
-        fetchOnly, currentTaskId.getBytes());
-  }
-
-  @Override
-  public TaskId generateTaskId(JobId jobId, TaskId parentTaskId, int taskIndex) {
-    byte[] bytes = nativeGenerateTaskId(jobId.getBytes(), parentTaskId.getBytes(), taskIndex);
-    return new TaskId(bytes);
-  }
-
-  @Override
-  public void notifyUnblocked(TaskId currentTaskId) {
-    nativeNotifyUnblocked(client, currentTaskId.getBytes());
-  }
-
-  @Override
-  public void freePlasmaObjects(List<ObjectId> objectIds, boolean localOnly,
-      boolean deleteCreatingTasks) {
-    byte[][] objectIdsArray = IdUtil.getIdBytes(objectIds);
-    nativeFreePlasmaObjects(client, objectIdsArray, localOnly, deleteCreatingTasks);
->>>>>>> 3bdd1142
   }
 
   @Override
