package org.ray.runtime.raylet;

import com.google.common.base.Preconditions;
import com.google.common.collect.ImmutableList;
import com.google.protobuf.ByteString;
import com.google.protobuf.InvalidProtocolBufferException;
import java.nio.ByteBuffer;
import java.nio.ByteOrder;
import java.nio.charset.Charset;
import java.util.ArrayList;
import java.util.Arrays;
import java.util.List;
import java.util.Map;
import java.util.stream.Collectors;
import org.ray.api.RayObject;
import org.ray.api.WaitResult;
import org.ray.api.exception.RayException;
import org.ray.api.id.JobId;
import org.ray.api.id.ObjectId;
import org.ray.api.id.TaskId;
import org.ray.api.id.UniqueId;
import org.ray.runtime.functionmanager.JavaFunctionDescriptor;
import org.ray.runtime.generated.Common;
import org.ray.runtime.generated.Common.TaskType;
import org.ray.runtime.task.FunctionArg;
import org.ray.runtime.task.TaskLanguage;
import org.ray.runtime.task.TaskSpec;
import org.ray.runtime.util.IdUtil;
import org.slf4j.Logger;
import org.slf4j.LoggerFactory;

public class RayletClientImpl implements RayletClient {

  private static final Logger LOGGER = LoggerFactory.getLogger(RayletClientImpl.class);

  /**
   * The pointer to c++'s raylet client.
   */
  private long client = 0;

  // TODO(qwang): JobId parameter can be removed once we embed jobId in driverId.
  public RayletClientImpl(String schedulerSockName, UniqueId clientId,
                          boolean isWorker, JobId jobId) {
    client = nativeInit(schedulerSockName, clientId.getBytes(),
        isWorker, jobId.getBytes());
  }

  @Override
  public <T> WaitResult<T> wait(List<RayObject<T>> waitFor, int numReturns, int
      timeoutMs, TaskId currentTaskId) {
    Preconditions.checkNotNull(waitFor);
    if (waitFor.isEmpty()) {
      return new WaitResult<>(new ArrayList<>(), new ArrayList<>());
    }

    List<ObjectId> ids = new ArrayList<>();
    for (RayObject<T> element : waitFor) {
      ids.add(element.getId());
    }

    boolean[] ready = nativeWaitObject(client, IdUtil.getIdBytes(ids),
        numReturns, timeoutMs, false, currentTaskId.getBytes());
    List<RayObject<T>> readyList = new ArrayList<>();
    List<RayObject<T>> unreadyList = new ArrayList<>();

    for (int i = 0; i < ready.length; i++) {
      if (ready[i]) {
        readyList.add(waitFor.get(i));
      } else {
        unreadyList.add(waitFor.get(i));
      }
    }

    return new WaitResult<>(readyList, unreadyList);
  }

  @Override
  public void submitTask(TaskSpec spec) {
    LOGGER.debug("Submitting task: {}", spec);
    Preconditions.checkState(!spec.parentTaskId.isNil());
    Preconditions.checkState(!spec.jobId.isNil());

    byte[] taskSpec = convertTaskSpecToProtobuf(spec);
    byte[] cursorId = null;
    if (!spec.getExecutionDependencies().isEmpty()) {
      //TODO(hchen): handle more than one dependencies.
      cursorId = spec.getExecutionDependencies().get(0).getBytes();
    }
    nativeSubmitTask(client, cursorId, taskSpec);
  }

  @Override
  public TaskSpec getTask() {
    byte[] bytes = nativeGetTask(client);
    assert (null != bytes);
    return parseTaskSpecFromProtobuf(bytes);
  }

  @Override
  public void fetchOrReconstruct(List<ObjectId> objectIds, boolean fetchOnly,
      TaskId currentTaskId) {
    if (LOGGER.isDebugEnabled()) {
      LOGGER.debug("Blocked on objects for task {}, object IDs are {}",
          objectIds.get(0).getTaskId(), objectIds);
    }
    nativeFetchOrReconstruct(client, IdUtil.getIdBytes(objectIds),
        fetchOnly, currentTaskId.getBytes());
  }

  @Override
  public TaskId generateTaskId(JobId jobId, TaskId parentTaskId, int taskIndex) {
    byte[] bytes = nativeGenerateTaskId(jobId.getBytes(), parentTaskId.getBytes(), taskIndex);
    return new TaskId(bytes);
  }

  @Override
  public void notifyUnblocked(TaskId currentTaskId) {
    nativeNotifyUnblocked(client, currentTaskId.getBytes());
  }

  @Override
  public void freePlasmaObjects(List<ObjectId> objectIds, boolean localOnly,
      boolean deleteCreatingTasks) {
    byte[][] objectIdsArray = IdUtil.getIdBytes(objectIds);
    nativeFreePlasmaObjects(client, objectIdsArray, localOnly, deleteCreatingTasks);
  }

  @Override
  public UniqueId prepareCheckpoint(UniqueId actorId) {
    return new UniqueId(nativePrepareCheckpoint(client, actorId.getBytes()));
  }

  @Override
  public void notifyActorResumedFromCheckpoint(UniqueId actorId, UniqueId checkpointId) {
    nativeNotifyActorResumedFromCheckpoint(client, actorId.getBytes(), checkpointId.getBytes());
  }

<<<<<<< HEAD
  private static TaskSpec parseTaskSpecFromFlatbuffer(ByteBuffer bb) {
    bb.order(ByteOrder.LITTLE_ENDIAN);
    TaskInfo info = TaskInfo.getRootAsTaskInfo(bb);
    JobId jobId = JobId.fromByteBuffer(info.jobIdAsByteBuffer());
    TaskId taskId = TaskId.fromByteBuffer(info.taskIdAsByteBuffer());
    TaskId parentTaskId = TaskId.fromByteBuffer(info.parentTaskIdAsByteBuffer());
    int parentCounter = info.parentCounter();
    UniqueId actorCreationId = UniqueId.fromByteBuffer(info.actorCreationIdAsByteBuffer());
    int maxActorReconstructions = info.maxActorReconstructions();
    UniqueId actorId = UniqueId.fromByteBuffer(info.actorIdAsByteBuffer());
    UniqueId actorHandleId = UniqueId.fromByteBuffer(info.actorHandleIdAsByteBuffer());
    int actorCounter = info.actorCounter();
    int numReturns = info.numReturns();

    // Deserialize new actor handles
    UniqueId[] newActorHandles = IdUtil.getUniqueIdsFromByteBuffer(
        info.newActorHandlesAsByteBuffer());

    // Deserialize args
    FunctionArg[] args = new FunctionArg[info.argsLength()];
    for (int i = 0; i < info.argsLength(); i++) {
      Arg arg = info.args(i);

      int objectIdsLength = arg.objectIdsAsByteBuffer().remaining() / UniqueId.LENGTH;
=======
  /**
   * Parse `TaskSpec` protobuf bytes.
   */
  private static TaskSpec parseTaskSpecFromProtobuf(byte[] bytes) {
    Common.TaskSpec taskSpec;
    try {
      taskSpec = Common.TaskSpec.parseFrom(bytes);
    } catch (InvalidProtocolBufferException e) {
      throw new RuntimeException("Invalid protobuf data.");
    }

    // Parse common fields.
    UniqueId jobId = UniqueId.fromByteBuffer(taskSpec.getJobId().asReadOnlyByteBuffer());
    TaskId taskId = TaskId.fromByteBuffer(taskSpec.getTaskId().asReadOnlyByteBuffer());
    TaskId parentTaskId = TaskId.fromByteBuffer(taskSpec.getParentTaskId().asReadOnlyByteBuffer());
    int parentCounter = (int) taskSpec.getParentCounter();
    int numReturns = (int) taskSpec.getNumReturns();
    Map<String, Double> resources = taskSpec.getRequiredResourcesMap();

    // Parse args.
    FunctionArg[] args = new FunctionArg[taskSpec.getArgsCount()];
    for (int i = 0; i < args.length; i++) {
      Common.TaskArg arg = taskSpec.getArgs(i);
      int objectIdsLength = arg.getObjectIdsCount();
>>>>>>> 8a30b93e
      if (objectIdsLength > 0) {
        Preconditions.checkArgument(objectIdsLength == 1,
            "This arg has more than one id: {}", objectIdsLength);
        args[i] = FunctionArg
            .passByReference(ObjectId.fromByteBuffer(arg.getObjectIds(0).asReadOnlyByteBuffer()));
      } else {
        args[i] = FunctionArg.passByValue(arg.getData().toByteArray());
      }
    }

    // Parse function descriptor
    Preconditions.checkArgument(taskSpec.getLanguage() == Common.Language.JAVA);
    Preconditions.checkArgument(taskSpec.getFunctionDescriptorCount() == 3);
    JavaFunctionDescriptor functionDescriptor = new JavaFunctionDescriptor(
        taskSpec.getFunctionDescriptor(0).toString(Charset.defaultCharset()),
        taskSpec.getFunctionDescriptor(1).toString(Charset.defaultCharset()),
        taskSpec.getFunctionDescriptor(2).toString(Charset.defaultCharset())
    );

    // Parse ActorCreationTaskSpec.
    UniqueId actorCreationId = UniqueId.NIL;
    int maxActorReconstructions = 0;
    UniqueId[] newActorHandles = new UniqueId[0];
    List<String> dynamicWorkerOptions = new ArrayList<>();
    if (taskSpec.getType() == Common.TaskType.ACTOR_CREATION_TASK) {
      Common.ActorCreationTaskSpec actorCreationTaskSpec = taskSpec.getActorCreationTaskSpec();
      actorCreationId = UniqueId
          .fromByteBuffer(actorCreationTaskSpec.getActorId().asReadOnlyByteBuffer());
      maxActorReconstructions = (int) actorCreationTaskSpec.getMaxActorReconstructions();
      dynamicWorkerOptions = ImmutableList
          .copyOf(actorCreationTaskSpec.getDynamicWorkerOptionsList());
    }

    // Parse ActorTaskSpec.
    UniqueId actorId = UniqueId.NIL;
    UniqueId actorHandleId = UniqueId.NIL;
    int actorCounter = 0;
    if (taskSpec.getType() == Common.TaskType.ACTOR_TASK) {
      Common.ActorTaskSpec actorTaskSpec = taskSpec.getActorTaskSpec();
      actorId = UniqueId.fromByteBuffer(actorTaskSpec.getActorId().asReadOnlyByteBuffer());
      actorHandleId = UniqueId
          .fromByteBuffer(actorTaskSpec.getActorHandleId().asReadOnlyByteBuffer());
      actorCounter = (int) actorTaskSpec.getActorCounter();
      newActorHandles = actorTaskSpec.getNewActorHandlesList().stream()
          .map(byteString -> UniqueId.fromByteBuffer(byteString.asReadOnlyByteBuffer()))
          .toArray(UniqueId[]::new);
    }

    return new TaskSpec(jobId, taskId, parentTaskId, parentCounter, actorCreationId,
        maxActorReconstructions, actorId, actorHandleId, actorCounter, newActorHandles,
        args, numReturns, resources, TaskLanguage.JAVA, functionDescriptor, dynamicWorkerOptions);
  }

  /**
   * Convert a `TaskSpec` to protobuf-serialized bytes.
   */
  private static byte[] convertTaskSpecToProtobuf(TaskSpec task) {
    // Set common fields.
    Common.TaskSpec.Builder builder = Common.TaskSpec.newBuilder()
        .setJobId(ByteString.copyFrom(task.jobId.getBytes()))
        .setTaskId(ByteString.copyFrom(task.taskId.getBytes()))
        .setParentTaskId(ByteString.copyFrom(task.parentTaskId.getBytes()))
        .setParentCounter(task.parentCounter)
        .setNumReturns(task.numReturns)
        .putAllRequiredResources(task.resources);

    // Set args
    builder.addAllArgs(
        Arrays.stream(task.args).map(arg -> {
          Common.TaskArg.Builder argBuilder = Common.TaskArg.newBuilder();
          if (arg.id != null) {
            argBuilder.addObjectIds(ByteString.copyFrom(arg.id.getBytes())).build();
          } else {
            argBuilder.setData(ByteString.copyFrom(arg.data)).build();
          }
          return argBuilder.build();
        }).collect(Collectors.toList())
    );

    // Set function descriptor and language.
    if (task.language == TaskLanguage.JAVA) {
      builder.setLanguage(Common.Language.JAVA);
      builder.addAllFunctionDescriptor(ImmutableList.of(
          ByteString.copyFrom(task.getJavaFunctionDescriptor().className.getBytes()),
          ByteString.copyFrom(task.getJavaFunctionDescriptor().name.getBytes()),
          ByteString.copyFrom(task.getJavaFunctionDescriptor().typeDescriptor.getBytes())
      ));
    } else {
      builder.setLanguage(Common.Language.PYTHON);
      builder.addAllFunctionDescriptor(ImmutableList.of(
          ByteString.copyFrom(task.getPyFunctionDescriptor().moduleName.getBytes()),
          ByteString.copyFrom(task.getPyFunctionDescriptor().className.getBytes()),
          ByteString.copyFrom(task.getPyFunctionDescriptor().functionName.getBytes()),
          ByteString.EMPTY
      ));
    }

    if (!task.actorCreationId.isNil()) {
      // Actor creation task.
      builder.setType(TaskType.ACTOR_CREATION_TASK);
      builder.setActorCreationTaskSpec(
          Common.ActorCreationTaskSpec.newBuilder()
              .setActorId(ByteString.copyFrom(task.actorCreationId.getBytes()))
              .setMaxActorReconstructions(task.maxActorReconstructions)
              .addAllDynamicWorkerOptions(task.dynamicWorkerOptions)
      );
    } else if (!task.actorId.isNil()) {
      // Actor task.
      builder.setType(TaskType.ACTOR_TASK);
      List<ByteString> newHandles = Arrays.stream(task.newActorHandles)
          .map(id -> ByteString.copyFrom(id.getBytes())).collect(Collectors.toList());
      builder.setActorTaskSpec(
          Common.ActorTaskSpec.newBuilder()
              .setActorId(ByteString.copyFrom(task.actorId.getBytes()))
              .setActorHandleId(ByteString.copyFrom(task.actorHandleId.getBytes()))
              .setActorCreationDummyObjectId(ByteString.copyFrom(task.actorId.getBytes()))
              .setActorCounter(task.actorCounter)
              .addAllNewActorHandles(newHandles)
      );
    } else {
      // Normal task.
      builder.setType(TaskType.NORMAL_TASK);
    }

    return builder.build().toByteArray();
  }

  public void setResource(String resourceName, double capacity, UniqueId nodeId) {
    nativeSetResource(client, resourceName, capacity, nodeId.getBytes());
  }

  public void destroy() {
    nativeDestroy(client);
  }

  /// Native method declarations.
  ///
  /// If you change the signature of any native methods, please re-generate
  /// the C++ header file and update the C++ implementation accordingly:
  ///
  /// Suppose that $Dir is your ray root directory.
  /// 1) pushd $Dir/java/runtime/target/classes
  /// 2) javah -classpath .:$Dir/java/api/target/classes org.ray.runtime.raylet.RayletClientImpl
  /// 3) clang-format -i org_ray_runtime_raylet_RayletClientImpl.h
  /// 4) cp org_ray_runtime_raylet_RayletClientImpl.h $Dir/src/ray/raylet/lib/java/
  /// 5) vim $Dir/src/ray/raylet/lib/java/org_ray_runtime_raylet_RayletClientImpl.cc
  /// 6) popd

  private static native long nativeInit(String localSchedulerSocket, byte[] workerId,
      boolean isWorker, byte[] driverTaskId);

  private static native void nativeSubmitTask(long client, byte[] cursorId, byte[] taskSpec)
      throws RayException;

  private static native byte[] nativeGetTask(long client) throws RayException;

  private static native void nativeDestroy(long client) throws RayException;

  private static native void nativeFetchOrReconstruct(long client, byte[][] objectIds,
      boolean fetchOnly, byte[] currentTaskId) throws RayException;

  private static native void nativeNotifyUnblocked(long client, byte[] currentTaskId)
      throws RayException;

  private static native void nativePutObject(long client, byte[] taskId, byte[] objectId);

  private static native boolean[] nativeWaitObject(long conn, byte[][] objectIds,
      int numReturns, int timeout, boolean waitLocal, byte[] currentTaskId) throws RayException;

  private static native byte[] nativeGenerateTaskId(byte[] jobId, byte[] parentTaskId,
      int taskIndex);

  private static native void nativeFreePlasmaObjects(long conn, byte[][] objectIds,
      boolean localOnly, boolean deleteCreatingTasks) throws RayException;

  private static native byte[] nativePrepareCheckpoint(long conn, byte[] actorId);

  private static native void nativeNotifyActorResumedFromCheckpoint(long conn, byte[] actorId,
      byte[] checkpointId);

  private static native void nativeSetResource(long conn, String resourceName, double capacity,
      byte[] nodeId) throws RayException;
}<|MERGE_RESOLUTION|>--- conflicted
+++ resolved
@@ -135,32 +135,6 @@
     nativeNotifyActorResumedFromCheckpoint(client, actorId.getBytes(), checkpointId.getBytes());
   }
 
-<<<<<<< HEAD
-  private static TaskSpec parseTaskSpecFromFlatbuffer(ByteBuffer bb) {
-    bb.order(ByteOrder.LITTLE_ENDIAN);
-    TaskInfo info = TaskInfo.getRootAsTaskInfo(bb);
-    JobId jobId = JobId.fromByteBuffer(info.jobIdAsByteBuffer());
-    TaskId taskId = TaskId.fromByteBuffer(info.taskIdAsByteBuffer());
-    TaskId parentTaskId = TaskId.fromByteBuffer(info.parentTaskIdAsByteBuffer());
-    int parentCounter = info.parentCounter();
-    UniqueId actorCreationId = UniqueId.fromByteBuffer(info.actorCreationIdAsByteBuffer());
-    int maxActorReconstructions = info.maxActorReconstructions();
-    UniqueId actorId = UniqueId.fromByteBuffer(info.actorIdAsByteBuffer());
-    UniqueId actorHandleId = UniqueId.fromByteBuffer(info.actorHandleIdAsByteBuffer());
-    int actorCounter = info.actorCounter();
-    int numReturns = info.numReturns();
-
-    // Deserialize new actor handles
-    UniqueId[] newActorHandles = IdUtil.getUniqueIdsFromByteBuffer(
-        info.newActorHandlesAsByteBuffer());
-
-    // Deserialize args
-    FunctionArg[] args = new FunctionArg[info.argsLength()];
-    for (int i = 0; i < info.argsLength(); i++) {
-      Arg arg = info.args(i);
-
-      int objectIdsLength = arg.objectIdsAsByteBuffer().remaining() / UniqueId.LENGTH;
-=======
   /**
    * Parse `TaskSpec` protobuf bytes.
    */
@@ -173,7 +147,7 @@
     }
 
     // Parse common fields.
-    UniqueId jobId = UniqueId.fromByteBuffer(taskSpec.getJobId().asReadOnlyByteBuffer());
+    JobId jobId = JobId.fromByteBuffer(taskSpec.getJobId().asReadOnlyByteBuffer());
     TaskId taskId = TaskId.fromByteBuffer(taskSpec.getTaskId().asReadOnlyByteBuffer());
     TaskId parentTaskId = TaskId.fromByteBuffer(taskSpec.getParentTaskId().asReadOnlyByteBuffer());
     int parentCounter = (int) taskSpec.getParentCounter();
@@ -185,7 +159,6 @@
     for (int i = 0; i < args.length; i++) {
       Common.TaskArg arg = taskSpec.getArgs(i);
       int objectIdsLength = arg.getObjectIdsCount();
->>>>>>> 8a30b93e
       if (objectIdsLength > 0) {
         Preconditions.checkArgument(objectIdsLength == 1,
             "This arg has more than one id: {}", objectIdsLength);
