--- conflicted
+++ resolved
@@ -37,15 +37,9 @@
   private long client = 0;
 
   // TODO(qwang): JobId parameter can be removed once we embed jobId in driverId.
-<<<<<<< HEAD
   public RayletClientImpl(String schedulerSockName, UniqueId workerId,
       boolean isWorker, JobId jobId) {
     client = nativeInit(schedulerSockName, workerId.getBytes(),
-=======
-  public RayletClientImpl(String schedulerSockName, UniqueId clientId,
-      boolean isWorker, JobId jobId) {
-    client = nativeInit(schedulerSockName, clientId.getBytes(),
->>>>>>> 0af07bd4
         isWorker, jobId.getBytes());
   }
 
