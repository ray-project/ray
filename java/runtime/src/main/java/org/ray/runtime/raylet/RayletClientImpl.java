--- conflicted
+++ resolved
@@ -229,7 +229,6 @@
     int functionDescriptorOffset = fbb.createVectorOfTables(functionDescriptorOffsets);
 
     int root = TaskInfo.createTaskInfo(
-<<<<<<< HEAD
         fbb,
         driverIdOffset,
         taskIdOffset,
@@ -247,16 +246,7 @@
         returnsOffset,
         requiredResourcesOffset,
         requiredPlacementResourcesOffset,
-        TaskLanguage.JAVA,
-=======
-        fbb, driverIdOffset, taskIdOffset,
-        parentTaskIdOffset, parentCounter,
-        actorCreateIdOffset, actorCreateDummyIdOffset,
-        actorIdOffset, actorHandleIdOffset, actorCounter,
-        false, functionIdOffset,
-        argsOffset, returnsOffset, requiredResourcesOffset,
-        requiredPlacementResourcesOffset, Language.JAVA,
->>>>>>> 6531eed2
+        Language.JAVA,
         functionDescriptorOffset);
     fbb.finish(root);
     ByteBuffer buffer = fbb.dataBuffer();
