package org.ray.runtime.raylet;

import com.google.common.base.Preconditions;
import com.google.common.collect.ImmutableList;
import com.google.protobuf.ByteString;
import com.google.protobuf.InvalidProtocolBufferException;
import java.nio.ByteBuffer;
import java.nio.charset.Charset;
import java.util.ArrayList;
import java.util.Arrays;
import java.util.List;
import java.util.Map;
import java.util.stream.Collectors;
import org.ray.api.RayObject;
import org.ray.api.WaitResult;
import org.ray.api.exception.RayException;
import org.ray.api.id.ActorId;
import org.ray.api.id.UniqueId;
import org.ray.api.id.JobId;
import org.ray.api.id.TaskId;
import org.ray.api.id.ObjectId;
import org.ray.runtime.functionmanager.JavaFunctionDescriptor;
import org.ray.runtime.generated.Common;
import org.ray.runtime.generated.Common.TaskType;
import org.ray.runtime.task.FunctionArg;
import org.ray.runtime.task.TaskLanguage;
import org.ray.runtime.task.TaskSpec;
import org.ray.runtime.util.IdUtil;
import org.slf4j.Logger;
import org.slf4j.LoggerFactory;

public class RayletClientImpl implements RayletClient {

  private static final Logger LOGGER = LoggerFactory.getLogger(RayletClientImpl.class);

  /**
   * The pointer to c++'s raylet client.
   */
  private long client = 0;

  // TODO(qwang): JobId parameter can be removed once we embed jobId in driverId.
  public RayletClientImpl(String schedulerSockName, UniqueId workerId,
      boolean isWorker, JobId jobId) {
    client = nativeInit(schedulerSockName, workerId.getBytes(),
        isWorker, jobId.getBytes());
  }

  public long getClient() {
    return client;
  }

  @Override
  public <T> WaitResult<T> wait(List<RayObject<T>> waitFor, int numReturns, int
      timeoutMs, TaskId currentTaskId) {
    Preconditions.checkNotNull(waitFor);
    if (waitFor.isEmpty()) {
      return new WaitResult<>(new ArrayList<>(), new ArrayList<>());
    }

    List<ObjectId> ids = new ArrayList<>();
    for (RayObject<T> element : waitFor) {
      ids.add(element.getId());
    }

    boolean[] ready = nativeWaitObject(client, IdUtil.getIdBytes(ids),
        numReturns, timeoutMs, false, currentTaskId.getBytes());
    List<RayObject<T>> readyList = new ArrayList<>();
    List<RayObject<T>> unreadyList = new ArrayList<>();

    for (int i = 0; i < ready.length; i++) {
      if (ready[i]) {
        readyList.add(waitFor.get(i));
      } else {
        unreadyList.add(waitFor.get(i));
      }
    }

    return new WaitResult<>(readyList, unreadyList);
  }

  @Override
  public void submitTask(TaskSpec spec) {
    LOGGER.debug("Submitting task: {}", spec);
    Preconditions.checkState(!spec.parentTaskId.isNil());
    Preconditions.checkState(!spec.jobId.isNil());

    byte[] taskSpec = convertTaskSpecToProtobuf(spec);
    nativeSubmitTask(client, taskSpec);
  }

  @Override
  public TaskSpec getTask() {
    byte[] bytes = nativeGetTask(client);
    assert (null != bytes);
    return parseTaskSpecFromProtobuf(bytes);
  }

  @Override
<<<<<<< HEAD
  public void fetchOrReconstruct(List<ObjectId> objectIds, boolean fetchOnly,
      TaskId currentTaskId) {
    if (LOGGER.isDebugEnabled()) {
      LOGGER.debug("Blocked on objects for task {}, object IDs are {}",
          objectIds.get(0).getTaskId(), objectIds);
    }
    nativeFetchOrReconstruct(client, IdUtil.getIdBytes(objectIds),
        fetchOnly, currentTaskId.getBytes());
  }

  @Override
  public void notifyUnblocked(TaskId currentTaskId) {
    nativeNotifyUnblocked(client, currentTaskId.getBytes());
=======
  public TaskId generateTaskId(JobId jobId, TaskId parentTaskId, int taskIndex) {
    byte[] bytes = nativeGenerateTaskId(jobId.getBytes(), parentTaskId.getBytes(), taskIndex);
    return new TaskId(bytes);
>>>>>>> 384cbfb2
  }

  @Override
  public void freePlasmaObjects(List<ObjectId> objectIds, boolean localOnly,
      boolean deleteCreatingTasks) {
    byte[][] objectIdsArray = IdUtil.getIdBytes(objectIds);
    nativeFreePlasmaObjects(client, objectIdsArray, localOnly, deleteCreatingTasks);
  }

  @Override
  public UniqueId prepareCheckpoint(ActorId actorId) {
    return new UniqueId(nativePrepareCheckpoint(client, actorId.getBytes()));
  }

  @Override
  public void notifyActorResumedFromCheckpoint(ActorId actorId, UniqueId checkpointId) {
    nativeNotifyActorResumedFromCheckpoint(client, actorId.getBytes(), checkpointId.getBytes());
  }

  public static TaskId generateActorCreationTaskId(JobId jobId, TaskId parentTaskId, int taskIndex) {
    byte[] bytes = nativeGenerateActorCreationTaskId(jobId.getBytes(), parentTaskId.getBytes(), taskIndex);
    return TaskId.fromBytes(bytes);
  }

  public static TaskId generateActorTaskId(JobId jobId, TaskId parentTaskId, int taskIndex, ActorId actorId) {
    byte[] bytes = nativeGenerateActorTaskId(jobId.getBytes(), parentTaskId.getBytes(), taskIndex, actorId.getBytes());
    return TaskId.fromBytes(bytes);
  }

  public static TaskId generateNormalTaskId(JobId jobId, TaskId parentTaskId, int taskIndex) {
    byte[] bytes = nativeGenerateNormalTaskId(jobId.getBytes(), parentTaskId.getBytes(), taskIndex);
    return TaskId.fromBytes(bytes);
  }

  /**
   * Parse `TaskSpec` protobuf bytes.
   */
  public static TaskSpec parseTaskSpecFromProtobuf(byte[] bytes) {
    Common.TaskSpec taskSpec;
    try {
      taskSpec = Common.TaskSpec.parseFrom(bytes);
    } catch (InvalidProtocolBufferException e) {
      throw new RuntimeException("Invalid protobuf data.");
    }

    // Parse common fields.
    JobId jobId = JobId.fromByteBuffer(taskSpec.getJobId().asReadOnlyByteBuffer());
    TaskId taskId = TaskId.fromByteBuffer(taskSpec.getTaskId().asReadOnlyByteBuffer());
    TaskId parentTaskId = TaskId.fromByteBuffer(taskSpec.getParentTaskId().asReadOnlyByteBuffer());
    int parentCounter = (int) taskSpec.getParentCounter();
    int numReturns = (int) taskSpec.getNumReturns();
    Map<String, Double> resources = taskSpec.getRequiredResourcesMap();

    // Parse args.
    FunctionArg[] args = new FunctionArg[taskSpec.getArgsCount()];
    for (int i = 0; i < args.length; i++) {
      Common.TaskArg arg = taskSpec.getArgs(i);
      int objectIdsLength = arg.getObjectIdsCount();
      if (objectIdsLength > 0) {
        Preconditions.checkArgument(objectIdsLength == 1,
            "This arg has more than one id: {}", objectIdsLength);
        args[i] = FunctionArg
            .passByReference(ObjectId.fromByteBuffer(arg.getObjectIds(0).asReadOnlyByteBuffer()));
      } else {
        args[i] = FunctionArg.passByValue(arg.getData().toByteArray());
      }
    }

    // Parse function descriptor
    Preconditions.checkArgument(taskSpec.getLanguage() == Common.Language.JAVA);
    Preconditions.checkArgument(taskSpec.getFunctionDescriptorCount() == 3);
    JavaFunctionDescriptor functionDescriptor = new JavaFunctionDescriptor(
        taskSpec.getFunctionDescriptor(0).toString(Charset.defaultCharset()),
        taskSpec.getFunctionDescriptor(1).toString(Charset.defaultCharset()),
        taskSpec.getFunctionDescriptor(2).toString(Charset.defaultCharset())
    );

    // Parse ActorCreationTaskSpec.
    ActorId actorCreationId = ActorId.NIL;
    int maxActorReconstructions = 0;
    UniqueId[] newActorHandles = new UniqueId[0];
    List<String> dynamicWorkerOptions = new ArrayList<>();
    if (taskSpec.getType() == Common.TaskType.ACTOR_CREATION_TASK) {
      Common.ActorCreationTaskSpec actorCreationTaskSpec = taskSpec.getActorCreationTaskSpec();
      actorCreationId = ActorId
          .fromByteBuffer(actorCreationTaskSpec.getActorId().asReadOnlyByteBuffer());
      maxActorReconstructions = (int) actorCreationTaskSpec.getMaxActorReconstructions();
      dynamicWorkerOptions = ImmutableList
          .copyOf(actorCreationTaskSpec.getDynamicWorkerOptionsList());
    }

    // Parse ActorTaskSpec.
    ActorId actorId = ActorId.NIL;
    UniqueId actorHandleId = UniqueId.NIL;
    ObjectId previousActorTaskDummyObjectId = ObjectId.NIL;
    int actorCounter = 0;
    if (taskSpec.getType() == Common.TaskType.ACTOR_TASK) {
      Common.ActorTaskSpec actorTaskSpec = taskSpec.getActorTaskSpec();
      actorId = ActorId.fromByteBuffer(actorTaskSpec.getActorId().asReadOnlyByteBuffer());
      actorHandleId = UniqueId
          .fromByteBuffer(actorTaskSpec.getActorHandleId().asReadOnlyByteBuffer());
      actorCounter = (int) actorTaskSpec.getActorCounter();
      previousActorTaskDummyObjectId = ObjectId.fromByteBuffer(
          actorTaskSpec.getPreviousActorTaskDummyObjectId().asReadOnlyByteBuffer());
      newActorHandles = actorTaskSpec.getNewActorHandlesList().stream()
          .map(byteString -> UniqueId.fromByteBuffer(byteString.asReadOnlyByteBuffer()))
          .toArray(UniqueId[]::new);
    }

    return new TaskSpec(jobId, taskId, parentTaskId, parentCounter, actorCreationId,
        maxActorReconstructions, actorId, actorHandleId, actorCounter,
        previousActorTaskDummyObjectId, newActorHandles, args, numReturns, resources,
        TaskLanguage.JAVA, functionDescriptor, dynamicWorkerOptions);
  }

  /**
   * Convert a `TaskSpec` to protobuf-serialized bytes.
   */
  public static byte[] convertTaskSpecToProtobuf(TaskSpec task) {
    // Set common fields.
    Common.TaskSpec.Builder builder = Common.TaskSpec.newBuilder()
        .setJobId(ByteString.copyFrom(task.jobId.getBytes()))
        .setTaskId(ByteString.copyFrom(task.taskId.getBytes()))
        .setParentTaskId(ByteString.copyFrom(task.parentTaskId.getBytes()))
        .setParentCounter(task.parentCounter)
        .setNumReturns(task.numReturns)
        .putAllRequiredResources(task.resources);

    // Set args
    builder.addAllArgs(
        Arrays.stream(task.args).map(arg -> {
          Common.TaskArg.Builder argBuilder = Common.TaskArg.newBuilder();
          if (arg.id != null) {
            argBuilder.addObjectIds(ByteString.copyFrom(arg.id.getBytes())).build();
          } else {
            argBuilder.setData(ByteString.copyFrom(arg.data)).build();
          }
          return argBuilder.build();
        }).collect(Collectors.toList())
    );

    // Set function descriptor and language.
    if (task.language == TaskLanguage.JAVA) {
      builder.setLanguage(Common.Language.JAVA);
      builder.addAllFunctionDescriptor(ImmutableList.of(
          ByteString.copyFrom(task.getJavaFunctionDescriptor().className.getBytes()),
          ByteString.copyFrom(task.getJavaFunctionDescriptor().name.getBytes()),
          ByteString.copyFrom(task.getJavaFunctionDescriptor().typeDescriptor.getBytes())
      ));
    } else {
      builder.setLanguage(Common.Language.PYTHON);
      builder.addAllFunctionDescriptor(ImmutableList.of(
          ByteString.copyFrom(task.getPyFunctionDescriptor().moduleName.getBytes()),
          ByteString.copyFrom(task.getPyFunctionDescriptor().className.getBytes()),
          ByteString.copyFrom(task.getPyFunctionDescriptor().functionName.getBytes()),
          ByteString.EMPTY
      ));
    }

    if (!task.actorCreationId.isNil()) {
      // Actor creation task.
      builder.setType(TaskType.ACTOR_CREATION_TASK);
      builder.setActorCreationTaskSpec(
          Common.ActorCreationTaskSpec.newBuilder()
              .setActorId(ByteString.copyFrom(task.actorCreationId.getBytes()))
              .setMaxActorReconstructions(task.maxActorReconstructions)
              .addAllDynamicWorkerOptions(task.dynamicWorkerOptions)
      );
    } else if (!task.actorId.isNil()) {
      // Actor task.
      builder.setType(TaskType.ACTOR_TASK);
      List<ByteString> newHandles = Arrays.stream(task.newActorHandles)
          .map(id -> ByteString.copyFrom(id.getBytes())).collect(Collectors.toList());
      final ObjectId actorCreationDummyObjectId = IdUtil.computeActorCreationDummyObjectId(
          ActorId.fromByteBuffer(ByteBuffer.wrap(task.actorId.getBytes())));
      builder.setActorTaskSpec(
          Common.ActorTaskSpec.newBuilder()
              .setActorId(ByteString.copyFrom(task.actorId.getBytes()))
              .setActorHandleId(ByteString.copyFrom(task.actorHandleId.getBytes()))
              .setActorCreationDummyObjectId(
                  ByteString.copyFrom(actorCreationDummyObjectId.getBytes()))
              .setPreviousActorTaskDummyObjectId(
                  ByteString.copyFrom(task.previousActorTaskDummyObjectId.getBytes()))
              .setActorCounter(task.actorCounter)
              .addAllNewActorHandles(newHandles)
      );
    } else {
      // Normal task.
      builder.setType(TaskType.NORMAL_TASK);
    }

    return builder.build().toByteArray();
  }

  public void setResource(String resourceName, double capacity, UniqueId nodeId) {
    nativeSetResource(client, resourceName, capacity, nodeId.getBytes());
  }

  public void destroy() {
    nativeDestroy(client);
  }

  /// Native method declarations.
  ///
  /// If you change the signature of any native methods, please re-generate
  /// the C++ header file and update the C++ implementation accordingly:
  ///
  /// Suppose that $Dir is your ray root directory.
  /// 1) pushd $Dir/java/runtime/target/classes
  /// 2) javah -classpath .:$Dir/java/api/target/classes org.ray.runtime.raylet.RayletClientImpl
  /// 3) clang-format -i org_ray_runtime_raylet_RayletClientImpl.h
  /// 4) cp org_ray_runtime_raylet_RayletClientImpl.h $Dir/src/ray/raylet/lib/java/
  /// 5) vim $Dir/src/ray/raylet/lib/java/org_ray_runtime_raylet_RayletClientImpl.cc
  /// 6) popd

  private static native long nativeInit(String localSchedulerSocket, byte[] workerId,
      boolean isWorker, byte[] driverTaskId);

  private static native void nativeSubmitTask(long client, byte[] taskSpec)
      throws RayException;

  private static native byte[] nativeGetTask(long client) throws RayException;

  private static native void nativeDestroy(long client) throws RayException;

  private static native boolean[] nativeWaitObject(long conn, byte[][] objectIds,
      int numReturns, int timeout, boolean waitLocal, byte[] currentTaskId) throws RayException;

  private static native void nativeFreePlasmaObjects(long conn, byte[][] objectIds,
      boolean localOnly, boolean deleteCreatingTasks) throws RayException;

  private static native byte[] nativePrepareCheckpoint(long conn, byte[] actorId);

  private static native void nativeNotifyActorResumedFromCheckpoint(long conn, byte[] actorId,
      byte[] checkpointId);

  private static native void nativeSetResource(long conn, String resourceName, double capacity,
      byte[] nodeId) throws RayException;

  private static native byte[] nativeGenerateActorCreationTaskId(byte[] jobId, byte[] parentTaskId,
                                                                 int taskIndex);

  private static native byte[] nativeGenerateActorTaskId(byte[] jobId, byte[] parentTaskId,
                                                          int taskIndex, byte[] actorId);

  private static native byte[] nativeGenerateNormalTaskId(byte[] jobId, byte[] parentTaskId,
                                                          int taskIndex);
}<|MERGE_RESOLUTION|>--- conflicted
+++ resolved
@@ -93,28 +93,6 @@
     byte[] bytes = nativeGetTask(client);
     assert (null != bytes);
     return parseTaskSpecFromProtobuf(bytes);
-  }
-
-  @Override
-<<<<<<< HEAD
-  public void fetchOrReconstruct(List<ObjectId> objectIds, boolean fetchOnly,
-      TaskId currentTaskId) {
-    if (LOGGER.isDebugEnabled()) {
-      LOGGER.debug("Blocked on objects for task {}, object IDs are {}",
-          objectIds.get(0).getTaskId(), objectIds);
-    }
-    nativeFetchOrReconstruct(client, IdUtil.getIdBytes(objectIds),
-        fetchOnly, currentTaskId.getBytes());
-  }
-
-  @Override
-  public void notifyUnblocked(TaskId currentTaskId) {
-    nativeNotifyUnblocked(client, currentTaskId.getBytes());
-=======
-  public TaskId generateTaskId(JobId jobId, TaskId parentTaskId, int taskIndex) {
-    byte[] bytes = nativeGenerateTaskId(jobId.getBytes(), parentTaskId.getBytes(), taskIndex);
-    return new TaskId(bytes);
->>>>>>> 384cbfb2
   }
 
   @Override
