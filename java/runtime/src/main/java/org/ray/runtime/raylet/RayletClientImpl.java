package org.ray.runtime.raylet;

import com.google.common.base.Preconditions;
import com.google.common.collect.ImmutableList;
import com.google.protobuf.ByteString;
import com.google.protobuf.InvalidProtocolBufferException;
import java.nio.ByteBuffer;
import java.nio.ByteOrder;
import java.nio.charset.Charset;
import java.util.ArrayList;
import java.util.Arrays;
import java.util.List;
import java.util.Map;
import java.util.stream.Collectors;
import org.ray.api.RayObject;
import org.ray.api.WaitResult;
import org.ray.api.exception.RayException;
import org.ray.api.id.JobId;
import org.ray.api.id.ObjectId;
import org.ray.api.id.TaskId;
import org.ray.api.id.UniqueId;
import org.ray.runtime.functionmanager.JavaFunctionDescriptor;
import org.ray.runtime.generated.Common;
import org.ray.runtime.generated.Common.TaskType;
import org.ray.runtime.task.FunctionArg;
import org.ray.runtime.task.TaskLanguage;
import org.ray.runtime.task.TaskSpec;
import org.ray.runtime.util.IdUtil;
import org.slf4j.Logger;
import org.slf4j.LoggerFactory;

public class RayletClientImpl implements RayletClient {

  private static final Logger LOGGER = LoggerFactory.getLogger(RayletClientImpl.class);

  /**
   * The pointer to c++'s raylet client.
   */
  private long client = 0;

  // TODO(qwang): JobId parameter can be removed once we embed jobId in driverId.
<<<<<<< HEAD
  public RayletClientImpl(String schedulerSockName, UniqueId workerId,
      boolean isWorker, UniqueId jobId) {
    client = nativeInit(schedulerSockName, workerId.getBytes(),
=======
  public RayletClientImpl(String schedulerSockName, UniqueId clientId,
                          boolean isWorker, JobId jobId) {
    client = nativeInit(schedulerSockName, clientId.getBytes(),
>>>>>>> fd835d10
        isWorker, jobId.getBytes());
  }

  @Override
  public <T> WaitResult<T> wait(List<RayObject<T>> waitFor, int numReturns, int
      timeoutMs, TaskId currentTaskId) {
    Preconditions.checkNotNull(waitFor);
    if (waitFor.isEmpty()) {
      return new WaitResult<>(new ArrayList<>(), new ArrayList<>());
    }

    List<ObjectId> ids = new ArrayList<>();
    for (RayObject<T> element : waitFor) {
      ids.add(element.getId());
    }

    boolean[] ready = nativeWaitObject(client, IdUtil.getIdBytes(ids),
        numReturns, timeoutMs, false, currentTaskId.getBytes());
    List<RayObject<T>> readyList = new ArrayList<>();
    List<RayObject<T>> unreadyList = new ArrayList<>();

    for (int i = 0; i < ready.length; i++) {
      if (ready[i]) {
        readyList.add(waitFor.get(i));
      } else {
        unreadyList.add(waitFor.get(i));
      }
    }

    return new WaitResult<>(readyList, unreadyList);
  }

  @Override
  public void submitTask(TaskSpec spec) {
    LOGGER.debug("Submitting task: {}", spec);
    Preconditions.checkState(!spec.parentTaskId.isNil());
    Preconditions.checkState(!spec.jobId.isNil());

    byte[] taskSpec = convertTaskSpecToProtobuf(spec);
    byte[] cursorId = null;
    if (!spec.getExecutionDependencies().isEmpty()) {
      //TODO(hchen): handle more than one dependencies.
      cursorId = spec.getExecutionDependencies().get(0).getBytes();
    }
    nativeSubmitTask(client, cursorId, taskSpec);
  }

  @Override
  public TaskSpec getTask() {
    byte[] bytes = nativeGetTask(client);
    assert (null != bytes);
    return parseTaskSpecFromProtobuf(bytes);
  }

  @Override
  public void fetchOrReconstruct(List<ObjectId> objectIds, boolean fetchOnly,
      TaskId currentTaskId) {
    if (LOGGER.isDebugEnabled()) {
      LOGGER.debug("Blocked on objects for task {}, object IDs are {}",
          objectIds.get(0).getTaskId(), objectIds);
    }
    nativeFetchOrReconstruct(client, IdUtil.getIdBytes(objectIds),
        fetchOnly, currentTaskId.getBytes());
  }

  @Override
  public TaskId generateTaskId(JobId jobId, TaskId parentTaskId, int taskIndex) {
    byte[] bytes = nativeGenerateTaskId(jobId.getBytes(), parentTaskId.getBytes(), taskIndex);
    return new TaskId(bytes);
  }

  @Override
  public void notifyUnblocked(TaskId currentTaskId) {
    nativeNotifyUnblocked(client, currentTaskId.getBytes());
  }

  @Override
  public void freePlasmaObjects(List<ObjectId> objectIds, boolean localOnly,
      boolean deleteCreatingTasks) {
    byte[][] objectIdsArray = IdUtil.getIdBytes(objectIds);
    nativeFreePlasmaObjects(client, objectIdsArray, localOnly, deleteCreatingTasks);
  }

  @Override
  public UniqueId prepareCheckpoint(UniqueId actorId) {
    return new UniqueId(nativePrepareCheckpoint(client, actorId.getBytes()));
  }

  @Override
  public void notifyActorResumedFromCheckpoint(UniqueId actorId, UniqueId checkpointId) {
    nativeNotifyActorResumedFromCheckpoint(client, actorId.getBytes(), checkpointId.getBytes());
  }

  /**
   * Parse `TaskSpec` protobuf bytes.
   */
  private static TaskSpec parseTaskSpecFromProtobuf(byte[] bytes) {
    Common.TaskSpec taskSpec;
    try {
      taskSpec = Common.TaskSpec.parseFrom(bytes);
    } catch (InvalidProtocolBufferException e) {
      throw new RuntimeException("Invalid protobuf data.");
    }

    // Parse common fields.
    JobId jobId = JobId.fromByteBuffer(taskSpec.getJobId().asReadOnlyByteBuffer());
    TaskId taskId = TaskId.fromByteBuffer(taskSpec.getTaskId().asReadOnlyByteBuffer());
    TaskId parentTaskId = TaskId.fromByteBuffer(taskSpec.getParentTaskId().asReadOnlyByteBuffer());
    int parentCounter = (int) taskSpec.getParentCounter();
    int numReturns = (int) taskSpec.getNumReturns();
    Map<String, Double> resources = taskSpec.getRequiredResourcesMap();

    // Parse args.
    FunctionArg[] args = new FunctionArg[taskSpec.getArgsCount()];
    for (int i = 0; i < args.length; i++) {
      Common.TaskArg arg = taskSpec.getArgs(i);
      int objectIdsLength = arg.getObjectIdsCount();
      if (objectIdsLength > 0) {
        Preconditions.checkArgument(objectIdsLength == 1,
            "This arg has more than one id: {}", objectIdsLength);
        args[i] = FunctionArg
            .passByReference(ObjectId.fromByteBuffer(arg.getObjectIds(0).asReadOnlyByteBuffer()));
      } else {
        args[i] = FunctionArg.passByValue(arg.getData().toByteArray());
      }
    }

    // Parse function descriptor
    Preconditions.checkArgument(taskSpec.getLanguage() == Common.Language.JAVA);
    Preconditions.checkArgument(taskSpec.getFunctionDescriptorCount() == 3);
    JavaFunctionDescriptor functionDescriptor = new JavaFunctionDescriptor(
        taskSpec.getFunctionDescriptor(0).toString(Charset.defaultCharset()),
        taskSpec.getFunctionDescriptor(1).toString(Charset.defaultCharset()),
        taskSpec.getFunctionDescriptor(2).toString(Charset.defaultCharset())
    );

    // Parse ActorCreationTaskSpec.
    UniqueId actorCreationId = UniqueId.NIL;
    int maxActorReconstructions = 0;
    UniqueId[] newActorHandles = new UniqueId[0];
    List<String> dynamicWorkerOptions = new ArrayList<>();
    if (taskSpec.getType() == Common.TaskType.ACTOR_CREATION_TASK) {
      Common.ActorCreationTaskSpec actorCreationTaskSpec = taskSpec.getActorCreationTaskSpec();
      actorCreationId = UniqueId
          .fromByteBuffer(actorCreationTaskSpec.getActorId().asReadOnlyByteBuffer());
      maxActorReconstructions = (int) actorCreationTaskSpec.getMaxActorReconstructions();
      dynamicWorkerOptions = ImmutableList
          .copyOf(actorCreationTaskSpec.getDynamicWorkerOptionsList());
    }

    // Parse ActorTaskSpec.
    UniqueId actorId = UniqueId.NIL;
    UniqueId actorHandleId = UniqueId.NIL;
    int actorCounter = 0;
    if (taskSpec.getType() == Common.TaskType.ACTOR_TASK) {
      Common.ActorTaskSpec actorTaskSpec = taskSpec.getActorTaskSpec();
      actorId = UniqueId.fromByteBuffer(actorTaskSpec.getActorId().asReadOnlyByteBuffer());
      actorHandleId = UniqueId
          .fromByteBuffer(actorTaskSpec.getActorHandleId().asReadOnlyByteBuffer());
      actorCounter = (int) actorTaskSpec.getActorCounter();
      newActorHandles = actorTaskSpec.getNewActorHandlesList().stream()
          .map(byteString -> UniqueId.fromByteBuffer(byteString.asReadOnlyByteBuffer()))
          .toArray(UniqueId[]::new);
    }

    return new TaskSpec(jobId, taskId, parentTaskId, parentCounter, actorCreationId,
        maxActorReconstructions, actorId, actorHandleId, actorCounter, newActorHandles,
        args, numReturns, resources, TaskLanguage.JAVA, functionDescriptor, dynamicWorkerOptions);
  }

  /**
   * Convert a `TaskSpec` to protobuf-serialized bytes.
   */
  private static byte[] convertTaskSpecToProtobuf(TaskSpec task) {
    // Set common fields.
    Common.TaskSpec.Builder builder = Common.TaskSpec.newBuilder()
        .setJobId(ByteString.copyFrom(task.jobId.getBytes()))
        .setTaskId(ByteString.copyFrom(task.taskId.getBytes()))
        .setParentTaskId(ByteString.copyFrom(task.parentTaskId.getBytes()))
        .setParentCounter(task.parentCounter)
        .setNumReturns(task.numReturns)
        .putAllRequiredResources(task.resources);

    // Set args
    builder.addAllArgs(
        Arrays.stream(task.args).map(arg -> {
          Common.TaskArg.Builder argBuilder = Common.TaskArg.newBuilder();
          if (arg.id != null) {
            argBuilder.addObjectIds(ByteString.copyFrom(arg.id.getBytes())).build();
          } else {
            argBuilder.setData(ByteString.copyFrom(arg.data)).build();
          }
          return argBuilder.build();
        }).collect(Collectors.toList())
    );

    // Set function descriptor and language.
    if (task.language == TaskLanguage.JAVA) {
      builder.setLanguage(Common.Language.JAVA);
      builder.addAllFunctionDescriptor(ImmutableList.of(
          ByteString.copyFrom(task.getJavaFunctionDescriptor().className.getBytes()),
          ByteString.copyFrom(task.getJavaFunctionDescriptor().name.getBytes()),
          ByteString.copyFrom(task.getJavaFunctionDescriptor().typeDescriptor.getBytes())
      ));
    } else {
      builder.setLanguage(Common.Language.PYTHON);
      builder.addAllFunctionDescriptor(ImmutableList.of(
          ByteString.copyFrom(task.getPyFunctionDescriptor().moduleName.getBytes()),
          ByteString.copyFrom(task.getPyFunctionDescriptor().className.getBytes()),
          ByteString.copyFrom(task.getPyFunctionDescriptor().functionName.getBytes()),
          ByteString.EMPTY
      ));
    }

    if (!task.actorCreationId.isNil()) {
      // Actor creation task.
      builder.setType(TaskType.ACTOR_CREATION_TASK);
      builder.setActorCreationTaskSpec(
          Common.ActorCreationTaskSpec.newBuilder()
              .setActorId(ByteString.copyFrom(task.actorCreationId.getBytes()))
              .setMaxActorReconstructions(task.maxActorReconstructions)
              .addAllDynamicWorkerOptions(task.dynamicWorkerOptions)
      );
    } else if (!task.actorId.isNil()) {
      // Actor task.
      builder.setType(TaskType.ACTOR_TASK);
      List<ByteString> newHandles = Arrays.stream(task.newActorHandles)
          .map(id -> ByteString.copyFrom(id.getBytes())).collect(Collectors.toList());
      builder.setActorTaskSpec(
          Common.ActorTaskSpec.newBuilder()
              .setActorId(ByteString.copyFrom(task.actorId.getBytes()))
              .setActorHandleId(ByteString.copyFrom(task.actorHandleId.getBytes()))
              .setActorCreationDummyObjectId(ByteString.copyFrom(task.actorId.getBytes()))
              .setActorCounter(task.actorCounter)
              .addAllNewActorHandles(newHandles)
      );
    } else {
      // Normal task.
      builder.setType(TaskType.NORMAL_TASK);
    }

    return builder.build().toByteArray();
  }

  public void setResource(String resourceName, double capacity, UniqueId nodeId) {
    nativeSetResource(client, resourceName, capacity, nodeId.getBytes());
  }

  public void destroy() {
    nativeDestroy(client);
  }

  /// Native method declarations.
  ///
  /// If you change the signature of any native methods, please re-generate
  /// the C++ header file and update the C++ implementation accordingly:
  ///
  /// Suppose that $Dir is your ray root directory.
  /// 1) pushd $Dir/java/runtime/target/classes
  /// 2) javah -classpath .:$Dir/java/api/target/classes org.ray.runtime.raylet.RayletClientImpl
  /// 3) clang-format -i org_ray_runtime_raylet_RayletClientImpl.h
  /// 4) cp org_ray_runtime_raylet_RayletClientImpl.h $Dir/src/ray/raylet/lib/java/
  /// 5) vim $Dir/src/ray/raylet/lib/java/org_ray_runtime_raylet_RayletClientImpl.cc
  /// 6) popd

  private static native long nativeInit(String localSchedulerSocket, byte[] workerId,
      boolean isWorker, byte[] driverTaskId);

  private static native void nativeSubmitTask(long client, byte[] cursorId, byte[] taskSpec)
      throws RayException;

  private static native byte[] nativeGetTask(long client) throws RayException;

  private static native void nativeDestroy(long client) throws RayException;

  private static native void nativeFetchOrReconstruct(long client, byte[][] objectIds,
      boolean fetchOnly, byte[] currentTaskId) throws RayException;

  private static native void nativeNotifyUnblocked(long client, byte[] currentTaskId)
      throws RayException;

  private static native void nativePutObject(long client, byte[] taskId, byte[] objectId);

  private static native boolean[] nativeWaitObject(long conn, byte[][] objectIds,
      int numReturns, int timeout, boolean waitLocal, byte[] currentTaskId) throws RayException;

  private static native byte[] nativeGenerateTaskId(byte[] jobId, byte[] parentTaskId,
      int taskIndex);

  private static native void nativeFreePlasmaObjects(long conn, byte[][] objectIds,
      boolean localOnly, boolean deleteCreatingTasks) throws RayException;

  private static native byte[] nativePrepareCheckpoint(long conn, byte[] actorId);

  private static native void nativeNotifyActorResumedFromCheckpoint(long conn, byte[] actorId,
      byte[] checkpointId);

  private static native void nativeSetResource(long conn, String resourceName, double capacity,
      byte[] nodeId) throws RayException;
}<|MERGE_RESOLUTION|>--- conflicted
+++ resolved
@@ -39,15 +39,9 @@
   private long client = 0;
 
   // TODO(qwang): JobId parameter can be removed once we embed jobId in driverId.
-<<<<<<< HEAD
   public RayletClientImpl(String schedulerSockName, UniqueId workerId,
       boolean isWorker, UniqueId jobId) {
     client = nativeInit(schedulerSockName, workerId.getBytes(),
-=======
-  public RayletClientImpl(String schedulerSockName, UniqueId clientId,
-                          boolean isWorker, JobId jobId) {
-    client = nativeInit(schedulerSockName, clientId.getBytes(),
->>>>>>> fd835d10
         isWorker, jobId.getBytes());
   }
 
