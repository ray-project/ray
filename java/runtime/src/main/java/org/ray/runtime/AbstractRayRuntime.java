package org.ray.runtime;

import com.google.common.base.Preconditions;
import com.google.common.base.Strings;
import com.google.common.collect.ImmutableList;
import java.util.List;
import java.util.concurrent.Callable;
import org.ray.api.RayActor;
import org.ray.api.RayObject;
import org.ray.api.RayPyActor;
import org.ray.api.WaitResult;
import org.ray.api.exception.RayException;
import org.ray.api.function.RayFunc;
import org.ray.api.function.RayFuncVoid;
import org.ray.api.id.ObjectId;
import org.ray.api.options.ActorCreationOptions;
import org.ray.api.options.CallOptions;
import org.ray.api.runtime.RayRuntime;
import org.ray.api.runtimecontext.RuntimeContext;
import org.ray.runtime.actor.NativeRayActor;
import org.ray.runtime.config.RayConfig;
import org.ray.runtime.context.RuntimeContextImpl;
import org.ray.runtime.context.WorkerContext;
import org.ray.runtime.functionmanager.FunctionDescriptor;
import org.ray.runtime.functionmanager.FunctionManager;
import org.ray.runtime.functionmanager.PyFunctionDescriptor;
import org.ray.runtime.gcs.GcsClient;
import org.ray.runtime.generated.Common.Language;
import org.ray.runtime.object.ObjectStore;
import org.ray.runtime.object.RayObjectImpl;
import org.ray.runtime.task.ArgumentsBuilder;
import org.ray.runtime.task.FunctionArg;
import org.ray.runtime.task.TaskExecutor;
import org.ray.runtime.task.TaskSubmitter;
import org.slf4j.Logger;
import org.slf4j.LoggerFactory;

/**
 * Core functionality to implement Ray APIs.
 */
public abstract class AbstractRayRuntime implements RayRuntime {

  private static final Logger LOGGER = LoggerFactory.getLogger(AbstractRayRuntime.class);
  public static final String PYTHON_INIT_METHOD_NAME = "__init__";
  protected RayConfig rayConfig;
  protected TaskExecutor taskExecutor;
  protected FunctionManager functionManager;
  protected RuntimeContext runtimeContext;
  protected GcsClient gcsClient;

  protected ObjectStore objectStore;
  protected TaskSubmitter taskSubmitter;
  protected WorkerContext workerContext;

  public AbstractRayRuntime(RayConfig rayConfig) {
    this.rayConfig = rayConfig;
    functionManager = new FunctionManager(rayConfig.jobResourcePath);
    runtimeContext = new RuntimeContextImpl(this);
  }

  @Override
  public abstract void shutdown();

  @Override
  public <T> RayObject<T> put(T obj) {
    ObjectId objectId = objectStore.put(obj);
    return new RayObjectImpl<>(objectId);
  }

  @Override
  public <T> T get(ObjectId objectId) throws RayException {
    List<T> ret = get(ImmutableList.of(objectId));
    return ret.get(0);
  }

  @Override
  public <T> List<T> get(List<ObjectId> objectIds) {
    return objectStore.get(objectIds);
  }

  @Override
  public void free(List<ObjectId> objectIds, boolean localOnly, boolean deleteCreatingTasks) {
    objectStore.delete(objectIds, localOnly, deleteCreatingTasks);
  }

  @Override
  public <T> WaitResult<T> wait(List<RayObject<T>> waitList, int numReturns, int timeoutMs) {
    return objectStore.wait(waitList, numReturns, timeoutMs);
  }

  @Override
  public RayObject call(RayFunc func, Object[] args, CallOptions options) {
    FunctionDescriptor functionDescriptor =
        functionManager.getFunction(workerContext.getCurrentJobId(), func)
            .functionDescriptor;
    int numReturns = func instanceof RayFuncVoid ? 0 : 1;
    return callNormalFunction(functionDescriptor, args, numReturns, options);
  }

  @Override
  public RayObject call(RayFunc func, RayActor<?> actor, Object[] args) {
    FunctionDescriptor functionDescriptor =
        functionManager.getFunction(workerContext.getCurrentJobId(), func)
            .functionDescriptor;
    int numReturns = func instanceof RayFuncVoid ? 0 : 1;
    return callActorFunction(actor, functionDescriptor, args, numReturns);
  }

  @Override
  @SuppressWarnings("unchecked")
  public <T> RayActor<T> createActor(RayFunc actorFactoryFunc,
      Object[] args, ActorCreationOptions options) {
    FunctionDescriptor functionDescriptor =
        functionManager.getFunction(workerContext.getCurrentJobId(), actorFactoryFunc)
            .functionDescriptor;
    return (RayActor<T>) createActorImpl(functionDescriptor, args, options);
  }

  private void checkPyArguments(Object[] args) {
    for (Object arg : args) {
      Preconditions.checkArgument(
          (arg instanceof RayPyActor) || (arg instanceof byte[]),
          "Python argument can only be a RayPyActor or a byte array, not {}.",
          arg.getClass().getName());
    }
  }

  @Override
  public RayObject callPy(String moduleName, String functionName, Object[] args,
      CallOptions options) {
    checkPyArguments(args);
    PyFunctionDescriptor functionDescriptor = new PyFunctionDescriptor(moduleName, "",
        functionName);
    // Python functions always have a return value, even if it's `None`.
    return callNormalFunction(functionDescriptor, args, /*numReturns=*/1, options);
  }

  @Override
  public RayObject callPy(RayPyActor pyActor, String functionName, Object... args) {
    checkPyArguments(args);
    PyFunctionDescriptor functionDescriptor = new PyFunctionDescriptor(pyActor.getModuleName(),
        pyActor.getClassName(), functionName);
    // Python functions always have a return value, even if it's `None`.
    return callActorFunction(pyActor, functionDescriptor, args, /*numReturns=*/1);
  }

  @Override
  public RayPyActor createPyActor(String moduleName, String className, Object[] args,
      ActorCreationOptions options) {
    checkPyArguments(args);
    PyFunctionDescriptor functionDescriptor = new PyFunctionDescriptor(moduleName, className,
        PYTHON_INIT_METHOD_NAME);
    return (RayPyActor) createActorImpl(functionDescriptor, args, options);
  }

  @Override
  public Runnable wrapRunnable(Runnable runnable) {
    return runnable;
  }

  @Override
  public Callable wrapCallable(Callable callable) {
    return callable;
  }

  private RayObject callNormalFunction(FunctionDescriptor functionDescriptor,
      Object[] args, int numReturns, CallOptions options) {
<<<<<<< HEAD
    List<FunctionArg> functionArgs = ArgumentsBuilder
        .wrap(args, functionDescriptor.getLanguage() != Language.JAVA, /*isDirectCall*/false);
=======
    List<FunctionArg> functionArgs = ArgumentsBuilder.wrap(args);
>>>>>>> d8f58046
    List<ObjectId> returnIds = taskSubmitter.submitTask(functionDescriptor,
        functionArgs, numReturns, options);
    Preconditions.checkState(returnIds.size() == numReturns && returnIds.size() <= 1);
    if (returnIds.isEmpty()) {
      return null;
    } else {
      return new RayObjectImpl(returnIds.get(0));
    }
  }

  private RayObject callActorFunction(RayActor rayActor,
      FunctionDescriptor functionDescriptor, Object[] args, int numReturns) {
<<<<<<< HEAD
    List<FunctionArg> functionArgs = ArgumentsBuilder
        .wrap(args, functionDescriptor.getLanguage() != Language.JAVA, isDirectCall(rayActor));
=======
    List<FunctionArg> functionArgs = ArgumentsBuilder.wrap(args);
>>>>>>> d8f58046
    List<ObjectId> returnIds = taskSubmitter.submitActorTask(rayActor,
        functionDescriptor, functionArgs, numReturns, null);
    Preconditions.checkState(returnIds.size() == numReturns && returnIds.size() <= 1);
    if (returnIds.isEmpty()) {
      return null;
    } else {
      return new RayObjectImpl(returnIds.get(0));
    }
  }

  private RayActor createActorImpl(FunctionDescriptor functionDescriptor,
      Object[] args, ActorCreationOptions options) {
<<<<<<< HEAD
    List<FunctionArg> functionArgs = ArgumentsBuilder
        .wrap(args, functionDescriptor.getLanguage() != Language.JAVA, /*isDirectCall*/false);
=======
    List<FunctionArg> functionArgs = ArgumentsBuilder.wrap(args);
>>>>>>> d8f58046
    if (functionDescriptor.getLanguage() != Language.JAVA && options != null) {
      Preconditions.checkState(Strings.isNullOrEmpty(options.jvmOptions));
    }
    RayActor actor = taskSubmitter.createActor(functionDescriptor, functionArgs, options);
    return actor;
  }

  private boolean isDirectCall(RayActor rayActor) {
    if (rayActor instanceof NativeRayActor) {
      return ((NativeRayActor) rayActor).isDirectCallActor();
    }
    return false;
  }

  public WorkerContext getWorkerContext() {
    return workerContext;
  }

  public ObjectStore getObjectStore() {
    return objectStore;
  }

  public FunctionManager getFunctionManager() {
    return functionManager;
  }

  public RayConfig getRayConfig() {
    return rayConfig;
  }

  public RuntimeContext getRuntimeContext() {
    return runtimeContext;
  }

  public GcsClient getGcsClient() {
    return gcsClient;
  }
}<|MERGE_RESOLUTION|>--- conflicted
+++ resolved
@@ -165,12 +165,7 @@
 
   private RayObject callNormalFunction(FunctionDescriptor functionDescriptor,
       Object[] args, int numReturns, CallOptions options) {
-<<<<<<< HEAD
-    List<FunctionArg> functionArgs = ArgumentsBuilder
-        .wrap(args, functionDescriptor.getLanguage() != Language.JAVA, /*isDirectCall*/false);
-=======
-    List<FunctionArg> functionArgs = ArgumentsBuilder.wrap(args);
->>>>>>> d8f58046
+    List<FunctionArg> functionArgs = ArgumentsBuilder.wrap(args, /*isDirectCall*/false);
     List<ObjectId> returnIds = taskSubmitter.submitTask(functionDescriptor,
         functionArgs, numReturns, options);
     Preconditions.checkState(returnIds.size() == numReturns && returnIds.size() <= 1);
@@ -183,12 +178,7 @@
 
   private RayObject callActorFunction(RayActor rayActor,
       FunctionDescriptor functionDescriptor, Object[] args, int numReturns) {
-<<<<<<< HEAD
-    List<FunctionArg> functionArgs = ArgumentsBuilder
-        .wrap(args, functionDescriptor.getLanguage() != Language.JAVA, isDirectCall(rayActor));
-=======
-    List<FunctionArg> functionArgs = ArgumentsBuilder.wrap(args);
->>>>>>> d8f58046
+    List<FunctionArg> functionArgs = ArgumentsBuilder.wrap(args, isDirectCall(rayActor));
     List<ObjectId> returnIds = taskSubmitter.submitActorTask(rayActor,
         functionDescriptor, functionArgs, numReturns, null);
     Preconditions.checkState(returnIds.size() == numReturns && returnIds.size() <= 1);
@@ -201,12 +191,7 @@
 
   private RayActor createActorImpl(FunctionDescriptor functionDescriptor,
       Object[] args, ActorCreationOptions options) {
-<<<<<<< HEAD
-    List<FunctionArg> functionArgs = ArgumentsBuilder
-        .wrap(args, functionDescriptor.getLanguage() != Language.JAVA, /*isDirectCall*/false);
-=======
-    List<FunctionArg> functionArgs = ArgumentsBuilder.wrap(args);
->>>>>>> d8f58046
+    List<FunctionArg> functionArgs = ArgumentsBuilder.wrap(args, /*isDirectCall*/false);
     if (functionDescriptor.getLanguage() != Language.JAVA && options != null) {
       Preconditions.checkState(Strings.isNullOrEmpty(options.jvmOptions));
     }
