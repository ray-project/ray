package org.ray.runtime;

import com.google.common.base.Preconditions;
import com.google.common.base.Strings;
import com.google.common.collect.ImmutableList;
import java.io.File;
import java.io.IOException;
import java.io.InputStream;
import java.lang.reflect.Field;
import java.nio.file.Files;
import java.nio.file.Paths;
import java.nio.file.StandardCopyOption;
import java.util.HashMap;
import java.util.List;
import java.util.Map;
import org.ray.api.RayActor;
import org.ray.api.RayObject;
import org.ray.api.RayPyActor;
import org.ray.api.WaitResult;
import org.ray.api.exception.RayException;
import org.ray.api.function.RayFunc;
import org.ray.api.id.ActorId;
import org.ray.api.id.JobId;
import org.ray.api.id.ObjectId;
import org.ray.api.id.TaskId;
import org.ray.api.id.UniqueId;
import org.ray.api.options.ActorCreationOptions;
import org.ray.api.options.BaseTaskOptions;
import org.ray.api.options.CallOptions;
import org.ray.api.runtime.RayRuntime;
import org.ray.api.runtimecontext.RuntimeContext;
import org.ray.runtime.config.RayConfig;
import org.ray.runtime.functionmanager.FunctionDescriptor;
import org.ray.runtime.functionmanager.FunctionManager;
import org.ray.runtime.functionmanager.PyFunctionDescriptor;
import org.ray.runtime.gcs.GcsClient;
import org.ray.runtime.objectstore.ObjectStoreProxy;
import org.ray.runtime.raylet.RayletClient;
import org.ray.runtime.raylet.RayletClientImpl;
import org.ray.runtime.task.ArgumentsBuilder;
import org.ray.runtime.task.TaskLanguage;
import org.ray.runtime.task.TaskSpec;
import org.ray.runtime.util.StringUtil;
import org.slf4j.Logger;
import org.slf4j.LoggerFactory;

/**
 * Core functionality to implement Ray APIs.
 */
public abstract class AbstractRayRuntime implements RayRuntime {

  private static final Logger LOGGER = LoggerFactory.getLogger(AbstractRayRuntime.class);

  protected RayConfig rayConfig;
  protected WorkerContext workerContext;
  protected Worker worker;
  protected RayletClient rayletClient;
  protected ObjectStoreProxy objectStoreProxy;
  protected FunctionManager functionManager;
  protected RuntimeContext runtimeContext;
  protected GcsClient gcsClient;

  static {
    try {
      LOGGER.debug("Loading native libraries.");
      // Load native libraries.
      String[] libraries = new String[]{"core_worker_library_java"};
      for (String library : libraries) {
        String fileName = System.mapLibraryName(library);
        // Copy the file from resources to a temp dir, and load the native library.
        File file = File.createTempFile(fileName, "");
        file.deleteOnExit();
        InputStream in = AbstractRayRuntime.class.getResourceAsStream("/" + fileName);
        Preconditions.checkNotNull(in, "{} doesn't exist.", fileName);
        Files.copy(in, Paths.get(file.getAbsolutePath()), StandardCopyOption.REPLACE_EXISTING);
        System.load(file.getAbsolutePath());
      }
      LOGGER.debug("Native libraries loaded.");
    } catch (IOException e) {
      throw new RuntimeException("Couldn't load native libraries.", e);
    }
  }

  public AbstractRayRuntime(RayConfig rayConfig) {
    this.rayConfig = rayConfig;
    functionManager = new FunctionManager(rayConfig.jobResourcePath);
    worker = new Worker(this);
    runtimeContext = new RuntimeContextImpl(this);
  }

  protected void resetLibraryPath() {
    if (rayConfig.libraryPath.isEmpty()) {
      return;
    }

    String path = System.getProperty("java.library.path");
    if (Strings.isNullOrEmpty(path)) {
      path = "";
    } else {
      path += ":";
    }
    path += String.join(":", rayConfig.libraryPath);

    // This is a hack to reset library path at runtime,
    // see https://stackoverflow.com/questions/15409223/.
    System.setProperty("java.library.path", path);
    // Set sys_paths to null so that java.library.path will be re-evaluated next time it is needed.
    final Field sysPathsField;
    try {
      sysPathsField = ClassLoader.class.getDeclaredField("sys_paths");
      sysPathsField.setAccessible(true);
      sysPathsField.set(null, null);
    } catch (NoSuchFieldException | IllegalAccessException e) {
      LOGGER.error("Failed to set library path.", e);
    }
  }

  /**
   * Start runtime.
   */
  public abstract void start() throws Exception;

  @Override
  public abstract void shutdown();

  @Override
  public <T> RayObject<T> put(T obj) {
    ObjectId objectId = ObjectId.forPut(workerContext.getCurrentTaskId(),
        workerContext.nextPutIndex());
    put(objectId, obj);
    return new RayObjectImpl<>(objectId);
  }

  public <T> void put(ObjectId objectId, T obj) {
    TaskId taskId = workerContext.getCurrentTaskId();
    LOGGER.debug("Putting object {}, for task {} ", objectId, taskId);
    objectStoreProxy.put(objectId, obj);
  }


  /**
   * Store a serialized object in the object store.
   *
   * @param obj The serialized Java object to be stored.
   * @return A RayObject instance that represents the in-store object.
   */
  public RayObject<Object> putSerialized(byte[] obj) {
    ObjectId objectId = ObjectId.forPut(workerContext.getCurrentTaskId(),
        workerContext.nextPutIndex());
    TaskId taskId = workerContext.getCurrentTaskId();
    LOGGER.debug("Putting serialized object {}, for task {} ", objectId, taskId);
    objectStoreProxy.putSerialized(objectId, obj);
    return new RayObjectImpl<>(objectId);
  }

  @Override
  public <T> T get(ObjectId objectId) throws RayException {
    List<T> ret = get(ImmutableList.of(objectId));
    return ret.get(0);
  }

  @Override
  public <T> List<T> get(List<ObjectId> objectIds) {
<<<<<<< HEAD
    List<T> ret = new ArrayList<>(Collections.nCopies(objectIds.size(), null));
    boolean wasBlocked = false;

    try {
      // A map that stores the unready object ids and their original indexes.
      Map<ObjectId, Integer> unready = new HashMap<>();
      for (int i = 0; i < objectIds.size(); i++) {
        unready.put(objectIds.get(i), i);
      }
      int numAttempts = 0;

      // Repeat until we get all objects.
      while (!unready.isEmpty()) {
        List<ObjectId> unreadyIds = new ArrayList<>(unready.keySet());

        // For the initial fetch, we only fetch the objects, do not reconstruct them.
        boolean fetchOnly = numAttempts == 0;
        if (!fetchOnly) {
          // If fetchOnly is false, this worker will be blocked.
          wasBlocked = true;
        }
        // Call `fetchOrReconstruct` in batches.
        for (List<ObjectId> batch : splitIntoBatches(unreadyIds)) {
          rayletClient.fetchOrReconstruct(batch, fetchOnly,
              workerContext.getCurrentTaskId());
        }

        // Get the objects from the object store, and parse the result.
        List<GetResult<T>> getResults = objectStoreProxy.get(unreadyIds, GET_TIMEOUT_MS);
        for (int i = 0; i < getResults.size(); i++) {
          GetResult<T> getResult = getResults.get(i);
          if (getResult.exists) {
            if (getResult.exception != null) {
              // If the result is an exception, throw it.
              throw getResult.exception;
            } else {
              // Set the result to the return list, and remove it from the unready map.
              ObjectId id = unreadyIds.get(i);
              ret.set(unready.get(id), getResult.object);
              unready.remove(id);
            }
          }
        }

        numAttempts += 1;
        if (LOGGER.isWarnEnabled() && numAttempts % WARN_PER_NUM_ATTEMPTS == 0) {
          // Print a warning if we've attempted too many times, but some objects are still
          // unavailable.
          List<ObjectId> idsToPrint = new ArrayList<>(unready.keySet());
          if (idsToPrint.size() > MAX_IDS_TO_PRINT_IN_WARNING) {
            idsToPrint = idsToPrint.subList(0, MAX_IDS_TO_PRINT_IN_WARNING);
          }
          String ids = idsToPrint.stream().map(ObjectId::toString)
              .collect(Collectors.joining(", "));
          if (idsToPrint.size() < unready.size()) {
            ids += ", etc";
          }
          String msg = String.format("Attempted %d times to reconstruct objects,"
                  + " but some objects are still unavailable. If this message continues to print,"
                  + " it may indicate that object's creating task is hanging, or something wrong"
                  + " happened in raylet backend. %d object(s) pending: %s.", numAttempts,
              unreadyIds.size(), ids);
          LOGGER.warn(msg);
        }
      }

      if (LOGGER.isDebugEnabled()) {
        LOGGER.debug("Got objects {} for task {}.", Arrays.toString(objectIds.toArray()),
            workerContext.getCurrentTaskId());
      }

      return ret;
    } finally {
      // If there were objects that we weren't able to get locally, let the raylet backend
      // know that we're now unblocked.
      if (wasBlocked) {
        rayletClient.notifyUnblocked(workerContext.getCurrentTaskId());
      }
    }
=======
    return objectStoreProxy.get(objectIds);
>>>>>>> 384cbfb2
  }

  @Override
  public void free(List<ObjectId> objectIds, boolean localOnly, boolean deleteCreatingTasks) {
    rayletClient.freePlasmaObjects(objectIds, localOnly, deleteCreatingTasks);
  }

  @Override
  public void setResource(String resourceName, double capacity, UniqueId nodeId) {
    Preconditions.checkArgument(Double.compare(capacity, 0) >= 0);
    if (nodeId == null) {
      nodeId = UniqueId.NIL;
    }
    rayletClient.setResource(resourceName, capacity, nodeId);
  }

  @Override
  public <T> WaitResult<T> wait(List<RayObject<T>> waitList, int numReturns, int timeoutMs) {
    return rayletClient.wait(waitList, numReturns,
        timeoutMs, workerContext.getCurrentTaskId());
  }

  @Override
  public RayObject call(RayFunc func, Object[] args, CallOptions options) {
    TaskSpec spec = createTaskSpec(func, null, RayActorImpl.NIL, args, false, false, options);
    rayletClient.submitTask(spec);
    return new RayObjectImpl(spec.returnIds[0]);
  }

  @Override
  public RayObject call(RayFunc func, RayActor<?> actor, Object[] args) {
    if (!(actor instanceof RayActorImpl)) {
      throw new IllegalArgumentException("Unsupported actor type: " + actor.getClass().getName());
    }
    RayActorImpl<?> actorImpl = (RayActorImpl) actor;
    TaskSpec spec;
    synchronized (actor) {
      spec = createTaskSpec(func, null, actorImpl, args, false, true, null);
      actorImpl.setTaskCursor(spec.returnIds[1]);
      actorImpl.clearNewActorHandles();
    }
    rayletClient.submitTask(spec);
    return new RayObjectImpl(spec.returnIds[0]);
  }

  @Override
  @SuppressWarnings("unchecked")
  public <T> RayActor<T> createActor(RayFunc actorFactoryFunc,
      Object[] args, ActorCreationOptions options) {
    TaskSpec spec = createTaskSpec(actorFactoryFunc, null, RayActorImpl.NIL,
        args, true, false, options);
    RayActorImpl<?> actor = new RayActorImpl(spec.taskId.getActorId());
    actor.increaseTaskCounter();
    actor.setTaskCursor(spec.returnIds[0]);
    rayletClient.submitTask(spec);
    return (RayActor<T>) actor;
  }

  private void checkPyArguments(Object[] args) {
    for (Object arg : args) {
      Preconditions.checkArgument(
          (arg instanceof RayPyActor) || (arg instanceof byte[]),
          "Python argument can only be a RayPyActor or a byte array, not {}.",
          arg.getClass().getName());
    }
  }

  @Override
  public RayObject callPy(String moduleName, String functionName, Object[] args,
      CallOptions options) {
    checkPyArguments(args);
    PyFunctionDescriptor desc = new PyFunctionDescriptor(moduleName, "", functionName);
    TaskSpec spec = createTaskSpec(null, desc, RayPyActorImpl.NIL, args, false, false, options);
    rayletClient.submitTask(spec);
    return new RayObjectImpl(spec.returnIds[0]);
  }

  @Override
  public RayObject callPy(RayPyActor pyActor, String functionName, Object... args) {
    checkPyArguments(args);
    PyFunctionDescriptor desc = new PyFunctionDescriptor(pyActor.getModuleName(),
        pyActor.getClassName(), functionName);
    RayPyActorImpl actorImpl = (RayPyActorImpl) pyActor;
    TaskSpec spec;
    synchronized (pyActor) {
      spec = createTaskSpec(null, desc, actorImpl, args, false, true, null);
      actorImpl.setTaskCursor(spec.returnIds[1]);
      actorImpl.clearNewActorHandles();
    }
    rayletClient.submitTask(spec);
    return new RayObjectImpl(spec.returnIds[0]);
  }

  @Override
  public RayPyActor createPyActor(String moduleName, String className, Object[] args,
      ActorCreationOptions options) {
    checkPyArguments(args);
    PyFunctionDescriptor desc = new PyFunctionDescriptor(moduleName, className, "__init__");
    TaskSpec spec = createTaskSpec(null, desc, RayPyActorImpl.NIL, args, true, false, options);
    RayPyActorImpl actor = new RayPyActorImpl(spec.actorCreationId, moduleName, className);
    actor.increaseTaskCounter();
    actor.setTaskCursor(spec.returnIds[0]);
    rayletClient.submitTask(spec);
    return actor;
  }

  /**
   * Create the task specification.
   *
   * @param func The target remote function.
   * @param pyFunctionDescriptor Descriptor of the target Python function, if the task is a Python
   *                             task.
   * @param actor The actor handle. If the task is not an actor task, actor id must be NIL.
   * @param args The arguments for the remote function.
   * @param isActorCreationTask Whether this task is an actor creation task.
   * @param isActorTask Whether this task is an actor task.
   * @return A TaskSpec object.
   */
  private TaskSpec createTaskSpec(RayFunc func, PyFunctionDescriptor pyFunctionDescriptor,
      RayActorImpl<?> actor, Object[] args,
      boolean isActorCreationTask, boolean isActorTask, BaseTaskOptions taskOptions) {
    Preconditions.checkArgument((func == null) != (pyFunctionDescriptor == null));

    ActorId actorCreationId = ActorId.NIL;
    TaskId taskId = null;
    final JobId currentJobId = workerContext.getCurrentJobId();
    final TaskId currentTaskId = workerContext.getCurrentTaskId();
    final int taskIndex = workerContext.nextTaskIndex();
    if (isActorCreationTask) {
      taskId = RayletClientImpl.generateActorCreationTaskId(currentJobId, currentTaskId, taskIndex);
      actorCreationId = taskId.getActorId();
    } else if (isActorTask) {
      taskId = RayletClientImpl.generateActorTaskId(currentJobId, currentTaskId, taskIndex, actor.getId());
    } else {
      taskId = RayletClientImpl.generateNormalTaskId(currentJobId, currentTaskId, taskIndex);
    }

    int numReturns = actor.getId().isNil() ? 1 : 2;

    Map<String, Double> resources;
    if (null == taskOptions) {
      resources = new HashMap<>();
    } else {
      resources = new HashMap<>(taskOptions.resources);
    }

    int maxActorReconstruction = 0;
    List<String> dynamicWorkerOptions = ImmutableList.of();
    if (taskOptions instanceof ActorCreationOptions) {
      maxActorReconstruction = ((ActorCreationOptions) taskOptions).maxReconstructions;
      String jvmOptions = ((ActorCreationOptions) taskOptions).jvmOptions;
      if (!StringUtil.isNullOrEmpty(jvmOptions)) {
        dynamicWorkerOptions = ImmutableList.of(((ActorCreationOptions) taskOptions).jvmOptions);
      }
    }

    TaskLanguage language;
    FunctionDescriptor functionDescriptor;
    if (func != null) {
      language = TaskLanguage.JAVA;
      functionDescriptor = functionManager.getFunction(workerContext.getCurrentJobId(), func)
          .getFunctionDescriptor();
    } else {
      language = TaskLanguage.PYTHON;
      functionDescriptor = pyFunctionDescriptor;
    }

    ObjectId previousActorTaskDummyObjectId = ObjectId.NIL;
    if (isActorTask) {
      previousActorTaskDummyObjectId = actor.getTaskCursor();
    }

    return new TaskSpec(
        workerContext.getCurrentJobId(),
        taskId,
        workerContext.getCurrentTaskId(),
        -1,
        actorCreationId,
        maxActorReconstruction,
        actor.getId(),
        actor.getHandleId(),
        actor.increaseTaskCounter(),
        previousActorTaskDummyObjectId,
        actor.getNewActorHandles().toArray(new UniqueId[0]),
        ArgumentsBuilder.wrap(args, language == TaskLanguage.PYTHON),
        numReturns,
        resources,
        language,
        functionDescriptor,
        dynamicWorkerOptions
    );
  }

  public void loop() {
    worker.loop();
  }

  public Worker getWorker() {
    return worker;
  }

  public WorkerContext getWorkerContext() {
    return workerContext;
  }

  public RayletClient getRayletClient() {
    return rayletClient;
  }

  public ObjectStoreProxy getObjectStoreProxy() {
    return objectStoreProxy;
  }

  public FunctionManager getFunctionManager() {
    return functionManager;
  }

  public RayConfig getRayConfig() {
    return rayConfig;
  }

  public RuntimeContext getRuntimeContext() {
    return runtimeContext;
  }

  public GcsClient getGcsClient() {
    return gcsClient;
  }
}<|MERGE_RESOLUTION|>--- conflicted
+++ resolved
@@ -161,89 +161,7 @@
 
   @Override
   public <T> List<T> get(List<ObjectId> objectIds) {
-<<<<<<< HEAD
-    List<T> ret = new ArrayList<>(Collections.nCopies(objectIds.size(), null));
-    boolean wasBlocked = false;
-
-    try {
-      // A map that stores the unready object ids and their original indexes.
-      Map<ObjectId, Integer> unready = new HashMap<>();
-      for (int i = 0; i < objectIds.size(); i++) {
-        unready.put(objectIds.get(i), i);
-      }
-      int numAttempts = 0;
-
-      // Repeat until we get all objects.
-      while (!unready.isEmpty()) {
-        List<ObjectId> unreadyIds = new ArrayList<>(unready.keySet());
-
-        // For the initial fetch, we only fetch the objects, do not reconstruct them.
-        boolean fetchOnly = numAttempts == 0;
-        if (!fetchOnly) {
-          // If fetchOnly is false, this worker will be blocked.
-          wasBlocked = true;
-        }
-        // Call `fetchOrReconstruct` in batches.
-        for (List<ObjectId> batch : splitIntoBatches(unreadyIds)) {
-          rayletClient.fetchOrReconstruct(batch, fetchOnly,
-              workerContext.getCurrentTaskId());
-        }
-
-        // Get the objects from the object store, and parse the result.
-        List<GetResult<T>> getResults = objectStoreProxy.get(unreadyIds, GET_TIMEOUT_MS);
-        for (int i = 0; i < getResults.size(); i++) {
-          GetResult<T> getResult = getResults.get(i);
-          if (getResult.exists) {
-            if (getResult.exception != null) {
-              // If the result is an exception, throw it.
-              throw getResult.exception;
-            } else {
-              // Set the result to the return list, and remove it from the unready map.
-              ObjectId id = unreadyIds.get(i);
-              ret.set(unready.get(id), getResult.object);
-              unready.remove(id);
-            }
-          }
-        }
-
-        numAttempts += 1;
-        if (LOGGER.isWarnEnabled() && numAttempts % WARN_PER_NUM_ATTEMPTS == 0) {
-          // Print a warning if we've attempted too many times, but some objects are still
-          // unavailable.
-          List<ObjectId> idsToPrint = new ArrayList<>(unready.keySet());
-          if (idsToPrint.size() > MAX_IDS_TO_PRINT_IN_WARNING) {
-            idsToPrint = idsToPrint.subList(0, MAX_IDS_TO_PRINT_IN_WARNING);
-          }
-          String ids = idsToPrint.stream().map(ObjectId::toString)
-              .collect(Collectors.joining(", "));
-          if (idsToPrint.size() < unready.size()) {
-            ids += ", etc";
-          }
-          String msg = String.format("Attempted %d times to reconstruct objects,"
-                  + " but some objects are still unavailable. If this message continues to print,"
-                  + " it may indicate that object's creating task is hanging, or something wrong"
-                  + " happened in raylet backend. %d object(s) pending: %s.", numAttempts,
-              unreadyIds.size(), ids);
-          LOGGER.warn(msg);
-        }
-      }
-
-      if (LOGGER.isDebugEnabled()) {
-        LOGGER.debug("Got objects {} for task {}.", Arrays.toString(objectIds.toArray()),
-            workerContext.getCurrentTaskId());
-      }
-
-      return ret;
-    } finally {
-      // If there were objects that we weren't able to get locally, let the raylet backend
-      // know that we're now unblocked.
-      if (wasBlocked) {
-        rayletClient.notifyUnblocked(workerContext.getCurrentTaskId());
-      }
-    }
-=======
     return objectStoreProxy.get(objectIds);
->>>>>>> 384cbfb2
   }
 
   @Override
