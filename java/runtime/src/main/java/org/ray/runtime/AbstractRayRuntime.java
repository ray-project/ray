package org.ray.runtime;

import com.google.common.base.Preconditions;
import com.google.common.collect.ImmutableList;
import java.util.ArrayList;
import java.util.Collections;
import java.util.List;
import java.util.stream.Collectors;
import org.ray.api.RayActor;
import org.ray.api.RayObject;
import org.ray.api.RayPyActor;
import org.ray.api.WaitResult;
import org.ray.api.exception.RayException;
import org.ray.api.function.RayFunc;
import org.ray.api.id.ActorId;
import org.ray.api.id.JobId;
import org.ray.api.id.ObjectId;
import org.ray.api.id.UniqueId;
import org.ray.api.options.ActorCreationOptions;
import org.ray.api.options.CallOptions;
import org.ray.api.runtime.RayRuntime;
import org.ray.api.runtimecontext.RuntimeContext;
import org.ray.runtime.config.RayConfig;
import org.ray.runtime.functionmanager.FunctionDescriptor;
import org.ray.runtime.functionmanager.FunctionManager;
import org.ray.runtime.functionmanager.PyFunctionDescriptor;
import org.ray.runtime.gcs.GcsClient;
<<<<<<< HEAD
import org.ray.runtime.generated.Common.Language;
import org.ray.runtime.task.ArgumentsBuilder;
import org.ray.runtime.task.FunctionArg;
=======
import org.ray.runtime.objectstore.ObjectStoreProxy;
import org.ray.runtime.raylet.RayletClient;
import org.ray.runtime.raylet.RayletClientImpl;
import org.ray.runtime.task.ArgumentsBuilder;
import org.ray.runtime.task.TaskLanguage;
import org.ray.runtime.task.TaskSpec;
>>>>>>> 7d747da4
import org.ray.runtime.util.StringUtil;
import org.slf4j.Logger;
import org.slf4j.LoggerFactory;

/**
 * Core functionality to implement Ray APIs.
 */
public abstract class AbstractRayRuntime implements RayRuntime {

  private static final Logger LOGGER = LoggerFactory.getLogger(AbstractRayRuntime.class);
  protected RayConfig rayConfig;
  protected AbstractWorker worker;
  protected FunctionManager functionManager;
  protected RuntimeContext runtimeContext;
  protected GcsClient gcsClient;

  public AbstractRayRuntime(RayConfig rayConfig) {
    this.rayConfig = rayConfig;
    functionManager = new FunctionManager(rayConfig.jobResourcePath);
    runtimeContext = new RuntimeContextImpl(this);
  }

  /**
   * Start runtime.
   */
  public abstract void start() throws Exception;

  @Override
  public abstract void shutdown();

  @Override
  public <T> RayObject<T> put(T obj) {
<<<<<<< HEAD
    ObjectId objectId = worker.getObjectStoreProxy().put(obj);
=======
    ObjectId objectId = ObjectId.forPut(workerContext.getCurrentTaskId(),
        workerContext.nextPutIndex());
    put(objectId, obj);
    return new RayObjectImpl<>(objectId);
  }

  public <T> void put(ObjectId objectId, T obj) {
    TaskId taskId = workerContext.getCurrentTaskId();
    LOGGER.debug("Putting object {}, for task {} ", objectId, taskId);
    objectStoreProxy.put(objectId, obj);
  }


  /**
   * Store a serialized object in the object store.
   *
   * @param obj The serialized Java object to be stored.
   * @return A RayObject instance that represents the in-store object.
   */
  public RayObject<Object> putSerialized(byte[] obj) {
    ObjectId objectId = ObjectId.forPut(workerContext.getCurrentTaskId(),
        workerContext.nextPutIndex());
    TaskId taskId = workerContext.getCurrentTaskId();
    LOGGER.debug("Putting serialized object {}, for task {} ", objectId, taskId);
    objectStoreProxy.putSerialized(objectId, obj);
>>>>>>> 7d747da4
    return new RayObjectImpl<>(objectId);
  }

  @Override
  public <T> T get(ObjectId objectId) throws RayException {
    List<T> ret = get(ImmutableList.of(objectId));
    return ret.get(0);
  }

  @Override
  public <T> List<T> get(List<ObjectId> objectIds) {
    return getWorker().getObjectStoreProxy().get(objectIds);
  }

  @Override
  public void free(List<ObjectId> objectIds, boolean localOnly, boolean deleteCreatingTasks) {
    worker.getObjectStoreProxy().delete(objectIds, localOnly, deleteCreatingTasks);
  }

  @Override
  public void setResource(String resourceName, double capacity, UniqueId nodeId) {
    Preconditions.checkArgument(Double.compare(capacity, 0) >= 0);
    if (nodeId == null) {
      nodeId = UniqueId.NIL;
    }
    worker.getRayletClient().setResource(resourceName, capacity, nodeId);
  }

  @Override
  public <T> WaitResult<T> wait(List<RayObject<T>> waitList, int numReturns, int timeoutMs) {
    Preconditions.checkNotNull(waitList);
    if (waitList.isEmpty()) {
      return new WaitResult<>(Collections.emptyList(), Collections.emptyList());
    }

    List<ObjectId> ids = waitList.stream().map(RayObject::getId).collect(Collectors.toList());

    List<Boolean> ready = worker.getObjectStoreProxy().wait(ids, numReturns, timeoutMs);
    List<RayObject<T>> readyList = new ArrayList<>();
    List<RayObject<T>> unreadyList = new ArrayList<>();

    for (int i = 0; i < ready.size(); i++) {
      if (ready.get(i)) {
        readyList.add(waitList.get(i));
      } else {
        unreadyList.add(waitList.get(i));
      }
    }

    return new WaitResult<>(readyList, unreadyList);
  }

  @Override
  public RayObject call(RayFunc func, Object[] args, CallOptions options) {
    FunctionDescriptor functionDescriptor =
        functionManager.getFunction(worker.getWorkerContext().getCurrentJobId(), func)
            .functionDescriptor;
    return callNormalFunction(functionDescriptor, args, options);
  }

  @Override
  public RayObject call(RayFunc func, RayActor<?> actor, Object[] args) {
    AbstractRayActor abstractRayActor = (AbstractRayActor) actor;
    Preconditions.checkState(abstractRayActor.getLanguage() == Language.JAVA);
    FunctionDescriptor functionDescriptor =
        functionManager.getFunction(worker.getWorkerContext().getCurrentJobId(), func)
            .functionDescriptor;
    return callActorFunction(abstractRayActor, functionDescriptor, args);
  }

  @Override
  @SuppressWarnings("unchecked")
  public <T> RayActor<T> createActor(RayFunc actorFactoryFunc,
      Object[] args, ActorCreationOptions options) {
<<<<<<< HEAD
    FunctionDescriptor functionDescriptor =
        functionManager.getFunction(worker.getWorkerContext().getCurrentJobId(), actorFactoryFunc)
            .functionDescriptor;
    return (RayActor<T>) createActorImpl(Language.JAVA, functionDescriptor, args, options);
=======
    TaskSpec spec = createTaskSpec(actorFactoryFunc, null, RayActorImpl.NIL,
        args, true, false, options);
    RayActorImpl<?> actor = new RayActorImpl(spec.taskId.getActorId());
    actor.increaseTaskCounter();
    actor.setTaskCursor(spec.returnIds[0]);
    rayletClient.submitTask(spec);
    return (RayActor<T>) actor;
>>>>>>> 7d747da4
  }

  private void checkPyArguments(Object[] args) {
    for (Object arg : args) {
      Preconditions.checkArgument(
          (arg instanceof RayPyActor) || (arg instanceof byte[]),
          "Python argument can only be a RayPyActor or a byte array, not {}.",
          arg.getClass().getName());
    }
  }

  @Override
  public RayObject callPy(String moduleName, String functionName, Object[] args,
      CallOptions options) {
    checkPyArguments(args);
    PyFunctionDescriptor functionDescriptor = new PyFunctionDescriptor(moduleName, "",
        functionName);
    return callNormalFunction(functionDescriptor, args, options);
  }

  @Override
  public RayObject callPy(RayPyActor pyActor, String functionName, Object... args) {
    AbstractRayActor abstractRayActor = (AbstractRayActor) pyActor;
    Preconditions.checkState(abstractRayActor.getLanguage() == Language.PYTHON);
    checkPyArguments(args);
    PyFunctionDescriptor functionDescriptor = new PyFunctionDescriptor(pyActor.getModuleName(),
        pyActor.getClassName(), functionName);
    return callActorFunction(abstractRayActor, functionDescriptor, args);
  }

  @Override
  public RayPyActor createPyActor(String moduleName, String className, Object[] args,
      ActorCreationOptions options) {
    checkPyArguments(args);
    PyFunctionDescriptor functionDescriptor = new PyFunctionDescriptor(moduleName, className,
        "__init__");
    return (RayPyActor) createActorImpl(Language.PYTHON, functionDescriptor, args, options);
  }

<<<<<<< HEAD
  private RayObject callNormalFunction(FunctionDescriptor functionDescriptor,
      Object[] args, CallOptions options) {
    FunctionArg[] functionArgs = ArgumentsBuilder
        .wrap(args, functionDescriptor.getLanguage() != Language.JAVA);
    List<ObjectId> returnIds = worker.getTaskInterface().submitTask(functionDescriptor,
        functionArgs, 1, options);
    return new RayObjectImpl(returnIds.get(0));
  }

  private RayObject callActorFunction(AbstractRayActor rayActor,
      FunctionDescriptor functionDescriptor, Object[] args) {
    Preconditions.checkState(rayActor.getLanguage() == functionDescriptor.getLanguage());
    FunctionArg[] functionArgs = ArgumentsBuilder
        .wrap(args, rayActor.getLanguage() != Language.JAVA);
    List<ObjectId> returnIds = worker.getTaskInterface().submitActorTask(rayActor,
        functionDescriptor, functionArgs, 1 /* core worker will plus it by 1, so put 1 here */,
        null);
    return new RayObjectImpl(returnIds.get(0));
=======
  /**
   * Create the task specification.
   *
   * @param func The target remote function.
   * @param pyFunctionDescriptor Descriptor of the target Python function, if the task is a Python
   *                             task.
   * @param actor The actor handle. If the task is not an actor task, actor id must be NIL.
   * @param args The arguments for the remote function.
   * @param isActorCreationTask Whether this task is an actor creation task.
   * @param isActorTask Whether this task is an actor task.
   * @return A TaskSpec object.
   */
  private TaskSpec createTaskSpec(RayFunc func, PyFunctionDescriptor pyFunctionDescriptor,
      RayActorImpl<?> actor, Object[] args,
      boolean isActorCreationTask, boolean isActorTask, BaseTaskOptions taskOptions) {
    Preconditions.checkArgument((func == null) != (pyFunctionDescriptor == null));

    ActorId actorCreationId = ActorId.NIL;
    TaskId taskId = null;
    final JobId currentJobId = workerContext.getCurrentJobId();
    final TaskId currentTaskId = workerContext.getCurrentTaskId();
    final int taskIndex = workerContext.nextTaskIndex();
    if (isActorCreationTask) {
      taskId = RayletClientImpl.generateActorCreationTaskId(currentJobId, currentTaskId, taskIndex);
      actorCreationId = taskId.getActorId();
    } else if (isActorTask) {
      taskId = RayletClientImpl.generateActorTaskId(currentJobId, currentTaskId, taskIndex, actor.getId());
    } else {
      taskId = RayletClientImpl.generateNormalTaskId(currentJobId, currentTaskId, taskIndex);
    }

    int numReturns = actor.getId().isNil() ? 1 : 2;

    Map<String, Double> resources;
    if (null == taskOptions) {
      resources = new HashMap<>();
    } else {
      resources = new HashMap<>(taskOptions.resources);
    }

    int maxActorReconstruction = 0;
    List<String> dynamicWorkerOptions = ImmutableList.of();
    if (taskOptions instanceof ActorCreationOptions) {
      maxActorReconstruction = ((ActorCreationOptions) taskOptions).maxReconstructions;
      String jvmOptions = ((ActorCreationOptions) taskOptions).jvmOptions;
      if (!StringUtil.isNullOrEmpty(jvmOptions)) {
        dynamicWorkerOptions = ImmutableList.of(((ActorCreationOptions) taskOptions).jvmOptions);
      }
    }

    TaskLanguage language;
    FunctionDescriptor functionDescriptor;
    if (func != null) {
      language = TaskLanguage.JAVA;
      functionDescriptor = functionManager.getFunction(workerContext.getCurrentJobId(), func)
          .getFunctionDescriptor();
    } else {
      language = TaskLanguage.PYTHON;
      functionDescriptor = pyFunctionDescriptor;
    }

    ObjectId previousActorTaskDummyObjectId = ObjectId.NIL;
    if (isActorTask) {
      previousActorTaskDummyObjectId = actor.getTaskCursor();
    }

    return new TaskSpec(
        workerContext.getCurrentJobId(),
        taskId,
        workerContext.getCurrentTaskId(),
        -1,
        actorCreationId,
        maxActorReconstruction,
        actor.getId(),
        actor.getHandleId(),
        actor.increaseTaskCounter(),
        previousActorTaskDummyObjectId,
        actor.getNewActorHandles().toArray(new UniqueId[0]),
        ArgumentsBuilder.wrap(args, language == TaskLanguage.PYTHON),
        numReturns,
        resources,
        language,
        functionDescriptor,
        dynamicWorkerOptions
    );
>>>>>>> 7d747da4
  }

  private AbstractRayActor createActorImpl(Language language, FunctionDescriptor functionDescriptor,
      Object[] args, ActorCreationOptions options) {
    FunctionArg[] functionArgs = ArgumentsBuilder.wrap(args, language != Language.JAVA);
    if (language != Language.JAVA && options != null) {
      Preconditions.checkState(StringUtil.isNullOrEmpty(options.jvmOptions));
    }
    AbstractRayActor actor = (AbstractRayActor) worker.getTaskInterface()
        .createActor(functionDescriptor, functionArgs,
            options);
    Preconditions.checkState(actor.getLanguage() == language);
    return actor;
  }

  public AbstractWorker getWorker() {
    return worker;
  }

  public WorkerContext getWorkerContext() {
    return worker.getWorkerContext();
  }

  public RayConfig getRayConfig() {
    return rayConfig;
  }

  public RuntimeContext getRuntimeContext() {
    return runtimeContext;
  }

  public GcsClient getGcsClient() {
    return gcsClient;
  }
}<|MERGE_RESOLUTION|>--- conflicted
+++ resolved
@@ -25,18 +25,10 @@
 import org.ray.runtime.functionmanager.FunctionManager;
 import org.ray.runtime.functionmanager.PyFunctionDescriptor;
 import org.ray.runtime.gcs.GcsClient;
-<<<<<<< HEAD
 import org.ray.runtime.generated.Common.Language;
+import org.ray.runtime.raylet.RayletClientImpl;
 import org.ray.runtime.task.ArgumentsBuilder;
 import org.ray.runtime.task.FunctionArg;
-=======
-import org.ray.runtime.objectstore.ObjectStoreProxy;
-import org.ray.runtime.raylet.RayletClient;
-import org.ray.runtime.raylet.RayletClientImpl;
-import org.ray.runtime.task.ArgumentsBuilder;
-import org.ray.runtime.task.TaskLanguage;
-import org.ray.runtime.task.TaskSpec;
->>>>>>> 7d747da4
 import org.ray.runtime.util.StringUtil;
 import org.slf4j.Logger;
 import org.slf4j.LoggerFactory;
@@ -69,35 +61,7 @@
 
   @Override
   public <T> RayObject<T> put(T obj) {
-<<<<<<< HEAD
     ObjectId objectId = worker.getObjectStoreProxy().put(obj);
-=======
-    ObjectId objectId = ObjectId.forPut(workerContext.getCurrentTaskId(),
-        workerContext.nextPutIndex());
-    put(objectId, obj);
-    return new RayObjectImpl<>(objectId);
-  }
-
-  public <T> void put(ObjectId objectId, T obj) {
-    TaskId taskId = workerContext.getCurrentTaskId();
-    LOGGER.debug("Putting object {}, for task {} ", objectId, taskId);
-    objectStoreProxy.put(objectId, obj);
-  }
-
-
-  /**
-   * Store a serialized object in the object store.
-   *
-   * @param obj The serialized Java object to be stored.
-   * @return A RayObject instance that represents the in-store object.
-   */
-  public RayObject<Object> putSerialized(byte[] obj) {
-    ObjectId objectId = ObjectId.forPut(workerContext.getCurrentTaskId(),
-        workerContext.nextPutIndex());
-    TaskId taskId = workerContext.getCurrentTaskId();
-    LOGGER.debug("Putting serialized object {}, for task {} ", objectId, taskId);
-    objectStoreProxy.putSerialized(objectId, obj);
->>>>>>> 7d747da4
     return new RayObjectImpl<>(objectId);
   }
 
@@ -172,20 +136,10 @@
   @SuppressWarnings("unchecked")
   public <T> RayActor<T> createActor(RayFunc actorFactoryFunc,
       Object[] args, ActorCreationOptions options) {
-<<<<<<< HEAD
     FunctionDescriptor functionDescriptor =
         functionManager.getFunction(worker.getWorkerContext().getCurrentJobId(), actorFactoryFunc)
             .functionDescriptor;
     return (RayActor<T>) createActorImpl(Language.JAVA, functionDescriptor, args, options);
-=======
-    TaskSpec spec = createTaskSpec(actorFactoryFunc, null, RayActorImpl.NIL,
-        args, true, false, options);
-    RayActorImpl<?> actor = new RayActorImpl(spec.taskId.getActorId());
-    actor.increaseTaskCounter();
-    actor.setTaskCursor(spec.returnIds[0]);
-    rayletClient.submitTask(spec);
-    return (RayActor<T>) actor;
->>>>>>> 7d747da4
   }
 
   private void checkPyArguments(Object[] args) {
@@ -225,7 +179,6 @@
     return (RayPyActor) createActorImpl(Language.PYTHON, functionDescriptor, args, options);
   }
 
-<<<<<<< HEAD
   private RayObject callNormalFunction(FunctionDescriptor functionDescriptor,
       Object[] args, CallOptions options) {
     FunctionArg[] functionArgs = ArgumentsBuilder
@@ -244,93 +197,6 @@
         functionDescriptor, functionArgs, 1 /* core worker will plus it by 1, so put 1 here */,
         null);
     return new RayObjectImpl(returnIds.get(0));
-=======
-  /**
-   * Create the task specification.
-   *
-   * @param func The target remote function.
-   * @param pyFunctionDescriptor Descriptor of the target Python function, if the task is a Python
-   *                             task.
-   * @param actor The actor handle. If the task is not an actor task, actor id must be NIL.
-   * @param args The arguments for the remote function.
-   * @param isActorCreationTask Whether this task is an actor creation task.
-   * @param isActorTask Whether this task is an actor task.
-   * @return A TaskSpec object.
-   */
-  private TaskSpec createTaskSpec(RayFunc func, PyFunctionDescriptor pyFunctionDescriptor,
-      RayActorImpl<?> actor, Object[] args,
-      boolean isActorCreationTask, boolean isActorTask, BaseTaskOptions taskOptions) {
-    Preconditions.checkArgument((func == null) != (pyFunctionDescriptor == null));
-
-    ActorId actorCreationId = ActorId.NIL;
-    TaskId taskId = null;
-    final JobId currentJobId = workerContext.getCurrentJobId();
-    final TaskId currentTaskId = workerContext.getCurrentTaskId();
-    final int taskIndex = workerContext.nextTaskIndex();
-    if (isActorCreationTask) {
-      taskId = RayletClientImpl.generateActorCreationTaskId(currentJobId, currentTaskId, taskIndex);
-      actorCreationId = taskId.getActorId();
-    } else if (isActorTask) {
-      taskId = RayletClientImpl.generateActorTaskId(currentJobId, currentTaskId, taskIndex, actor.getId());
-    } else {
-      taskId = RayletClientImpl.generateNormalTaskId(currentJobId, currentTaskId, taskIndex);
-    }
-
-    int numReturns = actor.getId().isNil() ? 1 : 2;
-
-    Map<String, Double> resources;
-    if (null == taskOptions) {
-      resources = new HashMap<>();
-    } else {
-      resources = new HashMap<>(taskOptions.resources);
-    }
-
-    int maxActorReconstruction = 0;
-    List<String> dynamicWorkerOptions = ImmutableList.of();
-    if (taskOptions instanceof ActorCreationOptions) {
-      maxActorReconstruction = ((ActorCreationOptions) taskOptions).maxReconstructions;
-      String jvmOptions = ((ActorCreationOptions) taskOptions).jvmOptions;
-      if (!StringUtil.isNullOrEmpty(jvmOptions)) {
-        dynamicWorkerOptions = ImmutableList.of(((ActorCreationOptions) taskOptions).jvmOptions);
-      }
-    }
-
-    TaskLanguage language;
-    FunctionDescriptor functionDescriptor;
-    if (func != null) {
-      language = TaskLanguage.JAVA;
-      functionDescriptor = functionManager.getFunction(workerContext.getCurrentJobId(), func)
-          .getFunctionDescriptor();
-    } else {
-      language = TaskLanguage.PYTHON;
-      functionDescriptor = pyFunctionDescriptor;
-    }
-
-    ObjectId previousActorTaskDummyObjectId = ObjectId.NIL;
-    if (isActorTask) {
-      previousActorTaskDummyObjectId = actor.getTaskCursor();
-    }
-
-    return new TaskSpec(
-        workerContext.getCurrentJobId(),
-        taskId,
-        workerContext.getCurrentTaskId(),
-        -1,
-        actorCreationId,
-        maxActorReconstruction,
-        actor.getId(),
-        actor.getHandleId(),
-        actor.increaseTaskCounter(),
-        previousActorTaskDummyObjectId,
-        actor.getNewActorHandles().toArray(new UniqueId[0]),
-        ArgumentsBuilder.wrap(args, language == TaskLanguage.PYTHON),
-        numReturns,
-        resources,
-        language,
-        functionDescriptor,
-        dynamicWorkerOptions
-    );
->>>>>>> 7d747da4
   }
 
   private AbstractRayActor createActorImpl(Language language, FunctionDescriptor functionDescriptor,
