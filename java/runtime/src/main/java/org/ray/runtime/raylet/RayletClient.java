package org.ray.runtime.raylet;

<<<<<<< HEAD
=======
import java.util.List;
import org.ray.api.RayObject;
import org.ray.api.WaitResult;
import org.ray.api.id.ActorId;
import org.ray.api.id.ObjectId;
import org.ray.api.id.TaskId;
>>>>>>> 7d747da4
import org.ray.api.id.UniqueId;

/**
 * Client to the Raylet backend.
 */
public interface RayletClient {

<<<<<<< HEAD
  UniqueId prepareCheckpoint(UniqueId actorId);
=======
  void submitTask(TaskSpec task);

  TaskSpec getTask();

  <T> WaitResult<T> wait(List<RayObject<T>> waitFor, int numReturns, int
      timeoutMs, TaskId currentTaskId);

  void freePlasmaObjects(List<ObjectId> objectIds, boolean localOnly, boolean deleteCreatingTasks);

  UniqueId prepareCheckpoint(ActorId actorId);
>>>>>>> 7d747da4

  void notifyActorResumedFromCheckpoint(ActorId actorId, UniqueId checkpointId);

  void setResource(String resourceName, double capacity, UniqueId nodeId);
}<|MERGE_RESOLUTION|>--- conflicted
+++ resolved
@@ -1,14 +1,6 @@
 package org.ray.runtime.raylet;
 
-<<<<<<< HEAD
-=======
-import java.util.List;
-import org.ray.api.RayObject;
-import org.ray.api.WaitResult;
 import org.ray.api.id.ActorId;
-import org.ray.api.id.ObjectId;
-import org.ray.api.id.TaskId;
->>>>>>> 7d747da4
 import org.ray.api.id.UniqueId;
 
 /**
@@ -16,20 +8,7 @@
  */
 public interface RayletClient {
 
-<<<<<<< HEAD
-  UniqueId prepareCheckpoint(UniqueId actorId);
-=======
-  void submitTask(TaskSpec task);
-
-  TaskSpec getTask();
-
-  <T> WaitResult<T> wait(List<RayObject<T>> waitFor, int numReturns, int
-      timeoutMs, TaskId currentTaskId);
-
-  void freePlasmaObjects(List<ObjectId> objectIds, boolean localOnly, boolean deleteCreatingTasks);
-
   UniqueId prepareCheckpoint(ActorId actorId);
->>>>>>> 7d747da4
 
   void notifyActorResumedFromCheckpoint(ActorId actorId, UniqueId checkpointId);
 
