--- conflicted
+++ resolved
@@ -1,14 +1,5 @@
 package org.ray.runtime.raylet;
 
-<<<<<<< HEAD
-import java.util.List;
-import org.ray.api.RayObject;
-import org.ray.api.WaitResult;
-import org.ray.api.id.JobId;
-import org.ray.api.id.ObjectId;
-import org.ray.api.id.TaskId;
-=======
->>>>>>> e568d80b
 import org.ray.api.id.UniqueId;
 
 /**
@@ -16,24 +7,6 @@
  */
 public interface RayletClient {
 
-<<<<<<< HEAD
-  void submitTask(TaskSpec task);
-
-  TaskSpec getTask();
-
-  void fetchOrReconstruct(List<ObjectId> objectIds, boolean fetchOnly, TaskId currentTaskId);
-
-  void notifyUnblocked(TaskId currentTaskId);
-
-  TaskId generateTaskId(JobId jobId, TaskId parentTaskId, int taskIndex);
-
-  <T> WaitResult<T> wait(List<RayObject<T>> waitFor, int numReturns, int
-      timeoutMs, TaskId currentTaskId);
-
-  void freePlasmaObjects(List<ObjectId> objectIds, boolean localOnly, boolean deleteCreatingTasks);
-
-=======
->>>>>>> e568d80b
   UniqueId prepareCheckpoint(UniqueId actorId);
 
   void notifyActorResumedFromCheckpoint(UniqueId actorId, UniqueId checkpointId);
