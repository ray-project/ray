--- conflicted
+++ resolved
@@ -52,17 +52,12 @@
         id = Ray.put(arg).getId();
       } else {
         byte[] serialized = Serializer.encode(arg);
-<<<<<<< HEAD
         if (!isDirectCall && serialized.length > LARGEST_SIZE_PASS_BY_VALUE) {
-          id = ((AbstractRayRuntime) Ray.internal()).getObjectStore()
-=======
-        if (serialized.length > LARGEST_SIZE_PASS_BY_VALUE) {
           RayRuntime runtime = Ray.internal();
           if (runtime instanceof RayMultiWorkerNativeRuntime) {
             runtime = ((RayMultiWorkerNativeRuntime) runtime).getCurrentRuntime();
           }
           id = ((AbstractRayRuntime) runtime).getObjectStore()
->>>>>>> 732336fc
               .put(new NativeRayObject(serialized, null));
         } else {
           data = serialized;
