--- conflicted
+++ resolved
@@ -33,24 +33,15 @@
       if (arg instanceof RayObject) {
         id = ((RayObject) arg).getId();
       } else {
-<<<<<<< HEAD
         value = ObjectSerializer.serialize(arg);
         if (value.data.length > LARGEST_SIZE_PASS_BY_VALUE) {
-          id = ((AbstractRayRuntime) Ray.internal()).getObjectStore()
-              .putRaw(value);
-          value = null;
-=======
-        byte[] serialized = Serializer.encode(arg);
-        if (serialized.length > LARGEST_SIZE_PASS_BY_VALUE) {
           RayRuntime runtime = Ray.internal();
           if (runtime instanceof RayMultiWorkerNativeRuntime) {
             runtime = ((RayMultiWorkerNativeRuntime) runtime).getCurrentRuntime();
           }
           id = ((AbstractRayRuntime) runtime).getObjectStore()
-              .put(new NativeRayObject(serialized, null));
-        } else {
-          data = serialized;
->>>>>>> 732336fc
+              .putRaw(value);
+          value = null;
         }
       }
       if (id != null) {
