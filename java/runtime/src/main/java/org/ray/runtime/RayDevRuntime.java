--- conflicted
+++ resolved
@@ -49,11 +49,7 @@
   }
 
   @Override
-<<<<<<< HEAD
-  public void killActor(RayActor actor) {
-=======
-  public void killActor(RayActor<?> actor, boolean noReconstruction) {
->>>>>>> 37e4d29f
+  public void killActor(RayActor actor, boolean noReconstruction) {
     throw new UnsupportedOperationException();
   }
 
