--- conflicted
+++ resolved
@@ -13,15 +13,8 @@
 
 public class RayDevRuntime extends AbstractRayRuntime {
 
-<<<<<<< HEAD
   private static final Logger LOGGER = LoggerFactory.getLogger(RayDevRuntime.class);
 
-  public RayDevRuntime(RayConfig rayConfig) {
-    super(rayConfig);
-  }
-
-=======
->>>>>>> 732336fc
   private AtomicInteger jobCounter = new AtomicInteger(0);
 
   public RayDevRuntime(RayConfig rayConfig) {
