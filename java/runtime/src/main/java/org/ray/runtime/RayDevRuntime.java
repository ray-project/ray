package org.ray.runtime;

<<<<<<< HEAD
import java.util.concurrent.atomic.AtomicInteger;
import org.ray.api.id.JobId;
import org.ray.runtime.config.RayConfig;
import org.ray.runtime.objectstore.MockObjectInterface;
import org.ray.runtime.objectstore.ObjectStoreProxy;
import org.ray.runtime.raylet.MockRayletClient;
=======
import com.google.common.base.Preconditions;
import java.util.Queue;
import java.util.concurrent.ConcurrentLinkedDeque;
import java.util.concurrent.CountDownLatch;
import org.ray.api.id.UniqueId;
import org.ray.runtime.config.RayConfig;
>>>>>>> e568d80b

public class RayDevRuntime extends AbstractRayRuntime {

  private final Queue<Thread> workerThreads = new ConcurrentLinkedDeque<>();
  private final Queue<Worker> workers = new ConcurrentLinkedDeque<>();
  private CountDownLatch countDownLatch;

  public RayDevRuntime(RayConfig rayConfig) {
    super(rayConfig);
  }

<<<<<<< HEAD
  private MockObjectInterface objectInterface;

  private AtomicInteger jobCounter = new AtomicInteger(0);

  @Override
  public void start() {
    // Reset library path at runtime.
    resetLibraryPath();

    objectInterface = new MockObjectInterface(workerContext);
    if (rayConfig.getJobId().isNil()) {
      rayConfig.setJobId(nextJobId());
    }
    workerContext = new WorkerContext(rayConfig.workerMode,
        rayConfig.getJobId(), rayConfig.runMode);
    objectStoreProxy = new ObjectStoreProxy(workerContext, objectInterface);
    rayletClient = new MockRayletClient(this, rayConfig.numberExecThreadsForDevRuntime);
  }
=======
  @Override
  public void start() {
    Preconditions.checkState(rayConfig.get().workerMode == WorkerMode.DRIVER);
    super.start();
>>>>>>> e568d80b

    worker.set(new Worker(WorkerMode.DRIVER, this, functionManager,
        rayConfig.get().objectStoreSocketName, rayConfig.get().rayletSocketName,
        rayConfig.get().jobId));

<<<<<<< HEAD
  public MockObjectInterface getObjectInterface() {
    return objectInterface;
=======
//    System.setProperty("ray.worker.mode", "WORKER");
    Preconditions.checkState(countDownLatch == null);
    countDownLatch = new CountDownLatch(rayConfig.get().numberExecThreadsForDevRuntime);
    for (int i = 0; i < rayConfig.get().numberExecThreadsForDevRuntime; i++) {
      Thread thread = new Thread(() -> {
//        rayConfig.set(RayConfig.create());
        Worker newWorker = new Worker(WorkerMode.WORKER, this, functionManager,
            rayConfig.get().objectStoreSocketName, rayConfig.get().rayletSocketName,
            UniqueId.NIL);
        worker.set(newWorker);
        workers.add(newWorker);
        countDownLatch.countDown();
        newWorker.loop();
      });
      thread.start();
      workerThreads.add(thread);
    }
    try {
      countDownLatch.await();
    } catch (InterruptedException e) {
      throw new RuntimeException(e);
    }
>>>>>>> e568d80b
  }

  @Override
  public void shutdown() {
    while (!workers.isEmpty()) {
      Worker worker = workers.poll();
      worker.stop();
    }
    while (!workerThreads.isEmpty()) {
      try {
        workerThreads.poll().join();
      } catch (InterruptedException e) {
        throw new RuntimeException(e);
      }
    }
    countDownLatch = null;
  }

  private JobId nextJobId() {
    return JobId.fromInt(jobCounter.getAndIncrement());
  }
}<|MERGE_RESOLUTION|>--- conflicted
+++ resolved
@@ -1,32 +1,19 @@
 package org.ray.runtime;
 
-<<<<<<< HEAD
 import java.util.concurrent.atomic.AtomicInteger;
 import org.ray.api.id.JobId;
 import org.ray.runtime.config.RayConfig;
 import org.ray.runtime.objectstore.MockObjectInterface;
 import org.ray.runtime.objectstore.ObjectStoreProxy;
 import org.ray.runtime.raylet.MockRayletClient;
-=======
-import com.google.common.base.Preconditions;
-import java.util.Queue;
-import java.util.concurrent.ConcurrentLinkedDeque;
-import java.util.concurrent.CountDownLatch;
-import org.ray.api.id.UniqueId;
-import org.ray.runtime.config.RayConfig;
->>>>>>> e568d80b
+import sun.reflect.generics.reflectiveObjects.NotImplementedException;
 
 public class RayDevRuntime extends AbstractRayRuntime {
-
-  private final Queue<Thread> workerThreads = new ConcurrentLinkedDeque<>();
-  private final Queue<Worker> workers = new ConcurrentLinkedDeque<>();
-  private CountDownLatch countDownLatch;
 
   public RayDevRuntime(RayConfig rayConfig) {
     super(rayConfig);
   }
 
-<<<<<<< HEAD
   private MockObjectInterface objectInterface;
 
   private AtomicInteger jobCounter = new AtomicInteger(0);
@@ -36,69 +23,22 @@
     // Reset library path at runtime.
     resetLibraryPath();
 
-    objectInterface = new MockObjectInterface(workerContext);
+    objectInterface = new MockObjectInterface();
     if (rayConfig.getJobId().isNil()) {
       rayConfig.setJobId(nextJobId());
     }
-    workerContext = new WorkerContext(rayConfig.workerMode,
-        rayConfig.getJobId(), rayConfig.runMode);
-    objectStoreProxy = new ObjectStoreProxy(workerContext, objectInterface);
-    rayletClient = new MockRayletClient(this, rayConfig.numberExecThreadsForDevRuntime);
-  }
-=======
-  @Override
-  public void start() {
-    Preconditions.checkState(rayConfig.get().workerMode == WorkerMode.DRIVER);
-    super.start();
->>>>>>> e568d80b
-
-    worker.set(new Worker(WorkerMode.DRIVER, this, functionManager,
-        rayConfig.get().objectStoreSocketName, rayConfig.get().rayletSocketName,
-        rayConfig.get().jobId));
-
-<<<<<<< HEAD
-  public MockObjectInterface getObjectInterface() {
-    return objectInterface;
-=======
-//    System.setProperty("ray.worker.mode", "WORKER");
-    Preconditions.checkState(countDownLatch == null);
-    countDownLatch = new CountDownLatch(rayConfig.get().numberExecThreadsForDevRuntime);
-    for (int i = 0; i < rayConfig.get().numberExecThreadsForDevRuntime; i++) {
-      Thread thread = new Thread(() -> {
-//        rayConfig.set(RayConfig.create());
-        Worker newWorker = new Worker(WorkerMode.WORKER, this, functionManager,
-            rayConfig.get().objectStoreSocketName, rayConfig.get().rayletSocketName,
-            UniqueId.NIL);
-        worker.set(newWorker);
-        workers.add(newWorker);
-        countDownLatch.countDown();
-        newWorker.loop();
-      });
-      thread.start();
-      workerThreads.add(thread);
-    }
-    try {
-      countDownLatch.await();
-    } catch (InterruptedException e) {
-      throw new RuntimeException(e);
-    }
->>>>>>> e568d80b
+    throw new NotImplementedException();
   }
 
   @Override
   public void shutdown() {
-    while (!workers.isEmpty()) {
-      Worker worker = workers.poll();
-      worker.stop();
-    }
-    while (!workerThreads.isEmpty()) {
-      try {
-        workerThreads.poll().join();
-      } catch (InterruptedException e) {
-        throw new RuntimeException(e);
-      }
-    }
-    countDownLatch = null;
+    //worker.destroy();
+  }
+
+  @Override
+  public Worker getWorker() {
+//    return ((MockRayletClient) rayletClient).getCurrentWorker();
+    throw new NotImplementedException();
   }
 
   private JobId nextJobId() {
