--- conflicted
+++ resolved
@@ -1,258 +1,154 @@
-<<<<<<< HEAD
-package io.ray.runtime.actor;
-
-import com.google.common.base.Preconditions;
-import io.ray.api.BaseActorHandle;
-import io.ray.api.id.ActorId;
-import io.ray.runtime.generated.Common.Language;
-import java.io.Externalizable;
-import java.io.IOException;
-import java.io.ObjectInput;
-import java.io.ObjectOutput;
-import java.util.List;
-
-/**
- * Abstract and language-independent implementation of actor handle for cluster mode. This is a
- * wrapper class for C++ ActorHandle.
- */
-public abstract class NativeActorHandle implements BaseActorHandle, Externalizable {
-
-  /** ID of the actor. */
-  byte[] actorId;
-
-  private Language language;
-
-  NativeActorHandle(byte[] actorId, Language language) {
-    Preconditions.checkState(!ActorId.fromBytes(actorId).isNil());
-    this.actorId = actorId;
-    this.language = language;
-  }
-
-  /** Required by FST. */
-  NativeActorHandle() {}
-
-  public static NativeActorHandle create(byte[] actorId) {
-    Language language = Language.forNumber(nativeGetLanguage(actorId));
-    Preconditions.checkState(language != null, "Language shouldn't be null");
-    return create(actorId, language);
-  }
-
-  public static NativeActorHandle create(byte[] actorId, Language language) {
-    switch (language) {
-      case JAVA:
-        return new NativeJavaActorHandle(actorId);
-      case PYTHON:
-        return new NativePyActorHandle(actorId);
-      default:
-        throw new IllegalStateException("Unknown actor handle language: " + language);
-    }
-  }
-
-  @Override
-  public ActorId getId() {
-    return ActorId.fromBytes(actorId);
-  }
-
-  public Language getLanguage() {
-    return language;
-  }
-
-  @Override
-  public void writeExternal(ObjectOutput out) throws IOException {
-    out.writeObject(nativeSerialize(actorId));
-    out.writeObject(language);
-  }
-
-  @Override
-  public void readExternal(ObjectInput in) throws IOException, ClassNotFoundException {
-    actorId = nativeDeserialize((byte[]) in.readObject());
-    language = (Language) in.readObject();
-  }
-
-  /**
-   * Serialize this actor handle to bytes.
-   *
-   * @return the bytes of the actor handle
-   */
-  public byte[] toBytes() {
-    return nativeSerialize(actorId);
-  }
-
-  /**
-   * Deserialize an actor handle from bytes.
-   *
-   * @return the bytes of an actor handle
-   */
-  public static NativeActorHandle fromBytes(byte[] bytes) {
-    byte[] actorId = nativeDeserialize(bytes);
-    Language language = Language.forNumber(nativeGetLanguage(actorId));
-    Preconditions.checkNotNull(language);
-    return create(actorId, language);
-  }
-
-  // TODO(chaokunyang) do we need to free the ActorHandle in core worker by using phantom reference?
-
-  private static native int nativeGetLanguage(byte[] actorId);
-
-  static native List<String> nativeGetActorCreationTaskFunctionDescriptor(byte[] actorId);
-
-  private static native byte[] nativeSerialize(byte[] actorId);
-
-  private static native byte[] nativeDeserialize(byte[] data);
-}
-=======
-package io.ray.runtime.actor;
-
-import com.google.common.base.FinalizableReferenceQueue;
-import com.google.common.base.FinalizableWeakReference;
-import com.google.common.base.Preconditions;
-import com.google.common.collect.Sets;
-import io.ray.api.BaseActorHandle;
-import io.ray.api.Ray;
-import io.ray.api.id.ActorId;
-import io.ray.api.id.ObjectId;
-import io.ray.runtime.RayRuntimeInternal;
-import io.ray.runtime.generated.Common.Language;
-import java.io.Externalizable;
-import java.io.IOException;
-import java.io.ObjectInput;
-import java.io.ObjectOutput;
-import java.lang.ref.Reference;
-import java.util.List;
-import java.util.Set;
-import java.util.concurrent.atomic.AtomicBoolean;
-
-/**
- * Abstract and language-independent implementation of actor handle for cluster mode. This is a
- * wrapper class for C++ ActorHandle.
- */
-public abstract class NativeActorHandle implements BaseActorHandle, Externalizable {
-
-  private static final FinalizableReferenceQueue REFERENCE_QUEUE = new FinalizableReferenceQueue();
-
-  private static final Set<Reference<NativeActorHandle>> REFERENCES = Sets.newConcurrentHashSet();
-
-  /** ID of the actor. */
-  byte[] actorId;
-
-  /** ID of the actor handle. */
-  byte[] actorHandleId = new byte[ObjectId.LENGTH];
-
-  private Language language;
-
-  NativeActorHandle(byte[] actorId, Language language) {
-    Preconditions.checkState(!ActorId.fromBytes(actorId).isNil());
-    this.actorId = actorId;
-    this.language = language;
-    new NativeActorHandleReference(this);
-  }
-
-  /** Required by FST. */
-  NativeActorHandle() {
-    // Note there is no need to add local reference here since this is only used for FST.
-  }
-
-  public ObjectId getActorHandleId() {
-    return new ObjectId(actorHandleId);
-  }
-
-  public static NativeActorHandle create(byte[] actorId) {
-    Language language = Language.forNumber(nativeGetLanguage(actorId));
-    Preconditions.checkState(language != null, "Language shouldn't be null");
-    return create(actorId, language);
-  }
-
-  public static NativeActorHandle create(byte[] actorId, Language language) {
-    switch (language) {
-      case JAVA:
-        return new NativeJavaActorHandle(actorId);
-      case PYTHON:
-        return new NativePyActorHandle(actorId);
-      default:
-        throw new IllegalStateException("Unknown actor handle language: " + language);
-    }
-  }
-
-  @Override
-  public ActorId getId() {
-    return ActorId.fromBytes(actorId);
-  }
-
-  public Language getLanguage() {
-    return language;
-  }
-
-  @Override
-  public void writeExternal(ObjectOutput out) throws IOException {
-    out.writeObject(nativeSerialize(actorId, actorHandleId));
-    out.writeObject(language);
-  }
-
-  @Override
-  public void readExternal(ObjectInput in) throws IOException, ClassNotFoundException {
-    actorId = nativeDeserialize((byte[]) in.readObject());
-    language = (Language) in.readObject();
-    new NativeActorHandleReference(this);
-  }
-
-  /**
-   * Serialize this actor handle to bytes.
-   *
-   * @return the bytes of the actor handle
-   */
-  public byte[] toBytes() {
-    return nativeSerialize(actorId, actorHandleId);
-  }
-
-  /**
-   * Deserialize an actor handle from bytes.
-   *
-   * @return the bytes of an actor handle
-   */
-  public static NativeActorHandle fromBytes(byte[] bytes) {
-    byte[] actorId = nativeDeserialize(bytes);
-    Language language = Language.forNumber(nativeGetLanguage(actorId));
-    Preconditions.checkNotNull(language);
-    return create(actorId, language);
-  }
-
-  private static final class NativeActorHandleReference
-      extends FinalizableWeakReference<NativeActorHandle> {
-    private final AtomicBoolean removed;
-    private final byte[] workerId;
-    private final byte[] actorId;
-
-    public NativeActorHandleReference(NativeActorHandle handle) {
-      super(handle, REFERENCE_QUEUE);
-      this.actorId = handle.actorId;
-      RayRuntimeInternal runtime = (RayRuntimeInternal) Ray.internal();
-      this.workerId = runtime.getWorkerContext().getCurrentWorkerId().getBytes();
-      this.removed = new AtomicBoolean(false);
-      REFERENCES.add(this);
-    }
-
-    @Override
-    public void finalizeReferent() {
-      if (!removed.getAndSet(true)) {
-        REFERENCES.remove(this);
-        // It's possible that GC is executed after the runtime is shutdown.
-        if (Ray.isInitialized()) {
-          nativeRemoveActorHandleReference(workerId, actorId);
-        }
-      }
-    }
-  }
-
-  // TODO(chaokunyang) do we need to free the ActorHandle in core worker by using phantom reference?
-
-  private static native int nativeGetLanguage(byte[] actorId);
-
-  static native List<String> nativeGetActorCreationTaskFunctionDescriptor(byte[] actorId);
-
-  private static native byte[] nativeSerialize(byte[] actorId, byte[] actorHandleId);
-
-  private static native byte[] nativeDeserialize(byte[] data);
-
-  private static native void nativeRemoveActorHandleReference(byte[] workerId, byte[] actorId);
-}
->>>>>>> 19672688
+package io.ray.runtime.actor;
+
+import com.google.common.base.FinalizableReferenceQueue;
+import com.google.common.base.FinalizableWeakReference;
+import com.google.common.base.Preconditions;
+import com.google.common.collect.Sets;
+import io.ray.api.BaseActorHandle;
+import io.ray.api.Ray;
+import io.ray.api.id.ActorId;
+import io.ray.api.id.ObjectId;
+import io.ray.runtime.RayRuntimeInternal;
+import io.ray.runtime.generated.Common.Language;
+import java.io.Externalizable;
+import java.io.IOException;
+import java.io.ObjectInput;
+import java.io.ObjectOutput;
+import java.lang.ref.Reference;
+import java.util.List;
+import java.util.Set;
+import java.util.concurrent.atomic.AtomicBoolean;
+
+/**
+ * Abstract and language-independent implementation of actor handle for cluster mode. This is a
+ * wrapper class for C++ ActorHandle.
+ */
+public abstract class NativeActorHandle implements BaseActorHandle, Externalizable {
+
+  private static final FinalizableReferenceQueue REFERENCE_QUEUE = new FinalizableReferenceQueue();
+
+  private static final Set<Reference<NativeActorHandle>> REFERENCES = Sets.newConcurrentHashSet();
+
+  /** ID of the actor. */
+  byte[] actorId;
+
+  /** ID of the actor handle. */
+  byte[] actorHandleId = new byte[ObjectId.LENGTH];
+
+  private Language language;
+
+  NativeActorHandle(byte[] actorId, Language language) {
+    Preconditions.checkState(!ActorId.fromBytes(actorId).isNil());
+    this.actorId = actorId;
+    this.language = language;
+    new NativeActorHandleReference(this);
+  }
+
+  /** Required by FST. */
+  NativeActorHandle() {
+    // Note there is no need to add local reference here since this is only used for FST.
+  }
+
+  public ObjectId getActorHandleId() {
+    return new ObjectId(actorHandleId);
+  }
+
+  public static NativeActorHandle create(byte[] actorId) {
+    Language language = Language.forNumber(nativeGetLanguage(actorId));
+    Preconditions.checkState(language != null, "Language shouldn't be null");
+    return create(actorId, language);
+  }
+
+  public static NativeActorHandle create(byte[] actorId, Language language) {
+    switch (language) {
+      case JAVA:
+        return new NativeJavaActorHandle(actorId);
+      case PYTHON:
+        return new NativePyActorHandle(actorId);
+      default:
+        throw new IllegalStateException("Unknown actor handle language: " + language);
+    }
+  }
+
+  @Override
+  public ActorId getId() {
+    return ActorId.fromBytes(actorId);
+  }
+
+  public Language getLanguage() {
+    return language;
+  }
+
+  @Override
+  public void writeExternal(ObjectOutput out) throws IOException {
+    out.writeObject(nativeSerialize(actorId, actorHandleId));
+    out.writeObject(language);
+  }
+
+  @Override
+  public void readExternal(ObjectInput in) throws IOException, ClassNotFoundException {
+    actorId = nativeDeserialize((byte[]) in.readObject());
+    language = (Language) in.readObject();
+    new NativeActorHandleReference(this);
+  }
+
+  /**
+   * Serialize this actor handle to bytes.
+   *
+   * @return the bytes of the actor handle
+   */
+  public byte[] toBytes() {
+    return nativeSerialize(actorId, actorHandleId);
+  }
+
+  /**
+   * Deserialize an actor handle from bytes.
+   *
+   * @return the bytes of an actor handle
+   */
+  public static NativeActorHandle fromBytes(byte[] bytes) {
+    byte[] actorId = nativeDeserialize(bytes);
+    Language language = Language.forNumber(nativeGetLanguage(actorId));
+    Preconditions.checkNotNull(language);
+    return create(actorId, language);
+  }
+
+  private static final class NativeActorHandleReference
+      extends FinalizableWeakReference<NativeActorHandle> {
+    private final AtomicBoolean removed;
+    private final byte[] workerId;
+    private final byte[] actorId;
+
+    public NativeActorHandleReference(NativeActorHandle handle) {
+      super(handle, REFERENCE_QUEUE);
+      this.actorId = handle.actorId;
+      RayRuntimeInternal runtime = (RayRuntimeInternal) Ray.internal();
+      this.workerId = runtime.getWorkerContext().getCurrentWorkerId().getBytes();
+      this.removed = new AtomicBoolean(false);
+      REFERENCES.add(this);
+    }
+
+    @Override
+    public void finalizeReferent() {
+      if (!removed.getAndSet(true)) {
+        REFERENCES.remove(this);
+        // It's possible that GC is executed after the runtime is shutdown.
+        if (Ray.isInitialized()) {
+          nativeRemoveActorHandleReference(workerId, actorId);
+        }
+      }
+    }
+  }
+
+  // TODO(chaokunyang) do we need to free the ActorHandle in core worker by using phantom reference?
+
+  private static native int nativeGetLanguage(byte[] actorId);
+
+  static native List<String> nativeGetActorCreationTaskFunctionDescriptor(byte[] actorId);
+
+  private static native byte[] nativeSerialize(byte[] actorId, byte[] actorHandleId);
+
+  private static native byte[] nativeDeserialize(byte[] data);
+
+  private static native void nativeRemoveActorHandleReference(byte[] workerId, byte[] actorId);
+}