package io.ray.runtime.object;

import com.google.common.base.Preconditions;
import io.ray.api.id.ObjectId;
import io.ray.api.id.UniqueId;
import io.ray.runtime.context.WorkerContext;
import io.ray.runtime.generated.Common.Address;
import java.util.ArrayList;
import java.util.List;
import java.util.Map;
import java.util.concurrent.ConcurrentHashMap;
import java.util.function.Consumer;
import java.util.stream.Collectors;
import org.slf4j.Logger;
import org.slf4j.LoggerFactory;

/**
 * Object store methods for local mode.
 */
public class LocalModeObjectStore extends ObjectStore {

  private static final Logger LOGGER = LoggerFactory.getLogger(LocalModeObjectStore.class);

  private static final int GET_CHECK_INTERVAL_MS = 100;

  private final Map<ObjectId, NativeRayObject> pool = new ConcurrentHashMap<>();
  private final List<Consumer<ObjectId>> objectPutCallbacks = new ArrayList<>();

  public LocalModeObjectStore(WorkerContext workerContext) {
    super(workerContext);
  }

  public void addObjectPutCallback(Consumer<ObjectId> callback) {
    this.objectPutCallbacks.add(callback);
  }

  public boolean isObjectReady(ObjectId id) {
    return pool.containsKey(id);
  }

  @Override
  public ObjectId putRaw(NativeRayObject obj) {
    ObjectId objectId = ObjectId.fromRandom();
    putRaw(obj, objectId);
    return objectId;
  }

  @Override
  public void putRaw(NativeRayObject obj, ObjectId objectId) {
    Preconditions.checkNotNull(obj);
    Preconditions.checkNotNull(objectId);
    pool.putIfAbsent(objectId, obj);
    for (Consumer<ObjectId> callback : objectPutCallbacks) {
      callback.accept(objectId);
    }
  }

  @Override
  public List<NativeRayObject> getRaw(List<ObjectId> objectIds, long timeoutMs) {
    waitInternal(objectIds, objectIds.size(), timeoutMs);
    return objectIds.stream().map(pool::get).collect(Collectors.toList());
  }

  @Override
  public List<Boolean> wait(List<ObjectId> objectIds, int numObjects, long timeoutMs) {
    waitInternal(objectIds, numObjects, timeoutMs);
    return objectIds.stream().map(pool::containsKey).collect(Collectors.toList());
  }

  private void waitInternal(List<ObjectId> objectIds, int numObjects, long timeoutMs) {
    int ready = 0;
    long remainingTime = timeoutMs;
    boolean firstCheck = true;
    while (ready < numObjects && (timeoutMs < 0 || remainingTime > 0)) {
      if (!firstCheck) {
        long sleepTime =
            timeoutMs < 0 ? GET_CHECK_INTERVAL_MS : Math.min(remainingTime, GET_CHECK_INTERVAL_MS);
        try {
          Thread.sleep(sleepTime);
        } catch (InterruptedException e) {
          LOGGER.warn("Got InterruptedException while sleeping.");
        }
        remainingTime -= sleepTime;
      }
      ready = 0;
      for (ObjectId objectId : objectIds) {
        if (pool.containsKey(objectId)) {
          ready += 1;
        }
      }
      firstCheck = false;
    }
  }

  @Override
  public void delete(List<ObjectId> objectIds, boolean localOnly, boolean deleteCreatingTasks) {
    for (ObjectId objectId : objectIds) {
      pool.remove(objectId);
    }
  }

  @Override
  public void addLocalReference(UniqueId workerId, ObjectId objectId) {
  }

  @Override
  public void removeLocalReference(UniqueId workerId, ObjectId objectId) {
  }

  @Override
<<<<<<< HEAD
  public Address getOwnerAddress(ObjectId id) {
    return Address.getDefaultInstance();
=======
  public byte[] promoteAndGetOwnershipInfo(ObjectId objectId) {
    return new byte[0];
  }

  @Override
  public void registerOwnershipInfoAndResolveFuture(
      ObjectId objectId, ObjectId outerObjectId, byte[] ownerAddress) {
>>>>>>> 8166d71b
  }
}<|MERGE_RESOLUTION|>--- conflicted
+++ resolved
@@ -108,10 +108,11 @@
   }
 
   @Override
-<<<<<<< HEAD
   public Address getOwnerAddress(ObjectId id) {
     return Address.getDefaultInstance();
-=======
+  }
+
+  @Override
   public byte[] promoteAndGetOwnershipInfo(ObjectId objectId) {
     return new byte[0];
   }
@@ -119,6 +120,5 @@
   @Override
   public void registerOwnershipInfoAndResolveFuture(
       ObjectId objectId, ObjectId outerObjectId, byte[] ownerAddress) {
->>>>>>> 8166d71b
   }
 }