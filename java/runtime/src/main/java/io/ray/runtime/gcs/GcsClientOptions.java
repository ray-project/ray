<<<<<<< HEAD
package io.ray.runtime.gcs;

import com.google.common.base.Preconditions;
import io.ray.runtime.config.RayConfig;

/** Options to create GCS Client. */
public class GcsClientOptions {
  public String ip;
  public int port;
  public String password;

  public GcsClientOptions(RayConfig rayConfig) {
    String[] ipAndPort = rayConfig.getRedisAddress().split(":");
    Preconditions.checkArgument(ipAndPort.length == 2, "Invalid redis address.");
    ip = ipAndPort[0];
    port = Integer.parseInt(ipAndPort[1]);
    password = rayConfig.redisPassword;
  }
}
=======
package io.ray.runtime.gcs;

import com.google.common.base.Preconditions;
import io.ray.runtime.config.RayConfig;

/** Options to create GCS Client. */
public class GcsClientOptions {
  public String ip;
  public int port;
  public String password;

  public GcsClientOptions(RayConfig rayConfig) {
    String[] ipAndPort = rayConfig.getBootstrapAddress().split(":");
    Preconditions.checkArgument(ipAndPort.length == 2, "Invalid bootstrap address.");
    ip = ipAndPort[0];
    port = Integer.parseInt(ipAndPort[1]);
    password = rayConfig.redisPassword;
  }
}
>>>>>>> 19672688
<|MERGE_RESOLUTION|>--- conflicted
+++ resolved
@@ -1,41 +1,19 @@
-<<<<<<< HEAD
-package io.ray.runtime.gcs;
-
-import com.google.common.base.Preconditions;
-import io.ray.runtime.config.RayConfig;
-
-/** Options to create GCS Client. */
-public class GcsClientOptions {
-  public String ip;
-  public int port;
-  public String password;
-
-  public GcsClientOptions(RayConfig rayConfig) {
-    String[] ipAndPort = rayConfig.getRedisAddress().split(":");
-    Preconditions.checkArgument(ipAndPort.length == 2, "Invalid redis address.");
-    ip = ipAndPort[0];
-    port = Integer.parseInt(ipAndPort[1]);
-    password = rayConfig.redisPassword;
-  }
-}
-=======
-package io.ray.runtime.gcs;
-
-import com.google.common.base.Preconditions;
-import io.ray.runtime.config.RayConfig;
-
-/** Options to create GCS Client. */
-public class GcsClientOptions {
-  public String ip;
-  public int port;
-  public String password;
-
-  public GcsClientOptions(RayConfig rayConfig) {
-    String[] ipAndPort = rayConfig.getBootstrapAddress().split(":");
-    Preconditions.checkArgument(ipAndPort.length == 2, "Invalid bootstrap address.");
-    ip = ipAndPort[0];
-    port = Integer.parseInt(ipAndPort[1]);
-    password = rayConfig.redisPassword;
-  }
-}
->>>>>>> 19672688
+package io.ray.runtime.gcs;
+
+import com.google.common.base.Preconditions;
+import io.ray.runtime.config.RayConfig;
+
+/** Options to create GCS Client. */
+public class GcsClientOptions {
+  public String ip;
+  public int port;
+  public String password;
+
+  public GcsClientOptions(RayConfig rayConfig) {
+    String[] ipAndPort = rayConfig.getBootstrapAddress().split(":");
+    Preconditions.checkArgument(ipAndPort.length == 2, "Invalid bootstrap address.");
+    ip = ipAndPort[0];
+    port = Integer.parseInt(ipAndPort[1]);
+    password = rayConfig.redisPassword;
+  }
+}