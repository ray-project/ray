--- conflicted
+++ resolved
@@ -1,820 +1,409 @@
-<<<<<<< HEAD
-package io.ray.runtime;
-
-import com.google.common.base.Preconditions;
-import com.google.common.collect.ImmutableList;
-import io.ray.api.ActorHandle;
-import io.ray.api.BaseActorHandle;
-import io.ray.api.ObjectRef;
-import io.ray.api.PyActorHandle;
-import io.ray.api.WaitResult;
-import io.ray.api.concurrencygroup.ConcurrencyGroup;
-import io.ray.api.function.PyActorClass;
-import io.ray.api.function.PyActorMethod;
-import io.ray.api.function.PyFunction;
-import io.ray.api.function.RayFunc;
-import io.ray.api.id.ActorId;
-import io.ray.api.id.ObjectId;
-import io.ray.api.id.PlacementGroupId;
-import io.ray.api.options.ActorCreationOptions;
-import io.ray.api.options.CallOptions;
-import io.ray.api.options.PlacementGroupCreationOptions;
-import io.ray.api.placementgroup.PlacementGroup;
-import io.ray.api.runtimecontext.RuntimeContext;
-import io.ray.runtime.config.RayConfig;
-import io.ray.runtime.config.RunMode;
-import io.ray.runtime.context.RuntimeContextImpl;
-import io.ray.runtime.context.WorkerContext;
-import io.ray.runtime.functionmanager.FunctionDescriptor;
-import io.ray.runtime.functionmanager.FunctionManager;
-import io.ray.runtime.functionmanager.PyFunctionDescriptor;
-import io.ray.runtime.functionmanager.RayFunction;
-import io.ray.runtime.gcs.GcsClient;
-import io.ray.runtime.generated.Common;
-import io.ray.runtime.generated.Common.Language;
-import io.ray.runtime.object.ObjectRefImpl;
-import io.ray.runtime.object.ObjectStore;
-import io.ray.runtime.task.ArgumentsBuilder;
-import io.ray.runtime.task.FunctionArg;
-import io.ray.runtime.task.TaskExecutor;
-import io.ray.runtime.task.TaskSubmitter;
-import java.util.ArrayList;
-import java.util.List;
-import java.util.Optional;
-import java.util.concurrent.Callable;
-import java.util.stream.Collectors;
-import org.slf4j.Logger;
-import org.slf4j.LoggerFactory;
-
-/** Core functionality to implement Ray APIs. */
-public abstract class AbstractRayRuntime implements RayRuntimeInternal {
-
-  private static final Logger LOGGER = LoggerFactory.getLogger(AbstractRayRuntime.class);
-  public static final String PYTHON_INIT_METHOD_NAME = "__init__";
-  protected RayConfig rayConfig;
-  protected TaskExecutor taskExecutor;
-  protected FunctionManager functionManager;
-  protected RuntimeContext runtimeContext;
-  protected GcsClient gcsClient;
-
-  protected ObjectStore objectStore;
-  protected TaskSubmitter taskSubmitter;
-  protected WorkerContext workerContext;
-
-  /** Whether the required thread context is set on the current thread. */
-  final ThreadLocal<Boolean> isContextSet = ThreadLocal.withInitial(() -> false);
-
-  public AbstractRayRuntime(RayConfig rayConfig) {
-    this.rayConfig = rayConfig;
-    setIsContextSet(rayConfig.workerMode == Common.WorkerType.DRIVER);
-    functionManager = new FunctionManager(rayConfig.codeSearchPath);
-    runtimeContext = new RuntimeContextImpl(this);
-  }
-
-  @Override
-  public <T> ObjectRef<T> put(T obj) {
-    if (LOGGER.isDebugEnabled()) {
-      LOGGER.debug("Putting Object in Task {}.", workerContext.getCurrentTaskId());
-    }
-    ObjectId objectId = objectStore.put(obj);
-    return new ObjectRefImpl<T>(objectId, (Class<T>) (obj == null ? Object.class : obj.getClass()));
-  }
-
-  @Override
-  public <T> ObjectRef<T> put(T obj, BaseActorHandle ownerActor) {
-    if (LOGGER.isDebugEnabled()) {
-      LOGGER.debug(
-          "Putting an object in task {} with {} as the owner.",
-          workerContext.getCurrentTaskId(),
-          ownerActor.getId());
-    }
-    ObjectId objectId = objectStore.put(obj, ownerActor.getId());
-    return new ObjectRefImpl<T>(objectId, (Class<T>) (obj == null ? Object.class : obj.getClass()));
-  }
-
-  @Override
-  public <T> T get(ObjectRef<T> objectRef) throws RuntimeException {
-    return get(objectRef, -1);
-  }
-
-  @Override
-  public <T> T get(ObjectRef<T> objectRef, long timeoutMs) throws RuntimeException {
-    List<T> ret = get(ImmutableList.of(objectRef), timeoutMs);
-    return ret.get(0);
-  }
-
-  @Override
-  public <T> List<T> get(List<ObjectRef<T>> objectRefs) {
-    return get(objectRefs, -1);
-  }
-
-  @Override
-  public <T> List<T> get(List<ObjectRef<T>> objectRefs, long timeoutMs) {
-    List<ObjectId> objectIds = new ArrayList<>();
-    Class<T> objectType = null;
-    for (ObjectRef<T> o : objectRefs) {
-      ObjectRefImpl<T> objectRefImpl = (ObjectRefImpl<T>) o;
-      objectIds.add(objectRefImpl.getId());
-      objectType = objectRefImpl.getType();
-    }
-    LOGGER.debug("Getting Objects {}.", objectIds);
-    return objectStore.get(objectIds, objectType, timeoutMs);
-  }
-
-  @Override
-  public void free(List<ObjectRef<?>> objectRefs, boolean localOnly) {
-    List<ObjectId> objectIds =
-        objectRefs.stream()
-            .map(ref -> ((ObjectRefImpl<?>) ref).getId())
-            .collect(Collectors.toList());
-    LOGGER.debug("Freeing Objects {}, localOnly = {}.", objectIds, localOnly);
-    objectStore.delete(objectIds, localOnly);
-  }
-
-  @Override
-  public <T> WaitResult<T> wait(
-      List<ObjectRef<T>> waitList, int numReturns, int timeoutMs, boolean fetchLocal) {
-    if (LOGGER.isDebugEnabled()) {
-      LOGGER.debug(
-          "Waiting Objects {} with minimum number {} within {} ms.",
-          waitList,
-          numReturns,
-          timeoutMs);
-    }
-    return objectStore.wait(waitList, numReturns, timeoutMs, fetchLocal);
-  }
-
-  @Override
-  public ObjectRef call(RayFunc func, Object[] args, CallOptions options) {
-    RayFunction rayFunction = functionManager.getFunction(workerContext.getCurrentJobId(), func);
-    FunctionDescriptor functionDescriptor = rayFunction.functionDescriptor;
-    Optional<Class<?>> returnType = rayFunction.getReturnType();
-    return callNormalFunction(functionDescriptor, args, returnType, options);
-  }
-
-  @Override
-  public ObjectRef call(PyFunction pyFunction, Object[] args, CallOptions options) {
-    PyFunctionDescriptor functionDescriptor =
-        new PyFunctionDescriptor(pyFunction.moduleName, "", pyFunction.functionName);
-    // Python functions always have a return value, even if it's `None`.
-    return callNormalFunction(
-        functionDescriptor, args, /*returnType=*/ Optional.of(pyFunction.returnType), options);
-  }
-
-  @Override
-  public ObjectRef callActor(
-      ActorHandle<?> actor, RayFunc func, Object[] args, CallOptions options) {
-    RayFunction rayFunction = functionManager.getFunction(workerContext.getCurrentJobId(), func);
-    FunctionDescriptor functionDescriptor = rayFunction.functionDescriptor;
-    Optional<Class<?>> returnType = rayFunction.getReturnType();
-    return callActorFunction(actor, functionDescriptor, args, returnType, options);
-  }
-
-  @Override
-  public ObjectRef callActor(PyActorHandle pyActor, PyActorMethod pyActorMethod, Object... args) {
-    PyFunctionDescriptor functionDescriptor =
-        new PyFunctionDescriptor(
-            pyActor.getModuleName(), pyActor.getClassName(), pyActorMethod.methodName);
-    // Python functions always have a return value, even if it's `None`.
-    return callActorFunction(
-        pyActor,
-        functionDescriptor,
-        args,
-        /*returnType=*/ Optional.of(pyActorMethod.returnType),
-        new CallOptions.Builder().build());
-  }
-
-  @Override
-  @SuppressWarnings("unchecked")
-  public <T> ActorHandle<T> createActor(
-      RayFunc actorFactoryFunc, Object[] args, ActorCreationOptions options) {
-    FunctionDescriptor functionDescriptor =
-        functionManager.getFunction(workerContext.getCurrentJobId(), actorFactoryFunc)
-            .functionDescriptor;
-    return (ActorHandle<T>) createActorImpl(functionDescriptor, args, options);
-  }
-
-  @Override
-  public PyActorHandle createActor(
-      PyActorClass pyActorClass, Object[] args, ActorCreationOptions options) {
-    PyFunctionDescriptor functionDescriptor =
-        new PyFunctionDescriptor(
-            pyActorClass.moduleName, pyActorClass.className, PYTHON_INIT_METHOD_NAME);
-    return (PyActorHandle) createActorImpl(functionDescriptor, args, options);
-  }
-
-  @Override
-  public PlacementGroup createPlacementGroup(PlacementGroupCreationOptions creationOptions) {
-    Preconditions.checkNotNull(
-        creationOptions,
-        "`PlacementGroupCreationOptions` must be specified when creating a new placement group.");
-    return taskSubmitter.createPlacementGroup(creationOptions);
-  }
-
-  @Override
-  public void removePlacementGroup(PlacementGroupId id) {
-    taskSubmitter.removePlacementGroup(id);
-  }
-
-  @Override
-  public PlacementGroup getPlacementGroup(PlacementGroupId id) {
-    return gcsClient.getPlacementGroupInfo(id);
-  }
-
-  @Override
-  public PlacementGroup getPlacementGroup(String name, String namespace) {
-    return namespace == null
-        ? gcsClient.getPlacementGroupInfo(name, runtimeContext.getNamespace())
-        : gcsClient.getPlacementGroupInfo(name, namespace);
-  }
-
-  @Override
-  public List<PlacementGroup> getAllPlacementGroups() {
-    return gcsClient.getAllPlacementGroupInfo();
-  }
-
-  @Override
-  public boolean waitPlacementGroupReady(PlacementGroupId id, int timeoutSeconds) {
-    return taskSubmitter.waitPlacementGroupReady(id, timeoutSeconds);
-  }
-
-  @SuppressWarnings("unchecked")
-  @Override
-  public <T extends BaseActorHandle> T getActorHandle(ActorId actorId) {
-    return (T) taskSubmitter.getActor(actorId);
-  }
-
-  @Override
-  public void setAsyncContext(Object asyncContext) {
-    isContextSet.set(true);
-  }
-
-  @Override
-  public final Runnable wrapRunnable(Runnable runnable) {
-    Object asyncContext = getAsyncContext();
-    return () -> {
-      try (RayAsyncContextUpdater updater = new RayAsyncContextUpdater(asyncContext, this)) {
-        runnable.run();
-      }
-    };
-  }
-
-  @Override
-  public final <T> Callable<T> wrapCallable(Callable<T> callable) {
-    Object asyncContext = getAsyncContext();
-    return () -> {
-      try (RayAsyncContextUpdater updater = new RayAsyncContextUpdater(asyncContext, this)) {
-        return callable.call();
-      }
-    };
-  }
-
-  @Override
-  public ConcurrencyGroup createConcurrencyGroup(
-      String name, int maxConcurrency, List<RayFunc> funcs) {
-    return new ConcurrencyGroupImpl(name, maxConcurrency, funcs);
-  }
-
-  private ObjectRef callNormalFunction(
-      FunctionDescriptor functionDescriptor,
-      Object[] args,
-      Optional<Class<?>> returnType,
-      CallOptions options) {
-    int numReturns = returnType.isPresent() ? 1 : 0;
-    List<FunctionArg> functionArgs = ArgumentsBuilder.wrap(args, functionDescriptor.getLanguage());
-    if (options == null) {
-      options = new CallOptions.Builder().build();
-    }
-    List<ObjectId> returnIds =
-        taskSubmitter.submitTask(functionDescriptor, functionArgs, numReturns, options);
-    Preconditions.checkState(returnIds.size() == numReturns);
-    if (returnIds.isEmpty()) {
-      return null;
-    } else {
-      return new ObjectRefImpl(returnIds.get(0), returnType.get());
-    }
-  }
-
-  private ObjectRef callActorFunction(
-      BaseActorHandle rayActor,
-      FunctionDescriptor functionDescriptor,
-      Object[] args,
-      Optional<Class<?>> returnType,
-      CallOptions options) {
-    int numReturns = returnType.isPresent() ? 1 : 0;
-    if (LOGGER.isDebugEnabled()) {
-      LOGGER.debug("Submitting Actor Task {}.", functionDescriptor);
-    }
-    List<FunctionArg> functionArgs = ArgumentsBuilder.wrap(args, functionDescriptor.getLanguage());
-    List<ObjectId> returnIds =
-        taskSubmitter.submitActorTask(
-            rayActor, functionDescriptor, functionArgs, numReturns, options);
-    Preconditions.checkState(returnIds.size() == numReturns);
-    if (returnIds.isEmpty()) {
-      return null;
-    } else {
-      return new ObjectRefImpl(returnIds.get(0), returnType.get());
-    }
-  }
-
-  private BaseActorHandle createActorImpl(
-      FunctionDescriptor functionDescriptor, Object[] args, ActorCreationOptions options) {
-    if (LOGGER.isDebugEnabled()) {
-      if (options == null) {
-        LOGGER.debug("Creating Actor {} with default options.", functionDescriptor);
-      } else {
-        LOGGER.debug("Creating Actor {}, jvmOptions = {}.", functionDescriptor, options.jvmOptions);
-      }
-    }
-    if (rayConfig.runMode == RunMode.SINGLE_PROCESS
-        && functionDescriptor.getLanguage() != Language.JAVA) {
-      throw new IllegalArgumentException(
-          "Ray doesn't support cross-language invocation in local mode.");
-    }
-
-    List<FunctionArg> functionArgs = ArgumentsBuilder.wrap(args, functionDescriptor.getLanguage());
-    if (functionDescriptor.getLanguage() != Language.JAVA && options != null) {
-      Preconditions.checkState(options.jvmOptions == null || options.jvmOptions.size() == 0);
-    }
-    BaseActorHandle actor = taskSubmitter.createActor(functionDescriptor, functionArgs, options);
-    return actor;
-  }
-
-  /// An auto closable class that is used for updating the async context when invoking Ray APIs.
-  private static final class RayAsyncContextUpdater implements AutoCloseable {
-
-    private AbstractRayRuntime runtime;
-
-    private boolean oldIsContextSet;
-
-    private Object oldAsyncContext = null;
-
-    public RayAsyncContextUpdater(Object asyncContext, AbstractRayRuntime runtime) {
-      this.runtime = runtime;
-      oldIsContextSet = runtime.isContextSet.get();
-      if (oldIsContextSet) {
-        oldAsyncContext = runtime.getAsyncContext();
-      }
-      runtime.setAsyncContext(asyncContext);
-    }
-
-    @Override
-    public void close() {
-      if (oldIsContextSet) {
-        runtime.setAsyncContext(oldAsyncContext);
-      } else {
-        runtime.setIsContextSet(false);
-      }
-    }
-  }
-
-  @Override
-  public WorkerContext getWorkerContext() {
-    return workerContext;
-  }
-
-  @Override
-  public ObjectStore getObjectStore() {
-    return objectStore;
-  }
-
-  @Override
-  public TaskExecutor getTaskExecutor() {
-    return taskExecutor;
-  }
-
-  @Override
-  public FunctionManager getFunctionManager() {
-    return functionManager;
-  }
-
-  @Override
-  public RayConfig getRayConfig() {
-    return rayConfig;
-  }
-
-  public RuntimeContext getRuntimeContext() {
-    return runtimeContext;
-  }
-
-  @Override
-  public GcsClient getGcsClient() {
-    return gcsClient;
-  }
-
-  @Override
-  public void setIsContextSet(boolean isContextSet) {
-    this.isContextSet.set(isContextSet);
-  }
-}
-=======
-package io.ray.runtime;
-
-import com.google.common.base.Preconditions;
-import com.google.common.collect.ImmutableList;
-import io.ray.api.ActorHandle;
-import io.ray.api.BaseActorHandle;
-import io.ray.api.ObjectRef;
-import io.ray.api.PyActorHandle;
-import io.ray.api.WaitResult;
-import io.ray.api.concurrencygroup.ConcurrencyGroup;
-import io.ray.api.function.PyActorClass;
-import io.ray.api.function.PyActorMethod;
-import io.ray.api.function.PyFunction;
-import io.ray.api.function.RayFunc;
-import io.ray.api.function.RayFuncR;
-import io.ray.api.id.ActorId;
-import io.ray.api.id.ObjectId;
-import io.ray.api.id.PlacementGroupId;
-import io.ray.api.options.ActorCreationOptions;
-import io.ray.api.options.CallOptions;
-import io.ray.api.options.PlacementGroupCreationOptions;
-import io.ray.api.placementgroup.PlacementGroup;
-import io.ray.api.runtimecontext.RuntimeContext;
-import io.ray.runtime.config.RayConfig;
-import io.ray.runtime.config.RunMode;
-import io.ray.runtime.context.RuntimeContextImpl;
-import io.ray.runtime.context.WorkerContext;
-import io.ray.runtime.functionmanager.FunctionDescriptor;
-import io.ray.runtime.functionmanager.FunctionManager;
-import io.ray.runtime.functionmanager.PyFunctionDescriptor;
-import io.ray.runtime.functionmanager.RayFunction;
-import io.ray.runtime.generated.Common;
-import io.ray.runtime.generated.Common.Language;
-import io.ray.runtime.object.ObjectRefImpl;
-import io.ray.runtime.object.ObjectStore;
-import io.ray.runtime.task.ArgumentsBuilder;
-import io.ray.runtime.task.FunctionArg;
-import io.ray.runtime.task.TaskExecutor;
-import io.ray.runtime.task.TaskSubmitter;
-import io.ray.runtime.util.ConcurrencyGroupUtils;
-import java.util.ArrayList;
-import java.util.List;
-import java.util.Optional;
-import java.util.concurrent.Callable;
-import java.util.stream.Collectors;
-import org.slf4j.Logger;
-import org.slf4j.LoggerFactory;
-
-/** Core functionality to implement Ray APIs. */
-public abstract class AbstractRayRuntime implements RayRuntimeInternal {
-
-  private static final Logger LOGGER = LoggerFactory.getLogger(AbstractRayRuntime.class);
-  public static final String PYTHON_INIT_METHOD_NAME = "__init__";
-  protected RayConfig rayConfig;
-  protected TaskExecutor taskExecutor;
-  protected FunctionManager functionManager;
-  protected RuntimeContext runtimeContext;
-
-  protected ObjectStore objectStore;
-  protected TaskSubmitter taskSubmitter;
-  protected WorkerContext workerContext;
-
-  /** Whether the required thread context is set on the current thread. */
-  final ThreadLocal<Boolean> isContextSet = ThreadLocal.withInitial(() -> false);
-
-  public AbstractRayRuntime(RayConfig rayConfig) {
-    this.rayConfig = rayConfig;
-    setIsContextSet(rayConfig.workerMode == Common.WorkerType.DRIVER);
-    functionManager = new FunctionManager(rayConfig.codeSearchPath);
-    runtimeContext = new RuntimeContextImpl(this);
-  }
-
-  @Override
-  public <T> ObjectRef<T> put(T obj) {
-    if (LOGGER.isDebugEnabled()) {
-      LOGGER.debug("Putting Object in Task {}.", workerContext.getCurrentTaskId());
-    }
-    ObjectId objectId = objectStore.put(obj);
-    return new ObjectRefImpl<T>(objectId, (Class<T>) (obj == null ? Object.class : obj.getClass()));
-  }
-
-  @Override
-  public <T> ObjectRef<T> put(T obj, BaseActorHandle ownerActor) {
-    if (LOGGER.isDebugEnabled()) {
-      LOGGER.debug(
-          "Putting an object in task {} with {} as the owner.",
-          workerContext.getCurrentTaskId(),
-          ownerActor.getId());
-    }
-    ObjectId objectId = objectStore.put(obj, ownerActor.getId());
-    return new ObjectRefImpl<T>(objectId, (Class<T>) (obj == null ? Object.class : obj.getClass()));
-  }
-
-  @Override
-  public <T> T get(ObjectRef<T> objectRef) throws RuntimeException {
-    return get(objectRef, -1);
-  }
-
-  @Override
-  public <T> T get(ObjectRef<T> objectRef, long timeoutMs) throws RuntimeException {
-    List<T> ret = get(ImmutableList.of(objectRef), timeoutMs);
-    return ret.get(0);
-  }
-
-  @Override
-  public <T> List<T> get(List<ObjectRef<T>> objectRefs) {
-    return get(objectRefs, -1);
-  }
-
-  @Override
-  public <T> List<T> get(List<ObjectRef<T>> objectRefs, long timeoutMs) {
-    List<ObjectId> objectIds = new ArrayList<>();
-    Class<T> objectType = null;
-    for (ObjectRef<T> o : objectRefs) {
-      ObjectRefImpl<T> objectRefImpl = (ObjectRefImpl<T>) o;
-      objectIds.add(objectRefImpl.getId());
-      objectType = objectRefImpl.getType();
-    }
-    LOGGER.debug("Getting Objects {}.", objectIds);
-    return objectStore.get(objectIds, objectType, timeoutMs);
-  }
-
-  @Override
-  public void free(List<ObjectRef<?>> objectRefs, boolean localOnly) {
-    List<ObjectId> objectIds =
-        objectRefs.stream()
-            .map(ref -> ((ObjectRefImpl<?>) ref).getId())
-            .collect(Collectors.toList());
-    LOGGER.debug("Freeing Objects {}, localOnly = {}.", objectIds, localOnly);
-    objectStore.delete(objectIds, localOnly);
-  }
-
-  @Override
-  public <T> WaitResult<T> wait(
-      List<ObjectRef<T>> waitList, int numReturns, int timeoutMs, boolean fetchLocal) {
-    if (LOGGER.isDebugEnabled()) {
-      LOGGER.debug(
-          "Waiting Objects {} with minimum number {} within {} ms.",
-          waitList,
-          numReturns,
-          timeoutMs);
-    }
-    return objectStore.wait(waitList, numReturns, timeoutMs, fetchLocal);
-  }
-
-  @Override
-  public ObjectRef call(RayFunc func, Object[] args, CallOptions options) {
-    RayFunction rayFunction = functionManager.getFunction(workerContext.getCurrentJobId(), func);
-    FunctionDescriptor functionDescriptor = rayFunction.functionDescriptor;
-    Optional<Class<?>> returnType = rayFunction.getReturnType();
-    return callNormalFunction(functionDescriptor, args, returnType, options);
-  }
-
-  @Override
-  public ObjectRef call(PyFunction pyFunction, Object[] args, CallOptions options) {
-    PyFunctionDescriptor functionDescriptor =
-        new PyFunctionDescriptor(pyFunction.moduleName, "", pyFunction.functionName);
-    // Python functions always have a return value, even if it's `None`.
-    return callNormalFunction(
-        functionDescriptor, args, /*returnType=*/ Optional.of(pyFunction.returnType), options);
-  }
-
-  @Override
-  public ObjectRef callActor(
-      ActorHandle<?> actor, RayFunc func, Object[] args, CallOptions options) {
-    RayFunction rayFunction = functionManager.getFunction(workerContext.getCurrentJobId(), func);
-    FunctionDescriptor functionDescriptor = rayFunction.functionDescriptor;
-    Optional<Class<?>> returnType = rayFunction.getReturnType();
-    return callActorFunction(actor, functionDescriptor, args, returnType, options);
-  }
-
-  @Override
-  public ObjectRef callActor(PyActorHandle pyActor, PyActorMethod pyActorMethod, Object... args) {
-    PyFunctionDescriptor functionDescriptor =
-        new PyFunctionDescriptor(
-            pyActor.getModuleName(), pyActor.getClassName(), pyActorMethod.methodName);
-    // Python functions always have a return value, even if it's `None`.
-    return callActorFunction(
-        pyActor,
-        functionDescriptor,
-        args,
-        /*returnType=*/ Optional.of(pyActorMethod.returnType),
-        new CallOptions.Builder().build());
-  }
-
-  @Override
-  @SuppressWarnings("unchecked")
-  public <T> ActorHandle<T> createActor(
-      RayFunc actorFactoryFunc, Object[] args, ActorCreationOptions options) {
-    FunctionDescriptor functionDescriptor =
-        functionManager.getFunction(workerContext.getCurrentJobId(), actorFactoryFunc)
-            .functionDescriptor;
-    return (ActorHandle<T>) createActorImpl(functionDescriptor, args, options);
-  }
-
-  @Override
-  public PyActorHandle createActor(
-      PyActorClass pyActorClass, Object[] args, ActorCreationOptions options) {
-    PyFunctionDescriptor functionDescriptor =
-        new PyFunctionDescriptor(
-            pyActorClass.moduleName, pyActorClass.className, PYTHON_INIT_METHOD_NAME);
-    return (PyActorHandle) createActorImpl(functionDescriptor, args, options);
-  }
-
-  @Override
-  public PlacementGroup createPlacementGroup(PlacementGroupCreationOptions creationOptions) {
-    Preconditions.checkNotNull(
-        creationOptions,
-        "`PlacementGroupCreationOptions` must be specified when creating a new placement group.");
-    return taskSubmitter.createPlacementGroup(creationOptions);
-  }
-
-  @Override
-  public void removePlacementGroup(PlacementGroupId id) {
-    taskSubmitter.removePlacementGroup(id);
-  }
-
-  @Override
-  public PlacementGroup getPlacementGroup(PlacementGroupId id) {
-    return getGcsClient().getPlacementGroupInfo(id);
-  }
-
-  @Override
-  public PlacementGroup getPlacementGroup(String name, String namespace) {
-    return namespace == null
-        ? getGcsClient().getPlacementGroupInfo(name, runtimeContext.getNamespace())
-        : getGcsClient().getPlacementGroupInfo(name, namespace);
-  }
-
-  @Override
-  public List<PlacementGroup> getAllPlacementGroups() {
-    return getGcsClient().getAllPlacementGroupInfo();
-  }
-
-  @Override
-  public boolean waitPlacementGroupReady(PlacementGroupId id, int timeoutSeconds) {
-    return taskSubmitter.waitPlacementGroupReady(id, timeoutSeconds);
-  }
-
-  @SuppressWarnings("unchecked")
-  @Override
-  public <T extends BaseActorHandle> T getActorHandle(ActorId actorId) {
-    return (T) taskSubmitter.getActor(actorId);
-  }
-
-  @Override
-  public void setAsyncContext(Object asyncContext) {
-    isContextSet.set(true);
-  }
-
-  @Override
-  public final Runnable wrapRunnable(Runnable runnable) {
-    Object asyncContext = getAsyncContext();
-    return () -> {
-      try (RayAsyncContextUpdater updater = new RayAsyncContextUpdater(asyncContext, this)) {
-        runnable.run();
-      }
-    };
-  }
-
-  @Override
-  public final <T> Callable<T> wrapCallable(Callable<T> callable) {
-    Object asyncContext = getAsyncContext();
-    return () -> {
-      try (RayAsyncContextUpdater updater = new RayAsyncContextUpdater(asyncContext, this)) {
-        return callable.call();
-      }
-    };
-  }
-
-  @Override
-  public ConcurrencyGroup createConcurrencyGroup(
-      String name, int maxConcurrency, List<RayFunc> funcs) {
-    return new ConcurrencyGroupImpl(name, maxConcurrency, funcs);
-  }
-
-  @Override
-  public List<ConcurrencyGroup> extractConcurrencyGroups(RayFuncR<?> actorConstructorLambda) {
-    return ConcurrencyGroupUtils.extractConcurrencyGroupsByAnnotations(actorConstructorLambda);
-  }
-
-  private ObjectRef callNormalFunction(
-      FunctionDescriptor functionDescriptor,
-      Object[] args,
-      Optional<Class<?>> returnType,
-      CallOptions options) {
-    int numReturns = returnType.isPresent() ? 1 : 0;
-    List<FunctionArg> functionArgs = ArgumentsBuilder.wrap(args, functionDescriptor.getLanguage());
-    if (options == null) {
-      options = new CallOptions.Builder().build();
-    }
-    List<ObjectId> returnIds =
-        taskSubmitter.submitTask(functionDescriptor, functionArgs, numReturns, options);
-    Preconditions.checkState(returnIds.size() == numReturns);
-    if (returnIds.isEmpty()) {
-      return null;
-    } else {
-      return new ObjectRefImpl(returnIds.get(0), returnType.get());
-    }
-  }
-
-  private ObjectRef callActorFunction(
-      BaseActorHandle rayActor,
-      FunctionDescriptor functionDescriptor,
-      Object[] args,
-      Optional<Class<?>> returnType,
-      CallOptions options) {
-    int numReturns = returnType.isPresent() ? 1 : 0;
-    if (LOGGER.isDebugEnabled()) {
-      LOGGER.debug("Submitting Actor Task {}.", functionDescriptor);
-    }
-    List<FunctionArg> functionArgs = ArgumentsBuilder.wrap(args, functionDescriptor.getLanguage());
-    List<ObjectId> returnIds =
-        taskSubmitter.submitActorTask(
-            rayActor, functionDescriptor, functionArgs, numReturns, options);
-    Preconditions.checkState(returnIds.size() == numReturns);
-    if (returnIds.isEmpty()) {
-      return null;
-    } else {
-      return new ObjectRefImpl(returnIds.get(0), returnType.get());
-    }
-  }
-
-  private BaseActorHandle createActorImpl(
-      FunctionDescriptor functionDescriptor, Object[] args, ActorCreationOptions options) {
-    if (LOGGER.isDebugEnabled()) {
-      if (options == null) {
-        LOGGER.debug("Creating Actor {} with default options.", functionDescriptor);
-      } else {
-        LOGGER.debug("Creating Actor {}, jvmOptions = {}.", functionDescriptor, options.jvmOptions);
-      }
-    }
-    if (rayConfig.runMode == RunMode.SINGLE_PROCESS
-        && functionDescriptor.getLanguage() != Language.JAVA) {
-      throw new IllegalArgumentException(
-          "Ray doesn't support cross-language invocation in local mode.");
-    }
-
-    List<FunctionArg> functionArgs = ArgumentsBuilder.wrap(args, functionDescriptor.getLanguage());
-    if (functionDescriptor.getLanguage() != Language.JAVA && options != null) {
-      Preconditions.checkState(options.jvmOptions == null || options.jvmOptions.size() == 0);
-    }
-
-    BaseActorHandle actor = taskSubmitter.createActor(functionDescriptor, functionArgs, options);
-    return actor;
-  }
-
-  /// An auto closable class that is used for updating the async context when invoking Ray APIs.
-  private static final class RayAsyncContextUpdater implements AutoCloseable {
-
-    private AbstractRayRuntime runtime;
-
-    private boolean oldIsContextSet;
-
-    private Object oldAsyncContext = null;
-
-    public RayAsyncContextUpdater(Object asyncContext, AbstractRayRuntime runtime) {
-      this.runtime = runtime;
-      oldIsContextSet = runtime.isContextSet.get();
-      if (oldIsContextSet) {
-        oldAsyncContext = runtime.getAsyncContext();
-      }
-      runtime.setAsyncContext(asyncContext);
-    }
-
-    @Override
-    public void close() {
-      if (oldIsContextSet) {
-        runtime.setAsyncContext(oldAsyncContext);
-      } else {
-        runtime.setIsContextSet(false);
-      }
-    }
-  }
-
-  @Override
-  public WorkerContext getWorkerContext() {
-    return workerContext;
-  }
-
-  @Override
-  public ObjectStore getObjectStore() {
-    return objectStore;
-  }
-
-  @Override
-  public TaskExecutor getTaskExecutor() {
-    return taskExecutor;
-  }
-
-  @Override
-  public FunctionManager getFunctionManager() {
-    return functionManager;
-  }
-
-  @Override
-  public RayConfig getRayConfig() {
-    return rayConfig;
-  }
-
-  public RuntimeContext getRuntimeContext() {
-    return runtimeContext;
-  }
-
-  @Override
-  public void setIsContextSet(boolean isContextSet) {
-    this.isContextSet.set(isContextSet);
-  }
-}
->>>>>>> 19672688
+package io.ray.runtime;
+
+import com.google.common.base.Preconditions;
+import com.google.common.collect.ImmutableList;
+import io.ray.api.ActorHandle;
+import io.ray.api.BaseActorHandle;
+import io.ray.api.ObjectRef;
+import io.ray.api.PyActorHandle;
+import io.ray.api.WaitResult;
+import io.ray.api.concurrencygroup.ConcurrencyGroup;
+import io.ray.api.function.PyActorClass;
+import io.ray.api.function.PyActorMethod;
+import io.ray.api.function.PyFunction;
+import io.ray.api.function.RayFunc;
+import io.ray.api.function.RayFuncR;
+import io.ray.api.id.ActorId;
+import io.ray.api.id.ObjectId;
+import io.ray.api.id.PlacementGroupId;
+import io.ray.api.options.ActorCreationOptions;
+import io.ray.api.options.CallOptions;
+import io.ray.api.options.PlacementGroupCreationOptions;
+import io.ray.api.placementgroup.PlacementGroup;
+import io.ray.api.runtimecontext.RuntimeContext;
+import io.ray.runtime.config.RayConfig;
+import io.ray.runtime.config.RunMode;
+import io.ray.runtime.context.RuntimeContextImpl;
+import io.ray.runtime.context.WorkerContext;
+import io.ray.runtime.functionmanager.FunctionDescriptor;
+import io.ray.runtime.functionmanager.FunctionManager;
+import io.ray.runtime.functionmanager.PyFunctionDescriptor;
+import io.ray.runtime.functionmanager.RayFunction;
+import io.ray.runtime.generated.Common;
+import io.ray.runtime.generated.Common.Language;
+import io.ray.runtime.object.ObjectRefImpl;
+import io.ray.runtime.object.ObjectStore;
+import io.ray.runtime.task.ArgumentsBuilder;
+import io.ray.runtime.task.FunctionArg;
+import io.ray.runtime.task.TaskExecutor;
+import io.ray.runtime.task.TaskSubmitter;
+import io.ray.runtime.util.ConcurrencyGroupUtils;
+import java.util.ArrayList;
+import java.util.List;
+import java.util.Optional;
+import java.util.concurrent.Callable;
+import java.util.stream.Collectors;
+import org.slf4j.Logger;
+import org.slf4j.LoggerFactory;
+
+/** Core functionality to implement Ray APIs. */
+public abstract class AbstractRayRuntime implements RayRuntimeInternal {
+
+  private static final Logger LOGGER = LoggerFactory.getLogger(AbstractRayRuntime.class);
+  public static final String PYTHON_INIT_METHOD_NAME = "__init__";
+  protected RayConfig rayConfig;
+  protected TaskExecutor taskExecutor;
+  protected FunctionManager functionManager;
+  protected RuntimeContext runtimeContext;
+
+  protected ObjectStore objectStore;
+  protected TaskSubmitter taskSubmitter;
+  protected WorkerContext workerContext;
+
+  /** Whether the required thread context is set on the current thread. */
+  final ThreadLocal<Boolean> isContextSet = ThreadLocal.withInitial(() -> false);
+
+  public AbstractRayRuntime(RayConfig rayConfig) {
+    this.rayConfig = rayConfig;
+    setIsContextSet(rayConfig.workerMode == Common.WorkerType.DRIVER);
+    functionManager = new FunctionManager(rayConfig.codeSearchPath);
+    runtimeContext = new RuntimeContextImpl(this);
+  }
+
+  @Override
+  public <T> ObjectRef<T> put(T obj) {
+    if (LOGGER.isDebugEnabled()) {
+      LOGGER.debug("Putting Object in Task {}.", workerContext.getCurrentTaskId());
+    }
+    ObjectId objectId = objectStore.put(obj);
+    return new ObjectRefImpl<T>(objectId, (Class<T>) (obj == null ? Object.class : obj.getClass()));
+  }
+
+  @Override
+  public <T> ObjectRef<T> put(T obj, BaseActorHandle ownerActor) {
+    if (LOGGER.isDebugEnabled()) {
+      LOGGER.debug(
+          "Putting an object in task {} with {} as the owner.",
+          workerContext.getCurrentTaskId(),
+          ownerActor.getId());
+    }
+    ObjectId objectId = objectStore.put(obj, ownerActor.getId());
+    return new ObjectRefImpl<T>(objectId, (Class<T>) (obj == null ? Object.class : obj.getClass()));
+  }
+
+  @Override
+  public <T> T get(ObjectRef<T> objectRef) throws RuntimeException {
+    return get(objectRef, -1);
+  }
+
+  @Override
+  public <T> T get(ObjectRef<T> objectRef, long timeoutMs) throws RuntimeException {
+    List<T> ret = get(ImmutableList.of(objectRef), timeoutMs);
+    return ret.get(0);
+  }
+
+  @Override
+  public <T> List<T> get(List<ObjectRef<T>> objectRefs) {
+    return get(objectRefs, -1);
+  }
+
+  @Override
+  public <T> List<T> get(List<ObjectRef<T>> objectRefs, long timeoutMs) {
+    List<ObjectId> objectIds = new ArrayList<>();
+    Class<T> objectType = null;
+    for (ObjectRef<T> o : objectRefs) {
+      ObjectRefImpl<T> objectRefImpl = (ObjectRefImpl<T>) o;
+      objectIds.add(objectRefImpl.getId());
+      objectType = objectRefImpl.getType();
+    }
+    LOGGER.debug("Getting Objects {}.", objectIds);
+    return objectStore.get(objectIds, objectType, timeoutMs);
+  }
+
+  @Override
+  public void free(List<ObjectRef<?>> objectRefs, boolean localOnly) {
+    List<ObjectId> objectIds =
+        objectRefs.stream()
+            .map(ref -> ((ObjectRefImpl<?>) ref).getId())
+            .collect(Collectors.toList());
+    LOGGER.debug("Freeing Objects {}, localOnly = {}.", objectIds, localOnly);
+    objectStore.delete(objectIds, localOnly);
+  }
+
+  @Override
+  public <T> WaitResult<T> wait(
+      List<ObjectRef<T>> waitList, int numReturns, int timeoutMs, boolean fetchLocal) {
+    if (LOGGER.isDebugEnabled()) {
+      LOGGER.debug(
+          "Waiting Objects {} with minimum number {} within {} ms.",
+          waitList,
+          numReturns,
+          timeoutMs);
+    }
+    return objectStore.wait(waitList, numReturns, timeoutMs, fetchLocal);
+  }
+
+  @Override
+  public ObjectRef call(RayFunc func, Object[] args, CallOptions options) {
+    RayFunction rayFunction = functionManager.getFunction(workerContext.getCurrentJobId(), func);
+    FunctionDescriptor functionDescriptor = rayFunction.functionDescriptor;
+    Optional<Class<?>> returnType = rayFunction.getReturnType();
+    return callNormalFunction(functionDescriptor, args, returnType, options);
+  }
+
+  @Override
+  public ObjectRef call(PyFunction pyFunction, Object[] args, CallOptions options) {
+    PyFunctionDescriptor functionDescriptor =
+        new PyFunctionDescriptor(pyFunction.moduleName, "", pyFunction.functionName);
+    // Python functions always have a return value, even if it's `None`.
+    return callNormalFunction(
+        functionDescriptor, args, /*returnType=*/ Optional.of(pyFunction.returnType), options);
+  }
+
+  @Override
+  public ObjectRef callActor(
+      ActorHandle<?> actor, RayFunc func, Object[] args, CallOptions options) {
+    RayFunction rayFunction = functionManager.getFunction(workerContext.getCurrentJobId(), func);
+    FunctionDescriptor functionDescriptor = rayFunction.functionDescriptor;
+    Optional<Class<?>> returnType = rayFunction.getReturnType();
+    return callActorFunction(actor, functionDescriptor, args, returnType, options);
+  }
+
+  @Override
+  public ObjectRef callActor(PyActorHandle pyActor, PyActorMethod pyActorMethod, Object... args) {
+    PyFunctionDescriptor functionDescriptor =
+        new PyFunctionDescriptor(
+            pyActor.getModuleName(), pyActor.getClassName(), pyActorMethod.methodName);
+    // Python functions always have a return value, even if it's `None`.
+    return callActorFunction(
+        pyActor,
+        functionDescriptor,
+        args,
+        /*returnType=*/ Optional.of(pyActorMethod.returnType),
+        new CallOptions.Builder().build());
+  }
+
+  @Override
+  @SuppressWarnings("unchecked")
+  public <T> ActorHandle<T> createActor(
+      RayFunc actorFactoryFunc, Object[] args, ActorCreationOptions options) {
+    FunctionDescriptor functionDescriptor =
+        functionManager.getFunction(workerContext.getCurrentJobId(), actorFactoryFunc)
+            .functionDescriptor;
+    return (ActorHandle<T>) createActorImpl(functionDescriptor, args, options);
+  }
+
+  @Override
+  public PyActorHandle createActor(
+      PyActorClass pyActorClass, Object[] args, ActorCreationOptions options) {
+    PyFunctionDescriptor functionDescriptor =
+        new PyFunctionDescriptor(
+            pyActorClass.moduleName, pyActorClass.className, PYTHON_INIT_METHOD_NAME);
+    return (PyActorHandle) createActorImpl(functionDescriptor, args, options);
+  }
+
+  @Override
+  public PlacementGroup createPlacementGroup(PlacementGroupCreationOptions creationOptions) {
+    Preconditions.checkNotNull(
+        creationOptions,
+        "`PlacementGroupCreationOptions` must be specified when creating a new placement group.");
+    return taskSubmitter.createPlacementGroup(creationOptions);
+  }
+
+  @Override
+  public void removePlacementGroup(PlacementGroupId id) {
+    taskSubmitter.removePlacementGroup(id);
+  }
+
+  @Override
+  public PlacementGroup getPlacementGroup(PlacementGroupId id) {
+    return getGcsClient().getPlacementGroupInfo(id);
+  }
+
+  @Override
+  public PlacementGroup getPlacementGroup(String name, String namespace) {
+    return namespace == null
+        ? getGcsClient().getPlacementGroupInfo(name, runtimeContext.getNamespace())
+        : getGcsClient().getPlacementGroupInfo(name, namespace);
+  }
+
+  @Override
+  public List<PlacementGroup> getAllPlacementGroups() {
+    return getGcsClient().getAllPlacementGroupInfo();
+  }
+
+  @Override
+  public boolean waitPlacementGroupReady(PlacementGroupId id, int timeoutSeconds) {
+    return taskSubmitter.waitPlacementGroupReady(id, timeoutSeconds);
+  }
+
+  @SuppressWarnings("unchecked")
+  @Override
+  public <T extends BaseActorHandle> T getActorHandle(ActorId actorId) {
+    return (T) taskSubmitter.getActor(actorId);
+  }
+
+  @Override
+  public void setAsyncContext(Object asyncContext) {
+    isContextSet.set(true);
+  }
+
+  @Override
+  public final Runnable wrapRunnable(Runnable runnable) {
+    Object asyncContext = getAsyncContext();
+    return () -> {
+      try (RayAsyncContextUpdater updater = new RayAsyncContextUpdater(asyncContext, this)) {
+        runnable.run();
+      }
+    };
+  }
+
+  @Override
+  public final <T> Callable<T> wrapCallable(Callable<T> callable) {
+    Object asyncContext = getAsyncContext();
+    return () -> {
+      try (RayAsyncContextUpdater updater = new RayAsyncContextUpdater(asyncContext, this)) {
+        return callable.call();
+      }
+    };
+  }
+
+  @Override
+  public ConcurrencyGroup createConcurrencyGroup(
+      String name, int maxConcurrency, List<RayFunc> funcs) {
+    return new ConcurrencyGroupImpl(name, maxConcurrency, funcs);
+  }
+
+  @Override
+  public List<ConcurrencyGroup> extractConcurrencyGroups(RayFuncR<?> actorConstructorLambda) {
+    return ConcurrencyGroupUtils.extractConcurrencyGroupsByAnnotations(actorConstructorLambda);
+  }
+
+  private ObjectRef callNormalFunction(
+      FunctionDescriptor functionDescriptor,
+      Object[] args,
+      Optional<Class<?>> returnType,
+      CallOptions options) {
+    int numReturns = returnType.isPresent() ? 1 : 0;
+    List<FunctionArg> functionArgs = ArgumentsBuilder.wrap(args, functionDescriptor.getLanguage());
+    if (options == null) {
+      options = new CallOptions.Builder().build();
+    }
+    List<ObjectId> returnIds =
+        taskSubmitter.submitTask(functionDescriptor, functionArgs, numReturns, options);
+    Preconditions.checkState(returnIds.size() == numReturns);
+    if (returnIds.isEmpty()) {
+      return null;
+    } else {
+      return new ObjectRefImpl(returnIds.get(0), returnType.get());
+    }
+  }
+
+  private ObjectRef callActorFunction(
+      BaseActorHandle rayActor,
+      FunctionDescriptor functionDescriptor,
+      Object[] args,
+      Optional<Class<?>> returnType,
+      CallOptions options) {
+    int numReturns = returnType.isPresent() ? 1 : 0;
+    if (LOGGER.isDebugEnabled()) {
+      LOGGER.debug("Submitting Actor Task {}.", functionDescriptor);
+    }
+    List<FunctionArg> functionArgs = ArgumentsBuilder.wrap(args, functionDescriptor.getLanguage());
+    List<ObjectId> returnIds =
+        taskSubmitter.submitActorTask(
+            rayActor, functionDescriptor, functionArgs, numReturns, options);
+    Preconditions.checkState(returnIds.size() == numReturns);
+    if (returnIds.isEmpty()) {
+      return null;
+    } else {
+      return new ObjectRefImpl(returnIds.get(0), returnType.get());
+    }
+  }
+
+  private BaseActorHandle createActorImpl(
+      FunctionDescriptor functionDescriptor, Object[] args, ActorCreationOptions options) {
+    if (LOGGER.isDebugEnabled()) {
+      if (options == null) {
+        LOGGER.debug("Creating Actor {} with default options.", functionDescriptor);
+      } else {
+        LOGGER.debug("Creating Actor {}, jvmOptions = {}.", functionDescriptor, options.jvmOptions);
+      }
+    }
+    if (rayConfig.runMode == RunMode.SINGLE_PROCESS
+        && functionDescriptor.getLanguage() != Language.JAVA) {
+      throw new IllegalArgumentException(
+          "Ray doesn't support cross-language invocation in local mode.");
+    }
+
+    List<FunctionArg> functionArgs = ArgumentsBuilder.wrap(args, functionDescriptor.getLanguage());
+    if (functionDescriptor.getLanguage() != Language.JAVA && options != null) {
+      Preconditions.checkState(options.jvmOptions == null || options.jvmOptions.size() == 0);
+    }
+
+    BaseActorHandle actor = taskSubmitter.createActor(functionDescriptor, functionArgs, options);
+    return actor;
+  }
+
+  /// An auto closable class that is used for updating the async context when invoking Ray APIs.
+  private static final class RayAsyncContextUpdater implements AutoCloseable {
+
+    private AbstractRayRuntime runtime;
+
+    private boolean oldIsContextSet;
+
+    private Object oldAsyncContext = null;
+
+    public RayAsyncContextUpdater(Object asyncContext, AbstractRayRuntime runtime) {
+      this.runtime = runtime;
+      oldIsContextSet = runtime.isContextSet.get();
+      if (oldIsContextSet) {
+        oldAsyncContext = runtime.getAsyncContext();
+      }
+      runtime.setAsyncContext(asyncContext);
+    }
+
+    @Override
+    public void close() {
+      if (oldIsContextSet) {
+        runtime.setAsyncContext(oldAsyncContext);
+      } else {
+        runtime.setIsContextSet(false);
+      }
+    }
+  }
+
+  @Override
+  public WorkerContext getWorkerContext() {
+    return workerContext;
+  }
+
+  @Override
+  public ObjectStore getObjectStore() {
+    return objectStore;
+  }
+
+  @Override
+  public TaskExecutor getTaskExecutor() {
+    return taskExecutor;
+  }
+
+  @Override
+  public FunctionManager getFunctionManager() {
+    return functionManager;
+  }
+
+  @Override
+  public RayConfig getRayConfig() {
+    return rayConfig;
+  }
+
+  public RuntimeContext getRuntimeContext() {
+    return runtimeContext;
+  }
+
+  @Override
+  public void setIsContextSet(boolean isContextSet) {
+    this.isContextSet.set(isContextSet);
+  }
+}