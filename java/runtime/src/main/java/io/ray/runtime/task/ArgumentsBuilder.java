package io.ray.runtime.task;

import com.google.common.base.Preconditions;
import com.google.common.primitives.Bytes;
import io.ray.api.ObjectRef;
import io.ray.api.Ray;
import io.ray.api.id.ObjectId;
import io.ray.runtime.RayRuntimeInternal;
import io.ray.runtime.generated.Common.Address;
import io.ray.runtime.generated.Common.Language;
import io.ray.runtime.object.NativeRayObject;
import io.ray.runtime.object.ObjectRefImpl;
import io.ray.runtime.object.ObjectSerializer;
import java.nio.ByteBuffer;
import java.util.ArrayList;
import java.util.Arrays;
import java.util.List;

/**
 * Helper methods to convert arguments from/to objects.
 */
public class ArgumentsBuilder {

  /**
   * If the the size of an argument's serialized data is smaller than this number, the argument will
   * be passed by value. Otherwise it'll be passed by reference.
   */
  // TODO(kfstorm): Read from internal config `max_direct_call_object_size`.
  public static final int LARGEST_SIZE_PASS_BY_VALUE = 100 * 1024;

  /**
   * This dummy type is also defined in signature.py. Please keep it synced.
   */
  private static final NativeRayObject PYTHON_DUMMY_TYPE = ObjectSerializer
      .serialize("__RAY_DUMMY__".getBytes());

  /**
   * Convert real function arguments to task spec arguments.
   */
  public static List<FunctionArg> wrap(Object[] args, Language language) {
    List<FunctionArg> ret = new ArrayList<>();
    for (Object arg : args) {
      ObjectId id = null;
      Address address = null;
      NativeRayObject value = null;
      if (arg instanceof ObjectRef) {
        Preconditions.checkState(arg instanceof ObjectRefImpl);
        id = ((ObjectRefImpl<?>) arg).getId();
        address = ((RayRuntimeInternal) Ray.internal()).getObjectStore().getOwnerAddress(id);
      } else {
        value = ObjectSerializer.serialize(arg);
        if (language != Language.JAVA) {
          boolean isCrossData =
<<<<<<< HEAD
              value.metadata[0] == ObjectSerializer.OBJECT_METADATA_TYPE_CROSS_LANGUAGE ||
                  value.metadata[0] == ObjectSerializer.OBJECT_METADATA_TYPE_RAW ||
                  value.metadata[0] == ObjectSerializer.OBJECT_METADATA_TYPE_ACTOR_HANDLE;
=======
              Bytes.indexOf(value.metadata, ObjectSerializer.OBJECT_METADATA_TYPE_CROSS_LANGUAGE) == 0 ||
                  Bytes.indexOf(value.metadata, ObjectSerializer.OBJECT_METADATA_TYPE_RAW) == 0 ||
                  Bytes.indexOf(value.metadata, ObjectSerializer.OBJECT_METADATA_TYPE_ACTOR_HANDLE) == 0;
>>>>>>> f13c36ed
          if (!isCrossData) {
            throw new IllegalArgumentException(String.format("Can't transfer %s data to %s",
                Arrays.toString(value.metadata), language.getValueDescriptor().getName()));
          }
        }
        if (value.data.length > LARGEST_SIZE_PASS_BY_VALUE) {
          id = ((RayRuntimeInternal) Ray.internal()).getObjectStore()
              .putRaw(value);
          address = ((RayRuntimeInternal) Ray.internal()).getWorkerContext().getRpcAddress();
          value = null;
        }
      }
      if (language == Language.PYTHON) {
        ret.add(FunctionArg.passByValue(PYTHON_DUMMY_TYPE));
      }
      if (id != null) {
        ret.add(FunctionArg.passByReference(id, address));
      } else {
        ret.add(FunctionArg.passByValue(value));
      }
    }
    return ret;
  }

  /**
   * Convert list of NativeRayObject/ByteBuffer to real function arguments.
   */
  public static Object[] unwrap(List<Object> args, Class<?>[] types) {
    Object[] realArgs = new Object[args.size()];
    for (int i = 0; i < args.size(); i++) {
      Object arg = args.get(i);
      Preconditions.checkState(arg instanceof ByteBuffer || arg instanceof NativeRayObject);
      if (arg instanceof ByteBuffer) {
        Preconditions.checkState(types[i] == ByteBuffer.class);
        realArgs[i] = arg;
      } else {
        realArgs[i] = ObjectSerializer.deserialize((NativeRayObject) arg, null, types[i]);
      }
    }
    return realArgs;
  }
}<|MERGE_RESOLUTION|>--- conflicted
+++ resolved
@@ -51,15 +51,9 @@
         value = ObjectSerializer.serialize(arg);
         if (language != Language.JAVA) {
           boolean isCrossData =
-<<<<<<< HEAD
-              value.metadata[0] == ObjectSerializer.OBJECT_METADATA_TYPE_CROSS_LANGUAGE ||
-                  value.metadata[0] == ObjectSerializer.OBJECT_METADATA_TYPE_RAW ||
-                  value.metadata[0] == ObjectSerializer.OBJECT_METADATA_TYPE_ACTOR_HANDLE;
-=======
               Bytes.indexOf(value.metadata, ObjectSerializer.OBJECT_METADATA_TYPE_CROSS_LANGUAGE) == 0 ||
                   Bytes.indexOf(value.metadata, ObjectSerializer.OBJECT_METADATA_TYPE_RAW) == 0 ||
                   Bytes.indexOf(value.metadata, ObjectSerializer.OBJECT_METADATA_TYPE_ACTOR_HANDLE) == 0;
->>>>>>> f13c36ed
           if (!isCrossData) {
             throw new IllegalArgumentException(String.format("Can't transfer %s data to %s",
                 Arrays.toString(value.metadata), language.getValueDescriptor().getName()));
