package io.ray.runtime.object;

import com.google.common.collect.ImmutableList;
import com.google.common.primitives.Bytes;
import com.google.protobuf.AbstractMessage;
import com.google.protobuf.InvalidProtocolBufferException;
import io.ray.api.id.ActorId;
import io.ray.api.id.ObjectId;
import io.ray.runtime.actor.NativeActorHandle;
import io.ray.runtime.exception.RayActorException;
import io.ray.runtime.exception.RayException;
import io.ray.runtime.exception.RayTaskException;
import io.ray.runtime.exception.RayWorkerException;
import io.ray.runtime.exception.UnreconstructableException;
import io.ray.runtime.generated.Common.ErrorType;
import io.ray.runtime.serializer.ProtobufSerializer;
import io.ray.runtime.serializer.Serializer;
import io.ray.runtime.util.IdUtil;
import java.nio.ByteBuffer;
import java.util.ArrayList;
import java.util.Arrays;
import java.util.HashSet;
import java.util.List;
import java.util.Set;
import org.apache.commons.lang3.tuple.Pair;

/**
 * Serialize to and deserialize from {@link NativeRayObject}. Metadata is generated during
 * serialization and respected during deserialization.
 */
public class ObjectSerializer {

  private static final byte[] WORKER_EXCEPTION_META =
      String.valueOf(ErrorType.WORKER_DIED.getNumber()).getBytes();
  private static final byte[] ACTOR_EXCEPTION_META =
      String.valueOf(ErrorType.ACTOR_DIED.getNumber()).getBytes();
  private static final byte[] UNRECONSTRUCTABLE_EXCEPTION_META =
      String.valueOf(ErrorType.OBJECT_UNRECONSTRUCTABLE.getNumber()).getBytes();
  private static final byte[] UNRECONSTRUCTABLE_LINEAGE_EVICTED_EXCEPTION_META =
      String.valueOf(ErrorType.OBJECT_UNRECONSTRUCTABLE_LINEAGE_EVICTED.getNumber()).getBytes();
  private static final byte[] UNRECONSTRUCTABLE_MAX_ATTEMPTS_EXCEEDED_EXCEPTION_META =
      String.valueOf(ErrorType.OBJECT_UNRECONSTRUCTABLE_MAX_ATTEMPTS_EXCEEDED.getNumber())
          .getBytes();
  private static final byte[] OBJECT_LOST_META =
      String.valueOf(ErrorType.OBJECT_LOST.getNumber()).getBytes();
  private static final byte[] OWNER_DIED_META =
      String.valueOf(ErrorType.OWNER_DIED.getNumber()).getBytes();
  private static final byte[] OBJECT_DELETED_META =
      String.valueOf(ErrorType.OBJECT_DELETED.getNumber()).getBytes();
  private static final byte[] TASK_EXECUTION_EXCEPTION_META =
      String.valueOf(ErrorType.TASK_EXECUTION_EXCEPTION.getNumber()).getBytes();

  public static final byte[] OBJECT_METADATA_TYPE_CROSS_LANGUAGE = "XLANG".getBytes();
  public static final byte[] OBJECT_METADATA_TYPE_PROTOBUF = "PROTOBUF".getBytes();
  public static final byte[] OBJECT_METADATA_TYPE_JAVA = "JAVA".getBytes();
  public static final byte[] OBJECT_METADATA_TYPE_PYTHON = "PYTHON".getBytes();
  public static final byte[] OBJECT_METADATA_TYPE_RAW = "RAW".getBytes();
  // A constant used as object metadata to indicate the object is an actor handle.
  // This value should be synchronized with the Python definition in ray_constants.py
  // TODO(fyrestone): Serialize the ActorHandle via the custom type feature of XLANG.
  public static final byte[] OBJECT_METADATA_TYPE_ACTOR_HANDLE = "ACTOR_HANDLE".getBytes();

  // When an outer object is being serialized, the nested ObjectRefs are all
  // serialized and the writeExternal method of the nested ObjectRefs are
  // executed. So after the outer object is serialized, the containedObjectIds
  // field will contain all the nested object IDs.
  static ThreadLocal<Set<ObjectId>> containedObjectIds = ThreadLocal.withInitial(HashSet::new);

  static ThreadLocal<ObjectId> outerObjectId = ThreadLocal.withInitial(() -> null);

  /**
   * Deserialize an object from an {@link NativeRayObject} instance.
   *
   * @param nativeRayObject The object to deserialize.
   * @param objectId The associated object ID of the object.
   * @return The deserialized object.
   */
  public static Object deserialize(
      NativeRayObject nativeRayObject, ObjectId objectId, Class<?> objectType) {
    byte[] meta = nativeRayObject.metadata;
    byte[] data = nativeRayObject.data;

    if (meta != null && meta.length > 0) {
      // If meta is not null, deserialize the object from meta.
      if (Bytes.indexOf(meta, OBJECT_METADATA_TYPE_RAW) == 0) {
        if (objectType == ByteBuffer.class) {
          return ByteBuffer.wrap(data);
        }
        return data;
      } else if (Bytes.indexOf(meta, OBJECT_METADATA_TYPE_CROSS_LANGUAGE) == 0
          || Bytes.indexOf(meta, OBJECT_METADATA_TYPE_JAVA) == 0) {
        return Serializer.decode(data, objectType);
      } else if (Bytes.indexOf(meta, OBJECT_METADATA_TYPE_PROTOBUF) == 0) {
        return ProtobufSerializer.decode(data, objectType);
      } else if (Bytes.indexOf(meta, WORKER_EXCEPTION_META) == 0) {
        return new RayWorkerException();
      } else if (Bytes.indexOf(meta, UNRECONSTRUCTABLE_EXCEPTION_META) == 0
          || Bytes.indexOf(meta, UNRECONSTRUCTABLE_LINEAGE_EVICTED_EXCEPTION_META) == 0
          || Bytes.indexOf(meta, UNRECONSTRUCTABLE_MAX_ATTEMPTS_EXCEEDED_EXCEPTION_META) == 0
          || Bytes.indexOf(meta, OBJECT_LOST_META) == 0
          || Bytes.indexOf(meta, OWNER_DIED_META) == 0
          || Bytes.indexOf(meta, OBJECT_DELETED_META) == 0) {
        // TODO: Differentiate object errors.
        return new UnreconstructableException(objectId);
      } else if (Bytes.indexOf(meta, ACTOR_EXCEPTION_META) == 0) {
        ActorId actorId = IdUtil.getActorIdFromObjectId(objectId);
        if (data != null && data.length > 0) {
          RayException exception = deserializeRayException(data, objectId);
          if (exception != null) {
            return exception;
          }
        }
        return new RayActorException(actorId);
      } else if (Bytes.indexOf(meta, TASK_EXECUTION_EXCEPTION_META) == 0) {
        return deserializeRayException(data, objectId);
      } else if (Bytes.indexOf(meta, OBJECT_METADATA_TYPE_ACTOR_HANDLE) == 0) {
        byte[] serialized = Serializer.decode(data, byte[].class);
        return NativeActorHandle.fromBytes(serialized);
      } else if (Bytes.indexOf(meta, OBJECT_METADATA_TYPE_PYTHON) == 0) {
        throw new IllegalArgumentException(
            "Can't deserialize Python object: " + objectId.toString());
      }
      throw new IllegalArgumentException("Unrecognized metadata " + Arrays.toString(meta));
    } else {
      // If data is not null, deserialize the Java object.
      return Serializer.decode(data, objectType);
    }
  }

  /**
   * Serialize an Java object to an {@link NativeRayObject} instance.
   *
   * @param object The object to serialize.
   * @return The serialized object.
   */
  public static NativeRayObject serialize(Object object) {
    if (object instanceof NativeRayObject) {
      return (NativeRayObject) object;
    } else if (object instanceof byte[]) {
      // If the object is a byte array, skip serializing it and use a special metadata to
      // indicate it's raw binary. So that this object can also be read by Python.
      return new NativeRayObject((byte[]) object, OBJECT_METADATA_TYPE_RAW);
    } else if (object instanceof ByteBuffer) {
      // Serialize ByteBuffer to raw bytes.
      ByteBuffer buffer = (ByteBuffer) object;
      byte[] bytes;
      if (buffer.hasArray()) {
        bytes = buffer.array();
      } else {
        bytes = new byte[buffer.remaining()];
        buffer.get(bytes);
      }
      return new NativeRayObject(bytes, OBJECT_METADATA_TYPE_RAW);
    } else if (object instanceof RayTaskException) {
      RayTaskException taskException = (RayTaskException) object;
      byte[] serializedBytes = Serializer.encode(taskException.toBytes()).getLeft();
      // serializedBytes is MessagePack serialized bytes
      // taskException.toBytes() is protobuf serialized bytes
      // Only OBJECT_METADATA_TYPE_RAW is raw bytes,
      // any other type should be the MessagePack serialized bytes.
      return new NativeRayObject(serializedBytes, TASK_EXECUTION_EXCEPTION_META);
    } else if (object instanceof NativeActorHandle) {
      NativeActorHandle actorHandle = (NativeActorHandle) object;
      byte[] serializedBytes = Serializer.encode(actorHandle.toBytes()).getLeft();
      // serializedBytes is MessagePack serialized bytes
      // Only OBJECT_METADATA_TYPE_RAW is raw bytes,
      // any other type should be the MessagePack serialized bytes.
<<<<<<< HEAD
      return new NativeRayObject(serializedBytes, OBJECT_METADATA_TYPE_ACTOR_HANDLE);
    } else if (object instanceof AbstractMessage) {
      byte[] serializedBytes = ProtobufSerializer.encode(object);
      return new NativeRayObject(serializedBytes, OBJECT_METADATA_TYPE_PROTOBUF);
=======
      NativeRayObject nativeRayObject =
          new NativeRayObject(serializedBytes, OBJECT_METADATA_TYPE_ACTOR_HANDLE);
      nativeRayObject.setContainedObjectIds(ImmutableList.of(actorHandle.getActorHandleId()));
      return nativeRayObject;
>>>>>>> e4538379
    } else {
      try {
        Pair<byte[], Boolean> serialized = Serializer.encode(object);
        NativeRayObject nativeRayObject =
            new NativeRayObject(
                serialized.getLeft(),
                serialized.getRight()
                    ? OBJECT_METADATA_TYPE_CROSS_LANGUAGE
                    : OBJECT_METADATA_TYPE_JAVA);
        nativeRayObject.setContainedObjectIds(getAndClearContainedObjectIds());
        return nativeRayObject;
      } catch (Exception e) {
        // Clear `containedObjectIds`.
        getAndClearContainedObjectIds();
        throw e;
      }
    }
  }

  static void addContainedObjectId(ObjectId objectId) {
    containedObjectIds.get().add(objectId);
  }

  private static List<ObjectId> getAndClearContainedObjectIds() {
    List<ObjectId> ids = new ArrayList<>(containedObjectIds.get());
    containedObjectIds.get().clear();
    return ids;
  }

  static void setOuterObjectId(ObjectId objectId) {
    outerObjectId.set(objectId);
  }

  static ObjectId getOuterObjectId() {
    return outerObjectId.get();
  }

  static void resetOuterObjectId() {
    outerObjectId.set(null);
  }

  private static RayException deserializeRayException(byte[] msgPackData, ObjectId objectId) {
    // Serialization logic of task execution exception: an instance of
    // `io.ray.runtime.exception.RayTaskException`
    //    -> a `RayException` protobuf message
    //    -> protobuf-serialized bytes
    //    -> MessagePack-serialized bytes.
    // So here the `data` variable is MessagePack-serialized bytes, and the `serialized`
    // variable is protobuf-serialized bytes. They are not the same.
    byte[] pbData = Serializer.decode(msgPackData, byte[].class);

    if (pbData == null || pbData.length == 0) {
      // No RayException provided
      return null;
    }

    try {
      return RayException.fromBytes(pbData);
    } catch (InvalidProtocolBufferException e) {
      throw new IllegalArgumentException(
          "Can't deserialize RayActorCreationTaskException object: " + objectId.toString());
    }
  }
}<|MERGE_RESOLUTION|>--- conflicted
+++ resolved
@@ -165,17 +165,13 @@
       // serializedBytes is MessagePack serialized bytes
       // Only OBJECT_METADATA_TYPE_RAW is raw bytes,
       // any other type should be the MessagePack serialized bytes.
-<<<<<<< HEAD
-      return new NativeRayObject(serializedBytes, OBJECT_METADATA_TYPE_ACTOR_HANDLE);
-    } else if (object instanceof AbstractMessage) {
-      byte[] serializedBytes = ProtobufSerializer.encode(object);
-      return new NativeRayObject(serializedBytes, OBJECT_METADATA_TYPE_PROTOBUF);
-=======
       NativeRayObject nativeRayObject =
           new NativeRayObject(serializedBytes, OBJECT_METADATA_TYPE_ACTOR_HANDLE);
       nativeRayObject.setContainedObjectIds(ImmutableList.of(actorHandle.getActorHandleId()));
       return nativeRayObject;
->>>>>>> e4538379
+    } else if (object instanceof AbstractMessage) {
+      byte[] serializedBytes = ProtobufSerializer.encode(object);
+      return new NativeRayObject(serializedBytes, OBJECT_METADATA_TYPE_PROTOBUF);
     } else {
       try {
         Pair<byte[], Boolean> serialized = Serializer.encode(object);
