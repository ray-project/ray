package io.ray.runtime.util;

import com.google.common.base.Preconditions;
import java.io.File;
import java.io.IOException;
import java.io.InputStream;
import java.io.RandomAccessFile;
import java.nio.channels.FileLock;
import java.nio.file.Files;
import java.nio.file.Paths;
import org.apache.commons.io.FileUtils;
import org.apache.commons.lang3.SystemUtils;

public class BinaryFileUtil {
  public static final String REDIS_SERVER_BINARY_NAME = "redis-server";

  public static final String GCS_SERVER_BINARY_NAME = "gcs_server";

  public static final String PLASMA_STORE_SERVER_BINARY_NAME = "plasma_store_server";

  public static final String RAYLET_BINARY_NAME = "raylet";

  public static final String REDIS_MODULE_LIBRARY_NAME = "libray_redis_module.so";

  public static final String CORE_WORKER_JAVA_LIBRARY = "core_worker_library_java";

  /**
   * Extract a platform-native resource file to <code>destDir</code>.
   * Note that this a process-safe operation. If multi processes extract the file to same
   * directory concurrently, this operation will be protected by a file lock.
   *
   * @param destDir  a directory to extract resource file to
   * @param fileName resource file name
   * @return extracted resource file
   */
<<<<<<< HEAD
  public static File getFile(String destDir, String fileName) {
=======
  public static File getNativeFile(String destDir, String fileName) {
>>>>>>> ead8b863
    final File dir = new File(destDir);
    if (!dir.exists()) {
      try {
        FileUtils.forceMkdir(dir);
      } catch (IOException e) {
        throw new RuntimeException("Couldn't make directory: " + dir.getAbsolutePath(), e);
      }
    }
    String lockFilePath = destDir + File.separator + "file_lock";
    try (FileLock ignored = new RandomAccessFile(lockFilePath, "rw")
        .getChannel().lock()) {
      String resourceDir;
      if (SystemUtils.IS_OS_MAC) {
        resourceDir = "native/darwin/";
      } else if (SystemUtils.IS_OS_LINUX) {
        resourceDir = "native/linux/";
      } else {
        throw new UnsupportedOperationException("Unsupported os " + SystemUtils.OS_NAME);
      }
      String resourcePath = resourceDir + fileName;
      File file = new File(String.format("%s/%s", destDir, fileName));
      if (file.exists()) {
        return file;
      }

      // File does not exist.
<<<<<<< HEAD
      try (InputStream is = BinaryFileUtil.class.getResourceAsStream("/" + fileName)) {
        Preconditions.checkNotNull(is, "{} doesn't exist.", fileName);
        Files.copy(is, Paths.get(file.getCanonicalPath()));
      } catch (IOException e) {
        throw new RuntimeException("Couldn't get temp file from resource " + fileName, e);
=======
      try (InputStream is = BinaryFileUtil.class.getResourceAsStream("/" + resourcePath)) {
        Preconditions.checkNotNull(is, "{} doesn't exist.", resourcePath);
        Files.copy(is, Paths.get(file.getCanonicalPath()));
      } catch (IOException e) {
        throw new RuntimeException("Couldn't get temp file from resource " + resourcePath, e);
>>>>>>> ead8b863
      }
      return file;
    } catch (IOException e) {
      throw new RuntimeException(e);
    }
  }
}<|MERGE_RESOLUTION|>--- conflicted
+++ resolved
@@ -33,11 +33,7 @@
    * @param fileName resource file name
    * @return extracted resource file
    */
-<<<<<<< HEAD
-  public static File getFile(String destDir, String fileName) {
-=======
   public static File getNativeFile(String destDir, String fileName) {
->>>>>>> ead8b863
     final File dir = new File(destDir);
     if (!dir.exists()) {
       try {
@@ -64,19 +60,11 @@
       }
 
       // File does not exist.
-<<<<<<< HEAD
-      try (InputStream is = BinaryFileUtil.class.getResourceAsStream("/" + fileName)) {
-        Preconditions.checkNotNull(is, "{} doesn't exist.", fileName);
-        Files.copy(is, Paths.get(file.getCanonicalPath()));
-      } catch (IOException e) {
-        throw new RuntimeException("Couldn't get temp file from resource " + fileName, e);
-=======
       try (InputStream is = BinaryFileUtil.class.getResourceAsStream("/" + resourcePath)) {
         Preconditions.checkNotNull(is, "{} doesn't exist.", resourcePath);
         Files.copy(is, Paths.get(file.getCanonicalPath()));
       } catch (IOException e) {
         throw new RuntimeException("Couldn't get temp file from resource " + resourcePath, e);
->>>>>>> ead8b863
       }
       return file;
     } catch (IOException e) {
