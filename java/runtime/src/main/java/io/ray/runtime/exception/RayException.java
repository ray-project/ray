<<<<<<< HEAD
package io.ray.runtime.exception;

import com.google.protobuf.ByteString;
import com.google.protobuf.InvalidProtocolBufferException;
import io.ray.runtime.generated.Common.Language;
import io.ray.runtime.serializer.Serializer;

public class RayException extends RuntimeException {

  public RayException(String message) {
    super(message);
  }

  public RayException(String message, Throwable cause) {
    super(message, cause);
  }

  public byte[] toBytes() {
    String formattedException =
        org.apache.commons.lang3.exception.ExceptionUtils.getStackTrace(this);
    io.ray.runtime.generated.Common.RayException.Builder builder =
        io.ray.runtime.generated.Common.RayException.newBuilder();
    builder.setLanguage(Language.JAVA);
    builder.setFormattedExceptionString(formattedException);
    builder.setSerializedException(ByteString.copyFrom(Serializer.encode(this).getLeft()));
    return builder.build().toByteArray();
  }

  public static RayException fromBytes(byte[] serialized) throws InvalidProtocolBufferException {
    io.ray.runtime.generated.Common.RayException exception =
        io.ray.runtime.generated.Common.RayException.parseFrom(serialized);
    if (exception.getLanguage() == Language.JAVA) {
      return Serializer.decode(
          exception.getSerializedException().toByteArray(), RayException.class);
    } else {
      return new CrossLanguageException(exception);
    }
  }
}
=======
package io.ray.runtime.exception;

import com.google.protobuf.ByteString;
import com.google.protobuf.InvalidProtocolBufferException;
import io.ray.runtime.generated.Common.Language;
import io.ray.runtime.serializer.Serializer;

public class RayException extends RuntimeException {

  public RayException(String message) {
    super(message);
  }

  public RayException(String message, Throwable cause) {
    super(message, cause);
  }

  public byte[] toBytes() {
    String formattedException =
        org.apache.commons.lang3.exception.ExceptionUtils.getStackTrace(this);
    io.ray.runtime.generated.Common.RayException.Builder builder =
        io.ray.runtime.generated.Common.RayException.newBuilder();
    builder.setLanguage(Language.JAVA);
    builder.setFormattedExceptionString(formattedException);
    builder.setSerializedException(ByteString.copyFrom(Serializer.encode(this).getLeft()));
    return builder.build().toByteArray();
  }

  public static RayException fromRayExceptionPB(
      io.ray.runtime.generated.Common.RayException rayExceptionPB) {
    if (rayExceptionPB.getLanguage() == Language.JAVA) {
      return Serializer.decode(
          rayExceptionPB.getSerializedException().toByteArray(), RayException.class);
    } else {
      return new CrossLanguageException(rayExceptionPB);
    }
  }

  public static RayException fromBytes(byte[] serialized) throws InvalidProtocolBufferException {
    io.ray.runtime.generated.Common.RayException exception =
        io.ray.runtime.generated.Common.RayException.parseFrom(serialized);
    return fromRayExceptionPB(exception);
  }
}
>>>>>>> 19672688
<|MERGE_RESOLUTION|>--- conflicted
+++ resolved
@@ -1,86 +1,44 @@
-<<<<<<< HEAD
-package io.ray.runtime.exception;
-
-import com.google.protobuf.ByteString;
-import com.google.protobuf.InvalidProtocolBufferException;
-import io.ray.runtime.generated.Common.Language;
-import io.ray.runtime.serializer.Serializer;
-
-public class RayException extends RuntimeException {
-
-  public RayException(String message) {
-    super(message);
-  }
-
-  public RayException(String message, Throwable cause) {
-    super(message, cause);
-  }
-
-  public byte[] toBytes() {
-    String formattedException =
-        org.apache.commons.lang3.exception.ExceptionUtils.getStackTrace(this);
-    io.ray.runtime.generated.Common.RayException.Builder builder =
-        io.ray.runtime.generated.Common.RayException.newBuilder();
-    builder.setLanguage(Language.JAVA);
-    builder.setFormattedExceptionString(formattedException);
-    builder.setSerializedException(ByteString.copyFrom(Serializer.encode(this).getLeft()));
-    return builder.build().toByteArray();
-  }
-
-  public static RayException fromBytes(byte[] serialized) throws InvalidProtocolBufferException {
-    io.ray.runtime.generated.Common.RayException exception =
-        io.ray.runtime.generated.Common.RayException.parseFrom(serialized);
-    if (exception.getLanguage() == Language.JAVA) {
-      return Serializer.decode(
-          exception.getSerializedException().toByteArray(), RayException.class);
-    } else {
-      return new CrossLanguageException(exception);
-    }
-  }
-}
-=======
-package io.ray.runtime.exception;
-
-import com.google.protobuf.ByteString;
-import com.google.protobuf.InvalidProtocolBufferException;
-import io.ray.runtime.generated.Common.Language;
-import io.ray.runtime.serializer.Serializer;
-
-public class RayException extends RuntimeException {
-
-  public RayException(String message) {
-    super(message);
-  }
-
-  public RayException(String message, Throwable cause) {
-    super(message, cause);
-  }
-
-  public byte[] toBytes() {
-    String formattedException =
-        org.apache.commons.lang3.exception.ExceptionUtils.getStackTrace(this);
-    io.ray.runtime.generated.Common.RayException.Builder builder =
-        io.ray.runtime.generated.Common.RayException.newBuilder();
-    builder.setLanguage(Language.JAVA);
-    builder.setFormattedExceptionString(formattedException);
-    builder.setSerializedException(ByteString.copyFrom(Serializer.encode(this).getLeft()));
-    return builder.build().toByteArray();
-  }
-
-  public static RayException fromRayExceptionPB(
-      io.ray.runtime.generated.Common.RayException rayExceptionPB) {
-    if (rayExceptionPB.getLanguage() == Language.JAVA) {
-      return Serializer.decode(
-          rayExceptionPB.getSerializedException().toByteArray(), RayException.class);
-    } else {
-      return new CrossLanguageException(rayExceptionPB);
-    }
-  }
-
-  public static RayException fromBytes(byte[] serialized) throws InvalidProtocolBufferException {
-    io.ray.runtime.generated.Common.RayException exception =
-        io.ray.runtime.generated.Common.RayException.parseFrom(serialized);
-    return fromRayExceptionPB(exception);
-  }
-}
->>>>>>> 19672688
+package io.ray.runtime.exception;
+
+import com.google.protobuf.ByteString;
+import com.google.protobuf.InvalidProtocolBufferException;
+import io.ray.runtime.generated.Common.Language;
+import io.ray.runtime.serializer.Serializer;
+
+public class RayException extends RuntimeException {
+
+  public RayException(String message) {
+    super(message);
+  }
+
+  public RayException(String message, Throwable cause) {
+    super(message, cause);
+  }
+
+  public byte[] toBytes() {
+    String formattedException =
+        org.apache.commons.lang3.exception.ExceptionUtils.getStackTrace(this);
+    io.ray.runtime.generated.Common.RayException.Builder builder =
+        io.ray.runtime.generated.Common.RayException.newBuilder();
+    builder.setLanguage(Language.JAVA);
+    builder.setFormattedExceptionString(formattedException);
+    builder.setSerializedException(ByteString.copyFrom(Serializer.encode(this).getLeft()));
+    return builder.build().toByteArray();
+  }
+
+  public static RayException fromRayExceptionPB(
+      io.ray.runtime.generated.Common.RayException rayExceptionPB) {
+    if (rayExceptionPB.getLanguage() == Language.JAVA) {
+      return Serializer.decode(
+          rayExceptionPB.getSerializedException().toByteArray(), RayException.class);
+    } else {
+      return new CrossLanguageException(rayExceptionPB);
+    }
+  }
+
+  public static RayException fromBytes(byte[] serialized) throws InvalidProtocolBufferException {
+    io.ray.runtime.generated.Common.RayException exception =
+        io.ray.runtime.generated.Common.RayException.parseFrom(serialized);
+    return fromRayExceptionPB(exception);
+  }
+}