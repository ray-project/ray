<<<<<<< HEAD
package io.ray.runtime.gcs;

import com.google.common.base.Preconditions;
import com.google.protobuf.InvalidProtocolBufferException;
import io.ray.api.id.ActorId;
import io.ray.api.id.JobId;
import io.ray.api.id.PlacementGroupId;
import io.ray.api.id.UniqueId;
import io.ray.api.placementgroup.PlacementGroup;
import io.ray.api.runtimecontext.NodeInfo;
import io.ray.runtime.generated.Gcs;
import io.ray.runtime.generated.Gcs.GcsNodeInfo;
import io.ray.runtime.placementgroup.PlacementGroupUtils;
import java.util.ArrayList;
import java.util.HashMap;
import java.util.List;
import java.util.Map;
import org.slf4j.Logger;
import org.slf4j.LoggerFactory;

/** An implementation of GcsClient. */
public class GcsClient {
  private static Logger LOGGER = LoggerFactory.getLogger(GcsClient.class);

  private GlobalStateAccessor globalStateAccessor;

  public GcsClient(String redisAddress, String redisPassword) {
    globalStateAccessor = GlobalStateAccessor.getInstance(redisAddress, redisPassword);
  }

  /**
   * Get placement group by {@link PlacementGroupId}.
   *
   * @param placementGroupId Id of placement group.
   * @return The placement group.
   */
  public PlacementGroup getPlacementGroupInfo(PlacementGroupId placementGroupId) {
    byte[] result = globalStateAccessor.getPlacementGroupInfo(placementGroupId);
    return PlacementGroupUtils.generatePlacementGroupFromByteArray(result);
  }

  /**
   * Get a placement group by name.
   *
   * @param name Name of the placement group.
   * @param namespace The namespace of the placement group.
   * @return The placement group.
   */
  public PlacementGroup getPlacementGroupInfo(String name, String namespace) {
    byte[] result = globalStateAccessor.getPlacementGroupInfo(name, namespace);
    return result == null ? null : PlacementGroupUtils.generatePlacementGroupFromByteArray(result);
  }

  /**
   * Get all placement groups in this cluster.
   *
   * @return All placement groups.
   */
  public List<PlacementGroup> getAllPlacementGroupInfo() {
    List<byte[]> results = globalStateAccessor.getAllPlacementGroupInfo();

    List<PlacementGroup> placementGroups = new ArrayList<>();
    for (byte[] result : results) {
      placementGroups.add(PlacementGroupUtils.generatePlacementGroupFromByteArray(result));
    }
    return placementGroups;
  }

  public String getInternalKV(String key) {
    byte[] value = globalStateAccessor.getInternalKV(key);
    return value == null ? null : new String(value);
  }

  public List<NodeInfo> getAllNodeInfo() {
    List<byte[]> results = globalStateAccessor.getAllNodeInfo();

    // This map is used for deduplication of node entries.
    Map<UniqueId, NodeInfo> nodes = new HashMap<>();
    for (byte[] result : results) {
      Preconditions.checkNotNull(result);
      GcsNodeInfo data = null;
      try {
        data = GcsNodeInfo.parseFrom(result);
      } catch (InvalidProtocolBufferException e) {
        throw new RuntimeException("Received invalid protobuf data from GCS.");
      }
      final UniqueId nodeId = UniqueId.fromByteBuffer(data.getNodeId().asReadOnlyByteBuffer());

      // NOTE(lingxuan.zlx): we assume no duplicated node id in fetched node list
      // and it's only one final state for each node in recorded table.
      NodeInfo nodeInfo =
          new NodeInfo(
              nodeId,
              data.getNodeManagerAddress(),
              data.getNodeManagerHostname(),
              data.getNodeManagerPort(),
              data.getObjectStoreSocketName(),
              data.getRayletSocketName(),
              data.getState() == GcsNodeInfo.GcsNodeState.ALIVE,
              new HashMap<>());
      nodes.put(nodeId, nodeInfo);
    }

    // Fill resources.
    for (Map.Entry<UniqueId, NodeInfo> node : nodes.entrySet()) {
      if (node.getValue().isAlive) {
        node.getValue().resources.putAll(getResourcesForClient(node.getKey()));
      }
    }

    return new ArrayList<>(nodes.values());
  }

  private Map<String, Double> getResourcesForClient(UniqueId clientId) {
    byte[] resourceMapBytes = globalStateAccessor.getNodeResourceInfo(clientId);
    Gcs.ResourceMap resourceMap;
    try {
      resourceMap = Gcs.ResourceMap.parseFrom(resourceMapBytes);
    } catch (InvalidProtocolBufferException e) {
      throw new RuntimeException("Received invalid protobuf data from GCS.");
    }
    HashMap<String, Double> resources = new HashMap<>();
    for (Map.Entry<String, Gcs.ResourceTableData> entry : resourceMap.getItemsMap().entrySet()) {
      resources.put(entry.getKey(), entry.getValue().getResourceCapacity());
    }
    return resources;
  }

  /** If the actor exists in GCS. */
  public boolean actorExists(ActorId actorId) {
    byte[] result = globalStateAccessor.getActorInfo(actorId);
    return result != null;
  }

  public boolean wasCurrentActorRestarted(ActorId actorId) {
    // TODO(ZhuSenlin): Get the actor table data from CoreWorker later.
    byte[] value = globalStateAccessor.getActorInfo(actorId);
    if (value == null) {
      return false;
    }
    Gcs.ActorTableData actorTableData = null;
    try {
      actorTableData = Gcs.ActorTableData.parseFrom(value);
    } catch (InvalidProtocolBufferException e) {
      throw new RuntimeException("Received invalid protobuf data from GCS.");
    }
    return actorTableData.getNumRestarts() != 0;
  }

  public JobId nextJobId() {
    return JobId.fromBytes(globalStateAccessor.getNextJobID());
  }

  public GcsNodeInfo getNodeToConnectForDriver(String nodeIpAddress) {
    byte[] value = globalStateAccessor.getNodeToConnectForDriver(nodeIpAddress);
    Preconditions.checkNotNull(value);
    GcsNodeInfo nodeInfo = null;
    try {
      nodeInfo = GcsNodeInfo.parseFrom(value);
    } catch (InvalidProtocolBufferException e) {
      throw new RuntimeException("Received invalid protobuf data from GCS.");
    }
    return nodeInfo;
  }

  /** Destroy global state accessor when ray native runtime will be shutdown. */
  public void destroy() {
    // Only ray shutdown should call gcs client destroy.
    LOGGER.debug("Destroying global state accessor.");
    GlobalStateAccessor.destroyInstance();
  }
}
=======
package io.ray.runtime.gcs;

import com.google.common.base.Preconditions;
import com.google.protobuf.InvalidProtocolBufferException;
import io.ray.api.id.ActorId;
import io.ray.api.id.JobId;
import io.ray.api.id.PlacementGroupId;
import io.ray.api.id.UniqueId;
import io.ray.api.placementgroup.PlacementGroup;
import io.ray.api.runtimecontext.NodeInfo;
import io.ray.runtime.generated.Gcs;
import io.ray.runtime.generated.Gcs.GcsNodeInfo;
import io.ray.runtime.placementgroup.PlacementGroupUtils;
import java.util.ArrayList;
import java.util.HashMap;
import java.util.List;
import java.util.Map;
import org.slf4j.Logger;
import org.slf4j.LoggerFactory;

/** An implementation of GcsClient. */
public class GcsClient {
  private static Logger LOGGER = LoggerFactory.getLogger(GcsClient.class);

  private GlobalStateAccessor globalStateAccessor;

  public GcsClient(String bootstrapAddress, String redisPassword) {
    globalStateAccessor = GlobalStateAccessor.getInstance(bootstrapAddress, redisPassword);
  }

  /**
   * Get placement group by {@link PlacementGroupId}.
   *
   * @param placementGroupId Id of placement group.
   * @return The placement group.
   */
  public PlacementGroup getPlacementGroupInfo(PlacementGroupId placementGroupId) {
    byte[] result = globalStateAccessor.getPlacementGroupInfo(placementGroupId);
    return PlacementGroupUtils.generatePlacementGroupFromByteArray(result);
  }

  /**
   * Get a placement group by name.
   *
   * @param name Name of the placement group.
   * @param namespace The namespace of the placement group.
   * @return The placement group.
   */
  public PlacementGroup getPlacementGroupInfo(String name, String namespace) {
    byte[] result = globalStateAccessor.getPlacementGroupInfo(name, namespace);
    return result == null ? null : PlacementGroupUtils.generatePlacementGroupFromByteArray(result);
  }

  /**
   * Get all placement groups in this cluster.
   *
   * @return All placement groups.
   */
  public List<PlacementGroup> getAllPlacementGroupInfo() {
    List<byte[]> results = globalStateAccessor.getAllPlacementGroupInfo();

    List<PlacementGroup> placementGroups = new ArrayList<>();
    for (byte[] result : results) {
      placementGroups.add(PlacementGroupUtils.generatePlacementGroupFromByteArray(result));
    }
    return placementGroups;
  }

  public String getInternalKV(String ns, String key) {
    byte[] value = globalStateAccessor.getInternalKV(ns, key);
    return value == null ? null : new String(value);
  }

  public List<NodeInfo> getAllNodeInfo() {
    List<byte[]> results = globalStateAccessor.getAllNodeInfo();

    // This map is used for deduplication of node entries.
    Map<UniqueId, NodeInfo> nodes = new HashMap<>();
    for (byte[] result : results) {
      Preconditions.checkNotNull(result);
      GcsNodeInfo data = null;
      try {
        data = GcsNodeInfo.parseFrom(result);
      } catch (InvalidProtocolBufferException e) {
        throw new RuntimeException("Received invalid protobuf data from GCS.");
      }
      final UniqueId nodeId = UniqueId.fromByteBuffer(data.getNodeId().asReadOnlyByteBuffer());

      // NOTE(lingxuan.zlx): we assume no duplicated node id in fetched node list
      // and it's only one final state for each node in recorded table.
      NodeInfo nodeInfo =
          new NodeInfo(
              nodeId,
              data.getNodeManagerAddress(),
              data.getNodeManagerHostname(),
              data.getNodeManagerPort(),
              data.getObjectStoreSocketName(),
              data.getRayletSocketName(),
              data.getState() == GcsNodeInfo.GcsNodeState.ALIVE,
              new HashMap<>());
      nodes.put(nodeId, nodeInfo);
    }

    // Fill resources.
    for (Map.Entry<UniqueId, NodeInfo> node : nodes.entrySet()) {
      if (node.getValue().isAlive) {
        node.getValue().resources.putAll(getResourcesForClient(node.getKey()));
      }
    }

    return new ArrayList<>(nodes.values());
  }

  private Map<String, Double> getResourcesForClient(UniqueId clientId) {
    byte[] resourceMapBytes = globalStateAccessor.getNodeResourceInfo(clientId);
    Gcs.ResourceMap resourceMap;
    try {
      resourceMap = Gcs.ResourceMap.parseFrom(resourceMapBytes);
    } catch (InvalidProtocolBufferException e) {
      throw new RuntimeException("Received invalid protobuf data from GCS.");
    }
    HashMap<String, Double> resources = new HashMap<>();
    for (Map.Entry<String, Gcs.ResourceTableData> entry : resourceMap.getItemsMap().entrySet()) {
      resources.put(entry.getKey(), entry.getValue().getResourceCapacity());
    }
    return resources;
  }

  /** If the actor exists in GCS. */
  public boolean actorExists(ActorId actorId) {
    byte[] result = globalStateAccessor.getActorInfo(actorId);
    return result != null;
  }

  public boolean wasCurrentActorRestarted(ActorId actorId) {
    // TODO(ZhuSenlin): Get the actor table data from CoreWorker later.
    byte[] value = globalStateAccessor.getActorInfo(actorId);
    if (value == null) {
      return false;
    }
    Gcs.ActorTableData actorTableData = null;
    try {
      actorTableData = Gcs.ActorTableData.parseFrom(value);
    } catch (InvalidProtocolBufferException e) {
      throw new RuntimeException("Received invalid protobuf data from GCS.");
    }
    return actorTableData.getNumRestarts() != 0;
  }

  public JobId nextJobId() {
    return JobId.fromBytes(globalStateAccessor.getNextJobID());
  }

  public GcsNodeInfo getNodeToConnectForDriver(String nodeIpAddress) {
    byte[] value = globalStateAccessor.getNodeToConnectForDriver(nodeIpAddress);
    Preconditions.checkNotNull(value);
    GcsNodeInfo nodeInfo = null;
    try {
      nodeInfo = GcsNodeInfo.parseFrom(value);
    } catch (InvalidProtocolBufferException e) {
      throw new RuntimeException("Received invalid protobuf data from GCS.");
    }
    return nodeInfo;
  }

  /** Destroy global state accessor when ray native runtime will be shutdown. */
  public void destroy() {
    // Only ray shutdown should call gcs client destroy.
    LOGGER.debug("Destroying global state accessor.");
    GlobalStateAccessor.destroyInstance();
  }
}
>>>>>>> 19672688
<|MERGE_RESOLUTION|>--- conflicted
+++ resolved
@@ -1,347 +1,172 @@
-<<<<<<< HEAD
-package io.ray.runtime.gcs;
-
-import com.google.common.base.Preconditions;
-import com.google.protobuf.InvalidProtocolBufferException;
-import io.ray.api.id.ActorId;
-import io.ray.api.id.JobId;
-import io.ray.api.id.PlacementGroupId;
-import io.ray.api.id.UniqueId;
-import io.ray.api.placementgroup.PlacementGroup;
-import io.ray.api.runtimecontext.NodeInfo;
-import io.ray.runtime.generated.Gcs;
-import io.ray.runtime.generated.Gcs.GcsNodeInfo;
-import io.ray.runtime.placementgroup.PlacementGroupUtils;
-import java.util.ArrayList;
-import java.util.HashMap;
-import java.util.List;
-import java.util.Map;
-import org.slf4j.Logger;
-import org.slf4j.LoggerFactory;
-
-/** An implementation of GcsClient. */
-public class GcsClient {
-  private static Logger LOGGER = LoggerFactory.getLogger(GcsClient.class);
-
-  private GlobalStateAccessor globalStateAccessor;
-
-  public GcsClient(String redisAddress, String redisPassword) {
-    globalStateAccessor = GlobalStateAccessor.getInstance(redisAddress, redisPassword);
-  }
-
-  /**
-   * Get placement group by {@link PlacementGroupId}.
-   *
-   * @param placementGroupId Id of placement group.
-   * @return The placement group.
-   */
-  public PlacementGroup getPlacementGroupInfo(PlacementGroupId placementGroupId) {
-    byte[] result = globalStateAccessor.getPlacementGroupInfo(placementGroupId);
-    return PlacementGroupUtils.generatePlacementGroupFromByteArray(result);
-  }
-
-  /**
-   * Get a placement group by name.
-   *
-   * @param name Name of the placement group.
-   * @param namespace The namespace of the placement group.
-   * @return The placement group.
-   */
-  public PlacementGroup getPlacementGroupInfo(String name, String namespace) {
-    byte[] result = globalStateAccessor.getPlacementGroupInfo(name, namespace);
-    return result == null ? null : PlacementGroupUtils.generatePlacementGroupFromByteArray(result);
-  }
-
-  /**
-   * Get all placement groups in this cluster.
-   *
-   * @return All placement groups.
-   */
-  public List<PlacementGroup> getAllPlacementGroupInfo() {
-    List<byte[]> results = globalStateAccessor.getAllPlacementGroupInfo();
-
-    List<PlacementGroup> placementGroups = new ArrayList<>();
-    for (byte[] result : results) {
-      placementGroups.add(PlacementGroupUtils.generatePlacementGroupFromByteArray(result));
-    }
-    return placementGroups;
-  }
-
-  public String getInternalKV(String key) {
-    byte[] value = globalStateAccessor.getInternalKV(key);
-    return value == null ? null : new String(value);
-  }
-
-  public List<NodeInfo> getAllNodeInfo() {
-    List<byte[]> results = globalStateAccessor.getAllNodeInfo();
-
-    // This map is used for deduplication of node entries.
-    Map<UniqueId, NodeInfo> nodes = new HashMap<>();
-    for (byte[] result : results) {
-      Preconditions.checkNotNull(result);
-      GcsNodeInfo data = null;
-      try {
-        data = GcsNodeInfo.parseFrom(result);
-      } catch (InvalidProtocolBufferException e) {
-        throw new RuntimeException("Received invalid protobuf data from GCS.");
-      }
-      final UniqueId nodeId = UniqueId.fromByteBuffer(data.getNodeId().asReadOnlyByteBuffer());
-
-      // NOTE(lingxuan.zlx): we assume no duplicated node id in fetched node list
-      // and it's only one final state for each node in recorded table.
-      NodeInfo nodeInfo =
-          new NodeInfo(
-              nodeId,
-              data.getNodeManagerAddress(),
-              data.getNodeManagerHostname(),
-              data.getNodeManagerPort(),
-              data.getObjectStoreSocketName(),
-              data.getRayletSocketName(),
-              data.getState() == GcsNodeInfo.GcsNodeState.ALIVE,
-              new HashMap<>());
-      nodes.put(nodeId, nodeInfo);
-    }
-
-    // Fill resources.
-    for (Map.Entry<UniqueId, NodeInfo> node : nodes.entrySet()) {
-      if (node.getValue().isAlive) {
-        node.getValue().resources.putAll(getResourcesForClient(node.getKey()));
-      }
-    }
-
-    return new ArrayList<>(nodes.values());
-  }
-
-  private Map<String, Double> getResourcesForClient(UniqueId clientId) {
-    byte[] resourceMapBytes = globalStateAccessor.getNodeResourceInfo(clientId);
-    Gcs.ResourceMap resourceMap;
-    try {
-      resourceMap = Gcs.ResourceMap.parseFrom(resourceMapBytes);
-    } catch (InvalidProtocolBufferException e) {
-      throw new RuntimeException("Received invalid protobuf data from GCS.");
-    }
-    HashMap<String, Double> resources = new HashMap<>();
-    for (Map.Entry<String, Gcs.ResourceTableData> entry : resourceMap.getItemsMap().entrySet()) {
-      resources.put(entry.getKey(), entry.getValue().getResourceCapacity());
-    }
-    return resources;
-  }
-
-  /** If the actor exists in GCS. */
-  public boolean actorExists(ActorId actorId) {
-    byte[] result = globalStateAccessor.getActorInfo(actorId);
-    return result != null;
-  }
-
-  public boolean wasCurrentActorRestarted(ActorId actorId) {
-    // TODO(ZhuSenlin): Get the actor table data from CoreWorker later.
-    byte[] value = globalStateAccessor.getActorInfo(actorId);
-    if (value == null) {
-      return false;
-    }
-    Gcs.ActorTableData actorTableData = null;
-    try {
-      actorTableData = Gcs.ActorTableData.parseFrom(value);
-    } catch (InvalidProtocolBufferException e) {
-      throw new RuntimeException("Received invalid protobuf data from GCS.");
-    }
-    return actorTableData.getNumRestarts() != 0;
-  }
-
-  public JobId nextJobId() {
-    return JobId.fromBytes(globalStateAccessor.getNextJobID());
-  }
-
-  public GcsNodeInfo getNodeToConnectForDriver(String nodeIpAddress) {
-    byte[] value = globalStateAccessor.getNodeToConnectForDriver(nodeIpAddress);
-    Preconditions.checkNotNull(value);
-    GcsNodeInfo nodeInfo = null;
-    try {
-      nodeInfo = GcsNodeInfo.parseFrom(value);
-    } catch (InvalidProtocolBufferException e) {
-      throw new RuntimeException("Received invalid protobuf data from GCS.");
-    }
-    return nodeInfo;
-  }
-
-  /** Destroy global state accessor when ray native runtime will be shutdown. */
-  public void destroy() {
-    // Only ray shutdown should call gcs client destroy.
-    LOGGER.debug("Destroying global state accessor.");
-    GlobalStateAccessor.destroyInstance();
-  }
-}
-=======
-package io.ray.runtime.gcs;
-
-import com.google.common.base.Preconditions;
-import com.google.protobuf.InvalidProtocolBufferException;
-import io.ray.api.id.ActorId;
-import io.ray.api.id.JobId;
-import io.ray.api.id.PlacementGroupId;
-import io.ray.api.id.UniqueId;
-import io.ray.api.placementgroup.PlacementGroup;
-import io.ray.api.runtimecontext.NodeInfo;
-import io.ray.runtime.generated.Gcs;
-import io.ray.runtime.generated.Gcs.GcsNodeInfo;
-import io.ray.runtime.placementgroup.PlacementGroupUtils;
-import java.util.ArrayList;
-import java.util.HashMap;
-import java.util.List;
-import java.util.Map;
-import org.slf4j.Logger;
-import org.slf4j.LoggerFactory;
-
-/** An implementation of GcsClient. */
-public class GcsClient {
-  private static Logger LOGGER = LoggerFactory.getLogger(GcsClient.class);
-
-  private GlobalStateAccessor globalStateAccessor;
-
-  public GcsClient(String bootstrapAddress, String redisPassword) {
-    globalStateAccessor = GlobalStateAccessor.getInstance(bootstrapAddress, redisPassword);
-  }
-
-  /**
-   * Get placement group by {@link PlacementGroupId}.
-   *
-   * @param placementGroupId Id of placement group.
-   * @return The placement group.
-   */
-  public PlacementGroup getPlacementGroupInfo(PlacementGroupId placementGroupId) {
-    byte[] result = globalStateAccessor.getPlacementGroupInfo(placementGroupId);
-    return PlacementGroupUtils.generatePlacementGroupFromByteArray(result);
-  }
-
-  /**
-   * Get a placement group by name.
-   *
-   * @param name Name of the placement group.
-   * @param namespace The namespace of the placement group.
-   * @return The placement group.
-   */
-  public PlacementGroup getPlacementGroupInfo(String name, String namespace) {
-    byte[] result = globalStateAccessor.getPlacementGroupInfo(name, namespace);
-    return result == null ? null : PlacementGroupUtils.generatePlacementGroupFromByteArray(result);
-  }
-
-  /**
-   * Get all placement groups in this cluster.
-   *
-   * @return All placement groups.
-   */
-  public List<PlacementGroup> getAllPlacementGroupInfo() {
-    List<byte[]> results = globalStateAccessor.getAllPlacementGroupInfo();
-
-    List<PlacementGroup> placementGroups = new ArrayList<>();
-    for (byte[] result : results) {
-      placementGroups.add(PlacementGroupUtils.generatePlacementGroupFromByteArray(result));
-    }
-    return placementGroups;
-  }
-
-  public String getInternalKV(String ns, String key) {
-    byte[] value = globalStateAccessor.getInternalKV(ns, key);
-    return value == null ? null : new String(value);
-  }
-
-  public List<NodeInfo> getAllNodeInfo() {
-    List<byte[]> results = globalStateAccessor.getAllNodeInfo();
-
-    // This map is used for deduplication of node entries.
-    Map<UniqueId, NodeInfo> nodes = new HashMap<>();
-    for (byte[] result : results) {
-      Preconditions.checkNotNull(result);
-      GcsNodeInfo data = null;
-      try {
-        data = GcsNodeInfo.parseFrom(result);
-      } catch (InvalidProtocolBufferException e) {
-        throw new RuntimeException("Received invalid protobuf data from GCS.");
-      }
-      final UniqueId nodeId = UniqueId.fromByteBuffer(data.getNodeId().asReadOnlyByteBuffer());
-
-      // NOTE(lingxuan.zlx): we assume no duplicated node id in fetched node list
-      // and it's only one final state for each node in recorded table.
-      NodeInfo nodeInfo =
-          new NodeInfo(
-              nodeId,
-              data.getNodeManagerAddress(),
-              data.getNodeManagerHostname(),
-              data.getNodeManagerPort(),
-              data.getObjectStoreSocketName(),
-              data.getRayletSocketName(),
-              data.getState() == GcsNodeInfo.GcsNodeState.ALIVE,
-              new HashMap<>());
-      nodes.put(nodeId, nodeInfo);
-    }
-
-    // Fill resources.
-    for (Map.Entry<UniqueId, NodeInfo> node : nodes.entrySet()) {
-      if (node.getValue().isAlive) {
-        node.getValue().resources.putAll(getResourcesForClient(node.getKey()));
-      }
-    }
-
-    return new ArrayList<>(nodes.values());
-  }
-
-  private Map<String, Double> getResourcesForClient(UniqueId clientId) {
-    byte[] resourceMapBytes = globalStateAccessor.getNodeResourceInfo(clientId);
-    Gcs.ResourceMap resourceMap;
-    try {
-      resourceMap = Gcs.ResourceMap.parseFrom(resourceMapBytes);
-    } catch (InvalidProtocolBufferException e) {
-      throw new RuntimeException("Received invalid protobuf data from GCS.");
-    }
-    HashMap<String, Double> resources = new HashMap<>();
-    for (Map.Entry<String, Gcs.ResourceTableData> entry : resourceMap.getItemsMap().entrySet()) {
-      resources.put(entry.getKey(), entry.getValue().getResourceCapacity());
-    }
-    return resources;
-  }
-
-  /** If the actor exists in GCS. */
-  public boolean actorExists(ActorId actorId) {
-    byte[] result = globalStateAccessor.getActorInfo(actorId);
-    return result != null;
-  }
-
-  public boolean wasCurrentActorRestarted(ActorId actorId) {
-    // TODO(ZhuSenlin): Get the actor table data from CoreWorker later.
-    byte[] value = globalStateAccessor.getActorInfo(actorId);
-    if (value == null) {
-      return false;
-    }
-    Gcs.ActorTableData actorTableData = null;
-    try {
-      actorTableData = Gcs.ActorTableData.parseFrom(value);
-    } catch (InvalidProtocolBufferException e) {
-      throw new RuntimeException("Received invalid protobuf data from GCS.");
-    }
-    return actorTableData.getNumRestarts() != 0;
-  }
-
-  public JobId nextJobId() {
-    return JobId.fromBytes(globalStateAccessor.getNextJobID());
-  }
-
-  public GcsNodeInfo getNodeToConnectForDriver(String nodeIpAddress) {
-    byte[] value = globalStateAccessor.getNodeToConnectForDriver(nodeIpAddress);
-    Preconditions.checkNotNull(value);
-    GcsNodeInfo nodeInfo = null;
-    try {
-      nodeInfo = GcsNodeInfo.parseFrom(value);
-    } catch (InvalidProtocolBufferException e) {
-      throw new RuntimeException("Received invalid protobuf data from GCS.");
-    }
-    return nodeInfo;
-  }
-
-  /** Destroy global state accessor when ray native runtime will be shutdown. */
-  public void destroy() {
-    // Only ray shutdown should call gcs client destroy.
-    LOGGER.debug("Destroying global state accessor.");
-    GlobalStateAccessor.destroyInstance();
-  }
-}
->>>>>>> 19672688
+package io.ray.runtime.gcs;
+
+import com.google.common.base.Preconditions;
+import com.google.protobuf.InvalidProtocolBufferException;
+import io.ray.api.id.ActorId;
+import io.ray.api.id.JobId;
+import io.ray.api.id.PlacementGroupId;
+import io.ray.api.id.UniqueId;
+import io.ray.api.placementgroup.PlacementGroup;
+import io.ray.api.runtimecontext.NodeInfo;
+import io.ray.runtime.generated.Gcs;
+import io.ray.runtime.generated.Gcs.GcsNodeInfo;
+import io.ray.runtime.placementgroup.PlacementGroupUtils;
+import java.util.ArrayList;
+import java.util.HashMap;
+import java.util.List;
+import java.util.Map;
+import org.slf4j.Logger;
+import org.slf4j.LoggerFactory;
+
+/** An implementation of GcsClient. */
+public class GcsClient {
+  private static Logger LOGGER = LoggerFactory.getLogger(GcsClient.class);
+
+  private GlobalStateAccessor globalStateAccessor;
+
+  public GcsClient(String bootstrapAddress, String redisPassword) {
+    globalStateAccessor = GlobalStateAccessor.getInstance(bootstrapAddress, redisPassword);
+  }
+
+  /**
+   * Get placement group by {@link PlacementGroupId}.
+   *
+   * @param placementGroupId Id of placement group.
+   * @return The placement group.
+   */
+  public PlacementGroup getPlacementGroupInfo(PlacementGroupId placementGroupId) {
+    byte[] result = globalStateAccessor.getPlacementGroupInfo(placementGroupId);
+    return PlacementGroupUtils.generatePlacementGroupFromByteArray(result);
+  }
+
+  /**
+   * Get a placement group by name.
+   *
+   * @param name Name of the placement group.
+   * @param namespace The namespace of the placement group.
+   * @return The placement group.
+   */
+  public PlacementGroup getPlacementGroupInfo(String name, String namespace) {
+    byte[] result = globalStateAccessor.getPlacementGroupInfo(name, namespace);
+    return result == null ? null : PlacementGroupUtils.generatePlacementGroupFromByteArray(result);
+  }
+
+  /**
+   * Get all placement groups in this cluster.
+   *
+   * @return All placement groups.
+   */
+  public List<PlacementGroup> getAllPlacementGroupInfo() {
+    List<byte[]> results = globalStateAccessor.getAllPlacementGroupInfo();
+
+    List<PlacementGroup> placementGroups = new ArrayList<>();
+    for (byte[] result : results) {
+      placementGroups.add(PlacementGroupUtils.generatePlacementGroupFromByteArray(result));
+    }
+    return placementGroups;
+  }
+
+  public String getInternalKV(String ns, String key) {
+    byte[] value = globalStateAccessor.getInternalKV(ns, key);
+    return value == null ? null : new String(value);
+  }
+
+  public List<NodeInfo> getAllNodeInfo() {
+    List<byte[]> results = globalStateAccessor.getAllNodeInfo();
+
+    // This map is used for deduplication of node entries.
+    Map<UniqueId, NodeInfo> nodes = new HashMap<>();
+    for (byte[] result : results) {
+      Preconditions.checkNotNull(result);
+      GcsNodeInfo data = null;
+      try {
+        data = GcsNodeInfo.parseFrom(result);
+      } catch (InvalidProtocolBufferException e) {
+        throw new RuntimeException("Received invalid protobuf data from GCS.");
+      }
+      final UniqueId nodeId = UniqueId.fromByteBuffer(data.getNodeId().asReadOnlyByteBuffer());
+
+      // NOTE(lingxuan.zlx): we assume no duplicated node id in fetched node list
+      // and it's only one final state for each node in recorded table.
+      NodeInfo nodeInfo =
+          new NodeInfo(
+              nodeId,
+              data.getNodeManagerAddress(),
+              data.getNodeManagerHostname(),
+              data.getNodeManagerPort(),
+              data.getObjectStoreSocketName(),
+              data.getRayletSocketName(),
+              data.getState() == GcsNodeInfo.GcsNodeState.ALIVE,
+              new HashMap<>());
+      nodes.put(nodeId, nodeInfo);
+    }
+
+    // Fill resources.
+    for (Map.Entry<UniqueId, NodeInfo> node : nodes.entrySet()) {
+      if (node.getValue().isAlive) {
+        node.getValue().resources.putAll(getResourcesForClient(node.getKey()));
+      }
+    }
+
+    return new ArrayList<>(nodes.values());
+  }
+
+  private Map<String, Double> getResourcesForClient(UniqueId clientId) {
+    byte[] resourceMapBytes = globalStateAccessor.getNodeResourceInfo(clientId);
+    Gcs.ResourceMap resourceMap;
+    try {
+      resourceMap = Gcs.ResourceMap.parseFrom(resourceMapBytes);
+    } catch (InvalidProtocolBufferException e) {
+      throw new RuntimeException("Received invalid protobuf data from GCS.");
+    }
+    HashMap<String, Double> resources = new HashMap<>();
+    for (Map.Entry<String, Gcs.ResourceTableData> entry : resourceMap.getItemsMap().entrySet()) {
+      resources.put(entry.getKey(), entry.getValue().getResourceCapacity());
+    }
+    return resources;
+  }
+
+  /** If the actor exists in GCS. */
+  public boolean actorExists(ActorId actorId) {
+    byte[] result = globalStateAccessor.getActorInfo(actorId);
+    return result != null;
+  }
+
+  public boolean wasCurrentActorRestarted(ActorId actorId) {
+    // TODO(ZhuSenlin): Get the actor table data from CoreWorker later.
+    byte[] value = globalStateAccessor.getActorInfo(actorId);
+    if (value == null) {
+      return false;
+    }
+    Gcs.ActorTableData actorTableData = null;
+    try {
+      actorTableData = Gcs.ActorTableData.parseFrom(value);
+    } catch (InvalidProtocolBufferException e) {
+      throw new RuntimeException("Received invalid protobuf data from GCS.");
+    }
+    return actorTableData.getNumRestarts() != 0;
+  }
+
+  public JobId nextJobId() {
+    return JobId.fromBytes(globalStateAccessor.getNextJobID());
+  }
+
+  public GcsNodeInfo getNodeToConnectForDriver(String nodeIpAddress) {
+    byte[] value = globalStateAccessor.getNodeToConnectForDriver(nodeIpAddress);
+    Preconditions.checkNotNull(value);
+    GcsNodeInfo nodeInfo = null;
+    try {
+      nodeInfo = GcsNodeInfo.parseFrom(value);
+    } catch (InvalidProtocolBufferException e) {
+      throw new RuntimeException("Received invalid protobuf data from GCS.");
+    }
+    return nodeInfo;
+  }
+
+  /** Destroy global state accessor when ray native runtime will be shutdown. */
+  public void destroy() {
+    // Only ray shutdown should call gcs client destroy.
+    LOGGER.debug("Destroying global state accessor.");
+    GlobalStateAccessor.destroyInstance();
+  }
+}