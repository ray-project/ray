package io.ray.runtime.object;

import com.google.common.base.FinalizableReferenceQueue;
import com.google.common.base.FinalizableWeakReference;
import com.google.common.base.Preconditions;
import com.google.common.collect.Sets;
import io.ray.api.ObjectRef;
import io.ray.api.Ray;
import io.ray.api.id.ObjectId;
import io.ray.api.id.UniqueId;
import io.ray.runtime.RayRuntimeInternal;
import org.slf4j.Logger;
import org.slf4j.LoggerFactory;

import java.io.Externalizable;
import java.io.IOException;
import java.io.ObjectInput;
import java.io.ObjectOutput;
import java.lang.ref.Reference;
import java.lang.ref.WeakReference;
import java.util.Set;
import java.util.concurrent.ConcurrentHashMap;
import java.util.concurrent.atomic.AtomicBoolean;

/** Implementation of {@link ObjectRef}. */
public final class ObjectRefImpl<T> implements ObjectRef<T>, Externalizable {

  private static final Logger LOG = LoggerFactory.getLogger(ObjectRefImpl.class);

  private static final FinalizableReferenceQueue REFERENCE_QUEUE = new FinalizableReferenceQueue();

  private static final Set<Reference<ObjectRefImpl<?>>> REFERENCES = Sets.newConcurrentHashSet();

  /// All the objects that are referenced by this worker.
  /// The key is the object ID in raw bytes, and the value is a weak reference to the ObjectRefImpl
  // object.
  private static ConcurrentHashMap<ObjectId, WeakReference<ObjectRefImpl<?>>> allObjects =
    new ConcurrentHashMap<>(1024);

  private ObjectId id;

  // In GC thread, we don't know which worker this object binds to, so we need to
  // store the worker ID for later uses.
  private transient UniqueId workerId;

  private Class<T> type;

<<<<<<< HEAD

  // Raw data of this object.
  // This is currently used by only the memory store objects.
  // This byte array object is generated in CoreWorkerMemoryStore::Put.
  private byte[] rawData = null;

  public ObjectRefImpl(ObjectId id, Class<T> type) {
    this.id = id;
    this.type = type;
    /// Note that registerObjectRefImpl() must be invoked before addLocalReference().
    /// Because addLocalReference() may take a long time.
    registerObjectRefImpl(id, this);
    addLocalReference();
=======
  public ObjectRefImpl(ObjectId id, Class<T> type, boolean skipAddingLocalRef) {
    this.id = id;
    this.type = type;
    RayRuntimeInternal runtime = (RayRuntimeInternal) Ray.internal();
    Preconditions.checkState(workerId == null);
    workerId = runtime.getWorkerContext().getCurrentWorkerId();
    if (!skipAddingLocalRef) {
      runtime.getObjectStore().addLocalReference(workerId, id);
    }
    // We still add the reference so that the local ref count will be properly
    // decremented once this object is GCed.
    new ObjectRefImplReference(this);
  }

  public ObjectRefImpl(ObjectId id, Class<T> type) {
    this(id, type, /*skipAddingLocalRef=*/ false);
>>>>>>> 80e0d9ce
  }

  private void setRawData(byte[] rawData) {
    Preconditions.checkState(this.rawData == null);
    this.rawData = rawData;
  }

  public ObjectRefImpl() {}

  @Override
  public synchronized T get() {
    return Ray.get(this);
  }

  @Override
  public synchronized T get(long timeoutMs) {
    return Ray.get(this, timeoutMs);
  }

  public ObjectId getId() {
    return id;
  }

  public Class<T> getType() {
    return type;
  }

  @Override
  public String toString() {
    return "ObjectRef(" + id.toString() + ")";
  }

  @Override
  public void writeExternal(ObjectOutput out) throws IOException {
    out.writeObject(this.getId());
    out.writeObject(this.getType());
    RayRuntimeInternal runtime = (RayRuntimeInternal) Ray.internal();
    byte[] ownerAddress = runtime.getObjectStore().getOwnershipInfo(this.getId());
    out.writeInt(ownerAddress.length);
    out.write(ownerAddress);
    ObjectSerializer.addContainedObjectId(this.getId());
  }

  @Override
  public void readExternal(ObjectInput in) throws IOException, ClassNotFoundException {
    this.id = (ObjectId) in.readObject();
    this.type = (Class<T>) in.readObject();
    int len = in.readInt();
    byte[] ownerAddress = new byte[len];
    in.readFully(ownerAddress);

    RayRuntimeInternal runtime = (RayRuntimeInternal) Ray.internal();
    Preconditions.checkState(workerId == null);
    workerId = runtime.getWorkerContext().getCurrentWorkerId();
    runtime.getObjectStore().addLocalReference(workerId, id);
    new ObjectRefImplReference(this);

    runtime
        .getObjectStore()
        .registerOwnershipInfoAndResolveFuture(
            this.id, ObjectSerializer.getOuterObjectId(), ownerAddress);
  }

  private static final class ObjectRefImplReference
      extends FinalizableWeakReference<ObjectRefImpl<?>> {

    private final UniqueId workerId;
    private final ObjectId objectId;
    private final AtomicBoolean removed;

    public ObjectRefImplReference(ObjectRefImpl<?> obj) {
      super(obj, REFERENCE_QUEUE);
      this.workerId = obj.workerId;
      this.objectId = obj.id;
      this.removed = new AtomicBoolean(false);
      REFERENCES.add(this);
    }

    @Override
    public void finalizeReferent() {
      // This method may be invoked multiple times on the same instance (due to explicit invoking in
      // unit tests). So if `workerId` is null, it means this method has been invoked.
      if (!removed.getAndSet(true)) {
        REFERENCES.remove(this);
        // It's possible that GC is executed after the runtime is shutdown.
        if (Ray.isInitialized()) {
          ((RayRuntimeInternal) (Ray.internal()))
              .getObjectStore()
              .removeLocalReference(workerId, objectId);
          allObjects.remove(objectId);
          LOG.debug("Object {} is finalized.", objectId);
        }
      }
    }
  }

  /// The callback that will be invoked once a Java object is allocated in memory store.
  private static void onMemoryStoreObjectAllocated(byte[] rawObjectId, byte[] data) {
    ObjectId objectId = new ObjectId(rawObjectId);
    Preconditions.checkState(rawObjectId != null);
    Preconditions.checkState(data != null);
    LOG.debug("onMemoryStoreObjectAllocated: {} , data.length is {}.", objectId, data.length);
    if (!allObjects.containsKey(objectId)) {
      LOG.debug("The object {} doesn't exist in the weak reference pool", objectId);
      return;
    }
    WeakReference<ObjectRefImpl<?>> weakRef = allObjects.get(objectId);
    ObjectRefImpl<?> objImpl = weakRef.get();
    if (objImpl == null) {
      LOG.debug("The object {} has already been cleaned.", objectId);
      allObjects.remove(objectId);
    } else {
      objImpl.setRawData(data);
    }
  }
  private static <T> void registerObjectRefImpl(ObjectId objectId, ObjectRefImpl<T> obj) {
    if (allObjects.containsKey(objectId)) {
      /// This is due to testLocalRefCounts() create 2 ObjectRefImpl objects for 1 id.
      LOG.warn("Duplicated object {}", objectId);
      return;
    }
    allObjects.put(objectId, new WeakReference<>(obj));
    LOG.debug("Putting object {} to weak reference pool.", objectId);
  }

}<|MERGE_RESOLUTION|>--- conflicted
+++ resolved
@@ -45,27 +45,19 @@
 
   private Class<T> type;
 
-<<<<<<< HEAD
 
   // Raw data of this object.
   // This is currently used by only the memory store objects.
   // This byte array object is generated in CoreWorkerMemoryStore::Put.
   private byte[] rawData = null;
 
-  public ObjectRefImpl(ObjectId id, Class<T> type) {
-    this.id = id;
-    this.type = type;
-    /// Note that registerObjectRefImpl() must be invoked before addLocalReference().
-    /// Because addLocalReference() may take a long time.
-    registerObjectRefImpl(id, this);
-    addLocalReference();
-=======
   public ObjectRefImpl(ObjectId id, Class<T> type, boolean skipAddingLocalRef) {
     this.id = id;
     this.type = type;
     RayRuntimeInternal runtime = (RayRuntimeInternal) Ray.internal();
     Preconditions.checkState(workerId == null);
-    workerId = runtime.getWorkerContext().getCurrentWorkerId();
+	
+	/// TODO(qwang): Take a review for this.
     if (!skipAddingLocalRef) {
       runtime.getObjectStore().addLocalReference(workerId, id);
     }
@@ -74,13 +66,6 @@
     new ObjectRefImplReference(this);
   }
 
-  public ObjectRefImpl(ObjectId id, Class<T> type) {
-    this(id, type, /*skipAddingLocalRef=*/ false);
->>>>>>> 80e0d9ce
-  }
-
-  private void setRawData(byte[] rawData) {
-    Preconditions.checkState(this.rawData == null);
     this.rawData = rawData;
   }
 
