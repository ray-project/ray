package io.ray.runtime.object;

import com.google.common.base.FinalizableReferenceQueue;
import com.google.common.base.FinalizableWeakReference;
import com.google.common.base.Preconditions;
import com.google.common.collect.Sets;
import io.ray.api.ObjectRef;
import io.ray.api.Ray;
import io.ray.api.id.ObjectId;
import io.ray.api.id.UniqueId;
import io.ray.runtime.RayRuntimeInternal;
import java.io.Externalizable;
import java.io.IOException;
import java.io.ObjectInput;
import java.io.ObjectOutput;
import java.lang.ref.Reference;
import java.util.Set;
import java.util.concurrent.atomic.AtomicBoolean;

/**
 * Implementation of {@link ObjectRef}.
 */
public final class ObjectRefImpl<T> implements ObjectRef<T>, Externalizable {

  private static final FinalizableReferenceQueue REFERENCE_QUEUE = new FinalizableReferenceQueue();

  private static final Set<Reference<ObjectRefImpl<?>>> REFERENCES = Sets.newConcurrentHashSet();

  private ObjectId id;

  // In GC thread, we don't know which worker this object binds to, so we need to
  // store the worker ID for later uses.
  private transient UniqueId workerId;

  private Class<T> type;

  public ObjectRefImpl(ObjectId id, Class<T> type) {
    this.id = id;
    this.type = type;
    addLocalReference();
  }

  public ObjectRefImpl() {}

  @Override
  public synchronized T get() {
    return Ray.get(this);
  }

  public ObjectId getId() {
    return id;
  }

  public Class<T> getType() {
    return type;
  }

  @Override
<<<<<<< HEAD
  public void writeExternal(ObjectOutput out) throws IOException {
    out.writeObject(this.getId());
    out.writeObject(this.getType());
    ObjectSerializer.addContainedObjectId(this.getId());
  }

  @Override
  public void readExternal(ObjectInput in) throws IOException, ClassNotFoundException {
    this.id = (ObjectId) in.readObject();
    this.type = (Class<T>) in.readObject();
    addLocalReference();
  }

  private void addLocalReference() {
    Preconditions.checkState(workerId == null);
    RayRuntimeInternal runtime = (RayRuntimeInternal) Ray.internal();
    workerId = runtime.getWorkerContext().getCurrentWorkerId();
    runtime.getObjectStore().addLocalReference(workerId, id);
    new ObjectRefImplReference(this);
  }

  private static final class ObjectRefImplReference extends
      FinalizableWeakReference<ObjectRefImpl<?>> {

    private final UniqueId workerId;
    private final ObjectId objectId;
    private final AtomicBoolean removed;

    public ObjectRefImplReference(ObjectRefImpl<?> obj) {
      super(obj, REFERENCE_QUEUE);
      this.workerId = obj.workerId;
      this.objectId = obj.id;
      this.removed = new AtomicBoolean(false);
      REFERENCES.add(this);
    }

    @Override
    public void finalizeReferent() {
      // This method may be invoked multiple times on the same instance (due to explicit invoking in
      // unit tests). So if `workerId` is null, it means this method has been invoked.
      if (!removed.getAndSet(true)) {
        REFERENCES.remove(this);
        RayRuntimeInternal runtime = (RayRuntimeInternal) Ray.internal();
        // It's possible that GC is executed after the runtime is shutdown.
        if (runtime != null) {
          runtime.getObjectStore().removeLocalReference(workerId, objectId);
        }
      }
    }
=======
  public String toString() {
    return "ObjectRef(" + id.toString() + ")";
>>>>>>> 372114b4
  }
}<|MERGE_RESOLUTION|>--- conflicted
+++ resolved
@@ -56,7 +56,11 @@
   }
 
   @Override
-<<<<<<< HEAD
+  public String toString() {
+    return "ObjectRef(" + id.toString() + ")";
+  }
+
+  @Override
   public void writeExternal(ObjectOutput out) throws IOException {
     out.writeObject(this.getId());
     out.writeObject(this.getType());
@@ -106,9 +110,5 @@
         }
       }
     }
-=======
-  public String toString() {
-    return "ObjectRef(" + id.toString() + ")";
->>>>>>> 372114b4
   }
 }