package io.ray.runtime.placementgroup;

import io.ray.api.Ray;
import io.ray.api.id.PlacementGroupId;
import io.ray.api.placementgroup.PlacementGroup;
import io.ray.api.placementgroup.PlacementGroupState;
import io.ray.api.placementgroup.PlacementStrategy;
import java.util.List;
import java.util.Map;
import java.util.concurrent.TimeUnit;

/** The default implementation of `PlacementGroup` interface. */
public class PlacementGroupImpl implements PlacementGroup {

  private final PlacementGroupId id;
  private final String name;
  private final List<Map<String, Double>> bundles;
  private final PlacementStrategy strategy;
  private final PlacementGroupState state;

  private PlacementGroupImpl(
      PlacementGroupId id,
      String name,
      List<Map<String, Double>> bundles,
      PlacementStrategy strategy,
      PlacementGroupState state) {
    this.id = id;
    this.name = name;
    this.bundles = bundles;
    this.strategy = strategy;
    this.state = state;
  }

  @Override
  public PlacementGroupId getId() {
    return id;
  }

  @Override
  public String getName() {
    return name;
  }

  @Override
  public List<Map<String, Double>> getBundles() {
    return bundles;
  }

  @Override
  public PlacementStrategy getStrategy() {
    return strategy;
  }

  @Override
  public PlacementGroupState getState() {
    return state;
  }

<<<<<<< HEAD
  @Override
  public boolean wait(long duration, TimeUnit unit) {
    int timeoutSeconds = Math.toIntExact(TimeUnit.SECONDS.convert(duration, unit));
=======
  /**
   * Wait for the placement group to be ready within the specified time.
   *
   * @param timeoutSeconds Timeout in seconds.
   * @return True if the placement group is created. False otherwise.
   */
  public boolean wait(int timeoutSeconds) {
>>>>>>> eb14a708
    return Ray.internal().waitPlacementGroupReady(id, timeoutSeconds);
  }

  /** A help class for create the placement group. */
  public static class Builder {
    private PlacementGroupId id;
    private String name;
    private List<Map<String, Double>> bundles;
    private PlacementStrategy strategy;
    private PlacementGroupState state;

    /**
     * Set the Id of the placement group.
     *
     * @param id Id of the placement group.
     * @return self.
     */
    public Builder setId(PlacementGroupId id) {
      this.id = id;
      return this;
    }

    /**
     * Set the name of the placement group.
     *
     * @param name Name of the placement group.
     * @return self.
     */
    public Builder setName(String name) {
      this.name = name;
      return this;
    }

    /**
     * Set the bundles of the placement group.
     *
     * @param bundles the bundles of the placement group.
     * @return self.
     */
    public Builder setBundles(List<Map<String, Double>> bundles) {
      this.bundles = bundles;
      return this;
    }

    /**
     * Set the placement strategy of the placement group.
     *
     * @param strategy the placement strategy of the placement group.
     * @return self.
     */
    public Builder setStrategy(PlacementStrategy strategy) {
      this.strategy = strategy;
      return this;
    }

    /**
     * Set the placement state of the placement group.
     *
     * @param state the state of the placement group.
     * @return self.
     */
    public Builder setState(PlacementGroupState state) {
      this.state = state;
      return this;
    }

    public PlacementGroupImpl build() {
      return new PlacementGroupImpl(id, name, bundles, strategy, state);
    }
  }
}<|MERGE_RESOLUTION|>--- conflicted
+++ resolved
@@ -56,19 +56,9 @@
     return state;
   }
 
-<<<<<<< HEAD
   @Override
   public boolean wait(long duration, TimeUnit unit) {
     int timeoutSeconds = Math.toIntExact(TimeUnit.SECONDS.convert(duration, unit));
-=======
-  /**
-   * Wait for the placement group to be ready within the specified time.
-   *
-   * @param timeoutSeconds Timeout in seconds.
-   * @return True if the placement group is created. False otherwise.
-   */
-  public boolean wait(int timeoutSeconds) {
->>>>>>> eb14a708
     return Ray.internal().waitPlacementGroupReady(id, timeoutSeconds);
   }
 
