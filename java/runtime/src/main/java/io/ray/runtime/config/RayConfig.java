--- conflicted
+++ resolved
@@ -171,9 +171,6 @@
     boolean enableMultiTenancy;
     if (config.hasPath("ray.raylet.config.enable_multi_tenancy")) {
       enableMultiTenancy =
-<<<<<<< HEAD
-        Boolean.valueOf(config.getString("ray.raylet.config.enable_multi_tenancy"));
-=======
           Boolean.valueOf(config.getString("ray.raylet.config.enable_multi_tenancy"));
     } else {
       String envString = System.getenv("RAY_ENABLE_MULTI_TENANCY");
@@ -182,7 +179,6 @@
       } else {
         enableMultiTenancy = true; // Default value
       }
->>>>>>> 8f730142
     }
 
     if (!enableMultiTenancy) {
