package io.ray.runtime.config;

import com.google.common.base.Preconditions;
import com.google.common.base.Strings;
import com.google.common.collect.ImmutableMap;
import com.typesafe.config.Config;
import com.typesafe.config.ConfigException;
import com.typesafe.config.ConfigFactory;
import com.typesafe.config.ConfigRenderOptions;
import com.typesafe.config.ConfigValue;
import io.ray.api.id.JobId;
import io.ray.runtime.generated.Common.WorkerType;
import io.ray.runtime.util.NetworkUtil;
import java.io.File;
import java.util.Arrays;
import java.util.HashMap;
import java.util.List;
import java.util.Map;
import java.util.stream.Collectors;
import org.apache.commons.lang3.BooleanUtils;
import org.apache.commons.lang3.StringUtils;
import org.apache.commons.lang3.math.NumberUtils;

/** Configurations of Ray runtime. See `ray.default.conf` for the meaning of each field. */
public class RayConfig {

  public static final String DEFAULT_CONFIG_FILE = "ray.default.conf";
  public static final String CUSTOM_CONFIG_FILE = "ray.conf";

  /**
   * Used by unit tests only.
   */
  private static List<Config> unitTestClassOverrides;
  /**
   * Used by unit tests only.
   */
  private static List<Config> unitTestMethodOverrides;

  private Config config;

  /** IP of this node. if not provided, IP will be automatically detected. */
  public final String nodeIp;

  public final WorkerType workerMode;
  public final RunMode runMode;
  private JobId jobId;
  public String sessionDir;
  public String logDir;

  private String redisAddress;
  public final String redisPassword;

  // RPC socket name of object store.
  public String objectStoreSocketName;

  // RPC socket name of Raylet.
  public String rayletSocketName;
  // Listening port for node manager.
  public int nodeManagerPort;
  public final Map<String, Object> rayletConfigParameters;

  public final List<String> codeSearchPath;

  public final List<String> headArgs;

  public final int numWorkersPerProcess;

  public final List<String> jvmOptionsForJavaWorker;
  public final Map<String, String> workerEnv;

  private void validate() {
    if (workerMode == WorkerType.WORKER) {
      Preconditions.checkArgument(
          redisAddress != null, "Redis address must be set in worker mode.");
    }
  }

  private String removeTrailingSlash(String path) {
    if (path.endsWith("/")) {
      return path.substring(0, path.length() - 1);
    } else {
      return path;
    }
  }

  public RayConfig(Config config) {
    this.config = config;
    // Worker mode.
    WorkerType localWorkerMode;
    try {
      localWorkerMode = config.getEnum(WorkerType.class, "ray.worker.mode");
    } catch (ConfigException.Missing e) {
      localWorkerMode = WorkerType.DRIVER;
    }
    workerMode = localWorkerMode;
    boolean isDriver = workerMode == WorkerType.DRIVER;
    // Run mode.
    if (config.hasPath("ray.local-mode")) {
      runMode = config.getBoolean("ray.local-mode") ? RunMode.SINGLE_PROCESS : RunMode.CLUSTER;
    } else {
      runMode = config.getEnum(RunMode.class, "ray.run-mode");
    }
    // Node ip.
    if (config.hasPath("ray.node-ip")) {
      nodeIp = config.getString("ray.node-ip");
    } else {
      nodeIp = NetworkUtil.getIpAddress(null);
    }
    // Job id.
    String jobId = config.getString("ray.job.id");
    if (!jobId.isEmpty()) {
      this.jobId = JobId.fromHexString(jobId);
    } else {
      this.jobId = JobId.NIL;
    }

    // jvm options for java workers of this job.
    jvmOptionsForJavaWorker = config.getStringList("ray.job.jvm-options");

    ImmutableMap.Builder<String, String> workerEnvBuilder = ImmutableMap.builder();
    Config workerEnvConfig = config.getConfig("ray.job.worker-env");
    if (workerEnvConfig != null) {
      for (Map.Entry<String, ConfigValue> entry : workerEnvConfig.entrySet()) {
        workerEnvBuilder.put(entry.getKey(), workerEnvConfig.getString(entry.getKey()));
      }
    }
    workerEnv = workerEnvBuilder.build();
    updateSessionDir(null);

    // Object store socket name.
    if (config.hasPath("ray.object-store.socket-name")) {
      objectStoreSocketName = config.getString("ray.object-store.socket-name");
    }

    // Raylet socket name.
    if (config.hasPath("ray.raylet.socket-name")) {
      rayletSocketName = config.getString("ray.raylet.socket-name");
    }

    // Redis configurations.
    String redisAddress = config.getString("ray.address");
    if (StringUtils.isNotBlank(redisAddress)) {
      setRedisAddress(redisAddress);
    } else {
      // We need to start gcs using `RunManager` for local cluster
      this.redisAddress = null;
    }

    redisPassword = config.getString("ray.redis.password");
    // Raylet node manager port.
    if (config.hasPath("ray.raylet.node-manager-port")) {
      nodeManagerPort = config.getInt("ray.raylet.node-manager-port");
    } else {
      Preconditions.checkState(
          workerMode != WorkerType.WORKER,
          "Worker started by raylet should accept the node manager port from raylet.");
    }

    // Raylet parameters.
    rayletConfigParameters = new HashMap<>();
    Config rayletConfig = config.getConfig("ray.raylet.config");
    for (Map.Entry<String, ConfigValue> entry : rayletConfig.entrySet()) {
      Object value = entry.getValue().unwrapped();
      if (value != null) {
        if (value instanceof String) {
          String valueString = (String) value;
          Boolean booleanValue = BooleanUtils.toBooleanObject(valueString);
          if (booleanValue != null) {
            value = booleanValue;
          } else if (NumberUtils.isParsable(valueString)) {
            value = NumberUtils.createNumber(valueString);
            if (value instanceof Float) {
              // Re-parse to double
              value = Double.valueOf(valueString);
            }
          }
        }
        rayletConfigParameters.put(entry.getKey(), value);
      }
    }

    // Job code search path.
    String codeSearchPathString = null;
    if (config.hasPath("ray.job.code-search-path")) {
      codeSearchPathString = config.getString("ray.job.code-search-path");
    }
    if (StringUtils.isEmpty(codeSearchPathString)) {
      codeSearchPathString = System.getProperty("java.class.path");
    }
    codeSearchPath = Arrays.asList(codeSearchPathString.split(":"));

    numWorkersPerProcess = config.getInt("ray.job.num-java-workers-per-process");

    headArgs = config.getStringList("ray.head-args");

    // Validate config.
    validate();
  }

  public void setRedisAddress(String redisAddress) {
    Preconditions.checkNotNull(redisAddress);
    Preconditions.checkState(this.redisAddress == null, "Redis address was already set");

    this.redisAddress = redisAddress;
  }

  public String getRedisAddress() {
    return redisAddress;
  }

  public void setJobId(JobId jobId) {
    this.jobId = jobId;
  }

  public JobId getJobId() {
    return this.jobId;
  }

  public int getNodeManagerPort() {
    return nodeManagerPort;
  }

  public void setSessionDir(String sessionDir) {
    updateSessionDir(sessionDir);
  }

  public Config getInternalConfig() {
    return config;
  }

  /** Renders the config value as a HOCON string. */
  @Override
  public String toString() {
    // These items might be dynamically generated or mutated at runtime.
    // Explicitly include them.
    Map<String, Object> dynamic = new HashMap<>();
    dynamic.put("ray.session-dir", sessionDir);
    dynamic.put("ray.raylet.socket-name", rayletSocketName);
    dynamic.put("ray.object-store.socket-name", objectStoreSocketName);
    dynamic.put("ray.raylet.node-manager-port", nodeManagerPort);
    dynamic.put("ray.address", redisAddress);
    Config toRender = ConfigFactory.parseMap(dynamic).withFallback(config);
    return toRender.root().render(ConfigRenderOptions.concise());
  }

  private void updateSessionDir(String sessionDir) {
    // session dir
    if (config.hasPath("ray.session-dir")) {
      sessionDir = config.getString("ray.session-dir");
    }
    if (sessionDir != null) {
      sessionDir = removeTrailingSlash(sessionDir);
    }
    this.sessionDir = sessionDir;

    // Log dir.
    String localLogDir = null;
    if (config.hasPath("ray.logging.dir")) {
      localLogDir = removeTrailingSlash(config.getString("ray.logging.dir"));
    }
    if (Strings.isNullOrEmpty(localLogDir)) {
      logDir = String.format("%s/logs", sessionDir);
    } else {
      logDir = localLogDir;
    }
  }

  /**
   * Create a RayConfig by reading configuration in the following order: 1. System properties. 2.
   * `ray.conf` file. 3. `ray.default.conf` file.
   */
  public static RayConfig create() {
    ConfigFactory.invalidateCaches();
    Config config = ConfigFactory.empty();
    // Unit test overrides have the highest priority.
    if (unitTestMethodOverrides != null) {
      for (Config unitTestOverride : unitTestMethodOverrides) {
        config = config.withFallback(unitTestOverride);
      }
    }
    if (unitTestClassOverrides != null) {
      for (Config unitTestOverride : unitTestClassOverrides) {
        config = config.withFallback(unitTestOverride);
      }
    }
    config = config.withFallback(ConfigFactory.systemProperties());
    String configPath = System.getProperty("ray.config-file");
    if (Strings.isNullOrEmpty(configPath)) {
      config = config.withFallback(ConfigFactory.load(CUSTOM_CONFIG_FILE));
    } else {
      config = config.withFallback(ConfigFactory.parseFile(new File(configPath)));
    }
    config = config.withFallback(ConfigFactory.load(DEFAULT_CONFIG_FILE));
    return new RayConfig(config.withOnlyPath("ray"));
  }
<<<<<<< HEAD


  /**
   * Used by unit tests only.
   */
  public static void forTestClass(String... configStringList) {
    unitTestClassOverrides = toConfigList(configStringList);
  }

  /**
   * Used by unit tests only.
   */
  public static void forTestMethod(String... configStringList) {
    unitTestMethodOverrides = toConfigList(configStringList);
  }

  private static List<Config> toConfigList(String... configStringList) {
    if (configStringList == null || configStringList.length == 0) {
      return null;
    }
    return Arrays.stream(configStringList)
        .map(ConfigFactory::parseString)
        .collect(Collectors.toList());
  }
=======
>>>>>>> 94a819d0
}<|MERGE_RESOLUTION|>--- conflicted
+++ resolved
@@ -293,8 +293,6 @@
     config = config.withFallback(ConfigFactory.load(DEFAULT_CONFIG_FILE));
     return new RayConfig(config.withOnlyPath("ray"));
   }
-<<<<<<< HEAD
-
 
   /**
    * Used by unit tests only.
@@ -318,6 +316,4 @@
         .map(ConfigFactory::parseString)
         .collect(Collectors.toList());
   }
-=======
->>>>>>> 94a819d0
 }