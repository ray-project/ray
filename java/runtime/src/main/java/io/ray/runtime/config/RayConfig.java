<<<<<<< HEAD
package io.ray.runtime.config;

import com.google.common.base.Preconditions;
import com.google.common.base.Strings;
import com.google.common.collect.ImmutableMap;
import com.typesafe.config.Config;
import com.typesafe.config.ConfigException;
import com.typesafe.config.ConfigFactory;
import com.typesafe.config.ConfigRenderOptions;
import com.typesafe.config.ConfigValue;
import io.ray.api.id.JobId;
import io.ray.runtime.generated.Common.WorkerType;
import io.ray.runtime.util.NetworkUtil;
import java.io.File;
import java.util.ArrayList;
import java.util.Arrays;
import java.util.HashMap;
import java.util.List;
import java.util.Map;
import java.util.UUID;
import org.apache.commons.lang3.StringUtils;

/** Configurations of Ray runtime. See `ray.default.conf` for the meaning of each field. */
public class RayConfig {

  public static final String DEFAULT_CONFIG_FILE = "ray.default.conf";
  public static final String CUSTOM_CONFIG_FILE = "ray.conf";

  private Config config;

  /** IP of this node. if not provided, IP will be automatically detected. */
  public final String nodeIp;

  public final WorkerType workerMode;
  public final RunMode runMode;
  private JobId jobId;
  public String sessionDir;
  public String logDir;

  private String redisAddress;
  public final String redisPassword;

  // RPC socket name of object store.
  public String objectStoreSocketName;

  // RPC socket name of Raylet.
  public String rayletSocketName;
  // Listening port for node manager.
  public int nodeManagerPort;

  public int startupToken;

  public static class LoggerConf {
    public final String loggerName;
    public final String fileName;
    public final String pattern;

    public LoggerConf(String loggerName, String fileName, String pattern) {
      this.loggerName = loggerName;
      this.fileName = fileName;
      this.pattern = pattern;
    }
  }

  public final List<LoggerConf> loggers;

  public final List<String> codeSearchPath;

  public final List<String> headArgs;

  public final int numWorkersPerProcess;

  public final String namespace;

  public final List<String> jvmOptionsForJavaWorker;
  public final Map<String, String> workerEnv;

  private void validate() {
    if (workerMode == WorkerType.WORKER) {
      Preconditions.checkArgument(
          redisAddress != null, "Redis address must be set in worker mode.");
    }
  }

  private String removeTrailingSlash(String path) {
    if (path.endsWith("/")) {
      return path.substring(0, path.length() - 1);
    } else {
      return path;
    }
  }

  public RayConfig(Config config) {
    this.config = config;
    // Worker mode.
    WorkerType localWorkerMode;
    try {
      localWorkerMode = config.getEnum(WorkerType.class, "ray.worker.mode");
    } catch (ConfigException.Missing e) {
      localWorkerMode = WorkerType.DRIVER;
    }
    workerMode = localWorkerMode;
    boolean isDriver = workerMode == WorkerType.DRIVER;
    // Run mode.
    if (config.hasPath("ray.local-mode")) {
      runMode = config.getBoolean("ray.local-mode") ? RunMode.SINGLE_PROCESS : RunMode.CLUSTER;
    } else {
      runMode = config.getEnum(RunMode.class, "ray.run-mode");
    }
    // Node ip.
    if (config.hasPath("ray.node-ip")) {
      nodeIp = config.getString("ray.node-ip");
    } else {
      nodeIp = NetworkUtil.getIpAddress(null);
    }
    // Job id.
    String jobId = config.getString("ray.job.id");
    if (!jobId.isEmpty()) {
      this.jobId = JobId.fromHexString(jobId);
    } else {
      this.jobId = JobId.NIL;
    }

    // Namespace of this job.
    String localNamespace = config.getString("ray.job.namespace");
    if (workerMode == WorkerType.DRIVER) {
      namespace =
          StringUtils.isEmpty(localNamespace) ? UUID.randomUUID().toString() : localNamespace;
    } else {
      /// We shouldn't set it for worker.
      namespace = null;
    }

    // jvm options for java workers of this job.
    jvmOptionsForJavaWorker = config.getStringList("ray.job.jvm-options");

    ImmutableMap.Builder<String, String> workerEnvBuilder = ImmutableMap.builder();
    Config workerEnvConfig = config.getConfig("ray.job.worker-env");
    if (workerEnvConfig != null) {
      for (Map.Entry<String, ConfigValue> entry : workerEnvConfig.entrySet()) {
        workerEnvBuilder.put(entry.getKey(), workerEnvConfig.getString(entry.getKey()));
      }
    }
    workerEnv = workerEnvBuilder.build();
    updateSessionDir(null);

    // Object store socket name.
    if (config.hasPath("ray.object-store.socket-name")) {
      objectStoreSocketName = config.getString("ray.object-store.socket-name");
    }

    // Raylet socket name.
    if (config.hasPath("ray.raylet.socket-name")) {
      rayletSocketName = config.getString("ray.raylet.socket-name");
    }

    // Redis configurations.
    String redisAddress = config.getString("ray.address");
    if (StringUtils.isNotBlank(redisAddress)) {
      setRedisAddress(redisAddress);
    } else {
      // We need to start gcs using `RunManager` for local cluster
      this.redisAddress = null;
    }

    redisPassword = config.getString("ray.redis.password");
    // Raylet node manager port.
    if (config.hasPath("ray.raylet.node-manager-port")) {
      nodeManagerPort = config.getInt("ray.raylet.node-manager-port");
    } else {
      Preconditions.checkState(
          workerMode != WorkerType.WORKER,
          "Worker started by raylet should accept the node manager port from raylet.");
    }

    // Job code search path.
    String codeSearchPathString = null;
    if (config.hasPath("ray.job.code-search-path")) {
      codeSearchPathString = config.getString("ray.job.code-search-path");
    }
    if (StringUtils.isEmpty(codeSearchPathString)) {
      codeSearchPathString = System.getProperty("java.class.path");
    }
    codeSearchPath = Arrays.asList(codeSearchPathString.split(":"));

    numWorkersPerProcess = config.getInt("ray.job.num-java-workers-per-process");

    startupToken = config.getInt("ray.raylet.startup-token");

    {
      loggers = new ArrayList<>();
      List<Config> loggerConfigs = (List<Config>) config.getConfigList("ray.logging.loggers");
      for (Config loggerConfig : loggerConfigs) {
        Preconditions.checkState(loggerConfig.hasPath("name"));
        Preconditions.checkState(loggerConfig.hasPath("file-name"));
        final String name = loggerConfig.getString("name");
        final String fileName = loggerConfig.getString("file-name");
        final String pattern =
            loggerConfig.hasPath("pattern") ? loggerConfig.getString("pattern") : "";
        loggers.add(new LoggerConf(name, fileName, pattern));
      }
    }

    headArgs = config.getStringList("ray.head-args");

    // Validate config.
    validate();
  }

  public void setRedisAddress(String redisAddress) {
    Preconditions.checkNotNull(redisAddress);
    Preconditions.checkState(this.redisAddress == null, "Redis address was already set");

    this.redisAddress = redisAddress;
  }

  public String getRedisAddress() {
    return redisAddress;
  }

  public void setJobId(JobId jobId) {
    this.jobId = jobId;
  }

  public JobId getJobId() {
    return this.jobId;
  }

  public int getNodeManagerPort() {
    return nodeManagerPort;
  }

  public int getStartupToken() {
    return startupToken;
  }

  public void setSessionDir(String sessionDir) {
    updateSessionDir(sessionDir);
  }

  public Config getInternalConfig() {
    return config;
  }

  /** Renders the config value as a HOCON string. */
  @Override
  public String toString() {
    // These items might be dynamically generated or mutated at runtime.
    // Explicitly include them.
    Map<String, Object> dynamic = new HashMap<>();
    dynamic.put("ray.session-dir", sessionDir);
    dynamic.put("ray.raylet.socket-name", rayletSocketName);
    dynamic.put("ray.object-store.socket-name", objectStoreSocketName);
    dynamic.put("ray.raylet.node-manager-port", nodeManagerPort);
    dynamic.put("ray.address", redisAddress);
    dynamic.put("ray.raylet.startup-token", startupToken);
    Config toRender = ConfigFactory.parseMap(dynamic).withFallback(config);
    return toRender.root().render(ConfigRenderOptions.concise());
  }

  private void updateSessionDir(String sessionDir) {
    // session dir
    if (config.hasPath("ray.session-dir")) {
      sessionDir = config.getString("ray.session-dir");
    }
    if (sessionDir != null) {
      sessionDir = removeTrailingSlash(sessionDir);
    }
    this.sessionDir = sessionDir;

    // Log dir.
    String localLogDir = null;
    if (config.hasPath("ray.logging.dir")) {
      localLogDir = removeTrailingSlash(config.getString("ray.logging.dir"));
    }
    if (Strings.isNullOrEmpty(localLogDir)) {
      logDir = String.format("%s/logs", sessionDir);
    } else {
      logDir = localLogDir;
    }
  }

  /**
   * Create a RayConfig by reading configuration in the following order: 1. System properties. 2.
   * `ray.conf` file. 3. `ray.default.conf` file.
   */
  public static RayConfig create() {
    ConfigFactory.invalidateCaches();
    Config config = ConfigFactory.systemProperties();
    String configPath = System.getProperty("ray.config-file");
    if (Strings.isNullOrEmpty(configPath)) {
      config = config.withFallback(ConfigFactory.load(CUSTOM_CONFIG_FILE));
    } else {
      config = config.withFallback(ConfigFactory.parseFile(new File(configPath)));
    }
    config = config.withFallback(ConfigFactory.load(DEFAULT_CONFIG_FILE));
    return new RayConfig(config.withOnlyPath("ray"));
  }
}
=======
package io.ray.runtime.config;

import com.google.common.base.Preconditions;
import com.google.common.base.Strings;
import com.google.common.collect.ImmutableMap;
import com.typesafe.config.Config;
import com.typesafe.config.ConfigException;
import com.typesafe.config.ConfigFactory;
import com.typesafe.config.ConfigRenderOptions;
import com.typesafe.config.ConfigValue;
import io.ray.api.id.JobId;
import io.ray.api.options.ActorLifetime;
import io.ray.runtime.generated.Common.WorkerType;
import io.ray.runtime.util.NetworkUtil;
import java.io.File;
import java.util.ArrayList;
import java.util.Arrays;
import java.util.HashMap;
import java.util.List;
import java.util.Map;
import java.util.UUID;
import org.apache.commons.lang3.StringUtils;
import org.apache.commons.lang3.SystemUtils;

/** Configurations of Ray runtime. See `ray.default.conf` for the meaning of each field. */
public class RayConfig {

  public static final String DEFAULT_CONFIG_FILE = "ray.default.conf";
  public static final String CUSTOM_CONFIG_FILE = "ray.conf";

  private Config config;

  /** IP of this node. if not provided, IP will be automatically detected. */
  public final String nodeIp;

  public final WorkerType workerMode;
  public final RunMode runMode;
  private JobId jobId;
  public String sessionDir;
  public String logDir;

  private String bootstrapAddress;
  public final String redisPassword;

  // RPC socket name of object store.
  public String objectStoreSocketName;

  // RPC socket name of Raylet.
  public String rayletSocketName;
  // Listening port for node manager.
  public int nodeManagerPort;

  public int startupToken;

  public final ActorLifetime defaultActorLifetime;

  public static class LoggerConf {
    public final String loggerName;
    public final String fileName;
    public final String pattern;

    public LoggerConf(String loggerName, String fileName, String pattern) {
      this.loggerName = loggerName;
      this.fileName = fileName;
      this.pattern = pattern;
    }
  }

  public final List<LoggerConf> loggers;

  public final List<String> codeSearchPath;

  public final List<String> headArgs;

  public final int numWorkersPerProcess;

  public final String namespace;

  public final List<String> jvmOptionsForJavaWorker;
  public final Map<String, String> workerEnv;

  private void validate() {
    if (workerMode == WorkerType.WORKER) {
      Preconditions.checkArgument(
          bootstrapAddress != null, "Bootstrap address must be set in worker mode.");
    }
  }

  private String removeTrailingSlash(String path) {
    if (path.endsWith("/")) {
      return path.substring(0, path.length() - 1);
    } else {
      return path;
    }
  }

  public RayConfig(Config config) {
    this.config = config;
    // Worker mode.
    WorkerType localWorkerMode;
    try {
      localWorkerMode = config.getEnum(WorkerType.class, "ray.worker.mode");
    } catch (ConfigException.Missing e) {
      localWorkerMode = WorkerType.DRIVER;
    }
    workerMode = localWorkerMode;
    boolean isDriver = workerMode == WorkerType.DRIVER;
    // Run mode.
    if (config.hasPath("ray.local-mode")) {
      runMode = config.getBoolean("ray.local-mode") ? RunMode.SINGLE_PROCESS : RunMode.CLUSTER;
    } else {
      runMode = config.getEnum(RunMode.class, "ray.run-mode");
    }
    // Node ip.
    if (config.hasPath("ray.node-ip")) {
      nodeIp = config.getString("ray.node-ip");
    } else {
      if (SystemUtils.IS_OS_LINUX) {
        nodeIp = NetworkUtil.getIpAddress(null);
      } else {
        /// We use a localhost on MacOS or Windows to avid security popups.
        /// See the related issue https://github.com/ray-project/ray/issues/18730
        nodeIp = NetworkUtil.localhostIp();
      }
    }

    // Job id.
    String jobId = config.getString("ray.job.id");
    if (!jobId.isEmpty()) {
      this.jobId = JobId.fromHexString(jobId);
    } else {
      this.jobId = JobId.NIL;
    }

    // Namespace of this job.
    String localNamespace = config.getString("ray.job.namespace");
    if (workerMode == WorkerType.DRIVER) {
      namespace =
          StringUtils.isEmpty(localNamespace) ? UUID.randomUUID().toString() : localNamespace;
    } else {
      /// We shouldn't set it for worker.
      namespace = null;
    }

    defaultActorLifetime = config.getEnum(ActorLifetime.class, "ray.job.default-actor-lifetime");
    Preconditions.checkState(defaultActorLifetime != null);

    // jvm options for java workers of this job.
    jvmOptionsForJavaWorker = config.getStringList("ray.job.jvm-options");

    ImmutableMap.Builder<String, String> workerEnvBuilder = ImmutableMap.builder();
    Config workerEnvConfig = config.getConfig("ray.job.worker-env");
    if (workerEnvConfig != null) {
      for (Map.Entry<String, ConfigValue> entry : workerEnvConfig.entrySet()) {
        workerEnvBuilder.put(entry.getKey(), workerEnvConfig.getString(entry.getKey()));
      }
    }
    workerEnv = workerEnvBuilder.build();
    updateSessionDir(null);

    // Object store socket name.
    if (config.hasPath("ray.object-store.socket-name")) {
      objectStoreSocketName = config.getString("ray.object-store.socket-name");
    }

    // Raylet socket name.
    if (config.hasPath("ray.raylet.socket-name")) {
      rayletSocketName = config.getString("ray.raylet.socket-name");
    }

    // Bootstrap configurations.
    String bootstrapAddress = config.getString("ray.address");
    if (StringUtils.isNotBlank(bootstrapAddress)) {
      setBootstrapAddress(bootstrapAddress);
    } else {
      // We need to start gcs using `RunManager` for local cluster
      this.bootstrapAddress = null;
    }

    redisPassword = config.getString("ray.redis.password");
    // Raylet node manager port.
    if (config.hasPath("ray.raylet.node-manager-port")) {
      nodeManagerPort = config.getInt("ray.raylet.node-manager-port");
    } else {
      Preconditions.checkState(
          workerMode != WorkerType.WORKER,
          "Worker started by raylet should accept the node manager port from raylet.");
    }

    // Job code search path.
    String codeSearchPathString = null;
    if (config.hasPath("ray.job.code-search-path")) {
      codeSearchPathString = config.getString("ray.job.code-search-path");
    }
    if (StringUtils.isEmpty(codeSearchPathString)) {
      codeSearchPathString = System.getProperty("java.class.path");
    }
    codeSearchPath = Arrays.asList(codeSearchPathString.split(":"));

    numWorkersPerProcess = config.getInt("ray.job.num-java-workers-per-process");

    startupToken = config.getInt("ray.raylet.startup-token");

    {
      loggers = new ArrayList<>();
      List<Config> loggerConfigs = (List<Config>) config.getConfigList("ray.logging.loggers");
      for (Config loggerConfig : loggerConfigs) {
        Preconditions.checkState(loggerConfig.hasPath("name"));
        Preconditions.checkState(loggerConfig.hasPath("file-name"));
        final String name = loggerConfig.getString("name");
        final String fileName = loggerConfig.getString("file-name");
        final String pattern =
            loggerConfig.hasPath("pattern") ? loggerConfig.getString("pattern") : "";
        loggers.add(new LoggerConf(name, fileName, pattern));
      }
    }

    headArgs = config.getStringList("ray.head-args");

    // Validate config.
    validate();
  }

  public void setBootstrapAddress(String bootstrapAddress) {
    Preconditions.checkNotNull(bootstrapAddress);
    Preconditions.checkState(this.bootstrapAddress == null, "Bootstrap address was already set");
    this.bootstrapAddress = bootstrapAddress;
  }

  public String getBootstrapAddress() {
    return this.bootstrapAddress;
  }

  public void setJobId(JobId jobId) {
    this.jobId = jobId;
  }

  public JobId getJobId() {
    return this.jobId;
  }

  public int getNodeManagerPort() {
    return nodeManagerPort;
  }

  public int getStartupToken() {
    return startupToken;
  }

  public void setSessionDir(String sessionDir) {
    updateSessionDir(sessionDir);
  }

  public Config getInternalConfig() {
    return config;
  }

  /** Renders the config value as a HOCON string. */
  @Override
  public String toString() {
    // These items might be dynamically generated or mutated at runtime.
    // Explicitly include them.
    Map<String, Object> dynamic = new HashMap<>();
    dynamic.put("ray.session-dir", sessionDir);
    dynamic.put("ray.raylet.socket-name", rayletSocketName);
    dynamic.put("ray.object-store.socket-name", objectStoreSocketName);
    dynamic.put("ray.raylet.node-manager-port", nodeManagerPort);
    dynamic.put("ray.address", bootstrapAddress);
    dynamic.put("ray.raylet.startup-token", startupToken);
    Config toRender = ConfigFactory.parseMap(dynamic).withFallback(config);
    return toRender.root().render(ConfigRenderOptions.concise());
  }

  private void updateSessionDir(String sessionDir) {
    // session dir
    if (config.hasPath("ray.session-dir")) {
      sessionDir = config.getString("ray.session-dir");
    }
    if (sessionDir != null) {
      sessionDir = removeTrailingSlash(sessionDir);
    }
    this.sessionDir = sessionDir;

    // Log dir.
    String localLogDir = null;
    if (config.hasPath("ray.logging.dir")) {
      localLogDir = removeTrailingSlash(config.getString("ray.logging.dir"));
    }
    if (Strings.isNullOrEmpty(localLogDir)) {
      logDir = String.format("%s/logs", sessionDir);
    } else {
      logDir = localLogDir;
    }
  }

  /**
   * Create a RayConfig by reading configuration in the following order: 1. System properties. 2.
   * `ray.conf` file. 3. `ray.default.conf` file.
   */
  public static RayConfig create() {
    ConfigFactory.invalidateCaches();
    Config config = ConfigFactory.systemProperties();
    String configPath = System.getProperty("ray.config-file");
    if (Strings.isNullOrEmpty(configPath)) {
      config = config.withFallback(ConfigFactory.load(CUSTOM_CONFIG_FILE));
    } else {
      config = config.withFallback(ConfigFactory.parseFile(new File(configPath)));
    }
    config = config.withFallback(ConfigFactory.load(DEFAULT_CONFIG_FILE));
    return new RayConfig(config.withOnlyPath("ray"));
  }
}
>>>>>>> 19672688
<|MERGE_RESOLUTION|>--- conflicted
+++ resolved
@@ -1,614 +1,312 @@
-<<<<<<< HEAD
-package io.ray.runtime.config;
-
-import com.google.common.base.Preconditions;
-import com.google.common.base.Strings;
-import com.google.common.collect.ImmutableMap;
-import com.typesafe.config.Config;
-import com.typesafe.config.ConfigException;
-import com.typesafe.config.ConfigFactory;
-import com.typesafe.config.ConfigRenderOptions;
-import com.typesafe.config.ConfigValue;
-import io.ray.api.id.JobId;
-import io.ray.runtime.generated.Common.WorkerType;
-import io.ray.runtime.util.NetworkUtil;
-import java.io.File;
-import java.util.ArrayList;
-import java.util.Arrays;
-import java.util.HashMap;
-import java.util.List;
-import java.util.Map;
-import java.util.UUID;
-import org.apache.commons.lang3.StringUtils;
-
-/** Configurations of Ray runtime. See `ray.default.conf` for the meaning of each field. */
-public class RayConfig {
-
-  public static final String DEFAULT_CONFIG_FILE = "ray.default.conf";
-  public static final String CUSTOM_CONFIG_FILE = "ray.conf";
-
-  private Config config;
-
-  /** IP of this node. if not provided, IP will be automatically detected. */
-  public final String nodeIp;
-
-  public final WorkerType workerMode;
-  public final RunMode runMode;
-  private JobId jobId;
-  public String sessionDir;
-  public String logDir;
-
-  private String redisAddress;
-  public final String redisPassword;
-
-  // RPC socket name of object store.
-  public String objectStoreSocketName;
-
-  // RPC socket name of Raylet.
-  public String rayletSocketName;
-  // Listening port for node manager.
-  public int nodeManagerPort;
-
-  public int startupToken;
-
-  public static class LoggerConf {
-    public final String loggerName;
-    public final String fileName;
-    public final String pattern;
-
-    public LoggerConf(String loggerName, String fileName, String pattern) {
-      this.loggerName = loggerName;
-      this.fileName = fileName;
-      this.pattern = pattern;
-    }
-  }
-
-  public final List<LoggerConf> loggers;
-
-  public final List<String> codeSearchPath;
-
-  public final List<String> headArgs;
-
-  public final int numWorkersPerProcess;
-
-  public final String namespace;
-
-  public final List<String> jvmOptionsForJavaWorker;
-  public final Map<String, String> workerEnv;
-
-  private void validate() {
-    if (workerMode == WorkerType.WORKER) {
-      Preconditions.checkArgument(
-          redisAddress != null, "Redis address must be set in worker mode.");
-    }
-  }
-
-  private String removeTrailingSlash(String path) {
-    if (path.endsWith("/")) {
-      return path.substring(0, path.length() - 1);
-    } else {
-      return path;
-    }
-  }
-
-  public RayConfig(Config config) {
-    this.config = config;
-    // Worker mode.
-    WorkerType localWorkerMode;
-    try {
-      localWorkerMode = config.getEnum(WorkerType.class, "ray.worker.mode");
-    } catch (ConfigException.Missing e) {
-      localWorkerMode = WorkerType.DRIVER;
-    }
-    workerMode = localWorkerMode;
-    boolean isDriver = workerMode == WorkerType.DRIVER;
-    // Run mode.
-    if (config.hasPath("ray.local-mode")) {
-      runMode = config.getBoolean("ray.local-mode") ? RunMode.SINGLE_PROCESS : RunMode.CLUSTER;
-    } else {
-      runMode = config.getEnum(RunMode.class, "ray.run-mode");
-    }
-    // Node ip.
-    if (config.hasPath("ray.node-ip")) {
-      nodeIp = config.getString("ray.node-ip");
-    } else {
-      nodeIp = NetworkUtil.getIpAddress(null);
-    }
-    // Job id.
-    String jobId = config.getString("ray.job.id");
-    if (!jobId.isEmpty()) {
-      this.jobId = JobId.fromHexString(jobId);
-    } else {
-      this.jobId = JobId.NIL;
-    }
-
-    // Namespace of this job.
-    String localNamespace = config.getString("ray.job.namespace");
-    if (workerMode == WorkerType.DRIVER) {
-      namespace =
-          StringUtils.isEmpty(localNamespace) ? UUID.randomUUID().toString() : localNamespace;
-    } else {
-      /// We shouldn't set it for worker.
-      namespace = null;
-    }
-
-    // jvm options for java workers of this job.
-    jvmOptionsForJavaWorker = config.getStringList("ray.job.jvm-options");
-
-    ImmutableMap.Builder<String, String> workerEnvBuilder = ImmutableMap.builder();
-    Config workerEnvConfig = config.getConfig("ray.job.worker-env");
-    if (workerEnvConfig != null) {
-      for (Map.Entry<String, ConfigValue> entry : workerEnvConfig.entrySet()) {
-        workerEnvBuilder.put(entry.getKey(), workerEnvConfig.getString(entry.getKey()));
-      }
-    }
-    workerEnv = workerEnvBuilder.build();
-    updateSessionDir(null);
-
-    // Object store socket name.
-    if (config.hasPath("ray.object-store.socket-name")) {
-      objectStoreSocketName = config.getString("ray.object-store.socket-name");
-    }
-
-    // Raylet socket name.
-    if (config.hasPath("ray.raylet.socket-name")) {
-      rayletSocketName = config.getString("ray.raylet.socket-name");
-    }
-
-    // Redis configurations.
-    String redisAddress = config.getString("ray.address");
-    if (StringUtils.isNotBlank(redisAddress)) {
-      setRedisAddress(redisAddress);
-    } else {
-      // We need to start gcs using `RunManager` for local cluster
-      this.redisAddress = null;
-    }
-
-    redisPassword = config.getString("ray.redis.password");
-    // Raylet node manager port.
-    if (config.hasPath("ray.raylet.node-manager-port")) {
-      nodeManagerPort = config.getInt("ray.raylet.node-manager-port");
-    } else {
-      Preconditions.checkState(
-          workerMode != WorkerType.WORKER,
-          "Worker started by raylet should accept the node manager port from raylet.");
-    }
-
-    // Job code search path.
-    String codeSearchPathString = null;
-    if (config.hasPath("ray.job.code-search-path")) {
-      codeSearchPathString = config.getString("ray.job.code-search-path");
-    }
-    if (StringUtils.isEmpty(codeSearchPathString)) {
-      codeSearchPathString = System.getProperty("java.class.path");
-    }
-    codeSearchPath = Arrays.asList(codeSearchPathString.split(":"));
-
-    numWorkersPerProcess = config.getInt("ray.job.num-java-workers-per-process");
-
-    startupToken = config.getInt("ray.raylet.startup-token");
-
-    {
-      loggers = new ArrayList<>();
-      List<Config> loggerConfigs = (List<Config>) config.getConfigList("ray.logging.loggers");
-      for (Config loggerConfig : loggerConfigs) {
-        Preconditions.checkState(loggerConfig.hasPath("name"));
-        Preconditions.checkState(loggerConfig.hasPath("file-name"));
-        final String name = loggerConfig.getString("name");
-        final String fileName = loggerConfig.getString("file-name");
-        final String pattern =
-            loggerConfig.hasPath("pattern") ? loggerConfig.getString("pattern") : "";
-        loggers.add(new LoggerConf(name, fileName, pattern));
-      }
-    }
-
-    headArgs = config.getStringList("ray.head-args");
-
-    // Validate config.
-    validate();
-  }
-
-  public void setRedisAddress(String redisAddress) {
-    Preconditions.checkNotNull(redisAddress);
-    Preconditions.checkState(this.redisAddress == null, "Redis address was already set");
-
-    this.redisAddress = redisAddress;
-  }
-
-  public String getRedisAddress() {
-    return redisAddress;
-  }
-
-  public void setJobId(JobId jobId) {
-    this.jobId = jobId;
-  }
-
-  public JobId getJobId() {
-    return this.jobId;
-  }
-
-  public int getNodeManagerPort() {
-    return nodeManagerPort;
-  }
-
-  public int getStartupToken() {
-    return startupToken;
-  }
-
-  public void setSessionDir(String sessionDir) {
-    updateSessionDir(sessionDir);
-  }
-
-  public Config getInternalConfig() {
-    return config;
-  }
-
-  /** Renders the config value as a HOCON string. */
-  @Override
-  public String toString() {
-    // These items might be dynamically generated or mutated at runtime.
-    // Explicitly include them.
-    Map<String, Object> dynamic = new HashMap<>();
-    dynamic.put("ray.session-dir", sessionDir);
-    dynamic.put("ray.raylet.socket-name", rayletSocketName);
-    dynamic.put("ray.object-store.socket-name", objectStoreSocketName);
-    dynamic.put("ray.raylet.node-manager-port", nodeManagerPort);
-    dynamic.put("ray.address", redisAddress);
-    dynamic.put("ray.raylet.startup-token", startupToken);
-    Config toRender = ConfigFactory.parseMap(dynamic).withFallback(config);
-    return toRender.root().render(ConfigRenderOptions.concise());
-  }
-
-  private void updateSessionDir(String sessionDir) {
-    // session dir
-    if (config.hasPath("ray.session-dir")) {
-      sessionDir = config.getString("ray.session-dir");
-    }
-    if (sessionDir != null) {
-      sessionDir = removeTrailingSlash(sessionDir);
-    }
-    this.sessionDir = sessionDir;
-
-    // Log dir.
-    String localLogDir = null;
-    if (config.hasPath("ray.logging.dir")) {
-      localLogDir = removeTrailingSlash(config.getString("ray.logging.dir"));
-    }
-    if (Strings.isNullOrEmpty(localLogDir)) {
-      logDir = String.format("%s/logs", sessionDir);
-    } else {
-      logDir = localLogDir;
-    }
-  }
-
-  /**
-   * Create a RayConfig by reading configuration in the following order: 1. System properties. 2.
-   * `ray.conf` file. 3. `ray.default.conf` file.
-   */
-  public static RayConfig create() {
-    ConfigFactory.invalidateCaches();
-    Config config = ConfigFactory.systemProperties();
-    String configPath = System.getProperty("ray.config-file");
-    if (Strings.isNullOrEmpty(configPath)) {
-      config = config.withFallback(ConfigFactory.load(CUSTOM_CONFIG_FILE));
-    } else {
-      config = config.withFallback(ConfigFactory.parseFile(new File(configPath)));
-    }
-    config = config.withFallback(ConfigFactory.load(DEFAULT_CONFIG_FILE));
-    return new RayConfig(config.withOnlyPath("ray"));
-  }
-}
-=======
-package io.ray.runtime.config;
-
-import com.google.common.base.Preconditions;
-import com.google.common.base.Strings;
-import com.google.common.collect.ImmutableMap;
-import com.typesafe.config.Config;
-import com.typesafe.config.ConfigException;
-import com.typesafe.config.ConfigFactory;
-import com.typesafe.config.ConfigRenderOptions;
-import com.typesafe.config.ConfigValue;
-import io.ray.api.id.JobId;
-import io.ray.api.options.ActorLifetime;
-import io.ray.runtime.generated.Common.WorkerType;
-import io.ray.runtime.util.NetworkUtil;
-import java.io.File;
-import java.util.ArrayList;
-import java.util.Arrays;
-import java.util.HashMap;
-import java.util.List;
-import java.util.Map;
-import java.util.UUID;
-import org.apache.commons.lang3.StringUtils;
-import org.apache.commons.lang3.SystemUtils;
-
-/** Configurations of Ray runtime. See `ray.default.conf` for the meaning of each field. */
-public class RayConfig {
-
-  public static final String DEFAULT_CONFIG_FILE = "ray.default.conf";
-  public static final String CUSTOM_CONFIG_FILE = "ray.conf";
-
-  private Config config;
-
-  /** IP of this node. if not provided, IP will be automatically detected. */
-  public final String nodeIp;
-
-  public final WorkerType workerMode;
-  public final RunMode runMode;
-  private JobId jobId;
-  public String sessionDir;
-  public String logDir;
-
-  private String bootstrapAddress;
-  public final String redisPassword;
-
-  // RPC socket name of object store.
-  public String objectStoreSocketName;
-
-  // RPC socket name of Raylet.
-  public String rayletSocketName;
-  // Listening port for node manager.
-  public int nodeManagerPort;
-
-  public int startupToken;
-
-  public final ActorLifetime defaultActorLifetime;
-
-  public static class LoggerConf {
-    public final String loggerName;
-    public final String fileName;
-    public final String pattern;
-
-    public LoggerConf(String loggerName, String fileName, String pattern) {
-      this.loggerName = loggerName;
-      this.fileName = fileName;
-      this.pattern = pattern;
-    }
-  }
-
-  public final List<LoggerConf> loggers;
-
-  public final List<String> codeSearchPath;
-
-  public final List<String> headArgs;
-
-  public final int numWorkersPerProcess;
-
-  public final String namespace;
-
-  public final List<String> jvmOptionsForJavaWorker;
-  public final Map<String, String> workerEnv;
-
-  private void validate() {
-    if (workerMode == WorkerType.WORKER) {
-      Preconditions.checkArgument(
-          bootstrapAddress != null, "Bootstrap address must be set in worker mode.");
-    }
-  }
-
-  private String removeTrailingSlash(String path) {
-    if (path.endsWith("/")) {
-      return path.substring(0, path.length() - 1);
-    } else {
-      return path;
-    }
-  }
-
-  public RayConfig(Config config) {
-    this.config = config;
-    // Worker mode.
-    WorkerType localWorkerMode;
-    try {
-      localWorkerMode = config.getEnum(WorkerType.class, "ray.worker.mode");
-    } catch (ConfigException.Missing e) {
-      localWorkerMode = WorkerType.DRIVER;
-    }
-    workerMode = localWorkerMode;
-    boolean isDriver = workerMode == WorkerType.DRIVER;
-    // Run mode.
-    if (config.hasPath("ray.local-mode")) {
-      runMode = config.getBoolean("ray.local-mode") ? RunMode.SINGLE_PROCESS : RunMode.CLUSTER;
-    } else {
-      runMode = config.getEnum(RunMode.class, "ray.run-mode");
-    }
-    // Node ip.
-    if (config.hasPath("ray.node-ip")) {
-      nodeIp = config.getString("ray.node-ip");
-    } else {
-      if (SystemUtils.IS_OS_LINUX) {
-        nodeIp = NetworkUtil.getIpAddress(null);
-      } else {
-        /// We use a localhost on MacOS or Windows to avid security popups.
-        /// See the related issue https://github.com/ray-project/ray/issues/18730
-        nodeIp = NetworkUtil.localhostIp();
-      }
-    }
-
-    // Job id.
-    String jobId = config.getString("ray.job.id");
-    if (!jobId.isEmpty()) {
-      this.jobId = JobId.fromHexString(jobId);
-    } else {
-      this.jobId = JobId.NIL;
-    }
-
-    // Namespace of this job.
-    String localNamespace = config.getString("ray.job.namespace");
-    if (workerMode == WorkerType.DRIVER) {
-      namespace =
-          StringUtils.isEmpty(localNamespace) ? UUID.randomUUID().toString() : localNamespace;
-    } else {
-      /// We shouldn't set it for worker.
-      namespace = null;
-    }
-
-    defaultActorLifetime = config.getEnum(ActorLifetime.class, "ray.job.default-actor-lifetime");
-    Preconditions.checkState(defaultActorLifetime != null);
-
-    // jvm options for java workers of this job.
-    jvmOptionsForJavaWorker = config.getStringList("ray.job.jvm-options");
-
-    ImmutableMap.Builder<String, String> workerEnvBuilder = ImmutableMap.builder();
-    Config workerEnvConfig = config.getConfig("ray.job.worker-env");
-    if (workerEnvConfig != null) {
-      for (Map.Entry<String, ConfigValue> entry : workerEnvConfig.entrySet()) {
-        workerEnvBuilder.put(entry.getKey(), workerEnvConfig.getString(entry.getKey()));
-      }
-    }
-    workerEnv = workerEnvBuilder.build();
-    updateSessionDir(null);
-
-    // Object store socket name.
-    if (config.hasPath("ray.object-store.socket-name")) {
-      objectStoreSocketName = config.getString("ray.object-store.socket-name");
-    }
-
-    // Raylet socket name.
-    if (config.hasPath("ray.raylet.socket-name")) {
-      rayletSocketName = config.getString("ray.raylet.socket-name");
-    }
-
-    // Bootstrap configurations.
-    String bootstrapAddress = config.getString("ray.address");
-    if (StringUtils.isNotBlank(bootstrapAddress)) {
-      setBootstrapAddress(bootstrapAddress);
-    } else {
-      // We need to start gcs using `RunManager` for local cluster
-      this.bootstrapAddress = null;
-    }
-
-    redisPassword = config.getString("ray.redis.password");
-    // Raylet node manager port.
-    if (config.hasPath("ray.raylet.node-manager-port")) {
-      nodeManagerPort = config.getInt("ray.raylet.node-manager-port");
-    } else {
-      Preconditions.checkState(
-          workerMode != WorkerType.WORKER,
-          "Worker started by raylet should accept the node manager port from raylet.");
-    }
-
-    // Job code search path.
-    String codeSearchPathString = null;
-    if (config.hasPath("ray.job.code-search-path")) {
-      codeSearchPathString = config.getString("ray.job.code-search-path");
-    }
-    if (StringUtils.isEmpty(codeSearchPathString)) {
-      codeSearchPathString = System.getProperty("java.class.path");
-    }
-    codeSearchPath = Arrays.asList(codeSearchPathString.split(":"));
-
-    numWorkersPerProcess = config.getInt("ray.job.num-java-workers-per-process");
-
-    startupToken = config.getInt("ray.raylet.startup-token");
-
-    {
-      loggers = new ArrayList<>();
-      List<Config> loggerConfigs = (List<Config>) config.getConfigList("ray.logging.loggers");
-      for (Config loggerConfig : loggerConfigs) {
-        Preconditions.checkState(loggerConfig.hasPath("name"));
-        Preconditions.checkState(loggerConfig.hasPath("file-name"));
-        final String name = loggerConfig.getString("name");
-        final String fileName = loggerConfig.getString("file-name");
-        final String pattern =
-            loggerConfig.hasPath("pattern") ? loggerConfig.getString("pattern") : "";
-        loggers.add(new LoggerConf(name, fileName, pattern));
-      }
-    }
-
-    headArgs = config.getStringList("ray.head-args");
-
-    // Validate config.
-    validate();
-  }
-
-  public void setBootstrapAddress(String bootstrapAddress) {
-    Preconditions.checkNotNull(bootstrapAddress);
-    Preconditions.checkState(this.bootstrapAddress == null, "Bootstrap address was already set");
-    this.bootstrapAddress = bootstrapAddress;
-  }
-
-  public String getBootstrapAddress() {
-    return this.bootstrapAddress;
-  }
-
-  public void setJobId(JobId jobId) {
-    this.jobId = jobId;
-  }
-
-  public JobId getJobId() {
-    return this.jobId;
-  }
-
-  public int getNodeManagerPort() {
-    return nodeManagerPort;
-  }
-
-  public int getStartupToken() {
-    return startupToken;
-  }
-
-  public void setSessionDir(String sessionDir) {
-    updateSessionDir(sessionDir);
-  }
-
-  public Config getInternalConfig() {
-    return config;
-  }
-
-  /** Renders the config value as a HOCON string. */
-  @Override
-  public String toString() {
-    // These items might be dynamically generated or mutated at runtime.
-    // Explicitly include them.
-    Map<String, Object> dynamic = new HashMap<>();
-    dynamic.put("ray.session-dir", sessionDir);
-    dynamic.put("ray.raylet.socket-name", rayletSocketName);
-    dynamic.put("ray.object-store.socket-name", objectStoreSocketName);
-    dynamic.put("ray.raylet.node-manager-port", nodeManagerPort);
-    dynamic.put("ray.address", bootstrapAddress);
-    dynamic.put("ray.raylet.startup-token", startupToken);
-    Config toRender = ConfigFactory.parseMap(dynamic).withFallback(config);
-    return toRender.root().render(ConfigRenderOptions.concise());
-  }
-
-  private void updateSessionDir(String sessionDir) {
-    // session dir
-    if (config.hasPath("ray.session-dir")) {
-      sessionDir = config.getString("ray.session-dir");
-    }
-    if (sessionDir != null) {
-      sessionDir = removeTrailingSlash(sessionDir);
-    }
-    this.sessionDir = sessionDir;
-
-    // Log dir.
-    String localLogDir = null;
-    if (config.hasPath("ray.logging.dir")) {
-      localLogDir = removeTrailingSlash(config.getString("ray.logging.dir"));
-    }
-    if (Strings.isNullOrEmpty(localLogDir)) {
-      logDir = String.format("%s/logs", sessionDir);
-    } else {
-      logDir = localLogDir;
-    }
-  }
-
-  /**
-   * Create a RayConfig by reading configuration in the following order: 1. System properties. 2.
-   * `ray.conf` file. 3. `ray.default.conf` file.
-   */
-  public static RayConfig create() {
-    ConfigFactory.invalidateCaches();
-    Config config = ConfigFactory.systemProperties();
-    String configPath = System.getProperty("ray.config-file");
-    if (Strings.isNullOrEmpty(configPath)) {
-      config = config.withFallback(ConfigFactory.load(CUSTOM_CONFIG_FILE));
-    } else {
-      config = config.withFallback(ConfigFactory.parseFile(new File(configPath)));
-    }
-    config = config.withFallback(ConfigFactory.load(DEFAULT_CONFIG_FILE));
-    return new RayConfig(config.withOnlyPath("ray"));
-  }
-}
->>>>>>> 19672688
+package io.ray.runtime.config;
+
+import com.google.common.base.Preconditions;
+import com.google.common.base.Strings;
+import com.google.common.collect.ImmutableMap;
+import com.typesafe.config.Config;
+import com.typesafe.config.ConfigException;
+import com.typesafe.config.ConfigFactory;
+import com.typesafe.config.ConfigRenderOptions;
+import com.typesafe.config.ConfigValue;
+import io.ray.api.id.JobId;
+import io.ray.api.options.ActorLifetime;
+import io.ray.runtime.generated.Common.WorkerType;
+import io.ray.runtime.util.NetworkUtil;
+import java.io.File;
+import java.util.ArrayList;
+import java.util.Arrays;
+import java.util.HashMap;
+import java.util.List;
+import java.util.Map;
+import java.util.UUID;
+import org.apache.commons.lang3.StringUtils;
+import org.apache.commons.lang3.SystemUtils;
+
+/** Configurations of Ray runtime. See `ray.default.conf` for the meaning of each field. */
+public class RayConfig {
+
+  public static final String DEFAULT_CONFIG_FILE = "ray.default.conf";
+  public static final String CUSTOM_CONFIG_FILE = "ray.conf";
+
+  private Config config;
+
+  /** IP of this node. if not provided, IP will be automatically detected. */
+  public final String nodeIp;
+
+  public final WorkerType workerMode;
+  public final RunMode runMode;
+  private JobId jobId;
+  public String sessionDir;
+  public String logDir;
+
+  private String bootstrapAddress;
+  public final String redisPassword;
+
+  // RPC socket name of object store.
+  public String objectStoreSocketName;
+
+  // RPC socket name of Raylet.
+  public String rayletSocketName;
+  // Listening port for node manager.
+  public int nodeManagerPort;
+
+  public int startupToken;
+
+  public final ActorLifetime defaultActorLifetime;
+
+  public static class LoggerConf {
+    public final String loggerName;
+    public final String fileName;
+    public final String pattern;
+
+    public LoggerConf(String loggerName, String fileName, String pattern) {
+      this.loggerName = loggerName;
+      this.fileName = fileName;
+      this.pattern = pattern;
+    }
+  }
+
+  public final List<LoggerConf> loggers;
+
+  public final List<String> codeSearchPath;
+
+  public final List<String> headArgs;
+
+  public final int numWorkersPerProcess;
+
+  public final String namespace;
+
+  public final List<String> jvmOptionsForJavaWorker;
+  public final Map<String, String> workerEnv;
+
+  private void validate() {
+    if (workerMode == WorkerType.WORKER) {
+      Preconditions.checkArgument(
+          bootstrapAddress != null, "Bootstrap address must be set in worker mode.");
+    }
+  }
+
+  private String removeTrailingSlash(String path) {
+    if (path.endsWith("/")) {
+      return path.substring(0, path.length() - 1);
+    } else {
+      return path;
+    }
+  }
+
+  public RayConfig(Config config) {
+    this.config = config;
+    // Worker mode.
+    WorkerType localWorkerMode;
+    try {
+      localWorkerMode = config.getEnum(WorkerType.class, "ray.worker.mode");
+    } catch (ConfigException.Missing e) {
+      localWorkerMode = WorkerType.DRIVER;
+    }
+    workerMode = localWorkerMode;
+    boolean isDriver = workerMode == WorkerType.DRIVER;
+    // Run mode.
+    if (config.hasPath("ray.local-mode")) {
+      runMode = config.getBoolean("ray.local-mode") ? RunMode.SINGLE_PROCESS : RunMode.CLUSTER;
+    } else {
+      runMode = config.getEnum(RunMode.class, "ray.run-mode");
+    }
+    // Node ip.
+    if (config.hasPath("ray.node-ip")) {
+      nodeIp = config.getString("ray.node-ip");
+    } else {
+      if (SystemUtils.IS_OS_LINUX) {
+        nodeIp = NetworkUtil.getIpAddress(null);
+      } else {
+        /// We use a localhost on MacOS or Windows to avid security popups.
+        /// See the related issue https://github.com/ray-project/ray/issues/18730
+        nodeIp = NetworkUtil.localhostIp();
+      }
+    }
+
+    // Job id.
+    String jobId = config.getString("ray.job.id");
+    if (!jobId.isEmpty()) {
+      this.jobId = JobId.fromHexString(jobId);
+    } else {
+      this.jobId = JobId.NIL;
+    }
+
+    // Namespace of this job.
+    String localNamespace = config.getString("ray.job.namespace");
+    if (workerMode == WorkerType.DRIVER) {
+      namespace =
+          StringUtils.isEmpty(localNamespace) ? UUID.randomUUID().toString() : localNamespace;
+    } else {
+      /// We shouldn't set it for worker.
+      namespace = null;
+    }
+
+    defaultActorLifetime = config.getEnum(ActorLifetime.class, "ray.job.default-actor-lifetime");
+    Preconditions.checkState(defaultActorLifetime != null);
+
+    // jvm options for java workers of this job.
+    jvmOptionsForJavaWorker = config.getStringList("ray.job.jvm-options");
+
+    ImmutableMap.Builder<String, String> workerEnvBuilder = ImmutableMap.builder();
+    Config workerEnvConfig = config.getConfig("ray.job.worker-env");
+    if (workerEnvConfig != null) {
+      for (Map.Entry<String, ConfigValue> entry : workerEnvConfig.entrySet()) {
+        workerEnvBuilder.put(entry.getKey(), workerEnvConfig.getString(entry.getKey()));
+      }
+    }
+    workerEnv = workerEnvBuilder.build();
+    updateSessionDir(null);
+
+    // Object store socket name.
+    if (config.hasPath("ray.object-store.socket-name")) {
+      objectStoreSocketName = config.getString("ray.object-store.socket-name");
+    }
+
+    // Raylet socket name.
+    if (config.hasPath("ray.raylet.socket-name")) {
+      rayletSocketName = config.getString("ray.raylet.socket-name");
+    }
+
+    // Bootstrap configurations.
+    String bootstrapAddress = config.getString("ray.address");
+    if (StringUtils.isNotBlank(bootstrapAddress)) {
+      setBootstrapAddress(bootstrapAddress);
+    } else {
+      // We need to start gcs using `RunManager` for local cluster
+      this.bootstrapAddress = null;
+    }
+
+    redisPassword = config.getString("ray.redis.password");
+    // Raylet node manager port.
+    if (config.hasPath("ray.raylet.node-manager-port")) {
+      nodeManagerPort = config.getInt("ray.raylet.node-manager-port");
+    } else {
+      Preconditions.checkState(
+          workerMode != WorkerType.WORKER,
+          "Worker started by raylet should accept the node manager port from raylet.");
+    }
+
+    // Job code search path.
+    String codeSearchPathString = null;
+    if (config.hasPath("ray.job.code-search-path")) {
+      codeSearchPathString = config.getString("ray.job.code-search-path");
+    }
+    if (StringUtils.isEmpty(codeSearchPathString)) {
+      codeSearchPathString = System.getProperty("java.class.path");
+    }
+    codeSearchPath = Arrays.asList(codeSearchPathString.split(":"));
+
+    numWorkersPerProcess = config.getInt("ray.job.num-java-workers-per-process");
+
+    startupToken = config.getInt("ray.raylet.startup-token");
+
+    {
+      loggers = new ArrayList<>();
+      List<Config> loggerConfigs = (List<Config>) config.getConfigList("ray.logging.loggers");
+      for (Config loggerConfig : loggerConfigs) {
+        Preconditions.checkState(loggerConfig.hasPath("name"));
+        Preconditions.checkState(loggerConfig.hasPath("file-name"));
+        final String name = loggerConfig.getString("name");
+        final String fileName = loggerConfig.getString("file-name");
+        final String pattern =
+            loggerConfig.hasPath("pattern") ? loggerConfig.getString("pattern") : "";
+        loggers.add(new LoggerConf(name, fileName, pattern));
+      }
+    }
+
+    headArgs = config.getStringList("ray.head-args");
+
+    // Validate config.
+    validate();
+  }
+
+  public void setBootstrapAddress(String bootstrapAddress) {
+    Preconditions.checkNotNull(bootstrapAddress);
+    Preconditions.checkState(this.bootstrapAddress == null, "Bootstrap address was already set");
+    this.bootstrapAddress = bootstrapAddress;
+  }
+
+  public String getBootstrapAddress() {
+    return this.bootstrapAddress;
+  }
+
+  public void setJobId(JobId jobId) {
+    this.jobId = jobId;
+  }
+
+  public JobId getJobId() {
+    return this.jobId;
+  }
+
+  public int getNodeManagerPort() {
+    return nodeManagerPort;
+  }
+
+  public int getStartupToken() {
+    return startupToken;
+  }
+
+  public void setSessionDir(String sessionDir) {
+    updateSessionDir(sessionDir);
+  }
+
+  public Config getInternalConfig() {
+    return config;
+  }
+
+  /** Renders the config value as a HOCON string. */
+  @Override
+  public String toString() {
+    // These items might be dynamically generated or mutated at runtime.
+    // Explicitly include them.
+    Map<String, Object> dynamic = new HashMap<>();
+    dynamic.put("ray.session-dir", sessionDir);
+    dynamic.put("ray.raylet.socket-name", rayletSocketName);
+    dynamic.put("ray.object-store.socket-name", objectStoreSocketName);
+    dynamic.put("ray.raylet.node-manager-port", nodeManagerPort);
+    dynamic.put("ray.address", bootstrapAddress);
+    dynamic.put("ray.raylet.startup-token", startupToken);
+    Config toRender = ConfigFactory.parseMap(dynamic).withFallback(config);
+    return toRender.root().render(ConfigRenderOptions.concise());
+  }
+
+  private void updateSessionDir(String sessionDir) {
+    // session dir
+    if (config.hasPath("ray.session-dir")) {
+      sessionDir = config.getString("ray.session-dir");
+    }
+    if (sessionDir != null) {
+      sessionDir = removeTrailingSlash(sessionDir);
+    }
+    this.sessionDir = sessionDir;
+
+    // Log dir.
+    String localLogDir = null;
+    if (config.hasPath("ray.logging.dir")) {
+      localLogDir = removeTrailingSlash(config.getString("ray.logging.dir"));
+    }
+    if (Strings.isNullOrEmpty(localLogDir)) {
+      logDir = String.format("%s/logs", sessionDir);
+    } else {
+      logDir = localLogDir;
+    }
+  }
+
+  /**
+   * Create a RayConfig by reading configuration in the following order: 1. System properties. 2.
+   * `ray.conf` file. 3. `ray.default.conf` file.
+   */
+  public static RayConfig create() {
+    ConfigFactory.invalidateCaches();
+    Config config = ConfigFactory.systemProperties();
+    String configPath = System.getProperty("ray.config-file");
+    if (Strings.isNullOrEmpty(configPath)) {
+      config = config.withFallback(ConfigFactory.load(CUSTOM_CONFIG_FILE));
+    } else {
+      config = config.withFallback(ConfigFactory.parseFile(new File(configPath)));
+    }
+    config = config.withFallback(ConfigFactory.load(DEFAULT_CONFIG_FILE));
+    return new RayConfig(config.withOnlyPath("ray"));
+  }
+}