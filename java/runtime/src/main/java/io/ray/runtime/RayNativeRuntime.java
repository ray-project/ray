--- conflicted
+++ resolved
@@ -1,600 +1,307 @@
-<<<<<<< HEAD
-package io.ray.runtime;
-
-import com.google.common.base.Preconditions;
-import com.google.protobuf.InvalidProtocolBufferException;
-import com.google.protobuf.util.JsonFormat;
-import com.google.protobuf.util.JsonFormat.Printer;
-import io.ray.api.BaseActorHandle;
-import io.ray.api.id.ActorId;
-import io.ray.api.id.JobId;
-import io.ray.api.id.UniqueId;
-import io.ray.api.runtimecontext.ResourceValue;
-import io.ray.runtime.config.RayConfig;
-import io.ray.runtime.context.NativeWorkerContext;
-import io.ray.runtime.exception.RayIntentionalSystemExitException;
-import io.ray.runtime.gcs.GcsClient;
-import io.ray.runtime.gcs.GcsClientOptions;
-import io.ray.runtime.generated.Common.WorkerType;
-import io.ray.runtime.generated.Gcs.GcsNodeInfo;
-import io.ray.runtime.generated.Gcs.JobConfig;
-import io.ray.runtime.generated.RuntimeEnvCommon.RuntimeEnv;
-import io.ray.runtime.generated.RuntimeEnvCommon.RuntimeEnvInfo;
-import io.ray.runtime.object.NativeObjectStore;
-import io.ray.runtime.runner.RunManager;
-import io.ray.runtime.task.NativeTaskExecutor;
-import io.ray.runtime.task.NativeTaskSubmitter;
-import io.ray.runtime.task.TaskExecutor;
-import io.ray.runtime.util.BinaryFileUtil;
-import io.ray.runtime.util.JniUtils;
-import java.util.List;
-import java.util.Map;
-import java.util.Optional;
-import java.util.concurrent.locks.Lock;
-import java.util.concurrent.locks.ReadWriteLock;
-import java.util.concurrent.locks.ReentrantReadWriteLock;
-import org.slf4j.Logger;
-import org.slf4j.LoggerFactory;
-
-/** Native runtime for cluster mode. */
-public final class RayNativeRuntime extends AbstractRayRuntime {
-
-  private static final Logger LOGGER = LoggerFactory.getLogger(RayNativeRuntime.class);
-
-  private boolean startRayHead = false;
-
-  /**
-   * In Java, GC runs in a standalone thread, and we can't control the exact timing of garbage
-   * collection. By using this lock, when {@link NativeObjectStore#nativeRemoveLocalReference} is
-   * executing, the core worker will not be shut down, therefore it guarantees some kind of
-   * thread-safety. Note that this guarantee only works for driver.
-   */
-  private final ReadWriteLock shutdownLock = new ReentrantReadWriteLock();
-
-  public RayNativeRuntime(RayConfig rayConfig) {
-    super(rayConfig);
-  }
-
-  private void updateSessionDir(GcsClient gcsClient) {
-    // Fetch session dir from GCS.
-    final String sessionDir = gcsClient.getInternalKV("@namespace_session:session_dir");
-    Preconditions.checkNotNull(sessionDir);
-    rayConfig.setSessionDir(sessionDir);
-  }
-
-  @Override
-  public void start() {
-    try {
-      if (rayConfig.workerMode == WorkerType.DRIVER && rayConfig.getRedisAddress() == null) {
-        // Set it to true before `RunManager.startRayHead` so `Ray.shutdown()` can still kill
-        // Ray processes even if `Ray.init()` failed.
-        startRayHead = true;
-        RunManager.startRayHead(rayConfig);
-      }
-      Preconditions.checkNotNull(rayConfig.getRedisAddress());
-
-      // In order to remove redis dependency in Java lang, we use a temp dir to load library
-      // instead of getting session dir from redis.
-      if (rayConfig.workerMode == WorkerType.DRIVER) {
-        String tmpDir = "/tmp/ray/".concat(String.valueOf(System.currentTimeMillis()));
-        JniUtils.loadLibrary(tmpDir, BinaryFileUtil.CORE_WORKER_JAVA_LIBRARY, true);
-        gcsClient = new GcsClient(rayConfig.getRedisAddress(), rayConfig.redisPassword);
-        updateSessionDir(gcsClient);
-        Preconditions.checkNotNull(rayConfig.sessionDir);
-      } else {
-        // Expose ray ABI symbols which may be depended by other shared
-        // libraries such as libstreaming_java.so.
-        // See BUILD.bazel:libcore_worker_library_java.so
-        Preconditions.checkNotNull(rayConfig.sessionDir);
-        JniUtils.loadLibrary(rayConfig.sessionDir, BinaryFileUtil.CORE_WORKER_JAVA_LIBRARY, true);
-        gcsClient = new GcsClient(rayConfig.getRedisAddress(), rayConfig.redisPassword);
-      }
-
-      if (rayConfig.workerMode == WorkerType.DRIVER) {
-        GcsNodeInfo nodeInfo = gcsClient.getNodeToConnectForDriver(rayConfig.nodeIp);
-        rayConfig.rayletSocketName = nodeInfo.getRayletSocketName();
-        rayConfig.objectStoreSocketName = nodeInfo.getObjectStoreSocketName();
-        rayConfig.nodeManagerPort = nodeInfo.getNodeManagerPort();
-      }
-
-      if (rayConfig.workerMode == WorkerType.DRIVER && rayConfig.getJobId() == JobId.NIL) {
-        rayConfig.setJobId(gcsClient.nextJobId());
-      }
-      int numWorkersPerProcess =
-          rayConfig.workerMode == WorkerType.DRIVER ? 1 : rayConfig.numWorkersPerProcess;
-
-      byte[] serializedJobConfig = null;
-      if (rayConfig.workerMode == WorkerType.DRIVER) {
-        JobConfig.Builder jobConfigBuilder =
-            JobConfig.newBuilder()
-                .setNumJavaWorkersPerProcess(rayConfig.numWorkersPerProcess)
-                .addAllJvmOptions(rayConfig.jvmOptionsForJavaWorker)
-                .addAllCodeSearchPath(rayConfig.codeSearchPath)
-                .setRayNamespace(rayConfig.namespace);
-        RuntimeEnvInfo.Builder runtimeEnvInfoBuilder = RuntimeEnvInfo.newBuilder();
-        if (!rayConfig.workerEnv.isEmpty()) {
-          // TODO(SongGuyang): Suppport complete runtime env interface for users.
-          // Set worker env to the serialized runtime env json.
-          RuntimeEnv.Builder runtimeEnvBuilder = RuntimeEnv.newBuilder();
-          runtimeEnvBuilder.putAllEnvVars(rayConfig.workerEnv);
-          Printer printer = JsonFormat.printer();
-          try {
-            runtimeEnvInfoBuilder.setSerializedRuntimeEnv(printer.print(runtimeEnvBuilder));
-          } catch (InvalidProtocolBufferException e) {
-            throw new RuntimeException(e);
-          }
-        } else {
-          runtimeEnvInfoBuilder.setSerializedRuntimeEnv("{}");
-        }
-        jobConfigBuilder.setRuntimeEnvInfo(runtimeEnvInfoBuilder.build());
-        serializedJobConfig = jobConfigBuilder.build().toByteArray();
-      }
-
-      nativeInitialize(
-          rayConfig.workerMode.getNumber(),
-          rayConfig.nodeIp,
-          rayConfig.getNodeManagerPort(),
-          rayConfig.workerMode == WorkerType.DRIVER ? System.getProperty("user.dir") : "",
-          rayConfig.objectStoreSocketName,
-          rayConfig.rayletSocketName,
-          (rayConfig.workerMode == WorkerType.DRIVER ? rayConfig.getJobId() : JobId.NIL).getBytes(),
-          new GcsClientOptions(rayConfig),
-          numWorkersPerProcess,
-          rayConfig.logDir,
-          serializedJobConfig,
-          rayConfig.getStartupToken());
-
-      taskExecutor = new NativeTaskExecutor(this);
-      workerContext = new NativeWorkerContext();
-      objectStore = new NativeObjectStore(workerContext, shutdownLock);
-      taskSubmitter = new NativeTaskSubmitter();
-
-      LOGGER.debug(
-          "RayNativeRuntime started with store {}, raylet {}",
-          rayConfig.objectStoreSocketName,
-          rayConfig.rayletSocketName);
-    } catch (Exception e) {
-      if (startRayHead) {
-        try {
-          RunManager.stopRay();
-        } catch (Exception e2) {
-          // Ignore
-        }
-      }
-      throw e;
-    }
-  }
-
-  @Override
-  public void shutdown() {
-    // `shutdown` won't be called concurrently, but the lock is also used in `NativeObjectStore`.
-    // When an object is garbage collected, the object will be unregistered from core worker.
-    // Since GC runs in a separate thread, we need to make sure that core worker is available
-    // when `NativeObjectStore` is accessing core worker in the GC thread.
-    Lock writeLock = shutdownLock.writeLock();
-    writeLock.lock();
-    try {
-      if (rayConfig.workerMode == WorkerType.DRIVER) {
-        nativeShutdown();
-        if (startRayHead) {
-          startRayHead = false;
-          RunManager.stopRay();
-        }
-      }
-      if (null != gcsClient) {
-        gcsClient.destroy();
-        gcsClient = null;
-      }
-      LOGGER.debug("RayNativeRuntime shutdown");
-    } finally {
-      writeLock.unlock();
-    }
-  }
-
-  @SuppressWarnings("unchecked")
-  @Override
-  public <T extends BaseActorHandle> Optional<T> getActor(String name, String namespace) {
-    if (name.isEmpty()) {
-      return Optional.empty();
-    }
-    byte[] actorIdBytes = nativeGetActorIdOfNamedActor(name, namespace);
-    ActorId actorId = ActorId.fromBytes(actorIdBytes);
-    if (actorId.isNil()) {
-      return Optional.empty();
-    } else {
-      return Optional.of((T) getActorHandle(actorId));
-    }
-  }
-
-  @Override
-  public void killActor(BaseActorHandle actor, boolean noRestart) {
-    nativeKillActor(actor.getId().getBytes(), noRestart);
-  }
-
-  @Override
-  public Object getAsyncContext() {
-    return new AsyncContext(
-        workerContext.getCurrentWorkerId(), workerContext.getCurrentClassLoader());
-  }
-
-  @Override
-  public void setAsyncContext(Object asyncContext) {
-    nativeSetCoreWorker(((AsyncContext) asyncContext).workerId.getBytes());
-    workerContext.setCurrentClassLoader(((AsyncContext) asyncContext).currentClassLoader);
-    super.setAsyncContext(asyncContext);
-  }
-
-  @Override
-  public void exitActor() {
-    if (rayConfig.workerMode != WorkerType.WORKER || runtimeContext.getCurrentActorId().isNil()) {
-      throw new RuntimeException("This shouldn't be called on a non-actor worker.");
-    }
-    LOGGER.info("Actor {} is exiting.", runtimeContext.getCurrentActorId());
-    throw new RayIntentionalSystemExitException(
-        String.format("Actor %s is exiting.", runtimeContext.getCurrentActorId()));
-  }
-
-  @Override
-  public void run() {
-    Preconditions.checkState(rayConfig.workerMode == WorkerType.WORKER);
-    nativeRunTaskExecutor(taskExecutor);
-  }
-
-  @Override
-  public Map<String, List<ResourceValue>> getAvailableResourceIds() {
-    return nativeGetResourceIds();
-  }
-
-  @Override
-  public String getNamespace() {
-    return nativeGetNamespace();
-  }
-
-  private static native void nativeInitialize(
-      int workerMode,
-      String ndoeIpAddress,
-      int nodeManagerPort,
-      String driverName,
-      String storeSocket,
-      String rayletSocket,
-      byte[] jobId,
-      GcsClientOptions gcsClientOptions,
-      int numWorkersPerProcess,
-      String logDir,
-      byte[] serializedJobConfig,
-      int startupToken);
-
-  private static native void nativeRunTaskExecutor(TaskExecutor taskExecutor);
-
-  private static native void nativeShutdown();
-
-  private static native void nativeKillActor(byte[] actorId, boolean noRestart);
-
-  private static native byte[] nativeGetActorIdOfNamedActor(String actorName, String namespace);
-
-  private static native void nativeSetCoreWorker(byte[] workerId);
-
-  private static native Map<String, List<ResourceValue>> nativeGetResourceIds();
-
-  private static native String nativeGetNamespace();
-
-  static class AsyncContext {
-
-    public final UniqueId workerId;
-    public final ClassLoader currentClassLoader;
-
-    AsyncContext(UniqueId workerId, ClassLoader currentClassLoader) {
-      this.workerId = workerId;
-      this.currentClassLoader = currentClassLoader;
-    }
-  }
-}
-=======
-package io.ray.runtime;
-
-import com.google.common.base.Preconditions;
-import com.google.protobuf.InvalidProtocolBufferException;
-import com.google.protobuf.util.JsonFormat;
-import com.google.protobuf.util.JsonFormat.Printer;
-import io.ray.api.BaseActorHandle;
-import io.ray.api.id.ActorId;
-import io.ray.api.id.JobId;
-import io.ray.api.id.UniqueId;
-import io.ray.api.options.ActorLifetime;
-import io.ray.api.runtimecontext.ResourceValue;
-import io.ray.runtime.config.RayConfig;
-import io.ray.runtime.context.NativeWorkerContext;
-import io.ray.runtime.exception.RayIntentionalSystemExitException;
-import io.ray.runtime.gcs.GcsClient;
-import io.ray.runtime.gcs.GcsClientOptions;
-import io.ray.runtime.generated.Common.WorkerType;
-import io.ray.runtime.generated.Gcs.GcsNodeInfo;
-import io.ray.runtime.generated.Gcs.JobConfig;
-import io.ray.runtime.generated.RuntimeEnvCommon.RuntimeEnv;
-import io.ray.runtime.generated.RuntimeEnvCommon.RuntimeEnvInfo;
-import io.ray.runtime.object.NativeObjectStore;
-import io.ray.runtime.runner.RunManager;
-import io.ray.runtime.task.NativeTaskExecutor;
-import io.ray.runtime.task.NativeTaskSubmitter;
-import io.ray.runtime.task.TaskExecutor;
-import io.ray.runtime.util.BinaryFileUtil;
-import io.ray.runtime.util.JniUtils;
-import java.util.List;
-import java.util.Map;
-import java.util.Optional;
-import java.util.concurrent.locks.Lock;
-import java.util.concurrent.locks.ReadWriteLock;
-import java.util.concurrent.locks.ReentrantReadWriteLock;
-import org.slf4j.Logger;
-import org.slf4j.LoggerFactory;
-
-/** Native runtime for cluster mode. */
-public final class RayNativeRuntime extends AbstractRayRuntime {
-
-  private static final Logger LOGGER = LoggerFactory.getLogger(RayNativeRuntime.class);
-
-  private boolean startRayHead = false;
-
-  private GcsClient gcsClient;
-
-  /**
-   * In Java, GC runs in a standalone thread, and we can't control the exact timing of garbage
-   * collection. By using this lock, when {@link NativeObjectStore#nativeRemoveLocalReference} is
-   * executing, the core worker will not be shut down, therefore it guarantees some kind of
-   * thread-safety. Note that this guarantee only works for driver.
-   */
-  private final ReadWriteLock shutdownLock = new ReentrantReadWriteLock();
-
-  public RayNativeRuntime(RayConfig rayConfig) {
-    super(rayConfig);
-  }
-
-  private void updateSessionDir() {
-    // Fetch session dir from GCS.
-    final String sessionDir = getGcsClient().getInternalKV("session", "session_dir");
-    Preconditions.checkNotNull(sessionDir);
-    rayConfig.setSessionDir(sessionDir);
-  }
-
-  @Override
-  public void start() {
-    try {
-      if (rayConfig.workerMode == WorkerType.DRIVER && rayConfig.getBootstrapAddress() == null) {
-        // Set it to true before `RunManager.startRayHead` so `Ray.shutdown()` can still kill
-        // Ray processes even if `Ray.init()` failed.
-        startRayHead = true;
-        RunManager.startRayHead(rayConfig);
-      }
-      Preconditions.checkNotNull(rayConfig.getBootstrapAddress());
-
-      // In order to remove redis dependency in Java lang, we use a temp dir to load library
-      // instead of getting session dir from redis.
-      if (rayConfig.workerMode == WorkerType.DRIVER) {
-        String tmpDir = "/tmp/ray/".concat(String.valueOf(System.currentTimeMillis()));
-        JniUtils.loadLibrary(tmpDir, BinaryFileUtil.CORE_WORKER_JAVA_LIBRARY, true);
-        updateSessionDir();
-        Preconditions.checkNotNull(rayConfig.sessionDir);
-      } else {
-        // Expose ray ABI symbols which may be depended by other shared
-        // libraries such as libstreaming_java.so.
-        // See BUILD.bazel:libcore_worker_library_java.so
-        Preconditions.checkNotNull(rayConfig.sessionDir);
-        JniUtils.loadLibrary(rayConfig.sessionDir, BinaryFileUtil.CORE_WORKER_JAVA_LIBRARY, true);
-      }
-
-      if (rayConfig.workerMode == WorkerType.DRIVER) {
-        GcsNodeInfo nodeInfo = getGcsClient().getNodeToConnectForDriver(rayConfig.nodeIp);
-        rayConfig.rayletSocketName = nodeInfo.getRayletSocketName();
-        rayConfig.objectStoreSocketName = nodeInfo.getObjectStoreSocketName();
-        rayConfig.nodeManagerPort = nodeInfo.getNodeManagerPort();
-      }
-
-      if (rayConfig.workerMode == WorkerType.DRIVER && rayConfig.getJobId() == JobId.NIL) {
-        rayConfig.setJobId(getGcsClient().nextJobId());
-      }
-      int numWorkersPerProcess =
-          rayConfig.workerMode == WorkerType.DRIVER ? 1 : rayConfig.numWorkersPerProcess;
-
-      byte[] serializedJobConfig = null;
-      if (rayConfig.workerMode == WorkerType.DRIVER) {
-        JobConfig.Builder jobConfigBuilder =
-            JobConfig.newBuilder()
-                .setNumJavaWorkersPerProcess(rayConfig.numWorkersPerProcess)
-                .addAllJvmOptions(rayConfig.jvmOptionsForJavaWorker)
-                .addAllCodeSearchPath(rayConfig.codeSearchPath)
-                .setRayNamespace(rayConfig.namespace);
-        RuntimeEnvInfo.Builder runtimeEnvInfoBuilder = RuntimeEnvInfo.newBuilder();
-        if (!rayConfig.workerEnv.isEmpty()) {
-          // TODO(SongGuyang): Suppport complete runtime env interface for users.
-          // Set worker env to the serialized runtime env json.
-          RuntimeEnv.Builder runtimeEnvBuilder = RuntimeEnv.newBuilder();
-          runtimeEnvBuilder.putAllEnvVars(rayConfig.workerEnv);
-          Printer printer = JsonFormat.printer();
-          try {
-            runtimeEnvInfoBuilder.setSerializedRuntimeEnv(printer.print(runtimeEnvBuilder));
-          } catch (InvalidProtocolBufferException e) {
-            throw new RuntimeException(e);
-          }
-        } else {
-          runtimeEnvInfoBuilder.setSerializedRuntimeEnv("{}");
-        }
-        jobConfigBuilder.setRuntimeEnvInfo(runtimeEnvInfoBuilder.build());
-        jobConfigBuilder.setDefaultActorLifetime(
-            rayConfig.defaultActorLifetime == ActorLifetime.DETACHED
-                ? JobConfig.ActorLifetime.DETACHED
-                : JobConfig.ActorLifetime.NON_DETACHED);
-        serializedJobConfig = jobConfigBuilder.build().toByteArray();
-      }
-
-      nativeInitialize(
-          rayConfig.workerMode.getNumber(),
-          rayConfig.nodeIp,
-          rayConfig.getNodeManagerPort(),
-          rayConfig.workerMode == WorkerType.DRIVER ? System.getProperty("user.dir") : "",
-          rayConfig.objectStoreSocketName,
-          rayConfig.rayletSocketName,
-          (rayConfig.workerMode == WorkerType.DRIVER ? rayConfig.getJobId() : JobId.NIL).getBytes(),
-          new GcsClientOptions(rayConfig),
-          numWorkersPerProcess,
-          rayConfig.logDir,
-          serializedJobConfig,
-          rayConfig.getStartupToken());
-
-      taskExecutor = new NativeTaskExecutor(this);
-      workerContext = new NativeWorkerContext();
-      objectStore = new NativeObjectStore(workerContext, shutdownLock);
-      taskSubmitter = new NativeTaskSubmitter();
-
-      LOGGER.debug(
-          "RayNativeRuntime started with store {}, raylet {}",
-          rayConfig.objectStoreSocketName,
-          rayConfig.rayletSocketName);
-    } catch (Exception e) {
-      if (startRayHead) {
-        try {
-          RunManager.stopRay();
-        } catch (Exception e2) {
-          // Ignore
-        }
-      }
-      throw e;
-    }
-  }
-
-  @Override
-  public void shutdown() {
-    // `shutdown` won't be called concurrently, but the lock is also used in `NativeObjectStore`.
-    // When an object is garbage collected, the object will be unregistered from core worker.
-    // Since GC runs in a separate thread, we need to make sure that core worker is available
-    // when `NativeObjectStore` is accessing core worker in the GC thread.
-    Lock writeLock = shutdownLock.writeLock();
-    writeLock.lock();
-    try {
-      if (rayConfig.workerMode == WorkerType.DRIVER) {
-        nativeShutdown();
-        if (startRayHead) {
-          startRayHead = false;
-          RunManager.stopRay();
-        }
-      }
-      if (null != gcsClient) {
-        gcsClient.destroy();
-        gcsClient = null;
-      }
-      LOGGER.debug("RayNativeRuntime shutdown");
-    } finally {
-      writeLock.unlock();
-    }
-  }
-
-  @SuppressWarnings("unchecked")
-  @Override
-  public <T extends BaseActorHandle> Optional<T> getActor(String name, String namespace) {
-    if (name.isEmpty()) {
-      return Optional.empty();
-    }
-    byte[] actorIdBytes = nativeGetActorIdOfNamedActor(name, namespace);
-    ActorId actorId = ActorId.fromBytes(actorIdBytes);
-    if (actorId.isNil()) {
-      return Optional.empty();
-    } else {
-      return Optional.of((T) getActorHandle(actorId));
-    }
-  }
-
-  @Override
-  public void killActor(BaseActorHandle actor, boolean noRestart) {
-    nativeKillActor(actor.getId().getBytes(), noRestart);
-  }
-
-  @Override
-  public Object getAsyncContext() {
-    return new AsyncContext(
-        workerContext.getCurrentWorkerId(), workerContext.getCurrentClassLoader());
-  }
-
-  @Override
-  public void setAsyncContext(Object asyncContext) {
-    nativeSetCoreWorker(((AsyncContext) asyncContext).workerId.getBytes());
-    workerContext.setCurrentClassLoader(((AsyncContext) asyncContext).currentClassLoader);
-    super.setAsyncContext(asyncContext);
-  }
-
-  @Override
-  public void exitActor() {
-    if (rayConfig.workerMode != WorkerType.WORKER || runtimeContext.getCurrentActorId().isNil()) {
-      throw new RuntimeException("This shouldn't be called on a non-actor worker.");
-    }
-    LOGGER.info("Actor {} is exiting.", runtimeContext.getCurrentActorId());
-    throw new RayIntentionalSystemExitException(
-        String.format("Actor %s is exiting.", runtimeContext.getCurrentActorId()));
-  }
-
-  @Override
-  public GcsClient getGcsClient() {
-    if (gcsClient == null) {
-      synchronized (this) {
-        if (gcsClient == null) {
-          gcsClient = new GcsClient(rayConfig.getBootstrapAddress(), rayConfig.redisPassword);
-        }
-      }
-    }
-    return gcsClient;
-  }
-
-  @Override
-  public void run() {
-    Preconditions.checkState(rayConfig.workerMode == WorkerType.WORKER);
-    nativeRunTaskExecutor(taskExecutor);
-  }
-
-  @Override
-  public Map<String, List<ResourceValue>> getAvailableResourceIds() {
-    return nativeGetResourceIds();
-  }
-
-  @Override
-  public String getNamespace() {
-    return nativeGetNamespace();
-  }
-
-  private static native void nativeInitialize(
-      int workerMode,
-      String ndoeIpAddress,
-      int nodeManagerPort,
-      String driverName,
-      String storeSocket,
-      String rayletSocket,
-      byte[] jobId,
-      GcsClientOptions gcsClientOptions,
-      int numWorkersPerProcess,
-      String logDir,
-      byte[] serializedJobConfig,
-      int startupToken);
-
-  private static native void nativeRunTaskExecutor(TaskExecutor taskExecutor);
-
-  private static native void nativeShutdown();
-
-  private static native void nativeKillActor(byte[] actorId, boolean noRestart);
-
-  private static native byte[] nativeGetActorIdOfNamedActor(String actorName, String namespace);
-
-  private static native void nativeSetCoreWorker(byte[] workerId);
-
-  private static native Map<String, List<ResourceValue>> nativeGetResourceIds();
-
-  private static native String nativeGetNamespace();
-
-  static class AsyncContext {
-
-    public final UniqueId workerId;
-    public final ClassLoader currentClassLoader;
-
-    AsyncContext(UniqueId workerId, ClassLoader currentClassLoader) {
-      this.workerId = workerId;
-      this.currentClassLoader = currentClassLoader;
-    }
-  }
-}
->>>>>>> 19672688
+package io.ray.runtime;
+
+import com.google.common.base.Preconditions;
+import com.google.protobuf.InvalidProtocolBufferException;
+import com.google.protobuf.util.JsonFormat;
+import com.google.protobuf.util.JsonFormat.Printer;
+import io.ray.api.BaseActorHandle;
+import io.ray.api.id.ActorId;
+import io.ray.api.id.JobId;
+import io.ray.api.id.UniqueId;
+import io.ray.api.options.ActorLifetime;
+import io.ray.api.runtimecontext.ResourceValue;
+import io.ray.runtime.config.RayConfig;
+import io.ray.runtime.context.NativeWorkerContext;
+import io.ray.runtime.exception.RayIntentionalSystemExitException;
+import io.ray.runtime.gcs.GcsClient;
+import io.ray.runtime.gcs.GcsClientOptions;
+import io.ray.runtime.generated.Common.WorkerType;
+import io.ray.runtime.generated.Gcs.GcsNodeInfo;
+import io.ray.runtime.generated.Gcs.JobConfig;
+import io.ray.runtime.generated.RuntimeEnvCommon.RuntimeEnv;
+import io.ray.runtime.generated.RuntimeEnvCommon.RuntimeEnvInfo;
+import io.ray.runtime.object.NativeObjectStore;
+import io.ray.runtime.runner.RunManager;
+import io.ray.runtime.task.NativeTaskExecutor;
+import io.ray.runtime.task.NativeTaskSubmitter;
+import io.ray.runtime.task.TaskExecutor;
+import io.ray.runtime.util.BinaryFileUtil;
+import io.ray.runtime.util.JniUtils;
+import java.util.List;
+import java.util.Map;
+import java.util.Optional;
+import java.util.concurrent.locks.Lock;
+import java.util.concurrent.locks.ReadWriteLock;
+import java.util.concurrent.locks.ReentrantReadWriteLock;
+import org.slf4j.Logger;
+import org.slf4j.LoggerFactory;
+
+/** Native runtime for cluster mode. */
+public final class RayNativeRuntime extends AbstractRayRuntime {
+
+  private static final Logger LOGGER = LoggerFactory.getLogger(RayNativeRuntime.class);
+
+  private boolean startRayHead = false;
+
+  private GcsClient gcsClient;
+
+  /**
+   * In Java, GC runs in a standalone thread, and we can't control the exact timing of garbage
+   * collection. By using this lock, when {@link NativeObjectStore#nativeRemoveLocalReference} is
+   * executing, the core worker will not be shut down, therefore it guarantees some kind of
+   * thread-safety. Note that this guarantee only works for driver.
+   */
+  private final ReadWriteLock shutdownLock = new ReentrantReadWriteLock();
+
+  public RayNativeRuntime(RayConfig rayConfig) {
+    super(rayConfig);
+  }
+
+  private void updateSessionDir() {
+    // Fetch session dir from GCS.
+    final String sessionDir = getGcsClient().getInternalKV("session", "session_dir");
+    Preconditions.checkNotNull(sessionDir);
+    rayConfig.setSessionDir(sessionDir);
+  }
+
+  @Override
+  public void start() {
+    try {
+      if (rayConfig.workerMode == WorkerType.DRIVER && rayConfig.getBootstrapAddress() == null) {
+        // Set it to true before `RunManager.startRayHead` so `Ray.shutdown()` can still kill
+        // Ray processes even if `Ray.init()` failed.
+        startRayHead = true;
+        RunManager.startRayHead(rayConfig);
+      }
+      Preconditions.checkNotNull(rayConfig.getBootstrapAddress());
+
+      // In order to remove redis dependency in Java lang, we use a temp dir to load library
+      // instead of getting session dir from redis.
+      if (rayConfig.workerMode == WorkerType.DRIVER) {
+        String tmpDir = "/tmp/ray/".concat(String.valueOf(System.currentTimeMillis()));
+        JniUtils.loadLibrary(tmpDir, BinaryFileUtil.CORE_WORKER_JAVA_LIBRARY, true);
+        updateSessionDir();
+        Preconditions.checkNotNull(rayConfig.sessionDir);
+      } else {
+        // Expose ray ABI symbols which may be depended by other shared
+        // libraries such as libstreaming_java.so.
+        // See BUILD.bazel:libcore_worker_library_java.so
+        Preconditions.checkNotNull(rayConfig.sessionDir);
+        JniUtils.loadLibrary(rayConfig.sessionDir, BinaryFileUtil.CORE_WORKER_JAVA_LIBRARY, true);
+      }
+
+      if (rayConfig.workerMode == WorkerType.DRIVER) {
+        GcsNodeInfo nodeInfo = getGcsClient().getNodeToConnectForDriver(rayConfig.nodeIp);
+        rayConfig.rayletSocketName = nodeInfo.getRayletSocketName();
+        rayConfig.objectStoreSocketName = nodeInfo.getObjectStoreSocketName();
+        rayConfig.nodeManagerPort = nodeInfo.getNodeManagerPort();
+      }
+
+      if (rayConfig.workerMode == WorkerType.DRIVER && rayConfig.getJobId() == JobId.NIL) {
+        rayConfig.setJobId(getGcsClient().nextJobId());
+      }
+      int numWorkersPerProcess =
+          rayConfig.workerMode == WorkerType.DRIVER ? 1 : rayConfig.numWorkersPerProcess;
+
+      byte[] serializedJobConfig = null;
+      if (rayConfig.workerMode == WorkerType.DRIVER) {
+        JobConfig.Builder jobConfigBuilder =
+            JobConfig.newBuilder()
+                .setNumJavaWorkersPerProcess(rayConfig.numWorkersPerProcess)
+                .addAllJvmOptions(rayConfig.jvmOptionsForJavaWorker)
+                .addAllCodeSearchPath(rayConfig.codeSearchPath)
+                .setRayNamespace(rayConfig.namespace);
+        RuntimeEnvInfo.Builder runtimeEnvInfoBuilder = RuntimeEnvInfo.newBuilder();
+        if (!rayConfig.workerEnv.isEmpty()) {
+          // TODO(SongGuyang): Suppport complete runtime env interface for users.
+          // Set worker env to the serialized runtime env json.
+          RuntimeEnv.Builder runtimeEnvBuilder = RuntimeEnv.newBuilder();
+          runtimeEnvBuilder.putAllEnvVars(rayConfig.workerEnv);
+          Printer printer = JsonFormat.printer();
+          try {
+            runtimeEnvInfoBuilder.setSerializedRuntimeEnv(printer.print(runtimeEnvBuilder));
+          } catch (InvalidProtocolBufferException e) {
+            throw new RuntimeException(e);
+          }
+        } else {
+          runtimeEnvInfoBuilder.setSerializedRuntimeEnv("{}");
+        }
+        jobConfigBuilder.setRuntimeEnvInfo(runtimeEnvInfoBuilder.build());
+        jobConfigBuilder.setDefaultActorLifetime(
+            rayConfig.defaultActorLifetime == ActorLifetime.DETACHED
+                ? JobConfig.ActorLifetime.DETACHED
+                : JobConfig.ActorLifetime.NON_DETACHED);
+        serializedJobConfig = jobConfigBuilder.build().toByteArray();
+      }
+
+      nativeInitialize(
+          rayConfig.workerMode.getNumber(),
+          rayConfig.nodeIp,
+          rayConfig.getNodeManagerPort(),
+          rayConfig.workerMode == WorkerType.DRIVER ? System.getProperty("user.dir") : "",
+          rayConfig.objectStoreSocketName,
+          rayConfig.rayletSocketName,
+          (rayConfig.workerMode == WorkerType.DRIVER ? rayConfig.getJobId() : JobId.NIL).getBytes(),
+          new GcsClientOptions(rayConfig),
+          numWorkersPerProcess,
+          rayConfig.logDir,
+          serializedJobConfig,
+          rayConfig.getStartupToken());
+
+      taskExecutor = new NativeTaskExecutor(this);
+      workerContext = new NativeWorkerContext();
+      objectStore = new NativeObjectStore(workerContext, shutdownLock);
+      taskSubmitter = new NativeTaskSubmitter();
+
+      LOGGER.debug(
+          "RayNativeRuntime started with store {}, raylet {}",
+          rayConfig.objectStoreSocketName,
+          rayConfig.rayletSocketName);
+    } catch (Exception e) {
+      if (startRayHead) {
+        try {
+          RunManager.stopRay();
+        } catch (Exception e2) {
+          // Ignore
+        }
+      }
+      throw e;
+    }
+  }
+
+  @Override
+  public void shutdown() {
+    // `shutdown` won't be called concurrently, but the lock is also used in `NativeObjectStore`.
+    // When an object is garbage collected, the object will be unregistered from core worker.
+    // Since GC runs in a separate thread, we need to make sure that core worker is available
+    // when `NativeObjectStore` is accessing core worker in the GC thread.
+    Lock writeLock = shutdownLock.writeLock();
+    writeLock.lock();
+    try {
+      if (rayConfig.workerMode == WorkerType.DRIVER) {
+        nativeShutdown();
+        if (startRayHead) {
+          startRayHead = false;
+          RunManager.stopRay();
+        }
+      }
+      if (null != gcsClient) {
+        gcsClient.destroy();
+        gcsClient = null;
+      }
+      LOGGER.debug("RayNativeRuntime shutdown");
+    } finally {
+      writeLock.unlock();
+    }
+  }
+
+  @SuppressWarnings("unchecked")
+  @Override
+  public <T extends BaseActorHandle> Optional<T> getActor(String name, String namespace) {
+    if (name.isEmpty()) {
+      return Optional.empty();
+    }
+    byte[] actorIdBytes = nativeGetActorIdOfNamedActor(name, namespace);
+    ActorId actorId = ActorId.fromBytes(actorIdBytes);
+    if (actorId.isNil()) {
+      return Optional.empty();
+    } else {
+      return Optional.of((T) getActorHandle(actorId));
+    }
+  }
+
+  @Override
+  public void killActor(BaseActorHandle actor, boolean noRestart) {
+    nativeKillActor(actor.getId().getBytes(), noRestart);
+  }
+
+  @Override
+  public Object getAsyncContext() {
+    return new AsyncContext(
+        workerContext.getCurrentWorkerId(), workerContext.getCurrentClassLoader());
+  }
+
+  @Override
+  public void setAsyncContext(Object asyncContext) {
+    nativeSetCoreWorker(((AsyncContext) asyncContext).workerId.getBytes());
+    workerContext.setCurrentClassLoader(((AsyncContext) asyncContext).currentClassLoader);
+    super.setAsyncContext(asyncContext);
+  }
+
+  @Override
+  public void exitActor() {
+    if (rayConfig.workerMode != WorkerType.WORKER || runtimeContext.getCurrentActorId().isNil()) {
+      throw new RuntimeException("This shouldn't be called on a non-actor worker.");
+    }
+    LOGGER.info("Actor {} is exiting.", runtimeContext.getCurrentActorId());
+    throw new RayIntentionalSystemExitException(
+        String.format("Actor %s is exiting.", runtimeContext.getCurrentActorId()));
+  }
+
+  @Override
+  public GcsClient getGcsClient() {
+    if (gcsClient == null) {
+      synchronized (this) {
+        if (gcsClient == null) {
+          gcsClient = new GcsClient(rayConfig.getBootstrapAddress(), rayConfig.redisPassword);
+        }
+      }
+    }
+    return gcsClient;
+  }
+
+  @Override
+  public void run() {
+    Preconditions.checkState(rayConfig.workerMode == WorkerType.WORKER);
+    nativeRunTaskExecutor(taskExecutor);
+  }
+
+  @Override
+  public Map<String, List<ResourceValue>> getAvailableResourceIds() {
+    return nativeGetResourceIds();
+  }
+
+  @Override
+  public String getNamespace() {
+    return nativeGetNamespace();
+  }
+
+  private static native void nativeInitialize(
+      int workerMode,
+      String ndoeIpAddress,
+      int nodeManagerPort,
+      String driverName,
+      String storeSocket,
+      String rayletSocket,
+      byte[] jobId,
+      GcsClientOptions gcsClientOptions,
+      int numWorkersPerProcess,
+      String logDir,
+      byte[] serializedJobConfig,
+      int startupToken);
+
+  private static native void nativeRunTaskExecutor(TaskExecutor taskExecutor);
+
+  private static native void nativeShutdown();
+
+  private static native void nativeKillActor(byte[] actorId, boolean noRestart);
+
+  private static native byte[] nativeGetActorIdOfNamedActor(String actorName, String namespace);
+
+  private static native void nativeSetCoreWorker(byte[] workerId);
+
+  private static native Map<String, List<ResourceValue>> nativeGetResourceIds();
+
+  private static native String nativeGetNamespace();
+
+  static class AsyncContext {
+
+    public final UniqueId workerId;
+    public final ClassLoader currentClassLoader;
+
+    AsyncContext(UniqueId workerId, ClassLoader currentClassLoader) {
+      this.workerId = workerId;
+      this.currentClassLoader = currentClassLoader;
+    }
+  }
+}