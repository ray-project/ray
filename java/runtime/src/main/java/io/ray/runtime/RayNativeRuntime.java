package io.ray.runtime;

import com.google.common.base.Preconditions;
import io.ray.api.BaseActor;
import io.ray.api.id.JobId;
import io.ray.api.id.UniqueId;
import io.ray.runtime.config.RayConfig;
import io.ray.runtime.context.NativeWorkerContext;
import io.ray.runtime.gcs.GcsClient;
import io.ray.runtime.gcs.GcsClientOptions;
import io.ray.runtime.gcs.RedisClient;
import io.ray.runtime.generated.Common.WorkerType;
import io.ray.runtime.object.NativeObjectStore;
import io.ray.runtime.runner.RunManager;
import io.ray.runtime.task.NativeTaskExecutor;
import io.ray.runtime.task.NativeTaskSubmitter;
import io.ray.runtime.task.TaskExecutor;
import io.ray.runtime.util.JniUtils;
import java.io.File;
import java.io.IOException;
import java.util.Map;
import org.apache.commons.io.FileUtils;
import org.slf4j.Logger;
import org.slf4j.LoggerFactory;

/**
 * Native runtime for cluster mode.
 */
public final class RayNativeRuntime extends AbstractRayRuntime {

  private static final Logger LOGGER = LoggerFactory.getLogger(RayNativeRuntime.class);

  private RunManager manager = null;


  static {
    LOGGER.debug("Loading native libraries.");
    // Expose ray ABI symbols which may be depended by other shared
    // libraries such as libstreaming_java.so.
    // See BUILD.bazel:libcore_worker_library_java.so
    final RayConfig rayConfig = RayConfig.getInstance();
    if (rayConfig.getRedisAddress() != null && rayConfig.workerMode == WorkerType.DRIVER) {
      // Fetch session dir from GCS if this is a driver that is connecting to the existing GCS.
      RedisClient client = new RedisClient(rayConfig.getRedisAddress(), rayConfig.redisPassword);
      final String sessionDir = client.get("session_dir", null);
      Preconditions.checkNotNull(sessionDir);
      rayConfig.setSessionDir(sessionDir);
    }

    JniUtils.loadLibrary("core_worker_library_java", true);
    LOGGER.debug("Native libraries loaded.");
    // Reset library path at runtime.
    resetLibraryPath(rayConfig);
    try {
      FileUtils.forceMkdir(new File(rayConfig.logDir));
    } catch (IOException e) {
      throw new RuntimeException("Failed to create the log directory.", e);
    }
  }

  private static void resetLibraryPath(RayConfig rayConfig) {
    String separator = System.getProperty("path.separator");
    String libraryPath = String.join(separator, rayConfig.libraryPath);
    JniUtils.resetLibraryPath(libraryPath);
  }

  public RayNativeRuntime(RayConfig rayConfig) {
    super(rayConfig);
  }

  @Override
  public void start() {
    if (rayConfig.getRedisAddress() == null) {
      manager = new RunManager(rayConfig);
      manager.startRayProcesses(true);
    }

    gcsClient = new GcsClient(rayConfig.getRedisAddress(), rayConfig.redisPassword);

    if (rayConfig.getJobId() == JobId.NIL) {
      rayConfig.setJobId(gcsClient.nextJobId());
    }
    int numWorkersPerProcess =
        rayConfig.workerMode == WorkerType.DRIVER ? 1 : rayConfig.numWorkersPerProcess;
    // TODO(qwang): Get object_store_socket_name and raylet_socket_name from Redis.
    nativeInitialize(rayConfig.workerMode.getNumber(),
        rayConfig.nodeIp, rayConfig.getNodeManagerPort(),
        rayConfig.workerMode == WorkerType.DRIVER ? System.getProperty("user.dir") : "",
        rayConfig.objectStoreSocketName, rayConfig.rayletSocketName,
        (rayConfig.workerMode == WorkerType.DRIVER ? rayConfig.getJobId() : JobId.NIL).getBytes(),
        new GcsClientOptions(rayConfig), numWorkersPerProcess,
        rayConfig.logDir, rayConfig.rayletConfigParameters);

    taskExecutor = new NativeTaskExecutor(this);
    workerContext = new NativeWorkerContext();
    objectStore = new NativeObjectStore(workerContext);
    taskSubmitter = new NativeTaskSubmitter();

    LOGGER.info("RayNativeRuntime started with store {}, raylet {}",
        rayConfig.objectStoreSocketName, rayConfig.rayletSocketName);
  }

  @Override
  public void shutdown() {
    if (rayConfig.workerMode == WorkerType.DRIVER) {
      nativeShutdown();
      if (null != manager) {
        manager.cleanup();
        manager = null;
      }
      RayConfig.reset();
    }
<<<<<<< HEAD
    if (null != gcsClient) {
      gcsClient.destroy();
      gcsClient = null;
    }
    RayConfig.reset();
=======
>>>>>>> 01f4a6ec
    LOGGER.info("RayNativeRuntime shutdown");
  }

  // For test purpose only
  public RunManager getRunManager() {
    return manager;
  }

  @Override
  public void setResource(String resourceName, double capacity, UniqueId nodeId) {
    Preconditions.checkArgument(Double.compare(capacity, 0) >= 0);
    if (nodeId == null) {
      nodeId = UniqueId.NIL;
    }
    nativeSetResource(resourceName, capacity, nodeId.getBytes());
  }

  @Override
  public void killActor(BaseActor actor, boolean noRestart) {
    nativeKillActor(actor.getId().getBytes(), noRestart);
  }

  @Override
  public Object getAsyncContext() {
    return new AsyncContext(workerContext.getCurrentWorkerId(),
        workerContext.getCurrentClassLoader());
  }

  @Override
  public void setAsyncContext(Object asyncContext) {
    nativeSetCoreWorker(((AsyncContext) asyncContext).workerId.getBytes());
    workerContext.setCurrentClassLoader(((AsyncContext) asyncContext).currentClassLoader);
    super.setAsyncContext(asyncContext);
  }

  @Override
  public void run() {
    Preconditions.checkState(rayConfig.workerMode == WorkerType.WORKER);
    nativeRunTaskExecutor(taskExecutor);
  }

  private static native void nativeInitialize(int workerMode, String ndoeIpAddress,
      int nodeManagerPort, String driverName, String storeSocket, String rayletSocket,
      byte[] jobId, GcsClientOptions gcsClientOptions, int numWorkersPerProcess,
      String logDir, Map<String, String> rayletConfigParameters);

  private static native void nativeRunTaskExecutor(TaskExecutor taskExecutor);

  private static native void nativeShutdown();

  private static native void nativeSetResource(String resourceName, double capacity, byte[] nodeId);

  private static native void nativeKillActor(byte[] actorId, boolean noRestart);

  private static native void nativeSetCoreWorker(byte[] workerId);

  static class AsyncContext {

    public final UniqueId workerId;
    public final ClassLoader currentClassLoader;

    AsyncContext(UniqueId workerId, ClassLoader currentClassLoader) {
      this.workerId = workerId;
      this.currentClassLoader = currentClassLoader;
    }
  }
}<|MERGE_RESOLUTION|>--- conflicted
+++ resolved
@@ -110,14 +110,11 @@
       }
       RayConfig.reset();
     }
-<<<<<<< HEAD
     if (null != gcsClient) {
       gcsClient.destroy();
       gcsClient = null;
     }
     RayConfig.reset();
-=======
->>>>>>> 01f4a6ec
     LOGGER.info("RayNativeRuntime shutdown");
   }
 
