--- conflicted
+++ resolved
@@ -108,15 +108,10 @@
             JobConfig.newBuilder()
                 .setNumJavaWorkersPerProcess(rayConfig.numWorkersPerProcess)
                 .addAllJvmOptions(rayConfig.jvmOptionsForJavaWorker)
-<<<<<<< HEAD
-                .addAllCodeSearchPath(rayConfig.codeSearchPath);
-        SerializedRuntimeEnv.Builder serializedRuntimeEnvBuilder = 
-            SerializedRuntimeEnv.newBuilder();
-=======
                 .addAllCodeSearchPath(rayConfig.codeSearchPath)
                 .setRayNamespace(rayConfig.namespace);
-        RuntimeEnv.Builder runtimeEnvBuilder = RuntimeEnv.newBuilder();
->>>>>>> 36099361
+        SerializedRuntimeEnv.Builder serializedRuntimeEnvBuilder =
+            SerializedRuntimeEnv.newBuilder();
         if (!rayConfig.workerEnv.isEmpty()) {
           // TODO(SongGuyang): Suppport complete runtime env interface for users.
           // Set worker env to the serialized runtime env json.
