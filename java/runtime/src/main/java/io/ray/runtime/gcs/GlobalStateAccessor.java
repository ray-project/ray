--- conflicted
+++ resolved
@@ -175,9 +175,7 @@
 
   private native List<byte[]> nativeGetAllPlacementGroupInfo(long nativePtr);
 
-<<<<<<< HEAD
   private native byte[] nativeGetInternalKV(long nativePtr, String k);
-=======
+  
   private native byte[] nativeGetNodeToConnectForDriver(long nativePtr, String nodeIpAddress);
->>>>>>> eed0ffc6
 }