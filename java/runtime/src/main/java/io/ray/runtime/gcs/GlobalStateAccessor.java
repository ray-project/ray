package io.ray.runtime.gcs;

import com.google.common.base.Preconditions;
<<<<<<< HEAD
import io.ray.api.id.UniqueId;

=======
import io.ray.api.id.ActorId;
>>>>>>> d8a081a1
import java.util.List;

/**
 * `GlobalStateAccessor` is used for accessing information from GCS.
 *
 **/
public class GlobalStateAccessor {
  // NOTE(lingxuan.zlx): this is a singleton, it can not be changed during a Ray session.
  // Native pointer to the C++ GcsStateAccessor.
  private Long globalStateAccessorNativePointer = 0L;
  private static GlobalStateAccessor globalStateAccessor;

  public static synchronized GlobalStateAccessor getInstance(String redisAddress,
                                                             String redisPassword) {
    if (null == globalStateAccessor) {
      globalStateAccessor = new GlobalStateAccessor(redisAddress, redisPassword);
    }
    return globalStateAccessor;
  }

  public static synchronized void destroyInstance() {
    if (null != globalStateAccessor) {
      globalStateAccessor.destroyGlobalStateAccessor();
      globalStateAccessor = null;
    }
  }

  private GlobalStateAccessor(String redisAddress, String redisPassword) {
    globalStateAccessorNativePointer =
      nativeCreateGlobalStateAccessor(redisAddress, redisPassword);
    Preconditions.checkState(globalStateAccessorNativePointer != 0,
          "Global state accessor native pointer must not be 0.");
    connect();
  }

  private boolean connect() {
    return this.nativeConnect(globalStateAccessorNativePointer);
  }

  /**
   * @return A list of job info with JobInfo protobuf schema.
   */
  public List<byte[]> getAllJobInfo() {
    // Fetch a job list with protobuf bytes format from GCS.
    synchronized (GlobalStateAccessor.class) {
      Preconditions.checkState(globalStateAccessorNativePointer != 0,
          "Get all job info when global state accessor have been destroyed.");
      return this.nativeGetAllJobInfo(globalStateAccessorNativePointer);
    }
  }

  /**
   * @return A list of node info with GcsNodeInfo protobuf schema.
   */
  public List<byte[]> getAllNodeInfo() {
    // Fetch a node list with protobuf bytes format from GCS.
    synchronized (GlobalStateAccessor.class) {
      Preconditions.checkState(globalStateAccessorNativePointer != 0,
          "Get all node info when global state accessor have been destroyed.");
      return this.nativeGetAllNodeInfo(globalStateAccessorNativePointer);
    }
  }

<<<<<<< HEAD
  public byte[] getNodeResourceInfo(UniqueId nodeId) {
    synchronized (GlobalStateAccessor.class) {
      Preconditions.checkState(globalStateAccessorNativePointer != 0,
          "Get resource info by node id when global state accessor have been destroyed.");
      return nativeGetNodeResourceInfo(globalStateAccessorNativePointer, nodeId.getBytes());
=======
  /**
   * @return A list of actor info with ActorInfo protobuf schema.
   */
  public List<byte[]> getAllActorInfo() {
    // Fetch a actor list with protobuf bytes format from GCS.
    synchronized (GlobalStateAccessor.class) {
      Preconditions.checkState(globalStateAccessorNativePointer != 0);
      return this.nativeGetAllActorInfo(globalStateAccessorNativePointer);
    }
  }

  /**
   * @return An actor info with ActorInfo protobuf schema.
   */
  public byte[] getActorInfo(ActorId actorId) {
    // Fetch an actor with protobuf bytes format from GCS.
    synchronized (GlobalStateAccessor.class) {
      Preconditions.checkState(globalStateAccessorNativePointer != 0);
      return this.nativeGetActorInfo(globalStateAccessorNativePointer, actorId.getBytes());
    }
  }

  /**
   * @return An actor checkpoint id data with ActorCheckpointIdData protobuf schema.
   */
  public byte[] getActorCheckpointId(ActorId actorId) {
    // Fetch an actor checkpoint id with protobuf bytes format from GCS.
    synchronized (GlobalStateAccessor.class) {
      Preconditions.checkState(globalStateAccessorNativePointer != 0);
      return this.nativeGetActorCheckpointId(globalStateAccessorNativePointer, actorId.getBytes());
>>>>>>> d8a081a1
    }
  }

  private void destroyGlobalStateAccessor() {
    synchronized (GlobalStateAccessor.class) {
      if (0 == globalStateAccessorNativePointer) {
        return;
      }
      this.nativeDestroyGlobalStateAccessor(globalStateAccessorNativePointer);
      globalStateAccessorNativePointer = 0L;
    }
  }

  private native long nativeCreateGlobalStateAccessor(String redisAddress, String redisPassword);

  private native void nativeDestroyGlobalStateAccessor(long nativePtr);

  private native boolean nativeConnect(long nativePtr);

  private native void nativeDisconnect(long nativePtr);

  private native List<byte[]> nativeGetAllJobInfo(long nativePtr);

  private native List<byte[]> nativeGetAllNodeInfo(long nativePtr);

<<<<<<< HEAD
  private native byte[] nativeGetNodeResourceInfo(long nativePtr, byte[] nodeId);
=======
  private native List<byte[]> nativeGetAllActorInfo(long nativePtr);

  private native byte[] nativeGetActorInfo(long nativePtr, byte[] actorId);

  private native byte[] nativeGetActorCheckpointId(long nativePtr, byte[] actorId);
>>>>>>> d8a081a1
}<|MERGE_RESOLUTION|>--- conflicted
+++ resolved
@@ -1,12 +1,8 @@
 package io.ray.runtime.gcs;
 
 import com.google.common.base.Preconditions;
-<<<<<<< HEAD
+import io.ray.api.id.ActorId;
 import io.ray.api.id.UniqueId;
-
-=======
-import io.ray.api.id.ActorId;
->>>>>>> d8a081a1
 import java.util.List;
 
 /**
@@ -70,13 +66,18 @@
     }
   }
 
-<<<<<<< HEAD
+  /**
+   * @param nodeId node unique id.
+   * @return A map of node resource info in protobuf schema.
+   */
   public byte[] getNodeResourceInfo(UniqueId nodeId) {
     synchronized (GlobalStateAccessor.class) {
       Preconditions.checkState(globalStateAccessorNativePointer != 0,
           "Get resource info by node id when global state accessor have been destroyed.");
       return nativeGetNodeResourceInfo(globalStateAccessorNativePointer, nodeId.getBytes());
-=======
+    }
+  }
+
   /**
    * @return A list of actor info with ActorInfo protobuf schema.
    */
@@ -107,7 +108,6 @@
     synchronized (GlobalStateAccessor.class) {
       Preconditions.checkState(globalStateAccessorNativePointer != 0);
       return this.nativeGetActorCheckpointId(globalStateAccessorNativePointer, actorId.getBytes());
->>>>>>> d8a081a1
     }
   }
 
@@ -133,13 +133,11 @@
 
   private native List<byte[]> nativeGetAllNodeInfo(long nativePtr);
 
-<<<<<<< HEAD
   private native byte[] nativeGetNodeResourceInfo(long nativePtr, byte[] nodeId);
-=======
+
   private native List<byte[]> nativeGetAllActorInfo(long nativePtr);
 
   private native byte[] nativeGetActorInfo(long nativePtr, byte[] actorId);
 
   private native byte[] nativeGetActorCheckpointId(long nativePtr, byte[] actorId);
->>>>>>> d8a081a1
 }