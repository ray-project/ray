--- conflicted
+++ resolved
@@ -1,366 +1,182 @@
-<<<<<<< HEAD
-package io.ray.runtime.gcs;
-
-import com.google.common.base.Preconditions;
-import io.ray.api.id.ActorId;
-import io.ray.api.id.PlacementGroupId;
-import io.ray.api.id.UniqueId;
-import java.util.List;
-
-/** `GlobalStateAccessor` is used for accessing information from GCS. */
-public class GlobalStateAccessor {
-  // NOTE(lingxuan.zlx): this is a singleton, it can not be changed during a Ray session.
-  // Native pointer to the C++ GcsStateAccessor.
-  private Long globalStateAccessorNativePointer = 0L;
-  private static GlobalStateAccessor globalStateAccessor;
-
-  public static synchronized GlobalStateAccessor getInstance(
-      String redisAddress, String redisPassword) {
-    if (null == globalStateAccessor) {
-      globalStateAccessor = new GlobalStateAccessor(redisAddress, redisPassword);
-    }
-    return globalStateAccessor;
-  }
-
-  public static synchronized void destroyInstance() {
-    if (null != globalStateAccessor) {
-      globalStateAccessor.destroyGlobalStateAccessor();
-      globalStateAccessor = null;
-    }
-  }
-
-  private GlobalStateAccessor(String redisAddress, String redisPassword) {
-    globalStateAccessorNativePointer = nativeCreateGlobalStateAccessor(redisAddress, redisPassword);
-    validateGlobalStateAccessorPointer();
-    connect();
-  }
-
-  private boolean connect() {
-    return this.nativeConnect(globalStateAccessorNativePointer);
-  }
-
-  private void validateGlobalStateAccessorPointer() {
-    Preconditions.checkState(
-        globalStateAccessorNativePointer != 0,
-        "Global state accessor native pointer must not be 0.");
-  }
-
-  /** Returns A list of job info with JobInfo protobuf schema. */
-  public List<byte[]> getAllJobInfo() {
-    // Fetch a job list with protobuf bytes format from GCS.
-    synchronized (GlobalStateAccessor.class) {
-      validateGlobalStateAccessorPointer();
-      return this.nativeGetAllJobInfo(globalStateAccessorNativePointer);
-    }
-  }
-
-  /** Returns next job id. */
-  public byte[] getNextJobID() {
-    // Get next job id from GCS.
-    synchronized (GlobalStateAccessor.class) {
-      validateGlobalStateAccessorPointer();
-      return this.nativeGetNextJobID(globalStateAccessorNativePointer);
-    }
-  }
-
-  /** Returns A list of node info with GcsNodeInfo protobuf schema. */
-  public List<byte[]> getAllNodeInfo() {
-    // Fetch a node list with protobuf bytes format from GCS.
-    synchronized (GlobalStateAccessor.class) {
-      validateGlobalStateAccessorPointer();
-      return this.nativeGetAllNodeInfo(globalStateAccessorNativePointer);
-    }
-  }
-
-  /**
-   * Get node resource info.
-   *
-   * @param nodeId node unique id.
-   * @return A map of node resource info in protobuf schema.
-   */
-  public byte[] getNodeResourceInfo(UniqueId nodeId) {
-    synchronized (GlobalStateAccessor.class) {
-      validateGlobalStateAccessorPointer();
-      return nativeGetNodeResourceInfo(globalStateAccessorNativePointer, nodeId.getBytes());
-    }
-  }
-
-  public byte[] getPlacementGroupInfo(PlacementGroupId placementGroupId) {
-    synchronized (GlobalStateAccessor.class) {
-      validateGlobalStateAccessorPointer();
-      return nativeGetPlacementGroupInfo(
-          globalStateAccessorNativePointer, placementGroupId.getBytes());
-    }
-  }
-
-  public byte[] getPlacementGroupInfo(String name, String namespace) {
-    synchronized (GlobalStateAccessor.class) {
-      validateGlobalStateAccessorPointer();
-      return nativeGetPlacementGroupInfoByName(globalStateAccessorNativePointer, name, namespace);
-    }
-  }
-
-  public List<byte[]> getAllPlacementGroupInfo() {
-    synchronized (GlobalStateAccessor.class) {
-      validateGlobalStateAccessorPointer();
-      return this.nativeGetAllPlacementGroupInfo(globalStateAccessorNativePointer);
-    }
-  }
-
-  public byte[] getInternalKV(String k) {
-    synchronized (GlobalStateAccessor.class) {
-      validateGlobalStateAccessorPointer();
-      return this.nativeGetInternalKV(globalStateAccessorNativePointer, k);
-    }
-  }
-
-  /** Returns A list of actor info with ActorInfo protobuf schema. */
-  public List<byte[]> getAllActorInfo() {
-    // Fetch a actor list with protobuf bytes format from GCS.
-    synchronized (GlobalStateAccessor.class) {
-      validateGlobalStateAccessorPointer();
-      return this.nativeGetAllActorInfo(globalStateAccessorNativePointer);
-    }
-  }
-
-  /** Returns An actor info with ActorInfo protobuf schema. */
-  public byte[] getActorInfo(ActorId actorId) {
-    // Fetch an actor with protobuf bytes format from GCS.
-    synchronized (GlobalStateAccessor.class) {
-      validateGlobalStateAccessorPointer();
-      return this.nativeGetActorInfo(globalStateAccessorNativePointer, actorId.getBytes());
-    }
-  }
-
-  /** Get the node to connect for a Ray driver. */
-  public byte[] getNodeToConnectForDriver(String nodeIpAddress) {
-    // Fetch a node with protobuf bytes format from GCS.
-    synchronized (GlobalStateAccessor.class) {
-      validateGlobalStateAccessorPointer();
-      return this.nativeGetNodeToConnectForDriver(globalStateAccessorNativePointer, nodeIpAddress);
-    }
-  }
-
-  private void destroyGlobalStateAccessor() {
-    synchronized (GlobalStateAccessor.class) {
-      if (0 == globalStateAccessorNativePointer) {
-        return;
-      }
-      this.nativeDestroyGlobalStateAccessor(globalStateAccessorNativePointer);
-      globalStateAccessorNativePointer = 0L;
-    }
-  }
-
-  private native long nativeCreateGlobalStateAccessor(String redisAddress, String redisPassword);
-
-  private native void nativeDestroyGlobalStateAccessor(long nativePtr);
-
-  private native boolean nativeConnect(long nativePtr);
-
-  private native List<byte[]> nativeGetAllJobInfo(long nativePtr);
-
-  private native byte[] nativeGetNextJobID(long nativePtr);
-
-  private native List<byte[]> nativeGetAllNodeInfo(long nativePtr);
-
-  private native byte[] nativeGetNodeResourceInfo(long nativePtr, byte[] nodeId);
-
-  private native List<byte[]> nativeGetAllActorInfo(long nativePtr);
-
-  private native byte[] nativeGetActorInfo(long nativePtr, byte[] actorId);
-
-  private native byte[] nativeGetPlacementGroupInfo(long nativePtr, byte[] placementGroupId);
-
-  private native byte[] nativeGetPlacementGroupInfoByName(
-      long nativePtr, String name, String namespace);
-
-  private native List<byte[]> nativeGetAllPlacementGroupInfo(long nativePtr);
-
-  private native byte[] nativeGetInternalKV(long nativePtr, String k);
-
-  private native byte[] nativeGetNodeToConnectForDriver(long nativePtr, String nodeIpAddress);
-}
-=======
-package io.ray.runtime.gcs;
-
-import com.google.common.base.Preconditions;
-import io.ray.api.id.ActorId;
-import io.ray.api.id.PlacementGroupId;
-import io.ray.api.id.UniqueId;
-import java.util.List;
-
-/** `GlobalStateAccessor` is used for accessing information from GCS. */
-public class GlobalStateAccessor {
-  // NOTE(lingxuan.zlx): this is a singleton, it can not be changed during a Ray session.
-  // Native pointer to the C++ GcsStateAccessor.
-  private Long globalStateAccessorNativePointer = 0L;
-  private static GlobalStateAccessor globalStateAccessor;
-
-  public static synchronized GlobalStateAccessor getInstance(
-      String bootstrapAddress, String redisPassword) {
-    if (null == globalStateAccessor) {
-      globalStateAccessor = new GlobalStateAccessor(bootstrapAddress, redisPassword);
-    }
-    return globalStateAccessor;
-  }
-
-  public static synchronized void destroyInstance() {
-    if (null != globalStateAccessor) {
-      globalStateAccessor.destroyGlobalStateAccessor();
-      globalStateAccessor = null;
-    }
-  }
-
-  private GlobalStateAccessor(String bootstrapAddress, String redisPassword) {
-    globalStateAccessorNativePointer =
-        nativeCreateGlobalStateAccessor(bootstrapAddress, redisPassword);
-    validateGlobalStateAccessorPointer();
-    connect();
-  }
-
-  private boolean connect() {
-    return this.nativeConnect(globalStateAccessorNativePointer);
-  }
-
-  private void validateGlobalStateAccessorPointer() {
-    Preconditions.checkState(
-        globalStateAccessorNativePointer != 0,
-        "Global state accessor native pointer must not be 0.");
-  }
-
-  /** Returns A list of job info with JobInfo protobuf schema. */
-  public List<byte[]> getAllJobInfo() {
-    // Fetch a job list with protobuf bytes format from GCS.
-    synchronized (GlobalStateAccessor.class) {
-      validateGlobalStateAccessorPointer();
-      return this.nativeGetAllJobInfo(globalStateAccessorNativePointer);
-    }
-  }
-
-  /** Returns next job id. */
-  public byte[] getNextJobID() {
-    // Get next job id from GCS.
-    synchronized (GlobalStateAccessor.class) {
-      validateGlobalStateAccessorPointer();
-      return this.nativeGetNextJobID(globalStateAccessorNativePointer);
-    }
-  }
-
-  /** Returns A list of node info with GcsNodeInfo protobuf schema. */
-  public List<byte[]> getAllNodeInfo() {
-    // Fetch a node list with protobuf bytes format from GCS.
-    synchronized (GlobalStateAccessor.class) {
-      validateGlobalStateAccessorPointer();
-      return this.nativeGetAllNodeInfo(globalStateAccessorNativePointer);
-    }
-  }
-
-  /**
-   * Get node resource info.
-   *
-   * @param nodeId node unique id.
-   * @return A map of node resource info in protobuf schema.
-   */
-  public byte[] getNodeResourceInfo(UniqueId nodeId) {
-    synchronized (GlobalStateAccessor.class) {
-      validateGlobalStateAccessorPointer();
-      return nativeGetNodeResourceInfo(globalStateAccessorNativePointer, nodeId.getBytes());
-    }
-  }
-
-  public byte[] getPlacementGroupInfo(PlacementGroupId placementGroupId) {
-    synchronized (GlobalStateAccessor.class) {
-      validateGlobalStateAccessorPointer();
-      return nativeGetPlacementGroupInfo(
-          globalStateAccessorNativePointer, placementGroupId.getBytes());
-    }
-  }
-
-  public byte[] getPlacementGroupInfo(String name, String namespace) {
-    synchronized (GlobalStateAccessor.class) {
-      validateGlobalStateAccessorPointer();
-      return nativeGetPlacementGroupInfoByName(globalStateAccessorNativePointer, name, namespace);
-    }
-  }
-
-  public List<byte[]> getAllPlacementGroupInfo() {
-    synchronized (GlobalStateAccessor.class) {
-      validateGlobalStateAccessorPointer();
-      return this.nativeGetAllPlacementGroupInfo(globalStateAccessorNativePointer);
-    }
-  }
-
-  public byte[] getInternalKV(String n, String k) {
-    synchronized (GlobalStateAccessor.class) {
-      validateGlobalStateAccessorPointer();
-      return this.nativeGetInternalKV(globalStateAccessorNativePointer, n, k);
-    }
-  }
-
-  /** Returns A list of actor info with ActorInfo protobuf schema. */
-  public List<byte[]> getAllActorInfo() {
-    // Fetch a actor list with protobuf bytes format from GCS.
-    synchronized (GlobalStateAccessor.class) {
-      validateGlobalStateAccessorPointer();
-      return this.nativeGetAllActorInfo(globalStateAccessorNativePointer);
-    }
-  }
-
-  /** Returns An actor info with ActorInfo protobuf schema. */
-  public byte[] getActorInfo(ActorId actorId) {
-    // Fetch an actor with protobuf bytes format from GCS.
-    synchronized (GlobalStateAccessor.class) {
-      validateGlobalStateAccessorPointer();
-      return this.nativeGetActorInfo(globalStateAccessorNativePointer, actorId.getBytes());
-    }
-  }
-
-  /** Get the node to connect for a Ray driver. */
-  public byte[] getNodeToConnectForDriver(String nodeIpAddress) {
-    // Fetch a node with protobuf bytes format from GCS.
-    synchronized (GlobalStateAccessor.class) {
-      validateGlobalStateAccessorPointer();
-      return this.nativeGetNodeToConnectForDriver(globalStateAccessorNativePointer, nodeIpAddress);
-    }
-  }
-
-  private void destroyGlobalStateAccessor() {
-    synchronized (GlobalStateAccessor.class) {
-      if (0 == globalStateAccessorNativePointer) {
-        return;
-      }
-      this.nativeDestroyGlobalStateAccessor(globalStateAccessorNativePointer);
-      globalStateAccessorNativePointer = 0L;
-    }
-  }
-
-  private native long nativeCreateGlobalStateAccessor(String redisAddress, String redisPassword);
-
-  private native void nativeDestroyGlobalStateAccessor(long nativePtr);
-
-  private native boolean nativeConnect(long nativePtr);
-
-  private native List<byte[]> nativeGetAllJobInfo(long nativePtr);
-
-  private native byte[] nativeGetNextJobID(long nativePtr);
-
-  private native List<byte[]> nativeGetAllNodeInfo(long nativePtr);
-
-  private native byte[] nativeGetNodeResourceInfo(long nativePtr, byte[] nodeId);
-
-  private native List<byte[]> nativeGetAllActorInfo(long nativePtr);
-
-  private native byte[] nativeGetActorInfo(long nativePtr, byte[] actorId);
-
-  private native byte[] nativeGetPlacementGroupInfo(long nativePtr, byte[] placementGroupId);
-
-  private native byte[] nativeGetPlacementGroupInfoByName(
-      long nativePtr, String name, String namespace);
-
-  private native List<byte[]> nativeGetAllPlacementGroupInfo(long nativePtr);
-
-  private native byte[] nativeGetInternalKV(long nativePtr, String n, String k);
-
-  private native byte[] nativeGetNodeToConnectForDriver(long nativePtr, String nodeIpAddress);
-}
->>>>>>> 19672688
+package io.ray.runtime.gcs;
+
+import com.google.common.base.Preconditions;
+import io.ray.api.id.ActorId;
+import io.ray.api.id.PlacementGroupId;
+import io.ray.api.id.UniqueId;
+import java.util.List;
+
+/** `GlobalStateAccessor` is used for accessing information from GCS. */
+public class GlobalStateAccessor {
+  // NOTE(lingxuan.zlx): this is a singleton, it can not be changed during a Ray session.
+  // Native pointer to the C++ GcsStateAccessor.
+  private Long globalStateAccessorNativePointer = 0L;
+  private static GlobalStateAccessor globalStateAccessor;
+
+  public static synchronized GlobalStateAccessor getInstance(
+      String bootstrapAddress, String redisPassword) {
+    if (null == globalStateAccessor) {
+      globalStateAccessor = new GlobalStateAccessor(bootstrapAddress, redisPassword);
+    }
+    return globalStateAccessor;
+  }
+
+  public static synchronized void destroyInstance() {
+    if (null != globalStateAccessor) {
+      globalStateAccessor.destroyGlobalStateAccessor();
+      globalStateAccessor = null;
+    }
+  }
+
+  private GlobalStateAccessor(String bootstrapAddress, String redisPassword) {
+    globalStateAccessorNativePointer =
+        nativeCreateGlobalStateAccessor(bootstrapAddress, redisPassword);
+    validateGlobalStateAccessorPointer();
+    connect();
+  }
+
+  private boolean connect() {
+    return this.nativeConnect(globalStateAccessorNativePointer);
+  }
+
+  private void validateGlobalStateAccessorPointer() {
+    Preconditions.checkState(
+        globalStateAccessorNativePointer != 0,
+        "Global state accessor native pointer must not be 0.");
+  }
+
+  /** Returns A list of job info with JobInfo protobuf schema. */
+  public List<byte[]> getAllJobInfo() {
+    // Fetch a job list with protobuf bytes format from GCS.
+    synchronized (GlobalStateAccessor.class) {
+      validateGlobalStateAccessorPointer();
+      return this.nativeGetAllJobInfo(globalStateAccessorNativePointer);
+    }
+  }
+
+  /** Returns next job id. */
+  public byte[] getNextJobID() {
+    // Get next job id from GCS.
+    synchronized (GlobalStateAccessor.class) {
+      validateGlobalStateAccessorPointer();
+      return this.nativeGetNextJobID(globalStateAccessorNativePointer);
+    }
+  }
+
+  /** Returns A list of node info with GcsNodeInfo protobuf schema. */
+  public List<byte[]> getAllNodeInfo() {
+    // Fetch a node list with protobuf bytes format from GCS.
+    synchronized (GlobalStateAccessor.class) {
+      validateGlobalStateAccessorPointer();
+      return this.nativeGetAllNodeInfo(globalStateAccessorNativePointer);
+    }
+  }
+
+  /**
+   * Get node resource info.
+   *
+   * @param nodeId node unique id.
+   * @return A map of node resource info in protobuf schema.
+   */
+  public byte[] getNodeResourceInfo(UniqueId nodeId) {
+    synchronized (GlobalStateAccessor.class) {
+      validateGlobalStateAccessorPointer();
+      return nativeGetNodeResourceInfo(globalStateAccessorNativePointer, nodeId.getBytes());
+    }
+  }
+
+  public byte[] getPlacementGroupInfo(PlacementGroupId placementGroupId) {
+    synchronized (GlobalStateAccessor.class) {
+      validateGlobalStateAccessorPointer();
+      return nativeGetPlacementGroupInfo(
+          globalStateAccessorNativePointer, placementGroupId.getBytes());
+    }
+  }
+
+  public byte[] getPlacementGroupInfo(String name, String namespace) {
+    synchronized (GlobalStateAccessor.class) {
+      validateGlobalStateAccessorPointer();
+      return nativeGetPlacementGroupInfoByName(globalStateAccessorNativePointer, name, namespace);
+    }
+  }
+
+  public List<byte[]> getAllPlacementGroupInfo() {
+    synchronized (GlobalStateAccessor.class) {
+      validateGlobalStateAccessorPointer();
+      return this.nativeGetAllPlacementGroupInfo(globalStateAccessorNativePointer);
+    }
+  }
+
+  public byte[] getInternalKV(String n, String k) {
+    synchronized (GlobalStateAccessor.class) {
+      validateGlobalStateAccessorPointer();
+      return this.nativeGetInternalKV(globalStateAccessorNativePointer, n, k);
+    }
+  }
+
+  /** Returns A list of actor info with ActorInfo protobuf schema. */
+  public List<byte[]> getAllActorInfo() {
+    // Fetch a actor list with protobuf bytes format from GCS.
+    synchronized (GlobalStateAccessor.class) {
+      validateGlobalStateAccessorPointer();
+      return this.nativeGetAllActorInfo(globalStateAccessorNativePointer);
+    }
+  }
+
+  /** Returns An actor info with ActorInfo protobuf schema. */
+  public byte[] getActorInfo(ActorId actorId) {
+    // Fetch an actor with protobuf bytes format from GCS.
+    synchronized (GlobalStateAccessor.class) {
+      validateGlobalStateAccessorPointer();
+      return this.nativeGetActorInfo(globalStateAccessorNativePointer, actorId.getBytes());
+    }
+  }
+
+  /** Get the node to connect for a Ray driver. */
+  public byte[] getNodeToConnectForDriver(String nodeIpAddress) {
+    // Fetch a node with protobuf bytes format from GCS.
+    synchronized (GlobalStateAccessor.class) {
+      validateGlobalStateAccessorPointer();
+      return this.nativeGetNodeToConnectForDriver(globalStateAccessorNativePointer, nodeIpAddress);
+    }
+  }
+
+  private void destroyGlobalStateAccessor() {
+    synchronized (GlobalStateAccessor.class) {
+      if (0 == globalStateAccessorNativePointer) {
+        return;
+      }
+      this.nativeDestroyGlobalStateAccessor(globalStateAccessorNativePointer);
+      globalStateAccessorNativePointer = 0L;
+    }
+  }
+
+  private native long nativeCreateGlobalStateAccessor(String redisAddress, String redisPassword);
+
+  private native void nativeDestroyGlobalStateAccessor(long nativePtr);
+
+  private native boolean nativeConnect(long nativePtr);
+
+  private native List<byte[]> nativeGetAllJobInfo(long nativePtr);
+
+  private native byte[] nativeGetNextJobID(long nativePtr);
+
+  private native List<byte[]> nativeGetAllNodeInfo(long nativePtr);
+
+  private native byte[] nativeGetNodeResourceInfo(long nativePtr, byte[] nodeId);
+
+  private native List<byte[]> nativeGetAllActorInfo(long nativePtr);
+
+  private native byte[] nativeGetActorInfo(long nativePtr, byte[] actorId);
+
+  private native byte[] nativeGetPlacementGroupInfo(long nativePtr, byte[] placementGroupId);
+
+  private native byte[] nativeGetPlacementGroupInfoByName(
+      long nativePtr, String name, String namespace);
+
+  private native List<byte[]> nativeGetAllPlacementGroupInfo(long nativePtr);
+
+  private native byte[] nativeGetInternalKV(long nativePtr, String n, String k);
+
+  private native byte[] nativeGetNodeToConnectForDriver(long nativePtr, String nodeIpAddress);
+}