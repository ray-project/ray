--- conflicted
+++ resolved
@@ -1,101 +1,54 @@
-<<<<<<< HEAD
-package io.ray.runtime;
-
-import io.ray.api.Ray;
-import io.ray.api.concurrencygroup.ConcurrencyGroup;
-import io.ray.api.function.RayFunc;
-import io.ray.runtime.functionmanager.FunctionDescriptor;
-import io.ray.runtime.functionmanager.RayFunction;
-import java.util.ArrayList;
-import java.util.List;
-
-public class ConcurrencyGroupImpl implements ConcurrencyGroup {
-
-  private String name;
-
-  private int maxConcurrency;
-
-  private List<FunctionDescriptor> functionDescriptors = new ArrayList<>();
-
-  public ConcurrencyGroupImpl(String name, int maxConcurrency, List<RayFunc> funcs) {
-    this.name = name;
-    this.maxConcurrency = maxConcurrency;
-    // Convert methods to function descriptors for actor method concurrency groups.
-    funcs.forEach(
-        func -> {
-          RayFunction rayFunc =
-              ((RayRuntimeInternal) Ray.internal())
-                  .getFunctionManager()
-                  .getFunction(Ray.getRuntimeContext().getCurrentJobId(), func);
-          functionDescriptors.add(rayFunc.getFunctionDescriptor());
-        });
-  }
-
-  public int getMaxConcurrency() {
-    return maxConcurrency;
-  }
-
-  public List<FunctionDescriptor> getFunctionDescriptors() {
-    return functionDescriptors;
-  }
-
-  public String getName() {
-    return name;
-  }
-}
-=======
-package io.ray.runtime;
-
-import io.ray.api.Ray;
-import io.ray.api.concurrencygroup.ConcurrencyGroup;
-import io.ray.api.function.RayFunc;
-import io.ray.runtime.functionmanager.FunctionDescriptor;
-import io.ray.runtime.functionmanager.JavaFunctionDescriptor;
-import io.ray.runtime.functionmanager.RayFunction;
-import java.util.ArrayList;
-import java.util.List;
-
-public class ConcurrencyGroupImpl implements ConcurrencyGroup {
-
-  private String name;
-
-  private int maxConcurrency;
-
-  private List<FunctionDescriptor> functionDescriptors = new ArrayList<>();
-
-  public ConcurrencyGroupImpl(String name, int maxConcurrency, List<RayFunc> funcs) {
-    this.name = name;
-    this.maxConcurrency = maxConcurrency;
-    // Convert methods to function descriptors for actor method concurrency groups.
-    funcs.forEach(
-        func -> {
-          RayFunction rayFunc =
-              ((RayRuntimeInternal) Ray.internal())
-                  .getFunctionManager()
-                  .getFunction(Ray.getRuntimeContext().getCurrentJobId(), func);
-          functionDescriptors.add(rayFunc.getFunctionDescriptor());
-        });
-  }
-
-  public ConcurrencyGroupImpl(String name, int maxConcurrency) {
-    this.name = name;
-    this.maxConcurrency = maxConcurrency;
-  }
-
-  public void addJavaFunctionDescriptor(JavaFunctionDescriptor javaFunctionDescriptor) {
-    functionDescriptors.add(javaFunctionDescriptor);
-  }
-
-  public int getMaxConcurrency() {
-    return maxConcurrency;
-  }
-
-  public List<FunctionDescriptor> getFunctionDescriptors() {
-    return functionDescriptors;
-  }
-
-  public String getName() {
-    return name;
-  }
-}
->>>>>>> 19672688
+package io.ray.runtime;
+
+import io.ray.api.Ray;
+import io.ray.api.concurrencygroup.ConcurrencyGroup;
+import io.ray.api.function.RayFunc;
+import io.ray.runtime.functionmanager.FunctionDescriptor;
+import io.ray.runtime.functionmanager.JavaFunctionDescriptor;
+import io.ray.runtime.functionmanager.RayFunction;
+import java.util.ArrayList;
+import java.util.List;
+
+public class ConcurrencyGroupImpl implements ConcurrencyGroup {
+
+  private String name;
+
+  private int maxConcurrency;
+
+  private List<FunctionDescriptor> functionDescriptors = new ArrayList<>();
+
+  public ConcurrencyGroupImpl(String name, int maxConcurrency, List<RayFunc> funcs) {
+    this.name = name;
+    this.maxConcurrency = maxConcurrency;
+    // Convert methods to function descriptors for actor method concurrency groups.
+    funcs.forEach(
+        func -> {
+          RayFunction rayFunc =
+              ((RayRuntimeInternal) Ray.internal())
+                  .getFunctionManager()
+                  .getFunction(Ray.getRuntimeContext().getCurrentJobId(), func);
+          functionDescriptors.add(rayFunc.getFunctionDescriptor());
+        });
+  }
+
+  public ConcurrencyGroupImpl(String name, int maxConcurrency) {
+    this.name = name;
+    this.maxConcurrency = maxConcurrency;
+  }
+
+  public void addJavaFunctionDescriptor(JavaFunctionDescriptor javaFunctionDescriptor) {
+    functionDescriptors.add(javaFunctionDescriptor);
+  }
+
+  public int getMaxConcurrency() {
+    return maxConcurrency;
+  }
+
+  public List<FunctionDescriptor> getFunctionDescriptors() {
+    return functionDescriptors;
+  }
+
+  public String getName() {
+    return name;
+  }
+}