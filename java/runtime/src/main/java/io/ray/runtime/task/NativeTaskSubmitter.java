<<<<<<< HEAD
package io.ray.runtime.task;

import com.google.common.base.Preconditions;
import com.google.common.collect.ImmutableList;
import io.ray.api.BaseActorHandle;
import io.ray.api.PlacementGroups;
import io.ray.api.Ray;
import io.ray.api.id.ActorId;
import io.ray.api.id.ObjectId;
import io.ray.api.id.PlacementGroupId;
import io.ray.api.options.ActorCreationOptions;
import io.ray.api.options.CallOptions;
import io.ray.api.options.PlacementGroupCreationOptions;
import io.ray.api.placementgroup.PlacementGroup;
import io.ray.runtime.actor.NativeActorHandle;
import io.ray.runtime.functionmanager.FunctionDescriptor;
import io.ray.runtime.placementgroup.PlacementGroupImpl;
import java.util.List;
import java.util.Optional;
import java.util.stream.Collectors;
import org.apache.commons.lang3.StringUtils;

/** Task submitter for cluster mode. This is a wrapper class for core worker task interface. */
public class NativeTaskSubmitter implements TaskSubmitter {

  @Override
  public List<ObjectId> submitTask(
      FunctionDescriptor functionDescriptor,
      List<FunctionArg> args,
      int numReturns,
      CallOptions options) {
    List<byte[]> returnIds =
        nativeSubmitTask(
            functionDescriptor, functionDescriptor.hashCode(), args, numReturns, options);
    if (returnIds == null) {
      return ImmutableList.of();
    }
    return returnIds.stream().map(ObjectId::new).collect(Collectors.toList());
  }

  @Override
  public BaseActorHandle createActor(
      FunctionDescriptor functionDescriptor, List<FunctionArg> args, ActorCreationOptions options)
      throws IllegalArgumentException {
    if (options != null) {
      if (options.group != null) {
        PlacementGroupImpl group = (PlacementGroupImpl) options.group;
        Preconditions.checkArgument(
            options.bundleIndex >= 0 && options.bundleIndex < group.getBundles().size(),
            String.format("Bundle index %s is invalid", options.bundleIndex));
      }

      if (StringUtils.isNotBlank(options.name)) {
        Optional<BaseActorHandle> actor = Ray.getActor(options.name);
        Preconditions.checkArgument(
            !actor.isPresent(), String.format("Actor of name %s exists", options.name));
      }
    }
    byte[] actorId =
        nativeCreateActor(functionDescriptor, functionDescriptor.hashCode(), args, options);
    return NativeActorHandle.create(actorId, functionDescriptor.getLanguage());
  }

  @Override
  public BaseActorHandle getActor(ActorId actorId) {
    return NativeActorHandle.create(actorId.getBytes());
  }

  @Override
  public List<ObjectId> submitActorTask(
      BaseActorHandle actor,
      FunctionDescriptor functionDescriptor,
      List<FunctionArg> args,
      int numReturns,
      CallOptions options) {
    Preconditions.checkState(actor instanceof NativeActorHandle);
    List<byte[]> returnIds =
        nativeSubmitActorTask(
            actor.getId().getBytes(),
            functionDescriptor,
            functionDescriptor.hashCode(),
            args,
            numReturns,
            options);
    if (returnIds == null) {
      return ImmutableList.of();
    }
    return returnIds.stream().map(ObjectId::new).collect(Collectors.toList());
  }

  @Override
  public PlacementGroup createPlacementGroup(PlacementGroupCreationOptions creationOptions) {
    if (StringUtils.isNotBlank(creationOptions.name)) {
      PlacementGroup placementGroup = PlacementGroups.getPlacementGroup(creationOptions.name);
      Preconditions.checkArgument(
          placementGroup == null,
          String.format("Placement group with name %s exists!", creationOptions.name));
    }
    byte[] bytes = nativeCreatePlacementGroup(creationOptions);
    return new PlacementGroupImpl.Builder()
        .setId(PlacementGroupId.fromBytes(bytes))
        .setName(creationOptions.name)
        .setBundles(creationOptions.bundles)
        .setStrategy(creationOptions.strategy)
        .build();
  }

  @Override
  public void removePlacementGroup(PlacementGroupId id) {
    nativeRemovePlacementGroup(id.getBytes());
  }

  @Override
  public boolean waitPlacementGroupReady(PlacementGroupId id, int timeoutSeconds) {
    return nativeWaitPlacementGroupReady(id.getBytes(), timeoutSeconds);
  }

  private static native List<byte[]> nativeSubmitTask(
      FunctionDescriptor functionDescriptor,
      int functionDescriptorHash,
      List<FunctionArg> args,
      int numReturns,
      CallOptions callOptions);

  private static native byte[] nativeCreateActor(
      FunctionDescriptor functionDescriptor,
      int functionDescriptorHash,
      List<FunctionArg> args,
      ActorCreationOptions actorCreationOptions);

  private static native List<byte[]> nativeSubmitActorTask(
      byte[] actorId,
      FunctionDescriptor functionDescriptor,
      int functionDescriptorHash,
      List<FunctionArg> args,
      int numReturns,
      CallOptions callOptions);

  private static native byte[] nativeCreatePlacementGroup(
      PlacementGroupCreationOptions creationOptions);

  private static native void nativeRemovePlacementGroup(byte[] placementGroupId);

  private static native boolean nativeWaitPlacementGroupReady(
      byte[] placementGroupId, int timeoutSeconds);
}
=======
package io.ray.runtime.task;

import com.google.common.base.Preconditions;
import com.google.common.collect.ImmutableList;
import io.ray.api.BaseActorHandle;
import io.ray.api.PlacementGroups;
import io.ray.api.Ray;
import io.ray.api.id.ActorId;
import io.ray.api.id.ObjectId;
import io.ray.api.id.PlacementGroupId;
import io.ray.api.options.ActorCreationOptions;
import io.ray.api.options.CallOptions;
import io.ray.api.options.PlacementGroupCreationOptions;
import io.ray.api.placementgroup.PlacementGroup;
import io.ray.runtime.actor.NativeActorHandle;
import io.ray.runtime.functionmanager.FunctionDescriptor;
import io.ray.runtime.placementgroup.PlacementGroupImpl;
import java.util.List;
import java.util.Optional;
import java.util.stream.Collectors;
import org.apache.commons.lang3.StringUtils;

/** Task submitter for cluster mode. This is a wrapper class for core worker task interface. */
public class NativeTaskSubmitter implements TaskSubmitter {

  @Override
  public List<ObjectId> submitTask(
      FunctionDescriptor functionDescriptor,
      List<FunctionArg> args,
      int numReturns,
      CallOptions options) {
    List<byte[]> returnIds =
        nativeSubmitTask(
            functionDescriptor, functionDescriptor.hashCode(), args, numReturns, options);
    if (returnIds == null) {
      return ImmutableList.of();
    }
    return returnIds.stream().map(ObjectId::new).collect(Collectors.toList());
  }

  @Override
  public BaseActorHandle createActor(
      FunctionDescriptor functionDescriptor, List<FunctionArg> args, ActorCreationOptions options)
      throws IllegalArgumentException {
    if (options != null) {
      if (options.group != null) {
        PlacementGroupImpl group = (PlacementGroupImpl) options.group;
        // bundleIndex == -1 indicates using any available bundle.
        Preconditions.checkArgument(
            options.bundleIndex == -1
                || options.bundleIndex >= 0 && options.bundleIndex < group.getBundles().size(),
            String.format(
                "Bundle index %s is invalid, the correct bundle index should be "
                    + "either in the range of 0 to the number of bundles "
                    + "or -1 which means put the task to any available bundles.",
                options.bundleIndex));
      }

      if (StringUtils.isNotBlank(options.name)) {
        Optional<BaseActorHandle> actor = Ray.getActor(options.name);
        Preconditions.checkArgument(
            !actor.isPresent(), String.format("Actor of name %s exists", options.name));
      }
    }
    byte[] actorId =
        nativeCreateActor(functionDescriptor, functionDescriptor.hashCode(), args, options);
    return NativeActorHandle.create(actorId, functionDescriptor.getLanguage());
  }

  @Override
  public BaseActorHandle getActor(ActorId actorId) {
    return NativeActorHandle.create(actorId.getBytes());
  }

  @Override
  public List<ObjectId> submitActorTask(
      BaseActorHandle actor,
      FunctionDescriptor functionDescriptor,
      List<FunctionArg> args,
      int numReturns,
      CallOptions options) {
    Preconditions.checkState(actor instanceof NativeActorHandle);
    List<byte[]> returnIds =
        nativeSubmitActorTask(
            actor.getId().getBytes(),
            functionDescriptor,
            functionDescriptor.hashCode(),
            args,
            numReturns,
            options);
    if (returnIds == null) {
      return ImmutableList.of();
    }
    return returnIds.stream().map(ObjectId::new).collect(Collectors.toList());
  }

  @Override
  public PlacementGroup createPlacementGroup(PlacementGroupCreationOptions creationOptions) {
    if (StringUtils.isNotBlank(creationOptions.name)) {
      PlacementGroup placementGroup = PlacementGroups.getPlacementGroup(creationOptions.name);
      Preconditions.checkArgument(
          placementGroup == null,
          String.format("Placement group with name %s exists!", creationOptions.name));
    }
    byte[] bytes = nativeCreatePlacementGroup(creationOptions);
    return new PlacementGroupImpl.Builder()
        .setId(PlacementGroupId.fromBytes(bytes))
        .setName(creationOptions.name)
        .setBundles(creationOptions.bundles)
        .setStrategy(creationOptions.strategy)
        .build();
  }

  @Override
  public void removePlacementGroup(PlacementGroupId id) {
    nativeRemovePlacementGroup(id.getBytes());
  }

  @Override
  public boolean waitPlacementGroupReady(PlacementGroupId id, int timeoutSeconds) {
    return nativeWaitPlacementGroupReady(id.getBytes(), timeoutSeconds);
  }

  private static native List<byte[]> nativeSubmitTask(
      FunctionDescriptor functionDescriptor,
      int functionDescriptorHash,
      List<FunctionArg> args,
      int numReturns,
      CallOptions callOptions);

  private static native byte[] nativeCreateActor(
      FunctionDescriptor functionDescriptor,
      int functionDescriptorHash,
      List<FunctionArg> args,
      ActorCreationOptions actorCreationOptions);

  private static native List<byte[]> nativeSubmitActorTask(
      byte[] actorId,
      FunctionDescriptor functionDescriptor,
      int functionDescriptorHash,
      List<FunctionArg> args,
      int numReturns,
      CallOptions callOptions);

  private static native byte[] nativeCreatePlacementGroup(
      PlacementGroupCreationOptions creationOptions);

  private static native void nativeRemovePlacementGroup(byte[] placementGroupId);

  private static native boolean nativeWaitPlacementGroupReady(
      byte[] placementGroupId, int timeoutSeconds);
}
>>>>>>> 19672688
<|MERGE_RESOLUTION|>--- conflicted
+++ resolved
@@ -1,301 +1,152 @@
-<<<<<<< HEAD
-package io.ray.runtime.task;
-
-import com.google.common.base.Preconditions;
-import com.google.common.collect.ImmutableList;
-import io.ray.api.BaseActorHandle;
-import io.ray.api.PlacementGroups;
-import io.ray.api.Ray;
-import io.ray.api.id.ActorId;
-import io.ray.api.id.ObjectId;
-import io.ray.api.id.PlacementGroupId;
-import io.ray.api.options.ActorCreationOptions;
-import io.ray.api.options.CallOptions;
-import io.ray.api.options.PlacementGroupCreationOptions;
-import io.ray.api.placementgroup.PlacementGroup;
-import io.ray.runtime.actor.NativeActorHandle;
-import io.ray.runtime.functionmanager.FunctionDescriptor;
-import io.ray.runtime.placementgroup.PlacementGroupImpl;
-import java.util.List;
-import java.util.Optional;
-import java.util.stream.Collectors;
-import org.apache.commons.lang3.StringUtils;
-
-/** Task submitter for cluster mode. This is a wrapper class for core worker task interface. */
-public class NativeTaskSubmitter implements TaskSubmitter {
-
-  @Override
-  public List<ObjectId> submitTask(
-      FunctionDescriptor functionDescriptor,
-      List<FunctionArg> args,
-      int numReturns,
-      CallOptions options) {
-    List<byte[]> returnIds =
-        nativeSubmitTask(
-            functionDescriptor, functionDescriptor.hashCode(), args, numReturns, options);
-    if (returnIds == null) {
-      return ImmutableList.of();
-    }
-    return returnIds.stream().map(ObjectId::new).collect(Collectors.toList());
-  }
-
-  @Override
-  public BaseActorHandle createActor(
-      FunctionDescriptor functionDescriptor, List<FunctionArg> args, ActorCreationOptions options)
-      throws IllegalArgumentException {
-    if (options != null) {
-      if (options.group != null) {
-        PlacementGroupImpl group = (PlacementGroupImpl) options.group;
-        Preconditions.checkArgument(
-            options.bundleIndex >= 0 && options.bundleIndex < group.getBundles().size(),
-            String.format("Bundle index %s is invalid", options.bundleIndex));
-      }
-
-      if (StringUtils.isNotBlank(options.name)) {
-        Optional<BaseActorHandle> actor = Ray.getActor(options.name);
-        Preconditions.checkArgument(
-            !actor.isPresent(), String.format("Actor of name %s exists", options.name));
-      }
-    }
-    byte[] actorId =
-        nativeCreateActor(functionDescriptor, functionDescriptor.hashCode(), args, options);
-    return NativeActorHandle.create(actorId, functionDescriptor.getLanguage());
-  }
-
-  @Override
-  public BaseActorHandle getActor(ActorId actorId) {
-    return NativeActorHandle.create(actorId.getBytes());
-  }
-
-  @Override
-  public List<ObjectId> submitActorTask(
-      BaseActorHandle actor,
-      FunctionDescriptor functionDescriptor,
-      List<FunctionArg> args,
-      int numReturns,
-      CallOptions options) {
-    Preconditions.checkState(actor instanceof NativeActorHandle);
-    List<byte[]> returnIds =
-        nativeSubmitActorTask(
-            actor.getId().getBytes(),
-            functionDescriptor,
-            functionDescriptor.hashCode(),
-            args,
-            numReturns,
-            options);
-    if (returnIds == null) {
-      return ImmutableList.of();
-    }
-    return returnIds.stream().map(ObjectId::new).collect(Collectors.toList());
-  }
-
-  @Override
-  public PlacementGroup createPlacementGroup(PlacementGroupCreationOptions creationOptions) {
-    if (StringUtils.isNotBlank(creationOptions.name)) {
-      PlacementGroup placementGroup = PlacementGroups.getPlacementGroup(creationOptions.name);
-      Preconditions.checkArgument(
-          placementGroup == null,
-          String.format("Placement group with name %s exists!", creationOptions.name));
-    }
-    byte[] bytes = nativeCreatePlacementGroup(creationOptions);
-    return new PlacementGroupImpl.Builder()
-        .setId(PlacementGroupId.fromBytes(bytes))
-        .setName(creationOptions.name)
-        .setBundles(creationOptions.bundles)
-        .setStrategy(creationOptions.strategy)
-        .build();
-  }
-
-  @Override
-  public void removePlacementGroup(PlacementGroupId id) {
-    nativeRemovePlacementGroup(id.getBytes());
-  }
-
-  @Override
-  public boolean waitPlacementGroupReady(PlacementGroupId id, int timeoutSeconds) {
-    return nativeWaitPlacementGroupReady(id.getBytes(), timeoutSeconds);
-  }
-
-  private static native List<byte[]> nativeSubmitTask(
-      FunctionDescriptor functionDescriptor,
-      int functionDescriptorHash,
-      List<FunctionArg> args,
-      int numReturns,
-      CallOptions callOptions);
-
-  private static native byte[] nativeCreateActor(
-      FunctionDescriptor functionDescriptor,
-      int functionDescriptorHash,
-      List<FunctionArg> args,
-      ActorCreationOptions actorCreationOptions);
-
-  private static native List<byte[]> nativeSubmitActorTask(
-      byte[] actorId,
-      FunctionDescriptor functionDescriptor,
-      int functionDescriptorHash,
-      List<FunctionArg> args,
-      int numReturns,
-      CallOptions callOptions);
-
-  private static native byte[] nativeCreatePlacementGroup(
-      PlacementGroupCreationOptions creationOptions);
-
-  private static native void nativeRemovePlacementGroup(byte[] placementGroupId);
-
-  private static native boolean nativeWaitPlacementGroupReady(
-      byte[] placementGroupId, int timeoutSeconds);
-}
-=======
-package io.ray.runtime.task;
-
-import com.google.common.base.Preconditions;
-import com.google.common.collect.ImmutableList;
-import io.ray.api.BaseActorHandle;
-import io.ray.api.PlacementGroups;
-import io.ray.api.Ray;
-import io.ray.api.id.ActorId;
-import io.ray.api.id.ObjectId;
-import io.ray.api.id.PlacementGroupId;
-import io.ray.api.options.ActorCreationOptions;
-import io.ray.api.options.CallOptions;
-import io.ray.api.options.PlacementGroupCreationOptions;
-import io.ray.api.placementgroup.PlacementGroup;
-import io.ray.runtime.actor.NativeActorHandle;
-import io.ray.runtime.functionmanager.FunctionDescriptor;
-import io.ray.runtime.placementgroup.PlacementGroupImpl;
-import java.util.List;
-import java.util.Optional;
-import java.util.stream.Collectors;
-import org.apache.commons.lang3.StringUtils;
-
-/** Task submitter for cluster mode. This is a wrapper class for core worker task interface. */
-public class NativeTaskSubmitter implements TaskSubmitter {
-
-  @Override
-  public List<ObjectId> submitTask(
-      FunctionDescriptor functionDescriptor,
-      List<FunctionArg> args,
-      int numReturns,
-      CallOptions options) {
-    List<byte[]> returnIds =
-        nativeSubmitTask(
-            functionDescriptor, functionDescriptor.hashCode(), args, numReturns, options);
-    if (returnIds == null) {
-      return ImmutableList.of();
-    }
-    return returnIds.stream().map(ObjectId::new).collect(Collectors.toList());
-  }
-
-  @Override
-  public BaseActorHandle createActor(
-      FunctionDescriptor functionDescriptor, List<FunctionArg> args, ActorCreationOptions options)
-      throws IllegalArgumentException {
-    if (options != null) {
-      if (options.group != null) {
-        PlacementGroupImpl group = (PlacementGroupImpl) options.group;
-        // bundleIndex == -1 indicates using any available bundle.
-        Preconditions.checkArgument(
-            options.bundleIndex == -1
-                || options.bundleIndex >= 0 && options.bundleIndex < group.getBundles().size(),
-            String.format(
-                "Bundle index %s is invalid, the correct bundle index should be "
-                    + "either in the range of 0 to the number of bundles "
-                    + "or -1 which means put the task to any available bundles.",
-                options.bundleIndex));
-      }
-
-      if (StringUtils.isNotBlank(options.name)) {
-        Optional<BaseActorHandle> actor = Ray.getActor(options.name);
-        Preconditions.checkArgument(
-            !actor.isPresent(), String.format("Actor of name %s exists", options.name));
-      }
-    }
-    byte[] actorId =
-        nativeCreateActor(functionDescriptor, functionDescriptor.hashCode(), args, options);
-    return NativeActorHandle.create(actorId, functionDescriptor.getLanguage());
-  }
-
-  @Override
-  public BaseActorHandle getActor(ActorId actorId) {
-    return NativeActorHandle.create(actorId.getBytes());
-  }
-
-  @Override
-  public List<ObjectId> submitActorTask(
-      BaseActorHandle actor,
-      FunctionDescriptor functionDescriptor,
-      List<FunctionArg> args,
-      int numReturns,
-      CallOptions options) {
-    Preconditions.checkState(actor instanceof NativeActorHandle);
-    List<byte[]> returnIds =
-        nativeSubmitActorTask(
-            actor.getId().getBytes(),
-            functionDescriptor,
-            functionDescriptor.hashCode(),
-            args,
-            numReturns,
-            options);
-    if (returnIds == null) {
-      return ImmutableList.of();
-    }
-    return returnIds.stream().map(ObjectId::new).collect(Collectors.toList());
-  }
-
-  @Override
-  public PlacementGroup createPlacementGroup(PlacementGroupCreationOptions creationOptions) {
-    if (StringUtils.isNotBlank(creationOptions.name)) {
-      PlacementGroup placementGroup = PlacementGroups.getPlacementGroup(creationOptions.name);
-      Preconditions.checkArgument(
-          placementGroup == null,
-          String.format("Placement group with name %s exists!", creationOptions.name));
-    }
-    byte[] bytes = nativeCreatePlacementGroup(creationOptions);
-    return new PlacementGroupImpl.Builder()
-        .setId(PlacementGroupId.fromBytes(bytes))
-        .setName(creationOptions.name)
-        .setBundles(creationOptions.bundles)
-        .setStrategy(creationOptions.strategy)
-        .build();
-  }
-
-  @Override
-  public void removePlacementGroup(PlacementGroupId id) {
-    nativeRemovePlacementGroup(id.getBytes());
-  }
-
-  @Override
-  public boolean waitPlacementGroupReady(PlacementGroupId id, int timeoutSeconds) {
-    return nativeWaitPlacementGroupReady(id.getBytes(), timeoutSeconds);
-  }
-
-  private static native List<byte[]> nativeSubmitTask(
-      FunctionDescriptor functionDescriptor,
-      int functionDescriptorHash,
-      List<FunctionArg> args,
-      int numReturns,
-      CallOptions callOptions);
-
-  private static native byte[] nativeCreateActor(
-      FunctionDescriptor functionDescriptor,
-      int functionDescriptorHash,
-      List<FunctionArg> args,
-      ActorCreationOptions actorCreationOptions);
-
-  private static native List<byte[]> nativeSubmitActorTask(
-      byte[] actorId,
-      FunctionDescriptor functionDescriptor,
-      int functionDescriptorHash,
-      List<FunctionArg> args,
-      int numReturns,
-      CallOptions callOptions);
-
-  private static native byte[] nativeCreatePlacementGroup(
-      PlacementGroupCreationOptions creationOptions);
-
-  private static native void nativeRemovePlacementGroup(byte[] placementGroupId);
-
-  private static native boolean nativeWaitPlacementGroupReady(
-      byte[] placementGroupId, int timeoutSeconds);
-}
->>>>>>> 19672688
+package io.ray.runtime.task;
+
+import com.google.common.base.Preconditions;
+import com.google.common.collect.ImmutableList;
+import io.ray.api.BaseActorHandle;
+import io.ray.api.PlacementGroups;
+import io.ray.api.Ray;
+import io.ray.api.id.ActorId;
+import io.ray.api.id.ObjectId;
+import io.ray.api.id.PlacementGroupId;
+import io.ray.api.options.ActorCreationOptions;
+import io.ray.api.options.CallOptions;
+import io.ray.api.options.PlacementGroupCreationOptions;
+import io.ray.api.placementgroup.PlacementGroup;
+import io.ray.runtime.actor.NativeActorHandle;
+import io.ray.runtime.functionmanager.FunctionDescriptor;
+import io.ray.runtime.placementgroup.PlacementGroupImpl;
+import java.util.List;
+import java.util.Optional;
+import java.util.stream.Collectors;
+import org.apache.commons.lang3.StringUtils;
+
+/** Task submitter for cluster mode. This is a wrapper class for core worker task interface. */
+public class NativeTaskSubmitter implements TaskSubmitter {
+
+  @Override
+  public List<ObjectId> submitTask(
+      FunctionDescriptor functionDescriptor,
+      List<FunctionArg> args,
+      int numReturns,
+      CallOptions options) {
+    List<byte[]> returnIds =
+        nativeSubmitTask(
+            functionDescriptor, functionDescriptor.hashCode(), args, numReturns, options);
+    if (returnIds == null) {
+      return ImmutableList.of();
+    }
+    return returnIds.stream().map(ObjectId::new).collect(Collectors.toList());
+  }
+
+  @Override
+  public BaseActorHandle createActor(
+      FunctionDescriptor functionDescriptor, List<FunctionArg> args, ActorCreationOptions options)
+      throws IllegalArgumentException {
+    if (options != null) {
+      if (options.group != null) {
+        PlacementGroupImpl group = (PlacementGroupImpl) options.group;
+        // bundleIndex == -1 indicates using any available bundle.
+        Preconditions.checkArgument(
+            options.bundleIndex == -1
+                || options.bundleIndex >= 0 && options.bundleIndex < group.getBundles().size(),
+            String.format(
+                "Bundle index %s is invalid, the correct bundle index should be "
+                    + "either in the range of 0 to the number of bundles "
+                    + "or -1 which means put the task to any available bundles.",
+                options.bundleIndex));
+      }
+
+      if (StringUtils.isNotBlank(options.name)) {
+        Optional<BaseActorHandle> actor = Ray.getActor(options.name);
+        Preconditions.checkArgument(
+            !actor.isPresent(), String.format("Actor of name %s exists", options.name));
+      }
+    }
+    byte[] actorId =
+        nativeCreateActor(functionDescriptor, functionDescriptor.hashCode(), args, options);
+    return NativeActorHandle.create(actorId, functionDescriptor.getLanguage());
+  }
+
+  @Override
+  public BaseActorHandle getActor(ActorId actorId) {
+    return NativeActorHandle.create(actorId.getBytes());
+  }
+
+  @Override
+  public List<ObjectId> submitActorTask(
+      BaseActorHandle actor,
+      FunctionDescriptor functionDescriptor,
+      List<FunctionArg> args,
+      int numReturns,
+      CallOptions options) {
+    Preconditions.checkState(actor instanceof NativeActorHandle);
+    List<byte[]> returnIds =
+        nativeSubmitActorTask(
+            actor.getId().getBytes(),
+            functionDescriptor,
+            functionDescriptor.hashCode(),
+            args,
+            numReturns,
+            options);
+    if (returnIds == null) {
+      return ImmutableList.of();
+    }
+    return returnIds.stream().map(ObjectId::new).collect(Collectors.toList());
+  }
+
+  @Override
+  public PlacementGroup createPlacementGroup(PlacementGroupCreationOptions creationOptions) {
+    if (StringUtils.isNotBlank(creationOptions.name)) {
+      PlacementGroup placementGroup = PlacementGroups.getPlacementGroup(creationOptions.name);
+      Preconditions.checkArgument(
+          placementGroup == null,
+          String.format("Placement group with name %s exists!", creationOptions.name));
+    }
+    byte[] bytes = nativeCreatePlacementGroup(creationOptions);
+    return new PlacementGroupImpl.Builder()
+        .setId(PlacementGroupId.fromBytes(bytes))
+        .setName(creationOptions.name)
+        .setBundles(creationOptions.bundles)
+        .setStrategy(creationOptions.strategy)
+        .build();
+  }
+
+  @Override
+  public void removePlacementGroup(PlacementGroupId id) {
+    nativeRemovePlacementGroup(id.getBytes());
+  }
+
+  @Override
+  public boolean waitPlacementGroupReady(PlacementGroupId id, int timeoutSeconds) {
+    return nativeWaitPlacementGroupReady(id.getBytes(), timeoutSeconds);
+  }
+
+  private static native List<byte[]> nativeSubmitTask(
+      FunctionDescriptor functionDescriptor,
+      int functionDescriptorHash,
+      List<FunctionArg> args,
+      int numReturns,
+      CallOptions callOptions);
+
+  private static native byte[] nativeCreateActor(
+      FunctionDescriptor functionDescriptor,
+      int functionDescriptorHash,
+      List<FunctionArg> args,
+      ActorCreationOptions actorCreationOptions);
+
+  private static native List<byte[]> nativeSubmitActorTask(
+      byte[] actorId,
+      FunctionDescriptor functionDescriptor,
+      int functionDescriptorHash,
+      List<FunctionArg> args,
+      int numReturns,
+      CallOptions callOptions);
+
+  private static native byte[] nativeCreatePlacementGroup(
+      PlacementGroupCreationOptions creationOptions);
+
+  private static native void nativeRemovePlacementGroup(byte[] placementGroupId);
+
+  private static native boolean nativeWaitPlacementGroupReady(
+      byte[] placementGroupId, int timeoutSeconds);
+}