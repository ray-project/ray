--- conflicted
+++ resolved
@@ -32,19 +32,19 @@
 
   @Override
   public BaseActorHandle createActor(FunctionDescriptor functionDescriptor, List<FunctionArg> args,
-<<<<<<< HEAD
                                      ActorCreationOptions options) throws IllegalArgumentException {
     if (StringUtils.isNotBlank(options.name)) {
       Preconditions.checkArgument(!Ray.getActor(options.name).isPresent(),
           String.format("Actor of name %s exists", options.name));
     }
-    byte[] actorId = nativeCreateActor(functionDescriptor, args, options);
-=======
-                                     ActorCreationOptions options) {
     byte[] actorId = nativeCreateActor(functionDescriptor, functionDescriptor.hashCode(), args,
         options);
->>>>>>> 276fe109
     return NativeActorHandle.create(actorId, functionDescriptor.getLanguage());
+  }
+
+  @Override
+  public BaseActorHandle getActor(ActorId actorId) {
+    return NativeActorHandle.create(actorId.getBytes());
   }
 
   @Override
@@ -60,11 +60,6 @@
     return returnIds.stream().map(ObjectId::new).collect(Collectors.toList());
   }
 
-  @Override
-  public BaseActorHandle getActor(ActorId actorId) {
-    return NativeActorHandle.create(actorId.getBytes());
-  }
-
   private static native List<byte[]> nativeSubmitTask(FunctionDescriptor functionDescriptor,
       int functionDescriptorHash, List<FunctionArg> args, int numReturns, CallOptions callOptions);
 
