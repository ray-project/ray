--- conflicted
+++ resolved
@@ -254,11 +254,7 @@
   }
 
   private String startRedisInstance(String ip, int port, String password, Integer shard) {
-<<<<<<< HEAD
-    final File redisServerFile = BinaryFileUtil.getFile(
-=======
     final File redisServerFile = BinaryFileUtil.getNativeFile(
->>>>>>> ead8b863
         rayConfig.sessionDir, BinaryFileUtil.REDIS_SERVER_BINARY_NAME);
     Preconditions.checkState(redisServerFile.setExecutable(true));
     List<String> command = Lists.newArrayList(
