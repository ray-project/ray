--- conflicted
+++ resolved
@@ -121,215 +121,4 @@
     }
     return output;
   }
-<<<<<<< HEAD
-
-  private void startGcs() {
-    // start primary redis
-    String primary = startRedisInstance(rayConfig.nodeIp,
-        rayConfig.headRedisPort, rayConfig.headRedisPassword, null);
-    rayConfig.setRedisAddress(primary);
-    try (Jedis client = new Jedis("127.0.0.1", rayConfig.headRedisPort)) {
-      if (!Strings.isNullOrEmpty(rayConfig.headRedisPassword)) {
-        client.auth(rayConfig.headRedisPassword);
-      }
-      client.set("UseRaylet", "1");
-      // Set job counter to compute job id.
-      client.set("JobCounter", "0");
-      // Register the number of Redis shards in the primary shard, so that clients
-      // know how many redis shards to expect under RedisShards.
-      client.set("NumRedisShards", Integer.toString(rayConfig.numberRedisShards));
-      // Set session dir for this cluster, so that the drivers which connected to this
-      // cluster will fetch this session dir as its self's session dir.
-      client.set("session_dir", rayConfig.getSessionDir());
-      // start redis shards
-      for (int i = 0; i < rayConfig.numberRedisShards; i++) {
-        String shard = startRedisInstance(rayConfig.nodeIp,
-            rayConfig.redisShardPorts[i], rayConfig.headRedisPassword, i);
-        client.rpush("RedisShards", shard);
-      }
-    }
-
-    // start gcs server
-    String redisPasswordOption = "";
-    if (!Strings.isNullOrEmpty(rayConfig.headRedisPassword)) {
-      redisPasswordOption = rayConfig.headRedisPassword;
-    }
-
-    // See `src/ray/gcs/gcs_server/gcs_server_main.cc` for the meaning of each parameter.
-    final File gcsServerFile = BinaryFileUtil.getNativeFile(
-        rayConfig.sessionDir, BinaryFileUtil.GCS_SERVER_BINARY_NAME);
-    Preconditions.checkState(gcsServerFile.setExecutable(true));
-    List<String> command = ImmutableList.of(
-        gcsServerFile.getAbsolutePath(),
-        String.format("--redis_address=%s", rayConfig.getRedisIp()),
-        String.format("--redis_port=%d", rayConfig.getRedisPort()),
-        String.format("--config_list=%s",
-            rayConfig.rayletConfigParameters.entrySet().stream()
-                .map(entry -> entry.getKey() + "," + entry.getValue()).collect(Collectors
-                .joining(","))),
-        String.format("--redis_password=%s", redisPasswordOption)
-    );
-    startProcess(command, null, "gcs_server");
-  }
-
-  private String startRedisInstance(String ip, int port, String password, Integer shard) {
-    final File redisServerFile = BinaryFileUtil.getNativeFile(
-        rayConfig.sessionDir, BinaryFileUtil.REDIS_SERVER_BINARY_NAME);
-    Preconditions.checkState(redisServerFile.setExecutable(true));
-    // The redis module file.
-    File redisModule = BinaryFileUtil.getNativeFile(
-        rayConfig.sessionDir, BinaryFileUtil.REDIS_MODULE_LIBRARY_NAME);
-    Preconditions.checkState(redisModule.setExecutable(true));
-    List<String> command = Lists.newArrayList(
-        // The redis-server executable file.
-        redisServerFile.getAbsolutePath(),
-        "--protected-mode",
-        "no",
-        "--port",
-        String.valueOf(port),
-        "--loglevel",
-        "warning",
-        "--loadmodule",
-        // The redis module file.
-        redisModule.getAbsolutePath()
-    );
-
-    if (!Strings.isNullOrEmpty(password)) {
-      command.add("--requirepass ");
-      command.add(password);
-    }
-
-    String name = shard == null ? "redis" : "redis-shard_" + shard;
-    startProcess(command, null, name);
-
-    try (Jedis client = new Jedis("127.0.0.1", port)) {
-      if (!Strings.isNullOrEmpty(password)) {
-        client.auth(password);
-      }
-
-      // Configure Redis to only generate notifications for the export keys.
-      client.configSet("notify-keyspace-events", "Kl");
-      // Put a time stamp in Redis to indicate when it was started.
-      client.set("redis_start_time", LocalDateTime.now().toString());
-    }
-
-    return ip + ":" + port;
-  }
-
-  private void startRaylet(boolean isHead) throws IOException {
-    int hardwareConcurrency = Runtime.getRuntime().availableProcessors();
-    int maximumStartupConcurrency = Math.max(1,
-        Math.min(rayConfig.resources.getOrDefault("CPU", 0.0).intValue(), hardwareConcurrency));
-
-    String redisPasswordOption = "";
-    if (!Strings.isNullOrEmpty(rayConfig.headRedisPassword)) {
-      redisPasswordOption = rayConfig.headRedisPassword;
-    }
-
-    // See `src/ray/raylet/main.cc` for the meaning of each parameter.
-    final File rayletFile = BinaryFileUtil.getNativeFile(
-        rayConfig.sessionDir, BinaryFileUtil.RAYLET_BINARY_NAME);
-    Preconditions.checkState(rayletFile.setExecutable(true));
-    List<String> command = ImmutableList.of(
-        rayletFile.getAbsolutePath(),
-        String.format("--raylet_socket_name=%s", rayConfig.rayletSocketName),
-        String.format("--store_socket_name=%s", rayConfig.objectStoreSocketName),
-        String.format("--object_manager_port=%d", 0), // The object manager port.
-        // The node manager port.
-        String.format("--node_manager_port=%d", rayConfig.getNodeManagerPort()),
-        String.format("--node_ip_address=%s", rayConfig.nodeIp),
-        String.format("--redis_address=%s", rayConfig.getRedisIp()),
-        String.format("--redis_port=%d", rayConfig.getRedisPort()),
-        String.format("--maximum_startup_concurrency=%d", maximumStartupConcurrency),
-        String.format("--static_resource_list=%s",
-            ResourceUtil.getResourcesStringFromMap(rayConfig.resources)),
-        String.format("--config_list=%s", rayConfig.rayletConfigParameters.entrySet().stream()
-            .map(entry -> entry.getKey() + "," + entry.getValue())
-            .collect(Collectors.joining(";"))),
-        String.format("--python_worker_command=%s", buildPythonWorkerCommand()),
-        String.format("--java_worker_command=%s", buildWorkerCommand()),
-        String.format("--redis_password=%s", redisPasswordOption),
-        isHead ? "--head_node" : ""
-    );
-
-    startProcess(command, null, "raylet");
-  }
-
-  private String concatPath(Stream<String> stream) {
-    // TODO (hchen): Right now, raylet backend doesn't support worker command with spaces.
-    // Thus, we have to drop some some paths until that is fixed.
-    return stream.filter(s -> !s.contains(" ")).collect(Collectors.joining(":"));
-  }
-
-  private String buildWorkerCommand() throws IOException {
-    List<String> cmd = new ArrayList<>();
-    cmd.add("java");
-    cmd.add("-classpath");
-
-    // Generate classpath based on current classpath + user-defined classpath.
-    String classpath = concatPath(Stream.concat(
-        rayConfig.classpath.stream(),
-        Stream.of(System.getProperty("java.class.path").split(":"))
-    ));
-    cmd.add(classpath);
-
-    // Write current config to a file, and set the file path as Java worker's config file.
-    // This allows users to set worker config by setting driver's system properties.
-    File workerConfigFile = new File(rayConfig.sessionDir + "/java_worker.conf");
-    FileUtils.write(workerConfigFile, rayConfig.render(), Charset.defaultCharset());
-    cmd.add("-Dray.config-file=" + workerConfigFile.getAbsolutePath());
-    if (!rayConfig.codeSearchPath.isEmpty()) {
-      cmd.add("-Dray.job.code-search-path=" +
-          String.join(":", rayConfig.codeSearchPath));
-    }
-    cmd.add("RAY_WORKER_RAYLET_CONFIG_PLACEHOLDER");
-
-    cmd.addAll(rayConfig.jvmParameters);
-
-    // jvm options
-    cmd.add("RAY_WORKER_DYNAMIC_OPTION_PLACEHOLDER");
-
-    // Main class
-    cmd.add(WORKER_CLASS);
-    String command = Joiner.on(" ").join(cmd);
-    LOGGER.debug("Worker command is: {}", command);
-    return command;
-  }
-
-  private void startObjectStore() {
-    final File objectStoreFile = BinaryFileUtil.getNativeFile(
-        rayConfig.sessionDir, BinaryFileUtil.PLASMA_STORE_SERVER_BINARY_NAME);
-    Preconditions.checkState(objectStoreFile.setExecutable(true));
-    List<String> command = ImmutableList.of(
-        // The plasma store executable file.
-        objectStoreFile.getAbsolutePath(),
-        "-s",
-        rayConfig.objectStoreSocketName,
-        "-m",
-        rayConfig.objectStoreSize.toString()
-    );
-    startProcess(command, null, "plasma_store");
-  }
-
-
-  private String buildPythonWorkerCommand() {
-    // disable python worker start from raylet, which starts from java
-    if (rayConfig.pythonWorkerCommand == null) {
-      return "";
-    }
-
-    List<String> cmd = new ArrayList<>();
-    cmd.add(rayConfig.pythonWorkerCommand);
-    cmd.add("--node-ip-address=" + rayConfig.nodeIp);
-    cmd.add("--object-store-name=" + rayConfig.objectStoreSocketName);
-    cmd.add("--raylet-name=" + rayConfig.rayletSocketName);
-    cmd.add("--address=" + rayConfig.getRedisAddress());
-
-    String command = cmd.stream().collect(Collectors.joining(" "));
-    LOGGER.debug("python worker command: {}", command);
-    return command;
-  }
-
-=======
->>>>>>> 0138c2db
 }