package io.ray.runtime.runner;

import com.google.common.base.Joiner;
import com.google.gson.Gson;
import com.google.gson.JsonObject;
import com.google.gson.JsonParser;
import io.ray.runtime.config.RayConfig;
import java.io.File;
import java.io.IOException;
import java.nio.charset.Charset;
import java.util.ArrayList;
import java.util.Arrays;
import java.util.List;
import java.util.regex.Matcher;
import java.util.regex.Pattern;
import org.apache.commons.io.IOUtils;
import org.slf4j.Logger;
import org.slf4j.LoggerFactory;

/**
 * Ray service management on one box.
 */
public class RunManager {

  private static final Logger LOGGER = LoggerFactory.getLogger(RunManager.class);

  private static final Pattern pattern = Pattern.compile("--address='([^']+)'");

  /**
   * Start the head node.
   */
  public static void startRayHead(RayConfig rayConfig) {
    String codeSearchPath;
    if (!rayConfig.codeSearchPath.isEmpty()) {
      codeSearchPath = Joiner.on(File.pathSeparator).join(rayConfig.codeSearchPath);
    } else {
      codeSearchPath = System.getProperty("java.class.path");
    }
    List<String> command = Arrays.asList(
        "ray",
        "start",
        "--head",
        "--system-config=" + new Gson().toJson(rayConfig.rayletConfigParameters),
        "--code-search-path=" + codeSearchPath
    );
    command.addAll(rayConfig.headArgs);
    String output;
    try {
      output = runCommand(command);
    } catch (Exception e) {
      throw new RuntimeException("Failed to start ray.", e);
    }
    Matcher matcher = pattern.matcher(output);
    if (matcher.find()) {
      String redisAddress = matcher.group(1);
      rayConfig.setRedisAddress(redisAddress);
    } else {
      throw new RuntimeException("Redis address is not found. output: " + output);
    }
  }

  /**
   * Stop ray.
   */
  public static void stopRay() {
    List<String> command = new ArrayList<>();
    command.add("ray");
    command.add("stop");

<<<<<<< HEAD
    try {
      runCommand(command);
    } catch (Exception e) {
      throw new RuntimeException("Failed to stop ray.", e);
=======
  /**
   * Start all Ray processes on this node.
   *
   * @param isHead Whether this node is the head node. If true, redis server will be started.
   */
  public void startRayProcesses(boolean isHead) {
    LOGGER.debug("Starting ray runtime @ {}.", rayConfig.nodeIp);
    try {
      if (isHead) {
        startGcs();
      }
      startObjectStore();
      startRaylet(isHead);
      LOGGER.info("Ray runtime started @ {}.", rayConfig.nodeIp);
    } catch (Exception e) {
      // Clean up started processes.
      cleanup();
      LOGGER.error("Failed to start ray runtime.", e);
      throw new RuntimeException("Failed to start ray runtime.", e);
>>>>>>> e3b48502
    }
  }

  public static void fillConfigForDriver(RayConfig rayConfig) {
    String script = String.format("import ray;"
        + " print(ray.services.get_address_info_from_redis('%s', '%s', redis_password='%s'))",
        rayConfig.getRedisAddress(), rayConfig.nodeIp, rayConfig.redisPassword);
    List<String> command = Arrays.asList("python", "-c", script);

    String output;
    try {
      output = runCommand(command);
    } catch (Exception e) {
      throw new RuntimeException("Failed to get address info.", e);
    }

    JsonObject addressInfo = new JsonParser().parse(output).getAsJsonObject();
    rayConfig.rayletSocketName = addressInfo.get("raylet_socket_name").getAsString();
    rayConfig.objectStoreSocketName = addressInfo.get("object_store_address").getAsString();
    rayConfig.nodeManagerPort = addressInfo.get("node_manager_port").getAsInt();
  }

  /**
   * Start a process.
   *
   * @param command The command to start the process with.
   */
  private static String runCommand(List<String> command) throws IOException, InterruptedException {
    if (LOGGER.isDebugEnabled()) {
      LOGGER.debug("Starting process with command: {}", Joiner.on(" ").join(command));
    }

    ProcessBuilder builder = new ProcessBuilder(command).redirectErrorStream(true);
    Process p = builder.start();
    String output = IOUtils.toString(p.getInputStream(), Charset.defaultCharset());
    p.waitFor();
    if (p.exitValue() != 0) {
      String sb = "The exit value of the process is " + p.exitValue()
          + ". Command: " + Joiner.on(" ").join(command) + "\n"
          + "output:\n" + output;
      throw new RuntimeException(sb);
    }
<<<<<<< HEAD
    return output;
=======

    List<String> cmd = new ArrayList<>();
    cmd.add(rayConfig.pythonWorkerCommand);
    cmd.add("--node-ip-address=" + rayConfig.nodeIp);
    cmd.add("--object-store-name=" + rayConfig.objectStoreSocketName);
    cmd.add("--raylet-name=" + rayConfig.rayletSocketName);
    cmd.add("--address=" + rayConfig.getRedisAddress());

    String command = cmd.stream().collect(Collectors.joining(" "));
    LOGGER.debug("python worker command: {}", command);
    return command;
>>>>>>> e3b48502
  }
}<|MERGE_RESOLUTION|>--- conflicted
+++ resolved
@@ -30,6 +30,7 @@
    * Start the head node.
    */
   public static void startRayHead(RayConfig rayConfig) {
+    LOGGER.debug("Starting ray runtime @ {}.", rayConfig.nodeIp);
     String codeSearchPath;
     if (!rayConfig.codeSearchPath.isEmpty()) {
       codeSearchPath = Joiner.on(File.pathSeparator).join(rayConfig.codeSearchPath);
@@ -48,7 +49,7 @@
     try {
       output = runCommand(command);
     } catch (Exception e) {
-      throw new RuntimeException("Failed to start ray.", e);
+      throw new RuntimeException("Failed to start Ray runtime.", e);
     }
     Matcher matcher = pattern.matcher(output);
     if (matcher.find()) {
@@ -57,6 +58,7 @@
     } else {
       throw new RuntimeException("Redis address is not found. output: " + output);
     }
+    LOGGER.info("Ray runtime started @ {}.", rayConfig.nodeIp);
   }
 
   /**
@@ -67,32 +69,10 @@
     command.add("ray");
     command.add("stop");
 
-<<<<<<< HEAD
     try {
       runCommand(command);
     } catch (Exception e) {
       throw new RuntimeException("Failed to stop ray.", e);
-=======
-  /**
-   * Start all Ray processes on this node.
-   *
-   * @param isHead Whether this node is the head node. If true, redis server will be started.
-   */
-  public void startRayProcesses(boolean isHead) {
-    LOGGER.debug("Starting ray runtime @ {}.", rayConfig.nodeIp);
-    try {
-      if (isHead) {
-        startGcs();
-      }
-      startObjectStore();
-      startRaylet(isHead);
-      LOGGER.info("Ray runtime started @ {}.", rayConfig.nodeIp);
-    } catch (Exception e) {
-      // Clean up started processes.
-      cleanup();
-      LOGGER.error("Failed to start ray runtime.", e);
-      throw new RuntimeException("Failed to start ray runtime.", e);
->>>>>>> e3b48502
     }
   }
 
@@ -135,20 +115,6 @@
           + "output:\n" + output;
       throw new RuntimeException(sb);
     }
-<<<<<<< HEAD
     return output;
-=======
-
-    List<String> cmd = new ArrayList<>();
-    cmd.add(rayConfig.pythonWorkerCommand);
-    cmd.add("--node-ip-address=" + rayConfig.nodeIp);
-    cmd.add("--object-store-name=" + rayConfig.objectStoreSocketName);
-    cmd.add("--raylet-name=" + rayConfig.rayletSocketName);
-    cmd.add("--address=" + rayConfig.getRedisAddress());
-
-    String command = cmd.stream().collect(Collectors.joining(" "));
-    LOGGER.debug("python worker command: {}", command);
-    return command;
->>>>>>> e3b48502
   }
 }