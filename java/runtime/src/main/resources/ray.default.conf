--- conflicted
+++ resolved
@@ -57,19 +57,6 @@
   // Redis configurations
   // ----------------------
   redis {
-<<<<<<< HEAD
-    // The address of the redis server to connect, in format `ip:port`.
-    // If not provided, Ray processes will be started locally, including
-    // Redis server, Raylet and object store.
-    address: ""
-=======
-    // If `redis.server` isn't provided, which port we should use to start redis server.
-    // If `head-port` is not provided, it will be generated randomly.
-    // head-port: 6379
-    // Below passwords should be consistent with the one defined in python/ray/ray_constants.py.
-    // The password used to start the redis server on the head node.
-    head-password: "5241590000000000"
->>>>>>> e3b48502
     // The password used to connect to the redis server.
     password: "5241590000000000"
   }
