<<<<<<< HEAD
package io.ray.runtime.functionmanager;

import io.ray.api.function.RayFunc0;
import io.ray.api.function.RayFunc1;
import io.ray.api.id.JobId;
import io.ray.runtime.functionmanager.FunctionManager.JobFunctionTable;
import java.io.File;
import java.nio.file.Files;
import java.nio.file.Paths;
import java.util.Collections;
import java.util.Map;
import javax.tools.JavaCompiler;
import javax.tools.ToolProvider;
import org.apache.commons.io.FileUtils;
import org.apache.commons.lang3.tuple.ImmutablePair;
import org.apache.commons.lang3.tuple.Pair;
import org.testng.Assert;
import org.testng.annotations.BeforeClass;
import org.testng.annotations.Test;

/** Tests for {@link FunctionManager} */
public class FunctionManagerTest {

  public static Object foo() {
    return null;
  }

  public static class ParentClass {

    public Object foo() {
      return null;
    }

    public Object bar() {
      return null;
    }
  }

  public interface ChildClassInterface {

    default String interfaceName() {
      return getClass().getName();
    }
  }

  public static class ChildClass extends ParentClass implements ChildClassInterface {

    public ChildClass() {}

    @Override
    public Object bar() {
      return null;
    }

    public Object overloadFunction(int i) {
      return null;
    }

    public Object overloadFunction(double d) {
      return null;
    }
  }

  private static RayFunc0<Object> fooFunc;
  private static RayFunc1<ChildClass, Object> childClassBarFunc;
  private static RayFunc0<ChildClass> childClassConstructor;
  private static JavaFunctionDescriptor fooDescriptor;
  private static JavaFunctionDescriptor childClassBarDescriptor;
  private static JavaFunctionDescriptor childClassConstructorDescriptor;
  private static JavaFunctionDescriptor overloadFunctionDescriptorInt;
  private static JavaFunctionDescriptor overloadFunctionDescriptorDouble;

  @BeforeClass
  public static void beforeClass() {
    fooFunc = FunctionManagerTest::foo;
    childClassConstructor = ChildClass::new;
    childClassBarFunc = ChildClass::bar;
    fooDescriptor =
        new JavaFunctionDescriptor(
            FunctionManagerTest.class.getName(), "foo", "()Ljava/lang/Object;");
    childClassBarDescriptor =
        new JavaFunctionDescriptor(ChildClass.class.getName(), "bar", "()Ljava/lang/Object;");
    childClassConstructorDescriptor =
        new JavaFunctionDescriptor(
            ChildClass.class.getName(), FunctionManager.CONSTRUCTOR_NAME, "()V");
    overloadFunctionDescriptorInt =
        new JavaFunctionDescriptor(
            FunctionManagerTest.class.getName(), "overloadFunction", "(I)Ljava/lang/Object;");
    overloadFunctionDescriptorDouble =
        new JavaFunctionDescriptor(
            FunctionManagerTest.class.getName(), "overloadFunction", "(D)Ljava/lang/Object;");
  }

  @Test
  public void testGetFunctionFromRayFunc() {
    final FunctionManager functionManager = new FunctionManager(null);
    // Test normal function.
    RayFunction func = functionManager.getFunction(JobId.NIL, fooFunc);
    Assert.assertFalse(func.isConstructor());
    Assert.assertEquals(func.getFunctionDescriptor(), fooDescriptor);

    // Test actor method
    func = functionManager.getFunction(JobId.NIL, childClassBarFunc);
    Assert.assertFalse(func.isConstructor());
    Assert.assertEquals(func.getFunctionDescriptor(), childClassBarDescriptor);

    // Test actor constructor
    func = functionManager.getFunction(JobId.NIL, childClassConstructor);
    Assert.assertTrue(func.isConstructor());
    Assert.assertEquals(func.getFunctionDescriptor(), childClassConstructorDescriptor);
  }

  @Test
  public void testGetFunctionFromFunctionDescriptor() {
    final FunctionManager functionManager = new FunctionManager(null);
    // Test normal function.
    RayFunction func = functionManager.getFunction(JobId.NIL, fooDescriptor);
    Assert.assertFalse(func.isConstructor());
    Assert.assertEquals(func.getFunctionDescriptor(), fooDescriptor);

    // Test actor method
    func = functionManager.getFunction(JobId.NIL, childClassBarDescriptor);
    Assert.assertFalse(func.isConstructor());
    Assert.assertEquals(func.getFunctionDescriptor(), childClassBarDescriptor);

    // Test actor constructor
    func = functionManager.getFunction(JobId.NIL, childClassConstructorDescriptor);
    Assert.assertTrue(func.isConstructor());
    Assert.assertEquals(func.getFunctionDescriptor(), childClassConstructorDescriptor);

    // Test raise overload exception
    Assert.expectThrows(
        RuntimeException.class,
        () -> {
          functionManager.getFunction(
              JobId.NIL,
              new JavaFunctionDescriptor(
                  FunctionManagerTest.class.getName(), "overloadFunction", ""));
        });
  }

  @Test
  public void testInheritance() {
    final FunctionManager functionManager = new FunctionManager(null);
    // Check inheritance can work and FunctionManager can find method in parent class.
    fooDescriptor =
        new JavaFunctionDescriptor(ParentClass.class.getName(), "foo", "()Ljava/lang/Object;");
    Assert.assertEquals(
        functionManager.getFunction(JobId.NIL, fooDescriptor).executable.getDeclaringClass(),
        ParentClass.class);
    RayFunction fooFunc =
        functionManager.getFunction(
            JobId.NIL,
            new JavaFunctionDescriptor(ChildClass.class.getName(), "foo", "()Ljava/lang/Object;"));
    Assert.assertEquals(fooFunc.executable.getDeclaringClass(), ParentClass.class);

    // Check FunctionManager can use method in child class if child class methods overrides methods
    // in parent class.
    childClassBarDescriptor =
        new JavaFunctionDescriptor(ParentClass.class.getName(), "bar", "()Ljava/lang/Object;");
    Assert.assertEquals(
        functionManager
            .getFunction(JobId.NIL, childClassBarDescriptor)
            .executable
            .getDeclaringClass(),
        ParentClass.class);
    RayFunction barFunc =
        functionManager.getFunction(
            JobId.NIL,
            new JavaFunctionDescriptor(ChildClass.class.getName(), "bar", "()Ljava/lang/Object;"));
    Assert.assertEquals(barFunc.executable.getDeclaringClass(), ChildClass.class);

    // Check interface default methods.
    RayFunction interfaceNameFunc =
        functionManager.getFunction(
            JobId.NIL,
            new JavaFunctionDescriptor(
                ChildClass.class.getName(), "interfaceName", "()Ljava/lang/String;"));
    Assert.assertEquals(
        interfaceNameFunc.executable.getDeclaringClass(), ChildClassInterface.class);
  }

  @Test
  public void testLoadFunctionTableForClass() {
    JobFunctionTable functionTable = new JobFunctionTable(getClass().getClassLoader());
    Map<Pair<String, String>, RayFunction> res =
        functionTable.loadFunctionsForClass(ChildClass.class.getName());
    // The result should be 4 entries:
    //   1, the constructor with signature
    //   2, the constructor without signature
    //   3, bar with signature
    //   4, bar without signature
    Assert.assertEquals(res.size(), 11);
    Assert.assertTrue(
        res.containsKey(
            ImmutablePair.of(childClassBarDescriptor.name, childClassBarDescriptor.signature)));
    Assert.assertTrue(
        res.containsKey(
            ImmutablePair.of(
                childClassConstructorDescriptor.name, childClassConstructorDescriptor.signature)));
    Assert.assertTrue(res.containsKey(ImmutablePair.of(childClassBarDescriptor.name, "")));
    Assert.assertTrue(res.containsKey(ImmutablePair.of(childClassConstructorDescriptor.name, "")));
    Assert.assertTrue(
        res.containsKey(
            ImmutablePair.of(
                overloadFunctionDescriptorInt.name, overloadFunctionDescriptorInt.signature)));
    Assert.assertTrue(
        res.containsKey(
            ImmutablePair.of(
                overloadFunctionDescriptorDouble.name,
                overloadFunctionDescriptorDouble.signature)));
    Assert.assertTrue(res.containsKey(ImmutablePair.of(overloadFunctionDescriptorInt.name, "")));
    Pair<String, String> overloadKey = ImmutablePair.of(overloadFunctionDescriptorInt.name, "");
    RayFunction func = res.get(overloadKey);
    // The function is overloaded.
    Assert.assertTrue(res.containsKey(overloadKey));
    Assert.assertNull(func);
  }

  @Test
  public void testGetFunctionFromLocalResource() throws Exception {
    JobId jobId = JobId.fromInt(1);
    final String codeSearchPath = FileUtils.getTempDirectoryPath() + "/ray_test_resources/";
    File jobResourceDir = new File(codeSearchPath);
    FileUtils.deleteQuietly(jobResourceDir);
    jobResourceDir.mkdirs();
    jobResourceDir.deleteOnExit();

    String demoJavaFile = "";
    demoJavaFile += "public class DemoApp {\n";
    demoJavaFile += "  public static String hello() {\n";
    demoJavaFile += "    return \"hello\";\n";
    demoJavaFile += "  }\n";
    demoJavaFile += "}";

    // Write the demo java file to the job code search path.
    String javaFilePath = codeSearchPath + "/DemoApp.java";
    Files.write(Paths.get(javaFilePath), demoJavaFile.getBytes());

    // Compile the java file.
    JavaCompiler compiler = ToolProvider.getSystemJavaCompiler();
    int result = compiler.run(null, null, null, "-d", codeSearchPath, javaFilePath);
    if (result != 0) {
      throw new RuntimeException("Couldn't compile Demo.java.");
    }

    // Test loading the function.
    JavaFunctionDescriptor descriptor =
        new JavaFunctionDescriptor("DemoApp", "hello", "()Ljava/lang/String;");
    final FunctionManager functionManager =
        new FunctionManager(Collections.singletonList(codeSearchPath));
    RayFunction func = functionManager.getFunction(jobId, descriptor);
    Assert.assertEquals(func.getFunctionDescriptor(), descriptor);
  }
}
=======
package io.ray.runtime.functionmanager;

import io.ray.api.function.RayFunc0;
import io.ray.api.function.RayFunc1;
import io.ray.api.id.JobId;
import io.ray.runtime.functionmanager.FunctionManager.JobFunctionTable;
import java.io.File;
import java.nio.file.Files;
import java.nio.file.Paths;
import java.util.Collections;
import java.util.Map;
import javax.tools.JavaCompiler;
import javax.tools.ToolProvider;
import org.apache.commons.io.FileUtils;
import org.apache.commons.lang3.tuple.ImmutablePair;
import org.apache.commons.lang3.tuple.Pair;
import org.testng.Assert;
import org.testng.annotations.BeforeClass;
import org.testng.annotations.Test;

/** Tests for {@link FunctionManager} */
public class FunctionManagerTest {

  public static Object foo() {
    return null;
  }

  public static class ParentClass {

    public Object foo() {
      return null;
    }

    public Object bar() {
      return null;
    }
  }

  public interface ChildClassInterface {

    default String interfaceName() {
      return getClass().getName();
    }
  }

  public static class ChildClass extends ParentClass implements ChildClassInterface {

    public ChildClass() {}

    @Override
    public Object bar() {
      return null;
    }

    public Object overloadFunction(int i) {
      return null;
    }

    public Object overloadFunction(double d) {
      return null;
    }
  }

  private static RayFunc0<Object> fooFunc;
  private static RayFunc1<ChildClass, Object> childClassBarFunc;
  private static RayFunc0<ChildClass> childClassConstructor;
  private static JavaFunctionDescriptor fooDescriptor;
  private static JavaFunctionDescriptor childClassBarDescriptor;
  private static JavaFunctionDescriptor childClassConstructorDescriptor;
  private static JavaFunctionDescriptor overloadFunctionDescriptorInt;
  private static JavaFunctionDescriptor overloadFunctionDescriptorDouble;

  @BeforeClass
  public static void beforeClass() {
    fooFunc = FunctionManagerTest::foo;
    childClassConstructor = ChildClass::new;
    childClassBarFunc = ChildClass::bar;
    fooDescriptor =
        new JavaFunctionDescriptor(
            FunctionManagerTest.class.getName(), "foo", "()Ljava/lang/Object;");
    childClassBarDescriptor =
        new JavaFunctionDescriptor(ChildClass.class.getName(), "bar", "()Ljava/lang/Object;");
    childClassConstructorDescriptor =
        new JavaFunctionDescriptor(
            ChildClass.class.getName(), FunctionManager.CONSTRUCTOR_NAME, "()V");
    overloadFunctionDescriptorInt =
        new JavaFunctionDescriptor(
            FunctionManagerTest.class.getName(), "overloadFunction", "(I)Ljava/lang/Object;");
    overloadFunctionDescriptorDouble =
        new JavaFunctionDescriptor(
            FunctionManagerTest.class.getName(), "overloadFunction", "(D)Ljava/lang/Object;");
  }

  @Test
  public void testGetFunctionFromRayFunc() {
    final FunctionManager functionManager = new FunctionManager(null);
    // Test normal function.
    RayFunction func = functionManager.getFunction(JobId.NIL, fooFunc);
    Assert.assertFalse(func.isConstructor());
    Assert.assertEquals(func.getFunctionDescriptor(), fooDescriptor);

    // Test actor method
    func = functionManager.getFunction(JobId.NIL, childClassBarFunc);
    Assert.assertFalse(func.isConstructor());
    Assert.assertEquals(func.getFunctionDescriptor(), childClassBarDescriptor);

    // Test actor constructor
    func = functionManager.getFunction(JobId.NIL, childClassConstructor);
    Assert.assertTrue(func.isConstructor());
    Assert.assertEquals(func.getFunctionDescriptor(), childClassConstructorDescriptor);
  }

  @Test
  public void testGetFunctionFromFunctionDescriptor() {
    final FunctionManager functionManager = new FunctionManager(null);
    // Test normal function.
    RayFunction func = functionManager.getFunction(JobId.NIL, fooDescriptor);
    Assert.assertFalse(func.isConstructor());
    Assert.assertEquals(func.getFunctionDescriptor(), fooDescriptor);

    // Test actor method
    func = functionManager.getFunction(JobId.NIL, childClassBarDescriptor);
    Assert.assertFalse(func.isConstructor());
    Assert.assertEquals(func.getFunctionDescriptor(), childClassBarDescriptor);

    // Test actor constructor
    func = functionManager.getFunction(JobId.NIL, childClassConstructorDescriptor);
    Assert.assertTrue(func.isConstructor());
    Assert.assertEquals(func.getFunctionDescriptor(), childClassConstructorDescriptor);

    // Test raise overload exception
    Assert.expectThrows(
        RuntimeException.class,
        () -> {
          functionManager.getFunction(
              JobId.NIL,
              new JavaFunctionDescriptor(
                  FunctionManagerTest.class.getName(), "overloadFunction", ""));
        });
  }

  @Test
  public void testInheritance() {
    final FunctionManager functionManager = new FunctionManager(null);
    // Check inheritance can work and FunctionManager can find method in parent class.
    fooDescriptor =
        new JavaFunctionDescriptor(ParentClass.class.getName(), "foo", "()Ljava/lang/Object;");
    Assert.assertEquals(
        functionManager.getFunction(JobId.NIL, fooDescriptor).executable.getDeclaringClass(),
        ParentClass.class);
    RayFunction fooFunc =
        functionManager.getFunction(
            JobId.NIL,
            new JavaFunctionDescriptor(ChildClass.class.getName(), "foo", "()Ljava/lang/Object;"));
    Assert.assertEquals(fooFunc.executable.getDeclaringClass(), ParentClass.class);

    // Check FunctionManager can use method in child class if child class methods overrides methods
    // in parent class.
    childClassBarDescriptor =
        new JavaFunctionDescriptor(ParentClass.class.getName(), "bar", "()Ljava/lang/Object;");
    Assert.assertEquals(
        functionManager
            .getFunction(JobId.NIL, childClassBarDescriptor)
            .executable
            .getDeclaringClass(),
        ParentClass.class);
    RayFunction barFunc =
        functionManager.getFunction(
            JobId.NIL,
            new JavaFunctionDescriptor(ChildClass.class.getName(), "bar", "()Ljava/lang/Object;"));
    Assert.assertEquals(barFunc.executable.getDeclaringClass(), ChildClass.class);

    // Check interface default methods.
    RayFunction interfaceNameFunc =
        functionManager.getFunction(
            JobId.NIL,
            new JavaFunctionDescriptor(
                ChildClass.class.getName(), "interfaceName", "()Ljava/lang/String;"));
    Assert.assertEquals(
        interfaceNameFunc.executable.getDeclaringClass(), ChildClassInterface.class);
  }

  @Test
  public void testLoadFunctionTableForClass() {
    JobFunctionTable functionTable = new JobFunctionTable(getClass().getClassLoader());
    Map<Pair<String, String>, Pair<RayFunction, Boolean>> res =
        functionTable.loadFunctionsForClass(ChildClass.class.getName());
    // The result should be 4 entries:
    //   1, the constructor with signature
    //   2, the constructor without signature
    //   3, bar with signature
    //   4, bar without signature
    Assert.assertEquals(res.size(), 11);
    Assert.assertTrue(
        res.containsKey(
            ImmutablePair.of(childClassBarDescriptor.name, childClassBarDescriptor.signature)));
    Assert.assertTrue(
        res.containsKey(
            ImmutablePair.of(
                childClassConstructorDescriptor.name, childClassConstructorDescriptor.signature)));
    Assert.assertTrue(res.containsKey(ImmutablePair.of(childClassBarDescriptor.name, "")));
    Assert.assertTrue(res.containsKey(ImmutablePair.of(childClassConstructorDescriptor.name, "")));
    Assert.assertTrue(
        res.containsKey(
            ImmutablePair.of(
                overloadFunctionDescriptorInt.name, overloadFunctionDescriptorInt.signature)));
    Assert.assertTrue(
        res.containsKey(
            ImmutablePair.of(
                overloadFunctionDescriptorDouble.name,
                overloadFunctionDescriptorDouble.signature)));
    Assert.assertTrue(res.containsKey(ImmutablePair.of(overloadFunctionDescriptorInt.name, "")));
    Pair<String, String> overloadKey = ImmutablePair.of(overloadFunctionDescriptorInt.name, "");
    RayFunction func = res.get(overloadKey).getLeft();
    // The function is overloaded.
    Assert.assertTrue(res.containsKey(overloadKey));
    Assert.assertNull(func);
  }

  @Test
  public void testGetFunctionFromLocalResource() throws Exception {
    JobId jobId = JobId.fromInt(1);
    final String codeSearchPath = FileUtils.getTempDirectoryPath() + "/ray_test_resources/";
    File jobResourceDir = new File(codeSearchPath);
    FileUtils.deleteQuietly(jobResourceDir);
    jobResourceDir.mkdirs();
    jobResourceDir.deleteOnExit();

    String demoJavaFile = "";
    demoJavaFile += "public class DemoApp {\n";
    demoJavaFile += "  public static String hello() {\n";
    demoJavaFile += "    return \"hello\";\n";
    demoJavaFile += "  }\n";
    demoJavaFile += "}";

    // Write the demo java file to the job code search path.
    String javaFilePath = codeSearchPath + "/DemoApp.java";
    Files.write(Paths.get(javaFilePath), demoJavaFile.getBytes());

    // Compile the java file.
    JavaCompiler compiler = ToolProvider.getSystemJavaCompiler();
    int result = compiler.run(null, null, null, "-d", codeSearchPath, javaFilePath);
    if (result != 0) {
      throw new RuntimeException("Couldn't compile Demo.java.");
    }

    // Test loading the function.
    JavaFunctionDescriptor descriptor =
        new JavaFunctionDescriptor("DemoApp", "hello", "()Ljava/lang/String;");
    final FunctionManager functionManager =
        new FunctionManager(Collections.singletonList(codeSearchPath));
    RayFunction func = functionManager.getFunction(jobId, descriptor);
    Assert.assertEquals(func.getFunctionDescriptor(), descriptor);
  }
}
>>>>>>> 19672688
<|MERGE_RESOLUTION|>--- conflicted
+++ resolved
@@ -1,513 +1,255 @@
-<<<<<<< HEAD
-package io.ray.runtime.functionmanager;
-
-import io.ray.api.function.RayFunc0;
-import io.ray.api.function.RayFunc1;
-import io.ray.api.id.JobId;
-import io.ray.runtime.functionmanager.FunctionManager.JobFunctionTable;
-import java.io.File;
-import java.nio.file.Files;
-import java.nio.file.Paths;
-import java.util.Collections;
-import java.util.Map;
-import javax.tools.JavaCompiler;
-import javax.tools.ToolProvider;
-import org.apache.commons.io.FileUtils;
-import org.apache.commons.lang3.tuple.ImmutablePair;
-import org.apache.commons.lang3.tuple.Pair;
-import org.testng.Assert;
-import org.testng.annotations.BeforeClass;
-import org.testng.annotations.Test;
-
-/** Tests for {@link FunctionManager} */
-public class FunctionManagerTest {
-
-  public static Object foo() {
-    return null;
-  }
-
-  public static class ParentClass {
-
-    public Object foo() {
-      return null;
-    }
-
-    public Object bar() {
-      return null;
-    }
-  }
-
-  public interface ChildClassInterface {
-
-    default String interfaceName() {
-      return getClass().getName();
-    }
-  }
-
-  public static class ChildClass extends ParentClass implements ChildClassInterface {
-
-    public ChildClass() {}
-
-    @Override
-    public Object bar() {
-      return null;
-    }
-
-    public Object overloadFunction(int i) {
-      return null;
-    }
-
-    public Object overloadFunction(double d) {
-      return null;
-    }
-  }
-
-  private static RayFunc0<Object> fooFunc;
-  private static RayFunc1<ChildClass, Object> childClassBarFunc;
-  private static RayFunc0<ChildClass> childClassConstructor;
-  private static JavaFunctionDescriptor fooDescriptor;
-  private static JavaFunctionDescriptor childClassBarDescriptor;
-  private static JavaFunctionDescriptor childClassConstructorDescriptor;
-  private static JavaFunctionDescriptor overloadFunctionDescriptorInt;
-  private static JavaFunctionDescriptor overloadFunctionDescriptorDouble;
-
-  @BeforeClass
-  public static void beforeClass() {
-    fooFunc = FunctionManagerTest::foo;
-    childClassConstructor = ChildClass::new;
-    childClassBarFunc = ChildClass::bar;
-    fooDescriptor =
-        new JavaFunctionDescriptor(
-            FunctionManagerTest.class.getName(), "foo", "()Ljava/lang/Object;");
-    childClassBarDescriptor =
-        new JavaFunctionDescriptor(ChildClass.class.getName(), "bar", "()Ljava/lang/Object;");
-    childClassConstructorDescriptor =
-        new JavaFunctionDescriptor(
-            ChildClass.class.getName(), FunctionManager.CONSTRUCTOR_NAME, "()V");
-    overloadFunctionDescriptorInt =
-        new JavaFunctionDescriptor(
-            FunctionManagerTest.class.getName(), "overloadFunction", "(I)Ljava/lang/Object;");
-    overloadFunctionDescriptorDouble =
-        new JavaFunctionDescriptor(
-            FunctionManagerTest.class.getName(), "overloadFunction", "(D)Ljava/lang/Object;");
-  }
-
-  @Test
-  public void testGetFunctionFromRayFunc() {
-    final FunctionManager functionManager = new FunctionManager(null);
-    // Test normal function.
-    RayFunction func = functionManager.getFunction(JobId.NIL, fooFunc);
-    Assert.assertFalse(func.isConstructor());
-    Assert.assertEquals(func.getFunctionDescriptor(), fooDescriptor);
-
-    // Test actor method
-    func = functionManager.getFunction(JobId.NIL, childClassBarFunc);
-    Assert.assertFalse(func.isConstructor());
-    Assert.assertEquals(func.getFunctionDescriptor(), childClassBarDescriptor);
-
-    // Test actor constructor
-    func = functionManager.getFunction(JobId.NIL, childClassConstructor);
-    Assert.assertTrue(func.isConstructor());
-    Assert.assertEquals(func.getFunctionDescriptor(), childClassConstructorDescriptor);
-  }
-
-  @Test
-  public void testGetFunctionFromFunctionDescriptor() {
-    final FunctionManager functionManager = new FunctionManager(null);
-    // Test normal function.
-    RayFunction func = functionManager.getFunction(JobId.NIL, fooDescriptor);
-    Assert.assertFalse(func.isConstructor());
-    Assert.assertEquals(func.getFunctionDescriptor(), fooDescriptor);
-
-    // Test actor method
-    func = functionManager.getFunction(JobId.NIL, childClassBarDescriptor);
-    Assert.assertFalse(func.isConstructor());
-    Assert.assertEquals(func.getFunctionDescriptor(), childClassBarDescriptor);
-
-    // Test actor constructor
-    func = functionManager.getFunction(JobId.NIL, childClassConstructorDescriptor);
-    Assert.assertTrue(func.isConstructor());
-    Assert.assertEquals(func.getFunctionDescriptor(), childClassConstructorDescriptor);
-
-    // Test raise overload exception
-    Assert.expectThrows(
-        RuntimeException.class,
-        () -> {
-          functionManager.getFunction(
-              JobId.NIL,
-              new JavaFunctionDescriptor(
-                  FunctionManagerTest.class.getName(), "overloadFunction", ""));
-        });
-  }
-
-  @Test
-  public void testInheritance() {
-    final FunctionManager functionManager = new FunctionManager(null);
-    // Check inheritance can work and FunctionManager can find method in parent class.
-    fooDescriptor =
-        new JavaFunctionDescriptor(ParentClass.class.getName(), "foo", "()Ljava/lang/Object;");
-    Assert.assertEquals(
-        functionManager.getFunction(JobId.NIL, fooDescriptor).executable.getDeclaringClass(),
-        ParentClass.class);
-    RayFunction fooFunc =
-        functionManager.getFunction(
-            JobId.NIL,
-            new JavaFunctionDescriptor(ChildClass.class.getName(), "foo", "()Ljava/lang/Object;"));
-    Assert.assertEquals(fooFunc.executable.getDeclaringClass(), ParentClass.class);
-
-    // Check FunctionManager can use method in child class if child class methods overrides methods
-    // in parent class.
-    childClassBarDescriptor =
-        new JavaFunctionDescriptor(ParentClass.class.getName(), "bar", "()Ljava/lang/Object;");
-    Assert.assertEquals(
-        functionManager
-            .getFunction(JobId.NIL, childClassBarDescriptor)
-            .executable
-            .getDeclaringClass(),
-        ParentClass.class);
-    RayFunction barFunc =
-        functionManager.getFunction(
-            JobId.NIL,
-            new JavaFunctionDescriptor(ChildClass.class.getName(), "bar", "()Ljava/lang/Object;"));
-    Assert.assertEquals(barFunc.executable.getDeclaringClass(), ChildClass.class);
-
-    // Check interface default methods.
-    RayFunction interfaceNameFunc =
-        functionManager.getFunction(
-            JobId.NIL,
-            new JavaFunctionDescriptor(
-                ChildClass.class.getName(), "interfaceName", "()Ljava/lang/String;"));
-    Assert.assertEquals(
-        interfaceNameFunc.executable.getDeclaringClass(), ChildClassInterface.class);
-  }
-
-  @Test
-  public void testLoadFunctionTableForClass() {
-    JobFunctionTable functionTable = new JobFunctionTable(getClass().getClassLoader());
-    Map<Pair<String, String>, RayFunction> res =
-        functionTable.loadFunctionsForClass(ChildClass.class.getName());
-    // The result should be 4 entries:
-    //   1, the constructor with signature
-    //   2, the constructor without signature
-    //   3, bar with signature
-    //   4, bar without signature
-    Assert.assertEquals(res.size(), 11);
-    Assert.assertTrue(
-        res.containsKey(
-            ImmutablePair.of(childClassBarDescriptor.name, childClassBarDescriptor.signature)));
-    Assert.assertTrue(
-        res.containsKey(
-            ImmutablePair.of(
-                childClassConstructorDescriptor.name, childClassConstructorDescriptor.signature)));
-    Assert.assertTrue(res.containsKey(ImmutablePair.of(childClassBarDescriptor.name, "")));
-    Assert.assertTrue(res.containsKey(ImmutablePair.of(childClassConstructorDescriptor.name, "")));
-    Assert.assertTrue(
-        res.containsKey(
-            ImmutablePair.of(
-                overloadFunctionDescriptorInt.name, overloadFunctionDescriptorInt.signature)));
-    Assert.assertTrue(
-        res.containsKey(
-            ImmutablePair.of(
-                overloadFunctionDescriptorDouble.name,
-                overloadFunctionDescriptorDouble.signature)));
-    Assert.assertTrue(res.containsKey(ImmutablePair.of(overloadFunctionDescriptorInt.name, "")));
-    Pair<String, String> overloadKey = ImmutablePair.of(overloadFunctionDescriptorInt.name, "");
-    RayFunction func = res.get(overloadKey);
-    // The function is overloaded.
-    Assert.assertTrue(res.containsKey(overloadKey));
-    Assert.assertNull(func);
-  }
-
-  @Test
-  public void testGetFunctionFromLocalResource() throws Exception {
-    JobId jobId = JobId.fromInt(1);
-    final String codeSearchPath = FileUtils.getTempDirectoryPath() + "/ray_test_resources/";
-    File jobResourceDir = new File(codeSearchPath);
-    FileUtils.deleteQuietly(jobResourceDir);
-    jobResourceDir.mkdirs();
-    jobResourceDir.deleteOnExit();
-
-    String demoJavaFile = "";
-    demoJavaFile += "public class DemoApp {\n";
-    demoJavaFile += "  public static String hello() {\n";
-    demoJavaFile += "    return \"hello\";\n";
-    demoJavaFile += "  }\n";
-    demoJavaFile += "}";
-
-    // Write the demo java file to the job code search path.
-    String javaFilePath = codeSearchPath + "/DemoApp.java";
-    Files.write(Paths.get(javaFilePath), demoJavaFile.getBytes());
-
-    // Compile the java file.
-    JavaCompiler compiler = ToolProvider.getSystemJavaCompiler();
-    int result = compiler.run(null, null, null, "-d", codeSearchPath, javaFilePath);
-    if (result != 0) {
-      throw new RuntimeException("Couldn't compile Demo.java.");
-    }
-
-    // Test loading the function.
-    JavaFunctionDescriptor descriptor =
-        new JavaFunctionDescriptor("DemoApp", "hello", "()Ljava/lang/String;");
-    final FunctionManager functionManager =
-        new FunctionManager(Collections.singletonList(codeSearchPath));
-    RayFunction func = functionManager.getFunction(jobId, descriptor);
-    Assert.assertEquals(func.getFunctionDescriptor(), descriptor);
-  }
-}
-=======
-package io.ray.runtime.functionmanager;
-
-import io.ray.api.function.RayFunc0;
-import io.ray.api.function.RayFunc1;
-import io.ray.api.id.JobId;
-import io.ray.runtime.functionmanager.FunctionManager.JobFunctionTable;
-import java.io.File;
-import java.nio.file.Files;
-import java.nio.file.Paths;
-import java.util.Collections;
-import java.util.Map;
-import javax.tools.JavaCompiler;
-import javax.tools.ToolProvider;
-import org.apache.commons.io.FileUtils;
-import org.apache.commons.lang3.tuple.ImmutablePair;
-import org.apache.commons.lang3.tuple.Pair;
-import org.testng.Assert;
-import org.testng.annotations.BeforeClass;
-import org.testng.annotations.Test;
-
-/** Tests for {@link FunctionManager} */
-public class FunctionManagerTest {
-
-  public static Object foo() {
-    return null;
-  }
-
-  public static class ParentClass {
-
-    public Object foo() {
-      return null;
-    }
-
-    public Object bar() {
-      return null;
-    }
-  }
-
-  public interface ChildClassInterface {
-
-    default String interfaceName() {
-      return getClass().getName();
-    }
-  }
-
-  public static class ChildClass extends ParentClass implements ChildClassInterface {
-
-    public ChildClass() {}
-
-    @Override
-    public Object bar() {
-      return null;
-    }
-
-    public Object overloadFunction(int i) {
-      return null;
-    }
-
-    public Object overloadFunction(double d) {
-      return null;
-    }
-  }
-
-  private static RayFunc0<Object> fooFunc;
-  private static RayFunc1<ChildClass, Object> childClassBarFunc;
-  private static RayFunc0<ChildClass> childClassConstructor;
-  private static JavaFunctionDescriptor fooDescriptor;
-  private static JavaFunctionDescriptor childClassBarDescriptor;
-  private static JavaFunctionDescriptor childClassConstructorDescriptor;
-  private static JavaFunctionDescriptor overloadFunctionDescriptorInt;
-  private static JavaFunctionDescriptor overloadFunctionDescriptorDouble;
-
-  @BeforeClass
-  public static void beforeClass() {
-    fooFunc = FunctionManagerTest::foo;
-    childClassConstructor = ChildClass::new;
-    childClassBarFunc = ChildClass::bar;
-    fooDescriptor =
-        new JavaFunctionDescriptor(
-            FunctionManagerTest.class.getName(), "foo", "()Ljava/lang/Object;");
-    childClassBarDescriptor =
-        new JavaFunctionDescriptor(ChildClass.class.getName(), "bar", "()Ljava/lang/Object;");
-    childClassConstructorDescriptor =
-        new JavaFunctionDescriptor(
-            ChildClass.class.getName(), FunctionManager.CONSTRUCTOR_NAME, "()V");
-    overloadFunctionDescriptorInt =
-        new JavaFunctionDescriptor(
-            FunctionManagerTest.class.getName(), "overloadFunction", "(I)Ljava/lang/Object;");
-    overloadFunctionDescriptorDouble =
-        new JavaFunctionDescriptor(
-            FunctionManagerTest.class.getName(), "overloadFunction", "(D)Ljava/lang/Object;");
-  }
-
-  @Test
-  public void testGetFunctionFromRayFunc() {
-    final FunctionManager functionManager = new FunctionManager(null);
-    // Test normal function.
-    RayFunction func = functionManager.getFunction(JobId.NIL, fooFunc);
-    Assert.assertFalse(func.isConstructor());
-    Assert.assertEquals(func.getFunctionDescriptor(), fooDescriptor);
-
-    // Test actor method
-    func = functionManager.getFunction(JobId.NIL, childClassBarFunc);
-    Assert.assertFalse(func.isConstructor());
-    Assert.assertEquals(func.getFunctionDescriptor(), childClassBarDescriptor);
-
-    // Test actor constructor
-    func = functionManager.getFunction(JobId.NIL, childClassConstructor);
-    Assert.assertTrue(func.isConstructor());
-    Assert.assertEquals(func.getFunctionDescriptor(), childClassConstructorDescriptor);
-  }
-
-  @Test
-  public void testGetFunctionFromFunctionDescriptor() {
-    final FunctionManager functionManager = new FunctionManager(null);
-    // Test normal function.
-    RayFunction func = functionManager.getFunction(JobId.NIL, fooDescriptor);
-    Assert.assertFalse(func.isConstructor());
-    Assert.assertEquals(func.getFunctionDescriptor(), fooDescriptor);
-
-    // Test actor method
-    func = functionManager.getFunction(JobId.NIL, childClassBarDescriptor);
-    Assert.assertFalse(func.isConstructor());
-    Assert.assertEquals(func.getFunctionDescriptor(), childClassBarDescriptor);
-
-    // Test actor constructor
-    func = functionManager.getFunction(JobId.NIL, childClassConstructorDescriptor);
-    Assert.assertTrue(func.isConstructor());
-    Assert.assertEquals(func.getFunctionDescriptor(), childClassConstructorDescriptor);
-
-    // Test raise overload exception
-    Assert.expectThrows(
-        RuntimeException.class,
-        () -> {
-          functionManager.getFunction(
-              JobId.NIL,
-              new JavaFunctionDescriptor(
-                  FunctionManagerTest.class.getName(), "overloadFunction", ""));
-        });
-  }
-
-  @Test
-  public void testInheritance() {
-    final FunctionManager functionManager = new FunctionManager(null);
-    // Check inheritance can work and FunctionManager can find method in parent class.
-    fooDescriptor =
-        new JavaFunctionDescriptor(ParentClass.class.getName(), "foo", "()Ljava/lang/Object;");
-    Assert.assertEquals(
-        functionManager.getFunction(JobId.NIL, fooDescriptor).executable.getDeclaringClass(),
-        ParentClass.class);
-    RayFunction fooFunc =
-        functionManager.getFunction(
-            JobId.NIL,
-            new JavaFunctionDescriptor(ChildClass.class.getName(), "foo", "()Ljava/lang/Object;"));
-    Assert.assertEquals(fooFunc.executable.getDeclaringClass(), ParentClass.class);
-
-    // Check FunctionManager can use method in child class if child class methods overrides methods
-    // in parent class.
-    childClassBarDescriptor =
-        new JavaFunctionDescriptor(ParentClass.class.getName(), "bar", "()Ljava/lang/Object;");
-    Assert.assertEquals(
-        functionManager
-            .getFunction(JobId.NIL, childClassBarDescriptor)
-            .executable
-            .getDeclaringClass(),
-        ParentClass.class);
-    RayFunction barFunc =
-        functionManager.getFunction(
-            JobId.NIL,
-            new JavaFunctionDescriptor(ChildClass.class.getName(), "bar", "()Ljava/lang/Object;"));
-    Assert.assertEquals(barFunc.executable.getDeclaringClass(), ChildClass.class);
-
-    // Check interface default methods.
-    RayFunction interfaceNameFunc =
-        functionManager.getFunction(
-            JobId.NIL,
-            new JavaFunctionDescriptor(
-                ChildClass.class.getName(), "interfaceName", "()Ljava/lang/String;"));
-    Assert.assertEquals(
-        interfaceNameFunc.executable.getDeclaringClass(), ChildClassInterface.class);
-  }
-
-  @Test
-  public void testLoadFunctionTableForClass() {
-    JobFunctionTable functionTable = new JobFunctionTable(getClass().getClassLoader());
-    Map<Pair<String, String>, Pair<RayFunction, Boolean>> res =
-        functionTable.loadFunctionsForClass(ChildClass.class.getName());
-    // The result should be 4 entries:
-    //   1, the constructor with signature
-    //   2, the constructor without signature
-    //   3, bar with signature
-    //   4, bar without signature
-    Assert.assertEquals(res.size(), 11);
-    Assert.assertTrue(
-        res.containsKey(
-            ImmutablePair.of(childClassBarDescriptor.name, childClassBarDescriptor.signature)));
-    Assert.assertTrue(
-        res.containsKey(
-            ImmutablePair.of(
-                childClassConstructorDescriptor.name, childClassConstructorDescriptor.signature)));
-    Assert.assertTrue(res.containsKey(ImmutablePair.of(childClassBarDescriptor.name, "")));
-    Assert.assertTrue(res.containsKey(ImmutablePair.of(childClassConstructorDescriptor.name, "")));
-    Assert.assertTrue(
-        res.containsKey(
-            ImmutablePair.of(
-                overloadFunctionDescriptorInt.name, overloadFunctionDescriptorInt.signature)));
-    Assert.assertTrue(
-        res.containsKey(
-            ImmutablePair.of(
-                overloadFunctionDescriptorDouble.name,
-                overloadFunctionDescriptorDouble.signature)));
-    Assert.assertTrue(res.containsKey(ImmutablePair.of(overloadFunctionDescriptorInt.name, "")));
-    Pair<String, String> overloadKey = ImmutablePair.of(overloadFunctionDescriptorInt.name, "");
-    RayFunction func = res.get(overloadKey).getLeft();
-    // The function is overloaded.
-    Assert.assertTrue(res.containsKey(overloadKey));
-    Assert.assertNull(func);
-  }
-
-  @Test
-  public void testGetFunctionFromLocalResource() throws Exception {
-    JobId jobId = JobId.fromInt(1);
-    final String codeSearchPath = FileUtils.getTempDirectoryPath() + "/ray_test_resources/";
-    File jobResourceDir = new File(codeSearchPath);
-    FileUtils.deleteQuietly(jobResourceDir);
-    jobResourceDir.mkdirs();
-    jobResourceDir.deleteOnExit();
-
-    String demoJavaFile = "";
-    demoJavaFile += "public class DemoApp {\n";
-    demoJavaFile += "  public static String hello() {\n";
-    demoJavaFile += "    return \"hello\";\n";
-    demoJavaFile += "  }\n";
-    demoJavaFile += "}";
-
-    // Write the demo java file to the job code search path.
-    String javaFilePath = codeSearchPath + "/DemoApp.java";
-    Files.write(Paths.get(javaFilePath), demoJavaFile.getBytes());
-
-    // Compile the java file.
-    JavaCompiler compiler = ToolProvider.getSystemJavaCompiler();
-    int result = compiler.run(null, null, null, "-d", codeSearchPath, javaFilePath);
-    if (result != 0) {
-      throw new RuntimeException("Couldn't compile Demo.java.");
-    }
-
-    // Test loading the function.
-    JavaFunctionDescriptor descriptor =
-        new JavaFunctionDescriptor("DemoApp", "hello", "()Ljava/lang/String;");
-    final FunctionManager functionManager =
-        new FunctionManager(Collections.singletonList(codeSearchPath));
-    RayFunction func = functionManager.getFunction(jobId, descriptor);
-    Assert.assertEquals(func.getFunctionDescriptor(), descriptor);
-  }
-}
->>>>>>> 19672688
+package io.ray.runtime.functionmanager;
+
+import io.ray.api.function.RayFunc0;
+import io.ray.api.function.RayFunc1;
+import io.ray.api.id.JobId;
+import io.ray.runtime.functionmanager.FunctionManager.JobFunctionTable;
+import java.io.File;
+import java.nio.file.Files;
+import java.nio.file.Paths;
+import java.util.Collections;
+import java.util.Map;
+import javax.tools.JavaCompiler;
+import javax.tools.ToolProvider;
+import org.apache.commons.io.FileUtils;
+import org.apache.commons.lang3.tuple.ImmutablePair;
+import org.apache.commons.lang3.tuple.Pair;
+import org.testng.Assert;
+import org.testng.annotations.BeforeClass;
+import org.testng.annotations.Test;
+
+/** Tests for {@link FunctionManager} */
+public class FunctionManagerTest {
+
+  public static Object foo() {
+    return null;
+  }
+
+  public static class ParentClass {
+
+    public Object foo() {
+      return null;
+    }
+
+    public Object bar() {
+      return null;
+    }
+  }
+
+  public interface ChildClassInterface {
+
+    default String interfaceName() {
+      return getClass().getName();
+    }
+  }
+
+  public static class ChildClass extends ParentClass implements ChildClassInterface {
+
+    public ChildClass() {}
+
+    @Override
+    public Object bar() {
+      return null;
+    }
+
+    public Object overloadFunction(int i) {
+      return null;
+    }
+
+    public Object overloadFunction(double d) {
+      return null;
+    }
+  }
+
+  private static RayFunc0<Object> fooFunc;
+  private static RayFunc1<ChildClass, Object> childClassBarFunc;
+  private static RayFunc0<ChildClass> childClassConstructor;
+  private static JavaFunctionDescriptor fooDescriptor;
+  private static JavaFunctionDescriptor childClassBarDescriptor;
+  private static JavaFunctionDescriptor childClassConstructorDescriptor;
+  private static JavaFunctionDescriptor overloadFunctionDescriptorInt;
+  private static JavaFunctionDescriptor overloadFunctionDescriptorDouble;
+
+  @BeforeClass
+  public static void beforeClass() {
+    fooFunc = FunctionManagerTest::foo;
+    childClassConstructor = ChildClass::new;
+    childClassBarFunc = ChildClass::bar;
+    fooDescriptor =
+        new JavaFunctionDescriptor(
+            FunctionManagerTest.class.getName(), "foo", "()Ljava/lang/Object;");
+    childClassBarDescriptor =
+        new JavaFunctionDescriptor(ChildClass.class.getName(), "bar", "()Ljava/lang/Object;");
+    childClassConstructorDescriptor =
+        new JavaFunctionDescriptor(
+            ChildClass.class.getName(), FunctionManager.CONSTRUCTOR_NAME, "()V");
+    overloadFunctionDescriptorInt =
+        new JavaFunctionDescriptor(
+            FunctionManagerTest.class.getName(), "overloadFunction", "(I)Ljava/lang/Object;");
+    overloadFunctionDescriptorDouble =
+        new JavaFunctionDescriptor(
+            FunctionManagerTest.class.getName(), "overloadFunction", "(D)Ljava/lang/Object;");
+  }
+
+  @Test
+  public void testGetFunctionFromRayFunc() {
+    final FunctionManager functionManager = new FunctionManager(null);
+    // Test normal function.
+    RayFunction func = functionManager.getFunction(JobId.NIL, fooFunc);
+    Assert.assertFalse(func.isConstructor());
+    Assert.assertEquals(func.getFunctionDescriptor(), fooDescriptor);
+
+    // Test actor method
+    func = functionManager.getFunction(JobId.NIL, childClassBarFunc);
+    Assert.assertFalse(func.isConstructor());
+    Assert.assertEquals(func.getFunctionDescriptor(), childClassBarDescriptor);
+
+    // Test actor constructor
+    func = functionManager.getFunction(JobId.NIL, childClassConstructor);
+    Assert.assertTrue(func.isConstructor());
+    Assert.assertEquals(func.getFunctionDescriptor(), childClassConstructorDescriptor);
+  }
+
+  @Test
+  public void testGetFunctionFromFunctionDescriptor() {
+    final FunctionManager functionManager = new FunctionManager(null);
+    // Test normal function.
+    RayFunction func = functionManager.getFunction(JobId.NIL, fooDescriptor);
+    Assert.assertFalse(func.isConstructor());
+    Assert.assertEquals(func.getFunctionDescriptor(), fooDescriptor);
+
+    // Test actor method
+    func = functionManager.getFunction(JobId.NIL, childClassBarDescriptor);
+    Assert.assertFalse(func.isConstructor());
+    Assert.assertEquals(func.getFunctionDescriptor(), childClassBarDescriptor);
+
+    // Test actor constructor
+    func = functionManager.getFunction(JobId.NIL, childClassConstructorDescriptor);
+    Assert.assertTrue(func.isConstructor());
+    Assert.assertEquals(func.getFunctionDescriptor(), childClassConstructorDescriptor);
+
+    // Test raise overload exception
+    Assert.expectThrows(
+        RuntimeException.class,
+        () -> {
+          functionManager.getFunction(
+              JobId.NIL,
+              new JavaFunctionDescriptor(
+                  FunctionManagerTest.class.getName(), "overloadFunction", ""));
+        });
+  }
+
+  @Test
+  public void testInheritance() {
+    final FunctionManager functionManager = new FunctionManager(null);
+    // Check inheritance can work and FunctionManager can find method in parent class.
+    fooDescriptor =
+        new JavaFunctionDescriptor(ParentClass.class.getName(), "foo", "()Ljava/lang/Object;");
+    Assert.assertEquals(
+        functionManager.getFunction(JobId.NIL, fooDescriptor).executable.getDeclaringClass(),
+        ParentClass.class);
+    RayFunction fooFunc =
+        functionManager.getFunction(
+            JobId.NIL,
+            new JavaFunctionDescriptor(ChildClass.class.getName(), "foo", "()Ljava/lang/Object;"));
+    Assert.assertEquals(fooFunc.executable.getDeclaringClass(), ParentClass.class);
+
+    // Check FunctionManager can use method in child class if child class methods overrides methods
+    // in parent class.
+    childClassBarDescriptor =
+        new JavaFunctionDescriptor(ParentClass.class.getName(), "bar", "()Ljava/lang/Object;");
+    Assert.assertEquals(
+        functionManager
+            .getFunction(JobId.NIL, childClassBarDescriptor)
+            .executable
+            .getDeclaringClass(),
+        ParentClass.class);
+    RayFunction barFunc =
+        functionManager.getFunction(
+            JobId.NIL,
+            new JavaFunctionDescriptor(ChildClass.class.getName(), "bar", "()Ljava/lang/Object;"));
+    Assert.assertEquals(barFunc.executable.getDeclaringClass(), ChildClass.class);
+
+    // Check interface default methods.
+    RayFunction interfaceNameFunc =
+        functionManager.getFunction(
+            JobId.NIL,
+            new JavaFunctionDescriptor(
+                ChildClass.class.getName(), "interfaceName", "()Ljava/lang/String;"));
+    Assert.assertEquals(
+        interfaceNameFunc.executable.getDeclaringClass(), ChildClassInterface.class);
+  }
+
+  @Test
+  public void testLoadFunctionTableForClass() {
+    JobFunctionTable functionTable = new JobFunctionTable(getClass().getClassLoader());
+    Map<Pair<String, String>, Pair<RayFunction, Boolean>> res =
+        functionTable.loadFunctionsForClass(ChildClass.class.getName());
+    // The result should be 4 entries:
+    //   1, the constructor with signature
+    //   2, the constructor without signature
+    //   3, bar with signature
+    //   4, bar without signature
+    Assert.assertEquals(res.size(), 11);
+    Assert.assertTrue(
+        res.containsKey(
+            ImmutablePair.of(childClassBarDescriptor.name, childClassBarDescriptor.signature)));
+    Assert.assertTrue(
+        res.containsKey(
+            ImmutablePair.of(
+                childClassConstructorDescriptor.name, childClassConstructorDescriptor.signature)));
+    Assert.assertTrue(res.containsKey(ImmutablePair.of(childClassBarDescriptor.name, "")));
+    Assert.assertTrue(res.containsKey(ImmutablePair.of(childClassConstructorDescriptor.name, "")));
+    Assert.assertTrue(
+        res.containsKey(
+            ImmutablePair.of(
+                overloadFunctionDescriptorInt.name, overloadFunctionDescriptorInt.signature)));
+    Assert.assertTrue(
+        res.containsKey(
+            ImmutablePair.of(
+                overloadFunctionDescriptorDouble.name,
+                overloadFunctionDescriptorDouble.signature)));
+    Assert.assertTrue(res.containsKey(ImmutablePair.of(overloadFunctionDescriptorInt.name, "")));
+    Pair<String, String> overloadKey = ImmutablePair.of(overloadFunctionDescriptorInt.name, "");
+    RayFunction func = res.get(overloadKey).getLeft();
+    // The function is overloaded.
+    Assert.assertTrue(res.containsKey(overloadKey));
+    Assert.assertNull(func);
+  }
+
+  @Test
+  public void testGetFunctionFromLocalResource() throws Exception {
+    JobId jobId = JobId.fromInt(1);
+    final String codeSearchPath = FileUtils.getTempDirectoryPath() + "/ray_test_resources/";
+    File jobResourceDir = new File(codeSearchPath);
+    FileUtils.deleteQuietly(jobResourceDir);
+    jobResourceDir.mkdirs();
+    jobResourceDir.deleteOnExit();
+
+    String demoJavaFile = "";
+    demoJavaFile += "public class DemoApp {\n";
+    demoJavaFile += "  public static String hello() {\n";
+    demoJavaFile += "    return \"hello\";\n";
+    demoJavaFile += "  }\n";
+    demoJavaFile += "}";
+
+    // Write the demo java file to the job code search path.
+    String javaFilePath = codeSearchPath + "/DemoApp.java";
+    Files.write(Paths.get(javaFilePath), demoJavaFile.getBytes());
+
+    // Compile the java file.
+    JavaCompiler compiler = ToolProvider.getSystemJavaCompiler();
+    int result = compiler.run(null, null, null, "-d", codeSearchPath, javaFilePath);
+    if (result != 0) {
+      throw new RuntimeException("Couldn't compile Demo.java.");
+    }
+
+    // Test loading the function.
+    JavaFunctionDescriptor descriptor =
+        new JavaFunctionDescriptor("DemoApp", "hello", "()Ljava/lang/String;");
+    final FunctionManager functionManager =
+        new FunctionManager(Collections.singletonList(codeSearchPath));
+    RayFunction func = functionManager.getFunction(jobId, descriptor);
+    Assert.assertEquals(func.getFunctionDescriptor(), descriptor);
+  }
+}