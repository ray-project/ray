--- conflicted
+++ resolved
@@ -4,13 +4,9 @@
 import java.nio.file.Files;
 import java.nio.file.Paths;
 import java.util.Map;
-<<<<<<< HEAD
-import java.util.concurrent.TimeUnit;
-=======
 import javax.tools.JavaCompiler;
 import javax.tools.ToolProvider;
 import org.apache.commons.io.FileUtils;
->>>>>>> a2bf5cea
 import org.apache.commons.lang3.tuple.ImmutablePair;
 import org.apache.commons.lang3.tuple.Pair;
 import org.ray.api.annotation.RayRemote;
@@ -128,24 +124,6 @@
     final String resourcePath = "/tmp/ray/java_test/resource";
     UniqueId driverId = UniqueId.randomId();
     final String driverResourcePath = resourcePath + "/" + driverId.toString();
-<<<<<<< HEAD
-    final String destDir = System.getProperty("user.dir") + "/org/ray/demo";
-    compileAndPack("../runtime/src/main/resources/DemoApp.java", destDir);
-
-    final String sourcePath = destDir + "/DemoApp.jar";
-    final String destPath = driverResourcePath + "/DemoApp.jar";
-    File file = new File(destPath);
-    file.mkdirs();
-    Files.move(Paths.get(sourcePath), Paths.get(destPath),
-      StandardCopyOption.REPLACE_EXISTING);
-
-    FunctionDescriptor sayHelloDescriptor = new FunctionDescriptor(
-        "org.ray.demo.DemoApp", "sayHello", "()Ljava/lang/String;");
-    final FunctionManager functionManager = new FunctionManager(resourcePath);
-
-    RayFunction func = functionManager.getFunction(driverId, sayHelloDescriptor);
-    Assert.assertEquals(func.getFunctionDescriptor(), sayHelloDescriptor);
-=======
     File driverResourceDir = new File(driverResourcePath);
     driverResourceDir.mkdirs();
 
@@ -185,7 +163,6 @@
     } finally {
       FileUtils.deleteDirectory(driverResourceDir);
     }
->>>>>>> a2bf5cea
   }
 
   private static void compileAndPack(String sourceFilePath, String destDir) throws Exception {
