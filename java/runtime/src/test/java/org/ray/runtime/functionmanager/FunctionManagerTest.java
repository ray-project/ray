package org.ray.runtime.functionmanager;

import java.io.File;
import java.nio.file.Files;
import java.nio.file.Paths;
import java.util.Map;
import javax.tools.JavaCompiler;
import javax.tools.ToolProvider;
import org.apache.commons.io.FileUtils;
import org.apache.commons.lang3.tuple.ImmutablePair;
import org.apache.commons.lang3.tuple.Pair;
import org.ray.api.annotation.RayRemote;
import org.ray.api.function.RayFunc0;
import org.ray.api.function.RayFunc1;
import org.ray.api.id.JobId;
import org.ray.runtime.functionmanager.FunctionManager.JobFunctionTable;
import org.testng.Assert;
import org.testng.annotations.BeforeClass;
import org.testng.annotations.Test;

/**
 * Tests for {@link FunctionManager}
 */
public class FunctionManagerTest {

  @RayRemote
  public static Object foo() {
    return null;
  }

  @RayRemote
  public static class Bar {

    public Bar() {
    }

    public Object bar() {
      return null;
    }

    public Object overloadFunction(int i) {
      return null;
    }

    public Object overloadFunction(double d) {
      return null;
    }
  }

  private static RayFunc0<Object> fooFunc;
  private static RayFunc1<Bar, Object> barFunc;
  private static RayFunc0<Bar> barConstructor;
  private static JavaFunctionDescriptor fooDescriptor;
  private static JavaFunctionDescriptor barDescriptor;
  private static JavaFunctionDescriptor barConstructorDescriptor;
  private static JavaFunctionDescriptor overloadFunctionDescriptorInt;
  private static JavaFunctionDescriptor overloadFunctionDescriptorDouble;

  @BeforeClass
  public static void beforeClass() {
    fooFunc = FunctionManagerTest::foo;
    barConstructor = Bar::new;
    barFunc = Bar::bar;
    fooDescriptor = new JavaFunctionDescriptor(FunctionManagerTest.class.getName(), "foo",
        "()Ljava/lang/Object;");
    barDescriptor = new JavaFunctionDescriptor(Bar.class.getName(), "bar",
        "()Ljava/lang/Object;");
    barConstructorDescriptor = new JavaFunctionDescriptor(Bar.class.getName(),
        FunctionManager.CONSTRUCTOR_NAME,
        "()V");
    overloadFunctionDescriptorInt = new JavaFunctionDescriptor(FunctionManagerTest.class.getName(),
        "overloadFunction", "(I)Ljava/lang/Object;");
    overloadFunctionDescriptorDouble = new JavaFunctionDescriptor(FunctionManagerTest.class.getName(),
        "overloadFunction", "(D)Ljava/lang/Object;");
  }

  @Test
  public void testGetFunctionFromRayFunc() {
    final FunctionManager functionManager = new FunctionManager(null);
    // Test normal function.
    RayFunction func = functionManager.getFunction(JobId.NIL, fooFunc);
    Assert.assertFalse(func.isConstructor());
    Assert.assertEquals(func.getFunctionDescriptor(), fooDescriptor);
    Assert.assertNotNull(func.getRayRemoteAnnotation());

    // Test actor method
    func = functionManager.getFunction(JobId.NIL, barFunc);
    Assert.assertFalse(func.isConstructor());
    Assert.assertEquals(func.getFunctionDescriptor(), barDescriptor);
    Assert.assertNull(func.getRayRemoteAnnotation());

    // Test actor constructor
    func = functionManager.getFunction(JobId.NIL, barConstructor);
    Assert.assertTrue(func.isConstructor());
    Assert.assertEquals(func.getFunctionDescriptor(), barConstructorDescriptor);
    Assert.assertNotNull(func.getRayRemoteAnnotation());
  }

  @Test
  public void testGetFunctionFromFunctionDescriptor() {
    final FunctionManager functionManager = new FunctionManager(null);
    // Test normal function.
    RayFunction func = functionManager.getFunction(JobId.NIL, fooDescriptor);
    Assert.assertFalse(func.isConstructor());
    Assert.assertEquals(func.getFunctionDescriptor(), fooDescriptor);
    Assert.assertNotNull(func.getRayRemoteAnnotation());

    // Test actor method
    func = functionManager.getFunction(JobId.NIL, barDescriptor);
    Assert.assertFalse(func.isConstructor());
    Assert.assertEquals(func.getFunctionDescriptor(), barDescriptor);
    Assert.assertNull(func.getRayRemoteAnnotation());

    // Test actor constructor
    func = functionManager.getFunction(JobId.NIL, barConstructorDescriptor);
    Assert.assertTrue(func.isConstructor());
    Assert.assertEquals(func.getFunctionDescriptor(), barConstructorDescriptor);
    Assert.assertNotNull(func.getRayRemoteAnnotation());

    // Test raise overload exception
    Assert.expectThrows(RuntimeException.class, () -> {
      functionManager.getFunction(JobId.NIL,
          new JavaFunctionDescriptor(FunctionManagerTest.class.getName(),
              "overloadFunction", ""));
    });
  }

  @Test
  public void testLoadFunctionTableForClass() {
    JobFunctionTable functionTable = new JobFunctionTable(getClass().getClassLoader());
    Map<Pair<String, String>, RayFunction> res = functionTable
        .loadFunctionsForClass(Bar.class.getName());
<<<<<<< HEAD
    // The result should 4 entries
=======
    // The result should be 4 entries:
>>>>>>> 247a4d02
    //   1, the constructor with signature
    //   2, the constructor without signature
    //   3, bar with signature
    //   4, bar without signature
<<<<<<< HEAD
    Assert.assertEquals(res.size(), 4);
=======
    Assert.assertEquals(res.size(), 7);
    Assert.assertTrue(res.containsKey(
        ImmutablePair.of(barDescriptor.name, barDescriptor.signature)));
    Assert.assertTrue(res.containsKey(
        ImmutablePair.of(barConstructorDescriptor.name, barConstructorDescriptor.signature)));
    Assert.assertTrue(res.containsKey(
            ImmutablePair.of(barDescriptor.name, "")));
    Assert.assertTrue(res.containsKey(
            ImmutablePair.of(barConstructorDescriptor.name, "")));
    Assert.assertTrue(res.containsKey(
            ImmutablePair.of(overloadFunctionDescriptorInt.name, overloadFunctionDescriptorInt.signature)));
>>>>>>> 247a4d02
    Assert.assertTrue(res.containsKey(
            ImmutablePair.of(overloadFunctionDescriptorDouble.name, overloadFunctionDescriptorDouble.signature)));
    Assert.assertTrue(res.containsKey(
<<<<<<< HEAD
        ImmutablePair.of(barConstructorDescriptor.name, barConstructorDescriptor.typeDescriptor)));
    Assert.assertTrue(res.containsKey(
            ImmutablePair.of(barDescriptor.name, "")));
    Assert.assertTrue(res.containsKey(
            ImmutablePair.of(barConstructorDescriptor.name, "")));
=======
            ImmutablePair.of(overloadFunctionDescriptorInt.name, "")));
    Pair<String, String> overloadKey = ImmutablePair.of(overloadFunctionDescriptorInt.name, "");
    RayFunction func = res.get(overloadKey);
    // The function is overloaded.
    Assert.assertTrue(res.containsKey(overloadKey));
    Assert.assertNull(func);
>>>>>>> 247a4d02
  }

  @Test
  public void testGetFunctionFromLocalResource() throws Exception {
    JobId jobId = JobId.fromInt(1);
    final String resourcePath = FileUtils.getTempDirectoryPath() + "/ray_test_resources";
    final String jobResourcePath = resourcePath + "/" + jobId.toString();
    File jobResourceDir = new File(jobResourcePath);
    FileUtils.deleteQuietly(jobResourceDir);
    jobResourceDir.mkdirs();
    jobResourceDir.deleteOnExit();

    String demoJavaFile = "";
    demoJavaFile += "public class DemoApp {\n";
    demoJavaFile += "  public static String hello() {\n";
    demoJavaFile += "    return \"hello\";\n";
    demoJavaFile += "  }\n";
    demoJavaFile += "}";

    // Write the demo java file to the job resource path.
    String javaFilePath = jobResourcePath + "/DemoApp.java";
    Files.write(Paths.get(javaFilePath), demoJavaFile.getBytes());

    // Compile the java file.
    JavaCompiler compiler = ToolProvider.getSystemJavaCompiler();
    int result = compiler.run(null, null, null, "-d", jobResourcePath, javaFilePath);
    if (result != 0) {
      throw new RuntimeException("Couldn't compile Demo.java.");
    }

    // Test loading the function.
    JavaFunctionDescriptor descriptor = new JavaFunctionDescriptor(
        "DemoApp", "hello", "()Ljava/lang/String;");
    final FunctionManager functionManager = new FunctionManager(resourcePath);
    RayFunction func = functionManager.getFunction(jobId, descriptor);
    Assert.assertEquals(func.getFunctionDescriptor(), descriptor);
  }

}<|MERGE_RESOLUTION|>--- conflicted
+++ resolved
@@ -130,18 +130,11 @@
     JobFunctionTable functionTable = new JobFunctionTable(getClass().getClassLoader());
     Map<Pair<String, String>, RayFunction> res = functionTable
         .loadFunctionsForClass(Bar.class.getName());
-<<<<<<< HEAD
-    // The result should 4 entries
-=======
     // The result should be 4 entries:
->>>>>>> 247a4d02
     //   1, the constructor with signature
     //   2, the constructor without signature
     //   3, bar with signature
     //   4, bar without signature
-<<<<<<< HEAD
-    Assert.assertEquals(res.size(), 4);
-=======
     Assert.assertEquals(res.size(), 7);
     Assert.assertTrue(res.containsKey(
         ImmutablePair.of(barDescriptor.name, barDescriptor.signature)));
@@ -153,24 +146,15 @@
             ImmutablePair.of(barConstructorDescriptor.name, "")));
     Assert.assertTrue(res.containsKey(
             ImmutablePair.of(overloadFunctionDescriptorInt.name, overloadFunctionDescriptorInt.signature)));
->>>>>>> 247a4d02
     Assert.assertTrue(res.containsKey(
             ImmutablePair.of(overloadFunctionDescriptorDouble.name, overloadFunctionDescriptorDouble.signature)));
     Assert.assertTrue(res.containsKey(
-<<<<<<< HEAD
-        ImmutablePair.of(barConstructorDescriptor.name, barConstructorDescriptor.typeDescriptor)));
-    Assert.assertTrue(res.containsKey(
-            ImmutablePair.of(barDescriptor.name, "")));
-    Assert.assertTrue(res.containsKey(
-            ImmutablePair.of(barConstructorDescriptor.name, "")));
-=======
             ImmutablePair.of(overloadFunctionDescriptorInt.name, "")));
     Pair<String, String> overloadKey = ImmutablePair.of(overloadFunctionDescriptorInt.name, "");
     RayFunction func = res.get(overloadKey);
     // The function is overloaded.
     Assert.assertTrue(res.containsKey(overloadKey));
     Assert.assertNull(func);
->>>>>>> 247a4d02
   }
 
   @Test
