--- conflicted
+++ resolved
@@ -19,6 +19,7 @@
 import org.ray.api.RayObjects;
 import org.ray.api.UniqueID;
 import org.ray.api.WaitResult;
+import org.ray.api.internal.Callable;
 import org.ray.core.model.RayParameters;
 import org.ray.spi.LocalSchedulerLink;
 import org.ray.spi.LocalSchedulerProxy;
@@ -260,47 +261,24 @@
   }
 
   @Override
-  public RayObjects call(UniqueID taskId, Callable funcRun, int returnCount, Object... args) {
-    return worker.rpc(taskId, funcRun, returnCount, args);
-  }
-
-  @Override
   public RayObjects call(UniqueID taskId, Class<?> funcCls, Serializable lambda, int returnCount,
-                         Object... args) {
-    return worker.rpc(taskId, UniqueID.nil, funcCls, lambda, returnCount, args);
-  }
-
-  @Override
-  public <R, RIDT> RayMap<RIDT, R> callWithReturnLabels(UniqueID taskId, Callable funcRun,
-                                                        Collection<RIDT> returnIds,
-                                                        Object... args) {
-    return worker.rpcWithReturnLabels(taskId, funcRun, returnIds, args);
+      Object... args) {
+    return worker.rpc(taskId, funcCls, lambda, returnCount, args);
   }
 
   @Override
   public <R, RIDT> RayMap<RIDT, R> callWithReturnLabels(UniqueID taskId, Class<?> funcCls,
-                                                        Serializable lambda, Collection<RIDT>
-                                                          returnids,
-                                                        Object... args) {
+      Serializable lambda, Collection<RIDT>
+      returnids,
+      Object... args) {
     return worker.rpcWithReturnLabels(taskId, funcCls, lambda, returnids, args);
   }
 
   @Override
-  public <R> RayList<R> callWithReturnIndices(UniqueID taskId, Callable funcRun,
-                                              Integer returnCount, Object... args) {
-    return worker.rpcWithReturnIndices(taskId, funcRun, returnCount, args);
-  }
-
-  @Override
   public <R> RayList<R> callWithReturnIndices(UniqueID taskId, Class<?> funcCls,
-                                              Serializable lambda, Integer returnCount, Object...
-                                                  args) {
+      Serializable lambda, Integer returnCount, Object...
+      args) {
     return worker.rpcWithReturnIndices(taskId, funcCls, lambda, returnCount, args);
-  }
-
-  @Override
-  public boolean isRemoteLambda() {
-    return params.run_mode.isRemoteLambda();
   }
 
   private <T> List<T> doGet(List<UniqueID> objectIds, boolean isMetadata)
@@ -378,13 +356,6 @@
 
   private <T> T doGet(UniqueID objectId, boolean isMetadata) throws TaskExecutionException {
 
-<<<<<<< HEAD
-  @Override
-  public RayObjects call(UniqueID taskId, Class<?> funcCls, Serializable lambda, int returnCount,
-      Object... args) {
-    return worker.rpc(taskId, funcCls, lambda, returnCount, args);
-  }
-=======
     boolean wasBlocked = false;
     UniqueID taskId = getCurrentTaskId();
     try {
@@ -396,7 +367,6 @@
           .get(objectId, params.default_first_check_timeout_ms, isMetadata);
 
       wasBlocked = (ret.getRight() != GetStatus.SUCCESS);
->>>>>>> 1475600c
 
       // Try reconstructing the object. Try to get it until at least PlasmaLink.GET_TIMEOUT_MS
       // milliseconds passes, then repeat.
@@ -405,12 +375,6 @@
             "Task " + taskId + " Object " + objectId.toString() + " get failed, reconstruct ...");
         localSchedulerProxy.reconstructObject(objectId);
 
-<<<<<<< HEAD
-  @Override
-  public <R> RayList<R> callWithReturnIndices(UniqueID taskId, Class<?> funcCls,
-      Serializable lambda, Integer returnCount, Object... args) {
-    return worker.rpcWithReturnIndices(taskId, funcCls, lambda, returnCount, args);
-=======
         // Do another fetch
         objectStoreProxy.fetch(objectId);
 
@@ -433,7 +397,6 @@
       }
     }
 
->>>>>>> 1475600c
   }
 
   // We divide the fetch into smaller fetches so as to not block the manager
@@ -459,37 +422,9 @@
     return worker.getCurrentTaskReturnIDs();
   }
 
-<<<<<<< HEAD
-  /**
-   * get the to-be-returned objects identities of the currently running task, empty array if not
-   * inside any
-   */
-  public UniqueID getCurrentTaskNextPutID() {
-    return worker.getCurrentTaskNextPutID();
-  }
-
-  protected void init(
-      LocalSchedulerLink slink,
-      ObjectStoreLink plink,
-      RemoteFunctionManager remoteLoader,
-      PathConfig pathManager
-  ) {
-    UniqueIdHelper.setThreadRandomSeed(UniqueIdHelper.getUniqueness(params.driver_id));
-    remoteFunctionManager = remoteLoader;
-    pathConfig = pathManager;
-
-    functions = new LocalFunctionManager(remoteLoader);
-    localSchedulerProxy = new LocalSchedulerProxy(slink);
-    objectStoreProxy = new ObjectStoreProxy(plink);
-    worker = new Worker(localSchedulerProxy, functions);
-  }
-
-  /*********** Internal Methods ***********/
-=======
   /***********
    * Internal Methods.
    ***********/
->>>>>>> 1475600c
 
   public void loop() {
     worker.loop();
