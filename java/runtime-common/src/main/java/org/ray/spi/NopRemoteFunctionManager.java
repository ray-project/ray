--- conflicted
+++ resolved
@@ -3,15 +3,9 @@
 import org.ray.api.UniqueID;
 
 /**
-<<<<<<< HEAD
  * mock version of remote function manager using local loaded jars
-=======
- * mock version of remote function manager using local loaded jars + runtime hook.
->>>>>>> 1475600c
  */
 public class NopRemoteFunctionManager implements RemoteFunctionManager {
-
-  private final LoadedFunctions loadedFunctions = new LoadedFunctions();
 
   public NopRemoteFunctionManager(UniqueID driverId) {
     //onLoad(driverId, Agent.hookedMethods);
@@ -61,19 +55,4 @@
     // never
     //assert (startupDriverId().equals(driverId));
   }
-
-<<<<<<< HEAD
-
-=======
-  private void onLoad(UniqueID driverId, Set<MethodId> methods) {
-    //assert (startupDriverId().equals(driverId));
-    for (MethodId mid : methods) {
-      onLoad(mid);
-    }
-  }
-
-  private void onLoad(MethodId mid) {
-    loadedFunctions.functions.add(mid);
-  }
->>>>>>> 1475600c
 }