--- conflicted
+++ resolved
@@ -1,62 +1,4 @@
 <?xml version="1.0" encoding="UTF-8"?>
-
-<<<<<<< HEAD
-<project xmlns="http://maven.apache.org/POM/4.0.0"
-  xmlns:xsi="http://www.w3.org/2001/XMLSchema-instance"
-  xsi:schemaLocation="http://maven.apache.org/POM/4.0.0 http://maven.apache.org/maven-v4_0_0.xsd">
-  <parent>
-    <groupId>org.ray.parent</groupId>
-    <artifactId>ray-superpom</artifactId>
-    <version>1.0</version>
-  </parent>
-  <modelVersion>4.0.0</modelVersion>
-  <groupId>org.ray</groupId>
-  <artifactId>ray-runtime-common</artifactId>
-
-  <name>runtime common</name>
-  <description>runtime common</description>
-  <url></url>
-
-  <packaging>jar</packaging>
-
-  <dependencies>
-    <dependency>
-      <groupId>org.ray</groupId>
-      <artifactId>ray-api</artifactId>
-      <version>1.0</version>
-    </dependency>
-    <dependency>
-      <groupId>de.ruedigermoeller</groupId>
-      <artifactId>fst</artifactId>
-    </dependency>
-
-    <!-- https://mvnrepository.com/artifact/com.github.davidmoten/flatbuffers-java -->
-    <dependency>
-      <groupId>com.github.davidmoten</groupId>
-      <artifactId>flatbuffers-java</artifactId>
-    </dependency>
-
-    <!-- https://mvnrepository.com/artifact/redis.clients/jedis -->
-    <dependency>
-      <groupId>redis.clients</groupId>
-      <artifactId>jedis</artifactId>
-    </dependency>
-    <dependency>
-      <groupId>org.apache.arrow</groupId>
-      <artifactId>arrow-plasma</artifactId>
-    </dependency>
-
-    <dependency>
-      <groupId>commons-io</groupId>
-      <artifactId>commons-io</artifactId>
-    </dependency>
-
-    <dependency>
-      <groupId>com.google.guava</groupId>
-      <artifactId>guava</artifactId>
-    </dependency>
-  </dependencies>
-=======
 <project xmlns:xsi="http://www.w3.org/2001/XMLSchema-instance"
          xmlns="http://maven.apache.org/POM/4.0.0"
          xsi:schemaLocation="http://maven.apache.org/POM/4.0.0 http://maven.apache.org/maven-v4_0_0.xsd">
@@ -89,28 +31,32 @@
         <dependency>
             <groupId>de.ruedigermoeller</groupId>
             <artifactId>fst</artifactId>
-            <version>2.47</version>
         </dependency>
 
         <!-- https://mvnrepository.com/artifact/com.github.davidmoten/flatbuffers-java -->
         <dependency>
             <groupId>com.github.davidmoten</groupId>
             <artifactId>flatbuffers-java</artifactId>
-            <version>1.7.0.1</version>
         </dependency>
 
         <!-- https://mvnrepository.com/artifact/redis.clients/jedis -->
         <dependency>
             <groupId>redis.clients</groupId>
             <artifactId>jedis</artifactId>
-            <version>2.8.0</version>
         </dependency>
         <dependency>
             <groupId>org.apache.arrow</groupId>
             <artifactId>arrow-plasma</artifactId>
         </dependency>
+        <dependency>
+            <groupId>commons-io</groupId>
+            <artifactId>commons-io</artifactId>
+        </dependency>
+        <dependency>
+            <groupId>com.google.guava</groupId>
+            <artifactId>guava</artifactId>
+        </dependency>
     </dependencies>
->>>>>>> 1475600c
 
 
 </project>