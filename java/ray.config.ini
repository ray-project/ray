--- conflicted
+++ resolved
@@ -62,13 +62,8 @@
 
 onebox_delay_seconds_before_run_app_logic = 0
 
-<<<<<<< HEAD
-use_raylet = true
+use_raylet = false
 
-[ray.java.start.job]
-
-=======
->>>>>>> 32b181eb
 ; java class which main is served as the driver in a java worker
 driver_class =
 
