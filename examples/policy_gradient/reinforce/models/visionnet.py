--- conflicted
+++ resolved
@@ -7,18 +7,10 @@
 
 
 def vision_net(inputs, num_classes=10):
-  with tf.name_scope("vision_net") as net:
-<<<<<<< HEAD
+  with tf.name_scope("vision_net"):
     conv1 = slim.conv2d(inputs, 16, [8, 8], 4, scope="conv1")
     conv2 = slim.conv2d(conv1, 32, [4, 4], 2, scope="conv2")
     fc1 = slim.conv2d(conv2, 512, [10, 10], padding="VALID", scope="fc1")
     fc2 = slim.conv2d(fc1, num_classes, [1, 1], activation_fn=None,
                       normalizer_fn=None, scope="fc2")
-=======
-    conv1 = slim.conv2d(inputs, 16, [8, 8], 4, scope=net + "conv1")
-    conv2 = slim.conv2d(conv1, 32, [4, 4], 2, scope=net + "conv2")
-    fc1 = slim.conv2d(conv2, 512, [10, 10], padding="VALID", scope=net + "fc1")
-    fc2 = slim.conv2d(fc1, num_classes, [1, 1], activation_fn=None,
-                      normalizer_fn=None, scope=net + "fc2")
->>>>>>> 06241daf
     return tf.squeeze(fc2, [1, 2])