"""ResNet training script, with some code from
https://github.com/tensorflow/models/tree/master/resnet.
"""

from __future__ import absolute_import
from __future__ import division
from __future__ import print_function

import argparse
import os
import numpy as np
import ray
import tensorflow as tf

import cifar_input
import resnet_model

# Tensorflow must be at least version 1.2.0 for the example to work.
tf_major = int(tf.__version__.split(".")[0])
tf_minor = int(tf.__version__.split(".")[1])
if (tf_major < 1) or (tf_major == 1 and tf_minor < 2):
    raise Exception("Your Tensorflow version is less than 1.2.0. Please "
                    "update Tensorflow to the latest version.")

parser = argparse.ArgumentParser(description="Run the ResNet example.")
parser.add_argument(
    "--dataset",
    default="cifar10",
    type=str,
    help="Dataset to use: cifar10 or cifar100.")
parser.add_argument(
    "--train_data_path",
    default="cifar-10-batches-bin/data_batch*",
    type=str,
    help="Data path for the training data.")
parser.add_argument(
    "--eval_data_path",
    default="cifar-10-batches-bin/test_batch.bin",
    type=str,
    help="Data path for the testing data.")
parser.add_argument(
    "--eval_dir",
    default="/tmp/resnet-model/eval",
    type=str,
    help="Data path for the tensorboard logs.")
parser.add_argument(
    "--eval_batch_count",
    default=50,
    type=int,
    help="Number of batches to evaluate over.")
parser.add_argument(
    "--num_gpus",
    default=0,
    type=int,
    help="Number of GPUs to use for training.")
parser.add_argument(
    "--redis-address",
    default=None,
    type=str,
    help="The Redis address of the cluster.")

FLAGS = parser.parse_args()

# Determines if the actors require a gpu or not.
use_gpu = 1 if int(FLAGS.num_gpus) > 0 else 0


@ray.remote
def get_data(path, size, dataset):
    # Retrieves all preprocessed images and labels using a tensorflow queue.
    # This only uses the cpu.
    os.environ["CUDA_VISIBLE_DEVICES"] = ""
    with tf.device("/cpu:0"):
        dataset = cifar_input.build_data(path, size, dataset)
        sess = tf.Session()
        images, labels = sess.run(dataset)
        sess.close()
        return images, labels


@ray.remote(num_gpus=use_gpu)
class ResNetTrainActor(object):
    def __init__(self, data, dataset, num_gpus):
        if num_gpus > 0:
            os.environ["CUDA_VISIBLE_DEVICES"] = ",".join(
                [str(i) for i in ray.get_gpu_ids()])
        hps = resnet_model.HParams(
            batch_size=128,
            num_classes=100 if dataset == "cifar100" else 10,
            min_lrn_rate=0.0001,
            lrn_rate=0.1,
            num_residual_units=5,
            use_bottleneck=False,
            weight_decay_rate=0.0002,
            relu_leakiness=0.1,
            optimizer="mom",
            num_gpus=num_gpus)

        # We seed each actor differently so that each actor operates on a
        # different subset of data.
        if num_gpus > 0:
            tf.set_random_seed(ray.get_gpu_ids()[0] + 1)
        else:
            # Only a single actor in this case.
            tf.set_random_seed(1)

        with tf.device("/gpu:0" if num_gpus > 0 else "/cpu:0"):
            # Build the model.
<<<<<<< HEAD
            images, labels = cifar_input.build_input(data,
                                                     hps.batch_size, dataset,
                                                     True)
=======
            images, labels = cifar_input.build_input(data, hps.batch_size,
                                                     dataset, False)
>>>>>>> 9c00616c
            self.model = resnet_model.ResNet(hps, images, labels, "train")
            self.model.build_graph()
            config = tf.ConfigProto(allow_soft_placement=True)
            config.gpu_options.allow_growth = True
            sess = tf.Session(config=config)
            self.model.variables.set_session(sess)
            init = tf.global_variables_initializer()
            sess.run(init)
            self.steps = 10

    def compute_steps(self, weights):
        # This method sets the weights in the network, trains the network
        # self.steps times, and returns the new weights.
        self.model.variables.set_weights(weights)
        for i in range(self.steps):
            self.model.variables.sess.run(self.model.train_op)
        return self.model.variables.get_weights()

    def get_weights(self):
        # Note that the driver cannot directly access fields of the class,
        # so helper methods must be created.
        return self.model.variables.get_weights()


@ray.remote
class ResNetTestActor(object):
    def __init__(self, data, dataset, eval_batch_count, eval_dir):
        os.environ["CUDA_VISIBLE_DEVICES"] = ""
        hps = resnet_model.HParams(
            batch_size=100,
            num_classes=100 if dataset == "cifar100" else 10,
            min_lrn_rate=0.0001,
            lrn_rate=0.1,
            num_residual_units=5,
            use_bottleneck=False,
            weight_decay_rate=0.0002,
            relu_leakiness=0.1,
            optimizer="mom",
            num_gpus=0)
        with tf.device("/cpu:0"):
            # Builds the testing network.
            images, labels = cifar_input.build_input(data, hps.batch_size,
                                                     dataset, False)
            self.model = resnet_model.ResNet(hps, images, labels, "eval")
            self.model.build_graph()
            config = tf.ConfigProto(allow_soft_placement=True)
            config.gpu_options.allow_growth = True
            sess = tf.Session(config=config)
            self.model.variables.set_session(sess)
            init = tf.global_variables_initializer()
            sess.run(init)

            # Initializing parameters for tensorboard.
            self.best_precision = 0.0
            self.eval_batch_count = eval_batch_count
            self.summary_writer = tf.summary.FileWriter(eval_dir, sess.graph)
        # The IP address where tensorboard logs will be on.
        self.ip_addr = ray.services.get_node_ip_address()

    def accuracy(self, weights, train_step):
        # Sets the weights, computes the accuracy and other metrics
        # over eval_batches, and outputs to tensorboard.
        self.model.variables.set_weights(weights)
        total_prediction, correct_prediction = 0, 0
        model = self.model
        sess = self.model.variables.sess
        for _ in range(self.eval_batch_count):
            summaries, loss, predictions, truth = sess.run(
                [model.summaries, model.cost, model.predictions, model.labels])

            truth = np.argmax(truth, axis=1)
            predictions = np.argmax(predictions, axis=1)
            correct_prediction += np.sum(truth == predictions)
            total_prediction += predictions.shape[0]

        precision = 1.0 * correct_prediction / total_prediction
        self.best_precision = max(precision, self.best_precision)
        precision_summ = tf.Summary()
        precision_summ.value.add(tag="Precision", simple_value=precision)
        self.summary_writer.add_summary(precision_summ, train_step)
        best_precision_summ = tf.Summary()
        best_precision_summ.value.add(
            tag="Best Precision", simple_value=self.best_precision)
        self.summary_writer.add_summary(best_precision_summ, train_step)
        self.summary_writer.add_summary(summaries, train_step)
        tf.logging.info("loss: %.3f, precision: %.3f, best precision: %.3f" %
                        (loss, precision, self.best_precision))
        self.summary_writer.flush()
        return precision

    def get_ip_addr(self):
        # As above, a helper method must be created to access the field from
        # the driver.
        return self.ip_addr


def train():
    num_gpus = FLAGS.num_gpus
    if FLAGS.redis_address is None:
        ray.init(num_gpus=num_gpus)
    else:
        ray.init(redis_address=FLAGS.redis_address)
    train_data = get_data.remote(FLAGS.train_data_path, 50000, FLAGS.dataset)
    test_data = get_data.remote(FLAGS.eval_data_path, 10000, FLAGS.dataset)
    # Creates an actor for each gpu, or one if only using the cpu. Each actor
    # has access to the dataset.
    if FLAGS.num_gpus > 0:
        train_actors = [
            ResNetTrainActor.remote(train_data, FLAGS.dataset, num_gpus)
            for _ in range(num_gpus)
        ]
    else:
        train_actors = [ResNetTrainActor.remote(train_data, FLAGS.dataset, 0)]
    test_actor = ResNetTestActor.remote(test_data, FLAGS.dataset,
                                        FLAGS.eval_batch_count, FLAGS.eval_dir)
    print("The log files for tensorboard are stored at ip {}.".format(
        ray.get(test_actor.get_ip_addr.remote())))
    step = 0
    weight_id = train_actors[0].get_weights.remote()
    acc_id = test_actor.accuracy.remote(weight_id, step)
    # Correction for dividing the weights by the number of gpus.
    if num_gpus == 0:
        num_gpus = 1
    print("Starting training loop. Use Ctrl-C to exit.")
    try:
        while True:
            all_weights = ray.get([
                actor.compute_steps.remote(weight_id) for actor in train_actors
            ])
            mean_weights = {
                k: (sum(weights[k] for weights in all_weights) / num_gpus)
                for k in all_weights[0]
            }
            weight_id = ray.put(mean_weights)
            step += 10
            if step % 200 == 0:
                # Retrieves the previously computed accuracy and launches a new
                # testing task with the current weights every 200 steps.
                acc = ray.get(acc_id)
                acc_id = test_actor.accuracy.remote(weight_id, step)
                print("Step {}: {:.6f}".format(step - 200, acc))
    except KeyboardInterrupt:
        pass


if __name__ == "__main__":
    train()<|MERGE_RESOLUTION|>--- conflicted
+++ resolved
@@ -106,14 +106,8 @@
 
         with tf.device("/gpu:0" if num_gpus > 0 else "/cpu:0"):
             # Build the model.
-<<<<<<< HEAD
-            images, labels = cifar_input.build_input(data,
-                                                     hps.batch_size, dataset,
-                                                     True)
-=======
             images, labels = cifar_input.build_input(data, hps.batch_size,
-                                                     dataset, False)
->>>>>>> 9c00616c
+                                                     dataset, True)
             self.model = resnet_model.ResNet(hps, images, labels, "train")
             self.model.build_graph()
             config = tf.ConfigProto(allow_soft_placement=True)
