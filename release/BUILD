<<<<<<< HEAD
load("@rules_python//python:defs.bzl", "py_test")

test_srcs = glob(["**/*.py"])

py_test(
    name = "serve_failure_smoke_test",
    size = "medium",
    srcs = test_srcs,
    env = {
        "IS_SMOKE_TEST": "1",
    },
    main = "serve_failure.py",
    tags = [
        "exclusive",
        "team:serve",
    ],
    deps = [
        "//:ray_lib",
        "//python/ray/serve:serve_lib",
    ],
)
=======
load("@rules_python//python:defs.bzl", "py_test")

test_srcs = glob(["**/*.py"])

py_test(
    name = "serve_failure_smoke_test",
    size = "medium",
    srcs = test_srcs,
    env = {
        "RAY_UNIT_TEST": "1",
    },
    main = "serve_failure.py",
    tags = [
        "exclusive",
        "team:serve",
    ],
    deps = [
        "//:ray_lib",
        "//python/ray/serve:serve_lib",
    ],
)

py_test(
    name = "autoscaling_single_deployment_smoke_test",
    size = "medium",
    srcs = test_srcs,
    env = {
        "IS_SMOKE_TEST": "1",
    },
    main = "autoscaling_single_deployment.py",
    tags = [
        "exclusive",
        "team:serve",
    ],
    deps = [
        "//:ray_lib",
        "//python/ray/serve:serve_lib",
    ],
)

py_test(
    name = "autoscaling_multi_deployment_smoke_test",
    size = "medium",
    srcs = test_srcs,
    env = {
        "IS_SMOKE_TEST": "1",
    },
    main = "autoscaling_multi_deployment.py",
    tags = [
        "exclusive",
        "team:serve",
    ],
    deps = [
        "//:ray_lib",
        "//python/ray/serve:serve_lib",
    ],
)
>>>>>>> 19672688
<|MERGE_RESOLUTION|>--- conflicted
+++ resolved
@@ -1,81 +1,57 @@
-<<<<<<< HEAD
-load("@rules_python//python:defs.bzl", "py_test")
-
-test_srcs = glob(["**/*.py"])
-
-py_test(
-    name = "serve_failure_smoke_test",
-    size = "medium",
-    srcs = test_srcs,
-    env = {
-        "IS_SMOKE_TEST": "1",
-    },
-    main = "serve_failure.py",
-    tags = [
-        "exclusive",
-        "team:serve",
-    ],
-    deps = [
-        "//:ray_lib",
-        "//python/ray/serve:serve_lib",
-    ],
-)
-=======
-load("@rules_python//python:defs.bzl", "py_test")
-
-test_srcs = glob(["**/*.py"])
-
-py_test(
-    name = "serve_failure_smoke_test",
-    size = "medium",
-    srcs = test_srcs,
-    env = {
-        "RAY_UNIT_TEST": "1",
-    },
-    main = "serve_failure.py",
-    tags = [
-        "exclusive",
-        "team:serve",
-    ],
-    deps = [
-        "//:ray_lib",
-        "//python/ray/serve:serve_lib",
-    ],
-)
-
-py_test(
-    name = "autoscaling_single_deployment_smoke_test",
-    size = "medium",
-    srcs = test_srcs,
-    env = {
-        "IS_SMOKE_TEST": "1",
-    },
-    main = "autoscaling_single_deployment.py",
-    tags = [
-        "exclusive",
-        "team:serve",
-    ],
-    deps = [
-        "//:ray_lib",
-        "//python/ray/serve:serve_lib",
-    ],
-)
-
-py_test(
-    name = "autoscaling_multi_deployment_smoke_test",
-    size = "medium",
-    srcs = test_srcs,
-    env = {
-        "IS_SMOKE_TEST": "1",
-    },
-    main = "autoscaling_multi_deployment.py",
-    tags = [
-        "exclusive",
-        "team:serve",
-    ],
-    deps = [
-        "//:ray_lib",
-        "//python/ray/serve:serve_lib",
-    ],
-)
->>>>>>> 19672688
+load("@rules_python//python:defs.bzl", "py_test")
+
+test_srcs = glob(["**/*.py"])
+
+py_test(
+    name = "serve_failure_smoke_test",
+    size = "medium",
+    srcs = test_srcs,
+    env = {
+        "RAY_UNIT_TEST": "1",
+    },
+    main = "serve_failure.py",
+    tags = [
+        "exclusive",
+        "team:serve",
+    ],
+    deps = [
+        "//:ray_lib",
+        "//python/ray/serve:serve_lib",
+    ],
+)
+
+py_test(
+    name = "autoscaling_single_deployment_smoke_test",
+    size = "medium",
+    srcs = test_srcs,
+    env = {
+        "IS_SMOKE_TEST": "1",
+    },
+    main = "autoscaling_single_deployment.py",
+    tags = [
+        "exclusive",
+        "team:serve",
+    ],
+    deps = [
+        "//:ray_lib",
+        "//python/ray/serve:serve_lib",
+    ],
+)
+
+py_test(
+    name = "autoscaling_multi_deployment_smoke_test",
+    size = "medium",
+    srcs = test_srcs,
+    env = {
+        "IS_SMOKE_TEST": "1",
+    },
+    main = "autoscaling_multi_deployment.py",
+    tags = [
+        "exclusive",
+        "team:serve",
+    ],
+    deps = [
+        "//:ray_lib",
+        "//python/ray/serve:serve_lib",
+    ],
+)