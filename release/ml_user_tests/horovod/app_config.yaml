--- conflicted
+++ resolved
@@ -1,41 +1,18 @@
-<<<<<<< HEAD
-base_image: "anyscale/ray-ml:nightly-py37-gpu"
-env_vars: {}
-debian_packages:
-  - curl
-
-python:
-  pip_packages:
-    - pytest
-    - awscli
-  conda_packages: []
-
-post_build_cmds:
-  - pip uninstall -y numpy ray || true
-  - sudo rm -rf /home/ray/anaconda3/lib/python3.7/site-packages/numpy
-  - pip3 install numpy || true
-  - pip3 install -U {{ env["RAY_WHEELS"] | default("ray") }}
-  - pip3 install 'ray[tune]'
-  - pip3 install torch torchvision
-  - HOROVOD_WITH_GLOO=1 HOROVOD_WITHOUT_MPI=1 HOROVOD_WITHOUT_TENSORFLOW=1 HOROVOD_WITHOUT_MXNET=1 HOROVOD_WITH_PYTORCH=1 pip3 install -U horovod
-  - {{ env["RAY_WHEELS_SANITY_CHECK"] | default("echo No Ray wheels sanity check") }}
-=======
-base_image: "anyscale/ray-ml:nightly-py37-gpu"
-env_vars: {}
-debian_packages:
-  - curl
-
-python:
-  pip_packages:
-    - pytest
-    - awscli
-  conda_packages: []
-
-post_build_cmds:
-  - pip3 uninstall ray -y || true
-  - pip3 install -U {{ env["RAY_WHEELS"] | default("ray") }}
-  - pip3 install 'ray[tune]'
-  - pip3 install torch torchvision
-  - HOROVOD_WITH_GLOO=1 HOROVOD_WITHOUT_MPI=1 HOROVOD_WITHOUT_TENSORFLOW=1 HOROVOD_WITHOUT_MXNET=1 HOROVOD_WITH_PYTORCH=1 pip3 install -U horovod
-  - {{ env["RAY_WHEELS_SANITY_CHECK"] | default("echo No Ray wheels sanity check") }}
->>>>>>> 19672688
+base_image: "anyscale/ray-ml:nightly-py37-gpu"
+env_vars: {}
+debian_packages:
+  - curl
+
+python:
+  pip_packages:
+    - pytest
+    - awscli
+  conda_packages: []
+
+post_build_cmds:
+  - pip3 uninstall ray -y || true
+  - pip3 install -U {{ env["RAY_WHEELS"] | default("ray") }}
+  - pip3 install 'ray[tune]'
+  - pip3 install torch torchvision
+  - HOROVOD_WITH_GLOO=1 HOROVOD_WITHOUT_MPI=1 HOROVOD_WITHOUT_TENSORFLOW=1 HOROVOD_WITHOUT_MXNET=1 HOROVOD_WITH_PYTORCH=1 pip3 install -U horovod
+  - {{ env["RAY_WHEELS_SANITY_CHECK"] | default("echo No Ray wheels sanity check") }}