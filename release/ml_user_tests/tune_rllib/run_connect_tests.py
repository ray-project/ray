--- conflicted
+++ resolved
@@ -26,13 +26,10 @@
 
     config = (
         APPOConfig()
-<<<<<<< HEAD
-=======
         .api_stack(
             enable_rl_module_and_learner=False,
             enable_env_runner_and_connector_v2=False,
         )
->>>>>>> 359f40ae
         .environment("ale_py:ALE/Pong-v5", clip_rewards=True)
         .framework(tune.grid_search(["tf", "torch"]))
         .rollouts(
