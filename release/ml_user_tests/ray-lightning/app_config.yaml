<<<<<<< HEAD
base_image: "anyscale/ray-ml:nightly-py37-gpu"

debian_packages:
  - curl

python:
  pip_packages:
    - ray-lightning
    - tblib
  conda_packages: []

post_build_cmds:
  - pip uninstall -y ray || true
  - pip3 install -U {{ env["RAY_WHEELS"] | default("ray") }}
  - {{ env["RAY_WHEELS_SANITY_CHECK"] | default("echo No Ray wheels sanity check") }}
=======
base_image: "anyscale/ray-ml:nightly-py37-gpu"

debian_packages:
  - curl

python:
  pip_packages:
    - ray-lightning
    - tblib
  conda_packages: []

post_build_cmds:
  - pip uninstall -y ray || true
  - pip3 install -U {{ env["RAY_WHEELS"] | default("ray") }}
  - {{ env["RAY_WHEELS_SANITY_CHECK"] | default("echo No Ray wheels sanity check") }}
  # Upgrade the Ray Lightning version, otherwise it will be cached in the Anyscale Docker image.
  - echo {{ env["TIMESTAMP"] }}
  - pip3 install -U ray-lightning
>>>>>>> 19672688
<|MERGE_RESOLUTION|>--- conflicted
+++ resolved
@@ -1,36 +1,18 @@
-<<<<<<< HEAD
-base_image: "anyscale/ray-ml:nightly-py37-gpu"
-
-debian_packages:
-  - curl
-
-python:
-  pip_packages:
-    - ray-lightning
-    - tblib
-  conda_packages: []
-
-post_build_cmds:
-  - pip uninstall -y ray || true
-  - pip3 install -U {{ env["RAY_WHEELS"] | default("ray") }}
-  - {{ env["RAY_WHEELS_SANITY_CHECK"] | default("echo No Ray wheels sanity check") }}
-=======
-base_image: "anyscale/ray-ml:nightly-py37-gpu"
-
-debian_packages:
-  - curl
-
-python:
-  pip_packages:
-    - ray-lightning
-    - tblib
-  conda_packages: []
-
-post_build_cmds:
-  - pip uninstall -y ray || true
-  - pip3 install -U {{ env["RAY_WHEELS"] | default("ray") }}
-  - {{ env["RAY_WHEELS_SANITY_CHECK"] | default("echo No Ray wheels sanity check") }}
-  # Upgrade the Ray Lightning version, otherwise it will be cached in the Anyscale Docker image.
-  - echo {{ env["TIMESTAMP"] }}
-  - pip3 install -U ray-lightning
->>>>>>> 19672688
+base_image: "anyscale/ray-ml:nightly-py37-gpu"
+
+debian_packages:
+  - curl
+
+python:
+  pip_packages:
+    - ray-lightning
+    - tblib
+  conda_packages: []
+
+post_build_cmds:
+  - pip uninstall -y ray || true
+  - pip3 install -U {{ env["RAY_WHEELS"] | default("ray") }}
+  - {{ env["RAY_WHEELS_SANITY_CHECK"] | default("echo No Ray wheels sanity check") }}
+  # Upgrade the Ray Lightning version, otherwise it will be cached in the Anyscale Docker image.
+  - echo {{ env["TIMESTAMP"] }}
+  - pip3 install -U ray-lightning