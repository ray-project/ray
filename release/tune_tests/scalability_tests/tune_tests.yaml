<<<<<<< HEAD
- name: bookkeeping_overhead
  cluster:
    app_config: app_config.yaml
    compute_template: tpl_1x16.yaml

  run:
    timeout: 1200
    script: python workloads/test_bookkeeping_overhead.py


- name: durable_trainable
  cluster:
    app_config: app_config.yaml
    compute_template: tpl_16x2.yaml

  run:
    timeout: 900
    prepare: python wait_cluster.py 16 600
    script: python workloads/test_durable_trainable.py --bucket data-test-ilr

- name: long_running_large_checkpoints
  cluster:
    app_config: app_config.yaml
    compute_template: tpl_1x32_hd.yaml

  run:
    timeout: 86400
    script: python workloads/test_long_running_large_checkpoints.py
    long_running: True

  smoke_test:
    run:
      timeout: 3600


- name: network_overhead
  cluster:
    app_config: app_config.yaml
    compute_template: tpl_100x2.yaml

  run:
    timeout: 900
    prepare_timeout: 1200
    prepare: python wait_cluster.py 100 1200
    script: python workloads/test_network_overhead.py

  smoke_test:
    cluster:
      compute_template: tpl_20x2.yaml

    run:
      timeout: 400
      prepare_timeout: 600
      prepare: python wait_cluster.py 20 600

- name: result_throughput_cluster
  cluster:
    app_config: app_config.yaml
    compute_template: tpl_16x64.yaml

  run:
    timeout: 600
    prepare: python wait_cluster.py 16 600
    script: python workloads/test_result_throughput_cluster.py

- name: result_throughput_single_node
  cluster:
    app_config: app_config.yaml
    compute_template: tpl_1x96.yaml

  run:
    timeout: 600
    script: python workloads/test_result_throughput_single_node.py

- name: xgboost_sweep
  cluster:
    app_config: app_config_data.yaml
    compute_template: tpl_16x64.yaml

  run:
    timeout: 3600
    prepare: python wait_cluster.py 16 600
    script: python workloads/test_xgboost_sweep.py
=======
- name: bookkeeping_overhead
  team: ml
  cluster:
    app_config: app_config.yaml
    compute_template: tpl_1x16.yaml

  run:
    timeout: 1200
    script: python workloads/test_bookkeeping_overhead.py


- name: durable_trainable
  team: ml
  cluster:
    app_config: app_config.yaml
    compute_template: tpl_16x2.yaml

  run:
    timeout: 900
    prepare: python wait_cluster.py 16 600
    script: python workloads/test_durable_trainable.py --bucket data-test-ilr

- name: long_running_large_checkpoints
  team: ml
  cluster:
    app_config: app_config.yaml
    compute_template: tpl_1x32_hd.yaml

  run:
    timeout: 86400
    script: python workloads/test_long_running_large_checkpoints.py
    long_running: True

  smoke_test:
    run:
      timeout: 3600


- name: network_overhead
  team: ml
  cluster:
    app_config: app_config.yaml
    compute_template: tpl_100x2.yaml

  run:
    timeout: 900
    prepare_timeout: 1200
    prepare: python wait_cluster.py 100 1200
    script: python workloads/test_network_overhead.py

  smoke_test:
    cluster:
      compute_template: tpl_20x2.yaml

    run:
      timeout: 400
      prepare_timeout: 600
      prepare: python wait_cluster.py 20 600

- name: result_throughput_cluster
  team: ml
  cluster:
    app_config: app_config.yaml
    compute_template: tpl_16x64.yaml

  run:
    timeout: 600
    prepare: python wait_cluster.py 16 600
    script: python workloads/test_result_throughput_cluster.py

- name: result_throughput_single_node
  team: ml
  cluster:
    app_config: app_config.yaml
    compute_template: tpl_1x96.yaml

  run:
    timeout: 600
    script: python workloads/test_result_throughput_single_node.py

- name: xgboost_sweep
  team: ml
  cluster:
    app_config: app_config_data.yaml
    compute_template: tpl_16x64.yaml

  run:
    timeout: 3600
    prepare: python wait_cluster.py 16 600
    script: python workloads/test_xgboost_sweep.py
>>>>>>> 19672688
<|MERGE_RESOLUTION|>--- conflicted
+++ resolved
@@ -1,176 +1,90 @@
-<<<<<<< HEAD
-- name: bookkeeping_overhead
-  cluster:
-    app_config: app_config.yaml
-    compute_template: tpl_1x16.yaml
-
-  run:
-    timeout: 1200
-    script: python workloads/test_bookkeeping_overhead.py
-
-
-- name: durable_trainable
-  cluster:
-    app_config: app_config.yaml
-    compute_template: tpl_16x2.yaml
-
-  run:
-    timeout: 900
-    prepare: python wait_cluster.py 16 600
-    script: python workloads/test_durable_trainable.py --bucket data-test-ilr
-
-- name: long_running_large_checkpoints
-  cluster:
-    app_config: app_config.yaml
-    compute_template: tpl_1x32_hd.yaml
-
-  run:
-    timeout: 86400
-    script: python workloads/test_long_running_large_checkpoints.py
-    long_running: True
-
-  smoke_test:
-    run:
-      timeout: 3600
-
-
-- name: network_overhead
-  cluster:
-    app_config: app_config.yaml
-    compute_template: tpl_100x2.yaml
-
-  run:
-    timeout: 900
-    prepare_timeout: 1200
-    prepare: python wait_cluster.py 100 1200
-    script: python workloads/test_network_overhead.py
-
-  smoke_test:
-    cluster:
-      compute_template: tpl_20x2.yaml
-
-    run:
-      timeout: 400
-      prepare_timeout: 600
-      prepare: python wait_cluster.py 20 600
-
-- name: result_throughput_cluster
-  cluster:
-    app_config: app_config.yaml
-    compute_template: tpl_16x64.yaml
-
-  run:
-    timeout: 600
-    prepare: python wait_cluster.py 16 600
-    script: python workloads/test_result_throughput_cluster.py
-
-- name: result_throughput_single_node
-  cluster:
-    app_config: app_config.yaml
-    compute_template: tpl_1x96.yaml
-
-  run:
-    timeout: 600
-    script: python workloads/test_result_throughput_single_node.py
-
-- name: xgboost_sweep
-  cluster:
-    app_config: app_config_data.yaml
-    compute_template: tpl_16x64.yaml
-
-  run:
-    timeout: 3600
-    prepare: python wait_cluster.py 16 600
-    script: python workloads/test_xgboost_sweep.py
-=======
-- name: bookkeeping_overhead
-  team: ml
-  cluster:
-    app_config: app_config.yaml
-    compute_template: tpl_1x16.yaml
-
-  run:
-    timeout: 1200
-    script: python workloads/test_bookkeeping_overhead.py
-
-
-- name: durable_trainable
-  team: ml
-  cluster:
-    app_config: app_config.yaml
-    compute_template: tpl_16x2.yaml
-
-  run:
-    timeout: 900
-    prepare: python wait_cluster.py 16 600
-    script: python workloads/test_durable_trainable.py --bucket data-test-ilr
-
-- name: long_running_large_checkpoints
-  team: ml
-  cluster:
-    app_config: app_config.yaml
-    compute_template: tpl_1x32_hd.yaml
-
-  run:
-    timeout: 86400
-    script: python workloads/test_long_running_large_checkpoints.py
-    long_running: True
-
-  smoke_test:
-    run:
-      timeout: 3600
-
-
-- name: network_overhead
-  team: ml
-  cluster:
-    app_config: app_config.yaml
-    compute_template: tpl_100x2.yaml
-
-  run:
-    timeout: 900
-    prepare_timeout: 1200
-    prepare: python wait_cluster.py 100 1200
-    script: python workloads/test_network_overhead.py
-
-  smoke_test:
-    cluster:
-      compute_template: tpl_20x2.yaml
-
-    run:
-      timeout: 400
-      prepare_timeout: 600
-      prepare: python wait_cluster.py 20 600
-
-- name: result_throughput_cluster
-  team: ml
-  cluster:
-    app_config: app_config.yaml
-    compute_template: tpl_16x64.yaml
-
-  run:
-    timeout: 600
-    prepare: python wait_cluster.py 16 600
-    script: python workloads/test_result_throughput_cluster.py
-
-- name: result_throughput_single_node
-  team: ml
-  cluster:
-    app_config: app_config.yaml
-    compute_template: tpl_1x96.yaml
-
-  run:
-    timeout: 600
-    script: python workloads/test_result_throughput_single_node.py
-
-- name: xgboost_sweep
-  team: ml
-  cluster:
-    app_config: app_config_data.yaml
-    compute_template: tpl_16x64.yaml
-
-  run:
-    timeout: 3600
-    prepare: python wait_cluster.py 16 600
-    script: python workloads/test_xgboost_sweep.py
->>>>>>> 19672688
+- name: bookkeeping_overhead
+  team: ml
+  cluster:
+    app_config: app_config.yaml
+    compute_template: tpl_1x16.yaml
+
+  run:
+    timeout: 1200
+    script: python workloads/test_bookkeeping_overhead.py
+
+
+- name: durable_trainable
+  team: ml
+  cluster:
+    app_config: app_config.yaml
+    compute_template: tpl_16x2.yaml
+
+  run:
+    timeout: 900
+    prepare: python wait_cluster.py 16 600
+    script: python workloads/test_durable_trainable.py --bucket data-test-ilr
+
+- name: long_running_large_checkpoints
+  team: ml
+  cluster:
+    app_config: app_config.yaml
+    compute_template: tpl_1x32_hd.yaml
+
+  run:
+    timeout: 86400
+    script: python workloads/test_long_running_large_checkpoints.py
+    long_running: True
+
+  smoke_test:
+    run:
+      timeout: 3600
+
+
+- name: network_overhead
+  team: ml
+  cluster:
+    app_config: app_config.yaml
+    compute_template: tpl_100x2.yaml
+
+  run:
+    timeout: 900
+    prepare_timeout: 1200
+    prepare: python wait_cluster.py 100 1200
+    script: python workloads/test_network_overhead.py
+
+  smoke_test:
+    cluster:
+      compute_template: tpl_20x2.yaml
+
+    run:
+      timeout: 400
+      prepare_timeout: 600
+      prepare: python wait_cluster.py 20 600
+
+- name: result_throughput_cluster
+  team: ml
+  cluster:
+    app_config: app_config.yaml
+    compute_template: tpl_16x64.yaml
+
+  run:
+    timeout: 600
+    prepare: python wait_cluster.py 16 600
+    script: python workloads/test_result_throughput_cluster.py
+
+- name: result_throughput_single_node
+  team: ml
+  cluster:
+    app_config: app_config.yaml
+    compute_template: tpl_1x96.yaml
+
+  run:
+    timeout: 600
+    script: python workloads/test_result_throughput_single_node.py
+
+- name: xgboost_sweep
+  team: ml
+  cluster:
+    app_config: app_config_data.yaml
+    compute_template: tpl_16x64.yaml
+
+  run:
+    timeout: 3600
+    prepare: python wait_cluster.py 16 600
+    script: python workloads/test_xgboost_sweep.py