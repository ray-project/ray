<<<<<<< HEAD
"""Run cloud checkpointing tests.

This script provides utilities and end to end tests for cloud checkpointing.

We are considering several scenarios depending on the combination of the
following Tune properties:

syncer ("auto" or None)
upload_dir

Generally the flow is as follows:

A Tune run is started in a separate process. It is terminated after some
time. It is then restarted for another period of time.

Depending on the combination of the run properties above, we expect different
results between the two runs and after the second run.

For instance, we sometimes expect all checkpoints to be synced to the driver
(syncer="auto" and no upload dir), and sometimes not (syncer=None).

We also ensure that checkpoints are properly deleted.

The Tune run is kicked off in _tune_script.py. Trials write a checkpoint
every 2 iterations, and take 5 seconds per iteration.

More details on the expected results can be found in the scenario descriptions.
"""

import argparse
import csv
import tarfile
from dataclasses import dataclass
import json
import os
import platform
import re
import shutil
import signal
import subprocess
import tempfile
import time
from typing import Any, Callable, Dict, Iterable, List, Optional, Tuple

import ray
import ray.cloudpickle as pickle
from ray.tune.trial_runner import find_newest_experiment_checkpoint
from ray.tune.utils.serialization import TuneFunctionDecoder

TUNE_SCRIPT = os.path.join(os.path.dirname(__file__), "_tune_script.py")

# Classes to hold data from experiment checkpoints


class ExperimentStateCheckpoint:
    def __init__(self, runner_data: Dict[str, Any], trials: List["TrialStub"]):
        self.runner_data = runner_data
        self.trials = trials


class ExperimentDirCheckpoint:
    def __init__(self, trial_to_cps: Dict["TrialStub", "TrialCheckpointData"]):
        self.trial_to_cps = trial_to_cps


class TrialStub:
    def __init__(
        self,
        trainable_name: str,
        trial_id: str,
        status: str,
        config: Dict[str, Any],
        local_dir: str,
        experiment_tag: str,
        _last_result: Dict[str, Any],
        logdir: str,
        *args,
        **kwargs,
    ):
        self.trainable_name = trainable_name
        self.trial_id = trial_id
        self.status = status
        self.config = config
        self.local_dir = local_dir
        self.experiment_tag = experiment_tag
        self.last_result = _last_result
        self.logdir = logdir

        self.local_experiment_dir = None

        # Ignore remaining arguments

    @property
    def hostname(self):
        return self.last_result["hostname"]

    @property
    def node_ip(self):
        return self.last_result["node_ip"]

    @property
    def dirname(self):
        return os.path.basename(self.logdir)

    @property
    def was_on_driver_node(self):
        return self.hostname == platform.node()

    def __hash__(self):
        return hash(self.trial_id)

    def __repr__(self):
        return f"<TrialStub trial_id={self.trial_id}>"


@dataclass
class TrialCheckpointData:
    params: Dict[str, Any]
    results: List[Dict[str, Any]]
    progress: List[Dict[str, Any]]
    checkpoints: List[Tuple[str, Dict[Any, Any]]]
    num_skipped: int


# Utility functions


def delete_file_if_exists(filename: str):
    if os.path.exists(filename):
        os.remove(filename)


def cleanup_driver_experiment_dir(experiment_name: str):
    experiment_dir = os.path.join(os.path.expanduser("~/ray_results"), experiment_name)
    if os.path.exists(experiment_dir):
        print("Removing existing experiment dir:", experiment_dir)
        shutil.rmtree(experiment_dir)


def cleanup_remote_node_experiment_dir(experiment_name: str):
    experiment_dir = os.path.join(os.path.expanduser("~/ray_results"), experiment_name)

    @ray.remote
    def _remove_on_remove_node(path: str):
        return shutil.rmtree(path, ignore_errors=True)

    futures = []
    for node in ray.nodes():
        if not node["Alive"]:
            continue

        hostname = node["NodeManagerHostname"]
        ip = node["NodeManagerAddress"]

        if hostname == platform.node():
            # Skip on driver
            continue

        rfn = _remove_on_remove_node.options(resources={f"node:{ip}": 0.01})
        futures.append(rfn.remote(experiment_dir))
    ray.get(futures)


# Cluster utility
def wait_for_nodes(
    num_nodes: int, timeout: float = 300.0, feedback_interval: float = 10.0
):
    start = time.time()

    max_time = start + timeout
    next_feedback = start + feedback_interval

    curr_nodes = len(ray.nodes())
    while curr_nodes < num_nodes:
        now = time.time()

        if now >= max_time:
            raise RuntimeError(
                f"Maximum wait time reached, but only "
                f"{curr_nodes}/{num_nodes} nodes came up. Aborting."
            )

        if now >= next_feedback:
            passed = now - start
            print(
                f"Waiting for more nodes to come up: "
                f"{curr_nodes}/{num_nodes} "
                f"({passed:.0f} seconds passed)"
            )
            next_feedback = now + feedback_interval

        time.sleep(5)
        curr_nodes = len(ray.nodes())


# Run tune script in different process


def start_run(
    no_syncer: bool,
    upload_dir: Optional[str] = None,
    experiment_name: str = "cloud_test",
    indicator_file: str = "/tmp/tune_cloud_indicator",
) -> subprocess.Popen:
    args = []
    if no_syncer:
        args.append("--no-syncer")

    if upload_dir:
        args.extend(["--upload-dir", upload_dir])

    if experiment_name:
        args.extend(["--experiment-name", experiment_name])

    if indicator_file:
        args.extend(["--indicator-file", indicator_file])

    env = os.environ.copy()
    env["TUNE_RESULT_BUFFER_LENGTH"] = "1"
    env["TUNE_GLOBAL_CHECKPOINT_S"] = "0.5"

    tune_script = os.environ.get("OVERWRITE_TUNE_SCRIPT", TUNE_SCRIPT)

    full_command = ["python", tune_script] + args

    print(f"Running command: {' '.join(full_command)}")
    process = subprocess.Popen(full_command, env=env)

    return process


def wait_for_run_or_raise(
    process: subprocess.Popen, indicator_file: str, timeout: int = 30
):
    print(
        f"Waiting up to {timeout} seconds until trials have been started "
        f"(indicated by existence of `{indicator_file}`)"
    )

    timeout = time.monotonic() + timeout
    while (
        process.poll() is None
        and time.monotonic() < timeout
        and not os.path.exists(indicator_file)
    ):
        time.sleep(1)

    if not os.path.exists(indicator_file):
        process.terminate()

        raise RuntimeError(
            f"Indicator file `{indicator_file}` still doesn't exist, "
            f"indicating that trials have not been started. "
            f"Please check the process output."
        )

    print("Process started, trials are running")


def send_signal_after_wait(process: subprocess.Popen, signal: int, wait: int = 30):
    print(
        f"Waiting {wait} seconds until sending signal {signal} "
        f"to process {process.pid}"
    )

    time.sleep(wait)

    if process.poll() is not None:
        raise RuntimeError(f"Process {process.pid} already terminated.")

    print(f"Sending signal {signal} to process {process.pid}")
    process.send_signal(signal)


def wait_until_process_terminated(process: subprocess.Popen, timeout: int = 60):
    print(f"Waiting up to {timeout} seconds until process " f"{process.pid} terminates")

    timeout = time.monotonic() + timeout
    while process.poll() is None and time.monotonic() < timeout:
        time.sleep(1)

    if process.poll() is None:
        process.terminate()

        print(
            f"Warning: Process {process.pid} did not terminate within "
            f"timeout, terminating forcefully instead."
        )
    else:
        print(f"Process {process.pid} terminated gracefully.")


def run_tune_script_for_time(
    run_time: int,
    experiment_name: str,
    indicator_file: str,
    no_syncer: bool,
    upload_dir: Optional[str],
):
    # Start run
    process = start_run(
        no_syncer=no_syncer,
        upload_dir=upload_dir,
        experiment_name=experiment_name,
        indicator_file=indicator_file,
    )
    try:
        # Wait until indicator file exists
        wait_for_run_or_raise(process, indicator_file=indicator_file, timeout=30)
        # Stop experiment (with checkpoint) after some time
        send_signal_after_wait(process, signal=signal.SIGINT, wait=run_time)
        # Wait until process gracefully terminated
        wait_until_process_terminated(process, timeout=45)
    finally:
        process.terminate()


# Run full flow


def run_resume_flow(
    experiment_name: str,
    indicator_file: str,
    no_syncer: bool,
    upload_dir: Optional[str],
    first_run_time: int = 33,
    second_run_time: int = 33,
    before_experiments_callback: Optional[Callable[[], None]] = None,
    between_experiments_callback: Optional[Callable[[], None]] = None,
    after_experiments_callback: Optional[Callable[[], None]] = None,
):
    """Run full flow, i.e.

    - Clean up existing experiment dir
    - Call before experiment callback
    - Run tune script for `first_run_time` seconds
    - Call between experiment callback
    - Run tune script for another `second_run_time` seconds
    - Call after experiment callback
    """
    # Cleanup ~/ray_results/<experiment_name> folder
    cleanup_driver_experiment_dir(experiment_name)

    # Cleanup experiment folder on remote nodes
    cleanup_remote_node_experiment_dir(experiment_name)

    # Run before experiment callbacks
    if before_experiments_callback:
        print("Before experiments: Invoking callback")
        before_experiments_callback()
        print("Before experiments: Callback completed")

    # Delete indicator file
    delete_file_if_exists(indicator_file)

    # Run tune script for `first_run_time` seconds
    run_tune_script_for_time(
        run_time=first_run_time,
        experiment_name=experiment_name,
        indicator_file=indicator_file,
        no_syncer=no_syncer,
        upload_dir=upload_dir,
    )

    # Before we restart, run a couple of checks
    # Run before experiment callbacks
    if between_experiments_callback:
        print("Between experiments: Invoking callback")
        between_experiments_callback()
        print("Between experiments: Callback completed")

    # Restart. First, clean up indicator file
    delete_file_if_exists(indicator_file)

    # Start run again, run for another `second_run_time` seconds
    run_tune_script_for_time(
        run_time=second_run_time,
        experiment_name=experiment_name,
        indicator_file=indicator_file,
        no_syncer=no_syncer,
        upload_dir=upload_dir,
    )

    if after_experiments_callback:
        print("After experiments: Invoking callback")
        after_experiments_callback()
        print("After experiments: Callback completed")


# Download data from remote nodes


def fetch_remote_directory_content(
    node_ip: str,
    remote_dir: str,
    local_dir: str,
):
    def _pack(dir: str):
        tmpfile = tempfile.mktemp()
        with tarfile.open(tmpfile, "w:gz") as tar:
            tar.add(dir, arcname="")

        with open(tmpfile, "rb") as f:
            stream = f.read()

        return stream

    def _unpack(stream: str, dir: str):
        tmpfile = tempfile.mktemp()

        with open(tmpfile, "wb") as f:
            f.write(stream)

        with tarfile.open(tmpfile) as tar:
            tar.extractall(dir)

    try:
        packed = ray.get(
            ray.remote(resources={f"node:{node_ip}": 0.01})(_pack).remote(remote_dir)
        )
        _unpack(packed, local_dir)
    except Exception as e:
        print(
            f"Warning: Could not fetch remote directory contents. Message: " f"{str(e)}"
        )


def send_local_file_to_remote_file(local_path: str, remote_path: str, ip: str):
    def _write(stream: bytes, path: str):
        with open(path, "wb") as f:
            f.write(stream)

    with open(local_path, "rb") as f:
        stream = f.read()

    _remote_write = ray.remote(resources={f"node:{ip}": 0.01})(_write)
    return ray.get(_remote_write.remote(stream, remote_path))


def fetch_remote_file_to_local_file(remote_path: str, ip: str, local_path: str):
    def _read(path: str):
        with open(path, "rb") as f:
            return f.read()

    _remote_read = ray.remote(resources={f"node:{ip}": 0.01})(_read)
    stream = ray.get(_remote_read.remote(remote_path))

    with open(local_path, "wb") as f:
        f.write(stream)


def fetch_trial_node_dirs_to_tmp_dir(trials: List[TrialStub]) -> Dict[TrialStub, str]:
    dirmap = {}

    for trial in trials:
        tmpdir = tempfile.mkdtemp(prefix="tune_cloud_test")

        if trial.was_on_driver_node:
            # Trial was run on driver
            shutil.rmtree(tmpdir)
            shutil.copytree(trial.local_dir, tmpdir)
            print(
                "Copied local node experiment dir",
                trial.local_dir,
                "to",
                tmpdir,
                "for trial",
                trial.trial_id,
            )

        else:
            # Trial was run on remote node
            fetch_remote_directory_content(
                trial.node_ip, remote_dir=trial.local_dir, local_dir=tmpdir
            )

        dirmap[trial] = tmpdir

    return dirmap


# Bucket interaction


def clear_bucket_contents(bucket: str):
    if bucket.startswith("s3://"):
        print("Clearing bucket contents:", bucket)
        subprocess.check_call(["aws", "s3", "rm", "--recursive", "--quiet", bucket])
    elif bucket.startswith("gs://"):
        print("Clearing bucket contents:", bucket)
        try:
            subprocess.check_call(["gsutil", "-m", "rm", "-f", "-r", bucket])
        except subprocess.CalledProcessError:
            # If empty, ignore error
            pass
    else:
        raise ValueError(f"Invalid bucket URL: {bucket}")


def fetch_bucket_contents_to_tmp_dir(bucket: str) -> str:
    tmpdir = tempfile.mkdtemp(prefix="tune_cloud_test")
    subfolder = None

    if bucket.startswith("s3://"):
        subprocess.check_call(
            ["aws", "s3", "cp", "--recursive", "--quiet", bucket, tmpdir]
        )
    elif bucket.startswith("gs://"):
        try:
            subprocess.check_call(["gsutil", "-m", "cp", "-r", bucket, tmpdir])
        except subprocess.CalledProcessError as e:
            # Sometimes single files cannot be processed
            if len(os.listdir(tmpdir)) == 0:
                raise RuntimeError(
                    f"Local dir {tmpdir} empty after trying to fetch " f"bucket data."
                ) from e
        pattern = re.compile("gs://[^/]+/(.+)")
        subfolder = re.match(pattern, bucket).group(1)
    else:
        raise ValueError(f"Invalid bucket URL: {bucket}")

    if subfolder:
        tmpdir = os.path.join(tmpdir, subfolder)

    print("Copied bucket data from", bucket, "to", tmpdir)

    return tmpdir


# Load data from local dirs into objects


def load_experiment_checkpoint_from_state_file(
    experiment_dir: str,
) -> ExperimentStateCheckpoint:
    newest_ckpt_path = find_newest_experiment_checkpoint(experiment_dir)
    with open(newest_ckpt_path, "r") as f:
        runner_state = json.load(f, cls=TuneFunctionDecoder)

    trials = []
    for trial_cp_str in runner_state["checkpoints"]:
        parsed = json.loads(trial_cp_str, cls=TuneFunctionDecoder)
        trial = TrialStub(**parsed)
        trials.append(trial)

    runner_data = runner_state["runner_data"]

    return ExperimentStateCheckpoint(runner_data, trials)


def load_experiment_checkpoint_from_dir(
    trials: Iterable[TrialStub], experiment_dir: str
) -> ExperimentDirCheckpoint:
    trial_to_cps = {}
    for f in sorted(os.listdir(experiment_dir)):
        full_path = os.path.join(experiment_dir, f)
        if os.path.isdir(full_path):
            # Map to TrialStub object
            trial_stub = None
            for trial in trials:
                if trial.dirname == f:
                    trial_stub = trial
                    break

            if not trial_stub:
                raise RuntimeError(f"Trial with dirname {f} not found.")

            trial_checkpoint_data = load_trial_checkpoint_data(
                full_path, node_trial=trial_stub
            )

            trial_to_cps[trial_stub] = trial_checkpoint_data

    return ExperimentDirCheckpoint(trial_to_cps)


def load_trial_checkpoint_data(
    trial_dir: str, node_trial: TrialStub
) -> TrialCheckpointData:
    params_file = os.path.join(trial_dir, "params.json")
    if os.path.exists(params_file):
        with open(params_file, "rt") as f:
            params = json.load(f)
    else:
        params = {}

    result_file = os.path.join(trial_dir, "result.json")
    if os.path.exists(result_file):
        results = []
        with open(result_file, "rt") as f:
            for line in f.readlines():
                results.append(json.loads(line))
    else:
        results = []

    progress_file = os.path.join(trial_dir, "progress.csv")
    if os.path.exists(progress_file):
        with open(progress_file, "rt") as f:
            reader = csv.DictReader(f)
            progress = list(reader)
    else:
        progress = []

    checkpoints = []
    num_skipped = 0
    for cp_dir in sorted(os.listdir(trial_dir)):
        if not cp_dir.startswith("checkpoint_"):
            continue

        cp_full_dir = os.path.join(trial_dir, cp_dir)

        try:
            checkpoint_num = int(cp_dir.lstrip("checkpoint_"))
            if checkpoint_num > node_trial.last_result["internal_iter"]:
                # Checkpoint has not been observed by tune, yet, so we can't
                # account for it. This is a race condition where training
                # already created a checkpoint, but the result was not yet
                # processed by Ray Tune. So, we just pretend it isn't there
                # for the sake of the test.
                print(
                    f"Skipping unobserved checkpoint: {cp_full_dir} as "
                    f"{checkpoint_num} > "
                    f"{node_trial.last_result['internal_iter']}"
                )
                num_skipped += 1
                continue
        except ValueError:
            # temporary checkpoint
            continue

        json_path = os.path.join(cp_full_dir, "checkpoint.json")
        if os.path.exists(json_path):
            with open(json_path, "rt") as f:
                checkpoint_data = json.load(f)
        else:
            meta_path = os.path.join(
                cp_full_dir, f"checkpoint-{checkpoint_num}.tune_metadata"
            )
            with open(meta_path, "rb") as f:
                checkpoint_meta = pickle.load(f)
                checkpoint_data = {"internal_iter": checkpoint_meta["iteration"]}
        checkpoints.append((cp_dir, checkpoint_data))

    return TrialCheckpointData(
        params=params,
        results=results,
        progress=progress,
        checkpoints=checkpoints,
        num_skipped=num_skipped,
    )


def load_data_from_trial_exp_checkpoints(
    trial_to_exp_dir: Dict[TrialStub, str]
) -> Dict[TrialStub, ExperimentDirCheckpoint]:
    trial_to_checkpoint_data = {}
    for trial, dirname in trial_to_exp_dir.items():
        trial_to_checkpoint_data[trial] = load_experiment_checkpoint_from_dir(
            trial_to_exp_dir.keys(), dirname
        )

    return trial_to_checkpoint_data


# Load all relevant data


def get_experiment_and_trial_data(
    experiment_name: str,
) -> Tuple[
    ExperimentStateCheckpoint,
    ExperimentDirCheckpoint,
    Dict[TrialStub, ExperimentDirCheckpoint],
]:
    experiment_dir = assert_experiment_dir_exists(experiment_name=experiment_name)

    experiment_state = load_experiment_checkpoint_from_state_file(
        experiment_dir=experiment_dir
    )

    assert_experiment_checkpoint_validity(experiment_state)

    driver_dir_cp = load_experiment_checkpoint_from_dir(
        experiment_state.trials, experiment_dir
    )

    # Fetch experiment dirs from remote nodes to a local temp dir
    trial_to_exp_dir = fetch_trial_node_dirs_to_tmp_dir(experiment_state.trials)

    # Load data stored in these experiment dirs
    trial_exp_checkpoint_data = load_data_from_trial_exp_checkpoints(trial_to_exp_dir)

    return experiment_state, driver_dir_cp, trial_exp_checkpoint_data


def get_bucket_data(
    bucket: str,
    experiment_name: str,
) -> Tuple[ExperimentStateCheckpoint, ExperimentDirCheckpoint]:
    local_bucket_dir = fetch_bucket_contents_to_tmp_dir(bucket)
    local_experiment_dir = os.path.join(local_bucket_dir, experiment_name)

    bucket_state_cp = load_experiment_checkpoint_from_state_file(local_experiment_dir)

    bucket_dir_cp = load_experiment_checkpoint_from_dir(
        bucket_state_cp.trials, local_experiment_dir
    )

    return bucket_state_cp, bucket_dir_cp


# Assertions


def assert_experiment_dir_exists(experiment_name: str) -> str:
    experiment_dir = os.path.join(os.path.expanduser("~/ray_results"), experiment_name)

    if not os.path.exists(experiment_dir):
        raise RuntimeError(
            f"Check failed: Experiment dir {experiment_dir} does not exist."
        )

    return experiment_dir


def assert_experiment_checkpoint_validity(experiment_state: ExperimentStateCheckpoint):
    assert len(experiment_state.trials) == 4, "Not all trials have been created."


def assert_min_num_trials(
    trials: Iterable[TrialStub], on_driver: int, on_worker: int
) -> Tuple[int, int]:
    num_trials_on_driver = len([trial for trial in trials if trial.was_on_driver_node])

    num_trials_not_on_driver = len(trials) - num_trials_on_driver

    assert num_trials_on_driver >= on_driver, (
        f"Not enough trials were scheduled on the driver node "
        f"({num_trials_on_driver} < {on_driver})."
    )

    assert num_trials_not_on_driver >= on_worker, (
        f"Not enough trials were scheduled on remote nodes."
        f"({num_trials_on_driver} < {on_worker})."
    )

    return num_trials_on_driver, len(trials) - num_trials_on_driver


def assert_checkpoint_count(
    experiment_dir_cp: ExperimentDirCheckpoint,
    for_driver_trial: int,
    for_worker_trial: int,
):
    # We relaxed the requirements here and also allow
    # skipped checkpoints to count. This could be the case if e.g. the trial
    # already checkpointed but the driver did not process the last result, yet.
    # We also allow up to one un-collected checkpoint.
    # Todo: Can we make this stricter?
    for trial, trial_cp in experiment_dir_cp.trial_to_cps.items():
        cps = len(trial_cp.checkpoints)
        num_skipped = trial_cp.num_skipped
        if trial.was_on_driver_node:
            assert (
                cps == for_driver_trial
                or cps + num_skipped == for_driver_trial
                or cps == for_driver_trial + 1
            ), (
                f"Trial {trial.trial_id} was on driver, "
                f"but did not observe the expected amount of checkpoints "
                f"({cps} != {for_driver_trial})."
            )
        else:
            assert (
                cps == for_worker_trial
                or cps + num_skipped == for_worker_trial
                or cps == for_worker_trial + 1
            ), (
                f"Trial {trial.trial_id} was not on the driver, "
                f"but did not observe the expected amount of checkpoints "
                f"({cps} != {for_worker_trial})."
            )


def assert_trial_progressed_training(trial: TrialStub):
    assert (
        trial.last_result["training_iteration"]
        > trial.last_result["iterations_since_restore"]
    ), (
        f"Trial {trial.trial_id} had a checkpoint but did not continue "
        f"on resume (training iteration: "
        f"{trial.last_result['training_iteration']} <="
        f"{trial.last_result['iterations_since_restore']}). "
        f"This probably means the checkpoint has not been synced "
        f"to the node correctly."
    )


def test_no_sync_down():
    """
    No down syncing, so:

        syncer=None
        upload_dir=None

    Expected results after first checkpoint:

        - 4 trials are running
        - At least one trial ran on the head node
        - At least one trial ran remotely
        - Driver has trial checkpoints from head node trial
        - Driver has no trial checkpoints from remote node trials
        - Remote trial dirs only have data for one trial
        - Remote trial dirs have checkpoints for node-local trials

    Then, remote checkpoint directories are cleaned up. This means only
    one trial can continue training (the one trained on the head node)
    - even if it is subsequently scheduled on a different node (as
    sync_on_checkpoint is still True).

    Expected results after second checkpoint:

        - 1 trial is running, 3 errored
        - The running trial progressed with training

    """
    experiment_name = "cloud_no_sync_down"
    indicator_file = f"/tmp/{experiment_name}_indicator"

    def between_experiments():
        (
            experiment_state,
            driver_dir_cp,
            trial_exp_checkpoint_data,
        ) = get_experiment_and_trial_data(experiment_name=experiment_name)

        # Req: 4 trials are running
        assert all(
            trial.status == "RUNNING" for trial in experiment_state.trials
        ), "Not all trials are RUNNING"

        # Req: At least one trial ran on driver
        # Req: At least one trial ran remotely
        assert_min_num_trials(
            driver_dir_cp.trial_to_cps.keys(), on_driver=1, on_worker=1
        )

        # Req: Driver has trial checkpoints from head node trial
        # Req: Driver has no trial checkpoints from remote node trials
        assert_checkpoint_count(driver_dir_cp, for_driver_trial=2, for_worker_trial=0)

        for trial, exp_dir_cp in trial_exp_checkpoint_data.items():
            # Req: Remote trial dirs only have data for one trial

            seen = len(exp_dir_cp.trial_to_cps)

            if trial.was_on_driver_node:
                assert seen == 4, (
                    f"Trial {trial.trial_id} was on driver, "
                    f"but observed too few trials ({seen}) "
                    f"in experiment dir."
                )
            else:
                assert seen == 1, (
                    f"Trial {trial.trial_id} was not on driver, "
                    f"but observed not exactly 1 trials ({seen}) "
                    f"in experiment dir."
                )

                assert_checkpoint_count(
                    exp_dir_cp, for_driver_trial=0, for_worker_trial=2
                )

        # Delete remote checkpoints before resume
        print("Deleting remote checkpoints before resume")
        cleanup_remote_node_experiment_dir(experiment_name)

    def after_experiments():
        (
            experiment_state,
            driver_dir_cp,
            trial_exp_checkpoint_data,
        ) = get_experiment_and_trial_data(experiment_name=experiment_name)

        num_errored = 0
        for trial in experiment_state.trials:
            if trial.status == "ERROR":
                num_errored += 1
            else:
                # Req: The running trial progressed with training
                assert_trial_progressed_training(trial)

        # Req: 1 trial is running, 3 errored
        assert num_errored == 3, (
            f"Only one trial should have had a valid checkpoint, but "
            f"{num_errored} trials errored (expected 3). If more trials have "
            f"errored, there is something wrong with restoration. If less, "
            f"maybe cleanup has not worked, or syncing to driver took place."
        )

    run_time = int(os.getenv("TUNE_RUN_TIME", "180")) or 180

    run_resume_flow(
        experiment_name=experiment_name,
        indicator_file=indicator_file,
        no_syncer=True,
        upload_dir=None,
        first_run_time=run_time,
        second_run_time=run_time,
        between_experiments_callback=between_experiments,
        after_experiments_callback=after_experiments,
    )


def test_ssh_sync():
    """
    SSH syncing, so:

        syncer="auto"
        upload_dir=None

    Expected results after first checkpoint:

        - 4 trials are running
        - At least one trial ran on the head node
        - At least one trial ran remotely
        - Driver has trial checkpoints from head node trial
        - Driver has trial checkpoints from remote node trials
        - Remote trial dirs only have data for one trial
        - Remote trial dirs have checkpoints for node-local trials

    Then, remote checkpoint directories are cleaned up.

    Expected results after second checkpoint:

        - 4 trials are running
        - All trials progressed with training

    """
    experiment_name = "cloud_ssh_sync"
    indicator_file = f"/tmp/{experiment_name}_indicator"

    def between_experiments():
        (
            experiment_state,
            driver_dir_cp,
            trial_exp_checkpoint_data,
        ) = get_experiment_and_trial_data(experiment_name=experiment_name)

        # Req: 4 trials are running
        assert all(
            trial.status == "RUNNING" for trial in experiment_state.trials
        ), "Not all trials are RUNNING"

        # Req: At least one trial ran on driver
        # Req: At least one trial ran remotely
        assert_min_num_trials(
            driver_dir_cp.trial_to_cps.keys(), on_driver=1, on_worker=1
        )

        # Req: Driver has trial checkpoints from head node trial
        # Req: Driver has trial checkpoints from remote node trials
        assert_checkpoint_count(driver_dir_cp, for_driver_trial=2, for_worker_trial=2)

        for trial, exp_dir_cp in trial_exp_checkpoint_data.items():
            # Req: Remote trial dirs only have data for one trial

            seen = len(exp_dir_cp.trial_to_cps)

            if trial.was_on_driver_node:
                assert seen == 4, (
                    f"Trial {trial.trial_id} was on driver, "
                    f"but observed too few trials ({seen}) "
                    f"in experiment dir."
                )
            else:
                assert seen == 1, (
                    f"Trial {trial.trial_id} was not on driver, "
                    f"but observed not exactly 1 trials ({seen}) "
                    f"in experiment dir."
                )

                assert_checkpoint_count(
                    exp_dir_cp, for_driver_trial=0, for_worker_trial=2
                )

        # Delete remote checkpoints before resume
        print("Deleting remote checkpoints before resume")
        cleanup_remote_node_experiment_dir(experiment_name)

    def after_experiments():
        (
            experiment_state,
            driver_dir_cp,
            trial_exp_checkpoint_data,
        ) = get_experiment_and_trial_data(experiment_name=experiment_name)

        # Req: 4 trials are running
        assert all(
            trial.status == "RUNNING" for trial in experiment_state.trials
        ), "Not all trials are RUNNING"

        for trial in experiment_state.trials:
            assert_trial_progressed_training(trial)

    run_time = int(os.getenv("TUNE_RUN_TIME", "180")) or 180

    run_resume_flow(
        experiment_name=experiment_name,
        indicator_file=indicator_file,
        no_syncer=False,
        upload_dir=None,
        first_run_time=run_time + 10,  # More time because of SSH syncing
        second_run_time=run_time + 10,
        between_experiments_callback=between_experiments,
        after_experiments_callback=after_experiments,
    )


def test_durable_upload(bucket: str):
    """
    Sync trial and experiment checkpoints to cloud, so:

        syncer="auto"
        upload_dir="s3://"

    Expected results after first checkpoint:

        - 4 trials are running
        - At least one trial ran on the head node
        - At least one trial ran remotely
        - Driver has trial checkpoints from head node trial
        - Driver has no trial checkpoints from remote node trials
        - Remote trial dirs only have data for one trial
        - Remote trial dirs have checkpoints for node-local trials
        - Cloud checkpoint is valid
        - Cloud checkpoint has checkpoints from all trials

    Then, remote checkpoint directories are cleaned up.

    Expected results after second checkpoint:

        - 4 trials are running
        - All trials progressed with training
        - Cloud checkpoint is valid
        - Cloud checkpoint has checkpoints from all trials

    """
    if not bucket:
        raise ValueError(
            "The `durable_upload` test requires a `--bucket` argument to " "be set."
        )

    experiment_name = "cloud_durable_upload"
    indicator_file = f"/tmp/{experiment_name}_indicator"

    def before_experiments():
        clear_bucket_contents(bucket)

    def between_experiments():
        (
            experiment_state,
            driver_dir_cp,
            trial_exp_checkpoint_data,
        ) = get_experiment_and_trial_data(experiment_name=experiment_name)

        # Req: 4 trials are running
        assert all(
            trial.status == "RUNNING" for trial in experiment_state.trials
        ), "Not all trials are RUNNING"

        # Req: At least one trial ran on driver
        # Req: At least one trial ran remotely
        assert_min_num_trials(
            driver_dir_cp.trial_to_cps.keys(), on_driver=1, on_worker=1
        )

        # Req: Driver has trial checkpoints from head node trial
        # Req: Driver has no trial checkpoints from remote node trials
        assert_checkpoint_count(driver_dir_cp, for_driver_trial=2, for_worker_trial=0)

        for trial, exp_dir_cp in trial_exp_checkpoint_data.items():
            # Req: Remote trial dirs only have data for one trial

            seen = len(exp_dir_cp.trial_to_cps)

            if trial.was_on_driver_node:
                assert seen == 4, (
                    f"Trial {trial.trial_id} was on driver, "
                    f"but observed too few trials ({seen}) "
                    f"in experiment dir."
                )
            else:
                assert seen == 1, (
                    f"Trial {trial.trial_id} was not on driver, "
                    f"but observed not exactly 1 trials ({seen}) "
                    f"in experiment dir."
                )

                assert_checkpoint_count(
                    exp_dir_cp, for_driver_trial=0, for_worker_trial=2
                )

        bucket_state_cp, bucket_dir_cp = get_bucket_data(bucket, experiment_name)

        # Req: Cloud checkpoint is valid
        assert_experiment_checkpoint_validity(bucket_state_cp)

        # Req: Cloud checkpoint has checkpoints from all trials
        assert_checkpoint_count(bucket_dir_cp, for_driver_trial=2, for_worker_trial=2)

        # Delete remote checkpoints before resume
        print("Deleting remote checkpoints before resume")
        cleanup_remote_node_experiment_dir(experiment_name)

    def after_experiments():
        (
            experiment_state,
            driver_dir_cp,
            trial_exp_checkpoint_data,
        ) = get_experiment_and_trial_data(experiment_name=experiment_name)

        # Req: 4 trials are running
        assert all(
            trial.status == "RUNNING" for trial in experiment_state.trials
        ), "Not all trials are RUNNING"

        for trial in experiment_state.trials:
            assert_trial_progressed_training(trial)

        bucket_state_cp, bucket_dir_cp = get_bucket_data(bucket, experiment_name)

        # Req: Cloud checkpoint is valid
        assert_experiment_checkpoint_validity(bucket_state_cp)

        # Req: Cloud checkpoint has checkpoints from all trials
        assert_checkpoint_count(bucket_dir_cp, for_driver_trial=2, for_worker_trial=2)

        clear_bucket_contents(bucket)

    run_time = int(os.getenv("TUNE_RUN_TIME", "180")) or 180

    run_resume_flow(
        experiment_name=experiment_name,
        indicator_file=indicator_file,
        no_syncer=False,
        upload_dir=bucket,
        first_run_time=run_time,
        second_run_time=run_time,
        before_experiments_callback=before_experiments,
        between_experiments_callback=between_experiments,
        after_experiments_callback=after_experiments,
    )


if __name__ == "__main__":
    parser = argparse.ArgumentParser()

    parser.add_argument(
        "variant", choices=["no_sync_down", "ssh_sync", "durable_upload"]
    )
    parser.add_argument("--trainable", type=str, default="function")
    parser.add_argument("--bucket", type=str, default=None)
    parser.add_argument("--cpus-per-trial", required=False, default=2, type=int)

    args = parser.parse_args()

    # Check if test should be run using Ray client
    addr = os.environ.get("RAY_ADDRESS", "")
    job_name = os.environ.get("RAY_JOB_NAME", "client_cloud_test")
    if addr.startswith("anyscale://"):
        uses_ray_client = True
        ray.init(
            address=addr,
            job_name=job_name,
            runtime_env={"working_dir": os.path.abspath(os.path.dirname(__file__))},
        )
    else:
        uses_ray_client = False
        ray.init(address="auto")

    print(f"Running cloud test variant: {args.variant}")

    release_test_out = os.environ.get("TEST_OUTPUT_JSON", "/tmp/release_test_out.json")

    def _run_test(
        variant: str,
        trainable: str = "function",
        run_time: int = 180,
        bucket: str = "",
        cpus_per_trial: int = 2,
        overwrite_tune_script: Optional[str] = None,
    ):
        start_time = time.monotonic()
        print(
            f"Running test variant `{variant}` on "
            f"node {ray.util.get_node_ip_address()} with "
            f"{cpus_per_trial} CPUs per trial."
        )

        os.environ["TUNE_TRAINABLE"] = str(trainable)
        os.environ["TUNE_RUN_TIME"] = str(run_time)
        os.environ["TUNE_NUM_CPUS_PER_TRIAL"] = str(cpus_per_trial)

        if overwrite_tune_script:
            os.environ["OVERWRITE_TUNE_SCRIPT"] = overwrite_tune_script
            print(
                f"The test script has been overwritten with " f"{overwrite_tune_script}"
            )

        if variant == "no_sync_down":
            test_no_sync_down()
        elif variant == "ssh_sync":
            test_ssh_sync()
        elif variant == "durable_upload":
            test_durable_upload(bucket)

        time_taken = time.monotonic() - start_time

        result = {"time_taken": time_taken, "last_update": time.time()}

        with open(release_test_out, "wt") as f:
            json.dump(result, f)

    run_time = 180 if "rllib" in args.trainable else 90

    if not uses_ray_client:
        print("This test will *not* use Ray client.")
        _run_test(
            args.variant, args.trainable, run_time, args.bucket, args.cpus_per_trial
        )
    else:
        print("This test will run using Ray client.")

        wait_for_nodes(num_nodes=4, timeout=300.0)

        # This will usually run on the head node
        @ray.remote
        def _get_head_ip():
            return ray.util.get_node_ip_address()

        ip = ray.get(_get_head_ip.remote())

        remote_tune_script = "/tmp/_tune_script.py"

        print(f"Sending tune script to remote node {ip} " f"({remote_tune_script})")
        send_local_file_to_remote_file(TUNE_SCRIPT, remote_tune_script, ip)
        print("Starting remote cloud test using Ray client")

        _run_test_remote = ray.remote(resources={f"node:{ip}": 0.01}, num_cpus=0)(
            _run_test
        )
        ray.get(
            _run_test_remote.remote(
                args.variant,
                args.trainable,
                run_time,
                args.bucket,
                args.cpus_per_trial,
                remote_tune_script,
            )
        )

        print(f"Fetching remote release test result file: {release_test_out}")
        fetch_remote_file_to_local_file(release_test_out, ip, release_test_out)

    print(f"Test for variant {args.variant} SUCCEEDED")
=======
"""Run cloud checkpointing tests.

This script provides utilities and end to end tests for cloud checkpointing.

We are considering several scenarios depending on the combination of the
following Tune properties:

syncer ("auto" or None)
upload_dir

Generally the flow is as follows:

A Tune run is started in a separate process. It is terminated after some
time. It is then restarted for another period of time.

Depending on the combination of the run properties above, we expect different
results between the two runs and after the second run.

For instance, we sometimes expect all checkpoints to be synced to the driver
(syncer="auto" and no upload dir), and sometimes not (syncer=None).

We also ensure that checkpoints are properly deleted.

The Tune run is kicked off in _tune_script.py. Trials write a checkpoint
every 2 iterations, and take 5 seconds per iteration.

More details on the expected results can be found in the scenario descriptions.
"""

import argparse
import csv
import tarfile
from dataclasses import dataclass
import json
import os
import platform
import re
import shutil
import signal
import subprocess
import tempfile
import time
from typing import Any, Callable, Dict, Iterable, List, Optional, Tuple

import ray
import ray.cloudpickle as pickle
from ray.tune.trial_runner import find_newest_experiment_checkpoint
from ray.tune.utils.serialization import TuneFunctionDecoder

TUNE_SCRIPT = os.path.join(os.path.dirname(__file__), "_tune_script.py")

# Classes to hold data from experiment checkpoints


class ExperimentStateCheckpoint:
    def __init__(self, runner_data: Dict[str, Any], trials: List["TrialStub"]):
        self.runner_data = runner_data
        self.trials = trials


class ExperimentDirCheckpoint:
    def __init__(self, trial_to_cps: Dict["TrialStub", "TrialCheckpointData"]):
        self.trial_to_cps = trial_to_cps


class TrialStub:
    def __init__(
        self,
        trainable_name: str,
        trial_id: str,
        status: str,
        config: Dict[str, Any],
        local_dir: str,
        experiment_tag: str,
        _last_result: Dict[str, Any],
        logdir: str,
        *args,
        **kwargs,
    ):
        self.trainable_name = trainable_name
        self.trial_id = trial_id
        self.status = status
        self.config = config
        self.local_dir = local_dir
        self.experiment_tag = experiment_tag
        self.last_result = _last_result
        self.logdir = logdir

        self.local_experiment_dir = None

        # Ignore remaining arguments

    @property
    def hostname(self):
        return self.last_result["hostname"]

    @property
    def node_ip(self):
        return self.last_result["node_ip"]

    @property
    def dirname(self):
        return os.path.basename(self.logdir)

    @property
    def was_on_driver_node(self):
        return self.hostname == platform.node()

    def __hash__(self):
        return hash(self.trial_id)

    def __repr__(self):
        return f"<TrialStub trial_id={self.trial_id}>"


@dataclass
class TrialCheckpointData:
    params: Dict[str, Any]
    results: List[Dict[str, Any]]
    progress: List[Dict[str, Any]]
    checkpoints: List[Tuple[str, Dict[Any, Any]]]
    num_skipped: int


# Utility functions


def delete_file_if_exists(filename: str):
    if os.path.exists(filename):
        os.remove(filename)


def cleanup_driver_experiment_dir(experiment_name: str):
    experiment_dir = os.path.join(os.path.expanduser("~/ray_results"), experiment_name)
    if os.path.exists(experiment_dir):
        print("Removing existing experiment dir:", experiment_dir)
        shutil.rmtree(experiment_dir)


def cleanup_remote_node_experiment_dir(experiment_name: str):
    experiment_dir = os.path.join(os.path.expanduser("~/ray_results"), experiment_name)

    @ray.remote
    def _remove_on_remove_node(path: str):
        return shutil.rmtree(path, ignore_errors=True)

    futures = []
    for node in ray.nodes():
        if not node["Alive"]:
            continue

        hostname = node["NodeManagerHostname"]
        ip = node["NodeManagerAddress"]

        if hostname == platform.node():
            # Skip on driver
            continue

        rfn = _remove_on_remove_node.options(resources={f"node:{ip}": 0.01})
        futures.append(rfn.remote(experiment_dir))
    ray.get(futures)


# Cluster utility
def wait_for_nodes(
    num_nodes: int, timeout: float = 300.0, feedback_interval: float = 10.0
):
    start = time.time()

    max_time = start + timeout
    next_feedback = start + feedback_interval

    curr_nodes = len(ray.nodes())
    while curr_nodes < num_nodes:
        now = time.time()

        if now >= max_time:
            raise RuntimeError(
                f"Maximum wait time reached, but only "
                f"{curr_nodes}/{num_nodes} nodes came up. Aborting."
            )

        if now >= next_feedback:
            passed = now - start
            print(
                f"Waiting for more nodes to come up: "
                f"{curr_nodes}/{num_nodes} "
                f"({passed:.0f} seconds passed)"
            )
            next_feedback = now + feedback_interval

        time.sleep(5)
        curr_nodes = len(ray.nodes())


# Run tune script in different process


def start_run(
    no_syncer: bool,
    upload_dir: Optional[str] = None,
    experiment_name: str = "cloud_test",
    indicator_file: str = "/tmp/tune_cloud_indicator",
) -> subprocess.Popen:
    args = []
    if no_syncer:
        args.append("--no-syncer")

    if upload_dir:
        args.extend(["--upload-dir", upload_dir])

    if experiment_name:
        args.extend(["--experiment-name", experiment_name])

    if indicator_file:
        args.extend(["--indicator-file", indicator_file])

    env = os.environ.copy()
    env["TUNE_RESULT_BUFFER_LENGTH"] = "1"
    env["TUNE_GLOBAL_CHECKPOINT_S"] = "0.5"

    tune_script = os.environ.get("OVERWRITE_TUNE_SCRIPT", TUNE_SCRIPT)

    full_command = ["python", tune_script] + args

    print(f"Running command: {' '.join(full_command)}")
    process = subprocess.Popen(full_command, env=env)

    return process


def wait_for_run_or_raise(
    process: subprocess.Popen, indicator_file: str, timeout: int = 30
):
    print(
        f"Waiting up to {timeout} seconds until trials have been started "
        f"(indicated by existence of `{indicator_file}`)"
    )

    timeout = time.monotonic() + timeout
    while (
        process.poll() is None
        and time.monotonic() < timeout
        and not os.path.exists(indicator_file)
    ):
        time.sleep(1)

    if not os.path.exists(indicator_file):
        process.terminate()

        raise RuntimeError(
            f"Indicator file `{indicator_file}` still doesn't exist, "
            f"indicating that trials have not been started. "
            f"Please check the process output."
        )

    print("Process started, trials are running")


def send_signal_after_wait(process: subprocess.Popen, signal: int, wait: int = 30):
    print(
        f"Waiting {wait} seconds until sending signal {signal} "
        f"to process {process.pid}"
    )

    time.sleep(wait)

    if process.poll() is not None:
        raise RuntimeError(f"Process {process.pid} already terminated.")

    print(f"Sending signal {signal} to process {process.pid}")
    process.send_signal(signal)


def wait_until_process_terminated(process: subprocess.Popen, timeout: int = 60):
    print(f"Waiting up to {timeout} seconds until process " f"{process.pid} terminates")

    timeout = time.monotonic() + timeout
    while process.poll() is None and time.monotonic() < timeout:
        time.sleep(1)

    if process.poll() is None:
        process.terminate()

        print(
            f"Warning: Process {process.pid} did not terminate within "
            f"timeout, terminating forcefully instead."
        )
    else:
        print(f"Process {process.pid} terminated gracefully.")


def run_tune_script_for_time(
    run_time: int,
    experiment_name: str,
    indicator_file: str,
    no_syncer: bool,
    upload_dir: Optional[str],
):
    # Start run
    process = start_run(
        no_syncer=no_syncer,
        upload_dir=upload_dir,
        experiment_name=experiment_name,
        indicator_file=indicator_file,
    )
    try:
        # Wait until indicator file exists
        wait_for_run_or_raise(process, indicator_file=indicator_file, timeout=30)
        # Stop experiment (with checkpoint) after some time
        send_signal_after_wait(process, signal=signal.SIGINT, wait=run_time)
        # Wait until process gracefully terminated
        wait_until_process_terminated(process, timeout=45)
    finally:
        process.terminate()


# Run full flow


def run_resume_flow(
    experiment_name: str,
    indicator_file: str,
    no_syncer: bool,
    upload_dir: Optional[str],
    first_run_time: int = 33,
    second_run_time: int = 33,
    before_experiments_callback: Optional[Callable[[], None]] = None,
    between_experiments_callback: Optional[Callable[[], None]] = None,
    after_experiments_callback: Optional[Callable[[], None]] = None,
):
    """Run full flow, i.e.

    - Clean up existing experiment dir
    - Call before experiment callback
    - Run tune script for `first_run_time` seconds
    - Call between experiment callback
    - Run tune script for another `second_run_time` seconds
    - Call after experiment callback
    """
    # Cleanup ~/ray_results/<experiment_name> folder
    cleanup_driver_experiment_dir(experiment_name)

    # Cleanup experiment folder on remote nodes
    cleanup_remote_node_experiment_dir(experiment_name)

    # Run before experiment callbacks
    if before_experiments_callback:
        print("Before experiments: Invoking callback")
        before_experiments_callback()
        print("Before experiments: Callback completed")

    # Delete indicator file
    delete_file_if_exists(indicator_file)

    # Run tune script for `first_run_time` seconds
    run_tune_script_for_time(
        run_time=first_run_time,
        experiment_name=experiment_name,
        indicator_file=indicator_file,
        no_syncer=no_syncer,
        upload_dir=upload_dir,
    )

    # Before we restart, run a couple of checks
    # Run before experiment callbacks
    if between_experiments_callback:
        print("Between experiments: Invoking callback")
        between_experiments_callback()
        print("Between experiments: Callback completed")

    # Restart. First, clean up indicator file
    delete_file_if_exists(indicator_file)

    # Start run again, run for another `second_run_time` seconds
    run_tune_script_for_time(
        run_time=second_run_time,
        experiment_name=experiment_name,
        indicator_file=indicator_file,
        no_syncer=no_syncer,
        upload_dir=upload_dir,
    )

    if after_experiments_callback:
        print("After experiments: Invoking callback")
        after_experiments_callback()
        print("After experiments: Callback completed")


# Download data from remote nodes


def fetch_remote_directory_content(
    node_ip: str,
    remote_dir: str,
    local_dir: str,
):
    def _pack(dir: str):
        _, tmpfile = tempfile.mkstemp()
        with tarfile.open(tmpfile, "w:gz") as tar:
            tar.add(dir, arcname="")

        with open(tmpfile, "rb") as f:
            stream = f.read()

        return stream

    def _unpack(stream: str, dir: str):
        _, tmpfile = tempfile.mkstemp()

        with open(tmpfile, "wb") as f:
            f.write(stream)

        with tarfile.open(tmpfile) as tar:
            tar.extractall(dir)

    try:
        packed = ray.get(
            ray.remote(resources={f"node:{node_ip}": 0.01})(_pack).remote(remote_dir)
        )
        _unpack(packed, local_dir)
    except Exception as e:
        print(
            f"Warning: Could not fetch remote directory contents. Message: " f"{str(e)}"
        )


def send_local_file_to_remote_file(local_path: str, remote_path: str, ip: str):
    def _write(stream: bytes, path: str):
        with open(path, "wb") as f:
            f.write(stream)

    with open(local_path, "rb") as f:
        stream = f.read()

    _remote_write = ray.remote(resources={f"node:{ip}": 0.01})(_write)
    return ray.get(_remote_write.remote(stream, remote_path))


def fetch_remote_file_to_local_file(remote_path: str, ip: str, local_path: str):
    def _read(path: str):
        with open(path, "rb") as f:
            return f.read()

    _remote_read = ray.remote(resources={f"node:{ip}": 0.01})(_read)
    stream = ray.get(_remote_read.remote(remote_path))

    with open(local_path, "wb") as f:
        f.write(stream)


def fetch_trial_node_dirs_to_tmp_dir(trials: List[TrialStub]) -> Dict[TrialStub, str]:
    dirmap = {}

    for trial in trials:
        tmpdir = tempfile.mkdtemp(prefix="tune_cloud_test")

        if trial.was_on_driver_node:
            # Trial was run on driver
            shutil.rmtree(tmpdir)
            shutil.copytree(trial.local_dir, tmpdir)
            print(
                "Copied local node experiment dir",
                trial.local_dir,
                "to",
                tmpdir,
                "for trial",
                trial.trial_id,
            )

        else:
            # Trial was run on remote node
            fetch_remote_directory_content(
                trial.node_ip, remote_dir=trial.local_dir, local_dir=tmpdir
            )

        dirmap[trial] = tmpdir

    return dirmap


# Bucket interaction


def clear_bucket_contents(bucket: str):
    if bucket.startswith("s3://"):
        print("Clearing bucket contents:", bucket)
        subprocess.check_call(["aws", "s3", "rm", "--recursive", "--quiet", bucket])
    elif bucket.startswith("gs://"):
        print("Clearing bucket contents:", bucket)
        try:
            subprocess.check_call(["gsutil", "-m", "rm", "-f", "-r", bucket])
        except subprocess.CalledProcessError:
            # If empty, ignore error
            pass
    else:
        raise ValueError(f"Invalid bucket URL: {bucket}")


def fetch_bucket_contents_to_tmp_dir(bucket: str) -> str:
    tmpdir = tempfile.mkdtemp(prefix="tune_cloud_test")
    subfolder = None

    if bucket.startswith("s3://"):
        subprocess.check_call(
            ["aws", "s3", "cp", "--recursive", "--quiet", bucket, tmpdir]
        )
    elif bucket.startswith("gs://"):
        try:
            subprocess.check_call(["gsutil", "-m", "cp", "-r", bucket, tmpdir])
        except subprocess.CalledProcessError as e:
            # Sometimes single files cannot be processed
            if len(os.listdir(tmpdir)) == 0:
                raise RuntimeError(
                    f"Local dir {tmpdir} empty after trying to fetch " f"bucket data."
                ) from e
        pattern = re.compile("gs://[^/]+/(.+)")
        subfolder = re.match(pattern, bucket).group(1)
    else:
        raise ValueError(f"Invalid bucket URL: {bucket}")

    if subfolder:
        tmpdir = os.path.join(tmpdir, subfolder)

    print("Copied bucket data from", bucket, "to", tmpdir)

    return tmpdir


# Load data from local dirs into objects


def load_experiment_checkpoint_from_state_file(
    experiment_dir: str,
) -> ExperimentStateCheckpoint:
    newest_ckpt_path = find_newest_experiment_checkpoint(experiment_dir)
    with open(newest_ckpt_path, "r") as f:
        runner_state = json.load(f, cls=TuneFunctionDecoder)

    trials = []
    for trial_cp_str in runner_state["checkpoints"]:
        parsed = json.loads(trial_cp_str, cls=TuneFunctionDecoder)
        trial = TrialStub(**parsed)
        trials.append(trial)

    runner_data = runner_state["runner_data"]

    return ExperimentStateCheckpoint(runner_data, trials)


def load_experiment_checkpoint_from_dir(
    trials: Iterable[TrialStub], experiment_dir: str
) -> ExperimentDirCheckpoint:
    trial_to_cps = {}
    for f in sorted(os.listdir(experiment_dir)):
        full_path = os.path.join(experiment_dir, f)
        if os.path.isdir(full_path):
            # Map to TrialStub object
            trial_stub = None
            for trial in trials:
                if trial.dirname == f:
                    trial_stub = trial
                    break

            if not trial_stub:
                raise RuntimeError(f"Trial with dirname {f} not found.")

            trial_checkpoint_data = load_trial_checkpoint_data(
                full_path, node_trial=trial_stub
            )

            trial_to_cps[trial_stub] = trial_checkpoint_data

    return ExperimentDirCheckpoint(trial_to_cps)


def load_trial_checkpoint_data(
    trial_dir: str, node_trial: TrialStub
) -> TrialCheckpointData:
    params_file = os.path.join(trial_dir, "params.json")
    if os.path.exists(params_file):
        with open(params_file, "rt") as f:
            params = json.load(f)
    else:
        params = {}

    result_file = os.path.join(trial_dir, "result.json")
    if os.path.exists(result_file):
        results = []
        with open(result_file, "rt") as f:
            for line in f.readlines():
                results.append(json.loads(line))
    else:
        results = []

    progress_file = os.path.join(trial_dir, "progress.csv")
    if os.path.exists(progress_file):
        with open(progress_file, "rt") as f:
            reader = csv.DictReader(f)
            progress = list(reader)
    else:
        progress = []

    checkpoints = []
    num_skipped = 0
    for cp_dir in sorted(os.listdir(trial_dir)):
        if not cp_dir.startswith("checkpoint_"):
            continue

        cp_full_dir = os.path.join(trial_dir, cp_dir)

        try:
            checkpoint_num = int(cp_dir.lstrip("checkpoint_"))
            if checkpoint_num > node_trial.last_result["internal_iter"]:
                # Checkpoint has not been observed by tune, yet, so we can't
                # account for it. This is a race condition where training
                # already created a checkpoint, but the result was not yet
                # processed by Ray Tune. So, we just pretend it isn't there
                # for the sake of the test.
                print(
                    f"Skipping unobserved checkpoint: {cp_full_dir} as "
                    f"{checkpoint_num} > "
                    f"{node_trial.last_result['internal_iter']}"
                )
                num_skipped += 1
                continue
        except ValueError:
            # temporary checkpoint
            continue

        json_path = os.path.join(cp_full_dir, "checkpoint.json")
        if os.path.exists(json_path):
            with open(json_path, "rt") as f:
                checkpoint_data = json.load(f)
        else:
            meta_path = os.path.join(
                cp_full_dir, f"checkpoint-{checkpoint_num}.tune_metadata"
            )
            with open(meta_path, "rb") as f:
                checkpoint_meta = pickle.load(f)
                checkpoint_data = {"internal_iter": checkpoint_meta["iteration"]}
        checkpoints.append((cp_dir, checkpoint_data))

    return TrialCheckpointData(
        params=params,
        results=results,
        progress=progress,
        checkpoints=checkpoints,
        num_skipped=num_skipped,
    )


def load_data_from_trial_exp_checkpoints(
    trial_to_exp_dir: Dict[TrialStub, str]
) -> Dict[TrialStub, ExperimentDirCheckpoint]:
    trial_to_checkpoint_data = {}
    for trial, dirname in trial_to_exp_dir.items():
        trial_to_checkpoint_data[trial] = load_experiment_checkpoint_from_dir(
            trial_to_exp_dir.keys(), dirname
        )

    return trial_to_checkpoint_data


# Load all relevant data


def get_experiment_and_trial_data(
    experiment_name: str,
) -> Tuple[
    ExperimentStateCheckpoint,
    ExperimentDirCheckpoint,
    Dict[TrialStub, ExperimentDirCheckpoint],
]:
    experiment_dir = assert_experiment_dir_exists(experiment_name=experiment_name)

    experiment_state = load_experiment_checkpoint_from_state_file(
        experiment_dir=experiment_dir
    )

    assert_experiment_checkpoint_validity(experiment_state)

    driver_dir_cp = load_experiment_checkpoint_from_dir(
        experiment_state.trials, experiment_dir
    )

    # Fetch experiment dirs from remote nodes to a local temp dir
    trial_to_exp_dir = fetch_trial_node_dirs_to_tmp_dir(experiment_state.trials)

    # Load data stored in these experiment dirs
    trial_exp_checkpoint_data = load_data_from_trial_exp_checkpoints(trial_to_exp_dir)

    return experiment_state, driver_dir_cp, trial_exp_checkpoint_data


def get_bucket_data(
    bucket: str,
    experiment_name: str,
) -> Tuple[ExperimentStateCheckpoint, ExperimentDirCheckpoint]:
    local_bucket_dir = fetch_bucket_contents_to_tmp_dir(bucket)
    local_experiment_dir = os.path.join(local_bucket_dir, experiment_name)

    bucket_state_cp = load_experiment_checkpoint_from_state_file(local_experiment_dir)

    bucket_dir_cp = load_experiment_checkpoint_from_dir(
        bucket_state_cp.trials, local_experiment_dir
    )

    return bucket_state_cp, bucket_dir_cp


# Assertions


def assert_experiment_dir_exists(experiment_name: str) -> str:
    experiment_dir = os.path.join(os.path.expanduser("~/ray_results"), experiment_name)

    if not os.path.exists(experiment_dir):
        raise RuntimeError(
            f"Check failed: Experiment dir {experiment_dir} does not exist."
        )

    return experiment_dir


def assert_experiment_checkpoint_validity(experiment_state: ExperimentStateCheckpoint):
    assert len(experiment_state.trials) == 4, "Not all trials have been created."


def assert_min_num_trials(
    trials: Iterable[TrialStub], on_driver: int, on_worker: int
) -> Tuple[int, int]:
    num_trials_on_driver = len([trial for trial in trials if trial.was_on_driver_node])

    num_trials_not_on_driver = len(trials) - num_trials_on_driver

    assert num_trials_on_driver >= on_driver, (
        f"Not enough trials were scheduled on the driver node "
        f"({num_trials_on_driver} < {on_driver})."
    )

    assert num_trials_not_on_driver >= on_worker, (
        f"Not enough trials were scheduled on remote nodes."
        f"({num_trials_on_driver} < {on_worker})."
    )

    return num_trials_on_driver, len(trials) - num_trials_on_driver


def assert_checkpoint_count(
    experiment_dir_cp: ExperimentDirCheckpoint,
    for_driver_trial: int,
    for_worker_trial: int,
):
    # We relaxed the requirements here and also allow
    # skipped checkpoints to count. This could be the case if e.g. the trial
    # already checkpointed but the driver did not process the last result, yet.
    # We also allow up to one un-collected checkpoint.
    # Todo: Can we make this stricter?
    for trial, trial_cp in experiment_dir_cp.trial_to_cps.items():
        cps = len(trial_cp.checkpoints)
        num_skipped = trial_cp.num_skipped
        if trial.was_on_driver_node:
            assert (
                cps == for_driver_trial
                or cps + num_skipped == for_driver_trial
                or cps == for_driver_trial + 1
            ), (
                f"Trial {trial.trial_id} was on driver, "
                f"but did not observe the expected amount of checkpoints "
                f"({cps} != {for_driver_trial})."
            )
        else:
            assert (
                cps == for_worker_trial
                or cps + num_skipped == for_worker_trial
                or cps == for_worker_trial + 1
            ), (
                f"Trial {trial.trial_id} was not on the driver, "
                f"but did not observe the expected amount of checkpoints "
                f"({cps} != {for_worker_trial})."
            )


def assert_trial_progressed_training(trial: TrialStub):
    assert (
        trial.last_result["training_iteration"]
        > trial.last_result["iterations_since_restore"]
    ), (
        f"Trial {trial.trial_id} had a checkpoint but did not continue "
        f"on resume (training iteration: "
        f"{trial.last_result['training_iteration']} <="
        f"{trial.last_result['iterations_since_restore']}). "
        f"This probably means the checkpoint has not been synced "
        f"to the node correctly."
    )


def test_no_sync_down():
    """
    No down syncing, so:

        syncer=None
        upload_dir=None

    Expected results after first checkpoint:

        - 4 trials are running
        - At least one trial ran on the head node
        - At least one trial ran remotely
        - Driver has trial checkpoints from head node trial
        - Driver has no trial checkpoints from remote node trials
        - Remote trial dirs only have data for one trial
        - Remote trial dirs have checkpoints for node-local trials

    Then, remote checkpoint directories are cleaned up. This means only
    one trial can continue training (the one trained on the head node)
    - even if it is subsequently scheduled on a different node (as
    sync_on_checkpoint is still True).

    Expected results after second checkpoint:

        - 1 trial is running, 3 errored
        - The running trial progressed with training

    """
    experiment_name = "cloud_no_sync_down"
    indicator_file = f"/tmp/{experiment_name}_indicator"

    def between_experiments():
        (
            experiment_state,
            driver_dir_cp,
            trial_exp_checkpoint_data,
        ) = get_experiment_and_trial_data(experiment_name=experiment_name)

        # Req: 4 trials are running
        assert all(
            trial.status == "RUNNING" for trial in experiment_state.trials
        ), "Not all trials are RUNNING"

        # Req: At least one trial ran on driver
        # Req: At least one trial ran remotely
        assert_min_num_trials(
            driver_dir_cp.trial_to_cps.keys(), on_driver=1, on_worker=1
        )

        # Req: Driver has trial checkpoints from head node trial
        # Req: Driver has no trial checkpoints from remote node trials
        assert_checkpoint_count(driver_dir_cp, for_driver_trial=2, for_worker_trial=0)

        for trial, exp_dir_cp in trial_exp_checkpoint_data.items():
            # Req: Remote trial dirs only have data for one trial

            seen = len(exp_dir_cp.trial_to_cps)

            if trial.was_on_driver_node:
                assert seen == 4, (
                    f"Trial {trial.trial_id} was on driver, "
                    f"but observed too few trials ({seen}) "
                    f"in experiment dir."
                )
            else:
                assert seen == 1, (
                    f"Trial {trial.trial_id} was not on driver, "
                    f"but observed not exactly 1 trials ({seen}) "
                    f"in experiment dir."
                )

                assert_checkpoint_count(
                    exp_dir_cp, for_driver_trial=0, for_worker_trial=2
                )

        # Delete remote checkpoints before resume
        print("Deleting remote checkpoints before resume")
        cleanup_remote_node_experiment_dir(experiment_name)

    def after_experiments():
        (
            experiment_state,
            driver_dir_cp,
            trial_exp_checkpoint_data,
        ) = get_experiment_and_trial_data(experiment_name=experiment_name)

        num_errored = 0
        for trial in experiment_state.trials:
            if trial.status == "ERROR":
                num_errored += 1
            else:
                # Req: The running trial progressed with training
                assert_trial_progressed_training(trial)

        # Req: 1 trial is running, 3 errored
        assert num_errored == 3, (
            f"Only one trial should have had a valid checkpoint, but "
            f"{num_errored} trials errored (expected 3). If more trials have "
            f"errored, there is something wrong with restoration. If less, "
            f"maybe cleanup has not worked, or syncing to driver took place."
        )

    run_time = int(os.getenv("TUNE_RUN_TIME", "180")) or 180

    run_resume_flow(
        experiment_name=experiment_name,
        indicator_file=indicator_file,
        no_syncer=True,
        upload_dir=None,
        first_run_time=run_time,
        second_run_time=run_time,
        between_experiments_callback=between_experiments,
        after_experiments_callback=after_experiments,
    )


def test_ssh_sync():
    """
    SSH syncing, so:

        syncer="auto"
        upload_dir=None

    Expected results after first checkpoint:

        - 4 trials are running
        - At least one trial ran on the head node
        - At least one trial ran remotely
        - Driver has trial checkpoints from head node trial
        - Driver has trial checkpoints from remote node trials
        - Remote trial dirs only have data for one trial
        - Remote trial dirs have checkpoints for node-local trials

    Then, remote checkpoint directories are cleaned up.

    Expected results after second checkpoint:

        - 4 trials are running
        - All trials progressed with training

    """
    experiment_name = "cloud_ssh_sync"
    indicator_file = f"/tmp/{experiment_name}_indicator"

    def between_experiments():
        (
            experiment_state,
            driver_dir_cp,
            trial_exp_checkpoint_data,
        ) = get_experiment_and_trial_data(experiment_name=experiment_name)

        # Req: 4 trials are running
        assert all(
            trial.status == "RUNNING" for trial in experiment_state.trials
        ), "Not all trials are RUNNING"

        # Req: At least one trial ran on driver
        # Req: At least one trial ran remotely
        assert_min_num_trials(
            driver_dir_cp.trial_to_cps.keys(), on_driver=1, on_worker=1
        )

        # Req: Driver has trial checkpoints from head node trial
        # Req: Driver has trial checkpoints from remote node trials
        assert_checkpoint_count(driver_dir_cp, for_driver_trial=2, for_worker_trial=2)

        for trial, exp_dir_cp in trial_exp_checkpoint_data.items():
            # Req: Remote trial dirs only have data for one trial

            seen = len(exp_dir_cp.trial_to_cps)

            if trial.was_on_driver_node:
                assert seen == 4, (
                    f"Trial {trial.trial_id} was on driver, "
                    f"but observed too few trials ({seen}) "
                    f"in experiment dir."
                )
            else:
                assert seen == 1, (
                    f"Trial {trial.trial_id} was not on driver, "
                    f"but observed not exactly 1 trials ({seen}) "
                    f"in experiment dir."
                )

                assert_checkpoint_count(
                    exp_dir_cp, for_driver_trial=0, for_worker_trial=2
                )

        # Delete remote checkpoints before resume
        print("Deleting remote checkpoints before resume")
        cleanup_remote_node_experiment_dir(experiment_name)

    def after_experiments():
        (
            experiment_state,
            driver_dir_cp,
            trial_exp_checkpoint_data,
        ) = get_experiment_and_trial_data(experiment_name=experiment_name)

        # Req: 4 trials are running
        assert all(
            trial.status == "RUNNING" for trial in experiment_state.trials
        ), "Not all trials are RUNNING"

        for trial in experiment_state.trials:
            assert_trial_progressed_training(trial)

    run_time = int(os.getenv("TUNE_RUN_TIME", "180")) or 180

    run_resume_flow(
        experiment_name=experiment_name,
        indicator_file=indicator_file,
        no_syncer=False,
        upload_dir=None,
        first_run_time=run_time + 10,  # More time because of SSH syncing
        second_run_time=run_time + 10,
        between_experiments_callback=between_experiments,
        after_experiments_callback=after_experiments,
    )


def test_durable_upload(bucket: str):
    """
    Sync trial and experiment checkpoints to cloud, so:

        syncer="auto"
        upload_dir="s3://"

    Expected results after first checkpoint:

        - 4 trials are running
        - At least one trial ran on the head node
        - At least one trial ran remotely
        - Driver has trial checkpoints from head node trial
        - Driver has no trial checkpoints from remote node trials
        - Remote trial dirs only have data for one trial
        - Remote trial dirs have checkpoints for node-local trials
        - Cloud checkpoint is valid
        - Cloud checkpoint has checkpoints from all trials

    Then, remote checkpoint directories are cleaned up.

    Expected results after second checkpoint:

        - 4 trials are running
        - All trials progressed with training
        - Cloud checkpoint is valid
        - Cloud checkpoint has checkpoints from all trials

    """
    if not bucket:
        raise ValueError(
            "The `durable_upload` test requires a `--bucket` argument to " "be set."
        )

    experiment_name = "cloud_durable_upload"
    indicator_file = f"/tmp/{experiment_name}_indicator"

    def before_experiments():
        clear_bucket_contents(bucket)

    def between_experiments():
        (
            experiment_state,
            driver_dir_cp,
            trial_exp_checkpoint_data,
        ) = get_experiment_and_trial_data(experiment_name=experiment_name)

        # Req: 4 trials are running
        assert all(
            trial.status == "RUNNING" for trial in experiment_state.trials
        ), "Not all trials are RUNNING"

        # Req: At least one trial ran on driver
        # Req: At least one trial ran remotely
        assert_min_num_trials(
            driver_dir_cp.trial_to_cps.keys(), on_driver=1, on_worker=1
        )

        # Req: Driver has trial checkpoints from head node trial
        # Req: Driver has no trial checkpoints from remote node trials
        assert_checkpoint_count(driver_dir_cp, for_driver_trial=2, for_worker_trial=0)

        for trial, exp_dir_cp in trial_exp_checkpoint_data.items():
            # Req: Remote trial dirs only have data for one trial

            seen = len(exp_dir_cp.trial_to_cps)

            if trial.was_on_driver_node:
                assert seen == 4, (
                    f"Trial {trial.trial_id} was on driver, "
                    f"but observed too few trials ({seen}) "
                    f"in experiment dir."
                )
            else:
                assert seen == 1, (
                    f"Trial {trial.trial_id} was not on driver, "
                    f"but observed not exactly 1 trials ({seen}) "
                    f"in experiment dir."
                )

                assert_checkpoint_count(
                    exp_dir_cp, for_driver_trial=0, for_worker_trial=2
                )

        bucket_state_cp, bucket_dir_cp = get_bucket_data(bucket, experiment_name)

        # Req: Cloud checkpoint is valid
        assert_experiment_checkpoint_validity(bucket_state_cp)

        # Req: Cloud checkpoint has checkpoints from all trials
        assert_checkpoint_count(bucket_dir_cp, for_driver_trial=2, for_worker_trial=2)

        # Delete remote checkpoints before resume
        print("Deleting remote checkpoints before resume")
        cleanup_remote_node_experiment_dir(experiment_name)

    def after_experiments():
        (
            experiment_state,
            driver_dir_cp,
            trial_exp_checkpoint_data,
        ) = get_experiment_and_trial_data(experiment_name=experiment_name)

        # Req: 4 trials are running
        assert all(
            trial.status == "RUNNING" for trial in experiment_state.trials
        ), "Not all trials are RUNNING"

        for trial in experiment_state.trials:
            assert_trial_progressed_training(trial)

        bucket_state_cp, bucket_dir_cp = get_bucket_data(bucket, experiment_name)

        # Req: Cloud checkpoint is valid
        assert_experiment_checkpoint_validity(bucket_state_cp)

        # Req: Cloud checkpoint has checkpoints from all trials
        assert_checkpoint_count(bucket_dir_cp, for_driver_trial=2, for_worker_trial=2)

        clear_bucket_contents(bucket)

    run_time = int(os.getenv("TUNE_RUN_TIME", "180")) or 180

    run_resume_flow(
        experiment_name=experiment_name,
        indicator_file=indicator_file,
        no_syncer=False,
        upload_dir=bucket,
        first_run_time=run_time,
        second_run_time=run_time,
        before_experiments_callback=before_experiments,
        between_experiments_callback=between_experiments,
        after_experiments_callback=after_experiments,
    )


if __name__ == "__main__":
    parser = argparse.ArgumentParser()

    parser.add_argument(
        "variant", choices=["no_sync_down", "ssh_sync", "durable_upload"]
    )
    parser.add_argument("--trainable", type=str, default="function")
    parser.add_argument("--bucket", type=str, default=None)
    parser.add_argument("--cpus-per-trial", required=False, default=2, type=int)

    args = parser.parse_args()

    # Check if test should be run using Ray client
    addr = os.environ.get("RAY_ADDRESS", "")
    job_name = os.environ.get("RAY_JOB_NAME", "client_cloud_test")
    if addr.startswith("anyscale://"):
        uses_ray_client = True
        ray.init(
            address=addr,
            job_name=job_name,
            runtime_env={"working_dir": os.path.abspath(os.path.dirname(__file__))},
        )
    else:
        uses_ray_client = False
        ray.init(address="auto")

    print(f"Running cloud test variant: {args.variant}")

    release_test_out = os.environ.get("TEST_OUTPUT_JSON", "/tmp/release_test_out.json")

    def _run_test(
        variant: str,
        trainable: str = "function",
        run_time: int = 180,
        bucket: str = "",
        cpus_per_trial: int = 2,
        overwrite_tune_script: Optional[str] = None,
    ):
        start_time = time.monotonic()
        print(
            f"Running test variant `{variant}` on "
            f"node {ray.util.get_node_ip_address()} with "
            f"{cpus_per_trial} CPUs per trial."
        )

        os.environ["TUNE_TRAINABLE"] = str(trainable)
        os.environ["TUNE_RUN_TIME"] = str(run_time)
        os.environ["TUNE_NUM_CPUS_PER_TRIAL"] = str(cpus_per_trial)

        if overwrite_tune_script:
            os.environ["OVERWRITE_TUNE_SCRIPT"] = overwrite_tune_script
            print(
                f"The test script has been overwritten with " f"{overwrite_tune_script}"
            )

        if variant == "no_sync_down":
            test_no_sync_down()
        elif variant == "ssh_sync":
            test_ssh_sync()
        elif variant == "durable_upload":
            test_durable_upload(bucket)

        time_taken = time.monotonic() - start_time

        result = {"time_taken": time_taken, "last_update": time.time()}

        with open(release_test_out, "wt") as f:
            json.dump(result, f)

    run_time = 180 if "rllib" in args.trainable else 90

    if not uses_ray_client:
        print("This test will *not* use Ray client.")
        _run_test(
            args.variant, args.trainable, run_time, args.bucket, args.cpus_per_trial
        )
    else:
        print("This test will run using Ray client.")

        wait_for_nodes(num_nodes=4, timeout=300.0)

        # This will usually run on the head node
        @ray.remote
        def _get_head_ip():
            return ray.util.get_node_ip_address()

        ip = ray.get(_get_head_ip.remote())

        remote_tune_script = "/tmp/_tune_script.py"

        print(f"Sending tune script to remote node {ip} " f"({remote_tune_script})")
        send_local_file_to_remote_file(TUNE_SCRIPT, remote_tune_script, ip)
        print("Starting remote cloud test using Ray client")

        _run_test_remote = ray.remote(resources={f"node:{ip}": 0.01}, num_cpus=0)(
            _run_test
        )
        ray.get(
            _run_test_remote.remote(
                args.variant,
                args.trainable,
                run_time,
                args.bucket,
                args.cpus_per_trial,
                remote_tune_script,
            )
        )

        print(f"Fetching remote release test result file: {release_test_out}")
        fetch_remote_file_to_local_file(release_test_out, ip, release_test_out)

    print(f"Test for variant {args.variant} SUCCEEDED")
>>>>>>> 19672688
<|MERGE_RESOLUTION|>--- conflicted
+++ resolved
@@ -1,2537 +1,1267 @@
-<<<<<<< HEAD
-"""Run cloud checkpointing tests.
-
-This script provides utilities and end to end tests for cloud checkpointing.
-
-We are considering several scenarios depending on the combination of the
-following Tune properties:
-
-syncer ("auto" or None)
-upload_dir
-
-Generally the flow is as follows:
-
-A Tune run is started in a separate process. It is terminated after some
-time. It is then restarted for another period of time.
-
-Depending on the combination of the run properties above, we expect different
-results between the two runs and after the second run.
-
-For instance, we sometimes expect all checkpoints to be synced to the driver
-(syncer="auto" and no upload dir), and sometimes not (syncer=None).
-
-We also ensure that checkpoints are properly deleted.
-
-The Tune run is kicked off in _tune_script.py. Trials write a checkpoint
-every 2 iterations, and take 5 seconds per iteration.
-
-More details on the expected results can be found in the scenario descriptions.
-"""
-
-import argparse
-import csv
-import tarfile
-from dataclasses import dataclass
-import json
-import os
-import platform
-import re
-import shutil
-import signal
-import subprocess
-import tempfile
-import time
-from typing import Any, Callable, Dict, Iterable, List, Optional, Tuple
-
-import ray
-import ray.cloudpickle as pickle
-from ray.tune.trial_runner import find_newest_experiment_checkpoint
-from ray.tune.utils.serialization import TuneFunctionDecoder
-
-TUNE_SCRIPT = os.path.join(os.path.dirname(__file__), "_tune_script.py")
-
-# Classes to hold data from experiment checkpoints
-
-
-class ExperimentStateCheckpoint:
-    def __init__(self, runner_data: Dict[str, Any], trials: List["TrialStub"]):
-        self.runner_data = runner_data
-        self.trials = trials
-
-
-class ExperimentDirCheckpoint:
-    def __init__(self, trial_to_cps: Dict["TrialStub", "TrialCheckpointData"]):
-        self.trial_to_cps = trial_to_cps
-
-
-class TrialStub:
-    def __init__(
-        self,
-        trainable_name: str,
-        trial_id: str,
-        status: str,
-        config: Dict[str, Any],
-        local_dir: str,
-        experiment_tag: str,
-        _last_result: Dict[str, Any],
-        logdir: str,
-        *args,
-        **kwargs,
-    ):
-        self.trainable_name = trainable_name
-        self.trial_id = trial_id
-        self.status = status
-        self.config = config
-        self.local_dir = local_dir
-        self.experiment_tag = experiment_tag
-        self.last_result = _last_result
-        self.logdir = logdir
-
-        self.local_experiment_dir = None
-
-        # Ignore remaining arguments
-
-    @property
-    def hostname(self):
-        return self.last_result["hostname"]
-
-    @property
-    def node_ip(self):
-        return self.last_result["node_ip"]
-
-    @property
-    def dirname(self):
-        return os.path.basename(self.logdir)
-
-    @property
-    def was_on_driver_node(self):
-        return self.hostname == platform.node()
-
-    def __hash__(self):
-        return hash(self.trial_id)
-
-    def __repr__(self):
-        return f"<TrialStub trial_id={self.trial_id}>"
-
-
-@dataclass
-class TrialCheckpointData:
-    params: Dict[str, Any]
-    results: List[Dict[str, Any]]
-    progress: List[Dict[str, Any]]
-    checkpoints: List[Tuple[str, Dict[Any, Any]]]
-    num_skipped: int
-
-
-# Utility functions
-
-
-def delete_file_if_exists(filename: str):
-    if os.path.exists(filename):
-        os.remove(filename)
-
-
-def cleanup_driver_experiment_dir(experiment_name: str):
-    experiment_dir = os.path.join(os.path.expanduser("~/ray_results"), experiment_name)
-    if os.path.exists(experiment_dir):
-        print("Removing existing experiment dir:", experiment_dir)
-        shutil.rmtree(experiment_dir)
-
-
-def cleanup_remote_node_experiment_dir(experiment_name: str):
-    experiment_dir = os.path.join(os.path.expanduser("~/ray_results"), experiment_name)
-
-    @ray.remote
-    def _remove_on_remove_node(path: str):
-        return shutil.rmtree(path, ignore_errors=True)
-
-    futures = []
-    for node in ray.nodes():
-        if not node["Alive"]:
-            continue
-
-        hostname = node["NodeManagerHostname"]
-        ip = node["NodeManagerAddress"]
-
-        if hostname == platform.node():
-            # Skip on driver
-            continue
-
-        rfn = _remove_on_remove_node.options(resources={f"node:{ip}": 0.01})
-        futures.append(rfn.remote(experiment_dir))
-    ray.get(futures)
-
-
-# Cluster utility
-def wait_for_nodes(
-    num_nodes: int, timeout: float = 300.0, feedback_interval: float = 10.0
-):
-    start = time.time()
-
-    max_time = start + timeout
-    next_feedback = start + feedback_interval
-
-    curr_nodes = len(ray.nodes())
-    while curr_nodes < num_nodes:
-        now = time.time()
-
-        if now >= max_time:
-            raise RuntimeError(
-                f"Maximum wait time reached, but only "
-                f"{curr_nodes}/{num_nodes} nodes came up. Aborting."
-            )
-
-        if now >= next_feedback:
-            passed = now - start
-            print(
-                f"Waiting for more nodes to come up: "
-                f"{curr_nodes}/{num_nodes} "
-                f"({passed:.0f} seconds passed)"
-            )
-            next_feedback = now + feedback_interval
-
-        time.sleep(5)
-        curr_nodes = len(ray.nodes())
-
-
-# Run tune script in different process
-
-
-def start_run(
-    no_syncer: bool,
-    upload_dir: Optional[str] = None,
-    experiment_name: str = "cloud_test",
-    indicator_file: str = "/tmp/tune_cloud_indicator",
-) -> subprocess.Popen:
-    args = []
-    if no_syncer:
-        args.append("--no-syncer")
-
-    if upload_dir:
-        args.extend(["--upload-dir", upload_dir])
-
-    if experiment_name:
-        args.extend(["--experiment-name", experiment_name])
-
-    if indicator_file:
-        args.extend(["--indicator-file", indicator_file])
-
-    env = os.environ.copy()
-    env["TUNE_RESULT_BUFFER_LENGTH"] = "1"
-    env["TUNE_GLOBAL_CHECKPOINT_S"] = "0.5"
-
-    tune_script = os.environ.get("OVERWRITE_TUNE_SCRIPT", TUNE_SCRIPT)
-
-    full_command = ["python", tune_script] + args
-
-    print(f"Running command: {' '.join(full_command)}")
-    process = subprocess.Popen(full_command, env=env)
-
-    return process
-
-
-def wait_for_run_or_raise(
-    process: subprocess.Popen, indicator_file: str, timeout: int = 30
-):
-    print(
-        f"Waiting up to {timeout} seconds until trials have been started "
-        f"(indicated by existence of `{indicator_file}`)"
-    )
-
-    timeout = time.monotonic() + timeout
-    while (
-        process.poll() is None
-        and time.monotonic() < timeout
-        and not os.path.exists(indicator_file)
-    ):
-        time.sleep(1)
-
-    if not os.path.exists(indicator_file):
-        process.terminate()
-
-        raise RuntimeError(
-            f"Indicator file `{indicator_file}` still doesn't exist, "
-            f"indicating that trials have not been started. "
-            f"Please check the process output."
-        )
-
-    print("Process started, trials are running")
-
-
-def send_signal_after_wait(process: subprocess.Popen, signal: int, wait: int = 30):
-    print(
-        f"Waiting {wait} seconds until sending signal {signal} "
-        f"to process {process.pid}"
-    )
-
-    time.sleep(wait)
-
-    if process.poll() is not None:
-        raise RuntimeError(f"Process {process.pid} already terminated.")
-
-    print(f"Sending signal {signal} to process {process.pid}")
-    process.send_signal(signal)
-
-
-def wait_until_process_terminated(process: subprocess.Popen, timeout: int = 60):
-    print(f"Waiting up to {timeout} seconds until process " f"{process.pid} terminates")
-
-    timeout = time.monotonic() + timeout
-    while process.poll() is None and time.monotonic() < timeout:
-        time.sleep(1)
-
-    if process.poll() is None:
-        process.terminate()
-
-        print(
-            f"Warning: Process {process.pid} did not terminate within "
-            f"timeout, terminating forcefully instead."
-        )
-    else:
-        print(f"Process {process.pid} terminated gracefully.")
-
-
-def run_tune_script_for_time(
-    run_time: int,
-    experiment_name: str,
-    indicator_file: str,
-    no_syncer: bool,
-    upload_dir: Optional[str],
-):
-    # Start run
-    process = start_run(
-        no_syncer=no_syncer,
-        upload_dir=upload_dir,
-        experiment_name=experiment_name,
-        indicator_file=indicator_file,
-    )
-    try:
-        # Wait until indicator file exists
-        wait_for_run_or_raise(process, indicator_file=indicator_file, timeout=30)
-        # Stop experiment (with checkpoint) after some time
-        send_signal_after_wait(process, signal=signal.SIGINT, wait=run_time)
-        # Wait until process gracefully terminated
-        wait_until_process_terminated(process, timeout=45)
-    finally:
-        process.terminate()
-
-
-# Run full flow
-
-
-def run_resume_flow(
-    experiment_name: str,
-    indicator_file: str,
-    no_syncer: bool,
-    upload_dir: Optional[str],
-    first_run_time: int = 33,
-    second_run_time: int = 33,
-    before_experiments_callback: Optional[Callable[[], None]] = None,
-    between_experiments_callback: Optional[Callable[[], None]] = None,
-    after_experiments_callback: Optional[Callable[[], None]] = None,
-):
-    """Run full flow, i.e.
-
-    - Clean up existing experiment dir
-    - Call before experiment callback
-    - Run tune script for `first_run_time` seconds
-    - Call between experiment callback
-    - Run tune script for another `second_run_time` seconds
-    - Call after experiment callback
-    """
-    # Cleanup ~/ray_results/<experiment_name> folder
-    cleanup_driver_experiment_dir(experiment_name)
-
-    # Cleanup experiment folder on remote nodes
-    cleanup_remote_node_experiment_dir(experiment_name)
-
-    # Run before experiment callbacks
-    if before_experiments_callback:
-        print("Before experiments: Invoking callback")
-        before_experiments_callback()
-        print("Before experiments: Callback completed")
-
-    # Delete indicator file
-    delete_file_if_exists(indicator_file)
-
-    # Run tune script for `first_run_time` seconds
-    run_tune_script_for_time(
-        run_time=first_run_time,
-        experiment_name=experiment_name,
-        indicator_file=indicator_file,
-        no_syncer=no_syncer,
-        upload_dir=upload_dir,
-    )
-
-    # Before we restart, run a couple of checks
-    # Run before experiment callbacks
-    if between_experiments_callback:
-        print("Between experiments: Invoking callback")
-        between_experiments_callback()
-        print("Between experiments: Callback completed")
-
-    # Restart. First, clean up indicator file
-    delete_file_if_exists(indicator_file)
-
-    # Start run again, run for another `second_run_time` seconds
-    run_tune_script_for_time(
-        run_time=second_run_time,
-        experiment_name=experiment_name,
-        indicator_file=indicator_file,
-        no_syncer=no_syncer,
-        upload_dir=upload_dir,
-    )
-
-    if after_experiments_callback:
-        print("After experiments: Invoking callback")
-        after_experiments_callback()
-        print("After experiments: Callback completed")
-
-
-# Download data from remote nodes
-
-
-def fetch_remote_directory_content(
-    node_ip: str,
-    remote_dir: str,
-    local_dir: str,
-):
-    def _pack(dir: str):
-        tmpfile = tempfile.mktemp()
-        with tarfile.open(tmpfile, "w:gz") as tar:
-            tar.add(dir, arcname="")
-
-        with open(tmpfile, "rb") as f:
-            stream = f.read()
-
-        return stream
-
-    def _unpack(stream: str, dir: str):
-        tmpfile = tempfile.mktemp()
-
-        with open(tmpfile, "wb") as f:
-            f.write(stream)
-
-        with tarfile.open(tmpfile) as tar:
-            tar.extractall(dir)
-
-    try:
-        packed = ray.get(
-            ray.remote(resources={f"node:{node_ip}": 0.01})(_pack).remote(remote_dir)
-        )
-        _unpack(packed, local_dir)
-    except Exception as e:
-        print(
-            f"Warning: Could not fetch remote directory contents. Message: " f"{str(e)}"
-        )
-
-
-def send_local_file_to_remote_file(local_path: str, remote_path: str, ip: str):
-    def _write(stream: bytes, path: str):
-        with open(path, "wb") as f:
-            f.write(stream)
-
-    with open(local_path, "rb") as f:
-        stream = f.read()
-
-    _remote_write = ray.remote(resources={f"node:{ip}": 0.01})(_write)
-    return ray.get(_remote_write.remote(stream, remote_path))
-
-
-def fetch_remote_file_to_local_file(remote_path: str, ip: str, local_path: str):
-    def _read(path: str):
-        with open(path, "rb") as f:
-            return f.read()
-
-    _remote_read = ray.remote(resources={f"node:{ip}": 0.01})(_read)
-    stream = ray.get(_remote_read.remote(remote_path))
-
-    with open(local_path, "wb") as f:
-        f.write(stream)
-
-
-def fetch_trial_node_dirs_to_tmp_dir(trials: List[TrialStub]) -> Dict[TrialStub, str]:
-    dirmap = {}
-
-    for trial in trials:
-        tmpdir = tempfile.mkdtemp(prefix="tune_cloud_test")
-
-        if trial.was_on_driver_node:
-            # Trial was run on driver
-            shutil.rmtree(tmpdir)
-            shutil.copytree(trial.local_dir, tmpdir)
-            print(
-                "Copied local node experiment dir",
-                trial.local_dir,
-                "to",
-                tmpdir,
-                "for trial",
-                trial.trial_id,
-            )
-
-        else:
-            # Trial was run on remote node
-            fetch_remote_directory_content(
-                trial.node_ip, remote_dir=trial.local_dir, local_dir=tmpdir
-            )
-
-        dirmap[trial] = tmpdir
-
-    return dirmap
-
-
-# Bucket interaction
-
-
-def clear_bucket_contents(bucket: str):
-    if bucket.startswith("s3://"):
-        print("Clearing bucket contents:", bucket)
-        subprocess.check_call(["aws", "s3", "rm", "--recursive", "--quiet", bucket])
-    elif bucket.startswith("gs://"):
-        print("Clearing bucket contents:", bucket)
-        try:
-            subprocess.check_call(["gsutil", "-m", "rm", "-f", "-r", bucket])
-        except subprocess.CalledProcessError:
-            # If empty, ignore error
-            pass
-    else:
-        raise ValueError(f"Invalid bucket URL: {bucket}")
-
-
-def fetch_bucket_contents_to_tmp_dir(bucket: str) -> str:
-    tmpdir = tempfile.mkdtemp(prefix="tune_cloud_test")
-    subfolder = None
-
-    if bucket.startswith("s3://"):
-        subprocess.check_call(
-            ["aws", "s3", "cp", "--recursive", "--quiet", bucket, tmpdir]
-        )
-    elif bucket.startswith("gs://"):
-        try:
-            subprocess.check_call(["gsutil", "-m", "cp", "-r", bucket, tmpdir])
-        except subprocess.CalledProcessError as e:
-            # Sometimes single files cannot be processed
-            if len(os.listdir(tmpdir)) == 0:
-                raise RuntimeError(
-                    f"Local dir {tmpdir} empty after trying to fetch " f"bucket data."
-                ) from e
-        pattern = re.compile("gs://[^/]+/(.+)")
-        subfolder = re.match(pattern, bucket).group(1)
-    else:
-        raise ValueError(f"Invalid bucket URL: {bucket}")
-
-    if subfolder:
-        tmpdir = os.path.join(tmpdir, subfolder)
-
-    print("Copied bucket data from", bucket, "to", tmpdir)
-
-    return tmpdir
-
-
-# Load data from local dirs into objects
-
-
-def load_experiment_checkpoint_from_state_file(
-    experiment_dir: str,
-) -> ExperimentStateCheckpoint:
-    newest_ckpt_path = find_newest_experiment_checkpoint(experiment_dir)
-    with open(newest_ckpt_path, "r") as f:
-        runner_state = json.load(f, cls=TuneFunctionDecoder)
-
-    trials = []
-    for trial_cp_str in runner_state["checkpoints"]:
-        parsed = json.loads(trial_cp_str, cls=TuneFunctionDecoder)
-        trial = TrialStub(**parsed)
-        trials.append(trial)
-
-    runner_data = runner_state["runner_data"]
-
-    return ExperimentStateCheckpoint(runner_data, trials)
-
-
-def load_experiment_checkpoint_from_dir(
-    trials: Iterable[TrialStub], experiment_dir: str
-) -> ExperimentDirCheckpoint:
-    trial_to_cps = {}
-    for f in sorted(os.listdir(experiment_dir)):
-        full_path = os.path.join(experiment_dir, f)
-        if os.path.isdir(full_path):
-            # Map to TrialStub object
-            trial_stub = None
-            for trial in trials:
-                if trial.dirname == f:
-                    trial_stub = trial
-                    break
-
-            if not trial_stub:
-                raise RuntimeError(f"Trial with dirname {f} not found.")
-
-            trial_checkpoint_data = load_trial_checkpoint_data(
-                full_path, node_trial=trial_stub
-            )
-
-            trial_to_cps[trial_stub] = trial_checkpoint_data
-
-    return ExperimentDirCheckpoint(trial_to_cps)
-
-
-def load_trial_checkpoint_data(
-    trial_dir: str, node_trial: TrialStub
-) -> TrialCheckpointData:
-    params_file = os.path.join(trial_dir, "params.json")
-    if os.path.exists(params_file):
-        with open(params_file, "rt") as f:
-            params = json.load(f)
-    else:
-        params = {}
-
-    result_file = os.path.join(trial_dir, "result.json")
-    if os.path.exists(result_file):
-        results = []
-        with open(result_file, "rt") as f:
-            for line in f.readlines():
-                results.append(json.loads(line))
-    else:
-        results = []
-
-    progress_file = os.path.join(trial_dir, "progress.csv")
-    if os.path.exists(progress_file):
-        with open(progress_file, "rt") as f:
-            reader = csv.DictReader(f)
-            progress = list(reader)
-    else:
-        progress = []
-
-    checkpoints = []
-    num_skipped = 0
-    for cp_dir in sorted(os.listdir(trial_dir)):
-        if not cp_dir.startswith("checkpoint_"):
-            continue
-
-        cp_full_dir = os.path.join(trial_dir, cp_dir)
-
-        try:
-            checkpoint_num = int(cp_dir.lstrip("checkpoint_"))
-            if checkpoint_num > node_trial.last_result["internal_iter"]:
-                # Checkpoint has not been observed by tune, yet, so we can't
-                # account for it. This is a race condition where training
-                # already created a checkpoint, but the result was not yet
-                # processed by Ray Tune. So, we just pretend it isn't there
-                # for the sake of the test.
-                print(
-                    f"Skipping unobserved checkpoint: {cp_full_dir} as "
-                    f"{checkpoint_num} > "
-                    f"{node_trial.last_result['internal_iter']}"
-                )
-                num_skipped += 1
-                continue
-        except ValueError:
-            # temporary checkpoint
-            continue
-
-        json_path = os.path.join(cp_full_dir, "checkpoint.json")
-        if os.path.exists(json_path):
-            with open(json_path, "rt") as f:
-                checkpoint_data = json.load(f)
-        else:
-            meta_path = os.path.join(
-                cp_full_dir, f"checkpoint-{checkpoint_num}.tune_metadata"
-            )
-            with open(meta_path, "rb") as f:
-                checkpoint_meta = pickle.load(f)
-                checkpoint_data = {"internal_iter": checkpoint_meta["iteration"]}
-        checkpoints.append((cp_dir, checkpoint_data))
-
-    return TrialCheckpointData(
-        params=params,
-        results=results,
-        progress=progress,
-        checkpoints=checkpoints,
-        num_skipped=num_skipped,
-    )
-
-
-def load_data_from_trial_exp_checkpoints(
-    trial_to_exp_dir: Dict[TrialStub, str]
-) -> Dict[TrialStub, ExperimentDirCheckpoint]:
-    trial_to_checkpoint_data = {}
-    for trial, dirname in trial_to_exp_dir.items():
-        trial_to_checkpoint_data[trial] = load_experiment_checkpoint_from_dir(
-            trial_to_exp_dir.keys(), dirname
-        )
-
-    return trial_to_checkpoint_data
-
-
-# Load all relevant data
-
-
-def get_experiment_and_trial_data(
-    experiment_name: str,
-) -> Tuple[
-    ExperimentStateCheckpoint,
-    ExperimentDirCheckpoint,
-    Dict[TrialStub, ExperimentDirCheckpoint],
-]:
-    experiment_dir = assert_experiment_dir_exists(experiment_name=experiment_name)
-
-    experiment_state = load_experiment_checkpoint_from_state_file(
-        experiment_dir=experiment_dir
-    )
-
-    assert_experiment_checkpoint_validity(experiment_state)
-
-    driver_dir_cp = load_experiment_checkpoint_from_dir(
-        experiment_state.trials, experiment_dir
-    )
-
-    # Fetch experiment dirs from remote nodes to a local temp dir
-    trial_to_exp_dir = fetch_trial_node_dirs_to_tmp_dir(experiment_state.trials)
-
-    # Load data stored in these experiment dirs
-    trial_exp_checkpoint_data = load_data_from_trial_exp_checkpoints(trial_to_exp_dir)
-
-    return experiment_state, driver_dir_cp, trial_exp_checkpoint_data
-
-
-def get_bucket_data(
-    bucket: str,
-    experiment_name: str,
-) -> Tuple[ExperimentStateCheckpoint, ExperimentDirCheckpoint]:
-    local_bucket_dir = fetch_bucket_contents_to_tmp_dir(bucket)
-    local_experiment_dir = os.path.join(local_bucket_dir, experiment_name)
-
-    bucket_state_cp = load_experiment_checkpoint_from_state_file(local_experiment_dir)
-
-    bucket_dir_cp = load_experiment_checkpoint_from_dir(
-        bucket_state_cp.trials, local_experiment_dir
-    )
-
-    return bucket_state_cp, bucket_dir_cp
-
-
-# Assertions
-
-
-def assert_experiment_dir_exists(experiment_name: str) -> str:
-    experiment_dir = os.path.join(os.path.expanduser("~/ray_results"), experiment_name)
-
-    if not os.path.exists(experiment_dir):
-        raise RuntimeError(
-            f"Check failed: Experiment dir {experiment_dir} does not exist."
-        )
-
-    return experiment_dir
-
-
-def assert_experiment_checkpoint_validity(experiment_state: ExperimentStateCheckpoint):
-    assert len(experiment_state.trials) == 4, "Not all trials have been created."
-
-
-def assert_min_num_trials(
-    trials: Iterable[TrialStub], on_driver: int, on_worker: int
-) -> Tuple[int, int]:
-    num_trials_on_driver = len([trial for trial in trials if trial.was_on_driver_node])
-
-    num_trials_not_on_driver = len(trials) - num_trials_on_driver
-
-    assert num_trials_on_driver >= on_driver, (
-        f"Not enough trials were scheduled on the driver node "
-        f"({num_trials_on_driver} < {on_driver})."
-    )
-
-    assert num_trials_not_on_driver >= on_worker, (
-        f"Not enough trials were scheduled on remote nodes."
-        f"({num_trials_on_driver} < {on_worker})."
-    )
-
-    return num_trials_on_driver, len(trials) - num_trials_on_driver
-
-
-def assert_checkpoint_count(
-    experiment_dir_cp: ExperimentDirCheckpoint,
-    for_driver_trial: int,
-    for_worker_trial: int,
-):
-    # We relaxed the requirements here and also allow
-    # skipped checkpoints to count. This could be the case if e.g. the trial
-    # already checkpointed but the driver did not process the last result, yet.
-    # We also allow up to one un-collected checkpoint.
-    # Todo: Can we make this stricter?
-    for trial, trial_cp in experiment_dir_cp.trial_to_cps.items():
-        cps = len(trial_cp.checkpoints)
-        num_skipped = trial_cp.num_skipped
-        if trial.was_on_driver_node:
-            assert (
-                cps == for_driver_trial
-                or cps + num_skipped == for_driver_trial
-                or cps == for_driver_trial + 1
-            ), (
-                f"Trial {trial.trial_id} was on driver, "
-                f"but did not observe the expected amount of checkpoints "
-                f"({cps} != {for_driver_trial})."
-            )
-        else:
-            assert (
-                cps == for_worker_trial
-                or cps + num_skipped == for_worker_trial
-                or cps == for_worker_trial + 1
-            ), (
-                f"Trial {trial.trial_id} was not on the driver, "
-                f"but did not observe the expected amount of checkpoints "
-                f"({cps} != {for_worker_trial})."
-            )
-
-
-def assert_trial_progressed_training(trial: TrialStub):
-    assert (
-        trial.last_result["training_iteration"]
-        > trial.last_result["iterations_since_restore"]
-    ), (
-        f"Trial {trial.trial_id} had a checkpoint but did not continue "
-        f"on resume (training iteration: "
-        f"{trial.last_result['training_iteration']} <="
-        f"{trial.last_result['iterations_since_restore']}). "
-        f"This probably means the checkpoint has not been synced "
-        f"to the node correctly."
-    )
-
-
-def test_no_sync_down():
-    """
-    No down syncing, so:
-
-        syncer=None
-        upload_dir=None
-
-    Expected results after first checkpoint:
-
-        - 4 trials are running
-        - At least one trial ran on the head node
-        - At least one trial ran remotely
-        - Driver has trial checkpoints from head node trial
-        - Driver has no trial checkpoints from remote node trials
-        - Remote trial dirs only have data for one trial
-        - Remote trial dirs have checkpoints for node-local trials
-
-    Then, remote checkpoint directories are cleaned up. This means only
-    one trial can continue training (the one trained on the head node)
-    - even if it is subsequently scheduled on a different node (as
-    sync_on_checkpoint is still True).
-
-    Expected results after second checkpoint:
-
-        - 1 trial is running, 3 errored
-        - The running trial progressed with training
-
-    """
-    experiment_name = "cloud_no_sync_down"
-    indicator_file = f"/tmp/{experiment_name}_indicator"
-
-    def between_experiments():
-        (
-            experiment_state,
-            driver_dir_cp,
-            trial_exp_checkpoint_data,
-        ) = get_experiment_and_trial_data(experiment_name=experiment_name)
-
-        # Req: 4 trials are running
-        assert all(
-            trial.status == "RUNNING" for trial in experiment_state.trials
-        ), "Not all trials are RUNNING"
-
-        # Req: At least one trial ran on driver
-        # Req: At least one trial ran remotely
-        assert_min_num_trials(
-            driver_dir_cp.trial_to_cps.keys(), on_driver=1, on_worker=1
-        )
-
-        # Req: Driver has trial checkpoints from head node trial
-        # Req: Driver has no trial checkpoints from remote node trials
-        assert_checkpoint_count(driver_dir_cp, for_driver_trial=2, for_worker_trial=0)
-
-        for trial, exp_dir_cp in trial_exp_checkpoint_data.items():
-            # Req: Remote trial dirs only have data for one trial
-
-            seen = len(exp_dir_cp.trial_to_cps)
-
-            if trial.was_on_driver_node:
-                assert seen == 4, (
-                    f"Trial {trial.trial_id} was on driver, "
-                    f"but observed too few trials ({seen}) "
-                    f"in experiment dir."
-                )
-            else:
-                assert seen == 1, (
-                    f"Trial {trial.trial_id} was not on driver, "
-                    f"but observed not exactly 1 trials ({seen}) "
-                    f"in experiment dir."
-                )
-
-                assert_checkpoint_count(
-                    exp_dir_cp, for_driver_trial=0, for_worker_trial=2
-                )
-
-        # Delete remote checkpoints before resume
-        print("Deleting remote checkpoints before resume")
-        cleanup_remote_node_experiment_dir(experiment_name)
-
-    def after_experiments():
-        (
-            experiment_state,
-            driver_dir_cp,
-            trial_exp_checkpoint_data,
-        ) = get_experiment_and_trial_data(experiment_name=experiment_name)
-
-        num_errored = 0
-        for trial in experiment_state.trials:
-            if trial.status == "ERROR":
-                num_errored += 1
-            else:
-                # Req: The running trial progressed with training
-                assert_trial_progressed_training(trial)
-
-        # Req: 1 trial is running, 3 errored
-        assert num_errored == 3, (
-            f"Only one trial should have had a valid checkpoint, but "
-            f"{num_errored} trials errored (expected 3). If more trials have "
-            f"errored, there is something wrong with restoration. If less, "
-            f"maybe cleanup has not worked, or syncing to driver took place."
-        )
-
-    run_time = int(os.getenv("TUNE_RUN_TIME", "180")) or 180
-
-    run_resume_flow(
-        experiment_name=experiment_name,
-        indicator_file=indicator_file,
-        no_syncer=True,
-        upload_dir=None,
-        first_run_time=run_time,
-        second_run_time=run_time,
-        between_experiments_callback=between_experiments,
-        after_experiments_callback=after_experiments,
-    )
-
-
-def test_ssh_sync():
-    """
-    SSH syncing, so:
-
-        syncer="auto"
-        upload_dir=None
-
-    Expected results after first checkpoint:
-
-        - 4 trials are running
-        - At least one trial ran on the head node
-        - At least one trial ran remotely
-        - Driver has trial checkpoints from head node trial
-        - Driver has trial checkpoints from remote node trials
-        - Remote trial dirs only have data for one trial
-        - Remote trial dirs have checkpoints for node-local trials
-
-    Then, remote checkpoint directories are cleaned up.
-
-    Expected results after second checkpoint:
-
-        - 4 trials are running
-        - All trials progressed with training
-
-    """
-    experiment_name = "cloud_ssh_sync"
-    indicator_file = f"/tmp/{experiment_name}_indicator"
-
-    def between_experiments():
-        (
-            experiment_state,
-            driver_dir_cp,
-            trial_exp_checkpoint_data,
-        ) = get_experiment_and_trial_data(experiment_name=experiment_name)
-
-        # Req: 4 trials are running
-        assert all(
-            trial.status == "RUNNING" for trial in experiment_state.trials
-        ), "Not all trials are RUNNING"
-
-        # Req: At least one trial ran on driver
-        # Req: At least one trial ran remotely
-        assert_min_num_trials(
-            driver_dir_cp.trial_to_cps.keys(), on_driver=1, on_worker=1
-        )
-
-        # Req: Driver has trial checkpoints from head node trial
-        # Req: Driver has trial checkpoints from remote node trials
-        assert_checkpoint_count(driver_dir_cp, for_driver_trial=2, for_worker_trial=2)
-
-        for trial, exp_dir_cp in trial_exp_checkpoint_data.items():
-            # Req: Remote trial dirs only have data for one trial
-
-            seen = len(exp_dir_cp.trial_to_cps)
-
-            if trial.was_on_driver_node:
-                assert seen == 4, (
-                    f"Trial {trial.trial_id} was on driver, "
-                    f"but observed too few trials ({seen}) "
-                    f"in experiment dir."
-                )
-            else:
-                assert seen == 1, (
-                    f"Trial {trial.trial_id} was not on driver, "
-                    f"but observed not exactly 1 trials ({seen}) "
-                    f"in experiment dir."
-                )
-
-                assert_checkpoint_count(
-                    exp_dir_cp, for_driver_trial=0, for_worker_trial=2
-                )
-
-        # Delete remote checkpoints before resume
-        print("Deleting remote checkpoints before resume")
-        cleanup_remote_node_experiment_dir(experiment_name)
-
-    def after_experiments():
-        (
-            experiment_state,
-            driver_dir_cp,
-            trial_exp_checkpoint_data,
-        ) = get_experiment_and_trial_data(experiment_name=experiment_name)
-
-        # Req: 4 trials are running
-        assert all(
-            trial.status == "RUNNING" for trial in experiment_state.trials
-        ), "Not all trials are RUNNING"
-
-        for trial in experiment_state.trials:
-            assert_trial_progressed_training(trial)
-
-    run_time = int(os.getenv("TUNE_RUN_TIME", "180")) or 180
-
-    run_resume_flow(
-        experiment_name=experiment_name,
-        indicator_file=indicator_file,
-        no_syncer=False,
-        upload_dir=None,
-        first_run_time=run_time + 10,  # More time because of SSH syncing
-        second_run_time=run_time + 10,
-        between_experiments_callback=between_experiments,
-        after_experiments_callback=after_experiments,
-    )
-
-
-def test_durable_upload(bucket: str):
-    """
-    Sync trial and experiment checkpoints to cloud, so:
-
-        syncer="auto"
-        upload_dir="s3://"
-
-    Expected results after first checkpoint:
-
-        - 4 trials are running
-        - At least one trial ran on the head node
-        - At least one trial ran remotely
-        - Driver has trial checkpoints from head node trial
-        - Driver has no trial checkpoints from remote node trials
-        - Remote trial dirs only have data for one trial
-        - Remote trial dirs have checkpoints for node-local trials
-        - Cloud checkpoint is valid
-        - Cloud checkpoint has checkpoints from all trials
-
-    Then, remote checkpoint directories are cleaned up.
-
-    Expected results after second checkpoint:
-
-        - 4 trials are running
-        - All trials progressed with training
-        - Cloud checkpoint is valid
-        - Cloud checkpoint has checkpoints from all trials
-
-    """
-    if not bucket:
-        raise ValueError(
-            "The `durable_upload` test requires a `--bucket` argument to " "be set."
-        )
-
-    experiment_name = "cloud_durable_upload"
-    indicator_file = f"/tmp/{experiment_name}_indicator"
-
-    def before_experiments():
-        clear_bucket_contents(bucket)
-
-    def between_experiments():
-        (
-            experiment_state,
-            driver_dir_cp,
-            trial_exp_checkpoint_data,
-        ) = get_experiment_and_trial_data(experiment_name=experiment_name)
-
-        # Req: 4 trials are running
-        assert all(
-            trial.status == "RUNNING" for trial in experiment_state.trials
-        ), "Not all trials are RUNNING"
-
-        # Req: At least one trial ran on driver
-        # Req: At least one trial ran remotely
-        assert_min_num_trials(
-            driver_dir_cp.trial_to_cps.keys(), on_driver=1, on_worker=1
-        )
-
-        # Req: Driver has trial checkpoints from head node trial
-        # Req: Driver has no trial checkpoints from remote node trials
-        assert_checkpoint_count(driver_dir_cp, for_driver_trial=2, for_worker_trial=0)
-
-        for trial, exp_dir_cp in trial_exp_checkpoint_data.items():
-            # Req: Remote trial dirs only have data for one trial
-
-            seen = len(exp_dir_cp.trial_to_cps)
-
-            if trial.was_on_driver_node:
-                assert seen == 4, (
-                    f"Trial {trial.trial_id} was on driver, "
-                    f"but observed too few trials ({seen}) "
-                    f"in experiment dir."
-                )
-            else:
-                assert seen == 1, (
-                    f"Trial {trial.trial_id} was not on driver, "
-                    f"but observed not exactly 1 trials ({seen}) "
-                    f"in experiment dir."
-                )
-
-                assert_checkpoint_count(
-                    exp_dir_cp, for_driver_trial=0, for_worker_trial=2
-                )
-
-        bucket_state_cp, bucket_dir_cp = get_bucket_data(bucket, experiment_name)
-
-        # Req: Cloud checkpoint is valid
-        assert_experiment_checkpoint_validity(bucket_state_cp)
-
-        # Req: Cloud checkpoint has checkpoints from all trials
-        assert_checkpoint_count(bucket_dir_cp, for_driver_trial=2, for_worker_trial=2)
-
-        # Delete remote checkpoints before resume
-        print("Deleting remote checkpoints before resume")
-        cleanup_remote_node_experiment_dir(experiment_name)
-
-    def after_experiments():
-        (
-            experiment_state,
-            driver_dir_cp,
-            trial_exp_checkpoint_data,
-        ) = get_experiment_and_trial_data(experiment_name=experiment_name)
-
-        # Req: 4 trials are running
-        assert all(
-            trial.status == "RUNNING" for trial in experiment_state.trials
-        ), "Not all trials are RUNNING"
-
-        for trial in experiment_state.trials:
-            assert_trial_progressed_training(trial)
-
-        bucket_state_cp, bucket_dir_cp = get_bucket_data(bucket, experiment_name)
-
-        # Req: Cloud checkpoint is valid
-        assert_experiment_checkpoint_validity(bucket_state_cp)
-
-        # Req: Cloud checkpoint has checkpoints from all trials
-        assert_checkpoint_count(bucket_dir_cp, for_driver_trial=2, for_worker_trial=2)
-
-        clear_bucket_contents(bucket)
-
-    run_time = int(os.getenv("TUNE_RUN_TIME", "180")) or 180
-
-    run_resume_flow(
-        experiment_name=experiment_name,
-        indicator_file=indicator_file,
-        no_syncer=False,
-        upload_dir=bucket,
-        first_run_time=run_time,
-        second_run_time=run_time,
-        before_experiments_callback=before_experiments,
-        between_experiments_callback=between_experiments,
-        after_experiments_callback=after_experiments,
-    )
-
-
-if __name__ == "__main__":
-    parser = argparse.ArgumentParser()
-
-    parser.add_argument(
-        "variant", choices=["no_sync_down", "ssh_sync", "durable_upload"]
-    )
-    parser.add_argument("--trainable", type=str, default="function")
-    parser.add_argument("--bucket", type=str, default=None)
-    parser.add_argument("--cpus-per-trial", required=False, default=2, type=int)
-
-    args = parser.parse_args()
-
-    # Check if test should be run using Ray client
-    addr = os.environ.get("RAY_ADDRESS", "")
-    job_name = os.environ.get("RAY_JOB_NAME", "client_cloud_test")
-    if addr.startswith("anyscale://"):
-        uses_ray_client = True
-        ray.init(
-            address=addr,
-            job_name=job_name,
-            runtime_env={"working_dir": os.path.abspath(os.path.dirname(__file__))},
-        )
-    else:
-        uses_ray_client = False
-        ray.init(address="auto")
-
-    print(f"Running cloud test variant: {args.variant}")
-
-    release_test_out = os.environ.get("TEST_OUTPUT_JSON", "/tmp/release_test_out.json")
-
-    def _run_test(
-        variant: str,
-        trainable: str = "function",
-        run_time: int = 180,
-        bucket: str = "",
-        cpus_per_trial: int = 2,
-        overwrite_tune_script: Optional[str] = None,
-    ):
-        start_time = time.monotonic()
-        print(
-            f"Running test variant `{variant}` on "
-            f"node {ray.util.get_node_ip_address()} with "
-            f"{cpus_per_trial} CPUs per trial."
-        )
-
-        os.environ["TUNE_TRAINABLE"] = str(trainable)
-        os.environ["TUNE_RUN_TIME"] = str(run_time)
-        os.environ["TUNE_NUM_CPUS_PER_TRIAL"] = str(cpus_per_trial)
-
-        if overwrite_tune_script:
-            os.environ["OVERWRITE_TUNE_SCRIPT"] = overwrite_tune_script
-            print(
-                f"The test script has been overwritten with " f"{overwrite_tune_script}"
-            )
-
-        if variant == "no_sync_down":
-            test_no_sync_down()
-        elif variant == "ssh_sync":
-            test_ssh_sync()
-        elif variant == "durable_upload":
-            test_durable_upload(bucket)
-
-        time_taken = time.monotonic() - start_time
-
-        result = {"time_taken": time_taken, "last_update": time.time()}
-
-        with open(release_test_out, "wt") as f:
-            json.dump(result, f)
-
-    run_time = 180 if "rllib" in args.trainable else 90
-
-    if not uses_ray_client:
-        print("This test will *not* use Ray client.")
-        _run_test(
-            args.variant, args.trainable, run_time, args.bucket, args.cpus_per_trial
-        )
-    else:
-        print("This test will run using Ray client.")
-
-        wait_for_nodes(num_nodes=4, timeout=300.0)
-
-        # This will usually run on the head node
-        @ray.remote
-        def _get_head_ip():
-            return ray.util.get_node_ip_address()
-
-        ip = ray.get(_get_head_ip.remote())
-
-        remote_tune_script = "/tmp/_tune_script.py"
-
-        print(f"Sending tune script to remote node {ip} " f"({remote_tune_script})")
-        send_local_file_to_remote_file(TUNE_SCRIPT, remote_tune_script, ip)
-        print("Starting remote cloud test using Ray client")
-
-        _run_test_remote = ray.remote(resources={f"node:{ip}": 0.01}, num_cpus=0)(
-            _run_test
-        )
-        ray.get(
-            _run_test_remote.remote(
-                args.variant,
-                args.trainable,
-                run_time,
-                args.bucket,
-                args.cpus_per_trial,
-                remote_tune_script,
-            )
-        )
-
-        print(f"Fetching remote release test result file: {release_test_out}")
-        fetch_remote_file_to_local_file(release_test_out, ip, release_test_out)
-
-    print(f"Test for variant {args.variant} SUCCEEDED")
-=======
-"""Run cloud checkpointing tests.
-
-This script provides utilities and end to end tests for cloud checkpointing.
-
-We are considering several scenarios depending on the combination of the
-following Tune properties:
-
-syncer ("auto" or None)
-upload_dir
-
-Generally the flow is as follows:
-
-A Tune run is started in a separate process. It is terminated after some
-time. It is then restarted for another period of time.
-
-Depending on the combination of the run properties above, we expect different
-results between the two runs and after the second run.
-
-For instance, we sometimes expect all checkpoints to be synced to the driver
-(syncer="auto" and no upload dir), and sometimes not (syncer=None).
-
-We also ensure that checkpoints are properly deleted.
-
-The Tune run is kicked off in _tune_script.py. Trials write a checkpoint
-every 2 iterations, and take 5 seconds per iteration.
-
-More details on the expected results can be found in the scenario descriptions.
-"""
-
-import argparse
-import csv
-import tarfile
-from dataclasses import dataclass
-import json
-import os
-import platform
-import re
-import shutil
-import signal
-import subprocess
-import tempfile
-import time
-from typing import Any, Callable, Dict, Iterable, List, Optional, Tuple
-
-import ray
-import ray.cloudpickle as pickle
-from ray.tune.trial_runner import find_newest_experiment_checkpoint
-from ray.tune.utils.serialization import TuneFunctionDecoder
-
-TUNE_SCRIPT = os.path.join(os.path.dirname(__file__), "_tune_script.py")
-
-# Classes to hold data from experiment checkpoints
-
-
-class ExperimentStateCheckpoint:
-    def __init__(self, runner_data: Dict[str, Any], trials: List["TrialStub"]):
-        self.runner_data = runner_data
-        self.trials = trials
-
-
-class ExperimentDirCheckpoint:
-    def __init__(self, trial_to_cps: Dict["TrialStub", "TrialCheckpointData"]):
-        self.trial_to_cps = trial_to_cps
-
-
-class TrialStub:
-    def __init__(
-        self,
-        trainable_name: str,
-        trial_id: str,
-        status: str,
-        config: Dict[str, Any],
-        local_dir: str,
-        experiment_tag: str,
-        _last_result: Dict[str, Any],
-        logdir: str,
-        *args,
-        **kwargs,
-    ):
-        self.trainable_name = trainable_name
-        self.trial_id = trial_id
-        self.status = status
-        self.config = config
-        self.local_dir = local_dir
-        self.experiment_tag = experiment_tag
-        self.last_result = _last_result
-        self.logdir = logdir
-
-        self.local_experiment_dir = None
-
-        # Ignore remaining arguments
-
-    @property
-    def hostname(self):
-        return self.last_result["hostname"]
-
-    @property
-    def node_ip(self):
-        return self.last_result["node_ip"]
-
-    @property
-    def dirname(self):
-        return os.path.basename(self.logdir)
-
-    @property
-    def was_on_driver_node(self):
-        return self.hostname == platform.node()
-
-    def __hash__(self):
-        return hash(self.trial_id)
-
-    def __repr__(self):
-        return f"<TrialStub trial_id={self.trial_id}>"
-
-
-@dataclass
-class TrialCheckpointData:
-    params: Dict[str, Any]
-    results: List[Dict[str, Any]]
-    progress: List[Dict[str, Any]]
-    checkpoints: List[Tuple[str, Dict[Any, Any]]]
-    num_skipped: int
-
-
-# Utility functions
-
-
-def delete_file_if_exists(filename: str):
-    if os.path.exists(filename):
-        os.remove(filename)
-
-
-def cleanup_driver_experiment_dir(experiment_name: str):
-    experiment_dir = os.path.join(os.path.expanduser("~/ray_results"), experiment_name)
-    if os.path.exists(experiment_dir):
-        print("Removing existing experiment dir:", experiment_dir)
-        shutil.rmtree(experiment_dir)
-
-
-def cleanup_remote_node_experiment_dir(experiment_name: str):
-    experiment_dir = os.path.join(os.path.expanduser("~/ray_results"), experiment_name)
-
-    @ray.remote
-    def _remove_on_remove_node(path: str):
-        return shutil.rmtree(path, ignore_errors=True)
-
-    futures = []
-    for node in ray.nodes():
-        if not node["Alive"]:
-            continue
-
-        hostname = node["NodeManagerHostname"]
-        ip = node["NodeManagerAddress"]
-
-        if hostname == platform.node():
-            # Skip on driver
-            continue
-
-        rfn = _remove_on_remove_node.options(resources={f"node:{ip}": 0.01})
-        futures.append(rfn.remote(experiment_dir))
-    ray.get(futures)
-
-
-# Cluster utility
-def wait_for_nodes(
-    num_nodes: int, timeout: float = 300.0, feedback_interval: float = 10.0
-):
-    start = time.time()
-
-    max_time = start + timeout
-    next_feedback = start + feedback_interval
-
-    curr_nodes = len(ray.nodes())
-    while curr_nodes < num_nodes:
-        now = time.time()
-
-        if now >= max_time:
-            raise RuntimeError(
-                f"Maximum wait time reached, but only "
-                f"{curr_nodes}/{num_nodes} nodes came up. Aborting."
-            )
-
-        if now >= next_feedback:
-            passed = now - start
-            print(
-                f"Waiting for more nodes to come up: "
-                f"{curr_nodes}/{num_nodes} "
-                f"({passed:.0f} seconds passed)"
-            )
-            next_feedback = now + feedback_interval
-
-        time.sleep(5)
-        curr_nodes = len(ray.nodes())
-
-
-# Run tune script in different process
-
-
-def start_run(
-    no_syncer: bool,
-    upload_dir: Optional[str] = None,
-    experiment_name: str = "cloud_test",
-    indicator_file: str = "/tmp/tune_cloud_indicator",
-) -> subprocess.Popen:
-    args = []
-    if no_syncer:
-        args.append("--no-syncer")
-
-    if upload_dir:
-        args.extend(["--upload-dir", upload_dir])
-
-    if experiment_name:
-        args.extend(["--experiment-name", experiment_name])
-
-    if indicator_file:
-        args.extend(["--indicator-file", indicator_file])
-
-    env = os.environ.copy()
-    env["TUNE_RESULT_BUFFER_LENGTH"] = "1"
-    env["TUNE_GLOBAL_CHECKPOINT_S"] = "0.5"
-
-    tune_script = os.environ.get("OVERWRITE_TUNE_SCRIPT", TUNE_SCRIPT)
-
-    full_command = ["python", tune_script] + args
-
-    print(f"Running command: {' '.join(full_command)}")
-    process = subprocess.Popen(full_command, env=env)
-
-    return process
-
-
-def wait_for_run_or_raise(
-    process: subprocess.Popen, indicator_file: str, timeout: int = 30
-):
-    print(
-        f"Waiting up to {timeout} seconds until trials have been started "
-        f"(indicated by existence of `{indicator_file}`)"
-    )
-
-    timeout = time.monotonic() + timeout
-    while (
-        process.poll() is None
-        and time.monotonic() < timeout
-        and not os.path.exists(indicator_file)
-    ):
-        time.sleep(1)
-
-    if not os.path.exists(indicator_file):
-        process.terminate()
-
-        raise RuntimeError(
-            f"Indicator file `{indicator_file}` still doesn't exist, "
-            f"indicating that trials have not been started. "
-            f"Please check the process output."
-        )
-
-    print("Process started, trials are running")
-
-
-def send_signal_after_wait(process: subprocess.Popen, signal: int, wait: int = 30):
-    print(
-        f"Waiting {wait} seconds until sending signal {signal} "
-        f"to process {process.pid}"
-    )
-
-    time.sleep(wait)
-
-    if process.poll() is not None:
-        raise RuntimeError(f"Process {process.pid} already terminated.")
-
-    print(f"Sending signal {signal} to process {process.pid}")
-    process.send_signal(signal)
-
-
-def wait_until_process_terminated(process: subprocess.Popen, timeout: int = 60):
-    print(f"Waiting up to {timeout} seconds until process " f"{process.pid} terminates")
-
-    timeout = time.monotonic() + timeout
-    while process.poll() is None and time.monotonic() < timeout:
-        time.sleep(1)
-
-    if process.poll() is None:
-        process.terminate()
-
-        print(
-            f"Warning: Process {process.pid} did not terminate within "
-            f"timeout, terminating forcefully instead."
-        )
-    else:
-        print(f"Process {process.pid} terminated gracefully.")
-
-
-def run_tune_script_for_time(
-    run_time: int,
-    experiment_name: str,
-    indicator_file: str,
-    no_syncer: bool,
-    upload_dir: Optional[str],
-):
-    # Start run
-    process = start_run(
-        no_syncer=no_syncer,
-        upload_dir=upload_dir,
-        experiment_name=experiment_name,
-        indicator_file=indicator_file,
-    )
-    try:
-        # Wait until indicator file exists
-        wait_for_run_or_raise(process, indicator_file=indicator_file, timeout=30)
-        # Stop experiment (with checkpoint) after some time
-        send_signal_after_wait(process, signal=signal.SIGINT, wait=run_time)
-        # Wait until process gracefully terminated
-        wait_until_process_terminated(process, timeout=45)
-    finally:
-        process.terminate()
-
-
-# Run full flow
-
-
-def run_resume_flow(
-    experiment_name: str,
-    indicator_file: str,
-    no_syncer: bool,
-    upload_dir: Optional[str],
-    first_run_time: int = 33,
-    second_run_time: int = 33,
-    before_experiments_callback: Optional[Callable[[], None]] = None,
-    between_experiments_callback: Optional[Callable[[], None]] = None,
-    after_experiments_callback: Optional[Callable[[], None]] = None,
-):
-    """Run full flow, i.e.
-
-    - Clean up existing experiment dir
-    - Call before experiment callback
-    - Run tune script for `first_run_time` seconds
-    - Call between experiment callback
-    - Run tune script for another `second_run_time` seconds
-    - Call after experiment callback
-    """
-    # Cleanup ~/ray_results/<experiment_name> folder
-    cleanup_driver_experiment_dir(experiment_name)
-
-    # Cleanup experiment folder on remote nodes
-    cleanup_remote_node_experiment_dir(experiment_name)
-
-    # Run before experiment callbacks
-    if before_experiments_callback:
-        print("Before experiments: Invoking callback")
-        before_experiments_callback()
-        print("Before experiments: Callback completed")
-
-    # Delete indicator file
-    delete_file_if_exists(indicator_file)
-
-    # Run tune script for `first_run_time` seconds
-    run_tune_script_for_time(
-        run_time=first_run_time,
-        experiment_name=experiment_name,
-        indicator_file=indicator_file,
-        no_syncer=no_syncer,
-        upload_dir=upload_dir,
-    )
-
-    # Before we restart, run a couple of checks
-    # Run before experiment callbacks
-    if between_experiments_callback:
-        print("Between experiments: Invoking callback")
-        between_experiments_callback()
-        print("Between experiments: Callback completed")
-
-    # Restart. First, clean up indicator file
-    delete_file_if_exists(indicator_file)
-
-    # Start run again, run for another `second_run_time` seconds
-    run_tune_script_for_time(
-        run_time=second_run_time,
-        experiment_name=experiment_name,
-        indicator_file=indicator_file,
-        no_syncer=no_syncer,
-        upload_dir=upload_dir,
-    )
-
-    if after_experiments_callback:
-        print("After experiments: Invoking callback")
-        after_experiments_callback()
-        print("After experiments: Callback completed")
-
-
-# Download data from remote nodes
-
-
-def fetch_remote_directory_content(
-    node_ip: str,
-    remote_dir: str,
-    local_dir: str,
-):
-    def _pack(dir: str):
-        _, tmpfile = tempfile.mkstemp()
-        with tarfile.open(tmpfile, "w:gz") as tar:
-            tar.add(dir, arcname="")
-
-        with open(tmpfile, "rb") as f:
-            stream = f.read()
-
-        return stream
-
-    def _unpack(stream: str, dir: str):
-        _, tmpfile = tempfile.mkstemp()
-
-        with open(tmpfile, "wb") as f:
-            f.write(stream)
-
-        with tarfile.open(tmpfile) as tar:
-            tar.extractall(dir)
-
-    try:
-        packed = ray.get(
-            ray.remote(resources={f"node:{node_ip}": 0.01})(_pack).remote(remote_dir)
-        )
-        _unpack(packed, local_dir)
-    except Exception as e:
-        print(
-            f"Warning: Could not fetch remote directory contents. Message: " f"{str(e)}"
-        )
-
-
-def send_local_file_to_remote_file(local_path: str, remote_path: str, ip: str):
-    def _write(stream: bytes, path: str):
-        with open(path, "wb") as f:
-            f.write(stream)
-
-    with open(local_path, "rb") as f:
-        stream = f.read()
-
-    _remote_write = ray.remote(resources={f"node:{ip}": 0.01})(_write)
-    return ray.get(_remote_write.remote(stream, remote_path))
-
-
-def fetch_remote_file_to_local_file(remote_path: str, ip: str, local_path: str):
-    def _read(path: str):
-        with open(path, "rb") as f:
-            return f.read()
-
-    _remote_read = ray.remote(resources={f"node:{ip}": 0.01})(_read)
-    stream = ray.get(_remote_read.remote(remote_path))
-
-    with open(local_path, "wb") as f:
-        f.write(stream)
-
-
-def fetch_trial_node_dirs_to_tmp_dir(trials: List[TrialStub]) -> Dict[TrialStub, str]:
-    dirmap = {}
-
-    for trial in trials:
-        tmpdir = tempfile.mkdtemp(prefix="tune_cloud_test")
-
-        if trial.was_on_driver_node:
-            # Trial was run on driver
-            shutil.rmtree(tmpdir)
-            shutil.copytree(trial.local_dir, tmpdir)
-            print(
-                "Copied local node experiment dir",
-                trial.local_dir,
-                "to",
-                tmpdir,
-                "for trial",
-                trial.trial_id,
-            )
-
-        else:
-            # Trial was run on remote node
-            fetch_remote_directory_content(
-                trial.node_ip, remote_dir=trial.local_dir, local_dir=tmpdir
-            )
-
-        dirmap[trial] = tmpdir
-
-    return dirmap
-
-
-# Bucket interaction
-
-
-def clear_bucket_contents(bucket: str):
-    if bucket.startswith("s3://"):
-        print("Clearing bucket contents:", bucket)
-        subprocess.check_call(["aws", "s3", "rm", "--recursive", "--quiet", bucket])
-    elif bucket.startswith("gs://"):
-        print("Clearing bucket contents:", bucket)
-        try:
-            subprocess.check_call(["gsutil", "-m", "rm", "-f", "-r", bucket])
-        except subprocess.CalledProcessError:
-            # If empty, ignore error
-            pass
-    else:
-        raise ValueError(f"Invalid bucket URL: {bucket}")
-
-
-def fetch_bucket_contents_to_tmp_dir(bucket: str) -> str:
-    tmpdir = tempfile.mkdtemp(prefix="tune_cloud_test")
-    subfolder = None
-
-    if bucket.startswith("s3://"):
-        subprocess.check_call(
-            ["aws", "s3", "cp", "--recursive", "--quiet", bucket, tmpdir]
-        )
-    elif bucket.startswith("gs://"):
-        try:
-            subprocess.check_call(["gsutil", "-m", "cp", "-r", bucket, tmpdir])
-        except subprocess.CalledProcessError as e:
-            # Sometimes single files cannot be processed
-            if len(os.listdir(tmpdir)) == 0:
-                raise RuntimeError(
-                    f"Local dir {tmpdir} empty after trying to fetch " f"bucket data."
-                ) from e
-        pattern = re.compile("gs://[^/]+/(.+)")
-        subfolder = re.match(pattern, bucket).group(1)
-    else:
-        raise ValueError(f"Invalid bucket URL: {bucket}")
-
-    if subfolder:
-        tmpdir = os.path.join(tmpdir, subfolder)
-
-    print("Copied bucket data from", bucket, "to", tmpdir)
-
-    return tmpdir
-
-
-# Load data from local dirs into objects
-
-
-def load_experiment_checkpoint_from_state_file(
-    experiment_dir: str,
-) -> ExperimentStateCheckpoint:
-    newest_ckpt_path = find_newest_experiment_checkpoint(experiment_dir)
-    with open(newest_ckpt_path, "r") as f:
-        runner_state = json.load(f, cls=TuneFunctionDecoder)
-
-    trials = []
-    for trial_cp_str in runner_state["checkpoints"]:
-        parsed = json.loads(trial_cp_str, cls=TuneFunctionDecoder)
-        trial = TrialStub(**parsed)
-        trials.append(trial)
-
-    runner_data = runner_state["runner_data"]
-
-    return ExperimentStateCheckpoint(runner_data, trials)
-
-
-def load_experiment_checkpoint_from_dir(
-    trials: Iterable[TrialStub], experiment_dir: str
-) -> ExperimentDirCheckpoint:
-    trial_to_cps = {}
-    for f in sorted(os.listdir(experiment_dir)):
-        full_path = os.path.join(experiment_dir, f)
-        if os.path.isdir(full_path):
-            # Map to TrialStub object
-            trial_stub = None
-            for trial in trials:
-                if trial.dirname == f:
-                    trial_stub = trial
-                    break
-
-            if not trial_stub:
-                raise RuntimeError(f"Trial with dirname {f} not found.")
-
-            trial_checkpoint_data = load_trial_checkpoint_data(
-                full_path, node_trial=trial_stub
-            )
-
-            trial_to_cps[trial_stub] = trial_checkpoint_data
-
-    return ExperimentDirCheckpoint(trial_to_cps)
-
-
-def load_trial_checkpoint_data(
-    trial_dir: str, node_trial: TrialStub
-) -> TrialCheckpointData:
-    params_file = os.path.join(trial_dir, "params.json")
-    if os.path.exists(params_file):
-        with open(params_file, "rt") as f:
-            params = json.load(f)
-    else:
-        params = {}
-
-    result_file = os.path.join(trial_dir, "result.json")
-    if os.path.exists(result_file):
-        results = []
-        with open(result_file, "rt") as f:
-            for line in f.readlines():
-                results.append(json.loads(line))
-    else:
-        results = []
-
-    progress_file = os.path.join(trial_dir, "progress.csv")
-    if os.path.exists(progress_file):
-        with open(progress_file, "rt") as f:
-            reader = csv.DictReader(f)
-            progress = list(reader)
-    else:
-        progress = []
-
-    checkpoints = []
-    num_skipped = 0
-    for cp_dir in sorted(os.listdir(trial_dir)):
-        if not cp_dir.startswith("checkpoint_"):
-            continue
-
-        cp_full_dir = os.path.join(trial_dir, cp_dir)
-
-        try:
-            checkpoint_num = int(cp_dir.lstrip("checkpoint_"))
-            if checkpoint_num > node_trial.last_result["internal_iter"]:
-                # Checkpoint has not been observed by tune, yet, so we can't
-                # account for it. This is a race condition where training
-                # already created a checkpoint, but the result was not yet
-                # processed by Ray Tune. So, we just pretend it isn't there
-                # for the sake of the test.
-                print(
-                    f"Skipping unobserved checkpoint: {cp_full_dir} as "
-                    f"{checkpoint_num} > "
-                    f"{node_trial.last_result['internal_iter']}"
-                )
-                num_skipped += 1
-                continue
-        except ValueError:
-            # temporary checkpoint
-            continue
-
-        json_path = os.path.join(cp_full_dir, "checkpoint.json")
-        if os.path.exists(json_path):
-            with open(json_path, "rt") as f:
-                checkpoint_data = json.load(f)
-        else:
-            meta_path = os.path.join(
-                cp_full_dir, f"checkpoint-{checkpoint_num}.tune_metadata"
-            )
-            with open(meta_path, "rb") as f:
-                checkpoint_meta = pickle.load(f)
-                checkpoint_data = {"internal_iter": checkpoint_meta["iteration"]}
-        checkpoints.append((cp_dir, checkpoint_data))
-
-    return TrialCheckpointData(
-        params=params,
-        results=results,
-        progress=progress,
-        checkpoints=checkpoints,
-        num_skipped=num_skipped,
-    )
-
-
-def load_data_from_trial_exp_checkpoints(
-    trial_to_exp_dir: Dict[TrialStub, str]
-) -> Dict[TrialStub, ExperimentDirCheckpoint]:
-    trial_to_checkpoint_data = {}
-    for trial, dirname in trial_to_exp_dir.items():
-        trial_to_checkpoint_data[trial] = load_experiment_checkpoint_from_dir(
-            trial_to_exp_dir.keys(), dirname
-        )
-
-    return trial_to_checkpoint_data
-
-
-# Load all relevant data
-
-
-def get_experiment_and_trial_data(
-    experiment_name: str,
-) -> Tuple[
-    ExperimentStateCheckpoint,
-    ExperimentDirCheckpoint,
-    Dict[TrialStub, ExperimentDirCheckpoint],
-]:
-    experiment_dir = assert_experiment_dir_exists(experiment_name=experiment_name)
-
-    experiment_state = load_experiment_checkpoint_from_state_file(
-        experiment_dir=experiment_dir
-    )
-
-    assert_experiment_checkpoint_validity(experiment_state)
-
-    driver_dir_cp = load_experiment_checkpoint_from_dir(
-        experiment_state.trials, experiment_dir
-    )
-
-    # Fetch experiment dirs from remote nodes to a local temp dir
-    trial_to_exp_dir = fetch_trial_node_dirs_to_tmp_dir(experiment_state.trials)
-
-    # Load data stored in these experiment dirs
-    trial_exp_checkpoint_data = load_data_from_trial_exp_checkpoints(trial_to_exp_dir)
-
-    return experiment_state, driver_dir_cp, trial_exp_checkpoint_data
-
-
-def get_bucket_data(
-    bucket: str,
-    experiment_name: str,
-) -> Tuple[ExperimentStateCheckpoint, ExperimentDirCheckpoint]:
-    local_bucket_dir = fetch_bucket_contents_to_tmp_dir(bucket)
-    local_experiment_dir = os.path.join(local_bucket_dir, experiment_name)
-
-    bucket_state_cp = load_experiment_checkpoint_from_state_file(local_experiment_dir)
-
-    bucket_dir_cp = load_experiment_checkpoint_from_dir(
-        bucket_state_cp.trials, local_experiment_dir
-    )
-
-    return bucket_state_cp, bucket_dir_cp
-
-
-# Assertions
-
-
-def assert_experiment_dir_exists(experiment_name: str) -> str:
-    experiment_dir = os.path.join(os.path.expanduser("~/ray_results"), experiment_name)
-
-    if not os.path.exists(experiment_dir):
-        raise RuntimeError(
-            f"Check failed: Experiment dir {experiment_dir} does not exist."
-        )
-
-    return experiment_dir
-
-
-def assert_experiment_checkpoint_validity(experiment_state: ExperimentStateCheckpoint):
-    assert len(experiment_state.trials) == 4, "Not all trials have been created."
-
-
-def assert_min_num_trials(
-    trials: Iterable[TrialStub], on_driver: int, on_worker: int
-) -> Tuple[int, int]:
-    num_trials_on_driver = len([trial for trial in trials if trial.was_on_driver_node])
-
-    num_trials_not_on_driver = len(trials) - num_trials_on_driver
-
-    assert num_trials_on_driver >= on_driver, (
-        f"Not enough trials were scheduled on the driver node "
-        f"({num_trials_on_driver} < {on_driver})."
-    )
-
-    assert num_trials_not_on_driver >= on_worker, (
-        f"Not enough trials were scheduled on remote nodes."
-        f"({num_trials_on_driver} < {on_worker})."
-    )
-
-    return num_trials_on_driver, len(trials) - num_trials_on_driver
-
-
-def assert_checkpoint_count(
-    experiment_dir_cp: ExperimentDirCheckpoint,
-    for_driver_trial: int,
-    for_worker_trial: int,
-):
-    # We relaxed the requirements here and also allow
-    # skipped checkpoints to count. This could be the case if e.g. the trial
-    # already checkpointed but the driver did not process the last result, yet.
-    # We also allow up to one un-collected checkpoint.
-    # Todo: Can we make this stricter?
-    for trial, trial_cp in experiment_dir_cp.trial_to_cps.items():
-        cps = len(trial_cp.checkpoints)
-        num_skipped = trial_cp.num_skipped
-        if trial.was_on_driver_node:
-            assert (
-                cps == for_driver_trial
-                or cps + num_skipped == for_driver_trial
-                or cps == for_driver_trial + 1
-            ), (
-                f"Trial {trial.trial_id} was on driver, "
-                f"but did not observe the expected amount of checkpoints "
-                f"({cps} != {for_driver_trial})."
-            )
-        else:
-            assert (
-                cps == for_worker_trial
-                or cps + num_skipped == for_worker_trial
-                or cps == for_worker_trial + 1
-            ), (
-                f"Trial {trial.trial_id} was not on the driver, "
-                f"but did not observe the expected amount of checkpoints "
-                f"({cps} != {for_worker_trial})."
-            )
-
-
-def assert_trial_progressed_training(trial: TrialStub):
-    assert (
-        trial.last_result["training_iteration"]
-        > trial.last_result["iterations_since_restore"]
-    ), (
-        f"Trial {trial.trial_id} had a checkpoint but did not continue "
-        f"on resume (training iteration: "
-        f"{trial.last_result['training_iteration']} <="
-        f"{trial.last_result['iterations_since_restore']}). "
-        f"This probably means the checkpoint has not been synced "
-        f"to the node correctly."
-    )
-
-
-def test_no_sync_down():
-    """
-    No down syncing, so:
-
-        syncer=None
-        upload_dir=None
-
-    Expected results after first checkpoint:
-
-        - 4 trials are running
-        - At least one trial ran on the head node
-        - At least one trial ran remotely
-        - Driver has trial checkpoints from head node trial
-        - Driver has no trial checkpoints from remote node trials
-        - Remote trial dirs only have data for one trial
-        - Remote trial dirs have checkpoints for node-local trials
-
-    Then, remote checkpoint directories are cleaned up. This means only
-    one trial can continue training (the one trained on the head node)
-    - even if it is subsequently scheduled on a different node (as
-    sync_on_checkpoint is still True).
-
-    Expected results after second checkpoint:
-
-        - 1 trial is running, 3 errored
-        - The running trial progressed with training
-
-    """
-    experiment_name = "cloud_no_sync_down"
-    indicator_file = f"/tmp/{experiment_name}_indicator"
-
-    def between_experiments():
-        (
-            experiment_state,
-            driver_dir_cp,
-            trial_exp_checkpoint_data,
-        ) = get_experiment_and_trial_data(experiment_name=experiment_name)
-
-        # Req: 4 trials are running
-        assert all(
-            trial.status == "RUNNING" for trial in experiment_state.trials
-        ), "Not all trials are RUNNING"
-
-        # Req: At least one trial ran on driver
-        # Req: At least one trial ran remotely
-        assert_min_num_trials(
-            driver_dir_cp.trial_to_cps.keys(), on_driver=1, on_worker=1
-        )
-
-        # Req: Driver has trial checkpoints from head node trial
-        # Req: Driver has no trial checkpoints from remote node trials
-        assert_checkpoint_count(driver_dir_cp, for_driver_trial=2, for_worker_trial=0)
-
-        for trial, exp_dir_cp in trial_exp_checkpoint_data.items():
-            # Req: Remote trial dirs only have data for one trial
-
-            seen = len(exp_dir_cp.trial_to_cps)
-
-            if trial.was_on_driver_node:
-                assert seen == 4, (
-                    f"Trial {trial.trial_id} was on driver, "
-                    f"but observed too few trials ({seen}) "
-                    f"in experiment dir."
-                )
-            else:
-                assert seen == 1, (
-                    f"Trial {trial.trial_id} was not on driver, "
-                    f"but observed not exactly 1 trials ({seen}) "
-                    f"in experiment dir."
-                )
-
-                assert_checkpoint_count(
-                    exp_dir_cp, for_driver_trial=0, for_worker_trial=2
-                )
-
-        # Delete remote checkpoints before resume
-        print("Deleting remote checkpoints before resume")
-        cleanup_remote_node_experiment_dir(experiment_name)
-
-    def after_experiments():
-        (
-            experiment_state,
-            driver_dir_cp,
-            trial_exp_checkpoint_data,
-        ) = get_experiment_and_trial_data(experiment_name=experiment_name)
-
-        num_errored = 0
-        for trial in experiment_state.trials:
-            if trial.status == "ERROR":
-                num_errored += 1
-            else:
-                # Req: The running trial progressed with training
-                assert_trial_progressed_training(trial)
-
-        # Req: 1 trial is running, 3 errored
-        assert num_errored == 3, (
-            f"Only one trial should have had a valid checkpoint, but "
-            f"{num_errored} trials errored (expected 3). If more trials have "
-            f"errored, there is something wrong with restoration. If less, "
-            f"maybe cleanup has not worked, or syncing to driver took place."
-        )
-
-    run_time = int(os.getenv("TUNE_RUN_TIME", "180")) or 180
-
-    run_resume_flow(
-        experiment_name=experiment_name,
-        indicator_file=indicator_file,
-        no_syncer=True,
-        upload_dir=None,
-        first_run_time=run_time,
-        second_run_time=run_time,
-        between_experiments_callback=between_experiments,
-        after_experiments_callback=after_experiments,
-    )
-
-
-def test_ssh_sync():
-    """
-    SSH syncing, so:
-
-        syncer="auto"
-        upload_dir=None
-
-    Expected results after first checkpoint:
-
-        - 4 trials are running
-        - At least one trial ran on the head node
-        - At least one trial ran remotely
-        - Driver has trial checkpoints from head node trial
-        - Driver has trial checkpoints from remote node trials
-        - Remote trial dirs only have data for one trial
-        - Remote trial dirs have checkpoints for node-local trials
-
-    Then, remote checkpoint directories are cleaned up.
-
-    Expected results after second checkpoint:
-
-        - 4 trials are running
-        - All trials progressed with training
-
-    """
-    experiment_name = "cloud_ssh_sync"
-    indicator_file = f"/tmp/{experiment_name}_indicator"
-
-    def between_experiments():
-        (
-            experiment_state,
-            driver_dir_cp,
-            trial_exp_checkpoint_data,
-        ) = get_experiment_and_trial_data(experiment_name=experiment_name)
-
-        # Req: 4 trials are running
-        assert all(
-            trial.status == "RUNNING" for trial in experiment_state.trials
-        ), "Not all trials are RUNNING"
-
-        # Req: At least one trial ran on driver
-        # Req: At least one trial ran remotely
-        assert_min_num_trials(
-            driver_dir_cp.trial_to_cps.keys(), on_driver=1, on_worker=1
-        )
-
-        # Req: Driver has trial checkpoints from head node trial
-        # Req: Driver has trial checkpoints from remote node trials
-        assert_checkpoint_count(driver_dir_cp, for_driver_trial=2, for_worker_trial=2)
-
-        for trial, exp_dir_cp in trial_exp_checkpoint_data.items():
-            # Req: Remote trial dirs only have data for one trial
-
-            seen = len(exp_dir_cp.trial_to_cps)
-
-            if trial.was_on_driver_node:
-                assert seen == 4, (
-                    f"Trial {trial.trial_id} was on driver, "
-                    f"but observed too few trials ({seen}) "
-                    f"in experiment dir."
-                )
-            else:
-                assert seen == 1, (
-                    f"Trial {trial.trial_id} was not on driver, "
-                    f"but observed not exactly 1 trials ({seen}) "
-                    f"in experiment dir."
-                )
-
-                assert_checkpoint_count(
-                    exp_dir_cp, for_driver_trial=0, for_worker_trial=2
-                )
-
-        # Delete remote checkpoints before resume
-        print("Deleting remote checkpoints before resume")
-        cleanup_remote_node_experiment_dir(experiment_name)
-
-    def after_experiments():
-        (
-            experiment_state,
-            driver_dir_cp,
-            trial_exp_checkpoint_data,
-        ) = get_experiment_and_trial_data(experiment_name=experiment_name)
-
-        # Req: 4 trials are running
-        assert all(
-            trial.status == "RUNNING" for trial in experiment_state.trials
-        ), "Not all trials are RUNNING"
-
-        for trial in experiment_state.trials:
-            assert_trial_progressed_training(trial)
-
-    run_time = int(os.getenv("TUNE_RUN_TIME", "180")) or 180
-
-    run_resume_flow(
-        experiment_name=experiment_name,
-        indicator_file=indicator_file,
-        no_syncer=False,
-        upload_dir=None,
-        first_run_time=run_time + 10,  # More time because of SSH syncing
-        second_run_time=run_time + 10,
-        between_experiments_callback=between_experiments,
-        after_experiments_callback=after_experiments,
-    )
-
-
-def test_durable_upload(bucket: str):
-    """
-    Sync trial and experiment checkpoints to cloud, so:
-
-        syncer="auto"
-        upload_dir="s3://"
-
-    Expected results after first checkpoint:
-
-        - 4 trials are running
-        - At least one trial ran on the head node
-        - At least one trial ran remotely
-        - Driver has trial checkpoints from head node trial
-        - Driver has no trial checkpoints from remote node trials
-        - Remote trial dirs only have data for one trial
-        - Remote trial dirs have checkpoints for node-local trials
-        - Cloud checkpoint is valid
-        - Cloud checkpoint has checkpoints from all trials
-
-    Then, remote checkpoint directories are cleaned up.
-
-    Expected results after second checkpoint:
-
-        - 4 trials are running
-        - All trials progressed with training
-        - Cloud checkpoint is valid
-        - Cloud checkpoint has checkpoints from all trials
-
-    """
-    if not bucket:
-        raise ValueError(
-            "The `durable_upload` test requires a `--bucket` argument to " "be set."
-        )
-
-    experiment_name = "cloud_durable_upload"
-    indicator_file = f"/tmp/{experiment_name}_indicator"
-
-    def before_experiments():
-        clear_bucket_contents(bucket)
-
-    def between_experiments():
-        (
-            experiment_state,
-            driver_dir_cp,
-            trial_exp_checkpoint_data,
-        ) = get_experiment_and_trial_data(experiment_name=experiment_name)
-
-        # Req: 4 trials are running
-        assert all(
-            trial.status == "RUNNING" for trial in experiment_state.trials
-        ), "Not all trials are RUNNING"
-
-        # Req: At least one trial ran on driver
-        # Req: At least one trial ran remotely
-        assert_min_num_trials(
-            driver_dir_cp.trial_to_cps.keys(), on_driver=1, on_worker=1
-        )
-
-        # Req: Driver has trial checkpoints from head node trial
-        # Req: Driver has no trial checkpoints from remote node trials
-        assert_checkpoint_count(driver_dir_cp, for_driver_trial=2, for_worker_trial=0)
-
-        for trial, exp_dir_cp in trial_exp_checkpoint_data.items():
-            # Req: Remote trial dirs only have data for one trial
-
-            seen = len(exp_dir_cp.trial_to_cps)
-
-            if trial.was_on_driver_node:
-                assert seen == 4, (
-                    f"Trial {trial.trial_id} was on driver, "
-                    f"but observed too few trials ({seen}) "
-                    f"in experiment dir."
-                )
-            else:
-                assert seen == 1, (
-                    f"Trial {trial.trial_id} was not on driver, "
-                    f"but observed not exactly 1 trials ({seen}) "
-                    f"in experiment dir."
-                )
-
-                assert_checkpoint_count(
-                    exp_dir_cp, for_driver_trial=0, for_worker_trial=2
-                )
-
-        bucket_state_cp, bucket_dir_cp = get_bucket_data(bucket, experiment_name)
-
-        # Req: Cloud checkpoint is valid
-        assert_experiment_checkpoint_validity(bucket_state_cp)
-
-        # Req: Cloud checkpoint has checkpoints from all trials
-        assert_checkpoint_count(bucket_dir_cp, for_driver_trial=2, for_worker_trial=2)
-
-        # Delete remote checkpoints before resume
-        print("Deleting remote checkpoints before resume")
-        cleanup_remote_node_experiment_dir(experiment_name)
-
-    def after_experiments():
-        (
-            experiment_state,
-            driver_dir_cp,
-            trial_exp_checkpoint_data,
-        ) = get_experiment_and_trial_data(experiment_name=experiment_name)
-
-        # Req: 4 trials are running
-        assert all(
-            trial.status == "RUNNING" for trial in experiment_state.trials
-        ), "Not all trials are RUNNING"
-
-        for trial in experiment_state.trials:
-            assert_trial_progressed_training(trial)
-
-        bucket_state_cp, bucket_dir_cp = get_bucket_data(bucket, experiment_name)
-
-        # Req: Cloud checkpoint is valid
-        assert_experiment_checkpoint_validity(bucket_state_cp)
-
-        # Req: Cloud checkpoint has checkpoints from all trials
-        assert_checkpoint_count(bucket_dir_cp, for_driver_trial=2, for_worker_trial=2)
-
-        clear_bucket_contents(bucket)
-
-    run_time = int(os.getenv("TUNE_RUN_TIME", "180")) or 180
-
-    run_resume_flow(
-        experiment_name=experiment_name,
-        indicator_file=indicator_file,
-        no_syncer=False,
-        upload_dir=bucket,
-        first_run_time=run_time,
-        second_run_time=run_time,
-        before_experiments_callback=before_experiments,
-        between_experiments_callback=between_experiments,
-        after_experiments_callback=after_experiments,
-    )
-
-
-if __name__ == "__main__":
-    parser = argparse.ArgumentParser()
-
-    parser.add_argument(
-        "variant", choices=["no_sync_down", "ssh_sync", "durable_upload"]
-    )
-    parser.add_argument("--trainable", type=str, default="function")
-    parser.add_argument("--bucket", type=str, default=None)
-    parser.add_argument("--cpus-per-trial", required=False, default=2, type=int)
-
-    args = parser.parse_args()
-
-    # Check if test should be run using Ray client
-    addr = os.environ.get("RAY_ADDRESS", "")
-    job_name = os.environ.get("RAY_JOB_NAME", "client_cloud_test")
-    if addr.startswith("anyscale://"):
-        uses_ray_client = True
-        ray.init(
-            address=addr,
-            job_name=job_name,
-            runtime_env={"working_dir": os.path.abspath(os.path.dirname(__file__))},
-        )
-    else:
-        uses_ray_client = False
-        ray.init(address="auto")
-
-    print(f"Running cloud test variant: {args.variant}")
-
-    release_test_out = os.environ.get("TEST_OUTPUT_JSON", "/tmp/release_test_out.json")
-
-    def _run_test(
-        variant: str,
-        trainable: str = "function",
-        run_time: int = 180,
-        bucket: str = "",
-        cpus_per_trial: int = 2,
-        overwrite_tune_script: Optional[str] = None,
-    ):
-        start_time = time.monotonic()
-        print(
-            f"Running test variant `{variant}` on "
-            f"node {ray.util.get_node_ip_address()} with "
-            f"{cpus_per_trial} CPUs per trial."
-        )
-
-        os.environ["TUNE_TRAINABLE"] = str(trainable)
-        os.environ["TUNE_RUN_TIME"] = str(run_time)
-        os.environ["TUNE_NUM_CPUS_PER_TRIAL"] = str(cpus_per_trial)
-
-        if overwrite_tune_script:
-            os.environ["OVERWRITE_TUNE_SCRIPT"] = overwrite_tune_script
-            print(
-                f"The test script has been overwritten with " f"{overwrite_tune_script}"
-            )
-
-        if variant == "no_sync_down":
-            test_no_sync_down()
-        elif variant == "ssh_sync":
-            test_ssh_sync()
-        elif variant == "durable_upload":
-            test_durable_upload(bucket)
-
-        time_taken = time.monotonic() - start_time
-
-        result = {"time_taken": time_taken, "last_update": time.time()}
-
-        with open(release_test_out, "wt") as f:
-            json.dump(result, f)
-
-    run_time = 180 if "rllib" in args.trainable else 90
-
-    if not uses_ray_client:
-        print("This test will *not* use Ray client.")
-        _run_test(
-            args.variant, args.trainable, run_time, args.bucket, args.cpus_per_trial
-        )
-    else:
-        print("This test will run using Ray client.")
-
-        wait_for_nodes(num_nodes=4, timeout=300.0)
-
-        # This will usually run on the head node
-        @ray.remote
-        def _get_head_ip():
-            return ray.util.get_node_ip_address()
-
-        ip = ray.get(_get_head_ip.remote())
-
-        remote_tune_script = "/tmp/_tune_script.py"
-
-        print(f"Sending tune script to remote node {ip} " f"({remote_tune_script})")
-        send_local_file_to_remote_file(TUNE_SCRIPT, remote_tune_script, ip)
-        print("Starting remote cloud test using Ray client")
-
-        _run_test_remote = ray.remote(resources={f"node:{ip}": 0.01}, num_cpus=0)(
-            _run_test
-        )
-        ray.get(
-            _run_test_remote.remote(
-                args.variant,
-                args.trainable,
-                run_time,
-                args.bucket,
-                args.cpus_per_trial,
-                remote_tune_script,
-            )
-        )
-
-        print(f"Fetching remote release test result file: {release_test_out}")
-        fetch_remote_file_to_local_file(release_test_out, ip, release_test_out)
-
-    print(f"Test for variant {args.variant} SUCCEEDED")
->>>>>>> 19672688
+"""Run cloud checkpointing tests.
+
+This script provides utilities and end to end tests for cloud checkpointing.
+
+We are considering several scenarios depending on the combination of the
+following Tune properties:
+
+syncer ("auto" or None)
+upload_dir
+
+Generally the flow is as follows:
+
+A Tune run is started in a separate process. It is terminated after some
+time. It is then restarted for another period of time.
+
+Depending on the combination of the run properties above, we expect different
+results between the two runs and after the second run.
+
+For instance, we sometimes expect all checkpoints to be synced to the driver
+(syncer="auto" and no upload dir), and sometimes not (syncer=None).
+
+We also ensure that checkpoints are properly deleted.
+
+The Tune run is kicked off in _tune_script.py. Trials write a checkpoint
+every 2 iterations, and take 5 seconds per iteration.
+
+More details on the expected results can be found in the scenario descriptions.
+"""
+
+import argparse
+import csv
+import tarfile
+from dataclasses import dataclass
+import json
+import os
+import platform
+import re
+import shutil
+import signal
+import subprocess
+import tempfile
+import time
+from typing import Any, Callable, Dict, Iterable, List, Optional, Tuple
+
+import ray
+import ray.cloudpickle as pickle
+from ray.tune.trial_runner import find_newest_experiment_checkpoint
+from ray.tune.utils.serialization import TuneFunctionDecoder
+
+TUNE_SCRIPT = os.path.join(os.path.dirname(__file__), "_tune_script.py")
+
+# Classes to hold data from experiment checkpoints
+
+
+class ExperimentStateCheckpoint:
+    def __init__(self, runner_data: Dict[str, Any], trials: List["TrialStub"]):
+        self.runner_data = runner_data
+        self.trials = trials
+
+
+class ExperimentDirCheckpoint:
+    def __init__(self, trial_to_cps: Dict["TrialStub", "TrialCheckpointData"]):
+        self.trial_to_cps = trial_to_cps
+
+
+class TrialStub:
+    def __init__(
+        self,
+        trainable_name: str,
+        trial_id: str,
+        status: str,
+        config: Dict[str, Any],
+        local_dir: str,
+        experiment_tag: str,
+        _last_result: Dict[str, Any],
+        logdir: str,
+        *args,
+        **kwargs,
+    ):
+        self.trainable_name = trainable_name
+        self.trial_id = trial_id
+        self.status = status
+        self.config = config
+        self.local_dir = local_dir
+        self.experiment_tag = experiment_tag
+        self.last_result = _last_result
+        self.logdir = logdir
+
+        self.local_experiment_dir = None
+
+        # Ignore remaining arguments
+
+    @property
+    def hostname(self):
+        return self.last_result["hostname"]
+
+    @property
+    def node_ip(self):
+        return self.last_result["node_ip"]
+
+    @property
+    def dirname(self):
+        return os.path.basename(self.logdir)
+
+    @property
+    def was_on_driver_node(self):
+        return self.hostname == platform.node()
+
+    def __hash__(self):
+        return hash(self.trial_id)
+
+    def __repr__(self):
+        return f"<TrialStub trial_id={self.trial_id}>"
+
+
+@dataclass
+class TrialCheckpointData:
+    params: Dict[str, Any]
+    results: List[Dict[str, Any]]
+    progress: List[Dict[str, Any]]
+    checkpoints: List[Tuple[str, Dict[Any, Any]]]
+    num_skipped: int
+
+
+# Utility functions
+
+
+def delete_file_if_exists(filename: str):
+    if os.path.exists(filename):
+        os.remove(filename)
+
+
+def cleanup_driver_experiment_dir(experiment_name: str):
+    experiment_dir = os.path.join(os.path.expanduser("~/ray_results"), experiment_name)
+    if os.path.exists(experiment_dir):
+        print("Removing existing experiment dir:", experiment_dir)
+        shutil.rmtree(experiment_dir)
+
+
+def cleanup_remote_node_experiment_dir(experiment_name: str):
+    experiment_dir = os.path.join(os.path.expanduser("~/ray_results"), experiment_name)
+
+    @ray.remote
+    def _remove_on_remove_node(path: str):
+        return shutil.rmtree(path, ignore_errors=True)
+
+    futures = []
+    for node in ray.nodes():
+        if not node["Alive"]:
+            continue
+
+        hostname = node["NodeManagerHostname"]
+        ip = node["NodeManagerAddress"]
+
+        if hostname == platform.node():
+            # Skip on driver
+            continue
+
+        rfn = _remove_on_remove_node.options(resources={f"node:{ip}": 0.01})
+        futures.append(rfn.remote(experiment_dir))
+    ray.get(futures)
+
+
+# Cluster utility
+def wait_for_nodes(
+    num_nodes: int, timeout: float = 300.0, feedback_interval: float = 10.0
+):
+    start = time.time()
+
+    max_time = start + timeout
+    next_feedback = start + feedback_interval
+
+    curr_nodes = len(ray.nodes())
+    while curr_nodes < num_nodes:
+        now = time.time()
+
+        if now >= max_time:
+            raise RuntimeError(
+                f"Maximum wait time reached, but only "
+                f"{curr_nodes}/{num_nodes} nodes came up. Aborting."
+            )
+
+        if now >= next_feedback:
+            passed = now - start
+            print(
+                f"Waiting for more nodes to come up: "
+                f"{curr_nodes}/{num_nodes} "
+                f"({passed:.0f} seconds passed)"
+            )
+            next_feedback = now + feedback_interval
+
+        time.sleep(5)
+        curr_nodes = len(ray.nodes())
+
+
+# Run tune script in different process
+
+
+def start_run(
+    no_syncer: bool,
+    upload_dir: Optional[str] = None,
+    experiment_name: str = "cloud_test",
+    indicator_file: str = "/tmp/tune_cloud_indicator",
+) -> subprocess.Popen:
+    args = []
+    if no_syncer:
+        args.append("--no-syncer")
+
+    if upload_dir:
+        args.extend(["--upload-dir", upload_dir])
+
+    if experiment_name:
+        args.extend(["--experiment-name", experiment_name])
+
+    if indicator_file:
+        args.extend(["--indicator-file", indicator_file])
+
+    env = os.environ.copy()
+    env["TUNE_RESULT_BUFFER_LENGTH"] = "1"
+    env["TUNE_GLOBAL_CHECKPOINT_S"] = "0.5"
+
+    tune_script = os.environ.get("OVERWRITE_TUNE_SCRIPT", TUNE_SCRIPT)
+
+    full_command = ["python", tune_script] + args
+
+    print(f"Running command: {' '.join(full_command)}")
+    process = subprocess.Popen(full_command, env=env)
+
+    return process
+
+
+def wait_for_run_or_raise(
+    process: subprocess.Popen, indicator_file: str, timeout: int = 30
+):
+    print(
+        f"Waiting up to {timeout} seconds until trials have been started "
+        f"(indicated by existence of `{indicator_file}`)"
+    )
+
+    timeout = time.monotonic() + timeout
+    while (
+        process.poll() is None
+        and time.monotonic() < timeout
+        and not os.path.exists(indicator_file)
+    ):
+        time.sleep(1)
+
+    if not os.path.exists(indicator_file):
+        process.terminate()
+
+        raise RuntimeError(
+            f"Indicator file `{indicator_file}` still doesn't exist, "
+            f"indicating that trials have not been started. "
+            f"Please check the process output."
+        )
+
+    print("Process started, trials are running")
+
+
+def send_signal_after_wait(process: subprocess.Popen, signal: int, wait: int = 30):
+    print(
+        f"Waiting {wait} seconds until sending signal {signal} "
+        f"to process {process.pid}"
+    )
+
+    time.sleep(wait)
+
+    if process.poll() is not None:
+        raise RuntimeError(f"Process {process.pid} already terminated.")
+
+    print(f"Sending signal {signal} to process {process.pid}")
+    process.send_signal(signal)
+
+
+def wait_until_process_terminated(process: subprocess.Popen, timeout: int = 60):
+    print(f"Waiting up to {timeout} seconds until process " f"{process.pid} terminates")
+
+    timeout = time.monotonic() + timeout
+    while process.poll() is None and time.monotonic() < timeout:
+        time.sleep(1)
+
+    if process.poll() is None:
+        process.terminate()
+
+        print(
+            f"Warning: Process {process.pid} did not terminate within "
+            f"timeout, terminating forcefully instead."
+        )
+    else:
+        print(f"Process {process.pid} terminated gracefully.")
+
+
+def run_tune_script_for_time(
+    run_time: int,
+    experiment_name: str,
+    indicator_file: str,
+    no_syncer: bool,
+    upload_dir: Optional[str],
+):
+    # Start run
+    process = start_run(
+        no_syncer=no_syncer,
+        upload_dir=upload_dir,
+        experiment_name=experiment_name,
+        indicator_file=indicator_file,
+    )
+    try:
+        # Wait until indicator file exists
+        wait_for_run_or_raise(process, indicator_file=indicator_file, timeout=30)
+        # Stop experiment (with checkpoint) after some time
+        send_signal_after_wait(process, signal=signal.SIGINT, wait=run_time)
+        # Wait until process gracefully terminated
+        wait_until_process_terminated(process, timeout=45)
+    finally:
+        process.terminate()
+
+
+# Run full flow
+
+
+def run_resume_flow(
+    experiment_name: str,
+    indicator_file: str,
+    no_syncer: bool,
+    upload_dir: Optional[str],
+    first_run_time: int = 33,
+    second_run_time: int = 33,
+    before_experiments_callback: Optional[Callable[[], None]] = None,
+    between_experiments_callback: Optional[Callable[[], None]] = None,
+    after_experiments_callback: Optional[Callable[[], None]] = None,
+):
+    """Run full flow, i.e.
+
+    - Clean up existing experiment dir
+    - Call before experiment callback
+    - Run tune script for `first_run_time` seconds
+    - Call between experiment callback
+    - Run tune script for another `second_run_time` seconds
+    - Call after experiment callback
+    """
+    # Cleanup ~/ray_results/<experiment_name> folder
+    cleanup_driver_experiment_dir(experiment_name)
+
+    # Cleanup experiment folder on remote nodes
+    cleanup_remote_node_experiment_dir(experiment_name)
+
+    # Run before experiment callbacks
+    if before_experiments_callback:
+        print("Before experiments: Invoking callback")
+        before_experiments_callback()
+        print("Before experiments: Callback completed")
+
+    # Delete indicator file
+    delete_file_if_exists(indicator_file)
+
+    # Run tune script for `first_run_time` seconds
+    run_tune_script_for_time(
+        run_time=first_run_time,
+        experiment_name=experiment_name,
+        indicator_file=indicator_file,
+        no_syncer=no_syncer,
+        upload_dir=upload_dir,
+    )
+
+    # Before we restart, run a couple of checks
+    # Run before experiment callbacks
+    if between_experiments_callback:
+        print("Between experiments: Invoking callback")
+        between_experiments_callback()
+        print("Between experiments: Callback completed")
+
+    # Restart. First, clean up indicator file
+    delete_file_if_exists(indicator_file)
+
+    # Start run again, run for another `second_run_time` seconds
+    run_tune_script_for_time(
+        run_time=second_run_time,
+        experiment_name=experiment_name,
+        indicator_file=indicator_file,
+        no_syncer=no_syncer,
+        upload_dir=upload_dir,
+    )
+
+    if after_experiments_callback:
+        print("After experiments: Invoking callback")
+        after_experiments_callback()
+        print("After experiments: Callback completed")
+
+
+# Download data from remote nodes
+
+
+def fetch_remote_directory_content(
+    node_ip: str,
+    remote_dir: str,
+    local_dir: str,
+):
+    def _pack(dir: str):
+        _, tmpfile = tempfile.mkstemp()
+        with tarfile.open(tmpfile, "w:gz") as tar:
+            tar.add(dir, arcname="")
+
+        with open(tmpfile, "rb") as f:
+            stream = f.read()
+
+        return stream
+
+    def _unpack(stream: str, dir: str):
+        _, tmpfile = tempfile.mkstemp()
+
+        with open(tmpfile, "wb") as f:
+            f.write(stream)
+
+        with tarfile.open(tmpfile) as tar:
+            tar.extractall(dir)
+
+    try:
+        packed = ray.get(
+            ray.remote(resources={f"node:{node_ip}": 0.01})(_pack).remote(remote_dir)
+        )
+        _unpack(packed, local_dir)
+    except Exception as e:
+        print(
+            f"Warning: Could not fetch remote directory contents. Message: " f"{str(e)}"
+        )
+
+
+def send_local_file_to_remote_file(local_path: str, remote_path: str, ip: str):
+    def _write(stream: bytes, path: str):
+        with open(path, "wb") as f:
+            f.write(stream)
+
+    with open(local_path, "rb") as f:
+        stream = f.read()
+
+    _remote_write = ray.remote(resources={f"node:{ip}": 0.01})(_write)
+    return ray.get(_remote_write.remote(stream, remote_path))
+
+
+def fetch_remote_file_to_local_file(remote_path: str, ip: str, local_path: str):
+    def _read(path: str):
+        with open(path, "rb") as f:
+            return f.read()
+
+    _remote_read = ray.remote(resources={f"node:{ip}": 0.01})(_read)
+    stream = ray.get(_remote_read.remote(remote_path))
+
+    with open(local_path, "wb") as f:
+        f.write(stream)
+
+
+def fetch_trial_node_dirs_to_tmp_dir(trials: List[TrialStub]) -> Dict[TrialStub, str]:
+    dirmap = {}
+
+    for trial in trials:
+        tmpdir = tempfile.mkdtemp(prefix="tune_cloud_test")
+
+        if trial.was_on_driver_node:
+            # Trial was run on driver
+            shutil.rmtree(tmpdir)
+            shutil.copytree(trial.local_dir, tmpdir)
+            print(
+                "Copied local node experiment dir",
+                trial.local_dir,
+                "to",
+                tmpdir,
+                "for trial",
+                trial.trial_id,
+            )
+
+        else:
+            # Trial was run on remote node
+            fetch_remote_directory_content(
+                trial.node_ip, remote_dir=trial.local_dir, local_dir=tmpdir
+            )
+
+        dirmap[trial] = tmpdir
+
+    return dirmap
+
+
+# Bucket interaction
+
+
+def clear_bucket_contents(bucket: str):
+    if bucket.startswith("s3://"):
+        print("Clearing bucket contents:", bucket)
+        subprocess.check_call(["aws", "s3", "rm", "--recursive", "--quiet", bucket])
+    elif bucket.startswith("gs://"):
+        print("Clearing bucket contents:", bucket)
+        try:
+            subprocess.check_call(["gsutil", "-m", "rm", "-f", "-r", bucket])
+        except subprocess.CalledProcessError:
+            # If empty, ignore error
+            pass
+    else:
+        raise ValueError(f"Invalid bucket URL: {bucket}")
+
+
+def fetch_bucket_contents_to_tmp_dir(bucket: str) -> str:
+    tmpdir = tempfile.mkdtemp(prefix="tune_cloud_test")
+    subfolder = None
+
+    if bucket.startswith("s3://"):
+        subprocess.check_call(
+            ["aws", "s3", "cp", "--recursive", "--quiet", bucket, tmpdir]
+        )
+    elif bucket.startswith("gs://"):
+        try:
+            subprocess.check_call(["gsutil", "-m", "cp", "-r", bucket, tmpdir])
+        except subprocess.CalledProcessError as e:
+            # Sometimes single files cannot be processed
+            if len(os.listdir(tmpdir)) == 0:
+                raise RuntimeError(
+                    f"Local dir {tmpdir} empty after trying to fetch " f"bucket data."
+                ) from e
+        pattern = re.compile("gs://[^/]+/(.+)")
+        subfolder = re.match(pattern, bucket).group(1)
+    else:
+        raise ValueError(f"Invalid bucket URL: {bucket}")
+
+    if subfolder:
+        tmpdir = os.path.join(tmpdir, subfolder)
+
+    print("Copied bucket data from", bucket, "to", tmpdir)
+
+    return tmpdir
+
+
+# Load data from local dirs into objects
+
+
+def load_experiment_checkpoint_from_state_file(
+    experiment_dir: str,
+) -> ExperimentStateCheckpoint:
+    newest_ckpt_path = find_newest_experiment_checkpoint(experiment_dir)
+    with open(newest_ckpt_path, "r") as f:
+        runner_state = json.load(f, cls=TuneFunctionDecoder)
+
+    trials = []
+    for trial_cp_str in runner_state["checkpoints"]:
+        parsed = json.loads(trial_cp_str, cls=TuneFunctionDecoder)
+        trial = TrialStub(**parsed)
+        trials.append(trial)
+
+    runner_data = runner_state["runner_data"]
+
+    return ExperimentStateCheckpoint(runner_data, trials)
+
+
+def load_experiment_checkpoint_from_dir(
+    trials: Iterable[TrialStub], experiment_dir: str
+) -> ExperimentDirCheckpoint:
+    trial_to_cps = {}
+    for f in sorted(os.listdir(experiment_dir)):
+        full_path = os.path.join(experiment_dir, f)
+        if os.path.isdir(full_path):
+            # Map to TrialStub object
+            trial_stub = None
+            for trial in trials:
+                if trial.dirname == f:
+                    trial_stub = trial
+                    break
+
+            if not trial_stub:
+                raise RuntimeError(f"Trial with dirname {f} not found.")
+
+            trial_checkpoint_data = load_trial_checkpoint_data(
+                full_path, node_trial=trial_stub
+            )
+
+            trial_to_cps[trial_stub] = trial_checkpoint_data
+
+    return ExperimentDirCheckpoint(trial_to_cps)
+
+
+def load_trial_checkpoint_data(
+    trial_dir: str, node_trial: TrialStub
+) -> TrialCheckpointData:
+    params_file = os.path.join(trial_dir, "params.json")
+    if os.path.exists(params_file):
+        with open(params_file, "rt") as f:
+            params = json.load(f)
+    else:
+        params = {}
+
+    result_file = os.path.join(trial_dir, "result.json")
+    if os.path.exists(result_file):
+        results = []
+        with open(result_file, "rt") as f:
+            for line in f.readlines():
+                results.append(json.loads(line))
+    else:
+        results = []
+
+    progress_file = os.path.join(trial_dir, "progress.csv")
+    if os.path.exists(progress_file):
+        with open(progress_file, "rt") as f:
+            reader = csv.DictReader(f)
+            progress = list(reader)
+    else:
+        progress = []
+
+    checkpoints = []
+    num_skipped = 0
+    for cp_dir in sorted(os.listdir(trial_dir)):
+        if not cp_dir.startswith("checkpoint_"):
+            continue
+
+        cp_full_dir = os.path.join(trial_dir, cp_dir)
+
+        try:
+            checkpoint_num = int(cp_dir.lstrip("checkpoint_"))
+            if checkpoint_num > node_trial.last_result["internal_iter"]:
+                # Checkpoint has not been observed by tune, yet, so we can't
+                # account for it. This is a race condition where training
+                # already created a checkpoint, but the result was not yet
+                # processed by Ray Tune. So, we just pretend it isn't there
+                # for the sake of the test.
+                print(
+                    f"Skipping unobserved checkpoint: {cp_full_dir} as "
+                    f"{checkpoint_num} > "
+                    f"{node_trial.last_result['internal_iter']}"
+                )
+                num_skipped += 1
+                continue
+        except ValueError:
+            # temporary checkpoint
+            continue
+
+        json_path = os.path.join(cp_full_dir, "checkpoint.json")
+        if os.path.exists(json_path):
+            with open(json_path, "rt") as f:
+                checkpoint_data = json.load(f)
+        else:
+            meta_path = os.path.join(
+                cp_full_dir, f"checkpoint-{checkpoint_num}.tune_metadata"
+            )
+            with open(meta_path, "rb") as f:
+                checkpoint_meta = pickle.load(f)
+                checkpoint_data = {"internal_iter": checkpoint_meta["iteration"]}
+        checkpoints.append((cp_dir, checkpoint_data))
+
+    return TrialCheckpointData(
+        params=params,
+        results=results,
+        progress=progress,
+        checkpoints=checkpoints,
+        num_skipped=num_skipped,
+    )
+
+
+def load_data_from_trial_exp_checkpoints(
+    trial_to_exp_dir: Dict[TrialStub, str]
+) -> Dict[TrialStub, ExperimentDirCheckpoint]:
+    trial_to_checkpoint_data = {}
+    for trial, dirname in trial_to_exp_dir.items():
+        trial_to_checkpoint_data[trial] = load_experiment_checkpoint_from_dir(
+            trial_to_exp_dir.keys(), dirname
+        )
+
+    return trial_to_checkpoint_data
+
+
+# Load all relevant data
+
+
+def get_experiment_and_trial_data(
+    experiment_name: str,
+) -> Tuple[
+    ExperimentStateCheckpoint,
+    ExperimentDirCheckpoint,
+    Dict[TrialStub, ExperimentDirCheckpoint],
+]:
+    experiment_dir = assert_experiment_dir_exists(experiment_name=experiment_name)
+
+    experiment_state = load_experiment_checkpoint_from_state_file(
+        experiment_dir=experiment_dir
+    )
+
+    assert_experiment_checkpoint_validity(experiment_state)
+
+    driver_dir_cp = load_experiment_checkpoint_from_dir(
+        experiment_state.trials, experiment_dir
+    )
+
+    # Fetch experiment dirs from remote nodes to a local temp dir
+    trial_to_exp_dir = fetch_trial_node_dirs_to_tmp_dir(experiment_state.trials)
+
+    # Load data stored in these experiment dirs
+    trial_exp_checkpoint_data = load_data_from_trial_exp_checkpoints(trial_to_exp_dir)
+
+    return experiment_state, driver_dir_cp, trial_exp_checkpoint_data
+
+
+def get_bucket_data(
+    bucket: str,
+    experiment_name: str,
+) -> Tuple[ExperimentStateCheckpoint, ExperimentDirCheckpoint]:
+    local_bucket_dir = fetch_bucket_contents_to_tmp_dir(bucket)
+    local_experiment_dir = os.path.join(local_bucket_dir, experiment_name)
+
+    bucket_state_cp = load_experiment_checkpoint_from_state_file(local_experiment_dir)
+
+    bucket_dir_cp = load_experiment_checkpoint_from_dir(
+        bucket_state_cp.trials, local_experiment_dir
+    )
+
+    return bucket_state_cp, bucket_dir_cp
+
+
+# Assertions
+
+
+def assert_experiment_dir_exists(experiment_name: str) -> str:
+    experiment_dir = os.path.join(os.path.expanduser("~/ray_results"), experiment_name)
+
+    if not os.path.exists(experiment_dir):
+        raise RuntimeError(
+            f"Check failed: Experiment dir {experiment_dir} does not exist."
+        )
+
+    return experiment_dir
+
+
+def assert_experiment_checkpoint_validity(experiment_state: ExperimentStateCheckpoint):
+    assert len(experiment_state.trials) == 4, "Not all trials have been created."
+
+
+def assert_min_num_trials(
+    trials: Iterable[TrialStub], on_driver: int, on_worker: int
+) -> Tuple[int, int]:
+    num_trials_on_driver = len([trial for trial in trials if trial.was_on_driver_node])
+
+    num_trials_not_on_driver = len(trials) - num_trials_on_driver
+
+    assert num_trials_on_driver >= on_driver, (
+        f"Not enough trials were scheduled on the driver node "
+        f"({num_trials_on_driver} < {on_driver})."
+    )
+
+    assert num_trials_not_on_driver >= on_worker, (
+        f"Not enough trials were scheduled on remote nodes."
+        f"({num_trials_on_driver} < {on_worker})."
+    )
+
+    return num_trials_on_driver, len(trials) - num_trials_on_driver
+
+
+def assert_checkpoint_count(
+    experiment_dir_cp: ExperimentDirCheckpoint,
+    for_driver_trial: int,
+    for_worker_trial: int,
+):
+    # We relaxed the requirements here and also allow
+    # skipped checkpoints to count. This could be the case if e.g. the trial
+    # already checkpointed but the driver did not process the last result, yet.
+    # We also allow up to one un-collected checkpoint.
+    # Todo: Can we make this stricter?
+    for trial, trial_cp in experiment_dir_cp.trial_to_cps.items():
+        cps = len(trial_cp.checkpoints)
+        num_skipped = trial_cp.num_skipped
+        if trial.was_on_driver_node:
+            assert (
+                cps == for_driver_trial
+                or cps + num_skipped == for_driver_trial
+                or cps == for_driver_trial + 1
+            ), (
+                f"Trial {trial.trial_id} was on driver, "
+                f"but did not observe the expected amount of checkpoints "
+                f"({cps} != {for_driver_trial})."
+            )
+        else:
+            assert (
+                cps == for_worker_trial
+                or cps + num_skipped == for_worker_trial
+                or cps == for_worker_trial + 1
+            ), (
+                f"Trial {trial.trial_id} was not on the driver, "
+                f"but did not observe the expected amount of checkpoints "
+                f"({cps} != {for_worker_trial})."
+            )
+
+
+def assert_trial_progressed_training(trial: TrialStub):
+    assert (
+        trial.last_result["training_iteration"]
+        > trial.last_result["iterations_since_restore"]
+    ), (
+        f"Trial {trial.trial_id} had a checkpoint but did not continue "
+        f"on resume (training iteration: "
+        f"{trial.last_result['training_iteration']} <="
+        f"{trial.last_result['iterations_since_restore']}). "
+        f"This probably means the checkpoint has not been synced "
+        f"to the node correctly."
+    )
+
+
+def test_no_sync_down():
+    """
+    No down syncing, so:
+
+        syncer=None
+        upload_dir=None
+
+    Expected results after first checkpoint:
+
+        - 4 trials are running
+        - At least one trial ran on the head node
+        - At least one trial ran remotely
+        - Driver has trial checkpoints from head node trial
+        - Driver has no trial checkpoints from remote node trials
+        - Remote trial dirs only have data for one trial
+        - Remote trial dirs have checkpoints for node-local trials
+
+    Then, remote checkpoint directories are cleaned up. This means only
+    one trial can continue training (the one trained on the head node)
+    - even if it is subsequently scheduled on a different node (as
+    sync_on_checkpoint is still True).
+
+    Expected results after second checkpoint:
+
+        - 1 trial is running, 3 errored
+        - The running trial progressed with training
+
+    """
+    experiment_name = "cloud_no_sync_down"
+    indicator_file = f"/tmp/{experiment_name}_indicator"
+
+    def between_experiments():
+        (
+            experiment_state,
+            driver_dir_cp,
+            trial_exp_checkpoint_data,
+        ) = get_experiment_and_trial_data(experiment_name=experiment_name)
+
+        # Req: 4 trials are running
+        assert all(
+            trial.status == "RUNNING" for trial in experiment_state.trials
+        ), "Not all trials are RUNNING"
+
+        # Req: At least one trial ran on driver
+        # Req: At least one trial ran remotely
+        assert_min_num_trials(
+            driver_dir_cp.trial_to_cps.keys(), on_driver=1, on_worker=1
+        )
+
+        # Req: Driver has trial checkpoints from head node trial
+        # Req: Driver has no trial checkpoints from remote node trials
+        assert_checkpoint_count(driver_dir_cp, for_driver_trial=2, for_worker_trial=0)
+
+        for trial, exp_dir_cp in trial_exp_checkpoint_data.items():
+            # Req: Remote trial dirs only have data for one trial
+
+            seen = len(exp_dir_cp.trial_to_cps)
+
+            if trial.was_on_driver_node:
+                assert seen == 4, (
+                    f"Trial {trial.trial_id} was on driver, "
+                    f"but observed too few trials ({seen}) "
+                    f"in experiment dir."
+                )
+            else:
+                assert seen == 1, (
+                    f"Trial {trial.trial_id} was not on driver, "
+                    f"but observed not exactly 1 trials ({seen}) "
+                    f"in experiment dir."
+                )
+
+                assert_checkpoint_count(
+                    exp_dir_cp, for_driver_trial=0, for_worker_trial=2
+                )
+
+        # Delete remote checkpoints before resume
+        print("Deleting remote checkpoints before resume")
+        cleanup_remote_node_experiment_dir(experiment_name)
+
+    def after_experiments():
+        (
+            experiment_state,
+            driver_dir_cp,
+            trial_exp_checkpoint_data,
+        ) = get_experiment_and_trial_data(experiment_name=experiment_name)
+
+        num_errored = 0
+        for trial in experiment_state.trials:
+            if trial.status == "ERROR":
+                num_errored += 1
+            else:
+                # Req: The running trial progressed with training
+                assert_trial_progressed_training(trial)
+
+        # Req: 1 trial is running, 3 errored
+        assert num_errored == 3, (
+            f"Only one trial should have had a valid checkpoint, but "
+            f"{num_errored} trials errored (expected 3). If more trials have "
+            f"errored, there is something wrong with restoration. If less, "
+            f"maybe cleanup has not worked, or syncing to driver took place."
+        )
+
+    run_time = int(os.getenv("TUNE_RUN_TIME", "180")) or 180
+
+    run_resume_flow(
+        experiment_name=experiment_name,
+        indicator_file=indicator_file,
+        no_syncer=True,
+        upload_dir=None,
+        first_run_time=run_time,
+        second_run_time=run_time,
+        between_experiments_callback=between_experiments,
+        after_experiments_callback=after_experiments,
+    )
+
+
+def test_ssh_sync():
+    """
+    SSH syncing, so:
+
+        syncer="auto"
+        upload_dir=None
+
+    Expected results after first checkpoint:
+
+        - 4 trials are running
+        - At least one trial ran on the head node
+        - At least one trial ran remotely
+        - Driver has trial checkpoints from head node trial
+        - Driver has trial checkpoints from remote node trials
+        - Remote trial dirs only have data for one trial
+        - Remote trial dirs have checkpoints for node-local trials
+
+    Then, remote checkpoint directories are cleaned up.
+
+    Expected results after second checkpoint:
+
+        - 4 trials are running
+        - All trials progressed with training
+
+    """
+    experiment_name = "cloud_ssh_sync"
+    indicator_file = f"/tmp/{experiment_name}_indicator"
+
+    def between_experiments():
+        (
+            experiment_state,
+            driver_dir_cp,
+            trial_exp_checkpoint_data,
+        ) = get_experiment_and_trial_data(experiment_name=experiment_name)
+
+        # Req: 4 trials are running
+        assert all(
+            trial.status == "RUNNING" for trial in experiment_state.trials
+        ), "Not all trials are RUNNING"
+
+        # Req: At least one trial ran on driver
+        # Req: At least one trial ran remotely
+        assert_min_num_trials(
+            driver_dir_cp.trial_to_cps.keys(), on_driver=1, on_worker=1
+        )
+
+        # Req: Driver has trial checkpoints from head node trial
+        # Req: Driver has trial checkpoints from remote node trials
+        assert_checkpoint_count(driver_dir_cp, for_driver_trial=2, for_worker_trial=2)
+
+        for trial, exp_dir_cp in trial_exp_checkpoint_data.items():
+            # Req: Remote trial dirs only have data for one trial
+
+            seen = len(exp_dir_cp.trial_to_cps)
+
+            if trial.was_on_driver_node:
+                assert seen == 4, (
+                    f"Trial {trial.trial_id} was on driver, "
+                    f"but observed too few trials ({seen}) "
+                    f"in experiment dir."
+                )
+            else:
+                assert seen == 1, (
+                    f"Trial {trial.trial_id} was not on driver, "
+                    f"but observed not exactly 1 trials ({seen}) "
+                    f"in experiment dir."
+                )
+
+                assert_checkpoint_count(
+                    exp_dir_cp, for_driver_trial=0, for_worker_trial=2
+                )
+
+        # Delete remote checkpoints before resume
+        print("Deleting remote checkpoints before resume")
+        cleanup_remote_node_experiment_dir(experiment_name)
+
+    def after_experiments():
+        (
+            experiment_state,
+            driver_dir_cp,
+            trial_exp_checkpoint_data,
+        ) = get_experiment_and_trial_data(experiment_name=experiment_name)
+
+        # Req: 4 trials are running
+        assert all(
+            trial.status == "RUNNING" for trial in experiment_state.trials
+        ), "Not all trials are RUNNING"
+
+        for trial in experiment_state.trials:
+            assert_trial_progressed_training(trial)
+
+    run_time = int(os.getenv("TUNE_RUN_TIME", "180")) or 180
+
+    run_resume_flow(
+        experiment_name=experiment_name,
+        indicator_file=indicator_file,
+        no_syncer=False,
+        upload_dir=None,
+        first_run_time=run_time + 10,  # More time because of SSH syncing
+        second_run_time=run_time + 10,
+        between_experiments_callback=between_experiments,
+        after_experiments_callback=after_experiments,
+    )
+
+
+def test_durable_upload(bucket: str):
+    """
+    Sync trial and experiment checkpoints to cloud, so:
+
+        syncer="auto"
+        upload_dir="s3://"
+
+    Expected results after first checkpoint:
+
+        - 4 trials are running
+        - At least one trial ran on the head node
+        - At least one trial ran remotely
+        - Driver has trial checkpoints from head node trial
+        - Driver has no trial checkpoints from remote node trials
+        - Remote trial dirs only have data for one trial
+        - Remote trial dirs have checkpoints for node-local trials
+        - Cloud checkpoint is valid
+        - Cloud checkpoint has checkpoints from all trials
+
+    Then, remote checkpoint directories are cleaned up.
+
+    Expected results after second checkpoint:
+
+        - 4 trials are running
+        - All trials progressed with training
+        - Cloud checkpoint is valid
+        - Cloud checkpoint has checkpoints from all trials
+
+    """
+    if not bucket:
+        raise ValueError(
+            "The `durable_upload` test requires a `--bucket` argument to " "be set."
+        )
+
+    experiment_name = "cloud_durable_upload"
+    indicator_file = f"/tmp/{experiment_name}_indicator"
+
+    def before_experiments():
+        clear_bucket_contents(bucket)
+
+    def between_experiments():
+        (
+            experiment_state,
+            driver_dir_cp,
+            trial_exp_checkpoint_data,
+        ) = get_experiment_and_trial_data(experiment_name=experiment_name)
+
+        # Req: 4 trials are running
+        assert all(
+            trial.status == "RUNNING" for trial in experiment_state.trials
+        ), "Not all trials are RUNNING"
+
+        # Req: At least one trial ran on driver
+        # Req: At least one trial ran remotely
+        assert_min_num_trials(
+            driver_dir_cp.trial_to_cps.keys(), on_driver=1, on_worker=1
+        )
+
+        # Req: Driver has trial checkpoints from head node trial
+        # Req: Driver has no trial checkpoints from remote node trials
+        assert_checkpoint_count(driver_dir_cp, for_driver_trial=2, for_worker_trial=0)
+
+        for trial, exp_dir_cp in trial_exp_checkpoint_data.items():
+            # Req: Remote trial dirs only have data for one trial
+
+            seen = len(exp_dir_cp.trial_to_cps)
+
+            if trial.was_on_driver_node:
+                assert seen == 4, (
+                    f"Trial {trial.trial_id} was on driver, "
+                    f"but observed too few trials ({seen}) "
+                    f"in experiment dir."
+                )
+            else:
+                assert seen == 1, (
+                    f"Trial {trial.trial_id} was not on driver, "
+                    f"but observed not exactly 1 trials ({seen}) "
+                    f"in experiment dir."
+                )
+
+                assert_checkpoint_count(
+                    exp_dir_cp, for_driver_trial=0, for_worker_trial=2
+                )
+
+        bucket_state_cp, bucket_dir_cp = get_bucket_data(bucket, experiment_name)
+
+        # Req: Cloud checkpoint is valid
+        assert_experiment_checkpoint_validity(bucket_state_cp)
+
+        # Req: Cloud checkpoint has checkpoints from all trials
+        assert_checkpoint_count(bucket_dir_cp, for_driver_trial=2, for_worker_trial=2)
+
+        # Delete remote checkpoints before resume
+        print("Deleting remote checkpoints before resume")
+        cleanup_remote_node_experiment_dir(experiment_name)
+
+    def after_experiments():
+        (
+            experiment_state,
+            driver_dir_cp,
+            trial_exp_checkpoint_data,
+        ) = get_experiment_and_trial_data(experiment_name=experiment_name)
+
+        # Req: 4 trials are running
+        assert all(
+            trial.status == "RUNNING" for trial in experiment_state.trials
+        ), "Not all trials are RUNNING"
+
+        for trial in experiment_state.trials:
+            assert_trial_progressed_training(trial)
+
+        bucket_state_cp, bucket_dir_cp = get_bucket_data(bucket, experiment_name)
+
+        # Req: Cloud checkpoint is valid
+        assert_experiment_checkpoint_validity(bucket_state_cp)
+
+        # Req: Cloud checkpoint has checkpoints from all trials
+        assert_checkpoint_count(bucket_dir_cp, for_driver_trial=2, for_worker_trial=2)
+
+        clear_bucket_contents(bucket)
+
+    run_time = int(os.getenv("TUNE_RUN_TIME", "180")) or 180
+
+    run_resume_flow(
+        experiment_name=experiment_name,
+        indicator_file=indicator_file,
+        no_syncer=False,
+        upload_dir=bucket,
+        first_run_time=run_time,
+        second_run_time=run_time,
+        before_experiments_callback=before_experiments,
+        between_experiments_callback=between_experiments,
+        after_experiments_callback=after_experiments,
+    )
+
+
+if __name__ == "__main__":
+    parser = argparse.ArgumentParser()
+
+    parser.add_argument(
+        "variant", choices=["no_sync_down", "ssh_sync", "durable_upload"]
+    )
+    parser.add_argument("--trainable", type=str, default="function")
+    parser.add_argument("--bucket", type=str, default=None)
+    parser.add_argument("--cpus-per-trial", required=False, default=2, type=int)
+
+    args = parser.parse_args()
+
+    # Check if test should be run using Ray client
+    addr = os.environ.get("RAY_ADDRESS", "")
+    job_name = os.environ.get("RAY_JOB_NAME", "client_cloud_test")
+    if addr.startswith("anyscale://"):
+        uses_ray_client = True
+        ray.init(
+            address=addr,
+            job_name=job_name,
+            runtime_env={"working_dir": os.path.abspath(os.path.dirname(__file__))},
+        )
+    else:
+        uses_ray_client = False
+        ray.init(address="auto")
+
+    print(f"Running cloud test variant: {args.variant}")
+
+    release_test_out = os.environ.get("TEST_OUTPUT_JSON", "/tmp/release_test_out.json")
+
+    def _run_test(
+        variant: str,
+        trainable: str = "function",
+        run_time: int = 180,
+        bucket: str = "",
+        cpus_per_trial: int = 2,
+        overwrite_tune_script: Optional[str] = None,
+    ):
+        start_time = time.monotonic()
+        print(
+            f"Running test variant `{variant}` on "
+            f"node {ray.util.get_node_ip_address()} with "
+            f"{cpus_per_trial} CPUs per trial."
+        )
+
+        os.environ["TUNE_TRAINABLE"] = str(trainable)
+        os.environ["TUNE_RUN_TIME"] = str(run_time)
+        os.environ["TUNE_NUM_CPUS_PER_TRIAL"] = str(cpus_per_trial)
+
+        if overwrite_tune_script:
+            os.environ["OVERWRITE_TUNE_SCRIPT"] = overwrite_tune_script
+            print(
+                f"The test script has been overwritten with " f"{overwrite_tune_script}"
+            )
+
+        if variant == "no_sync_down":
+            test_no_sync_down()
+        elif variant == "ssh_sync":
+            test_ssh_sync()
+        elif variant == "durable_upload":
+            test_durable_upload(bucket)
+
+        time_taken = time.monotonic() - start_time
+
+        result = {"time_taken": time_taken, "last_update": time.time()}
+
+        with open(release_test_out, "wt") as f:
+            json.dump(result, f)
+
+    run_time = 180 if "rllib" in args.trainable else 90
+
+    if not uses_ray_client:
+        print("This test will *not* use Ray client.")
+        _run_test(
+            args.variant, args.trainable, run_time, args.bucket, args.cpus_per_trial
+        )
+    else:
+        print("This test will run using Ray client.")
+
+        wait_for_nodes(num_nodes=4, timeout=300.0)
+
+        # This will usually run on the head node
+        @ray.remote
+        def _get_head_ip():
+            return ray.util.get_node_ip_address()
+
+        ip = ray.get(_get_head_ip.remote())
+
+        remote_tune_script = "/tmp/_tune_script.py"
+
+        print(f"Sending tune script to remote node {ip} " f"({remote_tune_script})")
+        send_local_file_to_remote_file(TUNE_SCRIPT, remote_tune_script, ip)
+        print("Starting remote cloud test using Ray client")
+
+        _run_test_remote = ray.remote(resources={f"node:{ip}": 0.01}, num_cpus=0)(
+            _run_test
+        )
+        ray.get(
+            _run_test_remote.remote(
+                args.variant,
+                args.trainable,
+                run_time,
+                args.bucket,
+                args.cpus_per_trial,
+                remote_tune_script,
+            )
+        )
+
+        print(f"Fetching remote release test result file: {release_test_out}")
+        fetch_remote_file_to_local_file(release_test_out, ip, release_test_out)
+
+    print(f"Test for variant {args.variant} SUCCEEDED")