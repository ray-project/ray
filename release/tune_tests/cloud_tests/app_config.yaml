--- conflicted
+++ resolved
@@ -8,13 +8,9 @@
     - pytest
     - awscli
     - gsutil
-<<<<<<< HEAD
     - gym
-=======
     - gcsfs
-    - gym==0.21.0
     - pyarrow>=6.0.1,<7.0.0
->>>>>>> 6f74040b
   conda_packages: []
 
 post_build_cmds:
