<<<<<<< HEAD
#!/bin/bash

cd "${0%/*}" || exit 1

reason() {
  # Keep in sync with e2e.py ExitCode enum
  case $1 in
    0)
    REASON="success"
    ;;
    2)
    REASON="unspecified"
    ;;
    3)
    REASON="unknown"
    ;;
    4)
    REASON="runtime error"
    ;;
    5)
    REASON="command error"
    ;;
    6)
    REASON="command timeout"
    ;;
    7)
    REASON="prepare timeout"
    ;;
    8)
    REASON="filesync timeout"
    ;;
    9)
    REASON="session timeout"
    ;;
    10)
    REASON="prepare error"
    ;;
    11)
    REASON="app config build error"
    ;;
    12)
    REASON="infra error"
    ;;
    *)
    REASON="untracked error"
    ;;
  esac
  echo "${REASON}"
}

while [[ $# -gt 0 ]]
do
key="$1"
case $key in
    --ray-repo)
    shift
    RAY_REPO=$1
    ;;
    --ray-branch)
    shift
    RAY_BRANCH=$1
    ;;
    --ray-version)
    shift
    RAY_VERSION=$1
    ;;
    --ray-wheels)
    shift
    RAY_WHEELS=$1
    ;;
    --ray-test-repo)
    shift
    RAY_TEST_REPO=$1
    ;;
    --ray-test-branch)
    shift
    RAY_TEST_BRANCH=$1
    ;;
    --release-results-dir)
    shift
    RELEASE_RESULTS_DIR=$1
    ;;
    *)
    break
esac
shift
done

RAY_TEST_REPO=${RAY_TEST_REPO-https://github.com/ray-project/ray.git}
RAY_TEST_BRANCH=${RAY_TEST_BRANCH-master}

export RAY_REPO RAY_BRANCH RAY_VERSION RAY_WHEELS RAY_TEST_REPO RAY_TEST_BRANCH RELEASE_RESULTS_DIR

pip install -q -r requirements.txt
pip install -U boto3 botocore
git clone -b "${RAY_TEST_BRANCH}" "${RAY_TEST_REPO}" ~/ray

RETRY_NUM=0
MAX_RETRIES=${MAX_RETRIES-3}

if [ "${BUILDKITE_RETRY_COUNT-0}" -ge 1 ]; then
  echo "This is a manually triggered retry from the Buildkite web UI, so we set the number of infra retries to 1."
  MAX_RETRIES=1
fi

ALL_EXIT_CODES=()
while [ "$RETRY_NUM" -lt "$MAX_RETRIES" ]; do
  RETRY_NUM=$((RETRY_NUM + 1))

  if [ "$RETRY_NUM" -gt 1 ]; then
    # Sleep for random time between 30 and 90 minutes
    SLEEP_TIME=$((1800 + RANDOM % 5400))
    echo "----------------------------------------"
    echo "Retry count: ${RETRY_NUM}/${MAX_RETRIES}. Sleeping for ${SLEEP_TIME} seconds before retrying the run."
    echo "----------------------------------------"
    sleep ${SLEEP_TIME}
  fi

  python e2e.py "$@"
  EXIT_CODE=$?
  REASON=$(reason "${EXIT_CODE}")
  ALL_EXIT_CODES[${#ALL_EXIT_CODES[@]}]=$EXIT_CODE

  case ${EXIT_CODE} in
    0)
    echo "Script finished successfully on try ${RETRY_NUM}/${MAX_RETRIES}"
    break
    ;;
    7 | 9 | 10)
    echo "Script failed on try ${RETRY_NUM}/${MAX_RETRIES} with exit code ${EXIT_CODE} (${REASON})."
    ;;
    *)
    echo "Script failed on try ${RETRY_NUM}/${MAX_RETRIES} with exit code ${EXIT_CODE} (${REASON}), aborting."
    break
    ;;
  esac

done

sudo cp -rf /tmp/artifacts/* /tmp/ray_release_test_artifacts || true

echo "----------------------------------------"
echo "e2e test finished with final exit code ${EXIT_CODE} after ${RETRY_NUM}/${MAX_RETRIES} tries"
echo "Run results:"

COUNTER=1
for EX in "${ALL_EXIT_CODES[@]}"; do
  REASON=$(reason "${EX}")
  echo "  Run $COUNTER: Exit code = ${EX} (${REASON})"
  COUNTER=$((COUNTER + 1))
done

echo "----------------------------------------"

REASON=$(reason "${EXIT_CODE}")
echo "Final e2e exit code is ${EXIT_CODE} (${REASON})"

case ${EXIT_CODE} in
  0)
  ;;
  7 | 9 | 10)
  echo "RELEASE MANAGER: This is likely an infra error that can be solved by RESTARTING this test."
  ;;
  *)
  echo "RELEASE MANAGER: This could be an error in the test. Please REVIEW THE LOGS and ping the test owner."
  ;;
esac

exit $EXIT_CODE
=======
#!/bin/bash

set -ex

cd "${0%/*}" || exit 1

reason() {
  # Keep in sync with e2e.py ExitCode enum
  case $1 in
    0)
    REASON="success"
    ;;
    2)
    REASON="unspecified"
    ;;
    3)
    REASON="unknown"
    ;;
    4)
    REASON="runtime error"
    ;;
    5)
    REASON="command error"
    ;;
    6)
    REASON="command timeout"
    ;;
    7)
    REASON="prepare timeout"
    ;;
    8)
    REASON="filesync timeout"
    ;;
    9)
    REASON="session timeout"
    ;;
    10)
    REASON="prepare error"
    ;;
    11)
    REASON="app config build error"
    ;;
    12)
    REASON="infra error"
    ;;
    *)
    REASON="untracked error"
    ;;
  esac
  echo "${REASON}"
}

while [[ $# -gt 0 ]]
do
key="$1"
case $key in
    --ray-repo)
    shift
    RAY_REPO=$1
    ;;
    --ray-branch)
    shift
    RAY_BRANCH=$1
    ;;
    --ray-version)
    shift
    RAY_VERSION=$1
    ;;
    --ray-wheels)
    shift
    RAY_WHEELS=$1
    ;;
    --ray-test-repo)
    shift
    RAY_TEST_REPO=$1
    ;;
    --ray-test-branch)
    shift
    RAY_TEST_BRANCH=$1
    ;;
    --release-results-dir)
    shift
    RELEASE_RESULTS_DIR=$1
    ;;
    *)
    break
esac
shift
done

RAY_TEST_REPO=${RAY_TEST_REPO-https://github.com/ray-project/ray.git}
RAY_TEST_BRANCH=${RAY_TEST_BRANCH-master}
RELEASE_RESULTS_DIR=${RELEASE_RESULTS_DIR-/tmp/artifacts}

export RAY_REPO RAY_BRANCH RAY_VERSION RAY_WHEELS RAY_TEST_REPO RAY_TEST_BRANCH RELEASE_RESULTS_DIR

pip uninstall -q -y ray
pip install -q -r requirements.txt
pip install -q -U boto3 botocore
git clone -b "${RAY_TEST_BRANCH}" "${RAY_TEST_REPO}" ~/ray

RETRY_NUM=0
MAX_RETRIES=${MAX_RETRIES-3}

if [ "${BUILDKITE_RETRY_COUNT-0}" -ge 1 ]; then
  echo "This is a manually triggered retry from the Buildkite web UI, so we set the number of infra retries to 1."
  MAX_RETRIES=1
fi

ALL_EXIT_CODES=()
while [ "$RETRY_NUM" -lt "$MAX_RETRIES" ]; do
  RETRY_NUM=$((RETRY_NUM + 1))

  if [ "$RETRY_NUM" -gt 1 ]; then
    # Sleep for random time between 30 and 90 minutes
    SLEEP_TIME=$((1800 + RANDOM % 5400))
    echo "----------------------------------------"
    echo "Retry count: ${RETRY_NUM}/${MAX_RETRIES}. Sleeping for ${SLEEP_TIME} seconds before retrying the run."
    echo "----------------------------------------"
    sleep ${SLEEP_TIME}
  fi

  sudo rm -rf "${RELEASE_RESULTS_DIR}"/* || true

  python e2e.py "$@"
  EXIT_CODE=$?
  REASON=$(reason "${EXIT_CODE}")
  ALL_EXIT_CODES[${#ALL_EXIT_CODES[@]}]=$EXIT_CODE

  case ${EXIT_CODE} in
    0)
    echo "Script finished successfully on try ${RETRY_NUM}/${MAX_RETRIES}"
    break
    ;;
    7 | 9 | 10)
    echo "Script failed on try ${RETRY_NUM}/${MAX_RETRIES} with exit code ${EXIT_CODE} (${REASON})."
    ;;
    *)
    echo "Script failed on try ${RETRY_NUM}/${MAX_RETRIES} with exit code ${EXIT_CODE} (${REASON}), aborting."
    break
    ;;
  esac

done

sudo rm -rf /tmp/ray_release_test_artifacts/* || true
sudo cp -rf "${RELEASE_RESULTS_DIR}"/* /tmp/ray_release_test_artifacts/ || true

echo "----------------------------------------"
echo "e2e test finished with final exit code ${EXIT_CODE} after ${RETRY_NUM}/${MAX_RETRIES} tries"
echo "Run results:"

COUNTER=1
for EX in "${ALL_EXIT_CODES[@]}"; do
  REASON=$(reason "${EX}")
  echo "  Run $COUNTER: Exit code = ${EX} (${REASON})"
  COUNTER=$((COUNTER + 1))
done

echo "----------------------------------------"

REASON=$(reason "${EXIT_CODE}")
echo "Final e2e exit code is ${EXIT_CODE} (${REASON})"

case ${EXIT_CODE} in
  0)
  ;;
  7 | 9 | 10)
  echo "RELEASE MANAGER: This is likely an infra error that can be solved by RESTARTING this test."
  ;;
  *)
  echo "RELEASE MANAGER: This could be an error in the test. Please REVIEW THE LOGS and ping the test owner."
  ;;
esac

exit $EXIT_CODE
>>>>>>> 19672688
<|MERGE_RESOLUTION|>--- conflicted
+++ resolved
@@ -1,348 +1,176 @@
-<<<<<<< HEAD
-#!/bin/bash
-
-cd "${0%/*}" || exit 1
-
-reason() {
-  # Keep in sync with e2e.py ExitCode enum
-  case $1 in
-    0)
-    REASON="success"
-    ;;
-    2)
-    REASON="unspecified"
-    ;;
-    3)
-    REASON="unknown"
-    ;;
-    4)
-    REASON="runtime error"
-    ;;
-    5)
-    REASON="command error"
-    ;;
-    6)
-    REASON="command timeout"
-    ;;
-    7)
-    REASON="prepare timeout"
-    ;;
-    8)
-    REASON="filesync timeout"
-    ;;
-    9)
-    REASON="session timeout"
-    ;;
-    10)
-    REASON="prepare error"
-    ;;
-    11)
-    REASON="app config build error"
-    ;;
-    12)
-    REASON="infra error"
-    ;;
-    *)
-    REASON="untracked error"
-    ;;
-  esac
-  echo "${REASON}"
-}
-
-while [[ $# -gt 0 ]]
-do
-key="$1"
-case $key in
-    --ray-repo)
-    shift
-    RAY_REPO=$1
-    ;;
-    --ray-branch)
-    shift
-    RAY_BRANCH=$1
-    ;;
-    --ray-version)
-    shift
-    RAY_VERSION=$1
-    ;;
-    --ray-wheels)
-    shift
-    RAY_WHEELS=$1
-    ;;
-    --ray-test-repo)
-    shift
-    RAY_TEST_REPO=$1
-    ;;
-    --ray-test-branch)
-    shift
-    RAY_TEST_BRANCH=$1
-    ;;
-    --release-results-dir)
-    shift
-    RELEASE_RESULTS_DIR=$1
-    ;;
-    *)
-    break
-esac
-shift
-done
-
-RAY_TEST_REPO=${RAY_TEST_REPO-https://github.com/ray-project/ray.git}
-RAY_TEST_BRANCH=${RAY_TEST_BRANCH-master}
-
-export RAY_REPO RAY_BRANCH RAY_VERSION RAY_WHEELS RAY_TEST_REPO RAY_TEST_BRANCH RELEASE_RESULTS_DIR
-
-pip install -q -r requirements.txt
-pip install -U boto3 botocore
-git clone -b "${RAY_TEST_BRANCH}" "${RAY_TEST_REPO}" ~/ray
-
-RETRY_NUM=0
-MAX_RETRIES=${MAX_RETRIES-3}
-
-if [ "${BUILDKITE_RETRY_COUNT-0}" -ge 1 ]; then
-  echo "This is a manually triggered retry from the Buildkite web UI, so we set the number of infra retries to 1."
-  MAX_RETRIES=1
-fi
-
-ALL_EXIT_CODES=()
-while [ "$RETRY_NUM" -lt "$MAX_RETRIES" ]; do
-  RETRY_NUM=$((RETRY_NUM + 1))
-
-  if [ "$RETRY_NUM" -gt 1 ]; then
-    # Sleep for random time between 30 and 90 minutes
-    SLEEP_TIME=$((1800 + RANDOM % 5400))
-    echo "----------------------------------------"
-    echo "Retry count: ${RETRY_NUM}/${MAX_RETRIES}. Sleeping for ${SLEEP_TIME} seconds before retrying the run."
-    echo "----------------------------------------"
-    sleep ${SLEEP_TIME}
-  fi
-
-  python e2e.py "$@"
-  EXIT_CODE=$?
-  REASON=$(reason "${EXIT_CODE}")
-  ALL_EXIT_CODES[${#ALL_EXIT_CODES[@]}]=$EXIT_CODE
-
-  case ${EXIT_CODE} in
-    0)
-    echo "Script finished successfully on try ${RETRY_NUM}/${MAX_RETRIES}"
-    break
-    ;;
-    7 | 9 | 10)
-    echo "Script failed on try ${RETRY_NUM}/${MAX_RETRIES} with exit code ${EXIT_CODE} (${REASON})."
-    ;;
-    *)
-    echo "Script failed on try ${RETRY_NUM}/${MAX_RETRIES} with exit code ${EXIT_CODE} (${REASON}), aborting."
-    break
-    ;;
-  esac
-
-done
-
-sudo cp -rf /tmp/artifacts/* /tmp/ray_release_test_artifacts || true
-
-echo "----------------------------------------"
-echo "e2e test finished with final exit code ${EXIT_CODE} after ${RETRY_NUM}/${MAX_RETRIES} tries"
-echo "Run results:"
-
-COUNTER=1
-for EX in "${ALL_EXIT_CODES[@]}"; do
-  REASON=$(reason "${EX}")
-  echo "  Run $COUNTER: Exit code = ${EX} (${REASON})"
-  COUNTER=$((COUNTER + 1))
-done
-
-echo "----------------------------------------"
-
-REASON=$(reason "${EXIT_CODE}")
-echo "Final e2e exit code is ${EXIT_CODE} (${REASON})"
-
-case ${EXIT_CODE} in
-  0)
-  ;;
-  7 | 9 | 10)
-  echo "RELEASE MANAGER: This is likely an infra error that can be solved by RESTARTING this test."
-  ;;
-  *)
-  echo "RELEASE MANAGER: This could be an error in the test. Please REVIEW THE LOGS and ping the test owner."
-  ;;
-esac
-
-exit $EXIT_CODE
-=======
-#!/bin/bash
-
-set -ex
-
-cd "${0%/*}" || exit 1
-
-reason() {
-  # Keep in sync with e2e.py ExitCode enum
-  case $1 in
-    0)
-    REASON="success"
-    ;;
-    2)
-    REASON="unspecified"
-    ;;
-    3)
-    REASON="unknown"
-    ;;
-    4)
-    REASON="runtime error"
-    ;;
-    5)
-    REASON="command error"
-    ;;
-    6)
-    REASON="command timeout"
-    ;;
-    7)
-    REASON="prepare timeout"
-    ;;
-    8)
-    REASON="filesync timeout"
-    ;;
-    9)
-    REASON="session timeout"
-    ;;
-    10)
-    REASON="prepare error"
-    ;;
-    11)
-    REASON="app config build error"
-    ;;
-    12)
-    REASON="infra error"
-    ;;
-    *)
-    REASON="untracked error"
-    ;;
-  esac
-  echo "${REASON}"
-}
-
-while [[ $# -gt 0 ]]
-do
-key="$1"
-case $key in
-    --ray-repo)
-    shift
-    RAY_REPO=$1
-    ;;
-    --ray-branch)
-    shift
-    RAY_BRANCH=$1
-    ;;
-    --ray-version)
-    shift
-    RAY_VERSION=$1
-    ;;
-    --ray-wheels)
-    shift
-    RAY_WHEELS=$1
-    ;;
-    --ray-test-repo)
-    shift
-    RAY_TEST_REPO=$1
-    ;;
-    --ray-test-branch)
-    shift
-    RAY_TEST_BRANCH=$1
-    ;;
-    --release-results-dir)
-    shift
-    RELEASE_RESULTS_DIR=$1
-    ;;
-    *)
-    break
-esac
-shift
-done
-
-RAY_TEST_REPO=${RAY_TEST_REPO-https://github.com/ray-project/ray.git}
-RAY_TEST_BRANCH=${RAY_TEST_BRANCH-master}
-RELEASE_RESULTS_DIR=${RELEASE_RESULTS_DIR-/tmp/artifacts}
-
-export RAY_REPO RAY_BRANCH RAY_VERSION RAY_WHEELS RAY_TEST_REPO RAY_TEST_BRANCH RELEASE_RESULTS_DIR
-
-pip uninstall -q -y ray
-pip install -q -r requirements.txt
-pip install -q -U boto3 botocore
-git clone -b "${RAY_TEST_BRANCH}" "${RAY_TEST_REPO}" ~/ray
-
-RETRY_NUM=0
-MAX_RETRIES=${MAX_RETRIES-3}
-
-if [ "${BUILDKITE_RETRY_COUNT-0}" -ge 1 ]; then
-  echo "This is a manually triggered retry from the Buildkite web UI, so we set the number of infra retries to 1."
-  MAX_RETRIES=1
-fi
-
-ALL_EXIT_CODES=()
-while [ "$RETRY_NUM" -lt "$MAX_RETRIES" ]; do
-  RETRY_NUM=$((RETRY_NUM + 1))
-
-  if [ "$RETRY_NUM" -gt 1 ]; then
-    # Sleep for random time between 30 and 90 minutes
-    SLEEP_TIME=$((1800 + RANDOM % 5400))
-    echo "----------------------------------------"
-    echo "Retry count: ${RETRY_NUM}/${MAX_RETRIES}. Sleeping for ${SLEEP_TIME} seconds before retrying the run."
-    echo "----------------------------------------"
-    sleep ${SLEEP_TIME}
-  fi
-
-  sudo rm -rf "${RELEASE_RESULTS_DIR}"/* || true
-
-  python e2e.py "$@"
-  EXIT_CODE=$?
-  REASON=$(reason "${EXIT_CODE}")
-  ALL_EXIT_CODES[${#ALL_EXIT_CODES[@]}]=$EXIT_CODE
-
-  case ${EXIT_CODE} in
-    0)
-    echo "Script finished successfully on try ${RETRY_NUM}/${MAX_RETRIES}"
-    break
-    ;;
-    7 | 9 | 10)
-    echo "Script failed on try ${RETRY_NUM}/${MAX_RETRIES} with exit code ${EXIT_CODE} (${REASON})."
-    ;;
-    *)
-    echo "Script failed on try ${RETRY_NUM}/${MAX_RETRIES} with exit code ${EXIT_CODE} (${REASON}), aborting."
-    break
-    ;;
-  esac
-
-done
-
-sudo rm -rf /tmp/ray_release_test_artifacts/* || true
-sudo cp -rf "${RELEASE_RESULTS_DIR}"/* /tmp/ray_release_test_artifacts/ || true
-
-echo "----------------------------------------"
-echo "e2e test finished with final exit code ${EXIT_CODE} after ${RETRY_NUM}/${MAX_RETRIES} tries"
-echo "Run results:"
-
-COUNTER=1
-for EX in "${ALL_EXIT_CODES[@]}"; do
-  REASON=$(reason "${EX}")
-  echo "  Run $COUNTER: Exit code = ${EX} (${REASON})"
-  COUNTER=$((COUNTER + 1))
-done
-
-echo "----------------------------------------"
-
-REASON=$(reason "${EXIT_CODE}")
-echo "Final e2e exit code is ${EXIT_CODE} (${REASON})"
-
-case ${EXIT_CODE} in
-  0)
-  ;;
-  7 | 9 | 10)
-  echo "RELEASE MANAGER: This is likely an infra error that can be solved by RESTARTING this test."
-  ;;
-  *)
-  echo "RELEASE MANAGER: This could be an error in the test. Please REVIEW THE LOGS and ping the test owner."
-  ;;
-esac
-
-exit $EXIT_CODE
->>>>>>> 19672688
+#!/bin/bash
+
+set -ex
+
+cd "${0%/*}" || exit 1
+
+reason() {
+  # Keep in sync with e2e.py ExitCode enum
+  case $1 in
+    0)
+    REASON="success"
+    ;;
+    2)
+    REASON="unspecified"
+    ;;
+    3)
+    REASON="unknown"
+    ;;
+    4)
+    REASON="runtime error"
+    ;;
+    5)
+    REASON="command error"
+    ;;
+    6)
+    REASON="command timeout"
+    ;;
+    7)
+    REASON="prepare timeout"
+    ;;
+    8)
+    REASON="filesync timeout"
+    ;;
+    9)
+    REASON="session timeout"
+    ;;
+    10)
+    REASON="prepare error"
+    ;;
+    11)
+    REASON="app config build error"
+    ;;
+    12)
+    REASON="infra error"
+    ;;
+    *)
+    REASON="untracked error"
+    ;;
+  esac
+  echo "${REASON}"
+}
+
+while [[ $# -gt 0 ]]
+do
+key="$1"
+case $key in
+    --ray-repo)
+    shift
+    RAY_REPO=$1
+    ;;
+    --ray-branch)
+    shift
+    RAY_BRANCH=$1
+    ;;
+    --ray-version)
+    shift
+    RAY_VERSION=$1
+    ;;
+    --ray-wheels)
+    shift
+    RAY_WHEELS=$1
+    ;;
+    --ray-test-repo)
+    shift
+    RAY_TEST_REPO=$1
+    ;;
+    --ray-test-branch)
+    shift
+    RAY_TEST_BRANCH=$1
+    ;;
+    --release-results-dir)
+    shift
+    RELEASE_RESULTS_DIR=$1
+    ;;
+    *)
+    break
+esac
+shift
+done
+
+RAY_TEST_REPO=${RAY_TEST_REPO-https://github.com/ray-project/ray.git}
+RAY_TEST_BRANCH=${RAY_TEST_BRANCH-master}
+RELEASE_RESULTS_DIR=${RELEASE_RESULTS_DIR-/tmp/artifacts}
+
+export RAY_REPO RAY_BRANCH RAY_VERSION RAY_WHEELS RAY_TEST_REPO RAY_TEST_BRANCH RELEASE_RESULTS_DIR
+
+pip uninstall -q -y ray
+pip install -q -r requirements.txt
+pip install -q -U boto3 botocore
+git clone -b "${RAY_TEST_BRANCH}" "${RAY_TEST_REPO}" ~/ray
+
+RETRY_NUM=0
+MAX_RETRIES=${MAX_RETRIES-3}
+
+if [ "${BUILDKITE_RETRY_COUNT-0}" -ge 1 ]; then
+  echo "This is a manually triggered retry from the Buildkite web UI, so we set the number of infra retries to 1."
+  MAX_RETRIES=1
+fi
+
+ALL_EXIT_CODES=()
+while [ "$RETRY_NUM" -lt "$MAX_RETRIES" ]; do
+  RETRY_NUM=$((RETRY_NUM + 1))
+
+  if [ "$RETRY_NUM" -gt 1 ]; then
+    # Sleep for random time between 30 and 90 minutes
+    SLEEP_TIME=$((1800 + RANDOM % 5400))
+    echo "----------------------------------------"
+    echo "Retry count: ${RETRY_NUM}/${MAX_RETRIES}. Sleeping for ${SLEEP_TIME} seconds before retrying the run."
+    echo "----------------------------------------"
+    sleep ${SLEEP_TIME}
+  fi
+
+  sudo rm -rf "${RELEASE_RESULTS_DIR}"/* || true
+
+  python e2e.py "$@"
+  EXIT_CODE=$?
+  REASON=$(reason "${EXIT_CODE}")
+  ALL_EXIT_CODES[${#ALL_EXIT_CODES[@]}]=$EXIT_CODE
+
+  case ${EXIT_CODE} in
+    0)
+    echo "Script finished successfully on try ${RETRY_NUM}/${MAX_RETRIES}"
+    break
+    ;;
+    7 | 9 | 10)
+    echo "Script failed on try ${RETRY_NUM}/${MAX_RETRIES} with exit code ${EXIT_CODE} (${REASON})."
+    ;;
+    *)
+    echo "Script failed on try ${RETRY_NUM}/${MAX_RETRIES} with exit code ${EXIT_CODE} (${REASON}), aborting."
+    break
+    ;;
+  esac
+
+done
+
+sudo rm -rf /tmp/ray_release_test_artifacts/* || true
+sudo cp -rf "${RELEASE_RESULTS_DIR}"/* /tmp/ray_release_test_artifacts/ || true
+
+echo "----------------------------------------"
+echo "e2e test finished with final exit code ${EXIT_CODE} after ${RETRY_NUM}/${MAX_RETRIES} tries"
+echo "Run results:"
+
+COUNTER=1
+for EX in "${ALL_EXIT_CODES[@]}"; do
+  REASON=$(reason "${EX}")
+  echo "  Run $COUNTER: Exit code = ${EX} (${REASON})"
+  COUNTER=$((COUNTER + 1))
+done
+
+echo "----------------------------------------"
+
+REASON=$(reason "${EXIT_CODE}")
+echo "Final e2e exit code is ${EXIT_CODE} (${REASON})"
+
+case ${EXIT_CODE} in
+  0)
+  ;;
+  7 | 9 | 10)
+  echo "RELEASE MANAGER: This is likely an infra error that can be solved by RESTARTING this test."
+  ;;
+  *)
+  echo "RELEASE MANAGER: This could be an error in the test. Please REVIEW THE LOGS and ping the test owner."
+  ;;
+esac
+
+exit $EXIT_CODE