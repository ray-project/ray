<<<<<<< HEAD
import argparse
from collections import defaultdict, Counter
from typing import Any, List, Tuple, Mapping, Optional
import datetime
import hashlib
import json
import logging
import os
import requests
import sys

import boto3

from e2e import GLOBAL_CONFIG

from alerts.default import handle_result as default_handle_result
from alerts.rllib_tests import handle_result as rllib_tests_handle_result
from alerts.long_running_tests import handle_result as long_running_tests_handle_result
from alerts.tune_tests import handle_result as tune_tests_handle_result
from alerts.xgboost_tests import handle_result as xgboost_tests_handle_result

SUITE_TO_FN = {
    "long_running_tests": long_running_tests_handle_result,
    "rllib_tests": rllib_tests_handle_result,
    "tune_tests": tune_tests_handle_result,
    "xgboost_tests": xgboost_tests_handle_result,
}

GLOBAL_CONFIG["RELEASE_AWS_DB_STATE_TABLE"] = "alert_state"
GLOBAL_CONFIG["SLACK_WEBHOOK"] = os.environ.get("SLACK_WEBHOOK", "")
GLOBAL_CONFIG["SLACK_CHANNEL"] = os.environ.get("SLACK_CHANNEL", "#oss-test-cop")

RESULTS_LIMIT = 120

logger = logging.getLogger()
logger.setLevel(logging.INFO)
handler = logging.StreamHandler(stream=sys.stdout)
formatter = logging.Formatter(
    fmt="[%(levelname)s %(asctime)s] " "%(filename)s: %(lineno)d  " "%(message)s"
)
handler.setFormatter(formatter)
logger.addHandler(handler)


def maybe_fetch_slack_webhook():
    if GLOBAL_CONFIG["SLACK_WEBHOOK"] in [None, ""]:
        print("Missing SLACK_WEBHOOK, retrieving from AWS secrets store")
        GLOBAL_CONFIG["SLACK_WEBHOOK"] = boto3.client(
            "secretsmanager", region_name="us-west-2"
        ).get_secret_value(
            SecretId="arn:aws:secretsmanager:us-west-2:029272617770:secret:"
            "release-automation/"
            "slack-webhook-Na0CFP"
        )[
            "SecretString"
        ]


def _obj_hash(obj: Any) -> str:
    json_str = json.dumps(obj, sort_keys=True, ensure_ascii=True)
    sha = hashlib.sha256()
    sha.update(json_str.encode())
    return sha.hexdigest()


def fetch_latest_alerts(rds_data_client):
    schema = GLOBAL_CONFIG["RELEASE_AWS_DB_STATE_TABLE"]

    sql = f"""
        SELECT DISTINCT ON (category, test_suite, test_name)
               category, test_suite, test_name, last_result_hash,
               last_notification_dt
        FROM   {schema}
        ORDER BY category, test_suite, test_name, last_notification_dt DESC
        LIMIT {RESULTS_LIMIT}
        """

    result = rds_data_client.execute_statement(
        database=GLOBAL_CONFIG["RELEASE_AWS_DB_NAME"],
        secretArn=GLOBAL_CONFIG["RELEASE_AWS_DB_SECRET_ARN"],
        resourceArn=GLOBAL_CONFIG["RELEASE_AWS_DB_RESOURCE_ARN"],
        schema=schema,
        sql=sql,
    )
    for row in result["records"]:
        category, test_suite, test_name, last_result_hash, last_notification_dt = (
            r["stringValue"] if "stringValue" in r else None for r in row
        )
        last_notification_dt = datetime.datetime.strptime(
            last_notification_dt, "%Y-%m-%d %H:%M:%S"
        )
        yield category, test_suite, test_name, last_result_hash, last_notification_dt


def fetch_latest_results(
    rds_data_client, fetch_since: Optional[datetime.datetime] = None
):
    schema = GLOBAL_CONFIG["RELEASE_AWS_DB_TABLE"]

    sql = f"""
        SELECT DISTINCT ON (category, test_suite, test_name)
               created_on, category, test_suite, test_name, status, results,
               artifacts, last_logs
        FROM   {schema} """

    parameters = []
    if fetch_since is not None:
        sql += "WHERE created_on >= :created_on "
        parameters = [
            {
                "name": "created_on",
                "typeHint": "TIMESTAMP",
                "value": {"stringValue": fetch_since.strftime("%Y-%m-%d %H:%M:%S")},
            },
        ]

    sql += "ORDER BY category, test_suite, test_name, created_on DESC "
    sql += f"LIMIT {RESULTS_LIMIT}"

    result = rds_data_client.execute_statement(
        database=GLOBAL_CONFIG["RELEASE_AWS_DB_NAME"],
        secretArn=GLOBAL_CONFIG["RELEASE_AWS_DB_SECRET_ARN"],
        resourceArn=GLOBAL_CONFIG["RELEASE_AWS_DB_RESOURCE_ARN"],
        schema=schema,
        sql=sql,
        parameters=parameters,
    )
    for row in result["records"]:
        (
            created_on,
            category,
            test_suite,
            test_name,
            status,
            results,
            artifacts,
            last_logs,
        ) = (r["stringValue"] if "stringValue" in r else None for r in row)

        # Calculate hash before converting strings to objects
        result_obj = (
            created_on,
            category,
            test_suite,
            test_name,
            status,
            results,
            artifacts,
            last_logs,
        )
        result_json = json.dumps(result_obj)
        result_hash = _obj_hash(result_json)

        # Convert some strings to python objects
        created_on = datetime.datetime.strptime(created_on, "%Y-%m-%d %H:%M:%S")
        results = json.loads(results)
        artifacts = json.loads(artifacts)

        yield result_hash, created_on, category, test_suite, test_name, status, results, artifacts, last_logs


def mark_as_handled(
    rds_data_client,
    update: bool,
    category: str,
    test_suite: str,
    test_name: str,
    result_hash: str,
    last_notification_dt: datetime.datetime,
):
    schema = GLOBAL_CONFIG["RELEASE_AWS_DB_STATE_TABLE"]

    if not update:
        sql = f"""
            INSERT INTO {schema}
            (category, test_suite, test_name,
            last_result_hash, last_notification_dt)
            VALUES (:category, :test_suite, :test_name,
                    :last_result_hash, :last_notification_dt)
            """
    else:
        sql = f"""
            UPDATE {schema}
            SET last_result_hash=:last_result_hash,
                last_notification_dt=:last_notification_dt
            WHERE category=:category AND test_suite=:test_suite
            AND test_name=:test_name
            """

    rds_data_client.execute_statement(
        database=GLOBAL_CONFIG["RELEASE_AWS_DB_NAME"],
        parameters=[
            {"name": "category", "value": {"stringValue": category}},
            {"name": "test_suite", "value": {"stringValue": test_suite or ""}},
            {"name": "test_name", "value": {"stringValue": test_name}},
            {"name": "last_result_hash", "value": {"stringValue": result_hash}},
            {
                "name": "last_notification_dt",
                "typeHint": "TIMESTAMP",
                "value": {
                    "stringValue": last_notification_dt.strftime("%Y-%m-%d %H:%M:%S")
                },
            },
        ],
        secretArn=GLOBAL_CONFIG["RELEASE_AWS_DB_SECRET_ARN"],
        resourceArn=GLOBAL_CONFIG["RELEASE_AWS_DB_RESOURCE_ARN"],
        schema=schema,
        sql=sql,
    )


def post_alerts_to_slack(
    channel: str, alerts: List[Tuple[str, str, str, str]], non_alerts: Mapping[str, int]
):
    if len(alerts) == 0:
        logger.info("No alerts to post to slack.")
        return

    markdown_lines = [
        f"* {len(alerts)} new release test failures found!*",
        "",
    ]

    category_alerts = defaultdict(list)
    for (category, test_suite, test_name, alert) in alerts:
        category_alerts[category].append(
            f"   *{test_suite}/{test_name}* failed: {alert}"
        )

    for category, alert_list in category_alerts.items():
        markdown_lines.append(f"Branch: *{category}*")
        markdown_lines.extend(alert_list)
        markdown_lines.append("")

    total_non_alerts = sum(n for n in non_alerts.values())
    non_alert_detail = [f"{n} on {c}" for c, n in non_alerts.items()]

    markdown_lines += [
        f"Additionally, {total_non_alerts} tests passed successfully "
        f"({', '.join(non_alert_detail)})."
    ]

    slack_url = GLOBAL_CONFIG["SLACK_WEBHOOK"]

    resp = requests.post(
        slack_url,
        json={
            "text": "\n".join(markdown_lines),
            "channel": channel,
            "username": "Fail Bot",
            "icon_emoji": ":red_circle:",
        },
    )
    print(resp.status_code)
    print(resp.text)


def post_statistics_to_slack(
    channel: str, alerts: List[Tuple[str, str, str, str]], non_alerts: Mapping[str, int]
):
    total_alerts = len(alerts)

    category_alerts = defaultdict(list)
    for (category, test_suite, test_name, alert) in alerts:
        category_alerts[category].append(f"`{test_suite}/{test_name}`")

    alert_detail = [f"{len(a)} on {c}" for c, a in category_alerts.items()]

    total_non_alerts = sum(n for n in non_alerts.values())
    non_alert_detail = [f"{n} on {c}" for c, n in non_alerts.items()]

    markdown_lines = [
        "*Periodic release test report*",
        "",
        f"In the past 24 hours, "
        f"*{total_non_alerts}* release tests finished successfully, and "
        f"*{total_alerts}* release tests failed.",
    ]

    markdown_lines.append("")

    if total_alerts:
        markdown_lines.append(f"*Failing:* {', '.join(alert_detail)}")
        for c, a in category_alerts.items():
            markdown_lines.append(f"  *{c}*: {', '.join(sorted(a))}")
    else:
        markdown_lines.append("*Failing:* None")

    markdown_lines.append("")

    if total_non_alerts:
        markdown_lines.append(f"*Passing:* {', '.join(non_alert_detail)}")
    else:
        markdown_lines.append("*Passing:* None")

    slack_url = GLOBAL_CONFIG["SLACK_WEBHOOK"]

    resp = requests.post(
        slack_url,
        json={
            "text": "\n".join(markdown_lines),
            "channel": channel,
            "username": "Fail Bot",
            "icon_emoji": ":red_circle:",
        },
    )
    print(resp.status_code)
    print(resp.text)


def handle_results_and_get_alerts(
    rds_data_client,
    fetch_since: Optional[datetime.datetime] = None,
    always_try_alert: bool = False,
    no_status_update: bool = False,
):
    # First build a map of last notifications
    last_notifications_map = {}
    for (
        category,
        test_suite,
        test_name,
        last_result_hash,
        last_notification_dt,
    ) in fetch_latest_alerts(rds_data_client):
        last_notifications_map[(category, test_suite, test_name)] = (
            last_result_hash,
            last_notification_dt,
        )

    alerts = []
    non_alerts = Counter()

    # Then fetch latest results
    for (
        result_hash,
        created_on,
        category,
        test_suite,
        test_name,
        status,
        results,
        artifacts,
        last_logs,
    ) in fetch_latest_results(rds_data_client, fetch_since=fetch_since):
        key = (category, test_suite, test_name)

        try_alert = always_try_alert
        if key in last_notifications_map:
            # If we have an alert for this key, fetch info
            last_result_hash, last_notification_dt = last_notifications_map[key]

            if last_result_hash != result_hash:
                # If we got a new result, handle new result
                try_alert = True
            # Todo: maybe alert again after some time?
        else:
            try_alert = True

        if try_alert:
            handle_fn = SUITE_TO_FN.get(test_suite, None)
            if not handle_fn:
                logger.warning(f"No handle for suite {test_suite}")
                alert = default_handle_result(
                    created_on,
                    category,
                    test_suite,
                    test_name,
                    status,
                    results,
                    artifacts,
                    last_logs,
                )
            else:
                alert = handle_fn(
                    created_on,
                    category,
                    test_suite,
                    test_name,
                    status,
                    results,
                    artifacts,
                    last_logs,
                )

            if alert:
                logger.warning(
                    f"Alert raised for test {test_suite}/{test_name} "
                    f"({category}): {alert}"
                )

                alerts.append((category, test_suite, test_name, alert))
            else:
                logger.debug(
                    f"No alert raised for test {test_suite}/{test_name} "
                    f"({category})"
                )
                non_alerts[category] += 1

            if not no_status_update:
                mark_as_handled(
                    rds_data_client,
                    key in last_notifications_map,
                    category,
                    test_suite,
                    test_name,
                    result_hash,
                    datetime.datetime.now(),
                )

    return alerts, non_alerts


if __name__ == "__main__":
    parser = argparse.ArgumentParser()
    parser.add_argument(
        "--stats",
        action="store_true",
        default=False,
        help="Finish quickly for training.",
    )
    args = parser.parse_args()

    maybe_fetch_slack_webhook()

    rds_data_client = boto3.client("rds-data", region_name="us-west-2")

    if args.stats:
        # Only update last 24 hour stats
        fetch_since = datetime.datetime.now() - datetime.timedelta(days=1)
        alerts, non_alerts = handle_results_and_get_alerts(
            rds_data_client,
            fetch_since=fetch_since,
            always_try_alert=True,
            no_status_update=True,
        )
        post_statistics_to_slack(GLOBAL_CONFIG["SLACK_CHANNEL"], alerts, non_alerts)

    else:
        alerts, non_alerts = handle_results_and_get_alerts(rds_data_client)
        post_alerts_to_slack(GLOBAL_CONFIG["SLACK_CHANNEL"], alerts, non_alerts)
=======
import argparse
from collections import defaultdict, Counter
from typing import Any, List, Tuple, Mapping, Optional
import datetime
import hashlib
import json
import logging
import os
import requests
import sys

import boto3

from e2e import GLOBAL_CONFIG

from alerts.default import handle_result as default_handle_result
from alerts.rllib_tests import handle_result as rllib_tests_handle_result
from alerts.long_running_tests import handle_result as long_running_tests_handle_result
from alerts.tune_tests import handle_result as tune_tests_handle_result
from alerts.xgboost_tests import handle_result as xgboost_tests_handle_result

SUITE_TO_FN = {
    "long_running_tests": long_running_tests_handle_result,
    "rllib_tests": rllib_tests_handle_result,
    "tune_tests": tune_tests_handle_result,
    "xgboost_tests": xgboost_tests_handle_result,
}

GLOBAL_CONFIG["RELEASE_AWS_DB_STATE_TABLE"] = "alert_state"
GLOBAL_CONFIG["SLACK_WEBHOOK"] = os.environ.get("SLACK_WEBHOOK", "")
GLOBAL_CONFIG["SLACK_CHANNEL"] = os.environ.get("SLACK_CHANNEL", "#oss-test-cop")

RESULTS_LIMIT = 120

logger = logging.getLogger()
logger.setLevel(logging.INFO)
handler = logging.StreamHandler(stream=sys.stdout)
formatter = logging.Formatter(
    fmt="[%(levelname)s %(asctime)s] " "%(filename)s: %(lineno)d  " "%(message)s"
)
handler.setFormatter(formatter)
logger.addHandler(handler)


def maybe_fetch_slack_webhook():
    if GLOBAL_CONFIG["SLACK_WEBHOOK"] in [None, ""]:
        print("Missing SLACK_WEBHOOK, retrieving from AWS secrets store")
        GLOBAL_CONFIG["SLACK_WEBHOOK"] = boto3.client(
            "secretsmanager", region_name="us-west-2"
        ).get_secret_value(
            SecretId="arn:aws:secretsmanager:us-west-2:029272617770:secret:"
            "release-automation/"
            "slack-webhook-Na0CFP"
        )[
            "SecretString"
        ]


def _obj_hash(obj: Any) -> str:
    json_str = json.dumps(obj, sort_keys=True, ensure_ascii=True)
    sha = hashlib.sha256()
    sha.update(json_str.encode())
    return sha.hexdigest()


def fetch_latest_alerts(rds_data_client):
    schema = GLOBAL_CONFIG["RELEASE_AWS_DB_STATE_TABLE"]

    sql = f"""
        SELECT DISTINCT ON (category, test_suite, test_name)
               category, test_suite, test_name, last_result_hash,
               last_notification_dt
        FROM   {schema}
        ORDER BY category, test_suite, test_name, last_notification_dt DESC
        LIMIT {RESULTS_LIMIT}
        """

    result = rds_data_client.execute_statement(
        database=GLOBAL_CONFIG["RELEASE_AWS_DB_NAME"],
        secretArn=GLOBAL_CONFIG["RELEASE_AWS_DB_SECRET_ARN"],
        resourceArn=GLOBAL_CONFIG["RELEASE_AWS_DB_RESOURCE_ARN"],
        schema=schema,
        sql=sql,
    )
    for row in result["records"]:
        category, test_suite, test_name, last_result_hash, last_notification_dt = (
            r["stringValue"] if "stringValue" in r else None for r in row
        )
        last_notification_dt = datetime.datetime.strptime(
            last_notification_dt, "%Y-%m-%d %H:%M:%S"
        )
        yield category, test_suite, test_name, last_result_hash, last_notification_dt


def fetch_latest_results(
    rds_data_client, fetch_since: Optional[datetime.datetime] = None
):
    schema = GLOBAL_CONFIG["RELEASE_AWS_DB_TABLE"]

    sql = f"""
        SELECT DISTINCT ON (category, test_suite, test_name)
               created_on, category, test_suite, test_name, status, results,
               artifacts, last_logs
        FROM   {schema} """

    parameters = []
    if fetch_since is not None:
        sql += "WHERE created_on >= :created_on "
        parameters = [
            {
                "name": "created_on",
                "typeHint": "TIMESTAMP",
                "value": {"stringValue": fetch_since.strftime("%Y-%m-%d %H:%M:%S")},
            },
        ]

    sql += "ORDER BY category, test_suite, test_name, created_on DESC "
    sql += f"LIMIT {RESULTS_LIMIT}"

    result = rds_data_client.execute_statement(
        database=GLOBAL_CONFIG["RELEASE_AWS_DB_NAME"],
        secretArn=GLOBAL_CONFIG["RELEASE_AWS_DB_SECRET_ARN"],
        resourceArn=GLOBAL_CONFIG["RELEASE_AWS_DB_RESOURCE_ARN"],
        schema=schema,
        sql=sql,
        parameters=parameters,
    )
    for row in result["records"]:
        (
            created_on,
            category,
            test_suite,
            test_name,
            status,
            results,
            artifacts,
            last_logs,
        ) = (r["stringValue"] if "stringValue" in r else None for r in row)

        # Calculate hash before converting strings to objects
        result_obj = (
            created_on,
            category,
            test_suite,
            test_name,
            status,
            results,
            artifacts,
            last_logs,
        )
        result_json = json.dumps(result_obj)
        result_hash = _obj_hash(result_json)

        # Convert some strings to python objects
        created_on = datetime.datetime.strptime(created_on, "%Y-%m-%d %H:%M:%S")
        results = json.loads(results)
        artifacts = json.loads(artifacts)

        yield result_hash, created_on, category, test_suite, test_name, status, results, artifacts, last_logs  # noqa: E501


def mark_as_handled(
    rds_data_client,
    update: bool,
    category: str,
    test_suite: str,
    test_name: str,
    result_hash: str,
    last_notification_dt: datetime.datetime,
):
    schema = GLOBAL_CONFIG["RELEASE_AWS_DB_STATE_TABLE"]

    if not update:
        sql = f"""
            INSERT INTO {schema}
            (category, test_suite, test_name,
            last_result_hash, last_notification_dt)
            VALUES (:category, :test_suite, :test_name,
                    :last_result_hash, :last_notification_dt)
            """
    else:
        sql = f"""
            UPDATE {schema}
            SET last_result_hash=:last_result_hash,
                last_notification_dt=:last_notification_dt
            WHERE category=:category AND test_suite=:test_suite
            AND test_name=:test_name
            """

    rds_data_client.execute_statement(
        database=GLOBAL_CONFIG["RELEASE_AWS_DB_NAME"],
        parameters=[
            {"name": "category", "value": {"stringValue": category}},
            {"name": "test_suite", "value": {"stringValue": test_suite or ""}},
            {"name": "test_name", "value": {"stringValue": test_name}},
            {"name": "last_result_hash", "value": {"stringValue": result_hash}},
            {
                "name": "last_notification_dt",
                "typeHint": "TIMESTAMP",
                "value": {
                    "stringValue": last_notification_dt.strftime("%Y-%m-%d %H:%M:%S")
                },
            },
        ],
        secretArn=GLOBAL_CONFIG["RELEASE_AWS_DB_SECRET_ARN"],
        resourceArn=GLOBAL_CONFIG["RELEASE_AWS_DB_RESOURCE_ARN"],
        schema=schema,
        sql=sql,
    )


def post_alerts_to_slack(
    channel: str, alerts: List[Tuple[str, str, str, str]], non_alerts: Mapping[str, int]
):
    if len(alerts) == 0:
        logger.info("No alerts to post to slack.")
        return

    markdown_lines = [
        f"* {len(alerts)} new release test failures found!*",
        "",
    ]

    category_alerts = defaultdict(list)
    for (category, test_suite, test_name, alert) in alerts:
        category_alerts[category].append(
            f"   *{test_suite}/{test_name}* failed: {alert}"
        )

    for category, alert_list in category_alerts.items():
        markdown_lines.append(f"Branch: *{category}*")
        markdown_lines.extend(alert_list)
        markdown_lines.append("")

    total_non_alerts = sum(n for n in non_alerts.values())
    non_alert_detail = [f"{n} on {c}" for c, n in non_alerts.items()]

    markdown_lines += [
        f"Additionally, {total_non_alerts} tests passed successfully "
        f"({', '.join(non_alert_detail)})."
    ]

    slack_url = GLOBAL_CONFIG["SLACK_WEBHOOK"]

    resp = requests.post(
        slack_url,
        json={
            "text": "\n".join(markdown_lines),
            "channel": channel,
            "username": "Fail Bot",
            "icon_emoji": ":red_circle:",
        },
    )
    print(resp.status_code)
    print(resp.text)


def post_statistics_to_slack(
    channel: str, alerts: List[Tuple[str, str, str, str]], non_alerts: Mapping[str, int]
):
    total_alerts = len(alerts)

    category_alerts = defaultdict(list)
    for (category, test_suite, test_name, alert) in alerts:
        category_alerts[category].append(f"`{test_suite}/{test_name}`")

    alert_detail = [f"{len(a)} on {c}" for c, a in category_alerts.items()]

    total_non_alerts = sum(n for n in non_alerts.values())
    non_alert_detail = [f"{n} on {c}" for c, n in non_alerts.items()]

    markdown_lines = [
        "*Periodic release test report*",
        "",
        f"In the past 24 hours, "
        f"*{total_non_alerts}* release tests finished successfully, and "
        f"*{total_alerts}* release tests failed.",
    ]

    markdown_lines.append("")

    if total_alerts:
        markdown_lines.append(f"*Failing:* {', '.join(alert_detail)}")
        for c, a in category_alerts.items():
            markdown_lines.append(f"  *{c}*: {', '.join(sorted(a))}")
    else:
        markdown_lines.append("*Failing:* None")

    markdown_lines.append("")

    if total_non_alerts:
        markdown_lines.append(f"*Passing:* {', '.join(non_alert_detail)}")
    else:
        markdown_lines.append("*Passing:* None")

    slack_url = GLOBAL_CONFIG["SLACK_WEBHOOK"]

    resp = requests.post(
        slack_url,
        json={
            "text": "\n".join(markdown_lines),
            "channel": channel,
            "username": "Fail Bot",
            "icon_emoji": ":red_circle:",
        },
    )
    print(resp.status_code)
    print(resp.text)


def handle_results_and_get_alerts(
    rds_data_client,
    fetch_since: Optional[datetime.datetime] = None,
    always_try_alert: bool = False,
    no_status_update: bool = False,
):
    # First build a map of last notifications
    last_notifications_map = {}
    for (
        category,
        test_suite,
        test_name,
        last_result_hash,
        last_notification_dt,
    ) in fetch_latest_alerts(rds_data_client):
        last_notifications_map[(category, test_suite, test_name)] = (
            last_result_hash,
            last_notification_dt,
        )

    alerts = []
    non_alerts = Counter()

    # Then fetch latest results
    for (
        result_hash,
        created_on,
        category,
        test_suite,
        test_name,
        status,
        results,
        artifacts,
        last_logs,
    ) in fetch_latest_results(rds_data_client, fetch_since=fetch_since):
        key = (category, test_suite, test_name)

        try_alert = always_try_alert
        if key in last_notifications_map:
            # If we have an alert for this key, fetch info
            last_result_hash, last_notification_dt = last_notifications_map[key]

            if last_result_hash != result_hash:
                # If we got a new result, handle new result
                try_alert = True
            # Todo: maybe alert again after some time?
        else:
            try_alert = True

        if try_alert:
            handle_fn = SUITE_TO_FN.get(test_suite, None)
            if not handle_fn:
                logger.warning(f"No handle for suite {test_suite}")
                alert = default_handle_result(
                    created_on,
                    category,
                    test_suite,
                    test_name,
                    status,
                    results,
                    artifacts,
                    last_logs,
                )
            else:
                alert = handle_fn(
                    created_on,
                    category,
                    test_suite,
                    test_name,
                    status,
                    results,
                    artifacts,
                    last_logs,
                )

            if alert:
                logger.warning(
                    f"Alert raised for test {test_suite}/{test_name} "
                    f"({category}): {alert}"
                )

                alerts.append((category, test_suite, test_name, alert))
            else:
                logger.debug(
                    f"No alert raised for test {test_suite}/{test_name} "
                    f"({category})"
                )
                non_alerts[category] += 1

            if not no_status_update:
                mark_as_handled(
                    rds_data_client,
                    key in last_notifications_map,
                    category,
                    test_suite,
                    test_name,
                    result_hash,
                    datetime.datetime.now(),
                )

    return alerts, non_alerts


if __name__ == "__main__":
    parser = argparse.ArgumentParser()
    parser.add_argument(
        "--stats",
        action="store_true",
        default=False,
        help="Finish quickly for training.",
    )
    args = parser.parse_args()

    maybe_fetch_slack_webhook()

    rds_data_client = boto3.client("rds-data", region_name="us-west-2")

    if args.stats:
        # Only update last 24 hour stats
        fetch_since = datetime.datetime.now() - datetime.timedelta(days=1)
        alerts, non_alerts = handle_results_and_get_alerts(
            rds_data_client,
            fetch_since=fetch_since,
            always_try_alert=True,
            no_status_update=True,
        )
        post_statistics_to_slack(GLOBAL_CONFIG["SLACK_CHANNEL"], alerts, non_alerts)

    else:
        alerts, non_alerts = handle_results_and_get_alerts(rds_data_client)
        post_alerts_to_slack(GLOBAL_CONFIG["SLACK_CHANNEL"], alerts, non_alerts)
>>>>>>> 19672688
<|MERGE_RESOLUTION|>--- conflicted
+++ resolved
@@ -1,885 +1,441 @@
-<<<<<<< HEAD
-import argparse
-from collections import defaultdict, Counter
-from typing import Any, List, Tuple, Mapping, Optional
-import datetime
-import hashlib
-import json
-import logging
-import os
-import requests
-import sys
-
-import boto3
-
-from e2e import GLOBAL_CONFIG
-
-from alerts.default import handle_result as default_handle_result
-from alerts.rllib_tests import handle_result as rllib_tests_handle_result
-from alerts.long_running_tests import handle_result as long_running_tests_handle_result
-from alerts.tune_tests import handle_result as tune_tests_handle_result
-from alerts.xgboost_tests import handle_result as xgboost_tests_handle_result
-
-SUITE_TO_FN = {
-    "long_running_tests": long_running_tests_handle_result,
-    "rllib_tests": rllib_tests_handle_result,
-    "tune_tests": tune_tests_handle_result,
-    "xgboost_tests": xgboost_tests_handle_result,
-}
-
-GLOBAL_CONFIG["RELEASE_AWS_DB_STATE_TABLE"] = "alert_state"
-GLOBAL_CONFIG["SLACK_WEBHOOK"] = os.environ.get("SLACK_WEBHOOK", "")
-GLOBAL_CONFIG["SLACK_CHANNEL"] = os.environ.get("SLACK_CHANNEL", "#oss-test-cop")
-
-RESULTS_LIMIT = 120
-
-logger = logging.getLogger()
-logger.setLevel(logging.INFO)
-handler = logging.StreamHandler(stream=sys.stdout)
-formatter = logging.Formatter(
-    fmt="[%(levelname)s %(asctime)s] " "%(filename)s: %(lineno)d  " "%(message)s"
-)
-handler.setFormatter(formatter)
-logger.addHandler(handler)
-
-
-def maybe_fetch_slack_webhook():
-    if GLOBAL_CONFIG["SLACK_WEBHOOK"] in [None, ""]:
-        print("Missing SLACK_WEBHOOK, retrieving from AWS secrets store")
-        GLOBAL_CONFIG["SLACK_WEBHOOK"] = boto3.client(
-            "secretsmanager", region_name="us-west-2"
-        ).get_secret_value(
-            SecretId="arn:aws:secretsmanager:us-west-2:029272617770:secret:"
-            "release-automation/"
-            "slack-webhook-Na0CFP"
-        )[
-            "SecretString"
-        ]
-
-
-def _obj_hash(obj: Any) -> str:
-    json_str = json.dumps(obj, sort_keys=True, ensure_ascii=True)
-    sha = hashlib.sha256()
-    sha.update(json_str.encode())
-    return sha.hexdigest()
-
-
-def fetch_latest_alerts(rds_data_client):
-    schema = GLOBAL_CONFIG["RELEASE_AWS_DB_STATE_TABLE"]
-
-    sql = f"""
-        SELECT DISTINCT ON (category, test_suite, test_name)
-               category, test_suite, test_name, last_result_hash,
-               last_notification_dt
-        FROM   {schema}
-        ORDER BY category, test_suite, test_name, last_notification_dt DESC
-        LIMIT {RESULTS_LIMIT}
-        """
-
-    result = rds_data_client.execute_statement(
-        database=GLOBAL_CONFIG["RELEASE_AWS_DB_NAME"],
-        secretArn=GLOBAL_CONFIG["RELEASE_AWS_DB_SECRET_ARN"],
-        resourceArn=GLOBAL_CONFIG["RELEASE_AWS_DB_RESOURCE_ARN"],
-        schema=schema,
-        sql=sql,
-    )
-    for row in result["records"]:
-        category, test_suite, test_name, last_result_hash, last_notification_dt = (
-            r["stringValue"] if "stringValue" in r else None for r in row
-        )
-        last_notification_dt = datetime.datetime.strptime(
-            last_notification_dt, "%Y-%m-%d %H:%M:%S"
-        )
-        yield category, test_suite, test_name, last_result_hash, last_notification_dt
-
-
-def fetch_latest_results(
-    rds_data_client, fetch_since: Optional[datetime.datetime] = None
-):
-    schema = GLOBAL_CONFIG["RELEASE_AWS_DB_TABLE"]
-
-    sql = f"""
-        SELECT DISTINCT ON (category, test_suite, test_name)
-               created_on, category, test_suite, test_name, status, results,
-               artifacts, last_logs
-        FROM   {schema} """
-
-    parameters = []
-    if fetch_since is not None:
-        sql += "WHERE created_on >= :created_on "
-        parameters = [
-            {
-                "name": "created_on",
-                "typeHint": "TIMESTAMP",
-                "value": {"stringValue": fetch_since.strftime("%Y-%m-%d %H:%M:%S")},
-            },
-        ]
-
-    sql += "ORDER BY category, test_suite, test_name, created_on DESC "
-    sql += f"LIMIT {RESULTS_LIMIT}"
-
-    result = rds_data_client.execute_statement(
-        database=GLOBAL_CONFIG["RELEASE_AWS_DB_NAME"],
-        secretArn=GLOBAL_CONFIG["RELEASE_AWS_DB_SECRET_ARN"],
-        resourceArn=GLOBAL_CONFIG["RELEASE_AWS_DB_RESOURCE_ARN"],
-        schema=schema,
-        sql=sql,
-        parameters=parameters,
-    )
-    for row in result["records"]:
-        (
-            created_on,
-            category,
-            test_suite,
-            test_name,
-            status,
-            results,
-            artifacts,
-            last_logs,
-        ) = (r["stringValue"] if "stringValue" in r else None for r in row)
-
-        # Calculate hash before converting strings to objects
-        result_obj = (
-            created_on,
-            category,
-            test_suite,
-            test_name,
-            status,
-            results,
-            artifacts,
-            last_logs,
-        )
-        result_json = json.dumps(result_obj)
-        result_hash = _obj_hash(result_json)
-
-        # Convert some strings to python objects
-        created_on = datetime.datetime.strptime(created_on, "%Y-%m-%d %H:%M:%S")
-        results = json.loads(results)
-        artifacts = json.loads(artifacts)
-
-        yield result_hash, created_on, category, test_suite, test_name, status, results, artifacts, last_logs
-
-
-def mark_as_handled(
-    rds_data_client,
-    update: bool,
-    category: str,
-    test_suite: str,
-    test_name: str,
-    result_hash: str,
-    last_notification_dt: datetime.datetime,
-):
-    schema = GLOBAL_CONFIG["RELEASE_AWS_DB_STATE_TABLE"]
-
-    if not update:
-        sql = f"""
-            INSERT INTO {schema}
-            (category, test_suite, test_name,
-            last_result_hash, last_notification_dt)
-            VALUES (:category, :test_suite, :test_name,
-                    :last_result_hash, :last_notification_dt)
-            """
-    else:
-        sql = f"""
-            UPDATE {schema}
-            SET last_result_hash=:last_result_hash,
-                last_notification_dt=:last_notification_dt
-            WHERE category=:category AND test_suite=:test_suite
-            AND test_name=:test_name
-            """
-
-    rds_data_client.execute_statement(
-        database=GLOBAL_CONFIG["RELEASE_AWS_DB_NAME"],
-        parameters=[
-            {"name": "category", "value": {"stringValue": category}},
-            {"name": "test_suite", "value": {"stringValue": test_suite or ""}},
-            {"name": "test_name", "value": {"stringValue": test_name}},
-            {"name": "last_result_hash", "value": {"stringValue": result_hash}},
-            {
-                "name": "last_notification_dt",
-                "typeHint": "TIMESTAMP",
-                "value": {
-                    "stringValue": last_notification_dt.strftime("%Y-%m-%d %H:%M:%S")
-                },
-            },
-        ],
-        secretArn=GLOBAL_CONFIG["RELEASE_AWS_DB_SECRET_ARN"],
-        resourceArn=GLOBAL_CONFIG["RELEASE_AWS_DB_RESOURCE_ARN"],
-        schema=schema,
-        sql=sql,
-    )
-
-
-def post_alerts_to_slack(
-    channel: str, alerts: List[Tuple[str, str, str, str]], non_alerts: Mapping[str, int]
-):
-    if len(alerts) == 0:
-        logger.info("No alerts to post to slack.")
-        return
-
-    markdown_lines = [
-        f"* {len(alerts)} new release test failures found!*",
-        "",
-    ]
-
-    category_alerts = defaultdict(list)
-    for (category, test_suite, test_name, alert) in alerts:
-        category_alerts[category].append(
-            f"   *{test_suite}/{test_name}* failed: {alert}"
-        )
-
-    for category, alert_list in category_alerts.items():
-        markdown_lines.append(f"Branch: *{category}*")
-        markdown_lines.extend(alert_list)
-        markdown_lines.append("")
-
-    total_non_alerts = sum(n for n in non_alerts.values())
-    non_alert_detail = [f"{n} on {c}" for c, n in non_alerts.items()]
-
-    markdown_lines += [
-        f"Additionally, {total_non_alerts} tests passed successfully "
-        f"({', '.join(non_alert_detail)})."
-    ]
-
-    slack_url = GLOBAL_CONFIG["SLACK_WEBHOOK"]
-
-    resp = requests.post(
-        slack_url,
-        json={
-            "text": "\n".join(markdown_lines),
-            "channel": channel,
-            "username": "Fail Bot",
-            "icon_emoji": ":red_circle:",
-        },
-    )
-    print(resp.status_code)
-    print(resp.text)
-
-
-def post_statistics_to_slack(
-    channel: str, alerts: List[Tuple[str, str, str, str]], non_alerts: Mapping[str, int]
-):
-    total_alerts = len(alerts)
-
-    category_alerts = defaultdict(list)
-    for (category, test_suite, test_name, alert) in alerts:
-        category_alerts[category].append(f"`{test_suite}/{test_name}`")
-
-    alert_detail = [f"{len(a)} on {c}" for c, a in category_alerts.items()]
-
-    total_non_alerts = sum(n for n in non_alerts.values())
-    non_alert_detail = [f"{n} on {c}" for c, n in non_alerts.items()]
-
-    markdown_lines = [
-        "*Periodic release test report*",
-        "",
-        f"In the past 24 hours, "
-        f"*{total_non_alerts}* release tests finished successfully, and "
-        f"*{total_alerts}* release tests failed.",
-    ]
-
-    markdown_lines.append("")
-
-    if total_alerts:
-        markdown_lines.append(f"*Failing:* {', '.join(alert_detail)}")
-        for c, a in category_alerts.items():
-            markdown_lines.append(f"  *{c}*: {', '.join(sorted(a))}")
-    else:
-        markdown_lines.append("*Failing:* None")
-
-    markdown_lines.append("")
-
-    if total_non_alerts:
-        markdown_lines.append(f"*Passing:* {', '.join(non_alert_detail)}")
-    else:
-        markdown_lines.append("*Passing:* None")
-
-    slack_url = GLOBAL_CONFIG["SLACK_WEBHOOK"]
-
-    resp = requests.post(
-        slack_url,
-        json={
-            "text": "\n".join(markdown_lines),
-            "channel": channel,
-            "username": "Fail Bot",
-            "icon_emoji": ":red_circle:",
-        },
-    )
-    print(resp.status_code)
-    print(resp.text)
-
-
-def handle_results_and_get_alerts(
-    rds_data_client,
-    fetch_since: Optional[datetime.datetime] = None,
-    always_try_alert: bool = False,
-    no_status_update: bool = False,
-):
-    # First build a map of last notifications
-    last_notifications_map = {}
-    for (
-        category,
-        test_suite,
-        test_name,
-        last_result_hash,
-        last_notification_dt,
-    ) in fetch_latest_alerts(rds_data_client):
-        last_notifications_map[(category, test_suite, test_name)] = (
-            last_result_hash,
-            last_notification_dt,
-        )
-
-    alerts = []
-    non_alerts = Counter()
-
-    # Then fetch latest results
-    for (
-        result_hash,
-        created_on,
-        category,
-        test_suite,
-        test_name,
-        status,
-        results,
-        artifacts,
-        last_logs,
-    ) in fetch_latest_results(rds_data_client, fetch_since=fetch_since):
-        key = (category, test_suite, test_name)
-
-        try_alert = always_try_alert
-        if key in last_notifications_map:
-            # If we have an alert for this key, fetch info
-            last_result_hash, last_notification_dt = last_notifications_map[key]
-
-            if last_result_hash != result_hash:
-                # If we got a new result, handle new result
-                try_alert = True
-            # Todo: maybe alert again after some time?
-        else:
-            try_alert = True
-
-        if try_alert:
-            handle_fn = SUITE_TO_FN.get(test_suite, None)
-            if not handle_fn:
-                logger.warning(f"No handle for suite {test_suite}")
-                alert = default_handle_result(
-                    created_on,
-                    category,
-                    test_suite,
-                    test_name,
-                    status,
-                    results,
-                    artifacts,
-                    last_logs,
-                )
-            else:
-                alert = handle_fn(
-                    created_on,
-                    category,
-                    test_suite,
-                    test_name,
-                    status,
-                    results,
-                    artifacts,
-                    last_logs,
-                )
-
-            if alert:
-                logger.warning(
-                    f"Alert raised for test {test_suite}/{test_name} "
-                    f"({category}): {alert}"
-                )
-
-                alerts.append((category, test_suite, test_name, alert))
-            else:
-                logger.debug(
-                    f"No alert raised for test {test_suite}/{test_name} "
-                    f"({category})"
-                )
-                non_alerts[category] += 1
-
-            if not no_status_update:
-                mark_as_handled(
-                    rds_data_client,
-                    key in last_notifications_map,
-                    category,
-                    test_suite,
-                    test_name,
-                    result_hash,
-                    datetime.datetime.now(),
-                )
-
-    return alerts, non_alerts
-
-
-if __name__ == "__main__":
-    parser = argparse.ArgumentParser()
-    parser.add_argument(
-        "--stats",
-        action="store_true",
-        default=False,
-        help="Finish quickly for training.",
-    )
-    args = parser.parse_args()
-
-    maybe_fetch_slack_webhook()
-
-    rds_data_client = boto3.client("rds-data", region_name="us-west-2")
-
-    if args.stats:
-        # Only update last 24 hour stats
-        fetch_since = datetime.datetime.now() - datetime.timedelta(days=1)
-        alerts, non_alerts = handle_results_and_get_alerts(
-            rds_data_client,
-            fetch_since=fetch_since,
-            always_try_alert=True,
-            no_status_update=True,
-        )
-        post_statistics_to_slack(GLOBAL_CONFIG["SLACK_CHANNEL"], alerts, non_alerts)
-
-    else:
-        alerts, non_alerts = handle_results_and_get_alerts(rds_data_client)
-        post_alerts_to_slack(GLOBAL_CONFIG["SLACK_CHANNEL"], alerts, non_alerts)
-=======
-import argparse
-from collections import defaultdict, Counter
-from typing import Any, List, Tuple, Mapping, Optional
-import datetime
-import hashlib
-import json
-import logging
-import os
-import requests
-import sys
-
-import boto3
-
-from e2e import GLOBAL_CONFIG
-
-from alerts.default import handle_result as default_handle_result
-from alerts.rllib_tests import handle_result as rllib_tests_handle_result
-from alerts.long_running_tests import handle_result as long_running_tests_handle_result
-from alerts.tune_tests import handle_result as tune_tests_handle_result
-from alerts.xgboost_tests import handle_result as xgboost_tests_handle_result
-
-SUITE_TO_FN = {
-    "long_running_tests": long_running_tests_handle_result,
-    "rllib_tests": rllib_tests_handle_result,
-    "tune_tests": tune_tests_handle_result,
-    "xgboost_tests": xgboost_tests_handle_result,
-}
-
-GLOBAL_CONFIG["RELEASE_AWS_DB_STATE_TABLE"] = "alert_state"
-GLOBAL_CONFIG["SLACK_WEBHOOK"] = os.environ.get("SLACK_WEBHOOK", "")
-GLOBAL_CONFIG["SLACK_CHANNEL"] = os.environ.get("SLACK_CHANNEL", "#oss-test-cop")
-
-RESULTS_LIMIT = 120
-
-logger = logging.getLogger()
-logger.setLevel(logging.INFO)
-handler = logging.StreamHandler(stream=sys.stdout)
-formatter = logging.Formatter(
-    fmt="[%(levelname)s %(asctime)s] " "%(filename)s: %(lineno)d  " "%(message)s"
-)
-handler.setFormatter(formatter)
-logger.addHandler(handler)
-
-
-def maybe_fetch_slack_webhook():
-    if GLOBAL_CONFIG["SLACK_WEBHOOK"] in [None, ""]:
-        print("Missing SLACK_WEBHOOK, retrieving from AWS secrets store")
-        GLOBAL_CONFIG["SLACK_WEBHOOK"] = boto3.client(
-            "secretsmanager", region_name="us-west-2"
-        ).get_secret_value(
-            SecretId="arn:aws:secretsmanager:us-west-2:029272617770:secret:"
-            "release-automation/"
-            "slack-webhook-Na0CFP"
-        )[
-            "SecretString"
-        ]
-
-
-def _obj_hash(obj: Any) -> str:
-    json_str = json.dumps(obj, sort_keys=True, ensure_ascii=True)
-    sha = hashlib.sha256()
-    sha.update(json_str.encode())
-    return sha.hexdigest()
-
-
-def fetch_latest_alerts(rds_data_client):
-    schema = GLOBAL_CONFIG["RELEASE_AWS_DB_STATE_TABLE"]
-
-    sql = f"""
-        SELECT DISTINCT ON (category, test_suite, test_name)
-               category, test_suite, test_name, last_result_hash,
-               last_notification_dt
-        FROM   {schema}
-        ORDER BY category, test_suite, test_name, last_notification_dt DESC
-        LIMIT {RESULTS_LIMIT}
-        """
-
-    result = rds_data_client.execute_statement(
-        database=GLOBAL_CONFIG["RELEASE_AWS_DB_NAME"],
-        secretArn=GLOBAL_CONFIG["RELEASE_AWS_DB_SECRET_ARN"],
-        resourceArn=GLOBAL_CONFIG["RELEASE_AWS_DB_RESOURCE_ARN"],
-        schema=schema,
-        sql=sql,
-    )
-    for row in result["records"]:
-        category, test_suite, test_name, last_result_hash, last_notification_dt = (
-            r["stringValue"] if "stringValue" in r else None for r in row
-        )
-        last_notification_dt = datetime.datetime.strptime(
-            last_notification_dt, "%Y-%m-%d %H:%M:%S"
-        )
-        yield category, test_suite, test_name, last_result_hash, last_notification_dt
-
-
-def fetch_latest_results(
-    rds_data_client, fetch_since: Optional[datetime.datetime] = None
-):
-    schema = GLOBAL_CONFIG["RELEASE_AWS_DB_TABLE"]
-
-    sql = f"""
-        SELECT DISTINCT ON (category, test_suite, test_name)
-               created_on, category, test_suite, test_name, status, results,
-               artifacts, last_logs
-        FROM   {schema} """
-
-    parameters = []
-    if fetch_since is not None:
-        sql += "WHERE created_on >= :created_on "
-        parameters = [
-            {
-                "name": "created_on",
-                "typeHint": "TIMESTAMP",
-                "value": {"stringValue": fetch_since.strftime("%Y-%m-%d %H:%M:%S")},
-            },
-        ]
-
-    sql += "ORDER BY category, test_suite, test_name, created_on DESC "
-    sql += f"LIMIT {RESULTS_LIMIT}"
-
-    result = rds_data_client.execute_statement(
-        database=GLOBAL_CONFIG["RELEASE_AWS_DB_NAME"],
-        secretArn=GLOBAL_CONFIG["RELEASE_AWS_DB_SECRET_ARN"],
-        resourceArn=GLOBAL_CONFIG["RELEASE_AWS_DB_RESOURCE_ARN"],
-        schema=schema,
-        sql=sql,
-        parameters=parameters,
-    )
-    for row in result["records"]:
-        (
-            created_on,
-            category,
-            test_suite,
-            test_name,
-            status,
-            results,
-            artifacts,
-            last_logs,
-        ) = (r["stringValue"] if "stringValue" in r else None for r in row)
-
-        # Calculate hash before converting strings to objects
-        result_obj = (
-            created_on,
-            category,
-            test_suite,
-            test_name,
-            status,
-            results,
-            artifacts,
-            last_logs,
-        )
-        result_json = json.dumps(result_obj)
-        result_hash = _obj_hash(result_json)
-
-        # Convert some strings to python objects
-        created_on = datetime.datetime.strptime(created_on, "%Y-%m-%d %H:%M:%S")
-        results = json.loads(results)
-        artifacts = json.loads(artifacts)
-
-        yield result_hash, created_on, category, test_suite, test_name, status, results, artifacts, last_logs  # noqa: E501
-
-
-def mark_as_handled(
-    rds_data_client,
-    update: bool,
-    category: str,
-    test_suite: str,
-    test_name: str,
-    result_hash: str,
-    last_notification_dt: datetime.datetime,
-):
-    schema = GLOBAL_CONFIG["RELEASE_AWS_DB_STATE_TABLE"]
-
-    if not update:
-        sql = f"""
-            INSERT INTO {schema}
-            (category, test_suite, test_name,
-            last_result_hash, last_notification_dt)
-            VALUES (:category, :test_suite, :test_name,
-                    :last_result_hash, :last_notification_dt)
-            """
-    else:
-        sql = f"""
-            UPDATE {schema}
-            SET last_result_hash=:last_result_hash,
-                last_notification_dt=:last_notification_dt
-            WHERE category=:category AND test_suite=:test_suite
-            AND test_name=:test_name
-            """
-
-    rds_data_client.execute_statement(
-        database=GLOBAL_CONFIG["RELEASE_AWS_DB_NAME"],
-        parameters=[
-            {"name": "category", "value": {"stringValue": category}},
-            {"name": "test_suite", "value": {"stringValue": test_suite or ""}},
-            {"name": "test_name", "value": {"stringValue": test_name}},
-            {"name": "last_result_hash", "value": {"stringValue": result_hash}},
-            {
-                "name": "last_notification_dt",
-                "typeHint": "TIMESTAMP",
-                "value": {
-                    "stringValue": last_notification_dt.strftime("%Y-%m-%d %H:%M:%S")
-                },
-            },
-        ],
-        secretArn=GLOBAL_CONFIG["RELEASE_AWS_DB_SECRET_ARN"],
-        resourceArn=GLOBAL_CONFIG["RELEASE_AWS_DB_RESOURCE_ARN"],
-        schema=schema,
-        sql=sql,
-    )
-
-
-def post_alerts_to_slack(
-    channel: str, alerts: List[Tuple[str, str, str, str]], non_alerts: Mapping[str, int]
-):
-    if len(alerts) == 0:
-        logger.info("No alerts to post to slack.")
-        return
-
-    markdown_lines = [
-        f"* {len(alerts)} new release test failures found!*",
-        "",
-    ]
-
-    category_alerts = defaultdict(list)
-    for (category, test_suite, test_name, alert) in alerts:
-        category_alerts[category].append(
-            f"   *{test_suite}/{test_name}* failed: {alert}"
-        )
-
-    for category, alert_list in category_alerts.items():
-        markdown_lines.append(f"Branch: *{category}*")
-        markdown_lines.extend(alert_list)
-        markdown_lines.append("")
-
-    total_non_alerts = sum(n for n in non_alerts.values())
-    non_alert_detail = [f"{n} on {c}" for c, n in non_alerts.items()]
-
-    markdown_lines += [
-        f"Additionally, {total_non_alerts} tests passed successfully "
-        f"({', '.join(non_alert_detail)})."
-    ]
-
-    slack_url = GLOBAL_CONFIG["SLACK_WEBHOOK"]
-
-    resp = requests.post(
-        slack_url,
-        json={
-            "text": "\n".join(markdown_lines),
-            "channel": channel,
-            "username": "Fail Bot",
-            "icon_emoji": ":red_circle:",
-        },
-    )
-    print(resp.status_code)
-    print(resp.text)
-
-
-def post_statistics_to_slack(
-    channel: str, alerts: List[Tuple[str, str, str, str]], non_alerts: Mapping[str, int]
-):
-    total_alerts = len(alerts)
-
-    category_alerts = defaultdict(list)
-    for (category, test_suite, test_name, alert) in alerts:
-        category_alerts[category].append(f"`{test_suite}/{test_name}`")
-
-    alert_detail = [f"{len(a)} on {c}" for c, a in category_alerts.items()]
-
-    total_non_alerts = sum(n for n in non_alerts.values())
-    non_alert_detail = [f"{n} on {c}" for c, n in non_alerts.items()]
-
-    markdown_lines = [
-        "*Periodic release test report*",
-        "",
-        f"In the past 24 hours, "
-        f"*{total_non_alerts}* release tests finished successfully, and "
-        f"*{total_alerts}* release tests failed.",
-    ]
-
-    markdown_lines.append("")
-
-    if total_alerts:
-        markdown_lines.append(f"*Failing:* {', '.join(alert_detail)}")
-        for c, a in category_alerts.items():
-            markdown_lines.append(f"  *{c}*: {', '.join(sorted(a))}")
-    else:
-        markdown_lines.append("*Failing:* None")
-
-    markdown_lines.append("")
-
-    if total_non_alerts:
-        markdown_lines.append(f"*Passing:* {', '.join(non_alert_detail)}")
-    else:
-        markdown_lines.append("*Passing:* None")
-
-    slack_url = GLOBAL_CONFIG["SLACK_WEBHOOK"]
-
-    resp = requests.post(
-        slack_url,
-        json={
-            "text": "\n".join(markdown_lines),
-            "channel": channel,
-            "username": "Fail Bot",
-            "icon_emoji": ":red_circle:",
-        },
-    )
-    print(resp.status_code)
-    print(resp.text)
-
-
-def handle_results_and_get_alerts(
-    rds_data_client,
-    fetch_since: Optional[datetime.datetime] = None,
-    always_try_alert: bool = False,
-    no_status_update: bool = False,
-):
-    # First build a map of last notifications
-    last_notifications_map = {}
-    for (
-        category,
-        test_suite,
-        test_name,
-        last_result_hash,
-        last_notification_dt,
-    ) in fetch_latest_alerts(rds_data_client):
-        last_notifications_map[(category, test_suite, test_name)] = (
-            last_result_hash,
-            last_notification_dt,
-        )
-
-    alerts = []
-    non_alerts = Counter()
-
-    # Then fetch latest results
-    for (
-        result_hash,
-        created_on,
-        category,
-        test_suite,
-        test_name,
-        status,
-        results,
-        artifacts,
-        last_logs,
-    ) in fetch_latest_results(rds_data_client, fetch_since=fetch_since):
-        key = (category, test_suite, test_name)
-
-        try_alert = always_try_alert
-        if key in last_notifications_map:
-            # If we have an alert for this key, fetch info
-            last_result_hash, last_notification_dt = last_notifications_map[key]
-
-            if last_result_hash != result_hash:
-                # If we got a new result, handle new result
-                try_alert = True
-            # Todo: maybe alert again after some time?
-        else:
-            try_alert = True
-
-        if try_alert:
-            handle_fn = SUITE_TO_FN.get(test_suite, None)
-            if not handle_fn:
-                logger.warning(f"No handle for suite {test_suite}")
-                alert = default_handle_result(
-                    created_on,
-                    category,
-                    test_suite,
-                    test_name,
-                    status,
-                    results,
-                    artifacts,
-                    last_logs,
-                )
-            else:
-                alert = handle_fn(
-                    created_on,
-                    category,
-                    test_suite,
-                    test_name,
-                    status,
-                    results,
-                    artifacts,
-                    last_logs,
-                )
-
-            if alert:
-                logger.warning(
-                    f"Alert raised for test {test_suite}/{test_name} "
-                    f"({category}): {alert}"
-                )
-
-                alerts.append((category, test_suite, test_name, alert))
-            else:
-                logger.debug(
-                    f"No alert raised for test {test_suite}/{test_name} "
-                    f"({category})"
-                )
-                non_alerts[category] += 1
-
-            if not no_status_update:
-                mark_as_handled(
-                    rds_data_client,
-                    key in last_notifications_map,
-                    category,
-                    test_suite,
-                    test_name,
-                    result_hash,
-                    datetime.datetime.now(),
-                )
-
-    return alerts, non_alerts
-
-
-if __name__ == "__main__":
-    parser = argparse.ArgumentParser()
-    parser.add_argument(
-        "--stats",
-        action="store_true",
-        default=False,
-        help="Finish quickly for training.",
-    )
-    args = parser.parse_args()
-
-    maybe_fetch_slack_webhook()
-
-    rds_data_client = boto3.client("rds-data", region_name="us-west-2")
-
-    if args.stats:
-        # Only update last 24 hour stats
-        fetch_since = datetime.datetime.now() - datetime.timedelta(days=1)
-        alerts, non_alerts = handle_results_and_get_alerts(
-            rds_data_client,
-            fetch_since=fetch_since,
-            always_try_alert=True,
-            no_status_update=True,
-        )
-        post_statistics_to_slack(GLOBAL_CONFIG["SLACK_CHANNEL"], alerts, non_alerts)
-
-    else:
-        alerts, non_alerts = handle_results_and_get_alerts(rds_data_client)
-        post_alerts_to_slack(GLOBAL_CONFIG["SLACK_CHANNEL"], alerts, non_alerts)
->>>>>>> 19672688
+import argparse
+from collections import defaultdict, Counter
+from typing import Any, List, Tuple, Mapping, Optional
+import datetime
+import hashlib
+import json
+import logging
+import os
+import requests
+import sys
+
+import boto3
+
+from e2e import GLOBAL_CONFIG
+
+from alerts.default import handle_result as default_handle_result
+from alerts.rllib_tests import handle_result as rllib_tests_handle_result
+from alerts.long_running_tests import handle_result as long_running_tests_handle_result
+from alerts.tune_tests import handle_result as tune_tests_handle_result
+from alerts.xgboost_tests import handle_result as xgboost_tests_handle_result
+
+SUITE_TO_FN = {
+    "long_running_tests": long_running_tests_handle_result,
+    "rllib_tests": rllib_tests_handle_result,
+    "tune_tests": tune_tests_handle_result,
+    "xgboost_tests": xgboost_tests_handle_result,
+}
+
+GLOBAL_CONFIG["RELEASE_AWS_DB_STATE_TABLE"] = "alert_state"
+GLOBAL_CONFIG["SLACK_WEBHOOK"] = os.environ.get("SLACK_WEBHOOK", "")
+GLOBAL_CONFIG["SLACK_CHANNEL"] = os.environ.get("SLACK_CHANNEL", "#oss-test-cop")
+
+RESULTS_LIMIT = 120
+
+logger = logging.getLogger()
+logger.setLevel(logging.INFO)
+handler = logging.StreamHandler(stream=sys.stdout)
+formatter = logging.Formatter(
+    fmt="[%(levelname)s %(asctime)s] " "%(filename)s: %(lineno)d  " "%(message)s"
+)
+handler.setFormatter(formatter)
+logger.addHandler(handler)
+
+
+def maybe_fetch_slack_webhook():
+    if GLOBAL_CONFIG["SLACK_WEBHOOK"] in [None, ""]:
+        print("Missing SLACK_WEBHOOK, retrieving from AWS secrets store")
+        GLOBAL_CONFIG["SLACK_WEBHOOK"] = boto3.client(
+            "secretsmanager", region_name="us-west-2"
+        ).get_secret_value(
+            SecretId="arn:aws:secretsmanager:us-west-2:029272617770:secret:"
+            "release-automation/"
+            "slack-webhook-Na0CFP"
+        )[
+            "SecretString"
+        ]
+
+
+def _obj_hash(obj: Any) -> str:
+    json_str = json.dumps(obj, sort_keys=True, ensure_ascii=True)
+    sha = hashlib.sha256()
+    sha.update(json_str.encode())
+    return sha.hexdigest()
+
+
+def fetch_latest_alerts(rds_data_client):
+    schema = GLOBAL_CONFIG["RELEASE_AWS_DB_STATE_TABLE"]
+
+    sql = f"""
+        SELECT DISTINCT ON (category, test_suite, test_name)
+               category, test_suite, test_name, last_result_hash,
+               last_notification_dt
+        FROM   {schema}
+        ORDER BY category, test_suite, test_name, last_notification_dt DESC
+        LIMIT {RESULTS_LIMIT}
+        """
+
+    result = rds_data_client.execute_statement(
+        database=GLOBAL_CONFIG["RELEASE_AWS_DB_NAME"],
+        secretArn=GLOBAL_CONFIG["RELEASE_AWS_DB_SECRET_ARN"],
+        resourceArn=GLOBAL_CONFIG["RELEASE_AWS_DB_RESOURCE_ARN"],
+        schema=schema,
+        sql=sql,
+    )
+    for row in result["records"]:
+        category, test_suite, test_name, last_result_hash, last_notification_dt = (
+            r["stringValue"] if "stringValue" in r else None for r in row
+        )
+        last_notification_dt = datetime.datetime.strptime(
+            last_notification_dt, "%Y-%m-%d %H:%M:%S"
+        )
+        yield category, test_suite, test_name, last_result_hash, last_notification_dt
+
+
+def fetch_latest_results(
+    rds_data_client, fetch_since: Optional[datetime.datetime] = None
+):
+    schema = GLOBAL_CONFIG["RELEASE_AWS_DB_TABLE"]
+
+    sql = f"""
+        SELECT DISTINCT ON (category, test_suite, test_name)
+               created_on, category, test_suite, test_name, status, results,
+               artifacts, last_logs
+        FROM   {schema} """
+
+    parameters = []
+    if fetch_since is not None:
+        sql += "WHERE created_on >= :created_on "
+        parameters = [
+            {
+                "name": "created_on",
+                "typeHint": "TIMESTAMP",
+                "value": {"stringValue": fetch_since.strftime("%Y-%m-%d %H:%M:%S")},
+            },
+        ]
+
+    sql += "ORDER BY category, test_suite, test_name, created_on DESC "
+    sql += f"LIMIT {RESULTS_LIMIT}"
+
+    result = rds_data_client.execute_statement(
+        database=GLOBAL_CONFIG["RELEASE_AWS_DB_NAME"],
+        secretArn=GLOBAL_CONFIG["RELEASE_AWS_DB_SECRET_ARN"],
+        resourceArn=GLOBAL_CONFIG["RELEASE_AWS_DB_RESOURCE_ARN"],
+        schema=schema,
+        sql=sql,
+        parameters=parameters,
+    )
+    for row in result["records"]:
+        (
+            created_on,
+            category,
+            test_suite,
+            test_name,
+            status,
+            results,
+            artifacts,
+            last_logs,
+        ) = (r["stringValue"] if "stringValue" in r else None for r in row)
+
+        # Calculate hash before converting strings to objects
+        result_obj = (
+            created_on,
+            category,
+            test_suite,
+            test_name,
+            status,
+            results,
+            artifacts,
+            last_logs,
+        )
+        result_json = json.dumps(result_obj)
+        result_hash = _obj_hash(result_json)
+
+        # Convert some strings to python objects
+        created_on = datetime.datetime.strptime(created_on, "%Y-%m-%d %H:%M:%S")
+        results = json.loads(results)
+        artifacts = json.loads(artifacts)
+
+        yield result_hash, created_on, category, test_suite, test_name, status, results, artifacts, last_logs  # noqa: E501
+
+
+def mark_as_handled(
+    rds_data_client,
+    update: bool,
+    category: str,
+    test_suite: str,
+    test_name: str,
+    result_hash: str,
+    last_notification_dt: datetime.datetime,
+):
+    schema = GLOBAL_CONFIG["RELEASE_AWS_DB_STATE_TABLE"]
+
+    if not update:
+        sql = f"""
+            INSERT INTO {schema}
+            (category, test_suite, test_name,
+            last_result_hash, last_notification_dt)
+            VALUES (:category, :test_suite, :test_name,
+                    :last_result_hash, :last_notification_dt)
+            """
+    else:
+        sql = f"""
+            UPDATE {schema}
+            SET last_result_hash=:last_result_hash,
+                last_notification_dt=:last_notification_dt
+            WHERE category=:category AND test_suite=:test_suite
+            AND test_name=:test_name
+            """
+
+    rds_data_client.execute_statement(
+        database=GLOBAL_CONFIG["RELEASE_AWS_DB_NAME"],
+        parameters=[
+            {"name": "category", "value": {"stringValue": category}},
+            {"name": "test_suite", "value": {"stringValue": test_suite or ""}},
+            {"name": "test_name", "value": {"stringValue": test_name}},
+            {"name": "last_result_hash", "value": {"stringValue": result_hash}},
+            {
+                "name": "last_notification_dt",
+                "typeHint": "TIMESTAMP",
+                "value": {
+                    "stringValue": last_notification_dt.strftime("%Y-%m-%d %H:%M:%S")
+                },
+            },
+        ],
+        secretArn=GLOBAL_CONFIG["RELEASE_AWS_DB_SECRET_ARN"],
+        resourceArn=GLOBAL_CONFIG["RELEASE_AWS_DB_RESOURCE_ARN"],
+        schema=schema,
+        sql=sql,
+    )
+
+
+def post_alerts_to_slack(
+    channel: str, alerts: List[Tuple[str, str, str, str]], non_alerts: Mapping[str, int]
+):
+    if len(alerts) == 0:
+        logger.info("No alerts to post to slack.")
+        return
+
+    markdown_lines = [
+        f"* {len(alerts)} new release test failures found!*",
+        "",
+    ]
+
+    category_alerts = defaultdict(list)
+    for (category, test_suite, test_name, alert) in alerts:
+        category_alerts[category].append(
+            f"   *{test_suite}/{test_name}* failed: {alert}"
+        )
+
+    for category, alert_list in category_alerts.items():
+        markdown_lines.append(f"Branch: *{category}*")
+        markdown_lines.extend(alert_list)
+        markdown_lines.append("")
+
+    total_non_alerts = sum(n for n in non_alerts.values())
+    non_alert_detail = [f"{n} on {c}" for c, n in non_alerts.items()]
+
+    markdown_lines += [
+        f"Additionally, {total_non_alerts} tests passed successfully "
+        f"({', '.join(non_alert_detail)})."
+    ]
+
+    slack_url = GLOBAL_CONFIG["SLACK_WEBHOOK"]
+
+    resp = requests.post(
+        slack_url,
+        json={
+            "text": "\n".join(markdown_lines),
+            "channel": channel,
+            "username": "Fail Bot",
+            "icon_emoji": ":red_circle:",
+        },
+    )
+    print(resp.status_code)
+    print(resp.text)
+
+
+def post_statistics_to_slack(
+    channel: str, alerts: List[Tuple[str, str, str, str]], non_alerts: Mapping[str, int]
+):
+    total_alerts = len(alerts)
+
+    category_alerts = defaultdict(list)
+    for (category, test_suite, test_name, alert) in alerts:
+        category_alerts[category].append(f"`{test_suite}/{test_name}`")
+
+    alert_detail = [f"{len(a)} on {c}" for c, a in category_alerts.items()]
+
+    total_non_alerts = sum(n for n in non_alerts.values())
+    non_alert_detail = [f"{n} on {c}" for c, n in non_alerts.items()]
+
+    markdown_lines = [
+        "*Periodic release test report*",
+        "",
+        f"In the past 24 hours, "
+        f"*{total_non_alerts}* release tests finished successfully, and "
+        f"*{total_alerts}* release tests failed.",
+    ]
+
+    markdown_lines.append("")
+
+    if total_alerts:
+        markdown_lines.append(f"*Failing:* {', '.join(alert_detail)}")
+        for c, a in category_alerts.items():
+            markdown_lines.append(f"  *{c}*: {', '.join(sorted(a))}")
+    else:
+        markdown_lines.append("*Failing:* None")
+
+    markdown_lines.append("")
+
+    if total_non_alerts:
+        markdown_lines.append(f"*Passing:* {', '.join(non_alert_detail)}")
+    else:
+        markdown_lines.append("*Passing:* None")
+
+    slack_url = GLOBAL_CONFIG["SLACK_WEBHOOK"]
+
+    resp = requests.post(
+        slack_url,
+        json={
+            "text": "\n".join(markdown_lines),
+            "channel": channel,
+            "username": "Fail Bot",
+            "icon_emoji": ":red_circle:",
+        },
+    )
+    print(resp.status_code)
+    print(resp.text)
+
+
+def handle_results_and_get_alerts(
+    rds_data_client,
+    fetch_since: Optional[datetime.datetime] = None,
+    always_try_alert: bool = False,
+    no_status_update: bool = False,
+):
+    # First build a map of last notifications
+    last_notifications_map = {}
+    for (
+        category,
+        test_suite,
+        test_name,
+        last_result_hash,
+        last_notification_dt,
+    ) in fetch_latest_alerts(rds_data_client):
+        last_notifications_map[(category, test_suite, test_name)] = (
+            last_result_hash,
+            last_notification_dt,
+        )
+
+    alerts = []
+    non_alerts = Counter()
+
+    # Then fetch latest results
+    for (
+        result_hash,
+        created_on,
+        category,
+        test_suite,
+        test_name,
+        status,
+        results,
+        artifacts,
+        last_logs,
+    ) in fetch_latest_results(rds_data_client, fetch_since=fetch_since):
+        key = (category, test_suite, test_name)
+
+        try_alert = always_try_alert
+        if key in last_notifications_map:
+            # If we have an alert for this key, fetch info
+            last_result_hash, last_notification_dt = last_notifications_map[key]
+
+            if last_result_hash != result_hash:
+                # If we got a new result, handle new result
+                try_alert = True
+            # Todo: maybe alert again after some time?
+        else:
+            try_alert = True
+
+        if try_alert:
+            handle_fn = SUITE_TO_FN.get(test_suite, None)
+            if not handle_fn:
+                logger.warning(f"No handle for suite {test_suite}")
+                alert = default_handle_result(
+                    created_on,
+                    category,
+                    test_suite,
+                    test_name,
+                    status,
+                    results,
+                    artifacts,
+                    last_logs,
+                )
+            else:
+                alert = handle_fn(
+                    created_on,
+                    category,
+                    test_suite,
+                    test_name,
+                    status,
+                    results,
+                    artifacts,
+                    last_logs,
+                )
+
+            if alert:
+                logger.warning(
+                    f"Alert raised for test {test_suite}/{test_name} "
+                    f"({category}): {alert}"
+                )
+
+                alerts.append((category, test_suite, test_name, alert))
+            else:
+                logger.debug(
+                    f"No alert raised for test {test_suite}/{test_name} "
+                    f"({category})"
+                )
+                non_alerts[category] += 1
+
+            if not no_status_update:
+                mark_as_handled(
+                    rds_data_client,
+                    key in last_notifications_map,
+                    category,
+                    test_suite,
+                    test_name,
+                    result_hash,
+                    datetime.datetime.now(),
+                )
+
+    return alerts, non_alerts
+
+
+if __name__ == "__main__":
+    parser = argparse.ArgumentParser()
+    parser.add_argument(
+        "--stats",
+        action="store_true",
+        default=False,
+        help="Finish quickly for training.",
+    )
+    args = parser.parse_args()
+
+    maybe_fetch_slack_webhook()
+
+    rds_data_client = boto3.client("rds-data", region_name="us-west-2")
+
+    if args.stats:
+        # Only update last 24 hour stats
+        fetch_since = datetime.datetime.now() - datetime.timedelta(days=1)
+        alerts, non_alerts = handle_results_and_get_alerts(
+            rds_data_client,
+            fetch_since=fetch_since,
+            always_try_alert=True,
+            no_status_update=True,
+        )
+        post_statistics_to_slack(GLOBAL_CONFIG["SLACK_CHANNEL"], alerts, non_alerts)
+
+    else:
+        alerts, non_alerts = handle_results_and_get_alerts(rds_data_client)
+        post_alerts_to_slack(GLOBAL_CONFIG["SLACK_CHANNEL"], alerts, non_alerts)