import click
import json
import os
import ray
import ray._private.test_utils as test_utils
import time
import tqdm

from ray.experimental.state.api import summarize_tasks
from dashboard_test import DashboardTestAtScale
from ray._private.state_api_test_utils import (
    StateAPICallSpec,
    periodic_invoke_state_apis_with_actor,
)

sleep_time = 300


def test_max_running_tasks(num_tasks):
    cpus_per_task = 0.25

    @ray.remote(num_cpus=cpus_per_task)
    def task():
        time.sleep(sleep_time)

    def time_up(start_time):
        return time.time() - start_time >= sleep_time

    refs = [task.remote() for _ in tqdm.trange(num_tasks, desc="Launching tasks")]

    max_cpus = ray.cluster_resources()["CPU"]
    min_cpus_available = max_cpus
    start_time = time.time()
    for _ in tqdm.trange(int(sleep_time / 0.1), desc="Waiting"):
        try:
            cur_cpus = ray.available_resources().get("CPU", 0)
            min_cpus_available = min(min_cpus_available, cur_cpus)
        except Exception:
            # There are race conditions `.get` can fail if a new heartbeat
            # comes at the same time.
            pass
        if time_up(start_time):
            print(f"Time up for sleeping {sleep_time} seconds")
            break
        time.sleep(0.1)

    # There are some relevant magic numbers in this check. 10k tasks each
    # require 1/4 cpus. Therefore, ideally 2.5k cpus will be used.
    used_cpus = max_cpus - min_cpus_available
    err_str = f"Only {used_cpus}/{max_cpus} cpus used."
    # 1500 tasks. Note that it is a pretty low threshold, and the
    # performance should be tracked via perf dashboard.
    threshold = num_tasks * cpus_per_task * 0.60
    print(f"{used_cpus}/{max_cpus} used.")
    assert used_cpus > threshold, err_str

    for _ in tqdm.trange(num_tasks, desc="Ensuring all tasks have finished"):
        done, refs = ray.wait(refs)
        assert ray.get(done[0]) is None

    return used_cpus


def no_resource_leaks():
    return test_utils.no_resource_leaks_excluding_node_resources()


@click.command()
@click.option("--num-tasks", required=True, type=int, help="Number of tasks to launch.")
@click.option(
    "--smoke-test",
    is_flag=True,
    type=bool,
    default=False,
    help="If set, it's a smoke test",
)
def test(num_tasks, smoke_test):
    addr = ray.init(address="auto")

    test_utils.wait_for_condition(no_resource_leaks)
    monitor_actor = test_utils.monitor_memory_usage()
    dashboard_test = DashboardTestAtScale(addr)

    def not_none(res):
        return res is not None

    api_caller = periodic_invoke_state_apis_with_actor(
        apis=[StateAPICallSpec(summarize_tasks, not_none)],
        call_interval_s=4,
        print_result=True,
    )

    start_time = time.time()
    used_cpus = test_max_running_tasks(num_tasks)
    end_time = time.time()
    ray.get(monitor_actor.stop_run.remote())
    used_gb, usage = ray.get(monitor_actor.get_peak_memory_info.remote())
    print(f"Peak memory usage: {round(used_gb, 2)}GB")
    print(f"Peak memory usage per processes:\n {usage}")
    ray.get(api_caller.stop.remote())

    del api_caller
    del monitor_actor
    test_utils.wait_for_condition(no_resource_leaks)

    rate = num_tasks / (end_time - start_time - sleep_time)
    print(
        f"Success! Started {num_tasks} tasks in {end_time - start_time}s. "
        f"({rate} tasks/s)"
    )

<<<<<<< HEAD
    results = {
        "tasks_per_second": rate,
        "num_tasks": num_tasks,
        "time": end_time - start_time,
        "used_cpus": used_cpus,
        "success": "1",
        "_peak_memory": round(used_gb, 2),
        "_peak_process_memory": usage,
        "perf_metrics": [
            {
                "perf_metric_name": "tasks_per_second",
                "perf_metric_value": rate,
                "perf_metric_type": "THROUGHPUT",
            },
            {
                "perf_metric_name": "used_cpus_by_deadline",
                "perf_metric_value": used_cpus,
                "perf_metric_type": "THROUGHPUT",
            },
        ],
    }

    dashboard_test.update_release_test_result(results)
    test_utils.safe_write_to_results_json(results)
=======
    if "TEST_OUTPUT_JSON" in os.environ:
        out_file = open(os.environ["TEST_OUTPUT_JSON"], "w")
        results = {
            "tasks_per_second": rate,
            "num_tasks": num_tasks,
            "time": end_time - start_time,
            "used_cpus": used_cpus,
            "success": "1",
            "_peak_memory": round(used_gb, 2),
            "_peak_process_memory": usage,
        }
        if not smoke_test:
            results["perf_metrics"] = [
                {
                    "perf_metric_name": "tasks_per_second",
                    "perf_metric_value": rate,
                    "perf_metric_type": "THROUGHPUT",
                },
                {
                    "perf_metric_name": "used_cpus_by_deadline",
                    "perf_metric_value": used_cpus,
                    "perf_metric_type": "THROUGHPUT",
                },
            ]
        dashboard_test.update_release_test_result(results)
        json.dump(results, out_file)
>>>>>>> c7cea683


if __name__ == "__main__":
    test()<|MERGE_RESOLUTION|>--- conflicted
+++ resolved
@@ -109,32 +109,6 @@
         f"({rate} tasks/s)"
     )
 
-<<<<<<< HEAD
-    results = {
-        "tasks_per_second": rate,
-        "num_tasks": num_tasks,
-        "time": end_time - start_time,
-        "used_cpus": used_cpus,
-        "success": "1",
-        "_peak_memory": round(used_gb, 2),
-        "_peak_process_memory": usage,
-        "perf_metrics": [
-            {
-                "perf_metric_name": "tasks_per_second",
-                "perf_metric_value": rate,
-                "perf_metric_type": "THROUGHPUT",
-            },
-            {
-                "perf_metric_name": "used_cpus_by_deadline",
-                "perf_metric_value": used_cpus,
-                "perf_metric_type": "THROUGHPUT",
-            },
-        ],
-    }
-
-    dashboard_test.update_release_test_result(results)
-    test_utils.safe_write_to_results_json(results)
-=======
     if "TEST_OUTPUT_JSON" in os.environ:
         out_file = open(os.environ["TEST_OUTPUT_JSON"], "w")
         results = {
@@ -161,7 +135,6 @@
             ]
         dashboard_test.update_release_test_result(results)
         json.dump(results, out_file)
->>>>>>> c7cea683
 
 
 if __name__ == "__main__":
