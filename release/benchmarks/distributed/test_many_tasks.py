--- conflicted
+++ resolved
@@ -6,17 +6,13 @@
 import time
 import tqdm
 
-<<<<<<< HEAD
 from ray.experimental.state.api import summarize_tasks
 from ray._private.state_api_test_utils import (
     StateAPICallSpec,
     periodic_invoke_state_apis_with_actor,
 )
 
-sleep_time = 150
-=======
 sleep_time = 300
->>>>>>> c0662797
 
 
 def test_max_running_tasks(num_tasks):
