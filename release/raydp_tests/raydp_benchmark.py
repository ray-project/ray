--- conflicted
+++ resolved
@@ -11,7 +11,6 @@
 import time
 
 
-<<<<<<< HEAD
 @ray.remote
 def load(filename, num_bytes_per_partition, repartition):
     print("Partition file", filename)
@@ -42,48 +41,6 @@
 
     return spark.read.parquet(os.path.join(base, "df-{}-{}-*.parquet".format(op_name, num_bytes_per_partition)))
 
-=======
-def load_dataset(spark, nbytes, npartitions, sort, base):
-    num_bytes_per_partition = nbytes // npartitions
-    filenames = []
-
-    @ray.remote
-    def load(i):
-        filename = os.path.join(
-            base, "df-{}-{}-{}.parquet".format("sort" if sort else "groupby",
-                                               num_bytes_per_partition, i))
-        print("Partition file", filename)
-        if not os.path.exists(filename):
-            if sort:
-                nrows = num_bytes_per_partition // 8
-                print("Allocating dataset with {} rows".format(nrows))
-                dataset = pd.DataFrame(
-                    np.random.randint(
-                        0,
-                        np.iinfo(np.int64).max,
-                        size=(nrows, 1),
-                        dtype=np.int64),
-                    columns=['a'])
-            else:
-                nrows = num_bytes_per_partition // (8 * 2)
-                print("Allocating dataset with {} rows".format(nrows))
-                dataset = pd.DataFrame(
-                    np.random.randint(0, 100, size=(nrows, 2), dtype=np.int64),
-                    columns=['a', 'b'])
-            print("Done allocating")
-            dataset.to_parquet(filename, flavor="spark")
-            print("Done writing to disk")
-        return filename
-
-    for i in range(npartitions):
-        filenames.append(load.remote(i))
-    ray.wait(filenames, num_returns=len(filenames))
-
-    return spark.read.parquet(
-        os.path.join(
-            base, "df-{}-{}-*.parquet".format("sort" if sort else "groupby",
-                                              num_bytes_per_partition)))
->>>>>>> 004dec82
 
 def load_dataset_before_spark(npartitions, num_bytes_per_partition, repartition, base):
     op_name = "repartition" if repartition else "groupby"
@@ -172,14 +129,8 @@
     parser.add_argument("--generate-only", action="store_true")
     parser.add_argument("--clear-old-data", action="store_true")
     parser.add_argument("--spark-local-dir", type=str, default="/tmp")
-<<<<<<< HEAD
     parser.add_argument("--spark-driver-memory", type=str, default="1g")
     parser.add_argument("--spark-python-worker-memory", type=str, default="512m")
-=======
-    parser.add_argument("--spark-executor-memory", type=str, default="1g")
-    parser.add_argument(
-        "--spark-python-worker-memory", type=str, default="512m")
->>>>>>> 004dec82
     parser.add_argument("--spark-memory-fraction", type=float, default=0.6)
     parser.add_argument("--spark-memory-storage-fraction", type=float, default=0.5)
     args = parser.parse_args()
@@ -283,12 +234,7 @@
         npartitions = args.nbytes // args.max_partition_size
 
     print("Starting real trials...")
-<<<<<<< HEAD
     output = trial(spark, args.nbytes, npartitions, args.repartition, args.range_repartition, args.generate_only, base, args.ntrials, input_file=input_file)
-=======
-    output = trial(spark, args.nbytes, npartitions, args.sort,
-                   args.generate_only, base)
->>>>>>> 004dec82
     print("Trials done.")
     print("{} mean over {} trials: {} +- {}".format(system, len(output),
                                                     np.mean(output),
@@ -308,19 +254,11 @@
         if write_header:
             writer.writeheader()
         row = {
-<<<<<<< HEAD
                 "operation": "repartition" if args.repartition else "range_repartition" if args.range_repartition else "groupby",
                 "num_nodes": args.num_nodes,
                 "nbytes": args.nbytes,
                 "npartitions": npartitions,
                 }
-=======
-            "operation": "sort" if args.sort else "groupby",
-            "num_nodes": args.num_nodes,
-            "nbytes": args.nbytes,
-            "npartitions": npartitions,
-        }
->>>>>>> 004dec82
         for output in output:
             row["system"] = system
             row["duration"] = output
