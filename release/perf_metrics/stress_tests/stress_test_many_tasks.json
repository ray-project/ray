{
    "perf_metrics": [
        {
            "perf_metric_name": "stage_0_time",
            "perf_metric_type": "LATENCY",
<<<<<<< HEAD
            "perf_metric_value": 9.101566553115845
=======
            "perf_metric_value": 9.495225667953491
>>>>>>> 7591f918
        },
        {
            "perf_metric_name": "stage_1_avg_iteration_time",
            "perf_metric_type": "LATENCY",
<<<<<<< HEAD
            "perf_metric_value": 23.997523522377016
=======
            "perf_metric_value": 27.7483500957489
>>>>>>> 7591f918
        },
        {
            "perf_metric_name": "stage_2_avg_iteration_time",
            "perf_metric_type": "LATENCY",
<<<<<<< HEAD
            "perf_metric_value": 65.44879236221314
=======
            "perf_metric_value": 68.16796236038208
>>>>>>> 7591f918
        },
        {
            "perf_metric_name": "stage_3_creation_time",
            "perf_metric_type": "LATENCY",
<<<<<<< HEAD
            "perf_metric_value": 1.563896894454956
=======
            "perf_metric_value": 1.5987753868103027
>>>>>>> 7591f918
        },
        {
            "perf_metric_name": "stage_3_time",
            "perf_metric_type": "LATENCY",
<<<<<<< HEAD
            "perf_metric_value": 3026.7471375465393
=======
            "perf_metric_value": 3431.3032166957855
>>>>>>> 7591f918
        },
        {
            "perf_metric_name": "stage_4_spread",
            "perf_metric_type": "LATENCY",
<<<<<<< HEAD
            "perf_metric_value": 0.4569625792772166
        }
    ],
    "stage_0_time": 9.101566553115845,
    "stage_1_avg_iteration_time": 23.997523522377016,
    "stage_1_max_iteration_time": 25.68898844718933,
    "stage_1_min_iteration_time": 23.086692810058594,
    "stage_1_time": 239.97532105445862,
    "stage_2_avg_iteration_time": 65.44879236221314,
    "stage_2_max_iteration_time": 66.88093996047974,
    "stage_2_min_iteration_time": 62.800971031188965,
    "stage_2_time": 327.2448856830597,
    "stage_3_creation_time": 1.563896894454956,
    "stage_3_time": 3026.7471375465393,
    "stage_4_spread": 0.4569625792772166,
=======
            "perf_metric_value": 0.45902135965347457
        }
    ],
    "stage_0_time": 9.495225667953491,
    "stage_1_avg_iteration_time": 27.7483500957489,
    "stage_1_max_iteration_time": 29.508095264434814,
    "stage_1_min_iteration_time": 26.858633518218994,
    "stage_1_time": 277.48361372947693,
    "stage_2_avg_iteration_time": 68.16796236038208,
    "stage_2_max_iteration_time": 69.19305539131165,
    "stage_2_min_iteration_time": 66.24201941490173,
    "stage_2_time": 340.8411283493042,
    "stage_3_creation_time": 1.5987753868103027,
    "stage_3_time": 3431.3032166957855,
    "stage_4_spread": 0.45902135965347457,
>>>>>>> 7591f918
    "success": 1
}<|MERGE_RESOLUTION|>--- conflicted
+++ resolved
@@ -3,68 +3,31 @@
         {
             "perf_metric_name": "stage_0_time",
             "perf_metric_type": "LATENCY",
-<<<<<<< HEAD
-            "perf_metric_value": 9.101566553115845
-=======
             "perf_metric_value": 9.495225667953491
->>>>>>> 7591f918
         },
         {
             "perf_metric_name": "stage_1_avg_iteration_time",
             "perf_metric_type": "LATENCY",
-<<<<<<< HEAD
-            "perf_metric_value": 23.997523522377016
-=======
             "perf_metric_value": 27.7483500957489
->>>>>>> 7591f918
         },
         {
             "perf_metric_name": "stage_2_avg_iteration_time",
             "perf_metric_type": "LATENCY",
-<<<<<<< HEAD
-            "perf_metric_value": 65.44879236221314
-=======
             "perf_metric_value": 68.16796236038208
->>>>>>> 7591f918
         },
         {
             "perf_metric_name": "stage_3_creation_time",
             "perf_metric_type": "LATENCY",
-<<<<<<< HEAD
-            "perf_metric_value": 1.563896894454956
-=======
             "perf_metric_value": 1.5987753868103027
->>>>>>> 7591f918
         },
         {
             "perf_metric_name": "stage_3_time",
             "perf_metric_type": "LATENCY",
-<<<<<<< HEAD
-            "perf_metric_value": 3026.7471375465393
-=======
             "perf_metric_value": 3431.3032166957855
->>>>>>> 7591f918
         },
         {
             "perf_metric_name": "stage_4_spread",
             "perf_metric_type": "LATENCY",
-<<<<<<< HEAD
-            "perf_metric_value": 0.4569625792772166
-        }
-    ],
-    "stage_0_time": 9.101566553115845,
-    "stage_1_avg_iteration_time": 23.997523522377016,
-    "stage_1_max_iteration_time": 25.68898844718933,
-    "stage_1_min_iteration_time": 23.086692810058594,
-    "stage_1_time": 239.97532105445862,
-    "stage_2_avg_iteration_time": 65.44879236221314,
-    "stage_2_max_iteration_time": 66.88093996047974,
-    "stage_2_min_iteration_time": 62.800971031188965,
-    "stage_2_time": 327.2448856830597,
-    "stage_3_creation_time": 1.563896894454956,
-    "stage_3_time": 3026.7471375465393,
-    "stage_4_spread": 0.4569625792772166,
-=======
             "perf_metric_value": 0.45902135965347457
         }
     ],
@@ -80,6 +43,5 @@
     "stage_3_creation_time": 1.5987753868103027,
     "stage_3_time": 3431.3032166957855,
     "stage_4_spread": 0.45902135965347457,
->>>>>>> 7591f918
     "success": 1
 }