{
<<<<<<< HEAD
    "_dashboard_memory_usage_mb": 429.867008,
    "_dashboard_test_success": true,
    "_peak_memory": 3.8,
    "_peak_process_memory": "PID\tMEM\tCOMMAND\n1173\t7.02GiB\t/app/product/go/infra/anyscaled/anyscaled_/anyscaled startv2 --control_plane_url=https://console.any\n3408\t1.75GiB\t/home/ray/anaconda3/lib/python3.9/site-packages/ray/core/src/ray/gcs/gcs_server --log_dir=/tmp/ray/s\n4371\t0.93GiB\tpython distributed/test_many_actors.py\n1954\t0.46GiB\tvector --watch-config --log-format json --config-yaml /etc/vector/vector.yaml\n3524\t0.37GiB\t/home/ray/anaconda3/bin/python /home/ray/anaconda3/lib/python3.9/site-packages/ray/dashboard/dashboa\n3687\t0.09GiB\t/home/ray/anaconda3/bin/python -u /home/ray/anaconda3/lib/python3.9/site-packages/ray/dashboard/agen\n2361\t0.08GiB\t/usr/bin/python3 /app/infra/dataplane/webterminal/webterminal_sidecar_image.binary.runfiles/product/\n3689\t0.07GiB\t/home/ray/anaconda3/bin/python -u /home/ray/anaconda3/lib/python3.9/site-packages/ray/_private/runti\n4167\t0.07GiB\tray::JobSupervisor\n3712\t0.07GiB\t/home/ray/anaconda3/bin/python /home/ray/anaconda3/bin/jupyter-lab --allow-root --ip=127.0.0.1 --no-",
    "actors_per_second": 637.7871696983945,
=======
    "_dashboard_memory_usage_mb": 533.397504,
    "_dashboard_test_success": true,
    "_peak_memory": 3.81,
    "_peak_process_memory": "PID\tMEM\tCOMMAND\n1138\t7.94GiB\t/app/product/go/infra/anyscaled/anyscaled_/anyscaled startv2 --control_plane_url=https://console.any\n3334\t1.82GiB\t/home/ray/anaconda3/lib/python3.9/site-packages/ray/core/src/ray/gcs/gcs_server --log_dir=/tmp/ray/s\n4274\t0.89GiB\tpython distributed/test_many_actors.py\n3452\t0.37GiB\t/home/ray/anaconda3/bin/python /home/ray/anaconda3/lib/python3.9/site-packages/ray/dashboard/dashboa\n1900\t0.36GiB\tvector --watch-config --log-format json --config-yaml /etc/vector/vector.yaml\n3616\t0.09GiB\t/home/ray/anaconda3/bin/python -u /home/ray/anaconda3/lib/python3.9/site-packages/ray/dashboard/agen\n2136\t0.08GiB\t/usr/bin/python3 /app/infra/dataplane/webterminal/webterminal_sidecar_image.binary.runfiles/product/\n3618\t0.07GiB\t/home/ray/anaconda3/bin/python -u /home/ray/anaconda3/lib/python3.9/site-packages/ray/_private/runti\n4065\t0.07GiB\tray::JobSupervisor\n3666\t0.07GiB\t/home/ray/anaconda3/bin/python /home/ray/anaconda3/bin/jupyter-lab --allow-root --ip=127.0.0.1 --no-",
    "actors_per_second": 576.4528544875533,
>>>>>>> 7591f918
    "num_actors": 10000,
    "perf_metrics": [
        {
            "perf_metric_name": "actors_per_second",
            "perf_metric_type": "THROUGHPUT",
<<<<<<< HEAD
            "perf_metric_value": 637.7871696983945
=======
            "perf_metric_value": 576.4528544875533
>>>>>>> 7591f918
        },
        {
            "perf_metric_name": "dashboard_p50_latency_ms",
            "perf_metric_type": "LATENCY",
<<<<<<< HEAD
            "perf_metric_value": 177.731
=======
            "perf_metric_value": 133.9
>>>>>>> 7591f918
        },
        {
            "perf_metric_name": "dashboard_p95_latency_ms",
            "perf_metric_type": "LATENCY",
<<<<<<< HEAD
            "perf_metric_value": 3350.577
=======
            "perf_metric_value": 3471.736
>>>>>>> 7591f918
        },
        {
            "perf_metric_name": "dashboard_p99_latency_ms",
            "perf_metric_type": "LATENCY",
<<<<<<< HEAD
            "perf_metric_value": 3361.16
        }
    ],
    "success": "1",
    "time": 15.679211616516113
=======
            "perf_metric_value": 4044.61
        }
    ],
    "success": "1",
    "time": 17.347472429275513
>>>>>>> 7591f918
}<|MERGE_RESOLUTION|>--- conflicted
+++ resolved
@@ -1,60 +1,32 @@
 {
-<<<<<<< HEAD
-    "_dashboard_memory_usage_mb": 429.867008,
-    "_dashboard_test_success": true,
-    "_peak_memory": 3.8,
-    "_peak_process_memory": "PID\tMEM\tCOMMAND\n1173\t7.02GiB\t/app/product/go/infra/anyscaled/anyscaled_/anyscaled startv2 --control_plane_url=https://console.any\n3408\t1.75GiB\t/home/ray/anaconda3/lib/python3.9/site-packages/ray/core/src/ray/gcs/gcs_server --log_dir=/tmp/ray/s\n4371\t0.93GiB\tpython distributed/test_many_actors.py\n1954\t0.46GiB\tvector --watch-config --log-format json --config-yaml /etc/vector/vector.yaml\n3524\t0.37GiB\t/home/ray/anaconda3/bin/python /home/ray/anaconda3/lib/python3.9/site-packages/ray/dashboard/dashboa\n3687\t0.09GiB\t/home/ray/anaconda3/bin/python -u /home/ray/anaconda3/lib/python3.9/site-packages/ray/dashboard/agen\n2361\t0.08GiB\t/usr/bin/python3 /app/infra/dataplane/webterminal/webterminal_sidecar_image.binary.runfiles/product/\n3689\t0.07GiB\t/home/ray/anaconda3/bin/python -u /home/ray/anaconda3/lib/python3.9/site-packages/ray/_private/runti\n4167\t0.07GiB\tray::JobSupervisor\n3712\t0.07GiB\t/home/ray/anaconda3/bin/python /home/ray/anaconda3/bin/jupyter-lab --allow-root --ip=127.0.0.1 --no-",
-    "actors_per_second": 637.7871696983945,
-=======
     "_dashboard_memory_usage_mb": 533.397504,
     "_dashboard_test_success": true,
     "_peak_memory": 3.81,
     "_peak_process_memory": "PID\tMEM\tCOMMAND\n1138\t7.94GiB\t/app/product/go/infra/anyscaled/anyscaled_/anyscaled startv2 --control_plane_url=https://console.any\n3334\t1.82GiB\t/home/ray/anaconda3/lib/python3.9/site-packages/ray/core/src/ray/gcs/gcs_server --log_dir=/tmp/ray/s\n4274\t0.89GiB\tpython distributed/test_many_actors.py\n3452\t0.37GiB\t/home/ray/anaconda3/bin/python /home/ray/anaconda3/lib/python3.9/site-packages/ray/dashboard/dashboa\n1900\t0.36GiB\tvector --watch-config --log-format json --config-yaml /etc/vector/vector.yaml\n3616\t0.09GiB\t/home/ray/anaconda3/bin/python -u /home/ray/anaconda3/lib/python3.9/site-packages/ray/dashboard/agen\n2136\t0.08GiB\t/usr/bin/python3 /app/infra/dataplane/webterminal/webterminal_sidecar_image.binary.runfiles/product/\n3618\t0.07GiB\t/home/ray/anaconda3/bin/python -u /home/ray/anaconda3/lib/python3.9/site-packages/ray/_private/runti\n4065\t0.07GiB\tray::JobSupervisor\n3666\t0.07GiB\t/home/ray/anaconda3/bin/python /home/ray/anaconda3/bin/jupyter-lab --allow-root --ip=127.0.0.1 --no-",
     "actors_per_second": 576.4528544875533,
->>>>>>> 7591f918
     "num_actors": 10000,
     "perf_metrics": [
         {
             "perf_metric_name": "actors_per_second",
             "perf_metric_type": "THROUGHPUT",
-<<<<<<< HEAD
-            "perf_metric_value": 637.7871696983945
-=======
             "perf_metric_value": 576.4528544875533
->>>>>>> 7591f918
         },
         {
             "perf_metric_name": "dashboard_p50_latency_ms",
             "perf_metric_type": "LATENCY",
-<<<<<<< HEAD
-            "perf_metric_value": 177.731
-=======
             "perf_metric_value": 133.9
->>>>>>> 7591f918
         },
         {
             "perf_metric_name": "dashboard_p95_latency_ms",
             "perf_metric_type": "LATENCY",
-<<<<<<< HEAD
-            "perf_metric_value": 3350.577
-=======
             "perf_metric_value": 3471.736
->>>>>>> 7591f918
         },
         {
             "perf_metric_name": "dashboard_p99_latency_ms",
             "perf_metric_type": "LATENCY",
-<<<<<<< HEAD
-            "perf_metric_value": 3361.16
-        }
-    ],
-    "success": "1",
-    "time": 15.679211616516113
-=======
             "perf_metric_value": 4044.61
         }
     ],
     "success": "1",
     "time": 17.347472429275513
->>>>>>> 7591f918
 }