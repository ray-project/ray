{
<<<<<<< HEAD
    "_dashboard_memory_usage_mb": 186.601472,
    "_dashboard_test_success": true,
    "_peak_memory": 1.69,
    "_peak_process_memory": "PID\tMEM\tCOMMAND\n3498\t0.54GiB\t/home/ray/anaconda3/lib/python3.9/site-packages/ray/core/src/ray/gcs/gcs_server --log_dir=/tmp/ray/s\n1887\t0.26GiB\tvector --watch-config --log-format json --config-yaml /etc/vector/vector.yaml\n1246\t0.22GiB\t/app/product/go/infra/anyscaled/anyscaled_/anyscaled startv2 --control_plane_url=https://console.any\n3614\t0.18GiB\t/home/ray/anaconda3/bin/python /home/ray/anaconda3/lib/python3.9/site-packages/ray/dashboard/dashboa\n4558\t0.16GiB\tpython distributed/test_many_tasks.py --num-tasks=1000\n3780\t0.1GiB\t/home/ray/anaconda3/bin/python -u /home/ray/anaconda3/lib/python3.9/site-packages/ray/dashboard/agen\n4757\t0.08GiB\tray::StateAPIGeneratorActor.start\n2312\t0.08GiB\t/usr/bin/python3 /app/infra/dataplane/webterminal/webterminal_sidecar_image.binary.runfiles/product/\n3782\t0.07GiB\t/home/ray/anaconda3/bin/python -u /home/ray/anaconda3/lib/python3.9/site-packages/ray/_private/runti\n4350\t0.07GiB\tray::JobSupervisor",
=======
    "_dashboard_memory_usage_mb": 189.595648,
    "_dashboard_test_success": true,
    "_peak_memory": 1.7,
    "_peak_process_memory": "PID\tMEM\tCOMMAND\n3362\t0.54GiB\t/home/ray/anaconda3/lib/python3.9/site-packages/ray/core/src/ray/gcs/gcs_server --log_dir=/tmp/ray/s\n1990\t0.26GiB\tvector --watch-config --log-format json --config-yaml /etc/vector/vector.yaml\n1123\t0.25GiB\t/app/product/go/infra/anyscaled/anyscaled_/anyscaled startv2 --control_plane_url=https://console.any\n3478\t0.18GiB\t/home/ray/anaconda3/bin/python /home/ray/anaconda3/lib/python3.9/site-packages/ray/dashboard/dashboa\n4546\t0.17GiB\tpython distributed/test_many_tasks.py --num-tasks=1000\n3645\t0.1GiB\t/home/ray/anaconda3/bin/python -u /home/ray/anaconda3/lib/python3.9/site-packages/ray/dashboard/agen\n4824\t0.08GiB\tray::StateAPIGeneratorActor.start\n2158\t0.08GiB\t/usr/bin/python3 /app/infra/dataplane/webterminal/webterminal_sidecar_image.binary.runfiles/product/\n3647\t0.07GiB\t/home/ray/anaconda3/bin/python -u /home/ray/anaconda3/lib/python3.9/site-packages/ray/_private/runti\n4339\t0.07GiB\tray::JobSupervisor",
>>>>>>> 7591f918
    "num_tasks": 1000,
    "perf_metrics": [
        {
            "perf_metric_name": "tasks_per_second",
            "perf_metric_type": "THROUGHPUT",
<<<<<<< HEAD
            "perf_metric_value": 353.6897053988414
=======
            "perf_metric_value": 355.14364663245095
>>>>>>> 7591f918
        },
        {
            "perf_metric_name": "used_cpus_by_deadline",
            "perf_metric_type": "THROUGHPUT",
            "perf_metric_value": 250.0
        },
        {
            "perf_metric_name": "dashboard_p50_latency_ms",
            "perf_metric_type": "LATENCY",
<<<<<<< HEAD
            "perf_metric_value": 4.156
=======
            "perf_metric_value": 3.983
>>>>>>> 7591f918
        },
        {
            "perf_metric_name": "dashboard_p95_latency_ms",
            "perf_metric_type": "LATENCY",
<<<<<<< HEAD
            "perf_metric_value": 58.592
=======
            "perf_metric_value": 39.613
>>>>>>> 7591f918
        },
        {
            "perf_metric_name": "dashboard_p99_latency_ms",
            "perf_metric_type": "LATENCY",
<<<<<<< HEAD
            "perf_metric_value": 125.858
        }
    ],
    "success": "1",
    "tasks_per_second": 353.6897053988414,
    "time": 302.82733702659607,
=======
            "perf_metric_value": 102.131
        }
    ],
    "success": "1",
    "tasks_per_second": 355.14364663245095,
    "time": 302.81576204299927,
>>>>>>> 7591f918
    "used_cpus": 250.0
}<|MERGE_RESOLUTION|>--- conflicted
+++ resolved
@@ -1,25 +1,14 @@
 {
-<<<<<<< HEAD
-    "_dashboard_memory_usage_mb": 186.601472,
-    "_dashboard_test_success": true,
-    "_peak_memory": 1.69,
-    "_peak_process_memory": "PID\tMEM\tCOMMAND\n3498\t0.54GiB\t/home/ray/anaconda3/lib/python3.9/site-packages/ray/core/src/ray/gcs/gcs_server --log_dir=/tmp/ray/s\n1887\t0.26GiB\tvector --watch-config --log-format json --config-yaml /etc/vector/vector.yaml\n1246\t0.22GiB\t/app/product/go/infra/anyscaled/anyscaled_/anyscaled startv2 --control_plane_url=https://console.any\n3614\t0.18GiB\t/home/ray/anaconda3/bin/python /home/ray/anaconda3/lib/python3.9/site-packages/ray/dashboard/dashboa\n4558\t0.16GiB\tpython distributed/test_many_tasks.py --num-tasks=1000\n3780\t0.1GiB\t/home/ray/anaconda3/bin/python -u /home/ray/anaconda3/lib/python3.9/site-packages/ray/dashboard/agen\n4757\t0.08GiB\tray::StateAPIGeneratorActor.start\n2312\t0.08GiB\t/usr/bin/python3 /app/infra/dataplane/webterminal/webterminal_sidecar_image.binary.runfiles/product/\n3782\t0.07GiB\t/home/ray/anaconda3/bin/python -u /home/ray/anaconda3/lib/python3.9/site-packages/ray/_private/runti\n4350\t0.07GiB\tray::JobSupervisor",
-=======
     "_dashboard_memory_usage_mb": 189.595648,
     "_dashboard_test_success": true,
     "_peak_memory": 1.7,
     "_peak_process_memory": "PID\tMEM\tCOMMAND\n3362\t0.54GiB\t/home/ray/anaconda3/lib/python3.9/site-packages/ray/core/src/ray/gcs/gcs_server --log_dir=/tmp/ray/s\n1990\t0.26GiB\tvector --watch-config --log-format json --config-yaml /etc/vector/vector.yaml\n1123\t0.25GiB\t/app/product/go/infra/anyscaled/anyscaled_/anyscaled startv2 --control_plane_url=https://console.any\n3478\t0.18GiB\t/home/ray/anaconda3/bin/python /home/ray/anaconda3/lib/python3.9/site-packages/ray/dashboard/dashboa\n4546\t0.17GiB\tpython distributed/test_many_tasks.py --num-tasks=1000\n3645\t0.1GiB\t/home/ray/anaconda3/bin/python -u /home/ray/anaconda3/lib/python3.9/site-packages/ray/dashboard/agen\n4824\t0.08GiB\tray::StateAPIGeneratorActor.start\n2158\t0.08GiB\t/usr/bin/python3 /app/infra/dataplane/webterminal/webterminal_sidecar_image.binary.runfiles/product/\n3647\t0.07GiB\t/home/ray/anaconda3/bin/python -u /home/ray/anaconda3/lib/python3.9/site-packages/ray/_private/runti\n4339\t0.07GiB\tray::JobSupervisor",
->>>>>>> 7591f918
     "num_tasks": 1000,
     "perf_metrics": [
         {
             "perf_metric_name": "tasks_per_second",
             "perf_metric_type": "THROUGHPUT",
-<<<<<<< HEAD
-            "perf_metric_value": 353.6897053988414
-=======
             "perf_metric_value": 355.14364663245095
->>>>>>> 7591f918
         },
         {
             "perf_metric_name": "used_cpus_by_deadline",
@@ -29,38 +18,21 @@
         {
             "perf_metric_name": "dashboard_p50_latency_ms",
             "perf_metric_type": "LATENCY",
-<<<<<<< HEAD
-            "perf_metric_value": 4.156
-=======
             "perf_metric_value": 3.983
->>>>>>> 7591f918
         },
         {
             "perf_metric_name": "dashboard_p95_latency_ms",
             "perf_metric_type": "LATENCY",
-<<<<<<< HEAD
-            "perf_metric_value": 58.592
-=======
             "perf_metric_value": 39.613
->>>>>>> 7591f918
         },
         {
             "perf_metric_name": "dashboard_p99_latency_ms",
             "perf_metric_type": "LATENCY",
-<<<<<<< HEAD
-            "perf_metric_value": 125.858
-        }
-    ],
-    "success": "1",
-    "tasks_per_second": 353.6897053988414,
-    "time": 302.82733702659607,
-=======
             "perf_metric_value": 102.131
         }
     ],
     "success": "1",
     "tasks_per_second": 355.14364663245095,
     "time": 302.81576204299927,
->>>>>>> 7591f918
     "used_cpus": 250.0
 }