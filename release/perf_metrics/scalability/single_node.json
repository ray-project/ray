--- conflicted
+++ resolved
@@ -1,15 +1,8 @@
 {
-<<<<<<< HEAD
-    "args_time": 17.61703060299999,
-    "get_time": 23.942006032999984,
-    "large_object_size": 107374182400,
-    "large_object_time": 32.519903322000005,
-=======
     "args_time": 17.21842787,
     "get_time": 23.48843703,
     "large_object_size": 107374182400,
     "large_object_time": 29.675286474000018,
->>>>>>> 7591f918
     "num_args": 10000,
     "num_get_args": 10000,
     "num_queued": 1000000,
@@ -18,54 +11,30 @@
         {
             "perf_metric_name": "10000_args_time",
             "perf_metric_type": "LATENCY",
-<<<<<<< HEAD
-            "perf_metric_value": 17.61703060299999
-=======
             "perf_metric_value": 17.21842787
->>>>>>> 7591f918
         },
         {
             "perf_metric_name": "3000_returns_time",
             "perf_metric_type": "LATENCY",
-<<<<<<< HEAD
-            "perf_metric_value": 5.935367576000004
-=======
             "perf_metric_value": 5.715626494000006
->>>>>>> 7591f918
         },
         {
             "perf_metric_name": "10000_get_time",
             "perf_metric_type": "LATENCY",
-<<<<<<< HEAD
-            "perf_metric_value": 23.942006032999984
-=======
             "perf_metric_value": 23.48843703
->>>>>>> 7591f918
         },
         {
             "perf_metric_name": "1000000_queued_time",
             "perf_metric_type": "LATENCY",
-<<<<<<< HEAD
-            "perf_metric_value": 188.57777046200002
-=======
             "perf_metric_value": 184.379147003
->>>>>>> 7591f918
         },
         {
             "perf_metric_name": "107374182400_large_object_time",
             "perf_metric_type": "LATENCY",
-<<<<<<< HEAD
-            "perf_metric_value": 32.519903322000005
-        }
-    ],
-    "queued_time": 188.57777046200002,
-    "returns_time": 5.935367576000004,
-=======
             "perf_metric_value": 29.675286474000018
         }
     ],
     "queued_time": 184.379147003,
     "returns_time": 5.715626494000006,
->>>>>>> 7591f918
     "success": "1"
 }