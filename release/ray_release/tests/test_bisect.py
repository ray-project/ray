--- conflicted
+++ resolved
@@ -7,16 +7,6 @@
 def test_bisect():
     test_cases = {
         "c3": {
-<<<<<<< HEAD
-            "c0": True,
-            "c1": True,
-            "c3": False,
-            "c4": False,
-        },
-        "c1": {
-            "c0": True,
-            "c1": False,
-=======
             "c0": "passed",
             "c1": "passed",
             "c3": "hard_failed",
@@ -30,31 +20,17 @@
         "cc1": {
             "cc0": "passed",
             "cc1": "hard_failed",
->>>>>>> 6e2b9051
         },
     }
 
     for output, input in test_cases.items():
 
-<<<<<<< HEAD
-        def _mock_run_test(test_name: str, commit: str) -> bool:
-            return input[commit]
-=======
         def _mock_run_test(test: Test, commit: List[str]) -> Dict[str, str]:
             return input
->>>>>>> 6e2b9051
 
         with mock.patch(
             "ray_release.scripts.ray_bisect._run_test",
             side_effect=_mock_run_test,
-<<<<<<< HEAD
-        ), mock.patch(
-            "ray_release.scripts.ray_bisect._get_test",
-            return_value={},
-        ):
-            assert _bisect("test", list(input.keys())) == output
-=======
         ):
             for concurreny in range(1, 4):
-                assert _bisect({}, list(input.keys()), concurreny) == output
->>>>>>> 6e2b9051
+                assert _bisect({}, list(input.keys()), concurreny) == output