--- conflicted
+++ resolved
@@ -1,10 +1,7 @@
 import os
 import sys
 import yaml
-<<<<<<< HEAD
 import copy
-=======
->>>>>>> db0be11e
 import pytest
 
 from ray_release.config import (
@@ -74,7 +71,6 @@
     assert not validate_test(gce_test, schema)
     assert aws_test["name"] == "sample_test.aws"
     assert gce_test["cluster"]["cluster_compute"] == "compute_gce.yaml"
-<<<<<<< HEAD
     invalid_test_definition = test_definitions[0]
     invalid_test_definition['variations'] = []
     with pytest.raises(ReleaseTestConfigError):
@@ -85,12 +81,6 @@
     ]
     with pytest.raises(ReleaseTestConfigError):
         parse_test_definition([invalid_test_definition])
-=======
-    with pytest.raises(ReleaseTestConfigError):
-        test_definitions[0]['variations'] = []
-        parse_test_definition(test_definitions)
->>>>>>> db0be11e
-
 
 def test_schema_validation():
     test = VALID_TEST.copy()
