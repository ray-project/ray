import enum
import os
from dataclasses import dataclass
from typing import Optional, Dict, Tuple

from ray_release.exception import ExitCode, ReleaseTestError


class ResultStatus(enum.Enum):
    """
    Overall status of the result test run
    """

    SUCCESS = "success"
    UNKNOWN = "unknown"
    RUNTIME_ERROR = "runtime_error"
    TRANSIENT_INFRA_ERROR = "transient_infra_error"
    INFRA_ERROR = "infra_error"
    INFRA_TIMEOUT = "infra_timeout"
    ERROR = "error"
    TIMEOUT = "timeout"


@dataclass
class Result:
    results: Optional[Dict] = None

    status: str = ResultStatus.UNKNOWN.value
    return_code: int = 0
    last_logs: Optional[str] = None

    runtime: Optional[float] = None
    stable: bool = True
    smoke_test: bool = False

    buildkite_url: Optional[str] = None
    cluster_url: Optional[str] = None

    # Anyscale Jobs specific
    job_url: Optional[str] = None
    job_id: Optional[str] = None

    buildkite_job_id: Optional[str] = None
    cluster_id: Optional[str] = None

    prometheus_metrics: Optional[Dict] = None
    extra_tags: Optional[Dict] = None


<<<<<<< HEAD
def _is_transient_error(result_status: ResultStatus, runtime: int) -> bool:
=======
def _is_transient_error(runtime: int) -> bool:
>>>>>>> a6b20531
    """
    Classify whether an infra-failure issue is a transient issue. This is based on
    the status of its previous retries, and its runtime.
    """
    retry_count = int(os.environ.get("BUILDKITE_RETRY_COUNT", 0))
    max_retry = int(os.environ.get("BUILDKITE_MAX_RETRIES", 1))
    if retry_count >= max_retry:
        # Already reach retry limit
        return False
    if runtime > int(os.environ.get("BUILDKITE_TIME_LIMIT_FOR_RETRY", 0)):
        # Take too long to run
        return False
    return True


def handle_exception(
    e: Exception, run_duration: int
) -> Tuple[ExitCode, ResultStatus, Optional[int]]:

    if not isinstance(e, ReleaseTestError):
        return ExitCode.UNKNOWN, ResultStatus.UNKNOWN, 0
    exit_code = e.exit_code
    if 1 <= exit_code.value < 10:
        result_status = ResultStatus.RUNTIME_ERROR
        runtime = None
    elif 10 <= exit_code.value < 20:
        result_status = ResultStatus.INFRA_ERROR
        runtime = None
    elif 30 <= exit_code.value < 40:
        result_status = ResultStatus.INFRA_TIMEOUT
        runtime = None
    elif exit_code == ExitCode.COMMAND_TIMEOUT:
        result_status = ResultStatus.TIMEOUT
        runtime = 0
    elif 40 <= exit_code.value:
        result_status = ResultStatus.ERROR
        runtime = 0

    # if this result is to be retried, mark its status as transient
    # this logic should be in-sync with run_release_test.sh
    if _is_transient_error(run_duration):
        result_status = ResultStatus.TRANSIENT_INFRA_ERROR

    return exit_code, result_status, runtime<|MERGE_RESOLUTION|>--- conflicted
+++ resolved
@@ -47,11 +47,7 @@
     extra_tags: Optional[Dict] = None
 
 
-<<<<<<< HEAD
-def _is_transient_error(result_status: ResultStatus, runtime: int) -> bool:
-=======
 def _is_transient_error(runtime: int) -> bool:
->>>>>>> a6b20531
     """
     Classify whether an infra-failure issue is a transient issue. This is based on
     the status of its previous retries, and its runtime.
