--- conflicted
+++ resolved
@@ -48,12 +48,8 @@
     CLUSTER_STARTUP_ERROR = 15
     LOCAL_ENV_SETUP_ERROR = 16
     REMOTE_ENV_SETUP_ERROR = 17
-<<<<<<< HEAD
-    ANYSCALE_ERROR = 18
-=======
     FETCH_RESULT_ERROR = 18
-    # ANYSCALE_SDK_ERROR = 19
->>>>>>> d2565082
+    ANYSCALE_ERROR = 19
 
     # Infra timeouts (retryable)
     RAY_WHEELS_TIMEOUT = 30
