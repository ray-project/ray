import copy
import json
import os
import re
from typing import Dict, List, Optional, Tuple, Any

import jsonschema
import yaml
from ray_release.anyscale_util import find_cloud_by_name
from ray_release.exception import ReleaseTestCLIError, ReleaseTestConfigError
from ray_release.logger import logger
from ray_release.util import DeferredEnvVar, deep_update


class Test(dict):
    """ A class represents a test to run on buildkite """
    pass


class TestDefinition(dict):
    """ 
    A class represents a definition of a test, such as test name, group, etc. Comparing
    to the test class, there are additional field, for example variations, which can be
    used to define several variations of a test.
    """
    pass


DEFAULT_WHEEL_WAIT_TIMEOUT = 7200  # Two hours
DEFAULT_COMMAND_TIMEOUT = 1800
DEFAULT_BUILD_TIMEOUT = 3600
DEFAULT_CLUSTER_TIMEOUT = 1800
DEFAULT_AUTOSUSPEND_MINS = 120
DEFAULT_MAXIMUM_UPTIME_MINS = 3200
DEFAULT_WAIT_FOR_NODES_TIMEOUT = 3000

DEFAULT_CLOUD_ID = DeferredEnvVar(
    "RELEASE_DEFAULT_CLOUD_ID",
    "cld_kvedZWag2qA8i5BjxUevf5i7",  # anyscale_v2_default_cloud
)
DEFAULT_ANYSCALE_PROJECT = DeferredEnvVar(
    "RELEASE_DEFAULT_PROJECT",
    "prj_FKRmeV5pA6X72aVscFALNC32",
)
DEFAULT_PYTHON_VERSION = tuple(
    int(v) for v in os.environ.get("RELEASE_PY", "3.7").split(".")
)

RELEASE_PACKAGE_DIR = os.path.abspath(os.path.join(os.path.dirname(__file__), ".."))

RELEASE_TEST_SCHEMA_FILE = os.path.join(
    RELEASE_PACKAGE_DIR, "ray_release", "schema.json"
)


def read_and_validate_release_test_collection(
    config_file: str, schema_file: Optional[str] = None
) -> List[Test]:
    """Read and validate test collection from config file"""
    with open(config_file, "rt") as fp:
        tests = parse_test_definition(yaml.safe_load(fp))

    validate_release_test_collection(tests, schema_file=schema_file)
    return tests
<<<<<<< HEAD

def test_definition_invariant(
    test_definition: TestDefinition,
    invariant: bool,
    message: str
) -> None:
    if invariant:
        return
    raise ReleaseTestConfigError(
        f'{test_definition["name"]} has invalid definition: {message}',
    )
    

=======


>>>>>>> db0be11e
def parse_test_definition(test_definitions: List[TestDefinition]) -> List[Test]:
    tests = []
    for test_definition in test_definitions:
        if "variations" not in test_definition:
            tests.append(test_definition)
            continue
        variations = test_definition.pop("variations")
<<<<<<< HEAD
        test_definition_invariant(
            test_definition, 
            variations,
            'empty variations cannot be empty',
        )
        for variation in variations:
            test_definition_invariant(
                test_definition,
                '__suffix__' in variation,
                'missing __suffix__ in variation'
            )
=======
        if not variations:
            raise ReleaseTestConfigError(
                f'Empty variations defined in test {test_definition["name"]}',
            )
        for variation in variations:
>>>>>>> db0be11e
            test = copy.deepcopy(test_definition)
            test["name"] = f'{test["name"]}.{variation.pop("__suffix__")}'
            test.update(variation)
            tests.append(test)
    return tests


def load_schema_file(path: Optional[str] = None) -> Dict:
    path = path or RELEASE_TEST_SCHEMA_FILE
    with open(path, "rt") as fp:
        return json.load(fp)


def validate_release_test_collection(
    test_collection: List[Test], schema_file: Optional[str] = None
):
    try:
        schema = load_schema_file(schema_file)
    except Exception as e:
        raise ReleaseTestConfigError(
            f"Could not load release test validation schema: {e}"
        ) from e

    num_errors = 0
    for test in test_collection:
        error = validate_test(test, schema)
        if error:
            logger.error(
                f"Failed to validate test {test.get('name', '(unnamed)')}: {error}"
            )
            num_errors += 1

        error = validate_test_cluster_compute(test)
        if error:
            logger.error(
                f"Failed to validate test {test.get('name', '(unnamed)')}: {error}"
            )
            num_errors += 1

    if num_errors > 0:
        raise ReleaseTestConfigError(
            f"Release test configuration error: Found {num_errors} test "
            f"validation errors."
        )


def validate_test(test: Test, schema: Optional[Dict] = None) -> Optional[str]:
    schema = schema or load_schema_file()

    try:
        jsonschema.validate(test, schema=schema)
    except (jsonschema.ValidationError, jsonschema.SchemaError) as e:
        return str(e.message)
    except Exception as e:
        return str(e)


def validate_test_cluster_compute(test: Test) -> Optional[str]:
    from ray_release.template import load_test_cluster_compute

    cluster_compute = load_test_cluster_compute(test)
    return validate_cluster_compute(cluster_compute)


def validate_cluster_compute(cluster_compute: Dict[str, Any]) -> Optional[str]:
    aws = cluster_compute.get("aws", {})
    head_node_aws = cluster_compute.get("head_node_type", {}).get(
        "aws_advanced_configurations", {}
    )

    configs_to_check = [aws, head_node_aws]

    for worker_node in cluster_compute.get("worker_node_types", []):
        worker_node_aws = worker_node.get("aws_advanced_configurations", {})
        configs_to_check.append(worker_node_aws)

    for config in configs_to_check:
        error = validate_aws_config(config)
        if error:
            return error

    return None


def validate_aws_config(aws_config: Dict[str, Any]) -> Optional[str]:
    for block_device_mapping in aws_config.get("BlockDeviceMappings", []):
        ebs = block_device_mapping.get("Ebs")
        if not ebs:
            continue

        if not ebs.get("DeleteOnTermination", False) is True:
            return "Ebs volume does not have `DeleteOnTermination: true` set"
    return None


def find_test(test_collection: List[Test], test_name: str) -> Optional[Test]:
    """Find test with `test_name` in `test_collection`"""
    for test in test_collection:
        if test["name"] == test_name:
            return test
    return None


def as_smoke_test(test: Test) -> Test:
    if "smoke_test" not in test:
        raise ReleaseTestCLIError(
            f"Requested smoke test, but test with name {test['name']} does "
            f"not have any smoke test configuration."
        )

    smoke_test_config = test.pop("smoke_test")
    new_test = deep_update(test, smoke_test_config)
    return new_test


def parse_python_version(version: str) -> Tuple[int, int]:
    """From XY and X.Y to (X, Y)"""
    match = re.match(r"^([0-9])\.?([0-9]+)$", version)
    if not match:
        raise ReleaseTestConfigError(f"Invalid Python version string: {version}")

    return int(match.group(1)), int(match.group(2))


def get_test_cloud_id(test: Test) -> str:
    cloud_id = test["cluster"].get("cloud_id", None)
    cloud_name = test["cluster"].get("cloud_name", None)
    if cloud_id and cloud_name:
        raise RuntimeError(
            f"You can't supply both a `cloud_name` ({cloud_name}) and a "
            f"`cloud_id` ({cloud_id}) in the test cluster configuration. "
            f"Please provide only one."
        )
    elif cloud_name and not cloud_id:
        cloud_id = find_cloud_by_name(cloud_name)
        if not cloud_id:
            raise RuntimeError(f"Couldn't find cloud with name `{cloud_name}`.")
    else:
        cloud_id = cloud_id or str(DEFAULT_CLOUD_ID)
    return cloud_id<|MERGE_RESOLUTION|>--- conflicted
+++ resolved
@@ -62,7 +62,6 @@
 
     validate_release_test_collection(tests, schema_file=schema_file)
     return tests
-<<<<<<< HEAD
 
 def test_definition_invariant(
     test_definition: TestDefinition,
@@ -75,11 +74,6 @@
         f'{test_definition["name"]} has invalid definition: {message}',
     )
     
-
-=======
-
-
->>>>>>> db0be11e
 def parse_test_definition(test_definitions: List[TestDefinition]) -> List[Test]:
     tests = []
     for test_definition in test_definitions:
@@ -87,7 +81,6 @@
             tests.append(test_definition)
             continue
         variations = test_definition.pop("variations")
-<<<<<<< HEAD
         test_definition_invariant(
             test_definition, 
             variations,
@@ -99,13 +92,6 @@
                 '__suffix__' in variation,
                 'missing __suffix__ in variation'
             )
-=======
-        if not variations:
-            raise ReleaseTestConfigError(
-                f'Empty variations defined in test {test_definition["name"]}',
-            )
-        for variation in variations:
->>>>>>> db0be11e
             test = copy.deepcopy(test_definition)
             test["name"] = f'{test["name"]}.{variation.pop("__suffix__")}'
             test.update(variation)
