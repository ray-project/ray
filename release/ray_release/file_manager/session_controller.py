import os
from typing import Optional

from anyscale.controllers.session_controller import SessionController

from ray_release.cluster_manager.cluster_manager import ClusterManager
from ray_release.file_manager.file_manager import FileManager
from ray_release.logger import logger


class SessionControllerFileManager(FileManager):
    def __init__(
        self,
        cluster_manager: ClusterManager,
        session_controller: Optional[SessionController] = None,
    ):
        super(SessionControllerFileManager, self).__init__(cluster_manager)
        self.session_controller = session_controller or SessionController()

        # Write legacy anyscale project yaml
        with open(os.path.join(os.getcwd(), ".anyscale.yaml"), "wt") as f:
            f.write(f"project_id: {self.cluster_manager.project_id}")

    def upload(self, source: Optional[str] = None, target: Optional[str] = None):
        logger.info(
            f"Uploading {source or '<cwd>'} to {target or '<cwd>'} "
            f"using SessionController"
        )

        if source and os.path.isdir(source) and target:
            # Add trailing slashes
            source = os.path.join(source, "")
            target = os.path.join(target, "")

        self.session_controller.push(
            session_name=self.cluster_manager.cluster_name,
            source=source,
            target=target,
            config=None,
            all_nodes=False,
<<<<<<< HEAD
            #no_warning=True,
=======
>>>>>>> 9b65d553
        )

    def download(self, source: str, target: str):
        logger.info(
            f"Downloading {source or '<cwd>'} to {target or '<cwd>'} "
            f"using SessionController"
        )
        self.session_controller.pull(
            session_name=self.cluster_manager.cluster_name,
            source=source,
            target=target,
            config=None,
        )<|MERGE_RESOLUTION|>--- conflicted
+++ resolved
@@ -38,10 +38,6 @@
             target=target,
             config=None,
             all_nodes=False,
-<<<<<<< HEAD
-            #no_warning=True,
-=======
->>>>>>> 9b65d553
         )
 
     def download(self, source: str, target: str):
