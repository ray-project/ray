import os
import shutil
import tempfile
from typing import Optional

import boto3
from ray_release.aws import RELEASE_AWS_BUCKET
from ray_release.cluster_manager.cluster_manager import ClusterManager
from ray_release.exception import FileDownloadError, FileUploadError
from ray_release.file_manager.file_manager import FileManager
from ray_release.job_manager import JobManager
from ray_release.logger import logger
from ray_release.util import exponential_backoff_retry, generate_tmp_s3_path


class JobFileManager(FileManager):
    def __init__(self, cluster_manager: ClusterManager):
        super(JobFileManager, self).__init__(cluster_manager=cluster_manager)

        self.sdk = self.cluster_manager.sdk
        self.s3_client = boto3.client("s3")
        self.bucket = str(RELEASE_AWS_BUCKET)
        self.job_manager = JobManager(cluster_manager)
<<<<<<< HEAD
=======
        # Backward compatible
        if "ANYSCALE_RAY_DIR" in anyscale.__dict__:
            sys.path.insert(0, f"{anyscale.ANYSCALE_RAY_DIR}/bin")
>>>>>>> a703a918

    def _run_with_retry(self, f, initial_retry_delay_s: int = 10):
        assert callable(f)
        return exponential_backoff_retry(
            f,
            retry_exceptions=Exception,
            initial_retry_delay_s=initial_retry_delay_s,
            max_retries=3,
        )

    def _generate_tmp_s3_path(self):
        location = f"tmp/{generate_tmp_s3_path()}"
        return location

    def download_from_s3(
        self, key: str, target: str, delete_after_download: bool = False
    ):
        # s3 -> local target
        self._run_with_retry(
            lambda: self.s3_client.download_file(
                Bucket=self.bucket,
                Key=key,
                Filename=target,
            )
        )

        if delete_after_download:
            self.delete(target)

    def download(self, source: str, target: str):
        # Attention: Only works for single files at the moment
        remote_upload_to = self._generate_tmp_s3_path()
        # remote source -> s3
        bucket_address = f"s3://{self.bucket}/{remote_upload_to}"
        retcode, _ = self._run_with_retry(
            lambda: self.job_manager.run_and_wait(
                (
                    f"pip install -q awscli && "
                    f"aws s3 cp {source} {bucket_address} "
                    "--acl bucket-owner-full-control"
                ),
                {},
            )
        )

        if retcode != 0:
            raise FileDownloadError(f"Error downloading file {source} to {target}")

        self.download_from_s3(remote_upload_to, target, delete_after_download=True)

    def _push_local_dir(self):
        remote_upload_to = self._generate_tmp_s3_path()
        # pack local dir
        _, local_path = tempfile.mkstemp()
        shutil.make_archive(local_path, "gztar", os.getcwd())
        # local source -> s3
        self._run_with_retry(
            lambda: self.s3_client.upload_file(
                Filename=local_path + ".tar.gz",
                Bucket=self.bucket,
                Key=remote_upload_to,
            )
        )
        # remove local archive
        os.unlink(local_path)

        bucket_address = f"s3://{self.bucket}/{remote_upload_to}"
        # s3 -> remote target
        retcode, _ = self.job_manager.run_and_wait(
            f"pip install -q awscli && "
            f"aws s3 cp {bucket_address} archive.tar.gz && "
            f"tar xf archive.tar.gz ",
            {},
        )
        if retcode != 0:
            raise FileUploadError(
                f"Error uploading local dir to session "
                f"{self.cluster_manager.cluster_name}."
            )
        try:
            self._run_with_retry(
                lambda: self.s3_client.delete_object(
                    Bucket=self.bucket, Key=remote_upload_to
                ),
                initial_retry_delay_s=2,
            )
        except Exception as e:
            logger.warning(f"Could not remove temporary S3 object: {e}")

    def upload(self, source: Optional[str] = None, target: Optional[str] = None):
        if source is None and target is None:
            self._push_local_dir()
            return

        assert isinstance(source, str)
        assert isinstance(target, str)

        remote_upload_to = self._generate_tmp_s3_path()

        # local source -> s3
        self._run_with_retry(
            lambda: self.s3_client.upload_file(
                Filename=source,
                Bucket=self.bucket,
                Key=remote_upload_to,
            )
        )

        # s3 -> remote target
        bucket_address = f"s3://{self.bucket}/{remote_upload_to}"
        retcode, _ = self.job_manager.run_and_wait(
            "pip install -q awscli && " f"aws s3 cp {bucket_address} {target}",
            {},
        )

        if retcode != 0:
            raise FileUploadError(f"Error uploading file {source} to {target}")

        self.delete(remote_upload_to)

    def delete(self, target: str):
        try:
            self._run_with_retry(
                lambda: self.s3_client.delete_object(Bucket=self.bucket, Key=target),
                initial_retry_delay_s=2,
            )
        except Exception as e:
            logger.warning(f"Could not remove temporary S3 object: {e}")<|MERGE_RESOLUTION|>--- conflicted
+++ resolved
@@ -1,5 +1,6 @@
 import os
 import shutil
+import sys
 import tempfile
 from typing import Optional
 
@@ -15,18 +16,17 @@
 
 class JobFileManager(FileManager):
     def __init__(self, cluster_manager: ClusterManager):
+        import anyscale
+
         super(JobFileManager, self).__init__(cluster_manager=cluster_manager)
 
         self.sdk = self.cluster_manager.sdk
         self.s3_client = boto3.client("s3")
         self.bucket = str(RELEASE_AWS_BUCKET)
         self.job_manager = JobManager(cluster_manager)
-<<<<<<< HEAD
-=======
         # Backward compatible
         if "ANYSCALE_RAY_DIR" in anyscale.__dict__:
             sys.path.insert(0, f"{anyscale.ANYSCALE_RAY_DIR}/bin")
->>>>>>> a703a918
 
     def _run_with_retry(self, f, initial_retry_delay_s: int = 10):
         assert callable(f)
