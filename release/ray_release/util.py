import collections
import hashlib
import json
import os
import random
import string
import subprocess
import time
from typing import TYPE_CHECKING, Any, Dict, List, Optional, Tuple

from google.cloud import storage
import requests
import shutil
from urllib.parse import urlparse
import click
from ray_release.logger import logger
from ray_release.configs.global_config import get_global_config
from ray_release.exception import ClusterEnvCreateError

if TYPE_CHECKING:
    from anyscale.sdk.anyscale_client.sdk import AnyscaleSDK


class DeferredEnvVar:
    def __init__(self, var: str, default: Optional[str] = None):
        self._var = var
        self._default = default

    def __str__(self):
        return os.environ.get(self._var, self._default)


ANYSCALE_HOST = DeferredEnvVar("ANYSCALE_HOST", "https://console.anyscale.com")
S3_CLOUD_STORAGE = "s3"
GS_CLOUD_STORAGE = "gs"
AZURE_CLOUD_STORAGE = "abfss"
GS_BUCKET = "anyscale-oss-dev-bucket"
<<<<<<< HEAD
AZURE_BUCKET = "rayreleasetests"
AZURE_CONTAINER = "working-dirs"
=======
AZURE_REGISTRY_NAME = "rayreleasetest"
>>>>>>> 17fb7292
ERROR_LOG_PATTERNS = [
    "ERROR",
    "Traceback (most recent call last)",
]
KUBERAY_SERVER_URL = "https://kuberaytest.anyscale.dev"
DEFAULT_KUBERAY_NAMESPACE = "kuberayportal-kevin"


def get_read_state_machine_aws_bucket(allow_pr_bucket: bool = False) -> str:
    # We support by default reading from the branch bucket only, since most of the use
    # cases are on branch pipelines. Changing the default flag to read from the bucket
    # according to the current pipeline
    if allow_pr_bucket:
        return get_write_state_machine_aws_bucket()
    return get_global_config()["state_machine_branch_aws_bucket"]


def get_write_state_machine_aws_bucket() -> str:
    # We support different buckets for writing test result data; one for pr and one for
    # branch. This is because pr and branch pipeline have different permissions, and we
    # want data on branch pipeline being protected.
    pipeline_id = os.environ.get("BUILDKITE_PIPELINE_ID")
    pr_pipelines = get_global_config()["ci_pipeline_premerge"]
    branch_pipelines = get_global_config()["ci_pipeline_postmerge"]
    assert pipeline_id in pr_pipelines + branch_pipelines, (
        "Test state machine is only supported for branch or pr pipeline, "
        f"{pipeline_id} is given"
    )
    if pipeline_id in pr_pipelines:
        return get_global_config()["state_machine_pr_aws_bucket"]
    return get_global_config()["state_machine_branch_aws_bucket"]


def deep_update(d, u) -> Dict:
    for k, v in u.items():
        if isinstance(v, collections.abc.Mapping):
            d[k] = deep_update(d.get(k, {}), v)
        else:
            d[k] = v
    return d


def dict_hash(dt: Dict[Any, Any]) -> str:
    json_str = json.dumps(dt, sort_keys=True, ensure_ascii=True)
    sha = hashlib.sha256()
    sha.update(json_str.encode())
    return sha.hexdigest()


def url_exists(url: str) -> bool:
    try:
        return requests.head(url, allow_redirects=True).status_code == 200
    except requests.exceptions.RequestException:
        logger.exception(f"Failed to check url exists: {url}")
        return False


def resolve_url(url: str) -> str:
    return requests.head(url, allow_redirects=True).url


def format_link(link: str) -> str:
    # Use ANSI escape code to allow link to be clickable
    # https://buildkite.com/docs/pipelines/links-and-images
    # -in-log-output
    if os.environ.get("BUILDKITE_COMMIT") and link:
        return "\033]1339;url='" + link + "'\a\n"
    # Else, no buildkite:
    return link


def anyscale_project_url(project_id: str) -> str:
    return (
        f"{ANYSCALE_HOST}"
        f"/o/anyscale-internal/projects/{project_id}"
        f"/?tab=session-list"
    )


def anyscale_cluster_url(project_id: str, cluster_id: str) -> str:
    return (
        f"{ANYSCALE_HOST}"
        f"/o/anyscale-internal/projects/{project_id}"
        f"/clusters/{cluster_id}"
    )


def anyscale_cluster_compute_url(compute_tpl_id: str) -> str:
    return (
        f"{ANYSCALE_HOST}"
        f"/o/anyscale-internal/configurations/cluster-computes"
        f"/{compute_tpl_id}"
    )


def anyscale_cluster_env_build_url(build_id: str) -> str:
    return (
        f"{ANYSCALE_HOST}"
        f"/o/anyscale-internal/configurations/app-config-details"
        f"/{build_id}"
    )


def anyscale_job_url(job_id: str) -> str:
    return f"{ANYSCALE_HOST}/o/anyscale-internal/jobs/{job_id}"


_anyscale_sdk = None


def get_anyscale_sdk(use_cache: bool = True) -> "AnyscaleSDK":
    from anyscale.sdk.anyscale_client.sdk import AnyscaleSDK

    global _anyscale_sdk
    if use_cache and _anyscale_sdk:
        return _anyscale_sdk

    _anyscale_sdk = AnyscaleSDK(host=str(ANYSCALE_HOST))
    return _anyscale_sdk


def exponential_backoff_retry(
    f, retry_exceptions, initial_retry_delay_s, max_retries
) -> None:
    retry_cnt = 0
    retry_delay_s = initial_retry_delay_s
    while True:
        try:
            return f()
        except retry_exceptions as e:
            retry_cnt += 1
            if retry_cnt > max_retries:
                raise
            logger.exception(
                f"Retry function call failed due to {e} "
                f"in {retry_delay_s} seconds..."
            )
            time.sleep(retry_delay_s)
            retry_delay_s *= 2


def run_bash_script(bash_script: str) -> None:
    subprocess.run(f"bash {bash_script}", shell=True, check=True)


def reinstall_anyscale_dependencies() -> None:
    logger.info("Re-installing `anyscale` package")
    subprocess.check_output(
        "pip install -U anyscale",
        shell=True,
        text=True,
    )


def get_pip_packages() -> List[str]:
    from pip._internal.operations import freeze

    return list(freeze.freeze())


def python_version_str(python_version: Tuple[int, int]) -> str:
    """From (X, Y) to XY"""
    return "".join([str(x) for x in python_version])


def generate_tmp_cloud_storage_path() -> str:
    return "".join(random.choice(string.ascii_lowercase) for i in range(10))


def join_cloud_storage_paths(*paths: str):
    paths = list(paths)
    if len(paths) > 1:
        for i in range(1, len(paths)):
            while paths[i][0] == "/":
                paths[i] = paths[i][1:]
    joined_path = os.path.join(*paths)
    while joined_path[-1] == "/":
        joined_path = joined_path[:-1]
    return joined_path


def upload_working_dir(working_dir: str) -> str:
    """Upload working directory to GCS bucket.

    Args:
        working_dir: Path to directory to upload.
    Returns:
        GCS path where directory was uploaded.
    """
    # Create archive of working dir
    timestamp = str(int(time.time()))
    archived_filename = f"ray_release_{timestamp}.zip"
    output_path = os.path.abspath(archived_filename)

    logger.info(f"Archiving working directory: {working_dir}")
    shutil.make_archive(output_path[:-4], "zip", working_dir)

    # Upload to GCS
    gcs_client = storage.Client()
    bucket = gcs_client.bucket("ray-release-working-dir")
    blob = bucket.blob(archived_filename)
    blob.upload_from_filename(archived_filename)

    return f"gs://ray-release-working-dir/{blob.name}"


def get_custom_cluster_env_name(image: str, test_name: str) -> str:
    image_normalized = image.replace("/", "_").replace(":", "_").replace(".", "_")
    return f"test_env_{image_normalized}_{test_name}"


def create_cluster_env_from_image(
    image: str,
    test_name: str,
    runtime_env: Dict[str, Any],
    sdk: Optional["AnyscaleSDK"] = None,
    cluster_env_id: Optional[str] = None,
    cluster_env_name: Optional[str] = None,
) -> str:
    anyscale_sdk = sdk or get_anyscale_sdk()
    if not cluster_env_name:
        cluster_env_name = get_custom_cluster_env_name(image, test_name)

    # Find whether there is identical cluster env
    paging_token = None
    while not cluster_env_id:
        result = anyscale_sdk.search_cluster_environments(
            dict(
                name=dict(equals=cluster_env_name),
                paging=dict(count=50, paging_token=paging_token),
                project_id=None,
            )
        )
        paging_token = result.metadata.next_paging_token

        for res in result.results:
            if res.name == cluster_env_name:
                cluster_env_id = res.id
                logger.info(f"Cluster env already exists with ID " f"{cluster_env_id}")
                break

        if not paging_token or cluster_env_id:
            break

    if not cluster_env_id:
        logger.info("Cluster env not found. Creating new one.")
        try:
            result = anyscale_sdk.create_byod_cluster_environment(
                dict(
                    name=cluster_env_name,
                    config_json=dict(
                        docker_image=image,
                        ray_version="nightly",
                        env_vars=runtime_env,
                    ),
                )
            )
            cluster_env_id = result.result.id
        except Exception as e:
            logger.warning(
                f"Got exception when trying to create cluster "
                f"env: {e}. Sleeping for 10 seconds with jitter and then "
                f"try again..."
            )
            raise ClusterEnvCreateError("Could not create cluster env.") from e

        logger.info(f"Cluster env created with ID {cluster_env_id}")

    return cluster_env_id


def upload_file_to_azure(local_file_path: str, azure_file_path: str) -> str:
    """Upload a file to Azure Blob Storage."""
    try:
        # Import here because not every jobs that use ray_release/util need azure
        from azure.storage.blob import BlobServiceClient
        from azure.identity import DefaultAzureCredential

        account, container, path = _parse_abfss_uri(azure_file_path)
        account_url = f"https://{account}.blob.core.windows.net"
        credential = DefaultAzureCredential(exclude_managed_identity_credential=True)
        blob_service_client = BlobServiceClient(account_url, credential)
        blob_client = blob_service_client.get_blob_client(
            container=container, blob=path
        )
        with open(local_file_path, "rb") as data:
            blob_client.upload_blob(data)
        return azure_file_path
    except Exception as e:
        logger.exception(f"Failed to upload file to Azure Blob Storage: {e}")
        raise


def upload_working_dir_to_azure(working_dir: str, azure_path: str) -> str:
    """Archive and upload a directory to Azure Blob Storage.

    Args:
        local_path: Path to directory to upload.
        azure_path: Path to directory in Azure Blob Storage.
    Returns:
        Azure Blob Storage path where directory was uploaded.
    """
    try:
        # Create a zip file of the local path
        timestamp = str(int(time.time()))
        archived_filename = f"ray_release_{timestamp}.zip"
        azure_blob_path = f"{azure_path}/{archived_filename}"
        output_path = os.path.abspath(archived_filename)
        logger.info(f"Archiving directory {working_dir}")
        zip_file_path = shutil.make_archive(output_path[:-4], "zip", working_dir)
        logger.info(f"Archived file: {zip_file_path}")
        # Upload the zip file to Azure
        azure_file_path = upload_file_to_azure(zip_file_path, azure_blob_path)
        return azure_file_path
    except Exception as e:
        logger.exception(f"Failed to upload directory to Azure Blob Storage: {e}")
        raise


def _parse_abfss_uri(uri: str) -> tuple:
    """Parse ABFSS URI to extract account, container, and path.
    ABFSS URI format: abfss://container@account.dfs.core.windows.net/path
    Returns: (account_name, container_name, path)
    """
    parsed = urlparse(uri)
    if "@" not in parsed.netloc:
        raise click.ClickException(
            f"Invalid ABFSS URI format: {uri}. "
            "Expected format: abfss://container@account.dfs.core.windows.net/path"
        )

    # Split netloc into container@account.dfs.core.windows.net
    container, account_part = parsed.netloc.split("@", 1)

    # Extract account name from account.dfs.core.windows.net
    account = account_part.split(".")[0]

    # Path starts with / which we keep for the blob path
    path = parsed.path.lstrip("/")

    return account, container, path<|MERGE_RESOLUTION|>--- conflicted
+++ resolved
@@ -35,12 +35,8 @@
 GS_CLOUD_STORAGE = "gs"
 AZURE_CLOUD_STORAGE = "abfss"
 GS_BUCKET = "anyscale-oss-dev-bucket"
-<<<<<<< HEAD
-AZURE_BUCKET = "rayreleasetests"
 AZURE_CONTAINER = "working-dirs"
-=======
 AZURE_REGISTRY_NAME = "rayreleasetest"
->>>>>>> 17fb7292
 ERROR_LOG_PATTERNS = [
     "ERROR",
     "Traceback (most recent call last)",
