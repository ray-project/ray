import collections
import hashlib
import json
import os
import subprocess
import time
from typing import TYPE_CHECKING, Any, Dict, List, Optional, Tuple

<<<<<<< HEAD
=======
from google.cloud import storage
>>>>>>> 5e8da1a6
import requests

from ray_release.logger import logger
from ray_release.cloud_util import archive_directory
from ray_release.configs.global_config import get_global_config

if TYPE_CHECKING:
    from anyscale.sdk.anyscale_client.sdk import AnyscaleSDK


class DeferredEnvVar:
    def __init__(self, var: str, default: Optional[str] = None):
        self._var = var
        self._default = default

    def __str__(self):
        return os.environ.get(self._var, self._default)


ANYSCALE_HOST = DeferredEnvVar("ANYSCALE_HOST", "https://console.anyscale.com")
S3_CLOUD_STORAGE = "s3"
GS_CLOUD_STORAGE = "gs"
AZURE_CLOUD_STORAGE = "abfss"
AZURE_STORAGE_CONTAINER = "working-dirs"
AZURE_STORAGE_ACCOUNT = "rayreleasetests"
GS_BUCKET = "anyscale-oss-dev-bucket"
AZURE_REGISTRY_NAME = "rayreleasetest"
ERROR_LOG_PATTERNS = [
    "ERROR",
    "Traceback (most recent call last)",
]
KUBERAY_SERVER_URL = "https://kuberaytest.anyscale.dev"
DEFAULT_KUBERAY_NAMESPACE = "kuberayportal-kevin"


def get_read_state_machine_aws_bucket(allow_pr_bucket: bool = False) -> str:
    # We support by default reading from the branch bucket only, since most of the use
    # cases are on branch pipelines. Changing the default flag to read from the bucket
    # according to the current pipeline
    if allow_pr_bucket:
        return get_write_state_machine_aws_bucket()
    return get_global_config()["state_machine_branch_aws_bucket"]


def get_write_state_machine_aws_bucket() -> str:
    # We support different buckets for writing test result data; one for pr and one for
    # branch. This is because pr and branch pipeline have different permissions, and we
    # want data on branch pipeline being protected.
    pipeline_id = os.environ.get("BUILDKITE_PIPELINE_ID")
    pr_pipelines = get_global_config()["ci_pipeline_premerge"]
    branch_pipelines = get_global_config()["ci_pipeline_postmerge"]
    assert pipeline_id in pr_pipelines + branch_pipelines, (
        "Test state machine is only supported for branch or pr pipeline, "
        f"{pipeline_id} is given"
    )
    if pipeline_id in pr_pipelines:
        return get_global_config()["state_machine_pr_aws_bucket"]
    return get_global_config()["state_machine_branch_aws_bucket"]


def deep_update(d, u) -> Dict:
    for k, v in u.items():
        if isinstance(v, collections.abc.Mapping):
            d[k] = deep_update(d.get(k, {}), v)
        else:
            d[k] = v
    return d


def dict_hash(dt: Dict[Any, Any]) -> str:
    json_str = json.dumps(dt, sort_keys=True, ensure_ascii=True)
    sha = hashlib.sha256()
    sha.update(json_str.encode())
    return sha.hexdigest()


def resolve_url(url: str) -> str:
    return requests.head(url, allow_redirects=True).url


def format_link(link: str) -> str:
    # Use ANSI escape code to allow link to be clickable
    # https://buildkite.com/docs/pipelines/links-and-images
    # -in-log-output
    if os.environ.get("BUILDKITE_COMMIT") and link:
        return "\033]1339;url='" + link + "'\a\n"
    # Else, no buildkite:
    return link


def anyscale_project_url(project_id: str) -> str:
    return (
        f"{ANYSCALE_HOST}"
        f"/o/anyscale-internal/projects/{project_id}"
        f"/?tab=session-list"
    )


def anyscale_cluster_url(project_id: str, cluster_id: str) -> str:
    return (
        f"{ANYSCALE_HOST}"
        f"/o/anyscale-internal/projects/{project_id}"
        f"/clusters/{cluster_id}"
    )


def anyscale_cluster_compute_url(compute_tpl_id: str) -> str:
    return (
        f"{ANYSCALE_HOST}"
        f"/o/anyscale-internal/configurations/cluster-computes"
        f"/{compute_tpl_id}"
    )


def anyscale_cluster_env_build_url(build_id: str) -> str:
    return (
        f"{ANYSCALE_HOST}"
        f"/o/anyscale-internal/configurations/app-config-details"
        f"/{build_id}"
    )


def anyscale_job_url(job_id: str) -> str:
    return f"{ANYSCALE_HOST}/o/anyscale-internal/jobs/{job_id}"


_anyscale_sdk = None


def get_anyscale_sdk(use_cache: bool = True) -> "AnyscaleSDK":
    from anyscale.sdk.anyscale_client.sdk import AnyscaleSDK

    global _anyscale_sdk
    if use_cache and _anyscale_sdk:
        return _anyscale_sdk

    _anyscale_sdk = AnyscaleSDK(host=str(ANYSCALE_HOST))
    return _anyscale_sdk


def exponential_backoff_retry(
    f, retry_exceptions, initial_retry_delay_s, max_retries
) -> None:
    retry_cnt = 0
    retry_delay_s = initial_retry_delay_s
    while True:
        try:
            return f()
        except retry_exceptions as e:
            retry_cnt += 1
            if retry_cnt > max_retries:
                raise
            logger.exception(
                f"Retry function call failed due to {e} "
                f"in {retry_delay_s} seconds..."
            )
            time.sleep(retry_delay_s)
            retry_delay_s *= 2


def run_bash_script(bash_script: str) -> None:
    subprocess.run(f"bash {bash_script}", shell=True, check=True)


def reinstall_anyscale_dependencies() -> None:
    logger.info("Re-installing `anyscale` package")
    subprocess.check_output(
        "pip install -U anyscale",
        shell=True,
        text=True,
    )


def get_pip_packages() -> List[str]:
    from pip._internal.operations import freeze

    return list(freeze.freeze())


def python_version_str(python_version: Tuple[int, int]) -> str:
    """From (X, Y) to XY"""
<<<<<<< HEAD
    return "".join([str(x) for x in python_version])
=======
    return "".join([str(x) for x in python_version])


def join_cloud_storage_paths(*paths: str):
    paths = list(paths)
    if len(paths) > 1:
        for i in range(1, len(paths)):
            while paths[i][0] == "/":
                paths[i] = paths[i][1:]
    joined_path = os.path.join(*paths)
    while joined_path[-1] == "/":
        joined_path = joined_path[:-1]
    return joined_path


def upload_working_dir_to_gcs(working_dir: str) -> str:
    """Upload working directory to GCS bucket.

    Args:
        working_dir: Path to directory to upload.
    Returns:
        GCS path where directory was uploaded.
    """
    # Create archive of working dir
    logger.info(f"Archiving working directory: {working_dir}")
    archived_file_path = archive_directory(working_dir)
    archived_filename = os.path.basename(archived_file_path)

    # Upload to GCS
    gcs_client = storage.Client()
    bucket = gcs_client.bucket("ray-release-working-dir")
    blob = bucket.blob(archived_filename)
    blob.upload_from_filename(archived_filename)

    return f"gs://ray-release-working-dir/{blob.name}"
>>>>>>> 5e8da1a6
<|MERGE_RESOLUTION|>--- conflicted
+++ resolved
@@ -6,10 +6,6 @@
 import time
 from typing import TYPE_CHECKING, Any, Dict, List, Optional, Tuple
 
-<<<<<<< HEAD
-=======
-from google.cloud import storage
->>>>>>> 5e8da1a6
 import requests
 
 from ray_release.logger import logger
@@ -191,42 +187,4 @@
 
 def python_version_str(python_version: Tuple[int, int]) -> str:
     """From (X, Y) to XY"""
-<<<<<<< HEAD
-    return "".join([str(x) for x in python_version])
-=======
-    return "".join([str(x) for x in python_version])
-
-
-def join_cloud_storage_paths(*paths: str):
-    paths = list(paths)
-    if len(paths) > 1:
-        for i in range(1, len(paths)):
-            while paths[i][0] == "/":
-                paths[i] = paths[i][1:]
-    joined_path = os.path.join(*paths)
-    while joined_path[-1] == "/":
-        joined_path = joined_path[:-1]
-    return joined_path
-
-
-def upload_working_dir_to_gcs(working_dir: str) -> str:
-    """Upload working directory to GCS bucket.
-
-    Args:
-        working_dir: Path to directory to upload.
-    Returns:
-        GCS path where directory was uploaded.
-    """
-    # Create archive of working dir
-    logger.info(f"Archiving working directory: {working_dir}")
-    archived_file_path = archive_directory(working_dir)
-    archived_filename = os.path.basename(archived_file_path)
-
-    # Upload to GCS
-    gcs_client = storage.Client()
-    bucket = gcs_client.bucket("ray-release-working-dir")
-    blob = bucket.blob(archived_filename)
-    blob.upload_from_filename(archived_filename)
-
-    return f"gs://ray-release-working-dir/{blob.name}"
->>>>>>> 5e8da1a6
+    return "".join([str(x) for x in python_version])