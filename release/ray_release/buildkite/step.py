--- conflicted
+++ resolved
@@ -5,20 +5,11 @@
 from ray_release.aws import RELEASE_AWS_BUCKET
 from ray_release.buildkite.concurrency import CONCURRENY_GROUPS, get_concurrency_group
 from ray_release.config import (
-<<<<<<< HEAD
-    DEFAULT_ANYSCALE_PROJECT,
-    DEFAULT_CLOUD_ID,
-=======
->>>>>>> 1b3d8f96
     DEFAULT_PYTHON_VERSION,
     Test,
     as_smoke_test,
     parse_python_version,
 )
-<<<<<<< HEAD
-from ray_release.env import DEFAULT_ENVIRONMENT, load_environment
-=======
->>>>>>> 1b3d8f96
 from ray_release.exception import ReleaseTestConfigError
 from ray_release.template import get_test_env_var
 from ray_release.util import python_version_str
