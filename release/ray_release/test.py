import asyncio
import concurrent.futures
import enum
import os
import platform
import subprocess
import json
import time
from itertools import chain
from typing import Awaitable, Optional, List, Dict, Set
from dataclasses import dataclass

import aioboto3
import boto3
from botocore.exceptions import ClientError
from github import Repository

from ray_release.aws import s3_put_rayci_test_data
from ray_release.configs.global_config import get_global_config
from ray_release.result import (
    ResultStatus,
    Result,
)
from ray_release.logger import logger
from ray_release.util import (
    dict_hash,
    get_read_state_machine_aws_bucket,
    get_write_state_machine_aws_bucket,
)

MICROCHECK_COMMAND = "@microcheck"

AWS_TEST_KEY = "ray_tests"
AWS_TEST_RESULT_KEY = "ray_test_results"
DEFAULT_PYTHON_VERSION = tuple(
    int(v) for v in os.environ.get("RELEASE_PY", "3.9").split(".")
)
DATAPLANE_ECR_REPO = "anyscale/ray"
DATAPLANE_ECR_ML_REPO = "anyscale/ray-ml"
DATAPLANE_ECR_LLM_REPO = "anyscale/ray-llm"

MACOS_TEST_PREFIX = "darwin:"
LINUX_TEST_PREFIX = "linux:"
WINDOWS_TEST_PREFIX = "windows:"
MACOS_BISECT_DAILY_RATE_LIMIT = 3
LINUX_BISECT_DAILY_RATE_LIMIT = 3
WINDOWS_BISECT_DAILY_RATE_LIMIT = 3
BISECT_DAILY_RATE_LIMIT = 10

_asyncio_thread_pool = concurrent.futures.ThreadPoolExecutor()


def _convert_env_list_to_dict(env_list: List[str]) -> Dict[str, str]:
    env_dict = {}
    for env in env_list:
        # an env can be "a=b" or just "a"
        eq_pos = env.find("=")
        if eq_pos < 0:
            env_dict[env] = os.environ.get(env, "")
        else:
            env_dict[env[:eq_pos]] = env[eq_pos + 1 :]
    return env_dict


class TestState(enum.Enum):
    """
    Overall state of the test
    """

    JAILED = "jailed"
    FAILING = "failing"
    FLAKY = "flaky"
    CONSITENTLY_FAILING = "consistently_failing"
    PASSING = "passing"


class TestType(enum.Enum):
    """
    Type of the test
    """

    RELEASE_TEST = "release_test"
    MACOS_TEST = "macos_test"
    LINUX_TEST = "linux_test"
    WINDOWS_TEST = "windows_test"


@dataclass
class TestResult:
    status: str
    commit: str
    branch: str
    url: str
    timestamp: int
    pull_request: str
    rayci_step_id: str
    duration_ms: Optional[float] = None

    @classmethod
    def from_result(cls, result: Result):
        return cls(
            status=result.status,
            commit=os.environ.get("BUILDKITE_COMMIT", ""),
            branch=os.environ.get("BUILDKITE_BRANCH", ""),
            url=result.buildkite_url,
            timestamp=int(time.time() * 1000),
            pull_request=os.environ.get("BUILDKITE_PULL_REQUEST", ""),
            rayci_step_id=os.environ.get("RAYCI_STEP_ID", ""),
            duration_ms=result.runtime,
        )

    @classmethod
    def from_bazel_event(cls, event: dict):
        return cls.from_result(
            Result(
                status=ResultStatus.SUCCESS.value
                if event["testResult"]["status"] == "PASSED"
                else ResultStatus.ERROR.value,
                buildkite_url=(
                    f"{os.environ.get('BUILDKITE_BUILD_URL')}"
                    f"#{os.environ.get('BUILDKITE_JOB_ID')}"
                ),
                runtime=cls._to_float_or_none(
                    event["testResult"].get("testAttemptDurationMillis")
                ),
            )
        )

    @classmethod
    def from_dict(cls, result: dict):
        return cls(
            status=result["status"],
            commit=result["commit"],
            branch=result.get("branch", ""),
            url=result["url"],
            timestamp=result["timestamp"],
            pull_request=result.get("pull_request", ""),
            rayci_step_id=result.get("rayci_step_id", ""),
            duration_ms=result.get("duration_ms"),
        )

    @classmethod
    def _to_float_or_none(cls, s: str) -> Optional[float]:
        try:
            return float(s)
        except (ValueError, TypeError):
            return None

    def is_failing(self) -> bool:
        return not self.is_passing()

    def is_passing(self) -> bool:
        return self.status == ResultStatus.SUCCESS.value


class Test(dict):
    """A class represents a test to run on buildkite"""

    KEY_GITHUB_ISSUE_NUMBER = "github_issue_number"
    KEY_BISECT_BUILD_NUMBER = "bisect_build_number"
    KEY_BISECT_BLAMED_COMMIT = "bisect_blamed_commit"
    # a test is high impact if it catches regressions frequently
    KEY_IS_HIGH_IMPACT = "is_high_impact"

    def __init__(self, *args, **kwargs):
        super().__init__(*args, **kwargs)
        self.test_results = None

    @classmethod
    def from_bazel_event(cls, event: dict, team: str):
        name = event["id"]["testResult"]["label"]
        system = platform.system().lower()
        return cls(
            {
                "name": f"{system}:{name}",
                "team": team,
            }
        )

    @classmethod
    def gen_from_name(cls, name: str):
        tests = [
            test
            for test in Test.gen_from_s3(cls._get_s3_name(name))
            if test["name"] == name
        ]
        return tests[0] if tests else None

    @classmethod
    def gen_from_s3(cls, prefix: str):
        """
        Obtain all tests whose names start with the given prefix from s3
        """
        bucket = get_read_state_machine_aws_bucket()
        s3_client = boto3.client("s3")
        pages = s3_client.get_paginator("list_objects_v2").paginate(
            Bucket=bucket,
            Prefix=f"{AWS_TEST_KEY}/{prefix}",
        )
        files = chain.from_iterable([page.get("Contents", []) for page in pages])

        return [
            Test(
                json.loads(
                    s3_client.get_object(Bucket=bucket, Key=file["Key"])
                    .get("Body")
                    .read()
                    .decode("utf-8")
                )
            )
            for file in files
        ]

    @classmethod
    def gen_microcheck_step_ids(cls, prefix: str, bazel_workspace_dir: str) -> Set[str]:
        """
        This function is used to get the buildkite step ids of the microcheck tests
        with the given test prefix. This is used to determine the buildkite steps in
        the microcheck pipeline.
        """
        step_ids = set()
        test_targets = cls.gen_microcheck_tests(prefix, bazel_workspace_dir)
        for test_target in test_targets:
            test = cls.gen_from_name(f"{prefix}{test_target}")
            if not test:
                continue
            recent_results = test.get_test_results()
            if not recent_results:
                continue
            test_step_ids = {
                result.rayci_step_id
                for result in recent_results
                if result.commit == recent_results[0].commit and result.rayci_step_id
            }
            if test_step_ids and not step_ids.intersection(test_step_ids):
                step_ids.add(sorted(test_step_ids)[0])

        return step_ids

    @classmethod
    def gen_microcheck_tests(
        cls, prefix: str, bazel_workspace_dir: str, team: Optional[str] = None
    ) -> Set[str]:
        """
        Obtain all microcheck tests with the given prefix
        """
        high_impact_tests = Test._gen_high_impact_tests(prefix, team)
        changed_tests = Test._get_changed_tests(bazel_workspace_dir)
        human_specified_tests = Test._get_human_specified_tests(bazel_workspace_dir)

        return high_impact_tests.union(changed_tests, human_specified_tests)

    @classmethod
    def _gen_high_impact_tests(
        cls, prefix: str, team: Optional[str] = None
    ) -> Set[str]:
        """
        Obtain all high impact tests with the given prefix
        """
        high_impact_tests = [
            test for test in cls.gen_from_s3(prefix) if test.is_high_impact()
        ]
        if team:
            high_impact_tests = [
                test for test in high_impact_tests if test.get_oncall() == team
            ]

        return {test.get_target() for test in high_impact_tests}

    @classmethod
    def _get_human_specified_tests(cls, bazel_workspace_dir: str) -> Set[str]:
        """
        Get all test targets that are specified by humans
        """
        base = os.environ.get("BUILDKITE_PULL_REQUEST_BASE_BRANCH")
        head = os.environ.get("BUILDKITE_COMMIT")
        if not base or not head:
            # if not in a PR, return an empty set
            return set()

        tests = set()
        messages = subprocess.check_output(
            ["git", "rev-list", "--format=%b", f"origin/{base}...{head}"],
            cwd=bazel_workspace_dir,
        )
        for message in messages.decode().splitlines():
            if not message.startswith(MICROCHECK_COMMAND):
                continue
            tests = tests.union(message[len(MICROCHECK_COMMAND) :].strip().split(" "))

        return tests

    @classmethod
    def _get_changed_tests(cls, bazel_workspace_dir: str) -> Set[str]:
        """
        Get all changed tests in the current PR
        """
        return set(
            chain.from_iterable(
                [
                    cls._get_test_targets_per_file(file, bazel_workspace_dir)
                    for file in cls._get_changed_files(bazel_workspace_dir)
                ]
            )
        )

    @classmethod
    def _get_changed_files(cls, bazel_workspace_dir: str) -> Set[str]:
        """
        Get all changed files in the current PR
        """
        base = os.environ.get("BUILDKITE_PULL_REQUEST_BASE_BRANCH")
        head = os.environ.get("BUILDKITE_COMMIT")
        if not base or not head:
            # if not in a PR, return an empty set
            return set()

        changes = subprocess.check_output(
            ["git", "diff", "--name-only", f"origin/{base}...{head}"],
            cwd=bazel_workspace_dir,
        )
        return {
            file.strip() for file in changes.decode().splitlines() if file is not None
        }

    @classmethod
    def _get_test_targets_per_file(
        cls, file: str, bazel_workspace_dir: str
    ) -> Set[str]:
        """
        Get the test target from a file path
        """
        try:
            package = (
                subprocess.check_output(
                    ["bazel", "query", file], cwd=bazel_workspace_dir
                )
                .decode()
                .strip()
            )
            if not package:
                return set()
            targets = subprocess.check_output(
                ["bazel", "query", f"tests(attr('srcs', {package}, //...))"],
                cwd=bazel_workspace_dir,
            )
            targets = {
                target.strip()
                for target in targets.decode().splitlines()
                if target is not None
            }

            return targets
        except subprocess.CalledProcessError:
            return set()

    def is_jailed_with_open_issue(self, ray_github: Repository) -> bool:
        """
        Returns whether this test is jailed with open issue.
        """
        # is jailed
        state = self.get_state()
        if state != TestState.JAILED:
            return False

        # has open issue
        issue_number = self.get(self.KEY_GITHUB_ISSUE_NUMBER)
        if issue_number is None:
            return False
        issue = ray_github.get_issue(issue_number)
        return issue.state == "open"

    def is_stable(self) -> bool:
        """
        Returns whether this test is stable.
        """
        return self.get("stable", True)

    def is_gce(self) -> bool:
        """
        Returns whether this test is running on GCE.
        """
        return self.get("env") == "gce"

    def is_kuberay(self) -> bool:
        """
<<<<<<< HEAD
        Returns whether this test is running on Kuberay.
=======
        Returns whether this test is running on KubeRay.
>>>>>>> 06e26353
        """
        return self.get("env") == "kuberay"

    def is_high_impact(self) -> bool:
        # a test is high impact if it catches regressions frequently, this field is
        # populated by the determine_microcheck_tests.py script
        return self.get(self.KEY_IS_HIGH_IMPACT, None) == "true"

    def get_test_type(self) -> TestType:
        test_name = self.get_name()
        if test_name.startswith(MACOS_TEST_PREFIX):
            return TestType.MACOS_TEST
        if test_name.startswith(LINUX_TEST_PREFIX):
            return TestType.LINUX_TEST
        if test_name.startswith(WINDOWS_TEST_PREFIX):
            return TestType.WINDOWS_TEST
        return TestType.RELEASE_TEST

    def get_bisect_daily_rate_limit(self) -> int:
        test_type = self.get_test_type()
        if test_type == TestType.MACOS_TEST:
            return MACOS_BISECT_DAILY_RATE_LIMIT
        if test_type == TestType.LINUX_TEST:
            return LINUX_BISECT_DAILY_RATE_LIMIT
        if test_type == TestType.WINDOWS_TEST:
            return WINDOWS_BISECT_DAILY_RATE_LIMIT
        return BISECT_DAILY_RATE_LIMIT

    def get_byod_type(self) -> str:
        """
        Returns the type of the BYOD cluster.
        """
        return self["cluster"]["byod"].get("type", "cpu")

    def get_tag_suffix(self) -> str:
        """
        Returns the tag suffix for the BYOD image.
        """
        byod_type = self.get_byod_type()
        if byod_type.startswith("llm-"):
            return byod_type[len("llm-") :]
        return byod_type

    def get_byod_post_build_script(self) -> Optional[str]:
        """
        Returns the post-build script for the BYOD cluster.
        """
        return self["cluster"]["byod"].get("post_build_script")

    def get_byod_runtime_env(self) -> Dict[str, str]:
        """
        Returns the runtime environment variables for the BYOD cluster.
        """
        default = {
            "RAY_BACKEND_LOG_JSON": "1",
            # Logs the full stack trace from Ray Data in case of exception,
            # which is useful for debugging failures.
            "RAY_DATA_LOG_INTERNAL_STACK_TRACE_TO_STDOUT": "1",
            # To make ray data compatible across multiple pyarrow versions.
            "RAY_DATA_AUTOLOAD_PYEXTENSIONTYPE": "1",
        }
        default.update(
            _convert_env_list_to_dict(self["cluster"]["byod"].get("runtime_env", []))
        )

        return default

    def get_byod_pips(self) -> List[str]:
        """
        Returns the list of pips for the BYOD cluster.
        """
        return self["cluster"]["byod"].get("pip", [])

    def get_name(self) -> str:
        """
        Returns the name of the test.
        """
        return self["name"]

    def get_target(self) -> str:
        test_type = self.get_test_type()
        test_name = self.get_name()
        if test_type == TestType.MACOS_TEST:
            return test_name[len(MACOS_TEST_PREFIX) :]
        if test_type == TestType.LINUX_TEST:
            return test_name[len(LINUX_TEST_PREFIX) :]
        if test_type == TestType.WINDOWS_TEST:
            return test_name[len(WINDOWS_TEST_PREFIX) :]

        return test_name

    @classmethod
    def _get_s3_name(cls, test_name: str) -> str:
        """
        Returns the name of the test for s3. Since '/' is not allowed in s3 key,
        replace it with '_'.
        """
        return test_name.replace("/", "_")

    def get_oncall(self) -> str:
        """
        Returns the oncall for the test.
        """
        return self["team"]

    def update_from_s3(self, force_branch_bucket: bool = True) -> None:
        """
        Update test object with data fields that exist only on s3
        """
        try:
            data = (
                boto3.client("s3")
                .get_object(
                    Bucket=get_read_state_machine_aws_bucket(),
                    Key=f"{AWS_TEST_KEY}/{self._get_s3_name(self.get_name())}.json",
                )
                .get("Body")
                .read()
                .decode("utf-8")
            )
        except ClientError as e:
            logger.warning(f"Failed to update data for {self.get_name()} from s3:  {e}")
            return
        for key, value in json.loads(data).items():
            if key not in self:
                self[key] = value

    def get_state(self) -> TestState:
        """
        Returns the state of the test.
        """
        return TestState(self.get("state", TestState.PASSING.value))

    def set_state(self, state: TestState) -> None:
        """
        Sets the state of the test.
        """
        self["state"] = state.value

    def get_python_version(self) -> str:
        """
        Returns the python version to use for this test. If not specified, use
        the default python version.
        """
        return self.get("python", ".".join(str(v) for v in DEFAULT_PYTHON_VERSION))

    def get_byod_base_image_tag(self) -> str:
        """
        Returns the byod image tag to use for this test.
        """
        byod_image_tag = os.environ.get("RAY_IMAGE_TAG")
        if byod_image_tag:
            # Use the image tag specified in the environment variable.
            # TODO(can): this is a temporary backdoor that should be removed
            # once civ2 is fully rolled out.
            return byod_image_tag
        commit = os.environ.get(
            "COMMIT_TO_TEST",
            os.environ["BUILDKITE_COMMIT"],
        )
        branch = os.environ.get(
            "BRANCH_TO_TEST",
            os.environ["BUILDKITE_BRANCH"],
        )
        pr = os.environ.get("BUILDKITE_PULL_REQUEST", "false")
        ray_version = "31b1e0"
        if pr != "false":
            ray_version = f"pr-{pr}.{ray_version}"
        elif branch.startswith("releases/"):
            release_name = branch[len("releases/") :]
            ray_version = f"{release_name}.{ray_version}"
        python_version = f"py{self.get_python_version().replace('.',   '')}"
        return f"{ray_version}-{python_version}-{self.get_tag_suffix()}"

    def get_byod_image_tag(self) -> str:
        """
        Returns the byod custom image tag to use for this test.
        """
        if not self.require_custom_byod_image():
            return self.get_byod_base_image_tag()
        custom_info = {
            "post_build_script": self.get_byod_post_build_script(),
        }
        return f"{self.get_byod_base_image_tag()}-{dict_hash(custom_info)}"

    def use_byod_ml_image(self) -> bool:
        """Returns whether to use the ML image for this test."""
        return self.get_byod_type() == "gpu"

    def use_byod_llm_image(self) -> bool:
        return self.get_byod_type().startswith("llm-")

    def get_byod_repo(self) -> str:
        """
        Returns the byod repo to use for this test.
        """
        if self.use_byod_ml_image():
            return DATAPLANE_ECR_ML_REPO
        if self.use_byod_llm_image():
            return DATAPLANE_ECR_LLM_REPO
        return DATAPLANE_ECR_REPO

    def get_byod_ecr(self) -> str:
        """
        Returns the anyscale byod ecr to use for this test.
        """
        if self.is_gce() or self.is_kuberay():
            return get_global_config()["byod_gcp_cr"]
        byod_ecr = get_global_config()["byod_aws_cr"]
        if byod_ecr:
            return byod_ecr
        return get_global_config()["byod_ecr"]

    def get_ray_image(self) -> str:
        """
        Returns the ray docker image to use for this test.
        """
        config = get_global_config()
        repo = self.get_byod_repo()
        if repo == DATAPLANE_ECR_REPO:
            repo_name = config["byod_ray_cr_repo"]
        elif repo == DATAPLANE_ECR_LLM_REPO:
            repo_name = config["byod_ray_llm_cr_repo"]
        elif repo == DATAPLANE_ECR_ML_REPO:
            repo_name = config["byod_ray_ml_cr_repo"]
        else:
            raise ValueError(f"Unknown repo {repo}")

        ecr = config["byod_ray_ecr"]
        tag = self.get_byod_base_image_tag()
        return f"{ecr}/{repo_name}:{tag}"

    def get_anyscale_base_byod_image(self) -> str:
        """
        Returns the anyscale byod image to use for this test.
        """
        return (
            f"{self.get_byod_ecr()}/"
            f"{self.get_byod_repo()}:{self.get_byod_base_image_tag()}"
        )

    def require_custom_byod_image(self) -> bool:
        """
        Returns whether this test requires a custom byod image.
        """
        return self.get_byod_post_build_script() is not None

    def get_anyscale_byod_image(self) -> str:
        """
        Returns the anyscale byod image to use for this test.
        """
        return (
            f"{self.get_byod_ecr()}/"
            f"{self.get_byod_repo()}:{self.get_byod_image_tag()}"
        )

    def get_test_results(
        self,
        limit: int = 10,
        refresh: bool = False,
        aws_bucket: str = None,
        use_async: bool = False,
    ) -> List[TestResult]:
        """
        Get test result from test object, or s3

        :param limit: limit of test results to return
        :param refresh: whether to refresh the test results from s3
        """
        if self.test_results is not None and not refresh:
            return self.test_results

        bucket = aws_bucket or get_read_state_machine_aws_bucket()
        s3_client = boto3.client("s3")
        pages = s3_client.get_paginator("list_objects_v2").paginate(
            Bucket=bucket,
            Prefix=f"{AWS_TEST_RESULT_KEY}/{self._get_s3_name(self.get_name())}-",
        )
        files = sorted(
            chain.from_iterable([page.get("Contents", []) for page in pages]),
            key=lambda file: int(file["LastModified"].timestamp()),
            reverse=True,
        )[:limit]
        if use_async:
            self.test_results = _asyncio_thread_pool.submit(
                lambda: asyncio.run(
                    self._gen_test_results(bucket, [file["Key"] for file in files])
                )
            ).result()
        else:
            self.test_results = [
                TestResult.from_dict(
                    json.loads(
                        s3_client.get_object(
                            Bucket=bucket,
                            Key=file["Key"],
                        )
                        .get("Body")
                        .read()
                        .decode("utf-8")
                    )
                )
                for file in files
            ]

        return self.test_results

    async def _gen_test_results(
        self,
        bucket: str,
        keys: List[str],
    ) -> Awaitable[List[TestResult]]:
        session = aioboto3.Session()
        async with session.client("s3") as s3_client:
            return await asyncio.gather(
                *[self._gen_test_result(s3_client, bucket, key) for key in keys]
            )

    async def _gen_test_result(
        self,
        s3_client: aioboto3.Session.client,
        bucket: str,
        key: str,
    ) -> Awaitable[TestResult]:
        object = await s3_client.get_object(Bucket=bucket, Key=key)
        object_body = await object["Body"].read()

        return TestResult.from_dict(json.loads(object_body.decode("utf-8")))

    def persist_result_to_s3(self, result: Result) -> bool:
        """
        Persist result object to s3
        """
        self.persist_test_result_to_s3(TestResult.from_result(result))

    def persist_test_result_to_s3(self, test_result: TestResult) -> bool:
        """
        Persist test result object to s3
        """
        s3_put_rayci_test_data(
            Bucket=get_write_state_machine_aws_bucket(),
            Key=f"{AWS_TEST_RESULT_KEY}/"
            f"{self._get_s3_name(self.get_name())}-{int(time.time() * 1000)}.json",
            Body=json.dumps(test_result.__dict__),
        )

    def persist_to_s3(self) -> bool:
        """
        Persist test object to s3
        """
        s3_put_rayci_test_data(
            Bucket=get_write_state_machine_aws_bucket(),
            Key=f"{AWS_TEST_KEY}/{self._get_s3_name(self.get_name())}.json",
            Body=json.dumps(self),
        )


class TestDefinition(dict):
    """
    A class represents a definition of a test, such as test name, group, etc. Comparing
    to the test class, there are additional field, for example variations, which can be
    used to define several variations of a test.
    """

    pass<|MERGE_RESOLUTION|>--- conflicted
+++ resolved
@@ -384,11 +384,7 @@
 
     def is_kuberay(self) -> bool:
         """
-<<<<<<< HEAD
-        Returns whether this test is running on Kuberay.
-=======
         Returns whether this test is running on KubeRay.
->>>>>>> 06e26353
         """
         return self.get("env") == "kuberay"
 
