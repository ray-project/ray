--- conflicted
+++ resolved
@@ -34,14 +34,8 @@
             "stable": result.stable,
             "return_code": result.return_code,
             "smoke_test": result.smoke_test,
-<<<<<<< HEAD
-            # Todo: Activate again once we thinned these out a bit or find another
-            # way to reduce the size.
-            "prometheus_metrics": {},  # result.prometheus_metrics or {},
+            "prometheus_metrics": result.prometheus_metrics or {},
             "extra_tags": result.extra_tags or {},
-=======
-            "prometheus_metrics": result.prometheus_metrics or {},
->>>>>>> f6cc45a8
         }
 
         logger.debug(f"Result json: {json.dumps(result_json)}")
