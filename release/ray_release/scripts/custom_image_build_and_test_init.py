import os
from typing import Tuple
from pathlib import Path
import sys
import shutil
import json
import click

from ray_release.buildkite.filter import filter_tests, group_tests
from ray_release.buildkite.settings import (
    get_pipeline_settings,
    get_test_filters,
    get_frequency,
)
from ray_release.config import (
    read_and_validate_release_test_collection,
    RELEASE_TEST_CONFIG_FILES,
)
from ray_release.buildkite.step import generate_block_step, get_step_for_test_group
from ray_release.configs.global_config import init_global_config
from ray_release.exception import ReleaseTestConfigError, ReleaseTestCLIError
from ray_release.logger import logger
from ray_release.custom_byod_build_init_helper import create_custom_build_yaml

_bazel_workspace_dir = os.environ.get("BUILD_WORKSPACE_DIRECTORY", "")
PIPELINE_ARTIFACT_PATH = "/tmp/pipeline_artifacts"


@click.command(
    help="Create a rayci yaml file for building custom BYOD images based on tests."
)
@click.option(
    "--test-collection-file",
    type=str,
    multiple=True,
    help="Test collection file, relative path to ray repo.",
)
@click.option(
    "--run-jailed-tests",
    is_flag=True,
    show_default=True,
    default=False,
    help=("Will run jailed tests."),
)
@click.option(
    "--run-unstable-tests",
    is_flag=True,
    show_default=True,
    default=False,
    help=("Will run unstable tests."),
)
@click.option(
    "--global-config",
    default="oss_config.yaml",
    type=click.Choice(
        [x.name for x in (Path(__file__).parent.parent / "configs").glob("*.yaml")]
    ),
    help="Global config to use for test execution.",
)
@click.option(
    "--frequency",
    default=None,
    type=click.Choice(["manual", "nightly", "nightly-3x", "weekly"]),
    help="Run frequency of the test",
)
@click.option(
    "--test-filters",
    default=None,
    type=str,
)
@click.option(
    "--run-per-test",
    default=1,
    type=int,
    help=("The number of time we run test on the same commit"),
)
@click.option(
    "--custom-build-jobs-output-file",
    type=str,
    help="The output file for the custom build yaml file",
)
@click.option(
    "--test-jobs-output-file",
    type=str,
    help="The output file for the test jobs json file",
)
def main(
    test_collection_file: Tuple[str],
    run_jailed_tests: bool = False,
    run_unstable_tests: bool = False,
    global_config: str = "oss_config.yaml",
    frequency: str = None,
    test_filters: str = None,
    run_per_test: int = 1,
    custom_build_jobs_output_file: str = None,
    test_jobs_output_file: str = None,
):
    global_config_file = os.path.join(
        os.path.dirname(__file__), "..", "configs", global_config
    )
    init_global_config(global_config_file)
    settings = get_pipeline_settings()
    env = {}
<<<<<<< HEAD
=======

>>>>>>> 7b7315ec
    frequency = get_frequency(frequency) if frequency else settings["frequency"]
    prefer_smoke_tests = settings["prefer_smoke_tests"]
    test_filters = get_test_filters(test_filters) or settings["test_filters"]
    priority = settings["priority"]

    try:
        test_collection = read_and_validate_release_test_collection(
            test_collection_file or RELEASE_TEST_CONFIG_FILES
        )
    except ReleaseTestConfigError as e:
        logger.info("Error: %s", e)
        raise ReleaseTestConfigError(
            "Cannot load test yaml file.\nHINT: If you're kicking off tests for a "
            "specific commit on Buildkite to test Ray wheels, after clicking "
            "'New build', leave the commit at HEAD, and only specify the commit "
            "in the dialog that asks for the Ray wheels."
        ) from e

    filtered_tests = filter_tests(
        test_collection,
        frequency=frequency,
        test_filters=test_filters,
        prefer_smoke_tests=prefer_smoke_tests,
        run_jailed_tests=run_jailed_tests,
        run_unstable_tests=run_unstable_tests,
    )
    logger.info(f"Found {len(filtered_tests)} tests to run.")
    if len(filtered_tests) == 0:
        raise ReleaseTestCLIError(
            "Empty test collection. The selected frequency or filter did "
            "not return any tests to run. Adjust your filters."
        )
    tests = [test for test, _ in filtered_tests]
    # Generate custom image build steps
    create_custom_build_yaml(
        os.path.join(_bazel_workspace_dir, custom_build_jobs_output_file),
        tests,
    )

    # Generate test job steps
    grouped_tests = group_tests(filtered_tests)

    group_str = ""
    for group, tests in grouped_tests.items():
        group_str += f"\n{group}:\n"
        for test, smoke in tests:
            group_str += f"  {test['name']}"
            if smoke:
                group_str += " [smoke test]"
            group_str += "\n"
    logger.info(f"Tests to run:\n{group_str}")

    no_concurrency_limit = settings["no_concurrency_limit"]
    if no_concurrency_limit:
        logger.warning("Concurrency is not limited for this run!")

    if os.environ.get("REPORT_TO_RAY_TEST_DB", False):
        env["REPORT_TO_RAY_TEST_DB"] = "1"

    # Pipe through RAYCI_BUILD_ID from the forge step.
    # TODO(khluu): convert the steps to rayci steps and stop passing through
    # RAYCI_BUILD_ID.
    build_id = os.environ.get("RAYCI_BUILD_ID")
    if build_id:
        env["RAYCI_BUILD_ID"] = build_id

    # If the build is manually triggered and there are more than 5 tests
    # Ask user to confirm before launching the tests.
    block_step = None
    if test_filters and len(tests) >= 5:
        block_step = generate_block_step(len(tests))

    steps = get_step_for_test_group(
        grouped_tests,
        minimum_run_per_test=run_per_test,
        test_collection_file=test_collection_file,
        env=env,
        priority=priority.value,
        global_config=global_config,
        is_concurrency_limit=not no_concurrency_limit,
        block_step_key=block_step["key"] if block_step else None,
    )
    steps = [{"group": "block", "steps": [block_step]}] + steps if block_step else steps

    if "BUILDKITE" in os.environ:
        if os.path.exists(PIPELINE_ARTIFACT_PATH):
            shutil.rmtree(PIPELINE_ARTIFACT_PATH)
        os.makedirs(PIPELINE_ARTIFACT_PATH, exist_ok=True, mode=0o755)

        with open(os.path.join(PIPELINE_ARTIFACT_PATH, "pipeline.json"), "wt") as fp:
            json.dump(steps, fp)
        with open(
            os.path.join(_bazel_workspace_dir, test_jobs_output_file),
            "wt",
        ) as fp:
            json.dump(steps, fp)

        settings["frequency"] = settings["frequency"].value
        settings["priority"] = settings["priority"].value
        with open(os.path.join(PIPELINE_ARTIFACT_PATH, "settings.json"), "wt") as fp:
            json.dump(settings, fp)


if __name__ == "__main__":
    sys.exit(main())<|MERGE_RESOLUTION|>--- conflicted
+++ resolved
@@ -101,10 +101,7 @@
     init_global_config(global_config_file)
     settings = get_pipeline_settings()
     env = {}
-<<<<<<< HEAD
-=======
-
->>>>>>> 7b7315ec
+
     frequency = get_frequency(frequency) if frequency else settings["frequency"]
     prefer_smoke_tests = settings["prefer_smoke_tests"]
     test_filters = get_test_filters(test_filters) or settings["test_filters"]
