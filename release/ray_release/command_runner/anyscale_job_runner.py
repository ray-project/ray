import json
import os
import re
import shlex
import shutil
import tempfile
from typing import TYPE_CHECKING, Any, Dict, List, Optional

from ray_release.cloud_util import (
    convert_abfss_uri_to_https,
    generate_tmp_cloud_storage_path,
    upload_working_dir_to_azure,
)
from ray_release.cluster_manager.cluster_manager import ClusterManager
from ray_release.command_runner.command_runner import CommandRunner
from ray_release.exception import (
    FetchResultError,
    JobBrokenError,
    JobNoLogsError,
    JobOutOfRetriesError,
    JobTerminatedBeforeStartError,
    JobTerminatedError,
    LogsError,
    PrepareCommandError,
    PrepareCommandTimeout,
    TestCommandError,
    TestCommandTimeout,
    LogsError,
)
from ray_release.file_manager.job_file_manager import JobFileManager
from ray_release.job_manager import AnyscaleJobManager
from ray_release.logger import logger
from ray_release.util import (
    AZURE_CLOUD_STORAGE,
    AZURE_STORAGE_CONTAINER,
    S3_CLOUD_STORAGE,
    get_anyscale_sdk,
)

if TYPE_CHECKING:
    from anyscale.sdk.anyscale_client.sdk import AnyscaleSDK

TIMEOUT_RETURN_CODE = 124


def _join_cloud_storage_paths(*paths: str):
    paths = list(paths)
    if len(paths) > 1:
        for i in range(1, len(paths)):
            while paths[i][0] == "/":
                paths[i] = paths[i][1:]
    joined_path = os.path.join(*paths)
    while joined_path[-1] == "/":
        joined_path = joined_path[:-1]
    return joined_path


def _get_env_str(env: Dict[str, str]) -> str:
    if env:
        env_str = " ".join(f"{k}={v}" for k, v in env.items()) + " "
    else:
        env_str = ""
    return env_str


class AnyscaleJobRunner(CommandRunner):
    def __init__(
        self,
        cluster_manager: ClusterManager,
        file_manager: JobFileManager,
        working_dir: str,
        sdk: Optional["AnyscaleSDK"] = None,
        artifact_path: Optional[str] = None,
    ):
        super().__init__()
        self.cluster_manager = cluster_manager
        self.file_manager = file_manager
        self.working_dir = working_dir
        self.sdk = sdk or get_anyscale_sdk()
        self.job_manager = AnyscaleJobManager(cluster_manager)

        self.last_command_scd_id = None
        self.path_in_bucket = _join_cloud_storage_paths(
            "working_dirs",
            self.cluster_manager.test.get_name().replace(" ", "_"),
            generate_tmp_cloud_storage_path(),
        )
        # The root cloud storage bucket path. result, metric, artifact files
        # will be uploaded to under it on cloud storage.
        cloud_storage_provider = os.environ.get(
            "ANYSCALE_CLOUD_STORAGE_PROVIDER",
            S3_CLOUD_STORAGE,
        )

        if cloud_storage_provider == AZURE_CLOUD_STORAGE:
            # Azure ABFSS involves container and account name in the path
            # and in a specific format/order.
            self.upload_path = _join_cloud_storage_paths(
                f"{AZURE_CLOUD_STORAGE}://{AZURE_STORAGE_CONTAINER}@{self.file_manager.bucket}.dfs.core.windows.net",
                self.path_in_bucket,
            )
        else:
            self.upload_path = _join_cloud_storage_paths(
                f"{cloud_storage_provider}://{self.file_manager.bucket}",
                self.path_in_bucket,
            )
        self.output_json = "/tmp/output.json"
        self.prepare_commands = []
        self._wait_for_nodes_timeout = 0

        self._results_uploaded = True
        self._metrics_uploaded = True

        # artifact related
        # user provided path to where they write the artifact to.
        self._artifact_path = artifact_path
        self._artifact_uploaded = artifact_path is not None

    def _copy_script_to_working_dir(self, script_name):
        script = os.path.join(os.path.dirname(__file__), f"_{script_name}")
        shutil.copy(script, script_name)

<<<<<<< HEAD

=======
>>>>>>> bf830d21
    def prepare_remote_env(self):
        self._copy_script_to_working_dir("anyscale_job_wrapper.py")
        self._copy_script_to_working_dir("wait_cluster.py")
        self._copy_script_to_working_dir("prometheus_metrics.py")

    def run_prepare_command(
        self, command: str, env: Optional[Dict] = None, timeout: float = 3600.0
    ):
        self.prepare_commands.append((command, env, timeout))

    def wait_for_nodes(self, num_nodes: int, timeout: float = 900):
        self._wait_for_nodes_timeout = timeout
        self.job_manager.cluster_startup_timeout += timeout
<<<<<<< HEAD
=======

        # Give 30 seconds more to account for communication
>>>>>>> bf830d21
        self.run_prepare_command(
            f"python wait_cluster.py {num_nodes} {timeout}", timeout=timeout + 30
        )

    def save_metrics(self, start_time: float, timeout: float = 900):
        # Handled in run_command
        return

    def _handle_command_output(
        self, job_status_code: int, error: str, raise_on_timeout: bool = True
    ):
        if job_status_code == -2:
            raise JobBrokenError(f"Job state is 'BROKEN' with error:\n{error}\n")

        if job_status_code == -3:
            raise JobTerminatedError(
                "Job entered 'TERMINATED' state (it was terminated "
                "manually or Ray was stopped):"
                f"\n{error}\n"
            )

        if job_status_code == -4:
            raise JobTerminatedBeforeStartError(
                "Job entered 'TERMINATED' state before it started "
                "(most likely due to inability to provision required nodes; "
                "otherwise it was terminated manually or Ray was stopped):"
                f"\n{error}\n"
            )

        # First try to obtain the output.json from S3.
        # If that fails, try logs.
        try:
            output_json = self.fetch_output()
        except Exception:
            logger.exception("Exception when obtaining output from S3.")
            try:
                logs = self.get_last_logs()
                output_json = re.search(r"### JSON \|([^\|]*)\| ###", logs)
                output_json = json.loads(output_json.group(1))
            except Exception:
                output_json = None

        workload_status_code = None
        if output_json:
            logger.info(f"Output: {output_json}")
            workload_status_code = output_json["return_code"]
            workload_time_taken = output_json["workload_time_taken"]
            prepare_return_codes = output_json["prepare_return_codes"]
            last_prepare_time_taken = output_json["last_prepare_time_taken"]

            # If we know results/metrics were not uploaded, we can fail fast
            # fetching later.
            self._results_uploaded = output_json["uploaded_results"]
            self._metrics_uploaded = output_json["uploaded_metrics"]
            self._artifact_uploaded = output_json["uploaded_artifact"]

            if prepare_return_codes and prepare_return_codes[-1] != 0:
                if prepare_return_codes[-1] == TIMEOUT_RETURN_CODE:
                    raise PrepareCommandTimeout(
                        "Prepare command timed out after "
                        f"{last_prepare_time_taken} seconds."
                    )
                raise PrepareCommandError(
                    f"Prepare command '{self.prepare_commands[-1]}' returned "
                    f"non-success status: {prepare_return_codes[-1]} with error:"
                    f"\n{error}\n"
                )
        else:
            raise JobNoLogsError("Could not obtain logs for the job.")

        if workload_status_code == TIMEOUT_RETURN_CODE:
            if not raise_on_timeout:
                # Expected - treat as success.
                return

            raise TestCommandTimeout(
                f"Command timed out after {workload_time_taken} seconds."
            )

        if workload_status_code is not None and workload_status_code != 0:
            raise TestCommandError(
                f"Command returned non-success status: {workload_status_code} with "
                f"error:\n{error}\n"
            )

        if job_status_code == -1:
            raise JobOutOfRetriesError(
                "Job returned non-success state: 'OUT_OF_RETRIES' "
                "(command has not been ran or no logs could have been obtained) "
                f"with error:\n{error}\n"
            )

    @property
    def command_env(self):
        env = super().command_env
        # Make sure we don't buffer stdout so we don't lose any logs.
        env["PYTHONUNBUFFERED"] = "1"
        return env

    def run_command(
        self,
        command: str,
        env: Optional[Dict] = None,
        timeout: float = 3600.0,
        raise_on_timeout: bool = True,
        pip: Optional[List[str]] = None,
    ) -> float:
        prepare_command_strs = []
        prepare_command_timeouts = []
        # Convert the prepare commands, envs and timeouts into shell-compliant
        # strings that can be passed to the wrapper script
        for prepare_command, prepare_env, prepare_timeout in self.prepare_commands:
            prepare_env = self.get_full_command_env(prepare_env)
            env_str = _get_env_str(prepare_env)
            prepare_command_strs.append(f"{env_str} {prepare_command}")
            prepare_command_timeouts.append(prepare_timeout)

        prepare_commands_shell = " ".join(
            shlex.quote(str(x)) for x in prepare_command_strs
        )
        prepare_commands_timeouts_shell = " ".join(
            shlex.quote(str(x)) for x in prepare_command_timeouts
        )

        full_env = self.get_full_command_env(env)

        no_raise_on_timeout_str = (
            " --test-no-raise-on-timeout" if not raise_on_timeout else ""
        )
        results_cloud_storage_uri = _join_cloud_storage_paths(
            self.upload_path, self._RESULT_OUTPUT_JSON
        )
        metrics_cloud_storage_uri = _join_cloud_storage_paths(
            self.upload_path, self._METRICS_OUTPUT_JSON
        )
        output_cloud_storage_uri = _join_cloud_storage_paths(
            self.upload_path, self.output_json
        )
        upload_cloud_storage_uri = self.upload_path
        # Convert ABFSS URI to HTTPS URI for Azure
        # since azcopy doesn't support ABFSS.
        # azcopy is used to fetch these artifacts on Buildkite
        # after job is done.
        if self.upload_path.startswith(AZURE_CLOUD_STORAGE):
            results_cloud_storage_uri = convert_abfss_uri_to_https(
                results_cloud_storage_uri
            )
            metrics_cloud_storage_uri = convert_abfss_uri_to_https(
                metrics_cloud_storage_uri
            )
            output_cloud_storage_uri = convert_abfss_uri_to_https(
                output_cloud_storage_uri
            )
            upload_cloud_storage_uri = convert_abfss_uri_to_https(
                upload_cloud_storage_uri
            )
        full_command = (
            f"python anyscale_job_wrapper.py '{command}' "
            f"--test-workload-timeout {timeout}{no_raise_on_timeout_str} "
            "--results-cloud-storage-uri "
            f"'{results_cloud_storage_uri}' "
            "--metrics-cloud-storage-uri "
            f"'"
            f"{metrics_cloud_storage_uri}' "
            "--output-cloud-storage-uri "
            f"'{output_cloud_storage_uri}' "
            f"--upload-cloud-storage-uri '{upload_cloud_storage_uri}' "
            f"--prepare-commands {prepare_commands_shell} "
            f"--prepare-commands-timeouts {prepare_commands_timeouts_shell} "
        )
        if self._artifact_path:
            full_command += f"--artifact-path '{self._artifact_path}' "

        timeout = min(
            (self.cluster_manager.maximum_uptime_minutes - 1) * 60,
            # The timeout set here is just for the prepare commands + test workload
            # WITHOUT wait for nodes time included, as that is set separately.
            # Since wait for nodes is a part of prepare_commands, we manually
            # subtract the timeout for it here.
            # We also add 15 mins for upload & metrics collection.
            timeout
            + sum(prepare_command_timeouts)
            - self._wait_for_nodes_timeout
            + 900,
        )
        working_dir = "."
        # If running on Azure, upload working dir to Azure blob storage first
        if self.upload_path.startswith(AZURE_CLOUD_STORAGE):
            azure_file_path = upload_working_dir_to_azure(
                working_dir=os.getcwd(), azure_directory_uri=self.upload_path
            )
            working_dir = azure_file_path
            logger.info(f"Working dir uploaded to {working_dir}")

        job_status_code, time_taken = self.job_manager.run_and_wait(
            full_command,
            full_env,
            working_dir=working_dir,
            upload_path=self.upload_path,
            timeout=int(timeout),
            pip=pip,
        )
        try:
            error = self.job_manager.last_job_result.state.error
        except AttributeError:
            error = None

        self._handle_command_output(
            job_status_code, error, raise_on_timeout=raise_on_timeout
        )

        return time_taken

    def get_last_logs_ex(self) -> Optional[str]:
        try:
            return self.job_manager.get_last_logs()
        except Exception as e:
            raise LogsError(f"Could not get last logs: {e}") from e

    def _fetch_json(self, path: str) -> Dict[str, Any]:
        try:
            tmpfile = tempfile.mkstemp(suffix=".json")[1]
            logger.info(tmpfile)
            self.file_manager.download_from_cloud(
                path, tmpfile, delete_after_download=True
            )

            with open(tmpfile, "rt") as f:
                content = f.read()

            try:
                data = json.loads(content)
            except json.JSONDecodeError as e:
                logger.info(f"Result content = {content}")
                raise e

            os.unlink(tmpfile)
            return data
        except Exception as e:
            raise FetchResultError(f"Could not fetch results from session: {e}") from e

    def fetch_results(self) -> Dict[str, Any]:
        if not self._results_uploaded:
            raise FetchResultError(
                "Could not fetch results from session as they were not uploaded."
            )
        return self._fetch_json(
            _join_cloud_storage_paths(self.path_in_bucket, self._RESULT_OUTPUT_JSON)
        )

    def fetch_metrics(self) -> Dict[str, Any]:
        if not self._metrics_uploaded:
            raise FetchResultError(
                "Could not fetch metrics from session as they were not uploaded."
            )
        return self._fetch_json(
            _join_cloud_storage_paths(self.path_in_bucket, self._METRICS_OUTPUT_JSON)
        )

    def fetch_artifact(self):
        """Fetch artifact (file) from `self._artifact_path` on Anyscale cluster
        head node.

        Note, an implementation detail here is that by the time this function is called,
        the artifact file is already present in s3 bucket by the name of
        `self._USER_GENERATED_ARTIFACT`. This is because, the uploading to s3 portion is
        done by `_anyscale_job_wrapper`.

        The fetched artifact will be placed under `self._DEFAULT_ARTIFACTS_DIR`,
        which will ultimately show up in buildkite Artifacts UI tab.
        The fetched file will have the same filename and extension as the one
        on Anyscale cluster head node (same as `self._artifact_path`).
        """
        if not self._artifact_uploaded:
            raise FetchResultError(
                "Could not fetch artifact from session as they "
                "were either not generated or not uploaded."
            )
        # first make sure that `self._DEFAULT_ARTIFACTS_DIR` exists.
        if not os.path.exists(self._DEFAULT_ARTIFACTS_DIR):
            os.makedirs(self._DEFAULT_ARTIFACTS_DIR, 0o755)

        # we use the same artifact file name and extension specified by user
        # and put it under `self._DEFAULT_ARTIFACTS_DIR`.
        artifact_file_name = os.path.basename(self._artifact_path)
        self.file_manager.download_from_cloud(
            _join_cloud_storage_paths(
                self.path_in_bucket, self._USER_GENERATED_ARTIFACT
            ),
            os.path.join(self._DEFAULT_ARTIFACTS_DIR, artifact_file_name),
        )

    def fetch_output(self) -> Dict[str, Any]:
        return self._fetch_json(
            _join_cloud_storage_paths(self.path_in_bucket, self.output_json),
        )

    def cleanup(self):
        # We piggy back on s3 retention policy for clean up instead of doing this
        # ourselves. We find many cases where users want the data to be available
        # for a short-while for debugging purpose.
        pass

    def get_last_logs_ex(self, scd_id: Optional[str] = None):
        try:
            return self.job_manager.get_last_logs()
        except Exception as e:
            raise LogsError(f"Could not get last logs: {e}") from e<|MERGE_RESOLUTION|>--- conflicted
+++ resolved
@@ -120,10 +120,6 @@
         script = os.path.join(os.path.dirname(__file__), f"_{script_name}")
         shutil.copy(script, script_name)
 
-<<<<<<< HEAD
-
-=======
->>>>>>> bf830d21
     def prepare_remote_env(self):
         self._copy_script_to_working_dir("anyscale_job_wrapper.py")
         self._copy_script_to_working_dir("wait_cluster.py")
@@ -137,11 +133,8 @@
     def wait_for_nodes(self, num_nodes: int, timeout: float = 900):
         self._wait_for_nodes_timeout = timeout
         self.job_manager.cluster_startup_timeout += timeout
-<<<<<<< HEAD
-=======
 
         # Give 30 seconds more to account for communication
->>>>>>> bf830d21
         self.run_prepare_command(
             f"python wait_cluster.py {num_nodes} {timeout}", timeout=timeout + 30
         )
