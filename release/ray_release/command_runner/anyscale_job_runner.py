import json
import os
import re
import tempfile
import shlex
from typing import TYPE_CHECKING, Any, Dict, Optional, List

from ray_release.cloud_util import (
    generate_tmp_cloud_storage_path,
    upload_working_dir_to_azure,
    convert_abfss_uri_to_https,
)
from ray_release.cluster_manager.cluster_manager import ClusterManager
from ray_release.cloud_util import (
    convert_abfss_uri_to_https,
    generate_tmp_cloud_storage_path,
    upload_working_dir_to_azure,
)
from ray_release.command_runner.job_runner import JobRunner
from ray_release.exception import (
    TestCommandTimeout,
    TestCommandError,
    JobOutOfRetriesError,
    PrepareCommandError,
    PrepareCommandTimeout,
    JobBrokenError,
    FetchResultError,
    JobTerminatedBeforeStartError,
    JobNoLogsError,
    JobTerminatedError,
)
from ray_release.file_manager.job_file_manager import JobFileManager
from ray_release.job_manager import AnyscaleJobManager
from ray_release.logger import logger
from ray_release.util import (
<<<<<<< HEAD
=======
    join_cloud_storage_paths,
>>>>>>> 5e8da1a6
    get_anyscale_sdk,
    S3_CLOUD_STORAGE,
    AZURE_CLOUD_STORAGE,
    AZURE_STORAGE_CONTAINER,
)

if TYPE_CHECKING:
    from anyscale.sdk.anyscale_client.sdk import AnyscaleSDK

TIMEOUT_RETURN_CODE = 124


def _join_cloud_storage_paths(*paths: str):
    paths = list(paths)
    if len(paths) > 1:
        for i in range(1, len(paths)):
            while paths[i][0] == "/":
                paths[i] = paths[i][1:]
    joined_path = os.path.join(*paths)
    while joined_path[-1] == "/":
        joined_path = joined_path[:-1]
    return joined_path


def _get_env_str(env: Dict[str, str]) -> str:
    if env:
        env_str = " ".join(f"{k}={v}" for k, v in env.items()) + " "
    else:
        env_str = ""
    return env_str


class AnyscaleJobRunner(JobRunner):
    def __init__(
        self,
        cluster_manager: ClusterManager,
        file_manager: JobFileManager,
        working_dir: str,
        sdk: Optional["AnyscaleSDK"] = None,
        artifact_path: Optional[str] = None,
    ):
        super().__init__(
            cluster_manager=cluster_manager,
            file_manager=file_manager,
            working_dir=working_dir,
        )
        self.sdk = sdk or get_anyscale_sdk()
        self.job_manager = AnyscaleJobManager(cluster_manager)

        self.last_command_scd_id = None
        self.path_in_bucket = _join_cloud_storage_paths(
            "working_dirs",
            self.cluster_manager.test.get_name().replace(" ", "_"),
            generate_tmp_cloud_storage_path(),
        )
        # The root cloud storage bucket path. result, metric, artifact files
        # will be uploaded to under it on cloud storage.
        cloud_storage_provider = os.environ.get(
            "ANYSCALE_CLOUD_STORAGE_PROVIDER",
            S3_CLOUD_STORAGE,
        )

        if cloud_storage_provider == AZURE_CLOUD_STORAGE:
            # Azure ABFSS involves container and account name in the path
            # and in a specific format/order.
            self.upload_path = _join_cloud_storage_paths(
                f"{AZURE_CLOUD_STORAGE}://{AZURE_STORAGE_CONTAINER}@{self.file_manager.bucket}.dfs.core.windows.net",
                self.path_in_bucket,
            )
        else:
            self.upload_path = _join_cloud_storage_paths(
                f"{cloud_storage_provider}://{self.file_manager.bucket}",
                self.path_in_bucket,
            )
        self.output_json = "/tmp/output.json"
        self.prepare_commands = []
        self._wait_for_nodes_timeout = 0

        self._results_uploaded = True
        self._metrics_uploaded = True

        # artifact related
        # user provided path to where they write the artifact to.
        self._artifact_path = artifact_path
        self._artifact_uploaded = artifact_path is not None

    def prepare_remote_env(self):
        self._copy_script_to_working_dir("anyscale_job_wrapper.py")
        super().prepare_remote_env()

    def run_prepare_command(
        self, command: str, env: Optional[Dict] = None, timeout: float = 3600.0
    ):
        self.prepare_commands.append((command, env, timeout))

    def wait_for_nodes(self, num_nodes: int, timeout: float = 900):
        self._wait_for_nodes_timeout = timeout
        self.job_manager.cluster_startup_timeout += timeout
        super().wait_for_nodes(num_nodes, timeout)

    def save_metrics(self, start_time: float, timeout: float = 900):
        # Handled in run_command
        return

    def _handle_command_output(
        self, job_status_code: int, error: str, raise_on_timeout: bool = True
    ):
        if job_status_code == -2:
            raise JobBrokenError(f"Job state is 'BROKEN' with error:\n{error}\n")

        if job_status_code == -3:
            raise JobTerminatedError(
                "Job entered 'TERMINATED' state (it was terminated "
                "manually or Ray was stopped):"
                f"\n{error}\n"
            )

        if job_status_code == -4:
            raise JobTerminatedBeforeStartError(
                "Job entered 'TERMINATED' state before it started "
                "(most likely due to inability to provision required nodes; "
                "otherwise it was terminated manually or Ray was stopped):"
                f"\n{error}\n"
            )

        # First try to obtain the output.json from S3.
        # If that fails, try logs.
        try:
            output_json = self.fetch_output()
        except Exception:
            logger.exception("Exception when obtaining output from S3.")
            try:
                logs = self.get_last_logs()
                output_json = re.search(r"### JSON \|([^\|]*)\| ###", logs)
                output_json = json.loads(output_json.group(1))
            except Exception:
                output_json = None

        workload_status_code = None
        if output_json:
            logger.info(f"Output: {output_json}")
            workload_status_code = output_json["return_code"]
            workload_time_taken = output_json["workload_time_taken"]
            prepare_return_codes = output_json["prepare_return_codes"]
            last_prepare_time_taken = output_json["last_prepare_time_taken"]

            # If we know results/metrics were not uploaded, we can fail fast
            # fetching later.
            self._results_uploaded = output_json["uploaded_results"]
            self._metrics_uploaded = output_json["uploaded_metrics"]
            self._artifact_uploaded = output_json["uploaded_artifact"]

            if prepare_return_codes and prepare_return_codes[-1] != 0:
                if prepare_return_codes[-1] == TIMEOUT_RETURN_CODE:
                    raise PrepareCommandTimeout(
                        "Prepare command timed out after "
                        f"{last_prepare_time_taken} seconds."
                    )
                raise PrepareCommandError(
                    f"Prepare command '{self.prepare_commands[-1]}' returned "
                    f"non-success status: {prepare_return_codes[-1]} with error:"
                    f"\n{error}\n"
                )
        else:
            raise JobNoLogsError("Could not obtain logs for the job.")

        if workload_status_code == TIMEOUT_RETURN_CODE:
            if not raise_on_timeout:
                # Expected - treat as success.
                return

            raise TestCommandTimeout(
                f"Command timed out after {workload_time_taken} seconds."
            )

        if workload_status_code is not None and workload_status_code != 0:
            raise TestCommandError(
                f"Command returned non-success status: {workload_status_code} with "
                f"error:\n{error}\n"
            )

        if job_status_code == -1:
            raise JobOutOfRetriesError(
                "Job returned non-success state: 'OUT_OF_RETRIES' "
                "(command has not been ran or no logs could have been obtained) "
                f"with error:\n{error}\n"
            )

    @property
    def command_env(self):
        env = super().command_env
        # Make sure we don't buffer stdout so we don't lose any logs.
        env["PYTHONUNBUFFERED"] = "1"
        return env

    def run_command(
        self,
        command: str,
        env: Optional[Dict] = None,
        timeout: float = 3600.0,
        raise_on_timeout: bool = True,
        pip: Optional[List[str]] = None,
    ) -> float:
        prepare_command_strs = []
        prepare_command_timeouts = []
        # Convert the prepare commands, envs and timeouts into shell-compliant
        # strings that can be passed to the wrapper script
        for prepare_command, prepare_env, prepare_timeout in self.prepare_commands:
            prepare_env = self.get_full_command_env(prepare_env)
            env_str = _get_env_str(prepare_env)
            prepare_command_strs.append(f"{env_str} {prepare_command}")
            prepare_command_timeouts.append(prepare_timeout)

        prepare_commands_shell = " ".join(
            shlex.quote(str(x)) for x in prepare_command_strs
        )
        prepare_commands_timeouts_shell = " ".join(
            shlex.quote(str(x)) for x in prepare_command_timeouts
        )

        full_env = self.get_full_command_env(env)

        no_raise_on_timeout_str = (
            " --test-no-raise-on-timeout" if not raise_on_timeout else ""
        )
        results_cloud_storage_uri = _join_cloud_storage_paths(
            self.upload_path, self._RESULT_OUTPUT_JSON
        )
        metrics_cloud_storage_uri = _join_cloud_storage_paths(
            self.upload_path, self._METRICS_OUTPUT_JSON
        )
        output_cloud_storage_uri = _join_cloud_storage_paths(
            self.upload_path, self.output_json
        )
        upload_cloud_storage_uri = self.upload_path
        # Convert ABFSS URI to HTTPS URI for Azure
        # since azcopy doesn't support ABFSS.
        # azcopy is used to fetch these artifacts on Buildkite
        # after job is done.
        if self.upload_path.startswith(AZURE_CLOUD_STORAGE):
            results_cloud_storage_uri = convert_abfss_uri_to_https(
                results_cloud_storage_uri
            )
            metrics_cloud_storage_uri = convert_abfss_uri_to_https(
                metrics_cloud_storage_uri
            )
            output_cloud_storage_uri = convert_abfss_uri_to_https(
                output_cloud_storage_uri
            )
            upload_cloud_storage_uri = convert_abfss_uri_to_https(
                upload_cloud_storage_uri
            )
        full_command = (
            f"python anyscale_job_wrapper.py '{command}' "
            f"--test-workload-timeout {timeout}{no_raise_on_timeout_str} "
            "--results-cloud-storage-uri "
            f"'{results_cloud_storage_uri}' "
            "--metrics-cloud-storage-uri "
            f"'"
            f"{metrics_cloud_storage_uri}' "
            "--output-cloud-storage-uri "
            f"'{output_cloud_storage_uri}' "
            f"--upload-cloud-storage-uri '{upload_cloud_storage_uri}' "
            f"--prepare-commands {prepare_commands_shell} "
            f"--prepare-commands-timeouts {prepare_commands_timeouts_shell} "
        )
        if self._artifact_path:
            full_command += f"--artifact-path '{self._artifact_path}' "

        timeout = min(
            (self.cluster_manager.maximum_uptime_minutes - 1) * 60,
            # The timeout set here is just for the prepare commands + test workload
            # WITHOUT wait for nodes time included, as that is set separately.
            # Since wait for nodes is a part of prepare_commands, we manually
            # subtract the timeout for it here.
            # We also add 15 mins for upload & metrics collection.
            timeout
            + sum(prepare_command_timeouts)
            - self._wait_for_nodes_timeout
            + 900,
        )
        working_dir = "."
        # If running on Azure, upload working dir to Azure blob storage first
        if self.upload_path.startswith(AZURE_CLOUD_STORAGE):
            azure_file_path = upload_working_dir_to_azure(
                working_dir=os.getcwd(), azure_directory_uri=self.upload_path
            )
            working_dir = azure_file_path
            logger.info(f"Working dir uploaded to {working_dir}")

        job_status_code, time_taken = self.job_manager.run_and_wait(
            full_command,
            full_env,
            working_dir=working_dir,
            upload_path=self.upload_path,
            timeout=int(timeout),
            pip=pip,
        )
        try:
            error = self.job_manager.last_job_result.state.error
        except AttributeError:
            error = None

        self._handle_command_output(
            job_status_code, error, raise_on_timeout=raise_on_timeout
        )

        return time_taken

    def _fetch_json(self, path: str) -> Dict[str, Any]:
        try:
            tmpfile = tempfile.mkstemp(suffix=".json")[1]
            logger.info(tmpfile)
            self.file_manager.download_from_cloud(
                path, tmpfile, delete_after_download=True
            )

            with open(tmpfile, "rt") as f:
                content = f.read()

            try:
                data = json.loads(content)
            except json.JSONDecodeError as e:
                logger.info(f"Result content = {content}")
                raise e

            os.unlink(tmpfile)
            return data
        except Exception as e:
            raise FetchResultError(f"Could not fetch results from session: {e}") from e

    def fetch_results(self) -> Dict[str, Any]:
        if not self._results_uploaded:
            raise FetchResultError(
                "Could not fetch results from session as they were not uploaded."
            )
        return self._fetch_json(
            _join_cloud_storage_paths(self.path_in_bucket, self._RESULT_OUTPUT_JSON)
        )

    def fetch_metrics(self) -> Dict[str, Any]:
        if not self._metrics_uploaded:
            raise FetchResultError(
                "Could not fetch metrics from session as they were not uploaded."
            )
        return self._fetch_json(
            _join_cloud_storage_paths(self.path_in_bucket, self._METRICS_OUTPUT_JSON)
        )

    def fetch_artifact(self):
        """Fetch artifact (file) from `self._artifact_path` on Anyscale cluster
        head node.

        Note, an implementation detail here is that by the time this function is called,
        the artifact file is already present in s3 bucket by the name of
        `self._USER_GENERATED_ARTIFACT`. This is because, the uploading to s3 portion is
        done by `_anyscale_job_wrapper`.

        The fetched artifact will be placed under `self._DEFAULT_ARTIFACTS_DIR`,
        which will ultimately show up in buildkite Artifacts UI tab.
        The fetched file will have the same filename and extension as the one
        on Anyscale cluster head node (same as `self._artifact_path`).
        """
        if not self._artifact_uploaded:
            raise FetchResultError(
                "Could not fetch artifact from session as they "
                "were either not generated or not uploaded."
            )
        # first make sure that `self._DEFAULT_ARTIFACTS_DIR` exists.
        if not os.path.exists(self._DEFAULT_ARTIFACTS_DIR):
            os.makedirs(self._DEFAULT_ARTIFACTS_DIR, 0o755)

        # we use the same artifact file name and extension specified by user
        # and put it under `self._DEFAULT_ARTIFACTS_DIR`.
        artifact_file_name = os.path.basename(self._artifact_path)
        self.file_manager.download_from_cloud(
            _join_cloud_storage_paths(
                self.path_in_bucket, self._USER_GENERATED_ARTIFACT
            ),
            os.path.join(self._DEFAULT_ARTIFACTS_DIR, artifact_file_name),
        )

    def fetch_output(self) -> Dict[str, Any]:
        return self._fetch_json(
            _join_cloud_storage_paths(self.path_in_bucket, self.output_json),
        )

    def cleanup(self):
        # We piggy back on s3 retention policy for clean up instead of doing this
        # ourselves. We find many cases where users want the data to be available
        # for a short-while for debugging purpose.
        pass<|MERGE_RESOLUTION|>--- conflicted
+++ resolved
@@ -33,10 +33,6 @@
 from ray_release.job_manager import AnyscaleJobManager
 from ray_release.logger import logger
 from ray_release.util import (
-<<<<<<< HEAD
-=======
-    join_cloud_storage_paths,
->>>>>>> 5e8da1a6
     get_anyscale_sdk,
     S3_CLOUD_STORAGE,
     AZURE_CLOUD_STORAGE,
