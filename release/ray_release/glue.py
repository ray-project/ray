--- conflicted
+++ resolved
@@ -53,10 +53,6 @@
     reset_signal_handling,
     register_handler,
 )
-<<<<<<< HEAD
-from ray_release.cloud_util import archive_directory
-=======
->>>>>>> 481efca0
 from ray_release.kuberay_util import convert_cluster_compute_to_kuberay_compute_config
 
 type_str_to_command_runner = {
