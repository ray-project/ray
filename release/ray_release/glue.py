--- conflicted
+++ resolved
@@ -42,14 +42,12 @@
     reset_signal_handling,
     register_handler,
 )
-<<<<<<< HEAD
 from ray_release.util import (
+    create_cluster_env_from_image,
+    get_custom_cluster_env_name,
     upload_working_dir,
 )
 from ray_release.kuberay_util import convert_cluster_compute_to_kuberay_compute_config
-=======
-from ray_release.util import create_cluster_env_from_image, get_custom_cluster_env_name
->>>>>>> dc5fd4bc
 
 type_str_to_command_runner = {
     "job": JobRunner,
