import os
import time
from typing import Optional, List, Tuple

from ray_release.alerts.handle import handle_result, require_result
from ray_release.anyscale_util import get_cluster_name
from ray_release.buildkite.output import buildkite_group, buildkite_open_last
from ray_release.cluster_manager.cluster_manager import ClusterManager
from ray_release.cluster_manager.full import FullClusterManager
from ray_release.cluster_manager.minimal import MinimalClusterManager
from ray_release.command_runner.job_runner import JobRunner
from ray_release.command_runner.command_runner import CommandRunner
from ray_release.command_runner.anyscale_job_runner import AnyscaleJobRunner
from ray_release.command_runner.sdk_runner import SDKRunner
from ray_release.config import (
    Test,
    DEFAULT_BUILD_TIMEOUT,
    DEFAULT_CLUSTER_TIMEOUT,
    DEFAULT_COMMAND_TIMEOUT,
    DEFAULT_WAIT_FOR_NODES_TIMEOUT,
    RELEASE_PACKAGE_DIR,
    DEFAULT_AUTOSUSPEND_MINS,
    validate_test,
)
from ray_release.template import load_test_cluster_env, load_test_cluster_compute
from ray_release.exception import (
    ReleaseTestConfigError,
    ReleaseTestSetupError,
    CommandError,
    PrepareCommandError,
    CommandTimeout,
    PrepareCommandTimeout,
    TestCommandError,
    TestCommandTimeout,
    LocalEnvSetupError,
    ClusterEnvCreateError,
)
from ray_release.file_manager.job_file_manager import JobFileManager
from ray_release.file_manager.remote_task import RemoteTaskFileManager
from ray_release.file_manager.session_controller import SessionControllerFileManager
from ray_release.logger import logger
from ray_release.reporter.reporter import Reporter
from ray_release.result import Result, handle_exception
from ray_release.signal_handling import (
    setup_signal_handling,
    reset_signal_handling,
    register_handler,
)
from ray_release.util import (
    run_bash_script,
    get_pip_packages,
    reinstall_anyscale_dependencies,
)

type_str_to_command_runner = {
    "command": SDKRunner,
    "sdk_command": SDKRunner,
    "anyscale_job": AnyscaleJobRunner,
}

command_runner_to_cluster_manager = {
    SDKRunner: FullClusterManager,
    JobRunner: FullClusterManager,
    AnyscaleJobRunner: MinimalClusterManager,
}

file_manager_str_to_file_manager = {
    "sdk": SessionControllerFileManager,
    "client": RemoteTaskFileManager,
    "anyscale_job": JobFileManager,
}

command_runner_to_file_manager = {
    SDKRunner: JobFileManager,  # Use job file manager per default
<<<<<<< HEAD
=======
    JobRunner: JobFileManager,
>>>>>>> e53170fe
    AnyscaleJobRunner: JobFileManager,
}


DEFAULT_RUN_TYPE = "anyscale_job"
TIMEOUT_BUFFER_MINUTES = 15


def _get_extra_tags_from_env() -> dict:
    env_vars = (
        "BUILDKITE_JOB_ID",
        "BUILDKITE_PULL_REQUEST",
        "BUILDKITE_PIPELINE_SLUG",
        "BUILDKITE_SOURCE",
        "RELEASE_FREQUENCY",
    )
    return {key.lower(): os.getenv(key, "") for key in env_vars}


def _load_test_configuration(
    test: Test,
    anyscale_project: str,
    result: Result,
    ray_wheels_url: str,
    smoke_test: bool = False,
    no_terminate: bool = False,
) -> Tuple[ClusterManager, CommandRunner, str]:
    validate_test(test)
    logger.info(f"Test config: {test}")

    # Populate result paramaters
    result.wheels_url = ray_wheels_url
    result.stable = test.get("stable", True)
    result.smoke_test = smoke_test
    buildkite_url = os.getenv("BUILDKITE_BUILD_URL", "")
    buildkite_job_id = os.getenv("BUILDKITE_JOB_ID", "")
    if buildkite_url:
        buildkite_url += "#" + buildkite_job_id
    result.buildkite_url = buildkite_url
    result.buildkite_job_id = buildkite_job_id

    # Setting up working directory
    working_dir = test["working_dir"]
    new_wd = os.path.join(RELEASE_PACKAGE_DIR, working_dir)
    os.chdir(new_wd)

    run_type = test["run"].get("type", DEFAULT_RUN_TYPE)

    # Workaround while Anyscale Jobs don't support leaving cluster alive
    # after the job has finished.
    # TODO: Remove once we have support in Anyscale
    if no_terminate and run_type == "anyscale_job":
        logger.warning(
            "anyscale_job run type does not support --no-terminate. "
            "Switching to job (Ray Job) run type."
        )
        run_type = "job"

    command_runner_cls = type_str_to_command_runner.get(run_type)
    if not command_runner_cls:
        raise ReleaseTestConfigError(
            f"Unknown command runner type: {run_type}. Must be one of "
            f"{list(type_str_to_command_runner.keys())}"
        )

    cluster_manager_cls = command_runner_to_cluster_manager[command_runner_cls]

    file_manager_str = test["run"].get("file_manager", None)
    if file_manager_str:
        if file_manager_str not in file_manager_str_to_file_manager:
            raise ReleaseTestConfigError(
                f"Unknown file manager: {file_manager_str}. Must be one of "
                f"{list(file_manager_str_to_file_manager.keys())}"
            )
        file_manager_cls = file_manager_str_to_file_manager[file_manager_str]
    else:
        file_manager_cls = command_runner_to_file_manager[command_runner_cls]

    logger.info(f"Got command runner cls: {command_runner_cls}")
    logger.info(f"Got file manager cls: {file_manager_cls}")
    # Extra tags to be set on resources on cloud provider's side
    extra_tags = _get_extra_tags_from_env()
    # We don't need other attributes as they can be derived from the name
    extra_tags["test_name"] = str(test["name"])
    extra_tags["test_smoke_test"] = str(result.smoke_test)
    result.extra_tags = extra_tags

    artifact_path = test["run"].get("artifact_path", None)

    # Instantiate managers and command runner
    try:
        cluster_manager = cluster_manager_cls(
            test["name"],
            anyscale_project,
            smoke_test=smoke_test,
        )
        file_manager = file_manager_cls(cluster_manager=cluster_manager)
        command_runner = command_runner_cls(
            cluster_manager, file_manager, working_dir, artifact_path=artifact_path
        )
    except Exception as e:
        raise ReleaseTestSetupError(f"Error setting up release test: {e}") from e

    return cluster_manager, command_runner, artifact_path


def _setup_cluster_environment(
    test: Test,
    result: Result,
    cluster_manager: ClusterManager,
    ray_wheels_url: str,
    cluster_env_id: Optional[str],
) -> Tuple[str, int, int, int, int]:
    setup_signal_handling()
    # Load configs
    cluster_env = load_test_cluster_env(test, ray_wheels_url=ray_wheels_url)
    cluster_compute = load_test_cluster_compute(test)

    if cluster_env_id:
        try:
            cluster_manager.cluster_env_id = cluster_env_id
            cluster_manager.build_cluster_env()
            cluster_manager.fetch_build_info()
            logger.info(
                "Using overridden cluster environment with ID "
                f"{cluster_env_id} and build ID "
                f"{cluster_manager.cluster_env_build_id}"
            )
        except Exception as e:
            raise ClusterEnvCreateError(
                f"Could not get existing overridden cluster environment "
                f"{cluster_env_id}: {e}"
            ) from e
    else:
        cluster_manager.set_cluster_env(cluster_env)

    # Load some timeouts
    build_timeout = int(test["run"].get("build_timeout", DEFAULT_BUILD_TIMEOUT))
    command_timeout = int(test["run"].get("timeout", DEFAULT_COMMAND_TIMEOUT))
    cluster_timeout = int(test["run"].get("session_timeout", DEFAULT_CLUSTER_TIMEOUT))

    # Get prepare command timeout, if any
    prepare_cmd = test["run"].get("prepare", None)
    if prepare_cmd:
        prepare_timeout = test["run"].get("prepare_timeout", command_timeout)
    else:
        prepare_timeout = 0

    # Base maximum uptime on the combined command and prepare timeouts
    command_and_prepare_timeout = command_timeout + prepare_timeout

    # Use default timeout = 0 here if wait_for_nodes is empty. This is to make
    # sure we don't inflate the maximum_uptime_minutes too much if we don't wait
    # for nodes at all.
    # The actual default will be otherwise loaded further down.
    wait_timeout = int(test["run"].get("wait_for_nodes", {}).get("timeout", 0))

    autosuspend_mins = test["cluster"].get("autosuspend_mins", None)
    if autosuspend_mins:
        cluster_manager.autosuspend_minutes = autosuspend_mins
        autosuspend_base = autosuspend_mins
    else:
        cluster_manager.autosuspend_minutes = min(
            DEFAULT_AUTOSUSPEND_MINS,
            int(command_and_prepare_timeout / 60) + TIMEOUT_BUFFER_MINUTES,
        )
        # Maximum uptime should be based on the command timeout, not the
        # DEFAULT_AUTOSUSPEND_MINS
        autosuspend_base = (
            int(command_and_prepare_timeout / 60) + TIMEOUT_BUFFER_MINUTES
        )

    maximum_uptime_minutes = test["cluster"].get("maximum_uptime_minutes", None)
    if maximum_uptime_minutes:
        cluster_manager.maximum_uptime_minutes = maximum_uptime_minutes
    else:
        cluster_manager.maximum_uptime_minutes = (
            autosuspend_base + wait_timeout + TIMEOUT_BUFFER_MINUTES
        )

    # Set cluster compute here. Note that this may use timeouts provided
    # above.
    cluster_manager.set_cluster_compute(
        cluster_compute,
        extra_tags=result.extra_tags,
    )

    return prepare_cmd, prepare_timeout, build_timeout, cluster_timeout, command_timeout


def _setup_local_environment(
    test: Test,
    command_runner: CommandRunner,
    ray_wheels_url: str,
) -> None:
    driver_setup_script = test.get("driver_setup", None)
    if driver_setup_script:
        try:
            run_bash_script(driver_setup_script)
        except Exception as e:
            raise LocalEnvSetupError(f"Driver setup script failed: {e}") from e

    # Install local dependencies
    command_runner.prepare_local_env(ray_wheels_url)

    # Re-install anyscale package as local dependencies might have changed
    # from local env setup
    reinstall_anyscale_dependencies()


def _local_environment_information(
    result: Result,
    cluster_manager: ClusterManager,
    command_runner: CommandRunner,
    build_timeout: int,
    cluster_timeout: int,
    no_terminate: bool,
    cluster_id: Optional[str],
    cluster_env_id: Optional[str],
) -> None:
    pip_packages = get_pip_packages()
    pip_package_string = "\n".join(pip_packages)
    logger.info(f"Installed python packages:\n{pip_package_string}")

    if isinstance(cluster_manager, FullClusterManager):
        if not no_terminate:
            register_handler(
                lambda sig, frame: cluster_manager.terminate_cluster(wait=True)
            )

    # Start cluster
    if cluster_id:
        buildkite_group(":rocket: Using existing cluster")
        # Re-use existing cluster ID for development
        cluster_manager.cluster_id = cluster_id
        cluster_manager.cluster_name = get_cluster_name(cluster_id)
    else:
        buildkite_group(":gear: Building cluster environment")

        if cluster_env_id:
            cluster_manager.cluster_env_id = cluster_env_id

        cluster_manager.build_configs(timeout=build_timeout)

        if isinstance(cluster_manager, FullClusterManager):
            buildkite_group(":rocket: Starting up cluster")
            cluster_manager.start_cluster(timeout=cluster_timeout)
        elif isinstance(command_runner, AnyscaleJobRunner):
            command_runner.job_manager.cluster_startup_timeout = cluster_timeout

    result.cluster_url = cluster_manager.get_cluster_url()
    result.cluster_id = cluster_manager.cluster_id


def _prepare_remote_environment(
    test: Test,
    command_runner: CommandRunner,
    prepare_cmd: bool,
    prepare_timeout: int,
) -> None:
    command_runner.prepare_remote_env()

    wait_for_nodes = test["run"].get("wait_for_nodes", None)

    if wait_for_nodes:
        buildkite_group(":stopwatch: Waiting for nodes to come up")
        # Overwrite wait_timeout from above to account for better default
        wait_timeout = int(
            wait_for_nodes.get("timeout", DEFAULT_WAIT_FOR_NODES_TIMEOUT)
        )
        num_nodes = test["run"]["wait_for_nodes"]["num_nodes"]
        command_runner.wait_for_nodes(num_nodes, wait_timeout)

    if prepare_cmd:
        try:
            command_runner.run_prepare_command(prepare_cmd, timeout=prepare_timeout)
        except CommandError as e:
            raise PrepareCommandError(e)
        except CommandTimeout as e:
            raise PrepareCommandTimeout(e)


def _running_test_script(
    test: Test,
    smoke_test: bool,
    command_runner: CommandRunner,
    command_timeout: int,
) -> None:
    command = test["run"]["script"]
    command_env = {}

    if smoke_test:
        command = f"{command} --smoke-test"
        command_env["IS_SMOKE_TEST"] = "1"

    is_long_running = test["run"].get("long_running", False)

    try:
        command_runner.run_command(
            command,
            env=command_env,
            timeout=command_timeout,
            raise_on_timeout=not is_long_running,
        )
    except (
        TestCommandError,
        PrepareCommandError,
        TestCommandTimeout,
        PrepareCommandTimeout,
    ) as e:
        raise e
    except CommandError as e:
        raise TestCommandError(e)
    except CommandTimeout as e:
        if not is_long_running:
            # Only raise error if command is not long running
            raise TestCommandTimeout(e)


def _fetching_results(
    result: Result,
    command_runner: CommandRunner,
    artifact_path: Optional[str],
    smoke_test: bool,
    start_time_unix: int,
) -> Tuple[dict, Exception]:
    fetch_result_exception = None
    try:
        command_results = command_runner.fetch_results()
    except Exception as e:
        logger.exception(f"Could not fetch results for test command: {e}")
        command_results = {}
        fetch_result_exception = e

    if artifact_path:
        try:
            command_runner.fetch_artifact()
        except Exception as e:
            logger.error("Could not fetch artifact for test command")
            logger.exception(e)

    # Postprocess result:
    if "last_update" in command_results:
        command_results["last_update_diff"] = time.time() - command_results.get(
            "last_update", 0.0
        )

    try:
        # Logic duplicated in ray_release/command_runner/_anyscale_job_wrapper.py
        # Timeout is the time the test took divided by 200
        # (~7 minutes for a 24h test) but no less than 30s
        # and no more than 900s
        metrics_timeout = max(30, min((time.time() - start_time_unix) / 200, 900))
        command_runner.save_metrics(start_time_unix, timeout=metrics_timeout)
        metrics = command_runner.fetch_metrics()
    except Exception as e:
        logger.exception(f"Could not fetch metrics for test command: {e}")
        metrics = {}

    if smoke_test:
        command_results["smoke_test"] = True

    result.results = command_results
    result.status = "finished"

    return metrics, fetch_result_exception


def run_release_test(
    test: Test,
    anyscale_project: str,
    result: Result,
    ray_wheels_url: str,
    reporters: Optional[List[Reporter]] = None,
    smoke_test: bool = False,
    cluster_id: Optional[str] = None,
    cluster_env_id: Optional[str] = None,
    no_terminate: bool = False,
) -> Result:
    old_wd = os.getcwd()
    start_time = time.monotonic()

    buildkite_group(":spiral_note_pad: Loading test configuration")
    cluster_manager, command_runner, artifact_path = _load_test_configuration(
        test,
        anyscale_project,
        result,
        ray_wheels_url,
        smoke_test,
        no_terminate,
    )

    pipeline_exception = None
    # non critical for some tests. So separate it from the general one.
    fetch_result_exception = None
    try:
        buildkite_group(":nut_and_bolt: Setting up cluster environment")
        (
            prepare_cmd,
            prepare_timeout,
            build_timeout,
            cluster_timeout,
            command_timeout,
        ) = _setup_cluster_environment(
            test,
            result,
            cluster_manager,
            ray_wheels_url,
            cluster_env_id,
        )

        buildkite_group(":nut_and_bolt: Setting up local environment")
        _setup_local_environment(test, command_runner, ray_wheels_url)

        # Print installed pip packages
        buildkite_group(":bulb: Local environment information")
        _local_environment_information(
            result,
            cluster_manager,
            command_runner,
            build_timeout,
            cluster_timeout,
            no_terminate,
            cluster_id,
            cluster_env_id,
        )

        # Upload files
        buildkite_group(":wrench: Preparing remote environment")
        _prepare_remote_environment(
            test,
            command_runner,
            prepare_cmd,
            prepare_timeout,
        )

        buildkite_group(":runner: Running test script")
        start_time_unix = time.time()
        _running_test_script(
            test,
            smoke_test,
            command_runner,
            command_timeout,
        )

        buildkite_group(":floppy_disk: Fetching results")
        metrics, fetch_result_exception = _fetching_results(
            result,
            command_runner,
            artifact_path,
            smoke_test,
            start_time_unix,
        )

    except Exception as e:
        logger.exception(e)
        buildkite_open_last()
        pipeline_exception = e
        metrics = {}

    # Obtain the cluster URL again as it is set after the
    # command was run in case of anyscale jobs
    if isinstance(command_runner, AnyscaleJobRunner):
        result.cluster_url = cluster_manager.get_cluster_url()
        result.cluster_id = cluster_manager.cluster_id
        result.job_url = command_runner.job_manager.job_url
        result.job_id = command_runner.job_manager.job_id

    try:
        last_logs = command_runner.get_last_logs()
    except Exception as e:
        logger.exception(f"Error fetching logs: {e}")
        last_logs = "No logs could be retrieved."

    result.last_logs = last_logs

    if not no_terminate and isinstance(cluster_manager, FullClusterManager):
        buildkite_group(":earth_africa: Terminating cluster")
        try:
            cluster_manager.terminate_cluster(wait=False)
        except Exception as e:
            logger.exception(f"Could not terminate cluster: {e}")

    if hasattr(command_runner, "cleanup"):
        command_runner.cleanup()

    reset_signal_handling()

    time_taken = time.monotonic() - start_time
    result.runtime = time_taken
    result.prometheus_metrics = metrics

    os.chdir(old_wd)

    if not pipeline_exception:
        if require_result(test) and fetch_result_exception:
            pipeline_exception = fetch_result_exception
        else:
            buildkite_group(":mag: Interpreting results")
            # Only handle results if we didn't run into issues earlier
            try:
                handle_result(test, result)
            except Exception as e:
                pipeline_exception = e

    if pipeline_exception:
        buildkite_group(":rotating_light: Handling errors")
        exit_code, error_type, runtime = handle_exception(pipeline_exception)

        result.return_code = exit_code.value
        result.status = error_type
        if runtime is not None:
            result.runtime = runtime

    buildkite_group(":memo: Reporting results", open=True)
    reporters = reporters or []
    for reporter in reporters:
        try:
            reporter.report_result(test, result)
        except Exception as e:
            logger.exception(f"Error reporting results via {type(reporter)}: {e}")

    if pipeline_exception:
        raise pipeline_exception

    return result<|MERGE_RESOLUTION|>--- conflicted
+++ resolved
@@ -72,10 +72,7 @@
 
 command_runner_to_file_manager = {
     SDKRunner: JobFileManager,  # Use job file manager per default
-<<<<<<< HEAD
-=======
     JobRunner: JobFileManager,
->>>>>>> e53170fe
     AnyscaleJobRunner: JobFileManager,
 }
 
