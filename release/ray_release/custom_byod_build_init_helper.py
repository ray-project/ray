from typing import List, Tuple
import yaml
import os
from ray_release.configs.global_config import get_global_config
from ray_release.logger import logger
from ray_release.test import Test
import hashlib


def generate_custom_build_step_key(image: str) -> str:
    image_repository, tag = image.split(":")
    tag_variants = tag.split("-")
    # Remove build id from the tag name to make hash consistent
    image_name_without_id = f"{image_repository}:{'-'.join(tag_variants[1:])}"
    logger.info(f"Image: {image_name_without_id}")
    result = hashlib.sha256(image_name_without_id.encode()).hexdigest()[:20]
    logger.info(f"Result: {result}")
    return result


def get_images_from_tests(
    tests: List[Test], build_id: str
) -> List[Tuple[str, str, str, str]]:
    """Get a list of custom BYOD images to build from a list of tests."""
    custom_byod_images = set()
    for test in tests:
        if not test.require_custom_byod_image():
            continue
        custom_byod_image_build = (
            test.get_anyscale_byod_image(build_id),
            test.get_anyscale_base_byod_image(build_id),
            test.get_byod_post_build_script(),
            test.get_byod_lock_file(),
        )
        logger.info(f"To be built: {custom_byod_image_build[0]}")
        custom_byod_images.add(custom_byod_image_build)
    return list(custom_byod_images)


def create_custom_build_yaml(destination_file: str, tests: List[Test]) -> None:
    """Create a yaml file for building custom BYOD images"""

    config = get_global_config()
    if not config or not config.get("byod_ecr_region") or not config.get("byod_ecr"):
        raise ValueError("byod_ecr_region and byod_ecr must be set in the config")
    custom_byod_images = get_images_from_tests(tests, "$$RAYCI_BUILD_ID")
    if not custom_byod_images:
        return
    build_config = {"group": "Custom images build", "steps": []}
<<<<<<< HEAD

    for image, base_image, post_build_script, lock_file in custom_byod_images:
=======
    ray_want_commit = os.getenv("RAY_WANT_COMMIT_IN_IMAGE", "")
    for image, base_image, post_build_script in custom_byod_images:
>>>>>>> 74ecfc25
        logger.info(
            f"Building custom BYOD image: {image}, base image: {base_image}, post build script: {post_build_script}"
        )
        if not post_build_script:
            continue
        step = {
            "label": f":tapioca: build custom: {image}",
            "key": generate_custom_build_step_key(image),
            "instance_type": "release-medium",
            "commands": [
                f"export RAY_WANT_COMMIT_IN_IMAGE={ray_want_commit}",
                "bash release/gcloud_docker_login.sh release/aws2gce_iam.json",
                "export PATH=$(pwd)/google-cloud-sdk/bin:$$PATH",
                f"aws ecr get-login-password --region {config['byod_ecr_region']} | docker login --username AWS --password-stdin {config['byod_ecr']}",
                f"bazelisk run //release:custom_byod_build -- --image-name {image} --base-image {base_image} --post-build-script {post_build_script} {f'--lock-file {lock_file}' if lock_file else ''}",
            ],
        }
        step["depends_on"] = get_prerequisite_step(image)
        build_config["steps"].append(step)

    logger.info(f"Build config: {build_config}")
    with open(destination_file, "w") as f:
        yaml.dump(build_config, f, default_flow_style=False, sort_keys=False)


def get_prerequisite_step(image: str) -> str:
    """Get the base image build step for a job that depends on it."""
    config = get_global_config()
    image_repository, _ = image.split(":")
    image_name = image_repository.split("/")[-1]
    if image_name == "ray-ml":
        return config["release_image_step_ray_ml"]
    elif image_name == "ray-llm":
        return config["release_image_step_ray_llm"]
    else:
        return config["release_image_step_ray"]<|MERGE_RESOLUTION|>--- conflicted
+++ resolved
@@ -47,13 +47,8 @@
     if not custom_byod_images:
         return
     build_config = {"group": "Custom images build", "steps": []}
-<<<<<<< HEAD
-
+    ray_want_commit = os.getenv("RAY_WANT_COMMIT_IN_IMAGE", "")
     for image, base_image, post_build_script, lock_file in custom_byod_images:
-=======
-    ray_want_commit = os.getenv("RAY_WANT_COMMIT_IN_IMAGE", "")
-    for image, base_image, post_build_script in custom_byod_images:
->>>>>>> 74ecfc25
         logger.info(
             f"Building custom BYOD image: {image}, base image: {base_image}, post build script: {post_build_script}"
         )
@@ -68,7 +63,7 @@
                 "bash release/gcloud_docker_login.sh release/aws2gce_iam.json",
                 "export PATH=$(pwd)/google-cloud-sdk/bin:$$PATH",
                 f"aws ecr get-login-password --region {config['byod_ecr_region']} | docker login --username AWS --password-stdin {config['byod_ecr']}",
-                f"bazelisk run //release:custom_byod_build -- --image-name {image} --base-image {base_image} --post-build-script {post_build_script} {f'--lock-file {lock_file}' if lock_file else ''}",
+                f"bazelisk run //release:custom_byod_build -- --image-name {image} --base-image {base_image} --post-build-script {post_build_script} {f'--lock-file {lock_file}' if lock_file else None}",
             ],
         }
         step["depends_on"] = get_prerequisite_step(image)
