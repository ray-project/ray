--- conflicted
+++ resolved
@@ -269,14 +269,12 @@
 #   3. Use GPUs if applicable
 #   4. Have the `use_connect` flag set.
 USER_TESTS = {
-<<<<<<< HEAD
     "~/ray/release/rllib_tests/rllib_tests.yaml": [
         ConnectTest(
             "connect_tests",
             requirements_file="release/rllib_tests"
             "/connect_driver_requirements.txt")
     ],
-=======
     "~/ray/release/ray_lightning_tests/ray_lightning_tests.yaml": [
         ConnectTest(
             "ray_lightning_user_test_latest",
@@ -312,7 +310,6 @@
         "train_gpu_connect_latest",
         "train_gpu_connect_master",
     ]
->>>>>>> f9607868
 }
 
 SUITES = {
