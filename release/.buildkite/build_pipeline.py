import copy
import logging
import os
import sys

import yaml

# Env variables:

# RAY_REPO          Repo to use for finding the wheel
# RAY_BRANCH        Branch to find the wheel
# RAY_VERSION       Version to find the wheel
# RAY_WHEELS        Direct Ray wheel URL
# RAY_TEST_REPO     Repo to use for test scripts
# RAY_TEST_BRANCH   Branch for test scripts
# FILTER_FILE       File filter
# FILTER_TEST       Test name filter
# RELEASE_TEST_SUITE Release test suite (e.g. manual, nightly)


class ReleaseTest:
    def __init__(
            self,
            name: str,
            smoke_test: bool = False,
            retry: int = 0,
    ):
        self.name = name
        self.smoke_test = smoke_test
        self.retry = retry

    def __str__(self):
        return self.name

    def __repr__(self):
        return self.name

    def __contains__(self, item):
        return self.name.__contains__(item)

    def __iter__(self):
        return iter(self.name)

    def __len__(self):
        return len(self.name)


class SmokeTest(ReleaseTest):
    def __init__(self, name: str, retry: int = 0):
        super(SmokeTest, self).__init__(
            name=name, smoke_test=True, retry=retry)


CORE_NIGHTLY_TESTS = {
    "~/ray/release/nightly_tests/nightly_tests.yaml": [
        "shuffle_10gb",
        "shuffle_50gb",
        "shuffle_50gb_large_partition",
        "shuffle_100gb",
        "non_streaming_shuffle_100gb",
        "non_streaming_shuffle_50gb_large_partition",
        "non_streaming_shuffle_50gb",
        "dask_on_ray_10gb_sort",
        "dask_on_ray_100gb_sort",
        SmokeTest("dask_on_ray_large_scale_test_no_spilling"),
        SmokeTest("dask_on_ray_large_scale_test_spilling"),
        "stress_test_placement_group",
        "shuffle_1tb_1000_partition",
        "non_streaming_shuffle_1tb_1000_partition",
        "shuffle_1tb_5000_partitions",
        # TODO(sang): It doesn't even work without spilling
        # as it hits the scalability limit.
        # "non_streaming_shuffle_1tb_5000_partitions",
        "decision_tree_autoscaling",
        "decision_tree_autoscaling_20_runs",
        "autoscaling_shuffle_1tb_1000_partitions",
        SmokeTest("stress_test_many_tasks"),
        SmokeTest("stress_test_dead_actors"),
        "shuffle_data_loader",
        "dask_on_ray_1tb_sort",
        "many_nodes_actor_test",
<<<<<<< HEAD
        "grpc_many_nodes_actor_test",
        SmokeTest("threaded_actors_stress_test"),
=======
>>>>>>> 6a6cc434
    ],
    "~/ray/benchmarks/benchmark_tests.yaml": [
        "single_node",
        "object_store",
        "many_actors_smoke_test",
        "many_tasks_smoke_test",
        "many_pgs_smoke_test",
    ],
    "~/ray/release/nightly_tests/dataset/dataset_test.yaml": [
        "inference",
        "shuffle_data_loader",
        "pipelined_training_50_gb",
        "pipelined_ingestion_1500_gb_15_windows",
    ],
}

NIGHTLY_TESTS = {
    # "~/ray/release/horovod_tests/horovod_tests.yaml": [
    #     SmokeTest("horovod_test"),
    # ],  # Should we enable this?
    "~/ray/release/golden_notebook_tests/golden_notebook_tests.yaml": [
        "dask_xgboost_test",
        "modin_xgboost_test",
        "torch_tune_serve_test",
    ],
    "~/ray/release/nightly_tests/nightly_tests.yaml": [
        "dask_on_ray_large_scale_test_no_spilling",
        "dask_on_ray_large_scale_test_spilling",
        "pg_autoscaling_regression_test",
<<<<<<< HEAD
        "grpc_pg_autoscaling_regression_test",
        "threaded_actors_stress_test",
=======
>>>>>>> 6a6cc434
    ],
    "~/ray/release/long_running_tests/long_running_tests.yaml": [
        SmokeTest("actor_deaths"),
        SmokeTest("apex"),
        SmokeTest("impala"),
        SmokeTest("many_actor_tasks"),
        SmokeTest("many_drivers"),
        SmokeTest("many_ppo"),
        SmokeTest("many_tasks"),
        SmokeTest("many_tasks_serialized_ids"),
        SmokeTest("node_failures"),
        SmokeTest("pbt"),
        # SmokeTest("serve"),
        # SmokeTest("serve_failure"),
    ],
    "~/ray/release/microbenchmark/microbenchmark.yaml": [
        "microbenchmark",
    ],
    "~/ray/release/sgd_tests/sgd_tests.yaml": [
        "sgd_gpu",
    ],
    "~/ray/release/tune_tests/cloud_tests/tune_cloud_tests.yaml": [
        "aws_no_sync_down",
        "aws_ssh_sync",
        "aws_durable_upload",
        "gcp_k8s_durable_upload",
    ],
    "~/ray/release/tune_tests/scalability_tests/tune_tests.yaml": [
        "bookkeeping_overhead",
        "durable_trainable",
        SmokeTest("long_running_large_checkpoints"),
        SmokeTest("network_overhead"),
        "result_throughput_cluster",
        "result_throughput_single_node",
        "xgboost_sweep",
    ],
    "~/ray/release/xgboost_tests/xgboost_tests.yaml": [
        "train_small",
        "train_moderate",
        "train_gpu",
        "tune_small",
        "tune_4x32",
        "tune_32x4",
        "ft_small_elastic",
        "ft_small_non_elastic",
        "distributed_api_test",
    ],
    "~/ray/release/rllib_tests/rllib_tests.yaml": [
        SmokeTest("learning_tests"),
        SmokeTest("stress_tests"),
        "multi_gpu_learning_tests",
        "multi_gpu_with_lstm_learning_tests",
        "multi_gpu_with_attention_learning_tests",
        # We'll have these as per-PR tests soon.
        # "example_scripts_on_gpu_tests",
    ],
    "~/ray/release/serve_tests/serve_tests.yaml": [
        "single_deployment_1k_noop_replica",
        "multi_deployment_1k_noop_replica",
        "serve_micro_benchmark",
        "serve_cluster_fault_tolerance",
    ],
    "~/ray/release/runtime_env_tests/runtime_env_tests.yaml": [
        "rte_many_tasks_actors", "wheel_urls", "rte_ray_client"
    ],
}

WEEKLY_TESTS = {
    "~/ray/benchmarks/benchmark_tests.yaml": [
        "many_actors",
        "many_tasks",
        "many_pgs",
        "many_nodes",
    ],
    "~/ray/release/nightly_tests/nightly_tests.yaml": [
        "stress_test_many_tasks",
        "stress_test_dead_actors",
    ],
    "~/ray/release/horovod_tests/horovod_tests.yaml": [
        "horovod_test",
    ],
    "~/ray/release/long_running_distributed_tests"
    "/long_running_distributed.yaml": [
        "pytorch_pbt_failure",
    ],
    # Full long running tests (1 day runtime)
    "~/ray/release/long_running_tests/long_running_tests.yaml": [
        "actor_deaths",
        "apex",
        "impala",
        "many_actor_tasks",
        "many_drivers",
        "many_ppo",
        "many_tasks",
        "many_tasks_serialized_ids",
        "node_failures",
        "pbt",
        "serve",
        "serve_failure",
    ],
    "~/ray/release/tune_tests/scalability_tests/tune_tests.yaml": [
        "network_overhead",
        "long_running_large_checkpoints",
    ],
    "~/ray/release/rllib_tests/rllib_tests.yaml": [
        "learning_tests",
        "stress_tests",
    ],
}

MANUAL_TESTS = {
    "~/ray/release/long_running_tests/long_running_tests.yaml": [
        SmokeTest("serve"),
        SmokeTest("serve_failure"),
    ],
}

# This test suite holds "user" tests to test important user workflows
# in a particular environment.
# All workloads in this test suite should:
#   1. Be run in a distributed (multi-node) fashion
#   2. Use autoscaling/scale up (no wait_cluster.py)
#   3. Use GPUs if applicable
#   4. Have the `use_connect` flag set.
USER_TESTS = {
    "~/ray/release/ml_user_tests/ml_user_tests.yaml": [
        "train_tensorflow_mnist_test", "train_torch_linear_test",
        "ray_lightning_user_test_latest", "ray_lightning_user_test_master",
        "horovod_user_test_latest", "horovod_user_test_master",
        "xgboost_gpu_connect_latest", "xgboost_gpu_connect_master",
        "tune_rllib_connect_test"
    ]
}

SUITES = {
    "core-nightly": CORE_NIGHTLY_TESTS,
    "nightly": {
        **NIGHTLY_TESTS,
        **USER_TESTS
    },
    "weekly": WEEKLY_TESTS,
    "manual": MANUAL_TESTS,
}

DEFAULT_STEP_TEMPLATE = {
    "env": {
        "ANYSCALE_CLOUD_ID": "cld_4F7k8814aZzGG8TNUGPKnc",
        "ANYSCALE_PROJECT": "prj_2xR6uT6t7jJuu1aCwWMsle",
        "RELEASE_AWS_BUCKET": "ray-release-automation-results",
        "RELEASE_AWS_LOCATION": "dev",
        "RELEASE_AWS_DB_NAME": "ray_ci",
        "RELEASE_AWS_DB_TABLE": "release_test_result",
        "AWS_REGION": "us-west-2"
    },
    "agents": {
        "queue": "runner_queue_branch"
    },
    "plugins": [{
        "docker#v3.8.0": {
            "image": "rayproject/ray",
            "propagate-environment": True,
            "volumes": [
                "/tmp/ray_release_test_artifacts:"
                "/tmp/ray_release_test_artifacts"
            ],
        }
    }],
    "commands": [],
    "artifact_paths": ["/tmp/ray_release_test_artifacts/**/*"],
}


def ask_configuration():
    RAY_BRANCH = os.environ.get("RAY_BRANCH", "master")
    RAY_REPO = os.environ.get("RAY_REPO",
                              "https://github.com/ray-project/ray.git")
    RAY_VERSION = os.environ.get("RAY_VERSION", "")
    RAY_WHEELS = os.environ.get("RAY_WHEELS", "")

    RAY_TEST_BRANCH = os.environ.get("RAY_TEST_BRANCH", RAY_BRANCH)
    RAY_TEST_REPO = os.environ.get("RAY_TEST_REPO", RAY_REPO)

    RELEASE_TEST_SUITE = os.environ.get("RELEASE_TEST_SUITE", "nightly")
    FILTER_FILE = os.environ.get("FILTER_FILE", "")
    FILTER_TEST = os.environ.get("FILTER_TEST", "")

    input_ask_step = {
        "input": "Input required: Please specify tests to run",
        "fields": [
            {
                "text": ("RAY_REPO: Please specify the Ray repository used "
                         "to find the wheel."),
                "hint": ("Repository from which to fetch the latest "
                         "commits to find the Ray wheels. Usually you don't "
                         "need to change this."),
                "default": RAY_REPO,
                "key": "ray_repo"
            },
            {
                "text": ("RAY_BRANCH: Please specify the Ray branch used "
                         "to find the wheel."),
                "hint": "For releases, this will be e.g. `releases/1.x.0`",
                "default": RAY_BRANCH,
                "key": "ray_branch"
            },
            {
                "text": ("RAY_VERSION: Please specify the Ray version used "
                         "to find the wheel."),
                "hint": ("Leave empty for latest master. For releases, "
                         "specify the release version."),
                "required": False,
                "default": RAY_VERSION,
                "key": "ray_version"
            },
            {
                "text": "RAY_WHEELS: Please specify the Ray wheel URL.",
                "hint": ("ATTENTION: If you provide this, RAY_REPO, "
                         "RAY_BRANCH and RAY_VERSION will be ignored! "
                         "Please also make sure to provide the wheels URL "
                         "for Python 3.7 on Linux.\n"
                         "You can also insert a commit hash here instead "
                         "of a full URL.\n"
                         "NOTE: You can specify multiple commits or URLs "
                         "for easy bisection (one per line) - this will "
                         "run each test on each of the specified wheels."),
                "required": False,
                "default": RAY_WHEELS,
                "key": "ray_wheels"
            },
            {
                "text": ("RAY_TEST_REPO: Please specify the Ray repository "
                         "used to find the tests you would like to run."),
                "hint": ("If you're developing a new release test, this "
                         "will most likely be your GitHub fork."),
                "default": RAY_TEST_REPO,
                "key": "ray_test_repo"
            },
            {
                "text": ("RAY_TEST_BRANCH: Please specify the Ray branch used "
                         "to find the tests you would like to run."),
                "hint": ("If you're developing a new release test, this "
                         "will most likely be a branch living on your "
                         "GitHub fork."),
                "default": RAY_TEST_BRANCH,
                "key": "ray_test_branch"
            },
            {
                "select": ("RELEASE_TEST_SUITE: Please specify the release "
                           "test suite containing the tests you would like "
                           "to run."),
                "hint": ("Check in the `build_pipeline.py` if you're "
                         "unsure which suite contains your tests."),
                "required": True,
                "options": sorted(SUITES.keys()),
                "default": RELEASE_TEST_SUITE,
                "key": "release_test_suite"
            },
            {
                "text": ("FILTER_FILE: Please specify a filter for the "
                         "test files that should be included in this build."),
                "hint": ("Only test files (e.g. xgboost_tests.yml) that "
                         "match this string will be included in the test"),
                "default": FILTER_FILE,
                "required": False,
                "key": "filter_file"
            },
            {
                "text": ("FILTER_TEST: Please specify a filter for the "
                         "test names that should be included in this build."),
                "hint": ("Only test names (e.g. tune_4x32) that match "
                         "this string will be included in the test"),
                "default": FILTER_TEST,
                "required": False,
                "key": "filter_test"
            },
        ],
        "key": "input_ask_step",
    }

    run_again_step = {
        "commands": [
            f"export {v}=$(buildkite-agent meta-data get \"{k}\")"
            for k, v in {
                "ray_branch": "RAY_BRANCH",
                "ray_repo": "RAY_REPO",
                "ray_version": "RAY_VERSION",
                "ray_wheels": "RAY_WHEELS",
                "ray_test_branch": "RAY_TEST_BRANCH",
                "ray_test_repo": "RAY_TEST_REPO",
                "release_test_suite": "RELEASE_TEST_SUITE",
                "filter_file": "FILTER_FILE",
                "filter_test": "FILTER_TEST",
            }.items()
        ] + [
            "export AUTOMATIC=1",
            "python3 -m pip install --user pyyaml",
            "rm -rf ~/ray || true",
            "git clone -b $${RAY_TEST_BRANCH} $${RAY_TEST_REPO} ~/ray",
            ("python3 ~/ray/release/.buildkite/build_pipeline.py "
             "| buildkite-agent pipeline upload"),
        ],
        "label": ":pipeline: Again",
        "agents": {
            "queue": "runner_queue_branch"
        },
        "depends_on": "input_ask_step",
        "key": "run_again_step",
    }

    return [
        input_ask_step,
        run_again_step,
    ]


def create_test_step(
        ray_repo: str,
        ray_branch: str,
        ray_version: str,
        ray_wheels: str,
        ray_test_repo: str,
        ray_test_branch: str,
        test_file: str,
        test_name: ReleaseTest,
):
    ray_wheels_str = f" ({ray_wheels}) " if ray_wheels else ""

    logging.info(f"Creating step for {test_file}/{test_name}{ray_wheels_str}")
    cmd = str(f"RAY_REPO=\"{ray_repo}\" "
              f"RAY_BRANCH=\"{ray_branch}\" "
              f"RAY_VERSION=\"{ray_version}\" "
              f"RAY_WHEELS=\"{ray_wheels}\" "
              f"RELEASE_RESULTS_DIR=/tmp/artifacts "
              f"python release/e2e.py "
              f"--category {ray_branch} "
              f"--test-config {test_file} "
              f"--test-name {test_name} "
              f"--keep-results-dir")

    if test_name.smoke_test:
        logging.info("This test will run as a smoke test.")
        cmd += " --smoke-test"

    step_conf = copy.deepcopy(DEFAULT_STEP_TEMPLATE)

    if test_name.retry:
        logging.info(f"This test will be retried up to "
                     f"{test_name.retry} times.")
        step_conf["retry"] = {
            "automatic": [{
                "exit_status": "*",
                "limit": test_name.retry
            }]
        }

    step_conf["commands"] += [
        "pip install -q -r release/requirements.txt",
        "pip install -U boto3 botocore",
        f"git clone -b {ray_test_branch} {ray_test_repo} ~/ray", cmd,
        "sudo cp -rf /tmp/artifacts/* /tmp/ray_release_test_artifacts "
        "|| true"
    ]

    step_conf["label"] = (
        f"{test_name} "
        f"({'custom_wheels_url' if ray_wheels_str else ray_branch}) - "
        f"{ray_test_branch}/{ray_test_repo}")
    return step_conf


def build_pipeline(steps):
    all_steps = []

    RAY_BRANCH = os.environ.get("RAY_BRANCH", "master")
    RAY_REPO = os.environ.get("RAY_REPO",
                              "https://github.com/ray-project/ray.git")
    RAY_VERSION = os.environ.get("RAY_VERSION", "")
    RAY_WHEELS = os.environ.get("RAY_WHEELS", "")

    RAY_TEST_BRANCH = os.environ.get("RAY_TEST_BRANCH", RAY_BRANCH)
    RAY_TEST_REPO = os.environ.get("RAY_TEST_REPO", RAY_REPO)

    FILTER_FILE = os.environ.get("FILTER_FILE", "")
    FILTER_TEST = os.environ.get("FILTER_TEST", "")

    ray_wheels_list = [""]
    if RAY_WHEELS:
        ray_wheels_list = RAY_WHEELS.split("\n")

    if len(ray_wheels_list) > 1:
        logging.info(f"This will run a bisec on the following URLs/commits: "
                     f"{ray_wheels_list}")

    logging.info(
        f"Building pipeline \n"
        f"Ray repo/branch to test:\n"
        f" RAY_REPO   = {RAY_REPO}\n"
        f" RAY_BRANCH = {RAY_BRANCH}\n\n"
        f" RAY_VERSION = {RAY_VERSION}\n\n"
        f" RAY_WHEELS = {RAY_WHEELS}\n\n"
        f"Ray repo/branch containing the test configurations and scripts:"
        f" RAY_TEST_REPO   = {RAY_TEST_REPO}\n"
        f" RAY_TEST_BRANCH = {RAY_TEST_BRANCH}\n\n"
        f"Filtering for these tests:\n"
        f" FILTER_FILE = {FILTER_FILE}\n"
        f" FILTER_TEST = {FILTER_TEST}\n\n")

    for test_file, test_names in steps.items():
        if FILTER_FILE and FILTER_FILE not in test_file:
            continue

        test_base = os.path.basename(test_file)
        for test_name in test_names:
            if FILTER_TEST and FILTER_TEST not in test_name:
                continue

            if not isinstance(test_name, ReleaseTest):
                test_name = ReleaseTest(name=test_name)

            logging.info(f"Adding test: {test_base}/{test_name}")

            for ray_wheels in ray_wheels_list:
                step_conf = create_test_step(
                    ray_repo=RAY_REPO,
                    ray_branch=RAY_BRANCH,
                    ray_version=RAY_VERSION,
                    ray_wheels=ray_wheels,
                    ray_test_repo=RAY_TEST_REPO,
                    ray_test_branch=RAY_TEST_BRANCH,
                    test_file=test_file,
                    test_name=test_name)

                all_steps.append(step_conf)

    return all_steps


def alert_pipeline(stats: bool = False):
    step_conf = copy.deepcopy(DEFAULT_STEP_TEMPLATE)

    cmd = "python release/alert.py"
    if stats:
        cmd += " --stats"

    step_conf["commands"] = [
        "pip install -q -r release/requirements.txt",
        "pip install -U boto3 botocore",
        cmd,
    ]
    step_conf["label"] = f"Send periodic alert (stats_only = {stats})"
    return [step_conf]


if __name__ == "__main__":
    alert = os.environ.get("RELEASE_ALERT", "0")

    ask_for_config = not bool(int(os.environ.get("AUTOMATIC", "0")))

    if alert in ["1", "stats"]:
        steps = alert_pipeline(alert == "stats")
    elif ask_for_config:
        steps = ask_configuration()
    else:
        TEST_SUITE = os.environ.get("RELEASE_TEST_SUITE", "nightly")
        PIPELINE_SPEC = SUITES[TEST_SUITE]

        steps = build_pipeline(PIPELINE_SPEC)

    yaml.dump({"steps": steps}, sys.stdout)<|MERGE_RESOLUTION|>--- conflicted
+++ resolved
@@ -79,11 +79,7 @@
         "shuffle_data_loader",
         "dask_on_ray_1tb_sort",
         "many_nodes_actor_test",
-<<<<<<< HEAD
-        "grpc_many_nodes_actor_test",
         SmokeTest("threaded_actors_stress_test"),
-=======
->>>>>>> 6a6cc434
     ],
     "~/ray/benchmarks/benchmark_tests.yaml": [
         "single_node",
@@ -113,11 +109,7 @@
         "dask_on_ray_large_scale_test_no_spilling",
         "dask_on_ray_large_scale_test_spilling",
         "pg_autoscaling_regression_test",
-<<<<<<< HEAD
-        "grpc_pg_autoscaling_regression_test",
         "threaded_actors_stress_test",
-=======
->>>>>>> 6a6cc434
     ],
     "~/ray/release/long_running_tests/long_running_tests.yaml": [
         SmokeTest("actor_deaths"),
