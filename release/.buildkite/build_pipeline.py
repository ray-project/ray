--- conflicted
+++ resolved
@@ -235,7 +235,6 @@
     #     "ft_small_non_elastic",
     #     "distributed_api_test",
     # ],
-<<<<<<< HEAD
     # "~/ray/release/rllib_tests/rllib_tests.yaml": [
     #     SmokeTest("learning_tests"),
     #     SmokeTest("stress_tests"),
@@ -246,28 +245,11 @@
     #     # We'll have these as per-PR tests soon.
     #     # "example_scripts_on_gpu_tests",
     # ],
-    "~/ray/release/runtime_env_tests/runtime_env_tests.yaml": [
-        "rte_many_tasks_actors",
-        "wheel_urls",
-        "rte_ray_client",
-    ],
-=======
-    "~/ray/release/rllib_tests/rllib_tests.yaml": [
-        SmokeTest("learning_tests"),
-        SmokeTest("stress_tests"),
-        "performance_tests",
-        "multi_gpu_learning_tests",
-        "multi_gpu_with_lstm_learning_tests",
-        "multi_gpu_with_attention_learning_tests",
-        # We'll have these as per-PR tests soon.
-        # "example_scripts_on_gpu_tests",
-    ],
     # "~/ray/release/runtime_env_tests/runtime_env_tests.yaml": [
     #     "rte_many_tasks_actors",
     #     "wheel_urls",
     #     "rte_ray_client",
     # ],
->>>>>>> fee4065d
 }
 
 WEEKLY_TESTS = {
