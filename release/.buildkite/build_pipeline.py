import copy
import logging
import os
import sys
from typing import Optional, List

import yaml

# Env variables:

# RAY_REPO          Repo to use for finding the wheel
# RAY_BRANCH        Branch to find the wheel
# RAY_VERSION       Version to find the wheel
# RAY_WHEELS        Direct Ray wheel URL
# RAY_TEST_REPO     Repo to use for test scripts
# RAY_TEST_BRANCH   Branch for test scripts
# FILTER_FILE       File filter
# FILTER_TEST       Test name filter
# RELEASE_TEST_SUITE Release test suite (e.g. manual, nightly)


class ReleaseTest:
    def __init__(
            self,
            name: str,
            smoke_test: bool = False,
            retry: int = 0,
    ):
        self.name = name
        self.smoke_test = smoke_test
        self.retry = retry

    def __str__(self):
        return self.name

    def __repr__(self):
        return self.name

    def __contains__(self, item):
        return self.name.__contains__(item)

    def __iter__(self):
        return iter(self.name)

    def __len__(self):
        return len(self.name)


class SmokeTest(ReleaseTest):
    def __init__(self, name: str, retry: int = 0):
        super(SmokeTest, self).__init__(
            name=name, smoke_test=True, retry=retry)


class ConnectTest(ReleaseTest):
    """Release Test that requires extra setup on the driver."""

    def __init__(self,
                 *args,
                 setup_commands: Optional[List[str]] = None,
                 requirements_file: Optional[str] = None,
                 **kwargs):

        # Commands to run on the driver before kicking off the test.
        self.setup_commands = setup_commands if setup_commands else []

        # Requirements to install on the driver before kicking off the test.
        self.requirements_file = requirements_file

        super().__init__(*args, **kwargs)


CORE_NIGHTLY_TESTS = {
    "~/ray/release/nightly_tests/nightly_tests.yaml": [
        "shuffle_10gb",
        "shuffle_50gb",
        "shuffle_50gb_large_partition",
        "shuffle_100gb",
        "non_streaming_shuffle_100gb",
        "non_streaming_shuffle_50gb_large_partition",
        "non_streaming_shuffle_50gb",
        "dask_on_ray_10gb_sort",
        "dask_on_ray_100gb_sort",
        SmokeTest("dask_on_ray_large_scale_test_no_spilling"),
        SmokeTest("dask_on_ray_large_scale_test_spilling"),
        "stress_test_placement_group",
        "grpc_stress_test_placement_group",
        "shuffle_1tb_1000_partition",
        "non_streaming_shuffle_1tb_1000_partition",
        "shuffle_1tb_5000_partitions",
        # TODO(sang): It doesn't even work without spilling
        # as it hits the scalability limit.
        # "non_streaming_shuffle_1tb_5000_partitions",
        "decision_tree_autoscaling",
        "decision_tree_autoscaling_20_runs",
        "grpc_decision_tree_autoscaling_20_runs",
        "autoscaling_shuffle_1tb_1000_partitions",
        SmokeTest("stress_test_many_tasks"),
        SmokeTest("stress_test_dead_actors"),
        "shuffle_data_loader",
        "dask_on_ray_1tb_sort",
        "many_nodes_actor_test",
        "grpc_many_nodes_actor_test",
    ],
    "~/ray/benchmarks/benchmark_tests.yaml": [
        "single_node",
        "object_store",
        "many_actors_smoke_test",
        "many_tasks_smoke_test",
        "many_pgs_smoke_test",
    ],
    "~/ray/release/nightly_tests/dataset/dataset_test.yaml": [
        "inference",
        "shuffle_data_loader",
        "pipelined_training_50_gb",
        "pipelined_ingestion_1500_gb_15_windows",
    ],
}

NIGHTLY_TESTS = {
    # "~/ray/release/horovod_tests/horovod_tests.yaml": [
    #     SmokeTest("horovod_test"),
    # ],  # Should we enable this?
    "~/ray/release/golden_notebook_tests/golden_notebook_tests.yaml": [
        "dask_xgboost_test",
        "modin_xgboost_test",
        "torch_tune_serve_test",
    ],
    "~/ray/release/nightly_tests/nightly_tests.yaml": [
        "dask_on_ray_large_scale_test_no_spilling",
        "dask_on_ray_large_scale_test_spilling",
        "pg_autoscaling_regression_test",
        "grpc_pg_autoscaling_regression_test",
    ],
    "~/ray/release/long_running_tests/long_running_tests.yaml": [
        SmokeTest("actor_deaths"),
        SmokeTest("apex"),
        SmokeTest("impala"),
        SmokeTest("many_actor_tasks"),
        SmokeTest("many_drivers"),
        SmokeTest("many_ppo"),
        SmokeTest("many_tasks"),
        SmokeTest("many_tasks_serialized_ids"),
        SmokeTest("node_failures"),
        SmokeTest("pbt"),
        # SmokeTest("serve"),
        # SmokeTest("serve_failure"),
    ],
    "~/ray/release/microbenchmark/microbenchmark.yaml": [
        "microbenchmark",
    ],
    "~/ray/release/sgd_tests/sgd_tests.yaml": [
        "sgd_gpu",
    ],
    "~/ray/release/tune_tests/cloud_tests/tune_cloud_tests.yaml": [
        "aws_no_sync_down",
        "aws_ssh_sync",
        "aws_durable_upload",
        "gcp_k8s_durable_upload",
    ],
    "~/ray/release/tune_tests/scalability_tests/tune_tests.yaml": [
        "bookkeeping_overhead",
        "durable_trainable",
        SmokeTest("long_running_large_checkpoints"),
        SmokeTest("network_overhead"),
        "result_throughput_cluster",
        "result_throughput_single_node",
        "xgboost_sweep",
    ],
    "~/ray/release/xgboost_tests/xgboost_tests.yaml": [
        "train_small",
        "train_moderate",
        "train_gpu",
        "tune_small",
        "tune_4x32",
        "tune_32x4",
        "ft_small_elastic",
        "ft_small_non_elastic",
        "distributed_api_test",
    ],
    "~/ray/release/rllib_tests/rllib_tests.yaml": [
        SmokeTest("learning_tests"),
        SmokeTest("stress_tests"),
        "multi_gpu_learning_tests",
        "multi_gpu_with_lstm_learning_tests",
        "multi_gpu_with_attention_learning_tests",
        # We'll have these as per-PR tests soon.
        # "example_scripts_on_gpu_tests",
    ],
    "~/ray/release/serve_tests/serve_tests.yaml": [
        "single_deployment_1k_noop_replica",
        "multi_deployment_1k_noop_replica",
        "serve_micro_benchmark",
        "serve_cluster_fault_tolerance",
    ],
    "~/ray/release/runtime_env_tests/runtime_env_tests.yaml": [
        "rte_many_tasks_actors", "wheel_urls", "rte_ray_client"
    ],
}

WEEKLY_TESTS = {
    "~/ray/benchmarks/benchmark_tests.yaml": [
        "many_actors",
        "many_tasks",
        "many_pgs",
        "many_nodes",
    ],
    "~/ray/release/nightly_tests/nightly_tests.yaml": [
        "stress_test_many_tasks",
        "stress_test_dead_actors",
    ],
    "~/ray/release/horovod_tests/horovod_tests.yaml": [
        "horovod_test",
    ],
    "~/ray/release/long_running_distributed_tests"
    "/long_running_distributed.yaml": [
        "pytorch_pbt_failure",
    ],
    # Full long running tests (1 day runtime)
    "~/ray/release/long_running_tests/long_running_tests.yaml": [
        "actor_deaths",
        "apex",
        "impala",
        "many_actor_tasks",
        "many_drivers",
        "many_ppo",
        "many_tasks",
        "many_tasks_serialized_ids",
        "node_failures",
        "pbt",
        "serve",
        "serve_failure",
    ],
    "~/ray/release/tune_tests/scalability_tests/tune_tests.yaml": [
        "network_overhead",
        "long_running_large_checkpoints",
    ],
    "~/ray/release/rllib_tests/rllib_tests.yaml": [
        "learning_tests",
        "stress_tests",
    ],
}

MANUAL_TESTS = {
    "~/ray/release/long_running_tests/long_running_tests.yaml": [
        SmokeTest("serve"),
        SmokeTest("serve_failure"),
    ],
}

HOROVOD_INSTALL_ENV_VARS = [
    "HOROVOD_WITH_GLOO", "HOROVOD_WITHOUT_MPI", "HOROVOD_WITHOUT_TENSORFLOW",
    "HOROVOD_WITHOUT_MXNET", "HOROVOD_WITH_PYTORCH"
]

HOROVOD_SETUP_COMMANDS = [
    "sudo apt update", "sudo apt -y install build-essential",
    "pip install cmake"
] + [
    f"export {horovod_env_var}=1"
    for horovod_env_var in HOROVOD_INSTALL_ENV_VARS
]

# This test suite holds "user" tests to test important user workflows
# in a particular environment.
# All workloads in this test suite should:
#   1. Be run in a distributed (multi-node) fashion
#   2. Use autoscaling/scale up (no wait_cluster.py)
#   3. Use GPUs if applicable
#   4. Have the `use_connect` flag set.
USER_TESTS = {
<<<<<<< HEAD
    "~/ray/release/ray_lightning_tests/ray_lightning_tests.yaml": [
        ConnectTest(
            "ray_lightning_user_test_latest",
            requirements_file="release/ray_lightning_tests"
            "/driver_requirements.txt"),
        ConnectTest(
            "ray_lightning_user_test_master",
            requirements_file="release/ray_lightning_tests"
            "/driver_requirements.txt")
    ]
=======
    "~/ray/release/horovod_tests/horovod_tests.yaml": [
        ConnectTest(
            "horovod_user_test_latest",
            setup_commands=HOROVOD_SETUP_COMMANDS,
            requirements_file="release/horovod_tests/driver_requirements.txt"),
        ConnectTest(
            "horovod_user_test_master",
            setup_commands=HOROVOD_SETUP_COMMANDS,
            requirements_file="release/horovod_tests"
            "/driver_requirements_master.txt")
    ],
    "~/ray/release/train_tests/train_tests.yaml": [
        ConnectTest(
            "train_tensorflow_mnist_test",
            requirements_file="release/train_tests"
            "/driver_requirements.txt"),
        ConnectTest(
            "train_torch_linear_test",
            requirements_file="release/train_tests"
            "/driver_requirements.txt")
    ],
>>>>>>> 474e44f7
}

SUITES = {
    "core-nightly": CORE_NIGHTLY_TESTS,
    "nightly": {
        **NIGHTLY_TESTS,
        **USER_TESTS
    },
    "weekly": WEEKLY_TESTS,
    "manual": MANUAL_TESTS,
}

DEFAULT_STEP_TEMPLATE = {
    "env": {
        "ANYSCALE_CLOUD_ID": "cld_4F7k8814aZzGG8TNUGPKnc",
        "ANYSCALE_PROJECT": "prj_2xR6uT6t7jJuu1aCwWMsle",
        "RELEASE_AWS_BUCKET": "ray-release-automation-results",
        "RELEASE_AWS_LOCATION": "dev",
        "RELEASE_AWS_DB_NAME": "ray_ci",
        "RELEASE_AWS_DB_TABLE": "release_test_result",
        "AWS_REGION": "us-west-2"
    },
    "agents": {
        "queue": "runner_queue_branch"
    },
    "plugins": [{
        "docker#v3.8.0": {
            "image": "rayproject/ray",
            "propagate-environment": True,
            "volumes": [
                "/tmp/ray_release_test_artifacts:"
                "/tmp/ray_release_test_artifacts"
            ],
        }
    }],
    "commands": [],
    "artifact_paths": ["/tmp/ray_release_test_artifacts/**/*"],
}


def ask_configuration():
    RAY_BRANCH = os.environ.get("RAY_BRANCH", "master")
    RAY_REPO = os.environ.get("RAY_REPO",
                              "https://github.com/ray-project/ray.git")
    RAY_VERSION = os.environ.get("RAY_VERSION", "")
    RAY_WHEELS = os.environ.get("RAY_WHEELS", "")

    RAY_TEST_BRANCH = os.environ.get("RAY_TEST_BRANCH", RAY_BRANCH)
    RAY_TEST_REPO = os.environ.get("RAY_TEST_REPO", RAY_REPO)

    RELEASE_TEST_SUITE = os.environ.get("RELEASE_TEST_SUITE", "nightly")
    FILTER_FILE = os.environ.get("FILTER_FILE", "")
    FILTER_TEST = os.environ.get("FILTER_TEST", "")

    input_ask_step = {
        "input": "Input required: Please specify tests to run",
        "fields": [
            {
                "text": ("RAY_REPO: Please specify the Ray repository used "
                         "to find the wheel."),
                "hint": ("Repository from which to fetch the latest "
                         "commits to find the Ray wheels. Usually you don't "
                         "need to change this."),
                "default": RAY_REPO,
                "key": "ray_repo"
            },
            {
                "text": ("RAY_BRANCH: Please specify the Ray branch used "
                         "to find the wheel."),
                "hint": "For releases, this will be e.g. `releases/1.x.0`",
                "default": RAY_BRANCH,
                "key": "ray_branch"
            },
            {
                "text": ("RAY_VERSION: Please specify the Ray version used "
                         "to find the wheel."),
                "hint": ("Leave empty for latest master. For releases, "
                         "specify the release version."),
                "required": False,
                "default": RAY_VERSION,
                "key": "ray_version"
            },
            {
                "text": "RAY_WHEELS: Please specify the Ray wheel URL.",
                "hint": ("ATTENTION: If you provide this, RAY_REPO, "
                         "RAY_BRANCH and RAY_VERSION will be ignored! "
                         "Please also make sure to provide the wheels URL "
                         "for Python 3.7 on Linux.\n"
                         "You can also insert a commit hash here instead "
                         "of a full URL.\n"
                         "NOTE: You can specify multiple commits or URLs "
                         "for easy bisection (one per line) - this will "
                         "run each test on each of the specified wheels."),
                "required": False,
                "default": RAY_WHEELS,
                "key": "ray_wheels"
            },
            {
                "text": ("RAY_TEST_REPO: Please specify the Ray repository "
                         "used to find the tests you would like to run."),
                "hint": ("If you're developing a new release test, this "
                         "will most likely be your GitHub fork."),
                "default": RAY_TEST_REPO,
                "key": "ray_test_repo"
            },
            {
                "text": ("RAY_TEST_BRANCH: Please specify the Ray branch used "
                         "to find the tests you would like to run."),
                "hint": ("If you're developing a new release test, this "
                         "will most likely be a branch living on your "
                         "GitHub fork."),
                "default": RAY_TEST_BRANCH,
                "key": "ray_test_branch"
            },
            {
                "select": ("RELEASE_TEST_SUITE: Please specify the release "
                           "test suite containing the tests you would like "
                           "to run."),
                "hint": ("Check in the `build_pipeline.py` if you're "
                         "unsure which suite contains your tests."),
                "required": True,
                "options": sorted(SUITES.keys()),
                "default": RELEASE_TEST_SUITE,
                "key": "release_test_suite"
            },
            {
                "text": ("FILTER_FILE: Please specify a filter for the "
                         "test files that should be included in this build."),
                "hint": ("Only test files (e.g. xgboost_tests.yml) that "
                         "match this string will be included in the test"),
                "default": FILTER_FILE,
                "required": False,
                "key": "filter_file"
            },
            {
                "text": ("FILTER_TEST: Please specify a filter for the "
                         "test names that should be included in this build."),
                "hint": ("Only test names (e.g. tune_4x32) that match "
                         "this string will be included in the test"),
                "default": FILTER_TEST,
                "required": False,
                "key": "filter_test"
            },
        ],
        "key": "input_ask_step",
    }

    run_again_step = {
        "commands": [
            f"export {v}=$(buildkite-agent meta-data get \"{k}\")"
            for k, v in {
                "ray_branch": "RAY_BRANCH",
                "ray_repo": "RAY_REPO",
                "ray_version": "RAY_VERSION",
                "ray_wheels": "RAY_WHEELS",
                "ray_test_branch": "RAY_TEST_BRANCH",
                "ray_test_repo": "RAY_TEST_REPO",
                "release_test_suite": "RELEASE_TEST_SUITE",
                "filter_file": "FILTER_FILE",
                "filter_test": "FILTER_TEST",
            }.items()
        ] + [
            "export AUTOMATIC=1",
            "python3 -m pip install --user pyyaml",
            "rm -rf ~/ray || true",
            "git clone -b $${RAY_TEST_BRANCH} $${RAY_TEST_REPO} ~/ray",
            ("python3 ~/ray/release/.buildkite/build_pipeline.py "
             "| buildkite-agent pipeline upload"),
        ],
        "label": ":pipeline: Again",
        "agents": {
            "queue": "runner_queue_branch"
        },
        "depends_on": "input_ask_step",
        "key": "run_again_step",
    }

    return [
        input_ask_step,
        run_again_step,
    ]


def create_test_step(
        ray_repo: str,
        ray_branch: str,
        ray_version: str,
        ray_wheels: str,
        ray_test_repo: str,
        ray_test_branch: str,
        test_file: str,
        test_name: ReleaseTest,
):
    ray_wheels_str = f" ({ray_wheels}) " if ray_wheels else ""

    logging.info(f"Creating step for {test_file}/{test_name}{ray_wheels_str}")
    cmd = str(f"RAY_REPO=\"{ray_repo}\" "
              f"RAY_BRANCH=\"{ray_branch}\" "
              f"RAY_VERSION=\"{ray_version}\" "
              f"RAY_WHEELS=\"{ray_wheels}\" "
              f"RELEASE_RESULTS_DIR=/tmp/artifacts "
              f"python release/e2e.py "
              f"--category {ray_branch} "
              f"--test-config {test_file} "
              f"--test-name {test_name} "
              f"--keep-results-dir")

    if test_name.smoke_test:
        logging.info("This test will run as a smoke test.")
        cmd += " --smoke-test"

    step_conf = copy.deepcopy(DEFAULT_STEP_TEMPLATE)

    if test_name.retry:
        logging.info(f"This test will be retried up to "
                     f"{test_name.retry} times.")
        step_conf["retry"] = {
            "automatic": [{
                "exit_status": "*",
                "limit": test_name.retry
            }]
        }

    if isinstance(test_name, ConnectTest):
        # Add driver side setup commands to the step.
        pip_requirements_command = [f"pip install -U -r "
                                    f"{test_name.requirements_file}"] if \
            test_name.requirements_file else []
        step_conf["commands"] = test_name.setup_commands \
            + pip_requirements_command

    step_conf["commands"] += [
        "pip install -q -r release/requirements.txt",
        "pip install -U boto3 botocore",
        f"git clone -b {ray_test_branch} {ray_test_repo} ~/ray", cmd,
        "sudo cp -rf /tmp/artifacts/* /tmp/ray_release_test_artifacts "
        "|| true"
    ]

    step_conf["label"] = (
        f"{test_name} "
        f"({'custom_wheels_url' if ray_wheels_str else ray_branch}) - "
        f"{ray_test_branch}/{ray_test_repo}")
    return step_conf


def build_pipeline(steps):
    all_steps = []

    RAY_BRANCH = os.environ.get("RAY_BRANCH", "master")
    RAY_REPO = os.environ.get("RAY_REPO",
                              "https://github.com/ray-project/ray.git")
    RAY_VERSION = os.environ.get("RAY_VERSION", "")
    RAY_WHEELS = os.environ.get("RAY_WHEELS", "")

    RAY_TEST_BRANCH = os.environ.get("RAY_TEST_BRANCH", RAY_BRANCH)
    RAY_TEST_REPO = os.environ.get("RAY_TEST_REPO", RAY_REPO)

    FILTER_FILE = os.environ.get("FILTER_FILE", "")
    FILTER_TEST = os.environ.get("FILTER_TEST", "")

    ray_wheels_list = [""]
    if RAY_WHEELS:
        ray_wheels_list = RAY_WHEELS.split("\n")

    if len(ray_wheels_list) > 1:
        logging.info(f"This will run a bisec on the following URLs/commits: "
                     f"{ray_wheels_list}")

    logging.info(
        f"Building pipeline \n"
        f"Ray repo/branch to test:\n"
        f" RAY_REPO   = {RAY_REPO}\n"
        f" RAY_BRANCH = {RAY_BRANCH}\n\n"
        f" RAY_VERSION = {RAY_VERSION}\n\n"
        f" RAY_WHEELS = {RAY_WHEELS}\n\n"
        f"Ray repo/branch containing the test configurations and scripts:"
        f" RAY_TEST_REPO   = {RAY_TEST_REPO}\n"
        f" RAY_TEST_BRANCH = {RAY_TEST_BRANCH}\n\n"
        f"Filtering for these tests:\n"
        f" FILTER_FILE = {FILTER_FILE}\n"
        f" FILTER_TEST = {FILTER_TEST}\n\n")

    for test_file, test_names in steps.items():
        if FILTER_FILE and FILTER_FILE not in test_file:
            continue

        test_base = os.path.basename(test_file)
        for test_name in test_names:
            if FILTER_TEST and FILTER_TEST not in test_name:
                continue

            if not isinstance(test_name, ReleaseTest):
                test_name = ReleaseTest(name=test_name)

            logging.info(f"Adding test: {test_base}/{test_name}")

            for ray_wheels in ray_wheels_list:
                step_conf = create_test_step(
                    ray_repo=RAY_REPO,
                    ray_branch=RAY_BRANCH,
                    ray_version=RAY_VERSION,
                    ray_wheels=ray_wheels,
                    ray_test_repo=RAY_TEST_REPO,
                    ray_test_branch=RAY_TEST_BRANCH,
                    test_file=test_file,
                    test_name=test_name)

                all_steps.append(step_conf)

    return all_steps


def alert_pipeline(stats: bool = False):
    step_conf = copy.deepcopy(DEFAULT_STEP_TEMPLATE)

    cmd = "python release/alert.py"
    if stats:
        cmd += " --stats"

    step_conf["commands"] = [
        "pip install -q -r release/requirements.txt",
        "pip install -U boto3 botocore",
        cmd,
    ]
    step_conf["label"] = f"Send periodic alert (stats_only = {stats})"
    return [step_conf]


if __name__ == "__main__":
    alert = os.environ.get("RELEASE_ALERT", "0")

    ask_for_config = not bool(int(os.environ.get("AUTOMATIC", "0")))

    if alert in ["1", "stats"]:
        steps = alert_pipeline(alert == "stats")
    elif ask_for_config:
        steps = ask_configuration()
    else:
        TEST_SUITE = os.environ.get("RELEASE_TEST_SUITE", "nightly")
        PIPELINE_SPEC = SUITES[TEST_SUITE]

        steps = build_pipeline(PIPELINE_SPEC)

    yaml.dump({"steps": steps}, sys.stdout)<|MERGE_RESOLUTION|>--- conflicted
+++ resolved
@@ -269,7 +269,6 @@
 #   3. Use GPUs if applicable
 #   4. Have the `use_connect` flag set.
 USER_TESTS = {
-<<<<<<< HEAD
     "~/ray/release/ray_lightning_tests/ray_lightning_tests.yaml": [
         ConnectTest(
             "ray_lightning_user_test_latest",
@@ -279,8 +278,7 @@
             "ray_lightning_user_test_master",
             requirements_file="release/ray_lightning_tests"
             "/driver_requirements.txt")
-    ]
-=======
+    ],
     "~/ray/release/horovod_tests/horovod_tests.yaml": [
         ConnectTest(
             "horovod_user_test_latest",
@@ -302,7 +300,6 @@
             requirements_file="release/train_tests"
             "/driver_requirements.txt")
     ],
->>>>>>> 474e44f7
 }
 
 SUITES = {
