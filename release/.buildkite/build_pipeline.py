--- conflicted
+++ resolved
@@ -58,11 +58,7 @@
     def __init__(self,
                  *args,
                  setup_commands: Optional[List[str]] = None,
-<<<<<<< HEAD
-                 requirements_file: str = None,
-=======
                  requirements_file: Optional[str] = None,
->>>>>>> db863aaf
                  **kwargs):
 
         # Commands to run on the driver before kicking off the test.
@@ -245,20 +241,14 @@
     ]
 }
 
-<<<<<<< HEAD
-# This test suite holds "realistic" tests to test important user workflows
-=======
 # This test suite holds "user" tests to test important user workflows
->>>>>>> db863aaf
 # in a particular environment.
 # All workloads in this test suite should:
 #   1. Be run in a distributed (multi-node) fashion
 #   2. Use autoscaling/scale up (no wait_cluster.py)
 #   3. Use GPUs if applicable
 #   4. Have the `use_connect` flag set.
-<<<<<<< HEAD
-
-REALISTIC_TESTS = {
+USER_TESTS = {
     "~/ray/release/horovod_tests/horovod_tests.yaml": [
         ConnectTest(
             "horovod_realistic_test",
@@ -272,9 +262,6 @@
             "/driver_requirements.txt")
     ]
 }
-=======
-USER_TESTS = {}
->>>>>>> db863aaf
 
 SUITES = {
     "core-nightly": CORE_NIGHTLY_TESTS,
@@ -284,7 +271,6 @@
     },
     "weekly": WEEKLY_TESTS,
     "manual": MANUAL_TESTS,
-    "realistic": REALISTIC_TESTS,
 }
 
 DEFAULT_STEP_TEMPLATE = {
@@ -508,19 +494,12 @@
 
     if isinstance(test_name, ConnectTest):
         # Add driver side setup commands to the step.
-<<<<<<< HEAD
-        step_conf["commands"] = test_name.setup_commands \
-                                + [f"pip install -U -r "
-                                   f"{test_name.requirements_file}"] \
-                                + step_conf["commands"]
-=======
         pip_requirements_command = [f"pip install -U -r "
                                     f"{test_name.requirements_file}"] if \
             test_name.requirements_file else []
         step_conf["commands"] = test_name.setup_commands \
             + pip_requirements_command \
             + step_conf["commands"]
->>>>>>> db863aaf
 
     step_conf["label"] = f"{ray_wheels_str}{test_name} ({ray_branch}) - " \
                          f"{ray_test_branch}/{ray_test_repo}"
