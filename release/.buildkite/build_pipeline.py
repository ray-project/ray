import copy
import logging
import os
import sys
from typing import Optional, List

import yaml

# Env variables:

# RAY_REPO          Repo to use for finding the wheel
# RAY_BRANCH        Branch to find the wheel
# RAY_VERSION       Version to find the wheel
# RAY_WHEELS        Direct Ray wheel URL
# RAY_TEST_REPO     Repo to use for test scripts
# RAY_TEST_BRANCH   Branch for test scripts
# FILTER_FILE       File filter
# FILTER_TEST       Test name filter
# RELEASE_TEST_SUITE Release test suite (e.g. manual, nightly)


class ReleaseTest:
    def __init__(
            self,
            name: str,
            smoke_test: bool = False,
            retry: int = 0,
    ):
        self.name = name
        self.smoke_test = smoke_test
        self.retry = retry

    def __str__(self):
        return self.name

    def __repr__(self):
        return self.name

    def __contains__(self, item):
        return self.name.__contains__(item)

    def __iter__(self):
        return iter(self.name)

    def __len__(self):
        return len(self.name)


class SmokeTest(ReleaseTest):
    def __init__(self, name: str, retry: int = 0):
        super(SmokeTest, self).__init__(
            name=name, smoke_test=True, retry=retry)


class ConnectTest(ReleaseTest):
    """Release Test that requires extra setup on the driver."""

    def __init__(self,
                 *args,
                 setup_commands: Optional[List[str]] = None,
                 requirements_file: Optional[str] = None,
                 **kwargs):

        # Commands to run on the driver before kicking off the test.
        self.setup_commands = setup_commands if setup_commands else []

        # Requirements to install on the driver before kicking off the test.
        self.requirements_file = requirements_file

        super().__init__(*args, **kwargs)


CORE_NIGHTLY_TESTS = {
    "~/ray/release/nightly_tests/nightly_tests.yaml": [
        "shuffle_10gb",
        "shuffle_50gb",
        "shuffle_50gb_large_partition",
        "shuffle_100gb",
        "non_streaming_shuffle_100gb",
        "non_streaming_shuffle_50gb_large_partition",
        "non_streaming_shuffle_50gb",
        "dask_on_ray_10gb_sort",
        "dask_on_ray_100gb_sort",
        SmokeTest("dask_on_ray_large_scale_test_no_spilling"),
        SmokeTest("dask_on_ray_large_scale_test_spilling"),
        "stress_test_placement_group",
        "grpc_stress_test_placement_group",
        "shuffle_1tb_1000_partition",
        "non_streaming_shuffle_1tb_1000_partition",
        "shuffle_1tb_5000_partitions",
        # TODO(sang): It doesn't even work without spilling
        # as it hits the scalability limit.
        # "non_streaming_shuffle_1tb_5000_partitions",
        "decision_tree_autoscaling",
        "decision_tree_autoscaling_20_runs",
        "grpc_decision_tree_autoscaling_20_runs",
        "autoscaling_shuffle_1tb_1000_partitions",
        SmokeTest("stress_test_many_tasks"),
        SmokeTest("stress_test_dead_actors"),
        "shuffle_data_loader",
        "dask_on_ray_1tb_sort",
        "many_nodes_actor_test",
        "grpc_many_nodes_actor_test",
    ],
    "~/ray/benchmarks/benchmark_tests.yaml": [
        "single_node",
        "object_store",
        "many_actors_smoke_test",
        "many_tasks_smoke_test",
        "many_pgs_smoke_test",
    ],
    "~/ray/release/nightly_tests/dataset/dataset_test.yaml": [
        "inference",
        "shuffle_data_loader",
        "pipelined_training_50_gb",
        "pipelined_ingestion_1500_gb_15_windows",
    ],
}

NIGHTLY_TESTS = {
    # "~/ray/release/horovod_tests/horovod_tests.yaml": [
    #     SmokeTest("horovod_test"),
    # ],  # Should we enable this?
    "~/ray/release/golden_notebook_tests/golden_notebook_tests.yaml": [
        "dask_xgboost_test",
        "modin_xgboost_test",
        "torch_tune_serve_test",
    ],
    "~/ray/release/nightly_tests/nightly_tests.yaml": [
        "dask_on_ray_large_scale_test_no_spilling",
        "dask_on_ray_large_scale_test_spilling",
        "pg_autoscaling_regression_test",
        "grpc_pg_autoscaling_regression_test",
    ],
    "~/ray/release/long_running_tests/long_running_tests.yaml": [
        SmokeTest("actor_deaths"),
        SmokeTest("apex"),
        SmokeTest("impala"),
        SmokeTest("many_actor_tasks"),
        SmokeTest("many_drivers"),
        SmokeTest("many_ppo"),
        SmokeTest("many_tasks"),
        SmokeTest("many_tasks_serialized_ids"),
        SmokeTest("node_failures"),
        SmokeTest("pbt"),
        # SmokeTest("serve"),
        # SmokeTest("serve_failure"),
    ],
    "~/ray/release/microbenchmark/microbenchmark.yaml": [
        "microbenchmark",
    ],
    "~/ray/release/sgd_tests/sgd_tests.yaml": [
        "sgd_gpu",
    ],
    "~/ray/release/tune_tests/cloud_tests/tune_cloud_tests.yaml": [
        "aws_no_sync_down",
        "aws_ssh_sync",
        "aws_durable_upload",
        "gcp_k8s_durable_upload",
    ],
    "~/ray/release/tune_tests/scalability_tests/tune_tests.yaml": [
        "bookkeeping_overhead",
        "durable_trainable",
        SmokeTest("long_running_large_checkpoints"),
        SmokeTest("network_overhead"),
        "result_throughput_cluster",
        "result_throughput_single_node",
        "xgboost_sweep",
    ],
    "~/ray/release/xgboost_tests/xgboost_tests.yaml": [
        "train_small",
        "train_moderate",
        "train_gpu",
        "tune_small",
        "tune_4x32",
        "tune_32x4",
        "ft_small_elastic",
        "ft_small_non_elastic",
        "distributed_api_test",
    ],
    "~/ray/release/rllib_tests/rllib_tests.yaml": [
        SmokeTest("learning_tests"),
        SmokeTest("stress_tests"),
        "multi_gpu_learning_tests",
        "multi_gpu_with_lstm_learning_tests",
        "multi_gpu_with_attention_learning_tests",
        # We'll have these as per-PR tests soon.
        # "example_scripts_on_gpu_tests",
    ],
    "~/ray/release/serve_tests/serve_tests.yaml": [
        "single_deployment_1k_noop_replica",
        "multi_deployment_1k_noop_replica",
        "serve_micro_benchmark",
        "serve_cluster_fault_tolerance",
    ],
    "~/ray/release/runtime_env_tests/runtime_env_tests.yaml": [
        "rte_many_tasks_actors", "wheel_urls", "rte_ray_client"
    ],
}

WEEKLY_TESTS = {
    "~/ray/benchmarks/benchmark_tests.yaml": [
        "many_actors",
        "many_tasks",
        "many_pgs",
        "many_nodes",
    ],
    "~/ray/release/nightly_tests/nightly_tests.yaml": [
        "stress_test_many_tasks",
        "stress_test_dead_actors",
    ],
    "~/ray/release/horovod_tests/horovod_tests.yaml": [
        "horovod_test",
    ],
    "~/ray/release/long_running_distributed_tests"
    "/long_running_distributed.yaml": [
        "pytorch_pbt_failure",
    ],
    # Full long running tests (1 day runtime)
    "~/ray/release/long_running_tests/long_running_tests.yaml": [
        "actor_deaths",
        "apex",
        "impala",
        "many_actor_tasks",
        "many_drivers",
        "many_ppo",
        "many_tasks",
        "many_tasks_serialized_ids",
        "node_failures",
        "pbt",
        "serve",
        "serve_failure",
    ],
    "~/ray/release/tune_tests/scalability_tests/tune_tests.yaml": [
        "network_overhead",
        "long_running_large_checkpoints",
    ],
    "~/ray/release/rllib_tests/rllib_tests.yaml": [
        "learning_tests",
        "stress_tests",
    ],
}

MANUAL_TESTS = {
    "~/ray/release/long_running_tests/long_running_tests.yaml": [
        SmokeTest("serve"),
        SmokeTest("serve_failure"),
    ],
}

HOROVOD_INSTALL_ENV_VARS = [
    "HOROVOD_WITH_GLOO", "HOROVOD_WITHOUT_MPI", "HOROVOD_WITHOUT_TENSORFLOW",
    "HOROVOD_WITHOUT_MXNET", "HOROVOD_WITH_PYTORCH"
]

HOROVOD_SETUP_COMMANDS = [
    "sudo apt update", "sudo apt -y install build-essential",
    "pip install cmake"
] + [
    f"export {horovod_env_var}=1"
    for horovod_env_var in HOROVOD_INSTALL_ENV_VARS
]

# This test suite holds "user" tests to test important user workflows
# in a particular environment.
# All workloads in this test suite should:
#   1. Be run in a distributed (multi-node) fashion
#   2. Use autoscaling/scale up (no wait_cluster.py)
#   3. Use GPUs if applicable
#   4. Have the `use_connect` flag set.
USER_TESTS = {
<<<<<<< HEAD
    "~/ray/release/xgboost_tests/xgboost_tests.yaml": [
        "train_gpu_connect_latest",
        "train_gpu_connect_master",
    ]
}
=======
    "~/ray/release/ray_lightning_tests/ray_lightning_tests.yaml": [
        ConnectTest(
            "ray_lightning_user_test_latest",
            requirements_file="release/ray_lightning_tests"
            "/driver_requirements.txt"),
        ConnectTest(
            "ray_lightning_user_test_master",
            requirements_file="release/ray_lightning_tests"
            "/driver_requirements.txt")
    ],
    "~/ray/release/horovod_tests/horovod_tests.yaml": [
        ConnectTest(
            "horovod_user_test_latest",
            setup_commands=HOROVOD_SETUP_COMMANDS,
            requirements_file="release/horovod_tests/driver_requirements.txt"),
        ConnectTest(
            "horovod_user_test_master",
            setup_commands=HOROVOD_SETUP_COMMANDS,
            requirements_file="release/horovod_tests"
            "/driver_requirements_master.txt")
    ],
    "~/ray/release/train_tests/train_tests.yaml": [
        ConnectTest(
            "train_tensorflow_mnist_test",
            requirements_file="release/train_tests"
            "/driver_requirements.txt"),
        ConnectTest(
            "train_torch_linear_test",
            requirements_file="release/train_tests"
            "/driver_requirements.txt")
    ],
}

>>>>>>> 2d24ef0d
SUITES = {
    "core-nightly": CORE_NIGHTLY_TESTS,
    "nightly": {
        **NIGHTLY_TESTS,
        **USER_TESTS
    },
    "weekly": WEEKLY_TESTS,
    "manual": MANUAL_TESTS,
}

DEFAULT_STEP_TEMPLATE = {
    "env": {
        "ANYSCALE_CLOUD_ID": "cld_4F7k8814aZzGG8TNUGPKnc",
        "ANYSCALE_PROJECT": "prj_2xR6uT6t7jJuu1aCwWMsle",
        "RELEASE_AWS_BUCKET": "ray-release-automation-results",
        "RELEASE_AWS_LOCATION": "dev",
        "RELEASE_AWS_DB_NAME": "ray_ci",
        "RELEASE_AWS_DB_TABLE": "release_test_result",
        "AWS_REGION": "us-west-2"
    },
    "agents": {
        "queue": "runner_queue_branch"
    },
    "plugins": [{
        "docker#v3.8.0": {
            "image": "rayproject/ray",
            "propagate-environment": True,
            "volumes": [
                "/tmp/ray_release_test_artifacts:"
                "/tmp/ray_release_test_artifacts"
            ],
        }
    }],
    "commands": [],
    "artifact_paths": ["/tmp/ray_release_test_artifacts/**/*"],
}


def ask_configuration():
    RAY_BRANCH = os.environ.get("RAY_BRANCH", "master")
    RAY_REPO = os.environ.get("RAY_REPO",
                              "https://github.com/ray-project/ray.git")
    RAY_VERSION = os.environ.get("RAY_VERSION", "")
    RAY_WHEELS = os.environ.get("RAY_WHEELS", "")

    RAY_TEST_BRANCH = os.environ.get("RAY_TEST_BRANCH", RAY_BRANCH)
    RAY_TEST_REPO = os.environ.get("RAY_TEST_REPO", RAY_REPO)

    RELEASE_TEST_SUITE = os.environ.get("RELEASE_TEST_SUITE", "nightly")
    FILTER_FILE = os.environ.get("FILTER_FILE", "")
    FILTER_TEST = os.environ.get("FILTER_TEST", "")

    input_ask_step = {
        "input": "Input required: Please specify tests to run",
        "fields": [
            {
                "text": ("RAY_REPO: Please specify the Ray repository used "
                         "to find the wheel."),
                "hint": ("Repository from which to fetch the latest "
                         "commits to find the Ray wheels. Usually you don't "
                         "need to change this."),
                "default": RAY_REPO,
                "key": "ray_repo"
            },
            {
                "text": ("RAY_BRANCH: Please specify the Ray branch used "
                         "to find the wheel."),
                "hint": "For releases, this will be e.g. `releases/1.x.0`",
                "default": RAY_BRANCH,
                "key": "ray_branch"
            },
            {
                "text": ("RAY_VERSION: Please specify the Ray version used "
                         "to find the wheel."),
                "hint": ("Leave empty for latest master. For releases, "
                         "specify the release version."),
                "required": False,
                "default": RAY_VERSION,
                "key": "ray_version"
            },
            {
                "text": "RAY_WHEELS: Please specify the Ray wheel URL.",
                "hint": ("ATTENTION: If you provide this, RAY_REPO, "
                         "RAY_BRANCH and RAY_VERSION will be ignored! "
                         "Please also make sure to provide the wheels URL "
                         "for Python 3.7 on Linux.\n"
                         "You can also insert a commit hash here instead "
                         "of a full URL.\n"
                         "NOTE: You can specify multiple commits or URLs "
                         "for easy bisection (one per line) - this will "
                         "run each test on each of the specified wheels."),
                "required": False,
                "default": RAY_WHEELS,
                "key": "ray_wheels"
            },
            {
                "text": ("RAY_TEST_REPO: Please specify the Ray repository "
                         "used to find the tests you would like to run."),
                "hint": ("If you're developing a new release test, this "
                         "will most likely be your GitHub fork."),
                "default": RAY_TEST_REPO,
                "key": "ray_test_repo"
            },
            {
                "text": ("RAY_TEST_BRANCH: Please specify the Ray branch used "
                         "to find the tests you would like to run."),
                "hint": ("If you're developing a new release test, this "
                         "will most likely be a branch living on your "
                         "GitHub fork."),
                "default": RAY_TEST_BRANCH,
                "key": "ray_test_branch"
            },
            {
                "select": ("RELEASE_TEST_SUITE: Please specify the release "
                           "test suite containing the tests you would like "
                           "to run."),
                "hint": ("Check in the `build_pipeline.py` if you're "
                         "unsure which suite contains your tests."),
                "required": True,
                "options": sorted(SUITES.keys()),
                "default": RELEASE_TEST_SUITE,
                "key": "release_test_suite"
            },
            {
                "text": ("FILTER_FILE: Please specify a filter for the "
                         "test files that should be included in this build."),
                "hint": ("Only test files (e.g. xgboost_tests.yml) that "
                         "match this string will be included in the test"),
                "default": FILTER_FILE,
                "required": False,
                "key": "filter_file"
            },
            {
                "text": ("FILTER_TEST: Please specify a filter for the "
                         "test names that should be included in this build."),
                "hint": ("Only test names (e.g. tune_4x32) that match "
                         "this string will be included in the test"),
                "default": FILTER_TEST,
                "required": False,
                "key": "filter_test"
            },
        ],
        "key": "input_ask_step",
    }

    run_again_step = {
        "commands": [
            f"export {v}=$(buildkite-agent meta-data get \"{k}\")"
            for k, v in {
                "ray_branch": "RAY_BRANCH",
                "ray_repo": "RAY_REPO",
                "ray_version": "RAY_VERSION",
                "ray_wheels": "RAY_WHEELS",
                "ray_test_branch": "RAY_TEST_BRANCH",
                "ray_test_repo": "RAY_TEST_REPO",
                "release_test_suite": "RELEASE_TEST_SUITE",
                "filter_file": "FILTER_FILE",
                "filter_test": "FILTER_TEST",
            }.items()
        ] + [
            "export AUTOMATIC=1",
            "python3 -m pip install --user pyyaml",
            "rm -rf ~/ray || true",
            "git clone -b $${RAY_TEST_BRANCH} $${RAY_TEST_REPO} ~/ray",
            ("python3 ~/ray/release/.buildkite/build_pipeline.py "
             "| buildkite-agent pipeline upload"),
        ],
        "label": ":pipeline: Again",
        "agents": {
            "queue": "runner_queue_branch"
        },
        "depends_on": "input_ask_step",
        "key": "run_again_step",
    }

    return [
        input_ask_step,
        run_again_step,
    ]


def create_test_step(
        ray_repo: str,
        ray_branch: str,
        ray_version: str,
        ray_wheels: str,
        ray_test_repo: str,
        ray_test_branch: str,
        test_file: str,
        test_name: ReleaseTest,
):
    ray_wheels_str = f" ({ray_wheels}) " if ray_wheels else ""

    logging.info(f"Creating step for {test_file}/{test_name}{ray_wheels_str}")
    cmd = str(f"RAY_REPO=\"{ray_repo}\" "
              f"RAY_BRANCH=\"{ray_branch}\" "
              f"RAY_VERSION=\"{ray_version}\" "
              f"RAY_WHEELS=\"{ray_wheels}\" "
              f"RELEASE_RESULTS_DIR=/tmp/artifacts "
              f"python release/e2e.py "
              f"--category {ray_branch} "
              f"--test-config {test_file} "
              f"--test-name {test_name} "
              f"--keep-results-dir")

    if test_name.smoke_test:
        logging.info("This test will run as a smoke test.")
        cmd += " --smoke-test"

    step_conf = copy.deepcopy(DEFAULT_STEP_TEMPLATE)

    if test_name.retry:
        logging.info(f"This test will be retried up to "
                     f"{test_name.retry} times.")
        step_conf["retry"] = {
            "automatic": [{
                "exit_status": "*",
                "limit": test_name.retry
            }]
        }

    if isinstance(test_name, ConnectTest):
        # Add driver side setup commands to the step.
        pip_requirements_command = [f"pip install -U -r "
                                    f"{test_name.requirements_file}"] if \
            test_name.requirements_file else []
        step_conf["commands"] = test_name.setup_commands \
            + pip_requirements_command

    step_conf["commands"] += [
        "pip install -q -r release/requirements.txt",
        "pip install -U boto3 botocore",
        f"git clone -b {ray_test_branch} {ray_test_repo} ~/ray", cmd,
        "sudo cp -rf /tmp/artifacts/* /tmp/ray_release_test_artifacts "
        "|| true"
    ]

    step_conf["label"] = (
        f"{test_name} "
        f"({'custom_wheels_url' if ray_wheels_str else ray_branch}) - "
        f"{ray_test_branch}/{ray_test_repo}")
    return step_conf


def build_pipeline(steps):
    all_steps = []

    RAY_BRANCH = os.environ.get("RAY_BRANCH", "master")
    RAY_REPO = os.environ.get("RAY_REPO",
                              "https://github.com/ray-project/ray.git")
    RAY_VERSION = os.environ.get("RAY_VERSION", "")
    RAY_WHEELS = os.environ.get("RAY_WHEELS", "")

    RAY_TEST_BRANCH = os.environ.get("RAY_TEST_BRANCH", RAY_BRANCH)
    RAY_TEST_REPO = os.environ.get("RAY_TEST_REPO", RAY_REPO)

    FILTER_FILE = os.environ.get("FILTER_FILE", "")
    FILTER_TEST = os.environ.get("FILTER_TEST", "")

    ray_wheels_list = [""]
    if RAY_WHEELS:
        ray_wheels_list = RAY_WHEELS.split("\n")

    if len(ray_wheels_list) > 1:
        logging.info(f"This will run a bisec on the following URLs/commits: "
                     f"{ray_wheels_list}")

    logging.info(
        f"Building pipeline \n"
        f"Ray repo/branch to test:\n"
        f" RAY_REPO   = {RAY_REPO}\n"
        f" RAY_BRANCH = {RAY_BRANCH}\n\n"
        f" RAY_VERSION = {RAY_VERSION}\n\n"
        f" RAY_WHEELS = {RAY_WHEELS}\n\n"
        f"Ray repo/branch containing the test configurations and scripts:"
        f" RAY_TEST_REPO   = {RAY_TEST_REPO}\n"
        f" RAY_TEST_BRANCH = {RAY_TEST_BRANCH}\n\n"
        f"Filtering for these tests:\n"
        f" FILTER_FILE = {FILTER_FILE}\n"
        f" FILTER_TEST = {FILTER_TEST}\n\n")

    for test_file, test_names in steps.items():
        if FILTER_FILE and FILTER_FILE not in test_file:
            continue

        test_base = os.path.basename(test_file)
        for test_name in test_names:
            if FILTER_TEST and FILTER_TEST not in test_name:
                continue

            if not isinstance(test_name, ReleaseTest):
                test_name = ReleaseTest(name=test_name)

            logging.info(f"Adding test: {test_base}/{test_name}")

            for ray_wheels in ray_wheels_list:
                step_conf = create_test_step(
                    ray_repo=RAY_REPO,
                    ray_branch=RAY_BRANCH,
                    ray_version=RAY_VERSION,
                    ray_wheels=ray_wheels,
                    ray_test_repo=RAY_TEST_REPO,
                    ray_test_branch=RAY_TEST_BRANCH,
                    test_file=test_file,
                    test_name=test_name)

                all_steps.append(step_conf)

    return all_steps


def alert_pipeline(stats: bool = False):
    step_conf = copy.deepcopy(DEFAULT_STEP_TEMPLATE)

    cmd = "python release/alert.py"
    if stats:
        cmd += " --stats"

    step_conf["commands"] = [
        "pip install -q -r release/requirements.txt",
        "pip install -U boto3 botocore",
        cmd,
    ]
    step_conf["label"] = f"Send periodic alert (stats_only = {stats})"
    return [step_conf]


if __name__ == "__main__":
    alert = os.environ.get("RELEASE_ALERT", "0")

    ask_for_config = not bool(int(os.environ.get("AUTOMATIC", "0")))

    if alert in ["1", "stats"]:
        steps = alert_pipeline(alert == "stats")
    elif ask_for_config:
        steps = ask_configuration()
    else:
        TEST_SUITE = os.environ.get("RELEASE_TEST_SUITE", "nightly")
        PIPELINE_SPEC = SUITES[TEST_SUITE]

        steps = build_pipeline(PIPELINE_SPEC)

    yaml.dump({"steps": steps}, sys.stdout)<|MERGE_RESOLUTION|>--- conflicted
+++ resolved
@@ -269,13 +269,6 @@
 #   3. Use GPUs if applicable
 #   4. Have the `use_connect` flag set.
 USER_TESTS = {
-<<<<<<< HEAD
-    "~/ray/release/xgboost_tests/xgboost_tests.yaml": [
-        "train_gpu_connect_latest",
-        "train_gpu_connect_master",
-    ]
-}
-=======
     "~/ray/release/ray_lightning_tests/ray_lightning_tests.yaml": [
         ConnectTest(
             "ray_lightning_user_test_latest",
@@ -307,9 +300,12 @@
             requirements_file="release/train_tests"
             "/driver_requirements.txt")
     ],
+    "~/ray/release/xgboost_tests/xgboost_tests.yaml": [
+        "train_gpu_connect_latest",
+        "train_gpu_connect_master",
+    ]
 }
 
->>>>>>> 2d24ef0d
 SUITES = {
     "core-nightly": CORE_NIGHTLY_TESTS,
     "nightly": {
