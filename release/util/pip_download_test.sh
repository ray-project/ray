--- conflicted
+++ resolved
@@ -1,177 +1,87 @@
-<<<<<<< HEAD
-#!/usr/bin/env bash
-
-# This script automatically download ray and run the sanity check (sanity_check.py and sanity_check_cpp.sh)
-# in various Python version. This script requires conda command to exist.
-
-unset RAY_ADDRESS
-export RAY_HASH=$RAY_HASH
-export RAY_VERSION=$RAY_VERSION
-
-if [[ -z "$RAY_HASH" ]]; then
-    echo "RAY_HASH env var should be provided"
-    exit 1
-fi
-
-if [[ -z "$RAY_VERSION" ]]; then
-    echo "RAY_VERSION env var should be provided"
-    exit 1
-fi
-
-if ! [ -x "$(command -v conda)" ]; then
-    echo "conda doesn't exist. Please download conda for this machine"
-    exit 1
-else
-    echo "conda exists"
-fi
-
-echo "Start downloading Ray version ${RAY_VERSION} of commit ${RAY_HASH}"
-
-pip install --upgrade pip
-
-# This is required to use conda activate
-source "$(conda info --base)/etc/profile.d/conda.sh"
-
-if [[ $(uname -m) == 'arm64' ]] && [[ $OSTYPE == "darwin"* ]]; then
-  PYTHON_VERSIONS=( "3.8" "3.9" )
-else
-  PYTHON_VERSION=( "3.6" "3.7" "3.8" "3.9" )
-fi
-
-for PYTHON_VERSION in "${PYTHON_VERSIONS[@]}"
-do
-    env_name="${RAY_VERSION}-${PYTHON_VERSION}-env"
-    conda create -y -n "${env_name}" python="${PYTHON_VERSION}"
-    conda activate "${env_name}"
-    printf "\n\n\n"
-    echo "========================================================="
-    echo "Python version."
-    python --version
-    echo "This should be equal to ${PYTHON_VERSION}"
-    echo "========================================================="
-    printf "\n\n\n"
-
-    # TODO (Alex): Get rid of this once grpc adds working PyPI wheels for M1 macs.
-    if [[ $(uname -m) == 'arm64' ]] && [[ $OSTYPE == "darwin"* ]]; then
-        conda install -y grpcio
-    fi
-
-    # shellcheck disable=SC2102
-    pip install --index-url https://test.pypi.org/simple/ --extra-index-url https://pypi.org/simple ray[cpp]=="${RAY_VERSION}"
-
-    failed=false
-    cpp_failed=false
-    printf "\n\n\n"
-    echo "========================================================="
-    if python sanity_check.py; then
-        echo "PYTHON ${PYTHON_VERSION} succeed sanity check."
-    else
-        failed=true
-    fi
-    if bash sanity_check_cpp.sh; then
-        echo "PYTHON ${PYTHON_VERSION} succeed sanity check C++."
-    else
-        cpp_failed=true
-    fi
-    echo "========================================================="
-    printf "\n\n\n"
-    conda deactivate
-    conda remove -y --name "${env_name}" --all
-    if [ "$failed" = true ]; then
-        echo "PYTHON ${PYTHON_VERSION} failed sanity check."
-        exit 1
-    fi
-    if [ "$cpp_failed" = true ]; then
-        echo "PYTHON ${PYTHON_VERSION} failed sanity check C++."
-        exit 1
-    fi
-done
-=======
-#!/usr/bin/env bash
-
-# This script automatically download ray and run the sanity check (sanity_check.py and sanity_check_cpp.sh)
-# in various Python version. This script requires conda command to exist.
-
-unset RAY_ADDRESS
-export RAY_HASH=$RAY_HASH
-export RAY_VERSION=$RAY_VERSION
-
-if [[ -z "$RAY_HASH" ]]; then
-    echo "RAY_HASH env var should be provided"
-    exit 1
-fi
-
-if [[ -z "$RAY_VERSION" ]]; then
-    echo "RAY_VERSION env var should be provided"
-    exit 1
-fi
-
-if ! [ -x "$(command -v conda)" ]; then
-    echo "conda doesn't exist. Please download conda for this machine"
-    exit 1
-else
-    echo "conda exists"
-fi
-
-echo "Start downloading Ray version ${RAY_VERSION} of commit ${RAY_HASH}"
-
-pip install --upgrade pip
-
-# This is required to use conda activate
-source "$(conda info --base)/etc/profile.d/conda.sh"
-
-if [[ $(uname -m) == 'arm64' ]] && [[ $OSTYPE == "darwin"* ]]; then
-  PYTHON_VERSIONS=( "3.8" "3.9" )
-else
-  PYTHON_VERSIONS=( "3.6" "3.7" "3.8" "3.9" )
-fi
-
-for PYTHON_VERSION in "${PYTHON_VERSIONS[@]}"
-do
-    env_name="${RAY_VERSION}-${PYTHON_VERSION}-env"
-    conda create -y -n "${env_name}" python="${PYTHON_VERSION}"
-    conda activate "${env_name}"
-    printf "\n\n\n"
-    echo "========================================================="
-    echo "Python version."
-    python --version
-    echo "This should be equal to ${PYTHON_VERSION}"
-    echo "========================================================="
-    printf "\n\n\n"
-
-    # TODO (Alex): Get rid of this once grpc adds working PyPI wheels for M1 macs.
-    if [[ $(uname -m) == 'arm64' ]] && [[ $OSTYPE == "darwin"* ]]; then
-        conda install -y grpcio
-    fi
-
-    # shellcheck disable=SC2102
-    pip install --index-url https://test.pypi.org/simple/ --extra-index-url https://pypi.org/simple ray[cpp]=="${RAY_VERSION}"
-
-    failed=false
-    cpp_failed=false
-    printf "\n\n\n"
-    echo "========================================================="
-    if python sanity_check.py; then
-        echo "PYTHON ${PYTHON_VERSION} succeed sanity check."
-    else
-        failed=true
-    fi
-    if bash sanity_check_cpp.sh; then
-        echo "PYTHON ${PYTHON_VERSION} succeed sanity check C++."
-    else
-        cpp_failed=true
-    fi
-    echo "========================================================="
-    printf "\n\n\n"
-    conda deactivate
-    conda remove -y --name "${env_name}" --all
-    if [ "$failed" = true ]; then
-        echo "PYTHON ${PYTHON_VERSION} failed sanity check."
-        exit 1
-    fi
-    if [ "$cpp_failed" = true ]; then
-        echo "PYTHON ${PYTHON_VERSION} failed sanity check C++."
-        exit 1
-    fi
-done
->>>>>>> 19672688
+#!/usr/bin/env bash
+
+# This script automatically download ray and run the sanity check (sanity_check.py and sanity_check_cpp.sh)
+# in various Python version. This script requires conda command to exist.
+
+unset RAY_ADDRESS
+export RAY_HASH=$RAY_HASH
+export RAY_VERSION=$RAY_VERSION
+
+if [[ -z "$RAY_HASH" ]]; then
+    echo "RAY_HASH env var should be provided"
+    exit 1
+fi
+
+if [[ -z "$RAY_VERSION" ]]; then
+    echo "RAY_VERSION env var should be provided"
+    exit 1
+fi
+
+if ! [ -x "$(command -v conda)" ]; then
+    echo "conda doesn't exist. Please download conda for this machine"
+    exit 1
+else
+    echo "conda exists"
+fi
+
+echo "Start downloading Ray version ${RAY_VERSION} of commit ${RAY_HASH}"
+
+pip install --upgrade pip
+
+# This is required to use conda activate
+source "$(conda info --base)/etc/profile.d/conda.sh"
+
+if [[ $(uname -m) == 'arm64' ]] && [[ $OSTYPE == "darwin"* ]]; then
+  PYTHON_VERSIONS=( "3.8" "3.9" )
+else
+  PYTHON_VERSIONS=( "3.6" "3.7" "3.8" "3.9" )
+fi
+
+for PYTHON_VERSION in "${PYTHON_VERSIONS[@]}"
+do
+    env_name="${RAY_VERSION}-${PYTHON_VERSION}-env"
+    conda create -y -n "${env_name}" python="${PYTHON_VERSION}"
+    conda activate "${env_name}"
+    printf "\n\n\n"
+    echo "========================================================="
+    echo "Python version."
+    python --version
+    echo "This should be equal to ${PYTHON_VERSION}"
+    echo "========================================================="
+    printf "\n\n\n"
+
+    # TODO (Alex): Get rid of this once grpc adds working PyPI wheels for M1 macs.
+    if [[ $(uname -m) == 'arm64' ]] && [[ $OSTYPE == "darwin"* ]]; then
+        conda install -y grpcio
+    fi
+
+    # shellcheck disable=SC2102
+    pip install --index-url https://test.pypi.org/simple/ --extra-index-url https://pypi.org/simple ray[cpp]=="${RAY_VERSION}"
+
+    failed=false
+    cpp_failed=false
+    printf "\n\n\n"
+    echo "========================================================="
+    if python sanity_check.py; then
+        echo "PYTHON ${PYTHON_VERSION} succeed sanity check."
+    else
+        failed=true
+    fi
+    if bash sanity_check_cpp.sh; then
+        echo "PYTHON ${PYTHON_VERSION} succeed sanity check C++."
+    else
+        cpp_failed=true
+    fi
+    echo "========================================================="
+    printf "\n\n\n"
+    conda deactivate
+    conda remove -y --name "${env_name}" --all
+    if [ "$failed" = true ]; then
+        echo "PYTHON ${PYTHON_VERSION} failed sanity check."
+        exit 1
+    fi
+    if [ "$cpp_failed" = true ]; then
+        echo "PYTHON ${PYTHON_VERSION} failed sanity check C++."
+        exit 1
+    fi
+done