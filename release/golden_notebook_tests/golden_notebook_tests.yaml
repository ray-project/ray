- name: dask_xgboost_test
  cluster:
    app_config: dask_xgboost_app_config.yaml
    compute_template: compute_tpl.yaml

  run:
    use_connect: True
    timeout: 900
    script: python workloads/dask_xgboost_test.py

- name: modin_xgboost_test
  cluster:
    app_config: modin_xgboost_app_config.yaml
    compute_template: compute_tpl.yaml

  run:
    use_connect: True
<<<<<<< HEAD
    timeout: 900
    script: python workloads/modin_xgboost_test.py
=======
    timeout: 1800
    script: python workloads/modin_xgboost_test.py

- name: torch_tune_serve_test
  owner:
    mail: "matt@anyscale.com"
    slack: "@team_ml"

  cluster:
    app_config: torch_tune_serve_app_config.yaml
    compute_template: gpu_tpl.yaml

  run:
    use_connect: True
    timeout: 1800
    script: python workloads/torch_tune_serve_test.py
>>>>>>> 5e9b680e
<|MERGE_RESOLUTION|>--- conflicted
+++ resolved
@@ -15,10 +15,6 @@
 
   run:
     use_connect: True
-<<<<<<< HEAD
-    timeout: 900
-    script: python workloads/modin_xgboost_test.py
-=======
     timeout: 1800
     script: python workloads/modin_xgboost_test.py
 
@@ -34,5 +30,4 @@
   run:
     use_connect: True
     timeout: 1800
-    script: python workloads/torch_tune_serve_test.py
->>>>>>> 5e9b680e
+    script: python workloads/torch_tune_serve_test.py