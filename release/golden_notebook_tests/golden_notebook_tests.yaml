- name: dask_xgboost_test
  cluster:
    app_config: dask_xgboost_app_config.yaml
    compute_template: compute_tpl.yaml

  run:
    timeout: 1800
    script: python workloads/dask_xgboost_test.py --smoke-test

- name: modin_xgboost_test
  cluster:
    app_config: modin_xgboost_app_config.yaml
    compute_template: compute_tpl.yaml

  run:
    use_connect: True
<<<<<<< HEAD
    timeout: 3600
    script: python workloads/modin_xgboost_test.py --smoke-test
=======
    autosuspend_mins: 15
    timeout: 1800
    script: python workloads/modin_xgboost_test.py
>>>>>>> 60aee4a3

- name: torch_tune_serve_test
  owner:
    mail: "matt@anyscale.com"
    slack: "@team_ml"

  cluster:
    app_config: torch_tune_serve_app_config.yaml
    compute_template: gpu_tpl.yaml

  run:
    use_connect: True
<<<<<<< HEAD
    timeout: 4200
    script: python workloads/torch_tune_serve_test.py --smoke-test
=======
    autosuspend_mins: 15
    timeout: 2700
    script: python workloads/torch_tune_serve_test.py
>>>>>>> 60aee4a3
<|MERGE_RESOLUTION|>--- conflicted
+++ resolved
@@ -14,14 +14,9 @@
 
   run:
     use_connect: True
-<<<<<<< HEAD
+    autosuspend_mins: 15
     timeout: 3600
-    script: python workloads/modin_xgboost_test.py --smoke-test
-=======
-    autosuspend_mins: 15
-    timeout: 1800
     script: python workloads/modin_xgboost_test.py
->>>>>>> 60aee4a3
 
 - name: torch_tune_serve_test
   owner:
@@ -34,11 +29,6 @@
 
   run:
     use_connect: True
-<<<<<<< HEAD
+    autosuspend_mins: 15
     timeout: 4200
-    script: python workloads/torch_tune_serve_test.py --smoke-test
-=======
-    autosuspend_mins: 15
-    timeout: 2700
     script: python workloads/torch_tune_serve_test.py
->>>>>>> 60aee4a3
