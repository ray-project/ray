import argparse
<<<<<<< HEAD
import os
=======
import json
import os
import time
>>>>>>> 5e9b680e

import dask
import dask.dataframe as dd
import ray
from ray.util.dask import ray_dask_get
from xgboost_ray import RayDMatrix, RayParams, train

FILE_S3_URI = "s3://ray-ci-higgs/simpleHIGGS.csv"

def is_anyscale_connect():
    """Returns whether or not the Ray Address points to an Anyscale cluster."""
    address = os.environ.get("RAY_ADDRESS")
    is_anyscale_connect = address is not None and address.startswith(
        "anyscale://")
    return is_anyscale_connect


def test():
    print("Loading HIGGS data.")

    dask.config.set(scheduler=ray_dask_get)
    colnames = ["label"] + ["feature-%02d" % i for i in range(1, 29)]
    data = dd.read_csv(FILE_S3_URI, names=colnames)
    if args.smoke_test:
        data = data.head(n=1000)

    print("Loaded HIGGS data.")

    # partition on a column
    df_train = data[(data["feature-01"] < 0.4)]
    # df_train = df_train.persist()
    df_validation = data[(data["feature-01"] >= 0.4)
                         & (data["feature-01"] < 0.8)]
    # df_validation = df_validation.persist()

    dtrain = RayDMatrix(df_train, label="label", columns=colnames)
    dvalidation = RayDMatrix(df_validation, label="label")

    evallist = [(dvalidation, "eval")]
    evals_result = {}
    config = {"tree_method": "hist", "eval_metric": ["logloss", "error"]}
    train(
        params=config,
        dtrain=dtrain,
        evals_result=evals_result,
        ray_params=RayParams(
            max_actor_restarts=1, num_actors=4, cpus_per_actor=2),
        num_boost_round=100,
        evals=evallist)


if __name__ == "__main__":
<<<<<<< HEAD
    parser = argparse.ArgumentParser()
    parser.add_argument(
        "--smoke-test",
        action="store_true",
        help="Finish quickly for testing.")
    args = parser.parse_args()

    client_builder = ray.client()
    if is_anyscale_connect():
        job_name = os.environ.get("RAY_JOB_NAME", "dask_xgboost_test")
        client_builder.job_name(job_name)
    client_builder.connect()

    test()
=======
    start = time.time()
    main()
    taken = time.time() - start
    result = {
        "time_taken": taken,
    }
    test_output_json = os.environ.get("TEST_OUTPUT_JSON",
                                      "/tmp/dask_xgboost_test.json")
    with open(test_output_json, "wt") as f:
        json.dump(result, f)

    print("Test Successful!")
>>>>>>> 5e9b680e
<|MERGE_RESOLUTION|>--- conflicted
+++ resolved
@@ -1,11 +1,9 @@
 import argparse
-<<<<<<< HEAD
+
 import os
-=======
 import json
 import os
 import time
->>>>>>> 5e9b680e
 
 import dask
 import dask.dataframe as dd
@@ -23,7 +21,7 @@
     return is_anyscale_connect
 
 
-def test():
+def main():
     print("Loading HIGGS data.")
 
     dask.config.set(scheduler=ray_dask_get)
@@ -58,7 +56,6 @@
 
 
 if __name__ == "__main__":
-<<<<<<< HEAD
     parser = argparse.ArgumentParser()
     parser.add_argument(
         "--smoke-test",
@@ -66,16 +63,16 @@
         help="Finish quickly for testing.")
     args = parser.parse_args()
 
+    start = time.time()
+
     client_builder = ray.client()
     if is_anyscale_connect():
         job_name = os.environ.get("RAY_JOB_NAME", "dask_xgboost_test")
         client_builder.job_name(job_name)
     client_builder.connect()
 
-    test()
-=======
-    start = time.time()
     main()
+
     taken = time.time() - start
     result = {
         "time_taken": taken,
@@ -85,5 +82,4 @@
     with open(test_output_json, "wt") as f:
         json.dump(result, f)
 
-    print("Test Successful!")
->>>>>>> 5e9b680e
+    print("Test Successful!")