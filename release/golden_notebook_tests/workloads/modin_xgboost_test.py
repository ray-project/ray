<<<<<<< HEAD
import ray
import os
import time
import json
from util import import_and_execute_test_script, wait_for_cluster_client

NOTEBOOK_PATH_RELATIVE_TO_RAY_REPO = "doc/examples/modin_xgboost/modin_xgboost.py"


def main():
    import_and_execute_test_script(NOTEBOOK_PATH_RELATIVE_TO_RAY_REPO)


if __name__ == "__main__":
    start = time.time()

    addr = os.environ.get("RAY_ADDRESS")
    job_name = os.environ.get("RAY_JOB_NAME", "modin_xgboost_test")
    if addr is not None and addr.startswith("anyscale://"):
        ray.init(address=addr, job_name=job_name)
    else:
        ray.init(address="auto")

    wait_for_cluster_client(4, 600)
    main()

    taken = time.time() - start
    result = {
        "time_taken": taken,
    }
    test_output_json = os.environ.get(
        "TEST_OUTPUT_JSON", "/tmp/modin_xgboost_test.json"
    )
    with open(test_output_json, "wt") as f:
        json.dump(result, f)

    print("Test Successful!")
=======
import ray
import os
import time
import json
from util import import_and_execute_test_script, wait_for_cluster_client

NOTEBOOK_PATH_RELATIVE_TO_RAY_REPO = (
    "doc/source/ray-core/_examples/modin_xgboost/modin_xgboost.py"
)


def main():
    import_and_execute_test_script(NOTEBOOK_PATH_RELATIVE_TO_RAY_REPO)


if __name__ == "__main__":
    start = time.time()

    addr = os.environ.get("RAY_ADDRESS")
    job_name = os.environ.get("RAY_JOB_NAME", "modin_xgboost_test")
    if addr is not None and addr.startswith("anyscale://"):
        ray.init(address=addr, job_name=job_name)
    else:
        ray.init(address="auto")

    wait_for_cluster_client(4, 600)
    main()

    taken = time.time() - start
    result = {
        "time_taken": taken,
    }
    test_output_json = os.environ.get(
        "TEST_OUTPUT_JSON", "/tmp/modin_xgboost_test.json"
    )
    with open(test_output_json, "wt") as f:
        json.dump(result, f)

    print("Test Successful!")
>>>>>>> 19672688
<|MERGE_RESOLUTION|>--- conflicted
+++ resolved
@@ -1,79 +1,39 @@
-<<<<<<< HEAD
-import ray
-import os
-import time
-import json
-from util import import_and_execute_test_script, wait_for_cluster_client
-
-NOTEBOOK_PATH_RELATIVE_TO_RAY_REPO = "doc/examples/modin_xgboost/modin_xgboost.py"
-
-
-def main():
-    import_and_execute_test_script(NOTEBOOK_PATH_RELATIVE_TO_RAY_REPO)
-
-
-if __name__ == "__main__":
-    start = time.time()
-
-    addr = os.environ.get("RAY_ADDRESS")
-    job_name = os.environ.get("RAY_JOB_NAME", "modin_xgboost_test")
-    if addr is not None and addr.startswith("anyscale://"):
-        ray.init(address=addr, job_name=job_name)
-    else:
-        ray.init(address="auto")
-
-    wait_for_cluster_client(4, 600)
-    main()
-
-    taken = time.time() - start
-    result = {
-        "time_taken": taken,
-    }
-    test_output_json = os.environ.get(
-        "TEST_OUTPUT_JSON", "/tmp/modin_xgboost_test.json"
-    )
-    with open(test_output_json, "wt") as f:
-        json.dump(result, f)
-
-    print("Test Successful!")
-=======
-import ray
-import os
-import time
-import json
-from util import import_and_execute_test_script, wait_for_cluster_client
-
-NOTEBOOK_PATH_RELATIVE_TO_RAY_REPO = (
-    "doc/source/ray-core/_examples/modin_xgboost/modin_xgboost.py"
-)
-
-
-def main():
-    import_and_execute_test_script(NOTEBOOK_PATH_RELATIVE_TO_RAY_REPO)
-
-
-if __name__ == "__main__":
-    start = time.time()
-
-    addr = os.environ.get("RAY_ADDRESS")
-    job_name = os.environ.get("RAY_JOB_NAME", "modin_xgboost_test")
-    if addr is not None and addr.startswith("anyscale://"):
-        ray.init(address=addr, job_name=job_name)
-    else:
-        ray.init(address="auto")
-
-    wait_for_cluster_client(4, 600)
-    main()
-
-    taken = time.time() - start
-    result = {
-        "time_taken": taken,
-    }
-    test_output_json = os.environ.get(
-        "TEST_OUTPUT_JSON", "/tmp/modin_xgboost_test.json"
-    )
-    with open(test_output_json, "wt") as f:
-        json.dump(result, f)
-
-    print("Test Successful!")
->>>>>>> 19672688
+import ray
+import os
+import time
+import json
+from util import import_and_execute_test_script, wait_for_cluster_client
+
+NOTEBOOK_PATH_RELATIVE_TO_RAY_REPO = (
+    "doc/source/ray-core/_examples/modin_xgboost/modin_xgboost.py"
+)
+
+
+def main():
+    import_and_execute_test_script(NOTEBOOK_PATH_RELATIVE_TO_RAY_REPO)
+
+
+if __name__ == "__main__":
+    start = time.time()
+
+    addr = os.environ.get("RAY_ADDRESS")
+    job_name = os.environ.get("RAY_JOB_NAME", "modin_xgboost_test")
+    if addr is not None and addr.startswith("anyscale://"):
+        ray.init(address=addr, job_name=job_name)
+    else:
+        ray.init(address="auto")
+
+    wait_for_cluster_client(4, 600)
+    main()
+
+    taken = time.time() - start
+    result = {
+        "time_taken": taken,
+    }
+    test_output_json = os.environ.get(
+        "TEST_OUTPUT_JSON", "/tmp/modin_xgboost_test.json"
+    )
+    with open(test_output_json, "wt") as f:
+        json.dump(result, f)
+
+    print("Test Successful!")