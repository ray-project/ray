from typing import Dict, Iterator, Tuple
import logging
from abc import ABC, abstractmethod

import torch
from torch.utils.data import IterableDataset

import ray.train
import ray

from constants import DatasetKey
from config import BenchmarkConfig, TorchConfig
from dataloader_factory import BaseDataLoaderFactory
from logger_utils import ContextLoggerAdapter

logger = ContextLoggerAdapter(logging.getLogger(__name__))


class TorchDataLoaderFactory(BaseDataLoaderFactory, ABC):
    """Factory for creating PyTorch DataLoaders."""

    @staticmethod
    def worker_init_fn(worker_id: int):
        """Initialize each worker with proper CUDA settings and seed.

        Args:
            worker_id: The ID of the worker being initialized
        """
        # Set worker-specific seed for reproducibility
        worker_seed = torch.initial_seed() % 2**32
        torch.manual_seed(worker_seed)
        if torch.cuda.is_available():
            torch.cuda.manual_seed(worker_seed)
            torch.cuda.manual_seed_all(worker_seed)

        logger.info(f"Initialized worker {worker_id} with seed {worker_seed}")

    def __init__(
        self,
        benchmark_config: BenchmarkConfig,
    ):
        """Initialize the factory.

        Args:
            benchmark_config: Configuration for the benchmark
        """
        super().__init__(benchmark_config)

        dataloader_config = self.get_dataloader_config()
        assert isinstance(dataloader_config, TorchConfig), type(dataloader_config)

        # Get worker configuration
        num_gpus = torch.cuda.device_count() if torch.cuda.is_available() else 1
        self.num_torch_workers = dataloader_config.num_torch_workers
        self.num_ray_workers = benchmark_config.num_workers

        # Log configuration without worker rank since context may not be initialized
        logger.info(
            f"Configuration: {self.num_ray_workers * self.num_torch_workers} total workers "
            f"({self.num_ray_workers} Ray × {self.num_torch_workers} Torch) "
            f"across {num_gpus} GPUs"
        )

    def _get_device(self) -> torch.device:
        """Get the device for the current worker using Ray Train's device management."""
        try:
            device = ray.train.torch.get_device()
        except RuntimeError:
            device = torch.device("cuda" if torch.cuda.is_available() else "cpu")

        worker_rank = ray.train.get_context().get_world_rank()
        logger.info(f"Worker {worker_rank}: Using device: {device}")
        return device

    @abstractmethod
    def create_batch_iterator(
        self, dataloader: torch.utils.data.DataLoader, device: torch.device
    ) -> Iterator[Tuple[torch.Tensor, torch.Tensor]]:
        """Create a safe iterator that handles device transfer and error handling.

        Args:
            dataloader: The PyTorch DataLoader to iterate over
            device: The device to move tensors to

        Returns:
            An iterator that yields batches moved to the specified device
        """
        pass

    @abstractmethod
    def get_iterable_datasets(self) -> Dict[str, IterableDataset]:
        """Get the train and validation datasets.

        Returns:
            A dictionary containing the train and validation datasets.
        """
        pass

    def get_train_dataloader(self) -> Iterator[Tuple[torch.Tensor, torch.Tensor]]:
        """Create a DataLoader for training data.

        Returns:
            An iterator that yields (image, label) tensors for training
        """
        worker_rank = ray.train.get_context().get_world_rank()
        logger.info(f"Worker {worker_rank}: Creating train dataloader")

        dataloader_config = self.get_dataloader_config()
        device = self._get_device()

        # Create dataset and dataloader
        train_ds = self.get_iterable_datasets()[DatasetKey.TRAIN]

        # Adjust worker settings for 0 workers case
        num_workers = max(0, self.num_torch_workers)
        persistent_workers = num_workers > 0
        pin_memory = dataloader_config.torch_pin_memory

        if dataloader_config.torch_prefetch_factor >= 0:
            prefetch_factor = dataloader_config.torch_prefetch_factor
        else:
            prefetch_factor = None

        timeout = (
            dataloader_config.torch_dataloader_timeout_seconds if num_workers > 0 else 0
        )
        batch_size = dataloader_config.train_batch_size

        logger.info(
            f"Worker {worker_rank}: Creating train DataLoader with "
            f"num_workers={num_workers}, pin_memory={pin_memory}, "
            f"persistent_workers={persistent_workers}, prefetch_factor={prefetch_factor}, "
            f"timeout={timeout}, batch_size={batch_size}"
        )

        dataloader = torch.utils.data.DataLoader(
            dataset=train_ds,
            batch_size=batch_size,
            num_workers=num_workers,
            pin_memory=pin_memory,
            persistent_workers=persistent_workers,
            prefetch_factor=prefetch_factor,
            timeout=timeout,
            drop_last=True,
            worker_init_fn=self.worker_init_fn if num_workers > 0 else None,
<<<<<<< HEAD
            multiprocessing_context="spawn",
=======
            multiprocessing_context="forkserver",
>>>>>>> 78661cc5
        )

        return self.create_batch_iterator(dataloader, device)

    def get_val_dataloader(self) -> Iterator[Tuple[torch.Tensor, torch.Tensor]]:
        """Create a DataLoader for validation data.

        Returns:
            An iterator that yields (image, label) tensors for validation
        """
        worker_rank = ray.train.get_context().get_world_rank()
        logger.info(f"Worker {worker_rank}: Creating validation dataloader")

        dataloader_config = self.get_dataloader_config()
        device = self._get_device()

        # Create dataset and dataloader with row limits
        val_ds = self.get_iterable_datasets()[DatasetKey.VALID]

        # Adjust worker settings for 0 workers case
        num_workers = max(0, self.num_torch_workers)
        persistent_workers = num_workers > 0
        pin_memory = (
            dataloader_config.torch_pin_memory and torch.cuda.is_available()
        )  # Use config setting

        if dataloader_config.torch_prefetch_factor >= 0:
            prefetch_factor = dataloader_config.torch_prefetch_factor
        else:
            prefetch_factor = None

        timeout = (
            dataloader_config.torch_dataloader_timeout_seconds if num_workers > 0 else 0
        )
        batch_size = dataloader_config.validation_batch_size

        logger.info(
            f"Worker {worker_rank}: Creating validation DataLoader with "
            f"num_workers={num_workers}, pin_memory={pin_memory}, "
            f"persistent_workers={persistent_workers}, prefetch_factor={prefetch_factor}, "
            f"timeout={timeout}, batch_size={batch_size}"
        )

        dataloader = torch.utils.data.DataLoader(
            dataset=val_ds,
            batch_size=batch_size,
            num_workers=num_workers,
            pin_memory=pin_memory,
            persistent_workers=persistent_workers,
            prefetch_factor=prefetch_factor,
            timeout=timeout,
            drop_last=False,
            worker_init_fn=self.worker_init_fn if num_workers > 0 else None,
<<<<<<< HEAD
            multiprocessing_context="spawn",
=======
            multiprocessing_context="forkserver",
>>>>>>> 78661cc5
        )
        return self.create_batch_iterator(dataloader, device)<|MERGE_RESOLUTION|>--- conflicted
+++ resolved
@@ -143,11 +143,7 @@
             timeout=timeout,
             drop_last=True,
             worker_init_fn=self.worker_init_fn if num_workers > 0 else None,
-<<<<<<< HEAD
-            multiprocessing_context="spawn",
-=======
             multiprocessing_context="forkserver",
->>>>>>> 78661cc5
         )
 
         return self.create_batch_iterator(dataloader, device)
@@ -201,10 +197,6 @@
             timeout=timeout,
             drop_last=False,
             worker_init_fn=self.worker_init_fn if num_workers > 0 else None,
-<<<<<<< HEAD
-            multiprocessing_context="spawn",
-=======
             multiprocessing_context="forkserver",
->>>>>>> 78661cc5
         )
         return self.create_batch_iterator(dataloader, device)