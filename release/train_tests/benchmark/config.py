--- conflicted
+++ resolved
@@ -18,11 +18,8 @@
 class RayDataConfig(DataLoaderConfig):
     # NOTE: Optional[int] doesn't play well with argparse.
     local_buffer_shuffle_size: int = -1
-<<<<<<< HEAD
     enable_operator_progress_bars: bool = False
-=======
     ray_data_prefetch_batches: int = 4
->>>>>>> 9d6a9601
 
 
 class TorchConfig(DataLoaderConfig):
