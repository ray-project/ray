--- conflicted
+++ resolved
@@ -44,7 +44,6 @@
         """
         pass
 
-<<<<<<< HEAD
     @abstractmethod
     def get_val_dataloader(self):
         """Get the validation dataloader.
@@ -53,40 +52,6 @@
             Iterator of validation batches
         """
         pass
-=======
-    def get_train_dataloader(self):
-        ds_iterator = ray.train.get_dataset_shard(DatasetKey.TRAIN)
-        self._ray_ds_iterators[DatasetKey.TRAIN] = ds_iterator
-
-        dataloader_config = self.get_dataloader_config()
-        return iter(
-            ds_iterator.iter_torch_batches(
-                batch_size=dataloader_config.train_batch_size,
-                local_shuffle_buffer_size=(
-                    dataloader_config.local_buffer_shuffle_size
-                    if dataloader_config.local_buffer_shuffle_size > 0
-                    else None
-                ),
-                collate_fn=self.collate_fn,
-                prefetch_batches=dataloader_config.ray_data_prefetch_batches,
-                drop_last=True,
-            )
-        )
-
-    def get_val_dataloader(self):
-        ds_iterator = ray.train.get_dataset_shard(DatasetKey.VALID)
-        self._ray_ds_iterators[DatasetKey.VALID] = ds_iterator
-
-        dataloader_config = self.get_dataloader_config()
-        return iter(
-            ds_iterator.iter_torch_batches(
-                batch_size=dataloader_config.validation_batch_size,
-                collate_fn=self.collate_fn,
-                prefetch_batches=dataloader_config.ray_data_prefetch_batches,
-                drop_last=True,
-            )
-        )
->>>>>>> c25a576f
 
     def get_metrics(self) -> Dict[str, Any]:
         metrics = {}
