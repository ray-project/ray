import json
import logging
import os
import pprint

import ray.train
from ray._private.test_utils import safe_write_to_results_json
from ray.train.torch import TorchTrainer
from ray.train.v2._internal.util import date_str

from config import BenchmarkConfig, cli_to_config
from factory import BenchmarkFactory
from image_classification.image_classification_parquet.factory import (
    ImageClassificationParquetFactory,
)
from image_classification.image_classification_jpeg.factory import (
    ImageClassificationJpegFactory,
)
from logger_utils import ContextLoggerAdapter

logger = ContextLoggerAdapter(logging.getLogger(__name__))


<<<<<<< HEAD
METRICS_OUTPUT_PATH = "/mnt/cluster_storage/train_benchmark_metrics.json"
=======
# TODO: Pull out common logic into a base class, and make this a TorchTrainLoopRunner.
class TrainLoopRunner:
    def __init__(self, factory: BenchmarkFactory):
        self.factory = factory
        self.benchmark_config = factory.benchmark_config

        model = factory.get_model()
        self.model = ray.train.torch.prepare_model(model)

        self.loss_fn = factory.get_loss_fn()

        self.optimizer = torch.optim.Adam(self.model.parameters(), lr=1e-3)

        # Training progress state.
        self._train_batch_idx: int = 0
        self._train_epoch_idx: int = 0

        # Performance metrics
        self._metrics = collections.defaultdict(lambda: Timer())

        checkpoint = ray.train.get_checkpoint()
        if checkpoint:
            self.restore_from_checkpoint(checkpoint)

    def restore_from_checkpoint(self, checkpoint: ray.train.Checkpoint):
        logger.info(
            f"Restoring from checkpoint: {checkpoint} for worker {ray.train.get_context().get_world_rank()}"
        )
        with tempfile.TemporaryDirectory(
            dir="/mnt/local_storage"
        ) as temp_checkpoint_dir:
            download_start = time.perf_counter()
            checkpoint.to_directory(temp_checkpoint_dir)
            download_time = time.perf_counter() - download_start

            load_start = time.perf_counter()
            self.load_checkpoint(temp_checkpoint_dir)
            load_time = time.perf_counter() - load_start

            self._metrics["checkpoint/download"].add(download_time)
            self._metrics["checkpoint/load"].add(load_time)

    def run(self):
        logger.info(
            f"Starting training for {self.benchmark_config.num_epochs} epochs for worker {ray.train.get_context().get_world_rank()}"
        )
        starting_epoch = self._train_epoch_idx

        for _ in range(starting_epoch, self.benchmark_config.num_epochs):
            self.train_epoch()

            if not self.benchmark_config.skip_validation_at_epoch_end:
                self.validate_and_checkpoint()

            if ray.train.get_context().get_world_rank() == 0:
                logger.info(pprint.pformat(self.get_metrics(), indent=2))

    def train_epoch(self):
        with self._metrics["train/epoch"].timer():
            self._train_epoch()

    def _train_epoch(self):
        if ray.train.get_context().get_world_rank() == 0:
            logger.info(f"Starting @ epoch={self._train_epoch_idx}")

        train_dataloader = self.factory.get_train_dataloader()

        # NOTE: Time the first batch separately since it includes the dataset
        # pipeline warmup time.
        with self._metrics["train/iter_first_batch"].timer():
            batch = self.get_next_batch(train_dataloader)

        # Skip through batches if we restored to a middle of the epoch.
        # TODO: Compare this baseline to the data checkpointing approach once we have it.
        if self._train_batch_idx > 0:
            if ray.train.get_context().get_world_rank() == 0:
                logger.info(f"Skipping {self._train_batch_idx} batches...")

            for _ in range(self._train_batch_idx):
                with self._metrics["train/iter_skip_batch"].timer():
                    self.get_next_batch(train_dataloader)

        while batch:
            input_batch, labels = batch

            with self._metrics["train/step"].timer():
                if not self.benchmark_config.skip_train_step:
                    self.train_step(input_batch, labels)

            self._train_batch_idx += 1
            self._metrics["train/rows_processed"].add(len(labels))

            if self._should_validate_during_epoch():
                self.validate_and_checkpoint()

            if self._should_log_metrics():
                logger.info(pprint.pformat(self.get_metrics(), indent=2))

            with self._metrics["train/iter_batch"].timer():
                batch = self.get_next_batch(train_dataloader)

        self._train_epoch_idx += 1
        self._train_batch_idx = 0

    def _should_validate_during_epoch(self) -> bool:
        """Handles the validate_every_n_steps logic."""
        return (
            self.benchmark_config.validate_every_n_steps > 0
            and self._train_batch_idx % self.benchmark_config.validate_every_n_steps
            == 0
        )

    def _should_log_metrics(self) -> bool:
        """Handles the log_metrics_every_n_steps logic."""
        return (
            self.benchmark_config.log_metrics_every_n_steps > 0
            and self._train_batch_idx % self.benchmark_config.log_metrics_every_n_steps
            == 0
        )

    def get_next_batch(self, dataloader):
        try:
            return next(dataloader)
        except StopIteration:
            return None

    def train_step(self, input_batch, labels):
        self.model.train()
        out = self.model(input_batch)
        loss = self.loss_fn(out, labels)
        loss.backward()
        self.optimizer.step()
        self.optimizer.zero_grad()

    def validate_and_checkpoint(self):
        with self._metrics["validation/epoch"].timer():
            validation_metrics = self.validate()

        with tempfile.TemporaryDirectory(
            dir="/mnt/local_storage"
        ) as temp_checkpoint_dir:
            with self._metrics["checkpoint/save"].timer():
                self.save_checkpoint(temp_checkpoint_dir)

            with self._metrics["checkpoint/report"].timer():
                self.report_checkpoint(
                    metrics=validation_metrics,
                    checkpoint=ray.train.Checkpoint.from_directory(temp_checkpoint_dir),
                )

    def validate(self) -> Dict[str, float]:
        if ray.train.get_context().get_world_rank() == 0:
            logger.info(
                f"Starting @ epoch={self._train_epoch_idx}, batch={self._train_batch_idx}"
            )

        val_dataloader = self.factory.get_val_dataloader()

        self.model.eval()

        total_loss = torch.tensor(0.0).to(ray.train.torch.get_device())
        num_rows = 0

        with self._metrics["validation/iter_first_batch"].timer():
            batch = self.get_next_batch(val_dataloader)

        while batch:
            input_batch, labels = batch

            with self._metrics["validation/step"].timer():
                if not self.benchmark_config.skip_validation_step:
                    total_loss += self.validate_step(input_batch, labels)

            num_rows += len(labels)
            self._metrics["validation/rows_processed"].add(len(labels))

            with self._metrics["validation/iter_batch"].timer():
                batch = self.get_next_batch(val_dataloader)

        return {"validation/loss": total_loss.item() / num_rows}

    def validate_step(self, input_batch, labels):
        with torch.no_grad():
            out = self.model(input_batch)
            loss = self.loss_fn(out, labels)
        return loss

    def report_checkpoint(self, metrics, checkpoint):
        checkpoint_dir_name = (
            f"checkpoint_epoch={self._train_epoch_idx}_batch={self._train_batch_idx}"
        )

        ray.train.report(
            metrics,
            checkpoint=checkpoint,
            checkpoint_dir_name=checkpoint_dir_name,
        )

    def load_checkpoint(self, local_dir: str):
        self.model.load_state_dict(
            torch.load(os.path.join(local_dir, "model.pt"), map_location="cpu")
        )
        self.optimizer.load_state_dict(
            torch.load(os.path.join(local_dir, "optimizer.pt"), map_location="cpu")
        )

        train_state = torch.load(os.path.join(local_dir, "train_state.pt"))
        self._train_epoch_idx = train_state["epoch"]
        self._train_batch_idx = train_state["batch_idx"]

        with open(os.path.join(local_dir, "metrics.json"), "r") as f:
            metrics_json = json.load(f)

        for k, v in metrics_json.items():
            self._metrics[k].__dict__.update(v)

        if ray.train.get_context().get_world_rank() == 0:
            logger.info(
                f"Restored to epoch={self._train_epoch_idx}, train_batch_idx={self._train_batch_idx} "
                f"from checkpoint: {ray.train.get_checkpoint()}"
            )

    def save_checkpoint(self, local_dir: str):
        train_state = {
            "epoch": self._train_epoch_idx,
            "batch_idx": self._train_batch_idx,
        }
        torch.save(self.model.state_dict(), os.path.join(local_dir, "model.pt"))
        torch.save(self.optimizer.state_dict(), os.path.join(local_dir, "optimizer.pt"))
        torch.save(train_state, os.path.join(local_dir, "train_state.pt"))

        metrics_json = {k: v.__dict__.copy() for k, v in self._metrics.items()}
        with open(os.path.join(local_dir, "metrics.json"), "w") as f:
            json.dump(metrics_json, f)

        if ray.train.get_context().get_world_rank() == 0:
            logger.info(
                f"Saved @ epoch={self._train_epoch_idx}, train_batch_idx={self._train_batch_idx}"
            )

    def get_metrics(self) -> Dict[str, float]:
        # TODO: These metrics should be aggregated across training workers.
        metrics = {}
        for key, metric in self._metrics.items():
            metrics.update(
                {
                    f"{key}-avg": metric.avg(),
                    f"{key}-min": metric.min(),
                    f"{key}-max": metric.max(),
                    f"{key}-total": metric.get(),
                }
            )

        # Throughput
        # TODO: Ray Data can provide these throughput metrics automatically.
        num_workers = ray.train.get_context().get_world_size()
        train_time = (
            self._metrics["train/step"].get()
            + self._metrics["train/iter_first_batch"].get()
            + self._metrics["train/iter_batch"].get()
        )
        if train_time > 0:
            metrics["train/local_throughput"] = (
                self._metrics["train/rows_processed"].get() / train_time
            )
            metrics["train/global_throughput"] = (
                metrics["train/local_throughput"] * num_workers
            )

        validation_time = (
            self._metrics["validation/step"].get()
            + self._metrics["validation/iter_first_batch"].get()
            + self._metrics["validation/iter_batch"].get()
        )
        if validation_time > 0:
            metrics["validation/local_throughput"] = (
                self._metrics["validation/rows_processed"].get() / validation_time
            )
            metrics["validation/global_throughput"] = (
                metrics["validation/local_throughput"] * num_workers
            )

        # Extra time that each worker spends to restore from checkpoint,
        # which includes downloading the checkpoint, loading the checkpoint,
        # and skipping through batches that were already processed.
        restoration_time = (
            self._metrics["checkpoint/download"].get()
            + self._metrics["checkpoint/load"].get()
            + self._metrics["train/iter_skip_batch"].get()
        )
        if restoration_time > 0:
            metrics["checkpoint/restoration_time"] = restoration_time
>>>>>>> 5f581243


def train_fn_per_worker(config):
    factory: BenchmarkFactory = config["factory"]

    if factory.benchmark_config.task == "recsys":
        from recsys.torchrec_runner import TorchRecRunner

        runner = TorchRecRunner(factory)
    else:
        from runner import VanillaTorchRunner

        runner = VanillaTorchRunner(factory)

    runner.run()

    metrics = runner.get_metrics()
    if ray.train.get_context().get_world_rank() == 0:
        with open(METRICS_OUTPUT_PATH, "w") as f:
            json.dump(metrics, f)


def main():
    logging.basicConfig(level=logging.INFO)

    benchmark_config: BenchmarkConfig = cli_to_config()
    logger.info(pprint.pformat(benchmark_config.__dict__, indent=2))

<<<<<<< HEAD
    if benchmark_config.task == "image_classification":
        factory = ImageClassificationFactory(benchmark_config)
    elif benchmark_config.task == "recsys":
        from recsys.recsys_factory import RecsysFactory

        factory = RecsysFactory(benchmark_config)
=======
    if benchmark_config.task == "image_classification_parquet":
        factory = ImageClassificationParquetFactory(benchmark_config)
    elif benchmark_config.task == "image_classification_jpeg":
        factory = ImageClassificationJpegFactory(benchmark_config)
>>>>>>> 5f581243
    else:
        raise ValueError

    trainer = TorchTrainer(
        train_loop_per_worker=train_fn_per_worker,
        train_loop_config={"factory": factory},
        scaling_config=ray.train.ScalingConfig(
            num_workers=benchmark_config.num_workers,
            use_gpu=not benchmark_config.mock_gpu,
            resources_per_worker={"MOCK_GPU": 1} if benchmark_config.mock_gpu else None,
        ),
        run_config=ray.train.RunConfig(
            storage_path=f"{os.environ['ANYSCALE_ARTIFACT_STORAGE']}/train_benchmark/",
            name=date_str(include_ms=True),
            failure_config=ray.train.FailureConfig(
                max_failures=benchmark_config.max_failures
            ),
        ),
        datasets=factory.get_ray_datasets(),
    )
    trainer.fit()

    with open(METRICS_OUTPUT_PATH, "r") as f:
        metrics = json.load(f)

    final_metrics_str = (
        "Final metrics:\n" + "-" * 80 + "\n" + pprint.pformat(metrics) + "\n" + "-" * 80
    )
    logger.info(final_metrics_str)

    # Write metrics as a release test result.
    safe_write_to_results_json(metrics)


if __name__ == "__main__":
    # Workers need to access the working directory module.
    ray.init(runtime_env={"working_dir": os.path.dirname(__file__)})
    main()<|MERGE_RESOLUTION|>--- conflicted
+++ resolved
@@ -21,302 +21,7 @@
 logger = ContextLoggerAdapter(logging.getLogger(__name__))
 
 
-<<<<<<< HEAD
 METRICS_OUTPUT_PATH = "/mnt/cluster_storage/train_benchmark_metrics.json"
-=======
-# TODO: Pull out common logic into a base class, and make this a TorchTrainLoopRunner.
-class TrainLoopRunner:
-    def __init__(self, factory: BenchmarkFactory):
-        self.factory = factory
-        self.benchmark_config = factory.benchmark_config
-
-        model = factory.get_model()
-        self.model = ray.train.torch.prepare_model(model)
-
-        self.loss_fn = factory.get_loss_fn()
-
-        self.optimizer = torch.optim.Adam(self.model.parameters(), lr=1e-3)
-
-        # Training progress state.
-        self._train_batch_idx: int = 0
-        self._train_epoch_idx: int = 0
-
-        # Performance metrics
-        self._metrics = collections.defaultdict(lambda: Timer())
-
-        checkpoint = ray.train.get_checkpoint()
-        if checkpoint:
-            self.restore_from_checkpoint(checkpoint)
-
-    def restore_from_checkpoint(self, checkpoint: ray.train.Checkpoint):
-        logger.info(
-            f"Restoring from checkpoint: {checkpoint} for worker {ray.train.get_context().get_world_rank()}"
-        )
-        with tempfile.TemporaryDirectory(
-            dir="/mnt/local_storage"
-        ) as temp_checkpoint_dir:
-            download_start = time.perf_counter()
-            checkpoint.to_directory(temp_checkpoint_dir)
-            download_time = time.perf_counter() - download_start
-
-            load_start = time.perf_counter()
-            self.load_checkpoint(temp_checkpoint_dir)
-            load_time = time.perf_counter() - load_start
-
-            self._metrics["checkpoint/download"].add(download_time)
-            self._metrics["checkpoint/load"].add(load_time)
-
-    def run(self):
-        logger.info(
-            f"Starting training for {self.benchmark_config.num_epochs} epochs for worker {ray.train.get_context().get_world_rank()}"
-        )
-        starting_epoch = self._train_epoch_idx
-
-        for _ in range(starting_epoch, self.benchmark_config.num_epochs):
-            self.train_epoch()
-
-            if not self.benchmark_config.skip_validation_at_epoch_end:
-                self.validate_and_checkpoint()
-
-            if ray.train.get_context().get_world_rank() == 0:
-                logger.info(pprint.pformat(self.get_metrics(), indent=2))
-
-    def train_epoch(self):
-        with self._metrics["train/epoch"].timer():
-            self._train_epoch()
-
-    def _train_epoch(self):
-        if ray.train.get_context().get_world_rank() == 0:
-            logger.info(f"Starting @ epoch={self._train_epoch_idx}")
-
-        train_dataloader = self.factory.get_train_dataloader()
-
-        # NOTE: Time the first batch separately since it includes the dataset
-        # pipeline warmup time.
-        with self._metrics["train/iter_first_batch"].timer():
-            batch = self.get_next_batch(train_dataloader)
-
-        # Skip through batches if we restored to a middle of the epoch.
-        # TODO: Compare this baseline to the data checkpointing approach once we have it.
-        if self._train_batch_idx > 0:
-            if ray.train.get_context().get_world_rank() == 0:
-                logger.info(f"Skipping {self._train_batch_idx} batches...")
-
-            for _ in range(self._train_batch_idx):
-                with self._metrics["train/iter_skip_batch"].timer():
-                    self.get_next_batch(train_dataloader)
-
-        while batch:
-            input_batch, labels = batch
-
-            with self._metrics["train/step"].timer():
-                if not self.benchmark_config.skip_train_step:
-                    self.train_step(input_batch, labels)
-
-            self._train_batch_idx += 1
-            self._metrics["train/rows_processed"].add(len(labels))
-
-            if self._should_validate_during_epoch():
-                self.validate_and_checkpoint()
-
-            if self._should_log_metrics():
-                logger.info(pprint.pformat(self.get_metrics(), indent=2))
-
-            with self._metrics["train/iter_batch"].timer():
-                batch = self.get_next_batch(train_dataloader)
-
-        self._train_epoch_idx += 1
-        self._train_batch_idx = 0
-
-    def _should_validate_during_epoch(self) -> bool:
-        """Handles the validate_every_n_steps logic."""
-        return (
-            self.benchmark_config.validate_every_n_steps > 0
-            and self._train_batch_idx % self.benchmark_config.validate_every_n_steps
-            == 0
-        )
-
-    def _should_log_metrics(self) -> bool:
-        """Handles the log_metrics_every_n_steps logic."""
-        return (
-            self.benchmark_config.log_metrics_every_n_steps > 0
-            and self._train_batch_idx % self.benchmark_config.log_metrics_every_n_steps
-            == 0
-        )
-
-    def get_next_batch(self, dataloader):
-        try:
-            return next(dataloader)
-        except StopIteration:
-            return None
-
-    def train_step(self, input_batch, labels):
-        self.model.train()
-        out = self.model(input_batch)
-        loss = self.loss_fn(out, labels)
-        loss.backward()
-        self.optimizer.step()
-        self.optimizer.zero_grad()
-
-    def validate_and_checkpoint(self):
-        with self._metrics["validation/epoch"].timer():
-            validation_metrics = self.validate()
-
-        with tempfile.TemporaryDirectory(
-            dir="/mnt/local_storage"
-        ) as temp_checkpoint_dir:
-            with self._metrics["checkpoint/save"].timer():
-                self.save_checkpoint(temp_checkpoint_dir)
-
-            with self._metrics["checkpoint/report"].timer():
-                self.report_checkpoint(
-                    metrics=validation_metrics,
-                    checkpoint=ray.train.Checkpoint.from_directory(temp_checkpoint_dir),
-                )
-
-    def validate(self) -> Dict[str, float]:
-        if ray.train.get_context().get_world_rank() == 0:
-            logger.info(
-                f"Starting @ epoch={self._train_epoch_idx}, batch={self._train_batch_idx}"
-            )
-
-        val_dataloader = self.factory.get_val_dataloader()
-
-        self.model.eval()
-
-        total_loss = torch.tensor(0.0).to(ray.train.torch.get_device())
-        num_rows = 0
-
-        with self._metrics["validation/iter_first_batch"].timer():
-            batch = self.get_next_batch(val_dataloader)
-
-        while batch:
-            input_batch, labels = batch
-
-            with self._metrics["validation/step"].timer():
-                if not self.benchmark_config.skip_validation_step:
-                    total_loss += self.validate_step(input_batch, labels)
-
-            num_rows += len(labels)
-            self._metrics["validation/rows_processed"].add(len(labels))
-
-            with self._metrics["validation/iter_batch"].timer():
-                batch = self.get_next_batch(val_dataloader)
-
-        return {"validation/loss": total_loss.item() / num_rows}
-
-    def validate_step(self, input_batch, labels):
-        with torch.no_grad():
-            out = self.model(input_batch)
-            loss = self.loss_fn(out, labels)
-        return loss
-
-    def report_checkpoint(self, metrics, checkpoint):
-        checkpoint_dir_name = (
-            f"checkpoint_epoch={self._train_epoch_idx}_batch={self._train_batch_idx}"
-        )
-
-        ray.train.report(
-            metrics,
-            checkpoint=checkpoint,
-            checkpoint_dir_name=checkpoint_dir_name,
-        )
-
-    def load_checkpoint(self, local_dir: str):
-        self.model.load_state_dict(
-            torch.load(os.path.join(local_dir, "model.pt"), map_location="cpu")
-        )
-        self.optimizer.load_state_dict(
-            torch.load(os.path.join(local_dir, "optimizer.pt"), map_location="cpu")
-        )
-
-        train_state = torch.load(os.path.join(local_dir, "train_state.pt"))
-        self._train_epoch_idx = train_state["epoch"]
-        self._train_batch_idx = train_state["batch_idx"]
-
-        with open(os.path.join(local_dir, "metrics.json"), "r") as f:
-            metrics_json = json.load(f)
-
-        for k, v in metrics_json.items():
-            self._metrics[k].__dict__.update(v)
-
-        if ray.train.get_context().get_world_rank() == 0:
-            logger.info(
-                f"Restored to epoch={self._train_epoch_idx}, train_batch_idx={self._train_batch_idx} "
-                f"from checkpoint: {ray.train.get_checkpoint()}"
-            )
-
-    def save_checkpoint(self, local_dir: str):
-        train_state = {
-            "epoch": self._train_epoch_idx,
-            "batch_idx": self._train_batch_idx,
-        }
-        torch.save(self.model.state_dict(), os.path.join(local_dir, "model.pt"))
-        torch.save(self.optimizer.state_dict(), os.path.join(local_dir, "optimizer.pt"))
-        torch.save(train_state, os.path.join(local_dir, "train_state.pt"))
-
-        metrics_json = {k: v.__dict__.copy() for k, v in self._metrics.items()}
-        with open(os.path.join(local_dir, "metrics.json"), "w") as f:
-            json.dump(metrics_json, f)
-
-        if ray.train.get_context().get_world_rank() == 0:
-            logger.info(
-                f"Saved @ epoch={self._train_epoch_idx}, train_batch_idx={self._train_batch_idx}"
-            )
-
-    def get_metrics(self) -> Dict[str, float]:
-        # TODO: These metrics should be aggregated across training workers.
-        metrics = {}
-        for key, metric in self._metrics.items():
-            metrics.update(
-                {
-                    f"{key}-avg": metric.avg(),
-                    f"{key}-min": metric.min(),
-                    f"{key}-max": metric.max(),
-                    f"{key}-total": metric.get(),
-                }
-            )
-
-        # Throughput
-        # TODO: Ray Data can provide these throughput metrics automatically.
-        num_workers = ray.train.get_context().get_world_size()
-        train_time = (
-            self._metrics["train/step"].get()
-            + self._metrics["train/iter_first_batch"].get()
-            + self._metrics["train/iter_batch"].get()
-        )
-        if train_time > 0:
-            metrics["train/local_throughput"] = (
-                self._metrics["train/rows_processed"].get() / train_time
-            )
-            metrics["train/global_throughput"] = (
-                metrics["train/local_throughput"] * num_workers
-            )
-
-        validation_time = (
-            self._metrics["validation/step"].get()
-            + self._metrics["validation/iter_first_batch"].get()
-            + self._metrics["validation/iter_batch"].get()
-        )
-        if validation_time > 0:
-            metrics["validation/local_throughput"] = (
-                self._metrics["validation/rows_processed"].get() / validation_time
-            )
-            metrics["validation/global_throughput"] = (
-                metrics["validation/local_throughput"] * num_workers
-            )
-
-        # Extra time that each worker spends to restore from checkpoint,
-        # which includes downloading the checkpoint, loading the checkpoint,
-        # and skipping through batches that were already processed.
-        restoration_time = (
-            self._metrics["checkpoint/download"].get()
-            + self._metrics["checkpoint/load"].get()
-            + self._metrics["train/iter_skip_batch"].get()
-        )
-        if restoration_time > 0:
-            metrics["checkpoint/restoration_time"] = restoration_time
->>>>>>> 5f581243
 
 
 def train_fn_per_worker(config):
@@ -345,19 +50,14 @@
     benchmark_config: BenchmarkConfig = cli_to_config()
     logger.info(pprint.pformat(benchmark_config.__dict__, indent=2))
 
-<<<<<<< HEAD
-    if benchmark_config.task == "image_classification":
-        factory = ImageClassificationFactory(benchmark_config)
+    if benchmark_config.task == "image_classification_parquet":
+        factory = ImageClassificationParquetFactory(benchmark_config)
+    elif benchmark_config.task == "image_classification_jpeg":
+        factory = ImageClassificationJpegFactory(benchmark_config)
     elif benchmark_config.task == "recsys":
         from recsys.recsys_factory import RecsysFactory
 
         factory = RecsysFactory(benchmark_config)
-=======
-    if benchmark_config.task == "image_classification_parquet":
-        factory = ImageClassificationParquetFactory(benchmark_config)
-    elif benchmark_config.task == "image_classification_jpeg":
-        factory = ImageClassificationJpegFactory(benchmark_config)
->>>>>>> 5f581243
     else:
         raise ValueError
 
