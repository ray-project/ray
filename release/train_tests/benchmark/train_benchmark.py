import json
import logging
import os
import pprint
import time

import ray.train
from ray._private.test_utils import safe_write_to_results_json
from ray.train.torch import TorchTrainer
from ray.train.v2._internal.util import date_str

from config import BenchmarkConfig, cli_to_config
from factory import BenchmarkFactory
<<<<<<< HEAD
=======
from image_classification.image_classification_parquet.factory import (
    ImageClassificationParquetFactory,
)
from image_classification.image_classification_jpeg.factory import (
    ImageClassificationJpegFactory,
)
from image_classification.localfs_image_classification_jpeg.factory import (
    LocalFSImageClassificationFactory,
)
from logger_utils import ContextLoggerAdapter
>>>>>>> 7bf8c41a


logger = logging.getLogger(__name__)


METRICS_OUTPUT_PATH = "/mnt/cluster_storage/train_benchmark_metrics.json"


def train_fn_per_worker(config):
    factory: BenchmarkFactory = config["factory"]

    if factory.benchmark_config.task == "recsys":
        from recsys.torchrec_runner import TorchRecRunner

        runner = TorchRecRunner(factory)
    else:
        from runner import VanillaTorchRunner

        runner = VanillaTorchRunner(factory)

    runner.run()

    metrics = runner.get_metrics()
    if ray.train.get_context().get_world_rank() == 0:
        with open(METRICS_OUTPUT_PATH, "w") as f:
            json.dump(metrics, f)


def main():
    logging.basicConfig(level=logging.INFO)

    benchmark_config: BenchmarkConfig = cli_to_config()
    logger.info(
        "\nBenchmark config:\n" + pprint.pformat(benchmark_config.__dict__, indent=2)
    )

    if benchmark_config.task == "image_classification_parquet":
        from image_classification.image_classification_parquet.factory import (
            ImageClassificationParquetFactory,
        )

        factory = ImageClassificationParquetFactory(benchmark_config)
    elif benchmark_config.task == "image_classification_jpeg":
        from image_classification.image_classification_jpeg.factory import (
            ImageClassificationJpegFactory,
        )

        factory = ImageClassificationJpegFactory(benchmark_config)
<<<<<<< HEAD
    elif benchmark_config.task == "recsys":
        from recsys.recsys_factory import RecsysFactory

        factory = RecsysFactory(benchmark_config)
=======
    elif benchmark_config.task == "localfs_image_classification_jpeg":
        factory = LocalFSImageClassificationFactory(benchmark_config)
>>>>>>> 7bf8c41a
    else:
        raise ValueError(f"Unknown task: {benchmark_config.task}")

    start_time = time.perf_counter()

    ray_data_execution_options = ray.train.DataConfig.default_ingest_options()
    ray_data_execution_options.locality_with_output = (
        benchmark_config.locality_with_output
    )
    ray_data_execution_options.actor_locality_enabled = (
        benchmark_config.actor_locality_enabled
    )

    trainer = TorchTrainer(
        train_loop_per_worker=train_fn_per_worker,
        train_loop_config={"factory": factory},
        scaling_config=ray.train.ScalingConfig(
            num_workers=benchmark_config.num_workers,
            use_gpu=not benchmark_config.mock_gpu,
            resources_per_worker={"MOCK_GPU": 1} if benchmark_config.mock_gpu else None,
        ),
        dataset_config=ray.train.DataConfig(
            datasets_to_split="all",
            execution_options=ray_data_execution_options,
            enable_shard_locality=benchmark_config.enable_shard_locality,
        ),
        run_config=ray.train.RunConfig(
            storage_path=f"{os.environ['ANYSCALE_ARTIFACT_STORAGE']}/train_benchmark/",
            name=f"{benchmark_config.task}-{date_str(include_ms=True)}",
            failure_config=ray.train.FailureConfig(
                max_failures=benchmark_config.max_failures
            ),
        ),
        datasets=factory.get_ray_datasets(),
    )
    trainer.fit()

    end_time = time.perf_counter()

    with open(METRICS_OUTPUT_PATH, "r") as f:
        metrics = json.load(f)

    final_metrics_str = (
        f"\nTotal training time: {end_time - start_time} seconds\n"
        "Final metrics:\n" + "-" * 80 + "\n" + pprint.pformat(metrics) + "\n" + "-" * 80
    )
    logger.info(final_metrics_str)

    # Write metrics as a release test result.
    safe_write_to_results_json(metrics)


if __name__ == "__main__":
    # Workers need to access the working directory module.
    ray.init(runtime_env={"working_dir": os.path.dirname(__file__)})
    main()<|MERGE_RESOLUTION|>--- conflicted
+++ resolved
@@ -11,19 +11,6 @@
 
 from config import BenchmarkConfig, cli_to_config
 from factory import BenchmarkFactory
-<<<<<<< HEAD
-=======
-from image_classification.image_classification_parquet.factory import (
-    ImageClassificationParquetFactory,
-)
-from image_classification.image_classification_jpeg.factory import (
-    ImageClassificationJpegFactory,
-)
-from image_classification.localfs_image_classification_jpeg.factory import (
-    LocalFSImageClassificationFactory,
-)
-from logger_utils import ContextLoggerAdapter
->>>>>>> 7bf8c41a
 
 
 logger = logging.getLogger(__name__)
@@ -72,15 +59,16 @@
         )
 
         factory = ImageClassificationJpegFactory(benchmark_config)
-<<<<<<< HEAD
+    elif benchmark_config.task == "localfs_image_classification_jpeg":
+        from image_classification.localfs_image_classification_jpeg.factory import (
+            LocalFSImageClassificationFactory,
+        )
+
+        factory = LocalFSImageClassificationFactory(benchmark_config)
     elif benchmark_config.task == "recsys":
         from recsys.recsys_factory import RecsysFactory
 
         factory = RecsysFactory(benchmark_config)
-=======
-    elif benchmark_config.task == "localfs_image_classification_jpeg":
-        factory = LocalFSImageClassificationFactory(benchmark_config)
->>>>>>> 7bf8c41a
     else:
         raise ValueError(f"Unknown task: {benchmark_config.task}")
 
