--- conflicted
+++ resolved
@@ -69,11 +69,7 @@
         Returns:
             Rows per worker or None if no limit. Each worker gets at least 1 row.
         """
-<<<<<<< HEAD
-        if total_rows <= 0:
-=======
         if total_rows < 0:
->>>>>>> 968b2708
             return None
 
         if num_workers == 0:
