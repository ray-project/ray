--- conflicted
+++ resolved
@@ -1,28 +1,13 @@
-<<<<<<< HEAD
-- name: pytorch_pbt_failure
-  cluster:
-    app_config: app_config.yaml
-    compute_template: compute_tpl.yaml
-
-  run:
-    timeout: 86400
-    script: python workloads/pytorch_pbt_failure.py
-    long_running: True
-
-  smoke_test:
-    timeout: 3600
-=======
-- name: pytorch_pbt_failure
-  team: ml
-  cluster:
-    app_config: app_config.yaml
-    compute_template: compute_tpl.yaml
-
-  run:
-    timeout: 86400
-    script: python workloads/pytorch_pbt_failure.py
-    long_running: True
-
-  smoke_test:
-    timeout: 3600
->>>>>>> 19672688
+- name: pytorch_pbt_failure
+  team: ml
+  cluster:
+    app_config: app_config.yaml
+    compute_template: compute_tpl.yaml
+
+  run:
+    timeout: 86400
+    script: python workloads/pytorch_pbt_failure.py
+    long_running: True
+
+  smoke_test:
+    timeout: 3600