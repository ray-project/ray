--- conflicted
+++ resolved
@@ -1,7 +1,4 @@
 import argparse
-import json
-import time
-
 import numpy as np
 import os
 import torch
@@ -12,7 +9,7 @@
 
 import ray
 from ray import tune
-from ray.tune import CLIReporter, Callback
+from ray.tune import CLIReporter
 from ray.tune.schedulers import PopulationBasedTraining
 from ray.tune.utils.mock import FailureInjectorCallback
 from ray.util.sgd.torch import TorchTrainer, TrainingOperator
@@ -30,43 +27,14 @@
 args = parser.parse_args()
 
 
-class JsonCallback(Callback):
-    """Tune Callback to periodically write results to output JSON file."""
-
-    def __init__(self, output_json_file):
-        self.output_file = output_json_file
-
-    def on_step_end(self, iteration: int, trials, **info):
-        """Write output every 6 tuning loop step."""
-        if iteration % 3 == 0:
-            current_time = time.time()
-            trial_ids = [trial.trial_id for trial in trials]
-            trial_names = [str(trial) for trial in trials]
-            training_iterations = [
-                trial.last_result.get("training_iteration", None)
-                for trial in trials
-            ]
-            trial_statuses = [trial.status for trial in trials]
-
-            output = {
-                "last_update": current_time,
-                "trial_ids": trial_ids,
-                "trial_names": trial_names,
-                "training_iterations": training_iterations,
-                "trial_statuses": trial_statuses
-            }
-            with open(self.output_file, "at") as f:
-                json.dump(output, f)
-
-
 def initialization_hook():
     # Need this for avoiding a connection restart issue on AWS.
     os.environ["NCCL_SOCKET_IFNAME"] = "^docker0,lo"
     os.environ["NCCL_LL_THRESHOLD"] = "0"
 
     # set the below if needed
-    print("NCCL DEBUG SET")
-    os.environ["NCCL_DEBUG"] = "INFO"
+    # print("NCCL DEBUG SET")
+    # os.environ["NCCL_DEBUG"] = "INFO"
 
 
 def cifar_creator(config):
@@ -125,6 +93,7 @@
         BATCH_SIZE: 128 * num_training_workers,
     },
     use_gpu=not args.smoke_test,
+    backend="gloo",  # This should also work with NCCL
 )
 
 pbt_scheduler = PopulationBasedTraining(
@@ -143,13 +112,6 @@
 reporter.add_metric_column("val_loss", "loss")
 reporter.add_metric_column("val_accuracy", "acc")
 
-callbacks = [FailureInjectorCallback(time_between_checks=90)]
-if not args.smoke_test:
-    callbacks.append(
-        JsonCallback(
-            output_json_file=os.environ.get("TEST_OUTPUT_JSON",
-                                            "/tmp/pytorch_pbt_failure.json")))
-
 analysis = tune.run(
     TorchTrainable,
     num_samples=4,
@@ -163,14 +125,10 @@
     checkpoint_freq=2,  # used for fault tolerance
     progress_reporter=reporter,
     scheduler=pbt_scheduler,
-<<<<<<< HEAD
-    callbacks=callbacks,
-=======
     callbacks=[
         FailureInjectorCallback(time_between_checks=90),
         ProgressCallback()
     ],
->>>>>>> 1795e73c
     queue_trials=True,
     stop={"training_iteration": 1} if args.smoke_test else None)
 
