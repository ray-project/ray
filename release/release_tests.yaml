# Global release test configuration file.
# All your release test configuration should go here. Adding release tests here
# will automatically enable them in the Buildkite release testing schedules
# (unless they have frequency: manual).
# Here is an example configuration for reference:
#- name: example_test
#  # Tests with the same group will be grouped in the Buildkite UI
#  group: Example group
#  # Provide the working directory which will be uploaded to the cluster
#  working_dir: example_dir
#
#  # How often to run the tests.
#  # One of [manual, any, multi, nightly, nightly-3x, weekly].
#  # Descriptions of each frequency (that's not immediately obvious):
#  # - manual: Not run on a schedule, but can be manually run through the buildkite UI.
#  # - nightly-3x: Run 3 times a week (Monday, Wednesday, Friday).
#  frequency: weekly
#  # Owning team. This field will be persisted to the database
#  team: ml
#
#  # Python version. This optional field determines which Python version to run tests
#  # on. This must be a string!
#  python: "3.7"
#
#  # Cluster information
#  cluster:
#    # Location of cluster compute, relative to working_dir
#    cluster_compute: cluster_compute.yaml
#    # Autosuspend parameter passed to the cluster.
#    # The cluster will automatically terminate if inactive for this
#    # many minutes. Defaults to 10 if not set.
#    autosuspend_mins: 10
#    # Optional cloud_id to use instead of the default cloud
#    cloud_id: cld_12345678
#    # Alternatively, you can specify a cloud name
#    cloud_name: anyscale_default_cloud
#
#  # Run configuration for the test
#  run:
#    # If you want to wait for nodes to be ready, you can specify this here:
#    wait_for_nodes:
#      # Number of nodes
#      num_nodes: 16
#      # Timeout for waiting for nodes. If nodes are not up by then, the
#      # test will fail.
#      timeout: 600
#
#    # Optional prepare script to be run on the cluster before the test script
#    prepare: python prepare.py
#    # The prepare command can have a separate timeout
#    prepare_timeout: 300
#
#    # Main script to run as the test script
#    script: python workloads/train_small.py
#    # Timeout in seconds. After this time the test is considered as failed.
#    timeout: 600
#
#  # You can specify smoke test definitions here. If a smoke test is triggered,
#  # it will deep update the main test configuration with the values provided
#  # here. Smoke tests will automatically run with IS_SMOKE_TEST=1 as en
#  # environment variable and receive the --smoke-test flag as a parameter in the
#  # run script.
#  smoke_test:
#    # Smoke tests can have different frequencies. A smoke test is only triggered
#    # when the regular test is not matched.
#    frequency: nightly
#    # Here we adjust the run timeout down and run on less nodes. The test script
#    # remains the same.
#    run:
#      timeout: 300
#      wait_for_nodes:
#        num_nodes: 4
#        timeout: 600
#
#  # After the test finished, this handler (in alerts/) will process the results.
#  # It can then let the test fail, e.g. if a metric regression is observed.
#  alert: default

#######################
# Baseline test
#######################
- name: hello_world
  python: "3.10"
  team: reef
  group: hello_world
  frequency: nightly
  working_dir: hello_world_tests

  cluster:
    byod: {}
    cluster_compute: hello_world_compute_config.yaml

  run:
    timeout: 1800
    num_retries: 3
    script: python hello_world.py

  variations:
    - __suffix__: aws
    - __suffix__: gce
      env: gce
      cluster:
        cluster_compute: hello_world_compute_config_gce.yaml
    - __suffix__: azure
      env: azure
      cluster:
        cluster_compute: hello_world_compute_config_azure.yaml
    - __suffix__: released
      cluster:
        ray_version: 2.50.0

- name: hello_world_custom_byod
  python: "3.10"
  team: reef
  group: hello_world
  frequency: nightly
  working_dir: hello_world_tests

  cluster:
    byod:
      post_build_script: byod_hello_world.sh
      python_depset: emoji.lock
    cluster_compute: hello_world_compute_config.yaml

  run:
    timeout: 1800
    script: python hello_world_emoji.py

  variations:
    - __suffix__: aws
    - __suffix__: gce
      env: gce
      cluster:
        cluster_compute: hello_world_compute_config_gce.yaml
    - __suffix__: released
      cluster:
        ray_version: 2.50.0

- name: hello_world_custom_byod_depset_only
  python: "3.10"
  team: reef
  group: hello_world
  frequency: nightly
  working_dir: hello_world_tests

  cluster:
    byod:
      type: gpu
      python_depset: emoji.lock
    cluster_compute: hello_world_compute_config.yaml

  run:
    timeout: 1800
    script: bash test.sh

  variations:
    - __suffix__: aws


#######################
# Cluster scaling tests
#######################
- name: cluster_tune_scale_up_down
  python: "3.10"
  group: Cluster tests
  working_dir: cluster_tests

  frequency: nightly
  team: ml

  cluster:
    byod: {}
    cluster_compute: cpt_autoscaling_1-3_aws.yaml

  run:
    timeout: 3600
    script: python workloads/tune_scale_up_down.py
    wait_for_nodes:
      num_nodes: 0

  variations:
    - __suffix__: aws
    - __suffix__: gce
      env: gce
      frequency: manual
      cluster:
        cluster_compute: cpt_autoscaling_1-3_gce.yaml
    - __suffix__: kuberay
      env: kuberay
      frequency: nightly
      cluster:
        cluster_compute: cpt_autoscaling_1-3_kuberay.yaml

  alert: default


#########################
# AIR release tests
#########################

# Ray Train distributed Torch benchmarks
- name: air_benchmark_torch_mnist_gpu_4x4
  python: "3.10"
  group: AIR tests
  working_dir: air_tests/air_benchmarks

  frequency: weekly
  team: ml

  cluster:
    byod:
      type: gpu
    cluster_compute: compute_gpu_4x4_aws.yaml

  run:
    timeout: 4800
    script: RAY_TRAIN_V2_ENABLED=1 python workloads/torch_benchmark.py run --num-runs 3 --num-epochs 120 --num-workers 16 --cpus-per-worker 4 --batch-size 1024 --use-gpu

    wait_for_nodes:
      num_nodes: 4

  smoke_test:
    frequency: weekly

    cluster:
      cluster_compute: compute_gpu_2x2_aws.yaml

    run:
      timeout: 3600
      script: python workloads/torch_benchmark.py run --num-runs 3 --num-epochs 60 --num-workers 4 --cpus-per-worker 4 --batch-size 512 --use-gpu

      wait_for_nodes:
        num_nodes: 2

  variations:
    - __suffix__: aws
    - __suffix__: gce
      env: gce
      frequency: manual
      cluster:
        cluster_compute: compute_gpu_4x4_gce.yaml
      smoke_test:
        frequency: manual

  alert: default

- name: air_benchmark_tune_torch_mnist
  python: "3.10"
  group: AIR tests
  working_dir: air_tests/air_benchmarks

  frequency: nightly
  team: ml

  cluster:
    byod:
      type: gpu
    cluster_compute: compute_cpu_4_aws.yaml

  run:
    timeout: 3600
    script: RAY_TRAIN_V2_ENABLED=1 python workloads/tune_torch_benchmark.py --num-runs 1 --num-trials 2 --num-workers 2

    wait_for_nodes:
      num_nodes: 4

  variations:
    - __suffix__: aws
    - __suffix__: gce
      env: gce
      frequency: manual
      cluster:
        cluster_compute: compute_cpu_4_gce.yaml

  alert: default

# Ray Train distributed Tensorflow benchmarks
- name: air_benchmark_tensorflow_mnist_gpu_4x4
  python: "3.10"
  group: AIR tests
  working_dir: air_tests/air_benchmarks

  # https://github.com/ray-project/ray/issues/46687
  frequency: manual
  team: ml

  stable: false

  cluster:
    byod:
      type: gpu
    cluster_compute: compute_gpu_4x4_aws.yaml

  run:
    timeout: 5400
    script: RAY_TRAIN_V2_ENABLED=1 python workloads/tensorflow_benchmark.py run --num-runs 3 --num-epochs 200 --num-workers 16 --cpus-per-worker 4 --batch-size 1024 --use-gpu

    wait_for_nodes:
      num_nodes: 4

  smoke_test:
    frequency: manual

    cluster:
      cluster_compute: compute_gpu_2x2_aws.yaml

    run:
      script: python workloads/tensorflow_benchmark.py run --num-runs 3 --num-epochs 60 --num-workers 4 --cpus-per-worker 4 --batch-size 512 --use-gpu

      wait_for_nodes:
        num_nodes: 2

  variations:
    - __suffix__: aws
    - __suffix__: gce
      env: gce
      frequency: manual
      cluster:
        cluster_compute: compute_gpu_4x4_gce.yaml
      smoke_test:
        frequency: manual

  alert: default


#######################
# AIR examples
#######################


# Test additional CPU nodes for preprocessing.
- name: air_example_dreambooth_finetuning
  python: "3.10"
  group: AIR examples
  working_dir: air_examples/dreambooth

  stable: false

  # https://github.com/ray-project/ray/issues/49847
  frequency: manual
  team: ml

  cluster:
    byod:
      type: gpu
    cluster_compute: dreambooth_compute_aws.yaml

  run:
    timeout: 1800
    script: pip install -Ur dreambooth/requirements.txt && bash dreambooth_run.sh
    artifact_path: /tmp/artifacts/example_out.jpg

  # variations: A10G not available on GCE, yet.

- name: air_example_dreambooth_finetuning_lora
  python: "3.10"
  group: AIR examples
  working_dir: air_examples/dreambooth

  stable: false

  # https://github.com/ray-project/ray/issues/49846
  frequency: manual
  team: ml

  cluster:
    byod:
      type: gpu
    cluster_compute: dreambooth_compute_aws.yaml

  run:
    timeout: 1800
    script: pip install -Ur dreambooth/requirements.txt && bash dreambooth_run.sh --lora
    artifact_path: /tmp/artifacts/example_out.jpg

- name: air_example_gptj_deepspeed_fine_tuning
  python: "3.10"
  group: AIR examples
  working_dir: air_examples/gptj_deepspeed_finetuning
  frequency: manual
  team: ml
  cluster:
    byod:
      type: gpu
      post_build_script: byod_gptj_test.sh
    cluster_compute: gptj_deepspeed_compute_aws.yaml

  run:
    timeout: 4500
    script: RAY_TRAIN_V2_ENABLED=1 python test_myst_doc.py --path gptj_deepspeed_fine_tuning.ipynb

- name: air_example_dolly_v2_lightning_fsdp_finetuning
  python: "3.10"
  group: AIR examples
  working_dir: air_examples/dolly_v2_lightning_fsdp_finetuning
  frequency: manual
  team: ml
  cluster:
    byod:
      type: gpu
      post_build_script: byod_dolly_test.sh
    cluster_compute: dolly_v2_fsdp_compute_aws.yaml

  run:
    timeout: 4700
    script: RAY_TRAIN_V2_ENABLED=1 python test_myst_doc.py --path lightning-llm-finetuning-7b.ipynb

  # variations: TODO(jungong): add GCP variation.

- name: air_example_vicuna_13b_lightning_deepspeed_finetuning
  python: "3.10"
  group: AIR examples
  working_dir: air_examples/vicuna_13b_lightning_deepspeed_finetuning
  frequency: manual
  team: ml
  cluster:
    byod:
      type: gpu
      post_build_script: byod_vicuna_test.sh
    cluster_compute: vicuna_13b_deepspeed_compute_aws.yaml

  run:
    timeout: 4700
    script: python test_myst_doc.py --path vicuna_13b_lightning_deepspeed_finetune.ipynb

#######################
# Tune tests
#######################
- name: tune_with_frequent_pausing
  python: "3.10"
  group: Tune tests
  working_dir: tune_tests

  frequency: nightly-3x
  team: ml

  cluster:
    byod:
      runtime_env:
        - RAY_memory_usage_threshold=0.5
        - automatic_object_spilling_enabled=0
    cluster_compute: frequent_pausing/compute_config_aws.yaml

  run:
    timeout: 600  # 10min
    long_running: true
    script: RAY_TRAIN_V2_ENABLED=1 python frequent_pausing/script.py

  variations:
    - __suffix__: aws
    - __suffix__: gce
      env: gce
      frequency: manual
      cluster:
        cluster_compute: frequent_pausing/compute_config_gce.yaml

  alert: default


- name: tune_rllib_connect_test
  python: "3.10"
  group: Tune tests
  working_dir: ml_user_tests

  frequency: nightly-3x
  team: ml

  cluster:
    byod:
      runtime_env:
        - RLLIB_TEST_NO_JAX_IMPORT=1
    cluster_compute: tune_rllib/compute_tpl_aws.yaml

  run:
    timeout: 2000
    script: RAY_TRAIN_V2_ENABLED=1 python tune_rllib/run_connect_tests.py
    wait_for_nodes:
      num_nodes: 9

  variations:
    - __suffix__: aws
    - __suffix__: gce
      env: gce
      frequency: manual
      cluster:
        cluster_compute: tune_rllib/compute_tpl_gce.yaml

  alert: default

- name: tune_cloud_long_running_cloud_storage
  python: "3.10"
  group: Tune cloud tests
  working_dir: tune_tests/cloud_tests
  frequency: weekly
  team: ml

  cluster:
    byod: {}
    cluster_compute: tpl_aws_1x4.yaml

  run:
    # 14 hours
    timeout: 50400
    long_running: true
    script: RAY_TRAIN_V2_ENABLED=1 python workloads/long_running_cloud_storage.py s3://tune-cloud-tests/long_running_cloud_storage

  # NOTE: This smoke test is not useful to run because the point of the test
  # is to be long running. This is just for debugging updates to the test quickly.
  smoke_test:
    frequency: manual
    run:
      timeout: 600

  variations:
    - __suffix__: aws
    - __suffix__: gce
      env: gce
      frequency: manual
      cluster:
        cluster_compute: tpl_gce_1x4.yaml
      run:
        # 14 hours
        timeout: 50400
        long_running: true
        script: RAY_TRAIN_V2_ENABLED=1 python workloads/long_running_cloud_storage.py gs://tune-cloud-tests/long_running_cloud_storage
        wait_for_nodes:
          num_nodes: 1

  alert: long_running_tests

########################
# Tune scalability tests
########################

- name: tune_scalability_bookkeeping_overhead
  python: "3.10"
  group: Tune scalability tests
  working_dir: tune_tests/scalability_tests

  frequency: nightly
  team: ml

  cluster:
    byod: {}
    cluster_compute: tpl_1x16.yaml

  run:
    timeout: 1200
    script: python workloads/test_bookkeeping_overhead.py

  alert: tune_tests

  variations:
    - __suffix__: aws
    - __suffix__: gce
      env: gce
      frequency: manual
      cluster:
        cluster_compute: tpl_gce_1x16.yaml
    - __suffix__: kuberay
      env: kuberay
      frequency: nightly
      cluster:
        cluster_compute: kuberay.yaml

- name: tune_scalability_durable_trainable
  python: "3.10"
  group: Tune scalability tests
  working_dir: tune_tests/scalability_tests

  frequency: nightly
  team: ml

  cluster:
    byod: {}
    cluster_compute: tpl_16x2.yaml

  run:
    timeout: 900
    script: python workloads/test_durable_trainable.py --bucket s3://tune-cloud-tests/scalability_durable_trainable
    wait_for_nodes:
      num_nodes: 16

  variations:
    - __suffix__: aws
    - __suffix__: gce
      env: gce
      frequency: manual
      run:
        timeout: 900
        script: python workloads/test_durable_trainable.py --bucket gs://tune-cloud-tests/scalability_durable_trainable
        wait_for_nodes:
          num_nodes: 16
      cluster:
        cluster_compute: tpl_gce_16x2.yaml

  alert: tune_tests


- name: tune_scalability_durable_multifile_checkpoints
  python: "3.10"
  group: Tune scalability tests
  working_dir: tune_tests/scalability_tests

  frequency: nightly
  team: ml

  cluster:
    byod: {}
    cluster_compute: tpl_16x2.yaml

  run:
    timeout: 900
    script: python workloads/test_durable_multifile_checkpoints.py --bucket s3://tune-cloud-tests/scalability_durable_multifile_checkpoints
    wait_for_nodes:
      num_nodes: 16

  variations:
    - __suffix__: aws
    - __suffix__: gce
      env: gce
      frequency: manual
      run:
        timeout: 900
        script: python workloads/test_durable_multifile_checkpoints.py --bucket gs://tune-cloud-tests/scalability_durable_multifile_checkpoints
        wait_for_nodes:
          num_nodes: 16
      cluster:
        cluster_compute: tpl_gce_16x2.yaml

  alert: tune_tests

- name: tune_scalability_long_running_large_checkpoints
  python: "3.10"
  group: Tune scalability tests
  working_dir: tune_tests/scalability_tests

  frequency: weekly
  team: ml

  cluster:
    byod: {}
    cluster_compute: tpl_1x32_hd.yaml

  run:
    timeout: 86400
    script: python workloads/test_long_running_large_checkpoints.py
    long_running: true

  smoke_test:
    frequency: nightly

    run:
      timeout: 3600

  alert: tune_tests

  variations:
    - __suffix__: aws
    - __suffix__: gce
      env: gce
      frequency: manual
      smoke_test:
        frequency: manual
      cluster:
        cluster_compute: tpl_gce_1x32_hd.yaml

- name: tune_scalability_network_overhead
  python: "3.10"
  group: Tune scalability tests
  working_dir: tune_tests/scalability_tests

  frequency: weekly
  team: ml

  cluster:
    byod: {}
    cluster_compute: tpl_100x2.yaml

  run:
    timeout: 750
    prepare_timeout: 1200
    script: python workloads/test_network_overhead.py
    wait_for_nodes:
      num_nodes: 100

  alert: tune_tests

  variations:
    - __suffix__: aws
    - __suffix__: smoke-test
      frequency: nightly
      cluster:
        cluster_compute: tpl_20x2.yaml
      run:
        timeout: 750
        prepare_timeout: 600
        script: python workloads/test_network_overhead.py --smoke-test
        wait_for_nodes:
          num_nodes: 20
    - __suffix__: gce
      env: gce
      frequency: manual
      cluster:
        cluster_compute: tpl_gce_100x2.yaml

- name: tune_scalability_result_throughput_cluster
  python: "3.10"
  group: Tune scalability tests
  working_dir: tune_tests/scalability_tests

  frequency: nightly-3x
  team: ml

  cluster:
    byod: {}
    cluster_compute: tpl_16x64.yaml

  run:
    timeout: 600
    script: python workloads/test_result_throughput_cluster.py

    wait_for_nodes:
      num_nodes: 16

  alert: tune_tests

  variations:
    - __suffix__: aws
    - __suffix__: gce
      env: gce
      frequency: manual
      cluster:
        cluster_compute: tpl_gce_16x64.yaml

- name: tune_scalability_result_throughput_single_node
  python: "3.10"
  group: Tune scalability tests
  working_dir: tune_tests/scalability_tests

  frequency: nightly
  team: ml

  cluster:
    byod: {}
    cluster_compute: tpl_1x96.yaml

  run:
    timeout: 600
    script: python workloads/test_result_throughput_single_node.py

  alert: tune_tests

  variations:
    - __suffix__: aws
    - __suffix__: gce
      env: gce
      frequency: manual
      cluster:
        cluster_compute: tpl_gce_1x96.yaml


############################
# Tune fault tolerance tests
############################
- name: tune_worker_fault_tolerance
  python: "3.10"
  group: Tune fault tolerance tests
  working_dir: tune_tests/fault_tolerance_tests

  stable: true

  frequency: nightly-3x
  team: ml

  cluster:
    byod: {}
    cluster_compute: tpl_aws_16x1.yaml

  run:
    timeout: 5400
    script: python workloads/test_tune_worker_fault_tolerance.py --bucket s3://tune-cloud-tests/worker_fault_tolerance

    wait_for_nodes:
      num_nodes: 16

# Disabled until we can kill nodes in GCE
#  variations:
#    - __suffix__: aws
#    - __suffix__: gce
#      env: gce
#      frequency: manual
#      run:
#        timeout: 5400
#        script: python workloads/test_tune_worker_fault_tolerance.py --bucket gs://tune-cloud-tests/worker_fault_tolerance
#
#        wait_for_nodes:
#          num_nodes: 16
#      cluster:
#        cluster_compute: tpl_gce_16x1.yaml

#######################
# Long running tests
#######################

- name: long_running_actor_deaths
  python: "3.10"
  group: Long running tests
  working_dir: long_running_tests

  frequency: weekly

  team: core
  cluster:
    byod:
      runtime_env:
        - RLLIB_TEST_NO_JAX_IMPORT=1
    cluster_compute: tpl_cpu_1.yaml

  run:
    timeout: 86400
    script: python workloads/actor_deaths.py
    long_running: true

  smoke_test:
    frequency: nightly

    run:
      timeout: 3600

  alert: long_running_tests

  variations:
    - __suffix__: aws
    - __suffix__: gce
      env: gce
      frequency: manual
      smoke_test:
        frequency: manual
      cluster:
        cluster_compute: tpl_cpu_1_gce.yaml

- name: long_running_impala
  python: "3.10"
  group: Long running tests
  working_dir: long_running_tests

  frequency: weekly
  team: rllib

  cluster:
    byod: {}
    cluster_compute: tpl_cpu_1_large.yaml

  run:
    timeout: 86400
    script: python workloads/impala.py
    long_running: true

  smoke_test:
    frequency: nightly

    run:
      timeout: 3600

  alert: long_running_tests

  variations:
    - __suffix__: aws
    - __suffix__: gce
      env: gce
      frequency: manual
      smoke_test:
        frequency: manual
        run:
          timeout: 3600
      cluster:
        cluster_compute: tpl_cpu_1_large_gce.yaml

- name: long_running_many_actor_tasks
  python: "3.10"
  group: Long running tests
  working_dir: long_running_tests

  frequency: weekly

  team: core
  cluster:
    byod:
      runtime_env:
        - RLLIB_TEST_NO_JAX_IMPORT=1
    cluster_compute: tpl_cpu_1.yaml

  run:
    timeout: 86400
    script: python workloads/many_actor_tasks.py
    long_running: true

  smoke_test:
    frequency: nightly

    run:
      timeout: 3600

  alert: long_running_tests

  variations:
    - __suffix__: aws
    - __suffix__: gce
      env: gce
      frequency: manual
      smoke_test:
        frequency: manual
        run:
          timeout: 3600
      cluster:
        cluster_compute: tpl_cpu_1_gce.yaml

- name: long_running_many_drivers
  python: "3.10"
  group: Long running tests
  working_dir: long_running_tests

  frequency: weekly

  team: core
  cluster:
    byod:
      runtime_env:
        - RLLIB_TEST_NO_JAX_IMPORT=1
    cluster_compute: tpl_cpu_4.yaml

  run:
    timeout: 86400
    script: python workloads/many_drivers.py --iteration-num=4000
    long_running: true
    wait_for_nodes:
      num_nodes: 4

  smoke_test:
    frequency: nightly

    run:
      timeout: 3600

  alert: long_running_tests

  variations:
    - __suffix__: aws
    - __suffix__: gce
      env: gce
      frequency: manual
      smoke_test:
        frequency: manual
        run:
          timeout: 3600
      cluster:
        cluster_compute: tpl_cpu_4_gce.yaml

- name: long_running_many_ppo
  python: "3.10"
  group: Long running tests
  working_dir: long_running_tests

  stable: false

  frequency: weekly
  team: ml

  cluster:
    byod:
      runtime_env:
        - RLLIB_TEST_NO_JAX_IMPORT=1
    cluster_compute: many_ppo.yaml

  run:
    timeout: 86400
    script: python workloads/many_ppo.py
    long_running: true
    wait_for_nodes:
      num_nodes: 1


  smoke_test:
    frequency: nightly

    run:
      timeout: 3600

  alert: long_running_tests

  variations:
    - __suffix__: aws
    - __suffix__: gce
      env: gce
      frequency: manual
      smoke_test:
        frequency: manual
        run:
          timeout: 3600
      cluster:
        cluster_compute: many_ppo_gce.yaml

- name: long_running_many_tasks
  python: "3.10"
  group: Long running tests
  working_dir: long_running_tests

  frequency: weekly

  team: core
  cluster:
    byod:
      runtime_env:
        - RLLIB_TEST_NO_JAX_IMPORT=1
    cluster_compute: tpl_cpu_1.yaml

  run:
    timeout: 86400
    script: python workloads/many_tasks.py
    long_running: true

  smoke_test:
    frequency: nightly

    run:
      timeout: 3600

  alert: long_running_tests

  variations:
    - __suffix__: aws
    - __suffix__: gce
      env: gce
      frequency: manual
      smoke_test:
        frequency: manual
        run:
          timeout: 3600
      cluster:
        cluster_compute: tpl_cpu_1_gce.yaml

- name: long_running_many_tasks_serialized_ids
  python: "3.10"
  group: Long running tests
  working_dir: long_running_tests

  frequency: weekly

  team: core
  cluster:
    byod:
      runtime_env:
        - RLLIB_TEST_NO_JAX_IMPORT=1
    cluster_compute: tpl_cpu_1.yaml

  run:
    timeout: 86400
    script: python workloads/many_tasks_serialized_ids.py
    long_running: true

  smoke_test:
    frequency: nightly

    run:
      timeout: 3600

  alert: long_running_tests

  variations:
    - __suffix__: aws
    - __suffix__: gce
      env: gce
      frequency: manual
      smoke_test:
        frequency: manual
        run:
          timeout: 3600
      cluster:
        cluster_compute: tpl_cpu_1_gce.yaml

- name: long_running_node_failures
  python: "3.10"
  group: Long running tests
  working_dir: long_running_tests

  frequency: weekly

  team: core
  cluster:
    byod:
      runtime_env:
        - RLLIB_TEST_NO_JAX_IMPORT=1
    cluster_compute: tpl_cpu_1.yaml

  run:
    timeout: 86400
    script: python workloads/node_failures.py
    long_running: true

  smoke_test:
    frequency: nightly

    run:
      timeout: 3600

  alert: long_running_tests

  variations:
    - __suffix__: aws
    - __suffix__: gce
      env: gce
      frequency: manual
      smoke_test:
        frequency: manual
        run:
          timeout: 3600
      cluster:
        cluster_compute: tpl_cpu_1_gce.yaml

- name: long_running_serve
  python: "3.10"
  group: Long running tests
  working_dir: long_running_tests

  frequency: weekly
  team: serve

  cluster:
    byod:
      runtime_env:
        - RLLIB_TEST_NO_JAX_IMPORT=1
    cluster_compute: tpl_cpu_1_large.yaml

  run:
    timeout: 86400
    script: python workloads/serve.py
    long_running: true

  smoke_test:
    frequency: nightly

    run:
      timeout: 3600

  alert: long_running_tests

  variations:
    - __suffix__: aws
    - __suffix__: gce
      env: gce
      frequency: manual
      smoke_test:
        frequency: manual
        run:
          timeout: 3600
      cluster:
        cluster_compute: tpl_cpu_1_gce.yaml

- name: long_running_serve_failure
  python: "3.10"
  group: Long running tests
  working_dir: long_running_tests

  stable: true

  frequency: weekly
  team: serve

  cluster:
    byod:
      runtime_env:
        - RLLIB_TEST_NO_JAX_IMPORT=1
    cluster_compute: tpl_cpu_1_c5.yaml

  run:
    timeout: 86400
    script: python workloads/serve_failure.py
    long_running: true

  smoke_test:
    frequency: nightly

    run:
      timeout: 600

  alert: long_running_tests

  variations:
    - __suffix__: aws
    - __suffix__: gce
      env: gce
      frequency: manual
      smoke_test:
        frequency: manual
        run:
          timeout: 86400
      cluster:
        cluster_compute: tpl_cpu_1_c5_gce.yaml

- name: long_running_many_jobs
  python: "3.10"
  group: Long running tests
  working_dir: long_running_tests

  stable: true

  frequency: weekly
  team: serve

  cluster:
    byod:
      runtime_env:
        - RLLIB_TEST_NO_JAX_IMPORT=1
    cluster_compute: tpl_cpu_1.yaml

  run:
    timeout: 86400
    script: python workloads/long_running_many_jobs.py --num-clients=1
    long_running: true

  smoke_test:
    frequency: nightly

    run:
      timeout: 1800

  alert: long_running_tests

  variations:
    - __suffix__: aws
    - __suffix__: gce
      env: gce
      frequency: manual
      smoke_test:
        frequency: manual
        run:
          timeout: 3600
      cluster:
        cluster_compute: tpl_cpu_1_gce.yaml

########################
# Jobs tests
########################

- name: jobs_basic_local_working_dir
  python: "3.10"
  group: Jobs tests
  working_dir: jobs_tests

  frequency: nightly
  team: serve

  cluster:
    byod:
      type: gpu
    cluster_compute: compute_tpl_4_xlarge.yaml

  run:
    timeout: 600
    script: python workloads/jobs_basic.py --working-dir "workloads"
    wait_for_nodes:
      num_nodes: 4


  alert: default

  variations:
    - __suffix__: aws
    - __suffix__: gce
      env: gce
      frequency: manual
      cluster:
        cluster_compute: compute_tpl_gce_4_xlarge.yaml

- name: jobs_basic_remote_working_dir
  python: "3.10"
  group: Jobs tests
  working_dir: jobs_tests

  frequency: nightly
  team: serve

  cluster:
    byod:
      type: gpu
    cluster_compute: compute_tpl_4_xlarge.yaml

  run:
    timeout: 600
    script: python workloads/jobs_basic.py --working-dir "https://github.com/anyscale/job-services-cuj-examples/archive/refs/heads/main.zip"
    wait_for_nodes:
      num_nodes: 4


  alert: default

  variations:
    - __suffix__: aws
    - __suffix__: gce
      env: gce
      frequency: manual
      cluster:
        cluster_compute: compute_tpl_gce_4_xlarge.yaml

- name: jobs_remote_multi_node
  python: "3.10"
  group: Jobs tests
  team: serve
  frequency: nightly
  working_dir: jobs_tests

  cluster:
    byod:
      type: gpu
    cluster_compute: compute_tpl_4_xlarge.yaml
  run:
    timeout: 600
    script: python workloads/jobs_remote_multi_node.py
    wait_for_nodes:
      num_nodes: 4

  variations:
    - __suffix__: aws
    - __suffix__: gce
      env: gce
      frequency: manual
      cluster:
        cluster_compute: compute_tpl_gce_4_xlarge.yaml

- name: jobs_check_cuda_available
  python: "3.10"
  group: Jobs tests
  team: serve

  frequency: nightly
  working_dir: jobs_tests
  cluster:
    byod:
      type: gpu
    cluster_compute: compute_tpl_gpu_node.yaml
  run:
    timeout: 600
    script: python workloads/jobs_check_cuda_available.py
    wait_for_nodes:
      num_nodes: 2

  variations:
    - __suffix__: aws
    - __suffix__: gce
      env: gce
      frequency: manual
      cluster:
        cluster_compute: compute_tpl_gce_gpu_node.yaml

- name: jobs_specify_num_gpus
  python: "3.10"
  group: Jobs tests
  team: serve

  frequency: nightly
  working_dir: jobs_tests
  cluster:
    byod:
      type: gpu
    cluster_compute: compute_tpl_gpu_worker.yaml
  run:
    timeout: 600
    script: python workloads/jobs_specify_num_gpus.py --working-dir "workloads"
    wait_for_nodes:
      num_nodes: 2

  variations:
    - __suffix__: aws
    - __suffix__: gce
      env: gce
      frequency: manual
      cluster:
        cluster_compute: compute_tpl_gce_gpu_worker.yaml

########################
# Runtime env tests
########################
- name: runtime_env_rte_many_tasks_actors
  python: "3.10"
  group: Runtime env tests
  working_dir: runtime_env_tests

  frequency: nightly
  team: core

  cluster:
    byod: {}
    cluster_compute: rte_small.yaml

  run:
    timeout: 600
    script: python workloads/rte_many_tasks_actors.py
    wait_for_nodes:
      num_nodes: 4


  alert: default

  variations:
    - __suffix__: aws
    - __suffix__: gce
      env: gce
      frequency: manual
      cluster:
        cluster_compute: rte_gce_small.yaml


- name: runtime_env_wheel_urls
  python: "3.10"
  group: Runtime env tests
  working_dir: runtime_env_tests

  frequency: nightly
  team: core

  cluster:
    byod: {}
    cluster_compute: rte_minimal.yaml

  run:
    timeout: 9000
    script: python workloads/wheel_urls.py
    wait_for_nodes:
      num_nodes: 1


  alert: default

  variations:
    - __suffix__: aws
    - __suffix__: gce
      env: gce
      frequency: manual
      cluster:
        cluster_compute: rte_gce_minimal.yaml

# It seems like the consensus is that this should be tested in CI, and not in a nightly test.

# - name: runtime_env_rte_ray_client
#   group: Runtime env tests
#   working_dir: runtime_env_tests

#   frequency: nightly
#   team: core

#   cluster:
#     cluster_compute: rte_minimal.yaml

#   run:
#     timeout: 600
#     script: python workloads/rte_ray_client.py
#     wait_for_nodes:
#       num_nodes: 1

#   alert: default


########################
# Serve tests
########################

- name: pytest_serve_scale_replicas
  python: "3.10"
  group: Serve tests
  working_dir: serve_tests

  frequency: nightly
  team: serve

  cluster:
    byod: {}
    cluster_compute: compute_tpl_single_node_32_cpu.yaml
    cloud_id: cld_wy5a6nhazplvu32526ams61d98
    project_id: prj_lhlrf1u5yv8qz9qg3xzw8fkiiq

  run:
    timeout: 7200
    long_running: false
    script: python workloads/replica_scalability.py

  alert: default

  variations:
    - __suffix__: aws

- name: pytest_serve_multi_deployment_1k_noop_replica
  python: "3.10"
  group: Serve tests
  working_dir: serve_tests

  frequency: nightly
  team: serve

  cluster:
    byod: {}
    cluster_compute: compute_tpl_32_cpu.yaml
    cloud_id: cld_wy5a6nhazplvu32526ams61d98
    project_id: prj_lhlrf1u5yv8qz9qg3xzw8fkiiq

  run:
    timeout: 7200
    long_running: false
    script: python workloads/multi_deployment_1k_noop_replica.py

  alert: default

  variations:
    - __suffix__: aws
    - __suffix__: aws.py312
      python: "3.12"
    - __suffix__: gce
      env: gce
      frequency: manual
      cluster:
        cluster_compute: compute_tpl_32_cpu_gce.yaml

- name: pytest_serve_autoscaling_load_test
  python: "3.10"
  group: Serve tests
  working_dir: serve_tests

  frequency: nightly
  team: serve

  cluster:
    byod:
      type: gpu
    cluster_compute: compute_tpl_single_node_32_cpu.yaml
    cloud_id: cld_wy5a6nhazplvu32526ams61d98
    project_id: prj_lhlrf1u5yv8qz9qg3xzw8fkiiq

  run:
    timeout: 7200
    long_running: false
    script: python workloads/autoscaling_load_test.py

  alert: default

  variations:
    - __suffix__: aws

- name: pytest_serve_microbenchmarks
  python: "3.10"
  group: Serve tests
  working_dir: serve_tests

  frequency: nightly
  team: serve

  cluster:
    byod: {}
    cluster_compute: compute_tpl_single_node_16_cpu.yaml
    cloud_id: cld_wy5a6nhazplvu32526ams61d98
    project_id: prj_lhlrf1u5yv8qz9qg3xzw8fkiiq

  run:
    timeout: 7200
    long_running: false
    script: python workloads/microbenchmarks.py --run-all

  alert: default

  variations:
    - __suffix__: aws
    - __suffix__: gce
      env: gce
      frequency: manual
      cluster:
        cluster_compute: compute_tpl_single_node_gce.yaml

- name: pytest_serve_throughput_optimized_microbenchmarks
  python: "3.10"
  group: Serve tests
  working_dir: serve_tests

  frequency: nightly
  team: serve

  cluster:
    byod:
      runtime_env:
        - RAY_SERVE_THROUGHPUT_OPTIMIZED=1
        - RAY_SERVE_DISABLE_SHUTTING_DOWN_INGRESS_REPLICAS_FORCEFULLY=0
    cluster_compute: compute_tpl_single_node_16_cpu.yaml
    cloud_id: cld_wy5a6nhazplvu32526ams61d98
    project_id: prj_lhlrf1u5yv8qz9qg3xzw8fkiiq

  run:
    timeout: 7200
    long_running: false
    script: python workloads/microbenchmarks.py --run-all

  alert: default

  variations:
    - __suffix__: aws
    - __suffix__: gce
      env: gce
      frequency: manual
      cluster:
        cluster_compute: compute_tpl_single_node_gce.yaml

- name: pytest_serve_resnet_benchmark
  python: "3.10"
  group: Serve tests
  working_dir: serve_tests

  frequency: nightly
  team: serve

  cluster:
    byod:
      type: gpu
    cluster_compute: compute_tpl_gpu_node.yaml
    cloud_id: cld_wy5a6nhazplvu32526ams61d98
    project_id: prj_lhlrf1u5yv8qz9qg3xzw8fkiiq

  run:
    timeout: 7200
    long_running: false
    script: python workloads/serve_resnet_benchmark.py --gpu-env

  alert: default

  variations:
    - __suffix__: aws
    - __suffix__: gce
      env: gce
      frequency: manual
      cluster:
        cluster_compute: compute_tpl_gpu_node_gce.yaml

########################
# Train tests
########################

- name: training_ingest_benchmark-task=image_classification
  python: "3.10"
  group: Train tests
  working_dir: train_tests/benchmark

  frequency: nightly
  team: ml

  cluster:
    byod:
      runtime_env:
        # Enable verbose stats for resource manager
        - RAY_DATA_DEBUG_RESOURCE_MANAGER=1
        - RAY_DATA_ENABLE_DYNAMIC_OUTPUT_QUEUE_SIZE_BACKPRESSURE=1

      # 'type: gpu' means: use the 'ray-ml' image.
      type: gpu
    cluster_compute: compute_configs/compute_gpu_4x4_aws.yaml

  variations:
    - __suffix__: full_training.parquet
      run:
        timeout: 2000
        script: RAY_TRAIN_V2_ENABLED=1 python train_benchmark.py --task=image_classification --dataloader_type=ray_data --num_workers=16 --image_classification_data_format=parquet

    - __suffix__: full_training.parquet.preserve_order
      run:
        timeout: 2000
        script: RAY_TRAIN_V2_ENABLED=1 python train_benchmark.py --task=image_classification --dataloader_type=ray_data --num_workers=16 --image_classification_data_format=parquet --preserve_order

    - __suffix__: full_training.parquet.torch_dataloader
      run:
        timeout: 2000
        script: RAY_TRAIN_V2_ENABLED=1 python train_benchmark.py --task=image_classification --dataloader_type=torch --num_workers=16 --image_classification_data_format=parquet

    - __suffix__: skip_training.parquet
      run:
        timeout: 1200
        script: RAY_TRAIN_V2_ENABLED=1 python train_benchmark.py --task=image_classification --dataloader_type=ray_data --num_workers=16 --skip_train_step --skip_validation_at_epoch_end --image_classification_data_format=parquet

    - __suffix__: skip_training.parquet.preserve_order
      run:
        timeout: 1200
        script: RAY_TRAIN_V2_ENABLED=1 python train_benchmark.py --task=image_classification --dataloader_type=ray_data --num_workers=16 --skip_train_step --skip_validation_at_epoch_end --image_classification_data_format=parquet --preserve_order

    - __suffix__: skip_training.parquet.torch_dataloader
      run:
        timeout: 1200
        script: RAY_TRAIN_V2_ENABLED=1 python train_benchmark.py --task=image_classification --dataloader_type=torch --num_workers=16 --skip_train_step --skip_validation_at_epoch_end --image_classification_data_format=parquet

    - __suffix__: skip_training.parquet.fault_tolerance
      run:
        timeout: 2700
        script: RAY_TRAIN_V2_ENABLED=1 python train_benchmark.py --task=image_classification --dataloader_type=ray_data --num_workers=16 --mock_gpu --skip_train_step --skip_validation_step --num_epochs=5 --max_failures=4 --image_classification_data_format=parquet
        prepare: python setup_chaos.py --kill-interval 480 --max-to-kill 2 --kill-delay 360
      cluster:
        cluster_compute: compute_configs/compute_mock_gpu_4x4_aws.yaml

    - __suffix__: skip_training.parquet.fault_tolerance.preserve_order
      run:
        timeout: 2700
        script: RAY_TRAIN_V2_ENABLED=1 python train_benchmark.py --task=image_classification --dataloader_type=ray_data --num_workers=16 --mock_gpu --skip_train_step --skip_validation_step --num_epochs=5 --max_failures=4 --image_classification_data_format=parquet --preserve_order
        prepare: python setup_chaos.py --kill-interval 480 --max-to-kill 2 --kill-delay 360
      cluster:
        cluster_compute: compute_configs/compute_mock_gpu_4x4_aws.yaml

    - __suffix__: full_training.jpeg
      run:
        timeout: 2000
        script: RAY_TRAIN_V2_ENABLED=1 python train_benchmark.py --task=image_classification --image_classification_data_format=jpeg --dataloader_type=ray_data --num_workers=16

    - __suffix__: full_training.jpeg.preserve_order
      run:
        timeout: 2000
        script: RAY_TRAIN_V2_ENABLED=1 python train_benchmark.py --task=image_classification --image_classification_data_format=jpeg --dataloader_type=ray_data --num_workers=16 --preserve_order

    - __suffix__: full_training.jpeg.torch_dataloader
      run:
        timeout: 2000
        script: RAY_TRAIN_V2_ENABLED=1 python train_benchmark.py --task=image_classification --image_classification_data_format=jpeg --dataloader_type=torch --num_workers=16 --num_torch_workers=16

    - __suffix__: skip_training.jpeg
      run:
        timeout: 1200
        script: RAY_TRAIN_V2_ENABLED=1 python train_benchmark.py --task=image_classification --image_classification_data_format=jpeg --dataloader_type=ray_data --num_workers=16 --skip_train_step --skip_validation_at_epoch_end

    - __suffix__: skip_training.jpeg.preserve_order
      run:
        timeout: 2400
        script: RAY_TRAIN_V2_ENABLED=1 python train_benchmark.py --task=image_classification --image_classification_data_format=jpeg --dataloader_type=ray_data --num_workers=16 --skip_train_step --skip_validation_at_epoch_end --preserve_order

    - __suffix__: skip_training.jpeg.torch_dataloader
      run:
        timeout: 1200
        script: RAY_TRAIN_V2_ENABLED=1 python train_benchmark.py --task=image_classification --image_classification_data_format=jpeg --dataloader_type=torch --num_workers=16 --num_torch_workers=16 --skip_train_step --skip_validation_at_epoch_end

    - __suffix__: skip_training.jpeg.local_fs
      run:
        timeout: 1200
        script: bash image_classification/jpeg/download_input_data_from_s3.sh && RAY_TRAIN_V2_ENABLED=1 python train_benchmark.py --task=image_classification --image_classification_data_format=jpeg --image_classification_local_dataset --dataloader_type=ray_data --num_workers=1 --skip_train_step --skip_validation_at_epoch_end
      cluster:
        cluster_compute: compute_configs/compute_gpu_1x1_aws.yaml

    - __suffix__: skip_training.jpeg.local_fs.preserve_order
      run:
        timeout: 1200
        script: bash image_classification/jpeg/download_input_data_from_s3.sh && RAY_TRAIN_V2_ENABLED=1 python train_benchmark.py --task=image_classification --image_classification_data_format=jpeg --image_classification_local_dataset --dataloader_type=ray_data --num_workers=1 --skip_train_step --skip_validation_at_epoch_end --preserve_order
      cluster:
        cluster_compute: compute_configs/compute_gpu_1x1_aws.yaml

    - __suffix__: skip_training.jpeg.local_fs.torch_dataloader
      run:
        timeout: 1200
        script: bash image_classification/jpeg/download_input_data_from_s3.sh && RAY_TRAIN_V2_ENABLED=1 python train_benchmark.py --task=image_classification --image_classification_data_format=jpeg --image_classification_local_dataset --dataloader_type=torch --num_workers=1 --num_torch_workers=32 --skip_train_step --skip_validation_at_epoch_end
      cluster:
        cluster_compute: compute_configs/compute_gpu_1x1_aws.yaml

    - __suffix__: skip_training.jpeg.local_fs_multi_gpus
      run:
        timeout: 1200
        script: bash image_classification/jpeg/download_input_data_from_s3.sh && RAY_TRAIN_V2_ENABLED=1 python train_benchmark.py --task=image_classification --image_classification_data_format=jpeg --image_classification_local_dataset --dataloader_type=ray_data --num_workers=4 --skip_train_step --skip_validation_at_epoch_end
      cluster:
        cluster_compute: compute_configs/compute_gpu_1x1_multi_gpus_aws.yaml

    - __suffix__: skip_training.jpeg.local_fs_multi_gpus.preserve_order
      run:
        timeout: 1200
        script: bash image_classification/jpeg/download_input_data_from_s3.sh && RAY_TRAIN_V2_ENABLED=1 python train_benchmark.py --task=image_classification --image_classification_data_format=jpeg --image_classification_local_dataset --dataloader_type=ray_data --num_workers=4 --skip_train_step --skip_validation_at_epoch_end --preserve_order
      cluster:
        cluster_compute: compute_configs/compute_gpu_1x1_multi_gpus_aws.yaml

    - __suffix__: skip_training.jpeg.local_fs_multi_gpus.torch_dataloader
      run:
        timeout: 1200
        script: bash image_classification/jpeg/download_input_data_from_s3.sh && RAY_TRAIN_V2_ENABLED=1 python train_benchmark.py --task=image_classification --image_classification_data_format=jpeg --image_classification_local_dataset --dataloader_type=torch --num_workers=4 --num_torch_workers=9 --skip_train_step --skip_validation_at_epoch_end
      cluster:
        cluster_compute: compute_configs/compute_gpu_1x1_multi_gpus_aws.yaml

- name: training_ingest_benchmark-task=recsys
  python: "3.10"
  group: Train tests
  working_dir: train_tests/benchmark

  # TODO: Keep these manual for now -- there are a still a few issues to resolve.
  frequency: manual
  team: ml

  cluster:
    byod:
      type: gpu
      post_build_script: byod_install_torchrec.sh
    cluster_compute: compute_configs/compute_gpu_8xA100_aws.yaml

  variations:
    - __suffix__: skip_training.mock_dataloader
      run:
        timeout: 600
        script: RAY_TRAIN_V2_ENABLED=1 python train_benchmark.py --task=recsys --dataloader_type=mock --num_workers=8 --train_batch_size=8192 --num_epochs=1 --skip_train_step --skip_validation_at_epoch_end

    - __suffix__: skip_training.ray_data
      run:
        timeout: 600
        script: RAY_TRAIN_V2_ENABLED=1 python train_benchmark.py --task=recsys --dataloader_type=ray_data --num_workers=8 --train_batch_size=8192 --num_epochs=1 --skip_train_step --skip_validation_at_epoch_end

    - __suffix__: full_training.mock_dataloader
      run:
        timeout: 600
        script: RAY_TRAIN_V2_ENABLED=1 python train_benchmark.py --task=recsys --dataloader_type=mock --num_workers=8 --train_batch_size=8192 --validation_batch_size=16384 --num_epochs=1

    - __suffix__: full_training.ray_data
      run:
        timeout: 1200
        script: RAY_TRAIN_V2_ENABLED=1 python train_benchmark.py --task=recsys --dataloader_type=ray_data --num_workers=8 --train_batch_size=8192 --validation_batch_size=16384 --num_epochs=1

- name: training_ingest_benchmark-soak_test
  python: "3.10"
  group: Train tests
  working_dir: train_tests/benchmark

  frequency: weekly
  team: ml

  cluster:
    byod:
      type: gpu
    cluster_compute: compute_configs/compute_gpu_4x4_cpu_4_aws.yaml

  run:
    timeout: 43200
    long_running: true
    script: RAY_TRAIN_V2_ENABLED=1 python train_benchmark.py --task=image_classification --dataloader_type=ray_data --num_workers=16 --image_classification_data_format=parquet --num_epochs=50

- name: train_multinode_persistence
  python: "3.10"
  group: Train tests
  working_dir: train_tests/multinode_persistence

  frequency: nightly
  team: ml

  cluster:
    byod:
      post_build_script: byod_train_persistence_test.sh
    cluster_compute: compute_aws.yaml

  run:
    timeout: 3000
    script: pytest -v test_persistence.py -s

    wait_for_nodes:
      num_nodes: 4

  variations:
    - __suffix__: aws_v1
    - __suffix__: aws_v2
      run:
        script: RAY_TRAIN_V2_ENABLED=1 pytest -v test_persistence.py -s
    - __suffix__: gce_v1
      env: gce
      frequency: manual
      cluster:
        cluster_compute: compute_gce.yaml
    - __suffix__: gce_v2
      env: gce
      frequency: manual
      cluster:
        cluster_compute: compute_gce.yaml
      run:
        script: RAY_TRAIN_V2_ENABLED=1 pytest -v test_persistence.py -s

  alert: default

- name: train_async_checkpointing_validation_benchmark
  python: "3.10"
  group: Train tests
  working_dir: train_tests/async_checkpointing_validation_benchmark
  frequency: nightly
  team: ml
  cluster:
    byod:
      type: gpu
    cluster_compute: compute_aws.yaml
  run:
    timeout: 10800
    script: RAY_TRAIN_V2_ENABLED=1 python test_async_checkpointing_validation_benchmark.py
    wait_for_nodes:
      num_nodes: 2
  alert: default

- name: train_colocate_trainer
  python: "3.10"
  group: Train tests
  working_dir: train_tests/colocate_trainer

  # Ray Train V2 doesn't support colocation.
  # TODO: Decide whether to remove this test or re-enable it if we add support again.
  frequency: manual
  team: ml

  cluster:
    byod: {}
    cluster_compute: compute_aws.yaml

  run:
    timeout: 3000
    script: pytest -v test_colocate_trainer.py -s

    wait_for_nodes:
      num_nodes: 4

  alert: default


- name: torch_local_mode
  python: "3.10"
  group: Train tests
  working_dir: train_tests/local_mode

  frequency: nightly
  team: ml

  cluster:
    byod:
      type: gpu
    cluster_compute: compute_gpu_2x4_aws.yaml

  run:
    timeout: 1800
    script: python torch_local_mode_launcher.py

- name: torch_lightning
  python: "3.10"
  group: Train tests
  working_dir: train_tests/pytorch_lightning

  frequency: nightly
  team: ml

  cluster:
    byod:
      type: gpu
      post_build_script: byod_pytorch_lightning_test.sh
    cluster_compute: compute_aws.yaml

  run:
    timeout: 1800
    script: RAY_TRAIN_V2_ENABLED=1 python test_lightning.py

- name: huggingface_transformers
  python: "3.10"
  group: Train tests
  working_dir: train_tests/huggingface_transformers

  frequency: nightly
  team: ml

  cluster:
    byod:
      type: gpu
      post_build_script: byod_huggingface_transformers_test.sh
    cluster_compute: compute_aws.yaml

  run:
    timeout: 1800
    script: RAY_TRAIN_V2_ENABLED=1 python test_huggingface_transformers.py

- name: huggingface_accelerate
  python: "3.10"
  group: Train tests
  working_dir: train_tests/huggingface_accelerate

  frequency: nightly
  team: ml

  cluster:
    byod:
      type: gpu
    cluster_compute: compute_aws.yaml

  run:
    timeout: 1800
    script: RAY_TRAIN_V2_ENABLED=1 python test_huggingface_accelerate.py

- name: "{{framework}}_train_batch_inference_benchmark_{{size}}"
  python: "3.10"
  group: Train tests
  working_dir: train_tests/xgboost_lightgbm

  matrix:
    setup:
      framework: [xgboost, lightgbm]
      size: [10G, 100G]

  frequency: nightly-3x
  team: ml
  cluster:
    byod:
      type: gpu
    cluster_compute: compute_aws_{{size}}.yaml

  run:
    timeout: 1800
    script: RAY_TRAIN_V2_ENABLED=1 python train_batch_inference_benchmark.py "{{framework}}" --size={{size}}

  smoke_test:
    frequency: manual

    run:
      timeout: 1800

  alert: default


########################
# RLlib tests
########################

# --------------------------
# APPO
# --------------------------
- name: rllib_learning_tests_pong_appo_torch
  python: "3.10"
  group: RLlib tests
  working_dir: rllib_tests

  frequency: nightly
  team: rllib

  cluster:
    byod:
      type: gpu
      post_build_script: byod_rllib.sh
      runtime_env:
        - RLLIB_TEST_NO_JAX_IMPORT=1
    cluster_compute: 1gpu_16cpus.yaml

  run:
    timeout: 1500  # expected 1000 seconds
    script: python example_algorithms/appo/pong_appo.py --num-learners=1 --num-env-runners=12 --as-release-test

- name: rllib_learning_tests_halfcheetah_appo_torch
  python: "3.10"
  group: RLlib tests
  working_dir: rllib_tests

  frequency: nightly
  team: rllib

  cluster:
    byod:
      type: gpu
      post_build_script: byod_rllib.sh
      runtime_env:
        - RLLIB_TEST_NO_JAX_IMPORT=1
    cluster_compute: 1gpu_16cpus.yaml

  run:
    timeout: 3000  # expected 2000 seconds
    script: python example_algorithms/appo/halfcheetah_appo.py --num-learners=1 --num-env-runners=12 --as-release-test

########################
# Core Nightly Tests
########################

- name: shuffle_100gb
  python: "3.10"
  group: core-multi-test
  working_dir: nightly_tests

  frequency: nightly

  team: core
  cluster:
    byod: {}
    cluster_compute: shuffle/shuffle_compute_multi.yaml

  run:
    timeout: 3000
    script: python shuffle/shuffle_test.py --num-partitions=200 --partition-size=500e6
    wait_for_nodes:
      num_nodes: 4

  variations:
    - __suffix__: aws
    - __suffix__: gce
      env: gce
      frequency: manual
      cluster:
        cluster_compute: shuffle/shuffle_compute_multi_gce.yaml


- name: stress_test_placement_group
  python: "3.10"
  group: core-multi-test
  working_dir: nightly_tests
  env: aws_perf

  frequency: nightly

  team: core
  cluster:
    byod: {}
    cluster_compute: stress_tests/placement_group_tests_compute.yaml

  run:
    timeout: 7200
    script: python stress_tests/test_placement_group.py

  variations:
    - __suffix__: aws
    - __suffix__: gce
      env: gce
      frequency: manual
      cluster:
        cluster_compute: stress_tests/placement_group_tests_compute_gce.yaml

- name: decision_tree_autoscaling_20_runs
  python: "3.10"
  group: core-multi-test
  working_dir: nightly_tests

  frequency: nightly

  team: core
  cluster:
    byod: {}
    cluster_compute: decision_tree/autoscaling_compute.yaml

  run:
    timeout: 9600
    script: python decision_tree/cart_with_tree.py --concurrency=20

  variations:
    - __suffix__: aws
    - __suffix__: gce
      env: gce
      frequency: manual
      cluster:
        cluster_compute: decision_tree/autoscaling_compute_gce.yaml

- name: autoscaling_shuffle_1tb_1000_partitions
  python: "3.10"
  group: core-multi-test
  working_dir: nightly_tests

  frequency: nightly

  team: core
  cluster:
    byod: {}
    cluster_compute: shuffle/shuffle_compute_autoscaling.yaml

  run:
    timeout: 4000
    script: python shuffle/shuffle_test.py --num-partitions=1000 --partition-size=1e9
      --no-streaming

  variations:
    - __suffix__: aws
    - __suffix__: gce
      env: gce
      frequency: manual
      cluster:
        cluster_compute: shuffle/shuffle_compute_autoscaling_gce.yaml

- name: microbenchmark
  python: "3.10"
  group: core-daily-test
  team: core
  frequency: nightly
  env: aws_perf
  working_dir: microbenchmark

  cluster:
    byod: {}
    cluster_compute: tpl_64.yaml

  run:
    timeout: 1800
    script: OMP_NUM_THREADS=64 RAY_ADDRESS=local python run_microbenchmark.py

  variations:
    - __suffix__: aws
      repeated_run: 5
    - __suffix__: gce
      env: gce
      frequency: manual
      cluster:
        cluster_compute: tpl_64_gce.yaml
    - __suffix__: aws.py312
      frequency: weekly
      python: "3.12"

- name: compiled_graphs
  python: "3.10"
  group: core-daily-test
  team: core
  frequency: nightly
  working_dir: microbenchmark

  cluster:
    byod: {}
    cluster_compute: tpl_64.yaml

  run:
    timeout: 1800
    script: OMP_NUM_THREADS=64 RAY_ADDRESS=local python run_microbenchmark.py --experimental

- name: compiled_graphs_GPU
  python: "3.10"
  group: core-daily-test
  team: core
  frequency: nightly
  working_dir: microbenchmark

  cluster:
    byod:
      type: gpu
    cluster_compute: experimental/compute_t4_gpu.yaml

  run:
    timeout: 1800
    script: python experimental/compiled_graph_gpu_microbenchmark.py

- name: compiled_graphs_GPU_multinode
  python: "3.10"
  group: core-daily-test
  team: core
  frequency: nightly
  working_dir: microbenchmark

  cluster:
    byod:
      type: gpu
    cluster_compute: experimental/compute_gpu_2x1_aws.yaml

  run:
    timeout: 1800
    script: python experimental/compiled_graph_gpu_microbenchmark.py --distributed

- name: rdt_single_node_T4_microbenchmark
  python: "3.10"
  group: core-daily-test
  team: core
  frequency: nightly
  working_dir: microbenchmark

  cluster:
    byod:
      type: gpu
    cluster_compute: experimental/compute_t4_gpu.yaml

  run:
    timeout: 1800
    # NIXL currently only works on T4's for <100mb tensors so not enabling.
    script: python experimental/rdt_single_node_microbenchmark.py

- name: rdt_single_node_A100_microbenchmark
  python: "3.11"
  group: core-daily-test
  team: core
  frequency: weekly
  working_dir: microbenchmark

  cluster:
    byod:
      type: llm-cu128 # llm image already has nixl
      runtime_env: # env vars for nixl
        - UCX_TLS=all
        - UCX_NET_DEVICES=all
    cluster_compute: experimental/compute_a100_gpu.yaml

  run:
    timeout: 1800
    script: python experimental/rdt_single_node_microbenchmark.py --enable_10gb --enable_nixl

# TODO(dayshah): Add multi-node benchmarks with actual hardware RDMA support
# - name: gpu_object_GPU_multinode
#   python: "3.10"
#   group: core-daily-test
#   team: core
#   frequency: nightly
#   working_dir: microbenchmark

#   cluster:
#     byod:
#       type: gpu
#     cluster_compute: experimental/compute_gpu_2x1_aws.yaml

#   run:
#     timeout: 1800
#     script: python experimental/gpu_object_microbenchmark.py --distributed

- name: benchmark_worker_startup
  python: "3.10"
  group: core-daily-test
  team: core
  frequency: nightly
  working_dir: benchmark-worker-startup

  cluster:
    byod:
      type: gpu
    cluster_compute: only_head_node_1gpu_64cpu.yaml

  run:
    timeout: 7200
    script: python benchmark_worker_startup.py
        --num_cpus_in_cluster 64
        --num_gpus_in_cluster 64
        --num_tasks_or_actors_per_run 64
        --num_measurements_per_configuration 5

  variations:
    - __suffix__: aws
    - __suffix__: gce
      env: gce
      frequency: manual
      cluster:
        cluster_compute: only_head_node_1gpu_64cpu_gce.yaml

- name: dask_on_ray_100gb_sort
  group: core-daily-test
  working_dir: nightly_tests

  frequency: manual # was nightly
  team: core

  cluster:
    byod: {}
    cluster_compute: dask_on_ray/dask_on_ray_sort_compute_template.yaml

  run:
    timeout: 7200
    script: python dask_on_ray/dask_on_ray_sort.py --nbytes 100_000_000_000 --npartitions
      200 --num-nodes 1 --ray --data-dir /tmp/ray --file-path /tmp/ray

  variations:
    - __suffix__: aws
    - __suffix__: gce
      env: gce
      frequency: manual
      cluster:
        cluster_compute: dask_on_ray/dask_on_ray_sort_compute_template_gce.yaml


- name: dask_on_ray_large_scale_test_spilling
  group: core-daily-test
  working_dir: nightly_tests

  frequency: manual # was nightly
  team: data

  cluster:
    byod: {}
    cluster_compute: dask_on_ray/dask_on_ray_stress_compute.yaml

  run:
    timeout: 7200
    script: python dask_on_ray/large_scale_test.py --num_workers 150 --worker_obj_store_size_in_gb
      70 --error_rate 0  --data_save_path /tmp/ray

    wait_for_nodes:
      num_nodes: 21


  smoke_test:
    frequency: manual # was nightly
    cluster:
      cluster_compute: dask_on_ray/large_scale_dask_on_ray_compute_template.yaml

    run:
      timeout: 7200
      script: python dask_on_ray/large_scale_test.py --num_workers 32 --worker_obj_store_size_in_gb
        70 --error_rate 0  --data_save_path /tmp/ray

      wait_for_nodes:
        num_nodes: 5

- name: stress_test_state_api_scale
  python: "3.10"
  group: core-daily-test
  working_dir: nightly_tests

  frequency: nightly
  team: core
  cluster:
    byod:
      runtime_env:
        - RAY_MAX_LIMIT_FROM_API_SERVER=1000000000
        - RAY_MAX_LIMIT_FROM_DATA_SOURCE=1000000000
    cluster_compute: stress_tests/stress_tests_compute_large.yaml

  run:
    timeout: 4200
    script: python stress_tests/test_state_api_scale.py
    wait_for_nodes:
      num_nodes: 7

  smoke_test:
    frequency: nightly
    cluster:
      app_config: stress_tests/state_api_app_config.yaml
      cluster_compute: stress_tests/smoke_test_compute.yaml

    run:
      timeout: 3600
      wait_for_nodes:
        num_nodes: 5
      script: python stress_tests/test_state_api_scale.py --smoke-test

  variations:
    - __suffix__: aws
    - __suffix__: aws.py312
      frequency: manual
      python: "3.12"
      smoke_test:
        frequency: nightly-3x
    - __suffix__: gce
      env: gce
      frequency: manual
      cluster:
        cluster_compute: stress_tests/stress_tests_compute_large_gce.yaml
      smoke_test:
        frequency: manual


- name: shuffle_20gb_with_state_api
  python: "3.10"
  group: core-daily-test
  working_dir: nightly_tests

  frequency: nightly
  team: core
  cluster:
    byod:
      runtime_env:
        - RAY_MAX_LIMIT_FROM_API_SERVER=1000000000
        - RAY_MAX_LIMIT_FROM_DATA_SOURCE=1000000000
    cluster_compute: shuffle/shuffle_compute_single.yaml

  run:
    timeout: 1000
    script: python stress_tests/test_state_api_with_other_tests.py
      nightly_tests/shuffle/shuffle_test.py --test-args="--num-partitions=100 --partition-size=200e6"

  variations:
    - __suffix__: aws
    - __suffix__: gce
      env: gce
      frequency: manual
      cluster:
        cluster_compute: shuffle/shuffle_compute_single_gce.yaml

- name: stress_test_many_tasks
  python: "3.10"
  group: core-daily-test
  working_dir: nightly_tests
  env: aws_perf

  frequency: nightly
  team: core
  cluster:
    byod: {}
    cluster_compute: stress_tests/stress_tests_compute.yaml

  run:
    timeout: 14400
    wait_for_nodes:
      num_nodes: 101

    script: python stress_tests/test_many_tasks.py

  smoke_test:
    frequency: nightly
    cluster:
      app_config: stress_tests/stress_tests_app_config.yaml
      cluster_compute: stress_tests/smoke_test_compute.yaml

    run:
      timeout: 3600
      wait_for_nodes:
        num_nodes: 5
      script: python stress_tests/test_many_tasks.py --num-nodes=4 --smoke-test

  variations:
    - __suffix__: aws
    - __suffix__: gce
      env: gce
      frequency: manual
      cluster:
        cluster_compute: stress_tests/stress_tests_compute_gce.yaml
      smoke_test:
        frequency: manual

- name: stress_test_dead_actors
  python: "3.10"
  group: core-daily-test
  working_dir: nightly_tests
  env: aws_perf

  frequency: nightly
  team: core
  cluster:
    byod: {}
    cluster_compute: stress_tests/stress_tests_compute.yaml

  run:
    timeout: 7200
    wait_for_nodes:
      num_nodes: 101

    script: python stress_tests/test_dead_actors.py

  smoke_test:
    frequency: nightly
    cluster:
      app_config: stress_tests/stress_tests_app_config.yaml
      cluster_compute: stress_tests/smoke_test_compute.yaml

    run:
      timeout: 3600
      wait_for_nodes:
        num_nodes: 5
      script: python stress_tests/test_dead_actors.py --num-nodes=4 --num-parents=3
        --num-children=3

  variations:
    - __suffix__: aws
    - __suffix__: gce
      env: gce
      frequency: manual
      cluster:
        cluster_compute: stress_tests/stress_tests_compute_gce.yaml
      smoke_test:
        frequency: manual

# The full test is not stable, so run the smoke test only.
# See https://github.com/ray-project/ray/issues/23244.
- name: threaded_actors_stress_test
  python: "3.10"
  group: core-daily-test
  working_dir: nightly_tests

  frequency: nightly
  team: core
  cluster:
    byod: {}
    cluster_compute: stress_tests/smoke_test_compute.yaml

  run:
    timeout: 3600
    script: python stress_tests/test_threaded_actors.py --test-runtime 1800 --kill-interval_s
      30

    wait_for_nodes:
      num_nodes: 5

  variations:
    - __suffix__: aws
    - __suffix__: gce
      env: gce
      frequency: manual
      cluster:
        cluster_compute: stress_tests/smoke_test_compute_gce.yaml

# - name: threaded_actors_stress_test
#   group: core-daily-test
#   working_dir: nightly_tests
#
#   frequency: nightly
#   team: core
#   cluster:
#     cluster_compute: stress_tests/stress_test_threaded_actor_compute.yaml
#
#   run:
#     timeout: 7200
#     script: python stress_tests/test_threaded_actors.py --test-runtime 3600 --kill-interval_s
#       60
#
#     wait_for_nodes:
#       num_nodes: 201
#       timeout: 600
#
#   smoke_test:
#     frequency: nightly
#     cluster:
#       app_config: stress_tests/stress_tests_app_config.yaml
#       cluster_compute: stress_tests/smoke_test_compute.yaml
#
#     run:
#       timeout: 3600
#       script: python stress_tests/test_threaded_actors.py --test-runtime 1800 --kill-interval_s
#         30
#
#       wait_for_nodes:
#         num_nodes: 5
#         timeout: 600

- name: stress_test_many_runtime_envs
  python: "3.10"
  group: core-daily-test
  working_dir: nightly_tests

  frequency: nightly
  team: core

  cluster:
    byod: {}
    cluster_compute: stress_tests/smoke_test_compute.yaml

  run:
    timeout: 14400
    wait_for_nodes:
      num_nodes: 5
    script: python stress_tests/test_many_runtime_envs.py --num_runtime_envs=100 --num_tasks=10000

  variations:
    - __suffix__: aws
    - __suffix__: gce
      env: gce
      frequency: manual
      cluster:
        cluster_compute: stress_tests/smoke_test_compute_gce.yaml
      smoke_test:
        frequency: manual

- name: single_node_oom
  python: "3.10"
  group: core-daily-test
  working_dir: nightly_tests

  frequency: nightly
  team: core
  env: aws_perf
  cluster:
    byod:
      runtime_env:
        # Lower the memory usage threshold at which the Ray memory monitor will kill
        # running tasks so that it does not compete with the system OOM killer.
        - RAY_memory_usage_threshold=0.7
    cluster_compute: stress_tests/stress_tests_single_node_oom_compute.yaml

  run:
    # The script parameters are tuned to run for ~30min.
    timeout: 3600
    # The memory allocated per task is tuned along with the `RAY_memory_usage_threshold` setting above
    # to trigger the Ray memory monitor to kick in before the Ray worker cgroup OOMs.
    script: python stress_tests/test_parallel_tasks_memory_pressure.py --num-tasks 64 --mem-pct-per-task .5

  variations:
    - __suffix__: aws
    - __suffix__: gce
      env: gce
      frequency: manual
      cluster:
        cluster_compute: stress_tests/stress_tests_single_node_oom_compute_gce.yaml


- name: dask_on_ray_1tb_sort
  group: core-daily-test
  working_dir: nightly_tests

  frequency: manual # was nightly-3x
  team: core

  cluster:
    byod: {}
    cluster_compute: dask_on_ray/1tb_sort_compute.yaml

  run:
    timeout: 7200
    script: python dask_on_ray/dask_on_ray_sort.py --nbytes 1_000_000_000_000 --npartitions
      1000 --num-nodes 31 --ray --data-dir /tmp/ray --s3-bucket core-nightly-test

    wait_for_nodes:
      num_nodes: 32


- name: many_nodes_actor_test_on_v2
  python: "3.10"
  group: core-daily-test
  working_dir: benchmarks

  frequency: nightly-3x
  team: core
  cluster:
    byod: {}
    cluster_compute: distributed/many_nodes_tests/compute_config.yaml

  run:
    timeout: 3600
    # 2cpus per node x 1000 nodes / 0.2 cpus per actor = 10k
    # 2cpus per node x 2000 nodes / 0.2 cpus per actor = 20k
    script: python distributed/many_nodes_tests/actor_test.py --no-wait --cpus-per-actor=0.2 --total-actors 10000 20000
    wait_for_nodes:
      num_nodes: 500

  variations:
    - __suffix__: aws
    - __suffix__: gce
      env: gce
      frequency: manual
      cluster:
        cluster_compute: distributed/many_nodes_tests/compute_config_gce.yaml

#- name: many_nodes_multi_master_test
#  group: core-daily-test
#  working_dir: nightly_tests
#
#  frequency: nightly-3x
#  team: core
#  cluster:
#    cluster_compute: many_nodes_tests/compute_config.yaml
#
#  run:
#    timeout: 7200
#    script: python many_nodes_tests/multi_master_test.py
#    wait_for_nodes:
#      num_nodes: 251
#

- name: pg_autoscaling_regression_test
  python: "3.10"
  group: core-daily-test
  working_dir: nightly_tests

  frequency: nightly
  team: core
  cluster:
    byod: {}
    cluster_compute: placement_group_tests/compute.yaml

  run:
    timeout: 1200
    script: python placement_group_tests/pg_run.py

  variations:
    - __suffix__: aws
    - __suffix__: gce
      env: gce
      frequency: manual
      cluster:
        cluster_compute: placement_group_tests/compute_gce.yaml

- name: placement_group_performance_test
  python: "3.10"
  group: core-daily-test
  working_dir: nightly_tests

  frequency: nightly
  team: core
  cluster:
    byod: {}
    cluster_compute: placement_group_tests/pg_perf_test_compute.yaml

  run:
    timeout: 1200
    script: python placement_group_tests/placement_group_performance_test.py
    wait_for_nodes:
      num_nodes: 5

  variations:
    - __suffix__: aws
    - __suffix__: gce
      env: gce
      frequency: manual
      cluster:
        cluster_compute: placement_group_tests/pg_perf_test_compute_gce.yaml


#########################
# Core Scalability Tests
#########################

- name: single_node
  python: "3.10"
  group: core-scalability-test
  working_dir: benchmarks

  frequency: nightly
  team: core
  env: aws_perf
  cluster:
    byod:
      runtime_env:
        - LD_PRELOAD=/usr/lib/x86_64-linux-gnu/libjemalloc.so
    cluster_compute: single_node.yaml

  run:
    timeout: 12000
    prepare: sleep 0
    script: python single_node/test_single_node.py

  variations:
    - __suffix__: aws
    - __suffix__: gce
      env: gce
      frequency: manual
      cluster:
        cluster_compute: single_node_gce.yaml

- name: object_store
  python: "3.10"
  group: core-scalability-test
  working_dir: benchmarks

  frequency: nightly
  team: core
  env: aws_perf
  cluster:
    byod:
      runtime_env:
        - LD_PRELOAD=/usr/lib/x86_64-linux-gnu/libjemalloc.so
    cluster_compute: object_store.yaml

  run:
    timeout: 3600
    script: python object_store/test_object_store.py
    wait_for_nodes:
      num_nodes: 50

  variations:
    - __suffix__: aws
    - __suffix__: gce
      env: gce
      frequency: manual
      cluster:
        cluster_compute: object_store_gce.yaml

- name: small_objects
  python: "3.10"
  group: core-scalability-test
  working_dir: benchmarks

  frequency: nightly
  team: core
  env: aws_perf
  cluster:
    byod:
      runtime_env:
        - LD_PRELOAD=/usr/lib/x86_64-linux-gnu/libjemalloc.so
    cluster_compute: object_store/small_objects.yaml

  run:
    timeout: 3600
    script: python object_store/test_small_objects.py
    wait_for_nodes:
      num_nodes: 5

  variations:
    - __suffix__: aws

- name: large_objects
  python: "3.10"
  group: core-scalability-test
  working_dir: benchmarks

  frequency: nightly
  team: core
  env: aws_perf
  cluster:
    byod:
      runtime_env:
        - LD_PRELOAD=/usr/lib/x86_64-linux-gnu/libjemalloc.so
    cluster_compute: object_store/large_objects.yaml

  run:
    timeout: 3600
    script: python object_store/test_large_objects.py
    wait_for_nodes:
      num_nodes: 10

  variations:
    - __suffix__: aws

- name: many_actors
  python: "3.10"
  group: core-scalability-test
  working_dir: benchmarks

  frequency: nightly-3x
  team: core
  env: aws_perf
  cluster:
    byod:
      runtime_env:
        - LD_PRELOAD=/usr/lib/x86_64-linux-gnu/libjemalloc.so
    cluster_compute: distributed.yaml

  run:
    timeout: 3600
    script: python distributed/test_many_actors.py
    wait_for_nodes:
      num_nodes: 65

  variations:
    - __suffix__: aws
    - __suffix__: gce
      env: gce
      frequency: manual
      cluster:
        cluster_compute: distributed_gce.yaml

- name: many_actors_smoke_test
  python: "3.10"
  group: core-scalability-test
  working_dir: benchmarks

  frequency: nightly
  team: core
  cluster:
    byod:
      runtime_env:
        - LD_PRELOAD=/usr/lib/x86_64-linux-gnu/libjemalloc.so
    cluster_compute: distributed_smoke_test.yaml

  run:
    timeout: 3600
    script: SMOKE_TEST=1 python distributed/test_many_actors.py
    wait_for_nodes:
      num_nodes: 2


- name: many_tasks
  python: "3.10"
  group: core-scalability-test
  working_dir: benchmarks

  frequency: nightly
  team: core
  env: aws_perf
  cluster:
    byod:
      runtime_env:
        - LD_PRELOAD=/usr/lib/x86_64-linux-gnu/libjemalloc.so
    cluster_compute: distributed.yaml

  run:
    timeout: 3600
    script: python distributed/test_many_tasks.py --num-tasks=10000
    wait_for_nodes:
      num_nodes: 65

  variations:
    - __suffix__: aws
    - __suffix__: gce
      env: gce
      frequency: manual
      cluster:
        cluster_compute: distributed_gce.yaml

- name: many_pgs
  python: "3.10"
  group: core-scalability-test
  working_dir: benchmarks

  frequency: nightly-3x
  team: core
  env: aws_perf
  cluster:
    byod:
      runtime_env:
        - LD_PRELOAD=/usr/lib/x86_64-linux-gnu/libjemalloc.so
    cluster_compute: distributed.yaml

  run:
    timeout: 3600
    script: python distributed/test_many_pgs.py
    wait_for_nodes:
      num_nodes: 65

  variations:
    - __suffix__: aws
    - __suffix__: gce
      env: gce
      frequency: manual
      cluster:
        cluster_compute: distributed_gce.yaml


- name: many_pgs_smoke_test
  python: "3.10"
  group: core-scalability-test
  working_dir: benchmarks

  frequency: nightly
  team: core
  cluster:
    byod:
      runtime_env:
        - LD_PRELOAD=/usr/lib/x86_64-linux-gnu/libjemalloc.so
    cluster_compute: distributed_smoke_test.yaml

  run:
    timeout: 3600
    script: SMOKE_TEST=1 python distributed/test_many_pgs.py
    wait_for_nodes:
      num_nodes: 2


- name: many_nodes
  python: "3.10"
  group: core-scalability-test
  working_dir: benchmarks

  frequency: nightly-3x
  team: core
  env: aws_perf
  cluster:
    byod:
      runtime_env:
        - LD_PRELOAD=/usr/lib/x86_64-linux-gnu/libjemalloc.so
    cluster_compute: many_nodes.yaml

  run:
    timeout: 3600
    script: python distributed/test_many_tasks.py --num-tasks=1000
    wait_for_nodes:
      num_nodes: 250

  variations:
    - __suffix__: aws
    - __suffix__: gce
      env: gce
      frequency: manual
      cluster:
        cluster_compute: many_nodes_gce.yaml

- name: scheduling_test_many_0s_tasks_many_nodes
  python: "3.10"
  group: core-scalability-test
  working_dir: benchmarks

  frequency: nightly
  team: core
  cluster:
    byod:
      runtime_env:
        - LD_PRELOAD=/usr/lib/x86_64-linux-gnu/libjemalloc.so
    cluster_compute: scheduling.yaml

  run:
    timeout: 3600
    script: python distributed/test_scheduling.py --total-num-task=1984000 --num-cpu-per-task=1
      --task-duration-s=0 --total-num-actors=32 --num-actors-per-nodes=1

    wait_for_nodes:
      num_nodes: 32

  variations:
    - __suffix__: aws
    - __suffix__: gce
      env: gce
      frequency: manual
      cluster:
        cluster_compute: scheduling_gce.yaml


# - name: scheduling_test_many_5s_tasks_single_node
#   group: core-scalability-test
#   working_dir: benchmarks

#   frequency: nightly
#   team: core
#   cluster:
#     cluster_compute: scheduling.yaml

#   run:
#     timeout: 3600
#     script: python distributed/test_scheduling.py --total-num-task=1984000 --num-cpu-per-task=1
#       --task-duration-s=5 --total-num-actors=1 --num-actors-per-nodes=1

#     wait_for_nodes:
#       num_nodes: 32
#       timeout: 600

#   stable: false

# - name: scheduling_test_many_5s_tasks_many_nodes
#   group: core-scalability-test
#   working_dir: benchmarks

#   frequency: nightly
#   team: core
#   cluster:
#     cluster_compute: scheduling.yaml

#   run:
#     timeout: 3600
#     script: python distributed/test_scheduling.py --total-num-task=1984000 --num-cpu-per-task=1
#       --task-duration-s=5 --total-num-actors=32 --num-actors-per-nodes=1

#     wait_for_nodes:
#       num_nodes: 32
#       timeout: 600

#   stable: false


##################
# Core Chaos tests
##################

- name: chaos_many_tasks_baseline
  python: "3.10"
  group: core-nightly-test
  working_dir: nightly_tests

  frequency: nightly
  team: core
  cluster:
    byod: {}
    cluster_compute: chaos_test/compute_template.yaml

  run:
    timeout: 3600
    wait_for_nodes:
      num_nodes: 10
    script: python chaos_test/test_chaos.py --workload=tasks --disable-resource-killer

  variations:
    - __suffix__: aws
    - __suffix__: gce
      env: gce
      frequency: manual
      cluster:
        cluster_compute: chaos_test/compute_template_gce.yaml

- name: chaos_many_tasks_kill_raylet
  python: "3.10"
  group: core-nightly-test
  working_dir: nightly_tests

  frequency: nightly
  team: core
  cluster:
    byod: {}
    cluster_compute: chaos_test/compute_template.yaml

  run:
    timeout: 3600
    wait_for_nodes:
      num_nodes: 10
    prepare: python setup_chaos.py --no-start
    script: python chaos_test/test_chaos.py --workload=tasks

  variations:
    - __suffix__: aws
    - __suffix__: gce
      env: gce
      frequency: manual
      cluster:
        cluster_compute: chaos_test/compute_template_gce.yaml

- name: chaos_many_tasks_terminate_instance
  python: "3.10"
  group: core-nightly-test
  working_dir: nightly_tests

  frequency: nightly
  team: core
  cluster:
    byod: {}
    cluster_compute: chaos_test/compute_template.yaml

  run:
    timeout: 3600
    wait_for_nodes:
      num_nodes: 10
    prepare: python setup_chaos.py --no-start --chaos TerminateEC2Instance
    script: python chaos_test/test_chaos.py --workload=tasks

  variations:
    - __suffix__: aws

- name: chaos_many_tasks_iptable_failure_injection
  python: "3.10"
  group: core-nightly-test
  working_dir: nightly_tests

  frequency: nightly
  team: core
  cluster:
    byod:
      runtime_env:
        - RAY_health_check_period_ms=10000
        - RAY_health_check_timeout_ms=100000
        - RAY_health_check_failure_threshold=10
        - RAY_gcs_rpc_server_connect_timeout_s=60
    cluster_compute: chaos_test/compute_template.yaml

  run:
    timeout: 3600
    wait_for_nodes:
      num_nodes: 10
    script: >
      python simulate_cross_az_network_failure.py --network-failure-interval 60 --network-failure-duration 5 --command python chaos_test/test_chaos.py --workload=tasks --disable-resource-killer

  variations:
    - __suffix__: aws
    - __suffix__: gce
      env: gce
      frequency: manual
      cluster:
        cluster_compute: chaos_test/compute_template_gce.yaml

- name: chaos_many_actors_baseline
  python: "3.10"
  group: core-nightly-test
  working_dir: nightly_tests

  frequency: nightly
  team: core
  cluster:
    byod: {}
    cluster_compute: chaos_test/compute_template.yaml

  run:
    timeout: 4200
    wait_for_nodes:
      num_nodes: 10
    script: python chaos_test/test_chaos.py --workload=actors --disable-resource-killer

  variations:
    - __suffix__: aws
    - __suffix__: gce
      env: gce
      frequency: manual
      cluster:
        cluster_compute: chaos_test/compute_template_gce.yaml

- name: chaos_many_actors_kill_raylet
  python: "3.10"
  group: core-nightly-test
  working_dir: nightly_tests

  frequency: nightly
  team: core
  cluster:
    byod: {}
    cluster_compute: chaos_test/compute_template.yaml

  run:
    timeout: 4200
    wait_for_nodes:
      num_nodes: 10
    prepare: python setup_chaos.py --no-start
    script: python chaos_test/test_chaos.py --workload=actors

  variations:
    - __suffix__: aws
    - __suffix__: gce
      env: gce
      frequency: manual
      cluster:
        cluster_compute: chaos_test/compute_template_gce.yaml

- name: chaos_many_actors_terminate_instance
  python: "3.10"
  group: core-nightly-test
  working_dir: nightly_tests

  frequency: nightly
  team: core
  cluster:
    byod: {}
    cluster_compute: chaos_test/compute_template.yaml

  run:
    timeout: 4200
    wait_for_nodes:
      num_nodes: 10
    prepare: python setup_chaos.py --no-start --chaos TerminateEC2Instance
    script: python chaos_test/test_chaos.py --workload=actors

  variations:
    - __suffix__: aws

- name: chaos_many_actors_iptable_failure_injection
  python: "3.10"
  group: core-nightly-test
  working_dir: nightly_tests

  frequency: nightly
  team: core
  cluster:
    byod:
      runtime_env:
        - RAY_health_check_period_ms=10000
        - RAY_health_check_timeout_ms=100000
        - RAY_health_check_failure_threshold=10
        - RAY_gcs_rpc_server_connect_timeout_s=60
    cluster_compute: chaos_test/compute_template.yaml

  run:
    timeout: 4200
    wait_for_nodes:
      num_nodes: 10
    script: >
      python simulate_cross_az_network_failure.py --network-failure-interval 60 --network-failure-duration 5 --command python chaos_test/test_chaos.py --workload=actors --disable-resource-killer

  variations:
    - __suffix__: aws
    - __suffix__: gce
      env: gce
      frequency: manual
      cluster:
        cluster_compute: chaos_test/compute_template_gce.yaml

- name: chaos_streaming_generator_baseline
  python: "3.10"
  group: core-nightly-test
  working_dir: nightly_tests

  frequency: nightly
  team: core
  cluster:
    byod: {}
    cluster_compute: chaos_test/compute_template.yaml

  run:
    timeout: 3600
    wait_for_nodes:
      num_nodes: 10
    script: python chaos_test/test_chaos.py --workload=streaming --disable-resource-killer

  variations:
    - __suffix__: aws
    - __suffix__: gce
      env: gce
      frequency: manual
      cluster:
        cluster_compute: chaos_test/compute_template_gce.yaml

- name: chaos_streaming_generator_kill_raylet
  python: "3.10"
  group: core-nightly-test
  working_dir: nightly_tests

  frequency: nightly
  team: core
  cluster:
    byod: {}
    cluster_compute: chaos_test/compute_template.yaml

  run:
    timeout: 3600
    wait_for_nodes:
      num_nodes: 10
    prepare: python setup_chaos.py --no-start --max-to-kill 10
    script: python chaos_test/test_chaos.py --workload=streaming

  variations:
    - __suffix__: aws
    - __suffix__: gce
      env: gce
      frequency: manual
      cluster:
        cluster_compute: chaos_test/compute_template_gce.yaml

- name: chaos_streaming_generator_terminate_instance
  python: "3.10"
  group: core-nightly-test
  working_dir: nightly_tests

  frequency: nightly
  team: core
  cluster:
    byod: {}
    cluster_compute: chaos_test/compute_template.yaml

  run:
    timeout: 3600
    wait_for_nodes:
      num_nodes: 10
    prepare: python setup_chaos.py --no-start --chaos TerminateEC2Instance --max-to-kill 10
    script: python chaos_test/test_chaos.py --workload=streaming

  variations:
    - __suffix__: aws

- name: chaos_streaming_generator_iptable_failure_injection
  python: "3.10"
  group: core-nightly-test
  working_dir: nightly_tests

  frequency: nightly
  team: core
  cluster:
    byod:
      runtime_env:
        - RAY_health_check_period_ms=10000
        - RAY_health_check_timeout_ms=100000
        - RAY_health_check_failure_threshold=10
        - RAY_gcs_rpc_server_connect_timeout_s=60
    cluster_compute: chaos_test/compute_template.yaml

  run:
    timeout: 3600
    wait_for_nodes:
      num_nodes: 10
    script: >
      python simulate_cross_az_network_failure.py --network-failure-interval 60 --network-failure-duration 5 --command python chaos_test/test_chaos.py --workload=streaming --disable-resource-killer

  variations:
    - __suffix__: aws
    - __suffix__: gce
      env: gce
      frequency: manual
      cluster:
        cluster_compute: chaos_test/compute_template_gce.yaml

- name: chaos_object_ref_borrowing_baseline
  python: "3.10"
  group: core-nightly-test
  working_dir: nightly_tests

  frequency: nightly
  team: core
  cluster:
    byod: {}
    cluster_compute: chaos_test/compute_template.yaml

  run:
    timeout: 3600
    wait_for_nodes:
      num_nodes: 10
    script: python chaos_test/test_chaos.py --workload=borrowing --disable-resource-killer

  variations:
    - __suffix__: aws
    - __suffix__: gce
      env: gce
      frequency: manual
      cluster:
        cluster_compute: chaos_test/compute_template_gce.yaml

- name: chaos_object_ref_borrowing_kill_raylet
  python: "3.10"
  group: core-nightly-test
  working_dir: nightly_tests

  frequency: nightly
  team: core
  cluster:
    byod: {}
    cluster_compute: chaos_test/compute_template.yaml

  run:
    timeout: 3600
    wait_for_nodes:
      num_nodes: 10
    prepare: python setup_chaos.py --no-start
    script: python chaos_test/test_chaos.py --workload=borrowing

  variations:
    - __suffix__: aws
    - __suffix__: gce
      env: gce
      frequency: manual
      cluster:
        cluster_compute: chaos_test/compute_template_gce.yaml

- name: chaos_object_ref_borrowing_terminate_instance
  python: "3.10"
  group: core-nightly-test
  working_dir: nightly_tests

  frequency: nightly
  team: core
  cluster:
    byod: {}
    cluster_compute: chaos_test/compute_template.yaml

  run:
    timeout: 3600
    wait_for_nodes:
      num_nodes: 10
    prepare: python setup_chaos.py --no-start --chaos TerminateEC2Instance
    script: python chaos_test/test_chaos.py --workload=borrowing

  variations:
    - __suffix__: aws

- name: chaos_object_ref_borrowing_iptable_failure_injection
  python: "3.10"
  group: core-nightly-test
  working_dir: nightly_tests

  frequency: nightly
  team: core
  cluster:
    byod:
      runtime_env:
        - RAY_health_check_period_ms=10000
        - RAY_health_check_timeout_ms=100000
        - RAY_health_check_failure_threshold=10
        - RAY_gcs_rpc_server_connect_timeout_s=60
    cluster_compute: chaos_test/compute_template.yaml

  run:
    timeout: 3600
    wait_for_nodes:
      num_nodes: 10
    script: >
      python simulate_cross_az_network_failure.py --network-failure-interval 60 --network-failure-duration 5 --command python chaos_test/test_chaos.py --workload=borrowing --disable-resource-killer

  variations:
    - __suffix__: aws
    - __suffix__: gce
      env: gce
      frequency: manual
      cluster:
        cluster_compute: chaos_test/compute_template_gce.yaml

- name: chaos_dask_on_ray_large_scale_test_no_spilling
  python: "3.10"
  group: data-tests
  working_dir: nightly_tests

  frequency: manual # was nightly
  team: data


  cluster:
    byod:
      runtime_env:
        - RAY_lineage_pinning_enabled=1
    cluster_compute: dask_on_ray/chaos_dask_on_ray_stress_compute.yaml

  run:
    timeout: 7200
    wait_for_nodes:
      num_nodes: 21
    prepare: python setup_chaos.py --kill-interval 100
    script: python dask_on_ray/large_scale_test.py --num_workers 20 --worker_obj_store_size_in_gb
      20 --error_rate 0  --data_save_path /tmp/ray

  variations:
    - __suffix__: aws
    - __suffix__: gce
      env: gce
      frequency: manual
      cluster:
        cluster_compute: dask_on_ray/dask_on_ray_stress_compute_gce.yaml

- name: chaos_dask_on_ray_large_scale_test_spilling
  python: "3.10"
  group: data-tests
  working_dir: nightly_tests

  frequency: manual # was nightly
  team: data

  cluster:
    byod:
      runtime_env:
        - RAY_lineage_pinning_enabled=1
    cluster_compute: dask_on_ray/dask_on_ray_stress_compute.yaml

  run:
    timeout: 7200
    wait_for_nodes:
      num_nodes: 21
    prepare: python setup_chaos.py --kill-interval 100
    script: python dask_on_ray/large_scale_test.py --num_workers 150 --worker_obj_store_size_in_gb
      70 --error_rate 0  --data_save_path /tmp/ray

  variations:
    - __suffix__: aws
    - __suffix__: gce
      env: gce
      frequency: manual
      cluster:
        cluster_compute: dask_on_ray/dask_on_ray_stress_compute_gce.yaml

#####################
# Observability tests
#####################
- name: agent_stress_test
  python: "3.10"
  group: core-observability-test
  working_dir: dashboard

  frequency: nightly
  team: core
  cluster:
    byod:
      type: gpu
      runtime_env:
        - RAY_INTERNAL_MEM_PROFILE_COMPONENTS=dashboard_agent
      post_build_script: byod_agent_stress_test.sh
    cluster_compute: agent_stress_compute.yaml

  run:
    timeout: 14400
    script: python mem_check.py --working-dir .

  variations:
    - __suffix__: aws
    - __suffix__: gce
      env: gce
      frequency: manual
      cluster:
        cluster_compute: agent_stress_compute_gce.yaml

- name: k8s_serve_ha_test
  group: k8s-test
  working_dir: k8s_tests

  stable: false

  # Failing since Oct 2024.
  # https://github.com/ray-project/ray/issues/36190
  frequency: manual
  team: serve
  cluster:
    byod: {}
    cluster_compute: compute_tpl.yaml

  run:
    timeout: 28800 # 8h
    prepare: bash prepare.sh
    script: python run_gcs_ft_on_k8s.py

- name: azure_cluster_launcher
  python: "3.10"
  group: cluster-launcher-test
  working_dir: ../python/ray/autoscaler/
  # TODO: the test seems to be leaking resources, and will
  # start failing over time; needs more investigation.
  frequency: manual
  team: clusters
  cluster:
    byod:
      post_build_script: byod_azure_cluster_launcher.sh
    cluster_compute: azure/tests/azure_compute.yaml
  run:
    timeout: 2400
    script: bash release/azure_docker_login.sh && python -I launch_and_verify_cluster.py azure/tests/azure-cluster.yaml --num-expected-nodes 3 --retries 10

  variations:
    - __suffix__: v1
      run:
        script: RAY_UP_enable_autoscaler_v2=0 python -I launch_and_verify_cluster.py azure/tests/azure-cluster.yaml --num-expected-nodes 3 --retries 10
    - __suffix__: v2
      run:
        script: RAY_UP_enable_autoscaler_v2=1 python -I launch_and_verify_cluster.py azure/tests/azure-cluster.yaml --num-expected-nodes 3 --retries 10

- name: aws_cluster_launcher
  python: "3.10"
  group: cluster-launcher-test
  working_dir: ../python/ray/autoscaler/

  frequency: nightly
  team: clusters

  cluster:
    byod: {}
    cluster_compute: aws/tests/aws_compute.yaml

  run:
    timeout: 2400
    script: python launch_and_verify_cluster.py aws/tests/aws_cluster.yaml --num-expected-nodes 2 --retries 10

  variations:
    - __suffix__: v1
      run:
        script: RAY_UP_enable_autoscaler_v2=0 python launch_and_verify_cluster.py aws/tests/aws_cluster.yaml --num-expected-nodes 2 --retries 10
    - __suffix__: v2
      run:
        script: RAY_UP_enable_autoscaler_v2=1 python launch_and_verify_cluster.py aws/tests/aws_cluster.yaml --num-expected-nodes 2 --retries 10

- name: aws_cluster_launcher_nightly_image
  python: "3.10"
  group: cluster-launcher-test
  working_dir: ../python/ray/autoscaler/

  frequency: manual
  team: clusters
  cluster:
    byod: {}
    cluster_compute: aws/tests/aws_compute.yaml

  run:
    timeout: 2400
    script: python launch_and_verify_cluster.py aws/tests/aws_cluster.yaml --num-expected-nodes 2 --retries 10 --docker-override nightly

  variations:
    - __suffix__: v1
      run:
        script: RAY_UP_enable_autoscaler_v2=0 python launch_and_verify_cluster.py aws/tests/aws_cluster.yaml --num-expected-nodes 2 --retries 10 --docker-override nightly
    - __suffix__: v2
      run:
        script: RAY_UP_enable_autoscaler_v2=1 python launch_and_verify_cluster.py aws/tests/aws_cluster.yaml --num-expected-nodes 2 --retries 10 --docker-override nightly

- name: aws_cluster_launcher_latest_image
  python: "3.10"
  group: cluster-launcher-test
  working_dir: ../python/ray/autoscaler/

  frequency: manual
  team: clusters
  cluster:
    byod: {}
    cluster_compute: aws/tests/aws_compute.yaml

  run:
    timeout: 2400
    script: python launch_and_verify_cluster.py aws/tests/aws_cluster.yaml --num-expected-nodes 2 --retries 10 --docker-override latest

  variations:
    - __suffix__: v1
      run:
        script: RAY_UP_enable_autoscaler_v2=0 python launch_and_verify_cluster.py aws/tests/aws_cluster.yaml --num-expected-nodes 2 --retries 10 --docker-override latest
    - __suffix__: v2
      run:
        script: RAY_UP_enable_autoscaler_v2=1 python launch_and_verify_cluster.py aws/tests/aws_cluster.yaml --num-expected-nodes 2 --retries 10 --docker-override latest

- name: aws_cluster_launcher_release_image
  python: "3.10"
  group: cluster-launcher-test
  working_dir: ../python/ray/autoscaler/

  frequency: manual
  team: clusters
  cluster:
    byod: {}
    cluster_compute: aws/tests/aws_compute.yaml

  run:
    timeout: 2400
    script: python launch_and_verify_cluster.py aws/tests/aws_cluster.yaml --num-expected-nodes 2 --retries 10 --docker-override commit

  variations:
    - __suffix__: v1
      run:
        script: RAY_UP_enable_autoscaler_v2=0 python launch_and_verify_cluster.py aws/tests/aws_cluster.yaml --num-expected-nodes 2 --retries 10 --docker-override commit
    - __suffix__: v2
      run:
        script: RAY_UP_enable_autoscaler_v2=1 python launch_and_verify_cluster.py aws/tests/aws_cluster.yaml --num-expected-nodes 2 --retries 10 --docker-override commit


- name: aws_cluster_launcher_minimal
  python: "3.10"
  group: cluster-launcher-test
  working_dir: ../python/ray/autoscaler/

  frequency: nightly
  team: clusters
  cluster:
    byod: {}
    cluster_compute: aws/tests/aws_compute.yaml

  run:
    timeout: 1200
    script: python launch_and_verify_cluster.py aws/example-minimal.yaml

  variations:
    - __suffix__: v1
      run:
        script: RAY_UP_enable_autoscaler_v2=0 python launch_and_verify_cluster.py aws/example-minimal.yaml
    - __suffix__: v2
      run:
        script: RAY_UP_enable_autoscaler_v2=1 python launch_and_verify_cluster.py aws/example-minimal.yaml

- name: aws_cluster_launcher_full
  python: "3.10"
  group: cluster-launcher-test
  working_dir: ../python/ray/autoscaler/

  frequency: nightly
  team: clusters
  cluster:
    byod: {}
    cluster_compute: aws/tests/aws_compute.yaml

  run:
    timeout: 3000
    script: python launch_and_verify_cluster.py aws/example-full.yaml --num-expected-nodes 2 --retries 20 --docker-override latest

  variations:
    - __suffix__: v1
      run:
        script: RAY_UP_enable_autoscaler_v2=0 python launch_and_verify_cluster.py aws/example-full.yaml --num-expected-nodes 2 --retries 20 --docker-override latest
    - __suffix__: v2
      run:
        script: RAY_UP_enable_autoscaler_v2=1 python launch_and_verify_cluster.py aws/example-full.yaml --num-expected-nodes 2 --retries 20 --docker-override latest

- name: gcp_cluster_launcher_minimal
  python: "3.10"
  group: cluster-launcher-test
  working_dir: ../python/ray/autoscaler/

  stable: true

  env: gce
  frequency: nightly
  team: clusters
  cluster:
    byod: {}
    cluster_compute: gcp/tests/single_node_32_cpu_gce.yaml

  run:
    timeout: 1200
    script: python launch_and_verify_cluster.py gcp/example-minimal-pinned.yaml

  variations:
    - __suffix__: v1
      run:
        script: RAY_UP_enable_autoscaler_v2=0 python launch_and_verify_cluster.py gcp/example-minimal-pinned.yaml
    - __suffix__: v2
      run:
        script: RAY_UP_enable_autoscaler_v2=1 python launch_and_verify_cluster.py gcp/example-minimal-pinned.yaml

- name: gcp_cluster_launcher_full
  python: "3.10"
  group: cluster-launcher-test
  working_dir: ../python/ray/autoscaler/

  stable: true

  env: gce
  frequency: nightly
  team: clusters
  cluster:
    byod: {}
    cluster_compute: gcp/tests/single_node_32_cpu_gce.yaml

  run:
    timeout: 4800
    script: python launch_and_verify_cluster.py gcp/example-full.yaml --num-expected-nodes 2 --retries 30

  variations:
    - __suffix__: v1
      run:
        script: RAY_UP_enable_autoscaler_v2=0 python launch_and_verify_cluster.py gcp/example-full.yaml --num-expected-nodes 2 --retries 30 --docker-override latest
    - __suffix__: v2
      run:
        script: RAY_UP_enable_autoscaler_v2=1 python launch_and_verify_cluster.py gcp/example-full.yaml --num-expected-nodes 2 --retries 30 --docker-override latest

- name: gcp_cluster_launcher_latest_image
  group: cluster-launcher-test
  working_dir: ../python/ray/autoscaler/

  stable: true

  env: gce
  frequency: manual
  team: clusters
  cluster:
    byod: {}
    cluster_compute: gcp/tests/single_node_32_cpu_gce.yaml

  run:
    timeout: 3600
    script: python launch_and_verify_cluster.py gcp/example-full.yaml --num-expected-nodes 2 --retries 20  --docker-override latest

  variations:
    - __suffix__: v1
      run:
        script: RAY_UP_enable_autoscaler_v2=0 python launch_and_verify_cluster.py gcp/example-full.yaml --num-expected-nodes 2 --retries 20  --docker-override latest
    - __suffix__: v2
      run:
        script: RAY_UP_enable_autoscaler_v2=1 python launch_and_verify_cluster.py gcp/example-full.yaml --num-expected-nodes 2 --retries 20  --docker-override latest

- name: gcp_cluster_launcher_nightly_image
  python: "3.10"
  group: cluster-launcher-test
  working_dir: ../python/ray/autoscaler/

  stable: true

  env: gce
  frequency: manual
  team: clusters
  cluster:
    byod: {}
    cluster_compute: gcp/tests/single_node_32_cpu_gce.yaml

  run:
    timeout: 3600
    script: python launch_and_verify_cluster.py gcp/example-full.yaml --num-expected-nodes 2 --retries 20  --docker-override nightly

  variations:
    - __suffix__: v1
      run:
        script: RAY_UP_enable_autoscaler_v2=0 python launch_and_verify_cluster.py gcp/example-full.yaml --num-expected-nodes 2 --retries 20  --docker-override nightly
    - __suffix__: v2
      run:
        script: RAY_UP_enable_autoscaler_v2=1 python launch_and_verify_cluster.py gcp/example-full.yaml --num-expected-nodes 2 --retries 20  --docker-override nightly

- name: gcp_cluster_launcher_release_image
  python: "3.10"
  group: cluster-launcher-test
  working_dir: ../python/ray/autoscaler/

  stable: true

  env: gce
  frequency: manual
  team: clusters
  cluster:
    byod: {}
    cluster_compute: gcp/tests/single_node_32_cpu_gce.yaml

  run:
    timeout: 3600
    script: python launch_and_verify_cluster.py gcp/example-full.yaml --num-expected-nodes 2 --retries 20  --docker-override commit

  variations:
    - __suffix__: v1
      run:
        script: RAY_UP_enable_autoscaler_v2=0 python launch_and_verify_cluster.py gcp/example-full.yaml --num-expected-nodes 2 --retries 20  --docker-override commit
    - __suffix__: v2
      run:
        script: RAY_UP_enable_autoscaler_v2=1 python launch_and_verify_cluster.py gcp/example-full.yaml --num-expected-nodes 2 --retries 20  --docker-override commit

- name: gcp_cluster_launcher_gpu_docker
  python: "3.10"
  group: cluster-launcher-test
  working_dir: ../python/ray/autoscaler/

  stable: true

  env: gce
  frequency: weekly
  team: clusters
  cluster:
    byod: {}
    cluster_compute: gcp/tests/single_node_32_cpu_gce.yaml

  run:
    timeout: 1200
    script: python launch_and_verify_cluster.py gcp/example-gpu-docker.yaml

  variations:
    - __suffix__: v1
      run:
        script: RAY_UP_enable_autoscaler_v2=0 python launch_and_verify_cluster.py gcp/example-gpu-docker.yaml
    - __suffix__: v2
      run:
        script: RAY_UP_enable_autoscaler_v2=1 python launch_and_verify_cluster.py gcp/example-gpu-docker.yaml

- name: autoscaler_aws
  python: "3.10"
  group: autoscaler-test
  working_dir: autoscaling_tests

  frequency: nightly
  team: core

  cluster:
    byod:
      pip:
        - ray[default]
    cluster_compute: aws.yaml

  run:
    timeout: 1800
    script: python run.py


##############
# LLM Serve
##############

# Runs performance benchmark tests against vLLM service
- name: llm_serve_llama_3dot1_8B_quantized_tp_1
  frequency: nightly
  python: "3.11"
  group: llm-serve
  team: llm
  working_dir: llm_tests/serve

  cluster:
    byod:
      type: llm-cu128
    cluster_compute: llm_auto_select_worker.yaml
    # NOTE: Important for getting the correct secrets
    cloud_id: cld_wy5a6nhazplvu32526ams61d98
    project_id: prj_lhlrf1u5yv8qz9qg3xzw8fkiiq

  run:
    timeout: 3600
    long_running: false
    script: python run_llm_serve_test_and_bms.py --serve-config-file configs/serve_llama_3dot1_8b_quantized_tp1.yaml --run-vllm-profiler --run-serve-llm-profiler

# Runs performance benchmark tests against vLLM service
- name: llm_serve_llama_3dot1_8B_tp_2
  frequency: nightly
  python: "3.11"
  group: llm-serve
  team: llm
  working_dir: llm_tests/serve

  cluster:
    byod:
      type: llm-cu128
    cluster_compute: llm_auto_select_worker.yaml
    # NOTE: Important for getting the correct secrets
    cloud_id: cld_wy5a6nhazplvu32526ams61d98
    project_id: prj_lhlrf1u5yv8qz9qg3xzw8fkiiq

  run:
    timeout: 3600
    long_running: false
    script: python run_llm_serve_test_and_bms.py --serve-config-file configs/serve_llama_3dot1_8b_tp2.yaml --run-vllm-profiler --run-serve-llm-profiler

- name: llm_serve_multi_node
  frequency: nightly
  python: "3.11"
  group: llm-serve
  team: llm
  working_dir: llm_tests/serve

  cluster:
    byod:
      type: llm-cu128
      runtime_env:
        - RAY_SERVE_USE_COMPACT_SCHEDULING_STRATEGY=1 # For test_llm_serve_prefill_decode_with_data_parallelism
    cluster_compute: llm_2x_4xl4.yaml

  run:
    timeout: 3600
    script: >
      pytest -sv test_llm_serve_multi_node_integration.py

- name: llm_serve_llama_3dot2_1B_no_accelerator
  frequency: nightly
  python: "3.11"
  group: llm-serve
  team: llm
  working_dir: llm_tests/serve

  cluster:
    byod:
      type: llm-cu128
    cluster_compute: llm_g5-4xlarge.yaml
    # NOTE: Important for getting the correct secrets
    cloud_id: cld_wy5a6nhazplvu32526ams61d98
    project_id: prj_lhlrf1u5yv8qz9qg3xzw8fkiiq

  run:
    timeout: 3600
    long_running: false
    script: python run_llm_serve_test_and_bms.py --serve-config-file configs/serve_llama_3dot2_1b_no_accelerator.yaml --run-serve-llm-profiler


- name: llm_serve_llama_3dot1_8B_lora
  frequency: nightly
  python: "3.11"
  group: llm-serve
  team: llm
  working_dir: llm_tests/serve

  cluster:
    byod:
      type: llm-cu128
    cluster_compute: llm_auto_select_worker.yaml
    # NOTE: Important for getting the correct secrets
    cloud_id: cld_wy5a6nhazplvu32526ams61d98
    project_id: prj_lhlrf1u5yv8qz9qg3xzw8fkiiq

  run:
    timeout: 3600
    long_running: false
    script: python run_llm_serve_test_and_bms.py --serve-config-file configs/serve_llama_3dot1_8b_lora.yaml --timeout 900

- name: llm_serve_llama_3dot2_1B_s3
  frequency: nightly
  python: "3.11"
  group: llm-serve
  team: llm
  working_dir: llm_tests/serve

  cluster:
    byod:
      type: llm-cu128
    cluster_compute: llm_auto_select_worker.yaml
    # NOTE: Important for getting the correct secrets
    cloud_id: cld_wy5a6nhazplvu32526ams61d98
    project_id: prj_lhlrf1u5yv8qz9qg3xzw8fkiiq

  run:
    timeout: 3600
    long_running: false
    script: python run_llm_serve_test_and_bms.py --serve-config-file configs/serve_llama_3dot2_1b_s3.yaml --skip-hf-token true

- name: llm_serve_correctness
  frequency: nightly
  python: "3.11"
  group: llm-serve
  team: llm
  working_dir: llm_tests/serve

  cluster:
    byod:
      type: llm-cu128
    cluster_compute: llm_four_L4_gpu_head_node.yaml
    # NOTE: Important for getting the correct secrets
    cloud_id: cld_wy5a6nhazplvu32526ams61d98
    project_id: prj_lhlrf1u5yv8qz9qg3xzw8fkiiq
  run:
    timeout: 3600
    long_running: false
    script: pytest -vs test_llm_serve_correctness.py

- name: llm_serve_vllm_integration_tests
  frequency: nightly
  python: "3.11"
  group: llm-serve
  team: llm
  working_dir: llm_tests/serve

  cluster:
    byod:
      type: llm-cu128
    cluster_compute: llm_four_L4_gpu_head_node.yaml
    # NOTE: Important for getting the correct secrets
    cloud_id: cld_wy5a6nhazplvu32526ams61d98
    project_id: prj_lhlrf1u5yv8qz9qg3xzw8fkiiq
  run:
    timeout: 3600
    long_running: false
    script: pytest -vs test_llm_serve_integration.py test_llm_serve_fault_tolerance.py

- name: llm_serve_sleep_wakeup
  frequency: nightly
  python: "3.11"
  group: llm-serve
  team: llm
  working_dir: llm_tests/serve

  cluster:
    byod:
      type: llm-cu128
    cluster_compute: llm_four_L4_gpu_head_node.yaml
    # NOTE: Important for getting the correct secrets
    cloud_id: cld_wy5a6nhazplvu32526ams61d98
    project_id: prj_lhlrf1u5yv8qz9qg3xzw8fkiiq

  run:
    timeout: 3600
    long_running: false
    script: pytest -vs test_llm_serve_sleep_wakeup.py

- name: llm_serve_pause_resume
  frequency: nightly
  python: "3.11"
  group: llm-serve
  team: llm
  working_dir: llm_tests/serve

  cluster:
    byod:
      type: llm-cu128
    cluster_compute: llm_four_L4_gpu_head_node.yaml
    # NOTE: Important for getting the correct secrets
    cloud_id: cld_wy5a6nhazplvu32526ams61d98
    project_id: prj_lhlrf1u5yv8qz9qg3xzw8fkiiq

  run:
    timeout: 3600
    long_running: false
    script: pytest -vs test_llm_serve_pause_resume.py

<<<<<<< HEAD
- name: llm_serve_cpu_mode
=======
- name: llm_serve_rlhf
>>>>>>> bfc2efb3
  frequency: nightly
  python: "3.11"
  group: llm-serve
  team: llm
  working_dir: llm_tests/serve

  cluster:
    byod:
<<<<<<< HEAD
      type: cpu
      post_build_script: byod_llm_cpu.sh
    cluster_compute: llm_cpu_only.yaml
=======
      type: llm-cu128
    cluster_compute: llm_four_L4_gpu_head_node.yaml
>>>>>>> bfc2efb3
    # NOTE: Important for getting the correct secrets
    cloud_id: cld_wy5a6nhazplvu32526ams61d98
    project_id: prj_lhlrf1u5yv8qz9qg3xzw8fkiiq

  run:
    timeout: 3600
    long_running: false
<<<<<<< HEAD
    script: pytest -vs test_llm_serve_cpu_mode.py
=======
    script: python test_llm_serve_rlhf.py
>>>>>>> bfc2efb3

- name: llm_serve_llama_3dot1_8B_quantized_tp1_1p1d
  frequency: nightly
  python: "3.11"
  group: llm-serve
  team: llm
  working_dir: llm_tests/serve

  cluster:
    byod:
      type: llm-cu128
    cluster_compute: llm_auto_select_worker.yaml
    # NOTE: Important for getting the correct secrets
    cloud_id: cld_wy5a6nhazplvu32526ams61d98
    project_id: prj_lhlrf1u5yv8qz9qg3xzw8fkiiq

  run:
    timeout: 3600
    long_running: false
    script: python run_llm_serve_test_and_bms.py --serve-config-file configs/serve_llama_3dot1_8b_quantized_tp1_1p1d.yaml --skip-hf-token true

- name: llm_serve_llama_3dot1_8B_quantized_tp1_2p6d
  frequency: nightly
  python: "3.11"
  group: llm-serve
  team: llm
  working_dir: llm_tests/serve

  cluster:
    byod:
      type: llm-cu128
    cluster_compute: llm_auto_select_worker.yaml
    # NOTE: Important for getting the correct secrets
    cloud_id: cld_wy5a6nhazplvu32526ams61d98
    project_id: prj_lhlrf1u5yv8qz9qg3xzw8fkiiq

  run:
    timeout: 3600
    long_running: false
    script: python run_llm_serve_test_and_bms.py --serve-config-file configs/serve_llama_3dot1_8b_quantized_tp1_2p6d.yaml --skip-hf-token true

- name: llm_serve_llama_3dot1_8B_quantized_tp1_2p6d_lmcache
  frequency: manual # todo(ray-llm): fix this test with new/old lmcache version and new vllm version and re-enable it.
  python: "3.11"
  group: llm-serve
  team: llm
  working_dir: llm_tests/serve

  cluster:
    byod:
      type: llm-cu128
      post_build_script: byod_llm_lmcache_test.sh
    cluster_compute: llm_auto_select_worker.yaml
    # NOTE: Important for getting the correct secrets
    cloud_id: cld_wy5a6nhazplvu32526ams61d98
    project_id: prj_lhlrf1u5yv8qz9qg3xzw8fkiiq

  run:
    timeout: 3600
    long_running: false
    script: python run_llm_serve_test_and_bms.py --serve-config-file configs/serve_llama_3dot1_8b_quantized_tp1_2p6d_lmcache.yaml --skip-hf-token true

##############
# LLM Batch
##############

- name: llm_batch_vllm
  frequency: nightly
  python: "3.11"
  group: llm-batch
  team: llm
  working_dir: llm_tests/batch

  cluster:
    byod:
      type: llm-cu128
    cluster_compute: llm_4xl4.yaml
    # NOTE: Important for getting the correct secrets
    cloud_id: cld_wy5a6nhazplvu32526ams61d98
    project_id: prj_lhlrf1u5yv8qz9qg3xzw8fkiiq

  run:
    timeout: 3600
    script: >
      pytest -sv test_batch_vllm.py

- name: llm_batch_sglang_llama
  frequency: nightly
  python: "3.11"
  group: llm-batch
  team: llm
  working_dir: llm_tests/batch

  cluster:
    byod:
      type: llm-cu128
      post_build_script: byod_llm_sglang_test.sh
    cluster_compute: llm_4xl4.yaml

  run:
    timeout: 3600
    script: >
      pytest -sv test_batch_sglang.py

- name: llm_batch_vllm_multi_node
  # TODO(ray-llm): https://github.com/anyscale/ray/issues/572
  frequency: manual
  python: "3.11"
  group: llm-batch
  team: llm
  working_dir: llm_tests/batch

  cluster:
    byod:
      type: llm-cu128
    cluster_compute: llm_2x_4xl4.yaml

  run:
    timeout: 3600
    script: >
      pytest -sv test_batch_multi_node_vllm.py

- name: llm_batch_single_node_baseline_benchmark
  python: "3.11"
  group: llm-batch
  working_dir: llm_tests/batch
  frequency: nightly
  team: llm

  cluster:
    byod:
      runtime_env:
        - VLLM_DISABLE_COMPILE_CACHE=1
      type: llm-cu128
      post_build_script: byod_llm_single_node_baseline_benchmark.sh
      python_depset: llm_batch/llm_batch_single_node_benchmark_py311_cu128.lock
    cluster_compute: llm_single_node_benchmark_l4.yaml

  run:
    timeout: 3600
    script: pytest -v test_batch_single_node_vllm.py::test_single_node_baseline_benchmark


- name: text_embeddings_benchmark_{{scaling}}
  frequency: nightly
  python: "3.11"  # necessary for the llm-cu128 image
  working_dir: nightly_tests
  team: data
  group: data-tests

  cluster:
    byod:
      type: llm-cu128
    cluster_compute: dataset/{{scaling}}_gpu_g6e_2xl_aws.yaml

  matrix:
    setup:
      scaling: [fixed_size, autoscaling]

  run:
    timeout: 3600
    script: >
      python dataset/text_embeddings_benchmark.py --embed-concurrency 15

# Note: release tests do not support specifying both 'matrix' and 'variations'
# in a test definition, so split off preemptible tests here.
- name: text_embeddings_benchmark_{{scaling}}_preemptible
  frequency: nightly
  python: "3.11"
  working_dir: nightly_tests
  team: data
  group: data-tests

  cluster:
    byod:
      type: llm-cu128
    cluster_compute: dataset/{{scaling}}_gpu_g6e_2xl_aws.yaml

  matrix:
    setup:
      scaling: [fixed_size, autoscaling]

  run:
    timeout: 3600
    # Notes:
    # - Not using true spot instances. We simulate spot preemption using TerminateEC2InstanceWithGracePeriod to soft-kill the workers. This is so that we can
    # control the kill schedule.
    # - Batch size is always fixed, so kill schedule is deterministic.
    prepare: >
      python setup_chaos.py --chaos TerminateEC2InstanceWithGracePeriod
      --batch-size-to-kill 5 --max-to-kill 15 --kill-delay 30 --kill-interval 100
    script: >
      python dataset/text_embeddings_benchmark.py --chaos-test --embed-concurrency 15

#######################
# Ray examples tests
#######################


- name: e2e_xgboost  # do not use dashes (regex sensitive)
  # TODO: https://github.com/anyscale/ray/issues/573
  frequency: manual
  python: "3.11"
  group: ray-examples
  team: ml
  working_dir: //doc/source/ray-overview/examples/e2e-xgboost # use // to access from repo's root

  cluster:
    byod:
      type: cu123  # anyscale/ray:<PR_RAY_VERSION>-py311-cu123
      post_build_script: byod_e2e_xgboost.sh  # release/ray_release/byod/
    cluster_compute: ci/aws.yaml  # relative to working_dir

  run:
    timeout: 3600
    script: PYTHONPATH=. python dist_xgboost/train.py  # relative to working_dir

  variations:
    - __suffix__: aws  # uses default specs above
    - __suffix__: gce
      env: gce
      frequency: manual
      cluster:
        cluster_compute: ci/gce.yaml  # relative to working_dir


- name: entity_recognition_with_llms  # do not use dashes (regex sensitive)
  # https://github.com/ray-project/ray/issues/57222
  frequency: manual
  python: "3.11"
  group: ray-examples
  team: ml
  working_dir: //doc/source/ray-overview/examples/entity-recognition-with-llms  # use // to access from repo's root

  cluster:
    byod:
      type: llm-cu128  # anyscale/ray-llm:<PR_RAY_VERSION>-py311-cu128
      post_build_script: byod_llm_ner.sh  # release/ray_release/byod/
    cluster_compute: ci/aws.yaml  # relative to working_dir

  run:
    timeout: 3600
    script: bash ci/tests.sh  # relative to working_dir

  variations:
    - __suffix__: aws  # uses default specs above
    - __suffix__: gce
      env: gce
      frequency: manual
      cluster:
        cluster_compute: ci/gce.yaml  # relative to working_dir

- name: mcp_ray_serve  # do not use dashes (regex sensitive)
  frequency: weekly
  python: "3.11"
  group: ray-examples
  team: ml
  working_dir: //doc/source/ray-overview/examples/mcp-ray-serve  # use // to access from repo's root

  cluster:
    byod:
      type: llm-cu128  # anyscale/ray-llm:<PR_RAY_VERSION>-py311-cu128
      post_build_script: byod_mcp-ray-serve.sh  # release/ray_release/byod/
    cluster_compute: ci/aws.yaml  # relative to working_dir

  run:
    timeout: 3600
    script: bash ci/tests.sh  # relative to working_dir

  variations:
    - __suffix__: aws  # uses default specs above
    - __suffix__: gce
      env: gce
      frequency: manual
      cluster:
        cluster_compute: ci/gce.yaml  # relative to working_dir

- name: langchain_agent_ray_serve  # do not use dashes (regex sensitive)
  frequency: weekly
  python: "3.11"
  group: ray-examples
  team: serve
  working_dir: //doc/source/ray-overview/examples/langchain_agent_ray_serve  # use // to access from repo's root

  cluster:
    byod:
      type: llm-cu128  # anyscale/ray-llm:<PR_RAY_VERSION>-py311-cu128
      post_build_script: byod_langchain_agent_ray_serve.sh  # release/ray_release/byod/
    cluster_compute: ci/aws.yaml  # relative to working_dir

  run:
    timeout: 3600
    script: bash ci/tests.sh  # relative to working_dir

  variations:
    - __suffix__: aws  # uses default specs above
    - __suffix__: gce
      env: gce
      frequency: manual
      cluster:
        cluster_compute: ci/gce.yaml  # relative to working_dir


- name: deployment_serve_llm  # do not use dashes (regex sensitive)
  frequency: weekly
  python: "3.11"
  group: ray-examples
  team: ml
  working_dir: //doc/source/serve/tutorials/deployment-serve-llm  # use // to access from repo's root

  cluster:
    byod:
      type: llm-cu128  # anyscale/ray-llm:<PR_RAY_VERSION>-py311-cu128
      post_build_script: byod_deployment_serve_llm.sh  # release/ray_release/byod/
    cluster_compute: ci/aws.yaml  # relative to working_dir

  run:
    timeout: 3600
    script: bash ci/tests.sh  # relative to working_dir

  variations:
    - __suffix__: aws  # uses default specs above
    - __suffix__: gce
      env: gce
      frequency: manual
      cluster:
        cluster_compute: ci/gce.yaml  # relative to working_dir


- name: asynchronous_inference  # do not use dashes (regex sensitive)
  frequency: weekly
  python: "3.11"
  group: ray-examples
  team: serve
  working_dir: //doc/source/serve/tutorials/asynchronous-inference

  cluster:
    byod:
      type: cpu  # anyscale/ray-llm:<PR_RAY_VERSION>-py311-cu128
      post_build_script: byod_asynchronous_inference.sh
    cluster_compute: ci/aws.yaml

  run:
    timeout: 3600
    script: bash ci/tests.sh  # relative to working_dir

  variations:
    - __suffix__: aws  # uses default specs above
    - __suffix__: gce
      env: gce
      frequency: manual
      cluster:
        cluster_compute: ci/gce.yaml  # relative to working_dir


- name: distributing_pytorch  # do not use dashes (regex sensitive)
  python: "3.10"
  frequency: weekly
  group: ray-examples
  team: ml
  working_dir: //doc/source/train/examples/pytorch/distributing-pytorch

  cluster:
    byod:
      type: gpu
    cluster_compute: ci/aws.yaml  # relative to working_dir

  run:
    timeout: 3600
    script: bash ci/tests.sh  # relative to working_dir

  variations:
    - __suffix__: aws
    - __suffix__: gce
      env: gce
      frequency: manual
      cluster:
        cluster_compute: ci/gce.yaml  # relative to working_dir


- name: pytorch_fsdp  # do not use dashes (regex sensitive)
  python: "3.10"
  frequency: weekly
  group: ray-examples
  team: ml
  working_dir: //doc/source/train/examples/pytorch/pytorch-fsdp

  cluster:
    byod:
      type: gpu
    cluster_compute: ci/aws.yaml  # relative to working_dir

  run:
    timeout: 3600
    script: bash ci/tests.sh  # relative to working_dir

  variations:
    - __suffix__: aws
    - __suffix__: gce
      env: gce
      frequency: manual
      cluster:
        cluster_compute: ci/gce.yaml  # relative to working_dir


- name: deepspeed_finetune  # do not use dashes (regex sensitive)
  python: "3.10"
  frequency: weekly
  group: ray-examples
  team: ml
  working_dir: //doc/source/train/examples/pytorch/deepspeed_finetune

  cluster:
    byod:
      type: gpu
    cluster_compute: ci/aws.yaml  # relative to working_dir

  run:
    timeout: 3600
    script: bash ci/tests.sh  # relative to working_dir

  variations:
    - __suffix__: aws
    - __suffix__: gce
      env: gce
      frequency: manual
      cluster:
        cluster_compute: ci/gce.yaml  # relative to working_dir


- name: pytorch_profiling  # do not use dashes (regex sensitive)
  python: "3.10"
  frequency: weekly
  group: ray-examples
  team: ml
  working_dir: //doc/source/train/examples/pytorch/pytorch-profiling

  cluster:
    byod:
      type: gpu
    cluster_compute: ci/aws.yaml  # relative to working_dir

  run:
    timeout: 3600
    script: bash ci/tests.sh  # relative to working_dir

  variations:
    - __suffix__: aws
    - __suffix__: gce
      env: gce
      frequency: manual
      cluster:
        cluster_compute: ci/gce.yaml  # relative to working_dir

- name: e2e_audio
  # https://github.com/ray-project/ray/issues/57220
  frequency: manual
  python: "3.11"
  group: ray-examples
  team: ml
  working_dir: //doc/source/ray-overview/examples/e2e-audio  # use // to access from repo's root

  cluster:
    byod:
      type: llm-cu128
      post_build_script: byod_e2e_audio.sh
    cluster_compute: ci/aws.yaml

  run:
    timeout: 3600
    script: bash ci/tests.sh

  variations:
    - __suffix__: aws
    - __suffix__: gce
      env: gce
      frequency: manual
      cluster:
        cluster_compute: ci/gce.yaml  # Relative to working_dir.

- name: e2e_timeseries
  frequency: weekly
  python: "3.11"
  group: ray-examples
  team: ml
  working_dir: //doc/source/ray-overview/examples/e2e-timeseries  # Use // to access from repo's root.

  cluster:
    byod:
      type: cu123
      post_build_script: byod_e2e_timeseries.sh
    cluster_compute: ci/aws.yaml

  run:
    prepare: pip install -e .
    prepare_timeout: 300
    script: bash ci/run_tests.sh
    timeout: 3600

  variations:
    - __suffix__: aws

- name: e2e_multimodal_ai_workloads  # do not use dashes (regex sensitive)
  # https://github.com/ray-project/ray/issues/57219
  frequency: manual
  python: "3.12"
  group: ray-examples
  team: ml
  working_dir: //doc/source/ray-overview/examples/e2e-multimodal-ai-workloads  # use // to access from repo's root

  cluster:
    byod:
      type: cu123  # anyscale/ray-llm:<PR_RAY_VERSION>-py311-cu124
      post_build_script: byod_e2e_multimodal_ai_workloads.sh  # release/ray_release/byod/
    cluster_compute: ci/aws.yaml  # relative to working_dir

  run:
    timeout: 3600
    script: bash ci/tests.sh  # relative to working_dir

  variations:
    - __suffix__: aws  # uses default specs above
    - __suffix__: gce
      env: gce
      frequency: manual
      cluster:
        cluster_compute: ci/gce.yaml  # relative to working_dir

- name: object_detection  # do not use dashes (regex sensitive)
  # https://github.com/ray-project/ray/issues/57228
  frequency: manual
  python: "3.11"
  group: ray-examples
  team: ml
  working_dir: //doc/source/ray-overview/examples/object-detection

  cluster:
    byod:
      type: llm-cu128  # anyscale/ray-llm:<PR_RAY_VERSION>-py311-cu128
      post_build_script: byod_object_detection.sh # release/ray_release/byod/
    cluster_compute: ci/aws.yaml  # relative to working_dir

  run:
    timeout: 3600
    script: bash ci/tests.sh  # relative to working_dir

  variations:
    - __suffix__: aws
    - __suffix__: gce
      env: gce
      frequency: manual
      cluster:
        cluster_compute: ci/gce.yaml  # relative to working_dir

- name: e2e_rag  # do not use dashes (regex sensitive)
  # https://github.com/ray-project/ray/issues/57224
  frequency: manual
  python: "3.11"
  group: ray-examples
  team: ml
  working_dir: //doc/source/ray-overview/examples/e2e-rag  # use // to access from repo's root

  cluster:
    byod:
      type: llm-cu128  # anyscale/ray-llm:<PR_RAY_VERSION>-py311-cu128
      post_build_script: byod_e2e_rag.sh  # release/ray_release/byod/
    cluster_compute: ci/aws.yaml  # relative to working_dir

  run:
    timeout: 3600
    script: bash ci/tests.sh  # relative to working_dir

  variations:
    - __suffix__: aws  # uses default specs above
    - __suffix__: gce
      env: gce
      frequency: manual
      cluster:
        cluster_compute: ci/gce.yaml  # relative to working_dir

- name: unstructured_data_ingestion  # do not use dashes (regex sensitive)
  frequency: weekly
  python: "3.11"
  group: ray-examples
  team: data
  working_dir: //doc/source/data/examples/unstructured_data_ingestion  # use // to access from repo's root

  cluster:
    byod:
      type: cpu  # ["gpu", "cpu", "cu123", "llm-cu128"]
      post_build_script: byod_unstructured_data_ingestion.sh  # release/ray_release/byod/
    cluster_compute: ci/aws.yaml  # relative to working_dir

  run:
    timeout: 3600
    script: bash ci/tests.sh  # relative to working_dir

  variations:
    - __suffix__: aws  # uses default specs above
    - __suffix__: gce
      env: gce
      frequency: manual
      cluster:
        cluster_compute: ci/gce.yaml  # relative to working_dir

- name: llamafactory_llm_fine_tune  # do not use dashes (regex sensitive)
  frequency: weekly
  python: "3.11"
  group: ray-examples
  team: ml
  working_dir: //doc/source/ray-overview/examples/llamafactory-llm-fine-tune  # use // to access from repo's root

  cluster:
    byod:
      type: llm-cu128  # anyscale/ray-llm:<PR_RAY_VERSION>-py311-cu128
      post_build_script: byod_llamafactory_llm_fine_tune.sh  # release/ray_release/byod/
    cluster_compute: ci/aws.yaml  # relative to working_dir

  run:
    timeout: 3600
    script: bash ci/tests.sh  # relative to working_dir

  variations:
    - __suffix__: aws  # uses default specs above
    - __suffix__: gce
      env: gce
      frequency: manual
      cluster:
        cluster_compute: ci/gce.yaml  # relative to working_dir<|MERGE_RESOLUTION|>--- conflicted
+++ resolved
@@ -4168,11 +4168,7 @@
     long_running: false
     script: pytest -vs test_llm_serve_pause_resume.py
 
-<<<<<<< HEAD
 - name: llm_serve_cpu_mode
-=======
-- name: llm_serve_rlhf
->>>>>>> bfc2efb3
   frequency: nightly
   python: "3.11"
   group: llm-serve
@@ -4181,14 +4177,9 @@
 
   cluster:
     byod:
-<<<<<<< HEAD
       type: cpu
       post_build_script: byod_llm_cpu.sh
     cluster_compute: llm_cpu_only.yaml
-=======
-      type: llm-cu128
-    cluster_compute: llm_four_L4_gpu_head_node.yaml
->>>>>>> bfc2efb3
     # NOTE: Important for getting the correct secrets
     cloud_id: cld_wy5a6nhazplvu32526ams61d98
     project_id: prj_lhlrf1u5yv8qz9qg3xzw8fkiiq
@@ -4196,11 +4187,27 @@
   run:
     timeout: 3600
     long_running: false
-<<<<<<< HEAD
     script: pytest -vs test_llm_serve_cpu_mode.py
-=======
+
+- name: llm_serve_rlhf
+  frequency: nightly
+  python: "3.11"
+  group: llm-serve
+  team: llm
+  working_dir: llm_tests/serve
+
+  cluster:
+    byod:
+      type: llm-cu128
+    cluster_compute: llm_four_L4_gpu_head_node.yaml
+    # NOTE: Important for getting the correct secrets
+    cloud_id: cld_wy5a6nhazplvu32526ams61d98
+    project_id: prj_lhlrf1u5yv8qz9qg3xzw8fkiiq
+
+  run:
+    timeout: 3600
+    long_running: false
     script: python test_llm_serve_rlhf.py
->>>>>>> bfc2efb3
 
 - name: llm_serve_llama_3dot1_8B_quantized_tp1_1p1d
   frequency: nightly
