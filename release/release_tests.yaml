--- conflicted
+++ resolved
@@ -111,7 +111,6 @@
     long_running: true
     wait_for_nodes:
       num_nodes: 3
-      timeout: 600
 
     type: sdk_command
     file_manager: job
@@ -2902,46 +2901,6 @@
 
 
 #########################
-<<<<<<< HEAD
-=======
-# Horovod tests
-#########################
-- name: horovod_tune_test
-  group: Horovod tests
-  working_dir: horovod_tests
-
-  legacy:
-    test_name: horovod_test
-    test_suite: horovod_tests
-
-  frequency: weekly
-  team: ml
-
-  cluster:
-    cluster_env: app_config_master.yaml
-    cluster_compute: compute_tpl.yaml
-
-  run:
-    timeout: 36000
-    script: python workloads/horovod_tune_test.py
-    long_running: true
-    wait_for_nodes:
-      num_nodes: 3
-
-    type: sdk_command
-    file_manager: job
-
-  smoke_test:
-    frequency: disabled
-
-    run:
-      timeout: 1800
-
-  alert: default
-
-
-#########################
->>>>>>> 5a7c5ab7
 # Core Scalability Tests
 #########################
 
