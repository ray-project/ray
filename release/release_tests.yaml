# Global release test configuration file.
# All your release test configuration should go here. Adding release tests here
# will automatically enable them in the Buildkite release testing schedules
# (except they have frequency: manual).
# Here is an example configuration for reference:
#- name: example_test
#  # Tests with the same group will be grouped in the Buildkite UI
#  group: Example group
#  # Provide the working directory which will be uploaded to the cluster
#  working_dir: example_dir
#
#  # How often to run the tests.
#  # One of [manual, any, multi, nightly, weekly].
#  frequency: weekly
#  # Owning team. This field will be persisted to the database
#  team: ml
#
#  # Python version. This optional field determines which Python version to run tests
#  # on. This must be a string!
#  python: "3.7"
#
#  # Optional location of a bash setup script to run on the driver
#  # when setting up the local environment. Relative to working_dir
#  driver_setup: setup_driver.sh
#
#  # Cluster information
#  cluster:
#    # Location of cluster env, relative to working_dir
#    cluster_env: cluster_env.yaml
#    # Location of cluster compute, relative to working_dir
#    cluster_compute: cluster_compute.yaml
#    # Autosuspend parameter passed to the cluster.
#    # The cluster will automatically terminate if inactive for this
#    # many minutes. Defaults to 10 if not set.
#    autosuspend_mins: 10
#    # Optional cloud_id to use instead of the default cloud
#    cloud_id: cld_12345678
#    # Alternatively, you can specify a cloud name
#    cloud_name: anyscale_default_cloud
#
#  # Run configuration for the test
#  run:
#    # Type of test. Can be [anyscale_job, sdk_command].
#    # Uses either Ray jobs, anyscale jobs or anyscale SDK commands
#    # run the actual release test.
#    type: anyscale_job
#
#    # File manager to use to transfer files to and from the cluster.
#    # Can be any of [sdk, job].
#    file_manager: job
#
#    # If you want to wait for nodes to be ready, you can specify this here:
#    wait_for_nodes:
#      # Number of nodes
#      num_nodes: 16
#      # Timeout for waiting for nodes. If nodes are not up by then, the
#      # test will fail.
#      timeout: 600
#
#    # Optional prepare script to be run on the cluster before the test script
#    prepare: python prepare.py
#    # The prepare command can have a separate timeout
#    prepare_timeout: 300
#
#    # Main script to run as the test script
#    script: python workloads/train_small.py
#    # Timeout in seconds. After this time the test is considered as failed.
#    timeout: 600
#
#  # You can specify smoke test definitions here. If a smoke test is triggered,
#  # it will deep update the main test configuration with the values provided
#  # here. Smoke tests will automatically run with IS_SMOKE_TEST=1 as en
#  # environment variable and receive the --smoke-test flag as a parameter in the
#  # run script.
#  smoke_test:
#    # Smoke tests can have different frequencies. A smoke test is only triggered
#    # when the regular test is not matched.
#    frequency: nightly
#    # Here we adjust the run timeout down and run on less nodes. The test script
#    # remains the same.
#    run:
#      timeout: 300
#      wait_for_nodes:
#        num_nodes: 4
#        timeout: 600
#
#  # After the test finished, this handler (in alerts/) will process the results.
#  # It can then let the test fail, e.g. if a metric regression is observed.
#  alert: default

#######################
# Cluster scaling tests
#######################
- name: cluster_tune_scale_up_down
  group: Cluster tests
  working_dir: cluster_tests

  frequency: nightly
  team: ml

  cluster:
    cluster_env: app_config.yaml
    cluster_compute: cpt_autoscaling_1-3.yaml

  run:
    timeout: 3600
    script: python workloads/tune_scale_up_down.py
    wait_for_nodes:
      num_nodes: 0

  alert: default


#########################
# AIR release tests
#########################
- name: long_running_horovod_tune_test
  group: AIR tests
  working_dir: air_tests

  frequency: weekly
  team: ml

  cluster:
    cluster_env: horovod/app_config_master.yaml
    cluster_compute: horovod/compute_tpl.yaml

  run:
    timeout: 36000
    script: python horovod/workloads/horovod_tune_test.py
    long_running: true
    wait_for_nodes:
      num_nodes: 2


  smoke_test:
    frequency: manual

    run:
      timeout: 3600

  alert: default


- name: air_benchmark_data_bulk_ingest
  group: AIR tests
  working_dir: air_tests/air_benchmarks

  frequency: nightly
  team: ml

  cluster:
    cluster_env: app_config.yaml
    cluster_compute: data_20_nodes.yaml

  run:
    timeout: 3600
    script: python workloads/data_benchmark.py --dataset-size-gb=200 --num-workers=20

    wait_for_nodes:
      num_nodes: 20


  alert: default

# AIR benchmarks for XGBoost CUJ
- name: air_benchmark_xgboost_cpu_10
  group: AIR tests
  working_dir: air_tests/air_benchmarks

  frequency: nightly
  team: ml

  cluster:
    cluster_env: xgboost_app_config.yaml
    cluster_compute: xgboost_compute_tpl.yaml

  run:
    timeout: 36000
    script: python workloads/xgboost_benchmark.py

    wait_for_nodes:
      num_nodes: 11


  smoke_test:
    frequency: manual

    run:
      timeout: 1800

  alert: default

# Ray AIR distributed Torch benchmarks
- name: air_benchmark_torch_mnist_cpu_4x1
  group: AIR tests
  working_dir: air_tests/air_benchmarks

  frequency: nightly
  team: ml

  cluster:
    cluster_env: app_config.yaml
    cluster_compute: compute_cpu_4.yaml

  run:
    timeout: 3600
    script: python workloads/torch_benchmark.py run --num-runs 3 --num-epochs 20 --num-workers 4 --cpus-per-worker 8

    wait_for_nodes:
      num_nodes: 4


  alert: default

- name: air_benchmark_torch_mnist_gpu_4x4
  group: AIR tests
  working_dir: air_tests/air_benchmarks

  frequency: weekly
  team: ml

  cluster:
    cluster_env: app_config.yaml
    cluster_compute: compute_gpu_4x4.yaml

  run:
    timeout: 4800
    script: python workloads/torch_benchmark.py run --num-runs 3 --num-epochs 120 --num-workers 16 --cpus-per-worker 4 --batch-size 1024 --use-gpu

    wait_for_nodes:
      num_nodes: 4

  smoke_test:
    frequency: nightly

    cluster:
      cluster_compute: compute_gpu_2x2.yaml

    run:
      timeout: 3600
      script: python workloads/torch_benchmark.py run --num-runs 3 --num-epochs 60 --num-workers 4 --cpus-per-worker 4 --batch-size 512 --use-gpu

      wait_for_nodes:
        num_nodes: 2

  alert: default


- name: air_benchmark_torch_mnist_cpu_1x4
  group: AIR tests
  working_dir: air_tests/air_benchmarks

  frequency: nightly
  team: ml

  cluster:
    cluster_env: app_config.yaml
    cluster_compute: compute_cpu_1.yaml

  run:
    timeout: 3600
    script: python workloads/torch_benchmark.py run --num-runs 3 --num-epochs 20 --num-workers 4 --cpus-per-worker 2


  alert: default


- name: air_benchmark_torch_batch_prediction_gpu_1x1_20gb
  group: AIR tests
  working_dir: air_tests/air_benchmarks

  frequency: nightly
  team: ml

  cluster:
    cluster_env: app_config.yaml
    cluster_compute: compute_gpu_1_g4_8xl.yaml

  run:
    timeout: 3600
    script: python workloads/gpu_batch_prediction.py --data-size-gb 20


  alert: default

  variations:
    - __suffix__: aws
    - __suffix__: gce
      env: gce
      frequency: manual
      cluster:
        cluster_env: app_config.yaml
        cluster_compute: compute_gce_gpu_1_g4_8xl.yaml


- name: air_benchmark_torch_batch_prediction_gpu_4x4_100gb
  group: AIR tests
  working_dir: air_tests/air_benchmarks

  frequency: nightly
  team: ml

  stable: false

  cluster:
    cluster_env: app_config.yaml
    cluster_compute: compute_gpu_4_g4_12xl.yaml

  run:
    timeout: 10800
    script: python workloads/gpu_batch_prediction.py --data-size-gb 100

    wait_for_nodes:
        num_nodes: 4

  alert: default

- name: air_benchmark_torch_mnist_cpu_4x4
  group: AIR tests
  working_dir: air_tests/air_benchmarks

  frequency: nightly
  team: ml

  cluster:
    cluster_env: app_config.yaml
    cluster_compute: compute_cpu_4.yaml

  run:
    timeout: 5400
    script: python workloads/torch_benchmark.py run --num-runs 3 --num-epochs 20 --num-workers 16 --cpus-per-worker 2

    wait_for_nodes:
      num_nodes: 4


  alert: default


- name: air_benchmark_tune_torch_mnist
  group: AIR tests
  working_dir: air_tests/air_benchmarks

  frequency: nightly
  team: ml

  cluster:
    cluster_env: app_config.yaml
    cluster_compute: compute_cpu_8.yaml

  run:
    timeout: 3600
    script: python workloads/tune_torch_benchmark.py --num-runs 3 --num-trials 8 --num-workers 4

    wait_for_nodes:
      num_nodes: 8


  alert: default

- name: air_benchmark_tune_torch_mnist_gpu
  group: AIR tests
  working_dir: air_tests/air_benchmarks

  frequency: nightly
  team: ml

  cluster:
    cluster_env: app_config.yaml
    cluster_compute: compute_gpu_4_g4_12xl.yaml

  run:
    timeout: 3600
    script: python workloads/tune_torch_benchmark.py --num-runs 2 --num-trials 4 --num-workers 4 --use-gpu

    wait_for_nodes:
      num_nodes: 4


  alert: default

# Ray AIR distributed Tensorflow benchmarks
- name: air_benchmark_tensorflow_mnist_cpu_4x1
  group: AIR tests
  working_dir: air_tests/air_benchmarks

  frequency: nightly
  team: ml

  cluster:
    cluster_env: app_config.yaml
    cluster_compute: compute_cpu_4.yaml

  run:
    timeout: 5400
    script: python workloads/tensorflow_benchmark.py run --num-runs 3 --num-epochs 20 --num-workers 4 --cpus-per-worker 8

    wait_for_nodes:
      num_nodes: 4


  alert: default


- name: air_benchmark_tensorflow_mnist_cpu_1x4
  group: AIR tests
  working_dir: air_tests/air_benchmarks

  frequency: nightly
  team: ml

  cluster:
    cluster_env: app_config.yaml
    cluster_compute: compute_cpu_1.yaml

  run:
    timeout: 5400
    script: python workloads/tensorflow_benchmark.py run --num-runs 3 --num-epochs 20 --num-workers 4 --cpus-per-worker 2


  alert: default


- name: air_benchmark_tensorflow_mnist_cpu_4x4
  group: AIR tests
  working_dir: air_tests/air_benchmarks

  frequency: nightly
  team: ml

  stable: false

  cluster:
    cluster_env: app_config.yaml
    cluster_compute: compute_cpu_4.yaml

  run:
    timeout: 5400
    script: python workloads/tensorflow_benchmark.py run --num-runs 3 --num-epochs 20 --num-workers 16 --cpus-per-worker 2

    wait_for_nodes:
      num_nodes: 4


  alert: default


- name: air_benchmark_tensorflow_mnist_gpu_4x4
  group: AIR tests
  working_dir: air_tests/air_benchmarks

  frequency: weekly
  team: ml

  stable: false

  cluster:
    cluster_env: app_config.yaml
    cluster_compute: compute_gpu_4x4.yaml

  run:
    timeout: 5400
    script: python workloads/tensorflow_benchmark.py run --num-runs 3 --num-epochs 200 --num-workers 16 --cpus-per-worker 4 --batch-size 1024 --use-gpu

    wait_for_nodes:
      num_nodes: 4


  smoke_test:
    frequency: nightly

    cluster:
      cluster_compute: compute_gpu_2x2.yaml

    run:
      script: python workloads/tensorflow_benchmark.py run --num-runs 3 --num-epochs 60 --num-workers 4 --cpus-per-worker 4 --batch-size 512 --use-gpu

      wait_for_nodes:
        num_nodes: 2

  alert: default


- name: air_benchmark_pytorch_training_e2e_gpu_1x1_20gb
  group: AIR tests
  working_dir: air_tests/air_benchmarks

  frequency: nightly
  team: ml

  cluster:
    cluster_env: app_config.yaml
    cluster_compute: compute_gpu_1.yaml

  run:
    timeout: 3600
    script: python workloads/pytorch_training_e2e.py --data-size-gb 20


  alert: default

  variations:
    - __suffix__: aws
    - __suffix__: gce
      env: gce
      frequency: manual
      cluster:
        cluster_env: app_config.yaml
        cluster_compute: compute_gce_gpu_1.yaml


- name: air_benchmark_pytorch_training_e2e_gpu_4x4_100gb
  group: AIR tests
  working_dir: air_tests/air_benchmarks

  frequency: nightly
  team: ml

  stable: false

  cluster:
    cluster_env: app_config.yaml
    cluster_compute: compute_gpu_16.yaml

  run:
    timeout: 10800
    script: python workloads/pytorch_training_e2e.py --data-size-gb=100 --num-workers=16

    wait_for_nodes:
      num_nodes: 4

  alert: default

# Test tiny, medium, and huge input files.
- name: ray-data-bulk-ingest-file-size-benchmark
  group: AIR tests
  working_dir: air_tests/air_benchmarks/mlperf-train

  stable: false

  frequency: nightly
  team: core
  cluster:
    cluster_env: app_config_oom.yaml
    cluster_compute: compute_cpu_16.yaml

  run:
    timeout: 3600
    script: bash file_size_benchmark.sh

# Test dataset larger than object store memory.
- name: ray-data-bulk-ingest-out-of-core-benchmark
  group: AIR tests
  working_dir: air_tests/air_benchmarks/mlperf-train

  stable: false

  frequency: nightly
  team: core
  cluster:
    cluster_env: app_config_oom.yaml
    cluster_compute: compute_cpu_16.yaml

  run:
    timeout: 3600
    script: bash out_of_core_benchmark.sh

# Test additional CPU nodes for preprocessing.
- name: ray-data-bulk-ingest-heterogeneity-benchmark
  group: AIR tests
  working_dir: air_tests/air_benchmarks/mlperf-train

  stable: false

  frequency: nightly
  team: core
  cluster:
    cluster_env: app_config_oom.yaml
    cluster_compute: compute_cpu_16_worker_nodes_2.yaml

  run:
    wait_for_nodes:
      num_nodes: 3

    timeout: 1800
    script: bash heterogeneity_benchmark.sh 2


#######################
# AIR examples
#######################


# Test additional CPU nodes for preprocessing.
- name: air_example_dreambooth_finetuning
  group: AIR examples
  working_dir: air_examples/dreambooth

  stable: false

  frequency: weekly
  team: ml
  cluster:
    cluster_env: dreambooth_env.yaml
    cluster_compute: dreambooth_compute.yaml

  run:
    timeout: 1800
    script: bash dreambooth_run.sh


- name: air_example_gptj_deepspeed_fine_tuning
  group: AIR examples
  working_dir: air_examples/gptj_deepspeed_finetuning

  python: "3.9"

  frequency: weekly
  team: ml
  cluster:
    cluster_env: gptj_deepspeed_env.yaml
    cluster_compute: gptj_deepspeed_compute.yaml

  run:
    timeout: 3600
    script: python test_myst_doc.py --path gptj_deepspeed_fine_tuning.ipynb


#####################################
# Workspace templates release tests #
#####################################

- name: workspace_template_small_01_batch_inference
  group: Workspace templates
  working_dir: workspace_templates/01_batch_inference
  python: "3.9"
  frequency: nightly
  team: ml
  cluster:
    cluster_env: ../configs/release_test_cluster_env.yaml
    cluster_compute: ../configs/compute/gpu/aws_small.yaml

  run:
    timeout: 600
    script: jupyter nbconvert --TagRemovePreprocessor.remove_input_tags='large'
      --to script --output _test batch_inference.ipynb && ipython _test.py


- name: workspace_template_small_02_many_model_training
  group: Workspace templates
  working_dir: workspace_templates/02_many_model_training
  python: "3.9"
  frequency: nightly
  team: ml
  cluster:
    cluster_env: ../configs/release_test_cluster_env.yaml
    cluster_compute: ../configs/compute/cpu/aws_small.yaml

  run:
    timeout: 300
    script: pip install -U -r requirements.txt
      && jupyter nbconvert --TagRemovePreprocessor.remove_input_tags='large'
      --to script --output _test many_model_training.ipynb && ipython _test.py


- name: workspace_template_small_03_serving_stable_diffusion
  group: Workspace templates
  working_dir: workspace_templates/03_serving_stable_diffusion
  python: "3.9"
  frequency: nightly
  team: ml
  cluster:
    cluster_env: ../configs/release_test_cluster_env.yaml
    cluster_compute: ../configs/compute/gpu/aws_small.yaml

  run:
    timeout: 900
    script: pip install -U -r requirements.txt
      && jupyter nbconvert --TagRemovePreprocessor.remove_input_tags='large'
      --to script --output _test serving_stable_diffusion.ipynb && ipython _test.py


#######################
# XGBoost release tests
#######################

# It seems like the consensus is that we can deprecate this test.

# - name: xgboost_train_small
#   group: XGBoost
#   working_dir: xgboost_tests

#   frequency: nightly
#   team: ml
#   env: staging_v2

#   cluster:
#     cluster_env: app_config.yaml
#     cluster_compute: tpl_cpu_small.yaml

#   run:
#     timeout: 600
#     script: python workloads/train_small.py

#     wait_for_nodes:
#       num_nodes: 4

#     type: anyscale_job

#   alert: xgboost_tests

- name: xgboost_train_moderate
  group: XGBoost
  working_dir: xgboost_tests

  frequency: nightly
  team: ml

  cluster:
    cluster_env: app_config.yaml
    cluster_compute: tpl_cpu_moderate.yaml

  run:
    timeout: 600
    script: python workloads/train_moderate.py

    wait_for_nodes:
      num_nodes: 32


  alert: xgboost_tests

- name: xgboost_train_gpu
  group: XGBoost
  working_dir: xgboost_tests

  frequency: nightly
  team: ml

  cluster:
    cluster_env: app_config_gpu.yaml
    cluster_compute: tpl_gpu_small.yaml

  run:
    timeout: 600
    script: python workloads/train_gpu.py

    wait_for_nodes:
      num_nodes: 5


  alert: xgboost_tests

- name: xgboost_distributed_api_test
  group: XGBoost
  working_dir: xgboost_tests

  frequency: nightly
  team: ml

  cluster:
    cluster_env: app_config.yaml
    cluster_compute: tpl_cpu_small.yaml

  run:
    timeout: 600
    script: python workloads/distributed_api_test.py
    wait_for_nodes:
      num_nodes: 4


  alert: default

- name: xgboost_ft_small_elastic
  group: XGBoost
  working_dir: xgboost_tests

  frequency: nightly
  team: ml

  cluster:
    cluster_env: app_config.yaml
    cluster_compute: tpl_cpu_small.yaml

  run:
    timeout: 900
    script: python workloads/ft_small_elastic.py

    wait_for_nodes:
      num_nodes: 4


  alert: default

- name: xgboost_ft_small_non_elastic
  group: XGBoost
  working_dir: xgboost_tests

  frequency: nightly
  team: ml

  cluster:
    cluster_env: app_config.yaml
    cluster_compute: tpl_cpu_small.yaml

  run:
    timeout: 900
    script: python workloads/ft_small_non_elastic.py

    wait_for_nodes:
      num_nodes: 4


  alert: default

- name: xgboost_tune_small
  group: XGBoost
  working_dir: xgboost_tests

  frequency: nightly
  team: ml

  cluster:
    cluster_env: app_config.yaml
    cluster_compute: tpl_cpu_small.yaml

  run:
    timeout: 600
    script: python workloads/tune_small.py

    wait_for_nodes:
      num_nodes: 4


  alert: xgboost_tests

- name: xgboost_tune_32x4
  group: XGBoost
  working_dir: xgboost_tests

  frequency: nightly
  team: ml

  cluster:
    cluster_env: app_config.yaml
    cluster_compute: tpl_cpu_moderate.yaml

  run:
    timeout: 900
    script: python workloads/tune_32x4.py

    wait_for_nodes:
      num_nodes: 32


  alert: xgboost_tests

- name: xgboost_tune_4x32
  group: XGBoost
  working_dir: xgboost_tests

  frequency: nightly
  team: ml

  cluster:
    cluster_env: app_config.yaml
    cluster_compute: tpl_cpu_moderate.yaml

  run:
    timeout: 900
    script: python workloads/tune_4x32.py

    wait_for_nodes:
      num_nodes: 32


  alert: xgboost_tests

#######################
# LightGBM tests
#######################

# It seems like the consensus is that we can deprecate this test.

# - name: lightgbm_train_small
#   group: LightGBM tests
#   working_dir: lightgbm_tests

#   frequency: nightly
#   team: ml
#   env: staging_v2

#   cluster:
#     cluster_env: app_config.yaml
#     cluster_compute: tpl_cpu_small.yaml

#   run:
#     timeout: 600
#     script: python workloads/train_small.py
#     wait_for_nodes:
#       num_nodes: 4

#     type: anyscale_job

#   alert: default

- name: lightgbm_train_moderate
  group: LightGBM tests
  working_dir: lightgbm_tests

  frequency: nightly
  team: ml

  cluster:
    cluster_env: app_config.yaml
    cluster_compute: tpl_cpu_moderate.yaml

  run:
    timeout: 600
    script: python workloads/train_moderate.py
    wait_for_nodes:
      num_nodes: 32


  alert: default

- name: lightgbm_distributed_api_test
  group: LightGBM tests
  working_dir: lightgbm_tests

  frequency: nightly
  team: ml

  cluster:
    cluster_env: app_config.yaml
    cluster_compute: tpl_cpu_small.yaml

  run:
    timeout: 600
    script: python workloads/distributed_api_test.py

    wait_for_nodes:
      num_nodes: 4


  alert: default

- name: lightgbm_ft_small_non_elastic
  group: LightGBM tests
  working_dir: lightgbm_tests

  frequency: nightly
  team: ml

  cluster:
    cluster_env: app_config.yaml
    cluster_compute: tpl_cpu_small.yaml

  run:
    timeout: 900
    script: python workloads/ft_small_non_elastic.py

    wait_for_nodes:
      num_nodes: 4


  alert: default

- name: lightgbm_tune_small
  group: LightGBM tests
  working_dir: lightgbm_tests

  frequency: nightly
  team: ml

  cluster:
    cluster_env: app_config.yaml
    cluster_compute: tpl_cpu_small.yaml

  run:
    timeout: 600
    script: python workloads/tune_small.py
    wait_for_nodes:
      num_nodes: 4

  alert: default

- name: lightgbm_tune_16x4
  group: LightGBM tests
  working_dir: lightgbm_tests

  frequency: nightly
  team: ml

  cluster:
    cluster_env: app_config.yaml
    cluster_compute: tpl_cpu_moderate.yaml

  run:
    timeout: 900
    script: python workloads/tune_16x4.py
    wait_for_nodes:
      num_nodes: 32


  alert: default

- name: lightgbm_tune_4x16
  group: LightGBM tests
  working_dir: lightgbm_tests

  frequency: nightly
  team: ml

  cluster:
    cluster_env: app_config.yaml
    cluster_compute: tpl_cpu_moderate.yaml

  run:
    timeout: 900
    script: python workloads/tune_4x16.py
    wait_for_nodes:
      num_nodes: 32


  alert: default

#######################
# Lightning tests
#######################

# Naming convention: lightning_{accelerator}_{mode}_{#cpu}_{#gpu}

- name: lightning_gpu_train_3x16_3x1
  group: Lightning tests
  working_dir: lightning_tests

  frequency: nightly-3x
  team: ml

  cluster:
    cluster_env: app_config.yaml
    cluster_compute: compute_tpl.yaml

  run:
    timeout: 1200
    script: python workloads/test_trainer.py
    wait_for_nodes:
      num_nodes: 3

  alert: default

- name: lightning_gpu_tune_3x16_3x1
  group: Lightning tests
  working_dir: lightning_tests

  frequency: nightly-3x
  team: ml

  cluster:
    cluster_env: app_config.yaml
    cluster_compute: compute_tpl.yaml

  run:
    timeout: 1200
    script: python workloads/test_tuner.py
    wait_for_nodes:
      num_nodes: 3

  alert: default

#######################
# ML user tests
#######################
- name: ml_user_horovod_user_test_latest
  group: ML user tests
  working_dir: ml_user_tests

  frequency: nightly-3x
  team: ml

  cluster:
    cluster_env: horovod/app_config.yaml
    cluster_compute: horovod/compute_tpl.yaml

  driver_setup: horovod/driver_setup_latest.sh
  run:
    timeout: 1200
    script: python horovod/horovod_user_test.py
    wait_for_nodes:
      num_nodes: 4

  alert: default

- name: ml_user_horovod_user_test_master
  group: ML user tests
  working_dir: ml_user_tests

  frequency: nightly-3x
  team: ml

  cluster:
    cluster_env: horovod/app_config_master.yaml
    cluster_compute: horovod/compute_tpl.yaml

  driver_setup: horovod/driver_setup_master.sh
  run:
    timeout: 1200
    script: python horovod/horovod_user_test.py
    wait_for_nodes:
      num_nodes: 4

  alert: default

- name: ml_user_train_tensorflow_mnist_test
  group: ML user tests
  working_dir: ml_user_tests

  frequency: nightly-3x
  team: ml

  cluster:
    cluster_env: train/app_config.yaml
    cluster_compute: train/compute_tpl.yaml

  driver_setup: train/driver_setup.sh
  run:
    timeout: 36000
    script: python train/train_tensorflow_mnist_test.py
    wait_for_nodes:
      num_nodes: 3

  alert: default

- name: ml_user_train_torch_linear_test
  group: ML user tests
  working_dir: ml_user_tests

  frequency: nightly-3x
  team: ml

  cluster:
    cluster_env: train/app_config.yaml
    cluster_compute: train/compute_tpl.yaml

  driver_setup: train/driver_setup.sh
  run:
    timeout: 36000
    script: python train/train_torch_linear_test.py
    wait_for_nodes:
      num_nodes: 3

  alert: default

- name: ml_user_xgboost_gpu_connect_latest
  group: ML user tests
  working_dir: ml_user_tests

  frequency: nightly-3x
  team: ml

  cluster:
    cluster_env: xgboost/app_config_gpu.yaml
    cluster_compute: xgboost/tpl_gpu_small_scaling.yaml

  run:
    timeout: 1200
    script: python xgboost/train_gpu_connect.py
    wait_for_nodes:
      num_nodes: 5

  alert: default

- name: ml_user_xgboost_gpu_connect_master
  group: ML user tests
  working_dir: ml_user_tests

  frequency: nightly-3x
  team: ml

  cluster:
    cluster_env: xgboost/app_config_gpu_master.yaml
    cluster_compute: xgboost/tpl_gpu_small_scaling.yaml

  run:
    timeout: 1200
    script: python xgboost/train_gpu_connect.py
    wait_for_nodes:
      num_nodes: 5

  alert: default

- name: ml_user_ray_lightning_user_test_latest
  group: ML user tests
  working_dir: ml_user_tests

  frequency: nightly-3x
  team: ml

  cluster:
    cluster_env: ray-lightning/app_config.yaml
    cluster_compute: ray-lightning/compute_tpl.yaml

  driver_setup: ray-lightning/driver_setup.sh
  run:
    timeout: 1200
    script: python ray-lightning/ray_lightning_user_test.py
    wait_for_nodes:
      num_nodes: 3

  alert: default

- name: ml_user_ray_lightning_user_test_master
  group: ML user tests
  working_dir: ml_user_tests

  frequency: nightly-3x
  team: ml

  cluster:
    cluster_env: ray-lightning/app_config_master.yaml
    cluster_compute: ray-lightning/compute_tpl.yaml

  driver_setup: ray-lightning/driver_setup.sh
  run:
    timeout: 1200
    script: python ray-lightning/ray_lightning_user_test.py
    wait_for_nodes:
      num_nodes: 3

  alert: default

- name: ml_user_tune_rllib_connect_test
  group: ML user tests
  working_dir: ml_user_tests

  frequency: nightly-3x
  team: ml

  cluster:
    cluster_env: ../rllib_tests/app_config.yaml
    cluster_compute: tune_rllib/compute_tpl.yaml

  driver_setup: tune_rllib/driver_setup.sh
  run:
    timeout: 2000
    script: python tune_rllib/run_connect_tests.py
    wait_for_nodes:
      num_nodes: 9

  alert: default

#######################
# Tune cloud  tests
#######################
- name: tune_cloud_no_sync_down
  group: Tune cloud tests
  working_dir: tune_tests/cloud_tests
  frequency: nightly
  team: ml

  cluster:
    cluster_env: app_config.yaml
    cluster_compute: tpl_aws_4x2.yaml

  run:
    timeout: 600
    script: python workloads/run_cloud_test.py no_sync_down

    wait_for_nodes:
      num_nodes: 4

  variations:
    - __suffix__: aws
    - __suffix__: gce
      env: gce
      frequency: manual
      cluster:
        cluster_env: app_config.yaml
        cluster_compute: tpl_gce_4x8.yaml

  alert: tune_tests

- name: tune_cloud_ssh_sync
  group: Tune cloud tests
  working_dir: tune_tests/cloud_tests
  frequency: nightly
  team: ml

  cluster:
    cluster_env: app_config.yaml
    cluster_compute: tpl_aws_4x2.yaml

  run:
    timeout: 600
    script: python workloads/run_cloud_test.py ssh_sync
    wait_for_nodes:
      num_nodes: 4

  variations:
    - __suffix__: aws
    - __suffix__: gce
      env: gce
      frequency: manual
      cluster:
        cluster_env: app_config.yaml
        cluster_compute: tpl_gce_4x8.yaml

  alert: tune_tests

- name: tune_cloud_durable_upload
  group: Tune cloud tests
  working_dir: tune_tests/cloud_tests
  frequency: nightly
  team: ml

  cluster:
    cluster_env: app_config.yaml
    cluster_compute: tpl_aws_4x2.yaml

  run:
    timeout: 600
    script: python workloads/run_cloud_test.py durable_upload --bucket s3://tune-cloud-tests/durable_upload

    wait_for_nodes:
      num_nodes: 4

  variations:
    - __suffix__: aws
    - __suffix__: gce
      env: gce
      frequency: manual
      cluster:
        cluster_env: app_config.yaml
        cluster_compute: tpl_gce_4x8.yaml
      run:
        timeout: 600
        script: python workloads/run_cloud_test.py durable_upload --bucket gs://tune-cloud-tests/durable_upload
        wait_for_nodes:
          num_nodes: 4

  alert: tune_tests

- name: tune_cloud_aws_durable_upload_rllib_str
  group: Tune cloud tests
  working_dir: tune_tests/cloud_tests

  stable: false

  frequency: nightly
  team: ml

  cluster:
    cluster_env: app_config_ml.yaml
    cluster_compute: tpl_aws_4x2.yaml

  run:
    timeout: 600

    script: python workloads/run_cloud_test.py durable_upload --trainable rllib_str
      --bucket s3://tune-cloud-tests/durable_upload_rllib_str

    wait_for_nodes:
      num_nodes: 4


  alert: tune_tests

- name: tune_cloud_aws_durable_upload_rllib_trainer
  group: Tune cloud tests
  working_dir: tune_tests/cloud_tests

  stable: false

  frequency: nightly
  team: ml

  cluster:
    cluster_env: app_config_ml.yaml
    cluster_compute: tpl_aws_4x2.yaml

  run:
    timeout: 600
    script: python workloads/run_cloud_test.py durable_upload --trainable rllib_trainer
      --bucket s3://tune-cloud-tests/durable_upload_rllib_trainer

    wait_for_nodes:
      num_nodes: 4


  alert: tune_tests

########################
# Tune scalability tests
########################

- name: tune_scalability_bookkeeping_overhead
  group: Tune scalability tests
  working_dir: tune_tests/scalability_tests

  frequency: nightly
  team: ml

  cluster:
    cluster_env: app_config.yaml
    cluster_compute: tpl_1x16.yaml

  run:
    timeout: 1200
    script: python workloads/test_bookkeeping_overhead.py

  alert: tune_tests

  variations:
    - __suffix__: aws
    - __suffix__: gce
      env: gce
      frequency: manual
      cluster:
        cluster_env: app_config.yaml
        cluster_compute: tpl_gce_1x16.yaml

- name: tune_scalability_durable_trainable
  group: Tune scalability tests
  working_dir: tune_tests/scalability_tests

  frequency: nightly
  team: ml

  cluster:
    cluster_env: app_config.yaml
    cluster_compute: tpl_16x2.yaml

  run:
    timeout: 900
    script: python workloads/test_durable_trainable.py --bucket tune-cloud-tests
    wait_for_nodes:
      num_nodes: 16


  alert: tune_tests

- name: tune_scalability_long_running_large_checkpoints
  group: Tune scalability tests
  working_dir: tune_tests/scalability_tests

  frequency: weekly
  team: ml

  cluster:
    cluster_env: app_config.yaml
    cluster_compute: tpl_1x32_hd.yaml

  run:
    timeout: 86400
    script: python workloads/test_long_running_large_checkpoints.py
    long_running: true

  smoke_test:
    frequency: nightly

    run:
      timeout: 3600

  alert: tune_tests

  variations:
    - __suffix__: aws
    - __suffix__: gce
      env: gce
      frequency: manual
      smoke_test:
        frequency: manual
      cluster:
        cluster_env: app_config.yaml
        cluster_compute: tpl_gce_1x32_hd.yaml

- name: tune_scalability_network_overhead
  group: Tune scalability tests
  working_dir: tune_tests/scalability_tests

  frequency: weekly
  team: ml

  cluster:
    cluster_env: app_config.yaml
    cluster_compute: tpl_100x2.yaml

  run:
    timeout: 900
    prepare_timeout: 1200
    script: python workloads/test_network_overhead.py
    wait_for_nodes:
      num_nodes: 100

  alert: tune_tests

  variations:
    - __suffix__: aws
    - __suffix__: smoke-test
      frequency: nightly
      cluster:
        cluster_env: app_config.yaml
        cluster_compute: tpl_20x2.yaml
      run:
        timeout: 500
        prepare_timeout: 600
        script: python workloads/test_network_overhead.py
        wait_for_nodes:
          num_nodes: 20
    - __suffix__: gce
      env: gce
      frequency: manual
      cluster:
        cluster_env: app_config.yaml
        cluster_compute: tpl_gce_100x2.yaml

- name: tune_scalability_result_throughput_cluster
  group: Tune scalability tests
  working_dir: tune_tests/scalability_tests

  frequency: nightly-3x
  team: ml

  cluster:
    cluster_env: app_config.yaml
    cluster_compute: tpl_16x64.yaml

  run:
    timeout: 600
    script: python workloads/test_result_throughput_cluster.py

    wait_for_nodes:
      num_nodes: 16

  alert: tune_tests

  variations:
    - __suffix__: aws
    - __suffix__: gce
      env: gce
      frequency: manual
      cluster:
        cluster_env: app_config.yaml
        cluster_compute: tpl_gce_16x64.yaml

- name: tune_scalability_result_throughput_single_node
  group: Tune scalability tests
  working_dir: tune_tests/scalability_tests

  frequency: nightly
  team: ml

  cluster:
    cluster_env: app_config.yaml
    cluster_compute: tpl_1x96.yaml

  run:
    timeout: 600
    script: python workloads/test_result_throughput_single_node.py

  alert: tune_tests

  variations:
    - __suffix__: aws
    - __suffix__: gce
      env: gce
      frequency: manual
      cluster:
        cluster_env: app_config.yaml
        cluster_compute: tpl_gce_1x96.yaml
      run:
        timeout: 600
        script: python workloads/test_result_throughput_single_node.py
        type: anyscale_job

- name: tune_scalability_xgboost_sweep
  group: Tune scalability tests
  working_dir: tune_tests/scalability_tests

  frequency: weekly
  team: ml

  cluster:
    cluster_env: app_config_data.yaml
    cluster_compute: tpl_16x64.yaml

  run:
    timeout: 3600
    script: python workloads/test_xgboost_sweep.py

    wait_for_nodes:
      num_nodes: 16


  alert: tune_tests

  variations:
    - __suffix__: aws
    - __suffix__: gce
      env: gce
      frequency: manual
      cluster:
        cluster_env: app_config_data.yaml
        cluster_compute: tpl_gce_16x64.yaml


############################
# Tune fault tolerance tests
############################
- name: tune_worker_fault_tolerance
  group: Tune fault tolerance tests
  working_dir: tune_tests/fault_tolerance_tests

  stable: true

  frequency: nightly-3x
  team: ml

  cluster:
    cluster_env: app_config.yaml
    cluster_compute: tpl_aws_16x1.yaml

  run:
    timeout: 5400
    script: python workloads/test_tune_worker_fault_tolerance.py

    wait_for_nodes:
      num_nodes: 16

########################
# Golden Notebook tests
########################
- name: golden_notebook_torch_tune_serve_test
  group: Golden Notebook tests
  working_dir: golden_notebook_tests

  frequency: nightly-3x
  team: ml

  cluster:
    cluster_env: torch_tune_serve_app_config.yaml
    cluster_compute: gpu_tpl.yaml

  run:
    timeout: 600
    script: python workloads/torch_tune_serve_test.py
    wait_for_nodes:
      num_nodes: 2

  alert: default


#######################
# Long running tests
#######################

- name: long_running_actor_deaths
  group: Long running tests
  working_dir: long_running_tests

  frequency: weekly
  team: core
  cluster:
    cluster_env: app_config.yaml
    cluster_compute: tpl_cpu_1.yaml

  run:
    timeout: 86400
    script: python workloads/actor_deaths.py
    long_running: true

  smoke_test:
    frequency: nightly

    run:
      timeout: 3600

  alert: long_running_tests

  variations:
    - __suffix__: aws
    - __suffix__: gce
      env: gce
      frequency: manual
      smoke_test:
        frequency: manual
      cluster:
        cluster_env: app_config.yaml
        cluster_compute: tpl_cpu_1_gce.yaml

- name: long_running_apex
  group: Long running tests
  working_dir: long_running_tests

  frequency: weekly
  team: rllib
  cluster:
    cluster_env: ../rllib_tests/app_config.yaml
    cluster_compute: tpl_cpu_3.yaml

  run:
    timeout: 86400
    script: python workloads/apex.py
    long_running: true
    wait_for_nodes:
      num_nodes: 3


  smoke_test:
    frequency: nightly

    run:
      timeout: 3600

  alert: long_running_tests

  variations:
    - __suffix__: aws
    - __suffix__: gce
      env: gce
      frequency: manual
      smoke_test: 
        frequency: manual
        run:
          timeout: 3600
      cluster:
        cluster_env: ../rllib_tests/app_config.yaml
        cluster_compute: tpl_cpu_3_gce.yaml

- name: long_running_impala
  group: Long running tests
  working_dir: long_running_tests

  frequency: weekly
  team: rllib
  cluster:
    cluster_env: ../rllib_tests/app_config.yaml
    cluster_compute: tpl_cpu_1_large.yaml

  run:
    timeout: 86400
    script: python workloads/impala.py
    long_running: true

  smoke_test:
    frequency: nightly

    run:
      timeout: 3600

  alert: long_running_tests

  variations:
    - __suffix__: aws
    - __suffix__: gce
      env: gce
      frequency: manual
      smoke_test:
        frequency: manual
        run:
          timeout: 3600
      cluster:
        cluster_env: ../rllib_tests/app_config.yaml
        cluster_compute: tpl_cpu_1_large_gce.yaml

- name: long_running_many_actor_tasks
  group: Long running tests
  working_dir: long_running_tests

  frequency: weekly
  team: core
  cluster:
    cluster_env: app_config.yaml
    cluster_compute: tpl_cpu_1.yaml

  run:
    timeout: 86400
    script: python workloads/many_actor_tasks.py
    long_running: true

  smoke_test:
    frequency: nightly

    run:
      timeout: 3600

  alert: long_running_tests

  variations:
    - __suffix__: aws
    - __suffix__: gce
      env: gce
      frequency: manual
      smoke_test:
        frequency: manual
        run:
          timeout: 3600
      cluster:
        cluster_env: app_config.yaml
        cluster_compute: tpl_cpu_1_gce.yaml

- name: long_running_many_drivers
  group: Long running tests
  working_dir: long_running_tests

  frequency: weekly
  team: core
  cluster:
    cluster_env: app_config.yaml
    cluster_compute: tpl_cpu_1.yaml

  run:
    timeout: 86400
    script: python workloads/many_drivers.py --iteration-num=4000
    long_running: true

  smoke_test:
    frequency: nightly

    run:
      timeout: 3600

  alert: long_running_tests

  variations:
    - __suffix__: aws
    - __suffix__: gce
      env: gce
      frequency: manual
      smoke_test:
        frequency: manual
        run:
          timeout: 3600
      cluster:
        cluster_env: app_config.yaml
        cluster_compute: tpl_cpu_1_gce.yaml

- name: long_running_many_ppo
  group: Long running tests
  working_dir: long_running_tests

  stable: false

  frequency: weekly
  team: ml
  cluster:
    cluster_env: ../rllib_tests/app_config.yaml
    cluster_compute: many_ppo.yaml

  run:
    timeout: 86400
    script: python workloads/many_ppo.py
    long_running: true
    wait_for_nodes:
      num_nodes: 1


  smoke_test:
    frequency: nightly

    run:
      timeout: 3600

  alert: long_running_tests

  variations:
    - __suffix__: aws
    - __suffix__: gce
      env: gce
      frequency: manual
      smoke_test:
        frequency: manual
        run:
          timeout: 3600
      cluster:
        cluster_env: ../rllib_tests/app_config.yaml
        cluster_compute: many_ppo_gce.yaml

- name: long_running_many_tasks
  group: Long running tests
  working_dir: long_running_tests

  frequency: weekly
  team: core
  cluster:
    cluster_env: app_config.yaml
    cluster_compute: tpl_cpu_1.yaml

  run:
    timeout: 86400
    script: python workloads/many_tasks.py
    long_running: true

  smoke_test:
    frequency: nightly

    run:
      timeout: 3600

  alert: long_running_tests

  variations:
    - __suffix__: aws
    - __suffix__: gce
      env: gce
      frequency: manual
      smoke_test:
        frequency: manual
        run:
          timeout: 3600
      cluster:
        cluster_env: app_config.yaml
        cluster_compute: tpl_cpu_1_gce.yaml

- name: long_running_many_tasks_serialized_ids
  group: Long running tests
  working_dir: long_running_tests

  frequency: weekly
  team: core
  cluster:
    cluster_env: app_config.yaml
    cluster_compute: tpl_cpu_1.yaml

  run:
    timeout: 86400
    script: python workloads/many_tasks_serialized_ids.py
    long_running: true

  smoke_test:
    frequency: nightly

    run:
      timeout: 3600

  alert: long_running_tests

  variations:
    - __suffix__: aws
    - __suffix__: gce
      env: gce
      frequency: manual
      smoke_test:
        frequency: manual
        run:
          timeout: 3600
      cluster:
        cluster_env: app_config.yaml
        cluster_compute: tpl_cpu_1_gce.yaml

- name: long_running_node_failures
  group: Long running tests
  working_dir: long_running_tests

  frequency: weekly
  team: core
  cluster:
    cluster_env: app_config.yaml
    cluster_compute: tpl_cpu_1.yaml

  run:
    timeout: 86400
    script: python workloads/node_failures.py
    long_running: true

  smoke_test:
    frequency: nightly

    run:
      timeout: 3600

  alert: long_running_tests

  variations:
    - __suffix__: aws
    - __suffix__: gce
      env: gce
      frequency: manual
      smoke_test:
        frequency: manual
        run:
          timeout: 3600
      cluster:
        cluster_env: app_config.yaml
        cluster_compute: tpl_cpu_1_gce.yaml

- name: long_running_pbt
  group: Long running tests
  working_dir: long_running_tests

  frequency: weekly
  team: ml
  cluster:
    cluster_env: ../rllib_tests/app_config.yaml
    cluster_compute: tpl_cpu_1.yaml

  run:
    timeout: 86400
    script: python workloads/pbt.py
    long_running: true

  smoke_test:
    frequency: nightly

    run:
      timeout: 3600

  alert: long_running_tests

  variations:
    - __suffix__: aws
    - __suffix__: gce
      env: gce
      frequency: manual
      smoke_test:
        frequency: manual
        run:
          timeout: 3600
      cluster:
        cluster_env: ../rllib_tests/app_config.yaml
        cluster_compute: tpl_cpu_1_gce.yaml

- name: long_running_serve
  group: Long running tests
  working_dir: long_running_tests

  frequency: weekly
  team: serve
  cluster:
    cluster_env: app_config.yaml
    cluster_compute: tpl_cpu_1.yaml

  run:
    timeout: 86400
    script: python workloads/serve.py
    long_running: true

  smoke_test:
    frequency: nightly

    run:
      timeout: 3600

  alert: long_running_tests

  variations:
    - __suffix__: aws
    - __suffix__: gce
      env: gce
      frequency: manual
      smoke_test:
        frequency: manual
        run:
          timeout: 3600
      cluster:
        cluster_env: app_config.yaml
        cluster_compute: tpl_cpu_1_gce.yaml

- name: long_running_serve_failure
  group: Long running tests
  working_dir: long_running_tests

  stable: true

  frequency: weekly
  team: serve
  cluster:
    cluster_env: app_config.yaml
    cluster_compute: tpl_cpu_1_c5.yaml

  run:
    timeout: 86400
    script: python workloads/serve_failure.py
    long_running: true

  smoke_test:
    frequency: nightly

    run:
      timeout: 600

  alert: long_running_tests

- name: long_running_many_jobs
  group: Long running tests
  working_dir: long_running_tests

  stable: true

  frequency: weekly
  team: serve
  cluster:
    cluster_env: app_config.yaml
    cluster_compute: tpl_cpu_1.yaml

  run:
    timeout: 86400
    script: python workloads/long_running_many_jobs.py --num-clients=1
    long_running: true

  smoke_test:
    frequency: nightly

    run:
      timeout: 1800

  alert: long_running_tests

  variations:
    - __suffix__: aws
    - __suffix__: gce
      env: gce
      frequency: manual
      smoke_test:
        frequency: manual
        run:
          timeout: 3600
      cluster:
        cluster_env: app_config.yaml
        cluster_compute: tpl_cpu_1_gce.yaml

- name: long_running_distributed_pytorch_pbt_failure
  group: Long running tests
  working_dir: long_running_distributed_tests

  frequency: weekly
  team: ml
  cluster:
    cluster_env: app_config.yaml
    cluster_compute: compute_tpl.yaml

  run:
    timeout: 86400
    script: python workloads/pytorch_pbt_failure.py
    long_running: true

  smoke_test:
    frequency: manual
    run:
      timeout: 3600

  alert: long_running_tests

  variations:
    - __suffix__: aws
    - __suffix__: gce
      env: gce
      frequency: manual
      smoke_test:
        frequency: manual
        run:
          timeout: 3600
      cluster:
        cluster_env: app_config.yaml
        cluster_compute: compute_tpl_gce.yaml

########################
# Jobs tests
########################

- name: jobs_basic_local_working_dir
  group: Jobs tests
  working_dir: jobs_tests

  frequency: nightly
  team: serve

  cluster:
    cluster_env: app_config.yaml
    cluster_compute: compute_tpl_4_xlarge.yaml

  run:
    timeout: 600
    script: python workloads/jobs_basic.py --working-dir "workloads"
    wait_for_nodes:
      num_nodes: 4


  alert: default

  variations:
    - __suffix__: aws
    - __suffix__: gce
      env: gce
      frequency: manual
      cluster:
        cluster_env: app_config.yaml
        cluster_compute: compute_tpl_gce_4_xlarge.yaml

- name: jobs_basic_remote_working_dir
  group: Jobs tests
  working_dir: jobs_tests

  frequency: nightly
  team: serve

  cluster:
    cluster_env: app_config.yaml
    cluster_compute: compute_tpl_4_xlarge.yaml

  run:
    timeout: 600
    script: python workloads/jobs_basic.py --working-dir "https://github.com/anyscale/job-services-cuj-examples/archive/refs/heads/main.zip"
    wait_for_nodes:
      num_nodes: 4


  alert: default

  variations:
    - __suffix__: aws
    - __suffix__: gce
      env: gce
      frequency: manual
      cluster:
        cluster_env: app_config.yaml
        cluster_compute: compute_tpl_gce_4_xlarge.yaml

- name: jobs_remote_multi_node
  group: Jobs tests
  team: serve
  frequency: nightly
  working_dir: jobs_tests
  cluster:
    cluster_env: app_config.yaml
    cluster_compute: compute_tpl_4_xlarge.yaml
  run:
    timeout: 600
    script: python workloads/jobs_remote_multi_node.py
    wait_for_nodes:
      num_nodes: 4

  variations:
    - __suffix__: aws
    - __suffix__: gce
      env: gce
      frequency: manual
      cluster:
        cluster_env: app_config.yaml
        cluster_compute: compute_tpl_gce_4_xlarge.yaml

- name: jobs_check_cuda_available
  group: Jobs tests
  team: serve
  frequency: nightly
  working_dir: jobs_tests
  cluster:
    cluster_env: app_config.yaml
    cluster_compute: compute_tpl_gpu_node.yaml
  run:
    timeout: 600
    script: python workloads/jobs_check_cuda_available.py
    wait_for_nodes:
      num_nodes: 2

  variations:
    - __suffix__: aws
    - __suffix__: gce
      env: gce
      frequency: manual
      cluster:
        cluster_env: app_config.yaml
        cluster_compute: compute_tpl_gce_gpu_node.yaml

- name: jobs_specify_num_gpus
  group: Jobs tests
  team: serve
  frequency: nightly
  working_dir: jobs_tests
  cluster:
    cluster_env: app_config.yaml
    cluster_compute: compute_tpl_gpu_worker.yaml
  run:
    timeout: 600
    script: python workloads/jobs_specify_num_gpus.py --working-dir "workloads"
    wait_for_nodes:
      num_nodes: 2

  variations:
    - __suffix__: aws
    - __suffix__: gce
      env: gce
      frequency: manual
      cluster:
        cluster_env: app_config.yaml
        cluster_compute: compute_tpl_gce_gpu_worker.yaml

########################
# Runtime env tests
########################
- name: runtime_env_rte_many_tasks_actors
  group: Runtime env tests
  working_dir: runtime_env_tests

  frequency: nightly
  team: serve

  cluster:
    cluster_env: app_config.yaml
    cluster_compute: rte_small.yaml

  run:
    timeout: 600
    script: python workloads/rte_many_tasks_actors.py
    wait_for_nodes:
      num_nodes: 4


  alert: default

  variations:
    - __suffix__: aws
    - __suffix__: gce
      env: gce
      frequency: manual
      cluster:
        cluster_env: app_config.yaml
        cluster_compute: rte_gce_small.yaml

- name: runtime_env_wheel_urls
  group: Runtime env tests
  working_dir: runtime_env_tests

  frequency: nightly
  team: serve

  cluster:
    cluster_env: app_config.yaml
    cluster_compute: rte_minimal.yaml

  run:
    timeout: 9000
    script: python workloads/wheel_urls.py
    wait_for_nodes:
      num_nodes: 1


  alert: default

  variations:
    - __suffix__: aws
    - __suffix__: gce
      env: gce
      frequency: manual
      cluster:
        cluster_env: app_config.yaml
        cluster_compute: rte_gce_minimal.yaml

# It seems like the consensus is that this should be tested in CI, and not in a nightly test.

# - name: runtime_env_rte_ray_client
#   group: Runtime env tests
#   working_dir: runtime_env_tests

#   frequency: nightly
#   team: serve

#   cluster:
#     cluster_env: app_config.yaml
#     cluster_compute: rte_minimal.yaml

#   run:
#     timeout: 600
#     script: python workloads/rte_ray_client.py
#     wait_for_nodes:
#       num_nodes: 1

#     type: anyscale_job

#   alert: default


########################
# Serve tests
########################

- name: serve_single_deployment_1k_noop_replica
  group: Serve tests
  working_dir: serve_tests

  frequency: nightly
  team: serve

  cluster:
    cluster_env: app_config.yaml
    cluster_compute: compute_tpl_32_cpu.yaml

  run:
    timeout: 7200
    long_running: false
    script: python workloads/single_deployment_1k_noop_replica.py

  alert: default

- name: serve_multi_deployment_1k_noop_replica
  group: Serve tests
  working_dir: serve_tests

  frequency: nightly
  team: serve

  cluster:
    cluster_env: app_config.yaml
    cluster_compute: compute_tpl_32_cpu.yaml

  run:
    timeout: 7200
    long_running: false
    script: python workloads/multi_deployment_1k_noop_replica.py

  alert: default

- name: serve_autoscaling_single_deployment
  group: Serve tests
  working_dir: serve_tests

  frequency: nightly
  team: serve

  cluster:
    cluster_env: app_config.yaml
    cluster_compute: compute_tpl_8_cpu_autoscaling.yaml

  run:
    timeout: 7200
    long_running: false
    script: python workloads/autoscaling_single_deployment.py

  alert: default

- name: serve_autoscaling_multi_deployment
  group: Serve tests
  working_dir: serve_tests

  frequency: nightly
  team: serve

  cluster:
    cluster_env: app_config.yaml
    cluster_compute: compute_tpl_32_cpu_autoscaling.yaml

  run:
    timeout: 7200
    long_running: false
    script: python workloads/autoscaling_multi_deployment.py

  alert: default

- name: serve_serve_micro_benchmark
  group: Serve tests
  working_dir: serve_tests

  frequency: nightly
  team: serve

  cluster:
    cluster_env: app_config.yaml
    cluster_compute: compute_tpl_single_node.yaml

  run:
    timeout: 7200
    long_running: false
    script: python workloads/serve_micro_benchmark.py

  alert: default

# - name: serve_serve_micro_benchmark_k8s
#   group: Serve tests
#   working_dir: serve_tests

#   # TODO(architkulkarni) Reenable after K8s migration.  Currently failing
#   frequency: manual
#   team: serve

#   cluster:
#     cluster_env: app_config.yaml
#     cluster_compute: compute_tpl_single_node_k8s.yaml

#   run:
#     timeout: 7200
#     long_running: false
#     script: python workloads/serve_micro_benchmark.py

#   alert: default


- name: deployment_graph_long_chain
  group: Serve tests
  working_dir: serve_tests

  frequency: nightly
  team: serve

  cluster:
    cluster_env: app_config.yaml
    cluster_compute: compute_tpl_single_node_32_cpu.yaml

  run:
    timeout: 3600
    long_running: false
    script: python workloads/deployment_graph_long_chain.py --chain-length=10 --num-clients=4 --local-test=False

  alert: default
  stable: False

- name: deployment_graph_wide_ensemble
  group: Serve tests
  working_dir: serve_tests

  frequency: nightly
  team: serve

  cluster:
    cluster_env: app_config.yaml
    cluster_compute: compute_tpl_single_node_32_cpu.yaml

  run:
    timeout: 3600
    long_running: false
    script: python workloads/deployment_graph_wide_ensemble.py --fanout-degree=10 --num-clients=4 --local-test=False

  alert: default
  stable: False

- name: serve_handle_long_chain
  group: Serve tests
  working_dir: serve_tests

  frequency: nightly
  team: serve

  cluster:
    cluster_env: app_config.yaml
    cluster_compute: compute_tpl_single_node_32_cpu.yaml

  run:
    timeout: 3600
    long_running: false
    script: python workloads/serve_handle_long_chain.py --chain-length=10 --num-clients=4 --local-test=False

  alert: default
  stable: False

- name: serve_handle_wide_ensemble
  group: Serve tests
  working_dir: serve_tests

  frequency: nightly
  team: serve

  cluster:
    cluster_env: app_config.yaml
    cluster_compute: compute_tpl_single_node_32_cpu.yaml

  run:
    timeout: 3600
    long_running: false
    script: python workloads/serve_handle_wide_ensemble.py --fanout-degree=10 --num-clients=4 --local-test=False

  alert: default
  stable: False


- name: serve_micro_protocol_grpc_benchmark
  group: Serve tests
  working_dir: serve_tests

  frequency: nightly
  team: serve

  cluster:
    cluster_env: app_config.yaml
    cluster_compute: compute_tpl_single_node.yaml

  run:
    timeout: 7200
    long_running: false
    script: python workloads/serve_protocol_benchmark.py --data-size=1048576

  alert: default

- name: serve_micro_protocol_http_benchmark
  group: Serve tests
  working_dir: serve_tests

  frequency: nightly
  team: serve

  cluster:
    cluster_env: app_config.yaml
    cluster_compute: compute_tpl_single_node.yaml

  run:
    timeout: 7200
    long_running: false
    script: python workloads/serve_protocol_benchmark.py --data-size=1048576 --http-test

  alert: default


- name: serve_resnet_benchmark
  group: Serve tests
  working_dir: serve_tests

  frequency: nightly
  team: serve

  cluster:
    cluster_env: gpu_app_config.yaml
    cluster_compute: compute_tpl_gpu_node.yaml

  run:
    timeout: 7200
    long_running: false
    script: python workloads/serve_resnet_benchmark.py --gpu-env

  alert: default

########################
# Train tests
########################

- name: train_horovod_multi_node_test
  group: Train tests
  working_dir: train_tests/horovod

  frequency: nightly
  team: ml

  cluster:
    cluster_env: app_config.yaml
    cluster_compute: compute_tpl.yaml

  run:
    timeout: 3000
    script: python train_horovod_multi_node_test.py

    wait_for_nodes:
      num_nodes: 2


  alert: default

########################
# Alpa tests
########################

- name: alpa_opt_2_7b_sanity_check
  group: Alpa tests
  working_dir: alpa_tests

  frequency: nightly
  team: ml

  cluster:
    cluster_env: app_config.yaml
    cluster_compute: 2_g4dn_12xlarge.yaml

  run:
    timeout: 3600
    script: bash run_train_opt_2_7b.sh

    wait_for_nodes:
      num_nodes: 2

  alert: default

- name: alpa_opt_30b_inference
  group: Alpa tests
  working_dir: alpa_tests

  frequency: nightly
  team: ml

  cluster:
    cluster_env: app_config.yaml
    cluster_compute: 1_p3_16xlarge.yaml

  run:
    timeout: 3600
    script: bash run_inference_opt_30b.sh

    wait_for_nodes:
      num_nodes: 1

  alert: default

########################
# RLlib tests
########################

- name: rllib_learning_tests_a2c_tf
  group: RLlib tests
  working_dir: rllib_tests

  frequency: nightly
  team: rllib

  cluster:
    cluster_env: app_config.yaml
    cluster_compute: 1gpu_16cpus.yaml

  run:
    timeout: 18000
    script: python learning_tests/run.py --yaml-sub-dir=a2c --framework=tf


  alert: default

- name: rllib_learning_tests_a2c_torch
  group: RLlib tests
  working_dir: rllib_tests

  frequency: nightly
  team: rllib

  cluster:
    cluster_env: app_config.yaml
    cluster_compute: 1gpu_16cpus.yaml

  run:
    timeout: 18000
    script: python learning_tests/run.py --yaml-sub-dir=a2c --framework=torch

  alert: default

- name: rllib_learning_tests_a3c_tf
  group: RLlib tests
  working_dir: rllib_tests

  frequency: nightly
  team: rllib

  cluster:
    cluster_env: app_config.yaml
    cluster_compute: 32cpus.yaml

  run:
    timeout: 18000
    script: python learning_tests/run.py --yaml-sub-dir=a3c --framework=tf


  alert: default

# TODO(sven, jungong, Kourosh): fix A3C on torch and tf2 and re-enable.
#- name: rllib_learning_tests_a3c_torch
#  group: RLlib tests
#  working_dir: rllib_tests

#  frequency: nightly
#  team: rllib
#  env: staging_v2

#  cluster:
#    cluster_env: app_config.yaml
#    cluster_compute: 32cpus.yaml

#  run:
#    timeout: 18000
#    script: python learning_tests/run.py --yaml-sub-dir=a3c --framework=torch
#    type: anyscale_job
#    file_manager: job

#  alert: default

- name: rllib_learning_tests_apex_tf
  group: RLlib tests
  working_dir: rllib_tests

  # Marking as unstable since it's currently expected to fail.
  stable: false

  frequency: nightly
  team: rllib

  cluster:
    cluster_env: app_config.yaml
    cluster_compute: 1gpu_24cpus.yaml

  run:
    timeout: 18000
    script: python learning_tests/run.py --yaml-sub-dir=apex --framework=tf


  alert: default

- name: rllib_learning_tests_apex_torch
  group: RLlib tests
  working_dir: rllib_tests

  frequency: nightly
  team: rllib

  cluster:
    cluster_env: app_config.yaml
    cluster_compute: 1gpu_24cpus.yaml

  run:
    timeout: 18000
    script: python learning_tests/run.py --yaml-sub-dir=apex --framework=torch

  alert: default

- name: rllib_learning_tests_appo_tf
  group: RLlib tests
  working_dir: rllib_tests

  frequency: nightly
  team: rllib

  cluster:
    cluster_env: app_config.yaml
    cluster_compute: 2gpus_32cpus.yaml

  run:
    timeout: 18000
    script: python learning_tests/run.py --yaml-sub-dir=appo --framework=tf

  alert: default

- name: rllib_learning_tests_appo_torch
  group: RLlib tests
  working_dir: rllib_tests

  # Marking as unstable since it's currently expected to fail.
  stable: false

  frequency: nightly
  team: rllib

  cluster:
    cluster_env: app_config.yaml
    cluster_compute: 2gpus_32cpus.yaml

  run:
    timeout: 18000
    script: python learning_tests/run.py --yaml-sub-dir=appo --framework=torch

  alert: default

- name: rllib_learning_tests_bc_tf
  group: RLlib tests
  working_dir: rllib_tests

  frequency: nightly
  team: rllib

  cluster:
    cluster_env: app_config.yaml
    cluster_compute: 1gpu_16cpus.yaml

  run:
    timeout: 18000
    script: python learning_tests/run.py --yaml-sub-dir=bc --framework=tf

  alert: default

- name: rllib_learning_tests_bc_torch
  group: RLlib tests
  working_dir: rllib_tests

  frequency: nightly
  team: rllib

  cluster:
    cluster_env: app_config.yaml
    cluster_compute: 1gpu_16cpus.yaml

  run:
    timeout: 18000
    script: python learning_tests/run.py --yaml-sub-dir=bc --framework=torch

  alert: default

- name: rllib_learning_tests_cql_tf
  group: RLlib tests
  working_dir: rllib_tests

  frequency: nightly
  team: rllib

  # Marking as unstable since it's currently expected to fail.
  stable: false

  cluster:
    cluster_env: app_config.yaml
    cluster_compute: 1gpu_16cpus.yaml

  run:
    timeout: 18000
    script: python learning_tests/run.py --yaml-sub-dir=cql --framework=tf

  alert: default

- name: rllib_learning_tests_cql_torch
  group: RLlib tests
  working_dir: rllib_tests

  # Marking as unstable since it's currently expected to fail.
  stable: false

  frequency: nightly
  team: rllib

  cluster:
    cluster_env: app_config.yaml
    cluster_compute: 1gpu_16cpus.yaml

  run:
    timeout: 18000
    script: python learning_tests/run.py --yaml-sub-dir=cql --framework=torch

  alert: default

- name: rllib_learning_tests_ddpg_tf
  group: RLlib tests
  working_dir: rllib_tests

  frequency: nightly
  team: rllib

  cluster:
    cluster_env: app_config.yaml
    cluster_compute: 1gpu_16cpus.yaml

  run:
    timeout: 18000
    script: python learning_tests/run.py --yaml-sub-dir=ddpg --framework=tf


  alert: default

- name: rllib_learning_tests_ddpg_torch
  group: RLlib tests
  working_dir: rllib_tests

  frequency: nightly
  team: rllib

  cluster:
    cluster_env: app_config.yaml
    cluster_compute: 1gpu_16cpus.yaml

  run:
    timeout: 18000
    script: python learning_tests/run.py --yaml-sub-dir=ddpg --framework=torch


  alert: default

- name: rllib_learning_tests_dqn_tf
  group: RLlib tests
  working_dir: rllib_tests

  frequency: nightly
  team: rllib

  cluster:
    cluster_env: app_config.yaml
    cluster_compute: 1gpu_16cpus.yaml

  run:
    timeout: 18000
    script: python learning_tests/run.py --yaml-sub-dir=dqn --framework=tf


  alert: default

- name: rllib_learning_tests_dqn_torch
  group: RLlib tests
  working_dir: rllib_tests

  # Marking as unstable since it's currently expected to fail.
  stable: false

  frequency: nightly
  team: rllib

  cluster:
    cluster_env: app_config.yaml
    cluster_compute: 1gpu_16cpus.yaml

  run:
    timeout: 18000
    script: python learning_tests/run.py --yaml-sub-dir=dqn --framework=torch


  alert: default

- name: rllib_learning_tests_es_tf
  group: RLlib tests
  working_dir: rllib_tests

  frequency: nightly
  team: rllib

  cluster:
    cluster_env: app_config.yaml
    cluster_compute: 2gpus_64cpus.yaml

  run:
    timeout: 18000
    script: python learning_tests/run.py --yaml-sub-dir=es --framework=tf


  alert: default

- name: rllib_learning_tests_es_torch
  group: RLlib tests
  working_dir: rllib_tests

  frequency: nightly
  team: rllib

  cluster:
    cluster_env: app_config.yaml
    cluster_compute: 2gpus_64cpus.yaml

  run:
    timeout: 18000
    script: python learning_tests/run.py --yaml-sub-dir=es --framework=torch


  alert: default

- name: rllib_learning_tests_impala_tf
  group: RLlib tests
  working_dir: rllib_tests

  frequency: nightly
  team: rllib

  cluster:
    cluster_env: app_config.yaml
    cluster_compute: 1gpu_16cpus.yaml

  run:
    timeout: 18000
    script: python learning_tests/run.py --yaml-sub-dir=impala --framework=tf


  alert: default

- name: rllib_learning_tests_impala_torch
  group: RLlib tests
  working_dir: rllib_tests

  frequency: nightly
  team: rllib

  cluster:
    cluster_env: app_config.yaml
    cluster_compute: 1gpu_16cpus.yaml

  run:
    timeout: 18000
    script: python learning_tests/run.py --yaml-sub-dir=impala --framework=torch


  alert: default

- name: rllib_learning_tests_marwil_tf
  group: RLlib tests
  working_dir: rllib_tests

  # Marking as unstable since it's currently expected to fail.
  stable: false

  frequency: nightly
  team: rllib

  cluster:
    cluster_env: app_config.yaml
    cluster_compute: 1gpu_16cpus.yaml

  run:
    timeout: 18000
    script: python learning_tests/run.py --yaml-sub-dir=marwil --framework=tf


  alert: default

- name: rllib_learning_tests_marwil_torch
  group: RLlib tests
  working_dir: rllib_tests

  # Marking as unstable since it's currently expected to fail.
  stable: false

  frequency: nightly
  team: rllib

  cluster:
    cluster_env: app_config.yaml
    cluster_compute: 1gpu_16cpus.yaml

  run:
    timeout: 18000
    script: python learning_tests/run.py --yaml-sub-dir=marwil --framework=torch


  alert: default

- name: rllib_learning_tests_ppo_tf
  group: RLlib tests
  working_dir: rllib_tests

  frequency: nightly
  team: rllib

  cluster:
    cluster_env: app_config.yaml
    cluster_compute: 2gpus_32cpus.yaml

  run:
    timeout: 18000
    script: python learning_tests/run.py --yaml-sub-dir=ppo/tf --framework=tf


  alert: default

- name: rllib_learning_tests_ppo_torch
  group: RLlib tests
  working_dir: rllib_tests

  # Marking as unstable since it's currently expected to fail.
  stable: false

  frequency: nightly
  team: rllib

  cluster:
    cluster_env: app_config.yaml
    cluster_compute: 2gpus_32cpus.yaml

  run:
    timeout: 18000
    script: python learning_tests/run.py --yaml-sub-dir=ppo/torch --framework=torch


  alert: default

- name: rllib_learning_tests_sac_tf
  group: RLlib tests
  working_dir: rllib_tests

  frequency: nightly
  team: rllib

  cluster:
    cluster_env: app_config.yaml
    cluster_compute: 1gpu_16cpus.yaml

  run:
    timeout: 18000
    script: python learning_tests/run.py --yaml-sub-dir=sac --framework=tf


  alert: default

- name: rllib_learning_tests_sac_torch
  group: RLlib tests
  working_dir: rllib_tests

  frequency: nightly
  team: rllib

  cluster:
    cluster_env: app_config.yaml
    cluster_compute: 1gpu_16cpus.yaml

  run:
    timeout: 18000
    script: python learning_tests/run.py --yaml-sub-dir=sac --framework=torch

  alert: default

- name: rllib_learning_tests_slateq_tf
  group: RLlib tests
  working_dir: rllib_tests

  frequency: nightly
  team: rllib

  cluster:
    cluster_env: app_config.yaml
    cluster_compute: 1gpu_16cpus.yaml

  run:
    timeout: 18000
    script: python learning_tests/run.py --yaml-sub-dir=slateq --framework=tf


  alert: default

- name: rllib_learning_tests_slateq_torch
  group: RLlib tests
  working_dir: rllib_tests

  # Marking as unstable since it's currently expected to fail.
  stable: false

  frequency: nightly
  team: rllib

  cluster:
    cluster_env: app_config.yaml
    cluster_compute: 1gpu_16cpus.yaml

  run:
    timeout: 18000
    script: python learning_tests/run.py --yaml-sub-dir=slateq --framework=torch


  alert: default

- name: rllib_learning_tests_td3_tf
  group: RLlib tests
  working_dir: rllib_tests

  frequency: nightly
  team: rllib

  cluster:
    cluster_env: app_config.yaml
    cluster_compute: 1gpu_16cpus.yaml

  run:
    timeout: 18000
    script: python learning_tests/run.py --yaml-sub-dir=td3 --framework=tf


  alert: default

- name: rllib_learning_tests_td3_torch
  group: RLlib tests
  working_dir: rllib_tests

  frequency: nightly
  team: rllib

  cluster:
    cluster_env: app_config.yaml
    cluster_compute: 1gpu_16cpus.yaml

  run:
    timeout: 18000
    script: python learning_tests/run.py --yaml-sub-dir=td3 --framework=torch


  alert: default

- name: rllib_multi_gpu_learning_tests
  group: RLlib tests
  working_dir: rllib_tests

  frequency: nightly
  team: rllib

  cluster:
    cluster_env: app_config.yaml
    cluster_compute: 8gpus_96cpus.yaml

  run:
    timeout: 7200
    script: python multi_gpu_learning_tests/run.py

  alert: default

- name: rllib_multi_gpu_with_lstm_learning_tests
  group: RLlib tests
  working_dir: rllib_tests

  frequency: nightly
  team: rllib

  cluster:
    cluster_env: app_config.yaml
    cluster_compute: 8gpus_96cpus.yaml

  run:
    timeout: 7200
    script: python multi_gpu_with_lstm_learning_tests/run.py


  alert: default

- name: rllib_multi_gpu_with_attention_learning_tests
  group: RLlib tests
  working_dir: rllib_tests

  frequency: nightly
  team: rllib

  cluster:
    cluster_env: app_config.yaml
    cluster_compute: 8gpus_96cpus.yaml

  run:
    timeout: 7200
    script: python multi_gpu_with_attention_learning_tests/run.py


  alert: default

- name: rllib_stress_tests
  group: RLlib tests
  working_dir: rllib_tests

  frequency: weekly
  team: rllib

  cluster:
    cluster_env: app_config.yaml
    cluster_compute: 4gpus_544_cpus.yaml

  run:
    timeout: 5400
    script: python stress_tests/run_stress_tests.py

    wait_for_nodes:
      num_nodes: 6



  smoke_test:
    frequency: nightly

    run:
      timeout: 2000

  alert: default

  variations:
    - __suffix__: aws
    - __suffix__: gce
      env: gce
      frequency: manual
      smoke_test:
        frequency: manual
        run:
          timeout: 2000
      cluster:
        cluster_env: app_config.yaml
        cluster_compute: 4gpus_544_cpus_gce.yaml 

########################
# Core Nightly Tests
########################

- name: shuffle_100gb
  group: core-multi-test
  working_dir: nightly_tests

  frequency: nightly
  team: core
  cluster:
    cluster_env: shuffle/shuffle_app_config.yaml
    cluster_compute: shuffle/shuffle_compute_multi.yaml

  run:
    timeout: 3000
    script: python shuffle/shuffle_test.py --num-partitions=200 --partition-size=500e6
    wait_for_nodes:
      num_nodes: 4

  variations:
    - __suffix__: aws
    - __suffix__: gce
      env: gce
      frequency: manual
      cluster:
        cluster_env: shuffle/shuffle_app_config.yaml
        cluster_compute: shuffle/shuffle_compute_multi_gce.yaml


- name: stress_test_placement_group
  group: core-multi-test
  working_dir: nightly_tests

  frequency: nightly
  team: core
  cluster:
    cluster_env: stress_tests/stress_tests_app_config.yaml
    cluster_compute: stress_tests/placement_group_tests_compute.yaml

  run:
    timeout: 7200
    script: python stress_tests/test_placement_group.py

  variations:
    - __suffix__: aws
    - __suffix__: gce
      env: gce
      frequency: manual
      cluster:
        cluster_env: stress_tests/stress_tests_app_config.yaml
        cluster_compute: stress_tests/placement_group_tests_compute_gce.yaml

- name: decision_tree_autoscaling_20_runs
  group: core-multi-test
  working_dir: nightly_tests

  frequency: nightly
  team: core
  cluster:
    cluster_env: decision_tree/decision_tree_app_config.yaml
    cluster_compute: decision_tree/autoscaling_compute.yaml

  run:
    timeout: 9600
    script: python decision_tree/cart_with_tree.py --concurrency=20

  variations:
    - __suffix__: aws
    - __suffix__: gce
      env: gce
      frequency: manual
      cluster:
        cluster_env: decision_tree/decision_tree_app_config.yaml
        cluster_compute: decision_tree/autoscaling_compute_gce.yaml

- name: autoscaling_shuffle_1tb_1000_partitions
  group: core-multi-test
  working_dir: nightly_tests

  frequency: nightly
  team: core
  cluster:
    cluster_env: shuffle/shuffle_app_config.yaml
    cluster_compute: shuffle/shuffle_compute_autoscaling.yaml

  run:
    timeout: 4000
    script: python shuffle/shuffle_test.py --num-partitions=1000 --partition-size=1e9
      --no-streaming

  variations:
    - __suffix__: aws
    - __suffix__: gce
      env: gce
      frequency: manual
      cluster:
        cluster_env: shuffle/shuffle_app_config.yaml
        cluster_compute: shuffle/shuffle_compute_autoscaling_gce.yaml


- name: microbenchmark
  group: core-daily-test
  team: core
  frequency: nightly
  working_dir: microbenchmark

  python: "3.7"

  cluster:
    cluster_env: app_config.yaml
    cluster_compute: tpl_64.yaml

  run:
    timeout: 1800
    script: OMP_NUM_THREADS=64 RAY_ADDRESS=local python run_microbenchmark.py

  variations:
    - __suffix__: aws
    - __suffix__: gce
      env: gce
      frequency: manual
      cluster:
        cluster_env: app_config.yaml
        cluster_compute: tpl_64_gce.yaml


- name: microbenchmark_staging
  group: core-daily-test
  team: core
  frequency: nightly
  working_dir: microbenchmark

  python: "3.7"

  cluster:
    cluster_env: app_config.yaml
    cluster_compute: tpl_64.yaml

  run:
    timeout: 1800
    script: OMP_NUM_THREADS=64 RAY_ADDRESS=local python run_microbenchmark.py


- name: microbenchmark_38
  group: core-daily-test
  team: core
  frequency: nightly
  working_dir: microbenchmark

  python: "3.8"

  cluster:
    cluster_env: app_config.yaml
    cluster_compute: tpl_64.yaml

  run:
    timeout: 1800
    script: OMP_NUM_THREADS=64 RAY_ADDRESS=local python run_microbenchmark.py

- name: benchmark_worker_startup
  group: core-daily-test
  team: core
  frequency: nightly
  working_dir: benchmark-worker-startup
  stable: false

  python: "3.9"

  cluster:
    cluster_env: app_config_gpu.yaml
    cluster_compute: only_head_node_1gpu_64cpu.yaml

  run:
    timeout: 7200
    script: python benchmark_worker_startup.py
        --num_cpus_in_cluster 64
        --num_gpus_in_cluster 64
        --num_tasks_or_actors_per_run 64
        --num_measurements_per_configuration 5

- name: dask_on_ray_100gb_sort
  group: core-daily-test
  working_dir: nightly_tests

  frequency: nightly
  team: core
  cluster:
    cluster_env: dask_on_ray/dask_on_ray_app_config.yaml
    cluster_compute: dask_on_ray/dask_on_ray_sort_compute_template.yaml

  run:
    timeout: 7200
    script: python dask_on_ray/dask_on_ray_sort.py --nbytes 100_000_000_000 --npartitions
      200 --num-nodes 1 --ray --data-dir /tmp/ray --file-path /tmp/ray


- name: dask_on_ray_large_scale_test_spilling
  group: core-daily-test
  working_dir: nightly_tests

  frequency: nightly
  team: core
  cluster:
    cluster_env: dask_on_ray/large_scale_dask_on_ray_app_config.yaml
    cluster_compute: dask_on_ray/dask_on_ray_stress_compute.yaml

  run:
    timeout: 7200
    script: python dask_on_ray/large_scale_test.py --num_workers 150 --worker_obj_store_size_in_gb
      70 --error_rate 0  --data_save_path /tmp/ray

    wait_for_nodes:
      num_nodes: 21


  smoke_test:
    frequency: nightly
    cluster:
      app_config: dask_on_ray/large_scale_dask_on_ray_app_config.yaml
      cluster_compute: dask_on_ray/large_scale_dask_on_ray_compute_template.yaml

    run:
      timeout: 7200
      script: python dask_on_ray/large_scale_test.py --num_workers 32 --worker_obj_store_size_in_gb
        70 --error_rate 0  --data_save_path /tmp/ray

      wait_for_nodes:
        num_nodes: 5

- name: stress_test_state_api_scale
  group: core-daily-test
  working_dir: nightly_tests

  frequency: nightly
  team: core
  cluster:
    cluster_env: stress_tests/state_api_app_config.yaml
    cluster_compute: stress_tests/stress_tests_compute_large.yaml

  run:
    timeout: 3600
    script: python stress_tests/test_state_api_scale.py
    wait_for_nodes:
      num_nodes: 7

  smoke_test:
    frequency: nightly
    cluster:
      app_config: stress_tests/state_api_app_config.yaml
      cluster_compute: stress_tests/smoke_test_compute.yaml

    run:
      timeout: 3600
      wait_for_nodes:
        num_nodes: 5
      script: python stress_tests/test_state_api_scale.py --smoke-test


- name: shuffle_20gb_with_state_api
  group: core-daily-test
  working_dir: nightly_tests

  frequency: nightly
  team: core
  cluster:
    cluster_env: shuffle/shuffle_with_state_api_app_config.yaml
    cluster_compute: shuffle/shuffle_compute_single.yaml

  run:
    timeout: 1000
    script: python stress_tests/test_state_api_with_other_tests.py
      nightly_tests/shuffle/shuffle_test.py --test-args="--num-partitions=100 --partition-size=200e6"


- name: stress_test_many_tasks
  group: core-daily-test
  working_dir: nightly_tests

  frequency: nightly
  team: core
  cluster:
    cluster_env: stress_tests/stress_tests_app_config.yaml
    cluster_compute: stress_tests/stress_tests_compute.yaml

  run:
    timeout: 14400
    wait_for_nodes:
      num_nodes: 101

    script: python stress_tests/test_many_tasks.py

  smoke_test:
    frequency: nightly
    cluster:
      app_config: stress_tests/stress_tests_app_config.yaml
      cluster_compute: stress_tests/smoke_test_compute.yaml

    run:
      timeout: 3600
      wait_for_nodes:
        num_nodes: 5
      script: python stress_tests/test_many_tasks.py --num-nodes=4 --smoke-test

- name: stress_test_dead_actors
  group: core-daily-test
  working_dir: nightly_tests

  frequency: nightly
  team: core
  cluster:
    cluster_env: stress_tests/stress_tests_app_config.yaml
    cluster_compute: stress_tests/stress_tests_compute.yaml

  run:
    timeout: 7200
    wait_for_nodes:
      num_nodes: 101

    script: python stress_tests/test_dead_actors.py

  smoke_test:
    frequency: nightly
    cluster:
      app_config: stress_tests/stress_tests_app_config.yaml
      cluster_compute: stress_tests/smoke_test_compute.yaml

    run:
      timeout: 3600
      wait_for_nodes:
        num_nodes: 5
      script: python stress_tests/test_dead_actors.py --num-nodes=4 --num-parents=3
        --num-children=3

# The full test is not stable, so run the smoke test only.
# See https://github.com/ray-project/ray/issues/23244.
- name: threaded_actors_stress_test
  group: core-daily-test
  working_dir: nightly_tests

  frequency: nightly
  team: core
  cluster:
    cluster_env: stress_tests/stress_tests_app_config.yaml
    cluster_compute: stress_tests/smoke_test_compute.yaml

  run:
    timeout: 3600
    script: python stress_tests/test_threaded_actors.py --test-runtime 1800 --kill-interval_s
      30

    wait_for_nodes:
      num_nodes: 5

# - name: threaded_actors_stress_test
#   group: core-daily-test
#   working_dir: nightly_tests
#
#   frequency: nightly
#   team: core
#   cluster:
#     cluster_env: stress_tests/stress_tests_app_config.yaml
#     cluster_compute: stress_tests/stress_test_threaded_actor_compute.yaml
#
#   run:
#     timeout: 7200
#     script: python stress_tests/test_threaded_actors.py --test-runtime 3600 --kill-interval_s
#       60
#
#     wait_for_nodes:
#       num_nodes: 201
#       timeout: 600
#
#   smoke_test:
#     frequency: nightly
#     cluster:
#       app_config: stress_tests/stress_tests_app_config.yaml
#       cluster_compute: stress_tests/smoke_test_compute.yaml
#
#     run:
#       timeout: 3600
#       script: python stress_tests/test_threaded_actors.py --test-runtime 1800 --kill-interval_s
#         30
#
#       wait_for_nodes:
#         num_nodes: 5
#         timeout: 600

- name: single_node_oom
  group: core-daily-test
  working_dir: nightly_tests

  frequency: nightly
  team: core
  cluster:
    cluster_env: stress_tests/stress_tests_single_node_oom_app_config.yaml
    cluster_compute: stress_tests/stress_tests_single_node_oom_compute.yaml

  run:
    timeout: 500
    script: python stress_tests/test_parallel_tasks_memory_pressure.py --num-tasks 20


- name: tune_air_oom
  group: core-daily-test
  working_dir: air_tests
  stable: false

  frequency: nightly
  team: core
  cluster:
    cluster_env: oom/stress_tests_tune_air_oom_app_config.yaml
    cluster_compute: oom/stress_tests_tune_air_oom_compute.yaml

  run:
    timeout: 3600
    script: bash oom/tune_air_oom.sh


- name: dask_on_ray_1tb_sort
  group: core-daily-test
  working_dir: nightly_tests

  frequency: nightly-3x
  team: core
  cluster:
    cluster_env: dask_on_ray/dask_on_ray_app_config.yaml
    cluster_compute: dask_on_ray/1tb_sort_compute.yaml

  run:
    timeout: 7200
    script: python dask_on_ray/dask_on_ray_sort.py --nbytes 1_000_000_000_000 --npartitions
      1000 --num-nodes 31 --ray --data-dir /tmp/ray --s3-bucket core-nightly-test

    wait_for_nodes:
      num_nodes: 32


- name: many_nodes_actor_test_on_v2
  group: core-daily-test
  working_dir: benchmarks

  frequency: nightly-3x
  team: core
  cluster:
    cluster_env: distributed/many_nodes_tests/app_config.yaml
    cluster_compute: distributed/many_nodes_tests/compute_config.yaml

  run:
    timeout: 3600
    # 2cpus per node x 1000 nodes / 0.2 cpus per actor = 10k
    # 2cpus per node x 2000 nodes / 0.2 cpus per actor = 20k
    script: python distributed/many_nodes_tests/actor_test.py --no-wait --cpus-per-actor=0.2 --total-actors 10000 20000
    wait_for_nodes:
      num_nodes: 500

#- name: many_nodes_multi_master_test
#  group: core-daily-test
#  working_dir: nightly_tests
#
#  frequency: nightly-3x
#  team: core
#  cluster:
#    cluster_env: many_nodes_tests/app_config.yaml
#    cluster_compute: many_nodes_tests/compute_config.yaml
#
#  run:
#    timeout: 7200
#    script: python many_nodes_tests/multi_master_test.py
#    wait_for_nodes:
#      num_nodes: 251
#
#    type: anyscale_job
#    file_manager: sdk

- name: pg_autoscaling_regression_test
  group: core-daily-test
  working_dir: nightly_tests

  frequency: nightly
  team: core
  cluster:
    cluster_env: placement_group_tests/app_config.yaml
    cluster_compute: placement_group_tests/compute.yaml

  run:
    timeout: 1200
    script: python placement_group_tests/pg_run.py

- name: placement_group_performance_test
  group: core-daily-test
  working_dir: nightly_tests

  frequency: nightly
  team: core
  cluster:
    cluster_env: placement_group_tests/app_config.yaml
    cluster_compute: placement_group_tests/pg_perf_test_compute.yaml

  run:
    timeout: 1200
    script: python placement_group_tests/placement_group_performance_test.py
    wait_for_nodes:
      num_nodes: 5



#########################
# Core Scalability Tests
#########################

- name: single_node
  group: core-scalability-test
  working_dir: benchmarks

  frequency: nightly
  team: core
  cluster:
    cluster_env: app_config.yaml
    cluster_compute: single_node.yaml

  run:
    timeout: 12000
    prepare: sleep 0
    script: python single_node/test_single_node.py

- name: object_store
  group: core-scalability-test
  working_dir: benchmarks

  frequency: nightly
  team: core
  cluster:
    cluster_env: app_config.yaml
    cluster_compute: object_store.yaml

  run:
    timeout: 3600
    script: python object_store/test_object_store.py
    wait_for_nodes:
      num_nodes: 50


- name: many_actors
  group: core-scalability-test
  working_dir: benchmarks

  frequency: nightly-3x
  team: core
  cluster:
    cluster_env: app_config.yaml
    cluster_compute: distributed.yaml

  env: staging_v1

  run:
    timeout: 3600
    script: python distributed/test_many_actors.py
    wait_for_nodes:
      num_nodes: 65
    type: sdk_command


- name: many_actors_smoke_test
  group: core-scalability-test
  working_dir: benchmarks

  frequency: nightly
  team: core
  cluster:
    cluster_env: app_config.yaml
    cluster_compute: distributed_smoke_test.yaml

  env: staging_v1

  run:
    timeout: 3600
    script: SMOKE_TEST=1 python distributed/test_many_actors.py
    wait_for_nodes:
      num_nodes: 2
    type: sdk_command


- name: many_tasks
  group: core-scalability-test
  working_dir: benchmarks

  frequency: nightly
  team: core
  cluster:
    cluster_env: app_config.yaml
    cluster_compute: distributed.yaml

  env: staging_v1

  run:
    timeout: 3600
    script: python distributed/test_many_tasks.py --num-tasks=10000
    wait_for_nodes:
      num_nodes: 65
    type: sdk_command


- name: many_pgs
  group: core-scalability-test
  working_dir: benchmarks

  frequency: nightly-3x
  team: core
  cluster:
    cluster_env: app_config.yaml
    cluster_compute: distributed.yaml

  run:
    timeout: 3600
    script: python distributed/test_many_pgs.py
    wait_for_nodes:
      num_nodes: 65


- name: many_pgs_smoke_test
  group: core-scalability-test
  working_dir: benchmarks

  frequency: nightly
  team: core
  cluster:
    cluster_env: app_config.yaml
    cluster_compute: distributed_smoke_test.yaml

  run:
    timeout: 3600
    script: SMOKE_TEST=1 python distributed/test_many_pgs.py
    wait_for_nodes:
      num_nodes: 2


- name: many_nodes
  group: core-scalability-test
  working_dir: benchmarks

  frequency: nightly-3x
  team: core
  cluster:
    cluster_env: app_config.yaml
    cluster_compute: many_nodes.yaml

  run:
    timeout: 3600
    script: python distributed/test_many_tasks.py --num-tasks=1000
    wait_for_nodes:
      num_nodes: 250


- name: scheduling_test_many_0s_tasks_many_nodes
  group: core-scalability-test
  working_dir: benchmarks

  frequency: nightly
  team: core
  cluster:
    cluster_env: app_config.yaml
    cluster_compute: scheduling.yaml

  run:
    timeout: 3600
    script: python distributed/test_scheduling.py --total-num-task=1984000 --num-cpu-per-task=1
      --task-duration-s=0 --total-num-actors=32 --num-actors-per-nodes=1

    wait_for_nodes:
      num_nodes: 32


# - name: scheduling_test_many_5s_tasks_single_node
#   group: core-scalability-test
#   working_dir: benchmarks

#   frequency: nightly
#   team: core
#   cluster:
#     cluster_env: app_config.yaml
#     cluster_compute: scheduling.yaml

#   run:
#     timeout: 3600
#     script: python distributed/test_scheduling.py --total-num-task=1984000 --num-cpu-per-task=1
#       --task-duration-s=5 --total-num-actors=1 --num-actors-per-nodes=1

#     wait_for_nodes:
#       num_nodes: 32
#       timeout: 600

#   stable: false

# - name: scheduling_test_many_5s_tasks_many_nodes
#   group: core-scalability-test
#   working_dir: benchmarks

#   frequency: nightly
#   team: core
#   cluster:
#     cluster_env: app_config.yaml
#     cluster_compute: scheduling.yaml

#   run:
#     timeout: 3600
#     script: python distributed/test_scheduling.py --total-num-task=1984000 --num-cpu-per-task=1
#       --task-duration-s=5 --total-num-actors=32 --num-actors-per-nodes=1

#     wait_for_nodes:
#       num_nodes: 32
#       timeout: 600

#   stable: false

###############
# Dataset tests
###############

- name: inference
  group: data-tests
  working_dir: nightly_tests/dataset

  frequency: nightly
  team: data
  cluster:
    cluster_env: app_config.yaml
    cluster_compute: inference.yaml

  run:
    timeout: 600
    script: python inference.py
    wait_for_nodes:
      num_nodes: 2

  variations:
    - __suffix__: aws
    - __suffix__: gce
      env: gce
      cluster:
        cluster_env: app_config.yaml
        cluster_compute: inference_gce.yaml

- name: shuffle_data_loader
  group: data-tests
  working_dir: nightly_tests/dataset

  frequency: nightly
  team: data
  cluster:
    cluster_env: shuffle_app_config.yaml
    cluster_compute: shuffle_compute.yaml

  run:
    timeout: 1800
    script: python dataset_shuffle_data_loader.py

  variations:
    - __suffix__: aws
    - __suffix__: gce
      env: gce
      cluster:
        cluster_env: shuffle_app_config.yaml
        cluster_compute: shuffle_compute_gce.yaml

- name: parquet_metadata_resolution
  group: data-tests
  working_dir: nightly_tests/dataset

  frequency: nightly
  team: data
  cluster:
    cluster_env: app_config.yaml
    cluster_compute: single_node_benchmark_compute.yaml

  run:
    # Expect the test to finish around 40 seconds.
    timeout: 100
    script: python parquet_metadata_resolution.py --num-files 915

  variations:
    - __suffix__: aws
    - __suffix__: gce
      env: gce
      cluster:
        cluster_env: app_config.yaml
        cluster_compute: single_node_benchmark_compute_gce.yaml

- name: dataset_random_access
  group: data-tests
  working_dir: nightly_tests/dataset
  stable: false

  frequency: nightly
  team: data
  cluster:
    cluster_env: pipelined_training_app.yaml
    cluster_compute: pipelined_training_compute.yaml

  run:
    timeout: 1200
    script: python dataset_random_access.py
    wait_for_nodes:
      num_nodes: 15

  variations:
    - __suffix__: aws
    - __suffix__: gce
      env: gce
      cluster:
        cluster_env: pipelined_training_app.yaml
        cluster_compute: pipelined_training_compute_gce.yaml

- name: pipelined_data_ingest_benchmark_1tb
  group: data-tests
  working_dir: nightly_tests/dataset

  frequency: nightly
  team: data
  cluster:
    cluster_env: app_config.yaml
    cluster_compute: data_ingest_benchmark_compute.yaml

  run:
    timeout: 300
    script: python data_ingest_benchmark.py --dataset-size-gb=1000 --num-workers=20 --streaming
    wait_for_nodes:
      num_nodes: 20

<<<<<<< HEAD
  variations:
    - __suffix__: aws
    - __suffix__: gce
      env: gce
      cluster:
        cluster_env: app_config.yaml
        cluster_compute: data_ingest_benchmark_compute_gce.yaml

=======
>>>>>>> 78282f64
- name: streaming_data_ingest_benchmark_1tb
  group: data-tests
  working_dir: nightly_tests/dataset

  frequency: nightly
  team: data
  cluster:
    cluster_env: app_config.yaml
    cluster_compute: data_ingest_benchmark_compute.yaml

  run:
    timeout: 300
    script: python data_ingest_benchmark.py --dataset-size-gb=1000 --num-workers=20 --new_streaming
    wait_for_nodes:
      num_nodes: 20

  variations:
    - __suffix__: aws
    - __suffix__: gce
      env: gce
<<<<<<< HEAD
=======
      frequency: manual
>>>>>>> 78282f64
      cluster:
        cluster_env: app_config.yaml
        cluster_compute: data_ingest_benchmark_compute_gce.yaml

- name: aggregate_benchmark
  group: data-tests
  working_dir: nightly_tests/dataset

  frequency: nightly
  team: data
  cluster:
    cluster_env: app_config.yaml
    cluster_compute: single_node_benchmark_compute.yaml

  run:
    timeout: 1800
    script: python aggregate_benchmark.py

  variations:
    - __suffix__: aws
    - __suffix__: gce
      env: gce
      cluster:
        cluster_env: app_config.yaml
        cluster_compute: single_node_benchmark_compute_gce.yaml

- name: read_parquet_benchmark_single_node
  group: data-tests
  working_dir: nightly_tests/dataset

  frequency: nightly
  team: data
  cluster:
    cluster_env: app_config.yaml
    cluster_compute: single_node_benchmark_compute.yaml

  run:
    # Expect the benchmark to finish in 400 seconds.
    timeout: 400
    script: python read_parquet_benchmark.py

  variations:
    - __suffix__: aws
    - __suffix__: gce
      env: gce
      cluster:
        cluster_env: app_config.yaml
        cluster_compute: single_node_benchmark_compute_gce.yaml

- name: read_images_benchmark_single_node
  group: data-tests
  working_dir: nightly_tests/dataset

  frequency: nightly
  team: data
  cluster:
    cluster_env: app_config.yaml
    cluster_compute: single_node_benchmark_compute.yaml

  run:
    timeout: 1800
    script: python read_images_benchmark.py

  variations:
    - __suffix__: aws
    - __suffix__: gce
      env: gce
      cluster:
        cluster_env: app_config.yaml
        cluster_compute: single_node_benchmark_compute_gce.yaml

- name: read_tfrecords_benchmark_single_node
  group: data-tests
  working_dir: nightly_tests/dataset

  frequency: nightly
  team: data
  cluster:
    cluster_env: read_tfrecords_benchmark_app.yaml
    cluster_compute: single_node_benchmark_compute.yaml

  run:
    # Expect the benchmark to finish around 22 minutes.
    timeout: 1800
    script: python read_tfrecords_benchmark.py

  variations:
    - __suffix__: aws
    - __suffix__: gce
      env: gce
      cluster:
        cluster_env: app_config.yaml
        cluster_compute: single_node_benchmark_compute_gce.yaml

- name: map_batches_benchmark_single_node
  group: data-tests
  working_dir: nightly_tests/dataset

  frequency: nightly
  team: data
  cluster:
    cluster_env: app_config.yaml
    cluster_compute: single_node_benchmark_compute.yaml

  run:
    # Expect the benchmark to finish around 30 minutes.
    timeout: 2400
    script: python map_batches_benchmark.py

  variations:
    - __suffix__: aws
    - __suffix__: gce
      env: gce
      cluster:
        cluster_env: app_config.yaml
        cluster_compute: single_node_benchmark_compute_gce.yaml

- name: iter_tensor_batches_benchmark_single_node
  group: data-tests
  working_dir: nightly_tests/dataset

  frequency: nightly
  team: data
  cluster:
    cluster_env: app_config.yaml
    cluster_compute: single_node_benchmark_compute.yaml

  run:
    # Expect the benchmark to finish around 30 minutes.
    timeout: 2400
    script: python iter_tensor_batches_benchmark.py

  variations:
    - __suffix__: aws
    - __suffix__: gce
      env: gce
      cluster:
        cluster_env: app_config.yaml
        cluster_compute: single_node_benchmark_compute_gce.yaml

- name: iter_tensor_batches_benchmark_multi_node
  group: data-tests
  working_dir: nightly_tests/dataset

  frequency: nightly
  team: data
  cluster:
    cluster_env: app_config.yaml
    cluster_compute: multi_node_benchmark_compute.yaml

  run:
    # Expect the benchmark to finish around 30 minutes.
    timeout: 2400
    script: python iter_tensor_batches_benchmark.py --data-size-gb=10

  variations:
    - __suffix__: aws
    - __suffix__: gce
      env: gce
      cluster:
        cluster_env: app_config.yaml
        cluster_compute: single_node_benchmark_compute_gce.yaml

- name: iter_batches_benchmark_single_node
  group: data-tests
  working_dir: nightly_tests/dataset

  frequency: nightly
  team: data
  cluster:
    cluster_env: app_config.yaml
    cluster_compute: single_node_benchmark_compute.yaml

  run:
    # Expect the benchmark to finish around 12 minutes.
    timeout: 1080
    script: python iter_batches_benchmark.py

  variations:
    - __suffix__: aws
    - __suffix__: gce
      env: gce
      cluster:
        cluster_env: app_config.yaml
        cluster_compute: single_node_benchmark_compute_gce.yaml

- name: pipelined_training_50_gb
  group: data-tests
  working_dir: nightly_tests/dataset

  frequency: nightly
  team: data
  cluster:
    cluster_env: pipelined_training_app.yaml
    cluster_compute: pipelined_training_compute.yaml

  run:
    timeout: 4800
    script: python pipelined_training.py --epochs 1
    wait_for_nodes:
      num_nodes: 15

  variations:
    - __suffix__: aws
    - __suffix__: gce
      env: gce
      cluster:
        cluster_env: pipelined_training_app.yaml
        cluster_compute: pipelined_training_compute_gce.yaml

- name: pipelined_ingestion_1500_gb
  group: data-tests
  working_dir: nightly_tests/dataset

  frequency: nightly
  team: data
  cluster:
    cluster_env: pipelined_ingestion_app.yaml
    cluster_compute: pipelined_ingestion_compute.yaml

  run:
    timeout: 9600
    script: python pipelined_training.py --epochs 2 --num-windows 5 --num-files 915
      --debug

    wait_for_nodes:
      num_nodes: 21

  variations:
    - __suffix__: aws
    - __suffix__: gce
      env: gce
      cluster:
        cluster_env: pipelined_training_app.yaml
        cluster_compute: pipelined_training_compute_gce.yaml

- name: dataset_shuffle_random_shuffle_1tb
  group: data-tests
  working_dir: nightly_tests

  frequency: nightly
  team: data
  cluster:
    cluster_env: shuffle/shuffle_app_config.yaml
    cluster_compute: shuffle/datasets_large_scale_compute_small_instances.yaml

  run:
    timeout: 7200
    script: python dataset/sort.py --num-partitions=1000 --partition-size=1e9 --shuffle
    wait_for_nodes:
      num_nodes: 20

  variations:
    - __suffix__: aws
    - __suffix__: gce
      env: gce
      cluster:
        cluster_env: shuffle/shuffle_app_config.yaml
        cluster_compute: shuffle/datasets_large_scale_compute_small_instances_gce.yaml

- name: dataset_shuffle_sort_1tb
  group: data-tests
  working_dir: nightly_tests

  frequency: nightly
  team: data
  cluster:
    cluster_env: shuffle/shuffle_app_config.yaml
    cluster_compute: shuffle/datasets_large_scale_compute_small_instances.yaml

  run:
    timeout: 7200
    script: python dataset/sort.py --num-partitions=1000 --partition-size=1e9
    wait_for_nodes:
      num_nodes: 20

  variations:
    - __suffix__: aws
    - __suffix__: gce
      env: gce
      cluster:
        cluster_env: shuffle/shuffle_app_config.yaml
        cluster_compute: shuffle/datasets_large_scale_compute_small_instances_gce.yaml

- name: dataset_shuffle_push_based_random_shuffle_1tb
  group: data-tests
  working_dir: nightly_tests

  frequency: nightly
  team: data
  cluster:
    cluster_env: shuffle/shuffle_app_config.yaml
    cluster_compute: shuffle/datasets_large_scale_compute_small_instances.yaml

  run:
    timeout: 7200
    script: RAY_DATASET_PUSH_BASED_SHUFFLE=1 python dataset/sort.py --num-partitions=1000 --partition-size=1e9 --shuffle
    wait_for_nodes:
      num_nodes: 20

  variations:
    - __suffix__: aws
    - __suffix__: gce
      env: gce
<<<<<<< HEAD
=======
      frequency: manual
>>>>>>> 78282f64
      cluster:
        cluster_env: shuffle/shuffle_app_config.yaml
        cluster_compute: shuffle/datasets_large_scale_compute_small_instances_gce.yaml

<<<<<<< HEAD
=======

>>>>>>> 78282f64
- name: dataset_shuffle_push_based_sort_1tb
  group: data-tests
  working_dir: nightly_tests

  frequency: nightly
  team: data
  cluster:
    cluster_env: shuffle/shuffle_app_config.yaml
    cluster_compute: shuffle/datasets_large_scale_compute_small_instances.yaml

  run:
    timeout: 7200
    script: RAY_DATASET_PUSH_BASED_SHUFFLE=1 python dataset/sort.py --num-partitions=1000 --partition-size=1e9
    wait_for_nodes:
      num_nodes: 20

  variations:
    - __suffix__: aws
    - __suffix__: gce
      env: gce
      cluster:
        cluster_env: shuffle/shuffle_app_config.yaml
        cluster_compute: shuffle/datasets_large_scale_compute_small_instances_gce.yaml

- name: dataset_shuffle_push_based_random_shuffle_100tb
  group: data-tests
  working_dir: nightly_tests

  frequency: weekly
  team: data
  cluster:
    cluster_env: shuffle/100tb_shuffle_app_config.yaml
    cluster_compute: shuffle/100tb_shuffle_compute.yaml

  run:
    timeout: 28800
    script: RAY_DATASET_PUSH_BASED_SHUFFLE=1 python dataset/sort.py --num-partitions=100000 --partition-size=1e9 --shuffle
    wait_for_nodes:
      num_nodes: 100

  variations:
    - __suffix__: aws
    - __suffix__: gce
      env: gce
      cluster:
        cluster_env: shuffle/100tb_shuffle_app_config.yaml
        cluster_compute: shuffle/100tb_shuffle_compute_gce.yaml

##################
# Core Chaos tests
##################

- name: chaos_many_tasks_no_object_store
  group: core-nightly-test
  working_dir: nightly_tests

  frequency: nightly
  team: core
  cluster:
    cluster_env: chaos_test/app_config.yaml
    cluster_compute: chaos_test/compute_template.yaml

  run:
    timeout: 3600
    wait_for_nodes:
      num_nodes: 10
    prepare: python setup_chaos.py --no-start
    script: python chaos_test/test_chaos_basic.py --workload=tasks


- name: chaos_many_actors
  group: core-nightly-test
  working_dir: nightly_tests

  frequency: nightly
  team: core
  cluster:
    cluster_env: chaos_test/app_config.yaml
    cluster_compute: chaos_test/compute_template.yaml

  run:
    timeout: 3600
    wait_for_nodes:
      num_nodes: 10
    prepare: python setup_chaos.py --no-start
    script: python chaos_test/test_chaos_basic.py --workload=actors


- name: chaos_dask_on_ray_large_scale_test_no_spilling
  group: data-tests
  working_dir: nightly_tests

  frequency: nightly
  team: data
  cluster:
    cluster_env: chaos_test/dask_on_ray_app_config_reconstruction.yaml
    cluster_compute: dask_on_ray/chaos_dask_on_ray_stress_compute.yaml

  run:
    timeout: 7200
    wait_for_nodes:
      num_nodes: 21
    prepare: python setup_chaos.py --node-kill-interval 100
    script: python dask_on_ray/large_scale_test.py --num_workers 20 --worker_obj_store_size_in_gb
      20 --error_rate 0  --data_save_path /tmp/ray


- name: chaos_dask_on_ray_large_scale_test_spilling
  group: data-tests
  working_dir: nightly_tests

  frequency: nightly
  team: data
  cluster:
    cluster_env: chaos_test/dask_on_ray_app_config_reconstruction.yaml
    cluster_compute: dask_on_ray/dask_on_ray_stress_compute.yaml

  run:
    timeout: 7200
    wait_for_nodes:
      num_nodes: 21
    prepare: python setup_chaos.py --node-kill-interval 100
    script: python dask_on_ray/large_scale_test.py --num_workers 150 --worker_obj_store_size_in_gb
      70 --error_rate 0  --data_save_path /tmp/ray


- name: chaos_pipelined_ingestion_1500_gb_15_windows
  group: data-tests
  working_dir: nightly_tests

  frequency: nightly
  team: data
  cluster:
    cluster_env: dataset/pipelined_ingestion_app.yaml
    cluster_compute: dataset/pipelined_ingestion_compute.yaml

  run:
    timeout: 7200
    wait_for_nodes:
      num_nodes: 21
    prepare: ' python setup_chaos.py --node-kill-interval 300'
    script: python dataset/pipelined_training.py --epochs 1 --num-windows 15  --num-files
      915 --debug


- name: chaos_dataset_shuffle_push_based_sort_1tb
  group: data-tests
  working_dir: nightly_tests

  stable: false

  frequency: nightly
  team: data
  cluster:
    cluster_env: shuffle/shuffle_app_config.yaml
    cluster_compute: shuffle/datasets_large_scale_compute_small_instances.yaml

  run:
    timeout: 7200
    prepare: ' python setup_chaos.py --node-kill-interval 1200 --max-nodes-to-kill 3'
    script: RAY_DATASET_PUSH_BASED_SHUFFLE=1 python dataset/sort.py --num-partitions=1000 --partition-size=1e9
    wait_for_nodes:
      num_nodes: 20

- name: chaos_dataset_shuffle_sort_1tb
  group: data-tests
  working_dir: nightly_tests

  frequency: nightly
  team: data
  cluster:
    cluster_env: shuffle/shuffle_app_config_oom_disabled.yaml
    cluster_compute: shuffle/datasets_large_scale_compute_small_instances.yaml

  run:
    timeout: 7200
    prepare: 'python setup_chaos.py --node-kill-interval 900 --max-nodes-to-kill 3'
    script: python dataset/sort.py --num-partitions=1000 --partition-size=1e9
    wait_for_nodes:
      num_nodes: 20

- name: chaos_dataset_shuffle_random_shuffle_1tb
  group: data-tests
  working_dir: nightly_tests

  stable: false

  frequency: nightly
  team: data
  cluster:
    # leave oom disabled as test is marked unstable at the moment.
    cluster_env: shuffle/shuffle_app_config_oom_disabled.yaml
    cluster_compute: shuffle/datasets_large_scale_compute_small_instances.yaml

  run:
    timeout: 7200
    prepare: ' python setup_chaos.py --node-kill-interval 600 --max-nodes-to-kill 2'
    script: python dataset/sort.py --num-partitions=1000 --partition-size=1e9 --shuffle
    wait_for_nodes:
      num_nodes: 20

- name: chaos_dataset_shuffle_push_based_random_shuffle_1tb
  group: data-tests
  working_dir: nightly_tests

  stable: false

  frequency: nightly
  team: data
  cluster:
    # leave oom disabled as test is marked unstable at the moment.
    cluster_env: shuffle/shuffle_app_config_oom_disabled.yaml
    cluster_compute: shuffle/datasets_large_scale_compute_small_instances.yaml

  run:
    timeout: 7200
    prepare: ' python setup_chaos.py --node-kill-interval 600 --max-nodes-to-kill 2'
    script: RAY_DATASET_PUSH_BASED_SHUFFLE=1 python dataset/sort.py --num-partitions=1000 --partition-size=1e9 --shuffle
    wait_for_nodes:
      num_nodes: 20

  variations:
    - __suffix__: aws
    - __suffix__: gce
      env: gce
      frequency: manual
      cluster:
        cluster_env: shuffle/shuffle_app_config_oom_disabled.yaml
        cluster_compute: shuffle/datasets_large_scale_compute_small_instances_gce.yaml

#####################
# Observability tests
#####################
- name: agent_stress_test
  group: core-observability-test
  working_dir: dashboard

  stable: true

  frequency: nightly
  team: core
  cluster:
    cluster_env: agent_stress_app_config.yaml
    cluster_compute: agent_stress_compute.yaml

  run:
    timeout: 14400
    script: python mem_check.py --working-dir .

- name: k8s_serve_ha_test
  group: k8s-test
  working_dir: k8s_tests

  stable: false
  # TODO: Migrate this test to Anyscale Jobs / staging_v2
  env: prod_v1

  frequency: nightly
  team: serve
  cluster:
    cluster_env: app_config.yaml
    cluster_compute: compute_tpl.yaml

  run:
    timeout: 28800 # 8h
    prepare: bash prepare.sh
    script: python run_gcs_ft_on_k8s.py
    type: sdk_command

- name: aws_cluster_launcher
  group: cluster-launcher-test
  working_dir: ../python/ray/autoscaler/aws/

  stable: true

  # TODO: Migrate this test to Anyscale Jobs / staging_v2
  env: prod_v1

  frequency: nightly
  team: core
  cluster:
    cluster_env: tests/aws_config.yaml
    cluster_compute: tests/aws_compute.yaml

  run:
    timeout: 1200
    script: cd tests && python aws_launch_and_verify_cluster.py aws_cluster.yaml
    type: sdk_command

- name: aws_cluster_launcher_minimal
  group: cluster-launcher-test
  working_dir: ../python/ray/autoscaler/aws/

  stable: true

  # TODO: Migrate this test to Anyscale Jobs / staging_v2
  env: prod_v1

  frequency: nightly
  team: core
  cluster:
    cluster_env: tests/aws_config.yaml
    cluster_compute: tests/aws_compute.yaml

  run:
    timeout: 1200
    script: cd tests && python aws_launch_and_verify_cluster.py ../example-minimal.yaml
    type: sdk_command<|MERGE_RESOLUTION|>--- conflicted
+++ resolved
@@ -4081,451 +4081,317 @@
     wait_for_nodes:
       num_nodes: 2
 
+
+- name: shuffle_data_loader
+  group: data-tests
+  working_dir: nightly_tests/dataset
+
+  frequency: nightly
+  team: data
+  cluster:
+    cluster_env: shuffle_app_config.yaml
+    cluster_compute: shuffle_compute.yaml
+
+  run:
+    timeout: 1800
+    script: python dataset_shuffle_data_loader.py
+
+
+- name: parquet_metadata_resolution
+  group: data-tests
+  working_dir: nightly_tests/dataset
+
+  frequency: nightly
+  team: data
+  cluster:
+    cluster_env: app_config.yaml
+    cluster_compute: single_node_benchmark_compute.yaml
+
+  run:
+    # Expect the test to finish around 40 seconds.
+    timeout: 100
+    script: python parquet_metadata_resolution.py --num-files 915
+
+
+- name: dataset_random_access
+  group: data-tests
+  working_dir: nightly_tests/dataset
+  stable: false
+
+  frequency: nightly
+  team: data
+  cluster:
+    cluster_env: pipelined_training_app.yaml
+    cluster_compute: pipelined_training_compute.yaml
+
+  run:
+    timeout: 1200
+    script: python dataset_random_access.py
+    wait_for_nodes:
+      num_nodes: 15
+
+
+- name: pipelined_data_ingest_benchmark_1tb
+  group: data-tests
+  working_dir: nightly_tests/dataset
+
+  frequency: nightly
+  team: data
+  cluster:
+    cluster_env: app_config.yaml
+    cluster_compute: data_ingest_benchmark_compute.yaml
+
+  run:
+    timeout: 300
+    script: python data_ingest_benchmark.py --dataset-size-gb=1000 --num-workers=20 --streaming
+    wait_for_nodes:
+      num_nodes: 20
+
+- name: streaming_data_ingest_benchmark_1tb
+  group: data-tests
+  working_dir: nightly_tests/dataset
+
+  frequency: nightly
+  team: data
+  cluster:
+    cluster_env: app_config.yaml
+    cluster_compute: data_ingest_benchmark_compute.yaml
+
+  run:
+    timeout: 300
+    script: python data_ingest_benchmark.py --dataset-size-gb=1000 --num-workers=20 --new_streaming
+    wait_for_nodes:
+      num_nodes: 20
+
   variations:
     - __suffix__: aws
     - __suffix__: gce
       env: gce
+      frequency: manual
       cluster:
         cluster_env: app_config.yaml
-        cluster_compute: inference_gce.yaml
-
-- name: shuffle_data_loader
+        cluster_compute: data_ingest_benchmark_compute_gce.yaml
+
+- name: aggregate_benchmark
   group: data-tests
   working_dir: nightly_tests/dataset
 
   frequency: nightly
   team: data
   cluster:
-    cluster_env: shuffle_app_config.yaml
-    cluster_compute: shuffle_compute.yaml
+    cluster_env: app_config.yaml
+    cluster_compute: single_node_benchmark_compute.yaml
 
   run:
     timeout: 1800
-    script: python dataset_shuffle_data_loader.py
+    script: python aggregate_benchmark.py
+
+
+- name: read_parquet_benchmark_single_node
+  group: data-tests
+  working_dir: nightly_tests/dataset
+
+  frequency: nightly
+  team: data
+  cluster:
+    cluster_env: app_config.yaml
+    cluster_compute: single_node_benchmark_compute.yaml
+
+  run:
+    # Expect the benchmark to finish in 400 seconds.
+    timeout: 400
+    script: python read_parquet_benchmark.py
+
+
+- name: read_images_benchmark_single_node
+  group: data-tests
+  working_dir: nightly_tests/dataset
+
+  frequency: nightly
+  team: data
+  cluster:
+    cluster_env: app_config.yaml
+    cluster_compute: single_node_benchmark_compute.yaml
+
+  run:
+    timeout: 1800
+    script: python read_images_benchmark.py
+
+
+- name: read_tfrecords_benchmark_single_node
+  group: data-tests
+  working_dir: nightly_tests/dataset
+
+  frequency: nightly
+  team: data
+  cluster:
+    cluster_env: read_tfrecords_benchmark_app.yaml
+    cluster_compute: single_node_benchmark_compute.yaml
+
+  run:
+    # Expect the benchmark to finish around 22 minutes.
+    timeout: 1800
+    script: python read_tfrecords_benchmark.py
+
+
+- name: map_batches_benchmark_single_node
+  group: data-tests
+  working_dir: nightly_tests/dataset
+
+  frequency: nightly
+  team: data
+  cluster:
+    cluster_env: app_config.yaml
+    cluster_compute: single_node_benchmark_compute.yaml
+
+  run:
+    # Expect the benchmark to finish around 30 minutes.
+    timeout: 2400
+    script: python map_batches_benchmark.py
+
+
+- name: iter_tensor_batches_benchmark_single_node
+  group: data-tests
+  working_dir: nightly_tests/dataset
+
+  frequency: nightly
+  team: data
+  cluster:
+    cluster_env: app_config.yaml
+    cluster_compute: single_node_benchmark_compute.yaml
+
+  run:
+    # Expect the benchmark to finish around 30 minutes.
+    timeout: 2400
+    script: python iter_tensor_batches_benchmark.py
+
+- name: iter_tensor_batches_benchmark_multi_node
+  group: data-tests
+  working_dir: nightly_tests/dataset
+
+  frequency: nightly
+  team: data
+  cluster:
+    cluster_env: app_config.yaml
+    cluster_compute: multi_node_benchmark_compute.yaml
+
+  run:
+    # Expect the benchmark to finish around 30 minutes.
+    timeout: 2400
+    script: python iter_tensor_batches_benchmark.py --data-size-gb=10
+
+
+
+- name: iter_batches_benchmark_single_node
+  group: data-tests
+  working_dir: nightly_tests/dataset
+
+  frequency: nightly
+  team: data
+  cluster:
+    cluster_env: app_config.yaml
+    cluster_compute: single_node_benchmark_compute.yaml
+
+  run:
+    # Expect the benchmark to finish around 12 minutes.
+    timeout: 1080
+    script: python iter_batches_benchmark.py
+
+
+- name: pipelined_training_50_gb
+  group: data-tests
+  working_dir: nightly_tests/dataset
+
+  frequency: nightly
+  team: data
+  cluster:
+    cluster_env: pipelined_training_app.yaml
+    cluster_compute: pipelined_training_compute.yaml
+
+  run:
+    timeout: 4800
+    script: python pipelined_training.py --epochs 1
+    wait_for_nodes:
+      num_nodes: 15
+
+
+- name: pipelined_ingestion_1500_gb
+  group: data-tests
+  working_dir: nightly_tests/dataset
+
+  frequency: nightly
+  team: data
+  cluster:
+    cluster_env: pipelined_ingestion_app.yaml
+    cluster_compute: pipelined_ingestion_compute.yaml
+
+  run:
+    timeout: 9600
+    script: python pipelined_training.py --epochs 2 --num-windows 5 --num-files 915
+      --debug
+
+    wait_for_nodes:
+      num_nodes: 21
+
+
+- name: dataset_shuffle_random_shuffle_1tb
+  group: data-tests
+  working_dir: nightly_tests
+
+  frequency: nightly
+  team: data
+  cluster:
+    cluster_env: shuffle/shuffle_app_config.yaml
+    cluster_compute: shuffle/datasets_large_scale_compute_small_instances.yaml
+
+  run:
+    timeout: 7200
+    script: python dataset/sort.py --num-partitions=1000 --partition-size=1e9 --shuffle
+    wait_for_nodes:
+      num_nodes: 20
+
+- name: dataset_shuffle_sort_1tb
+  group: data-tests
+  working_dir: nightly_tests
+
+  frequency: nightly
+  team: data
+  cluster:
+    cluster_env: shuffle/shuffle_app_config.yaml
+    cluster_compute: shuffle/datasets_large_scale_compute_small_instances.yaml
+
+  run:
+    timeout: 7200
+    script: python dataset/sort.py --num-partitions=1000 --partition-size=1e9
+    wait_for_nodes:
+      num_nodes: 20
+
+- name: dataset_shuffle_push_based_random_shuffle_1tb
+  group: data-tests
+  working_dir: nightly_tests
+
+  frequency: nightly
+  team: data
+  cluster:
+    cluster_env: shuffle/shuffle_app_config.yaml
+    cluster_compute: shuffle/datasets_large_scale_compute_small_instances.yaml
+
+  run:
+    timeout: 7200
+    script: RAY_DATASET_PUSH_BASED_SHUFFLE=1 python dataset/sort.py --num-partitions=1000 --partition-size=1e9 --shuffle
+    wait_for_nodes:
+      num_nodes: 20
 
   variations:
     - __suffix__: aws
     - __suffix__: gce
       env: gce
-      cluster:
-        cluster_env: shuffle_app_config.yaml
-        cluster_compute: shuffle_compute_gce.yaml
-
-- name: parquet_metadata_resolution
-  group: data-tests
-  working_dir: nightly_tests/dataset
-
-  frequency: nightly
-  team: data
-  cluster:
-    cluster_env: app_config.yaml
-    cluster_compute: single_node_benchmark_compute.yaml
-
-  run:
-    # Expect the test to finish around 40 seconds.
-    timeout: 100
-    script: python parquet_metadata_resolution.py --num-files 915
-
-  variations:
-    - __suffix__: aws
-    - __suffix__: gce
-      env: gce
-      cluster:
-        cluster_env: app_config.yaml
-        cluster_compute: single_node_benchmark_compute_gce.yaml
-
-- name: dataset_random_access
-  group: data-tests
-  working_dir: nightly_tests/dataset
-  stable: false
-
-  frequency: nightly
-  team: data
-  cluster:
-    cluster_env: pipelined_training_app.yaml
-    cluster_compute: pipelined_training_compute.yaml
-
-  run:
-    timeout: 1200
-    script: python dataset_random_access.py
-    wait_for_nodes:
-      num_nodes: 15
-
-  variations:
-    - __suffix__: aws
-    - __suffix__: gce
-      env: gce
-      cluster:
-        cluster_env: pipelined_training_app.yaml
-        cluster_compute: pipelined_training_compute_gce.yaml
-
-- name: pipelined_data_ingest_benchmark_1tb
-  group: data-tests
-  working_dir: nightly_tests/dataset
-
-  frequency: nightly
-  team: data
-  cluster:
-    cluster_env: app_config.yaml
-    cluster_compute: data_ingest_benchmark_compute.yaml
-
-  run:
-    timeout: 300
-    script: python data_ingest_benchmark.py --dataset-size-gb=1000 --num-workers=20 --streaming
-    wait_for_nodes:
-      num_nodes: 20
-
-<<<<<<< HEAD
-  variations:
-    - __suffix__: aws
-    - __suffix__: gce
-      env: gce
-      cluster:
-        cluster_env: app_config.yaml
-        cluster_compute: data_ingest_benchmark_compute_gce.yaml
-
-=======
->>>>>>> 78282f64
-- name: streaming_data_ingest_benchmark_1tb
-  group: data-tests
-  working_dir: nightly_tests/dataset
-
-  frequency: nightly
-  team: data
-  cluster:
-    cluster_env: app_config.yaml
-    cluster_compute: data_ingest_benchmark_compute.yaml
-
-  run:
-    timeout: 300
-    script: python data_ingest_benchmark.py --dataset-size-gb=1000 --num-workers=20 --new_streaming
-    wait_for_nodes:
-      num_nodes: 20
-
-  variations:
-    - __suffix__: aws
-    - __suffix__: gce
-      env: gce
-<<<<<<< HEAD
-=======
       frequency: manual
->>>>>>> 78282f64
-      cluster:
-        cluster_env: app_config.yaml
-        cluster_compute: data_ingest_benchmark_compute_gce.yaml
-
-- name: aggregate_benchmark
-  group: data-tests
-  working_dir: nightly_tests/dataset
-
-  frequency: nightly
-  team: data
-  cluster:
-    cluster_env: app_config.yaml
-    cluster_compute: single_node_benchmark_compute.yaml
-
-  run:
-    timeout: 1800
-    script: python aggregate_benchmark.py
-
-  variations:
-    - __suffix__: aws
-    - __suffix__: gce
-      env: gce
-      cluster:
-        cluster_env: app_config.yaml
-        cluster_compute: single_node_benchmark_compute_gce.yaml
-
-- name: read_parquet_benchmark_single_node
-  group: data-tests
-  working_dir: nightly_tests/dataset
-
-  frequency: nightly
-  team: data
-  cluster:
-    cluster_env: app_config.yaml
-    cluster_compute: single_node_benchmark_compute.yaml
-
-  run:
-    # Expect the benchmark to finish in 400 seconds.
-    timeout: 400
-    script: python read_parquet_benchmark.py
-
-  variations:
-    - __suffix__: aws
-    - __suffix__: gce
-      env: gce
-      cluster:
-        cluster_env: app_config.yaml
-        cluster_compute: single_node_benchmark_compute_gce.yaml
-
-- name: read_images_benchmark_single_node
-  group: data-tests
-  working_dir: nightly_tests/dataset
-
-  frequency: nightly
-  team: data
-  cluster:
-    cluster_env: app_config.yaml
-    cluster_compute: single_node_benchmark_compute.yaml
-
-  run:
-    timeout: 1800
-    script: python read_images_benchmark.py
-
-  variations:
-    - __suffix__: aws
-    - __suffix__: gce
-      env: gce
-      cluster:
-        cluster_env: app_config.yaml
-        cluster_compute: single_node_benchmark_compute_gce.yaml
-
-- name: read_tfrecords_benchmark_single_node
-  group: data-tests
-  working_dir: nightly_tests/dataset
-
-  frequency: nightly
-  team: data
-  cluster:
-    cluster_env: read_tfrecords_benchmark_app.yaml
-    cluster_compute: single_node_benchmark_compute.yaml
-
-  run:
-    # Expect the benchmark to finish around 22 minutes.
-    timeout: 1800
-    script: python read_tfrecords_benchmark.py
-
-  variations:
-    - __suffix__: aws
-    - __suffix__: gce
-      env: gce
-      cluster:
-        cluster_env: app_config.yaml
-        cluster_compute: single_node_benchmark_compute_gce.yaml
-
-- name: map_batches_benchmark_single_node
-  group: data-tests
-  working_dir: nightly_tests/dataset
-
-  frequency: nightly
-  team: data
-  cluster:
-    cluster_env: app_config.yaml
-    cluster_compute: single_node_benchmark_compute.yaml
-
-  run:
-    # Expect the benchmark to finish around 30 minutes.
-    timeout: 2400
-    script: python map_batches_benchmark.py
-
-  variations:
-    - __suffix__: aws
-    - __suffix__: gce
-      env: gce
-      cluster:
-        cluster_env: app_config.yaml
-        cluster_compute: single_node_benchmark_compute_gce.yaml
-
-- name: iter_tensor_batches_benchmark_single_node
-  group: data-tests
-  working_dir: nightly_tests/dataset
-
-  frequency: nightly
-  team: data
-  cluster:
-    cluster_env: app_config.yaml
-    cluster_compute: single_node_benchmark_compute.yaml
-
-  run:
-    # Expect the benchmark to finish around 30 minutes.
-    timeout: 2400
-    script: python iter_tensor_batches_benchmark.py
-
-  variations:
-    - __suffix__: aws
-    - __suffix__: gce
-      env: gce
-      cluster:
-        cluster_env: app_config.yaml
-        cluster_compute: single_node_benchmark_compute_gce.yaml
-
-- name: iter_tensor_batches_benchmark_multi_node
-  group: data-tests
-  working_dir: nightly_tests/dataset
-
-  frequency: nightly
-  team: data
-  cluster:
-    cluster_env: app_config.yaml
-    cluster_compute: multi_node_benchmark_compute.yaml
-
-  run:
-    # Expect the benchmark to finish around 30 minutes.
-    timeout: 2400
-    script: python iter_tensor_batches_benchmark.py --data-size-gb=10
-
-  variations:
-    - __suffix__: aws
-    - __suffix__: gce
-      env: gce
-      cluster:
-        cluster_env: app_config.yaml
-        cluster_compute: single_node_benchmark_compute_gce.yaml
-
-- name: iter_batches_benchmark_single_node
-  group: data-tests
-  working_dir: nightly_tests/dataset
-
-  frequency: nightly
-  team: data
-  cluster:
-    cluster_env: app_config.yaml
-    cluster_compute: single_node_benchmark_compute.yaml
-
-  run:
-    # Expect the benchmark to finish around 12 minutes.
-    timeout: 1080
-    script: python iter_batches_benchmark.py
-
-  variations:
-    - __suffix__: aws
-    - __suffix__: gce
-      env: gce
-      cluster:
-        cluster_env: app_config.yaml
-        cluster_compute: single_node_benchmark_compute_gce.yaml
-
-- name: pipelined_training_50_gb
-  group: data-tests
-  working_dir: nightly_tests/dataset
-
-  frequency: nightly
-  team: data
-  cluster:
-    cluster_env: pipelined_training_app.yaml
-    cluster_compute: pipelined_training_compute.yaml
-
-  run:
-    timeout: 4800
-    script: python pipelined_training.py --epochs 1
-    wait_for_nodes:
-      num_nodes: 15
-
-  variations:
-    - __suffix__: aws
-    - __suffix__: gce
-      env: gce
-      cluster:
-        cluster_env: pipelined_training_app.yaml
-        cluster_compute: pipelined_training_compute_gce.yaml
-
-- name: pipelined_ingestion_1500_gb
-  group: data-tests
-  working_dir: nightly_tests/dataset
-
-  frequency: nightly
-  team: data
-  cluster:
-    cluster_env: pipelined_ingestion_app.yaml
-    cluster_compute: pipelined_ingestion_compute.yaml
-
-  run:
-    timeout: 9600
-    script: python pipelined_training.py --epochs 2 --num-windows 5 --num-files 915
-      --debug
-
-    wait_for_nodes:
-      num_nodes: 21
-
-  variations:
-    - __suffix__: aws
-    - __suffix__: gce
-      env: gce
-      cluster:
-        cluster_env: pipelined_training_app.yaml
-        cluster_compute: pipelined_training_compute_gce.yaml
-
-- name: dataset_shuffle_random_shuffle_1tb
-  group: data-tests
-  working_dir: nightly_tests
-
-  frequency: nightly
-  team: data
-  cluster:
-    cluster_env: shuffle/shuffle_app_config.yaml
-    cluster_compute: shuffle/datasets_large_scale_compute_small_instances.yaml
-
-  run:
-    timeout: 7200
-    script: python dataset/sort.py --num-partitions=1000 --partition-size=1e9 --shuffle
-    wait_for_nodes:
-      num_nodes: 20
-
-  variations:
-    - __suffix__: aws
-    - __suffix__: gce
-      env: gce
       cluster:
         cluster_env: shuffle/shuffle_app_config.yaml
         cluster_compute: shuffle/datasets_large_scale_compute_small_instances_gce.yaml
 
-- name: dataset_shuffle_sort_1tb
-  group: data-tests
-  working_dir: nightly_tests
-
-  frequency: nightly
-  team: data
-  cluster:
-    cluster_env: shuffle/shuffle_app_config.yaml
-    cluster_compute: shuffle/datasets_large_scale_compute_small_instances.yaml
-
-  run:
-    timeout: 7200
-    script: python dataset/sort.py --num-partitions=1000 --partition-size=1e9
-    wait_for_nodes:
-      num_nodes: 20
-
-  variations:
-    - __suffix__: aws
-    - __suffix__: gce
-      env: gce
-      cluster:
-        cluster_env: shuffle/shuffle_app_config.yaml
-        cluster_compute: shuffle/datasets_large_scale_compute_small_instances_gce.yaml
-
-- name: dataset_shuffle_push_based_random_shuffle_1tb
-  group: data-tests
-  working_dir: nightly_tests
-
-  frequency: nightly
-  team: data
-  cluster:
-    cluster_env: shuffle/shuffle_app_config.yaml
-    cluster_compute: shuffle/datasets_large_scale_compute_small_instances.yaml
-
-  run:
-    timeout: 7200
-    script: RAY_DATASET_PUSH_BASED_SHUFFLE=1 python dataset/sort.py --num-partitions=1000 --partition-size=1e9 --shuffle
-    wait_for_nodes:
-      num_nodes: 20
-
-  variations:
-    - __suffix__: aws
-    - __suffix__: gce
-      env: gce
-<<<<<<< HEAD
-=======
-      frequency: manual
->>>>>>> 78282f64
-      cluster:
-        cluster_env: shuffle/shuffle_app_config.yaml
-        cluster_compute: shuffle/datasets_large_scale_compute_small_instances_gce.yaml
-
-<<<<<<< HEAD
-=======
-
->>>>>>> 78282f64
+
 - name: dataset_shuffle_push_based_sort_1tb
   group: data-tests
   working_dir: nightly_tests
@@ -4542,14 +4408,6 @@
     wait_for_nodes:
       num_nodes: 20
 
-  variations:
-    - __suffix__: aws
-    - __suffix__: gce
-      env: gce
-      cluster:
-        cluster_env: shuffle/shuffle_app_config.yaml
-        cluster_compute: shuffle/datasets_large_scale_compute_small_instances_gce.yaml
-
 - name: dataset_shuffle_push_based_random_shuffle_100tb
   group: data-tests
   working_dir: nightly_tests
@@ -4565,14 +4423,6 @@
     script: RAY_DATASET_PUSH_BASED_SHUFFLE=1 python dataset/sort.py --num-partitions=100000 --partition-size=1e9 --shuffle
     wait_for_nodes:
       num_nodes: 100
-
-  variations:
-    - __suffix__: aws
-    - __suffix__: gce
-      env: gce
-      cluster:
-        cluster_env: shuffle/100tb_shuffle_app_config.yaml
-        cluster_compute: shuffle/100tb_shuffle_compute_gce.yaml
 
 ##################
 # Core Chaos tests
