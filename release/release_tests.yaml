# Global release test configuration file.
# All your release test configuration should go here. Adding release tests here
# will automatically enable them in the Buildkite release testing schedules
# (except they have frequency: manual).
# Here is an example configuration for reference:
#- name: example_test
#  # Tests with the same group will be grouped in the Buildkite UI
#  group: Example group
#  # Provide the working directory which will be uploaded to the cluster
#  working_dir: example_dir
#
#  # How often to run the tests.
#  # One of [manual, any, multi, nightly, nightly-3x, weekly].
#  # Descriptions of each frequency (that's not immediately obvious):
#  # - manual: Not run on a schedule, but can be manually run through the buildkite UI.
#  # - nightly-3x: Run 3 times a week (Monday, Wednesday, Friday).
#  frequency: weekly
#  # Owning team. This field will be persisted to the database
#  team: ml
#
#  # Python version. This optional field determines which Python version to run tests
#  # on. This must be a string!
#  python: "3.7"
#
#  # Cluster information
#  cluster:
#    # Location of cluster compute, relative to working_dir
#    cluster_compute: cluster_compute.yaml
#    # Autosuspend parameter passed to the cluster.
#    # The cluster will automatically terminate if inactive for this
#    # many minutes. Defaults to 10 if not set.
#    autosuspend_mins: 10
#    # Optional cloud_id to use instead of the default cloud
#    cloud_id: cld_12345678
#    # Alternatively, you can specify a cloud name
#    cloud_name: anyscale_default_cloud
#
#  # Run configuration for the test
#  run:
#    # If you want to wait for nodes to be ready, you can specify this here:
#    wait_for_nodes:
#      # Number of nodes
#      num_nodes: 16
#      # Timeout for waiting for nodes. If nodes are not up by then, the
#      # test will fail.
#      timeout: 600
#
#    # Optional prepare script to be run on the cluster before the test script
#    prepare: python prepare.py
#    # The prepare command can have a separate timeout
#    prepare_timeout: 300
#
#    # Main script to run as the test script
#    script: python workloads/train_small.py
#    # Timeout in seconds. After this time the test is considered as failed.
#    timeout: 600
#
#  # You can specify smoke test definitions here. If a smoke test is triggered,
#  # it will deep update the main test configuration with the values provided
#  # here. Smoke tests will automatically run with IS_SMOKE_TEST=1 as en
#  # environment variable and receive the --smoke-test flag as a parameter in the
#  # run script.
#  smoke_test:
#    # Smoke tests can have different frequencies. A smoke test is only triggered
#    # when the regular test is not matched.
#    frequency: nightly
#    # Here we adjust the run timeout down and run on less nodes. The test script
#    # remains the same.
#    run:
#      timeout: 300
#      wait_for_nodes:
#        num_nodes: 4
#        timeout: 600
#
#  # After the test finished, this handler (in alerts/) will process the results.
#  # It can then let the test fail, e.g. if a metric regression is observed.
#  alert: default

#######################
# Cluster scaling tests
#######################
- name: cluster_tune_scale_up_down
  group: Cluster tests
  working_dir: cluster_tests

  frequency: nightly
  team: ml

  cluster:
    byod: {}
    cluster_compute: cpt_autoscaling_1-3_aws.yaml

  run:
    timeout: 3600
    script: RAY_AIR_NEW_PERSISTENCE_MODE=1 python workloads/tune_scale_up_down.py
    wait_for_nodes:
      num_nodes: 0

  variations:
    - __suffix__: aws
    - __suffix__: gce
      env: gce
      frequency: manual
      cluster:
        cluster_compute: cpt_autoscaling_1-3_gce.yaml

  alert: default

############################
# Batch Inference Benchmarks
############################

# 10 GB image classification raw images with 1 GPU.
# 1 g4dn.4xlarge
- name: torch_batch_inference_1_gpu_10gb_raw
  group: AIR tests
  working_dir: air_tests/air_benchmarks

  frequency: nightly
  team: data
  cluster:
    byod:
      type: gpu
    cluster_compute: compute_gpu_1_cpu_16_aws.yaml

  run:
    timeout: 500
    script: python workloads/gpu_batch_inference.py --data-directory=10G-image-data-synthetic-raw --data-format raw

  alert: default

  variations:
    - __suffix__: aws
    - __suffix__: gce
      env: gce
      frequency: manual
      cluster:
        cluster_compute: compute_gpu_1_cpu_16_gce.yaml

# 10 GB image classification parquet with 1 GPU.
# 1 g4dn.4xlarge
- name: torch_batch_inference_1_gpu_10gb_parquet
  group: AIR tests
  working_dir: air_tests/air_benchmarks

  frequency: nightly
  team: data
  cluster:
    byod:
      type: gpu
    cluster_compute: compute_gpu_1_cpu_16_aws.yaml

  run:
    timeout: 500
    script: python workloads/gpu_batch_inference.py --data-directory=10G-image-data-synthetic-raw-parquet --data-format parquet

  alert: default

  variations:
    - __suffix__: aws
    - __suffix__: gce
      env: gce
      frequency: manual
      cluster:
        cluster_compute: compute_gpu_1_cpu_16_gce.yaml


# 300 GB image classification raw images with 16 GPUs
# 4 g4dn.12xlarge
- name: torch_batch_inference_16_gpu_300gb_raw
  group: AIR tests
  working_dir: air_tests/air_benchmarks

  frequency: nightly
  team: data
  python: "3.8"
  cluster:
    byod:
      type: gpu
    cluster_compute: compute_gpu_4x4_aws.yaml

  run:
    timeout: 1000
    script: python workloads/gpu_batch_inference.py --data-directory 300G-image-data-synthetic-raw --data-format raw

    wait_for_nodes:
        num_nodes: 4

  alert: default

  variations:
    - __suffix__: aws
    - __suffix__: gce
      env: gce
      frequency: manual
      cluster:
        cluster_compute: compute_gpu_4x4_gce.yaml


# 300 GB image classification parquet data with 16 GPUs
# 4 g4dn.12xlarge
- name: torch_batch_inference_16_gpu_300gb_parquet
  group: AIR tests
  working_dir: air_tests/air_benchmarks

  frequency: nightly
  team: data

  cluster:
    byod:
      type: gpu
    cluster_compute: compute_gpu_4x4_aws.yaml

  run:
    timeout: 1000
    script: python workloads/gpu_batch_inference.py --data-directory 300G-image-data-synthetic-raw-parquet --data-format parquet

    wait_for_nodes:
        num_nodes: 4

  alert: default

  variations:
    - __suffix__: aws
    - __suffix__: gce
      env: gce
      frequency: manual
      cluster:
        cluster_compute: compute_gpu_4x4_gce.yaml

# 10 TB image classification parquet data with heterogenous cluster
# 10 g4dn.12xlarge, 10 m5.16xlarge
- name: torch_batch_inference_hetero_10tb_parquet
  group: AIR tests
  working_dir: air_tests/air_benchmarks

  frequency: weekly
  team: data

  cluster:
    byod:
      type: gpu
    cluster_compute: compute_hetero_10x10_aws.yaml

  run:
    timeout: 2000
    script: python workloads/gpu_batch_inference.py --data-directory 10T-image-data-synthetic-raw-parquet --data-format parquet

    wait_for_nodes:
      num_nodes: 20

  alert: default


#########################
# AIR release tests
#########################
- name: tune_with_frequent_pausing
  group: AIR tests
  working_dir: air_tests

  frequency: nightly-3x
  team: ml
  new_persistence: "True"
  cluster:
    byod:
      runtime_env:
        - RAY_memory_usage_threshold=0.5
        - automatic_object_spilling_enabled=0
    cluster_compute: frequent_pausing/compute_config_aws.yaml

  run:
    timeout: 600  # 10min
    long_running: true
    script: RAY_AIR_NEW_PERSISTENCE_MODE=1 python frequent_pausing/script.py

  variations:
    - __suffix__: aws
    - __suffix__: gce
      env: gce
      frequency: manual
      cluster:
        cluster_compute: frequent_pausing/compute_config_gce.yaml

  alert: default


- name: long_running_horovod_tune_test
  group: AIR tests
  working_dir: air_tests

  frequency: weekly
  team: ml
  new_persistence: "True"
  cluster:
    byod:
      type: gpu
      post_build_script: byod_horovod_master_test.sh
    cluster_compute: horovod/compute_tpl_aws.yaml

  variations:
    - __suffix__: aws
    - __suffix__: gce
      env: gce
      frequency: manual
      cluster:
        cluster_compute: horovod/compute_tpl_gce.yaml

  run:
    timeout: 36000
    script: RAY_AIR_NEW_PERSISTENCE_MODE=1 python horovod/workloads/horovod_tune_test.py
    long_running: true
    wait_for_nodes:
      num_nodes: 2

  smoke_test:
    frequency: manual

    run:
      timeout: 3600

  alert: default


- name: air_benchmark_data_bulk_ingest
  group: AIR tests
  working_dir: air_tests/air_benchmarks

  frequency: nightly
  team: ml

  cluster:
    byod:
      type: gpu
    cluster_compute: compute_data_20_nodes_aws.yaml

  run:
    timeout: 3600
    script: RAY_AIR_NEW_PERSISTENCE_MODE=1 python workloads/data_benchmark.py --dataset-size-gb=200 --num-workers=20

    wait_for_nodes:
      num_nodes: 20

  variations:
    - __suffix__: aws
    - __suffix__: gce
      env: gce
      frequency: manual
      cluster:
        cluster_compute: compute_data_20_nodes_gce.yaml

  alert: default

# AIR benchmarks for XGBoost CUJ
- name: air_benchmark_xgboost_cpu_10
  group: AIR tests
  working_dir: air_tests/air_benchmarks

  frequency: nightly
  team: ml
  cluster:
    byod:
      type: gpu
      post_build_script: byod_xgboost_cuj_test.sh
    cluster_compute: compute_xgboost_aws.yaml

  run:
    timeout: 36000
    script: python workloads/xgboost_benchmark.py

    wait_for_nodes:
      num_nodes: 11

  variations:
    - __suffix__: aws
    - __suffix__: gce
      env: gce
      frequency: manual
      cluster:
        cluster_compute: compute_xgboost_gce.yaml

  smoke_test:
    frequency: manual

    run:
      timeout: 1800

  alert: default

# Ray AIR distributed Torch benchmarks
- name: air_benchmark_torch_mnist_cpu_4x1
  group: AIR tests
  working_dir: air_tests/air_benchmarks

  frequency: nightly
  team: ml
  new_persistence: "True"
  cluster:
    byod:
      type: gpu
    cluster_compute: compute_cpu_4_aws.yaml

  run:
    timeout: 3600
    script: RAY_AIR_NEW_PERSISTENCE_MODE=1 python workloads/torch_benchmark.py run --num-runs 3 --num-epochs 20 --num-workers 4 --cpus-per-worker 8

    wait_for_nodes:
      num_nodes: 4

  variations:
    - __suffix__: aws
    - __suffix__: gce
      env: gce
      frequency: manual
      cluster:
        cluster_compute: compute_cpu_4_gce.yaml

  alert: default

- name: air_benchmark_torch_mnist_gpu_4x4
  group: AIR tests
  working_dir: air_tests/air_benchmarks

  frequency: weekly
  team: ml
  new_persistence: "True"
  cluster:
    byod:
      type: gpu
    cluster_compute: compute_gpu_4x4_aws.yaml

  run:
    timeout: 4800
    script: RAY_AIR_NEW_PERSISTENCE_MODE=1 python workloads/torch_benchmark.py run --num-runs 3 --num-epochs 120 --num-workers 16 --cpus-per-worker 4 --batch-size 1024 --use-gpu

    wait_for_nodes:
      num_nodes: 4

  smoke_test:
    frequency: nightly

    cluster:
      cluster_compute: compute_gpu_2x2_aws.yaml

    run:
      timeout: 3600
      script: RAY_AIR_NEW_PERSISTENCE_MODE=1 python workloads/torch_benchmark.py run --num-runs 3 --num-epochs 60 --num-workers 4 --cpus-per-worker 4 --batch-size 512 --use-gpu

      wait_for_nodes:
        num_nodes: 2

  variations:
    - __suffix__: aws
    - __suffix__: gce
      env: gce
      frequency: manual
      cluster:
        cluster_compute: compute_gpu_4x4_gce.yaml
      smoke_test:
        frequency: manual

  alert: default


- name: air_benchmark_torch_mnist_cpu_1x4
  group: AIR tests
  working_dir: air_tests/air_benchmarks

  frequency: nightly
  team: ml
  new_persistence: "True"
  cluster:
    byod:
      type: gpu
    cluster_compute: compute_cpu_1_aws.yaml

  run:
    timeout: 3600
    script: RAY_AIR_NEW_PERSISTENCE_MODE=1 python workloads/torch_benchmark.py run --num-runs 3 --num-epochs 20 --num-workers 4 --cpus-per-worker 2

  variations:
    - __suffix__: aws
    - __suffix__: gce
      env: gce
      frequency: manual
      cluster:
        cluster_compute: compute_cpu_1_gce.yaml

  alert: default


- name: air_benchmark_torch_mnist_cpu_4x4
  group: AIR tests
  working_dir: air_tests/air_benchmarks

  frequency: nightly
  team: ml
  new_persistence: "True"
  cluster:
    byod:
      type: gpu
    cluster_compute: compute_cpu_4_aws.yaml

  run:
    timeout: 5400
    script: RAY_AIR_NEW_PERSISTENCE_MODE=1 python workloads/torch_benchmark.py run --num-runs 3 --num-epochs 20 --num-workers 16 --cpus-per-worker 2

    wait_for_nodes:
      num_nodes: 4

  variations:
    - __suffix__: aws
    - __suffix__: gce
      env: gce
      frequency: manual
      cluster:
        cluster_compute: compute_cpu_4_gce.yaml

  alert: default

- name: air_benchmark_tune_torch_mnist
  group: AIR tests
  working_dir: air_tests/air_benchmarks

  frequency: nightly
  team: ml
  new_persistence: "True"
  cluster:
    byod:
      type: gpu
    cluster_compute: compute_cpu_8_aws.yaml

  run:
    timeout: 3600
    script: RAY_AIR_NEW_PERSISTENCE_MODE=1 python workloads/tune_torch_benchmark.py --num-runs 3 --num-trials 8 --num-workers 4

    wait_for_nodes:
      num_nodes: 8

  variations:
    - __suffix__: aws
    - __suffix__: gce
      env: gce
      frequency: manual
      cluster:
        cluster_compute: compute_cpu_8_gce.yaml

  alert: default

- name: air_benchmark_tune_torch_mnist_gpu
  group: AIR tests
  working_dir: air_tests/air_benchmarks

  frequency: nightly
  team: ml
  new_persistence: "True"
  cluster:
    byod:
      type: gpu
    cluster_compute: compute_gpu_4x4_aws.yaml

  run:
    timeout: 3600
    script: RAY_AIR_NEW_PERSISTENCE_MODE=1 python workloads/tune_torch_benchmark.py --num-runs 2 --num-trials 4 --num-workers 4 --use-gpu

    wait_for_nodes:
      num_nodes: 4

  variations:
    - __suffix__: aws
    - __suffix__: gce
      env: gce
      frequency: manual
      cluster:
        cluster_compute: compute_gpu_4x4_gce.yaml

  alert: default

# Ray AIR distributed Tensorflow benchmarks
- name: air_benchmark_tensorflow_mnist_cpu_4x1
  group: AIR tests
  working_dir: air_tests/air_benchmarks

  frequency: nightly
  team: ml

  cluster:
    byod:
      type: gpu
    cluster_compute: compute_cpu_4_aws.yaml

  run:
    timeout: 5400
    script: RAY_AIR_NEW_PERSISTENCE_MODE=1 python workloads/tensorflow_benchmark.py run --num-runs 3 --num-epochs 20 --num-workers 4 --cpus-per-worker 8

    wait_for_nodes:
      num_nodes: 4

  variations:
    - __suffix__: aws
    - __suffix__: gce
      env: gce
      frequency: manual
      cluster:
        cluster_compute: compute_cpu_4_gce.yaml

  alert: default


- name: air_benchmark_tensorflow_mnist_cpu_1x4
  group: AIR tests
  working_dir: air_tests/air_benchmarks

  frequency: nightly
  team: ml

  cluster:
    byod:
      type: gpu
    cluster_compute: compute_cpu_1_aws.yaml

  run:
    timeout: 5400
    script: RAY_AIR_NEW_PERSISTENCE_MODE=1 python workloads/tensorflow_benchmark.py run --num-runs 3 --num-epochs 20 --num-workers 4 --cpus-per-worker 2

  variations:
    - __suffix__: aws
    - __suffix__: gce
      env: gce
      frequency: manual
      cluster:
        cluster_compute: compute_cpu_1_gce.yaml

  alert: default


- name: air_benchmark_tensorflow_mnist_cpu_4x4
  group: AIR tests
  working_dir: air_tests/air_benchmarks

  frequency: nightly
  team: ml

  stable: false

  cluster:
    byod:
      type: gpu
    cluster_compute: compute_cpu_4_aws.yaml

  run:
    timeout: 5400
    script: RAY_AIR_NEW_PERSISTENCE_MODE=1 python workloads/tensorflow_benchmark.py run --num-runs 3 --num-epochs 20 --num-workers 16 --cpus-per-worker 2

    wait_for_nodes:
      num_nodes: 4

  variations:
    - __suffix__: aws
    - __suffix__: gce
      env: gce
      frequency: manual
      cluster:
        cluster_compute: compute_cpu_4_gce.yaml

  alert: default


- name: air_benchmark_tensorflow_mnist_gpu_4x4
  group: AIR tests
  working_dir: air_tests/air_benchmarks

  frequency: weekly
  team: ml

  stable: false

  cluster:
    byod:
      type: gpu
    cluster_compute: compute_gpu_4x4_aws.yaml

  run:
    timeout: 5400
    script: RAY_AIR_NEW_PERSISTENCE_MODE=1 python workloads/tensorflow_benchmark.py run --num-runs 3 --num-epochs 200 --num-workers 16 --cpus-per-worker 4 --batch-size 1024 --use-gpu

    wait_for_nodes:
      num_nodes: 4

  smoke_test:
    frequency: nightly

    cluster:
      cluster_compute: compute_gpu_2x2_aws.yaml

    run:
      script: RAY_AIR_NEW_PERSISTENCE_MODE=1 python workloads/tensorflow_benchmark.py run --num-runs 3 --num-epochs 60 --num-workers 4 --cpus-per-worker 4 --batch-size 512 --use-gpu

      wait_for_nodes:
        num_nodes: 2

  variations:
    - __suffix__: aws
    - __suffix__: gce
      env: gce
      frequency: manual
      cluster:
        cluster_compute: compute_gpu_4x4_gce.yaml
      smoke_test:
        frequency: manual

  alert: default

- name: air_benchmark_pytorch_training_e2e_gpu_1x1_20gb
  group: AIR tests
  working_dir: air_tests/air_benchmarks

  frequency: nightly
  team: ml
  new_persistence: "True"
  cluster:
    byod:
      type: gpu
    cluster_compute: compute_gpu_1_aws.yaml

  run:
    timeout: 3600
    script: RAY_AIR_NEW_PERSISTENCE_MODE=1 python workloads/pytorch_training_e2e.py --data-size-gb 20

  alert: default

  variations:
    - __suffix__: aws
    - __suffix__: gce
      env: gce
      frequency: manual
      cluster:
        cluster_compute: compute_gpu_1_gce.yaml


- name: air_benchmark_pytorch_training_e2e_gpu_4x4_100gb
  group: AIR tests
  working_dir: air_tests/air_benchmarks

  frequency: nightly
  team: ml
  new_persistence: "True"
  stable: false

  cluster:
    byod:
      type: gpu
    cluster_compute: compute_gpu_4x4_aws.yaml

  run:
    timeout: 10800
    script: RAY_AIR_NEW_PERSISTENCE_MODE=1 python workloads/pytorch_training_e2e.py --data-size-gb=100 --num-workers=16

    wait_for_nodes:
      num_nodes: 4

  alert: default

  variations:
    - __suffix__: aws
    - __suffix__: gce
      env: gce
      frequency: manual
      cluster:
        cluster_compute: compute_gpu_4x4_gce.yaml

# Test tiny, and medium input files to check that performance stays about
# constant.
- name: ray-data-resnet50-ingest-file-size-benchmark
  group: AIR tests
  working_dir: air_tests/air_benchmarks/mlperf-train

  stable: false

  frequency: nightly

  team: data
  cluster:
    byod:
      type: gpu
      runtime_env:
        - RAY_task_oom_retries=50
        - RAY_min_memory_free_bytes=1000000000
    cluster_compute: compute_cpu_16.yaml

  run:
    timeout: 3600
    script: bash file_size_benchmark.sh

  variations:
    - __suffix__: aws
    - __suffix__: gce
      env: gce
      frequency: manual
      cluster:
        cluster_compute: compute_gce_cpu_16.yaml

# Test huge files to check that we do not OOM.
- name: ray-data-resnet50-ingest-out-of-memory-benchmark
  group: AIR tests
  working_dir: air_tests/air_benchmarks/mlperf-train

  stable: false

  frequency: nightly

  team: data
  cluster:
    byod:
      type: gpu
      runtime_env:
        - RAY_task_oom_retries=50
        - RAY_min_memory_free_bytes=1000000000
    cluster_compute: compute_cpu_16.yaml

  run:
    timeout: 3600
    script: bash oom_benchmark.sh

  variations:
    - __suffix__: aws
    - __suffix__: gce
      env: gce
      frequency: manual
      cluster:
        cluster_compute: compute_gce_cpu_16.yaml

#######################
# AIR examples
#######################


# Test additional CPU nodes for preprocessing.
- name: air_example_dreambooth_finetuning
  group: AIR examples
  working_dir: air_examples/dreambooth

  stable: false

  frequency: weekly
  team: ml

  cluster:
    byod:
      type: gpu
    cluster_compute: dreambooth_compute_aws.yaml

  run:
    timeout: 1800
    script: pip install -Ur dreambooth/requirements.txt && RAY_AIR_NEW_PERSISTENCE_MODE=1 bash dreambooth_run.sh
    artifact_path: /tmp/artifacts/example_out.jpg

  # variations: A10G not available on GCE, yet.

- name: air_example_dreambooth_finetuning_lora
  group: AIR examples
  working_dir: air_examples/dreambooth

  stable: false

  frequency: weekly
  team: ml

  cluster:
    byod:
      type: gpu
    cluster_compute: dreambooth_compute_aws.yaml

  run:
    timeout: 1800
    script: pip install -Ur dreambooth/requirements.txt && bash dreambooth_run.sh --lora
    artifact_path: /tmp/artifacts/example_out.jpg

- name: air_example_gptj_deepspeed_fine_tuning
  group: AIR examples
  working_dir: air_examples/gptj_deepspeed_finetuning

  python: "3.9"

  frequency: weekly
  team: ml
  cluster:
    byod:
      type: gpu
      pip:
        - myst-parser==0.15.2
        - myst-nb==0.13.1
        - jupytext==1.13.6
    cluster_compute: gptj_deepspeed_compute_aws.yaml

  run:
    timeout: 4500
    script: python test_myst_doc.py --path gptj_deepspeed_fine_tuning.ipynb

  variations:
    - __suffix__: aws
    - __suffix__: gce
      env: gce
      frequency: manual
      cluster:
        cluster_compute: gptj_deepspeed_compute_gce.yaml


- name: air_example_dolly_v2_lightning_fsdp_finetuning
  group: AIR examples
  working_dir: air_examples/dolly_v2_lightning_fsdp_finetuning

  frequency: weekly
  team: ml
  cluster:
    byod:
      type: gpu
      pip:
        - "datasets"
        - "evaluate"
        - "scikit-learn"
        - "boto3"
        - myst-parser==0.15.2
        - myst-nb==0.13.1
        - jupytext==1.13.6
      post_build_script: byod_dolly_test.sh
    cluster_compute: dolly_v2_fsdp_compute_aws.yaml

  run:
    timeout: 4700
    script: python test_myst_doc.py --path lightning-llm-finetuning-7b.ipynb

  # variations: TODO(jungong): add GCP variation.

- name: air_example_vicuna_13b_lightning_deepspeed_finetuning
  group: AIR examples
  working_dir: air_examples/vicuna_13b_lightning_deepspeed_finetuning

  python: "3.8"

  frequency: weekly
  team: ml
  cluster:
    byod:
      type: cu118
      pip:
        - myst-parser==0.15.2
        - myst-nb==0.13.1
      post_build_script: byod_vicuna_test.sh
    cluster_compute: vicuna_13b_deepspeed_compute_aws.yaml

  run:
    timeout: 4700
    script: python test_myst_doc.py --path vicuna_13b_lightning_deepspeed_finetune.ipynb

#####################################
# Workspace templates release tests #
#####################################

- name: workspace_template_batch_inference
  group: Workspace templates
  working_dir: workspace_templates/01_batch_inference
  python: "3.9"
  frequency: nightly-3x
  team: data
  cluster:
    byod:
      type: gpu
    cluster_compute: ../testing/compute_configs/gpu/aws.yaml

  run:
    timeout: 600
    script: jupyter nbconvert --to script --output _test start.ipynb && ipython _test.py

  variations:
      - __suffix__: aws
      - __suffix__: gce
        env: gce
        frequency: manual
        cluster:
          cluster_compute: ../testing/compute_configs/gpu/gce.yaml


- name: workspace_template_many_model_training
  group: Workspace templates
  working_dir: workspace_templates/02_many_model_training
  python: "3.9"
  frequency: nightly-3x
  team: ml

  cluster:
    byod:
      type: gpu
    cluster_compute: ../testing/compute_configs/cpu/aws.yaml

  run:
    timeout: 600
<<<<<<< HEAD
    script: RAY_AIR_NEW_PERSISTENCE_MODE=1 jupyter nbconvert --to script --output _test start.ipynb && ipython _test.py
=======
    script: jupyter nbconvert --to script --output _test start.ipynb && RAY_AIR_NEW_PERSISTENCE_MODE=1 ipython _test.py
>>>>>>> f6930684

  variations:
      - __suffix__: aws
      - __suffix__: gce
        env: gce
        frequency: manual
        cluster:
          cluster_compute: ../testing/compute_configs/cpu/gce.yaml


- name: workspace_template_serving_stable_diffusion
  group: Workspace templates
  working_dir: workspace_templates/03_serving_stable_diffusion
  python: "3.9"
  frequency: nightly-3x
  team: serve
  cluster:
    byod:
      type: cu118
    cluster_compute: ../testing/compute_configs/gpu/aws.yaml

  run:
    timeout: 600
    script: jupyter nbconvert --to script --output _test start.ipynb && ipython _test.py && serve run app:entrypoint --non-blocking && python query.py

  variations:
      - __suffix__: aws
      - __suffix__: gce
        env: gce
        frequency: manual
        cluster:
          cluster_compute: ../testing/compute_configs/gpu/gce.yaml

- name: workspace_template_finetuning_llms_with_deepspeed_llama_2_7b
  group: Workspace templates
  working_dir: workspace_templates/04_finetuning_llms_with_deepspeed
  python: "3.9"
  frequency: nightly-3x
  team: ml
  cluster:
    byod:
      type: cu118
    cluster_compute: ../testing/compute_configs/04_finetuning_llms_with_deepspeed/aws_7b_or_13b.yaml

  run:
    timeout: 600
    script: chmod +x ./run_llama_ft.sh && ./run_llama_ft.sh --size=7b --as-test

  variations:
      - __suffix__: aws
      # TODO (Kourosh): Enable once GCE is ready
      # - __suffix__: gce
      #   env: gce
      #   frequency: manual
      #   cluster:
      #     cluster_compute: ../testing/compute_configs/04_finetuning_llms_with_deepspeed/gce_7b_or_13b.yaml



- name: workspace_template_finetuning_llms_with_deepspeed_llama_2_13b
  group: Workspace templates
  working_dir: workspace_templates/04_finetuning_llms_with_deepspeed
  python: "3.9"
  frequency: nightly-3x
  team: ml
  cluster:
    byod:
      type: cu118
    cluster_compute: ../testing/compute_configs/04_finetuning_llms_with_deepspeed/aws_7b_or_13b.yaml

  run:
    timeout: 1200
    script: chmod +x ./run_llama_ft.sh && ./run_llama_ft.sh --size=13b --as-test

  variations:
      - __suffix__: aws
      # TODO (Kourosh): Enable once GCE is ready
      # - __suffix__: gce
      #   env: gce
      #   frequency: manual
      #   cluster:
      #     cluster_compute: ../testing/compute_configs/04_finetuning_llms_with_deepspeed/gce_7b_or_13b.yaml

#######################
# XGBoost release tests
#######################

# It seems like the consensus is that we can deprecate this test.

# - name: xgboost_train_small
#   group: XGBoost
#   working_dir: xgboost_tests

#   frequency: nightly
#   team: ml
#   env: staging_v2

#   cluster:
#     cluster_compute: tpl_cpu_small.yaml

#   run:
#     timeout: 600
#     script: python workloads/train_small.py

#     wait_for_nodes:
#       num_nodes: 4

#   alert: xgboost_tests

- name: xgboost_train_moderate
  group: XGBoost
  working_dir: xgboost_tests

  frequency: nightly
  team: ml

  cluster:
    byod:
      post_build_script: byod_xgboost_test.sh
    cluster_compute: tpl_cpu_moderate_aws.yaml

  run:
    timeout: 600
    script: python workloads/train_moderate.py

    wait_for_nodes:
      num_nodes: 32

  variations:
    - __suffix__: aws
    - __suffix__: gce
      env: gce
      frequency: manual
      cluster:
        cluster_compute: tpl_cpu_moderate_gce.yaml

  alert: xgboost_tests

- name: xgboost_train_gpu
  group: XGBoost
  working_dir: xgboost_tests

  frequency: nightly
  team: ml

  cluster:
    byod:
      type: gpu
      runtime_env:
        - NCCL_SOCKET_IFNAME=ens
      post_build_script: byod_xgboost_test.sh
    cluster_compute: tpl_gpu_small_aws.yaml

  run:
    timeout: 600
    script: python workloads/train_gpu.py

    wait_for_nodes:
      num_nodes: 5

  variations:
    - __suffix__: aws
    - __suffix__: gce
      env: gce
      frequency: manual
      cluster:
        cluster_compute: tpl_gpu_small_gce.yaml

  alert: xgboost_tests

- name: xgboost_distributed_api_test
  group: XGBoost
  working_dir: xgboost_tests

  frequency: nightly
  team: ml

  cluster:
    byod:
      post_build_script: byod_xgboost_test.sh
    cluster_compute: tpl_cpu_small_aws.yaml

  run:
    timeout: 600
    script: python workloads/distributed_api_test.py
    wait_for_nodes:
      num_nodes: 4

  variations:
    - __suffix__: aws
    - __suffix__: gce
      env: gce
      frequency: manual
      cluster:
        cluster_compute: tpl_cpu_small_gce.yaml


  alert: default

- name: xgboost_ft_small_elastic
  group: XGBoost
  working_dir: xgboost_tests

  frequency: nightly
  team: ml

  cluster:
    byod:
      post_build_script: byod_xgboost_test.sh
    cluster_compute: tpl_cpu_small_aws.yaml

  run:
    timeout: 900
    script: python workloads/ft_small_elastic.py

    wait_for_nodes:
      num_nodes: 4

  variations:
    - __suffix__: aws
    - __suffix__: gce
      env: gce
      frequency: manual
      cluster:
        cluster_compute: tpl_cpu_small_gce.yaml

  alert: default

- name: xgboost_ft_small_non_elastic
  group: XGBoost
  working_dir: xgboost_tests

  frequency: nightly
  team: ml

  cluster:
    byod:
      post_build_script: byod_xgboost_test.sh
    cluster_compute: tpl_cpu_small_aws.yaml

  run:
    timeout: 900
    script: python workloads/ft_small_non_elastic.py

    wait_for_nodes:
      num_nodes: 4

  variations:
    - __suffix__: aws
    - __suffix__: gce
      env: gce
      frequency: manual
      cluster:
        cluster_compute: tpl_cpu_small_gce.yaml

  alert: default

- name: xgboost_tune_small
  group: XGBoost
  working_dir: xgboost_tests

  frequency: nightly
  team: ml

  cluster:
    byod:
      post_build_script: byod_xgboost_test.sh
    cluster_compute: tpl_cpu_small_aws.yaml

  run:
    timeout: 600
    script: python workloads/tune_small.py

    wait_for_nodes:
      num_nodes: 4

  variations:
    - __suffix__: aws
    - __suffix__: gce
      env: gce
      frequency: manual
      cluster:
        cluster_compute: tpl_cpu_small_gce.yaml


  alert: xgboost_tests

- name: xgboost_tune_32x4
  group: XGBoost
  working_dir: xgboost_tests

  frequency: nightly
  team: ml

  cluster:
    byod:
      post_build_script: byod_xgboost_test.sh
    cluster_compute: tpl_cpu_moderate_aws.yaml

  run:
    timeout: 900
    script: python workloads/tune_32x4.py

    wait_for_nodes:
      num_nodes: 32

  variations:
    - __suffix__: aws
    - __suffix__: gce
      env: gce
      frequency: manual
      cluster:
        cluster_compute: tpl_cpu_moderate_gce.yaml


  alert: xgboost_tests

- name: xgboost_tune_4x32
  group: XGBoost
  working_dir: xgboost_tests

  frequency: nightly
  team: ml

  cluster:
    byod:
      post_build_script: byod_xgboost_test.sh
    cluster_compute: tpl_cpu_moderate_aws.yaml

  run:
    timeout: 900
    script: python workloads/tune_4x32.py

    wait_for_nodes:
      num_nodes: 32

  variations:
    - __suffix__: aws
    - __suffix__: gce
      env: gce
      frequency: manual
      cluster:
        cluster_compute: tpl_cpu_moderate_gce.yaml

  alert: xgboost_tests

#######################
# LightGBM tests
#######################

# It seems like the consensus is that we can deprecate this test.

# - name: lightgbm_train_small
#   group: LightGBM tests
#   working_dir: lightgbm_tests

#   frequency: nightly
#   team: ml
#   env: staging_v2

#   cluster:
#     cluster_compute: tpl_cpu_small.yaml

#   run:
#     timeout: 600
#     script: python workloads/train_small.py
#     wait_for_nodes:
#       num_nodes: 4

#   alert: default

- name: lightgbm_train_moderate
  group: LightGBM tests
  working_dir: lightgbm_tests

  frequency: nightly
  team: ml

  cluster:
    byod:
      post_build_script: byod_xgboost_test.sh
      pip:
        - lightgbm_ray
    cluster_compute: tpl_cpu_moderate_aws.yaml

  run:
    timeout: 600
    script: python workloads/train_moderate.py
    wait_for_nodes:
      num_nodes: 32

  variations:
    - __suffix__: aws
    - __suffix__: gce
      env: gce
      frequency: manual
      cluster:
        cluster_compute: tpl_cpu_moderate_gce.yaml


  alert: default

- name: lightgbm_distributed_api_test
  group: LightGBM tests
  working_dir: lightgbm_tests

  frequency: nightly
  team: ml

  cluster:
    byod:
      post_build_script: byod_xgboost_test.sh
      pip:
        - lightgbm_ray
    cluster_compute: tpl_cpu_small_aws.yaml

  run:
    timeout: 600
    script: python workloads/distributed_api_test.py

    wait_for_nodes:
      num_nodes: 4

  variations:
    - __suffix__: aws
    - __suffix__: gce
      env: gce
      frequency: manual
      cluster:
        cluster_compute: tpl_cpu_small_gce.yaml

  alert: default

- name: lightgbm_ft_small_non_elastic
  group: LightGBM tests
  working_dir: lightgbm_tests

  frequency: nightly
  team: ml

  cluster:
    byod:
      post_build_script: byod_xgboost_test.sh
      pip:
        - lightgbm_ray
    cluster_compute: tpl_cpu_small_aws.yaml

  run:
    timeout: 900
    script: python workloads/ft_small_non_elastic.py

    wait_for_nodes:
      num_nodes: 4

  variations:
    - __suffix__: aws
    - __suffix__: gce
      env: gce
      frequency: manual
      cluster:
        cluster_compute: tpl_cpu_small_gce.yaml

  alert: default

- name: lightgbm_tune_small
  group: LightGBM tests
  working_dir: lightgbm_tests

  frequency: nightly
  team: ml

  cluster:
    byod:
      post_build_script: byod_xgboost_test.sh
    cluster_compute: tpl_cpu_small_aws.yaml

  run:
    timeout: 600
    script: python workloads/tune_small.py
    wait_for_nodes:
      num_nodes: 4

  variations:
    - __suffix__: aws
    - __suffix__: gce
      env: gce
      frequency: manual
      cluster:
        cluster_compute: tpl_cpu_small_gce.yaml

  alert: default

- name: lightgbm_tune_16x4
  group: LightGBM tests
  working_dir: lightgbm_tests

  frequency: nightly
  team: ml

  cluster:
    byod:
      post_build_script: byod_xgboost_test.sh
    cluster_compute: tpl_cpu_moderate_aws.yaml

  run:
    timeout: 900
    script: python workloads/tune_16x4.py
    wait_for_nodes:
      num_nodes: 32

  variations:
    - __suffix__: aws
    - __suffix__: gce
      env: gce
      frequency: manual
      cluster:
        cluster_compute: tpl_cpu_moderate_gce.yaml

  alert: default

- name: lightgbm_tune_4x16
  group: LightGBM tests
  working_dir: lightgbm_tests

  frequency: nightly
  team: ml

  cluster:
    byod:
      post_build_script: byod_xgboost_test.sh
    cluster_compute: tpl_cpu_moderate_aws.yaml

  run:
    timeout: 900
    script: python workloads/tune_4x16.py
    wait_for_nodes:
      num_nodes: 32

  variations:
    - __suffix__: aws
    - __suffix__: gce
      env: gce
      frequency: manual
      cluster:
        cluster_compute: tpl_cpu_moderate_gce.yaml

  alert: default

#######################
# Lightning tests
#######################

# Naming convention: lightning_{accelerator}_{mode}_{#cpu}_{#gpu}

- name: lightning_gpu_train_3x16_3x1
  group: Lightning tests
  working_dir: lightning_tests

  frequency: nightly-3x
  team: ml

  cluster:
    byod:
      type: gpu
    cluster_compute: compute_tpl_aws.yaml

  run:
    timeout: 1200
    script: python workloads/test_trainer.py
    wait_for_nodes:
      num_nodes: 3

  variations:
    - __suffix__: aws
    - __suffix__: gce
      env: gce
      frequency: manual
      cluster:
        cluster_compute: compute_tpl_gce.yaml

  alert: default

- name: lightning_gpu_tune_3x16_3x1
  group: Lightning tests
  working_dir: lightning_tests

  frequency: nightly-3x
  team: ml

  cluster:
    byod:
      type: gpu
    cluster_compute: compute_tpl_aws.yaml

  run:
    timeout: 1200
    script: python workloads/test_tuner.py
    wait_for_nodes:
      num_nodes: 3

  variations:
    - __suffix__: aws
    - __suffix__: gce
      env: gce
      frequency: manual
      cluster:
        cluster_compute: compute_tpl_gce.yaml

  alert: default

#######################
# ML user tests
#######################
- name: ml_user_horovod_user_test_latest
  group: ML user tests
  working_dir: ml_user_tests

  frequency: nightly-3x
  team: ml

  cluster:
    byod:
      type: gpu
      post_build_script: byod_horovod_test.sh
    cluster_compute: horovod/compute_tpl_aws.yaml

  run:
    timeout: 1200
    script: RAY_AIR_NEW_PERSISTENCE_MODE=1 python horovod/horovod_user_test.py
    wait_for_nodes:
      num_nodes: 4

  variations:
    - __suffix__: aws
    - __suffix__: gce
      env: gce
      frequency: manual
      cluster:
        cluster_compute: horovod/compute_tpl_gce.yaml

  alert: default

- name: ml_user_horovod_user_test_master
  group: ML user tests
  working_dir: ml_user_tests

  frequency: nightly-3x
  team: ml

  cluster:
    byod:
      type: gpu
      post_build_script: byod_horovod_master_test.sh
    cluster_compute: horovod/compute_tpl_aws.yaml

  run:
    timeout: 1200
    script: RAY_AIR_NEW_PERSISTENCE_MODE=1 python horovod/horovod_user_test.py
    wait_for_nodes:
      num_nodes: 4

  variations:
    - __suffix__: aws
    - __suffix__: gce
      env: gce
      frequency: manual
      cluster:
        cluster_compute: horovod/compute_tpl_gce.yaml

  alert: default

- name: ml_user_train_tensorflow_mnist_test
  group: ML user tests
  working_dir: ml_user_tests

  frequency: nightly-3x
  team: ml

  cluster:
    byod:
      runtime_env:
        - TRAIN_PLACEMENT_GROUP_TIMEOUT_S=2000
      type: gpu
    cluster_compute: train/compute_tpl_aws.yaml

  run:
    timeout: 36000
    script: RAY_AIR_NEW_PERSISTENCE_MODE=1 python train/train_tensorflow_mnist_test.py
    wait_for_nodes:
      num_nodes: 3

  variations:
    - __suffix__: aws
    - __suffix__: gce
      env: gce
      frequency: manual
      cluster:
        cluster_compute: train/compute_tpl_gce.yaml

  alert: default

- name: ml_user_train_torch_linear_test
  group: ML user tests
  working_dir: ml_user_tests

  frequency: nightly-3x
  team: ml

  cluster:
    byod:
      runtime_env:
        - TRAIN_PLACEMENT_GROUP_TIMEOUT_S=2000
      type: gpu
    cluster_compute: train/compute_tpl_aws.yaml

  run:
    timeout: 36000
    script: RAY_AIR_NEW_PERSISTENCE_MODE=1 python train/train_torch_linear_test.py
    wait_for_nodes:
      num_nodes: 3

  variations:
    - __suffix__: aws
    - __suffix__: gce
      env: gce
      frequency: manual
      cluster:
        cluster_compute: train/compute_tpl_gce.yaml

  alert: default

- name: ml_user_xgboost_gpu_connect_latest
  group: ML user tests
  working_dir: ml_user_tests

  frequency: nightly-3x
  team: ml

  cluster:
    byod:
      type: gpu
      post_build_script: byod_xgboost_test.sh
    cluster_compute: xgboost/tpl_gpu_small_scaling_aws.yaml

  run:
    timeout: 1200
    script: python xgboost/train_gpu_connect.py
    wait_for_nodes:
      num_nodes: 5

  variations:
    - __suffix__: aws
    - __suffix__: gce
      env: gce
      frequency: manual
      cluster:
        cluster_compute: xgboost/tpl_gpu_small_scaling_gce.yaml

  alert: default

- name: ml_user_xgboost_gpu_connect_master
  group: ML user tests
  working_dir: ml_user_tests

  frequency: nightly-3x
  team: ml

  cluster:
    byod:
      type: gpu
      post_build_script: byod_xgboost_master_test.sh
    cluster_compute: xgboost/tpl_gpu_small_scaling_aws.yaml

  run:
    timeout: 1200
    script: python xgboost/train_gpu_connect.py
    wait_for_nodes:
      num_nodes: 5

  variations:
    - __suffix__: aws
    - __suffix__: gce
      env: gce
      frequency: manual
      cluster:
        cluster_compute: xgboost/tpl_gpu_small_scaling_gce.yaml

  alert: default

- name: ml_user_tune_rllib_connect_test
  group: ML user tests
  working_dir: ml_user_tests

  frequency: nightly-3x
  team: ml

  cluster:
    byod:
      type: gpu
      post_build_script: byod_rllib_test.sh
      runtime_env:
        - RLLIB_TEST_NO_JAX_IMPORT=1
        - LD_LIBRARY_PATH=$LD_LIBRARY_PATH:/home/ray/.mujoco/mujoco210/bin
    cluster_compute: tune_rllib/compute_tpl_aws.yaml

  run:
    timeout: 2000
    script: RAY_AIR_NEW_PERSISTENCE_MODE=1 python tune_rllib/run_connect_tests.py
    wait_for_nodes:
      num_nodes: 9

  variations:
    - __suffix__: aws
    - __suffix__: gce
      env: gce
      frequency: manual
      cluster:
        cluster_compute: tune_rllib/compute_tpl_gce.yaml

  alert: default

#######################
# Tune cloud  tests
#######################
- name: tune_cloud_durable_upload
  group: Tune cloud tests
  working_dir: tune_tests/cloud_tests
  frequency: nightly
  team: ml
  new_persistence: "True"
  cluster:
    byod: {}
    cluster_compute: tpl_aws_4x2.yaml

  run:
    timeout: 600
    script: RAY_AIR_NEW_PERSISTENCE_MODE=1 python workloads/run_cloud_test.py durable_upload --bucket s3://tune-cloud-tests/durable_upload

    wait_for_nodes:
      num_nodes: 4

  variations:
    - __suffix__: aws
    - __suffix__: gce
      env: gce
      frequency: manual
      cluster:
        cluster_compute: tpl_gce_4x8.yaml
      run:
        timeout: 600
        script: RAY_AIR_NEW_PERSISTENCE_MODE=1 python workloads/run_cloud_test.py durable_upload --bucket gs://tune-cloud-tests/durable_upload
        wait_for_nodes:
          num_nodes: 4

  alert: tune_tests

- name: tune_cloud_durable_upload_rllib_str
  group: Tune cloud tests
  working_dir: tune_tests/cloud_tests

  stable: false

  frequency: nightly
  team: ml
  new_persistence: "True"
  cluster:
    byod:
      type: gpu
    cluster_compute: tpl_aws_4x2.yaml

  run:
    timeout: 600

    script: RAY_AIR_NEW_PERSISTENCE_MODE=1 python workloads/run_cloud_test.py durable_upload --trainable rllib_str
      --bucket s3://tune-cloud-tests/durable_upload_rllib_str

    wait_for_nodes:
      num_nodes: 4

  variations:
    - __suffix__: aws
    - __suffix__: gce
      env: gce
      frequency: manual
      cluster:
        cluster_compute: tpl_gce_4x2.yaml
      run:
        timeout: 600
        script: RAY_AIR_NEW_PERSISTENCE_MODE=1 python workloads/run_cloud_test.py durable_upload --trainable rllib_str
          --bucket gs://tune-cloud-tests/durable_upload_rllib_str
        wait_for_nodes:
          num_nodes: 4


  alert: tune_tests

- name: tune_cloud_long_running_cloud_storage
  group: Tune cloud tests
  working_dir: tune_tests/cloud_tests
  frequency: weekly
  team: ml
  new_persistence: "True"
  cluster:
    byod: {}
    cluster_compute: tpl_aws_1x4.yaml

  run:
    # 14 hours
    timeout: 50400
    long_running: true
    script: RAY_AIR_NEW_PERSISTENCE_MODE=1 python workloads/long_running_cloud_storage.py s3://tune-cloud-tests/long_running_cloud_storage

  # NOTE: This smoke test is not useful to run because the point of the test
  # is to be long running. This is just for debugging updates to the test quickly.
  smoke_test:
    frequency: manual
    run:
      timeout: 600

  variations:
    - __suffix__: aws
    - __suffix__: gce
      env: gce
      frequency: manual
      cluster:
        cluster_compute: tpl_gce_1x4.yaml
      run:
        # 14 hours
        timeout: 50400
        long_running: true
        script: RAY_AIR_NEW_PERSISTENCE_MODE=1 python workloads/long_running_cloud_storage.py gs://tune-cloud-tests/long_running_cloud_storage
        wait_for_nodes:
          num_nodes: 1

  alert: long_running_tests

########################
# Tune scalability tests
########################

- name: tune_scalability_bookkeeping_overhead
  group: Tune scalability tests
  working_dir: tune_tests/scalability_tests

  frequency: nightly
  team: ml
  new_persistence: "True"
  cluster:
    byod: {}
    cluster_compute: tpl_1x16.yaml

  run:
    timeout: 1200
    script: RAY_AIR_NEW_PERSISTENCE_MODE=1 python workloads/test_bookkeeping_overhead.py

  alert: tune_tests

  variations:
    - __suffix__: aws
    - __suffix__: gce
      env: gce
      frequency: manual
      cluster:
        cluster_compute: tpl_gce_1x16.yaml

- name: tune_scalability_durable_trainable
  group: Tune scalability tests
  working_dir: tune_tests/scalability_tests

  frequency: nightly
  team: ml
  new_persistence: "True"
  cluster:
    byod: {}
    cluster_compute: tpl_16x2.yaml

  run:
    timeout: 900
    script: RAY_AIR_NEW_PERSISTENCE_MODE=1 python workloads/test_durable_trainable.py --bucket s3://tune-cloud-tests/scalability_durable_trainable
    wait_for_nodes:
      num_nodes: 16

  variations:
    - __suffix__: aws
    - __suffix__: gce
      env: gce
      frequency: manual
      run:
        timeout: 900
        script: RAY_AIR_NEW_PERSISTENCE_MODE=1 python workloads/test_durable_trainable.py --bucket gs://tune-cloud-tests/scalability_durable_trainable
        wait_for_nodes:
          num_nodes: 16
      cluster:
        cluster_compute: tpl_gce_16x2.yaml

  alert: tune_tests


- name: tune_scalability_durable_multifile_checkpoints
  group: Tune scalability tests
  working_dir: tune_tests/scalability_tests

  frequency: nightly
  team: ml
  new_persistence: "True"
  cluster:
    byod: {}
    cluster_compute: tpl_16x2.yaml

  run:
    timeout: 900
    script: RAY_AIR_NEW_PERSISTENCE_MODE=1 python workloads/test_durable_multifile_checkpoints.py --bucket s3://tune-cloud-tests/scalability_durable_multifile_checkpoints
    wait_for_nodes:
      num_nodes: 16

  variations:
    - __suffix__: aws
    - __suffix__: gce
      env: gce
      frequency: manual
      run:
        timeout: 900
        script: RAY_AIR_NEW_PERSISTENCE_MODE=1 python workloads/test_durable_multifile_checkpoints.py --bucket gs://tune-cloud-tests/scalability_durable_multifile_checkpoints
        wait_for_nodes:
          num_nodes: 16
      cluster:
        cluster_compute: tpl_gce_16x2.yaml

  alert: tune_tests

- name: tune_scalability_long_running_large_checkpoints
  group: Tune scalability tests
  working_dir: tune_tests/scalability_tests

  frequency: weekly
  team: ml
  new_persistence: "True"
  cluster:
    byod: {}
    cluster_compute: tpl_1x32_hd.yaml

  run:
    timeout: 86400
    script: RAY_AIR_NEW_PERSISTENCE_MODE=1 python workloads/test_long_running_large_checkpoints.py
    long_running: true

  smoke_test:
    frequency: nightly

    run:
      timeout: 3600

  alert: tune_tests

  variations:
    - __suffix__: aws
    - __suffix__: gce
      env: gce
      frequency: manual
      smoke_test:
        frequency: manual
      cluster:
        cluster_compute: tpl_gce_1x32_hd.yaml

- name: tune_scalability_network_overhead
  group: Tune scalability tests
  working_dir: tune_tests/scalability_tests

  frequency: weekly
  team: ml
  new_persistence: "True"
  cluster:
    byod: {}
    cluster_compute: tpl_100x2.yaml

  run:
    timeout: 750
    prepare_timeout: 1200
    script: RAY_AIR_NEW_PERSISTENCE_MODE=1 python workloads/test_network_overhead.py
    wait_for_nodes:
      num_nodes: 100

  alert: tune_tests

  variations:
    - __suffix__: aws
    - __suffix__: smoke-test
      frequency: nightly
      cluster:
        cluster_compute: tpl_20x2.yaml
      run:
        timeout: 750
        prepare_timeout: 600
        script: RAY_AIR_NEW_PERSISTENCE_MODE=1 python workloads/test_network_overhead.py --smoke-test
        wait_for_nodes:
          num_nodes: 20
    - __suffix__: gce
      env: gce
      frequency: manual
      cluster:
        cluster_compute: tpl_gce_100x2.yaml

- name: tune_scalability_result_throughput_cluster
  group: Tune scalability tests
  working_dir: tune_tests/scalability_tests

  frequency: nightly-3x
  team: ml
  new_persistence: "True"
  cluster:
    byod: {}
    cluster_compute: tpl_16x64.yaml

  run:
    timeout: 600
    script: RAY_AIR_NEW_PERSISTENCE_MODE=1 python workloads/test_result_throughput_cluster.py

    wait_for_nodes:
      num_nodes: 16

  alert: tune_tests

  variations:
    - __suffix__: aws
    - __suffix__: gce
      env: gce
      frequency: manual
      cluster:
        cluster_compute: tpl_gce_16x64.yaml

- name: tune_scalability_result_throughput_single_node
  group: Tune scalability tests
  working_dir: tune_tests/scalability_tests

  frequency: nightly
  team: ml
  new_persistence: "True"
  cluster:
    byod: {}
    cluster_compute: tpl_1x96.yaml

  run:
    timeout: 600
    script: RAY_AIR_NEW_PERSISTENCE_MODE=1 python workloads/test_result_throughput_single_node.py

  alert: tune_tests

  variations:
    - __suffix__: aws
    - __suffix__: gce
      env: gce
      frequency: manual
      cluster:
        cluster_compute: tpl_gce_1x96.yaml

- name: tune_scalability_xgboost_sweep
  group: Tune scalability tests
  working_dir: tune_tests/scalability_tests

  frequency: weekly
  team: ml
  new_persistence: "True"
  cluster:
    byod:
      post_build_script: byod_xgboost_tune_test.sh
    cluster_compute: tpl_16x64.yaml

  run:
    timeout: 3600
    script: RAY_AIR_NEW_PERSISTENCE_MODE=1 python workloads/test_xgboost_sweep.py

    wait_for_nodes:
      num_nodes: 16


  alert: tune_tests

  variations:
    - __suffix__: aws
    - __suffix__: gce
      env: gce
      frequency: manual
      cluster:
        cluster_compute: tpl_gce_16x64.yaml


############################
# Tune fault tolerance tests
############################
- name: tune_worker_fault_tolerance
  group: Tune fault tolerance tests
  working_dir: tune_tests/fault_tolerance_tests

  stable: true

  frequency: nightly-3x
  team: ml
  new_persistence: "True"
  cluster:
    byod: {}
    cluster_compute: tpl_aws_16x1.yaml

  run:
    timeout: 5400
    script: RAY_AIR_NEW_PERSISTENCE_MODE=1 python workloads/test_tune_worker_fault_tolerance.py --bucket s3://tune-cloud-tests/worker_fault_tolerance

    wait_for_nodes:
      num_nodes: 16

# Disabled until we can kill nodes in GCE
#  variations:
#    - __suffix__: aws
#    - __suffix__: gce
#      env: gce
#      frequency: manual
#      run:
#        timeout: 5400
#        script: python workloads/test_tune_worker_fault_tolerance.py --bucket gs://tune-cloud-tests/worker_fault_tolerance
#
#        wait_for_nodes:
#          num_nodes: 16
#      cluster:
#        cluster_compute: tpl_gce_16x1.yaml

########################
# Golden Notebook tests
########################
- name: golden_notebook_torch_tune_serve_test
  group: Golden Notebook tests
  working_dir: golden_notebook_tests

  frequency: nightly-3x
  team: ml

  cluster:
    byod:
      type: gpu
    cluster_compute: gpu_tpl_aws.yaml

  run:
    timeout: 600
    script: python workloads/torch_tune_serve_test.py
    wait_for_nodes:
      num_nodes: 2

  variations:
    - __suffix__: aws
    - __suffix__: gce
      env: gce
      frequency: manual
      cluster:
        cluster_compute: gpu_tpl_gce.yaml

  alert: default


#######################
# Long running tests
#######################

- name: long_running_actor_deaths
  group: Long running tests
  working_dir: long_running_tests

  frequency: weekly

  team: core
  cluster:
    byod:
      pip:
        # TODO: https://github.com/Farama-Foundation/AutoROM/issues/48
        - https://ray-ci-deps-wheels.s3.us-west-2.amazonaws.com/AutoROM.accept_rom_license-0.5.4-py3-none-any.whl
      runtime_env:
        - RLLIB_TEST_NO_JAX_IMPORT=1
        - LD_LIBRARY_PATH=$LD_LIBRARY_PATH:/home/ray/.mujoco/mujoco210/bin
    cluster_compute: tpl_cpu_1.yaml

  run:
    timeout: 86400
    script: python workloads/actor_deaths.py
    long_running: true

  smoke_test:
    frequency: nightly

    run:
      timeout: 3600

  alert: long_running_tests

  variations:
    - __suffix__: aws
    - __suffix__: gce
      env: gce
      frequency: manual
      smoke_test:
        frequency: manual
      cluster:
        cluster_compute: tpl_cpu_1_gce.yaml

- name: long_running_apex
  group: Long running tests
  working_dir: long_running_tests

  frequency: weekly
  team: rllib

  cluster:
    byod:
      type: gpu
      post_build_script: byod_rllib_test.sh
      runtime_env:
        - RLLIB_TEST_NO_JAX_IMPORT=1
        - LD_LIBRARY_PATH=$LD_LIBRARY_PATH:/home/ray/.mujoco/mujoco210/bin
    cluster_compute: tpl_cpu_3.yaml

  run:
    timeout: 86400
    script: python workloads/apex.py
    long_running: true
    wait_for_nodes:
      num_nodes: 3

  smoke_test:
    frequency: nightly

    run:
      timeout: 3600


  alert: long_running_tests

  variations:
    - __suffix__: aws
    - __suffix__: gce
      env: gce
      frequency: manual
      smoke_test:
        frequency: manual
        run:
          timeout: 3600
      cluster:
        cluster_compute: tpl_cpu_3_gce.yaml

- name: long_running_impala
  group: Long running tests
  working_dir: long_running_tests

  frequency: weekly
  team: rllib

  cluster:
    byod:
      type: gpu
      post_build_script: byod_rllib_test.sh
      runtime_env:
        - RLLIB_TEST_NO_JAX_IMPORT=1
        - LD_LIBRARY_PATH=$LD_LIBRARY_PATH:/home/ray/.mujoco/mujoco210/bin
    cluster_compute: tpl_cpu_1_large.yaml

  run:
    timeout: 86400
    script: python workloads/impala.py
    long_running: true

  smoke_test:
    frequency: nightly

    run:
      timeout: 3600

  alert: long_running_tests

  variations:
    - __suffix__: aws
    - __suffix__: gce
      env: gce
      frequency: manual
      smoke_test:
        frequency: manual
        run:
          timeout: 3600
      cluster:
        cluster_compute: tpl_cpu_1_large_gce.yaml

- name: long_running_many_actor_tasks
  group: Long running tests
  working_dir: long_running_tests

  frequency: weekly

  team: core
  cluster:
    byod:
      pip:
        # TODO: https://github.com/Farama-Foundation/AutoROM/issues/48
        - https://ray-ci-deps-wheels.s3.us-west-2.amazonaws.com/AutoROM.accept_rom_license-0.5.4-py3-none-any.whl
      runtime_env:
        - RLLIB_TEST_NO_JAX_IMPORT=1
    cluster_compute: tpl_cpu_1.yaml

  run:
    timeout: 86400
    script: python workloads/many_actor_tasks.py
    long_running: true

  smoke_test:
    frequency: nightly

    run:
      timeout: 3600

  alert: long_running_tests

  variations:
    - __suffix__: aws
    - __suffix__: gce
      env: gce
      frequency: manual
      smoke_test:
        frequency: manual
        run:
          timeout: 3600
      cluster:
        cluster_compute: tpl_cpu_1_gce.yaml

- name: long_running_many_drivers
  group: Long running tests
  working_dir: long_running_tests

  frequency: weekly

  team: core
  cluster:
    byod:
      pip:
        # TODO: https://github.com/Farama-Foundation/AutoROM/issues/48
        - https://ray-ci-deps-wheels.s3.us-west-2.amazonaws.com/AutoROM.accept_rom_license-0.5.4-py3-none-any.whl
      runtime_env:
        - RLLIB_TEST_NO_JAX_IMPORT=1
    cluster_compute: tpl_cpu_1.yaml

  run:
    timeout: 86400
    script: python workloads/many_drivers.py --iteration-num=4000
    long_running: true

  smoke_test:
    frequency: nightly

    run:
      timeout: 3600

  alert: long_running_tests

  variations:
    - __suffix__: aws
    - __suffix__: gce
      env: gce
      frequency: manual
      smoke_test:
        frequency: manual
        run:
          timeout: 3600
      cluster:
        cluster_compute: tpl_cpu_1_gce.yaml

- name: long_running_many_ppo
  group: Long running tests
  working_dir: long_running_tests

  stable: false

  frequency: weekly
  team: ml

  cluster:
    byod:
      type: gpu
      post_build_script: byod_rllib_test.sh
      runtime_env:
        - RLLIB_TEST_NO_JAX_IMPORT=1
        - LD_LIBRARY_PATH=$LD_LIBRARY_PATH:/home/ray/.mujoco/mujoco210/bin
    cluster_compute: many_ppo.yaml

  run:
    timeout: 86400
    script: RAY_AIR_NEW_PERSISTENCE_MODE=1 python workloads/many_ppo.py
    long_running: true
    wait_for_nodes:
      num_nodes: 1


  smoke_test:
    frequency: nightly

    run:
      timeout: 3600

  alert: long_running_tests

  variations:
    - __suffix__: aws
    - __suffix__: gce
      env: gce
      frequency: manual
      smoke_test:
        frequency: manual
        run:
          timeout: 3600
      cluster:
        cluster_compute: many_ppo_gce.yaml

- name: long_running_many_tasks
  group: Long running tests
  working_dir: long_running_tests

  frequency: weekly

  team: core
  cluster:
    byod:
      pip:
        # TODO: https://github.com/Farama-Foundation/AutoROM/issues/48
        - https://ray-ci-deps-wheels.s3.us-west-2.amazonaws.com/AutoROM.accept_rom_license-0.5.4-py3-none-any.whl
      runtime_env:
        - RLLIB_TEST_NO_JAX_IMPORT=1
    cluster_compute: tpl_cpu_1.yaml

  run:
    timeout: 86400
    script: python workloads/many_tasks.py
    long_running: true

  smoke_test:
    frequency: nightly

    run:
      timeout: 3600

  alert: long_running_tests

  variations:
    - __suffix__: aws
    - __suffix__: gce
      env: gce
      frequency: manual
      smoke_test:
        frequency: manual
        run:
          timeout: 3600
      cluster:
        cluster_compute: tpl_cpu_1_gce.yaml

- name: long_running_many_tasks_serialized_ids
  group: Long running tests
  working_dir: long_running_tests

  frequency: weekly

  team: core
  cluster:
    byod:
      pip:
        # TODO: https://github.com/Farama-Foundation/AutoROM/issues/48
        - https://ray-ci-deps-wheels.s3.us-west-2.amazonaws.com/AutoROM.accept_rom_license-0.5.4-py3-none-any.whl
      runtime_env:
        - RLLIB_TEST_NO_JAX_IMPORT=1
    cluster_compute: tpl_cpu_1.yaml

  run:
    timeout: 86400
    script: python workloads/many_tasks_serialized_ids.py
    long_running: true

  smoke_test:
    frequency: nightly

    run:
      timeout: 3600

  alert: long_running_tests

  variations:
    - __suffix__: aws
    - __suffix__: gce
      env: gce
      frequency: manual
      smoke_test:
        frequency: manual
        run:
          timeout: 3600
      cluster:
        cluster_compute: tpl_cpu_1_gce.yaml

- name: long_running_node_failures
  group: Long running tests
  working_dir: long_running_tests

  frequency: weekly

  team: core
  cluster:
    byod:
      pip:
        # TODO: https://github.com/Farama-Foundation/AutoROM/issues/48
        - https://ray-ci-deps-wheels.s3.us-west-2.amazonaws.com/AutoROM.accept_rom_license-0.5.4-py3-none-any.whl
      runtime_env:
        - RLLIB_TEST_NO_JAX_IMPORT=1
    cluster_compute: tpl_cpu_1.yaml

  run:
    timeout: 86400
    script: python workloads/node_failures.py
    long_running: true

  smoke_test:
    frequency: nightly

    run:
      timeout: 3600

  alert: long_running_tests

  variations:
    - __suffix__: aws
    - __suffix__: gce
      env: gce
      frequency: manual
      smoke_test:
        frequency: manual
        run:
          timeout: 3600
      cluster:
        cluster_compute: tpl_cpu_1_gce.yaml

- name: long_running_pbt
  group: Long running tests
  working_dir: long_running_tests

  frequency: weekly
  team: ml

  cluster:
    byod:
      type: gpu
      post_build_script: byod_rllib_test.sh
      runtime_env:
        - RLLIB_TEST_NO_JAX_IMPORT=1
        - LD_LIBRARY_PATH=$LD_LIBRARY_PATH:/home/ray/.mujoco/mujoco210/bin
    cluster_compute: tpl_cpu_1.yaml

  run:
    timeout: 86400
    script: python workloads/pbt.py
    long_running: true

  smoke_test:
    frequency: nightly

    run:
      timeout: 3600

  alert: long_running_tests

  variations:
    - __suffix__: aws
    - __suffix__: gce
      env: gce
      frequency: manual
      smoke_test:
        frequency: manual
        run:
          timeout: 3600
      cluster:
        cluster_compute: tpl_cpu_1_gce.yaml

- name: long_running_serve
  group: Long running tests
  working_dir: long_running_tests

  frequency: weekly
  team: serve

  cluster:
    byod:
      pip:
        # TODO: https://github.com/Farama-Foundation/AutoROM/issues/48
        - https://ray-ci-deps-wheels.s3.us-west-2.amazonaws.com/AutoROM.accept_rom_license-0.5.4-py3-none-any.whl
      runtime_env:
        - RLLIB_TEST_NO_JAX_IMPORT=1
    cluster_compute: tpl_cpu_1.yaml

  run:
    timeout: 86400
    script: python workloads/serve.py
    long_running: true

  smoke_test:
    frequency: nightly

    run:
      timeout: 3600

  alert: long_running_tests

  variations:
    - __suffix__: aws
    - __suffix__: gce
      env: gce
      frequency: manual
      smoke_test:
        frequency: manual
        run:
          timeout: 3600
      cluster:
        cluster_compute: tpl_cpu_1_gce.yaml

- name: long_running_serve_failure
  group: Long running tests
  working_dir: long_running_tests

  stable: true

  frequency: weekly
  team: serve

  cluster:
    byod:
      pip:
        # TODO: https://github.com/Farama-Foundation/AutoROM/issues/48
        - https://ray-ci-deps-wheels.s3.us-west-2.amazonaws.com/AutoROM.accept_rom_license-0.5.4-py3-none-any.whl
      runtime_env:
        - RLLIB_TEST_NO_JAX_IMPORT=1
    cluster_compute: tpl_cpu_1_c5.yaml

  run:
    timeout: 86400
    script: python workloads/serve_failure.py
    long_running: true

  smoke_test:
    frequency: nightly

    run:
      timeout: 600

  alert: long_running_tests

  variations:
    - __suffix__: aws
    - __suffix__: gce
      env: gce
      frequency: manual
      smoke_test:
        frequency: manual
        run:
          timeout: 86400
      cluster:
        cluster_compute: tpl_cpu_1_c5_gce.yaml

- name: long_running_many_jobs
  group: Long running tests
  working_dir: long_running_tests

  stable: true

  frequency: weekly
  team: serve

  cluster:
    byod:
      pip:
        # TODO: https://github.com/Farama-Foundation/AutoROM/issues/48
        - https://ray-ci-deps-wheels.s3.us-west-2.amazonaws.com/AutoROM.accept_rom_license-0.5.4-py3-none-any.whl
      runtime_env:
        - RLLIB_TEST_NO_JAX_IMPORT=1
    cluster_compute: tpl_cpu_1.yaml

  run:
    timeout: 86400
    script: python workloads/long_running_many_jobs.py --num-clients=1
    long_running: true

  smoke_test:
    frequency: nightly

    run:
      timeout: 1800

  alert: long_running_tests

  variations:
    - __suffix__: aws
    - __suffix__: gce
      env: gce
      frequency: manual
      smoke_test:
        frequency: manual
        run:
          timeout: 3600
      cluster:
        cluster_compute: tpl_cpu_1_gce.yaml

- name: long_running_distributed_pytorch_pbt_failure
  group: Long running tests
  working_dir: long_running_distributed_tests

  frequency: weekly
  team: ml

  cluster:
    byod:
      type: gpu
    cluster_compute: compute_tpl.yaml

  run:
    timeout: 86400
    script: python workloads/pytorch_pbt_failure.py
    long_running: true

  smoke_test:
    frequency: manual
    run:
      timeout: 3600

  alert: long_running_tests

  variations:
    - __suffix__: aws
    - __suffix__: gce
      env: gce
      frequency: manual
      smoke_test:
        frequency: manual
        run:
          timeout: 3600
      cluster:
        cluster_compute: compute_tpl_gce.yaml

########################
# Jobs tests
########################

- name: jobs_basic_local_working_dir
  group: Jobs tests
  working_dir: jobs_tests

  frequency: nightly
  team: serve

  cluster:
    byod:
      type: gpu
    cluster_compute: compute_tpl_4_xlarge.yaml

  run:
    timeout: 600
    script: python workloads/jobs_basic.py --working-dir "workloads"
    wait_for_nodes:
      num_nodes: 4


  alert: default

  variations:
    - __suffix__: aws
    - __suffix__: gce
      env: gce
      frequency: manual
      cluster:
        cluster_compute: compute_tpl_gce_4_xlarge.yaml

- name: jobs_basic_remote_working_dir
  group: Jobs tests
  working_dir: jobs_tests

  frequency: nightly
  team: serve

  cluster:
    byod:
      type: gpu
    cluster_compute: compute_tpl_4_xlarge.yaml

  run:
    timeout: 600
    script: python workloads/jobs_basic.py --working-dir "https://github.com/anyscale/job-services-cuj-examples/archive/refs/heads/main.zip"
    wait_for_nodes:
      num_nodes: 4


  alert: default

  variations:
    - __suffix__: aws
    - __suffix__: gce
      env: gce
      frequency: manual
      cluster:
        cluster_compute: compute_tpl_gce_4_xlarge.yaml

- name: jobs_remote_multi_node
  group: Jobs tests
  team: serve
  frequency: nightly
  working_dir: jobs_tests

  cluster:
    byod:
      type: gpu
    cluster_compute: compute_tpl_4_xlarge.yaml
  run:
    timeout: 600
    script: python workloads/jobs_remote_multi_node.py
    wait_for_nodes:
      num_nodes: 4

  variations:
    - __suffix__: aws
    - __suffix__: gce
      env: gce
      frequency: manual
      cluster:
        cluster_compute: compute_tpl_gce_4_xlarge.yaml

- name: jobs_check_cuda_available
  group: Jobs tests
  team: serve

  frequency: nightly
  working_dir: jobs_tests
  cluster:
    byod:
      type: gpu
    cluster_compute: compute_tpl_gpu_node.yaml
  run:
    timeout: 600
    script: python workloads/jobs_check_cuda_available.py
    wait_for_nodes:
      num_nodes: 2

  variations:
    - __suffix__: aws
    - __suffix__: gce
      env: gce
      frequency: manual
      cluster:
        cluster_compute: compute_tpl_gce_gpu_node.yaml

- name: jobs_specify_num_gpus
  group: Jobs tests
  team: serve

  frequency: nightly
  working_dir: jobs_tests
  cluster:
    byod:
      type: gpu
    cluster_compute: compute_tpl_gpu_worker.yaml
  run:
    timeout: 600
    script: python workloads/jobs_specify_num_gpus.py --working-dir "workloads"
    wait_for_nodes:
      num_nodes: 2

  variations:
    - __suffix__: aws
    - __suffix__: gce
      env: gce
      frequency: manual
      cluster:
        cluster_compute: compute_tpl_gce_gpu_worker.yaml

########################
# Runtime env tests
########################
- name: runtime_env_rte_many_tasks_actors
  group: Runtime env tests
  working_dir: runtime_env_tests

  frequency: nightly
  team: serve

  cluster:
    byod: {}
    cluster_compute: rte_small.yaml

  run:
    timeout: 600
    script: python workloads/rte_many_tasks_actors.py
    wait_for_nodes:
      num_nodes: 4


  alert: default

  variations:
    - __suffix__: aws
    - __suffix__: gce
      env: gce
      frequency: manual
      cluster:
        cluster_compute: rte_gce_small.yaml

- name: runtime_env_wheel_urls
  group: Runtime env tests
  working_dir: runtime_env_tests

  frequency: nightly
  team: serve

  cluster:
    byod: {}
    cluster_compute: rte_minimal.yaml

  run:
    timeout: 9000
    script: python workloads/wheel_urls.py
    wait_for_nodes:
      num_nodes: 1


  alert: default

  variations:
    - __suffix__: aws
    - __suffix__: gce
      env: gce
      frequency: manual
      cluster:
        cluster_compute: rte_gce_minimal.yaml

# It seems like the consensus is that this should be tested in CI, and not in a nightly test.

# - name: runtime_env_rte_ray_client
#   group: Runtime env tests
#   working_dir: runtime_env_tests

#   frequency: nightly
#   team: serve

#   cluster:
#     cluster_compute: rte_minimal.yaml

#   run:
#     timeout: 600
#     script: python workloads/rte_ray_client.py
#     wait_for_nodes:
#       num_nodes: 1

#   alert: default


########################
# Serve tests
########################

- name: serve_single_deployment_1k_noop_replica
  group: Serve tests
  working_dir: serve_tests

  frequency: nightly
  team: serve

  cluster:
    byod: {}
    cluster_compute: compute_tpl_32_cpu.yaml

  run:
    timeout: 7200
    long_running: false
    script: python workloads/single_deployment_1k_noop_replica.py

  alert: default

  variations:
    - __suffix__: aws
    - __suffix__: gce
      env: gce
      frequency: manual
      cluster:
        cluster_compute: compute_tpl_32_cpu_gce.yaml

- name: serve_multi_deployment_1k_noop_replica
  group: Serve tests
  working_dir: serve_tests

  frequency: nightly
  team: serve

  cluster:
    byod: {}
    cluster_compute: compute_tpl_32_cpu.yaml

  run:
    timeout: 7200
    long_running: false
    script: python workloads/multi_deployment_1k_noop_replica.py

  alert: default

  variations:
    - __suffix__: aws
    - __suffix__: gce
      env: gce
      frequency: manual
      cluster:
        cluster_compute: compute_tpl_32_cpu_gce.yaml

- name: serve_autoscaling_single_deployment
  group: Serve tests
  working_dir: serve_tests

  frequency: nightly
  team: serve

  cluster:
    byod: {}
    cluster_compute: compute_tpl_8_cpu_autoscaling.yaml

  run:
    timeout: 7200
    long_running: false
    script: python workloads/autoscaling_single_deployment.py

  alert: default

  variations:
    - __suffix__: aws
    - __suffix__: gce
      env: gce
      frequency: manual
      cluster:
        cluster_compute: compute_tpl_8_cpu_autoscaling_gce.yaml

- name: serve_autoscaling_multi_deployment
  group: Serve tests
  working_dir: serve_tests

  frequency: nightly
  team: serve

  cluster:
    byod: {}
    cluster_compute: compute_tpl_32_cpu_autoscaling.yaml

  run:
    timeout: 7200
    long_running: false
    script: python workloads/autoscaling_multi_deployment.py

  alert: default

  variations:
    - __suffix__: aws
    - __suffix__: gce
      env: gce
      frequency: manual
      cluster:
        cluster_compute: compute_tpl_32_cpu_autoscaling_gce.yaml

- name: serve_serve_micro_benchmark
  group: Serve tests
  working_dir: serve_tests

  frequency: nightly
  team: serve

  cluster:
    byod: {}
    cluster_compute: compute_tpl_single_node.yaml

  run:
    timeout: 7200
    long_running: false
    script: python workloads/serve_micro_benchmark.py

  alert: default

  variations:
    - __suffix__: aws
    - __suffix__: gce
      env: gce
      frequency: manual
      cluster:
        cluster_compute: compute_tpl_single_node_gce.yaml

# - name: serve_serve_micro_benchmark_k8s
#   group: Serve tests
#   working_dir: serve_tests

#   # TODO(architkulkarni) Reenable after K8s migration.  Currently failing
#   frequency: manual
#   team: serve

#   cluster:
#     cluster_compute: compute_tpl_single_node_k8s.yaml

#   run:
#     timeout: 7200
#     long_running: false
#     script: python workloads/serve_micro_benchmark.py

#   alert: default


- name: deployment_graph_long_chain
  group: Serve tests
  working_dir: serve_tests

  frequency: nightly
  team: serve

  cluster:
    byod: {}
    cluster_compute: compute_tpl_single_node_32_cpu.yaml

  run:
    timeout: 3600
    long_running: false
    script: python workloads/deployment_graph_long_chain.py --chain-length=10 --num-clients=4 --local-test=False

  alert: default
  stable: False

  variations:
    - __suffix__: aws
    - __suffix__: gce
      env: gce
      frequency: manual
      cluster:
        cluster_compute: compute_tpl_single_node_32_cpu_gce.yaml

- name: deployment_graph_wide_ensemble
  group: Serve tests
  working_dir: serve_tests

  frequency: nightly
  team: serve

  cluster:
    byod: {}
    cluster_compute: compute_tpl_single_node_32_cpu.yaml

  run:
    timeout: 3600
    long_running: false
    script: python workloads/deployment_graph_wide_ensemble.py --fanout-degree=10 --num-clients=4 --local-test=False

  alert: default
  stable: False

  variations:
    - __suffix__: aws
    - __suffix__: gce
      env: gce
      frequency: manual
      cluster:
        cluster_compute: compute_tpl_single_node_32_cpu_gce.yaml

- name: serve_handle_long_chain
  group: Serve tests
  working_dir: serve_tests

  frequency: nightly
  team: serve

  cluster:
    byod: {}
    cluster_compute: compute_tpl_single_node_32_cpu.yaml

  run:
    timeout: 3600
    long_running: false
    script: python workloads/serve_handle_long_chain.py --chain-length=10 --num-clients=4 --local-test=False

  alert: default
  stable: False

  variations:
    - __suffix__: aws
    - __suffix__: gce
      env: gce
      frequency: manual
      cluster:
        cluster_compute: compute_tpl_single_node_32_cpu_gce.yaml

- name: serve_handle_wide_ensemble
  group: Serve tests
  working_dir: serve_tests

  frequency: nightly
  team: serve

  cluster:
    byod: {}
    cluster_compute: compute_tpl_single_node_32_cpu.yaml

  run:
    timeout: 3600
    long_running: false
    script: python workloads/serve_handle_wide_ensemble.py --fanout-degree=10 --num-clients=4 --local-test=False

  alert: default
  stable: False

  variations:
    - __suffix__: aws
    - __suffix__: gce
      env: gce
      frequency: manual
      cluster:
        cluster_compute: compute_tpl_single_node_32_cpu_gce.yaml


- name: serve_micro_protocol_grpc_benchmark
  group: Serve tests
  working_dir: serve_tests

  frequency: nightly
  team: serve

  cluster:
    byod: {}
    cluster_compute: compute_tpl_single_node.yaml

  run:
    timeout: 7200
    long_running: false
    script: python workloads/serve_protocol_benchmark.py --data-size=1048576

  alert: default

  variations:
    - __suffix__: aws
    - __suffix__: gce
      env: gce
      frequency: manual
      cluster:
        cluster_compute: compute_tpl_single_node_gce.yaml

- name: serve_micro_protocol_http_benchmark
  group: Serve tests
  working_dir: serve_tests

  frequency: nightly
  team: serve

  cluster:
    byod: {}
    cluster_compute: compute_tpl_single_node.yaml

  run:
    timeout: 7200
    long_running: false
    script: python workloads/serve_protocol_benchmark.py --data-size=1048576 --http-test

  alert: default

  variations:
    - __suffix__: aws
    - __suffix__: gce
      env: gce
      frequency: manual
      cluster:
        cluster_compute: compute_tpl_single_node_gce.yaml


- name: serve_resnet_benchmark
  group: Serve tests
  working_dir: serve_tests

  frequency: nightly
  team: serve

  cluster:
    byod:
      type: gpu
    cluster_compute: compute_tpl_gpu_node.yaml

  run:
    timeout: 7200
    long_running: false
    script: python workloads/serve_resnet_benchmark.py --gpu-env

  alert: default

  variations:
    - __suffix__: aws
    - __suffix__: gce
      env: gce
      frequency: manual
      cluster:
        cluster_compute: compute_tpl_gpu_node_gce.yaml

########################
# Train tests
########################

- name: train_horovod_multi_node_test
  group: Train tests
  working_dir: train_tests/horovod

  frequency: nightly
  team: ml

  cluster:
    byod:
      type: gpu
      post_build_script: byod_horovod_test.sh
    cluster_compute: compute_tpl_aws.yaml

  run:
    timeout: 3000
    script: RAY_AIR_NEW_PERSISTENCE_MODE=1 python train_horovod_multi_node_test.py

    wait_for_nodes:
      num_nodes: 2

  variations:
    - __suffix__: aws
    - __suffix__: gce
      env: gce
      frequency: manual
      cluster:
        cluster_compute: compute_tpl_gce.yaml

  alert: default

########################
# Alpa tests
########################

- name: alpa_opt_2_7b_sanity_check
  group: Alpa tests
  working_dir: alpa_tests

  frequency: nightly
  team: ml

  cluster:
    byod:
      type: gpu
      post_build_script: byod_alpa_test.sh
    cluster_compute: gpu_2x4_t4_aws.yaml

  run:
    timeout: 3600
    script: bash run_train_opt_2_7b.sh --storage aws

    wait_for_nodes:
      num_nodes: 2

  variations:
    - __suffix__: aws
    - __suffix__: gce
      env: gce
      frequency: manual
      cluster:
        cluster_compute: gpu_2x4_t4_gce.yaml
      run:
        timeout: 3600
        script: RAY_AIR_NEW_PERSISTENCE_MODE=1 bash run_train_opt_2_7b.sh --storage gcs

        wait_for_nodes:
          num_nodes: 2

  alert: default

- name: alpa_opt_30b_inference
  group: Alpa tests
  working_dir: alpa_tests

  frequency: nightly
  team: ml

  cluster:
    byod:
      type: gpu
      post_build_script: byod_alpa_test.sh
    cluster_compute: gpu_1x8_v100_aws.yaml

  run:
    timeout: 3600
    script: RAY_AIR_NEW_PERSISTENCE_MODE=1 bash run_inference_opt_30b.sh --storage aws

    wait_for_nodes:
      num_nodes: 1

  variations:
    - __suffix__: aws
    - __suffix__: gce
      env: gce
      frequency: manual
      cluster:
        cluster_compute: gpu_1x8_v100_gce.yaml
      run:
        timeout: 3600
        script: bash run_inference_opt_30b.sh --storage gcs

        wait_for_nodes:
          num_nodes: 1

  alert: default

########################
# RLlib tests
########################

- name: rllib_learner_group_checkpointing_multinode
  group: RLlib tests
  working_dir: rllib_tests

  frequency: nightly
  team: rllib

  cluster:
    byod:
      type: gpu
      post_build_script: byod_rllib_test.sh
      runtime_env:
        - RLLIB_TEST_NO_JAX_IMPORT=1
        - LD_LIBRARY_PATH=$LD_LIBRARY_PATH:/home/ray/.mujoco/mujoco210/bin
    cluster_compute: multi_node_checkpointing_compute_config.yaml

  run:
    timeout: 3600
    script: pytest checkpointing_tests/test_learner_group_checkpointing.py

    wait_for_nodes:
      num_nodes: 2

  alert: default

  variations:
    - __suffix__: aws
    - __suffix__: gce
      env: gce
      frequency: manual
      cluster:
        cluster_compute: multi_node_checkpointing_compute_config_gce.yaml

- name: rllib_learner_e2e_module_loading
  group: RLlib tests
  working_dir: rllib_tests

  frequency: nightly
  team: rllib

  cluster:
    byod:
      type: gpu
      post_build_script: byod_rllib_test.sh
      runtime_env:
        - RLLIB_TEST_NO_JAX_IMPORT=1
        - LD_LIBRARY_PATH=$LD_LIBRARY_PATH:/home/ray/.mujoco/mujoco210/bin
    cluster_compute: multi_node_checkpointing_compute_config.yaml

  run:
    timeout: 3600
    script: pytest checkpointing_tests/test_e2e_rl_module_restore.py

    wait_for_nodes:
      num_nodes: 2

  alert: default

  variations:
    - __suffix__: aws
    - __suffix__: gce
      env: gce
      frequency: manual
      cluster:
        cluster_compute: multi_node_checkpointing_compute_config_gce.yaml

- name: rllib_learning_tests_a2c_tf
  group: RLlib tests
  working_dir: rllib_tests

  frequency: nightly
  team: rllib

  cluster:
    byod:
      type: gpu
      post_build_script: byod_rllib_test.sh
      runtime_env:
        - RLLIB_TEST_NO_JAX_IMPORT=1
        - LD_LIBRARY_PATH=$LD_LIBRARY_PATH:/home/ray/.mujoco/mujoco210/bin
    cluster_compute: 1gpu_16cpus.yaml

  run:
    timeout: 18000
    script: python learning_tests/run.py --yaml-sub-dir=a2c --framework=tf

  alert: default

  variations:
    - __suffix__: aws
    - __suffix__: gce
      env: gce
      frequency: manual
      cluster:
        cluster_compute: 1gpu_16cpus_gce.yaml

- name: rllib_learning_tests_a2c_torch
  group: RLlib tests
  working_dir: rllib_tests

  frequency: nightly
  team: rllib
  python: "3.8"
  cluster:
    byod:
      type: gpu
      post_build_script: byod_rllib_test.sh
      runtime_env:
        - RLLIB_TEST_NO_JAX_IMPORT=1
        - LD_LIBRARY_PATH=$LD_LIBRARY_PATH:/home/ray/.mujoco/mujoco210/bin
    cluster_compute: 1gpu_16cpus.yaml

  run:
    timeout: 18000
    script: python learning_tests/run.py --yaml-sub-dir=a2c --framework=torch

  alert: default

  variations:
    - __suffix__: aws
    - __suffix__: gce
      env: gce
      frequency: manual
      cluster:
        cluster_compute: 1gpu_16cpus_gce.yaml

- name: rllib_learning_tests_a3c_tf
  group: RLlib tests
  working_dir: rllib_tests

  frequency: nightly
  team: rllib

  cluster:
    byod:
      type: gpu
      post_build_script: byod_rllib_test.sh
      runtime_env:
        - RLLIB_TEST_NO_JAX_IMPORT=1
        - LD_LIBRARY_PATH=$LD_LIBRARY_PATH:/home/ray/.mujoco/mujoco210/bin
    cluster_compute: 32cpus.yaml

  run:
    timeout: 18000
    script: python learning_tests/run.py --yaml-sub-dir=a3c --framework=tf

  alert: default

  variations:
    - __suffix__: aws
    - __suffix__: gce
      env: gce
      frequency: manual
      cluster:
        cluster_compute: 32cpus_gce.yaml

- name: rllib_learning_tests_apex_tf
  group: RLlib tests
  working_dir: rllib_tests

  # Marking as unstable since it's currently expected to fail.
  stable: false

  frequency: nightly
  team: rllib
  python: "3.8"
  cluster:
    byod:
      type: gpu
      post_build_script: byod_rllib_test.sh
      runtime_env:
        - RLLIB_TEST_NO_JAX_IMPORT=1
        - LD_LIBRARY_PATH=$LD_LIBRARY_PATH:/home/ray/.mujoco/mujoco210/bin
    cluster_compute: 1gpu_24cpus.yaml

  run:
    timeout: 18000
    script: python learning_tests/run.py --yaml-sub-dir=apex --framework=tf

  alert: default

  variations:
    - __suffix__: aws
    - __suffix__: gce
      env: gce
      frequency: manual
      cluster:
        cluster_compute: 1gpu_24cpus_gce.yaml

- name: rllib_learning_tests_apex_torch
  group: RLlib tests
  working_dir: rllib_tests

  frequency: nightly
  team: rllib
  python: "3.8"
  cluster:
    byod:
      type: gpu
      post_build_script: byod_rllib_test.sh
      runtime_env:
        - RLLIB_TEST_NO_JAX_IMPORT=1
        - LD_LIBRARY_PATH=$LD_LIBRARY_PATH:/home/ray/.mujoco/mujoco210/bin
    cluster_compute: 1gpu_24cpus.yaml

  run:
    timeout: 18000
    script: python learning_tests/run.py --yaml-sub-dir=apex --framework=torch

  alert: default

  variations:
    - __suffix__: aws
    - __suffix__: gce
      env: gce
      frequency: manual
      cluster:
        cluster_compute: 1gpu_24cpus_gce.yaml

- name: rllib_learning_tests_appo_tf
  group: RLlib tests
  working_dir: rllib_tests

  frequency: nightly
  team: rllib
  python: "3.8"
  cluster:
    byod:
      type: gpu
      post_build_script: byod_rllib_test.sh
      runtime_env:
        - RLLIB_TEST_NO_JAX_IMPORT=1
        - LD_LIBRARY_PATH=$LD_LIBRARY_PATH:/home/ray/.mujoco/mujoco210/bin
    cluster_compute: 4gpus_64cpus.yaml

  run:
    timeout: 18000
    script: python learning_tests/run.py --yaml-sub-dir=appo/new_stack --framework=tf2

  alert: default

  variations:
    - __suffix__: aws
    - __suffix__: gce
      env: gce
      frequency: manual
      cluster:
        cluster_compute: 4gpus_64cpus_gce.yaml

- name: rllib_learning_tests_appo_torch
  group: RLlib tests
  working_dir: rllib_tests

  # Marking as unstable since it's currently expected to fail.
  stable: false

  frequency: nightly
  team: rllib
  python: "3.8"
  cluster:
    byod:
      type: gpu
      post_build_script: byod_rllib_test.sh
      runtime_env:
        - RLLIB_TEST_NO_JAX_IMPORT=1
        - LD_LIBRARY_PATH=$LD_LIBRARY_PATH:/home/ray/.mujoco/mujoco210/bin
    cluster_compute: 4gpus_64cpus.yaml

  run:
    timeout: 18000
    script: python learning_tests/run.py --yaml-sub-dir=appo/new_stack --framework=torch

  alert: default

  variations:
    - __suffix__: aws
    - __suffix__: gce
      env: gce
      frequency: manual
      cluster:
        cluster_compute: 4gpus_64cpus_gce.yaml

# TODO (sven): Remove this test once we are on new stack by default for APPO.
- name: rllib_learning_tests_appo_old_stack_tf
  group: RLlib tests
  working_dir: rllib_tests

  frequency: nightly
  team: rllib
  python: "3.8"
  cluster:
    byod:
      type: gpu
      post_build_script: byod_rllib_test.sh
      runtime_env:
        - RLLIB_TEST_NO_JAX_IMPORT=1
        - LD_LIBRARY_PATH=$LD_LIBRARY_PATH:/home/ray/.mujoco/mujoco210/bin
    cluster_compute: 2gpus_32cpus.yaml

  run:
    timeout: 18000
    script: python learning_tests/run.py --yaml-sub-dir=appo/old_stack --framework=tf

  alert: default

  variations:
    - __suffix__: aws
    - __suffix__: gce
      env: gce
      frequency: manual
      cluster:
        cluster_compute: 2gpus_32cpus_gce.yaml

# TODO (sven): Remove this test once we are on new stack by default for APPO.
- name: rllib_learning_tests_appo_old_stack_torch
  group: RLlib tests
  working_dir: rllib_tests

  # Marking as unstable since it's currently expected to fail.
  stable: false

  frequency: nightly
  team: rllib
  python: "3.8"
  cluster:
    byod:
      type: gpu
      post_build_script: byod_rllib_test.sh
      runtime_env:
        - RLLIB_TEST_NO_JAX_IMPORT=1
        - LD_LIBRARY_PATH=$LD_LIBRARY_PATH:/home/ray/.mujoco/mujoco210/bin
    cluster_compute: 2gpus_32cpus.yaml

  run:
    timeout: 18000
    script: python learning_tests/run.py --yaml-sub-dir=appo/old_stack --framework=torch

  alert: default

  variations:
    - __suffix__: aws
    - __suffix__: gce
      env: gce
      frequency: manual
      cluster:
        cluster_compute: 2gpus_32cpus_gce.yaml

- name: rllib_learning_tests_bc_tf
  group: RLlib tests
  working_dir: rllib_tests

  frequency: nightly
  team: rllib

  cluster:
    byod:
      type: gpu
      post_build_script: byod_rllib_test.sh
      runtime_env:
        - RLLIB_TEST_NO_JAX_IMPORT=1
        - LD_LIBRARY_PATH=$LD_LIBRARY_PATH:/home/ray/.mujoco/mujoco210/bin
    cluster_compute: 1gpu_16cpus.yaml

  run:
    timeout: 18000
    script: python learning_tests/run.py --yaml-sub-dir=bc --framework=tf

  alert: default

  variations:
    - __suffix__: aws
    - __suffix__: gce
      env: gce
      frequency: manual
      cluster:
        cluster_compute: 1gpu_16cpus_gce.yaml

- name: rllib_learning_tests_bc_torch
  group: RLlib tests
  working_dir: rllib_tests

  frequency: nightly
  team: rllib

  cluster:
    byod:
      type: gpu
      post_build_script: byod_rllib_test.sh
      runtime_env:
        - RLLIB_TEST_NO_JAX_IMPORT=1
        - LD_LIBRARY_PATH=$LD_LIBRARY_PATH:/home/ray/.mujoco/mujoco210/bin
    cluster_compute: 1gpu_16cpus.yaml

  run:
    timeout: 18000
    script: python learning_tests/run.py --yaml-sub-dir=bc --framework=torch

  alert: default

  variations:
    - __suffix__: aws
    - __suffix__: gce
      env: gce
      frequency: manual
      cluster:
        cluster_compute: 1gpu_16cpus_gce.yaml

- name: rllib_learning_tests_cql_tf
  group: RLlib tests
  working_dir: rllib_tests

  frequency: nightly
  team: rllib

  # Marking as unstable since it's currently expected to fail.
  stable: false

  cluster:
    byod:
      type: gpu
      post_build_script: byod_rllib_test.sh
      runtime_env:
        - RLLIB_TEST_NO_JAX_IMPORT=1
        - LD_LIBRARY_PATH=$LD_LIBRARY_PATH:/home/ray/.mujoco/mujoco210/bin
    cluster_compute: 1gpu_16cpus.yaml

  run:
    timeout: 18000
    script: python learning_tests/run.py --yaml-sub-dir=cql --framework=tf

  alert: default

  variations:
    - __suffix__: aws
    - __suffix__: gce
      env: gce
      frequency: manual
      cluster:
        cluster_compute: 1gpu_16cpus_gce.yaml

- name: rllib_learning_tests_cql_torch
  group: RLlib tests
  working_dir: rllib_tests

  # Marking as unstable since it's currently expected to fail.
  stable: false

  frequency: nightly
  team: rllib

  cluster:
    byod:
      type: gpu
      post_build_script: byod_rllib_test.sh
      runtime_env:
        - RLLIB_TEST_NO_JAX_IMPORT=1
        - LD_LIBRARY_PATH=$LD_LIBRARY_PATH:/home/ray/.mujoco/mujoco210/bin
    cluster_compute: 1gpu_16cpus.yaml

  run:
    timeout: 18000
    script: python learning_tests/run.py --yaml-sub-dir=cql --framework=torch

  alert: default

  variations:
    - __suffix__: aws
    - __suffix__: gce
      env: gce
      frequency: manual
      cluster:
        cluster_compute: 1gpu_16cpus_gce.yaml

- name: rllib_learning_tests_ddpg_tf
  group: RLlib tests
  working_dir: rllib_tests

  frequency: nightly
  team: rllib

  cluster:
    byod:
      type: gpu
      post_build_script: byod_rllib_test.sh
      runtime_env:
        - RLLIB_TEST_NO_JAX_IMPORT=1
        - LD_LIBRARY_PATH=$LD_LIBRARY_PATH:/home/ray/.mujoco/mujoco210/bin
    cluster_compute: 1gpu_16cpus.yaml

  run:
    timeout: 18000
    script: python learning_tests/run.py --yaml-sub-dir=ddpg --framework=tf

  alert: default

  variations:
    - __suffix__: aws
    - __suffix__: gce
      env: gce
      frequency: manual
      cluster:
        cluster_compute: 1gpu_16cpus_gce.yaml

- name: rllib_learning_tests_ddpg_torch
  group: RLlib tests
  working_dir: rllib_tests

  frequency: nightly
  team: rllib
  python: "3.8"
  cluster:
    byod:
      type: gpu
      post_build_script: byod_rllib_test.sh
      runtime_env:
        - RLLIB_TEST_NO_JAX_IMPORT=1
        - LD_LIBRARY_PATH=$LD_LIBRARY_PATH:/home/ray/.mujoco/mujoco210/bin
    cluster_compute: 1gpu_16cpus.yaml

  run:
    timeout: 18000
    script: python learning_tests/run.py --yaml-sub-dir=ddpg --framework=torch

  alert: default

  variations:
    - __suffix__: aws
    - __suffix__: gce
      env: gce
      frequency: manual
      cluster:
        cluster_compute: 1gpu_16cpus_gce.yaml

- name: rllib_learning_tests_dqn_tf
  group: RLlib tests
  working_dir: rllib_tests

  frequency: nightly
  team: rllib
  python: "3.8"
  cluster:
    byod:
      type: gpu
      post_build_script: byod_rllib_test.sh
      runtime_env:
        - RLLIB_TEST_NO_JAX_IMPORT=1
        - LD_LIBRARY_PATH=$LD_LIBRARY_PATH:/home/ray/.mujoco/mujoco210/bin
    cluster_compute: 1gpu_32cpus.yaml

  run:
    timeout: 18000
    script: python learning_tests/run.py --yaml-sub-dir=dqn --framework=tf

  alert: default

  variations:
    - __suffix__: aws
    - __suffix__: gce
      env: gce
      frequency: manual
      cluster:
        cluster_compute: 1gpu_16cpus_gce.yaml

- name: rllib_learning_tests_dqn_torch
  group: RLlib tests
  working_dir: rllib_tests

  # Marking as unstable since it's currently expected to fail.
  stable: false

  frequency: nightly
  team: rllib
  python: "3.8"
  cluster:
    byod:
      type: gpu
      post_build_script: byod_rllib_test.sh
      runtime_env:
        - RLLIB_TEST_NO_JAX_IMPORT=1
        - LD_LIBRARY_PATH=$LD_LIBRARY_PATH:/home/ray/.mujoco/mujoco210/bin
    cluster_compute: 1gpu_16cpus.yaml

  run:
    timeout: 18000
    script: python learning_tests/run.py --yaml-sub-dir=dqn --framework=torch

  alert: default

  variations:
    - __suffix__: aws
    - __suffix__: gce
      env: gce
      frequency: manual
      cluster:
        cluster_compute: 1gpu_16cpus_gce.yaml

- name: rllib_learning_tests_es_tf
  group: RLlib tests
  working_dir: rllib_tests

  frequency: nightly
  team: rllib

  cluster:
    byod:
      type: gpu
      post_build_script: byod_rllib_test.sh
      runtime_env:
        - RLLIB_TEST_NO_JAX_IMPORT=1
        - LD_LIBRARY_PATH=$LD_LIBRARY_PATH:/home/ray/.mujoco/mujoco210/bin
    cluster_compute: 2gpus_64cpus.yaml

  run:
    timeout: 18000
    script: python learning_tests/run.py --yaml-sub-dir=es --framework=tf

  alert: default

  variations:
    - __suffix__: aws
    - __suffix__: gce
      env: gce
      frequency: manual
      cluster:
        cluster_compute: 2gpus_64cpus_gce.yaml

- name: rllib_learning_tests_es_torch
  group: RLlib tests
  working_dir: rllib_tests

  frequency: nightly
  team: rllib

  cluster:
    byod:
      type: gpu
      post_build_script: byod_rllib_test.sh
      runtime_env:
        - RLLIB_TEST_NO_JAX_IMPORT=1
        - LD_LIBRARY_PATH=$LD_LIBRARY_PATH:/home/ray/.mujoco/mujoco210/bin
    cluster_compute: 2gpus_64cpus.yaml

  run:
    timeout: 18000
    script: python learning_tests/run.py --yaml-sub-dir=es --framework=torch

  alert: default

  variations:
    - __suffix__: aws
    - __suffix__: gce
      env: gce
      frequency: manual
      cluster:
        cluster_compute: 2gpus_64cpus_gce.yaml

- name: rllib_learning_tests_impala_tf
  group: RLlib tests
  working_dir: rllib_tests

  frequency: nightly
  team: rllib
  python: "3.8"
  cluster:
    byod:
      type: gpu
      post_build_script: byod_rllib_test.sh
      runtime_env:
        - RLLIB_TEST_NO_JAX_IMPORT=1
        - LD_LIBRARY_PATH=$LD_LIBRARY_PATH:/home/ray/.mujoco/mujoco210/bin
    cluster_compute: 1gpu_16cpus.yaml

  run:
    timeout: 18000
    script: python learning_tests/run.py --yaml-sub-dir=impala --framework=tf

  alert: default

  variations:
    - __suffix__: aws
    - __suffix__: gce
      env: gce
      frequency: manual
      cluster:
        cluster_compute: 1gpu_16cpus_gce.yaml

- name: rllib_learning_tests_impala_torch
  group: RLlib tests
  working_dir: rllib_tests

  frequency: nightly
  team: rllib
  python: "3.8"
  cluster:
    byod:
      type: gpu
      post_build_script: byod_rllib_test.sh
      runtime_env:
        - RLLIB_TEST_NO_JAX_IMPORT=1
        - LD_LIBRARY_PATH=$LD_LIBRARY_PATH:/home/ray/.mujoco/mujoco210/bin
    cluster_compute: 1gpu_16cpus.yaml

  run:
    timeout: 18000
    script: python learning_tests/run.py --yaml-sub-dir=impala --framework=torch

  alert: default

  variations:
    - __suffix__: aws
    - __suffix__: gce
      env: gce
      frequency: manual
      cluster:
        cluster_compute: 1gpu_16cpus_gce.yaml

- name: rllib_learning_tests_marwil_tf
  group: RLlib tests
  working_dir: rllib_tests

  # Marking as unstable since it's currently expected to fail.
  stable: false

  frequency: nightly
  team: rllib
  python: "3.8"
  cluster:
    byod:
      type: gpu
      post_build_script: byod_rllib_test.sh
      runtime_env:
        - RLLIB_TEST_NO_JAX_IMPORT=1
        - LD_LIBRARY_PATH=$LD_LIBRARY_PATH:/home/ray/.mujoco/mujoco210/bin
    cluster_compute: 1gpu_16cpus.yaml

  run:
    timeout: 18000
    script: python learning_tests/run.py --yaml-sub-dir=marwil --framework=tf

  alert: default

  variations:
    - __suffix__: aws
    - __suffix__: gce
      env: gce
      frequency: manual
      cluster:
        cluster_compute: 1gpu_16cpus_gce.yaml

- name: rllib_learning_tests_marwil_torch
  group: RLlib tests
  working_dir: rllib_tests

  # Marking as unstable since it's currently expected to fail.
  stable: false

  frequency: nightly
  team: rllib
  python: "3.8"
  cluster:
    byod:
      type: gpu
      post_build_script: byod_rllib_test.sh
      runtime_env:
        - RLLIB_TEST_NO_JAX_IMPORT=1
        - LD_LIBRARY_PATH=$LD_LIBRARY_PATH:/home/ray/.mujoco/mujoco210/bin
    cluster_compute: 1gpu_16cpus.yaml

  run:
    timeout: 18000
    script: python learning_tests/run.py --yaml-sub-dir=marwil --framework=torch

  alert: default

  variations:
    - __suffix__: aws
    - __suffix__: gce
      env: gce
      frequency: manual
      cluster:
        cluster_compute: 1gpu_16cpus_gce.yaml

- name: rllib_learning_tests_ppo_tf
  group: RLlib tests
  working_dir: rllib_tests

  frequency: nightly
  team: rllib
  python: "3.8"
  cluster:
    byod:
      type: gpu
      post_build_script: byod_rllib_test.sh
      runtime_env:
        - RLLIB_TEST_NO_JAX_IMPORT=1
        - LD_LIBRARY_PATH=$LD_LIBRARY_PATH:/home/ray/.mujoco/mujoco210/bin
    cluster_compute: 4gpus_64cpus.yaml

  run:
    timeout: 18000
    script: python learning_tests/run.py --yaml-sub-dir=ppo/new_stack --framework=tf2

  alert: default

  variations:
    - __suffix__: aws
    - __suffix__: gce
      env: gce
      frequency: manual
      cluster:
        cluster_compute: 4gpus_64cpus_gce.yaml

- name: rllib_learning_tests_ppo_torch
  group: RLlib tests
  working_dir: rllib_tests

  # Marking as unstable since it's currently expected to fail.
  stable: false

  frequency: nightly
  team: rllib
  python: "3.8"
  cluster:
    byod:
      type: gpu
      post_build_script: byod_rllib_test.sh
      runtime_env:
        - RLLIB_TEST_NO_JAX_IMPORT=1
        - LD_LIBRARY_PATH=$LD_LIBRARY_PATH:/home/ray/.mujoco/mujoco210/bin
    cluster_compute: 4gpus_64cpus.yaml

  run:
    timeout: 18000
    script: python learning_tests/run.py --yaml-sub-dir=ppo/new_stack --framework=torch

  alert: default

  variations:
    - __suffix__: aws
    - __suffix__: gce
      env: gce
      frequency: manual
      cluster:
        cluster_compute: 4gpus_64cpus_gce.yaml

# TODO (sven): Remove this test once we are on new stack by default for APPO.
- name: rllib_learning_tests_ppo_old_stack_tf
  group: RLlib tests
  working_dir: rllib_tests
  frequency: nightly
  team: rllib

  python: "3.8"
  cluster:
    byod:
      type: gpu
      post_build_script: byod_rllib_test.sh
      runtime_env:
        - RLLIB_TEST_NO_JAX_IMPORT=1
        - LD_LIBRARY_PATH=$LD_LIBRARY_PATH:/home/ray/.mujoco/mujoco210/bin
    cluster_compute: 2gpus_32cpus.yaml

  run:
    timeout: 18000
    script: python learning_tests/run.py --yaml-sub-dir=ppo/old_stack --framework=tf

  alert: default

  variations:
    - __suffix__: aws
    - __suffix__: gce
      env: gce
      frequency: manual
      cluster:
        cluster_compute: 2gpus_32cpus_gce.yaml

# TODO (sven): Remove this test once we are on new stack by default for APPO.
- name: rllib_learning_tests_ppo_old_stack_torch
  group: RLlib tests
  working_dir: rllib_tests

  # Marking as unstable since it's currently expected to fail.
  stable: false

  frequency: nightly
  team: rllib
  python: "3.8"
  cluster:
    byod:
      type: gpu
      post_build_script: byod_rllib_test.sh
      runtime_env:
        - RLLIB_TEST_NO_JAX_IMPORT=1
        - LD_LIBRARY_PATH=$LD_LIBRARY_PATH:/home/ray/.mujoco/mujoco210/bin
    cluster_compute: 2gpus_32cpus.yaml

  run:
    timeout: 18000
    script: python learning_tests/run.py --yaml-sub-dir=ppo/old_stack --framework=torch

  alert: default

  variations:
    - __suffix__: aws
    - __suffix__: gce
      env: gce
      frequency: manual
      cluster:
        cluster_compute: 2gpus_32cpus_gce.yaml

- name: rllib_learning_tests_sac_tf
  group: RLlib tests
  working_dir: rllib_tests

  frequency: nightly
  team: rllib
  python: "3.8"
  cluster:
    byod:
      type: gpu
      post_build_script: byod_rllib_test.sh
      runtime_env:
        - RLLIB_TEST_NO_JAX_IMPORT=1
        - LD_LIBRARY_PATH=$LD_LIBRARY_PATH:/home/ray/.mujoco/mujoco210/bin
    cluster_compute: 1gpu_16cpus.yaml

  run:
    timeout: 18000
    script: python learning_tests/run.py --yaml-sub-dir=sac --framework=tf

  alert: default

  variations:
    - __suffix__: aws
    - __suffix__: gce
      env: gce
      frequency: manual
      cluster:
        cluster_compute: 1gpu_16cpus_gce.yaml

- name: rllib_learning_tests_sac_torch
  group: RLlib tests
  working_dir: rllib_tests

  frequency: nightly
  team: rllib

  cluster:
    byod:
      type: gpu
      post_build_script: byod_rllib_test.sh
      runtime_env:
        - RLLIB_TEST_NO_JAX_IMPORT=1
        - LD_LIBRARY_PATH=$LD_LIBRARY_PATH:/home/ray/.mujoco/mujoco210/bin
    cluster_compute: 1gpu_16cpus.yaml

  run:
    timeout: 18000
    script: python learning_tests/run.py --yaml-sub-dir=sac --framework=torch

  alert: default

  variations:
    - __suffix__: aws
    - __suffix__: gce
      env: gce
      frequency: manual
      cluster:
        cluster_compute: 1gpu_16cpus_gce.yaml

- name: rllib_learning_tests_slateq_tf
  group: RLlib tests
  working_dir: rllib_tests

  frequency: nightly
  team: rllib

  cluster:
    byod:
      type: gpu
      post_build_script: byod_rllib_test.sh
      runtime_env:
        - RLLIB_TEST_NO_JAX_IMPORT=1
        - LD_LIBRARY_PATH=$LD_LIBRARY_PATH:/home/ray/.mujoco/mujoco210/bin
    cluster_compute: 1gpu_16cpus.yaml

  run:
    timeout: 18000
    script: python learning_tests/run.py --yaml-sub-dir=slateq --framework=tf

  alert: default

  variations:
    - __suffix__: aws
    - __suffix__: gce
      env: gce
      frequency: manual
      cluster:
        cluster_compute: 1gpu_16cpus_gce.yaml

- name: rllib_learning_tests_slateq_torch
  group: RLlib tests
  working_dir: rllib_tests

  # Marking as unstable since it's currently expected to fail.
  stable: false

  frequency: nightly
  team: rllib
  python: "3.8"
  cluster:
    byod:
      type: gpu
      post_build_script: byod_rllib_test.sh
      runtime_env:
        - RLLIB_TEST_NO_JAX_IMPORT=1
        - LD_LIBRARY_PATH=$LD_LIBRARY_PATH:/home/ray/.mujoco/mujoco210/bin
    cluster_compute: 1gpu_16cpus.yaml

  run:
    timeout: 18000
    script: python learning_tests/run.py --yaml-sub-dir=slateq --framework=torch

  alert: default

  variations:
    - __suffix__: aws
    - __suffix__: gce
      env: gce
      frequency: manual
      cluster:
        cluster_compute: 1gpu_16cpus_gce.yaml

- name: rllib_learning_tests_td3_tf
  group: RLlib tests
  working_dir: rllib_tests

  frequency: nightly
  team: rllib

  cluster:
    byod:
      type: gpu
      post_build_script: byod_rllib_test.sh
      runtime_env:
        - RLLIB_TEST_NO_JAX_IMPORT=1
        - LD_LIBRARY_PATH=$LD_LIBRARY_PATH:/home/ray/.mujoco/mujoco210/bin
    cluster_compute: 1gpu_16cpus.yaml

  run:
    timeout: 18000
    script: python learning_tests/run.py --yaml-sub-dir=td3 --framework=tf

  alert: default

  variations:
    - __suffix__: aws
    - __suffix__: gce
      env: gce
      frequency: manual
      cluster:
        cluster_compute: 1gpu_16cpus_gce.yaml

- name: rllib_learning_tests_td3_torch
  group: RLlib tests
  working_dir: rllib_tests

  frequency: nightly
  team: rllib
  python: "3.8"
  cluster:
    byod:
      type: gpu
      post_build_script: byod_rllib_test.sh
      runtime_env:
        - RLLIB_TEST_NO_JAX_IMPORT=1
        - LD_LIBRARY_PATH=$LD_LIBRARY_PATH:/home/ray/.mujoco/mujoco210/bin
    cluster_compute: 1gpu_16cpus.yaml

  run:
    timeout: 18000
    script: python learning_tests/run.py --yaml-sub-dir=td3 --framework=torch

  alert: default

  variations:
    - __suffix__: aws
    - __suffix__: gce
      env: gce
      frequency: manual
      cluster:
        cluster_compute: 1gpu_16cpus_gce.yaml

- name: rllib_multi_gpu_learning_tests
  group: RLlib tests
  working_dir: rllib_tests

  frequency: nightly
  team: rllib
  python: "3.8"
  cluster:
    byod:
      type: gpu
      post_build_script: byod_rllib_test.sh
      runtime_env:
        - RLLIB_TEST_NO_JAX_IMPORT=1
        - LD_LIBRARY_PATH=$LD_LIBRARY_PATH:/home/ray/.mujoco/mujoco210/bin
    cluster_compute: 8gpus_96cpus.yaml

  run:
    timeout: 7200
    script: python multi_gpu_learning_tests/run.py

  alert: default

  variations:
    - __suffix__: aws
    - __suffix__: gce
      env: gce
      frequency: manual
      cluster:
        cluster_compute: 8gpus_96cpus_gce.yaml

- name: rllib_multi_gpu_with_lstm_learning_tests
  group: RLlib tests
  working_dir: rllib_tests

  frequency: nightly
  team: rllib
  python: "3.8"
  cluster:
    byod:
      type: gpu
      post_build_script: byod_rllib_test.sh
      runtime_env:
        - RLLIB_TEST_NO_JAX_IMPORT=1
        - LD_LIBRARY_PATH=$LD_LIBRARY_PATH:/home/ray/.mujoco/mujoco210/bin
    cluster_compute: 8gpus_96cpus.yaml

  run:
    timeout: 7200
    script: python multi_gpu_with_lstm_learning_tests/run.py

  alert: default

  variations:
    - __suffix__: aws
    - __suffix__: gce
      env: gce
      frequency: manual
      cluster:
        cluster_compute: 8gpus_96cpus_gce.yaml

- name: rllib_multi_gpu_with_attention_learning_tests
  group: RLlib tests
  working_dir: rllib_tests

  frequency: nightly
  team: rllib

  cluster:
    byod:
      type: gpu
      post_build_script: byod_rllib_test.sh
      runtime_env:
        - RLLIB_TEST_NO_JAX_IMPORT=1
        - LD_LIBRARY_PATH=$LD_LIBRARY_PATH:/home/ray/.mujoco/mujoco210/bin
    cluster_compute: 8gpus_96cpus.yaml

  run:
    timeout: 7200
    script: python multi_gpu_with_attention_learning_tests/run.py

  alert: default

  variations:
    - __suffix__: aws
    - __suffix__: gce
      env: gce
      frequency: manual
      cluster:
        # TODO(https://github.com/ray-project/ray/issues/34591)
        # Revert to the comment below once ^ closed.
        cluster_compute: 8gpus_96cpus_gce.yaml

- name: rllib_stress_tests
  group: RLlib tests
  working_dir: rllib_tests

  frequency: weekly
  team: rllib

  cluster:
    byod:
      type: gpu
      post_build_script: byod_rllib_test.sh
      runtime_env:
        - RLLIB_TEST_NO_JAX_IMPORT=1
        - LD_LIBRARY_PATH=$LD_LIBRARY_PATH:/home/ray/.mujoco/mujoco210/bin
    cluster_compute: 4gpus_544_cpus.yaml

  run:
    timeout: 5400
    script: python stress_tests/run_stress_tests.py

    wait_for_nodes:
      num_nodes: 6

  smoke_test:
    frequency: nightly

    run:
      timeout: 2000

  alert: default

  variations:
    - __suffix__: aws
    - __suffix__: gce
      env: gce
      frequency: manual
      smoke_test:
        frequency: manual
        run:
          timeout: 2000
      cluster:
        cluster_compute: 4gpus_512_cpus_gce.yaml


########################
# Core Nightly Tests
########################

- name: shuffle_100gb
  group: core-multi-test
  working_dir: nightly_tests

  frequency: nightly

  team: core
  cluster:
    byod:
      runtime_env:
        - RAY_worker_killing_policy=retriable_lifo
    cluster_compute: shuffle/shuffle_compute_multi.yaml

  run:
    timeout: 3000
    script: python shuffle/shuffle_test.py --num-partitions=200 --partition-size=500e6
    wait_for_nodes:
      num_nodes: 4

  variations:
    - __suffix__: aws
    - __suffix__: gce
      env: gce
      frequency: manual
      cluster:
        cluster_compute: shuffle/shuffle_compute_multi_gce.yaml


- name: stress_test_placement_group
  group: core-multi-test
  working_dir: nightly_tests

  frequency: nightly

  team: core
  cluster:
    byod: {}
    cluster_compute: stress_tests/placement_group_tests_compute.yaml

  run:
    timeout: 7200
    script: python stress_tests/test_placement_group.py

  variations:
    - __suffix__: aws
    - __suffix__: gce
      env: gce
      frequency: manual
      cluster:
        cluster_compute: stress_tests/placement_group_tests_compute_gce.yaml

- name: decision_tree_autoscaling_20_runs
  group: core-multi-test
  working_dir: nightly_tests

  frequency: nightly

  team: core
  cluster:
    byod: {}
    cluster_compute: decision_tree/autoscaling_compute.yaml

  run:
    timeout: 9600
    script: python decision_tree/cart_with_tree.py --concurrency=20

  variations:
    - __suffix__: aws
    - __suffix__: gce
      env: gce
      frequency: manual
      cluster:
        cluster_compute: decision_tree/autoscaling_compute_gce.yaml

- name: autoscaling_shuffle_1tb_1000_partitions
  group: core-multi-test
  working_dir: nightly_tests

  frequency: nightly

  team: core
  cluster:
    byod:
      runtime_env:
        - RAY_worker_killing_policy=retriable_lifo
    cluster_compute: shuffle/shuffle_compute_autoscaling.yaml

  run:
    timeout: 4000
    script: python shuffle/shuffle_test.py --num-partitions=1000 --partition-size=1e9
      --no-streaming

  variations:
    - __suffix__: aws
    - __suffix__: gce
      env: gce
      frequency: manual
      cluster:
        cluster_compute: shuffle/shuffle_compute_autoscaling_gce.yaml

- name: microbenchmark
  group: core-daily-test
  team: core
  frequency: nightly
  working_dir: microbenchmark

  cluster:
    byod: {}
    cluster_compute: tpl_64.yaml

  run:
    timeout: 1800
    script: OMP_NUM_THREADS=64 RAY_ADDRESS=local python run_microbenchmark.py

  variations:
    - __suffix__: aws
    - __suffix__: gce
      env: gce
      frequency: manual
      cluster:
        cluster_compute: tpl_64_gce.yaml
    - __suffix__: aws.py311
      python: "3.11"


- name: benchmark_worker_startup
  group: core-daily-test
  team: core
  frequency: nightly
  working_dir: benchmark-worker-startup
  stable: false

  python: "3.9"

  cluster:
    byod:
      type: gpu
    cluster_compute: only_head_node_1gpu_64cpu.yaml

  run:
    timeout: 7200
    script: python benchmark_worker_startup.py
        --num_cpus_in_cluster 64
        --num_gpus_in_cluster 64
        --num_tasks_or_actors_per_run 64
        --num_measurements_per_configuration 5

  variations:
    - __suffix__: aws
    - __suffix__: gce
      env: gce
      frequency: manual
      cluster:
        cluster_compute: only_head_node_1gpu_64cpu_gce.yaml

- name: dask_on_ray_100gb_sort
  group: core-daily-test
  working_dir: nightly_tests

  frequency: nightly
  team: core

  cluster:
    byod:
      runtime_env:
        - RAY_worker_killing_policy=retriable_lifo
      post_build_script: byod_dask_test.sh
    cluster_compute: dask_on_ray/dask_on_ray_sort_compute_template.yaml

  run:
    timeout: 7200
    script: python dask_on_ray/dask_on_ray_sort.py --nbytes 100_000_000_000 --npartitions
      200 --num-nodes 1 --ray --data-dir /tmp/ray --file-path /tmp/ray

  variations:
    - __suffix__: aws
    - __suffix__: gce
      env: gce
      frequency: manual
      cluster:
        cluster_compute: dask_on_ray/dask_on_ray_sort_compute_template_gce.yaml


- name: dask_on_ray_large_scale_test_spilling
  group: core-daily-test
  working_dir: nightly_tests

  frequency: nightly
  team: data

  cluster:
    byod:
      runtime_env:
        - RAY_worker_killing_policy=retriable_lifo
      post_build_script: byod_dask_test.sh
    cluster_compute: dask_on_ray/dask_on_ray_stress_compute.yaml

  run:
    timeout: 7200
    script: python dask_on_ray/large_scale_test.py --num_workers 150 --worker_obj_store_size_in_gb
      70 --error_rate 0  --data_save_path /tmp/ray

    wait_for_nodes:
      num_nodes: 21


  smoke_test:
    frequency: nightly
    cluster:
      app_config: dask_on_ray/large_scale_dask_on_ray_app_config.yaml
      cluster_compute: dask_on_ray/large_scale_dask_on_ray_compute_template.yaml

    run:
      timeout: 7200
      script: python dask_on_ray/large_scale_test.py --num_workers 32 --worker_obj_store_size_in_gb
        70 --error_rate 0  --data_save_path /tmp/ray

      wait_for_nodes:
        num_nodes: 5

- name: stress_test_state_api_scale
  group: core-daily-test
  working_dir: nightly_tests

  stable: false

  frequency: nightly
  team: core
  cluster:
    byod:
      runtime_env:
        - RAY_MAX_LIMIT_FROM_API_SERVER=1000000000
        - RAY_MAX_LIMIT_FROM_DATA_SOURCE=1000000000
    cluster_compute: stress_tests/stress_tests_compute_large.yaml

  run:
    timeout: 4200
    script: python stress_tests/test_state_api_scale.py
    wait_for_nodes:
      num_nodes: 7

  smoke_test:
    frequency: nightly
    cluster:
      app_config: stress_tests/state_api_app_config.yaml
      cluster_compute: stress_tests/smoke_test_compute.yaml

    run:
      timeout: 3600
      wait_for_nodes:
        num_nodes: 5
      script: python stress_tests/test_state_api_scale.py --smoke-test

  variations:
    - __suffix__: aws
    - __suffix__: gce
      env: gce
      frequency: manual
      cluster:
        cluster_compute: stress_tests/stress_tests_compute_large_gce.yaml
      smoke_test:
        frequency: manual


- name: shuffle_20gb_with_state_api
  group: core-daily-test
  working_dir: nightly_tests

  frequency: nightly
  team: core
  cluster:
    byod:
      runtime_env:
        - RAY_MAX_LIMIT_FROM_API_SERVER=1000000000
        - RAY_MAX_LIMIT_FROM_DATA_SOURCE=1000000000
    cluster_compute: shuffle/shuffle_compute_single.yaml

  run:
    timeout: 1000
    script: python stress_tests/test_state_api_with_other_tests.py
      nightly_tests/shuffle/shuffle_test.py --test-args="--num-partitions=100 --partition-size=200e6"

  variations:
    - __suffix__: aws
    - __suffix__: gce
      env: gce
      frequency: manual
      cluster:
        cluster_compute: shuffle/shuffle_compute_single_gce.yaml

- name: stress_test_many_tasks
  group: core-daily-test
  working_dir: nightly_tests

  frequency: nightly
  team: core
  cluster:
    byod: {}
    cluster_compute: stress_tests/stress_tests_compute.yaml

  run:
    timeout: 14400
    wait_for_nodes:
      num_nodes: 101

    script: python stress_tests/test_many_tasks.py

  smoke_test:
    frequency: nightly
    cluster:
      app_config: stress_tests/stress_tests_app_config.yaml
      cluster_compute: stress_tests/smoke_test_compute.yaml

    run:
      timeout: 3600
      wait_for_nodes:
        num_nodes: 5
      script: python stress_tests/test_many_tasks.py --num-nodes=4 --smoke-test

  variations:
    - __suffix__: aws
    - __suffix__: gce
      env: gce
      frequency: manual
      cluster:
        cluster_compute: stress_tests/stress_tests_compute_gce.yaml
      smoke_test:
        frequency: manual

- name: stress_test_dead_actors
  group: core-daily-test
  working_dir: nightly_tests

  frequency: nightly
  team: core
  cluster:
    byod: {}
    cluster_compute: stress_tests/stress_tests_compute.yaml

  run:
    timeout: 7200
    wait_for_nodes:
      num_nodes: 101

    script: python stress_tests/test_dead_actors.py

  smoke_test:
    frequency: nightly
    cluster:
      app_config: stress_tests/stress_tests_app_config.yaml
      cluster_compute: stress_tests/smoke_test_compute.yaml

    run:
      timeout: 3600
      wait_for_nodes:
        num_nodes: 5
      script: python stress_tests/test_dead_actors.py --num-nodes=4 --num-parents=3
        --num-children=3

  variations:
    - __suffix__: aws
    - __suffix__: gce
      env: gce
      frequency: manual
      cluster:
        cluster_compute: stress_tests/stress_tests_compute_gce.yaml
      smoke_test:
        frequency: manual

# The full test is not stable, so run the smoke test only.
# See https://github.com/ray-project/ray/issues/23244.
- name: threaded_actors_stress_test
  group: core-daily-test
  working_dir: nightly_tests

  frequency: nightly
  team: core
  cluster:
    byod: {}
    cluster_compute: stress_tests/smoke_test_compute.yaml

  run:
    timeout: 3600
    script: python stress_tests/test_threaded_actors.py --test-runtime 1800 --kill-interval_s
      30

    wait_for_nodes:
      num_nodes: 5

  variations:
    - __suffix__: aws
    - __suffix__: gce
      env: gce
      frequency: manual
      cluster:
        cluster_compute: stress_tests/smoke_test_compute_gce.yaml

# - name: threaded_actors_stress_test
#   group: core-daily-test
#   working_dir: nightly_tests
#
#   frequency: nightly
#   team: core
#   cluster:
#     cluster_compute: stress_tests/stress_test_threaded_actor_compute.yaml
#
#   run:
#     timeout: 7200
#     script: python stress_tests/test_threaded_actors.py --test-runtime 3600 --kill-interval_s
#       60
#
#     wait_for_nodes:
#       num_nodes: 201
#       timeout: 600
#
#   smoke_test:
#     frequency: nightly
#     cluster:
#       app_config: stress_tests/stress_tests_app_config.yaml
#       cluster_compute: stress_tests/smoke_test_compute.yaml
#
#     run:
#       timeout: 3600
#       script: python stress_tests/test_threaded_actors.py --test-runtime 1800 --kill-interval_s
#         30
#
#       wait_for_nodes:
#         num_nodes: 5
#         timeout: 600

- name: stress_test_many_runtime_envs
  group: core-daily-test
  working_dir: nightly_tests

  python: "3.8"
  frequency: nightly
  team: core
  cluster:
    byod: {}
    cluster_compute: stress_tests/smoke_test_compute.yaml

  run:
    timeout: 14400
    wait_for_nodes:
      num_nodes: 5
    script: python stress_tests/test_many_runtime_envs_runner.py --num_runtime_envs=10000

  variations:
    - __suffix__: aws
    - __suffix__: gce
      env: gce
      frequency: manual
      cluster:
        cluster_compute: stress_tests/smoke_test_compute_gce.yaml
      smoke_test:
        frequency: manual

- name: single_node_oom
  group: core-daily-test
  working_dir: nightly_tests

  frequency: nightly
  team: core
  cluster:
    byod: {}
    cluster_compute: stress_tests/stress_tests_single_node_oom_compute.yaml

  run:
    timeout: 500
    script: python stress_tests/test_parallel_tasks_memory_pressure.py --num-tasks 20

  variations:
    - __suffix__: aws
    - __suffix__: gce
      env: gce
      frequency: manual
      cluster:
        cluster_compute: stress_tests/stress_tests_single_node_oom_compute_gce.yaml


- name: tune_air_oom
  group: core-daily-test
  working_dir: air_tests

  stable: false

  frequency: nightly
  team: core

  cluster:
    byod:
      runtime_env:
        - RAY_memory_usage_threshold=0.7
        - RAY_task_oom_retries=-1
    cluster_compute: oom/stress_tests_tune_air_oom_compute.yaml

  run:
    timeout: 3600
    script: bash oom/tune_air_oom.sh


- name: dask_on_ray_1tb_sort
  group: core-daily-test
  working_dir: nightly_tests

  frequency: nightly-3x
  team: core

  cluster:
    byod:
      runtime_env:
        - RAY_worker_killing_policy=retriable_lifo
      post_build_script: byod_dask_test.sh
    cluster_compute: dask_on_ray/1tb_sort_compute.yaml

  run:
    timeout: 7200
    script: python dask_on_ray/dask_on_ray_sort.py --nbytes 1_000_000_000_000 --npartitions
      1000 --num-nodes 31 --ray --data-dir /tmp/ray --s3-bucket core-nightly-test

    wait_for_nodes:
      num_nodes: 32


- name: many_nodes_actor_test_on_v2
  group: core-daily-test
  working_dir: benchmarks

  frequency: nightly-3x
  team: core
  cluster:
    byod: {}
    cluster_compute: distributed/many_nodes_tests/compute_config.yaml

  run:
    timeout: 3600
    # 2cpus per node x 1000 nodes / 0.2 cpus per actor = 10k
    # 2cpus per node x 2000 nodes / 0.2 cpus per actor = 20k
    script: python distributed/many_nodes_tests/actor_test.py --no-wait --cpus-per-actor=0.2 --total-actors 10000 20000
    wait_for_nodes:
      num_nodes: 500

  variations:
    - __suffix__: aws
    - __suffix__: gce
      env: gce
      frequency: manual
      cluster:
        cluster_compute: distributed/many_nodes_tests/compute_config_gce.yaml

#- name: many_nodes_multi_master_test
#  group: core-daily-test
#  working_dir: nightly_tests
#
#  frequency: nightly-3x
#  team: core
#  cluster:
#    cluster_compute: many_nodes_tests/compute_config.yaml
#
#  run:
#    timeout: 7200
#    script: python many_nodes_tests/multi_master_test.py
#    wait_for_nodes:
#      num_nodes: 251
#

- name: pg_autoscaling_regression_test
  group: core-daily-test
  working_dir: nightly_tests

  frequency: nightly
  team: core
  cluster:
    byod: {}
    cluster_compute: placement_group_tests/compute.yaml

  run:
    timeout: 1200
    script: python placement_group_tests/pg_run.py

  variations:
    - __suffix__: aws
    - __suffix__: gce
      env: gce
      frequency: manual
      cluster:
        cluster_compute: placement_group_tests/compute_gce.yaml

- name: placement_group_performance_test
  group: core-daily-test
  working_dir: nightly_tests

  frequency: nightly
  team: core
  cluster:
    byod: {}
    cluster_compute: placement_group_tests/pg_perf_test_compute.yaml

  run:
    timeout: 1200
    script: python placement_group_tests/placement_group_performance_test.py
    wait_for_nodes:
      num_nodes: 5

  variations:
    - __suffix__: aws
    - __suffix__: gce
      env: gce
      frequency: manual
      cluster:
        cluster_compute: placement_group_tests/pg_perf_test_compute_gce.yaml


#########################
# Core Scalability Tests
#########################

- name: single_node
  group: core-scalability-test
  working_dir: benchmarks

  frequency: nightly
  team: core
  cluster:
    byod:
      type: gpu
      runtime_env:
        - LD_PRELOAD=/usr/lib/x86_64-linux-gnu/libjemalloc.so
    cluster_compute: single_node.yaml

  run:
    timeout: 12000
    prepare: sleep 0
    script: python single_node/test_single_node.py

  variations:
    - __suffix__: aws
    - __suffix__: gce
      env: gce
      frequency: manual
      cluster:
        cluster_compute: single_node_gce.yaml

- name: object_store
  group: core-scalability-test
  working_dir: benchmarks

  frequency: nightly
  team: core
  cluster:
    byod:
      type: gpu
      runtime_env:
        - LD_PRELOAD=/usr/lib/x86_64-linux-gnu/libjemalloc.so
    cluster_compute: object_store.yaml

  run:
    timeout: 3600
    script: python object_store/test_object_store.py
    wait_for_nodes:
      num_nodes: 50

  variations:
    - __suffix__: aws
    - __suffix__: gce
      env: gce
      frequency: manual
      cluster:
        cluster_compute: object_store_gce.yaml

- name: many_actors
  group: core-scalability-test
  working_dir: benchmarks

  frequency: nightly-3x
  team: core
  cluster:
    byod:
      type: gpu
      runtime_env:
        - LD_PRELOAD=/usr/lib/x86_64-linux-gnu/libjemalloc.so
    cluster_compute: distributed.yaml

  run:
    timeout: 3600
    script: python distributed/test_many_actors.py
    wait_for_nodes:
      num_nodes: 65

  variations:
    - __suffix__: aws
    - __suffix__: gce
      env: gce
      frequency: manual
      cluster:
        cluster_compute: distributed_gce.yaml

- name: many_actors_smoke_test
  group: core-scalability-test
  working_dir: benchmarks

  frequency: nightly
  team: core
  cluster:
    byod:
      type: gpu
      runtime_env:
        - LD_PRELOAD=/usr/lib/x86_64-linux-gnu/libjemalloc.so
    cluster_compute: distributed_smoke_test.yaml

  run:
    timeout: 3600
    script: SMOKE_TEST=1 python distributed/test_many_actors.py
    wait_for_nodes:
      num_nodes: 2


- name: many_tasks
  group: core-scalability-test
  working_dir: benchmarks

  frequency: nightly
  team: core
  cluster:
    byod:
      type: gpu
      runtime_env:
        - LD_PRELOAD=/usr/lib/x86_64-linux-gnu/libjemalloc.so
    cluster_compute: distributed.yaml

  run:
    timeout: 3600
    script: python distributed/test_many_tasks.py --num-tasks=10000
    wait_for_nodes:
      num_nodes: 65

  variations:
    - __suffix__: aws
    - __suffix__: gce
      env: gce
      frequency: manual
      cluster:
        cluster_compute: distributed_gce.yaml

- name: many_pgs
  group: core-scalability-test
  working_dir: benchmarks

  frequency: nightly-3x
  team: core
  cluster:
    byod:
      type: gpu
      runtime_env:
        - LD_PRELOAD=/usr/lib/x86_64-linux-gnu/libjemalloc.so
    cluster_compute: distributed.yaml

  run:
    timeout: 3600
    script: python distributed/test_many_pgs.py
    wait_for_nodes:
      num_nodes: 65

  variations:
    - __suffix__: aws
    - __suffix__: gce
      env: gce
      frequency: manual
      cluster:
        cluster_compute: distributed_gce.yaml


- name: many_pgs_smoke_test
  group: core-scalability-test
  working_dir: benchmarks

  frequency: nightly
  team: core
  cluster:
    byod:
      type: gpu
      runtime_env:
        - LD_PRELOAD=/usr/lib/x86_64-linux-gnu/libjemalloc.so
    cluster_compute: distributed_smoke_test.yaml

  run:
    timeout: 3600
    script: SMOKE_TEST=1 python distributed/test_many_pgs.py
    wait_for_nodes:
      num_nodes: 2


- name: many_nodes
  group: core-scalability-test
  working_dir: benchmarks

  frequency: nightly-3x
  team: core
  cluster:
    byod:
      type: gpu
      runtime_env:
        - LD_PRELOAD=/usr/lib/x86_64-linux-gnu/libjemalloc.so
    cluster_compute: many_nodes.yaml

  run:
    timeout: 3600
    script: python distributed/test_many_tasks.py --num-tasks=1000
    wait_for_nodes:
      num_nodes: 250

  variations:
    - __suffix__: aws
    - __suffix__: gce
      env: gce
      frequency: manual
      cluster:
        cluster_compute: many_nodes_gce.yaml

- name: scheduling_test_many_0s_tasks_many_nodes
  group: core-scalability-test
  working_dir: benchmarks

  python: "3.7"

  frequency: nightly
  team: core
  python: "3.8"
  cluster:
    byod:
      type: gpu
      runtime_env:
        - LD_PRELOAD=/usr/lib/x86_64-linux-gnu/libjemalloc.so
    cluster_compute: scheduling.yaml

  run:
    timeout: 3600
    script: python distributed/test_scheduling.py --total-num-task=1984000 --num-cpu-per-task=1
      --task-duration-s=0 --total-num-actors=32 --num-actors-per-nodes=1

    wait_for_nodes:
      num_nodes: 32

  variations:
    - __suffix__: aws
    - __suffix__: gce
      env: gce
      frequency: manual
      cluster:
        cluster_compute: scheduling_gce.yaml


# - name: scheduling_test_many_5s_tasks_single_node
#   group: core-scalability-test
#   working_dir: benchmarks

#   frequency: nightly
#   team: core
#   cluster:
#     cluster_compute: scheduling.yaml

#   run:
#     timeout: 3600
#     script: python distributed/test_scheduling.py --total-num-task=1984000 --num-cpu-per-task=1
#       --task-duration-s=5 --total-num-actors=1 --num-actors-per-nodes=1

#     wait_for_nodes:
#       num_nodes: 32
#       timeout: 600

#   stable: false

# - name: scheduling_test_many_5s_tasks_many_nodes
#   group: core-scalability-test
#   working_dir: benchmarks

#   frequency: nightly
#   team: core
#   cluster:
#     cluster_compute: scheduling.yaml

#   run:
#     timeout: 3600
#     script: python distributed/test_scheduling.py --total-num-task=1984000 --num-cpu-per-task=1
#       --task-duration-s=5 --total-num-actors=32 --num-actors-per-nodes=1

#     wait_for_nodes:
#       num_nodes: 32
#       timeout: 600

#   stable: false

###############
# Dataset tests
###############

- name: inference
  group: data-tests
  working_dir: nightly_tests/dataset

  frequency: manual
  team: data

  cluster:
    byod:
      type: gpu
    cluster_compute: inference.yaml

  run:
    timeout: 600
    script: python inference.py
    wait_for_nodes:
      num_nodes: 2

  variations:
    - __suffix__: aws
    - __suffix__: gce
      env: gce
      frequency: manual
      cluster:
        cluster_compute: inference_gce.yaml

- name: shuffle_data_loader
  group: data-tests
  working_dir: nightly_tests/dataset

  frequency: manual
  team: data

  cluster:
    byod:
      type: gpu
    cluster_compute: shuffle_compute.yaml

  run:
    timeout: 1800
    script: python dataset_shuffle_data_loader.py --cloud aws

  variations:
    - __suffix__: aws
    - __suffix__: gce
      env: gce
      frequency: manual
      cluster:
        cluster_compute: shuffle_compute_gce.yaml
      run:
        script: python dataset_shuffle_data_loader.py --cloud gcp

- name: parquet_metadata_resolution
  group: data-tests
  working_dir: nightly_tests/dataset

  frequency: nightly
  team: data

  cluster:
    byod:
      type: gpu
    cluster_compute: single_node_benchmark_compute.yaml

  run:
    # Expect the test to finish around 40 seconds.
    timeout: 100
    script: python parquet_metadata_resolution.py --num-files 915 --cloud aws

  variations:
    - __suffix__: aws
    - __suffix__: gce
      env: gce
      frequency: manual
      cluster:
        cluster_compute: single_node_benchmark_compute_gce.yaml
      run:
        script: python parquet_metadata_resolution.py --num-files 915 --cloud gcp

- name: dataset_random_access
  group: data-tests
  working_dir: nightly_tests/dataset
  stable: false

  frequency: manual
  team: data

  cluster:
    byod:
      type: gpu
      pip:
        - git+https://github.com/ray-project/ray_shuffling_data_loader.git@add-embedding-model
    cluster_compute: pipelined_training_compute.yaml

  run:
    timeout: 1200
    script: python dataset_random_access.py
    wait_for_nodes:
      num_nodes: 15

  variations:
    - __suffix__: aws
    - __suffix__: gce
      env: gce
      frequency: manual
      cluster:
        cluster_compute: pipelined_training_compute_gce.yaml

- name: pipelined_data_ingest_benchmark_1tb
  group: data-tests
  working_dir: nightly_tests/dataset

  frequency: manual
  team: data

  cluster:
    byod:
      type: gpu
    cluster_compute: data_ingest_benchmark_compute.yaml

  run:
    timeout: 300
    script: python data_ingest_benchmark.py --dataset-size-gb=1000 --num-workers=20 --streaming
    wait_for_nodes:
      num_nodes: 20

  variations:
    - __suffix__: aws
    - __suffix__: gce
      env: gce
      frequency: manual
      cluster:
        cluster_compute: data_ingest_benchmark_compute_gce.yaml

- name: streaming_data_ingest_benchmark_1tb
  group: data-tests
  working_dir: nightly_tests/dataset

  frequency: nightly
  team: data

  cluster:
    byod:
      type: gpu
    cluster_compute: data_ingest_benchmark_compute.yaml

  run:
    timeout: 300
    script: python data_ingest_benchmark.py --dataset-size-gb=1000 --num-workers=20 --new_streaming
    wait_for_nodes:
      num_nodes: 20

  variations:
    - __suffix__: aws
    - __suffix__: gce
      env: gce
      frequency: manual
      cluster:
        cluster_compute: data_ingest_benchmark_compute_gce.yaml

- name: streaming_data_ingest_benchmark_100gb_gpu
  group: data-tests
  working_dir: nightly_tests/dataset

  frequency: nightly
  team: data

  cluster:
    byod:
      type: gpu
    cluster_compute: data_ingest_benchmark_compute_gpu.yaml

  run:
    timeout: 300
    script: python data_ingest_benchmark.py --dataset-size-gb=100 --num-workers=4 --new_streaming --use-gpu
    wait_for_nodes:
      num_nodes: 3

  variations:
    - __suffix__: aws
    - __suffix__: gce
      env: gce
      frequency: manual
      cluster:
        cluster_compute: data_ingest_benchmark_compute_gpu_gce.yaml

# This test case will early stop the data ingestion iteration on the GPU actors.
# This is a common usage in PyTorch Lightning
# (https://lightning.ai/docs/pytorch/stable/common/trainer.html#limit-train-batches).
# There was a bug in Ray Data that caused GPU memoy leak (see #34819).
# We add this test case to cover this scenario.
- name: streaming_data_ingest_benchmark_100gb_gpu_early_stop
  group: data-tests
  working_dir: nightly_tests/dataset

  frequency: nightly
  team: data

  cluster:
    byod:
      type: gpu
    cluster_compute: data_ingest_benchmark_compute_gpu.yaml

  run:
    timeout: 300
    script: python data_ingest_benchmark.py --dataset-size-gb=100 --num-workers=4 --new_streaming --use-gpu --early-stop
    wait_for_nodes:
      num_nodes: 3

  variations:
    - __suffix__: aws
    - __suffix__: gce
      env: gce
      frequency: manual
      cluster:
        cluster_compute: data_ingest_benchmark_compute_gpu_gce.yaml

- name: aggregate_benchmark
  group: data-tests
  working_dir: nightly_tests/dataset

  frequency: nightly
  team: data

  cluster:
    byod:
      type: gpu
    cluster_compute: single_node_benchmark_compute.yaml

  run:
    timeout: 1800
    script: python aggregate_benchmark.py

  variations:
    - __suffix__: aws
    - __suffix__: gce
      env: gce
      frequency: manual
      cluster:
        cluster_compute: single_node_benchmark_compute_gce.yaml

- name: read_parquet_benchmark_single_node
  group: data-tests
  working_dir: nightly_tests/dataset

  frequency: nightly
  team: data

  cluster:
    byod:
      type: gpu
    cluster_compute: single_node_benchmark_compute.yaml

  run:
    # Expect the benchmark to finish in 400 seconds.
    timeout: 400
    script: python read_parquet_benchmark.py

  variations:
    - __suffix__: aws
    - __suffix__: gce
      env: gce
      frequency: manual
      cluster:
        cluster_compute: single_node_benchmark_compute_gce.yaml

- name: read_images_benchmark_single_node
  group: data-tests
  working_dir: nightly_tests/dataset

  frequency: nightly
  team: data

  cluster:
    byod:
      type: gpu
    cluster_compute: single_node_benchmark_compute.yaml

  run:
    timeout: 1800
    script: python read_images_benchmark.py

  variations:
    - __suffix__: aws
    - __suffix__: gce
      env: gce
      frequency: manual
      cluster:
        cluster_compute: single_node_benchmark_compute_gce.yaml

- name: read_images_comparison_microbenchmark_single_node
  group: data-tests
  working_dir: nightly_tests/dataset

  frequency: nightly
  team: data
  python: "3.8"
  cluster:
    byod:
      type: gpu
    cluster_compute: single_node_benchmark_compute.yaml

  run:
    timeout: 1800
    script: bash run_image_loader_microbenchmark.sh

  variations:
    - __suffix__: aws
    - __suffix__: gce
      env: gce
      frequency: manual
      cluster:
        cluster_compute: single_node_benchmark_compute_gce.yaml

- name: read_preprocessed_images_comparison_microbenchmark_single_node
  group: data-tests
  working_dir: nightly_tests/dataset

  frequency: nightly
  team: data
  python: "3.8"
  cluster:
    byod:
      type: gpu
    cluster_compute: single_node_benchmark_compute.yaml

  run:
    timeout: 1800
    script: bash run_preprocessed_image_loader_microbenchmark.sh

  variations:
    - __suffix__: aws
    - __suffix__: gce
      env: gce
      frequency: manual
      cluster:
        cluster_compute: single_node_benchmark_compute_gce.yaml

- name: read_images_train_4_gpu
  group: data-tests
  working_dir: nightly_tests/dataset

  frequency: nightly
  team: data
  python: "3.8"
  cluster:
    byod:
      type: gpu
    cluster_compute: ../../air_tests/air_benchmarks/compute_gpu_2x2_aws.yaml

  run:
    timeout: 1800
    script: python multi_node_train_benchmark.py --num-workers 4 --file-type image

  variations:
    - __suffix__: aws
    - __suffix__: gce
      env: gce
      frequency: manual
      cluster:
        cluster_compute: ../../air_tests/air_benchmarks/compute_gpu_2x2_gce.yaml

- name: read_images_train_16_gpu
  group: data-tests
  working_dir: nightly_tests/dataset

  frequency: nightly
  team: data
  python: "3.8"
  cluster:
    byod:
      type: gpu
    cluster_compute: ../../air_tests/air_benchmarks/compute_gpu_4x4_aws.yaml

  run:
    timeout: 1800
    script: python multi_node_train_benchmark.py --num-workers 16 --file-type image

  variations:
    - __suffix__: aws
    - __suffix__: gce
      env: gce
      frequency: manual
      cluster:
        cluster_compute: ../../air_tests/air_benchmarks/compute_gpu_4x4_gce.yaml

- name: read_images_train_16_gpu_preserve_order
  group: data-tests
  working_dir: nightly_tests/dataset

  frequency: nightly
  team: data
  python: "3.8"
  cluster:
    byod:
      type: gpu
    cluster_compute: ../../air_tests/air_benchmarks/compute_gpu_4x4_aws.yaml

  run:
    timeout: 1800
    script: python multi_node_train_benchmark.py --num-workers 16 --file-type image --preserve-order

  variations:
    - __suffix__: aws
    - __suffix__: gce
      env: gce
      frequency: manual
      cluster:
        cluster_compute: ../../air_tests/air_benchmarks/compute_gpu_4x4_gce.yaml

- name: read_parquet_train_4_gpu
  group: data-tests
  working_dir: nightly_tests/dataset

  frequency: nightly
  team: data
  python: "3.8"
  cluster:
    byod:
      type: gpu
    cluster_compute: ../../air_tests/air_benchmarks/compute_gpu_2x2_aws.yaml

  run:
    timeout: 1800
    script: python multi_node_train_benchmark.py --num-workers 4 --file-type parquet

  variations:
    - __suffix__: aws
    - __suffix__: gce
      env: gce
      frequency: manual
      cluster:
        cluster_compute: ../../air_tests/air_benchmarks/compute_gpu_2x2_gce.yaml

- name: read_parquet_train_16_gpu
  group: data-tests
  working_dir: nightly_tests/dataset

  frequency: nightly
  team: data
  python: "3.8"
  cluster:
    byod:
      type: gpu
    cluster_compute: ../../air_tests/air_benchmarks/compute_gpu_4x4_aws.yaml

  run:
    timeout: 1800
    script: python multi_node_train_benchmark.py --num-workers 16 --file-type parquet

  variations:
    - __suffix__: aws
    - __suffix__: gce
      env: gce
      frequency: manual
      cluster:
        cluster_compute: ../../air_tests/air_benchmarks/compute_gpu_4x4_gce.yaml

- name: read_tfrecords_benchmark_single_node
  group: data-tests
  working_dir: nightly_tests/dataset

  frequency: nightly
  team: data

  cluster:
    byod:
      type: gpu
    cluster_compute: single_node_benchmark_compute.yaml

  run:
    # Expect the benchmark to finish around 22 minutes.
    timeout: 1800
    script: python read_tfrecords_benchmark.py

  variations:
    - __suffix__: aws
    - __suffix__: gce
      env: gce
      frequency: manual
      cluster:
        cluster_compute: single_node_benchmark_compute_gce.yaml

- name: map_batches_benchmark_single_node
  group: data-tests
  working_dir: nightly_tests/dataset

  frequency: nightly
  team: data

  cluster:
    byod:
      type: gpu
    cluster_compute: single_node_benchmark_compute.yaml

  run:
    # Expect the benchmark to finish around 30 minutes.
    timeout: 2400
    script: python map_batches_benchmark.py

  variations:
    - __suffix__: aws
    - __suffix__: gce
      env: gce
      frequency: manual
      cluster:
        cluster_compute: single_node_benchmark_compute_gce.yaml

- name: iter_tensor_batches_benchmark_single_node
  group: data-tests
  working_dir: nightly_tests/dataset

  frequency: nightly
  team: data

  cluster:
    byod:
      type: gpu
    cluster_compute: single_node_benchmark_compute.yaml

  run:
    # Expect the benchmark to finish around 30 minutes.
    timeout: 2400
    script: python iter_tensor_batches_benchmark.py

  variations:
    - __suffix__: aws
    - __suffix__: gce
      env: gce
      frequency: manual
      cluster:
        cluster_compute: single_node_benchmark_compute_gce.yaml

- name: iter_tensor_batches_benchmark_multi_node
  group: data-tests
  working_dir: nightly_tests/dataset

  frequency: nightly
  team: data

  cluster:
    byod:
      type: gpu
    cluster_compute: multi_node_benchmark_compute.yaml

  run:
    # Expect the benchmark to finish around 30 minutes.
    timeout: 2400
    script: python iter_tensor_batches_benchmark.py --data-size-gb=10

  variations:
    - __suffix__: aws
    - __suffix__: gce
      env: gce
      frequency: manual
      cluster:
        cluster_compute: multi_node_benchmark_compute_gce.yaml

- name: iter_batches_benchmark_single_node
  group: data-tests
  working_dir: nightly_tests/dataset

  frequency: nightly
  team: data

  cluster:
    byod:
      type: gpu
    cluster_compute: single_node_benchmark_compute.yaml

  run:
    # Expect the benchmark to finish around 12 minutes.
    timeout: 1080
    script: python iter_batches_benchmark.py

  variations:
    - __suffix__: aws
    - __suffix__: gce
      env: gce
      frequency: manual
      cluster:
        cluster_compute: single_node_benchmark_compute_gce.yaml

- name: pipelined_training_50_gb
  group: data-tests
  working_dir: nightly_tests/dataset

  frequency: manual
  team: data

  cluster:
    byod:
      type: gpu
      post_build_script: byod_data_pipelined_test.sh
    cluster_compute: pipelined_training_compute.yaml

  run:
    timeout: 4800
    script: python pipelined_training.py --epochs 1
    wait_for_nodes:
      num_nodes: 15

  variations:
    - __suffix__: aws
    - __suffix__: gce
      env: gce
      frequency: manual
      cluster:
        cluster_compute: pipelined_training_compute_gce.yaml

- name: pipelined_ingestion_1500_gb
  group: data-tests
  working_dir: nightly_tests/dataset

  frequency: manual
  team: data

  cluster:
    byod:
      type: gpu
      runtime_env:
        - RAY_lineage_pinning_enabled=1
        - RAY_record_ref_creation_sites=1
      post_build_script: byod_data_pipelined_test.sh
    cluster_compute: pipelined_ingestion_compute.yaml

  run:
    timeout: 9600
    script: python pipelined_training.py --epochs 2 --num-windows 5 --num-files 915
      --debug

    wait_for_nodes:
      num_nodes: 21

  variations:
    - __suffix__: aws
    - __suffix__: gce
      env: gce
      frequency: manual
      cluster:
        cluster_compute: pipelined_training_compute_gce.yaml

- name: dataset_shuffle_random_shuffle_1tb
  group: data-tests
  working_dir: nightly_tests

  frequency: nightly
  team: data

  cluster:
    byod:
      runtime_env:
        - RAY_worker_killing_policy=retriable_lifo
      pip:
        - ray[default]
    cluster_compute: shuffle/datasets_large_scale_compute_small_instances.yaml

  run:
    timeout: 7200
    script: python dataset/sort.py --num-partitions=1000 --partition-size=1e9 --shuffle
    wait_for_nodes:
      num_nodes: 20

  variations:
    - __suffix__: aws
    - __suffix__: gce
      env: gce
      frequency: manual
      cluster:
        cluster_compute: shuffle/datasets_large_scale_compute_small_instances_gce.yaml

- name: dataset_shuffle_sort_1tb
  group: data-tests
  working_dir: nightly_tests

  frequency: nightly
  team: data

  cluster:
    byod:
      runtime_env:
        - RAY_worker_killing_policy=retriable_lifo
      pip:
        - ray[default]
    cluster_compute: shuffle/datasets_large_scale_compute_small_instances.yaml

  run:
    timeout: 7200
    script: python dataset/sort.py --num-partitions=1000 --partition-size=1e9
    wait_for_nodes:
      num_nodes: 20

  variations:
    - __suffix__: aws
    - __suffix__: gce
      env: gce
      frequency: manual
      cluster:
        cluster_compute: shuffle/datasets_large_scale_compute_small_instances_gce.yaml

- name: dataset_shuffle_push_based_random_shuffle_1tb
  group: data-tests
  working_dir: nightly_tests

  stable: false

  frequency: nightly
  team: data

  cluster:
    byod:
      runtime_env:
        - RAY_worker_killing_policy=retriable_lifo
      pip:
        - ray[default]
    cluster_compute: shuffle/datasets_large_scale_compute_small_instances.yaml

  run:
    timeout: 7200
    script: RAY_DATA_PUSH_BASED_SHUFFLE=1 python dataset/sort.py --num-partitions=1000 --partition-size=1e9 --shuffle
    wait_for_nodes:
      num_nodes: 20

  variations:
    - __suffix__: aws
    - __suffix__: gce
      env: gce
      frequency: manual
      cluster:
        cluster_compute: shuffle/datasets_large_scale_compute_small_instances_gce.yaml

- name: dataset_shuffle_push_based_sort_1tb
  group: data-tests
  working_dir: nightly_tests

  frequency: nightly
  team: data

  cluster:
    byod:
      runtime_env:
        - RAY_worker_killing_policy=retriable_lifo
      pip:
        - ray[default]
    cluster_compute: shuffle/datasets_large_scale_compute_small_instances.yaml

  run:
    timeout: 7200
    script: RAY_DATA_PUSH_BASED_SHUFFLE=1 python dataset/sort.py --num-partitions=1000 --partition-size=1e9
    wait_for_nodes:
      num_nodes: 20

  variations:
    - __suffix__: aws
    - __suffix__: gce
      env: gce
      frequency: manual
      cluster:
        cluster_compute: shuffle/datasets_large_scale_compute_small_instances_gce.yaml

- name: dataset_shuffle_push_based_random_shuffle_100tb
  group: data-tests
  working_dir: nightly_tests

  python: "3.7"

  frequency: weekly
  team: data
  python: "3.8"
  cluster:
    byod:
      runtime_env:
        - RAY_object_spilling_config={"type":"filesystem","params":{"directory_path":["/tmp/data0","/tmp/data1"]}}
      post_build_script: byod_dataset_shuffle.sh
    cluster_compute: shuffle/100tb_shuffle_compute.yaml

  run:
    timeout: 28800
    script: RAY_DATA_PUSH_BASED_SHUFFLE=1 python dataset/sort.py --num-partitions=100000 --partition-size=1e9 --shuffle
    wait_for_nodes:
      num_nodes: 100

  variations:
    - __suffix__: aws
    - __suffix__: gce
      env: gce
      frequency: manual
      cluster:
        cluster_compute: shuffle/100tb_shuffle_compute_gce.yaml
      run:
        timeout: 28800
        script: RAY_DATA_PUSH_BASED_SHUFFLE=1 python dataset/sort.py --num-partitions=40000 --partition-size=1e9 --shuffle
        wait_for_nodes:
          num_nodes: 100

##################
# Core Chaos tests
##################

- name: chaos_many_tasks_no_object_store
  group: core-nightly-test
  working_dir: nightly_tests

  frequency: nightly
  team: core
  cluster:
    byod: {}
    cluster_compute: chaos_test/compute_template.yaml

  run:
    timeout: 3600
    wait_for_nodes:
      num_nodes: 10
    prepare: python setup_chaos.py --no-start
    script: python chaos_test/test_chaos_basic.py --workload=tasks

  variations:
    - __suffix__: aws
    - __suffix__: gce
      env: gce
      frequency: manual
      cluster:
        cluster_compute: chaos_test/compute_template_gce.yaml

- name: chaos_many_actors
  group: core-nightly-test
  working_dir: nightly_tests

  frequency: nightly
  team: core
  cluster:
    byod: {}
    cluster_compute: chaos_test/compute_template.yaml

  run:
    timeout: 4200
    wait_for_nodes:
      num_nodes: 10
    prepare: python setup_chaos.py --no-start
    script: python chaos_test/test_chaos_basic.py --workload=actors

  variations:
    - __suffix__: aws
    - __suffix__: gce
      env: gce
      frequency: manual
      cluster:
        cluster_compute: chaos_test/compute_template_gce.yaml


- name: chaos_dask_on_ray_large_scale_test_no_spilling
  group: data-tests
  working_dir: nightly_tests

  frequency: nightly
  team: data

  cluster:
    byod:
      runtime_env:
        - RAY_lineage_pinning_enabled=1
      post_build_script: byod_dask_test.sh
    cluster_compute: dask_on_ray/chaos_dask_on_ray_stress_compute.yaml

  run:
    timeout: 7200
    wait_for_nodes:
      num_nodes: 21
    prepare: python setup_chaos.py --node-kill-interval 100
    script: python dask_on_ray/large_scale_test.py --num_workers 20 --worker_obj_store_size_in_gb
      20 --error_rate 0  --data_save_path /tmp/ray

  variations:
    - __suffix__: aws
    - __suffix__: gce
      env: gce
      frequency: manual
      cluster:
        cluster_compute: dask_on_ray/dask_on_ray_stress_compute_gce.yaml

- name: chaos_dask_on_ray_large_scale_test_spilling
  group: data-tests
  working_dir: nightly_tests

  frequency: nightly
  team: data

  cluster:
    byod:
      runtime_env:
        - RAY_lineage_pinning_enabled=1
      post_build_script: byod_dask_test.sh
    cluster_compute: dask_on_ray/dask_on_ray_stress_compute.yaml

  run:
    timeout: 7200
    wait_for_nodes:
      num_nodes: 21
    prepare: python setup_chaos.py --node-kill-interval 100
    script: python dask_on_ray/large_scale_test.py --num_workers 150 --worker_obj_store_size_in_gb
      70 --error_rate 0  --data_save_path /tmp/ray

  variations:
    - __suffix__: aws
    - __suffix__: gce
      env: gce
      frequency: manual
      cluster:
        cluster_compute: dask_on_ray/dask_on_ray_stress_compute_gce.yaml

- name: chaos_pipelined_ingestion_1500_gb_15_windows
  group: data-tests
  working_dir: nightly_tests

  stable: false

  frequency: nightly
  team: data

  cluster:
    byod:
      type: gpu
      runtime_env:
        - RAY_lineage_pinning_enabled=1
        - RAY_record_ref_creation_sites=1
      post_build_script: byod_data_pipelined_test.sh
    cluster_compute: dataset/pipelined_ingestion_compute.yaml

  run:
    timeout: 7200
    wait_for_nodes:
      num_nodes: 21
    prepare: ' python setup_chaos.py --node-kill-interval 300'
    script: python dataset/pipelined_training.py --epochs 1 --num-windows 15  --num-files
      915 --debug

  variations:
    - __suffix__: aws
    - __suffix__: gce
      env: gce
      frequency: manual
      cluster:
        cluster_compute: dataset/pipelined_ingestion_compute_gce.yaml

- name: chaos_dataset_shuffle_push_based_sort_1tb
  group: data-tests
  working_dir: nightly_tests

  stable: false

  frequency: nightly
  team: data

  cluster:
    byod:
      runtime_env:
        - RAY_worker_killing_policy=retriable_lifo
      pip:
        - ray[default]
    cluster_compute: shuffle/datasets_large_scale_compute_small_instances.yaml

  run:
    timeout: 7200
    prepare: ' python setup_chaos.py --node-kill-interval 1200 --max-nodes-to-kill 3'
    script: RAY_DATA_PUSH_BASED_SHUFFLE=1 python dataset/sort.py --num-partitions=1000 --partition-size=1e9
    wait_for_nodes:
      num_nodes: 20

  variations:
    - __suffix__: aws
    - __suffix__: gce
      env: gce
      frequency: manual
      cluster:
        cluster_compute: shuffle/datasets_large_scale_compute_small_instances_gce.yaml

- name: chaos_dataset_shuffle_sort_1tb
  group: data-tests
  working_dir: nightly_tests

  stable: false

  frequency: nightly
  team: data

  cluster:
    byod:
      runtime_env:
        - RAY_memory_monitor_refresh_ms=0
    cluster_compute: shuffle/datasets_large_scale_compute_small_instances.yaml

  run:
    timeout: 7200
    prepare: 'python setup_chaos.py --node-kill-interval 900 --max-nodes-to-kill 3'
    script: python dataset/sort.py --num-partitions=1000 --partition-size=1e9
    wait_for_nodes:
      num_nodes: 20

  variations:
    - __suffix__: aws
    - __suffix__: gce
      env: gce
      frequency: manual
      cluster:
        cluster_compute: shuffle/datasets_large_scale_compute_small_instances_gce.yaml

- name: chaos_dataset_shuffle_random_shuffle_1tb
  group: data-tests
  working_dir: nightly_tests

  stable: false

  frequency: nightly
  team: data

  cluster:
    # leave oom disabled as test is marked unstable at the moment.
    byod:
      runtime_env:
        - RAY_memory_monitor_refresh_ms=0
      pip:
        - ray[default]
    cluster_compute: shuffle/datasets_large_scale_compute_small_instances.yaml

  run:
    timeout: 7200
    prepare: ' python setup_chaos.py --node-kill-interval 600 --max-nodes-to-kill 2'
    script: python dataset/sort.py --num-partitions=1000 --partition-size=1e9 --shuffle
    wait_for_nodes:
      num_nodes: 20

  variations:
    - __suffix__: aws
    - __suffix__: gce
      env: gce
      frequency: manual
      cluster:
        cluster_compute: shuffle/datasets_large_scale_compute_small_instances_gce.yaml

- name: chaos_dataset_shuffle_push_based_random_shuffle_1tb
  group: data-tests
  working_dir: nightly_tests

  stable: false

  frequency: nightly
  team: data

  cluster:
    # leave oom disabled as test is marked unstable at the moment.
    byod:
      runtime_env:
        - RAY_memory_monitor_refresh_ms=0
    cluster_compute: shuffle/datasets_large_scale_compute_small_instances.yaml

  run:
    timeout: 7200
    prepare: ' python setup_chaos.py --node-kill-interval 600 --max-nodes-to-kill 2'
    script: RAY_DATA_PUSH_BASED_SHUFFLE=1 python dataset/sort.py --num-partitions=1000 --partition-size=1e9 --shuffle
    wait_for_nodes:
      num_nodes: 20

  variations:
    - __suffix__: aws
    - __suffix__: gce
      env: gce
      frequency: manual
      cluster:
        cluster_compute: shuffle/datasets_large_scale_compute_small_instances_gce.yaml

#####################
# Observability tests
#####################
- name: agent_stress_test
  group: core-observability-test
  working_dir: dashboard

  frequency: nightly
  team: core
  cluster:
    byod:
      type: gpu
      runtime_env:
        - RAY_INTERNAL_MEM_PROFILE_COMPONENTS=dashboard_agent
      post_build_script: byod_agent_stress_test.sh
    cluster_compute: agent_stress_compute.yaml

  run:
    timeout: 14400
    script: python mem_check.py --working-dir .

  variations:
    - __suffix__: aws
    - __suffix__: gce
      env: gce
      frequency: manual
      cluster:
        cluster_compute: agent_stress_compute_gce.yaml

- name: k8s_serve_ha_test
  group: k8s-test
  working_dir: k8s_tests

  python: "3.7"

  stable: false

  frequency: nightly
  team: serve
  cluster:
    byod: {}
    cluster_compute: compute_tpl.yaml

  run:
    timeout: 28800 # 8h
    prepare: bash prepare.sh
    script: python run_gcs_ft_on_k8s.py

- name: aws_cluster_launcher
  group: cluster-launcher-test
  working_dir: ../python/ray/autoscaler/

  frequency: nightly
  team: core

  cluster:
    byod: {}
    cluster_compute: aws/tests/aws_compute.yaml

  run:
    timeout: 2400
    script: python launch_and_verify_cluster.py aws/tests/aws_cluster.yaml --num-expected-nodes 2 --retries 10


- name: aws_cluster_launcher_nightly_image
  group: cluster-launcher-test
  working_dir: ../python/ray/autoscaler/

  frequency: nightly
  team: core
  python: "3.8"
  cluster:
    byod: {}
    cluster_compute: aws/tests/aws_compute.yaml

  run:
    timeout: 2400
    script: python launch_and_verify_cluster.py aws/tests/aws_cluster.yaml --num-expected-nodes 2 --retries 10 --docker-override nightly


- name: aws_cluster_launcher_latest_image
  group: cluster-launcher-test
  working_dir: ../python/ray/autoscaler/

  frequency: nightly
  team: core
  python: "3.8"
  cluster:
    byod: {}
    cluster_compute: aws/tests/aws_compute.yaml

  run:
    timeout: 2400
    script: python launch_and_verify_cluster.py aws/tests/aws_cluster.yaml --num-expected-nodes 2 --retries 10 --docker-override latest


- name: aws_cluster_launcher_release_image
  group: cluster-launcher-test
  working_dir: ../python/ray/autoscaler/

  frequency: manual
  team: core
  python: "3.8"
  cluster:
    byod: {}
    cluster_compute: aws/tests/aws_compute.yaml

  run:
    timeout: 2400
    script: python launch_and_verify_cluster.py aws/tests/aws_cluster.yaml --num-expected-nodes 2 --retries 10 --docker-override commit



- name: aws_cluster_launcher_minimal
  group: cluster-launcher-test
  working_dir: ../python/ray/autoscaler/

  frequency: nightly
  team: core
  cluster:
    byod: {}
    cluster_compute: aws/tests/aws_compute.yaml

  run:
    timeout: 1200
    script: python launch_and_verify_cluster.py aws/example-minimal.yaml

- name: aws_cluster_launcher_full
  group: cluster-launcher-test
  working_dir: ../python/ray/autoscaler/

  frequency: nightly
  team: core
  cluster:
    byod: {}
    cluster_compute: aws/tests/aws_compute.yaml

  run:
    timeout: 3000
    script: python launch_and_verify_cluster.py aws/example-full.yaml --num-expected-nodes 2 --retries 20

- name: gcp_cluster_launcher_minimal
  group: cluster-launcher-test
  working_dir: ../python/ray/autoscaler/

  stable: true

  env: gce
  frequency: nightly
  team: core
  cluster:
    byod: {}
    cluster_compute: gcp/tests/single_node_32_cpu_gce.yaml

  run:
    timeout: 1200
    script: python launch_and_verify_cluster.py gcp/example-minimal.yaml

- name: gcp_cluster_launcher_full
  group: cluster-launcher-test
  working_dir: ../python/ray/autoscaler/

  stable: true

  env: gce
  frequency: nightly
  team: core
  cluster:
    byod: {}
    cluster_compute: gcp/tests/single_node_32_cpu_gce.yaml

  run:
    timeout: 3600
    script: python launch_and_verify_cluster.py gcp/example-full.yaml --num-expected-nodes 2 --retries 20

- name: gcp_cluster_launcher_latest_image
  group: cluster-launcher-test
  working_dir: ../python/ray/autoscaler/

  stable: true

  env: gce
  python: "3.8"
  frequency: nightly
  team: core
  cluster:
    byod: {}
    cluster_compute: gcp/tests/single_node_32_cpu_gce.yaml

  run:
    timeout: 3600
    script: python launch_and_verify_cluster.py gcp/example-full.yaml --num-expected-nodes 2 --retries 20  --docker-override nightly

- name: gcp_cluster_launcher_nightly_image
  group: cluster-launcher-test
  working_dir: ../python/ray/autoscaler/

  stable: true

  env: gce
  python: "3.8"
  frequency: nightly
  team: core
  cluster:
    byod: {}
    cluster_compute: gcp/tests/single_node_32_cpu_gce.yaml

  run:
    timeout: 3600
    script: python launch_and_verify_cluster.py gcp/example-full.yaml --num-expected-nodes 2 --retries 20  --docker-override latest


- name: gcp_cluster_launcher_release_image
  group: cluster-launcher-test
  working_dir: ../python/ray/autoscaler/

  stable: true

  env: gce
  python: "3.8"
  frequency: manual
  team: core
  cluster:
    byod: {}
    cluster_compute: gcp/tests/single_node_32_cpu_gce.yaml

  run:
    timeout: 3600
    script: python launch_and_verify_cluster.py gcp/example-full.yaml --num-expected-nodes 2 --retries 20  --docker-override commit<|MERGE_RESOLUTION|>--- conflicted
+++ resolved
@@ -995,11 +995,7 @@
 
   run:
     timeout: 600
-<<<<<<< HEAD
-    script: RAY_AIR_NEW_PERSISTENCE_MODE=1 jupyter nbconvert --to script --output _test start.ipynb && ipython _test.py
-=======
     script: jupyter nbconvert --to script --output _test start.ipynb && RAY_AIR_NEW_PERSISTENCE_MODE=1 ipython _test.py
->>>>>>> f6930684
 
   variations:
       - __suffix__: aws
