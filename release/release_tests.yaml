# Global release test configuration file.
# All your release test configuration should go here. Adding release tests here
# will automatically enable them in the Buildkite release testing schedules
# (unless they have frequency: manual).
# Here is an example configuration for reference:
#- name: example_test
#  # Tests with the same group will be grouped in the Buildkite UI
#  group: Example group
#  # Provide the working directory which will be uploaded to the cluster
#  working_dir: example_dir
#
#  # How often to run the tests.
#  # One of [manual, any, multi, nightly, nightly-3x, weekly].
#  # Descriptions of each frequency (that's not immediately obvious):
#  # - manual: Not run on a schedule, but can be manually run through the buildkite UI.
#  # - nightly-3x: Run 3 times a week (Monday, Wednesday, Friday).
#  frequency: weekly
#  # Owning team. This field will be persisted to the database
#  team: ml
#
#  # Python version. This optional field determines which Python version to run tests
#  # on. This must be a string!
#  python: "3.7"
#
#  # Cluster information
#  cluster:
#    # Location of cluster compute, relative to working_dir
#    cluster_compute: cluster_compute.yaml
#    # Autosuspend parameter passed to the cluster.
#    # The cluster will automatically terminate if inactive for this
#    # many minutes. Defaults to 10 if not set.
#    autosuspend_mins: 10
#    # Optional cloud_id to use instead of the default cloud
#    cloud_id: cld_12345678
#    # Alternatively, you can specify a cloud name
#    cloud_name: anyscale_default_cloud
#
#  # Run configuration for the test
#  run:
#    # If you want to wait for nodes to be ready, you can specify this here:
#    wait_for_nodes:
#      # Number of nodes
#      num_nodes: 16
#      # Timeout for waiting for nodes. If nodes are not up by then, the
#      # test will fail.
#      timeout: 600
#
#    # Optional prepare script to be run on the cluster before the test script
#    prepare: python prepare.py
#    # The prepare command can have a separate timeout
#    prepare_timeout: 300
#
#    # Main script to run as the test script
#    script: python workloads/train_small.py
#    # Timeout in seconds. After this time the test is considered as failed.
#    timeout: 600
#
#  # You can specify smoke test definitions here. If a smoke test is triggered,
#  # it will deep update the main test configuration with the values provided
#  # here. Smoke tests will automatically run with IS_SMOKE_TEST=1 as en
#  # environment variable and receive the --smoke-test flag as a parameter in the
#  # run script.
#  smoke_test:
#    # Smoke tests can have different frequencies. A smoke test is only triggered
#    # when the regular test is not matched.
#    frequency: nightly
#    # Here we adjust the run timeout down and run on less nodes. The test script
#    # remains the same.
#    run:
#      timeout: 300
#      wait_for_nodes:
#        num_nodes: 4
#        timeout: 600
#
#  # After the test finished, this handler (in alerts/) will process the results.
#  # It can then let the test fail, e.g. if a metric regression is observed.
#  alert: default

#######################
# Cluster scaling tests
#######################
- name: cluster_tune_scale_up_down
  group: Cluster tests
  working_dir: cluster_tests

  frequency: nightly
  team: ml

  cluster:
    byod: {}
    cluster_compute: cpt_autoscaling_1-3_aws.yaml

  run:
    timeout: 3600
    script: python workloads/tune_scale_up_down.py
    wait_for_nodes:
      num_nodes: 0

  variations:
    - __suffix__: aws
    - __suffix__: gce
      env: gce
      frequency: manual
      cluster:
        cluster_compute: cpt_autoscaling_1-3_gce.yaml

  alert: default


#########################
# AIR release tests
#########################
- name: tune_with_frequent_pausing
  group: AIR tests
  working_dir: air_tests

  frequency: nightly-3x
  team: ml

  cluster:
    byod:
      runtime_env:
        - RAY_memory_usage_threshold=0.5
        - automatic_object_spilling_enabled=0
    cluster_compute: frequent_pausing/compute_config_aws.yaml

  run:
    timeout: 600  # 10min
    long_running: true
    script: python frequent_pausing/script.py

  variations:
    - __suffix__: aws
    - __suffix__: gce
      env: gce
      frequency: manual
      cluster:
        cluster_compute: frequent_pausing/compute_config_gce.yaml

  alert: default


- name: long_running_horovod_tune_test
  group: AIR tests
  working_dir: air_tests

  frequency: weekly
  team: ml

  cluster:
    byod:
      type: gpu
      post_build_script: byod_horovod_master_test.sh
    cluster_compute: horovod/compute_tpl_aws.yaml

  variations:
    - __suffix__: aws
    - __suffix__: gce
      env: gce
      frequency: manual
      cluster:
        cluster_compute: horovod/compute_tpl_gce.yaml

  run:
    timeout: 36000
    script: python horovod/workloads/horovod_tune_test.py
    long_running: true
    wait_for_nodes:
      num_nodes: 2

  smoke_test:
    frequency: manual

    run:
      timeout: 3600

  alert: default


# Ray AIR distributed Torch benchmarks
- name: air_benchmark_torch_mnist_cpu_4x1
  group: AIR tests
  working_dir: air_tests/air_benchmarks

  frequency: nightly
  team: ml

  cluster:
    byod:
      type: gpu
    cluster_compute: compute_cpu_4_aws.yaml

  run:
    timeout: 3600
    script: python workloads/torch_benchmark.py run --num-runs 3 --num-epochs 20 --num-workers 4 --cpus-per-worker 8

    wait_for_nodes:
      num_nodes: 4

  variations:
    - __suffix__: aws
    - __suffix__: gce
      env: gce
      frequency: manual
      cluster:
        cluster_compute: compute_cpu_4_gce.yaml

  alert: default

- name: air_benchmark_torch_mnist_gpu_4x4
  group: AIR tests
  working_dir: air_tests/air_benchmarks

  frequency: weekly
  team: ml

  cluster:
    byod:
      type: gpu
    cluster_compute: compute_gpu_4x4_aws.yaml

  run:
    timeout: 4800
    script: python workloads/torch_benchmark.py run --num-runs 3 --num-epochs 120 --num-workers 16 --cpus-per-worker 4 --batch-size 1024 --use-gpu

    wait_for_nodes:
      num_nodes: 4

  smoke_test:
    frequency: nightly

    cluster:
      cluster_compute: compute_gpu_2x2_aws.yaml

    run:
      timeout: 3600
      script: python workloads/torch_benchmark.py run --num-runs 3 --num-epochs 60 --num-workers 4 --cpus-per-worker 4 --batch-size 512 --use-gpu

      wait_for_nodes:
        num_nodes: 2

  variations:
    - __suffix__: aws
    - __suffix__: gce
      env: gce
      frequency: manual
      cluster:
        cluster_compute: compute_gpu_4x4_gce.yaml
      smoke_test:
        frequency: manual

  alert: default


- name: air_benchmark_torch_mnist_cpu_1x4
  group: AIR tests
  working_dir: air_tests/air_benchmarks

  frequency: nightly
  team: ml

  cluster:
    byod:
      type: gpu
    cluster_compute: compute_cpu_1_aws.yaml

  run:
    timeout: 3600
    script: python workloads/torch_benchmark.py run --num-runs 3 --num-epochs 20 --num-workers 4 --cpus-per-worker 2

  variations:
    - __suffix__: aws
    - __suffix__: gce
      env: gce
      frequency: manual
      cluster:
        cluster_compute: compute_cpu_1_gce.yaml

  alert: default


- name: air_benchmark_torch_mnist_cpu_4x4
  group: AIR tests
  working_dir: air_tests/air_benchmarks

  frequency: nightly
  team: ml

  cluster:
    byod:
      type: gpu
    cluster_compute: compute_cpu_4_aws.yaml

  run:
    timeout: 5400
    script: python workloads/torch_benchmark.py run --num-runs 3 --num-epochs 20 --num-workers 16 --cpus-per-worker 2

    wait_for_nodes:
      num_nodes: 4

  variations:
    - __suffix__: aws
    - __suffix__: gce
      env: gce
      frequency: manual
      cluster:
        cluster_compute: compute_cpu_4_gce.yaml

  alert: default

- name: air_benchmark_tune_torch_mnist
  group: AIR tests
  working_dir: air_tests/air_benchmarks

  frequency: nightly
  team: ml

  cluster:
    byod:
      type: gpu
    cluster_compute: compute_cpu_8_aws.yaml

  run:
    timeout: 3600
    script: python workloads/tune_torch_benchmark.py --num-runs 3 --num-trials 8 --num-workers 4

    wait_for_nodes:
      num_nodes: 8

  variations:
    - __suffix__: aws
    - __suffix__: gce
      env: gce
      frequency: manual
      cluster:
        cluster_compute: compute_cpu_8_gce.yaml

  alert: default

- name: air_benchmark_tune_torch_mnist_gpu
  group: AIR tests
  working_dir: air_tests/air_benchmarks

  frequency: nightly
  team: ml

  cluster:
    byod:
      type: gpu
    cluster_compute: compute_gpu_4x4_aws.yaml

  run:
    timeout: 3600
    script: python workloads/tune_torch_benchmark.py --num-runs 2 --num-trials 4 --num-workers 4 --use-gpu

    wait_for_nodes:
      num_nodes: 4

  variations:
    - __suffix__: aws
    - __suffix__: gce
      env: gce
      frequency: manual
      cluster:
        cluster_compute: compute_gpu_4x4_gce.yaml

  alert: default

# Ray AIR distributed Tensorflow benchmarks
- name: air_benchmark_tensorflow_mnist_cpu_4x1
  group: AIR tests
  working_dir: air_tests/air_benchmarks

  frequency: nightly
  team: ml

  cluster:
    byod:
      type: gpu
    cluster_compute: compute_cpu_4_aws.yaml

  run:
    timeout: 5400
    script: python workloads/tensorflow_benchmark.py run --num-runs 3 --num-epochs 20 --num-workers 4 --cpus-per-worker 8

    wait_for_nodes:
      num_nodes: 4

  variations:
    - __suffix__: aws
    - __suffix__: gce
      env: gce
      frequency: manual
      cluster:
        cluster_compute: compute_cpu_4_gce.yaml

  alert: default


- name: air_benchmark_tensorflow_mnist_cpu_1x4
  group: AIR tests
  working_dir: air_tests/air_benchmarks

  frequency: nightly
  team: ml

  cluster:
    byod:
      type: gpu
    cluster_compute: compute_cpu_1_aws.yaml

  run:
    timeout: 5400
    script: python workloads/tensorflow_benchmark.py run --num-runs 3 --num-epochs 20 --num-workers 4 --cpus-per-worker 2

  variations:
    - __suffix__: aws
    - __suffix__: gce
      env: gce
      frequency: manual
      cluster:
        cluster_compute: compute_cpu_1_gce.yaml

  alert: default


- name: air_benchmark_tensorflow_mnist_cpu_4x4
  group: AIR tests
  working_dir: air_tests/air_benchmarks

  frequency: nightly
  team: ml

  stable: false

  cluster:
    byod:
      type: gpu
    cluster_compute: compute_cpu_4_aws.yaml

  run:
    timeout: 5400
    script: python workloads/tensorflow_benchmark.py run --num-runs 3 --num-epochs 20 --num-workers 16 --cpus-per-worker 2

    wait_for_nodes:
      num_nodes: 4

  variations:
    - __suffix__: aws
    - __suffix__: gce
      env: gce
      frequency: manual
      cluster:
        cluster_compute: compute_cpu_4_gce.yaml

  alert: default


- name: air_benchmark_tensorflow_mnist_gpu_4x4
  group: AIR tests
  working_dir: air_tests/air_benchmarks

  frequency: weekly
  team: ml

  stable: false

  cluster:
    byod:
      type: gpu
    cluster_compute: compute_gpu_4x4_aws.yaml

  run:
    timeout: 5400
    script: python workloads/tensorflow_benchmark.py run --num-runs 3 --num-epochs 200 --num-workers 16 --cpus-per-worker 4 --batch-size 1024 --use-gpu

    wait_for_nodes:
      num_nodes: 4

  smoke_test:
    frequency: nightly

    cluster:
      cluster_compute: compute_gpu_2x2_aws.yaml

    run:
      script: python workloads/tensorflow_benchmark.py run --num-runs 3 --num-epochs 60 --num-workers 4 --cpus-per-worker 4 --batch-size 512 --use-gpu

      wait_for_nodes:
        num_nodes: 2

  variations:
    - __suffix__: aws
    - __suffix__: gce
      env: gce
      frequency: manual
      cluster:
        cluster_compute: compute_gpu_4x4_gce.yaml
      smoke_test:
        frequency: manual

  alert: default

- name: air_benchmark_pytorch_training_e2e_gpu_1x1_20gb
  group: AIR tests
  working_dir: air_tests/air_benchmarks

  frequency: nightly
  team: ml

  cluster:
    byod:
      type: gpu
    cluster_compute: compute_gpu_1_aws.yaml

  run:
    timeout: 3600
    script: python workloads/pytorch_training_e2e.py --data-size-gb 20

  alert: default

  variations:
    - __suffix__: aws
    - __suffix__: gce
      env: gce
      frequency: manual
      cluster:
        cluster_compute: compute_gpu_1_gce.yaml


- name: air_benchmark_pytorch_training_e2e_gpu_4x4_100gb
  group: AIR tests
  working_dir: air_tests/air_benchmarks

  frequency: nightly
  team: ml

  stable: false

  cluster:
    byod:
      type: gpu
    cluster_compute: compute_gpu_4x4_aws.yaml

  run:
    timeout: 10800
    script: python workloads/pytorch_training_e2e.py --data-size-gb=100 --num-workers=16

    wait_for_nodes:
      num_nodes: 4

  alert: default

  variations:
    - __suffix__: aws
    - __suffix__: gce
      env: gce
      frequency: manual
      cluster:
        cluster_compute: compute_gpu_4x4_gce.yaml

# Test tiny, and medium input files to check that performance stays about
# constant.
- name: ray-data-resnet50-ingest-file-size-benchmark
  group: AIR tests
  working_dir: air_tests/air_benchmarks/mlperf-train

  frequency: nightly

  team: data
  cluster:
    byod:
      type: gpu
      runtime_env:
        - RAY_task_oom_retries=50
        - RAY_min_memory_free_bytes=1000000000
    cluster_compute: compute_cpu_16.yaml

  run:
    timeout: 3600
    script: bash file_size_benchmark.sh

  variations:
    - __suffix__: aws
    - __suffix__: gce
      env: gce
      frequency: manual
      cluster:
        cluster_compute: compute_gce_cpu_16.yaml

# Test huge files to check that we do not OOM.
- name: ray-data-resnet50-ingest-out-of-memory-benchmark
  group: AIR tests
  working_dir: air_tests/air_benchmarks/mlperf-train

  stable: false

  frequency: nightly

  team: data
  cluster:
    byod:
      type: gpu
      runtime_env:
        - RAY_task_oom_retries=50
        - RAY_min_memory_free_bytes=1000000000
    cluster_compute: compute_cpu_16.yaml

  run:
    timeout: 3600
    script: bash oom_benchmark.sh

  variations:
    - __suffix__: aws
    - __suffix__: gce
      env: gce
      frequency: manual
      cluster:
        cluster_compute: compute_gce_cpu_16.yaml

#######################
# AIR examples
#######################


# Test additional CPU nodes for preprocessing.
- name: air_example_dreambooth_finetuning
  group: AIR examples
  working_dir: air_examples/dreambooth

  stable: false

  frequency: weekly
  team: ml

  cluster:
    byod:
      type: gpu
    cluster_compute: dreambooth_compute_aws.yaml

  run:
    timeout: 1800
    script: pip install -Ur dreambooth/requirements.txt && bash dreambooth_run.sh
    artifact_path: /tmp/artifacts/example_out.jpg

  # variations: A10G not available on GCE, yet.

- name: air_example_dreambooth_finetuning_lora
  group: AIR examples
  working_dir: air_examples/dreambooth

  stable: false

  frequency: weekly
  team: ml

  cluster:
    byod:
      type: gpu
    cluster_compute: dreambooth_compute_aws.yaml

  run:
    timeout: 1800
    script: pip install -Ur dreambooth/requirements.txt && bash dreambooth_run.sh --lora
    artifact_path: /tmp/artifacts/example_out.jpg

- name: air_example_gptj_deepspeed_fine_tuning
  group: AIR examples
  working_dir: air_examples/gptj_deepspeed_finetuning
  frequency: weekly
  team: ml
  cluster:
    byod:
      type: gpu
      post_build_script: byod_gptj_test.sh
    cluster_compute: gptj_deepspeed_compute_aws.yaml

  run:
    timeout: 4500
    script: python test_myst_doc.py --path gptj_deepspeed_fine_tuning.ipynb

- name: air_example_dolly_v2_lightning_fsdp_finetuning
  group: AIR examples
  working_dir: air_examples/dolly_v2_lightning_fsdp_finetuning
  frequency: weekly
  team: ml
  cluster:
    byod:
      type: gpu
      post_build_script: byod_dolly_test.sh
    cluster_compute: dolly_v2_fsdp_compute_aws.yaml

  run:
    timeout: 4700
    script: python test_myst_doc.py --path lightning-llm-finetuning-7b.ipynb

  # variations: TODO(jungong): add GCP variation.

- name: air_example_vicuna_13b_lightning_deepspeed_finetuning
  group: AIR examples
  working_dir: air_examples/vicuna_13b_lightning_deepspeed_finetuning
  frequency: weekly
  team: ml
  cluster:
    byod:
      type: gpu
      post_build_script: byod_vicuna_test.sh
    cluster_compute: vicuna_13b_deepspeed_compute_aws.yaml

  run:
    timeout: 4700
    script: python test_myst_doc.py --path vicuna_13b_lightning_deepspeed_finetune.ipynb

#######################
# ML user tests
#######################
- name: ml_user_horovod_user_test_latest
  group: ML user tests
  working_dir: ml_user_tests

  frequency: nightly-3x
  team: ml

  cluster:
    byod:
      type: gpu
      post_build_script: byod_horovod_test.sh
    cluster_compute: horovod/compute_tpl_aws.yaml

  run:
    timeout: 1200
    script: python horovod/horovod_user_test.py
    wait_for_nodes:
      num_nodes: 4

  variations:
    - __suffix__: aws
    - __suffix__: gce
      env: gce
      frequency: manual
      cluster:
        cluster_compute: horovod/compute_tpl_gce.yaml

  alert: default

- name: ml_user_horovod_user_test_master
  group: ML user tests
  working_dir: ml_user_tests

  frequency: nightly-3x
  team: ml

  cluster:
    byod:
      type: gpu
      post_build_script: byod_horovod_master_test.sh
    cluster_compute: horovod/compute_tpl_aws.yaml

  run:
    timeout: 1200
    script: python horovod/horovod_user_test.py
    wait_for_nodes:
      num_nodes: 4

  variations:
    - __suffix__: aws
    - __suffix__: gce
      env: gce
      frequency: manual
      cluster:
        cluster_compute: horovod/compute_tpl_gce.yaml

  alert: default

- name: ml_user_train_tensorflow_mnist_test
  group: ML user tests
  working_dir: ml_user_tests

  frequency: nightly-3x
  team: ml

  cluster:
    byod:
      runtime_env:
        - TRAIN_PLACEMENT_GROUP_TIMEOUT_S=2000
      type: cu123
    cluster_compute: train/compute_tpl_aws.yaml

  run:
    timeout: 36000
    script: RAY_TRAIN_V2_ENABLED=1 python train/train_tensorflow_mnist_test.py
    wait_for_nodes:
      num_nodes: 3

  variations:
    - __suffix__: aws
    - __suffix__: gce
      env: gce
      frequency: manual
      cluster:
        cluster_compute: train/compute_tpl_gce.yaml

  alert: default

- name: ml_user_train_torch_linear_test
  group: ML user tests
  working_dir: ml_user_tests

  frequency: nightly-3x
  team: ml

  cluster:
    byod:
      runtime_env:
        - TRAIN_PLACEMENT_GROUP_TIMEOUT_S=2000
      type: gpu
    cluster_compute: train/compute_tpl_aws.yaml

  run:
    timeout: 36000
    script: python train/train_torch_linear_test.py
    wait_for_nodes:
      num_nodes: 3

  variations:
    - __suffix__: aws
    - __suffix__: gce
      env: gce
      frequency: manual
      cluster:
        cluster_compute: train/compute_tpl_gce.yaml

  alert: default

- name: ml_user_tune_rllib_connect_test
  group: ML user tests
  working_dir: ml_user_tests

  frequency: nightly-3x
  team: ml

  cluster:
    byod:
      type: gpu
      post_build_script: byod_rllib_test.sh
      runtime_env:
        - RLLIB_TEST_NO_JAX_IMPORT=1
        - LD_LIBRARY_PATH=$LD_LIBRARY_PATH:/home/ray/.mujoco/mujoco210/bin
    cluster_compute: tune_rllib/compute_tpl_aws.yaml

  run:
    timeout: 2000
    script: python tune_rllib/run_connect_tests.py
    wait_for_nodes:
      num_nodes: 9

  variations:
    - __suffix__: aws
    - __suffix__: gce
      env: gce
      frequency: manual
      cluster:
        cluster_compute: tune_rllib/compute_tpl_gce.yaml

  alert: default

#######################
# Tune cloud  tests
#######################
- name: tune_cloud_long_running_cloud_storage
  group: Tune cloud tests
  working_dir: tune_tests/cloud_tests
  frequency: weekly
  team: ml

  cluster:
    byod: {}
    cluster_compute: tpl_aws_1x4.yaml

  run:
    # 14 hours
    timeout: 50400
    long_running: true
    script: python workloads/long_running_cloud_storage.py s3://tune-cloud-tests/long_running_cloud_storage

  # NOTE: This smoke test is not useful to run because the point of the test
  # is to be long running. This is just for debugging updates to the test quickly.
  smoke_test:
    frequency: manual
    run:
      timeout: 600

  variations:
    - __suffix__: aws
    - __suffix__: gce
      env: gce
      frequency: manual
      cluster:
        cluster_compute: tpl_gce_1x4.yaml
      run:
        # 14 hours
        timeout: 50400
        long_running: true
        script: python workloads/long_running_cloud_storage.py gs://tune-cloud-tests/long_running_cloud_storage
        wait_for_nodes:
          num_nodes: 1

  alert: long_running_tests

########################
# Tune scalability tests
########################

- name: tune_scalability_bookkeeping_overhead
  group: Tune scalability tests
  working_dir: tune_tests/scalability_tests

  frequency: nightly
  team: ml

  cluster:
    byod: {}
    cluster_compute: tpl_1x16.yaml

  run:
    timeout: 1200
    script: python workloads/test_bookkeeping_overhead.py

  alert: tune_tests

  variations:
    - __suffix__: aws
    - __suffix__: gce
      env: gce
      frequency: manual
      cluster:
        cluster_compute: tpl_gce_1x16.yaml

- name: tune_scalability_durable_trainable
  group: Tune scalability tests
  working_dir: tune_tests/scalability_tests

  frequency: nightly
  team: ml

  cluster:
    byod: {}
    cluster_compute: tpl_16x2.yaml

  run:
    timeout: 900
    script: python workloads/test_durable_trainable.py --bucket s3://tune-cloud-tests/scalability_durable_trainable
    wait_for_nodes:
      num_nodes: 16

  variations:
    - __suffix__: aws
    - __suffix__: gce
      env: gce
      frequency: manual
      run:
        timeout: 900
        script: python workloads/test_durable_trainable.py --bucket gs://tune-cloud-tests/scalability_durable_trainable
        wait_for_nodes:
          num_nodes: 16
      cluster:
        cluster_compute: tpl_gce_16x2.yaml

  alert: tune_tests


- name: tune_scalability_durable_multifile_checkpoints
  group: Tune scalability tests
  working_dir: tune_tests/scalability_tests

  frequency: nightly
  team: ml

  cluster:
    byod: {}
    cluster_compute: tpl_16x2.yaml

  run:
    timeout: 900
    script: python workloads/test_durable_multifile_checkpoints.py --bucket s3://tune-cloud-tests/scalability_durable_multifile_checkpoints
    wait_for_nodes:
      num_nodes: 16

  variations:
    - __suffix__: aws
    - __suffix__: gce
      env: gce
      frequency: manual
      run:
        timeout: 900
        script: python workloads/test_durable_multifile_checkpoints.py --bucket gs://tune-cloud-tests/scalability_durable_multifile_checkpoints
        wait_for_nodes:
          num_nodes: 16
      cluster:
        cluster_compute: tpl_gce_16x2.yaml

  alert: tune_tests

- name: tune_scalability_long_running_large_checkpoints
  group: Tune scalability tests
  working_dir: tune_tests/scalability_tests

  frequency: weekly
  team: ml

  cluster:
    byod: {}
    cluster_compute: tpl_1x32_hd.yaml

  run:
    timeout: 86400
    script: python workloads/test_long_running_large_checkpoints.py
    long_running: true

  smoke_test:
    frequency: nightly

    run:
      timeout: 3600

  alert: tune_tests

  variations:
    - __suffix__: aws
    - __suffix__: gce
      env: gce
      frequency: manual
      smoke_test:
        frequency: manual
      cluster:
        cluster_compute: tpl_gce_1x32_hd.yaml

- name: tune_scalability_network_overhead
  group: Tune scalability tests
  working_dir: tune_tests/scalability_tests

  frequency: weekly
  team: ml

  cluster:
    byod: {}
    cluster_compute: tpl_100x2.yaml

  run:
    timeout: 750
    prepare_timeout: 1200
    script: python workloads/test_network_overhead.py
    wait_for_nodes:
      num_nodes: 100

  alert: tune_tests

  variations:
    - __suffix__: aws
    - __suffix__: smoke-test
      frequency: nightly
      cluster:
        cluster_compute: tpl_20x2.yaml
      run:
        timeout: 750
        prepare_timeout: 600
        script: python workloads/test_network_overhead.py --smoke-test
        wait_for_nodes:
          num_nodes: 20
    - __suffix__: gce
      env: gce
      frequency: manual
      cluster:
        cluster_compute: tpl_gce_100x2.yaml

- name: tune_scalability_result_throughput_cluster
  group: Tune scalability tests
  working_dir: tune_tests/scalability_tests

  frequency: nightly-3x
  team: ml

  cluster:
    byod: {}
    cluster_compute: tpl_16x64.yaml

  run:
    timeout: 600
    script: python workloads/test_result_throughput_cluster.py

    wait_for_nodes:
      num_nodes: 16

  alert: tune_tests

  variations:
    - __suffix__: aws
    - __suffix__: gce
      env: gce
      frequency: manual
      cluster:
        cluster_compute: tpl_gce_16x64.yaml

- name: tune_scalability_result_throughput_single_node
  group: Tune scalability tests
  working_dir: tune_tests/scalability_tests

  frequency: nightly
  team: ml

  cluster:
    byod: {}
    cluster_compute: tpl_1x96.yaml

  run:
    timeout: 600
    script: python workloads/test_result_throughput_single_node.py

  alert: tune_tests

  variations:
    - __suffix__: aws
    - __suffix__: gce
      env: gce
      frequency: manual
      cluster:
        cluster_compute: tpl_gce_1x96.yaml


############################
# Tune fault tolerance tests
############################
- name: tune_worker_fault_tolerance
  group: Tune fault tolerance tests
  working_dir: tune_tests/fault_tolerance_tests

  stable: true

  frequency: nightly-3x
  team: ml

  cluster:
    byod: {}
    cluster_compute: tpl_aws_16x1.yaml

  run:
    timeout: 5400
    script: python workloads/test_tune_worker_fault_tolerance.py --bucket s3://tune-cloud-tests/worker_fault_tolerance

    wait_for_nodes:
      num_nodes: 16

# Disabled until we can kill nodes in GCE
#  variations:
#    - __suffix__: aws
#    - __suffix__: gce
#      env: gce
#      frequency: manual
#      run:
#        timeout: 5400
#        script: python workloads/test_tune_worker_fault_tolerance.py --bucket gs://tune-cloud-tests/worker_fault_tolerance
#
#        wait_for_nodes:
#          num_nodes: 16
#      cluster:
#        cluster_compute: tpl_gce_16x1.yaml

########################
# Golden Notebook tests
########################
- name: golden_notebook_torch_tune_serve_test
  group: Golden Notebook tests
  working_dir: golden_notebook_tests

  frequency: manual
  team: ml

  cluster:
    byod:
      type: gpu
    cluster_compute: gpu_tpl_aws.yaml

  run:
    timeout: 600
    script: python workloads/torch_tune_serve_test.py
    wait_for_nodes:
      num_nodes: 2

  variations:
    - __suffix__: aws
    - __suffix__: gce
      env: gce
      frequency: manual
      cluster:
        cluster_compute: gpu_tpl_gce.yaml

  alert: default


#######################
# Long running tests
#######################

- name: long_running_actor_deaths
  group: Long running tests
  working_dir: long_running_tests

  frequency: weekly

  team: core
  cluster:
    byod:
      pip:
        # TODO: https://github.com/Farama-Foundation/AutoROM/issues/48
        - https://ray-ci-deps-wheels.s3.us-west-2.amazonaws.com/AutoROM.accept_rom_license-0.5.4-py3-none-any.whl
      runtime_env:
        - RLLIB_TEST_NO_JAX_IMPORT=1
        - LD_LIBRARY_PATH=$LD_LIBRARY_PATH:/home/ray/.mujoco/mujoco210/bin
    cluster_compute: tpl_cpu_1.yaml

  run:
    timeout: 86400
    script: python workloads/actor_deaths.py
    long_running: true

  smoke_test:
    frequency: nightly

    run:
      timeout: 3600

  alert: long_running_tests

  variations:
    - __suffix__: aws
    - __suffix__: gce
      env: gce
      frequency: manual
      smoke_test:
        frequency: manual
      cluster:
        cluster_compute: tpl_cpu_1_gce.yaml

- name: long_running_apex
  group: Long running tests
  working_dir: long_running_tests
  stable: false

  frequency: weekly
  team: rllib

  cluster:
    byod:
      type: gpu
      post_build_script: byod_rllib_test.sh
      runtime_env:
        - RLLIB_TEST_NO_JAX_IMPORT=1
        - LD_LIBRARY_PATH=$LD_LIBRARY_PATH:/home/ray/.mujoco/mujoco210/bin
    cluster_compute: tpl_cpu_3.yaml

  run:
    timeout: 86400
    script: python workloads/apex.py
    long_running: true
    wait_for_nodes:
      num_nodes: 3

  smoke_test:
    frequency: nightly

    run:
      timeout: 3600


  alert: long_running_tests

  variations:
    - __suffix__: aws
    - __suffix__: gce
      env: gce
      frequency: manual
      smoke_test:
        frequency: manual
        run:
          timeout: 3600
      cluster:
        cluster_compute: tpl_cpu_3_gce.yaml

- name: long_running_impala
  group: Long running tests
  working_dir: long_running_tests

  frequency: weekly
  team: rllib

  cluster:
    byod:
      type: gpu
      post_build_script: byod_rllib_test.sh
      runtime_env:
        - RLLIB_TEST_NO_JAX_IMPORT=1
        - LD_LIBRARY_PATH=$LD_LIBRARY_PATH:/home/ray/.mujoco/mujoco210/bin
    cluster_compute: tpl_cpu_1_large.yaml

  run:
    timeout: 86400
    script: python workloads/impala.py
    long_running: true

  smoke_test:
    frequency: nightly

    run:
      timeout: 3600

  alert: long_running_tests

  variations:
    - __suffix__: aws
    - __suffix__: gce
      env: gce
      frequency: manual
      smoke_test:
        frequency: manual
        run:
          timeout: 3600
      cluster:
        cluster_compute: tpl_cpu_1_large_gce.yaml

- name: long_running_many_actor_tasks
  group: Long running tests
  working_dir: long_running_tests

  frequency: weekly

  team: core
  cluster:
    byod:
      pip:
        # TODO: https://github.com/Farama-Foundation/AutoROM/issues/48
        - https://ray-ci-deps-wheels.s3.us-west-2.amazonaws.com/AutoROM.accept_rom_license-0.5.4-py3-none-any.whl
      runtime_env:
        - RLLIB_TEST_NO_JAX_IMPORT=1
    cluster_compute: tpl_cpu_1.yaml

  run:
    timeout: 86400
    script: python workloads/many_actor_tasks.py
    long_running: true

  smoke_test:
    frequency: nightly

    run:
      timeout: 3600

  alert: long_running_tests

  variations:
    - __suffix__: aws
    - __suffix__: gce
      env: gce
      frequency: manual
      smoke_test:
        frequency: manual
        run:
          timeout: 3600
      cluster:
        cluster_compute: tpl_cpu_1_gce.yaml

- name: long_running_many_drivers
  group: Long running tests
  working_dir: long_running_tests

  frequency: weekly

  team: core
  cluster:
    byod:
      pip:
        # TODO: https://github.com/Farama-Foundation/AutoROM/issues/48
        - https://ray-ci-deps-wheels.s3.us-west-2.amazonaws.com/AutoROM.accept_rom_license-0.5.4-py3-none-any.whl
      runtime_env:
        - RLLIB_TEST_NO_JAX_IMPORT=1
    cluster_compute: tpl_cpu_4.yaml

  run:
    timeout: 86400
    script: python workloads/many_drivers.py --iteration-num=4000
    long_running: true
    wait_for_nodes:
      num_nodes: 4

  smoke_test:
    frequency: nightly

    run:
      timeout: 3600

  alert: long_running_tests

  variations:
    - __suffix__: aws
    - __suffix__: gce
      env: gce
      frequency: manual
      smoke_test:
        frequency: manual
        run:
          timeout: 3600
      cluster:
        cluster_compute: tpl_cpu_4_gce.yaml

- name: long_running_many_ppo
  group: Long running tests
  working_dir: long_running_tests

  stable: false

  frequency: weekly
  team: ml

  cluster:
    byod:
      type: gpu
      post_build_script: byod_rllib_test.sh
      runtime_env:
        - RLLIB_TEST_NO_JAX_IMPORT=1
        - LD_LIBRARY_PATH=$LD_LIBRARY_PATH:/home/ray/.mujoco/mujoco210/bin
    cluster_compute: many_ppo.yaml

  run:
    timeout: 86400
    script: python workloads/many_ppo.py
    long_running: true
    wait_for_nodes:
      num_nodes: 1


  smoke_test:
    frequency: nightly

    run:
      timeout: 3600

  alert: long_running_tests

  variations:
    - __suffix__: aws
    - __suffix__: gce
      env: gce
      frequency: manual
      smoke_test:
        frequency: manual
        run:
          timeout: 3600
      cluster:
        cluster_compute: many_ppo_gce.yaml

- name: long_running_many_tasks
  group: Long running tests
  working_dir: long_running_tests

  frequency: weekly

  team: core
  cluster:
    byod:
      pip:
        # TODO: https://github.com/Farama-Foundation/AutoROM/issues/48
        - https://ray-ci-deps-wheels.s3.us-west-2.amazonaws.com/AutoROM.accept_rom_license-0.5.4-py3-none-any.whl
      runtime_env:
        - RLLIB_TEST_NO_JAX_IMPORT=1
    cluster_compute: tpl_cpu_1.yaml

  run:
    timeout: 86400
    script: python workloads/many_tasks.py
    long_running: true

  smoke_test:
    frequency: nightly

    run:
      timeout: 3600

  alert: long_running_tests

  variations:
    - __suffix__: aws
    - __suffix__: gce
      env: gce
      frequency: manual
      smoke_test:
        frequency: manual
        run:
          timeout: 3600
      cluster:
        cluster_compute: tpl_cpu_1_gce.yaml

- name: long_running_many_tasks_serialized_ids
  group: Long running tests
  working_dir: long_running_tests

  frequency: weekly

  team: core
  cluster:
    byod:
      pip:
        # TODO: https://github.com/Farama-Foundation/AutoROM/issues/48
        - https://ray-ci-deps-wheels.s3.us-west-2.amazonaws.com/AutoROM.accept_rom_license-0.5.4-py3-none-any.whl
      runtime_env:
        - RLLIB_TEST_NO_JAX_IMPORT=1
    cluster_compute: tpl_cpu_1.yaml

  run:
    timeout: 86400
    script: python workloads/many_tasks_serialized_ids.py
    long_running: true

  smoke_test:
    frequency: nightly

    run:
      timeout: 3600

  alert: long_running_tests

  variations:
    - __suffix__: aws
    - __suffix__: gce
      env: gce
      frequency: manual
      smoke_test:
        frequency: manual
        run:
          timeout: 3600
      cluster:
        cluster_compute: tpl_cpu_1_gce.yaml

- name: long_running_node_failures
  group: Long running tests
  working_dir: long_running_tests

  frequency: weekly

  team: core
  cluster:
    byod:
      pip:
        # TODO: https://github.com/Farama-Foundation/AutoROM/issues/48
        - https://ray-ci-deps-wheels.s3.us-west-2.amazonaws.com/AutoROM.accept_rom_license-0.5.4-py3-none-any.whl
      runtime_env:
        - RLLIB_TEST_NO_JAX_IMPORT=1
    cluster_compute: tpl_cpu_1.yaml

  run:
    timeout: 86400
    script: python workloads/node_failures.py
    long_running: true

  smoke_test:
    frequency: nightly

    run:
      timeout: 3600

  alert: long_running_tests

  variations:
    - __suffix__: aws
    - __suffix__: gce
      env: gce
      frequency: manual
      smoke_test:
        frequency: manual
        run:
          timeout: 3600
      cluster:
        cluster_compute: tpl_cpu_1_gce.yaml

- name: long_running_serve
  group: Long running tests
  working_dir: long_running_tests

  frequency: weekly
  team: serve

  cluster:
    byod:
      pip:
        # TODO: https://github.com/Farama-Foundation/AutoROM/issues/48
        - https://ray-ci-deps-wheels.s3.us-west-2.amazonaws.com/AutoROM.accept_rom_license-0.5.4-py3-none-any.whl
      runtime_env:
        - RLLIB_TEST_NO_JAX_IMPORT=1
    cluster_compute: tpl_cpu_1_large.yaml

  run:
    timeout: 86400
    script: python workloads/serve.py
    long_running: true

  smoke_test:
    frequency: nightly

    run:
      timeout: 3600

  alert: long_running_tests

  variations:
    - __suffix__: aws
    - __suffix__: gce
      env: gce
      frequency: manual
      smoke_test:
        frequency: manual
        run:
          timeout: 3600
      cluster:
        cluster_compute: tpl_cpu_1_gce.yaml

- name: long_running_serve_failure
  group: Long running tests
  working_dir: long_running_tests

  stable: true

  frequency: weekly
  team: serve

  cluster:
    byod:
      pip:
        # TODO: https://github.com/Farama-Foundation/AutoROM/issues/48
        - https://ray-ci-deps-wheels.s3.us-west-2.amazonaws.com/AutoROM.accept_rom_license-0.5.4-py3-none-any.whl
      runtime_env:
        - RLLIB_TEST_NO_JAX_IMPORT=1
    cluster_compute: tpl_cpu_1_c5.yaml

  run:
    timeout: 86400
    script: python workloads/serve_failure.py
    long_running: true

  smoke_test:
    frequency: nightly

    run:
      timeout: 600

  alert: long_running_tests

  variations:
    - __suffix__: aws
    - __suffix__: gce
      env: gce
      frequency: manual
      smoke_test:
        frequency: manual
        run:
          timeout: 86400
      cluster:
        cluster_compute: tpl_cpu_1_c5_gce.yaml

- name: long_running_many_jobs
  group: Long running tests
  working_dir: long_running_tests

  stable: true

  frequency: weekly
  team: serve

  cluster:
    byod:
      pip:
        # TODO: https://github.com/Farama-Foundation/AutoROM/issues/48
        - https://ray-ci-deps-wheels.s3.us-west-2.amazonaws.com/AutoROM.accept_rom_license-0.5.4-py3-none-any.whl
      runtime_env:
        - RLLIB_TEST_NO_JAX_IMPORT=1
    cluster_compute: tpl_cpu_1.yaml

  run:
    timeout: 86400
    script: python workloads/long_running_many_jobs.py --num-clients=1
    long_running: true

  smoke_test:
    frequency: nightly

    run:
      timeout: 1800

  alert: long_running_tests

  variations:
    - __suffix__: aws
    - __suffix__: gce
      env: gce
      frequency: manual
      smoke_test:
        frequency: manual
        run:
          timeout: 3600
      cluster:
        cluster_compute: tpl_cpu_1_gce.yaml

- name: long_running_distributed_pytorch_pbt_failure
  group: Long running tests
  working_dir: long_running_distributed_tests

  frequency: weekly
  team: ml

  cluster:
    byod:
      type: gpu
    cluster_compute: compute_tpl.yaml

  run:
    timeout: 86400
    script: python workloads/pytorch_pbt_failure.py
    long_running: true

  smoke_test:
    frequency: manual
    run:
      timeout: 3600

  alert: long_running_tests

  variations:
    - __suffix__: aws
    - __suffix__: gce
      env: gce
      frequency: manual
      smoke_test:
        frequency: manual
        run:
          timeout: 3600
      cluster:
        cluster_compute: compute_tpl_gce.yaml

########################
# Jobs tests
########################

- name: jobs_basic_local_working_dir
  group: Jobs tests
  working_dir: jobs_tests

  frequency: nightly
  team: serve

  cluster:
    byod:
      type: gpu
    cluster_compute: compute_tpl_4_xlarge.yaml

  run:
    timeout: 600
    script: python workloads/jobs_basic.py --working-dir "workloads"
    wait_for_nodes:
      num_nodes: 4


  alert: default

  variations:
    - __suffix__: aws
    - __suffix__: gce
      env: gce
      frequency: manual
      cluster:
        cluster_compute: compute_tpl_gce_4_xlarge.yaml

- name: jobs_basic_remote_working_dir
  group: Jobs tests
  working_dir: jobs_tests

  frequency: nightly
  team: serve

  cluster:
    byod:
      type: gpu
    cluster_compute: compute_tpl_4_xlarge.yaml

  run:
    timeout: 600
    script: python workloads/jobs_basic.py --working-dir "https://github.com/anyscale/job-services-cuj-examples/archive/refs/heads/main.zip"
    wait_for_nodes:
      num_nodes: 4


  alert: default

  variations:
    - __suffix__: aws
    - __suffix__: gce
      env: gce
      frequency: manual
      cluster:
        cluster_compute: compute_tpl_gce_4_xlarge.yaml

- name: jobs_remote_multi_node
  group: Jobs tests
  team: serve
  frequency: nightly
  working_dir: jobs_tests

  cluster:
    byod:
      type: gpu
    cluster_compute: compute_tpl_4_xlarge.yaml
  run:
    timeout: 600
    script: python workloads/jobs_remote_multi_node.py
    wait_for_nodes:
      num_nodes: 4

  variations:
    - __suffix__: aws
    - __suffix__: gce
      env: gce
      frequency: manual
      cluster:
        cluster_compute: compute_tpl_gce_4_xlarge.yaml

- name: jobs_check_cuda_available
  group: Jobs tests
  team: serve

  frequency: nightly
  working_dir: jobs_tests
  cluster:
    byod:
      type: gpu
    cluster_compute: compute_tpl_gpu_node.yaml
  run:
    timeout: 600
    script: python workloads/jobs_check_cuda_available.py
    wait_for_nodes:
      num_nodes: 2

  variations:
    - __suffix__: aws
    - __suffix__: gce
      env: gce
      frequency: manual
      cluster:
        cluster_compute: compute_tpl_gce_gpu_node.yaml

- name: jobs_specify_num_gpus
  group: Jobs tests
  team: serve

  frequency: nightly
  working_dir: jobs_tests
  cluster:
    byod:
      type: gpu
    cluster_compute: compute_tpl_gpu_worker.yaml
  run:
    timeout: 600
    script: python workloads/jobs_specify_num_gpus.py --working-dir "workloads"
    wait_for_nodes:
      num_nodes: 2

  variations:
    - __suffix__: aws
    - __suffix__: gce
      env: gce
      frequency: manual
      cluster:
        cluster_compute: compute_tpl_gce_gpu_worker.yaml

########################
# Runtime env tests
########################
- name: runtime_env_rte_many_tasks_actors
  group: Runtime env tests
  working_dir: runtime_env_tests

  frequency: nightly
  team: core

  cluster:
    byod: {}
    cluster_compute: rte_small.yaml

  run:
    timeout: 600
    script: python workloads/rte_many_tasks_actors.py
    wait_for_nodes:
      num_nodes: 4


  alert: default

  variations:
    - __suffix__: aws
    - __suffix__: gce
      env: gce
      frequency: manual
      cluster:
        cluster_compute: rte_gce_small.yaml


- name: runtime_env_wheel_urls
  group: Runtime env tests
  working_dir: runtime_env_tests

  frequency: nightly
  team: core

  cluster:
    byod: {}
    cluster_compute: rte_minimal.yaml

  run:
    timeout: 9000
    script: python workloads/wheel_urls.py
    wait_for_nodes:
      num_nodes: 1


  alert: default

  variations:
    - __suffix__: aws
    - __suffix__: gce
      env: gce
      frequency: manual
      cluster:
        cluster_compute: rte_gce_minimal.yaml

# It seems like the consensus is that this should be tested in CI, and not in a nightly test.

# - name: runtime_env_rte_ray_client
#   group: Runtime env tests
#   working_dir: runtime_env_tests

#   frequency: nightly
#   team: core

#   cluster:
#     cluster_compute: rte_minimal.yaml

#   run:
#     timeout: 600
#     script: python workloads/rte_ray_client.py
#     wait_for_nodes:
#       num_nodes: 1

#   alert: default


########################
# Serve tests
########################

- name: serve_scale_replicas
  group: Serve tests
  working_dir: serve_tests

  frequency: nightly
  team: serve

  cluster:
    byod: {}
    cluster_compute: compute_tpl_single_node_32_cpu.yaml
    cloud_id: cld_wy5a6nhazplvu32526ams61d98
    project_id: prj_lhlrf1u5yv8qz9qg3xzw8fkiiq

  run:
    timeout: 7200
    long_running: false
    script: python workloads/replica_scalability.py

  alert: default

  variations:
    - __suffix__: aws

- name: serve_multi_deployment_1k_noop_replica
  group: Serve tests
  working_dir: serve_tests

  frequency: nightly
  team: serve

  cluster:
    byod: {}
    cluster_compute: compute_tpl_32_cpu.yaml
    cloud_id: cld_wy5a6nhazplvu32526ams61d98
    project_id: prj_lhlrf1u5yv8qz9qg3xzw8fkiiq

  run:
    timeout: 7200
    long_running: false
    script: python workloads/multi_deployment_1k_noop_replica.py

  alert: default

  variations:
    - __suffix__: aws
    - __suffix__: aws.py312
      python: "3.12"
    - __suffix__: gce
      env: gce
      frequency: manual
      cluster:
        cluster_compute: compute_tpl_32_cpu_gce.yaml

- name: serve_autoscaling_load_test
  group: Serve tests
  working_dir: serve_tests

  frequency: nightly
  team: serve

  cluster:
    byod:
      type: gpu
    cluster_compute: compute_tpl_single_node_32_cpu.yaml
    cloud_id: cld_wy5a6nhazplvu32526ams61d98
    project_id: prj_lhlrf1u5yv8qz9qg3xzw8fkiiq

  run:
    timeout: 7200
    long_running: false
    script: python workloads/autoscaling_load_test.py

  alert: default

  variations:
    - __suffix__: aws

- name: serve_microbenchmarks
  group: Serve tests
  working_dir: serve_tests

  frequency: nightly
  team: serve

  cluster:
    byod: {}
    cluster_compute: compute_tpl_single_node_32_cpu.yaml
    cloud_id: cld_wy5a6nhazplvu32526ams61d98
    project_id: prj_lhlrf1u5yv8qz9qg3xzw8fkiiq

  run:
    timeout: 7200
    long_running: false
    script: python workloads/microbenchmarks.py --run-all

  alert: default

  variations:
    - __suffix__: aws
    - __suffix__: gce
      env: gce
      frequency: manual
      cluster:
        cluster_compute: compute_tpl_single_node_gce.yaml

- name: serve_resnet_benchmark
  group: Serve tests
  working_dir: serve_tests

  frequency: nightly
  team: serve

  cluster:
    byod:
      type: gpu
    cluster_compute: compute_tpl_gpu_node.yaml
    cloud_id: cld_wy5a6nhazplvu32526ams61d98
    project_id: prj_lhlrf1u5yv8qz9qg3xzw8fkiiq

  run:
    timeout: 7200
    long_running: false
    script: python workloads/serve_resnet_benchmark.py --gpu-env

  alert: default

  variations:
    - __suffix__: aws
    - __suffix__: gce
      env: gce
      frequency: manual
      cluster:
        cluster_compute: compute_tpl_gpu_node_gce.yaml

########################
# Train tests
########################

- name: training_ingest_benchmark-task=image_classification
  group: Train tests
  working_dir: train_tests/benchmark

  frequency: nightly
  team: ml

  cluster:
    byod:
      type: gpu
    cluster_compute: compute_configs/compute_gpu_4x4_aws.yaml

  variations:
    - __suffix__: full_training.parquet
      run:
        timeout: 2000
        script: RAY_TRAIN_V2_ENABLED=1 python train_benchmark.py --task=image_classification_parquet --dataloader_type=ray_data --num_workers=16

    - __suffix__: full_training.parquet.torch_dataloader
      run:
        timeout: 2000
        script: RAY_TRAIN_V2_ENABLED=1 python train_benchmark.py --task=image_classification_parquet --dataloader_type=torch --num_workers=16

    - __suffix__: skip_training.parquet
      run:
        timeout: 1200
        script: RAY_TRAIN_V2_ENABLED=1 python train_benchmark.py --task=image_classification_parquet --dataloader_type=ray_data --num_workers=16 --skip_train_step --skip_validation_at_epoch_end

    - __suffix__: skip_training.parquet.torch_dataloader
      run:
        timeout: 1200
        script: RAY_TRAIN_V2_ENABLED=1 python train_benchmark.py --task=image_classification_parquet --dataloader_type=torch --num_workers=16 --skip_train_step --skip_validation_at_epoch_end

    - __suffix__: skip_training.parquet.fault_tolerance
      run:
        timeout: 2700
        script: RAY_TRAIN_V2_ENABLED=1 python train_benchmark.py --task=image_classification_parquet --dataloader_type=ray_data --num_workers=16 --mock_gpu --skip_train_step --skip_validation_step --num_epochs=5 --max_failures=4
        prepare: python setup_chaos.py --kill-interval 480 --max-to-kill 2 --kill-delay 360
      cluster:
        cluster_compute: compute_configs/compute_mock_gpu_4x4_aws.yaml

    - __suffix__: full_training.jpeg
      run:
        timeout: 2000
        script: RAY_TRAIN_V2_ENABLED=1 python train_benchmark.py --task=image_classification_jpeg --dataloader_type=ray_data --num_workers=16

    - __suffix__: full_training.jpeg.torch_dataloader
      run:
        timeout: 2000
        script: RAY_TRAIN_V2_ENABLED=1 python train_benchmark.py --task=image_classification_jpeg --dataloader_type=torch --num_workers=16 --num_torch_workers=16

    - __suffix__: skip_training.jpeg
      run:
        timeout: 1200
        script: RAY_TRAIN_V2_ENABLED=1 python train_benchmark.py --task=image_classification_jpeg --dataloader_type=ray_data --num_workers=16 --skip_train_step --skip_validation_at_epoch_end

    - __suffix__: skip_training.jpeg.torch_dataloader
      run:
        timeout: 1200
        script: RAY_TRAIN_V2_ENABLED=1 python train_benchmark.py --task=image_classification_jpeg --dataloader_type=torch --num_workers=16 --num_torch_workers=16 --skip_train_step --skip_validation_at_epoch_end

    - __suffix__: skip_training.jpeg.local_fs
      run:
        timeout: 1200
        script: bash image_classification/localfs_image_classification_jpeg/download_input_data_from_s3.sh && RAY_TRAIN_V2_ENABLED=1 python train_benchmark.py --task=localfs_image_classification_jpeg --dataloader_type=ray_data --num_workers=1 --skip_train_step --skip_validation_at_epoch_end
      cluster:
        cluster_compute: compute_configs/compute_gpu_1x1_aws.yaml

    - __suffix__: skip_training.jpeg.local_fs.torch_dataloader
      run:
        timeout: 1200
        script: bash image_classification/localfs_image_classification_jpeg/download_input_data_from_s3.sh && RAY_TRAIN_V2_ENABLED=1 python train_benchmark.py --task=localfs_image_classification_jpeg --dataloader_type=torch --num_workers=1 --num_torch_workers=32 --skip_train_step --skip_validation_at_epoch_end
      cluster:
        cluster_compute: compute_configs/compute_gpu_1x1_aws.yaml

    - __suffix__: skip_training.jpeg.local_fs_multi_gpus
      run:
        timeout: 1200
        script: bash image_classification/localfs_image_classification_jpeg/download_input_data_from_s3.sh && RAY_TRAIN_V2_ENABLED=1 python train_benchmark.py --task=localfs_image_classification_jpeg --dataloader_type=ray_data --num_workers=4 --skip_train_step --skip_validation_at_epoch_end
      cluster:
        cluster_compute: compute_configs/compute_gpu_1x1_multi_gpus_aws.yaml

    - __suffix__: skip_training.jpeg.local_fs_multi_gpus.torch_dataloader
      run:
        timeout: 1200
        script: bash image_classification/localfs_image_classification_jpeg/download_input_data_from_s3.sh && RAY_TRAIN_V2_ENABLED=1 python train_benchmark.py --task=localfs_image_classification_jpeg --dataloader_type=torch --num_workers=4 --num_torch_workers=9 --skip_train_step --skip_validation_at_epoch_end
      cluster:
        cluster_compute: compute_configs/compute_gpu_1x1_multi_gpus_aws.yaml

- name: training_ingest_benchmark-task=recsys
  group: Train tests
  working_dir: train_tests/benchmark

  # TODO: Keep these manual for now -- there are a still a few issues to resolve.
  frequency: manual
  team: ml

  cluster:
    byod:
      type: gpu
      post_build_script: byod_install_torchrec.sh
    cluster_compute: compute_configs/compute_gpu_8xA100_aws.yaml

  variations:
    - __suffix__: skip_training.mock_dataloader
      run:
        timeout: 600
        script: RAY_TRAIN_V2_ENABLED=1 python train_benchmark.py --task=recsys --dataloader_type=mock --num_workers=8 --train_batch_size=8192 --num_epochs=1 --skip_train_step --skip_validation_at_epoch_end

    - __suffix__: skip_training.ray_data
      run:
        timeout: 600
        script: RAY_TRAIN_V2_ENABLED=1 python train_benchmark.py --task=recsys --dataloader_type=ray_data --num_workers=8 --train_batch_size=8192 --num_epochs=1 --skip_train_step --skip_validation_at_epoch_end

    - __suffix__: full_training.mock_dataloader
      run:
        timeout: 600
        script: RAY_TRAIN_V2_ENABLED=1 python train_benchmark.py --task=recsys --dataloader_type=mock --num_workers=8 --train_batch_size=8192 --validation_batch_size=16384 --num_epochs=1

    - __suffix__: full_training.ray_data
      run:
        timeout: 1200
        script: RAY_TRAIN_V2_ENABLED=1 python train_benchmark.py --task=recsys --dataloader_type=ray_data --num_workers=8 --train_batch_size=8192 --validation_batch_size=16384 --num_epochs=1


- name: train_horovod_multi_node_test
  group: Train tests
  working_dir: train_tests/horovod

  frequency: nightly
  team: ml

  cluster:
    byod:
      type: gpu
      post_build_script: byod_horovod_test.sh
    cluster_compute: compute_tpl_aws.yaml

  run:
    timeout: 3000
    script: python train_horovod_multi_node_test.py

    wait_for_nodes:
      num_nodes: 2

  variations:
    - __suffix__: aws
    - __suffix__: gce
      env: gce
      frequency: manual
      cluster:
        cluster_compute: compute_tpl_gce.yaml

  alert: default


- name: train_multinode_persistence
  group: Train tests
  working_dir: train_tests/multinode_persistence

  frequency: nightly
  team: ml

  cluster:
    byod:
      post_build_script: byod_train_persistence_test.sh
    cluster_compute: compute_aws.yaml

  run:
    timeout: 3000
    script: pytest -v test_persistence.py -s

    wait_for_nodes:
      num_nodes: 4

  variations:
    - __suffix__: aws
    - __suffix__: gce
      env: gce
      frequency: manual
      cluster:
        cluster_compute: compute_gce.yaml

  alert: default

- name: train_colocate_trainer
  group: Train tests
  working_dir: train_tests/colocate_trainer

  frequency: nightly
  team: ml

  cluster:
    byod: {}
    cluster_compute: compute_aws.yaml

  run:
    timeout: 3000
    script: pytest -v test_colocate_trainer.py -s

    wait_for_nodes:
      num_nodes: 4

  alert: default


- name: xgboost_train_batch_inference_benchmark_10G
  group: Train tests
  working_dir: train_tests/xgboost_lightgbm

  frequency: nightly
  team: ml
  cluster:
    byod:
      type: gpu
    cluster_compute: compute_aws_1worker.yaml

  run:
    timeout: 36000
    script: python train_batch_inference_benchmark.py "xgboost" --size=10G

    wait_for_nodes:
      num_nodes: 2

  variations:
    - __suffix__: aws
    - __suffix__: gce
      env: gce
      frequency: manual
      cluster:
        cluster_compute: compute_gce_1worker.yaml

  smoke_test:
    frequency: manual

    run:
      timeout: 1800

  alert: default

- name: xgboost_train_batch_inference_benchmark_100G
  group: Train tests
  working_dir: train_tests/xgboost_lightgbm

  frequency: nightly-3x
  team: ml
  cluster:
    byod:
      type: gpu
    cluster_compute: compute_aws_10workers.yaml

  run:
    timeout: 36000
    script: python train_batch_inference_benchmark.py "xgboost" --size=100G

    wait_for_nodes:
      num_nodes: 11

  variations:
    - __suffix__: aws
    - __suffix__: gce
      env: gce
      frequency: manual
      cluster:
        cluster_compute: compute_gce_10workers.yaml

  smoke_test:
    frequency: manual

    run:
      timeout: 1800

  alert: default


- name: lightgbm_train_batch_inference_benchmark_10G
  group: Train tests
  working_dir: train_tests/xgboost_lightgbm

  frequency: nightly
  team: ml
  cluster:
    byod:
      type: gpu
    cluster_compute: compute_aws_1worker.yaml

  run:
    timeout: 36000
    script: python train_batch_inference_benchmark.py "lightgbm" --size=10G

    wait_for_nodes:
      num_nodes: 2

  variations:
    - __suffix__: aws
    - __suffix__: gce
      env: gce
      frequency: manual
      cluster:
        cluster_compute: compute_gce_1worker.yaml

  smoke_test:
    frequency: manual

    run:
      timeout: 1800

  alert: default


- name: lightgbm_train_batch_inference_benchmark_100G
  group: Train tests
  working_dir: train_tests/xgboost_lightgbm

  frequency: nightly-3x
  team: ml
  cluster:
    byod:
      type: gpu
    cluster_compute: compute_aws_10workers.yaml

  run:
    timeout: 36000
    script: python train_batch_inference_benchmark.py "lightgbm" --size=100G

    wait_for_nodes:
      num_nodes: 11

  variations:
    - __suffix__: aws
    - __suffix__: gce
      env: gce
      frequency: manual
      cluster:
        cluster_compute: compute_gce_10workers.yaml

  smoke_test:
    frequency: manual

    run:
      timeout: 1800

  alert: default


########################
# RLlib tests
########################

# ----------------------------------------------------------
# Checkpointing with RLModule and Learner APIs
# ----------------------------------------------------------

- name: rllib_learner_group_checkpointing_multinode
  group: RLlib tests
  working_dir: rllib_tests

  # https://github.com/ray-project/ray/issues/41984
  frequency: manual
  team: rllib
  stable: False

  cluster:
    byod:
      type: gpu
      post_build_script: byod_rllib_test.sh
      runtime_env:
        - RLLIB_TEST_NO_JAX_IMPORT=1
        - LD_LIBRARY_PATH=$LD_LIBRARY_PATH:/home/ray/.mujoco/mujoco210/bin
    cluster_compute: multi_node_checkpointing_compute_config.yaml

  run:
    timeout: 3600
    script: pytest checkpointing_tests/test_learner_group_checkpointing.py

    wait_for_nodes:
      num_nodes: 2

  alert: default

  variations:
    - __suffix__: aws
    - __suffix__: gce
      env: gce
      frequency: manual
      cluster:
        cluster_compute: multi_node_checkpointing_compute_config_gce.yaml

- name: rllib_learner_e2e_module_loading
  group: RLlib tests
  working_dir: rllib_tests
  stable: false

  frequency: nightly
  team: rllib

  cluster:
    byod:
      type: gpu
      post_build_script: byod_rllib_test.sh
      runtime_env:
        - RLLIB_TEST_NO_JAX_IMPORT=1
        - LD_LIBRARY_PATH=$LD_LIBRARY_PATH:/home/ray/.mujoco/mujoco210/bin
    cluster_compute: multi_node_checkpointing_compute_config.yaml

  run:
    timeout: 3600
    script: pytest checkpointing_tests/test_e2e_rl_module_restore.py

    wait_for_nodes:
      num_nodes: 2

  alert: default

  variations:
    - __suffix__: aws
    - __suffix__: gce
      env: gce
      frequency: manual
      cluster:
        cluster_compute: multi_node_checkpointing_compute_config_gce.yaml


# ----------------------------------------------------------
# Learning and benchmarking tests
# ----------------------------------------------------------

# --------------------------
# APPO
# --------------------------
- name: rllib_learning_tests_pong_appo_torch
  group: RLlib tests
  working_dir: rllib_tests

  stable: true

  # frequency was nightly.
  # TODO(#50217): re-enable after fixing the flakiness.
  frequency: manual
  team: rllib
  cluster:
    byod:
      type: gpu
      post_build_script: byod_rllib_test.sh
      runtime_env:
        - RLLIB_TEST_NO_JAX_IMPORT=1
        - LD_LIBRARY_PATH=$LD_LIBRARY_PATH:/home/ray/.mujoco/mujoco210/bin
    cluster_compute: 2gpus_64cpus.yaml

  run:
    timeout: 1800
    script: python learning_tests/tuned_examples/appo/pong_appo.py --enable-new-api-stack --num-learners=0 --num-env-runners=46 --stop-reward=19.5 --as-release-test

  alert: default

  variations:
    - __suffix__: aws
    - __suffix__: gce
      env: gce
      frequency: manual
      cluster:
        cluster_compute: 2gpus_64cpus_gce.yaml

- name: rllib_learning_tests_halfcheetah_appo_torch
  group: RLlib tests
  working_dir: rllib_tests

  stable: true

  frequency: nightly
  team: rllib
  cluster:
    byod:
      type: gpu
      post_build_script: byod_rllib_test.sh
      runtime_env:
        - RLLIB_TEST_NO_JAX_IMPORT=1
        - LD_LIBRARY_PATH=$LD_LIBRARY_PATH:/home/ray/.mujoco/mujoco210/bin
    cluster_compute: 1gpu_32cpus.yaml

  run:
    timeout: 5400
    script: python learning_tests/tuned_examples/appo/halfcheetah_appo.py --enable-new-api-stack --num-learners=0 --num-env-runners=31 --stop-reward=1000.0 --as-release-test

  alert: default

  variations:
    - __suffix__: aws
    - __suffix__: gce
      env: gce
      frequency: manual
      cluster:
        cluster_compute: 2gpus_32cpus_gce.yaml

# --------------------------
# DreamerV3
# --------------------------
# TODO (sven): Move algo and this test to pytorch
- name: rllib_learning_tests_pong_dreamerv3_tf2
  group: RLlib tests
  working_dir: rllib_tests

  stable: false

  # https://github.com/ray-project/ray/issues/46612
  frequency: weekly
  team: rllib
  cluster:
    byod:
      type: gpu
      post_build_script: byod_rllib_dreamerv3_test.sh
      runtime_env:
        - RLLIB_TEST_NO_JAX_IMPORT=1
        - LD_LIBRARY_PATH=$LD_LIBRARY_PATH:/home/ray/.mujoco/mujoco210/bin
    cluster_compute: 1gpu_4cpus.yaml

  run:
    timeout: 43200  # 12h
    script: python learning_tests/tuned_examples/dreamerv3/atari_100k.py --framework=tf2 --env=ale_py:ALE/Pong-v5 --num-learners=1 --stop-reward=15.0 --as-release-test

  alert: default

  variations:
    - __suffix__: aws
    - __suffix__: gce
      env: gce
      frequency: manual
      cluster:
        cluster_compute: 1gpu_4cpus_gce.yaml

# --------------------------
# IMPALA
# --------------------------
- name: rllib_learning_tests_pong_impala_torch
  group: RLlib tests
  working_dir: rllib_tests

  stable: true

  frequency: nightly
  team: rllib
  cluster:
    byod:
      type: gpu
      post_build_script: byod_rllib_test.sh
      runtime_env:
        - RLLIB_TEST_NO_JAX_IMPORT=1
        - LD_LIBRARY_PATH=$LD_LIBRARY_PATH:/home/ray/.mujoco/mujoco210/bin
    cluster_compute: 2gpus_64cpus.yaml

  run:
    timeout: 1800
    script: python learning_tests/tuned_examples/impala/pong_impala.py --enable-new-api-stack --num-learners=0 --num-env-runners=46 --stop-reward=19.5 --as-release-test

  alert: default

  variations:
    - __suffix__: aws
    - __suffix__: gce
      env: gce
      frequency: manual
      cluster:
        cluster_compute: 2gpus_64cpus_gce.yaml

# --------------------------
# PPO
# --------------------------
- name: rllib_learning_tests_pong_ppo_torch
  group: RLlib tests
  working_dir: rllib_tests

  stable: true

  frequency: nightly
  team: rllib
  cluster:
    byod:
      type: gpu
      post_build_script: byod_rllib_test.sh
      runtime_env:
        - RLLIB_TEST_NO_JAX_IMPORT=1
        - LD_LIBRARY_PATH=$LD_LIBRARY_PATH:/home/ray/.mujoco/mujoco210/bin
    cluster_compute: 4gpus_96cpus.yaml

  run:
    timeout: 1200
    script: python learning_tests/tuned_examples/ppo/atari_ppo.py --enable-new-api-stack --env=ale_py:ALE/Pong-v5 --num-learners=4 --num-env-runners=95 --stop-reward=20.0 --as-release-test

  alert: default

  variations:
    - __suffix__: aws
    - __suffix__: gce
      env: gce
      frequency: manual
      cluster:
        cluster_compute: 4gpus_96cpus_gce.yaml


# --------------------------
# SAC
# --------------------------
- name: rllib_learning_tests_halfcheetah_sac_torch
  group: RLlib tests
  working_dir: rllib_tests

  stable: true

  frequency: nightly
  team: rllib
  cluster:
    byod:
      type: gpu
      post_build_script: byod_rllib_test.sh
      runtime_env:
        - RLLIB_TEST_NO_JAX_IMPORT=1
        - LD_LIBRARY_PATH=$LD_LIBRARY_PATH:/home/ray/.mujoco/mujoco210/bin
    cluster_compute: 4gpus_64cpus.yaml

  run:
    timeout: 7200
    script: python learning_tests/tuned_examples/sac/halfcheetah_sac.py --enable-new-api-stack --num-learners=4 --num-env-runners=8 --stop-reward=1000.0 --as-release-test

  alert: default

  variations:
    - __suffix__: aws
    - __suffix__: gce
      env: gce
      frequency: manual
      cluster:
        cluster_compute: 4gpus_64cpus_gce.yaml


########################
# Core Nightly Tests
########################

- name: shuffle_100gb
  group: core-multi-test
  working_dir: nightly_tests

  frequency: nightly

  team: core
  cluster:
    byod:
      runtime_env:
        - RAY_worker_killing_policy=retriable_lifo
    cluster_compute: shuffle/shuffle_compute_multi.yaml

  run:
    timeout: 3000
    script: python shuffle/shuffle_test.py --num-partitions=200 --partition-size=500e6
    wait_for_nodes:
      num_nodes: 4

  variations:
    - __suffix__: aws
    - __suffix__: gce
      env: gce
      frequency: manual
      cluster:
        cluster_compute: shuffle/shuffle_compute_multi_gce.yaml


- name: stress_test_placement_group
  group: core-multi-test
  working_dir: nightly_tests
  env: aws_perf

  frequency: nightly

  team: core
  cluster:
    byod: {}
    cluster_compute: stress_tests/placement_group_tests_compute.yaml

  run:
    timeout: 7200
    script: python stress_tests/test_placement_group.py

  variations:
    - __suffix__: aws
    - __suffix__: gce
      env: gce
      frequency: manual
      cluster:
        cluster_compute: stress_tests/placement_group_tests_compute_gce.yaml

- name: decision_tree_autoscaling_20_runs
  group: core-multi-test
  working_dir: nightly_tests

  frequency: nightly

  team: core
  cluster:
    byod: {}
    cluster_compute: decision_tree/autoscaling_compute.yaml

  run:
    timeout: 9600
    script: python decision_tree/cart_with_tree.py --concurrency=20

  variations:
    - __suffix__: aws
    - __suffix__: gce
      env: gce
      frequency: manual
      cluster:
        cluster_compute: decision_tree/autoscaling_compute_gce.yaml

- name: autoscaling_shuffle_1tb_1000_partitions
  group: core-multi-test
  working_dir: nightly_tests

  frequency: nightly

  team: core
  cluster:
    byod:
      runtime_env:
        - RAY_worker_killing_policy=retriable_lifo
    cluster_compute: shuffle/shuffle_compute_autoscaling.yaml

  run:
    timeout: 4000
    script: python shuffle/shuffle_test.py --num-partitions=1000 --partition-size=1e9
      --no-streaming

  variations:
    - __suffix__: aws
    - __suffix__: gce
      env: gce
      frequency: manual
      cluster:
        cluster_compute: shuffle/shuffle_compute_autoscaling_gce.yaml

- name: microbenchmark
  group: core-daily-test
  team: core
  frequency: nightly
  env: aws_perf
  working_dir: microbenchmark

  cluster:
    byod: {}
    cluster_compute: tpl_64.yaml

  run:
    timeout: 1800
    script: OMP_NUM_THREADS=64 RAY_ADDRESS=local python run_microbenchmark.py

  variations:
    - __suffix__: aws
      repeated_run: 5
    - __suffix__: gce
      env: gce
      frequency: manual
      cluster:
        cluster_compute: tpl_64_gce.yaml
    - __suffix__: aws.py312
      frequency: weekly
      python: "3.12"

- name: compiled_graphs
  group: core-daily-test
  team: core
  frequency: nightly
  working_dir: microbenchmark

  stable: false

  cluster:
    byod: {}
    cluster_compute: tpl_64.yaml

  run:
    timeout: 1800
    script: OMP_NUM_THREADS=64 RAY_ADDRESS=local python run_microbenchmark.py --experimental

- name: compiled_graphs_GPU
  group: core-daily-test
  team: core
  frequency: nightly
  working_dir: microbenchmark

  stable: false

  cluster:
    byod:
      type: gpu
    cluster_compute: experimental/compute_gpu_2_aws.yaml

  run:
    timeout: 1800
    script: python experimental/compiled_graph_gpu_microbenchmark.py

- name: compiled_graphs_GPU_multinode
  group: core-daily-test
  team: core
  frequency: nightly
  working_dir: microbenchmark

  stable: false

  cluster:
    byod:
      type: gpu
    cluster_compute: experimental/compute_gpu_2x1_aws.yaml

  run:
    timeout: 1800
    script: python experimental/compiled_graph_gpu_microbenchmark.py --distributed

- name: benchmark_worker_startup
  group: core-daily-test
  team: core
  frequency: nightly
  working_dir: benchmark-worker-startup
  stable: false


  cluster:
    byod:
      type: gpu
    cluster_compute: only_head_node_1gpu_64cpu.yaml

  run:
    timeout: 7200
    script: python benchmark_worker_startup.py
        --num_cpus_in_cluster 64
        --num_gpus_in_cluster 64
        --num_tasks_or_actors_per_run 64
        --num_measurements_per_configuration 5

  variations:
    - __suffix__: aws
    - __suffix__: gce
      env: gce
      frequency: manual
      cluster:
        cluster_compute: only_head_node_1gpu_64cpu_gce.yaml

- name: dask_on_ray_100gb_sort
  group: core-daily-test
  working_dir: nightly_tests

  frequency: nightly
  team: core
  # https://github.com/ray-project/ray/issues/39165
  stable: false

  cluster:
    byod:
      runtime_env:
        - RAY_worker_killing_policy=retriable_lifo
    cluster_compute: dask_on_ray/dask_on_ray_sort_compute_template.yaml

  run:
    timeout: 7200
    script: python dask_on_ray/dask_on_ray_sort.py --nbytes 100_000_000_000 --npartitions
      200 --num-nodes 1 --ray --data-dir /tmp/ray --file-path /tmp/ray

  variations:
    - __suffix__: aws
    - __suffix__: gce
      env: gce
      frequency: manual
      cluster:
        cluster_compute: dask_on_ray/dask_on_ray_sort_compute_template_gce.yaml


- name: dask_on_ray_large_scale_test_spilling
  group: core-daily-test
  working_dir: nightly_tests

  frequency: nightly
  team: data

  cluster:
    byod:
      runtime_env:
        - RAY_worker_killing_policy=retriable_lifo
    cluster_compute: dask_on_ray/dask_on_ray_stress_compute.yaml

  run:
    timeout: 7200
    script: python dask_on_ray/large_scale_test.py --num_workers 150 --worker_obj_store_size_in_gb
      70 --error_rate 0  --data_save_path /tmp/ray

    wait_for_nodes:
      num_nodes: 21


  smoke_test:
    frequency: nightly
    cluster:
      cluster_compute: dask_on_ray/large_scale_dask_on_ray_compute_template.yaml

    run:
      timeout: 7200
      script: python dask_on_ray/large_scale_test.py --num_workers 32 --worker_obj_store_size_in_gb
        70 --error_rate 0  --data_save_path /tmp/ray

      wait_for_nodes:
        num_nodes: 5

- name: stress_test_state_api_scale
  group: core-daily-test
  working_dir: nightly_tests

  stable: false

  frequency: nightly
  team: core
  cluster:
    byod:
      runtime_env:
        - RAY_MAX_LIMIT_FROM_API_SERVER=1000000000
        - RAY_MAX_LIMIT_FROM_DATA_SOURCE=1000000000
    cluster_compute: stress_tests/stress_tests_compute_large.yaml

  run:
    timeout: 4200
    script: python stress_tests/test_state_api_scale.py
    wait_for_nodes:
      num_nodes: 7

  smoke_test:
    frequency: nightly
    cluster:
      app_config: stress_tests/state_api_app_config.yaml
      cluster_compute: stress_tests/smoke_test_compute.yaml

    run:
      timeout: 3600
      wait_for_nodes:
        num_nodes: 5
      script: python stress_tests/test_state_api_scale.py --smoke-test

  variations:
    - __suffix__: aws
    - __suffix__: aws.py312
      frequency: manual
      python: "3.12"
      smoke_test:
        frequency: nightly-3x
    - __suffix__: gce
      env: gce
      frequency: manual
      cluster:
        cluster_compute: stress_tests/stress_tests_compute_large_gce.yaml
      smoke_test:
        frequency: manual


- name: shuffle_20gb_with_state_api
  group: core-daily-test
  working_dir: nightly_tests

  frequency: nightly
  team: core
  cluster:
    byod:
      runtime_env:
        - RAY_MAX_LIMIT_FROM_API_SERVER=1000000000
        - RAY_MAX_LIMIT_FROM_DATA_SOURCE=1000000000
    cluster_compute: shuffle/shuffle_compute_single.yaml

  run:
    timeout: 1000
    script: python stress_tests/test_state_api_with_other_tests.py
      nightly_tests/shuffle/shuffle_test.py --test-args="--num-partitions=100 --partition-size=200e6"

  variations:
    - __suffix__: aws
    - __suffix__: gce
      env: gce
      frequency: manual
      cluster:
        cluster_compute: shuffle/shuffle_compute_single_gce.yaml

- name: stress_test_many_tasks
  group: core-daily-test
  working_dir: nightly_tests
  env: aws_perf

  frequency: nightly
  team: core
  cluster:
    byod: {}
    cluster_compute: stress_tests/stress_tests_compute.yaml

  run:
    timeout: 14400
    wait_for_nodes:
      num_nodes: 101

    script: python stress_tests/test_many_tasks.py

  smoke_test:
    frequency: nightly
    cluster:
      app_config: stress_tests/stress_tests_app_config.yaml
      cluster_compute: stress_tests/smoke_test_compute.yaml

    run:
      timeout: 3600
      wait_for_nodes:
        num_nodes: 5
      script: python stress_tests/test_many_tasks.py --num-nodes=4 --smoke-test

  variations:
    - __suffix__: aws
    - __suffix__: gce
      env: gce
      frequency: manual
      cluster:
        cluster_compute: stress_tests/stress_tests_compute_gce.yaml
      smoke_test:
        frequency: manual

- name: stress_test_dead_actors
  group: core-daily-test
  working_dir: nightly_tests
  env: aws_perf

  frequency: nightly
  team: core
  cluster:
    byod: {}
    cluster_compute: stress_tests/stress_tests_compute.yaml

  run:
    timeout: 7200
    wait_for_nodes:
      num_nodes: 101

    script: python stress_tests/test_dead_actors.py

  smoke_test:
    frequency: nightly
    cluster:
      app_config: stress_tests/stress_tests_app_config.yaml
      cluster_compute: stress_tests/smoke_test_compute.yaml

    run:
      timeout: 3600
      wait_for_nodes:
        num_nodes: 5
      script: python stress_tests/test_dead_actors.py --num-nodes=4 --num-parents=3
        --num-children=3

  variations:
    - __suffix__: aws
    - __suffix__: gce
      env: gce
      frequency: manual
      cluster:
        cluster_compute: stress_tests/stress_tests_compute_gce.yaml
      smoke_test:
        frequency: manual

# The full test is not stable, so run the smoke test only.
# See https://github.com/ray-project/ray/issues/23244.
- name: threaded_actors_stress_test
  group: core-daily-test
  working_dir: nightly_tests

  frequency: nightly
  team: core
  cluster:
    byod: {}
    cluster_compute: stress_tests/smoke_test_compute.yaml

  run:
    timeout: 3600
    script: python stress_tests/test_threaded_actors.py --test-runtime 1800 --kill-interval_s
      30

    wait_for_nodes:
      num_nodes: 5

  variations:
    - __suffix__: aws
    - __suffix__: gce
      env: gce
      frequency: manual
      cluster:
        cluster_compute: stress_tests/smoke_test_compute_gce.yaml

# - name: threaded_actors_stress_test
#   group: core-daily-test
#   working_dir: nightly_tests
#
#   frequency: nightly
#   team: core
#   cluster:
#     cluster_compute: stress_tests/stress_test_threaded_actor_compute.yaml
#
#   run:
#     timeout: 7200
#     script: python stress_tests/test_threaded_actors.py --test-runtime 3600 --kill-interval_s
#       60
#
#     wait_for_nodes:
#       num_nodes: 201
#       timeout: 600
#
#   smoke_test:
#     frequency: nightly
#     cluster:
#       app_config: stress_tests/stress_tests_app_config.yaml
#       cluster_compute: stress_tests/smoke_test_compute.yaml
#
#     run:
#       timeout: 3600
#       script: python stress_tests/test_threaded_actors.py --test-runtime 1800 --kill-interval_s
#         30
#
#       wait_for_nodes:
#         num_nodes: 5
#         timeout: 600

- name: stress_test_many_runtime_envs
  group: core-daily-test
  working_dir: nightly_tests

  frequency: nightly
  team: core

  cluster:
    byod: {}
    cluster_compute: stress_tests/smoke_test_compute.yaml

  run:
    timeout: 14400
    wait_for_nodes:
      num_nodes: 5
    script: python stress_tests/test_many_runtime_envs.py --num_runtime_envs=100 --num_tasks=10000

  variations:
    - __suffix__: aws
    - __suffix__: gce
      env: gce
      frequency: manual
      cluster:
        cluster_compute: stress_tests/smoke_test_compute_gce.yaml
      smoke_test:
        frequency: manual

- name: single_node_oom
  group: core-daily-test
  working_dir: nightly_tests

  # TODO: https://github.com/ray-project/ray/issues/47596
  stable: false

  frequency: nightly
  team: core
  env: aws_perf
  cluster:
    byod: {}
    cluster_compute: stress_tests/stress_tests_single_node_oom_compute.yaml

  run:
    timeout: 1000
    script: python stress_tests/test_parallel_tasks_memory_pressure.py --num-tasks 20

  variations:
    - __suffix__: aws
    - __suffix__: gce
      env: gce
      frequency: manual
      cluster:
        cluster_compute: stress_tests/stress_tests_single_node_oom_compute_gce.yaml


- name: tune_air_oom
  group: core-daily-test
  working_dir: air_tests

  stable: false

  frequency: nightly
  team: core

  cluster:
    byod:
      runtime_env:
        - RAY_memory_usage_threshold=0.7
        - RAY_task_oom_retries=-1
    cluster_compute: oom/stress_tests_tune_air_oom_compute.yaml

  run:
    timeout: 3600
    script: bash oom/tune_air_oom.sh


- name: dask_on_ray_1tb_sort
  group: core-daily-test
  working_dir: nightly_tests

  frequency: nightly-3x
  team: core

  cluster:
    byod:
      runtime_env:
        - RAY_worker_killing_policy=retriable_lifo
    cluster_compute: dask_on_ray/1tb_sort_compute.yaml

  run:
    timeout: 7200
    script: python dask_on_ray/dask_on_ray_sort.py --nbytes 1_000_000_000_000 --npartitions
      1000 --num-nodes 31 --ray --data-dir /tmp/ray --s3-bucket core-nightly-test

    wait_for_nodes:
      num_nodes: 32


- name: many_nodes_actor_test_on_v2
  group: core-daily-test
  working_dir: benchmarks

  frequency: nightly-3x
  team: core
  cluster:
    byod: {}
    cluster_compute: distributed/many_nodes_tests/compute_config.yaml

  run:
    timeout: 3600
    # 2cpus per node x 1000 nodes / 0.2 cpus per actor = 10k
    # 2cpus per node x 2000 nodes / 0.2 cpus per actor = 20k
    script: python distributed/many_nodes_tests/actor_test.py --no-wait --cpus-per-actor=0.2 --total-actors 10000 20000
    wait_for_nodes:
      num_nodes: 500

  variations:
    - __suffix__: aws
    - __suffix__: gce
      env: gce
      frequency: manual
      cluster:
        cluster_compute: distributed/many_nodes_tests/compute_config_gce.yaml

#- name: many_nodes_multi_master_test
#  group: core-daily-test
#  working_dir: nightly_tests
#
#  frequency: nightly-3x
#  team: core
#  cluster:
#    cluster_compute: many_nodes_tests/compute_config.yaml
#
#  run:
#    timeout: 7200
#    script: python many_nodes_tests/multi_master_test.py
#    wait_for_nodes:
#      num_nodes: 251
#

- name: pg_autoscaling_regression_test
  group: core-daily-test
  working_dir: nightly_tests

  frequency: nightly
  team: core
  cluster:
    byod: {}
    cluster_compute: placement_group_tests/compute.yaml

  run:
    timeout: 1200
    script: python placement_group_tests/pg_run.py

  variations:
    - __suffix__: aws
    - __suffix__: gce
      env: gce
      frequency: manual
      cluster:
        cluster_compute: placement_group_tests/compute_gce.yaml

- name: placement_group_performance_test
  group: core-daily-test
  working_dir: nightly_tests

  frequency: nightly
  team: core
  cluster:
    byod: {}
    cluster_compute: placement_group_tests/pg_perf_test_compute.yaml

  run:
    timeout: 1200
    script: python placement_group_tests/placement_group_performance_test.py
    wait_for_nodes:
      num_nodes: 5

  variations:
    - __suffix__: aws
    - __suffix__: gce
      env: gce
      frequency: manual
      cluster:
        cluster_compute: placement_group_tests/pg_perf_test_compute_gce.yaml


#########################
# Core Scalability Tests
#########################

- name: single_node
  group: core-scalability-test
  working_dir: benchmarks

  frequency: nightly
  team: core
  env: aws_perf
  cluster:
    byod:
      type: gpu
      runtime_env:
        - LD_PRELOAD=/usr/lib/x86_64-linux-gnu/libjemalloc.so
    cluster_compute: single_node.yaml

  run:
    timeout: 12000
    prepare: sleep 0
    script: python single_node/test_single_node.py

  variations:
    - __suffix__: aws
    - __suffix__: gce
      env: gce
      frequency: manual
      cluster:
        cluster_compute: single_node_gce.yaml

- name: object_store
  group: core-scalability-test
  working_dir: benchmarks

  frequency: nightly
  team: core
  env: aws_perf
  cluster:
    byod:
      type: gpu
      runtime_env:
        - LD_PRELOAD=/usr/lib/x86_64-linux-gnu/libjemalloc.so
    cluster_compute: object_store.yaml

  run:
    timeout: 3600
    script: python object_store/test_object_store.py
    wait_for_nodes:
      num_nodes: 50

  variations:
    - __suffix__: aws
    - __suffix__: gce
      env: gce
      frequency: manual
      cluster:
        cluster_compute: object_store_gce.yaml

- name: small_objects
  group: core-scalability-test
  working_dir: benchmarks

  frequency: nightly
  team: core
  env: aws_perf
  cluster:
    byod:
      type: gpu
      runtime_env:
        - LD_PRELOAD=/usr/lib/x86_64-linux-gnu/libjemalloc.so
    cluster_compute: object_store/small_objects.yaml

  run:
    timeout: 3600
    script: python object_store/test_small_objects.py
    wait_for_nodes:
      num_nodes: 5

  variations:
    - __suffix__: aws

- name: large_objects
  group: core-scalability-test
  working_dir: benchmarks

  frequency: nightly
  team: core
  env: aws_perf
  cluster:
    byod:
      type: gpu
      runtime_env:
        - LD_PRELOAD=/usr/lib/x86_64-linux-gnu/libjemalloc.so
    cluster_compute: object_store/large_objects.yaml

  run:
    timeout: 3600
    script: python object_store/test_large_objects.py
    wait_for_nodes:
      num_nodes: 10

  variations:
    - __suffix__: aws

- name: many_actors
  group: core-scalability-test
  working_dir: benchmarks

  frequency: nightly-3x
  team: core
  env: aws_perf
  cluster:
    byod:
      type: gpu
      runtime_env:
        - LD_PRELOAD=/usr/lib/x86_64-linux-gnu/libjemalloc.so
    cluster_compute: distributed.yaml

  run:
    timeout: 3600
    script: python distributed/test_many_actors.py
    wait_for_nodes:
      num_nodes: 65

  variations:
    - __suffix__: aws
    - __suffix__: gce
      env: gce
      frequency: manual
      cluster:
        cluster_compute: distributed_gce.yaml

- name: many_actors_smoke_test
  group: core-scalability-test
  working_dir: benchmarks

  frequency: nightly
  team: core
  cluster:
    byod:
      type: gpu
      runtime_env:
        - LD_PRELOAD=/usr/lib/x86_64-linux-gnu/libjemalloc.so
    cluster_compute: distributed_smoke_test.yaml

  run:
    timeout: 3600
    script: SMOKE_TEST=1 python distributed/test_many_actors.py
    wait_for_nodes:
      num_nodes: 2


- name: many_tasks
  group: core-scalability-test
  working_dir: benchmarks

  frequency: nightly
  team: core
  env: aws_perf
  cluster:
    byod:
      type: gpu
      runtime_env:
        - LD_PRELOAD=/usr/lib/x86_64-linux-gnu/libjemalloc.so
    cluster_compute: distributed.yaml

  run:
    timeout: 3600
    script: python distributed/test_many_tasks.py --num-tasks=10000
    wait_for_nodes:
      num_nodes: 65

  variations:
    - __suffix__: aws
    - __suffix__: gce
      env: gce
      frequency: manual
      cluster:
        cluster_compute: distributed_gce.yaml

- name: many_pgs
  group: core-scalability-test
  working_dir: benchmarks

  frequency: nightly-3x
  team: core
  env: aws_perf
  cluster:
    byod:
      type: gpu
      runtime_env:
        - LD_PRELOAD=/usr/lib/x86_64-linux-gnu/libjemalloc.so
    cluster_compute: distributed.yaml

  run:
    timeout: 3600
    script: python distributed/test_many_pgs.py
    wait_for_nodes:
      num_nodes: 65

  variations:
    - __suffix__: aws
    - __suffix__: gce
      env: gce
      frequency: manual
      cluster:
        cluster_compute: distributed_gce.yaml


- name: many_pgs_smoke_test
  group: core-scalability-test
  working_dir: benchmarks

  frequency: nightly
  team: core
  cluster:
    byod:
      type: gpu
      runtime_env:
        - LD_PRELOAD=/usr/lib/x86_64-linux-gnu/libjemalloc.so
    cluster_compute: distributed_smoke_test.yaml

  run:
    timeout: 3600
    script: SMOKE_TEST=1 python distributed/test_many_pgs.py
    wait_for_nodes:
      num_nodes: 2


- name: many_nodes
  group: core-scalability-test
  working_dir: benchmarks

  frequency: nightly-3x
  team: core
  env: aws_perf
  cluster:
    byod:
      type: gpu
      runtime_env:
        - LD_PRELOAD=/usr/lib/x86_64-linux-gnu/libjemalloc.so
    cluster_compute: many_nodes.yaml

  run:
    timeout: 3600
    script: python distributed/test_many_tasks.py --num-tasks=1000
    wait_for_nodes:
      num_nodes: 250

  variations:
    - __suffix__: aws
    - __suffix__: gce
      env: gce
      frequency: manual
      cluster:
        cluster_compute: many_nodes_gce.yaml

- name: scheduling_test_many_0s_tasks_many_nodes
  group: core-scalability-test
  working_dir: benchmarks

  frequency: nightly
  team: core
  cluster:
    byod:
      type: gpu
      runtime_env:
        - LD_PRELOAD=/usr/lib/x86_64-linux-gnu/libjemalloc.so
    cluster_compute: scheduling.yaml

  run:
    timeout: 3600
    script: python distributed/test_scheduling.py --total-num-task=1984000 --num-cpu-per-task=1
      --task-duration-s=0 --total-num-actors=32 --num-actors-per-nodes=1

    wait_for_nodes:
      num_nodes: 32

  variations:
    - __suffix__: aws
    - __suffix__: gce
      env: gce
      frequency: manual
      cluster:
        cluster_compute: scheduling_gce.yaml


# - name: scheduling_test_many_5s_tasks_single_node
#   group: core-scalability-test
#   working_dir: benchmarks

#   frequency: nightly
#   team: core
#   cluster:
#     cluster_compute: scheduling.yaml

#   run:
#     timeout: 3600
#     script: python distributed/test_scheduling.py --total-num-task=1984000 --num-cpu-per-task=1
#       --task-duration-s=5 --total-num-actors=1 --num-actors-per-nodes=1

#     wait_for_nodes:
#       num_nodes: 32
#       timeout: 600

#   stable: false

# - name: scheduling_test_many_5s_tasks_many_nodes
#   group: core-scalability-test
#   working_dir: benchmarks

#   frequency: nightly
#   team: core
#   cluster:
#     cluster_compute: scheduling.yaml

#   run:
#     timeout: 3600
#     script: python distributed/test_scheduling.py --total-num-task=1984000 --num-cpu-per-task=1
#       --task-duration-s=5 --total-num-actors=32 --num-actors-per-nodes=1

#     wait_for_nodes:
#       num_nodes: 32
#       timeout: 600

#   stable: false


##################
# Core Chaos tests
##################

- name: chaos_many_tasks_kill_raylet
  group: core-nightly-test
  working_dir: nightly_tests

  frequency: nightly
  team: core
  cluster:
    byod: {}
    cluster_compute: chaos_test/compute_template.yaml

  run:
    timeout: 3600
    wait_for_nodes:
      num_nodes: 10
    prepare: python setup_chaos.py --no-start
    script: python chaos_test/test_chaos_basic.py --workload=tasks

  variations:
    - __suffix__: aws
    - __suffix__: gce
      env: gce
      frequency: manual
      cluster:
        cluster_compute: chaos_test/compute_template_gce.yaml

- name: chaos_many_tasks_terminate_instance
  group: core-nightly-test
  working_dir: nightly_tests

  frequency: nightly
  team: core
  cluster:
    byod: {}
    cluster_compute: chaos_test/compute_template.yaml

  run:
    timeout: 3600
    wait_for_nodes:
      num_nodes: 10
    prepare: python setup_chaos.py --no-start --chaos TerminateEC2Instance
    script: python chaos_test/test_chaos_basic.py --workload=tasks

  variations:
    - __suffix__: aws

- name: chaos_many_actors_kill_raylet
  group: core-nightly-test
  working_dir: nightly_tests

  frequency: nightly
  team: core
  cluster:
    byod: {}
    cluster_compute: chaos_test/compute_template.yaml

  run:
    timeout: 4200
    wait_for_nodes:
      num_nodes: 10
    prepare: python setup_chaos.py --no-start
    script: python chaos_test/test_chaos_basic.py --workload=actors

  variations:
    - __suffix__: aws
    - __suffix__: gce
      env: gce
      frequency: manual
      cluster:
        cluster_compute: chaos_test/compute_template_gce.yaml

- name: chaos_many_actors_terminate_instance
  group: core-nightly-test
  working_dir: nightly_tests

  frequency: nightly
  team: core
  cluster:
    byod: {}
    cluster_compute: chaos_test/compute_template.yaml

  run:
    timeout: 4200
    wait_for_nodes:
      num_nodes: 10
    prepare: python setup_chaos.py --no-start --chaos TerminateEC2Instance
    script: python chaos_test/test_chaos_basic.py --workload=actors

  variations:
    - __suffix__: aws

- name: chaos_dask_on_ray_large_scale_test_no_spilling
  group: data-tests
  working_dir: nightly_tests

  frequency: nightly
  team: data

  cluster:
    byod:
      runtime_env:
        - RAY_lineage_pinning_enabled=1
    cluster_compute: dask_on_ray/chaos_dask_on_ray_stress_compute.yaml

  run:
    timeout: 7200
    wait_for_nodes:
      num_nodes: 21
    prepare: python setup_chaos.py --kill-interval 100
    script: python dask_on_ray/large_scale_test.py --num_workers 20 --worker_obj_store_size_in_gb
      20 --error_rate 0  --data_save_path /tmp/ray

  variations:
    - __suffix__: aws
    - __suffix__: gce
      env: gce
      frequency: manual
      cluster:
        cluster_compute: dask_on_ray/dask_on_ray_stress_compute_gce.yaml

- name: chaos_dask_on_ray_large_scale_test_spilling
  group: data-tests
  working_dir: nightly_tests

  frequency: nightly
  team: data

  cluster:
    byod:
      runtime_env:
        - RAY_lineage_pinning_enabled=1
    cluster_compute: dask_on_ray/dask_on_ray_stress_compute.yaml

  run:
    timeout: 7200
    wait_for_nodes:
      num_nodes: 21
    prepare: python setup_chaos.py --kill-interval 100
    script: python dask_on_ray/large_scale_test.py --num_workers 150 --worker_obj_store_size_in_gb
      70 --error_rate 0  --data_save_path /tmp/ray

  variations:
    - __suffix__: aws
    - __suffix__: gce
      env: gce
      frequency: manual
      cluster:
        cluster_compute: dask_on_ray/dask_on_ray_stress_compute_gce.yaml

#####################
# Observability tests
#####################
- name: agent_stress_test
  group: core-observability-test
  working_dir: dashboard

  frequency: nightly
  team: core
  cluster:
    byod:
      type: gpu
      runtime_env:
        - RAY_INTERNAL_MEM_PROFILE_COMPONENTS=dashboard_agent
      post_build_script: byod_agent_stress_test.sh
    cluster_compute: agent_stress_compute.yaml

  run:
    timeout: 14400
    script: python mem_check.py --working-dir .

  variations:
    - __suffix__: aws
    - __suffix__: gce
      env: gce
      frequency: manual
      cluster:
        cluster_compute: agent_stress_compute_gce.yaml

- name: k8s_serve_ha_test
  group: k8s-test
  working_dir: k8s_tests

  stable: false

  frequency: nightly
  team: serve
  cluster:
    byod: {}
    cluster_compute: compute_tpl.yaml

  run:
    timeout: 28800 # 8h
    prepare: bash prepare.sh
    script: python run_gcs_ft_on_k8s.py

- name: aws_cluster_launcher
  group: cluster-launcher-test
  working_dir: ../python/ray/autoscaler/

  frequency: nightly
  team: clusters

  cluster:
    byod: {}
    cluster_compute: aws/tests/aws_compute.yaml

  run:
    timeout: 2400
    script: python launch_and_verify_cluster.py aws/tests/aws_cluster.yaml --num-expected-nodes 2 --retries 10


- name: aws_cluster_launcher_nightly_image
  group: cluster-launcher-test
  working_dir: ../python/ray/autoscaler/

  frequency: manual
  team: clusters
  cluster:
    byod: {}
    cluster_compute: aws/tests/aws_compute.yaml

  run:
    timeout: 2400
    script: python launch_and_verify_cluster.py aws/tests/aws_cluster.yaml --num-expected-nodes 2 --retries 10 --docker-override nightly


- name: aws_cluster_launcher_latest_image
  group: cluster-launcher-test
  working_dir: ../python/ray/autoscaler/

  frequency: manual
  team: clusters
  cluster:
    byod: {}
    cluster_compute: aws/tests/aws_compute.yaml

  run:
    timeout: 2400
    script: python launch_and_verify_cluster.py aws/tests/aws_cluster.yaml --num-expected-nodes 2 --retries 10 --docker-override latest


- name: aws_cluster_launcher_release_image
  group: cluster-launcher-test
  working_dir: ../python/ray/autoscaler/

  frequency: manual
  team: clusters
  cluster:
    byod: {}
    cluster_compute: aws/tests/aws_compute.yaml

  run:
    timeout: 2400
    script: python launch_and_verify_cluster.py aws/tests/aws_cluster.yaml --num-expected-nodes 2 --retries 10 --docker-override commit



- name: aws_cluster_launcher_minimal
  group: cluster-launcher-test
  working_dir: ../python/ray/autoscaler/

  frequency: nightly
  team: clusters
  cluster:
    byod: {}
    cluster_compute: aws/tests/aws_compute.yaml

  run:
    timeout: 1200
    script: python launch_and_verify_cluster.py aws/example-minimal.yaml

- name: aws_cluster_launcher_full
  group: cluster-launcher-test
  working_dir: ../python/ray/autoscaler/

  frequency: nightly
  team: clusters
  cluster:
    byod: {}
    cluster_compute: aws/tests/aws_compute.yaml

  run:
    timeout: 3000
    script: python launch_and_verify_cluster.py aws/example-full.yaml --num-expected-nodes 2 --retries 20 --docker-override latest

- name: gcp_cluster_launcher_minimal
  group: cluster-launcher-test
  working_dir: ../python/ray/autoscaler/

  stable: true

  env: gce
  frequency: nightly
  team: clusters
  cluster:
    byod: {}
    cluster_compute: gcp/tests/single_node_32_cpu_gce.yaml

  run:
    timeout: 1200
    script: python launch_and_verify_cluster.py gcp/example-minimal-pinned.yaml

- name: gcp_cluster_launcher_full
  group: cluster-launcher-test
  working_dir: ../python/ray/autoscaler/

  stable: true

  env: gce
  frequency: nightly
  team: clusters
  cluster:
    byod: {}
    cluster_compute: gcp/tests/single_node_32_cpu_gce.yaml

  run:
    timeout: 4800
    script: python launch_and_verify_cluster.py gcp/example-full.yaml --num-expected-nodes 2 --retries 30

- name: gcp_cluster_launcher_latest_image
  group: cluster-launcher-test
  working_dir: ../python/ray/autoscaler/

  stable: true

  env: gce
  frequency: manual
  team: clusters
  cluster:
    byod: {}
    cluster_compute: gcp/tests/single_node_32_cpu_gce.yaml

  run:
    timeout: 3600
    script: python launch_and_verify_cluster.py gcp/example-full.yaml --num-expected-nodes 2 --retries 20  --docker-override latest

- name: gcp_cluster_launcher_nightly_image
  group: cluster-launcher-test
  working_dir: ../python/ray/autoscaler/

  stable: true

  env: gce
  frequency: manual
  team: clusters
  cluster:
    byod: {}
    cluster_compute: gcp/tests/single_node_32_cpu_gce.yaml

  run:
    timeout: 3600
    script: python launch_and_verify_cluster.py gcp/example-full.yaml --num-expected-nodes 2 --retries 20  --docker-override nightly


- name: gcp_cluster_launcher_release_image
  group: cluster-launcher-test
  working_dir: ../python/ray/autoscaler/

  stable: true

  env: gce
  frequency: manual
  team: clusters
  cluster:
    byod: {}
    cluster_compute: gcp/tests/single_node_32_cpu_gce.yaml

  run:
    timeout: 3600
    script: python launch_and_verify_cluster.py gcp/example-full.yaml --num-expected-nodes 2 --retries 20  --docker-override commit

- name: gcp_cluster_launcher_gpu_docker
  group: cluster-launcher-test
  working_dir: ../python/ray/autoscaler/

  stable: true

  env: gce
  frequency: weekly
  team: clusters
  cluster:
    byod: {}
    cluster_compute: gcp/tests/single_node_32_cpu_gce.yaml

  run:
    timeout: 1200
    script: python launch_and_verify_cluster.py gcp/example-gpu-docker.yaml

- name: autoscaler_aws
  group: autoscaler-test
  working_dir: autoscaling_tests

  stable: False

  frequency: nightly
  team: core

  cluster:
    # leave oom disabled as test is marked unstable at the moment.
    byod:
      runtime_env:
        - RAY_memory_monitor_refresh_ms=0
      pip:
        - ray[default]
    cluster_compute: aws.yaml

  run:
    timeout: 1800
    script: python run.py


##############
# LLM Serve
##############

# Runs performance benchmark tests against vLLM service
- name: llm_serve_llama_3dot1_8B_quantized_tp_1
  frequency: nightly
  python: "3.11"
  group: llm-serve
  team: llm
  working_dir: llm_tests/serve

  cluster:
    byod:
      type: llm-cu124
    cluster_compute: llm_auto_select_worker.yaml
    # NOTE: Important for getting the correct secrets
    cloud_id: cld_wy5a6nhazplvu32526ams61d98
    project_id: prj_lhlrf1u5yv8qz9qg3xzw8fkiiq

  run:
    timeout: 3600
    long_running: false
    script: python run_llm_serve_test_and_bms.py --serve-config-file configs/serve_llama_3dot1_8b_quantized_tp1.yaml --run-vllm-profiler --run-serve-llm-profiler

# Runs performance benchmark tests against vLLM service
- name: llm_serve_llama_3dot1_8B_tp_2
  frequency: nightly
  python: "3.11"
  group: llm-serve
  team: llm
  working_dir: llm_tests/serve

  cluster:
    byod:
      type: llm-cu124
    cluster_compute: llm_auto_select_worker.yaml
    # NOTE: Important for getting the correct secrets
    cloud_id: cld_wy5a6nhazplvu32526ams61d98
    project_id: prj_lhlrf1u5yv8qz9qg3xzw8fkiiq

  run:
    timeout: 3600
    long_running: false
    script: python run_llm_serve_test_and_bms.py --serve-config-file configs/serve_llama_3dot1_8b_tp2.yaml --run-vllm-profiler --run-serve-llm-profiler

- name: llm_serve_llama_3dot2_1B_no_accelerator
  frequency: nightly
  python: "3.11"
  group: llm-serve
  team: llm
  working_dir: llm_tests/serve

  cluster:
    byod:
      type: llm-cu124
    cluster_compute: llm_g5-4xlarge.yaml
    # NOTE: Important for getting the correct secrets
    cloud_id: cld_wy5a6nhazplvu32526ams61d98
    project_id: prj_lhlrf1u5yv8qz9qg3xzw8fkiiq

  run:
    timeout: 3600
    long_running: false
    script: python run_llm_serve_test_and_bms.py --serve-config-file configs/serve_llama_3dot2_1b_no_accelerator.yaml --run-serve-llm-profiler


- name: llm_serve_llama_3dot1_8B_lora
  frequency: nightly
  python: "3.11"
  group: llm-serve
  team: llm
  working_dir: llm_tests/serve

  cluster:
    byod:
      type: llm-cu124
    cluster_compute: llm_auto_select_worker.yaml
    # NOTE: Important for getting the correct secrets
    cloud_id: cld_wy5a6nhazplvu32526ams61d98
    project_id: prj_lhlrf1u5yv8qz9qg3xzw8fkiiq

  run:
    timeout: 3600
    long_running: false
    script: python run_llm_serve_test_and_bms.py --serve-config-file configs/serve_llama_3dot1_8b_lora.yaml

- name: llm_serve_llama_3dot2_1B_s3
  frequency: nightly
  python: "3.11"
  group: llm-serve
  team: llm
  working_dir: llm_tests/serve

  cluster:
    byod:
      type: llm-cu124
    cluster_compute: llm_auto_select_worker.yaml
    # NOTE: Important for getting the correct secrets
    cloud_id: cld_wy5a6nhazplvu32526ams61d98
    project_id: prj_lhlrf1u5yv8qz9qg3xzw8fkiiq

  run:
    timeout: 3600
    long_running: false
    script: python run_llm_serve_test_and_bms.py --serve-config-file configs/serve_llama_3dot2_1b_s3.yaml --skip-hf-token true

- name: llm_serve_correctness
  frequency: nightly
  python: "3.11"
  group: llm-serve
  team: llm
  working_dir: llm_tests/serve

  cluster:
    byod:
      type: llm-cu124
      runtime_env:
        - VLLM_USE_V1=1
    cluster_compute: llm_four_L4_gpu_head_node.yaml
    # NOTE: Important for getting the correct secrets
    cloud_id: cld_wy5a6nhazplvu32526ams61d98
    project_id: prj_lhlrf1u5yv8qz9qg3xzw8fkiiq
  run:
    timeout: 3600
    long_running: false
    script: pytest -vs test_llm_serve_correctness.py

- name: llm_serve_integration
  frequency: nightly
  python: "3.11"
  group: llm-serve
  team: llm
  working_dir: llm_tests/serve

  cluster:
    byod:
      type: llm-cu124
      runtime_env:
        - VLLM_USE_V1=1
    cluster_compute: llm_g5-4xlarge.yaml
    # NOTE: Important for getting the correct secrets
    cloud_id: cld_wy5a6nhazplvu32526ams61d98
    project_id: prj_lhlrf1u5yv8qz9qg3xzw8fkiiq
  run:
    timeout: 3600
    long_running: false
    script: pytest -vs test_llm_serve_integration.py

- name: llm_serve_llama_3dot1_8B_quantized_tp1_1p1d
  frequency: nightly
  python: "3.11"
  group: llm-serve
  team: llm
  working_dir: llm_tests/serve

  cluster:
    byod:
      type: llm-cu124
      # TODO(lk-chen): remove once we bump vllm to 0.9.0
      post_build_script: byod_llm_pd_disagg_test.sh
    cluster_compute: llm_auto_select_worker.yaml
    # NOTE: Important for getting the correct secrets
    cloud_id: cld_wy5a6nhazplvu32526ams61d98
    project_id: prj_lhlrf1u5yv8qz9qg3xzw8fkiiq

  run:
    timeout: 3600
    long_running: false
    script: python run_llm_serve_test_and_bms.py --serve-config-file configs/serve_llama_3dot1_8b_quantized_tp1_1p1d.yaml --skip-hf-token true

- name: llm_serve_llama_3dot1_8B_quantized_tp1_2p6d
  frequency: nightly
  python: "3.11"
  group: llm-serve
  team: llm
  working_dir: llm_tests/serve

  cluster:
    byod:
      type: llm-cu124
      # TODO(lk-chen): remove once we bump vllm to 0.9.0
      post_build_script: byod_llm_pd_disagg_test.sh
    cluster_compute: llm_auto_select_worker.yaml
    # NOTE: Important for getting the correct secrets
    cloud_id: cld_wy5a6nhazplvu32526ams61d98
    project_id: prj_lhlrf1u5yv8qz9qg3xzw8fkiiq

  run:
    timeout: 3600
    long_running: false
    script: python run_llm_serve_test_and_bms.py --serve-config-file configs/serve_llama_3dot1_8b_quantized_tp1_2p6d.yaml --skip-hf-token true


##############
# LLM Batch
##############

- name: llm_batch_vllm
  frequency: nightly
  python: "3.11"
  group: llm-batch
  team: llm
  working_dir: llm_tests/batch

  cluster:
    byod:
      type: llm-cu124
    cluster_compute: llm_4xl4.yaml

  run:
    timeout: 3600
    script: >
      pytest -sv test_batch_vllm.py

- name: llm_batch_sglang_llama
  frequency: nightly
  python: "3.11"
  group: llm-batch
  team: llm
  working_dir: llm_tests/batch

  cluster:
    byod:
      type: llm-cu124
      post_build_script: byod_llm_sglang_test.sh
    cluster_compute: llm_4xl4.yaml

  run:
    timeout: 3600
    script: >
      pytest -sv test_batch_sglang.py


#######################
# Ray examples tests
#######################


- name: e2e_xgboost  # do not use dashes (regex sensitive)
  frequency: weekly
  python: "3.11"
  group: ray-examples
  team: ml
  working_dir: //doc/source/ray-overview/examples/e2e-xgboost # use // to access from repo's root

  cluster:
    byod:
      type: cu123  # anyscale/ray:<PR_RAY_VERSION>-py311-cu123
      post_build_script: byod_e2e_xgboost.sh  # release/ray_release/byod/
    cluster_compute: ci/aws.yaml  # relative to working_dir

  run:
    timeout: 3600
    script: PYTHONPATH=. python dist_xgboost/train.py  # relative to working_dir

  variations:
    - __suffix__: aws  # uses default specs above
    - __suffix__: gce
      env: gce
      frequency: manual
      cluster:
        cluster_compute: ci/gce.yaml  # relative to working_dir


- name: entity_recognition_with_llms  # do not use dashes (regex sensitive)
  frequency: weekly
  python: "3.11"
  group: ray-examples
  team: ml
  working_dir: //doc/source/ray-overview/examples/entity-recognition-with-llms  # use // to access from repo's root

  cluster:
    byod:
      type: llm-cu124  # anyscale/ray-llm:<PR_RAY_VERSION>-py311-cu124
      post_build_script: byod_llm_ner.sh  # release/ray_release/byod/
    cluster_compute: ci/aws.yaml  # relative to working_dir

  run:
    timeout: 3600
    script: bash ci/tests.sh  # relative to working_dir


  variations:
    - __suffix__: aws  # uses default specs above
    - __suffix__: gce
      env: gce
      frequency: manual
      cluster:
        cluster_compute: ci/gce.yaml  # relative to working_dir

- name: e2e_audio
  frequency: weekly
  python: "3.11"
  group: ray-examples
  team: ml
  working_dir: //doc/source/ray-overview/examples/e2e-audio  # use // to access from repo's root

  cluster:
    byod:
      type: llm-cu124
      post_build_script: byod_e2e_audio.sh
    cluster_compute: ci/aws.yaml

  run:
    timeout: 3600
    script: bash ci/tests.sh

  variations:
    - __suffix__: aws
    - __suffix__: gce
      env: gce
      frequency: manual
      cluster:
<<<<<<< HEAD
        cluster_compute: ci/gce.yaml  # relative to working_dir

- name: object_detection  # do not use dashes (regex sensitive)
  frequency: weekly
  python: "3.11"
  group: ray-examples
  team: ml
  working_dir: //doc/source/ray-overview/examples/object-detection

  cluster:
    byod:
      type: llm-cu124  # anyscale/ray-llm:<PR_RAY_VERSION>-py311-cu124
      post_build_script: byod_object_detection.sh # release/ray_release/byod/
    cluster_compute: ci/aws.yaml  # relative to working_dir

  run:
    timeout: 3600
    script: bash ci/tests.sh  # relative to working_dir

  variations:
    - __suffix__: aws
    - __suffix__: gce
      env: gce
      frequency: manual
      cluster:
=======
>>>>>>> 8ea94573
        cluster_compute: ci/gce.yaml  # relative to working_dir<|MERGE_RESOLUTION|>--- conflicted
+++ resolved
@@ -4469,7 +4469,6 @@
       env: gce
       frequency: manual
       cluster:
-<<<<<<< HEAD
         cluster_compute: ci/gce.yaml  # relative to working_dir
 
 - name: object_detection  # do not use dashes (regex sensitive)
@@ -4495,6 +4494,4 @@
       env: gce
       frequency: manual
       cluster:
-=======
->>>>>>> 8ea94573
-        cluster_compute: ci/gce.yaml  # relative to working_dir+        cluster_compute: ci/gce.yaml  # relative to working_dir
