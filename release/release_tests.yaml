--- conflicted
+++ resolved
@@ -960,7 +960,6 @@
 
 
 ########################
-<<<<<<< HEAD
 # Golden Notebook tests
 ########################
 - name: golden_notebook_dask_xgboost_test
@@ -984,7 +983,63 @@
     script: python workloads/dask_xgboost_test.py --num-actors 4 --cpus-per-actor 4 --num-actors-inference 16 --cpus-per-actor-inference 1
     type: client
 
-=======
+    wait_for_nodes:
+      num_nodes: 4
+      timeout: 600
+
+  alert: default
+
+- name: golden_notebook_modin_xgboost_test
+  group: Golden Notebook tests
+  working_dir: golden_notebook_tests
+
+  legacy:
+    test_name: modin_xgboost_test
+    test_suite: golden_notebook_tests
+
+  frequency: nightly
+  team: ml
+
+  cluster:
+    cluster_env: modin_xgboost_app_config.yaml
+    cluster_compute: compute_tpl.yaml
+    autosuspend_mins: 10
+
+  run:
+    timeout: 1800
+    script: python workloads/modin_xgboost_test.py --num-actors 4 --cpus-per-actor 4 --num-actors-inference 16 --cpus-per-actor-inference 1
+    type: client
+
+    wait_for_nodes:
+      num_nodes: 4
+      timeout: 600
+
+  alert: default
+
+- name: golden_notebook_torch_tune_serve_test
+  group: Golden Notebook tests
+  working_dir: golden_notebook_tests
+
+  legacy:
+    test_name: torch_tune_serve_test
+    test_suite: golden_notebook_tests
+
+  frequency: nightly
+  team: ml
+
+  cluster:
+    cluster_env: torch_tune_serve_app_config.yaml
+    cluster_compute: gpu_tpl.yaml
+    autosuspend_mins: 10
+
+  run:
+    timeout: 1800
+    script: python workloads/torch_tune_serve_test.py
+    type: client
+
+  alert: default
+
+########################
 # Runtime env tests
 ########################
 - name: runtime_env_rte_many_tasks_actors
@@ -1005,61 +1060,10 @@
   run:
     timeout: 600
     script: python workloads/rte_many_tasks_actors.py
->>>>>>> 5b2d5867
     wait_for_nodes:
       num_nodes: 4
       timeout: 600
 
-<<<<<<< HEAD
-  alert: default
-
-- name: golden_notebook_modin_xgboost_test
-  group: Golden Notebook tests
-  working_dir: golden_notebook_tests
-
-  legacy:
-    test_name: modin_xgboost_test
-    test_suite: golden_notebook_tests
-
-  frequency: nightly
-  team: ml
-
-  cluster:
-    cluster_env: modin_xgboost_app_config.yaml
-    cluster_compute: compute_tpl.yaml
-    autosuspend_mins: 10
-
-  run:
-    timeout: 1800
-    script: python workloads/modin_xgboost_test.py --num-actors 4 --cpus-per-actor 4 --num-actors-inference 16 --cpus-per-actor-inference 1
-    type: client
-
-    wait_for_nodes:
-      num_nodes: 4
-      timeout: 600
-
-  alert: default
-
-- name: golden_notebook_torch_tune_serve_test
-  group: Golden Notebook tests
-  working_dir: golden_notebook_tests
-
-  legacy:
-    test_name: torch_tune_serve_test
-    test_suite: golden_notebook_tests
-
-  frequency: nightly
-  team: ml
-
-  cluster:
-    cluster_env: torch_tune_serve_app_config.yaml
-    cluster_compute: gpu_tpl.yaml
-    autosuspend_mins: 10
-
-  run:
-    timeout: 1800
-    script: python workloads/torch_tune_serve_test.py
-=======
     type: sdk_command
     file_manager: job
 
@@ -1115,15 +1119,10 @@
       num_nodes: 1
       timeout: 600
 
->>>>>>> 5b2d5867
     type: client
 
   alert: default
 
-<<<<<<< HEAD
-########################
-# Core Nightly Tests
-=======
 
 ########################
 # Serve tests
@@ -1329,7 +1328,6 @@
 
   alert: default
 
->>>>>>> 5b2d5867
 ########################
 # RLLib tests
 ########################
