--- conflicted
+++ resolved
@@ -4422,19 +4422,11 @@
     type: sdk_command
     file_manager: sdk
 
-<<<<<<< HEAD
-- name: dataset_shuffle_push_based_random_shuffle_100tb
-  group: core-dataset-tests
-  working_dir: nightly_tests
-  legacy:
-    test_name: dataset_shuffle_push_based_random_shuffle_100tb
-=======
 - name: dataset_shuffle_push_based_sort_1tb
   group: core-dataset-tests
   working_dir: nightly_tests
   legacy:
     test_name: dataset_shuffle_push_based_sort_1tb
->>>>>>> b7a6a129
     test_suite: dataset_test
 
   frequency: nightly
@@ -4445,11 +4437,7 @@
 
   run:
     timeout: 7200
-<<<<<<< HEAD
-    script: RAY_DATASET_PUSH_BASED_SHUFFLE=1 python dataset/sort.py --num-partitions=200000 --partition-size=5e8 --shuffle
-=======
     script: RAY_DATASET_PUSH_BASED_SHUFFLE=1 python dataset/sort.py --num-partitions=1000 --partition-size=1e9
->>>>>>> b7a6a129
     wait_for_nodes:
       num_nodes: 100
     type: sdk_command
