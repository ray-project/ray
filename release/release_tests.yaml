--- conflicted
+++ resolved
@@ -226,12 +226,34 @@
   alert: default
 
 
-<<<<<<< HEAD
 - name: air_benchmark_tune_mnist
-=======
+  group: AIR tests
+  working_dir: air_tests/air_benchmarks
+
+  frequency: nightly
+  team: ml
+  env: staging
+
+  cluster:
+    cluster_env: app_config.yaml
+    cluster_compute: compute_cpu_8.yaml
+
+  run:
+    timeout: 3600
+    script: python workloads/tune_benchmark.py
+
+    wait_for_nodes:
+      num_nodes: 8
+
+    type: sdk_command
+    file_manager: job
+
+  alert: default
+
+
+
 # Ray AIR distributed Tensorflow benchmarks
 - name: air_benchmark_tensorflow_mnist_cpu_4x1
->>>>>>> 213a96e2
   group: AIR tests
   working_dir: air_tests/air_benchmarks
 
@@ -241,16 +263,6 @@
 
   cluster:
     cluster_env: app_config.yaml
-<<<<<<< HEAD
-    cluster_compute: compute_cpu_8.yaml
-
-  run:
-    timeout: 3600
-    script: python workloads/tune_benchmark.py
-
-    wait_for_nodes:
-      num_nodes: 8
-=======
     cluster_compute: compute_cpu_4.yaml
 
   run:
@@ -308,7 +320,6 @@
 
     wait_for_nodes:
       num_nodes: 4
->>>>>>> 213a96e2
 
     type: sdk_command
     file_manager: job
