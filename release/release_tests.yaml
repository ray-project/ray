# Global release test configuration file.
# All your release test configuration should go here. Adding release tests here
# will automatically enable them in the Buildkite release testing schedules
# (except they have frequency: manual).
# Here is an example configuration for reference:
#- name: example_test
#  # Tests with the same group will be grouped in the Buildkite UI
#  group: Example group
#  # Provide the working directory which will be uploaded to the cluster
#  working_dir: example_dir
#
#  # How often to run the tests.
#  # One of [manual, any, multi, nightly, nightly-3x, weekly].
#  # Descriptions of each frequency (that's not immediately obvious):
#  # - manual: Not run on a schedule, but can be manually run through the buildkite UI.
#  # - nightly-3x: Run 3 times a week (Monday, Wednesday, Friday).
#  frequency: weekly
#  # Owning team. This field will be persisted to the database
#  team: ml
#
#  # Python version. This optional field determines which Python version to run tests
#  # on. This must be a string!
#  python: "3.7"
#
#  # Optional location of a bash setup script to run on the driver
#  # when setting up the local environment. Relative to working_dir
#  driver_setup: setup_driver.sh
#
#  # Cluster information
#  cluster:
#    # Location of cluster env, relative to working_dir
#    cluster_env: cluster_env.yaml
#    # Location of cluster compute, relative to working_dir
#    cluster_compute: cluster_compute.yaml
#    # Autosuspend parameter passed to the cluster.
#    # The cluster will automatically terminate if inactive for this
#    # many minutes. Defaults to 10 if not set.
#    autosuspend_mins: 10
#    # Optional cloud_id to use instead of the default cloud
#    cloud_id: cld_12345678
#    # Alternatively, you can specify a cloud name
#    cloud_name: anyscale_default_cloud
#
#  # Run configuration for the test
#  run:
#    # If you want to wait for nodes to be ready, you can specify this here:
#    wait_for_nodes:
#      # Number of nodes
#      num_nodes: 16
#      # Timeout for waiting for nodes. If nodes are not up by then, the
#      # test will fail.
#      timeout: 600
#
#    # Optional prepare script to be run on the cluster before the test script
#    prepare: python prepare.py
#    # The prepare command can have a separate timeout
#    prepare_timeout: 300
#
#    # Main script to run as the test script
#    script: python workloads/train_small.py
#    # Timeout in seconds. After this time the test is considered as failed.
#    timeout: 600
#
#  # You can specify smoke test definitions here. If a smoke test is triggered,
#  # it will deep update the main test configuration with the values provided
#  # here. Smoke tests will automatically run with IS_SMOKE_TEST=1 as en
#  # environment variable and receive the --smoke-test flag as a parameter in the
#  # run script.
#  smoke_test:
#    # Smoke tests can have different frequencies. A smoke test is only triggered
#    # when the regular test is not matched.
#    frequency: nightly
#    # Here we adjust the run timeout down and run on less nodes. The test script
#    # remains the same.
#    run:
#      timeout: 300
#      wait_for_nodes:
#        num_nodes: 4
#        timeout: 600
#
#  # After the test finished, this handler (in alerts/) will process the results.
#  # It can then let the test fail, e.g. if a metric regression is observed.
#  alert: default

#######################
# Cluster scaling tests
#######################
- name: cluster_tune_scale_up_down
  group: Cluster tests
  working_dir: cluster_tests

  frequency: nightly
  team: ml

  cluster:
    cluster_env: app_config.yaml
    cluster_compute: cpt_autoscaling_1-3_aws.yaml

  run:
    timeout: 3600
    script: python workloads/tune_scale_up_down.py
    wait_for_nodes:
      num_nodes: 0


  variations:
    - __suffix__: aws
    - __suffix__: gce
      env: gce
      frequency: manual
      cluster:
        cluster_env: app_config.yaml
        cluster_compute: cpt_autoscaling_1-3_gce.yaml


  alert: default


#########################
# AIR release tests
#########################
- name: tune_with_frequent_pausing
  group: AIR tests
  working_dir: air_tests

  frequency: nightly-3x
  team: ml

  cluster:
    cluster_env: frequent_pausing/app_config.yaml
    cluster_compute: frequent_pausing/compute_config_aws.yaml

  run:
    timeout: 600  # 10min
    long_running: true
    script: python frequent_pausing/script.py

  variations:
    - __suffix__: aws
    - __suffix__: gce
      env: gce
      frequency: manual
      cluster:
        cluster_env: frequent_pausing/app_config.yaml
        cluster_compute: frequent_pausing/compute_config_gce.yaml

  alert: default


- name: long_running_horovod_tune_test
  group: AIR tests
  working_dir: air_tests

  frequency: weekly
  team: ml

  cluster:
    cluster_env: horovod/app_config_master.yaml
    cluster_compute: horovod/compute_tpl_aws.yaml

  variations:
    - __suffix__: aws
    - __suffix__: gce
      env: gce
      frequency: manual
      cluster:
        cluster_env: horovod/app_config_master.yaml
        cluster_compute: horovod/compute_tpl_gce.yaml

  run:
    timeout: 36000
    script: python horovod/workloads/horovod_tune_test.py
    long_running: true
    wait_for_nodes:
      num_nodes: 2


  smoke_test:
    frequency: manual

    run:
      timeout: 3600

  alert: default


- name: air_benchmark_data_bulk_ingest
  group: AIR tests
  working_dir: air_tests/air_benchmarks

  frequency: nightly
  team: ml

  cluster:
    cluster_env: app_config.yaml
    cluster_compute: compute_data_20_nodes_aws.yaml

  run:
    timeout: 3600
    script: python workloads/data_benchmark.py --dataset-size-gb=200 --num-workers=20

    wait_for_nodes:
      num_nodes: 20

  variations:
    - __suffix__: aws
    - __suffix__: gce
      env: gce
      frequency: manual
      cluster:
        cluster_env: app_config.yaml
        cluster_compute: compute_data_20_nodes_gce.yaml

  alert: default

# AIR benchmarks for XGBoost CUJ
- name: air_benchmark_xgboost_cpu_10
  group: AIR tests
  working_dir: air_tests/air_benchmarks

  frequency: nightly
  team: ml

  cluster:
    cluster_env: xgboost_app_config.yaml
    cluster_compute: compute_xgboost_aws.yaml

  run:
    timeout: 36000
    script: python workloads/xgboost_benchmark.py

    wait_for_nodes:
      num_nodes: 11

  variations:
    - __suffix__: aws
    - __suffix__: gce
      env: gce
      frequency: manual
      cluster:
        cluster_env: xgboost_app_config.yaml
        cluster_compute: compute_xgboost_gce.yaml

  smoke_test:
    frequency: manual

    run:
      timeout: 1800

  alert: default

# Ray AIR distributed Torch benchmarks
- name: air_benchmark_torch_mnist_cpu_4x1
  group: AIR tests
  working_dir: air_tests/air_benchmarks

  frequency: nightly
  team: ml

  cluster:
    cluster_env: app_config.yaml
    cluster_compute: compute_cpu_4_aws.yaml

  run:
    timeout: 3600
    script: python workloads/torch_benchmark.py run --num-runs 3 --num-epochs 20 --num-workers 4 --cpus-per-worker 8

    wait_for_nodes:
      num_nodes: 4

  variations:
    - __suffix__: aws
    - __suffix__: gce
      env: gce
      frequency: manual
      cluster:
        cluster_env: app_config.yaml
        cluster_compute: compute_cpu_4_gce.yaml

  alert: default

- name: air_benchmark_torch_mnist_gpu_4x4
  group: AIR tests
  working_dir: air_tests/air_benchmarks

  frequency: weekly
  team: ml

  cluster:
    cluster_env: app_config.yaml
    cluster_compute: compute_gpu_4x4_aws.yaml

  run:
    timeout: 4800
    script: python workloads/torch_benchmark.py run --num-runs 3 --num-epochs 120 --num-workers 16 --cpus-per-worker 4 --batch-size 1024 --use-gpu

    wait_for_nodes:
      num_nodes: 4

  smoke_test:
    frequency: nightly

    cluster:
      cluster_compute: compute_gpu_2x2_aws.yaml

    run:
      timeout: 3600
      script: python workloads/torch_benchmark.py run --num-runs 3 --num-epochs 60 --num-workers 4 --cpus-per-worker 4 --batch-size 512 --use-gpu

      wait_for_nodes:
        num_nodes: 2

  variations:
    - __suffix__: aws
    - __suffix__: gce
      env: gce
      frequency: manual
      cluster:
        cluster_env: app_config.yaml
        cluster_compute: compute_gpu_4x4_gce.yaml
      smoke_test:
        frequency: manual

  alert: default


- name: air_benchmark_torch_mnist_cpu_1x4
  group: AIR tests
  working_dir: air_tests/air_benchmarks

  frequency: nightly
  team: ml

  cluster:
    cluster_env: app_config.yaml
    cluster_compute: compute_cpu_1_aws.yaml

  run:
    timeout: 3600
    script: python workloads/torch_benchmark.py run --num-runs 3 --num-epochs 20 --num-workers 4 --cpus-per-worker 2

  variations:
    - __suffix__: aws
    - __suffix__: gce
      env: gce
      frequency: manual
      cluster:
        cluster_env: app_config.yaml
        cluster_compute: compute_cpu_1_gce.yaml

  alert: default


- name: air_benchmark_torch_batch_prediction_gpu_1x1_20gb
  group: AIR tests
  working_dir: air_tests/air_benchmarks

  frequency: nightly
  team: ml

  cluster:
    cluster_env: app_config.yaml
    cluster_compute: compute_gpu_1_cpu_16_aws.yaml

  run:
    timeout: 3600
    script: python workloads/gpu_batch_prediction.py --data-size-gb 20

  alert: default

  variations:
    - __suffix__: aws
    - __suffix__: gce
      env: gce
      frequency: manual
      cluster:
        cluster_env: app_config.yaml
        cluster_compute: compute_gpu_1_cpu_16_gce.yaml


- name: air_benchmark_torch_batch_prediction_gpu_4x4_100gb
  group: AIR tests
  working_dir: air_tests/air_benchmarks

  frequency: nightly
  team: ml

  stable: false

  cluster:
    cluster_env: app_config.yaml
    cluster_compute: compute_gpu_4x4_aws.yaml

  run:
    timeout: 10800
    script: python workloads/gpu_batch_prediction.py --data-size-gb 100

    wait_for_nodes:
        num_nodes: 4

  alert: default

  variations:
    - __suffix__: aws
    - __suffix__: gce
      env: gce
      frequency: manual
      cluster:
        cluster_env: app_config.yaml
        cluster_compute: compute_gpu_4x4_gce.yaml

- name: air_benchmark_torch_mnist_cpu_4x4
  group: AIR tests
  working_dir: air_tests/air_benchmarks

  frequency: nightly
  team: ml

  cluster:
    cluster_env: app_config.yaml
    cluster_compute: compute_cpu_4_aws.yaml

  run:
    timeout: 5400
    script: python workloads/torch_benchmark.py run --num-runs 3 --num-epochs 20 --num-workers 16 --cpus-per-worker 2

    wait_for_nodes:
      num_nodes: 4

  variations:
    - __suffix__: aws
    - __suffix__: gce
      env: gce
      frequency: manual
      cluster:
        cluster_env: app_config.yaml
        cluster_compute: compute_cpu_4_gce.yaml

  alert: default

- name: air_benchmark_tune_torch_mnist
  group: AIR tests
  working_dir: air_tests/air_benchmarks

  frequency: nightly
  team: ml

  cluster:
    cluster_env: app_config.yaml
    cluster_compute: compute_cpu_8_aws.yaml

  run:
    timeout: 3600
    script: python workloads/tune_torch_benchmark.py --num-runs 3 --num-trials 8 --num-workers 4

    wait_for_nodes:
      num_nodes: 8

  variations:
    - __suffix__: aws
    - __suffix__: gce
      env: gce
      frequency: manual
      cluster:
        cluster_env: app_config.yaml
        cluster_compute: compute_cpu_8_gce.yaml

  alert: default

- name: air_benchmark_tune_torch_mnist_gpu
  group: AIR tests
  working_dir: air_tests/air_benchmarks

  frequency: nightly
  team: ml

  cluster:
    cluster_env: app_config.yaml
    cluster_compute: compute_gpu_4x4_aws.yaml

  run:
    timeout: 3600
    script: python workloads/tune_torch_benchmark.py --num-runs 2 --num-trials 4 --num-workers 4 --use-gpu

    wait_for_nodes:
      num_nodes: 4

  variations:
    - __suffix__: aws
    - __suffix__: gce
      env: gce
      frequency: manual
      cluster:
        cluster_env: app_config.yaml
        cluster_compute: compute_gpu_4x4_gce.yaml

  alert: default

# Ray AIR distributed Tensorflow benchmarks
- name: air_benchmark_tensorflow_mnist_cpu_4x1
  group: AIR tests
  working_dir: air_tests/air_benchmarks

  frequency: nightly
  team: ml

  cluster:
    cluster_env: app_config.yaml
    cluster_compute: compute_cpu_4_aws.yaml

  run:
    timeout: 5400
    script: python workloads/tensorflow_benchmark.py run --num-runs 3 --num-epochs 20 --num-workers 4 --cpus-per-worker 8

    wait_for_nodes:
      num_nodes: 4

  variations:
    - __suffix__: aws
    - __suffix__: gce
      env: gce
      frequency: manual
      cluster:
        cluster_env: app_config.yaml
        cluster_compute: compute_cpu_4_gce.yaml

  alert: default


- name: air_benchmark_tensorflow_mnist_cpu_1x4
  group: AIR tests
  working_dir: air_tests/air_benchmarks

  frequency: nightly
  team: ml

  cluster:
    cluster_env: app_config.yaml
    cluster_compute: compute_cpu_1_aws.yaml

  run:
    timeout: 5400
    script: python workloads/tensorflow_benchmark.py run --num-runs 3 --num-epochs 20 --num-workers 4 --cpus-per-worker 2

  variations:
    - __suffix__: aws
    - __suffix__: gce
      env: gce
      frequency: manual
      cluster:
        cluster_env: app_config.yaml
        cluster_compute: compute_cpu_1_gce.yaml

  alert: default


- name: air_benchmark_tensorflow_mnist_cpu_4x4
  group: AIR tests
  working_dir: air_tests/air_benchmarks

  frequency: nightly
  team: ml

  stable: false

  cluster:
    cluster_env: app_config.yaml
    cluster_compute: compute_cpu_4_aws.yaml

  run:
    timeout: 5400
    script: python workloads/tensorflow_benchmark.py run --num-runs 3 --num-epochs 20 --num-workers 16 --cpus-per-worker 2

    wait_for_nodes:
      num_nodes: 4

  variations:
    - __suffix__: aws
    - __suffix__: gce
      env: gce
      frequency: manual
      cluster:
        cluster_env: app_config.yaml
        cluster_compute: compute_cpu_4_gce.yaml

  alert: default


- name: air_benchmark_tensorflow_mnist_gpu_4x4
  group: AIR tests
  working_dir: air_tests/air_benchmarks

  frequency: weekly
  team: ml

  stable: false

  cluster:
    cluster_env: app_config.yaml
    cluster_compute: compute_gpu_4x4_aws.yaml

  run:
    timeout: 5400
    script: python workloads/tensorflow_benchmark.py run --num-runs 3 --num-epochs 200 --num-workers 16 --cpus-per-worker 4 --batch-size 1024 --use-gpu

    wait_for_nodes:
      num_nodes: 4


  smoke_test:
    frequency: nightly

    cluster:
      cluster_compute: compute_gpu_2x2_aws.yaml

    run:
      script: python workloads/tensorflow_benchmark.py run --num-runs 3 --num-epochs 60 --num-workers 4 --cpus-per-worker 4 --batch-size 512 --use-gpu

      wait_for_nodes:
        num_nodes: 2

  variations:
    - __suffix__: aws
    - __suffix__: gce
      env: gce
      frequency: manual
      cluster:
        cluster_env: app_config.yaml
        cluster_compute: compute_gpu_4x4_gce.yaml
      smoke_test:
        frequency: manual

  alert: default

- name: air_benchmark_pytorch_training_e2e_gpu_1x1_20gb
  group: AIR tests
  working_dir: air_tests/air_benchmarks

  frequency: nightly
  team: ml

  cluster:
    cluster_env: app_config.yaml
    cluster_compute: compute_gpu_1_aws.yaml

  run:
    timeout: 3600
    script: python workloads/pytorch_training_e2e.py --data-size-gb 20

  alert: default

  variations:
    - __suffix__: aws
    - __suffix__: gce
      env: gce
      frequency: manual
      cluster:
        cluster_env: app_config.yaml
        cluster_compute: compute_gpu_1_gce.yaml


- name: air_benchmark_pytorch_training_e2e_gpu_4x4_100gb
  group: AIR tests
  working_dir: air_tests/air_benchmarks

  frequency: nightly
  team: ml

  stable: false

  cluster:
    cluster_env: app_config.yaml
    cluster_compute: compute_gpu_4x4_aws.yaml

  run:
    timeout: 10800
    script: python workloads/pytorch_training_e2e.py --data-size-gb=100 --num-workers=16

    wait_for_nodes:
      num_nodes: 4

  alert: default

  variations:
    - __suffix__: aws
    - __suffix__: gce
      env: gce
      frequency: manual
      cluster:
        cluster_env: app_config.yaml
        cluster_compute: compute_gpu_4x4_gce.yaml

# Test tiny, medium, and huge input files.
- name: ray-data-bulk-ingest-file-size-benchmark
  group: AIR tests
  working_dir: air_tests/air_benchmarks/mlperf-train

  stable: false
  jailed: true

  frequency: nightly
  team: core
  cluster:
    cluster_env: app_config_oom.yaml
    cluster_compute: compute_cpu_16.yaml

  run:
    timeout: 3600
    script: bash file_size_benchmark.sh

  variations:
    - __suffix__: aws
    - __suffix__: gce
      env: gce
      frequency: manual
      cluster:
        cluster_env: app_config_oom.yaml
        cluster_compute: compute_gce_cpu_16.yaml

# Test dataset larger than object store memory.
- name: ray-data-bulk-ingest-out-of-core-benchmark
  group: AIR tests
  working_dir: air_tests/air_benchmarks/mlperf-train

  stable: false
  jailed: true

  frequency: nightly
  team: core
  cluster:
    cluster_env: app_config_oom.yaml
    cluster_compute: compute_cpu_16.yaml

  run:
    timeout: 3600
    script: bash out_of_core_benchmark.sh

  variations:
    - __suffix__: aws
    - __suffix__: gce
      env: gce
      frequency: manual
      cluster:
        cluster_env: app_config_oom.yaml
        cluster_compute: compute_gce_cpu_16.yaml

# Test additional CPU nodes for preprocessing.
- name: ray-data-bulk-ingest-heterogeneity-benchmark
  group: AIR tests
  working_dir: air_tests/air_benchmarks/mlperf-train

  stable: false
  jailed: true

  frequency: nightly
  team: core
  cluster:
    cluster_env: app_config_oom.yaml
    cluster_compute: compute_cpu_16_worker_nodes_2.yaml

  run:
    wait_for_nodes:
      num_nodes: 3

    timeout: 1800
    script: bash heterogeneity_benchmark.sh 2

  variations:
    - __suffix__: aws
    - __suffix__: gce
      env: gce
      frequency: manual
      cluster:
        cluster_env: app_config_oom.yaml
        cluster_compute: compute_gce_cpu_16_worker_nodes_2.yaml


#######################
# AIR examples
#######################


# Test additional CPU nodes for preprocessing.
- name: air_example_dreambooth_finetuning
  group: AIR examples
  working_dir: air_examples/dreambooth

  stable: false

  frequency: weekly
  team: ml
  cluster:
    cluster_env: dreambooth_env.yaml
    cluster_compute: dreambooth_compute_aws.yaml

  run:
    timeout: 1800
    script: bash dreambooth_run.sh
    artifact_path: /tmp/artifacts/example_out.jpg

  # variations: A10G not available on GCE, yet.


- name: air_example_gptj_deepspeed_fine_tuning
  group: AIR examples
  working_dir: air_examples/gptj_deepspeed_finetuning

  python: "3.9"

  frequency: weekly
  team: ml
  cluster:
    cluster_env: gptj_deepspeed_env.yaml
    cluster_compute: gptj_deepspeed_compute_aws.yaml

  run:
    timeout: 3600
    script: python test_myst_doc.py --path gptj_deepspeed_fine_tuning.ipynb

  variations:
    - __suffix__: aws
    - __suffix__: gce
      env: gce
      frequency: manual
      cluster:
        cluster_env: gptj_deepspeed_env.yaml
        cluster_compute: gptj_deepspeed_compute_gce.yaml


<<<<<<< HEAD
- name: air_example_dolly_v2_lightning_fsdp_finetuning
  group: AIR examples
  working_dir: air_examples/dolly_v2_lightning_fsdp_finetuning

  python: "3.8"
=======
- name: air_example_opt_deepspeed_batch_inference
  group: AIR examples
  working_dir: air_examples/opt_deepspeed_batch_inference

  python: "3.9"
>>>>>>> 74388394

  frequency: weekly
  team: ml
  cluster:
<<<<<<< HEAD
    cluster_env: dolly_v2_fsdp_env.yaml
    cluster_compute: dolly_v2_fsdp_compute_aws.yaml

  run:
    timeout: 3600
    script: python test_myst_doc.py --path lightning-llm-finetuning-7b.ipynb
  
  variations:
    - __suffix__: aws
    - __suffix__: gce
      env: gce
      frequency: manual
      cluster:
        cluster_env: dolly_v2_fsdp_env.yaml
        cluster_compute: dolly_v2_fsdp_compute_gce.yaml
=======
    cluster_env: 30b_deepspeed_env.yaml
    cluster_compute: 30b_deepspeed_compute.yaml

  run:
    timeout: 3600
    script: python test_myst_doc.py --path opt_deepspeed_batch_inference.ipynb

  # variations: TODO(jungong): add GCP variation.

>>>>>>> 74388394

#####################################
# Workspace templates release tests #
#####################################

- name: workspace_template_batch_inference
  group: Workspace templates
  working_dir: workspace_templates/tests/01_batch_inference
  python: "3.9"
  frequency: nightly-3x
  team: ml
  cluster:
    cluster_env: ../../configs/release_test_cluster_env.yaml
    cluster_compute: ../../configs/compute/gpu/aws_release_test.yaml

  run:
    timeout: 600
    script: jupyter nbconvert --to script --output _test batch_inference.ipynb && ipython _test.py

  variations:
      - __suffix__: aws
      - __suffix__: gce
        env: gce
        frequency: manual
        cluster:
          cluster_env: ../../configs/release_test_cluster_env.yaml
          cluster_compute: ../../configs/compute/gpu/gce_release_test.yaml


- name: workspace_template_many_model_training
  group: Workspace templates
  working_dir: workspace_templates/tests/02_many_model_training
  python: "3.9"
  frequency: nightly-3x
  team: ml
  cluster:
    cluster_env: ../../configs/release_test_cluster_env.yaml
    cluster_compute: ../../configs/compute/cpu/aws_release_test.yaml

  run:
    timeout: 600
    script: pip install -U -r requirements.txt && jupyter nbconvert --to script --output _test many_model_training.ipynb && ipython _test.py

  variations:
      - __suffix__: aws
      - __suffix__: gce
        env: gce
        frequency: manual
        cluster:
          cluster_env: ../../configs/release_test_cluster_env.yaml
          cluster_compute: ../../configs/compute/cpu/gce_release_test.yaml


- name: workspace_template_serving_stable_diffusion
  group: Workspace templates
  working_dir: workspace_templates/tests/03_serving_stable_diffusion
  python: "3.9"
  frequency: nightly-3x
  team: ml
  cluster:
    cluster_env: ../../configs/release_test_cluster_env.yaml
    cluster_compute: ../../configs/compute/gpu/aws_release_test.yaml

  run:
    timeout: 600
    script: pip install -U -r requirements.txt && jupyter nbconvert --to script --output _test serving_stable_diffusion.ipynb && ipython _test.py

  variations:
      - __suffix__: aws
      - __suffix__: gce
        env: gce
        frequency: manual
        cluster:
          cluster_env: ../../configs/release_test_cluster_env.yaml
          cluster_compute: ../../configs/compute/gpu/gce_release_test.yaml


#######################
# XGBoost release tests
#######################

# It seems like the consensus is that we can deprecate this test.

# - name: xgboost_train_small
#   group: XGBoost
#   working_dir: xgboost_tests

#   frequency: nightly
#   team: ml
#   env: staging_v2

#   cluster:
#     cluster_env: app_config.yaml
#     cluster_compute: tpl_cpu_small.yaml

#   run:
#     timeout: 600
#     script: python workloads/train_small.py

#     wait_for_nodes:
#       num_nodes: 4

#   alert: xgboost_tests

- name: xgboost_train_moderate
  group: XGBoost
  working_dir: xgboost_tests

  frequency: nightly
  team: ml

  cluster:
    cluster_env: app_config.yaml
    cluster_compute: tpl_cpu_moderate_aws.yaml

  run:
    timeout: 600
    script: python workloads/train_moderate.py

    wait_for_nodes:
      num_nodes: 32

  variations:
    - __suffix__: aws
    - __suffix__: gce
      env: gce
      frequency: manual
      cluster:
        cluster_env: app_config.yaml
        cluster_compute: tpl_cpu_moderate_gce.yaml

  alert: xgboost_tests

- name: xgboost_train_gpu
  group: XGBoost
  working_dir: xgboost_tests

  frequency: nightly
  team: ml

  cluster:
    cluster_env: app_config_gpu.yaml
    cluster_compute: tpl_gpu_small_aws.yaml

  run:
    timeout: 600
    script: python workloads/train_gpu.py

    wait_for_nodes:
      num_nodes: 5

  variations:
    - __suffix__: aws
    - __suffix__: gce
      env: gce
      frequency: manual
      cluster:
        cluster_env: app_config_gpu.yaml
        cluster_compute: tpl_gpu_small_gce.yaml

  alert: xgboost_tests

- name: xgboost_distributed_api_test
  group: XGBoost
  working_dir: xgboost_tests

  frequency: nightly
  team: ml

  cluster:
    cluster_env: app_config.yaml
    cluster_compute: tpl_cpu_small_aws.yaml

  run:
    timeout: 600
    script: python workloads/distributed_api_test.py
    wait_for_nodes:
      num_nodes: 4

  variations:
    - __suffix__: aws
    - __suffix__: gce
      env: gce
      frequency: manual
      cluster:
        cluster_env: app_config.yaml
        cluster_compute: tpl_cpu_small_gce.yaml


  alert: default

- name: xgboost_ft_small_elastic
  group: XGBoost
  working_dir: xgboost_tests

  frequency: nightly
  team: ml

  cluster:
    cluster_env: app_config.yaml
    cluster_compute: tpl_cpu_small_aws.yaml

  run:
    timeout: 900
    script: python workloads/ft_small_elastic.py

    wait_for_nodes:
      num_nodes: 4

  variations:
    - __suffix__: aws
    - __suffix__: gce
      env: gce
      frequency: manual
      cluster:
        cluster_env: app_config.yaml
        cluster_compute: tpl_cpu_small_gce.yaml


  alert: default

- name: xgboost_ft_small_non_elastic
  group: XGBoost
  working_dir: xgboost_tests

  frequency: nightly
  team: ml

  cluster:
    cluster_env: app_config.yaml
    cluster_compute: tpl_cpu_small_aws.yaml

  run:
    timeout: 900
    script: python workloads/ft_small_non_elastic.py

    wait_for_nodes:
      num_nodes: 4

  variations:
    - __suffix__: aws
    - __suffix__: gce
      env: gce
      frequency: manual
      cluster:
        cluster_env: app_config.yaml
        cluster_compute: tpl_cpu_small_gce.yaml

  alert: default

- name: xgboost_tune_small
  group: XGBoost
  working_dir: xgboost_tests

  frequency: nightly
  team: ml

  cluster:
    cluster_env: app_config.yaml
    cluster_compute: tpl_cpu_small_aws.yaml

  run:
    timeout: 600
    script: python workloads/tune_small.py

    wait_for_nodes:
      num_nodes: 4

  variations:
    - __suffix__: aws
    - __suffix__: gce
      env: gce
      frequency: manual
      cluster:
        cluster_env: app_config.yaml
        cluster_compute: tpl_cpu_small_gce.yaml


  alert: xgboost_tests

- name: xgboost_tune_32x4
  group: XGBoost
  working_dir: xgboost_tests

  frequency: nightly
  team: ml

  cluster:
    cluster_env: app_config.yaml
    cluster_compute: tpl_cpu_moderate_aws.yaml

  run:
    timeout: 900
    script: python workloads/tune_32x4.py

    wait_for_nodes:
      num_nodes: 32

  variations:
    - __suffix__: aws
    - __suffix__: gce
      env: gce
      frequency: manual
      cluster:
        cluster_env: app_config.yaml
        cluster_compute: tpl_cpu_moderate_gce.yaml


  alert: xgboost_tests

- name: xgboost_tune_4x32
  group: XGBoost
  working_dir: xgboost_tests

  frequency: nightly
  team: ml

  cluster:
    cluster_env: app_config.yaml
    cluster_compute: tpl_cpu_moderate_aws.yaml

  run:
    timeout: 900
    script: python workloads/tune_4x32.py

    wait_for_nodes:
      num_nodes: 32

  variations:
    - __suffix__: aws
    - __suffix__: gce
      env: gce
      frequency: manual
      cluster:
        cluster_env: app_config.yaml
        cluster_compute: tpl_cpu_moderate_gce.yaml

  alert: xgboost_tests

#######################
# LightGBM tests
#######################

# It seems like the consensus is that we can deprecate this test.

# - name: lightgbm_train_small
#   group: LightGBM tests
#   working_dir: lightgbm_tests

#   frequency: nightly
#   team: ml
#   env: staging_v2

#   cluster:
#     cluster_env: app_config.yaml
#     cluster_compute: tpl_cpu_small.yaml

#   run:
#     timeout: 600
#     script: python workloads/train_small.py
#     wait_for_nodes:
#       num_nodes: 4

#   alert: default

- name: lightgbm_train_moderate
  group: LightGBM tests
  working_dir: lightgbm_tests

  frequency: nightly
  team: ml

  cluster:
    cluster_env: app_config.yaml
    cluster_compute: tpl_cpu_moderate_aws.yaml

  run:
    timeout: 600
    script: python workloads/train_moderate.py
    wait_for_nodes:
      num_nodes: 32

  variations:
    - __suffix__: aws
    - __suffix__: gce
      env: gce
      frequency: manual
      cluster:
        cluster_env: app_config.yaml
        cluster_compute: tpl_cpu_moderate_gce.yaml


  alert: default

- name: lightgbm_distributed_api_test
  group: LightGBM tests
  working_dir: lightgbm_tests

  frequency: nightly
  team: ml

  cluster:
    cluster_env: app_config.yaml
    cluster_compute: tpl_cpu_small_aws.yaml

  run:
    timeout: 600
    script: python workloads/distributed_api_test.py

    wait_for_nodes:
      num_nodes: 4

  variations:
    - __suffix__: aws
    - __suffix__: gce
      env: gce
      frequency: manual
      cluster:
        cluster_env: app_config.yaml
        cluster_compute: tpl_cpu_small_gce.yaml

  alert: default

- name: lightgbm_ft_small_non_elastic
  group: LightGBM tests
  working_dir: lightgbm_tests

  frequency: nightly
  team: ml

  cluster:
    cluster_env: app_config.yaml
    cluster_compute: tpl_cpu_small_aws.yaml

  run:
    timeout: 900
    script: python workloads/ft_small_non_elastic.py

    wait_for_nodes:
      num_nodes: 4

  variations:
    - __suffix__: aws
    - __suffix__: gce
      env: gce
      frequency: manual
      cluster:
        cluster_env: app_config.yaml
        cluster_compute: tpl_cpu_small_gce.yaml

  alert: default

- name: lightgbm_tune_small
  group: LightGBM tests
  working_dir: lightgbm_tests

  frequency: nightly
  team: ml

  cluster:
    cluster_env: app_config.yaml
    cluster_compute: tpl_cpu_small_aws.yaml

  run:
    timeout: 600
    script: python workloads/tune_small.py
    wait_for_nodes:
      num_nodes: 4

  variations:
    - __suffix__: aws
    - __suffix__: gce
      env: gce
      frequency: manual
      cluster:
        cluster_env: app_config.yaml
        cluster_compute: tpl_cpu_small_gce.yaml

  alert: default

- name: lightgbm_tune_16x4
  group: LightGBM tests
  working_dir: lightgbm_tests

  frequency: nightly
  team: ml

  cluster:
    cluster_env: app_config.yaml
    cluster_compute: tpl_cpu_moderate_aws.yaml

  run:
    timeout: 900
    script: python workloads/tune_16x4.py
    wait_for_nodes:
      num_nodes: 32

  variations:
    - __suffix__: aws
    - __suffix__: gce
      env: gce
      frequency: manual
      cluster:
        cluster_env: app_config.yaml
        cluster_compute: tpl_cpu_moderate_gce.yaml

  alert: default

- name: lightgbm_tune_4x16
  group: LightGBM tests
  working_dir: lightgbm_tests

  frequency: nightly
  team: ml

  cluster:
    cluster_env: app_config.yaml
    cluster_compute: tpl_cpu_moderate_aws.yaml

  run:
    timeout: 900
    script: python workloads/tune_4x16.py
    wait_for_nodes:
      num_nodes: 32

  variations:
    - __suffix__: aws
    - __suffix__: gce
      env: gce
      frequency: manual
      cluster:
        cluster_env: app_config.yaml
        cluster_compute: tpl_cpu_moderate_gce.yaml

  alert: default

#######################
# Lightning tests
#######################

# Naming convention: lightning_{accelerator}_{mode}_{#cpu}_{#gpu}

- name: lightning_gpu_train_3x16_3x1
  group: Lightning tests
  working_dir: lightning_tests

  frequency: nightly-3x
  team: ml

  cluster:
    cluster_env: app_config.yaml
    cluster_compute: compute_tpl_aws.yaml

  run:
    timeout: 1200
    script: python workloads/test_trainer.py
    wait_for_nodes:
      num_nodes: 3

  variations:
    - __suffix__: aws
    - __suffix__: gce
      env: gce
      frequency: manual
      cluster:
        cluster_env: app_config.yaml
        cluster_compute: compute_tpl_gce.yaml

  alert: default

- name: lightning_gpu_tune_3x16_3x1
  group: Lightning tests
  working_dir: lightning_tests

  frequency: nightly-3x
  team: ml

  cluster:
    cluster_env: app_config.yaml
    cluster_compute: compute_tpl_aws.yaml

  run:
    timeout: 1200
    script: python workloads/test_tuner.py
    wait_for_nodes:
      num_nodes: 3

  variations:
    - __suffix__: aws
    - __suffix__: gce
      env: gce
      frequency: manual
      cluster:
        cluster_env: app_config.yaml
        cluster_compute: compute_tpl_gce.yaml

  alert: default

#######################
# ML user tests
#######################
- name: ml_user_horovod_user_test_latest
  group: ML user tests
  working_dir: ml_user_tests

  frequency: nightly-3x
  team: ml

  cluster:
    cluster_env: horovod/app_config.yaml
    cluster_compute: horovod/compute_tpl_aws.yaml

  driver_setup: horovod/driver_setup_latest.sh
  run:
    timeout: 1200
    script: python horovod/horovod_user_test.py
    wait_for_nodes:
      num_nodes: 4

  variations:
    - __suffix__: aws
    - __suffix__: gce
      env: gce
      frequency: manual
      cluster:
        cluster_env: horovod/app_config.yaml
        cluster_compute: horovod/compute_tpl_gce.yaml

  alert: default

- name: ml_user_horovod_user_test_master
  group: ML user tests
  working_dir: ml_user_tests

  frequency: nightly-3x
  team: ml

  cluster:
    cluster_env: horovod/app_config_master.yaml
    cluster_compute: horovod/compute_tpl_aws.yaml

  driver_setup: horovod/driver_setup_master.sh
  run:
    timeout: 1200
    script: python horovod/horovod_user_test.py
    wait_for_nodes:
      num_nodes: 4

  variations:
    - __suffix__: aws
    - __suffix__: gce
      env: gce
      frequency: manual
      cluster:
        cluster_env: horovod/app_config_master.yaml
        cluster_compute: horovod/compute_tpl_gce.yaml

  alert: default

- name: ml_user_train_tensorflow_mnist_test
  group: ML user tests
  working_dir: ml_user_tests

  frequency: nightly-3x
  team: ml

  cluster:
    cluster_env: train/app_config.yaml
    cluster_compute: train/compute_tpl_aws.yaml

  driver_setup: train/driver_setup.sh
  run:
    timeout: 36000
    script: python train/train_tensorflow_mnist_test.py
    wait_for_nodes:
      num_nodes: 3

  variations:
    - __suffix__: aws
    - __suffix__: gce
      env: gce
      frequency: manual
      cluster:
        cluster_env: train/app_config.yaml
        cluster_compute: train/compute_tpl_gce.yaml

  alert: default

- name: ml_user_train_torch_linear_test
  group: ML user tests
  working_dir: ml_user_tests

  frequency: nightly-3x
  team: ml

  cluster:
    cluster_env: train/app_config.yaml
    cluster_compute: train/compute_tpl_aws.yaml

  driver_setup: train/driver_setup.sh
  run:
    timeout: 36000
    script: python train/train_torch_linear_test.py
    wait_for_nodes:
      num_nodes: 3

  variations:
    - __suffix__: aws
    - __suffix__: gce
      env: gce
      frequency: manual
      cluster:
        cluster_env: train/app_config.yaml
        cluster_compute: train/compute_tpl_gce.yaml

  alert: default

- name: ml_user_xgboost_gpu_connect_latest
  group: ML user tests
  working_dir: ml_user_tests

  frequency: nightly-3x
  team: ml

  cluster:
    cluster_env: xgboost/app_config_gpu.yaml
    cluster_compute: xgboost/tpl_gpu_small_scaling_aws.yaml

  run:
    timeout: 1200
    script: python xgboost/train_gpu_connect.py
    wait_for_nodes:
      num_nodes: 5

  variations:
    - __suffix__: aws
    - __suffix__: gce
      env: gce
      frequency: manual
      cluster:
        cluster_env: xgboost/app_config_gpu.yaml
        cluster_compute: xgboost/tpl_gpu_small_scaling_gce.yaml

  alert: default

- name: ml_user_xgboost_gpu_connect_master
  group: ML user tests
  working_dir: ml_user_tests

  frequency: nightly-3x
  team: ml

  cluster:
    cluster_env: xgboost/app_config_gpu_master.yaml
    cluster_compute: xgboost/tpl_gpu_small_scaling_aws.yaml

  run:
    timeout: 1200
    script: python xgboost/train_gpu_connect.py
    wait_for_nodes:
      num_nodes: 5

  variations:
    - __suffix__: aws
    - __suffix__: gce
      env: gce
      frequency: manual
      cluster:
        cluster_env: xgboost/app_config_gpu_master.yaml
        cluster_compute: xgboost/tpl_gpu_small_scaling_gce.yaml

  alert: default

- name: ml_user_ray_lightning_user_test_latest
  group: ML user tests
  working_dir: ml_user_tests

  frequency: nightly-3x
  team: ml

  cluster:
    cluster_env: ray-lightning/app_config.yaml
    cluster_compute: ray-lightning/compute_tpl_aws.yaml

  driver_setup: ray-lightning/driver_setup.sh
  run:
    timeout: 1200
    script: python ray-lightning/ray_lightning_user_test.py
    wait_for_nodes:
      num_nodes: 3

  variations:
    - __suffix__: aws
    - __suffix__: gce
      env: gce
      frequency: manual
      cluster:
        cluster_env: ray-lightning/app_config.yaml
        cluster_compute: ray-lightning/compute_tpl_gce.yaml

  alert: default

- name: ml_user_ray_lightning_user_test_master
  group: ML user tests
  working_dir: ml_user_tests

  frequency: nightly-3x
  team: ml

  cluster:
    cluster_env: ray-lightning/app_config_master.yaml
    cluster_compute: ray-lightning/compute_tpl_aws.yaml

  driver_setup: ray-lightning/driver_setup.sh
  run:
    timeout: 1200
    script: python ray-lightning/ray_lightning_user_test.py
    wait_for_nodes:
      num_nodes: 3

  variations:
    - __suffix__: aws
    - __suffix__: gce
      env: gce
      frequency: manual
      cluster:
        cluster_env: ray-lightning/app_config_master.yaml
        cluster_compute: ray-lightning/compute_tpl_gce.yaml

  alert: default

- name: ml_user_tune_rllib_connect_test
  group: ML user tests
  working_dir: ml_user_tests

  frequency: nightly-3x
  team: ml

  cluster:
    cluster_env: ../rllib_tests/app_config.yaml
    cluster_compute: tune_rllib/compute_tpl_aws.yaml

  driver_setup: tune_rllib/driver_setup.sh
  run:
    timeout: 2000
    script: python tune_rllib/run_connect_tests.py
    wait_for_nodes:
      num_nodes: 9

  variations:
    - __suffix__: aws
    - __suffix__: gce
      env: gce
      frequency: manual
      cluster:
        cluster_env: ../rllib_tests/app_config.yaml
        cluster_compute: tune_rllib/compute_tpl_gce.yaml

  alert: default

#######################
# Tune cloud  tests
#######################
- name: tune_cloud_no_sync_down
  group: Tune cloud tests
  working_dir: tune_tests/cloud_tests
  frequency: nightly
  team: ml

  cluster:
    cluster_env: app_config.yaml
    cluster_compute: tpl_aws_4x2.yaml

  run:
    timeout: 600
    script: python workloads/run_cloud_test.py no_sync_down

    wait_for_nodes:
      num_nodes: 4

  variations:
    - __suffix__: aws
    - __suffix__: gce
      env: gce
      frequency: manual
      cluster:
        cluster_compute: tpl_gce_4x8.yaml

  alert: tune_tests

- name: tune_cloud_ssh_sync
  group: Tune cloud tests
  working_dir: tune_tests/cloud_tests
  frequency: nightly
  team: ml

  cluster:
    cluster_env: app_config.yaml
    cluster_compute: tpl_aws_4x2.yaml

  run:
    timeout: 600
    script: python workloads/run_cloud_test.py ssh_sync
    wait_for_nodes:
      num_nodes: 4

  variations:
    - __suffix__: aws
    - __suffix__: gce
      env: gce
      frequency: manual
      cluster:
        cluster_env: app_config.yaml
        cluster_compute: tpl_gce_4x8.yaml

  alert: tune_tests

- name: tune_cloud_durable_upload
  group: Tune cloud tests
  working_dir: tune_tests/cloud_tests
  frequency: nightly
  team: ml

  cluster:
    cluster_env: app_config.yaml
    cluster_compute: tpl_aws_4x2.yaml

  run:
    timeout: 600
    script: python workloads/run_cloud_test.py durable_upload --bucket s3://tune-cloud-tests/durable_upload

    wait_for_nodes:
      num_nodes: 4

  variations:
    - __suffix__: aws
    - __suffix__: gce
      env: gce
      frequency: manual
      cluster:
        cluster_env: app_config.yaml
        cluster_compute: tpl_gce_4x8.yaml
      run:
        timeout: 600
        script: python workloads/run_cloud_test.py durable_upload --bucket gs://tune-cloud-tests/durable_upload
        wait_for_nodes:
          num_nodes: 4

  alert: tune_tests

- name: tune_cloud_durable_upload_rllib_str
  group: Tune cloud tests
  working_dir: tune_tests/cloud_tests

  stable: false

  frequency: nightly
  team: ml

  cluster:
    cluster_env: app_config_ml.yaml
    cluster_compute: tpl_aws_4x2.yaml

  run:
    timeout: 600

    script: python workloads/run_cloud_test.py durable_upload --trainable rllib_str
      --bucket s3://tune-cloud-tests/durable_upload_rllib_str

    wait_for_nodes:
      num_nodes: 4

  variations:
    - __suffix__: aws
    - __suffix__: gce
      env: gce
      frequency: manual
      cluster:
        cluster_env: app_config_ml.yaml
        cluster_compute: tpl_gce_4x2.yaml
      run:
        timeout: 600
        script: python workloads/run_cloud_test.py durable_upload --trainable rllib_str
          --bucket gs://tune-cloud-tests/durable_upload_rllib_str
        wait_for_nodes:
          num_nodes: 4


  alert: tune_tests

- name: tune_cloud_durable_upload_rllib_trainer
  group: Tune cloud tests
  working_dir: tune_tests/cloud_tests

  stable: false

  frequency: nightly
  team: ml

  cluster:
    cluster_env: app_config_ml.yaml
    cluster_compute: tpl_aws_4x2.yaml

  run:
    timeout: 600
    script: python workloads/run_cloud_test.py durable_upload --trainable rllib_trainer
      --bucket s3://tune-cloud-tests/durable_upload_rllib_trainer

    wait_for_nodes:
      num_nodes: 4

  variations:
    - __suffix__: aws
    - __suffix__: gce
      env: gce
      frequency: manual
      cluster:
        cluster_env: app_config_ml.yaml
        cluster_compute: tpl_gce_4x2.yaml
      run:
        timeout: 600
        script: python workloads/run_cloud_test.py durable_upload --trainable rllib_str
          --bucket gs://tune-cloud-tests/durable_upload_rllib_trainer
        wait_for_nodes:
          num_nodes: 4

  alert: tune_tests

########################
# Tune scalability tests
########################

- name: tune_scalability_bookkeeping_overhead
  group: Tune scalability tests
  working_dir: tune_tests/scalability_tests

  frequency: nightly
  team: ml

  cluster:
    cluster_env: app_config.yaml
    cluster_compute: tpl_1x16.yaml

  run:
    timeout: 1200
    script: python workloads/test_bookkeeping_overhead.py

  alert: tune_tests

  variations:
    - __suffix__: aws
    - __suffix__: gce
      env: gce
      frequency: manual
      cluster:
        cluster_env: app_config.yaml
        cluster_compute: tpl_gce_1x16.yaml

- name: tune_scalability_durable_trainable
  group: Tune scalability tests
  working_dir: tune_tests/scalability_tests

  frequency: nightly
  team: ml

  cluster:
    cluster_env: app_config.yaml
    cluster_compute: tpl_16x2.yaml

  run:
    timeout: 900
    script: python workloads/test_durable_trainable.py --bucket s3://tune-cloud-tests/scalability_durable_trainable
    wait_for_nodes:
      num_nodes: 16

  variations:
    - __suffix__: aws
    - __suffix__: gce
      env: gce
      frequency: manual
      run:
        timeout: 900
        script: python workloads/test_durable_trainable.py --bucket gs://tune-cloud-tests/scalability_durable_trainable
        wait_for_nodes:
          num_nodes: 16
      cluster:
        cluster_env: app_config.yaml
        cluster_compute: tpl_gce_16x2.yaml

  alert: tune_tests


- name: tune_scalability_durable_multifile_checkpoints
  group: Tune scalability tests
  working_dir: tune_tests/scalability_tests

  frequency: nightly
  team: ml

  cluster:
    cluster_env: app_config.yaml
    cluster_compute: tpl_16x2.yaml

  run:
    timeout: 900
    script: python workloads/test_durable_multifile_checkpoints.py --bucket s3://tune-cloud-tests/scalability_durable_multifile_checkpoints
    wait_for_nodes:
      num_nodes: 16

  variations:
    - __suffix__: aws
    - __suffix__: gce
      env: gce
      frequency: manual
      run:
        timeout: 900
        script: python workloads/test_durable_multifile_checkpoints.py --bucket gs://tune-cloud-tests/scalability_durable_multifile_checkpoints
        wait_for_nodes:
          num_nodes: 16
      cluster:
        cluster_env: app_config.yaml
        cluster_compute: tpl_gce_16x2.yaml

  alert: tune_tests

- name: tune_scalability_long_running_large_checkpoints
  group: Tune scalability tests
  working_dir: tune_tests/scalability_tests

  frequency: weekly
  team: ml

  cluster:
    cluster_env: app_config.yaml
    cluster_compute: tpl_1x32_hd.yaml

  run:
    timeout: 86400
    script: python workloads/test_long_running_large_checkpoints.py
    long_running: true

  smoke_test:
    frequency: nightly

    run:
      timeout: 3600

  alert: tune_tests

  variations:
    - __suffix__: aws
    - __suffix__: gce
      env: gce
      frequency: manual
      smoke_test:
        frequency: manual
      cluster:
        cluster_env: app_config.yaml
        cluster_compute: tpl_gce_1x32_hd.yaml

- name: tune_scalability_network_overhead
  group: Tune scalability tests
  working_dir: tune_tests/scalability_tests

  frequency: weekly
  team: ml

  cluster:
    cluster_env: app_config.yaml
    cluster_compute: tpl_100x2.yaml

  run:
    timeout: 900
    prepare_timeout: 1200
    script: python workloads/test_network_overhead.py
    wait_for_nodes:
      num_nodes: 100

  alert: tune_tests

  variations:
    - __suffix__: aws
    - __suffix__: smoke-test
      frequency: nightly
      cluster:
        cluster_env: app_config.yaml
        cluster_compute: tpl_20x2.yaml
      run:
        timeout: 500
        prepare_timeout: 600
        script: python workloads/test_network_overhead.py --smoke-test
        wait_for_nodes:
          num_nodes: 20
    - __suffix__: gce
      env: gce
      frequency: manual
      cluster:
        cluster_env: app_config.yaml
        cluster_compute: tpl_gce_100x2.yaml

- name: tune_scalability_result_throughput_cluster
  group: Tune scalability tests
  working_dir: tune_tests/scalability_tests

  frequency: nightly-3x
  team: ml

  cluster:
    cluster_env: app_config.yaml
    cluster_compute: tpl_16x64.yaml

  run:
    timeout: 600
    script: python workloads/test_result_throughput_cluster.py

    wait_for_nodes:
      num_nodes: 16

  alert: tune_tests

  variations:
    - __suffix__: aws
    - __suffix__: gce
      env: gce
      frequency: manual
      cluster:
        cluster_env: app_config.yaml
        cluster_compute: tpl_gce_16x64.yaml

- name: tune_scalability_result_throughput_single_node
  group: Tune scalability tests
  working_dir: tune_tests/scalability_tests

  frequency: nightly
  team: ml

  cluster:
    cluster_env: app_config.yaml
    cluster_compute: tpl_1x96.yaml

  run:
    timeout: 600
    script: python workloads/test_result_throughput_single_node.py

  alert: tune_tests

  variations:
    - __suffix__: aws
    - __suffix__: gce
      env: gce
      frequency: manual
      cluster:
        cluster_env: app_config.yaml
        cluster_compute: tpl_gce_1x96.yaml
      run:
        timeout: 600
        script: python workloads/test_result_throughput_single_node.py

- name: tune_scalability_xgboost_sweep
  group: Tune scalability tests
  working_dir: tune_tests/scalability_tests

  frequency: weekly
  team: ml

  cluster:
    cluster_env: app_config_data.yaml
    cluster_compute: tpl_16x64.yaml

  run:
    timeout: 3600
    script: python workloads/test_xgboost_sweep.py

    wait_for_nodes:
      num_nodes: 16


  alert: tune_tests

  variations:
    - __suffix__: aws
    - __suffix__: gce
      env: gce
      frequency: manual
      cluster:
        cluster_env: app_config_data.yaml
        cluster_compute: tpl_gce_16x64.yaml


############################
# Tune fault tolerance tests
############################
- name: tune_worker_fault_tolerance
  group: Tune fault tolerance tests
  working_dir: tune_tests/fault_tolerance_tests

  stable: true

  frequency: nightly-3x
  team: ml

  cluster:
    cluster_env: app_config.yaml
    cluster_compute: tpl_aws_16x1.yaml

  run:
    timeout: 5400
    script: python workloads/test_tune_worker_fault_tolerance.py --bucket s3://tune-cloud-tests/worker_fault_tolerance

    wait_for_nodes:
      num_nodes: 16

# Disabled until we can kill nodes in GCE
#  variations:
#    - __suffix__: aws
#    - __suffix__: gce
#      env: gce
#      frequency: manual
#      run:
#        timeout: 5400
#        script: python workloads/test_tune_worker_fault_tolerance.py --bucket gs://tune-cloud-tests/worker_fault_tolerance
#
#        wait_for_nodes:
#          num_nodes: 16
#      cluster:
#        cluster_env: app_config.yaml
#        cluster_compute: tpl_gce_16x1.yaml

########################
# Golden Notebook tests
########################
- name: golden_notebook_torch_tune_serve_test
  group: Golden Notebook tests
  working_dir: golden_notebook_tests

  frequency: nightly-3x
  team: ml

  cluster:
    cluster_env: torch_tune_serve_app_config.yaml
    cluster_compute: gpu_tpl_aws.yaml

  run:
    timeout: 600
    script: python workloads/torch_tune_serve_test.py
    wait_for_nodes:
      num_nodes: 2

  variations:
    - __suffix__: aws
    - __suffix__: gce
      env: gce
      frequency: manual
      cluster:
        cluster_env: torch_tune_serve_app_config.yaml
        cluster_compute: gpu_tpl_gce.yaml

  alert: default


#######################
# Long running tests
#######################

- name: long_running_actor_deaths
  group: Long running tests
  working_dir: long_running_tests

  frequency: weekly
  team: core
  cluster:
    cluster_env: app_config.yaml
    cluster_compute: tpl_cpu_1.yaml

  run:
    timeout: 86400
    script: python workloads/actor_deaths.py
    long_running: true

  smoke_test:
    frequency: nightly

    run:
      timeout: 3600

  alert: long_running_tests

  variations:
    - __suffix__: aws
    - __suffix__: gce
      env: gce
      frequency: manual
      smoke_test:
        frequency: manual
      cluster:
        cluster_env: app_config.yaml
        cluster_compute: tpl_cpu_1_gce.yaml

- name: long_running_apex
  group: Long running tests
  working_dir: long_running_tests

  frequency: weekly
  team: rllib
  cluster:
    cluster_env: ../rllib_tests/app_config.yaml
    cluster_compute: tpl_cpu_3.yaml

  run:
    timeout: 86400
    script: python workloads/apex.py
    long_running: true
    wait_for_nodes:
      num_nodes: 3

  smoke_test:
    frequency: nightly

    run:
      timeout: 3600


  alert: long_running_tests

  variations:
    - __suffix__: aws
    - __suffix__: gce
      env: gce
      frequency: manual
      smoke_test:
        frequency: manual
        run:
          timeout: 3600
      cluster:
        cluster_env: ../rllib_tests/app_config.yaml
        cluster_compute: tpl_cpu_3_gce.yaml

- name: long_running_impala
  group: Long running tests
  working_dir: long_running_tests

  frequency: weekly
  team: rllib
  cluster:
    cluster_env: ../rllib_tests/app_config.yaml
    cluster_compute: tpl_cpu_1_large.yaml

  run:
    timeout: 86400
    script: python workloads/impala.py
    long_running: true

  smoke_test:
    frequency: nightly

    run:
      timeout: 3600

  alert: long_running_tests

  variations:
    - __suffix__: aws
    - __suffix__: gce
      env: gce
      frequency: manual
      smoke_test:
        frequency: manual
        run:
          timeout: 3600
      cluster:
        cluster_env: ../rllib_tests/app_config.yaml
        cluster_compute: tpl_cpu_1_large_gce.yaml

- name: long_running_many_actor_tasks
  group: Long running tests
  working_dir: long_running_tests

  frequency: weekly
  team: core
  cluster:
    cluster_env: app_config.yaml
    cluster_compute: tpl_cpu_1.yaml

  run:
    timeout: 86400
    script: python workloads/many_actor_tasks.py
    long_running: true

  smoke_test:
    frequency: nightly

    run:
      timeout: 3600

  alert: long_running_tests

  variations:
    - __suffix__: aws
    - __suffix__: gce
      env: gce
      frequency: manual
      smoke_test:
        frequency: manual
        run:
          timeout: 3600
      cluster:
        cluster_env: app_config.yaml
        cluster_compute: tpl_cpu_1_gce.yaml

- name: long_running_many_drivers
  group: Long running tests
  working_dir: long_running_tests

  frequency: weekly
  team: core
  cluster:
    cluster_env: app_config.yaml
    cluster_compute: tpl_cpu_1.yaml

  run:
    timeout: 86400
    script: python workloads/many_drivers.py --iteration-num=4000
    long_running: true

  smoke_test:
    frequency: nightly

    run:
      timeout: 3600

  alert: long_running_tests

  variations:
    - __suffix__: aws
    - __suffix__: gce
      env: gce
      frequency: manual
      smoke_test:
        frequency: manual
        run:
          timeout: 3600
      cluster:
        cluster_env: app_config.yaml
        cluster_compute: tpl_cpu_1_gce.yaml

- name: long_running_many_ppo
  group: Long running tests
  working_dir: long_running_tests

  stable: false

  frequency: weekly
  team: ml
  cluster:
    cluster_env: ../rllib_tests/app_config.yaml
    cluster_compute: many_ppo.yaml

  run:
    timeout: 86400
    script: python workloads/many_ppo.py
    long_running: true
    wait_for_nodes:
      num_nodes: 1


  smoke_test:
    frequency: nightly

    run:
      timeout: 3600

  alert: long_running_tests

  variations:
    - __suffix__: aws
    - __suffix__: gce
      env: gce
      frequency: manual
      smoke_test:
        frequency: manual
        run:
          timeout: 3600
      cluster:
        cluster_env: ../rllib_tests/app_config.yaml
        cluster_compute: many_ppo_gce.yaml

- name: long_running_many_tasks
  group: Long running tests
  working_dir: long_running_tests

  frequency: weekly
  team: core
  cluster:
    cluster_env: app_config.yaml
    cluster_compute: tpl_cpu_1.yaml

  run:
    timeout: 86400
    script: python workloads/many_tasks.py
    long_running: true

  smoke_test:
    frequency: nightly

    run:
      timeout: 3600

  alert: long_running_tests

  variations:
    - __suffix__: aws
    - __suffix__: gce
      env: gce
      frequency: manual
      smoke_test:
        frequency: manual
        run:
          timeout: 3600
      cluster:
        cluster_env: app_config.yaml
        cluster_compute: tpl_cpu_1_gce.yaml

- name: long_running_many_tasks_serialized_ids
  group: Long running tests
  working_dir: long_running_tests

  frequency: weekly
  team: core
  cluster:
    cluster_env: app_config.yaml
    cluster_compute: tpl_cpu_1.yaml

  run:
    timeout: 86400
    script: python workloads/many_tasks_serialized_ids.py
    long_running: true

  smoke_test:
    frequency: nightly

    run:
      timeout: 3600

  alert: long_running_tests

  variations:
    - __suffix__: aws
    - __suffix__: gce
      env: gce
      frequency: manual
      smoke_test:
        frequency: manual
        run:
          timeout: 3600
      cluster:
        cluster_env: app_config.yaml
        cluster_compute: tpl_cpu_1_gce.yaml

- name: long_running_node_failures
  group: Long running tests
  working_dir: long_running_tests

  frequency: weekly
  team: core
  cluster:
    cluster_env: app_config.yaml
    cluster_compute: tpl_cpu_1.yaml

  run:
    timeout: 86400
    script: python workloads/node_failures.py
    long_running: true

  smoke_test:
    frequency: nightly

    run:
      timeout: 3600

  alert: long_running_tests

  variations:
    - __suffix__: aws
    - __suffix__: gce
      env: gce
      frequency: manual
      smoke_test:
        frequency: manual
        run:
          timeout: 3600
      cluster:
        cluster_env: app_config.yaml
        cluster_compute: tpl_cpu_1_gce.yaml

- name: long_running_pbt
  group: Long running tests
  working_dir: long_running_tests

  frequency: weekly
  team: ml
  cluster:
    cluster_env: ../rllib_tests/app_config.yaml
    cluster_compute: tpl_cpu_1.yaml

  run:
    timeout: 86400
    script: python workloads/pbt.py
    long_running: true

  smoke_test:
    frequency: nightly

    run:
      timeout: 3600

  alert: long_running_tests

  variations:
    - __suffix__: aws
    - __suffix__: gce
      env: gce
      frequency: manual
      smoke_test:
        frequency: manual
        run:
          timeout: 3600
      cluster:
        cluster_env: ../rllib_tests/app_config.yaml
        cluster_compute: tpl_cpu_1_gce.yaml

- name: long_running_serve
  group: Long running tests
  working_dir: long_running_tests

  frequency: weekly
  team: serve
  cluster:
    cluster_env: app_config.yaml
    cluster_compute: tpl_cpu_1.yaml

  run:
    timeout: 86400
    script: python workloads/serve.py
    long_running: true

  smoke_test:
    frequency: nightly

    run:
      timeout: 3600

  alert: long_running_tests

  variations:
    - __suffix__: aws
    - __suffix__: gce
      env: gce
      frequency: manual
      smoke_test:
        frequency: manual
        run:
          timeout: 3600
      cluster:
        cluster_env: app_config.yaml
        cluster_compute: tpl_cpu_1_gce.yaml

- name: long_running_serve_failure
  group: Long running tests
  working_dir: long_running_tests

  stable: true

  frequency: weekly
  team: serve
  cluster:
    cluster_env: app_config.yaml
    cluster_compute: tpl_cpu_1_c5.yaml

  run:
    timeout: 86400
    script: python workloads/serve_failure.py
    long_running: true

  smoke_test:
    frequency: nightly

    run:
      timeout: 600

  alert: long_running_tests

  variations:
    - __suffix__: aws
    - __suffix__: gce
      env: gce
      frequency: manual
      smoke_test:
        frequency: manual
        run:
          timeout: 86400
      cluster:
        cluster_env: app_config.yaml
        cluster_compute: tpl_cpu_1_c5_gce.yaml

- name: long_running_many_jobs
  group: Long running tests
  working_dir: long_running_tests

  stable: true

  frequency: weekly
  team: serve
  cluster:
    cluster_env: app_config.yaml
    cluster_compute: tpl_cpu_1.yaml

  run:
    timeout: 86400
    script: python workloads/long_running_many_jobs.py --num-clients=1
    long_running: true

  smoke_test:
    frequency: nightly

    run:
      timeout: 1800

  alert: long_running_tests

  variations:
    - __suffix__: aws
    - __suffix__: gce
      env: gce
      frequency: manual
      smoke_test:
        frequency: manual
        run:
          timeout: 3600
      cluster:
        cluster_env: app_config.yaml
        cluster_compute: tpl_cpu_1_gce.yaml

- name: long_running_distributed_pytorch_pbt_failure
  group: Long running tests
  working_dir: long_running_distributed_tests

  frequency: weekly
  team: ml
  cluster:
    cluster_env: app_config.yaml
    cluster_compute: compute_tpl.yaml

  run:
    timeout: 86400
    script: python workloads/pytorch_pbt_failure.py
    long_running: true

  smoke_test:
    frequency: manual
    run:
      timeout: 3600

  alert: long_running_tests

  variations:
    - __suffix__: aws
    - __suffix__: gce
      env: gce
      frequency: manual
      smoke_test:
        frequency: manual
        run:
          timeout: 3600
      cluster:
        cluster_env: app_config.yaml
        cluster_compute: compute_tpl_gce.yaml

########################
# Jobs tests
########################

- name: jobs_basic_local_working_dir
  group: Jobs tests
  working_dir: jobs_tests

  frequency: nightly
  team: serve

  cluster:
    cluster_env: app_config.yaml
    cluster_compute: compute_tpl_4_xlarge.yaml

  run:
    timeout: 600
    script: python workloads/jobs_basic.py --working-dir "workloads"
    wait_for_nodes:
      num_nodes: 4


  alert: default

  variations:
    - __suffix__: aws
    - __suffix__: gce
      env: gce
      frequency: manual
      cluster:
        cluster_env: app_config.yaml
        cluster_compute: compute_tpl_gce_4_xlarge.yaml

- name: jobs_basic_remote_working_dir
  group: Jobs tests
  working_dir: jobs_tests

  frequency: nightly
  team: serve

  cluster:
    cluster_env: app_config.yaml
    cluster_compute: compute_tpl_4_xlarge.yaml

  run:
    timeout: 600
    script: python workloads/jobs_basic.py --working-dir "https://github.com/anyscale/job-services-cuj-examples/archive/refs/heads/main.zip"
    wait_for_nodes:
      num_nodes: 4


  alert: default

  variations:
    - __suffix__: aws
    - __suffix__: gce
      env: gce
      frequency: manual
      cluster:
        cluster_env: app_config.yaml
        cluster_compute: compute_tpl_gce_4_xlarge.yaml

- name: jobs_remote_multi_node
  group: Jobs tests
  team: serve
  frequency: nightly
  working_dir: jobs_tests
  cluster:
    cluster_env: app_config.yaml
    cluster_compute: compute_tpl_4_xlarge.yaml
  run:
    timeout: 600
    script: python workloads/jobs_remote_multi_node.py
    wait_for_nodes:
      num_nodes: 4

  variations:
    - __suffix__: aws
    - __suffix__: gce
      env: gce
      frequency: manual
      cluster:
        cluster_env: app_config.yaml
        cluster_compute: compute_tpl_gce_4_xlarge.yaml

- name: jobs_check_cuda_available
  group: Jobs tests
  team: serve
  frequency: nightly
  working_dir: jobs_tests
  cluster:
    cluster_env: app_config.yaml
    cluster_compute: compute_tpl_gpu_node.yaml
  run:
    timeout: 600
    script: python workloads/jobs_check_cuda_available.py
    wait_for_nodes:
      num_nodes: 2

  variations:
    - __suffix__: aws
    - __suffix__: gce
      env: gce
      frequency: manual
      cluster:
        cluster_env: app_config.yaml
        cluster_compute: compute_tpl_gce_gpu_node.yaml

- name: jobs_specify_num_gpus
  group: Jobs tests
  team: serve
  frequency: nightly
  working_dir: jobs_tests
  cluster:
    cluster_env: app_config.yaml
    cluster_compute: compute_tpl_gpu_worker.yaml
  run:
    timeout: 600
    script: python workloads/jobs_specify_num_gpus.py --working-dir "workloads"
    wait_for_nodes:
      num_nodes: 2

  variations:
    - __suffix__: aws
    - __suffix__: gce
      env: gce
      frequency: manual
      cluster:
        cluster_env: app_config.yaml
        cluster_compute: compute_tpl_gce_gpu_worker.yaml

########################
# Runtime env tests
########################
- name: runtime_env_rte_many_tasks_actors
  group: Runtime env tests
  working_dir: runtime_env_tests

  frequency: nightly
  team: serve

  cluster:
    cluster_env: app_config.yaml
    cluster_compute: rte_small.yaml

  run:
    timeout: 600
    script: python workloads/rte_many_tasks_actors.py
    wait_for_nodes:
      num_nodes: 4


  alert: default

  variations:
    - __suffix__: aws
    - __suffix__: gce
      env: gce
      frequency: manual
      cluster:
        cluster_env: app_config.yaml
        cluster_compute: rte_gce_small.yaml

- name: runtime_env_wheel_urls
  group: Runtime env tests
  working_dir: runtime_env_tests

  frequency: nightly
  team: serve

  cluster:
    cluster_env: app_config.yaml
    cluster_compute: rte_minimal.yaml

  run:
    timeout: 9000
    script: python workloads/wheel_urls.py
    wait_for_nodes:
      num_nodes: 1


  alert: default

  variations:
    - __suffix__: aws
    - __suffix__: gce
      env: gce
      frequency: manual
      cluster:
        cluster_env: app_config.yaml
        cluster_compute: rte_gce_minimal.yaml

# It seems like the consensus is that this should be tested in CI, and not in a nightly test.

# - name: runtime_env_rte_ray_client
#   group: Runtime env tests
#   working_dir: runtime_env_tests

#   frequency: nightly
#   team: serve

#   cluster:
#     cluster_env: app_config.yaml
#     cluster_compute: rte_minimal.yaml

#   run:
#     timeout: 600
#     script: python workloads/rte_ray_client.py
#     wait_for_nodes:
#       num_nodes: 1

#   alert: default


########################
# Serve tests
########################

- name: serve_single_deployment_1k_noop_replica
  group: Serve tests
  working_dir: serve_tests

  frequency: nightly
  team: serve

  cluster:
    cluster_env: app_config.yaml
    cluster_compute: compute_tpl_32_cpu.yaml

  run:
    timeout: 7200
    long_running: false
    script: python workloads/single_deployment_1k_noop_replica.py

  alert: default

  variations:
    - __suffix__: aws
    - __suffix__: gce
      env: gce
      frequency: manual
      cluster:
        cluster_env: app_config.yaml
        cluster_compute: compute_tpl_32_cpu_gce.yaml

- name: serve_multi_deployment_1k_noop_replica
  group: Serve tests
  working_dir: serve_tests

  frequency: nightly
  team: serve

  cluster:
    cluster_env: app_config.yaml
    cluster_compute: compute_tpl_32_cpu.yaml

  run:
    timeout: 7200
    long_running: false
    script: python workloads/multi_deployment_1k_noop_replica.py

  alert: default

  variations:
    - __suffix__: aws
    - __suffix__: gce
      env: gce
      frequency: manual
      cluster:
        cluster_env: app_config.yaml
        cluster_compute: compute_tpl_32_cpu_gce.yaml

- name: serve_autoscaling_single_deployment
  group: Serve tests
  working_dir: serve_tests

  frequency: nightly
  team: serve

  cluster:
    cluster_env: app_config.yaml
    cluster_compute: compute_tpl_8_cpu_autoscaling.yaml

  run:
    timeout: 7200
    long_running: false
    script: python workloads/autoscaling_single_deployment.py

  alert: default

  variations:
    - __suffix__: aws
    - __suffix__: gce
      env: gce
      frequency: manual
      cluster:
        cluster_env: app_config.yaml
        cluster_compute: compute_tpl_8_cpu_autoscaling_gce.yaml

- name: serve_autoscaling_multi_deployment
  group: Serve tests
  working_dir: serve_tests

  frequency: nightly
  team: serve

  cluster:
    cluster_env: app_config.yaml
    cluster_compute: compute_tpl_32_cpu_autoscaling.yaml

  run:
    timeout: 7200
    long_running: false
    script: python workloads/autoscaling_multi_deployment.py

  alert: default

  variations:
    - __suffix__: aws
    - __suffix__: gce
      env: gce
      frequency: manual
      cluster:
        cluster_env: app_config.yaml
        cluster_compute: compute_tpl_32_cpu_autoscaling_gce.yaml

- name: serve_serve_micro_benchmark
  group: Serve tests
  working_dir: serve_tests

  frequency: nightly
  team: serve

  cluster:
    cluster_env: app_config.yaml
    cluster_compute: compute_tpl_single_node.yaml

  run:
    timeout: 7200
    long_running: false
    script: python workloads/serve_micro_benchmark.py

  alert: default

  variations:
    - __suffix__: aws
    - __suffix__: gce
      env: gce
      frequency: manual
      cluster:
        cluster_env: app_config.yaml
        cluster_compute: compute_tpl_single_node_gce.yaml

# - name: serve_serve_micro_benchmark_k8s
#   group: Serve tests
#   working_dir: serve_tests

#   # TODO(architkulkarni) Reenable after K8s migration.  Currently failing
#   frequency: manual
#   team: serve

#   cluster:
#     cluster_env: app_config.yaml
#     cluster_compute: compute_tpl_single_node_k8s.yaml

#   run:
#     timeout: 7200
#     long_running: false
#     script: python workloads/serve_micro_benchmark.py

#   alert: default


- name: deployment_graph_long_chain
  group: Serve tests
  working_dir: serve_tests

  frequency: nightly
  team: serve

  cluster:
    cluster_env: app_config.yaml
    cluster_compute: compute_tpl_single_node_32_cpu.yaml

  run:
    timeout: 3600
    long_running: false
    script: python workloads/deployment_graph_long_chain.py --chain-length=10 --num-clients=4 --local-test=False

  alert: default
  stable: False

  variations:
    - __suffix__: aws
    - __suffix__: gce
      env: gce
      frequency: manual
      cluster:
        cluster_env: app_config.yaml
        cluster_compute: compute_tpl_single_node_32_cpu_gce.yaml

- name: deployment_graph_wide_ensemble
  group: Serve tests
  working_dir: serve_tests

  frequency: nightly
  team: serve

  cluster:
    cluster_env: app_config.yaml
    cluster_compute: compute_tpl_single_node_32_cpu.yaml

  run:
    timeout: 3600
    long_running: false
    script: python workloads/deployment_graph_wide_ensemble.py --fanout-degree=10 --num-clients=4 --local-test=False

  alert: default
  stable: False

  variations:
    - __suffix__: aws
    - __suffix__: gce
      env: gce
      frequency: manual
      cluster:
        cluster_env: app_config.yaml
        cluster_compute: compute_tpl_single_node_32_cpu_gce.yaml

- name: serve_handle_long_chain
  group: Serve tests
  working_dir: serve_tests

  frequency: nightly
  team: serve

  cluster:
    cluster_env: app_config.yaml
    cluster_compute: compute_tpl_single_node_32_cpu.yaml

  run:
    timeout: 3600
    long_running: false
    script: python workloads/serve_handle_long_chain.py --chain-length=10 --num-clients=4 --local-test=False

  alert: default
  stable: False

  variations:
    - __suffix__: aws
    - __suffix__: gce
      env: gce
      frequency: manual
      cluster:
        cluster_env: app_config.yaml
        cluster_compute: compute_tpl_single_node_32_cpu_gce.yaml

- name: serve_handle_wide_ensemble
  group: Serve tests
  working_dir: serve_tests

  frequency: nightly
  team: serve

  cluster:
    cluster_env: app_config.yaml
    cluster_compute: compute_tpl_single_node_32_cpu.yaml

  run:
    timeout: 3600
    long_running: false
    script: python workloads/serve_handle_wide_ensemble.py --fanout-degree=10 --num-clients=4 --local-test=False

  alert: default
  stable: False

  variations:
    - __suffix__: aws
    - __suffix__: gce
      env: gce
      frequency: manual
      cluster:
        cluster_env: app_config.yaml
        cluster_compute: compute_tpl_single_node_32_cpu_gce.yaml


- name: serve_micro_protocol_grpc_benchmark
  group: Serve tests
  working_dir: serve_tests

  frequency: nightly
  team: serve

  cluster:
    cluster_env: app_config.yaml
    cluster_compute: compute_tpl_single_node.yaml

  run:
    timeout: 7200
    long_running: false
    script: python workloads/serve_protocol_benchmark.py --data-size=1048576

  alert: default

  variations:
    - __suffix__: aws
    - __suffix__: gce
      env: gce
      frequency: manual
      cluster:
        cluster_env: app_config.yaml
        cluster_compute: compute_tpl_single_node_gce.yaml

- name: serve_micro_protocol_http_benchmark
  group: Serve tests
  working_dir: serve_tests

  frequency: nightly
  team: serve

  cluster:
    cluster_env: app_config.yaml
    cluster_compute: compute_tpl_single_node.yaml

  run:
    timeout: 7200
    long_running: false
    script: python workloads/serve_protocol_benchmark.py --data-size=1048576 --http-test

  alert: default

  variations:
    - __suffix__: aws
    - __suffix__: gce
      env: gce
      frequency: manual
      cluster:
        cluster_env: app_config.yaml
        cluster_compute: compute_tpl_single_node_gce.yaml


- name: serve_resnet_benchmark
  group: Serve tests
  working_dir: serve_tests

  frequency: nightly
  team: serve

  cluster:
    cluster_env: gpu_app_config.yaml
    cluster_compute: compute_tpl_gpu_node.yaml

  run:
    timeout: 7200
    long_running: false
    script: python workloads/serve_resnet_benchmark.py --gpu-env

  alert: default

  variations:
    - __suffix__: aws
    - __suffix__: gce
      env: gce
      frequency: manual
      cluster:
        cluster_env: gpu_app_config.yaml
        cluster_compute: compute_tpl_gpu_node_gce.yaml

########################
# Train tests
########################

- name: train_horovod_multi_node_test
  group: Train tests
  working_dir: train_tests/horovod

  frequency: nightly
  team: ml

  cluster:
    cluster_env: app_config.yaml
    cluster_compute: compute_tpl_aws.yaml

  run:
    timeout: 3000
    script: python train_horovod_multi_node_test.py

    wait_for_nodes:
      num_nodes: 2

  variations:
    - __suffix__: aws
    - __suffix__: gce
      env: gce
      frequency: manual
      cluster:
        cluster_env: app_config.yaml
        cluster_compute: compute_tpl_gce.yaml

  alert: default

########################
# Alpa tests
########################

- name: alpa_opt_2_7b_sanity_check
  group: Alpa tests
  working_dir: alpa_tests

  frequency: nightly
  team: ml

  cluster:
    cluster_env: app_config.yaml
    cluster_compute: gpu_2x4_t4_aws.yaml

  run:
    timeout: 3600
    script: bash run_train_opt_2_7b.sh --storage aws

    wait_for_nodes:
      num_nodes: 2

  variations:
    - __suffix__: aws
    - __suffix__: gce
      env: gce
      frequency: manual
      cluster:
        cluster_env: app_config.yaml
        cluster_compute: gpu_2x4_t4_gce.yaml
      run:
        timeout: 3600
        script: bash run_train_opt_2_7b.sh --storage gcs

        wait_for_nodes:
          num_nodes: 2

  alert: default

- name: alpa_opt_30b_inference
  group: Alpa tests
  working_dir: alpa_tests

  frequency: nightly
  team: ml

  cluster:
    cluster_env: app_config.yaml
    cluster_compute: gpu_1x8_v100_aws.yaml

  run:
    timeout: 3600
    script: bash run_inference_opt_30b.sh --storage aws

    wait_for_nodes:
      num_nodes: 1

  variations:
    - __suffix__: aws
    - __suffix__: gce
      env: gce
      frequency: manual
      cluster:
        cluster_env: app_config.yaml
        cluster_compute: gpu_1x8_v100_gce.yaml
      run:
        timeout: 3600
        script: bash run_inference_opt_30b.sh --storage gcs

        wait_for_nodes:
          num_nodes: 1

  alert: default

########################
# RLlib tests
########################

- name: rllib_learner_group_checkpointing_multinode
  group: RLlib tests
  working_dir: rllib_tests

  frequency: nightly
  team: rllib

  cluster:
    cluster_env: app_config.yaml
    cluster_compute: multi_node_checkpointing_compute_config.yaml

  run:
    timeout: 3600
    script: pytest checkpointing_tests/test_learner_group_checkpointing.py

    wait_for_nodes:
      num_nodes: 3

  alert: default

  variations:
    - __suffix__: aws
    - __suffix__: gce
      env: gce
      frequency: manual
      cluster:
        cluster_env: app_config.yaml
        cluster_compute: multi_node_checkpointing_compute_config_gce.yaml


- name: rllib_learning_tests_a2c_tf
  group: RLlib tests
  working_dir: rllib_tests

  frequency: nightly
  team: rllib

  cluster:
    cluster_env: app_config.yaml
    cluster_compute: 1gpu_16cpus.yaml

  run:
    timeout: 18000
    script: python learning_tests/run.py --yaml-sub-dir=a2c --framework=tf

  alert: default

  variations:
    - __suffix__: aws
    - __suffix__: gce
      env: gce
      frequency: manual
      cluster:
        cluster_env: app_config.yaml
        cluster_compute: 1gpu_16cpus_gce.yaml

- name: rllib_learning_tests_a2c_torch
  group: RLlib tests
  working_dir: rllib_tests

  frequency: nightly
  team: rllib

  cluster:
    cluster_env: app_config.yaml
    cluster_compute: 1gpu_16cpus.yaml

  run:
    timeout: 18000
    script: python learning_tests/run.py --yaml-sub-dir=a2c --framework=torch

  alert: default

  variations:
    - __suffix__: aws
    - __suffix__: gce
      env: gce
      frequency: manual
      cluster:
        cluster_env: app_config.yaml
        cluster_compute: 1gpu_16cpus_gce.yaml

- name: rllib_learning_tests_a3c_tf
  group: RLlib tests
  working_dir: rllib_tests

  frequency: nightly
  team: rllib

  cluster:
    cluster_env: app_config.yaml
    cluster_compute: 32cpus.yaml

  run:
    timeout: 18000
    script: python learning_tests/run.py --yaml-sub-dir=a3c --framework=tf

  alert: default

  variations:
    - __suffix__: aws
    - __suffix__: gce
      env: gce
      frequency: manual
      cluster:
        cluster_env: app_config.yaml
        cluster_compute: 32cpus_gce.yaml

- name: rllib_learning_tests_apex_tf
  group: RLlib tests
  working_dir: rllib_tests

  # Marking as unstable since it's currently expected to fail.
  stable: false

  frequency: nightly
  team: rllib

  cluster:
    cluster_env: app_config.yaml
    cluster_compute: 1gpu_24cpus.yaml

  run:
    timeout: 18000
    script: python learning_tests/run.py --yaml-sub-dir=apex --framework=tf

  alert: default

  variations:
    - __suffix__: aws
    - __suffix__: gce
      env: gce
      frequency: manual
      cluster:
        cluster_env: app_config.yaml
        cluster_compute: 1gpu_24cpus_gce.yaml

- name: rllib_learning_tests_apex_torch
  group: RLlib tests
  working_dir: rllib_tests

  frequency: nightly
  team: rllib

  cluster:
    cluster_env: app_config.yaml
    cluster_compute: 1gpu_24cpus.yaml

  run:
    timeout: 18000
    script: python learning_tests/run.py --yaml-sub-dir=apex --framework=torch

  alert: default

  variations:
    - __suffix__: aws
    - __suffix__: gce
      env: gce
      frequency: manual
      cluster:
        cluster_env: app_config.yaml
        cluster_compute: 1gpu_24cpus_gce.yaml

- name: rllib_learning_tests_appo_tf
  group: RLlib tests
  working_dir: rllib_tests

  frequency: nightly
  team: rllib

  cluster:
    cluster_env: app_config.yaml
    cluster_compute: 2gpus_32cpus.yaml

  run:
    timeout: 18000
    script: python learning_tests/run.py --yaml-sub-dir=appo --framework=tf

  alert: default

  variations:
    - __suffix__: aws
    - __suffix__: gce
      env: gce
      frequency: manual
      cluster:
        cluster_env: app_config.yaml
        cluster_compute: 2gpus_32cpus_gce.yaml

- name: rllib_learning_tests_appo_torch
  group: RLlib tests
  working_dir: rllib_tests

  # Marking as unstable since it's currently expected to fail.
  stable: false

  frequency: nightly
  team: rllib

  cluster:
    cluster_env: app_config.yaml
    cluster_compute: 2gpus_32cpus.yaml

  run:
    timeout: 18000
    script: python learning_tests/run.py --yaml-sub-dir=appo --framework=torch

  alert: default

  variations:
    - __suffix__: aws
    - __suffix__: gce
      env: gce
      frequency: manual
      cluster:
        cluster_env: app_config.yaml
        cluster_compute: 2gpus_32cpus_gce.yaml

- name: rllib_learning_tests_bc_tf
  group: RLlib tests
  working_dir: rllib_tests

  frequency: nightly
  team: rllib

  cluster:
    cluster_env: app_config.yaml
    cluster_compute: 1gpu_16cpus.yaml

  run:
    timeout: 18000
    script: python learning_tests/run.py --yaml-sub-dir=bc --framework=tf

  alert: default

  variations:
    - __suffix__: aws
    - __suffix__: gce
      env: gce
      frequency: manual
      cluster:
        cluster_env: app_config.yaml
        cluster_compute: 1gpu_16cpus_gce.yaml

- name: rllib_learning_tests_bc_torch
  group: RLlib tests
  working_dir: rllib_tests

  frequency: nightly
  team: rllib

  cluster:
    cluster_env: app_config.yaml
    cluster_compute: 1gpu_16cpus.yaml

  run:
    timeout: 18000
    script: python learning_tests/run.py --yaml-sub-dir=bc --framework=torch

  alert: default

  variations:
    - __suffix__: aws
    - __suffix__: gce
      env: gce
      frequency: manual
      cluster:
        cluster_env: app_config.yaml
        cluster_compute: 1gpu_16cpus_gce.yaml

- name: rllib_learning_tests_cql_tf
  group: RLlib tests
  working_dir: rllib_tests

  frequency: nightly
  team: rllib

  # Marking as unstable since it's currently expected to fail.
  stable: false

  cluster:
    cluster_env: app_config.yaml
    cluster_compute: 1gpu_16cpus.yaml

  run:
    timeout: 18000
    script: python learning_tests/run.py --yaml-sub-dir=cql --framework=tf

  alert: default

  variations:
    - __suffix__: aws
    - __suffix__: gce
      env: gce
      frequency: manual
      cluster:
        cluster_env: app_config.yaml
        cluster_compute: 1gpu_16cpus_gce.yaml

- name: rllib_learning_tests_cql_torch
  group: RLlib tests
  working_dir: rllib_tests

  # Marking as unstable since it's currently expected to fail.
  stable: false

  frequency: nightly
  team: rllib

  cluster:
    cluster_env: app_config.yaml
    cluster_compute: 1gpu_16cpus.yaml

  run:
    timeout: 18000
    script: python learning_tests/run.py --yaml-sub-dir=cql --framework=torch

  alert: default

  variations:
    - __suffix__: aws
    - __suffix__: gce
      env: gce
      frequency: manual
      cluster:
        cluster_env: app_config.yaml
        cluster_compute: 1gpu_16cpus_gce.yaml

- name: rllib_learning_tests_ddpg_tf
  group: RLlib tests
  working_dir: rllib_tests

  frequency: nightly
  team: rllib

  cluster:
    cluster_env: app_config.yaml
    cluster_compute: 1gpu_16cpus.yaml

  run:
    timeout: 18000
    script: python learning_tests/run.py --yaml-sub-dir=ddpg --framework=tf

  alert: default

  variations:
    - __suffix__: aws
    - __suffix__: gce
      env: gce
      frequency: manual
      cluster:
        cluster_env: app_config.yaml
        cluster_compute: 1gpu_16cpus_gce.yaml

- name: rllib_learning_tests_ddpg_torch
  group: RLlib tests
  working_dir: rllib_tests

  frequency: nightly
  team: rllib

  cluster:
    cluster_env: app_config.yaml
    cluster_compute: 1gpu_16cpus.yaml

  run:
    timeout: 18000
    script: python learning_tests/run.py --yaml-sub-dir=ddpg --framework=torch

  alert: default

  variations:
    - __suffix__: aws
    - __suffix__: gce
      env: gce
      frequency: manual
      cluster:
        cluster_env: app_config.yaml
        cluster_compute: 1gpu_16cpus_gce.yaml

- name: rllib_learning_tests_dqn_tf
  group: RLlib tests
  working_dir: rllib_tests

  frequency: nightly
  team: rllib

  cluster:
    cluster_env: app_config.yaml
    cluster_compute: 1gpu_16cpus.yaml

  run:
    timeout: 18000
    script: python learning_tests/run.py --yaml-sub-dir=dqn --framework=tf

  alert: default

  variations:
    - __suffix__: aws
    - __suffix__: gce
      env: gce
      frequency: manual
      cluster:
        cluster_env: app_config.yaml
        cluster_compute: 1gpu_16cpus_gce.yaml

- name: rllib_learning_tests_dqn_torch
  group: RLlib tests
  working_dir: rllib_tests

  # Marking as unstable since it's currently expected to fail.
  stable: false

  frequency: nightly
  team: rllib

  cluster:
    cluster_env: app_config.yaml
    cluster_compute: 1gpu_16cpus.yaml

  run:
    timeout: 18000
    script: python learning_tests/run.py --yaml-sub-dir=dqn --framework=torch

  alert: default

  variations:
    - __suffix__: aws
    - __suffix__: gce
      env: gce
      frequency: manual
      cluster:
        cluster_env: app_config.yaml
        cluster_compute: 1gpu_16cpus_gce.yaml

- name: rllib_learning_tests_es_tf
  group: RLlib tests
  working_dir: rllib_tests

  frequency: nightly
  team: rllib

  cluster:
    cluster_env: app_config.yaml
    cluster_compute: 2gpus_64cpus.yaml

  run:
    timeout: 18000
    script: python learning_tests/run.py --yaml-sub-dir=es --framework=tf

  alert: default

  variations:
    - __suffix__: aws
    - __suffix__: gce
      env: gce
      frequency: manual
      cluster:
        cluster_env: app_config.yaml
        cluster_compute: 2gpus_64cpus_gce.yaml

- name: rllib_learning_tests_es_torch
  group: RLlib tests
  working_dir: rllib_tests

  frequency: nightly
  team: rllib

  cluster:
    cluster_env: app_config.yaml
    cluster_compute: 2gpus_64cpus.yaml

  run:
    timeout: 18000
    script: python learning_tests/run.py --yaml-sub-dir=es --framework=torch

  alert: default

  variations:
    - __suffix__: aws
    - __suffix__: gce
      env: gce
      frequency: manual
      cluster:
        cluster_env: app_config.yaml
        cluster_compute: 2gpus_64cpus_gce.yaml

- name: rllib_learning_tests_impala_tf
  group: RLlib tests
  working_dir: rllib_tests

  frequency: nightly
  team: rllib

  cluster:
    cluster_env: app_config.yaml
    cluster_compute: 1gpu_16cpus.yaml

  run:
    timeout: 18000
    script: python learning_tests/run.py --yaml-sub-dir=impala --framework=tf

  alert: default

  variations:
    - __suffix__: aws
    - __suffix__: gce
      env: gce
      frequency: manual
      cluster:
        cluster_env: app_config.yaml
        cluster_compute: 1gpu_16cpus_gce.yaml

- name: rllib_learning_tests_impala_torch
  group: RLlib tests
  working_dir: rllib_tests

  frequency: nightly
  team: rllib

  cluster:
    cluster_env: app_config.yaml
    cluster_compute: 1gpu_16cpus.yaml

  run:
    timeout: 18000
    script: python learning_tests/run.py --yaml-sub-dir=impala --framework=torch

  alert: default

  variations:
    - __suffix__: aws
    - __suffix__: gce
      env: gce
      frequency: manual
      cluster:
        cluster_env: app_config.yaml
        cluster_compute: 1gpu_16cpus_gce.yaml

- name: rllib_learning_tests_marwil_tf
  group: RLlib tests
  working_dir: rllib_tests

  # Marking as unstable since it's currently expected to fail.
  stable: false

  frequency: nightly
  team: rllib

  cluster:
    cluster_env: app_config.yaml
    cluster_compute: 1gpu_16cpus.yaml

  run:
    timeout: 18000
    script: python learning_tests/run.py --yaml-sub-dir=marwil --framework=tf

  alert: default

  variations:
    - __suffix__: aws
    - __suffix__: gce
      env: gce
      frequency: manual
      cluster:
        cluster_env: app_config.yaml
        cluster_compute: 1gpu_16cpus_gce.yaml

- name: rllib_learning_tests_marwil_torch
  group: RLlib tests
  working_dir: rllib_tests

  # Marking as unstable since it's currently expected to fail.
  stable: false

  frequency: nightly
  team: rllib

  cluster:
    cluster_env: app_config.yaml
    cluster_compute: 1gpu_16cpus.yaml

  run:
    timeout: 18000
    script: python learning_tests/run.py --yaml-sub-dir=marwil --framework=torch

  alert: default

  variations:
    - __suffix__: aws
    - __suffix__: gce
      env: gce
      frequency: manual
      cluster:
        cluster_env: app_config.yaml
        cluster_compute: 1gpu_16cpus_gce.yaml

- name: rllib_learning_tests_ppo_tf
  group: RLlib tests
  working_dir: rllib_tests

  frequency: nightly
  team: rllib

  cluster:
    cluster_env: app_config.yaml
    cluster_compute: 2gpus_32cpus.yaml

  run:
    timeout: 18000
    script: python learning_tests/run.py --yaml-sub-dir=ppo/tf --framework=tf

  alert: default

  variations:
    - __suffix__: aws
    - __suffix__: gce
      env: gce
      frequency: manual
      cluster:
        cluster_env: app_config.yaml
        cluster_compute: 2gpus_32cpus_gce.yaml

- name: rllib_learning_tests_ppo_torch
  group: RLlib tests
  working_dir: rllib_tests

  # Marking as unstable since it's currently expected to fail.
  stable: false

  frequency: nightly
  team: rllib

  cluster:
    cluster_env: app_config.yaml
    cluster_compute: 2gpus_32cpus.yaml

  run:
    timeout: 18000
    script: python learning_tests/run.py --yaml-sub-dir=ppo/torch --framework=torch

  alert: default

  variations:
    - __suffix__: aws
    - __suffix__: gce
      env: gce
      frequency: manual
      cluster:
        cluster_env: app_config.yaml
        cluster_compute: 2gpus_32cpus_gce.yaml

- name: rllib_learning_tests_sac_tf
  group: RLlib tests
  working_dir: rllib_tests

  frequency: nightly
  team: rllib

  cluster:
    cluster_env: app_config.yaml
    cluster_compute: 1gpu_16cpus.yaml

  run:
    timeout: 18000
    script: python learning_tests/run.py --yaml-sub-dir=sac --framework=tf

  alert: default

  variations:
    - __suffix__: aws
    - __suffix__: gce
      env: gce
      frequency: manual
      cluster:
        cluster_env: app_config.yaml
        cluster_compute: 1gpu_16cpus_gce.yaml

- name: rllib_learning_tests_sac_torch
  group: RLlib tests
  working_dir: rllib_tests

  frequency: nightly
  team: rllib

  cluster:
    cluster_env: app_config.yaml
    cluster_compute: 1gpu_16cpus.yaml

  run:
    timeout: 18000
    script: python learning_tests/run.py --yaml-sub-dir=sac --framework=torch

  alert: default

  variations:
    - __suffix__: aws
    - __suffix__: gce
      env: gce
      frequency: manual
      cluster:
        cluster_env: app_config.yaml
        cluster_compute: 1gpu_16cpus_gce.yaml

- name: rllib_learning_tests_slateq_tf
  group: RLlib tests
  working_dir: rllib_tests

  frequency: nightly
  team: rllib

  cluster:
    cluster_env: app_config.yaml
    cluster_compute: 1gpu_16cpus.yaml

  run:
    timeout: 18000
    script: python learning_tests/run.py --yaml-sub-dir=slateq --framework=tf

  alert: default

  variations:
    - __suffix__: aws
    - __suffix__: gce
      env: gce
      frequency: manual
      cluster:
        cluster_env: app_config.yaml
        cluster_compute: 1gpu_16cpus_gce.yaml

- name: rllib_learning_tests_slateq_torch
  group: RLlib tests
  working_dir: rllib_tests

  # Marking as unstable since it's currently expected to fail.
  stable: false

  frequency: nightly
  team: rllib

  cluster:
    cluster_env: app_config.yaml
    cluster_compute: 1gpu_16cpus.yaml

  run:
    timeout: 18000
    script: python learning_tests/run.py --yaml-sub-dir=slateq --framework=torch

  alert: default

  variations:
    - __suffix__: aws
    - __suffix__: gce
      env: gce
      frequency: manual
      cluster:
        cluster_env: app_config.yaml
        cluster_compute: 1gpu_16cpus_gce.yaml

- name: rllib_learning_tests_td3_tf
  group: RLlib tests
  working_dir: rllib_tests

  frequency: nightly
  team: rllib

  cluster:
    cluster_env: app_config.yaml
    cluster_compute: 1gpu_16cpus.yaml

  run:
    timeout: 18000
    script: python learning_tests/run.py --yaml-sub-dir=td3 --framework=tf

  alert: default

  variations:
    - __suffix__: aws
    - __suffix__: gce
      env: gce
      frequency: manual
      cluster:
        cluster_env: app_config.yaml
        cluster_compute: 1gpu_16cpus_gce.yaml

- name: rllib_learning_tests_td3_torch
  group: RLlib tests
  working_dir: rllib_tests

  frequency: nightly
  team: rllib

  cluster:
    cluster_env: app_config.yaml
    cluster_compute: 1gpu_16cpus.yaml

  run:
    timeout: 18000
    script: python learning_tests/run.py --yaml-sub-dir=td3 --framework=torch

  alert: default

  variations:
    - __suffix__: aws
    - __suffix__: gce
      env: gce
      frequency: manual
      cluster:
        cluster_env: app_config.yaml
        cluster_compute: 1gpu_16cpus_gce.yaml

- name: rllib_multi_gpu_learning_tests
  group: RLlib tests
  working_dir: rllib_tests

  frequency: nightly
  team: rllib

  cluster:
    cluster_env: app_config.yaml
    cluster_compute: 8gpus_96cpus.yaml

  run:
    timeout: 7200
    script: python multi_gpu_learning_tests/run.py

  alert: default

  variations:
    - __suffix__: aws
    - __suffix__: gce
      env: gce
      frequency: manual
      cluster:
        cluster_env: app_config.yaml
        cluster_compute: 8gpus_96cpus_gce.yaml

- name: rllib_multi_gpu_with_lstm_learning_tests
  group: RLlib tests
  working_dir: rllib_tests

  frequency: nightly
  team: rllib

  cluster:
    cluster_env: app_config.yaml
    cluster_compute: 8gpus_96cpus.yaml

  run:
    timeout: 7200
    script: python multi_gpu_with_lstm_learning_tests/run.py

  alert: default

  variations:
    - __suffix__: aws
    - __suffix__: gce
      env: gce
      frequency: manual
      cluster:
        cluster_env: app_config.yaml
        cluster_compute: 8gpus_96cpus_gce.yaml

- name: rllib_multi_gpu_with_attention_learning_tests
  group: RLlib tests
  working_dir: rllib_tests

  frequency: nightly
  team: rllib

  cluster:
    cluster_env: app_config.yaml
    cluster_compute: 8gpus_96cpus.yaml

  run:
    timeout: 7200
    script: python multi_gpu_with_attention_learning_tests/run.py

  alert: default

  variations:
    - __suffix__: aws
    - __suffix__: gce
      env: gce
      frequency: manual
      cluster:
        # TODO(https://github.com/ray-project/ray/issues/34591) 
        # Revert to the comment below once ^ closed.
        # cluster_env: app_config.yaml
        cluster_env: debug_app_config.yaml
        cluster_compute: 8gpus_96cpus_gce.yaml

- name: rllib_stress_tests
  group: RLlib tests
  working_dir: rllib_tests

  frequency: weekly
  team: rllib

  cluster:
    cluster_env: app_config.yaml
    cluster_compute: 4gpus_544_cpus.yaml

  run:
    timeout: 5400
    script: python stress_tests/run_stress_tests.py

    wait_for_nodes:
      num_nodes: 6

  smoke_test:
    frequency: nightly

    run:
      timeout: 2000

  alert: default

  variations:
    - __suffix__: aws
    - __suffix__: gce
      env: gce
      frequency: manual
      smoke_test:
        frequency: manual
        run:
          timeout: 2000
      cluster:
        cluster_env: app_config.yaml
        cluster_compute: 4gpus_512_cpus_gce.yaml


########################
# Core Nightly Tests
########################

- name: shuffle_100gb
  group: core-multi-test
  working_dir: nightly_tests

  frequency: nightly
  team: core
  cluster:
    cluster_env: shuffle/shuffle_app_config.yaml
    cluster_compute: shuffle/shuffle_compute_multi.yaml

  run:
    timeout: 3000
    script: python shuffle/shuffle_test.py --num-partitions=200 --partition-size=500e6
    wait_for_nodes:
      num_nodes: 4

  variations:
    - __suffix__: aws
    - __suffix__: gce
      env: gce
      frequency: manual
      cluster:
        cluster_env: shuffle/shuffle_app_config.yaml
        cluster_compute: shuffle/shuffle_compute_multi_gce.yaml


- name: stress_test_placement_group
  group: core-multi-test
  working_dir: nightly_tests

  frequency: nightly
  team: core
  cluster:
    cluster_env: stress_tests/stress_tests_app_config.yaml
    cluster_compute: stress_tests/placement_group_tests_compute.yaml

  run:
    timeout: 7200
    script: python stress_tests/test_placement_group.py

  variations:
    - __suffix__: aws
    - __suffix__: gce
      env: gce
      frequency: manual
      cluster:
        cluster_env: stress_tests/stress_tests_app_config.yaml
        cluster_compute: stress_tests/placement_group_tests_compute_gce.yaml

- name: decision_tree_autoscaling_20_runs
  group: core-multi-test
  working_dir: nightly_tests

  frequency: nightly
  team: core
  cluster:
    cluster_env: decision_tree/decision_tree_app_config.yaml
    cluster_compute: decision_tree/autoscaling_compute.yaml

  run:
    timeout: 9600
    script: python decision_tree/cart_with_tree.py --concurrency=20

  variations:
    - __suffix__: aws
    - __suffix__: gce
      env: gce
      frequency: manual
      cluster:
        cluster_env: decision_tree/decision_tree_app_config.yaml
        cluster_compute: decision_tree/autoscaling_compute_gce.yaml

- name: autoscaling_shuffle_1tb_1000_partitions
  group: core-multi-test
  working_dir: nightly_tests

  frequency: nightly
  team: core
  cluster:
    cluster_env: shuffle/shuffle_app_config.yaml
    cluster_compute: shuffle/shuffle_compute_autoscaling.yaml

  run:
    timeout: 4000
    script: python shuffle/shuffle_test.py --num-partitions=1000 --partition-size=1e9
      --no-streaming

  variations:
    - __suffix__: aws
    - __suffix__: gce
      env: gce
      frequency: manual
      cluster:
        cluster_env: shuffle/shuffle_app_config.yaml
        cluster_compute: shuffle/shuffle_compute_autoscaling_gce.yaml


- name: microbenchmark
  group: core-daily-test
  team: core
  frequency: nightly
  working_dir: microbenchmark

  python: "3.7"

  cluster:
    cluster_env: app_config.yaml
    cluster_compute: tpl_64.yaml

  run:
    timeout: 1800
    script: OMP_NUM_THREADS=64 RAY_ADDRESS=local python run_microbenchmark.py

  variations:
    - __suffix__: aws
    - __suffix__: gce
      env: gce
      frequency: manual
      cluster:
        cluster_env: app_config.yaml
        cluster_compute: tpl_64_gce.yaml


- name: microbenchmark_38
  group: core-daily-test
  team: core
  frequency: nightly
  working_dir: microbenchmark

  python: "3.8"

  cluster:
    cluster_env: app_config.yaml
    cluster_compute: tpl_64.yaml

  run:
    timeout: 1800
    script: OMP_NUM_THREADS=64 RAY_ADDRESS=local python run_microbenchmark.py

  variations:
    - __suffix__: aws
    - __suffix__: gce
      env: gce
      frequency: manual
      cluster:
        cluster_env: app_config.yaml
        cluster_compute: tpl_64_gce.yaml


- name: benchmark_worker_startup
  group: core-daily-test
  team: core
  frequency: nightly
  working_dir: benchmark-worker-startup
  stable: false

  python: "3.9"

  cluster:
    cluster_env: app_config_gpu.yaml
    cluster_compute: only_head_node_1gpu_64cpu.yaml

  run:
    timeout: 7200
    script: python benchmark_worker_startup.py
        --num_cpus_in_cluster 64
        --num_gpus_in_cluster 64
        --num_tasks_or_actors_per_run 64
        --num_measurements_per_configuration 5

  variations:
    - __suffix__: aws
    - __suffix__: gce
      env: gce
      frequency: manual
      cluster:
        cluster_env: app_config_gpu.yaml
        cluster_compute: only_head_node_1gpu_64cpu_gce.yaml

- name: dask_on_ray_100gb_sort
  group: core-daily-test
  working_dir: nightly_tests

  frequency: nightly
  team: core
  cluster:
    cluster_env: dask_on_ray/dask_on_ray_app_config.yaml
    cluster_compute: dask_on_ray/dask_on_ray_sort_compute_template.yaml

  run:
    timeout: 7200
    script: python dask_on_ray/dask_on_ray_sort.py --nbytes 100_000_000_000 --npartitions
      200 --num-nodes 1 --ray --data-dir /tmp/ray --file-path /tmp/ray

  variations:
    - __suffix__: aws
    - __suffix__: gce
      env: gce
      frequency: manual
      cluster:
        cluster_env: dask_on_ray/dask_on_ray_app_config.yaml
        cluster_compute: dask_on_ray/dask_on_ray_sort_compute_template_gce.yaml


- name: dask_on_ray_large_scale_test_spilling
  group: core-daily-test
  working_dir: nightly_tests

  frequency: nightly
  team: data
  cluster:
    cluster_env: dask_on_ray/large_scale_dask_on_ray_app_config.yaml
    cluster_compute: dask_on_ray/dask_on_ray_stress_compute.yaml

  run:
    timeout: 7200
    script: python dask_on_ray/large_scale_test.py --num_workers 150 --worker_obj_store_size_in_gb
      70 --error_rate 0  --data_save_path /tmp/ray

    wait_for_nodes:
      num_nodes: 21


  smoke_test:
    frequency: nightly
    cluster:
      app_config: dask_on_ray/large_scale_dask_on_ray_app_config.yaml
      cluster_compute: dask_on_ray/large_scale_dask_on_ray_compute_template.yaml

    run:
      timeout: 7200
      script: python dask_on_ray/large_scale_test.py --num_workers 32 --worker_obj_store_size_in_gb
        70 --error_rate 0  --data_save_path /tmp/ray

      wait_for_nodes:
        num_nodes: 5

- name: stress_test_state_api_scale
  group: core-daily-test
  working_dir: nightly_tests

  frequency: nightly
  team: core
  cluster:
    cluster_env: stress_tests/state_api_app_config.yaml
    cluster_compute: stress_tests/stress_tests_compute_large.yaml

  run:
    timeout: 3600
    script: python stress_tests/test_state_api_scale.py
    wait_for_nodes:
      num_nodes: 7

  smoke_test:
    frequency: nightly
    cluster:
      app_config: stress_tests/state_api_app_config.yaml
      cluster_compute: stress_tests/smoke_test_compute.yaml

    run:
      timeout: 3600
      wait_for_nodes:
        num_nodes: 5
      script: python stress_tests/test_state_api_scale.py --smoke-test

  variations:
    - __suffix__: aws
    - __suffix__: gce
      env: gce
      frequency: manual
      cluster:
        cluster_env: stress_tests/state_api_app_config.yaml
        cluster_compute: stress_tests/stress_tests_compute_large_gce.yaml
      smoke_test:
        frequency: manual


- name: shuffle_20gb_with_state_api
  group: core-daily-test
  working_dir: nightly_tests

  frequency: nightly
  team: core
  cluster:
    cluster_env: shuffle/shuffle_with_state_api_app_config.yaml
    cluster_compute: shuffle/shuffle_compute_single.yaml

  run:
    timeout: 1000
    script: python stress_tests/test_state_api_with_other_tests.py
      nightly_tests/shuffle/shuffle_test.py --test-args="--num-partitions=100 --partition-size=200e6"

  variations:
    - __suffix__: aws
    - __suffix__: gce
      env: gce
      frequency: manual
      cluster:
        cluster_env: shuffle/shuffle_with_state_api_app_config.yaml
        cluster_compute: shuffle/shuffle_compute_single_gce.yaml

- name: stress_test_many_tasks
  group: core-daily-test
  working_dir: nightly_tests

  frequency: nightly
  team: core
  cluster:
    cluster_env: stress_tests/stress_tests_app_config.yaml
    cluster_compute: stress_tests/stress_tests_compute.yaml

  run:
    timeout: 14400
    wait_for_nodes:
      num_nodes: 101

    script: python stress_tests/test_many_tasks.py

  smoke_test:
    frequency: nightly
    cluster:
      app_config: stress_tests/stress_tests_app_config.yaml
      cluster_compute: stress_tests/smoke_test_compute.yaml

    run:
      timeout: 3600
      wait_for_nodes:
        num_nodes: 5
      script: python stress_tests/test_many_tasks.py --num-nodes=4 --smoke-test

  variations:
    - __suffix__: aws
    - __suffix__: gce
      env: gce
      frequency: manual
      cluster:
        cluster_env: stress_tests/stress_tests_app_config.yaml
        cluster_compute: stress_tests/stress_tests_compute_gce.yaml
      smoke_test:
        frequency: manual

- name: stress_test_dead_actors
  group: core-daily-test
  working_dir: nightly_tests

  frequency: nightly
  team: core
  cluster:
    cluster_env: stress_tests/stress_tests_app_config.yaml
    cluster_compute: stress_tests/stress_tests_compute.yaml

  run:
    timeout: 7200
    wait_for_nodes:
      num_nodes: 101

    script: python stress_tests/test_dead_actors.py

  smoke_test:
    frequency: nightly
    cluster:
      app_config: stress_tests/stress_tests_app_config.yaml
      cluster_compute: stress_tests/smoke_test_compute.yaml

    run:
      timeout: 3600
      wait_for_nodes:
        num_nodes: 5
      script: python stress_tests/test_dead_actors.py --num-nodes=4 --num-parents=3
        --num-children=3

  variations:
    - __suffix__: aws
    - __suffix__: gce
      env: gce
      frequency: manual
      cluster:
        cluster_env: stress_tests/stress_tests_app_config.yaml
        cluster_compute: stress_tests/stress_tests_compute_gce.yaml
      smoke_test:
        frequency: manual

# The full test is not stable, so run the smoke test only.
# See https://github.com/ray-project/ray/issues/23244.
- name: threaded_actors_stress_test
  group: core-daily-test
  working_dir: nightly_tests

  frequency: nightly
  team: core
  cluster:
    cluster_env: stress_tests/stress_tests_app_config.yaml
    cluster_compute: stress_tests/smoke_test_compute.yaml

  run:
    timeout: 3600
    script: python stress_tests/test_threaded_actors.py --test-runtime 1800 --kill-interval_s
      30

    wait_for_nodes:
      num_nodes: 5

  variations:
    - __suffix__: aws
    - __suffix__: gce
      env: gce
      frequency: manual
      cluster:
        cluster_env: stress_tests/stress_tests_app_config.yaml
        cluster_compute: stress_tests/smoke_test_compute_gce.yaml

# - name: threaded_actors_stress_test
#   group: core-daily-test
#   working_dir: nightly_tests
#
#   frequency: nightly
#   team: core
#   cluster:
#     cluster_env: stress_tests/stress_tests_app_config.yaml
#     cluster_compute: stress_tests/stress_test_threaded_actor_compute.yaml
#
#   run:
#     timeout: 7200
#     script: python stress_tests/test_threaded_actors.py --test-runtime 3600 --kill-interval_s
#       60
#
#     wait_for_nodes:
#       num_nodes: 201
#       timeout: 600
#
#   smoke_test:
#     frequency: nightly
#     cluster:
#       app_config: stress_tests/stress_tests_app_config.yaml
#       cluster_compute: stress_tests/smoke_test_compute.yaml
#
#     run:
#       timeout: 3600
#       script: python stress_tests/test_threaded_actors.py --test-runtime 1800 --kill-interval_s
#         30
#
#       wait_for_nodes:
#         num_nodes: 5
#         timeout: 600

- name: single_node_oom
  group: core-daily-test
  working_dir: nightly_tests

  frequency: nightly
  team: core
  cluster:
    cluster_env: stress_tests/stress_tests_single_node_oom_app_config.yaml
    cluster_compute: stress_tests/stress_tests_single_node_oom_compute.yaml

  run:
    timeout: 500
    script: python stress_tests/test_parallel_tasks_memory_pressure.py --num-tasks 20

  variations:
    - __suffix__: aws
    - __suffix__: gce
      env: gce
      frequency: manual
      cluster:
        cluster_env: stress_tests/stress_tests_single_node_oom_app_config.yaml
        cluster_compute: stress_tests/stress_tests_single_node_oom_compute_gce.yaml


- name: tune_air_oom
  group: core-daily-test
  working_dir: air_tests

  stable: false
  jailed: true

  frequency: nightly
  team: core
  cluster:
    cluster_env: oom/stress_tests_tune_air_oom_app_config.yaml
    cluster_compute: oom/stress_tests_tune_air_oom_compute.yaml

  run:
    timeout: 3600
    script: bash oom/tune_air_oom.sh


- name: dask_on_ray_1tb_sort
  group: core-daily-test
  working_dir: nightly_tests

  frequency: nightly-3x
  team: core
  cluster:
    cluster_env: dask_on_ray/dask_on_ray_app_config.yaml
    cluster_compute: dask_on_ray/1tb_sort_compute.yaml

  run:
    timeout: 7200
    script: python dask_on_ray/dask_on_ray_sort.py --nbytes 1_000_000_000_000 --npartitions
      1000 --num-nodes 31 --ray --data-dir /tmp/ray --s3-bucket core-nightly-test

    wait_for_nodes:
      num_nodes: 32


- name: many_nodes_actor_test_on_v2
  group: core-daily-test
  working_dir: benchmarks

  frequency: nightly-3x
  team: core
  cluster:
    cluster_env: distributed/many_nodes_tests/app_config.yaml
    cluster_compute: distributed/many_nodes_tests/compute_config.yaml

  run:
    timeout: 3600
    # 2cpus per node x 1000 nodes / 0.2 cpus per actor = 10k
    # 2cpus per node x 2000 nodes / 0.2 cpus per actor = 20k
    script: python distributed/many_nodes_tests/actor_test.py --no-wait --cpus-per-actor=0.2 --total-actors 10000 20000
    wait_for_nodes:
      num_nodes: 500

  variations:
    - __suffix__: aws
    - __suffix__: gce
      env: gce
      frequency: manual
      cluster:
        cluster_env: distributed/many_nodes_tests/app_config.yaml
        cluster_compute: distributed/many_nodes_tests/compute_config_gce.yaml

#- name: many_nodes_multi_master_test
#  group: core-daily-test
#  working_dir: nightly_tests
#
#  frequency: nightly-3x
#  team: core
#  cluster:
#    cluster_env: many_nodes_tests/app_config.yaml
#    cluster_compute: many_nodes_tests/compute_config.yaml
#
#  run:
#    timeout: 7200
#    script: python many_nodes_tests/multi_master_test.py
#    wait_for_nodes:
#      num_nodes: 251
#

- name: pg_autoscaling_regression_test
  group: core-daily-test
  working_dir: nightly_tests

  frequency: nightly
  team: core
  cluster:
    cluster_env: placement_group_tests/app_config.yaml
    cluster_compute: placement_group_tests/compute.yaml

  run:
    timeout: 1200
    script: python placement_group_tests/pg_run.py

  variations:
    - __suffix__: aws
    - __suffix__: gce
      env: gce
      frequency: manual
      cluster:
        cluster_env: placement_group_tests/app_config.yaml
        cluster_compute: placement_group_tests/compute_gce.yaml

- name: placement_group_performance_test
  group: core-daily-test
  working_dir: nightly_tests

  frequency: nightly
  team: core
  cluster:
    cluster_env: placement_group_tests/app_config.yaml
    cluster_compute: placement_group_tests/pg_perf_test_compute.yaml

  run:
    timeout: 1200
    script: python placement_group_tests/placement_group_performance_test.py
    wait_for_nodes:
      num_nodes: 5

  variations:
    - __suffix__: aws
    - __suffix__: gce
      env: gce
      frequency: manual
      cluster:
        cluster_env: placement_group_tests/app_config.yaml
        cluster_compute: placement_group_tests/pg_perf_test_compute_gce.yaml


#########################
# Core Scalability Tests
#########################

- name: single_node
  group: core-scalability-test
  working_dir: benchmarks

  frequency: nightly
  team: core
  cluster:
    cluster_env: app_config.yaml
    cluster_compute: single_node.yaml

  run:
    timeout: 12000
    prepare: sleep 0
    script: python single_node/test_single_node.py

  variations:
    - __suffix__: aws
    - __suffix__: gce
      env: gce
      frequency: manual
      cluster:
        cluster_env: app_config.yaml
        cluster_compute: single_node_gce.yaml

- name: object_store
  group: core-scalability-test
  working_dir: benchmarks

  frequency: nightly
  team: core
  cluster:
    cluster_env: app_config.yaml
    cluster_compute: object_store.yaml

  run:
    timeout: 3600
    script: python object_store/test_object_store.py
    wait_for_nodes:
      num_nodes: 50

  variations:
    - __suffix__: aws
    - __suffix__: gce
      env: gce
      frequency: manual
      cluster:
        cluster_env: app_config.yaml
        cluster_compute: object_store_gce.yaml

- name: many_actors
  group: core-scalability-test
  working_dir: benchmarks

  frequency: nightly-3x
  team: core
  cluster:
    cluster_env: app_config.yaml
    cluster_compute: distributed.yaml

  run:
    timeout: 3600
    script: python distributed/test_many_actors.py
    wait_for_nodes:
      num_nodes: 65

  variations:
    - __suffix__: aws
    - __suffix__: gce
      env: gce
      frequency: manual
      cluster:
        cluster_env: app_config.yaml
        cluster_compute: distributed_gce.yaml

- name: many_actors_smoke_test
  group: core-scalability-test
  working_dir: benchmarks

  frequency: nightly
  team: core
  cluster:
    cluster_env: app_config.yaml
    cluster_compute: distributed_smoke_test.yaml

  run:
    timeout: 3600
    script: SMOKE_TEST=1 python distributed/test_many_actors.py
    wait_for_nodes:
      num_nodes: 2


- name: many_tasks
  group: core-scalability-test
  working_dir: benchmarks

  frequency: nightly
  team: core
  cluster:
    cluster_env: app_config.yaml
    cluster_compute: distributed.yaml

  run:
    timeout: 3600
    script: python distributed/test_many_tasks.py --num-tasks=10000
    wait_for_nodes:
      num_nodes: 65

  variations:
    - __suffix__: aws
    - __suffix__: gce
      env: gce
      frequency: manual
      cluster:
        cluster_env: app_config.yaml
        cluster_compute: distributed_gce.yaml

- name: many_pgs
  group: core-scalability-test
  working_dir: benchmarks

  frequency: nightly-3x
  team: core
  cluster:
    cluster_env: app_config.yaml
    cluster_compute: distributed.yaml

  run:
    timeout: 3600
    script: python distributed/test_many_pgs.py
    wait_for_nodes:
      num_nodes: 65

  variations:
    - __suffix__: aws
    - __suffix__: gce
      env: gce
      frequency: manual
      cluster:
        cluster_env: app_config.yaml
        cluster_compute: distributed_gce.yaml


- name: many_pgs_smoke_test
  group: core-scalability-test
  working_dir: benchmarks

  frequency: nightly
  team: core
  cluster:
    cluster_env: app_config.yaml
    cluster_compute: distributed_smoke_test.yaml

  run:
    timeout: 3600
    script: SMOKE_TEST=1 python distributed/test_many_pgs.py
    wait_for_nodes:
      num_nodes: 2


- name: many_nodes
  group: core-scalability-test
  working_dir: benchmarks

  frequency: nightly-3x
  team: core
  cluster:
    cluster_env: app_config.yaml
    cluster_compute: many_nodes.yaml

  run:
    timeout: 3600
    script: python distributed/test_many_tasks.py --num-tasks=1000
    wait_for_nodes:
      num_nodes: 250

  variations:
    - __suffix__: aws
    - __suffix__: gce
      env: gce
      frequency: manual
      cluster:
        cluster_env: app_config.yaml
        cluster_compute: many_nodes_gce.yaml

- name: scheduling_test_many_0s_tasks_many_nodes
  group: core-scalability-test
  working_dir: benchmarks

  frequency: nightly
  team: core
  cluster:
    cluster_env: app_config.yaml
    cluster_compute: scheduling.yaml

  run:
    timeout: 3600
    script: python distributed/test_scheduling.py --total-num-task=1984000 --num-cpu-per-task=1
      --task-duration-s=0 --total-num-actors=32 --num-actors-per-nodes=1

    wait_for_nodes:
      num_nodes: 32

  variations:
    - __suffix__: aws
    - __suffix__: gce
      env: gce
      frequency: manual
      cluster:
        cluster_env: app_config.yaml
        cluster_compute: scheduling_gce.yaml


# - name: scheduling_test_many_5s_tasks_single_node
#   group: core-scalability-test
#   working_dir: benchmarks

#   frequency: nightly
#   team: core
#   cluster:
#     cluster_env: app_config.yaml
#     cluster_compute: scheduling.yaml

#   run:
#     timeout: 3600
#     script: python distributed/test_scheduling.py --total-num-task=1984000 --num-cpu-per-task=1
#       --task-duration-s=5 --total-num-actors=1 --num-actors-per-nodes=1

#     wait_for_nodes:
#       num_nodes: 32
#       timeout: 600

#   stable: false

# - name: scheduling_test_many_5s_tasks_many_nodes
#   group: core-scalability-test
#   working_dir: benchmarks

#   frequency: nightly
#   team: core
#   cluster:
#     cluster_env: app_config.yaml
#     cluster_compute: scheduling.yaml

#   run:
#     timeout: 3600
#     script: python distributed/test_scheduling.py --total-num-task=1984000 --num-cpu-per-task=1
#       --task-duration-s=5 --total-num-actors=32 --num-actors-per-nodes=1

#     wait_for_nodes:
#       num_nodes: 32
#       timeout: 600

#   stable: false

###############
# Dataset tests
###############

- name: inference
  group: data-tests
  working_dir: nightly_tests/dataset

  frequency: nightly
  team: data
  cluster:
    cluster_env: app_config.yaml
    cluster_compute: inference.yaml

  run:
    timeout: 600
    script: python inference.py
    wait_for_nodes:
      num_nodes: 2

  variations:
    - __suffix__: aws
    - __suffix__: gce
      env: gce
      frequency: manual
      cluster:
        cluster_env: app_config.yaml
        cluster_compute: inference_gce.yaml

- name: shuffle_data_loader
  group: data-tests
  working_dir: nightly_tests/dataset

  frequency: nightly
  team: data
  cluster:
    cluster_env: shuffle_app_config.yaml
    cluster_compute: shuffle_compute.yaml

  run:
    timeout: 1800
    script: python dataset_shuffle_data_loader.py --cloud aws

  variations:
    - __suffix__: aws
    - __suffix__: gce
      env: gce
      frequency: manual
      cluster:
        cluster_compute: shuffle_compute_gce.yaml
      run:
        script: python dataset_shuffle_data_loader.py --cloud gcp

- name: parquet_metadata_resolution
  group: data-tests
  working_dir: nightly_tests/dataset

  frequency: nightly
  team: data
  cluster:
    cluster_env: app_config.yaml
    cluster_compute: single_node_benchmark_compute.yaml

  run:
    # Expect the test to finish around 40 seconds.
    timeout: 100
    script: python parquet_metadata_resolution.py --num-files 915 --cloud aws

  variations:
    - __suffix__: aws
    - __suffix__: gce
      env: gce
      frequency: manual
      cluster:
        cluster_compute: single_node_benchmark_compute_gce.yaml
      run:
        script: python parquet_metadata_resolution.py --num-files 915 --cloud gcp

- name: dataset_random_access
  group: data-tests
  working_dir: nightly_tests/dataset
  stable: false

  frequency: nightly
  team: data
  cluster:
    cluster_env: pipelined_training_app.yaml
    cluster_compute: pipelined_training_compute.yaml

  run:
    timeout: 1200
    script: python dataset_random_access.py
    wait_for_nodes:
      num_nodes: 15

  variations:
    - __suffix__: aws
    - __suffix__: gce
      env: gce
      frequency: manual
      cluster:
        cluster_env: pipelined_training_app.yaml
        cluster_compute: pipelined_training_compute_gce.yaml

- name: pipelined_data_ingest_benchmark_1tb
  group: data-tests
  working_dir: nightly_tests/dataset

  frequency: nightly
  team: data
  cluster:
    cluster_env: app_config.yaml
    cluster_compute: data_ingest_benchmark_compute.yaml

  run:
    timeout: 300
    script: python data_ingest_benchmark.py --dataset-size-gb=1000 --num-workers=20 --streaming
    wait_for_nodes:
      num_nodes: 20

  variations:
    - __suffix__: aws
    - __suffix__: gce
      env: gce
      frequency: manual
      cluster:
        cluster_env: app_config.yaml
        cluster_compute: data_ingest_benchmark_compute_gce.yaml

- name: streaming_data_ingest_benchmark_1tb
  group: data-tests
  working_dir: nightly_tests/dataset

  frequency: nightly
  team: data
  cluster:
    cluster_env: app_config.yaml
    cluster_compute: data_ingest_benchmark_compute.yaml

  run:
    timeout: 300
    script: python data_ingest_benchmark.py --dataset-size-gb=1000 --num-workers=20 --new_streaming
    wait_for_nodes:
      num_nodes: 20

  variations:
    - __suffix__: aws
    - __suffix__: gce
      env: gce
      frequency: manual
      cluster:
        cluster_env: app_config.yaml
        cluster_compute: data_ingest_benchmark_compute_gce.yaml

- name: aggregate_benchmark
  group: data-tests
  working_dir: nightly_tests/dataset

  frequency: nightly
  team: data
  cluster:
    cluster_env: app_config.yaml
    cluster_compute: single_node_benchmark_compute.yaml

  run:
    timeout: 1800
    script: python aggregate_benchmark.py

  variations:
    - __suffix__: aws
    - __suffix__: gce
      env: gce
      frequency: manual
      cluster:
        cluster_env: app_config.yaml
        cluster_compute: single_node_benchmark_compute_gce.yaml

- name: read_parquet_benchmark_single_node
  group: data-tests
  working_dir: nightly_tests/dataset

  frequency: nightly
  team: data
  cluster:
    cluster_env: app_config.yaml
    cluster_compute: single_node_benchmark_compute.yaml

  run:
    # Expect the benchmark to finish in 400 seconds.
    timeout: 400
    script: python read_parquet_benchmark.py

  variations:
    - __suffix__: aws
    - __suffix__: gce
      env: gce
      frequency: manual
      cluster:
        cluster_env: app_config.yaml
        cluster_compute: single_node_benchmark_compute_gce.yaml

- name: read_images_benchmark_single_node
  group: data-tests
  working_dir: nightly_tests/dataset

  frequency: nightly
  team: data
  cluster:
    cluster_env: app_config.yaml
    cluster_compute: single_node_benchmark_compute.yaml

  run:
    timeout: 1800
    script: python read_images_benchmark.py

  variations:
    - __suffix__: aws
    - __suffix__: gce
      env: gce
      frequency: manual
      cluster:
        cluster_env: app_config.yaml
        cluster_compute: single_node_benchmark_compute_gce.yaml

- name: read_tfrecords_benchmark_single_node
  group: data-tests
  working_dir: nightly_tests/dataset

  frequency: nightly
  team: data
  cluster:
    cluster_env: read_tfrecords_benchmark_app.yaml
    cluster_compute: single_node_benchmark_compute.yaml

  run:
    # Expect the benchmark to finish around 22 minutes.
    timeout: 1800
    script: python read_tfrecords_benchmark.py

  variations:
    - __suffix__: aws
    - __suffix__: gce
      env: gce
      frequency: manual
      cluster:
        cluster_env: read_tfrecords_benchmark_app.yaml
        cluster_compute: single_node_benchmark_compute_gce.yaml

- name: map_batches_benchmark_single_node
  group: data-tests
  working_dir: nightly_tests/dataset

  frequency: nightly
  team: data
  cluster:
    cluster_env: app_config.yaml
    cluster_compute: single_node_benchmark_compute.yaml

  run:
    # Expect the benchmark to finish around 30 minutes.
    timeout: 2400
    script: python map_batches_benchmark.py

  variations:
    - __suffix__: aws
    - __suffix__: gce
      env: gce
      frequency: manual
      cluster:
        cluster_env: app_config.yaml
        cluster_compute: single_node_benchmark_compute_gce.yaml

- name: iter_tensor_batches_benchmark_single_node
  group: data-tests
  working_dir: nightly_tests/dataset

  frequency: nightly
  team: data
  cluster:
    cluster_env: app_config.yaml
    cluster_compute: single_node_benchmark_compute.yaml

  run:
    # Expect the benchmark to finish around 30 minutes.
    timeout: 2400
    script: python iter_tensor_batches_benchmark.py

  variations:
    - __suffix__: aws
    - __suffix__: gce
      env: gce
      frequency: manual
      cluster:
        cluster_env: app_config.yaml
        cluster_compute: single_node_benchmark_compute_gce.yaml

- name: iter_tensor_batches_benchmark_multi_node
  group: data-tests
  working_dir: nightly_tests/dataset

  frequency: nightly
  team: data
  cluster:
    cluster_env: app_config.yaml
    cluster_compute: multi_node_benchmark_compute.yaml

  run:
    # Expect the benchmark to finish around 30 minutes.
    timeout: 2400
    script: python iter_tensor_batches_benchmark.py --data-size-gb=10

  variations:
    - __suffix__: aws
    - __suffix__: gce
      env: gce
      frequency: manual
      cluster:
        cluster_env: app_config.yaml
        cluster_compute: multi_node_benchmark_compute_gce.yaml

- name: iter_batches_benchmark_single_node
  group: data-tests
  working_dir: nightly_tests/dataset

  frequency: nightly
  team: data
  cluster:
    cluster_env: app_config.yaml
    cluster_compute: single_node_benchmark_compute.yaml

  run:
    # Expect the benchmark to finish around 12 minutes.
    timeout: 1080
    script: python iter_batches_benchmark.py

  variations:
    - __suffix__: aws
    - __suffix__: gce
      env: gce
      frequency: manual
      cluster:
        cluster_env: app_config.yaml
        cluster_compute: single_node_benchmark_compute_gce.yaml

- name: pipelined_training_50_gb
  group: data-tests
  working_dir: nightly_tests/dataset

  frequency: nightly
  team: data
  cluster:
    cluster_env: pipelined_training_app.yaml
    cluster_compute: pipelined_training_compute.yaml

  run:
    timeout: 4800
    script: python pipelined_training.py --epochs 1
    wait_for_nodes:
      num_nodes: 15

  variations:
    - __suffix__: aws
    - __suffix__: gce
      env: gce
      frequency: manual
      cluster:
        cluster_env: pipelined_training_app.yaml
        cluster_compute: pipelined_training_compute_gce.yaml

- name: pipelined_ingestion_1500_gb
  group: data-tests
  working_dir: nightly_tests/dataset

  frequency: nightly
  team: data
  cluster:
    cluster_env: pipelined_ingestion_app.yaml
    cluster_compute: pipelined_ingestion_compute.yaml

  run:
    timeout: 9600
    script: python pipelined_training.py --epochs 2 --num-windows 5 --num-files 915
      --debug

    wait_for_nodes:
      num_nodes: 21

  variations:
    - __suffix__: aws
    - __suffix__: gce
      env: gce
      frequency: manual
      cluster:
        cluster_env: pipelined_training_app.yaml
        cluster_compute: pipelined_training_compute_gce.yaml

- name: dataset_shuffle_random_shuffle_1tb
  group: data-tests
  working_dir: nightly_tests

  frequency: nightly
  team: data
  cluster:
    cluster_env: shuffle/shuffle_app_config.yaml
    cluster_compute: shuffle/datasets_large_scale_compute_small_instances.yaml

  run:
    timeout: 7200
    script: python dataset/sort.py --num-partitions=1000 --partition-size=1e9 --shuffle
    wait_for_nodes:
      num_nodes: 20

  variations:
    - __suffix__: aws
    - __suffix__: gce
      env: gce
      frequency: manual
      cluster:
        cluster_env: shuffle/shuffle_app_config.yaml
        cluster_compute: shuffle/datasets_large_scale_compute_small_instances_gce.yaml

- name: dataset_shuffle_sort_1tb
  group: data-tests
  working_dir: nightly_tests

  frequency: nightly
  team: data
  cluster:
    cluster_env: shuffle/shuffle_app_config.yaml
    cluster_compute: shuffle/datasets_large_scale_compute_small_instances.yaml

  run:
    timeout: 7200
    script: python dataset/sort.py --num-partitions=1000 --partition-size=1e9
    wait_for_nodes:
      num_nodes: 20

  variations:
    - __suffix__: aws
    - __suffix__: gce
      env: gce
      frequency: manual
      cluster:
        cluster_env: shuffle/shuffle_app_config.yaml
        cluster_compute: shuffle/datasets_large_scale_compute_small_instances_gce.yaml

- name: dataset_shuffle_push_based_random_shuffle_1tb
  group: data-tests
  working_dir: nightly_tests

  frequency: nightly
  team: data
  cluster:
    cluster_env: shuffle/shuffle_app_config.yaml
    cluster_compute: shuffle/datasets_large_scale_compute_small_instances.yaml

  run:
    timeout: 7200
    script: RAY_DATA_PUSH_BASED_SHUFFLE=1 python dataset/sort.py --num-partitions=1000 --partition-size=1e9 --shuffle
    wait_for_nodes:
      num_nodes: 20

  variations:
    - __suffix__: aws
    - __suffix__: gce
      env: gce
      frequency: manual
      cluster:
        cluster_env: shuffle/shuffle_app_config.yaml
        cluster_compute: shuffle/datasets_large_scale_compute_small_instances_gce.yaml

- name: dataset_shuffle_push_based_sort_1tb
  group: data-tests
  working_dir: nightly_tests

  frequency: nightly
  team: data
  cluster:
    cluster_env: shuffle/shuffle_app_config.yaml
    cluster_compute: shuffle/datasets_large_scale_compute_small_instances.yaml

  run:
    timeout: 7200
    script: RAY_DATA_PUSH_BASED_SHUFFLE=1 python dataset/sort.py --num-partitions=1000 --partition-size=1e9
    wait_for_nodes:
      num_nodes: 20

  variations:
    - __suffix__: aws
    - __suffix__: gce
      env: gce
      frequency: manual
      cluster:
        cluster_env: shuffle/shuffle_app_config.yaml
        cluster_compute: shuffle/datasets_large_scale_compute_small_instances_gce.yaml

- name: dataset_shuffle_push_based_random_shuffle_100tb
  group: data-tests
  working_dir: nightly_tests

  frequency: weekly
  team: data
  cluster:
    cluster_env: shuffle/100tb_shuffle_app_config.yaml
    cluster_compute: shuffle/100tb_shuffle_compute.yaml

  run:
    timeout: 28800
    script: RAY_DATA_PUSH_BASED_SHUFFLE=1 python dataset/sort.py --num-partitions=100000 --partition-size=1e9 --shuffle
    wait_for_nodes:
      num_nodes: 100

  variations:
    - __suffix__: aws
    - __suffix__: gce
      env: gce
      frequency: manual
      cluster:
        cluster_env: shuffle/100tb_shuffle_app_config_gce.yaml
        cluster_compute: shuffle/100tb_shuffle_compute_gce.yaml
      run:
        timeout: 28800
        script: RAY_DATA_PUSH_BASED_SHUFFLE=1 python dataset/sort.py --num-partitions=40000 --partition-size=1e9 --shuffle
        wait_for_nodes:
          num_nodes: 100

##################
# Core Chaos tests
##################

- name: chaos_many_tasks_no_object_store
  group: core-nightly-test
  working_dir: nightly_tests

  frequency: nightly
  team: core
  cluster:
    cluster_env: chaos_test/app_config.yaml
    cluster_compute: chaos_test/compute_template.yaml

  run:
    timeout: 3600
    wait_for_nodes:
      num_nodes: 10
    prepare: python setup_chaos.py --no-start
    script: python chaos_test/test_chaos_basic.py --workload=tasks

  variations:
    - __suffix__: aws
    - __suffix__: gce
      env: gce
      frequency: manual
      cluster:
        cluster_env: chaos_test/app_config.yaml
        cluster_compute: chaos_test/compute_template_gce.yaml

- name: chaos_many_actors
  group: core-nightly-test
  working_dir: nightly_tests

  frequency: nightly
  team: core
  cluster:
    cluster_env: chaos_test/app_config.yaml
    cluster_compute: chaos_test/compute_template.yaml

  run:
    timeout: 4200
    wait_for_nodes:
      num_nodes: 10
    prepare: python setup_chaos.py --no-start
    script: python chaos_test/test_chaos_basic.py --workload=actors

  variations:
    - __suffix__: aws
    - __suffix__: gce
      env: gce
      frequency: manual
      cluster:
        cluster_env: chaos_test/app_config.yaml
        cluster_compute: chaos_test/compute_template_gce.yaml


- name: chaos_dask_on_ray_large_scale_test_no_spilling
  group: data-tests
  working_dir: nightly_tests

  frequency: nightly
  team: data
  cluster:
    cluster_env: chaos_test/dask_on_ray_app_config_reconstruction.yaml
    cluster_compute: dask_on_ray/chaos_dask_on_ray_stress_compute.yaml

  run:
    timeout: 7200
    wait_for_nodes:
      num_nodes: 21
    prepare: python setup_chaos.py --node-kill-interval 100
    script: python dask_on_ray/large_scale_test.py --num_workers 20 --worker_obj_store_size_in_gb
      20 --error_rate 0  --data_save_path /tmp/ray

  variations:
    - __suffix__: aws
    - __suffix__: gce
      env: gce
      frequency: manual
      cluster:
        cluster_env: chaos_test/dask_on_ray_app_config_reconstruction.yaml
        cluster_compute: dask_on_ray/dask_on_ray_stress_compute_gce.yaml

- name: chaos_dask_on_ray_large_scale_test_spilling
  group: data-tests
  working_dir: nightly_tests

  frequency: nightly
  team: data
  cluster:
    cluster_env: chaos_test/dask_on_ray_app_config_reconstruction.yaml
    cluster_compute: dask_on_ray/dask_on_ray_stress_compute.yaml

  run:
    timeout: 7200
    wait_for_nodes:
      num_nodes: 21
    prepare: python setup_chaos.py --node-kill-interval 100
    script: python dask_on_ray/large_scale_test.py --num_workers 150 --worker_obj_store_size_in_gb
      70 --error_rate 0  --data_save_path /tmp/ray

  variations:
    - __suffix__: aws
    - __suffix__: gce
      env: gce
      frequency: manual
      cluster:
        cluster_env: chaos_test/dask_on_ray_app_config_reconstruction.yaml
        cluster_compute: dask_on_ray/dask_on_ray_stress_compute_gce.yaml

- name: chaos_pipelined_ingestion_1500_gb_15_windows
  group: data-tests
  working_dir: nightly_tests

  frequency: nightly
  team: data
  cluster:
    cluster_env: dataset/pipelined_ingestion_app.yaml
    cluster_compute: dataset/pipelined_ingestion_compute.yaml

  run:
    timeout: 7200
    wait_for_nodes:
      num_nodes: 21
    prepare: ' python setup_chaos.py --node-kill-interval 300'
    script: python dataset/pipelined_training.py --epochs 1 --num-windows 15  --num-files
      915 --debug

  variations:
    - __suffix__: aws
    - __suffix__: gce
      env: gce
      frequency: manual
      cluster:
        cluster_env: dataset/pipelined_ingestion_app.yaml
        cluster_compute: dataset/pipelined_ingestion_compute_gce.yaml

- name: chaos_dataset_shuffle_push_based_sort_1tb
  group: data-tests
  working_dir: nightly_tests

  stable: false

  frequency: nightly
  team: data
  cluster:
    cluster_env: shuffle/shuffle_app_config.yaml
    cluster_compute: shuffle/datasets_large_scale_compute_small_instances.yaml

  run:
    timeout: 7200
    prepare: ' python setup_chaos.py --node-kill-interval 1200 --max-nodes-to-kill 3'
    script: RAY_DATA_PUSH_BASED_SHUFFLE=1 python dataset/sort.py --num-partitions=1000 --partition-size=1e9
    wait_for_nodes:
      num_nodes: 20

  variations:
    - __suffix__: aws
    - __suffix__: gce
      env: gce
      frequency: manual
      cluster:
        cluster_env: shuffle/shuffle_app_config.yaml
        cluster_compute: shuffle/datasets_large_scale_compute_small_instances_gce.yaml

- name: chaos_dataset_shuffle_sort_1tb
  group: data-tests
  working_dir: nightly_tests

  frequency: nightly
  team: data
  cluster:
    cluster_env: shuffle/shuffle_app_config_oom_disabled.yaml
    cluster_compute: shuffle/datasets_large_scale_compute_small_instances.yaml

  run:
    timeout: 7200
    prepare: 'python setup_chaos.py --node-kill-interval 900 --max-nodes-to-kill 3'
    script: python dataset/sort.py --num-partitions=1000 --partition-size=1e9
    wait_for_nodes:
      num_nodes: 20

  variations:
    - __suffix__: aws
    - __suffix__: gce
      env: gce
      frequency: manual
      cluster:
        cluster_env: shuffle/shuffle_app_config_oom_disabled.yaml
        cluster_compute: shuffle/datasets_large_scale_compute_small_instances_gce.yaml

- name: chaos_dataset_shuffle_random_shuffle_1tb
  group: data-tests
  working_dir: nightly_tests

  stable: false

  frequency: nightly
  team: data
  cluster:
    # leave oom disabled as test is marked unstable at the moment.
    cluster_env: shuffle/shuffle_app_config_oom_disabled.yaml
    cluster_compute: shuffle/datasets_large_scale_compute_small_instances.yaml

  run:
    timeout: 7200
    prepare: ' python setup_chaos.py --node-kill-interval 600 --max-nodes-to-kill 2'
    script: python dataset/sort.py --num-partitions=1000 --partition-size=1e9 --shuffle
    wait_for_nodes:
      num_nodes: 20

  variations:
    - __suffix__: aws
    - __suffix__: gce
      env: gce
      frequency: manual
      cluster:
        cluster_env: shuffle/shuffle_app_config_oom_disabled.yaml
        cluster_compute: shuffle/datasets_large_scale_compute_small_instances_gce.yaml

- name: chaos_dataset_shuffle_push_based_random_shuffle_1tb
  group: data-tests
  working_dir: nightly_tests

  stable: false

  frequency: nightly
  team: data
  cluster:
    # leave oom disabled as test is marked unstable at the moment.
    cluster_env: shuffle/shuffle_app_config_oom_disabled.yaml
    cluster_compute: shuffle/datasets_large_scale_compute_small_instances.yaml

  run:
    timeout: 7200
    prepare: ' python setup_chaos.py --node-kill-interval 600 --max-nodes-to-kill 2'
    script: RAY_DATA_PUSH_BASED_SHUFFLE=1 python dataset/sort.py --num-partitions=1000 --partition-size=1e9 --shuffle
    wait_for_nodes:
      num_nodes: 20

  variations:
    - __suffix__: aws
    - __suffix__: gce
      env: gce
      frequency: manual
      cluster:
        cluster_env: shuffle/shuffle_app_config_oom_disabled.yaml
        cluster_compute: shuffle/datasets_large_scale_compute_small_instances_gce.yaml

#####################
# Observability tests
#####################
- name: agent_stress_test
  group: core-observability-test
  working_dir: dashboard

  stable: true

  frequency: nightly
  team: core
  cluster:
    cluster_env: agent_stress_app_config.yaml
    cluster_compute: agent_stress_compute.yaml

  run:
    timeout: 14400
    script: python mem_check.py --working-dir .

  variations:
    - __suffix__: aws
    - __suffix__: gce
      env: gce
      frequency: manual
      cluster:
        cluster_env: agent_stress_app_config.yaml
        cluster_compute: agent_stress_compute_gce.yaml

- name: k8s_serve_ha_test
  group: k8s-test
  working_dir: k8s_tests

  stable: false

  frequency: nightly
  team: serve
  cluster:
    cluster_env: app_config.yaml
    cluster_compute: compute_tpl.yaml

  run:
    timeout: 28800 # 8h
    prepare: bash prepare.sh
    script: python run_gcs_ft_on_k8s.py

- name: aws_cluster_launcher
  group: cluster-launcher-test
  working_dir: ../python/ray/autoscaler/aws/

  stable: true

  frequency: nightly
  team: core
  cluster:
    cluster_env: tests/aws_config.yaml
    cluster_compute: tests/aws_compute.yaml

  run:
    timeout: 1200
    script: cd tests && python aws_launch_and_verify_cluster.py aws_cluster.yaml

- name: aws_cluster_launcher_minimal
  group: cluster-launcher-test
  working_dir: ../python/ray/autoscaler/aws/

  stable: true

  frequency: nightly
  team: core
  cluster:
    cluster_env: tests/aws_config.yaml
    cluster_compute: tests/aws_compute.yaml

  run:
    timeout: 1200
    script: cd tests && python aws_launch_and_verify_cluster.py ../example-minimal.yaml

- name: aws_cluster_launcher_full
  group: cluster-launcher-test
  working_dir: ../python/ray/autoscaler/aws/

  stable: true

  frequency: nightly
  team: core
  cluster:
    cluster_env: tests/aws_config.yaml
    cluster_compute: tests/aws_compute.yaml

  run:
    timeout: 1200
    script: cd tests && python aws_launch_and_verify_cluster.py ../example-full.yaml<|MERGE_RESOLUTION|>--- conflicted
+++ resolved
@@ -827,40 +827,32 @@
         cluster_compute: gptj_deepspeed_compute_gce.yaml
 
 
-<<<<<<< HEAD
 - name: air_example_dolly_v2_lightning_fsdp_finetuning
   group: AIR examples
   working_dir: air_examples/dolly_v2_lightning_fsdp_finetuning
 
   python: "3.8"
-=======
+
+  frequency: weekly
+  team: ml
+  cluster:
+    cluster_env: dolly_v2_fsdp_env.yaml
+    cluster_compute: dolly_v2_fsdp_compute_aws.yaml
+
+  run:
+    timeout: 3600
+    script: python test_myst_doc.py --path lightning-llm-finetuning-7b.ipynb
+  
+  
 - name: air_example_opt_deepspeed_batch_inference
   group: AIR examples
   working_dir: air_examples/opt_deepspeed_batch_inference
 
   python: "3.9"
->>>>>>> 74388394
 
   frequency: weekly
   team: ml
   cluster:
-<<<<<<< HEAD
-    cluster_env: dolly_v2_fsdp_env.yaml
-    cluster_compute: dolly_v2_fsdp_compute_aws.yaml
-
-  run:
-    timeout: 3600
-    script: python test_myst_doc.py --path lightning-llm-finetuning-7b.ipynb
-  
-  variations:
-    - __suffix__: aws
-    - __suffix__: gce
-      env: gce
-      frequency: manual
-      cluster:
-        cluster_env: dolly_v2_fsdp_env.yaml
-        cluster_compute: dolly_v2_fsdp_compute_gce.yaml
-=======
     cluster_env: 30b_deepspeed_env.yaml
     cluster_compute: 30b_deepspeed_compute.yaml
 
@@ -870,7 +862,6 @@
 
   # variations: TODO(jungong): add GCP variation.
 
->>>>>>> 74388394
 
 #####################################
 # Workspace templates release tests #
