--- conflicted
+++ resolved
@@ -6698,9 +6698,6 @@
 
   run:
     timeout: 1800
-<<<<<<< HEAD
-    script: python run.py
-=======
     script: python run.py 
 
 - name: serve_node_draining
@@ -6727,5 +6724,4 @@
       env: gce
       frequency: manual
       cluster:
-        cluster_compute: ../../serve_tests/compute_tpl_8_cpu_autoscaling_gce.yaml
->>>>>>> 947a8b5b
+        cluster_compute: ../../serve_tests/compute_tpl_8_cpu_autoscaling_gce.yaml