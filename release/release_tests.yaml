# Global release test configuration file.
# All your release test configuration should go here. Adding release tests here
# will automatically enable them in the Buildkite release testing schedules
# (except they have frequency: disabled).
# Here is an example configuration for reference:
#- name: example_test
#  # Tests with the same group will be grouped in the Buildkite UI
#  group: Example group
#  # Provide the working directory which will be uploaded to the cluster
#  working_dir: example_dir
#
#  # For release test infra migration, we provide these fields that are populated
#  # in the database
#  legacy:
#    test_name: example_test
#    test_suite: examples
#
#  # How often to run the tests.
#  # One of [disabled, any, multi, nightly, weekly].
#  frequency: weekly
#  # Owning team. This field will be persisted to the database
#  team: ml
#
#  # Python version. This optional field determines which Python version to run tests
#  # on. This must be a string!
#  python: "3.7"
#
#  # Optional location of a bash setup script to run on the driver
#  # when setting up the local environment. Relative to working_dir
#  driver_setup: setup_driver.sh
#
#  # Cluster information
#  cluster:
#    # Location of cluster env, relative to working_dir
#    cluster_env: cluster_env.yaml
#    # Location of cluster compute, relative to working_dir
#    cluster_compute: cluster_compute.yaml
#    # Autosuspend parameter passed to the cluster.
#    # The cluster will automatically terminate if inactive for this
#    # many minutes. Defaults to 10 if not set.
#    autosuspend_mins: 10
#    # Optional cloud_id to use instead of the default cloud
#    cloud_id: cld_12345678
#    # Alternatively, you can specify a cloud name
#    cloud_name: anyscale_default_cloud
#
#  # Run configuration for the test
#  run:
#    # Type of test. Can be job, sdk_command or client.
#    # Uses either Ray jobs, anyscale SDK commands or the Ray client to run the actual
#    # release test.
#    type: job
#
#    # File manager to use to transfer files to and from the cluster.
#    # Can be any of [sdk, client, job].
#    file_manager: job
#
#    # If you want to wait for nodes to be ready, you can specify this here:
#    wait_for_nodes:
#      # Number of nodes
#      num_nodes: 16
#      # Timeout for waiting for nodes. If nodes are not up by then, the
#      # test will fail.
#      timeout: 600
#
#    # Optional prepare script to be run on the cluster before the test script
#    prepare: python prepare.py
#    # The prepare command can have a separate timeout
#    prepare_timeout: 300
#
#    # Main script to run as the test script
#    script: python workloads/train_small.py
#    # Timeout in seconds. After this time the test is considered as failed.
#    timeout: 600
#
#  # You can specify smoke test definitions here. If a smoke test is triggered,
#  # it will deep update the main test configuration with the values provided
#  # here. Smoke tests will automatically run with IS_SMOKE_TEST=1 as en
#  # environment variable and receive the --smoke-test flag as a parameter in the
#  # run script.
#  smoke_test:
#    # Smoke tests can have different frequencies. A smoke test is only triggered
#    # when the regular test is not matched.
#    frequency: nightly
#    # Here we adjust the run timeout down and run on less nodes. The test script
#    # remains the same.
#    run:
#      timeout: 300
#      wait_for_nodes:
#        num_nodes: 4
#        timeout: 600
#
#  # After the test finished, this handler (in alerts/) will process the results.
#  # It can then let the test fail, e.g. if a metric regression is observed.
#  alert: default

#######################
# Cluster scaling tests
#######################
- name: cluster_tune_scale_up_down
  group: Cluster tests
  working_dir: cluster_tests

  frequency: nightly
  team: ml
  env: staging

  cluster:
    cluster_env: app_config.yaml
    cluster_compute: cpt_autoscaling_1-3.yaml

  run:
    timeout: 3600
    script: python workloads/tune_scale_up_down.py
    wait_for_nodes:
      num_nodes: 0
    type: job

  alert: default


#########################
# AIR release tests
#########################
- name: long_running_horovod_tune_test
  group: AIR tests
  working_dir: air_tests

  frequency: weekly
  team: ml
  env: staging

  cluster:
    cluster_env: horovod/app_config_master.yaml
    cluster_compute: horovod/compute_tpl.yaml

  run:
    timeout: 36000
    script: python horovod/workloads/horovod_tune_test.py
    long_running: true
    wait_for_nodes:
      num_nodes: 2
    type: job


  smoke_test:
    frequency: disabled

    run:
      timeout: 3600

  alert: default


- name: air_benchmark_data_bulk_ingest
  group: AIR tests
  working_dir: air_tests/air_benchmarks

  frequency: nightly
  team: ml
  env: staging

  cluster:
    cluster_env: app_config.yaml
    cluster_compute: data_20_nodes.yaml

  run:
    timeout: 3600
    script: python workloads/data_benchmark.py --dataset-size-gb=200 --num-workers=20

    wait_for_nodes:
      num_nodes: 20
    type: job


  alert: default

# AIR benchmarks for XGBoost CUJ
- name: air_benchmark_xgboost_cpu_10
  group: AIR tests
  working_dir: air_tests/air_benchmarks

  frequency: nightly
  team: ml
  env: staging

  cluster:
    cluster_env: xgboost_app_config.yaml
    cluster_compute: xgboost_compute_tpl.yaml

  run:
    timeout: 36000
    script: python workloads/xgboost_benchmark.py

    wait_for_nodes:
      num_nodes: 11
    type: job


  smoke_test:
    frequency: disabled

    run:
      timeout: 1800

  alert: default

# Ray AIR distributed Torch benchmarks
- name: air_benchmark_torch_mnist_cpu_4x1
  group: AIR tests
  working_dir: air_tests/air_benchmarks

  frequency: nightly
  team: ml
  env: staging

  cluster:
    cluster_env: app_config.yaml
    cluster_compute: compute_cpu_4.yaml

  run:
    timeout: 3600
    script: python workloads/torch_benchmark.py run --num-runs 3 --num-epochs 20 --num-workers 4 --cpus-per-worker 8

    wait_for_nodes:
      num_nodes: 4
    type: job


  alert: default

- name: air_benchmark_torch_mnist_gpu_4x4
  group: AIR tests
  working_dir: air_tests/air_benchmarks

  frequency: weekly
  team: ml
  env: staging

  cluster:
    cluster_env: app_config.yaml
    cluster_compute: compute_gpu_4x4.yaml

  run:
    timeout: 4800
    script: python workloads/torch_benchmark.py run --num-runs 3 --num-epochs 120 --num-workers 16 --cpus-per-worker 4 --batch-size 1024 --use-gpu

    wait_for_nodes:
      num_nodes: 4

    type: job

  smoke_test:
    frequency: nightly

    cluster:
      cluster_compute: compute_gpu_2x2.yaml

    run:
      timeout: 3600
      script: python workloads/torch_benchmark.py run --num-runs 3 --num-epochs 60 --num-workers 4 --cpus-per-worker 4 --batch-size 512 --use-gpu

      wait_for_nodes:
        num_nodes: 2

  alert: default


- name: air_benchmark_torch_mnist_cpu_1x4
  group: AIR tests
  working_dir: air_tests/air_benchmarks

  frequency: nightly
  team: ml
  env: staging

  cluster:
    cluster_env: app_config.yaml
    cluster_compute: compute_cpu_1.yaml

  run:
    timeout: 3600
    script: python workloads/torch_benchmark.py run --num-runs 3 --num-epochs 20 --num-workers 4 --cpus-per-worker 2
    type: job


  alert: default


- name: air_benchmark_torch_batch_prediction_gpu_1x1_20gb
  group: AIR tests
  working_dir: air_tests/air_benchmarks

  frequency: nightly
  team: ml
  env: staging

  cluster:
    cluster_env: app_config.yaml
    cluster_compute: compute_gpu_1_g4_8xl.yaml

  run:
    timeout: 3600
    script: python workloads/gpu_batch_prediction.py --data-size-gb 20
    type: job


  alert: default


- name: air_benchmark_torch_batch_prediction_gpu_4x4_100gb
  group: AIR tests
  working_dir: air_tests/air_benchmarks

  frequency: nightly
  team: ml
  env: staging

  stable: false

  cluster:
    cluster_env: app_config.yaml
    cluster_compute: compute_gpu_4_g4_12xl.yaml

  run:
    timeout: 10800
    script: python workloads/gpu_batch_prediction.py --data-size-gb 100
    type: job


  alert: default


- name: air_benchmark_torch_mnist_cpu_4x4
  group: AIR tests
  working_dir: air_tests/air_benchmarks

  frequency: nightly
  team: ml
  env: staging

  cluster:
    cluster_env: app_config.yaml
    cluster_compute: compute_cpu_4.yaml

  run:
    timeout: 5400
    script: python workloads/torch_benchmark.py run --num-runs 3 --num-epochs 20 --num-workers 16 --cpus-per-worker 2

    wait_for_nodes:
      num_nodes: 4
    type: job


  alert: default


- name: air_benchmark_tune_torch_mnist
  group: AIR tests
  working_dir: air_tests/air_benchmarks

  frequency: nightly
  team: ml
  env: staging

  cluster:
    cluster_env: app_config.yaml
    cluster_compute: compute_cpu_8.yaml

  run:
    timeout: 3600
    script: python workloads/tune_torch_benchmark.py --num-runs 3 --num-trials 8 --num-workers 4

    wait_for_nodes:
      num_nodes: 8
    type: job


  alert: default

- name: air_benchmark_tune_torch_mnist_gpu
  group: AIR tests
  working_dir: air_tests/air_benchmarks

  frequency: nightly
  team: ml
  env: staging

  cluster:
    cluster_env: app_config.yaml
    cluster_compute: compute_gpu_4_g4_12xl.yaml

  run:
    timeout: 3600
    script: python workloads/tune_torch_benchmark.py --num-runs 2 --num-trials 4 --num-workers 4 --use-gpu

    wait_for_nodes:
      num_nodes: 4
    type: job


  alert: default

# Ray AIR distributed Tensorflow benchmarks
- name: air_benchmark_tensorflow_mnist_cpu_4x1
  group: AIR tests
  working_dir: air_tests/air_benchmarks

  frequency: nightly
  team: ml
  env: staging

  cluster:
    cluster_env: app_config.yaml
    cluster_compute: compute_cpu_4.yaml

  run:
    timeout: 5400
    script: python workloads/tensorflow_benchmark.py run --num-runs 3 --num-epochs 20 --num-workers 4 --cpus-per-worker 8

    wait_for_nodes:
      num_nodes: 4
    type: job


  alert: default


- name: air_benchmark_tensorflow_mnist_cpu_1x4
  group: AIR tests
  working_dir: air_tests/air_benchmarks

  frequency: nightly
  team: ml
  env: staging

  cluster:
    cluster_env: app_config.yaml
    cluster_compute: compute_cpu_1.yaml

  run:
    timeout: 5400
    script: python workloads/tensorflow_benchmark.py run --num-runs 3 --num-epochs 20 --num-workers 4 --cpus-per-worker 2
    type: job


  alert: default


- name: air_benchmark_tensorflow_mnist_cpu_4x4
  group: AIR tests
  working_dir: air_tests/air_benchmarks

  frequency: nightly
  team: ml
  env: staging

  stable: false

  cluster:
    cluster_env: app_config.yaml
    cluster_compute: compute_cpu_4.yaml

  run:
    timeout: 5400
    script: python workloads/tensorflow_benchmark.py run --num-runs 3 --num-epochs 20 --num-workers 16 --cpus-per-worker 2
    type: job

    wait_for_nodes:
      num_nodes: 4


  alert: default


- name: air_benchmark_tensorflow_mnist_gpu_4x4
  group: AIR tests
  working_dir: air_tests/air_benchmarks

  frequency: weekly
  team: ml
  env: staging

  stable: false

  cluster:
    cluster_env: app_config.yaml
    cluster_compute: compute_gpu_4x4.yaml

  run:
    timeout: 5400
    script: python workloads/tensorflow_benchmark.py run --num-runs 3 --num-epochs 200 --num-workers 16 --cpus-per-worker 4 --batch-size 1024 --use-gpu

    wait_for_nodes:
      num_nodes: 4
    type: job


  smoke_test:
    frequency: nightly

    cluster:
      cluster_compute: compute_gpu_2x2.yaml

    run:
      script: python workloads/tensorflow_benchmark.py run --num-runs 3 --num-epochs 60 --num-workers 4 --cpus-per-worker 4 --batch-size 512 --use-gpu

      wait_for_nodes:
        num_nodes: 2

  alert: default


- name: air_benchmark_pytorch_training_e2e_gpu_1x1_20gb
  group: AIR tests
  working_dir: air_tests/air_benchmarks

  frequency: nightly
  team: ml
  env: staging

  cluster:
    cluster_env: app_config.yaml
    cluster_compute: compute_gpu_1.yaml

  run:
    timeout: 3600
    script: python workloads/pytorch_training_e2e.py --data-size-gb 20
    type: job


  alert: default


- name: air_benchmark_pytorch_training_e2e_gpu_4x4_100gb
  group: AIR tests
  working_dir: air_tests/air_benchmarks

  frequency: nightly
  team: ml
  env: staging

  stable: false

  cluster:
    cluster_env: app_config.yaml
    cluster_compute: compute_gpu_16.yaml

  run:
    timeout: 10800
    script: python workloads/pytorch_training_e2e.py --data-size-gb=100 --num-workers=16

    wait_for_nodes:
      num_nodes: 4
    type: job


  alert: default

# Test tiny, medium, and huge input files.
- name: ray-data-bulk-ingest-file-size-benchmark
  group: AIR tests
  working_dir: air_tests/air_benchmarks/mlperf-train

  stable: false
  env: staging

  frequency: nightly
  team: core
  cluster:
    cluster_env: app_config_oom.yaml
    cluster_compute: compute_cpu_16.yaml

  run:
    timeout: 3600
    script: bash file_size_benchmark.sh

# Test dataset larger than object store memory.
- name: ray-data-bulk-ingest-out-of-core-benchmark
  group: AIR tests
  working_dir: air_tests/air_benchmarks/mlperf-train

  stable: false
  env: staging

  frequency: nightly
  team: core
  cluster:
    cluster_env: app_config_oom.yaml
    cluster_compute: compute_cpu_16.yaml

  run:
    timeout: 3600
    script: bash out_of_core_benchmark.sh

# Test additional CPU nodes for preprocessing.
- name: ray-data-bulk-ingest-heterogeneity-benchmark
  group: AIR tests
  working_dir: air_tests/air_benchmarks/mlperf-train

  stable: false
  env: staging

  frequency: nightly
  team: core
  cluster:
    cluster_env: app_config_oom.yaml
    cluster_compute: compute_cpu_16_worker_nodes_2.yaml

  run:
    wait_for_nodes:
      num_nodes: 3

    timeout: 1800
    script: bash heterogeneity_benchmark.sh 2

#######################
# XGBoost release tests
#######################
- name: xgboost_train_small
  group: XGBoost
  working_dir: xgboost_tests

  legacy:
    test_name: train_small
    test_suite: xgboost_tests

  frequency: nightly
  team: ml
  env: staging

  cluster:
    cluster_env: app_config.yaml
    cluster_compute: tpl_cpu_small.yaml

  run:
    timeout: 600
    script: python workloads/train_small.py

    wait_for_nodes:
      num_nodes: 4

    type: client

  alert: xgboost_tests

- name: xgboost_train_moderate
  group: XGBoost
  working_dir: xgboost_tests

  legacy:
    test_name: train_moderate
    test_suite: xgboost_tests

  frequency: nightly
  team: ml
  env: staging

  cluster:
    cluster_env: app_config.yaml
    cluster_compute: tpl_cpu_moderate.yaml

  run:
    timeout: 600
    script: python workloads/train_moderate.py

    wait_for_nodes:
      num_nodes: 32
    type: job


  alert: xgboost_tests

- name: xgboost_train_gpu
  group: XGBoost
  working_dir: xgboost_tests

  legacy:
    test_name: train_gpu
    test_suite: xgboost_tests

  frequency: nightly
  team: ml
  env: staging

  cluster:
    cluster_env: app_config_gpu.yaml
    cluster_compute: tpl_gpu_small.yaml

  run:
    timeout: 600
    script: python workloads/train_gpu.py

    wait_for_nodes:
      num_nodes: 5
    type: job


  alert: xgboost_tests

- name: xgboost_distributed_api_test
  group: XGBoost
  working_dir: xgboost_tests

  legacy:
    test_name: distributed_api_test
    test_suite: xgboost_tests

  frequency: nightly
  team: ml
  env: staging

  cluster:
    cluster_env: app_config.yaml
    cluster_compute: tpl_cpu_small.yaml

  run:
    timeout: 600
    script: python workloads/distributed_api_test.py
    wait_for_nodes:
      num_nodes: 4
    type: job


  alert: xgboost_tests

- name: xgboost_ft_small_elastic
  group: XGBoost
  working_dir: xgboost_tests

  legacy:
    test_name: ft_small_elastic
    test_suite: xgboost_tests

  frequency: nightly
  team: ml
  env: staging

  cluster:
    cluster_env: app_config.yaml
    cluster_compute: tpl_cpu_small.yaml

  run:
    timeout: 900
    script: python workloads/ft_small_elastic.py

    wait_for_nodes:
      num_nodes: 4
    type: job


  alert: xgboost_tests

- name: xgboost_ft_small_non_elastic
  group: XGBoost
  working_dir: xgboost_tests

  legacy:
    test_name: ft_small_non_elastic
    test_suite: xgboost_tests

  frequency: nightly
  team: ml
  env: staging

  cluster:
    cluster_env: app_config.yaml
    cluster_compute: tpl_cpu_small.yaml

  run:
    timeout: 900
    script: python workloads/ft_small_non_elastic.py

    wait_for_nodes:
      num_nodes: 4
    type: job


  alert: xgboost_tests

- name: xgboost_tune_small
  group: XGBoost
  working_dir: xgboost_tests

  legacy:
    test_name: tune_small
    test_suite: xgboost_tests

  frequency: nightly
  team: ml
  env: staging

  cluster:
    cluster_env: app_config.yaml
    cluster_compute: tpl_cpu_small.yaml

  run:
    timeout: 600
    script: python workloads/tune_small.py

    wait_for_nodes:
      num_nodes: 4
    type: job


  alert: xgboost_tests

- name: xgboost_tune_32x4
  group: XGBoost
  working_dir: xgboost_tests

  legacy:
    test_name: tune_32x4
    test_suite: xgboost_tests

  frequency: nightly
  team: ml
  env: staging

  cluster:
    cluster_env: app_config.yaml
    cluster_compute: tpl_cpu_moderate.yaml

  run:
    timeout: 900
    script: python workloads/tune_32x4.py

    wait_for_nodes:
      num_nodes: 32
    type: job


  alert: xgboost_tests

- name: xgboost_tune_4x32
  group: XGBoost
  working_dir: xgboost_tests

  legacy:
    test_name: tune_4x32
    test_suite: xgboost_tests

  frequency: nightly
  team: ml
  env: staging

  cluster:
    cluster_env: app_config.yaml
    cluster_compute: tpl_cpu_moderate.yaml

  run:
    timeout: 900
    script: python workloads/tune_4x32.py

    wait_for_nodes:
      num_nodes: 32
    type: job


  alert: xgboost_tests

#######################
# LightGBM tests
#######################
- name: lightgbm_train_small
  group: LightGBM tests
  working_dir: lightgbm_tests

  legacy:
    test_name: train_small
    test_suite: lightgbm_tests

  frequency: nightly
  team: ml
  env: staging

  cluster:
    cluster_env: app_config.yaml
    cluster_compute: tpl_cpu_small.yaml

  run:
    timeout: 600
    script: python workloads/train_small.py
    wait_for_nodes:
      num_nodes: 4

    type: client

  alert: default

- name: lightgbm_train_moderate
  group: LightGBM tests
  working_dir: lightgbm_tests

  legacy:
    test_name: train_moderate
    test_suite: lightgbm_tests

  frequency: nightly
  team: ml
  env: staging

  cluster:
    cluster_env: app_config.yaml
    cluster_compute: tpl_cpu_moderate.yaml

  run:
    timeout: 600
    script: python workloads/train_moderate.py
    wait_for_nodes:
      num_nodes: 32
    type: job


  alert: default

- name: lightgbm_distributed_api_test
  group: LightGBM tests
  working_dir: lightgbm_tests

  legacy:
    test_name: distributed_api_test
    test_suite: lightgbm_tests

  frequency: nightly
  team: ml
  env: staging

  cluster:
    cluster_env: app_config.yaml
    cluster_compute: tpl_cpu_small.yaml

  run:
    timeout: 600
    script: python workloads/distributed_api_test.py

    wait_for_nodes:
      num_nodes: 4
    type: job


  alert: default

- name: lightgbm_ft_small_non_elastic
  group: LightGBM tests
  working_dir: lightgbm_tests

  legacy:
    test_name: ft_small_non_elastic
    test_suite: lightgbm_tests

  frequency: nightly
  team: ml
  env: staging

  cluster:
    cluster_env: app_config.yaml
    cluster_compute: tpl_cpu_small.yaml

  run:
    timeout: 900
    script: python workloads/ft_small_non_elastic.py
    type: job

    wait_for_nodes:
      num_nodes: 4


  alert: default

- name: lightgbm_tune_small
  group: LightGBM tests
  working_dir: lightgbm_tests

  legacy:
    test_name: tune_small
    test_suite: lightgbm_tests

  frequency: nightly
  team: ml
  env: staging

  cluster:
    cluster_env: app_config.yaml
    cluster_compute: tpl_cpu_small.yaml

  run:
    timeout: 600
    script: python workloads/tune_small.py
    wait_for_nodes:
      num_nodes: 4
    type: job

  alert: default

- name: lightgbm_tune_16x4
  group: LightGBM tests
  working_dir: lightgbm_tests

  legacy:
    test_name: tune_16x4
    test_suite: lightgbm_tests

  frequency: nightly
  team: ml
  env: staging

  cluster:
    cluster_env: app_config.yaml
    cluster_compute: tpl_cpu_moderate.yaml

  run:
    timeout: 900
    script: python workloads/tune_16x4.py
    wait_for_nodes:
      num_nodes: 32
    type: job


  alert: default

- name: lightgbm_tune_4x16
  group: LightGBM tests
  working_dir: lightgbm_tests

  legacy:
    test_name: tune_4x16
    test_suite: lightgbm_tests

  frequency: nightly
  team: ml
  env: staging

  cluster:
    cluster_env: app_config.yaml
    cluster_compute: tpl_cpu_moderate.yaml

  run:
    timeout: 900
    script: python workloads/tune_4x16.py
    wait_for_nodes:
      num_nodes: 32
    type: job


  alert: default


#######################
# ML user tests
#######################
- name: ml_user_horovod_user_test_latest
  group: ML user tests
  working_dir: ml_user_tests

  legacy:
    test_name: horovod_user_test_latest
    test_suite: ml_user_tests

  frequency: nightly-3x
  team: ml
  env: staging

  cluster:
    cluster_env: horovod/app_config.yaml
    cluster_compute: horovod/compute_tpl.yaml

  driver_setup: horovod/driver_setup_latest.sh
  run:
    timeout: 1200
    script: python horovod/horovod_user_test.py
    wait_for_nodes:
      num_nodes: 4
    type: client

  alert: default

- name: ml_user_horovod_user_test_master
  group: ML user tests
  working_dir: ml_user_tests

  legacy:
    test_name: horovod_user_test_master
    test_suite: ml_user_tests

  frequency: nightly-3x
  team: ml
  env: staging

  cluster:
    cluster_env: horovod/app_config_master.yaml
    cluster_compute: horovod/compute_tpl.yaml

  driver_setup: horovod/driver_setup_master.sh
  run:
    timeout: 1200
    script: python horovod/horovod_user_test.py
    wait_for_nodes:
      num_nodes: 4
    type: client

  alert: default

- name: ml_user_train_tensorflow_mnist_test
  group: ML user tests
  working_dir: ml_user_tests

  legacy:
    test_name: train_tensorflow_mnist_test
    test_suite: ml_user_tests

  frequency: nightly-3x
  team: ml
  env: staging

  cluster:
    cluster_env: train/app_config.yaml
    cluster_compute: train/compute_tpl.yaml

  driver_setup: train/driver_setup.sh
  run:
    timeout: 36000
    script: python train/train_tensorflow_mnist_test.py
    wait_for_nodes:
      num_nodes: 3
    type: client

  alert: default

- name: ml_user_train_torch_linear_test
  group: ML user tests
  working_dir: ml_user_tests

  legacy:
    test_name: train_torch_linear_test
    test_suite: ml_user_tests

  frequency: nightly-3x
  team: ml
  env: staging

  cluster:
    cluster_env: train/app_config.yaml
    cluster_compute: train/compute_tpl.yaml

  driver_setup: train/driver_setup.sh
  run:
    timeout: 36000
    script: python train/train_torch_linear_test.py
    wait_for_nodes:
      num_nodes: 3
    type: client

  alert: default

- name: ml_user_xgboost_gpu_connect_latest
  group: ML user tests
  working_dir: ml_user_tests

  legacy:
    test_name: xgboost_gpu_connect_latest
    test_suite: ml_user_tests

  frequency: nightly-3x
  team: ml
  env: staging

  cluster:
    cluster_env: xgboost/app_config_gpu.yaml
    cluster_compute: xgboost/tpl_gpu_small_scaling.yaml

  run:
    timeout: 1200
    script: python xgboost/train_gpu_connect.py
    wait_for_nodes:
      num_nodes: 5
    type: client

  alert: default

- name: ml_user_xgboost_gpu_connect_master
  group: ML user tests
  working_dir: ml_user_tests

  legacy:
    test_name: xgboost_gpu_connect_master
    test_suite: ml_user_tests

  frequency: nightly-3x
  team: ml
  env: staging

  cluster:
    cluster_env: xgboost/app_config_gpu_master.yaml
    cluster_compute: xgboost/tpl_gpu_small_scaling.yaml

  run:
    timeout: 1200
    script: python xgboost/train_gpu_connect.py
    wait_for_nodes:
      num_nodes: 5
    type: client

  alert: default

- name: ml_user_ray_lightning_user_test_latest
  group: ML user tests
  working_dir: ml_user_tests

  legacy:
    test_name: ray_lightning_user_test_latest
    test_suite: ml_user_tests

  frequency: nightly-3x
  team: ml
  env: staging

  cluster:
    cluster_env: ray-lightning/app_config.yaml
    cluster_compute: ray-lightning/compute_tpl.yaml

  driver_setup: ray-lightning/driver_setup.sh
  run:
    timeout: 1200
    script: python ray-lightning/ray_lightning_user_test.py
    wait_for_nodes:
      num_nodes: 3
    type: client

  alert: default

- name: ml_user_ray_lightning_user_test_master
  group: ML user tests
  working_dir: ml_user_tests

  legacy:
    test_name: ray_lightning_user_test_master
    test_suite: ml_user_tests

  frequency: nightly-3x
  team: ml
  env: staging

  cluster:
    cluster_env: ray-lightning/app_config_master.yaml
    cluster_compute: ray-lightning/compute_tpl.yaml

  driver_setup: ray-lightning/driver_setup.sh
  run:
    timeout: 1200
    script: python ray-lightning/ray_lightning_user_test.py
    wait_for_nodes:
      num_nodes: 3
    type: client

  alert: default

- name: ml_user_tune_rllib_connect_test
  group: ML user tests
  working_dir: ml_user_tests

  legacy:
    test_name: tune_rllib_connect_test
    test_suite: ml_user_tests

  frequency: nightly-3x
  team: ml
  env: staging

  cluster:
    cluster_env: ../rllib_tests/app_config.yaml
    cluster_compute: tune_rllib/compute_tpl.yaml

  driver_setup: tune_rllib/driver_setup.sh
  run:
    timeout: 2000
    script: python tune_rllib/run_connect_tests.py
    wait_for_nodes:
      num_nodes: 9
    type: client

  alert: default

#######################
# Tune cloud  tests
#######################
- name: tune_cloud_aws_no_sync_down
  group: Tune cloud tests
  working_dir: tune_tests/cloud_tests

  stable: true

  legacy:
    test_name: aws_no_sync_down
    test_suite: tune_cloud_tests

  frequency: nightly
  team: ml
  env: staging

  cluster:
    cluster_env: app_config.yaml
    cluster_compute: tpl_aws_4x2.yaml

  run:
    timeout: 600
    script: python workloads/run_cloud_test.py no_sync_down

    wait_for_nodes:
      num_nodes: 4


  alert: tune_tests

- name: tune_cloud_aws_ssh_sync
  group: Tune cloud tests
  working_dir: tune_tests/cloud_tests

  stable: true

  legacy:
    test_name: aws_ssh_sync
    test_suite: tune_cloud_tests

  frequency: nightly
  team: ml
  env: staging

  cluster:
    cluster_env: app_config.yaml
    cluster_compute: tpl_aws_4x2.yaml

  run:
    timeout: 600
    script: python workloads/run_cloud_test.py ssh_sync

    wait_for_nodes:
      num_nodes: 4


  alert: tune_tests

- name: tune_cloud_aws_durable_upload
  group: Tune cloud tests
  working_dir: tune_tests/cloud_tests

  stable: true

  legacy:
    test_name: aws_durable_upload
    test_suite: tune_cloud_tests

  frequency: nightly
  team: ml
  env: staging

  cluster:
    cluster_env: app_config.yaml
    cluster_compute: tpl_aws_4x2.yaml

  run:
    timeout: 600
    script: python workloads/run_cloud_test.py durable_upload --bucket s3://tune-cloud-tests/durable_upload

    wait_for_nodes:
      num_nodes: 4


  alert: tune_tests

- name: tune_cloud_aws_durable_upload_rllib_str
  group: Tune cloud tests
  working_dir: tune_tests/cloud_tests

  stable: false

  legacy:
    test_name: aws_durable_upload_rllib_str
    test_suite: tune_cloud_tests

  frequency: nightly
  team: ml
  env: staging

  cluster:
    cluster_env: app_config_ml.yaml
    cluster_compute: tpl_aws_4x2.yaml

  run:
    timeout: 600

    script: python workloads/run_cloud_test.py durable_upload --trainable rllib_str
      --bucket s3://tune-cloud-tests/durable_upload_rllib_str

    wait_for_nodes:
      num_nodes: 4


  alert: tune_tests

- name: tune_cloud_aws_durable_upload_rllib_trainer
  group: Tune cloud tests
  working_dir: tune_tests/cloud_tests

  stable: false

  legacy:
    test_name: aws_durable_upload_rllib_trainer
    test_suite: tune_cloud_tests

  frequency: nightly
  team: ml
  env: staging

  cluster:
    cluster_env: app_config_ml.yaml
    cluster_compute: tpl_aws_4x2.yaml

  run:
    timeout: 600
    script: python workloads/run_cloud_test.py durable_upload --trainable rllib_trainer
      --bucket s3://tune-cloud-tests/durable_upload_rllib_trainer

    wait_for_nodes:
      num_nodes: 4


  alert: tune_tests

- name: tune_cloud_gcp_k8s_no_sync_down
  group: Tune cloud tests
  working_dir: tune_tests/cloud_tests

  stable: true

  legacy:
    test_name: gcp_k8s_no_sync_down
    test_suite: tune_cloud_tests

  frequency: nightly
  team: ml
  env: staging

  cluster:
    cluster_env: app_config.yaml
    cluster_compute: tpl_gcp_k8s_4x8.yaml
    cloud_id: cld_k8WcxPgjUtSE8RVmfZpTLuKM  # anyscale_k8s_gcp_cloud
    autosuspend_mins: 60

  run:
    timeout: 600
    script: python workloads/run_cloud_test.py no_sync_down --cpus-per-trial 8
    type: client

    wait_for_nodes:
      num_nodes: 4

  alert: tune_tests

- name: tune_cloud_gcp_k8s_ssh_sync
  group: Tune cloud tests
  working_dir: tune_tests/cloud_tests

  stable: true

  legacy:
    test_name: gcp_k8s_ssh_sync
    test_suite: tune_cloud_tests

  frequency: nightly
  team: ml
  env: staging

  cluster:
    cluster_env: app_config.yaml
    cluster_compute: tpl_gcp_k8s_4x8.yaml
    cloud_id: cld_k8WcxPgjUtSE8RVmfZpTLuKM  # anyscale_k8s_gcp_cloud
    autosuspend_mins: 60

  run:
    timeout: 600
    script: python workloads/run_cloud_test.py ssh_sync --cpus-per-trial 8
    type: client

    wait_for_nodes:
      num_nodes: 4

  alert: tune_tests

- name: tune_cloud_gcp_k8s_durable_upload
  group: Tune cloud tests
  working_dir: tune_tests/cloud_tests

  stable: true

  legacy:
    test_name: gcp_k8s_durable_upload
    test_suite: tune_cloud_tests

  frequency: nightly
  team: ml
  env: staging

  cluster:
    cluster_env: app_config.yaml
    cluster_compute: tpl_gcp_k8s_4x8.yaml
    cloud_id: cld_k8WcxPgjUtSE8RVmfZpTLuKM  # anyscale_k8s_gcp_cloud
    autosuspend_mins: 60

  run:
    timeout: 600
    script: python workloads/run_cloud_test.py durable_upload --cpus-per-trial 8 --bucket gs://tune-cloud-tests/durable_upload
    type: client

    wait_for_nodes:
      num_nodes: 4

  alert: tune_tests


########################
# Tune scalability tests
########################

- name: tune_scalability_bookkeeping_overhead
  group: Tune scalability tests
  working_dir: tune_tests/scalability_tests

  legacy:
    test_name: bookkeeping_overhead
    test_suite: tune_tests

  frequency: nightly
  team: ml
  env: staging

  cluster:
    cluster_env: app_config.yaml
    cluster_compute: tpl_1x16.yaml

  run:
    timeout: 1200
    script: python workloads/test_bookkeeping_overhead.py
    type: job

  alert: tune_tests

- name: tune_scalability_durable_trainable
  group: Tune scalability tests
  working_dir: tune_tests/scalability_tests

  legacy:
    test_name: durable_trainable
    test_suite: tune_tests

  frequency: nightly
  team: ml
  env: staging

  cluster:
    cluster_env: app_config.yaml
    cluster_compute: tpl_16x2.yaml

  run:
    timeout: 900
    script: python workloads/test_durable_trainable.py --bucket tune-cloud-tests
    wait_for_nodes:
      num_nodes: 16
    type: job


  alert: tune_tests

- name: tune_scalability_long_running_large_checkpoints
  group: Tune scalability tests
  working_dir: tune_tests/scalability_tests

  legacy:
    test_name: long_running_large_checkpoints
    test_suite: tune_tests

  frequency: weekly
  team: ml
  env: staging

  cluster:
    cluster_env: app_config.yaml
    cluster_compute: tpl_1x32_hd.yaml

  run:
    timeout: 86400
    script: python workloads/test_long_running_large_checkpoints.py
    long_running: true
    type: job

  smoke_test:
    frequency: nightly

    run:
      timeout: 3600

  alert: tune_tests

- name: tune_scalability_network_overhead
  group: Tune scalability tests
  working_dir: tune_tests/scalability_tests
  legacy:
    test_name: network_overhead
    test_suite: tune_tests

  frequency: weekly
  team: ml
  env: staging

  cluster:
    cluster_env: app_config.yaml
    cluster_compute: tpl_100x2.yaml

  run:
    timeout: 900
    prepare_timeout: 1200
    script: python workloads/test_network_overhead.py
    wait_for_nodes:
      num_nodes: 100
    type: job

  smoke_test:
    frequency: nightly

    cluster:
      cluster_compute: tpl_20x2.yaml

    run:
      timeout: 400
      prepare_timeout: 600
      wait_for_nodes:
        num_nodes: 20

  alert: tune_tests

- name: tune_scalability_result_throughput_cluster
  group: Tune scalability tests
  working_dir: tune_tests/scalability_tests

  legacy:
    test_name: result_throughput_cluster
    test_suite: tune_tests

  frequency: nightly-3x
  team: ml
  env: staging

  cluster:
    cluster_env: app_config.yaml
    cluster_compute: tpl_16x64.yaml

  run:
    timeout: 600
    script: python workloads/test_result_throughput_cluster.py

    wait_for_nodes:
      num_nodes: 16

    type: job

  alert: tune_tests

- name: tune_scalability_result_throughput_single_node
  group: Tune scalability tests
  working_dir: tune_tests/scalability_tests

  legacy:
    test_name: result_throughput_single_node
    test_suite: tune_tests

  frequency: nightly
  team: ml
  env: staging

  cluster:
    cluster_env: app_config.yaml
    cluster_compute: tpl_1x96.yaml

  run:
    timeout: 600
    script: python workloads/test_result_throughput_single_node.py
    type: job

  alert: tune_tests

- name: tune_scalability_xgboost_sweep
  group: Tune scalability tests
  working_dir: tune_tests/scalability_tests

  legacy:
    test_name: xgboost_sweep
    test_suite: tune_tests

  frequency: weekly
  team: ml
  env: staging

  cluster:
    cluster_env: app_config_data.yaml
    cluster_compute: tpl_16x64.yaml

  run:
    timeout: 3600
    script: python workloads/test_xgboost_sweep.py

    wait_for_nodes:
      num_nodes: 16

    type: job


  alert: tune_tests


########################
# Golden Notebook tests
########################
- name: golden_notebook_torch_tune_serve_test
  group: Golden Notebook tests
  working_dir: golden_notebook_tests

  legacy:
    test_name: torch_tune_serve_test
    test_suite: golden_notebook_tests

  frequency: nightly-3x
  team: ml
  env: staging

  cluster:
    cluster_env: torch_tune_serve_app_config.yaml
    cluster_compute: gpu_tpl.yaml

  run:
    timeout: 600
    script: python workloads/torch_tune_serve_test.py
    type: client
    wait_for_nodes:
      num_nodes: 2

  alert: default


#######################
# Long running tests
#######################

- name: long_running_actor_deaths
  group: Long running tests
  working_dir: long_running_tests
  legacy:
    test_name: actor_deaths
    test_suite: long_running_tests

  frequency: weekly
  team: core
  cluster:
    cluster_env: app_config.yaml
    cluster_compute: tpl_cpu_1.yaml

  run:
    timeout: 86400
    prepare: ray stop
    script: python workloads/actor_deaths.py
    long_running: true

  smoke_test:
    frequency: nightly

    run:
      timeout: 3600

  alert: long_running_tests

- name: long_running_apex
  group: Long running tests
  working_dir: long_running_tests
  legacy:
    test_name: apex
    test_suite: long_running_tests

  frequency: weekly
  team: rl
  env: staging
  cluster:
    cluster_env: ../rllib_tests/app_config.yaml
    cluster_compute: tpl_cpu_3.yaml

  run:
    timeout: 86400
    script: python workloads/apex.py
    long_running: true
    wait_for_nodes:
      num_nodes: 3


  smoke_test:
    frequency: nightly

    run:
      timeout: 3600

  alert: long_running_tests

- name: long_running_impala
  group: Long running tests
  working_dir: long_running_tests
  legacy:
    test_name: impala
    test_suite: long_running_tests

  frequency: weekly
  team: rl
  env: staging
  cluster:
    cluster_env: ../rllib_tests/app_config.yaml
    cluster_compute: tpl_cpu_1_large.yaml

  run:
    timeout: 86400
    script: python workloads/impala.py
    long_running: true

  smoke_test:
    frequency: nightly

    run:
      timeout: 3600

  alert: long_running_tests

- name: long_running_many_actor_tasks
  group: Long running tests
  working_dir: long_running_tests
  legacy:
    test_name: many_actor_tasks
    test_suite: long_running_tests

  frequency: weekly
  team: core
  cluster:
    cluster_env: app_config.yaml
    cluster_compute: tpl_cpu_1.yaml

  run:
    timeout: 86400
    prepare: ray stop
    script: python workloads/many_actor_tasks.py
    long_running: true

  smoke_test:
    frequency: nightly

    run:
      timeout: 3600

  alert: long_running_tests

- name: long_running_many_drivers
  group: Long running tests
  working_dir: long_running_tests
  legacy:
    test_name: many_drivers
    test_suite: long_running_tests

  frequency: weekly
  team: core
  cluster:
    cluster_env: app_config.yaml
    cluster_compute: tpl_cpu_1.yaml

  run:
    timeout: 86400
    prepare: ray stop
    script: python workloads/many_drivers.py --iteration-num=4000
    long_running: true

  smoke_test:
    frequency: nightly

    run:
      timeout: 3600

  alert: long_running_tests

- name: long_running_many_ppo
  group: Long running tests
  working_dir: long_running_tests
  legacy:
    test_name: many_ppo
    test_suite: long_running_tests

  stable: false

  frequency: weekly
  team: ml
  env: staging
  cluster:
    cluster_env: ../rllib_tests/app_config.yaml
    cluster_compute: many_ppo.yaml

  run:
    timeout: 86400
    script: python workloads/many_ppo.py
    long_running: true
    wait_for_nodes:
      num_nodes: 1


  smoke_test:
    frequency: nightly

    run:
      timeout: 3600

  alert: long_running_tests

- name: long_running_many_tasks
  group: Long running tests
  working_dir: long_running_tests
  legacy:
    test_name: many_tasks
    test_suite: long_running_tests

  frequency: weekly
  team: core
  cluster:
    cluster_env: app_config.yaml
    cluster_compute: tpl_cpu_1.yaml

  run:
    timeout: 86400
    prepare: ray stop
    script: python workloads/many_tasks.py
    long_running: true

  smoke_test:
    frequency: nightly

    run:
      timeout: 3600

  alert: long_running_tests

- name: long_running_many_tasks_serialized_ids
  group: Long running tests
  working_dir: long_running_tests
  legacy:
    test_name: many_tasks_serialized_ids
    test_suite: long_running_tests

  frequency: weekly
  team: core
  cluster:
    cluster_env: app_config.yaml
    cluster_compute: tpl_cpu_1.yaml

  run:
    timeout: 86400
    prepare: ray stop
    script: python workloads/many_tasks_serialized_ids.py
    long_running: true

  smoke_test:
    frequency: nightly

    run:
      timeout: 3600

  alert: long_running_tests

- name: long_running_node_failures
  group: Long running tests
  working_dir: long_running_tests
  legacy:
    test_name: node_failures
    test_suite: long_running_tests

  frequency: weekly
  team: core
  cluster:
    cluster_env: app_config.yaml
    cluster_compute: tpl_cpu_1.yaml

  run:
    timeout: 86400
    prepare: ray stop
    script: python workloads/node_failures.py
    long_running: true

  smoke_test:
    frequency: nightly

    run:
      timeout: 3600

  alert: long_running_tests

- name: long_running_pbt
  group: Long running tests
  working_dir: long_running_tests
  legacy:
    test_name: pbt
    test_suite: long_running_tests

  frequency: weekly
  team: ml
  env: staging
  cluster:
    cluster_env: ../rllib_tests/app_config.yaml
    cluster_compute: tpl_cpu_1.yaml

  run:
    timeout: 86400
    prepare: ray stop
    script: python workloads/pbt.py
    long_running: true

  smoke_test:
    frequency: nightly

    run:
      timeout: 3600

  alert: long_running_tests

- name: long_running_serve
  group: Long running tests
  working_dir: long_running_tests
  legacy:
    test_name: serve
    test_suite: long_running_tests

  frequency: weekly
  team: serve
  cluster:
    cluster_env: app_config.yaml
    cluster_compute: tpl_cpu_1.yaml

  run:
    timeout: 86400
    prepare: ray stop
    script: python workloads/serve.py
    long_running: true

  smoke_test:
    frequency: nightly

    run:
      timeout: 3600

  alert: long_running_tests

- name: long_running_serve_failure
  group: Long running tests
  working_dir: long_running_tests

  stable: false

  legacy:
    test_name: serve_failure
    test_suite: long_running_tests

  frequency: weekly
  team: serve
  cluster:
    cluster_env: app_config.yaml
    cluster_compute: tpl_cpu_1_c5.yaml

  run:
    timeout: 86400
    prepare: ray stop
    script: python workloads/serve_failure.py
    long_running: true

  smoke_test:
    frequency: nightly

    run:
      timeout: 600

  alert: long_running_tests

- name: long_running_many_jobs
  group: Long running tests
  working_dir: long_running_tests

  stable: true

  legacy:
    test_name: long_running_many_jobs
    test_suite: long_running_tests

  frequency: weekly
  team: serve
  cluster:
    cluster_env: app_config.yaml
    cluster_compute: tpl_cpu_1.yaml

  run:
    timeout: 86400
    script: python workloads/long_running_many_jobs.py --num-clients=1
    long_running: true

  smoke_test:
    frequency: nightly

    run:
      timeout: 1800

  alert: long_running_tests

- name: long_running_distributed_pytorch_pbt_failure
  group: Long running tests
  working_dir: long_running_distributed_tests

  legacy:
    test_name: pytorch_pbt_failure
    test_suite: long_running_distributed

  frequency: weekly
  team: ml
  env: staging
  cluster:
    cluster_env: app_config.yaml
    cluster_compute: compute_tpl.yaml

  run:
    timeout: 86400
    script: python workloads/pytorch_pbt_failure.py
    long_running: true

  smoke_test:
    frequency: disabled
    run:
      timeout: 3600

  alert: long_running_tests

########################
# Jobs tests
########################

- name: jobs_basic_local_working_dir
  group: Jobs tests
  working_dir: jobs_tests

  legacy:
    test_name: jobs_basic_local_working_dir
    test_suite: jobs_tests

  frequency: nightly
  team: serve

  cluster:
    cluster_env: app_config.yaml
    cluster_compute: compute_tpl_4_xlarge.yaml

  run:
    timeout: 600
    script: python workloads/jobs_basic.py --working-dir "workloads"
    wait_for_nodes:
      num_nodes: 4


  alert: default

- name: jobs_basic_remote_working_dir
  group: Jobs tests
  working_dir: jobs_tests

  legacy:
    test_name: jobs_basic_remote_working_dir
    test_suite: jobs_tests

  frequency: nightly
  team: serve

  cluster:
    cluster_env: app_config.yaml
    cluster_compute: compute_tpl_4_xlarge.yaml

  run:
    timeout: 600
    script: python workloads/jobs_basic.py --working-dir "https://github.com/anyscale/job-services-cuj-examples/archive/refs/heads/main.zip"
    wait_for_nodes:
      num_nodes: 4


  alert: default

- name: jobs_remote_multi_node
  group: Jobs tests
  team: serve
  frequency: nightly
  working_dir: jobs_tests
  legacy:
    test_name: jobs_remote_multi_node
    test_suite: jobs_tests
  cluster:
    cluster_env: app_config.yaml
    cluster_compute: compute_tpl_4_xlarge.yaml
  run:
    timeout: 600
    script: python workloads/jobs_remote_multi_node.py
    wait_for_nodes:
      num_nodes: 4

    type: job

- name: jobs_check_cuda_available
  group: Jobs tests
  team: serve
  frequency: nightly
  working_dir: jobs_tests
  legacy:
    test_name: jobs_check_cuda_available
    test_suite: jobs_tests
  cluster:
    cluster_env: app_config.yaml
    cluster_compute: compute_tpl_gpu_node.yaml
  run:
    timeout: 600
    script: python workloads/jobs_check_cuda_available.py
    wait_for_nodes:
      num_nodes: 2
    type: job

- name: jobs_specify_num_gpus
  group: Jobs tests
  team: serve
  frequency: nightly
  working_dir: jobs_tests
  legacy:
    test_name: jobs_specify_num_gpus
    test_suite: jobs_tests
  cluster:
    cluster_env: app_config.yaml
    cluster_compute: compute_tpl_gpu_worker.yaml
  run:
    timeout: 600
    script: python workloads/jobs_specify_num_gpus.py --working-dir "workloads"
    wait_for_nodes:
      num_nodes: 2


########################
# Runtime env tests
########################
- name: runtime_env_rte_many_tasks_actors
  group: Runtime env tests
  working_dir: runtime_env_tests

  legacy:
    test_name: rte_many_tasks_actors
    test_suite: runtime_env_tests

  frequency: nightly
  team: serve

  cluster:
    cluster_env: app_config.yaml
    cluster_compute: rte_small.yaml

  run:
    timeout: 600
    script: python workloads/rte_many_tasks_actors.py
    wait_for_nodes:
      num_nodes: 4


  alert: default

- name: runtime_env_wheel_urls
  group: Runtime env tests
  working_dir: runtime_env_tests

  legacy:
    test_name: wheel_urls
    test_suite: runtime_env_tests

  frequency: nightly
  team: serve

  cluster:
    cluster_env: app_config.yaml
    cluster_compute: rte_minimal.yaml

  run:
    timeout: 9000
    script: python workloads/wheel_urls.py
    wait_for_nodes:
      num_nodes: 1


  alert: default

- name: runtime_env_rte_ray_client
  group: Runtime env tests
  working_dir: runtime_env_tests

  legacy:
    test_name: rte_ray_client
    test_suite: runtime_env_tests

  frequency: nightly
  team: serve

  cluster:
    cluster_env: app_config.yaml
    cluster_compute: rte_minimal.yaml

  run:
    timeout: 600
    script: python workloads/rte_ray_client.py
    wait_for_nodes:
      num_nodes: 1

    type: client

  alert: default


########################
# Serve tests
########################

- name: serve_single_deployment_1k_noop_replica
  group: Serve tests
  working_dir: serve_tests

  legacy:
    test_name: single_deployment_1k_noop_replica
    test_suite: serve_tests

  frequency: nightly
  team: serve

  cluster:
    cluster_env: app_config.yaml
    cluster_compute: compute_tpl_32_cpu.yaml

  run:
    timeout: 7200
    long_running: false
    script: python workloads/single_deployment_1k_noop_replica.py

  alert: default

- name: serve_multi_deployment_1k_noop_replica
  group: Serve tests
  working_dir: serve_tests

  legacy:
    test_name: multi_deployment_1k_noop_replica
    test_suite: serve_tests

  frequency: nightly
  team: serve

  cluster:
    cluster_env: app_config.yaml
    cluster_compute: compute_tpl_32_cpu.yaml

  run:
    timeout: 7200
    long_running: false
    script: python workloads/multi_deployment_1k_noop_replica.py

  alert: default

- name: serve_autoscaling_single_deployment
  group: Serve tests
  working_dir: serve_tests

  legacy:
    test_name: autoscaling_single_deployment
    test_suite: serve_tests

  frequency: nightly
  team: serve

  cluster:
    cluster_env: app_config.yaml
    cluster_compute: compute_tpl_8_cpu_autoscaling.yaml

  run:
    timeout: 7200
    long_running: false
    script: python workloads/autoscaling_single_deployment.py

  alert: default

- name: serve_autoscaling_multi_deployment
  group: Serve tests
  working_dir: serve_tests

  legacy:
    test_name: autoscaling_multi_deployment
    test_suite: serve_tests

  frequency: nightly
  team: serve

  cluster:
    cluster_env: app_config.yaml
    cluster_compute: compute_tpl_32_cpu_autoscaling.yaml

  run:
    timeout: 7200
    long_running: false
    script: python workloads/autoscaling_multi_deployment.py

  alert: default

- name: serve_serve_micro_benchmark
  group: Serve tests
  working_dir: serve_tests

  legacy:
    test_name: serve_micro_benchmark
    test_suite: serve_tests

  frequency: nightly
  team: serve

  cluster:
    cluster_env: app_config.yaml
    cluster_compute: compute_tpl_single_node.yaml

  run:
    timeout: 7200
    long_running: false
    script: python workloads/serve_micro_benchmark.py

  alert: default

- name: serve_serve_micro_benchmark_k8s
  group: Serve tests
  working_dir: serve_tests

  legacy:
    test_name: serve_micro_benchmark_k8s
    test_suite: serve_tests

  # TODO(architkulkarni) Reenable after K8s migration.  Currently failing
  frequency: disabled
  team: serve

  cluster:
    cluster_env: app_config.yaml
    cluster_compute: compute_tpl_single_node_k8s.yaml

  run:
    timeout: 7200
    long_running: false
    script: python workloads/serve_micro_benchmark.py

  alert: default


- name: deployment_graph_long_chain
  group: Serve tests
  working_dir: serve_tests

  legacy:
    test_name: deployment_graph_long_chain
    test_suite: serve_tests

  frequency: nightly
  team: serve

  cluster:
    cluster_env: app_config.yaml
    cluster_compute: compute_tpl_single_node_32_cpu.yaml

  run:
    timeout: 3600
    long_running: false
    script: python workloads/deployment_graph_long_chain.py --chain-length=10 --num-clients=4 --local-test=False

  alert: default
  stable: False

- name: deployment_graph_wide_ensemble
  group: Serve tests
  working_dir: serve_tests

  legacy:
    test_name: deployment_graph_wide_ensemble
    test_suite: serve_tests

  frequency: nightly
  team: serve

  cluster:
    cluster_env: app_config.yaml
    cluster_compute: compute_tpl_single_node_32_cpu.yaml

  run:
    timeout: 3600
    long_running: false
    script: python workloads/deployment_graph_wide_ensemble.py --fanout-degree=10 --num-clients=4 --local-test=False

  alert: default
  stable: False

- name: serve_handle_long_chain
  group: Serve tests
  working_dir: serve_tests

  legacy:
    test_name: serve_handle_long_chain
    test_suite: serve_tests

  frequency: nightly
  team: serve

  cluster:
    cluster_env: app_config.yaml
    cluster_compute: compute_tpl_single_node_32_cpu.yaml

  run:
    timeout: 3600
    long_running: false
    script: python workloads/serve_handle_long_chain.py --chain-length=10 --num-clients=4 --local-test=False

  alert: default
  stable: False

- name: serve_handle_wide_ensemble
  group: Serve tests
  working_dir: serve_tests

  legacy:
    test_name: serve_handle_wide_ensemble
    test_suite: serve_tests

  frequency: nightly
  team: serve

  cluster:
    cluster_env: app_config.yaml
    cluster_compute: compute_tpl_single_node_32_cpu.yaml

  run:
    timeout: 3600
    long_running: false
    script: python workloads/serve_handle_wide_ensemble.py --fanout-degree=10 --num-clients=4 --local-test=False

  alert: default
  stable: False


- name: serve_micro_protocol_grpc_benchmark
  group: Serve tests
  working_dir: serve_tests

  legacy:
    test_name: serve_grpc_benchmark
    test_suite: serve_tests

  frequency: nightly
  team: serve

  cluster:
    cluster_env: app_config.yaml
    cluster_compute: compute_tpl_single_node.yaml

  run:
    timeout: 7200
    long_running: false
    script: python workloads/serve_protocol_benchmark.py --data-size=1048576

  alert: default

- name: serve_micro_protocol_http_benchmark
  group: Serve tests
  working_dir: serve_tests

  legacy:
    test_name: serve_http_benchmark
    test_suite: serve_tests

  frequency: nightly
  team: serve

  cluster:
    cluster_env: app_config.yaml
    cluster_compute: compute_tpl_single_node.yaml

  run:
    timeout: 7200
    long_running: false
    script: python workloads/serve_protocol_benchmark.py --data-size=1048576 --http-test

  alert: default


- name: serve_resnet_benchmark
  group: Serve tests
  working_dir: serve_tests

  legacy:
    test_name: serve_resnet_benchmark
    test_suite: serve_tests

  frequency: nightly
  team: serve

  cluster:
    cluster_env: gpu_app_config.yaml
    cluster_compute: compute_tpl_gpu_node.yaml

  run:
    timeout: 7200
    long_running: false
    script: python workloads/serve_resnet_benchmark.py --gpu-env

  alert: default

########################
# Train tests
########################

- name: train_horovod_multi_node_test
  group: Train tests
  working_dir: train_tests/horovod

  frequency: nightly
  team: ml
  env: staging

  cluster:
    cluster_env: app_config.yaml
    cluster_compute: compute_tpl.yaml

  run:
    timeout: 3000
    script: python train_horovod_multi_node_test.py

    wait_for_nodes:
      num_nodes: 2


  alert: default

########################
# RLlib tests
########################

- name: rllib_learning_tests_a2c_tf
  group: RLlib tests
  working_dir: rllib_tests

  legacy:
    test_name: learning_tests
    test_suite: rllib_tests

  frequency: nightly
  team: rl
  env: staging

  cluster:
    cluster_env: app_config.yaml
    cluster_compute: 1gpu_16cpus.yaml

  run:
    timeout: 18000
<<<<<<< HEAD
    script: python learning_tests/run.py --yaml-sub-dir=a2c
=======
    script: python learning_tests/run.py --yaml-sub-dir=a2c --framework=tf
    type: sdk_command
    file_manager: job
>>>>>>> fba15f6a

  alert: default

- name: rllib_learning_tests_a2c_torch
  group: RLlib tests
  working_dir: rllib_tests

  legacy:
    test_name: learning_tests
    test_suite: rllib_tests

  frequency: nightly
  team: rl
  env: staging

  cluster:
    cluster_env: app_config.yaml
    cluster_compute: 1gpu_16cpus.yaml

  run:
    timeout: 18000
    script: python learning_tests/run.py --yaml-sub-dir=a2c --framework=torch
    type: sdk_command
    file_manager: job

  alert: default

- name: rllib_learning_tests_a3c_tf
  group: RLlib tests
  working_dir: rllib_tests

  legacy:
    test_name: learning_tests
    test_suite: rllib_tests

  frequency: nightly
  team: rl
  env: staging

  cluster:
    cluster_env: app_config.yaml
    cluster_compute: 32cpus.yaml

  run:
    timeout: 18000
<<<<<<< HEAD
    script: python learning_tests/run.py --yaml-sub-dir=a3c
=======
    script: python learning_tests/run.py --yaml-sub-dir=a3c --framework=tf
    type: sdk_command
    file_manager: job
>>>>>>> fba15f6a

  alert: default

# TODO(sven, jungong, Kourosh): fix A3C on torch and tf2 and re-enable.
#- name: rllib_learning_tests_a3c_torch
#  group: RLlib tests
#  working_dir: rllib_tests

#  legacy:
#    test_name: learning_tests
#    test_suite: rllib_tests

#  frequency: nightly
#  team: rl
#  env: staging

#  cluster:
#    cluster_env: app_config.yaml
#    cluster_compute: 32cpus.yaml

#  run:
#    timeout: 18000
#    script: python learning_tests/run.py --yaml-sub-dir=a3c --framework=torch
#    type: sdk_command
#    file_manager: job

#  alert: default

- name: rllib_learning_tests_apex_tf
  group: RLlib tests
  working_dir: rllib_tests

  legacy:
    test_name: learning_tests
    test_suite: rllib_tests

  frequency: nightly
  team: rl
  env: staging

  cluster:
    cluster_env: app_config.yaml
    cluster_compute: 1gpu_24cpus.yaml

  run:
    timeout: 18000
    script: python learning_tests/run.py --yaml-sub-dir=apex --framework=tf
    type: sdk_command
    file_manager: job

  alert: default

- name: rllib_learning_tests_apex_torch
  group: RLlib tests
  working_dir: rllib_tests

  legacy:
    test_name: learning_tests
    test_suite: rllib_tests

  frequency: nightly
  team: rl
  env: staging

  cluster:
    cluster_env: app_config.yaml
    cluster_compute: 1gpu_24cpus.yaml

  run:
    timeout: 18000
<<<<<<< HEAD
    script: python learning_tests/run.py --yaml-sub-dir=apex
=======
    script: python learning_tests/run.py --yaml-sub-dir=apex --framework=torch
    type: sdk_command
    file_manager: job
>>>>>>> fba15f6a

  alert: default

- name: rllib_learning_tests_appo_tf
  group: RLlib tests
  working_dir: rllib_tests

  legacy:
    test_name: learning_tests
    test_suite: rllib_tests

  frequency: nightly
  team: rl
  env: staging

  cluster:
    cluster_env: app_config.yaml
    cluster_compute: 2gpus_32cpus.yaml

  run:
    timeout: 18000
<<<<<<< HEAD
    script: python learning_tests/run.py --yaml-sub-dir=appo
=======
    script: python learning_tests/run.py --yaml-sub-dir=appo --framework=tf
    type: sdk_command
    file_manager: job
>>>>>>> fba15f6a

  alert: default

- name: rllib_learning_tests_appo_torch
  group: RLlib tests
  working_dir: rllib_tests

  legacy:
    test_name: learning_tests
    test_suite: rllib_tests

  frequency: nightly
  team: rl
  env: staging

  cluster:
    cluster_env: app_config.yaml
    cluster_compute: 2gpus_32cpus.yaml

  run:
    timeout: 18000
<<<<<<< HEAD
    script: python learning_tests/run.py --yaml-sub-dir=ppo
=======
    script: python learning_tests/run.py --yaml-sub-dir=appo --framework=torch
    type: sdk_command
    file_manager: job
>>>>>>> fba15f6a

  alert: default

- name: rllib_learning_tests_bc_tf
  group: RLlib tests
  working_dir: rllib_tests

  legacy:
    test_name: learning_tests
    test_suite: rllib_tests

  frequency: nightly
  team: rl
  env: staging

  cluster:
    cluster_env: app_config.yaml
    cluster_compute: 1gpu_16cpus.yaml

  run:
    timeout: 18000
<<<<<<< HEAD
    script: python learning_tests/run.py --yaml-sub-dir=bc
=======
    script: python learning_tests/run.py --yaml-sub-dir=bc --framework=tf
    type: sdk_command
    file_manager: job
>>>>>>> fba15f6a

  alert: default

- name: rllib_learning_tests_bc_torch
  group: RLlib tests
  working_dir: rllib_tests

  legacy:
    test_name: learning_tests
    test_suite: rllib_tests

  frequency: nightly
  team: rl
  env: staging

  cluster:
    cluster_env: app_config.yaml
    cluster_compute: 1gpu_16cpus.yaml

  run:
    timeout: 18000
<<<<<<< HEAD
    script: python learning_tests/run.py --yaml-sub-dir=cql
=======
    script: python learning_tests/run.py --yaml-sub-dir=bc --framework=torch
    type: sdk_command
    file_manager: job
>>>>>>> fba15f6a

  alert: default

- name: rllib_learning_tests_cql_tf
  group: RLlib tests
  working_dir: rllib_tests

  legacy:
    test_name: learning_tests
    test_suite: rllib_tests

  frequency: nightly
  team: rl
  env: staging

  cluster:
    cluster_env: app_config.yaml
    cluster_compute: 1gpu_16cpus.yaml

  run:
    timeout: 18000
<<<<<<< HEAD
    script: python learning_tests/run.py --yaml-sub-dir=ddpg
=======
    script: python learning_tests/run.py --yaml-sub-dir=cql --framework=tf
    type: sdk_command
    file_manager: job
>>>>>>> fba15f6a

  alert: default

- name: rllib_learning_tests_cql_torch
  group: RLlib tests
  working_dir: rllib_tests

  legacy:
    test_name: learning_tests
    test_suite: rllib_tests

  frequency: nightly
  team: rl
  env: staging

  cluster:
    cluster_env: app_config.yaml
    cluster_compute: 1gpu_16cpus.yaml

  run:
    timeout: 18000
<<<<<<< HEAD
    script: python learning_tests/run.py --yaml-sub-dir=dqn
=======
    script: python learning_tests/run.py --yaml-sub-dir=cql --framework=torch
    type: sdk_command
    file_manager: job
>>>>>>> fba15f6a

  alert: default

- name: rllib_learning_tests_ddpg_tf
  group: RLlib tests
  working_dir: rllib_tests

  legacy:
    test_name: learning_tests
    test_suite: rllib_tests

  frequency: nightly
  team: rl
  env: staging

  cluster:
    cluster_env: app_config.yaml
    cluster_compute: 1gpu_16cpus.yaml

  run:
    timeout: 18000
<<<<<<< HEAD
    script: python learning_tests/run.py --yaml-sub-dir=es
=======
    script: python learning_tests/run.py --yaml-sub-dir=ddpg --framework=tf
    type: sdk_command
    file_manager: job
>>>>>>> fba15f6a

  alert: default

- name: rllib_learning_tests_ddpg_torch
  group: RLlib tests
  working_dir: rllib_tests

  legacy:
    test_name: learning_tests
    test_suite: rllib_tests

  frequency: nightly
  team: rl
  env: staging

  cluster:
    cluster_env: app_config.yaml
    cluster_compute: 1gpu_16cpus.yaml

  run:
    timeout: 18000
<<<<<<< HEAD
    script: python learning_tests/run.py --yaml-sub-dir=impala
=======
    script: python learning_tests/run.py --yaml-sub-dir=ddpg --framework=torch
    type: sdk_command
    file_manager: job
>>>>>>> fba15f6a

  alert: default

- name: rllib_learning_tests_dqn_tf
  group: RLlib tests
  working_dir: rllib_tests

  legacy:
    test_name: learning_tests
    test_suite: rllib_tests

  frequency: nightly
  team: rl
  env: staging

  cluster:
    cluster_env: app_config.yaml
    cluster_compute: 1gpu_16cpus.yaml

  run:
    timeout: 18000
<<<<<<< HEAD
    script: python learning_tests/run.py --yaml-sub-dir=marwil
=======
    script: python learning_tests/run.py --yaml-sub-dir=dqn --framework=tf
    type: sdk_command
    file_manager: job
>>>>>>> fba15f6a

  alert: default

- name: rllib_learning_tests_dqn_torch
  group: RLlib tests
  working_dir: rllib_tests

  legacy:
    test_name: learning_tests
    test_suite: rllib_tests

  frequency: nightly
  team: rl
  env: staging

  cluster:
    cluster_env: app_config.yaml
    cluster_compute: 1gpu_16cpus.yaml

  run:
    timeout: 18000
    script: python learning_tests/run.py --yaml-sub-dir=dqn --framework=torch
    type: sdk_command
    file_manager: job

  alert: default

- name: rllib_learning_tests_es_tf
  group: RLlib tests
  working_dir: rllib_tests

  legacy:
    test_name: learning_tests
    test_suite: rllib_tests

  frequency: nightly
  team: rl
  env: staging

  cluster:
    cluster_env: app_config.yaml
    cluster_compute: 2gpus_64cpus.yaml

  run:
    timeout: 18000
<<<<<<< HEAD
    script: python learning_tests/run.py --yaml-sub-dir=sac
=======
    script: python learning_tests/run.py --yaml-sub-dir=es --framework=tf
    type: sdk_command
    file_manager: job
>>>>>>> fba15f6a

  alert: default

- name: rllib_learning_tests_es_torch
  group: RLlib tests
  working_dir: rllib_tests

  legacy:
    test_name: learning_tests
    test_suite: rllib_tests

  frequency: nightly
  team: rl
  env: staging

  cluster:
    cluster_env: app_config.yaml
    cluster_compute: 2gpus_64cpus.yaml

  run:
    timeout: 18000
<<<<<<< HEAD
    script: python learning_tests/run.py --yaml-sub-dir=slateq
=======
    script: python learning_tests/run.py --yaml-sub-dir=es --framework=torch
    type: sdk_command
    file_manager: job
>>>>>>> fba15f6a

  alert: default

- name: rllib_learning_tests_impala_tf
  group: RLlib tests
  working_dir: rllib_tests

  legacy:
    test_name: learning_tests
    test_suite: rllib_tests

  frequency: nightly
  team: rl
  env: staging

  cluster:
    cluster_env: app_config.yaml
    cluster_compute: 1gpu_16cpus.yaml

  run:
    timeout: 18000
    script: python learning_tests/run.py --yaml-sub-dir=impala --framework=tf
    type: sdk_command
    file_manager: job

  alert: default

- name: rllib_learning_tests_impala_torch
  group: RLlib tests
  working_dir: rllib_tests

  legacy:
    test_name: learning_tests
    test_suite: rllib_tests

  frequency: nightly
  team: rl
  env: staging

  cluster:
    cluster_env: app_config.yaml
    cluster_compute: 1gpu_16cpus.yaml

  run:
    timeout: 18000
<<<<<<< HEAD
    script: python learning_tests/run.py --yaml-sub-dir=td3
=======
    script: python learning_tests/run.py --yaml-sub-dir=impala --framework=torch
    type: sdk_command
    file_manager: job
>>>>>>> fba15f6a

  alert: default

- name: rllib_learning_tests_marwil_tf
  group: RLlib tests
  working_dir: rllib_tests

  legacy:
    test_name: learning_tests
    test_suite: rllib_tests

  frequency: nightly
  team: rl
  env: staging

  cluster:
    cluster_env: app_config.yaml
    cluster_compute: 1gpu_16cpus.yaml

  run:
    timeout: 18000
    script: python learning_tests/run.py --yaml-sub-dir=marwil --framework=tf
    type: sdk_command
    file_manager: job

  alert: default

- name: rllib_learning_tests_marwil_torch
  group: RLlib tests
  working_dir: rllib_tests

  legacy:
    test_name: learning_tests
    test_suite: rllib_tests

  frequency: nightly
  team: rl
  env: staging

  cluster:
    cluster_env: app_config.yaml
    cluster_compute: 1gpu_16cpus.yaml

  run:
<<<<<<< HEAD
    timeout: 7200
    script: python multi_gpu_learning_tests/run.py
=======
    timeout: 18000
    script: python learning_tests/run.py --yaml-sub-dir=marwil --framework=torch
    type: sdk_command
    file_manager: job
>>>>>>> fba15f6a

  alert: default

- name: rllib_learning_tests_ppo_tf
  group: RLlib tests
  working_dir: rllib_tests

  legacy:
    test_name: learning_tests
    test_suite: rllib_tests

  frequency: nightly
  team: rl
  env: staging

  cluster:
    cluster_env: app_config.yaml
    cluster_compute: 2gpus_32cpus.yaml

  run:
<<<<<<< HEAD
    timeout: 7200
    script: python multi_gpu_with_lstm_learning_tests/run.py
=======
    timeout: 18000
    script: python learning_tests/run.py --yaml-sub-dir=ppo --framework=tf
    type: sdk_command
    file_manager: job
>>>>>>> fba15f6a

  alert: default

- name: rllib_learning_tests_ppo_torch
  group: RLlib tests
  working_dir: rllib_tests

  legacy:
    test_name: learning_tests
    test_suite: rllib_tests

  frequency: nightly
  team: rl
  env: staging

  cluster:
    cluster_env: app_config.yaml
    cluster_compute: 2gpus_32cpus.yaml

  run:
<<<<<<< HEAD
    timeout: 7200
    script: python multi_gpu_with_attention_learning_tests/run.py
=======
    timeout: 18000
    script: python learning_tests/run.py --yaml-sub-dir=ppo --framework=torch
    type: sdk_command
    file_manager: job
>>>>>>> fba15f6a

  alert: default

- name: rllib_learning_tests_sac_tf
  group: RLlib tests
  working_dir: rllib_tests

  legacy:
    test_name: learning_tests
    test_suite: rllib_tests

  frequency: nightly
  team: rl
  env: staging

  cluster:
    cluster_env: app_config.yaml
    cluster_compute: 1gpu_16cpus.yaml

  run:
    timeout: 18000
    script: python learning_tests/run.py --yaml-sub-dir=sac --framework=tf
    type: sdk_command
    file_manager: job

  alert: default

- name: rllib_learning_tests_sac_torch
  group: RLlib tests
  working_dir: rllib_tests

  legacy:
    test_name: learning_tests
    test_suite: rllib_tests

  frequency: nightly
  team: rl
  env: staging

  cluster:
    cluster_env: app_config.yaml
    cluster_compute: 1gpu_16cpus.yaml

<<<<<<< HEAD
=======
  run:
    timeout: 18000
    script: python learning_tests/run.py --yaml-sub-dir=sac --framework=torch
    type: sdk_command
    file_manager: job
>>>>>>> fba15f6a

  alert: default

- name: rllib_learning_tests_slateq_tf
  group: RLlib tests
  working_dir: rllib_tests

  legacy:
    test_name: learning_tests
    test_suite: rllib_tests

  frequency: nightly
  team: rl
  env: staging

  cluster:
    cluster_env: app_config.yaml
    cluster_compute: 1gpu_16cpus.yaml

  run:
    timeout: 18000
    script: python learning_tests/run.py --yaml-sub-dir=slateq --framework=tf
    type: sdk_command
    file_manager: job

  alert: default

- name: rllib_learning_tests_slateq_torch
  group: RLlib tests
  working_dir: rllib_tests

  legacy:
    test_name: learning_tests
    test_suite: rllib_tests

  frequency: nightly
  team: rl
  env: staging

  cluster:
    cluster_env: app_config.yaml
    cluster_compute: 1gpu_16cpus.yaml

  run:
    timeout: 18000
    script: python learning_tests/run.py --yaml-sub-dir=slateq --framework=torch
    type: sdk_command
    file_manager: job

  alert: default

- name: rllib_learning_tests_td3_tf
  group: RLlib tests
  working_dir: rllib_tests

  legacy:
    test_name: learning_tests
    test_suite: rllib_tests

  frequency: nightly
  team: rl
  env: staging

  cluster:
    cluster_env: app_config.yaml
    cluster_compute: 1gpu_16cpus.yaml

  run:
    timeout: 18000
    script: python learning_tests/run.py --yaml-sub-dir=td3 --framework=tf
    type: sdk_command
    file_manager: job

<<<<<<< HEAD
    type: job
=======
  alert: default

- name: rllib_learning_tests_td3_torch
  group: RLlib tests
  working_dir: rllib_tests

  legacy:
    test_name: learning_tests
    test_suite: rllib_tests

  frequency: nightly
  team: rl
  env: staging

  cluster:
    cluster_env: app_config.yaml
    cluster_compute: 1gpu_16cpus.yaml

  run:
    timeout: 18000
    script: python learning_tests/run.py --yaml-sub-dir=td3 --framework=torch
    type: sdk_command
    file_manager: job
>>>>>>> fba15f6a

  alert: default

- name: rllib_multi_gpu_learning_tests
  group: RLlib tests
  working_dir: rllib_tests

  legacy:
    test_name: multi_gpu_learning_tests
    test_suite: rllib_tests

  frequency: nightly
  team: rl
  env: staging

  cluster:
    cluster_env: app_config.yaml
    cluster_compute: 8gpus_96cpus.yaml

  run:
<<<<<<< HEAD
    timeout: 3000
    script: python shuffle/shuffle_test.py --num-partitions=50 --partition-size=1e9
=======
    timeout: 7200
    script: python multi_gpu_learning_tests/run.py
    type: sdk_command
    file_manager: job

  alert: default

- name: rllib_multi_gpu_with_lstm_learning_tests
  group: RLlib tests
  working_dir: rllib_tests
>>>>>>> fba15f6a

  legacy:
    test_name: multi_gpu_with_lstm_learning_tests
    test_suite: rllib_tests

  frequency: nightly
  team: rl
  env: staging

  cluster:
    cluster_env: app_config.yaml
    cluster_compute: 8gpus_96cpus.yaml

  run:
<<<<<<< HEAD
    timeout: 3000
    script: python shuffle/shuffle_test.py --num-partitions=500 --partition-size=100e6
=======
    timeout: 7200
    script: python multi_gpu_with_lstm_learning_tests/run.py
    type: sdk_command
    file_manager: job

  alert: default

- name: rllib_multi_gpu_with_attention_learning_tests
  group: RLlib tests
  working_dir: rllib_tests
>>>>>>> fba15f6a

  legacy:
    test_name: multi_gpu_with_attention_learning_tests
    test_suite: rllib_tests

  frequency: nightly
  team: rl
  env: staging

  cluster:
    cluster_env: app_config.yaml
    cluster_compute: 8gpus_96cpus.yaml

  run:
<<<<<<< HEAD
    timeout: 3000
    script: python shuffle/shuffle_test.py --num-partitions=200 --partition-size=500e6
    wait_for_nodes:
      num_nodes: 4

=======
    timeout: 7200
    script: python multi_gpu_with_attention_learning_tests/run.py
    type: sdk_command
    file_manager: job

  alert: default

- name: rllib_stress_tests
  group: RLlib tests
  working_dir: rllib_tests
>>>>>>> fba15f6a

  legacy:
    test_name: stress_tests
    test_suite: rllib_tests

  frequency: weekly
  team: rl
  env: staging

  cluster:
    cluster_env: app_config.yaml
    cluster_compute: 4gpus_544_cpus.yaml

  run:
    timeout: 5400
    script: python stress_tests/run_stress_tests.py

    wait_for_nodes:
      num_nodes: 6

<<<<<<< HEAD
=======
    type: sdk_command
    file_manager: job
>>>>>>> fba15f6a

  smoke_test:
    frequency: nightly

    run:
      timeout: 2000

  alert: default

<<<<<<< HEAD
=======
########################
# Core Nightly Tests
########################
>>>>>>> fba15f6a

- name: shuffle_100gb
  group: core-multi-test
  working_dir: nightly_tests
  legacy:
    test_name: shuffle_100gb
    test_suite: nightly_tests

  frequency: nightly
  team: core
  env: staging
  cluster:
    cluster_env: shuffle/shuffle_app_config.yaml
    cluster_compute: shuffle/shuffle_compute_multi.yaml

  run:
    timeout: 3000
    script: python shuffle/shuffle_test.py --num-partitions=200 --partition-size=500e6
    wait_for_nodes:
      num_nodes: 4


- name: stress_test_placement_group
  group: core-multi-test
  working_dir: nightly_tests
  legacy:
    test_name: stress_test_placement_group
    test_suite: nightly_tests

  frequency: nightly
  team: core
  env: staging
  cluster:
    cluster_env: stress_tests/stress_tests_app_config.yaml
    cluster_compute: stress_tests/placement_group_tests_compute.yaml

  run:
    timeout: 7200
    script: python stress_tests/test_placement_group.py

<<<<<<< HEAD
- name: shuffle_1tb_1000_partition
  group: core-multi-test
  working_dir: nightly_tests
  legacy:
    test_name: shuffle_1tb_1000_partition
    test_suite: nightly_tests

  frequency: nightly
  team: core
  env: staging
  cluster:
    cluster_env: shuffle/shuffle_app_config.yaml
    cluster_compute: shuffle/shuffle_compute_large_scale.yaml

  run:
    timeout: 3000
    script: python shuffle/shuffle_test.py --num-partitions=1000 --partition-size=1e9
    wait_for_nodes:
      num_nodes: 20


=======
>>>>>>> fba15f6a
- name: shuffle_1tb_5000_partitions
  group: core-multi-test
  working_dir: nightly_tests
  legacy:
    test_name: shuffle_1tb_5000_partitions
    test_suite: nightly_tests

  frequency: nightly-3x
  team: core
  env: staging
  cluster:
    cluster_env: shuffle/shuffle_app_config.yaml
    cluster_compute: shuffle/shuffle_compute_large_scale.yaml

  run:
    timeout: 9000
    script: python shuffle/shuffle_test.py --num-partitions=5000 --partition-size=200e6
    wait_for_nodes:
      num_nodes: 20


<<<<<<< HEAD
- name: decision_tree_autoscaling
  group: core-multi-test
  working_dir: nightly_tests
  legacy:
    test_name: decision_tree_autoscaling
    test_suite: nightly_tests

  frequency: nightly
  team: core
  cluster:
    cluster_env: decision_tree/decision_tree_app_config.yaml
    cluster_compute: decision_tree/autoscaling_compute.yaml

  run:
    timeout: 3000
    script: python decision_tree/cart_with_tree.py

=======
>>>>>>> fba15f6a
- name: decision_tree_autoscaling_20_runs
  group: core-multi-test
  working_dir: nightly_tests
  env: staging
  legacy:
    test_name: decision_tree_autoscaling_20_runs
    test_suite: nightly_tests

  frequency: nightly
  team: core
  cluster:
    cluster_env: decision_tree/decision_tree_app_config.yaml
    cluster_compute: decision_tree/autoscaling_compute.yaml

  run:
    timeout: 9600
    script: python decision_tree/cart_with_tree.py --concurrency=20

- name: autoscaling_shuffle_1tb_1000_partitions
  group: core-multi-test
  working_dir: nightly_tests
  legacy:
    test_name: autoscaling_shuffle_1tb_1000_partitions
    test_suite: nightly_tests

  frequency: nightly
  team: core
  env: staging
  cluster:
    cluster_env: shuffle/shuffle_app_config.yaml
    cluster_compute: shuffle/shuffle_compute_autoscaling.yaml

  run:
    timeout: 4000
    script: python shuffle/shuffle_test.py --num-partitions=1000 --partition-size=1e9
      --no-streaming


<<<<<<< HEAD
- name: pg_long_running_performance_test
  group: core-multi-test
  working_dir: nightly_tests
  legacy:
    test_name: pg_long_running_performance_test
    test_suite: nightly_tests

  frequency: nightly
  team: core
  cluster:
    cluster_env: placement_group_tests/app_config.yaml
    cluster_compute: placement_group_tests/long_running_test_compute.yaml

  run:
    timeout: 3600
    script: python placement_group_tests/long_running_performance_test.py --num-stages
      2000

    wait_for_nodes:
      num_nodes: 2


=======
>>>>>>> fba15f6a
- name: microbenchmark
  group: core-daily-test
  team: core
  frequency: nightly
  working_dir: microbenchmark
  env: prod

  python: "3.7"

  legacy:
    test_name: microbenchmark
    test_suite: microbenchmark

  cluster:
    cluster_env: app_config.yaml
    cluster_compute: tpl_64.yaml

  run:
    timeout: 1800
    script: OMP_NUM_THREADS=64 RAY_ADDRESS=local python run_microbenchmark.py


- name: microbenchmark_staging
  group: core-daily-test
  team: core
  frequency: nightly
  working_dir: microbenchmark
  env: staging

  python: "3.7"

  cluster:
    cluster_env: app_config.yaml
    cluster_compute: tpl_64.yaml

  run:
    timeout: 1800
    script: OMP_NUM_THREADS=64 RAY_ADDRESS=local python run_microbenchmark.py


- name: microbenchmark_38
  group: core-daily-test
  team: core
  frequency: nightly
  working_dir: microbenchmark

  python: "3.8"

  cluster:
    cluster_env: app_config.yaml
    cluster_compute: tpl_64.yaml

  run:
    timeout: 1800
    script: OMP_NUM_THREADS=64 RAY_ADDRESS=local python run_microbenchmark.py

<<<<<<< HEAD
- name: dask_on_ray_10gb_sort
  group: core-daily-test
  working_dir: nightly_tests
  legacy:
    test_name: dask_on_ray_10gb_sort
    test_suite: nightly_tests

  frequency: nightly
  team: core
  cluster:
    cluster_env: dask_on_ray/dask_on_ray_app_config.yaml
    cluster_compute: dask_on_ray/dask_on_ray_sort_compute_template.yaml

  run:
    timeout: 7200
    script: python dask_on_ray/dask_on_ray_sort.py --nbytes 10_000_000_000 --npartitions
      50 --num-nodes 1 --ray --data-dir /tmp/ray --file-path /tmp/ray


=======
>>>>>>> fba15f6a
- name: dask_on_ray_100gb_sort
  group: core-daily-test
  working_dir: nightly_tests
  legacy:
    test_name: dask_on_ray_100gb_sort
    test_suite: nightly_tests

  frequency: nightly
  team: core
  cluster:
    cluster_env: dask_on_ray/dask_on_ray_app_config.yaml
    cluster_compute: dask_on_ray/dask_on_ray_sort_compute_template.yaml

  run:
    timeout: 7200
    script: python dask_on_ray/dask_on_ray_sort.py --nbytes 100_000_000_000 --npartitions
      200 --num-nodes 1 --ray --data-dir /tmp/ray --file-path /tmp/ray


<<<<<<< HEAD
- name: dask_on_ray_large_scale_test_no_spilling
  group: core-daily-test
  working_dir: nightly_tests
  legacy:
    test_name: dask_on_ray_large_scale_test_no_spilling
    test_suite: nightly_tests

  frequency: nightly
  team: core
  cluster:
    cluster_env: dask_on_ray/large_scale_dask_on_ray_app_config.yaml
    cluster_compute: dask_on_ray/dask_on_ray_stress_compute.yaml

  run:
    timeout: 7200
    script: python dask_on_ray/large_scale_test.py --num_workers 20 --worker_obj_store_size_in_gb
      20 --error_rate 0  --data_save_path /tmp/ray

    wait_for_nodes:
      num_nodes: 21


  smoke_test:
    frequency: nightly
    cluster:
      app_config: dask_on_ray/large_scale_dask_on_ray_app_config.yaml
      cluster_compute: dask_on_ray/large_scale_dask_on_ray_compute_template.yaml

    run:
      timeout: 7200
      script: python dask_on_ray/large_scale_test.py --num_workers 4 --worker_obj_store_size_in_gb
        20 --error_rate 0  --data_save_path /tmp/ray

      wait_for_nodes:
        num_nodes: 5

=======
>>>>>>> fba15f6a
- name: dask_on_ray_large_scale_test_spilling
  group: core-daily-test
  working_dir: nightly_tests
  legacy:
    test_name: dask_on_ray_large_scale_test_spilling
    test_suite: nightly_tests

  frequency: nightly
  team: core
  cluster:
    cluster_env: dask_on_ray/large_scale_dask_on_ray_app_config.yaml
    cluster_compute: dask_on_ray/dask_on_ray_stress_compute.yaml

  run:
    timeout: 7200
    script: python dask_on_ray/large_scale_test.py --num_workers 150 --worker_obj_store_size_in_gb
      70 --error_rate 0  --data_save_path /tmp/ray

    wait_for_nodes:
      num_nodes: 21


  smoke_test:
    frequency: nightly
    cluster:
      app_config: dask_on_ray/large_scale_dask_on_ray_app_config.yaml
      cluster_compute: dask_on_ray/large_scale_dask_on_ray_compute_template.yaml

    run:
      timeout: 7200
      script: python dask_on_ray/large_scale_test.py --num_workers 32 --worker_obj_store_size_in_gb
        70 --error_rate 0  --data_save_path /tmp/ray

      wait_for_nodes:
        num_nodes: 5

- name: stress_test_state_api_scale
  group: core-daily-test
  working_dir: nightly_tests
  legacy:
    test_name: stress_test_state_api_scale
    test_suite: nightly_tests

  frequency: nightly
  team: core
  env: staging
  cluster:
    cluster_env: stress_tests/state_api_app_config.yaml
    cluster_compute: stress_tests/stress_tests_compute_large.yaml

  run:
    timeout: 3600
    script: python stress_tests/test_state_api_scale.py
    wait_for_nodes:
      num_nodes: 7

  smoke_test:
    frequency: nightly
    cluster:
      app_config: stress_tests/state_api_app_config.yaml
      cluster_compute: stress_tests/smoke_test_compute.yaml

    run:
      timeout: 3600
      wait_for_nodes:
        num_nodes: 5
      script: python stress_tests/test_state_api_scale.py --smoke-test


- name: shuffle_20gb_with_state_api
  group: core-daily-test
  working_dir: nightly_tests
  legacy:
    test_name: shuffle_20gb_with_state_api
    test_suite: nightly_tests

  frequency: nightly
  team: core
  cluster:
    cluster_env: shuffle/shuffle_with_state_api_app_config.yaml
    cluster_compute: shuffle/shuffle_compute_single.yaml

  run:
    timeout: 1000
    script: python stress_tests/test_state_api_with_other_tests.py
      nightly_tests/shuffle/shuffle_test.py --test-args="--num-partitions=100 --partition-size=200e6"


- name: stress_test_many_tasks
  group: core-daily-test
  working_dir: nightly_tests
  legacy:
    test_name: stress_test_many_tasks
    test_suite: nightly_tests

  frequency: nightly
  team: core
  cluster:
    cluster_env: stress_tests/stress_tests_app_config.yaml
    cluster_compute: stress_tests/stress_tests_compute.yaml

  run:
    timeout: 7200
    wait_for_nodes:
      num_nodes: 101

    script: python stress_tests/test_many_tasks.py

  smoke_test:
    frequency: nightly
    cluster:
      app_config: stress_tests/stress_tests_app_config.yaml
      cluster_compute: stress_tests/smoke_test_compute.yaml

    run:
      timeout: 3600
      wait_for_nodes:
        num_nodes: 5
      script: python stress_tests/test_many_tasks.py --num-nodes=4 --smoke-test

- name: stress_test_dead_actors
  group: core-daily-test
  working_dir: nightly_tests
  legacy:
    test_name: stress_test_dead_actors
    test_suite: nightly_tests

  frequency: nightly
  team: core
  env: staging
  cluster:
    cluster_env: stress_tests/stress_tests_app_config.yaml
    cluster_compute: stress_tests/stress_tests_compute.yaml

  run:
    timeout: 7200
    wait_for_nodes:
      num_nodes: 101

    script: python stress_tests/test_dead_actors.py

  smoke_test:
    frequency: nightly
    cluster:
      app_config: stress_tests/stress_tests_app_config.yaml
      cluster_compute: stress_tests/smoke_test_compute.yaml

    run:
      timeout: 3600
      wait_for_nodes:
        num_nodes: 5
      script: python stress_tests/test_dead_actors.py --num-nodes=4 --num-parents=3
        --num-children=3

# The full test is not stable, so run the smoke test only.
# See https://github.com/ray-project/ray/issues/23244.
- name: threaded_actors_stress_test
  group: core-daily-test
  working_dir: nightly_tests
  legacy:
    test_name: threaded_actors_stress_test
    test_suite: nightly_tests

  frequency: nightly
  team: core
  cluster:
    cluster_env: stress_tests/stress_tests_app_config.yaml
    cluster_compute: stress_tests/smoke_test_compute.yaml

  run:
    timeout: 3600
    script: python stress_tests/test_threaded_actors.py --test-runtime 1800 --kill-interval_s
      30

    wait_for_nodes:
      num_nodes: 5

# - name: threaded_actors_stress_test
#   group: core-daily-test
#   working_dir: nightly_tests
#   legacy:
#     test_name: threaded_actors_stress_test
#     test_suite: nightly_tests
#
#   frequency: nightly
#   team: core
#   cluster:
#     cluster_env: stress_tests/stress_tests_app_config.yaml
#     cluster_compute: stress_tests/stress_test_threaded_actor_compute.yaml
#
#   run:
#     timeout: 7200
#     script: python stress_tests/test_threaded_actors.py --test-runtime 3600 --kill-interval_s
#       60
#
#     wait_for_nodes:
#       num_nodes: 201
#       timeout: 600
#
#   smoke_test:
#     frequency: nightly
#     cluster:
#       app_config: stress_tests/stress_tests_app_config.yaml
#       cluster_compute: stress_tests/smoke_test_compute.yaml
#
#     run:
#       timeout: 3600
#       script: python stress_tests/test_threaded_actors.py --test-runtime 1800 --kill-interval_s
#         30
#
#       wait_for_nodes:
#         num_nodes: 5
#         timeout: 600

- name: single_node_oom
  group: core-daily-test
  working_dir: nightly_tests
  legacy:
    test_name: single_node_oom
    test_suite: nightly_tests

  frequency: nightly
  team: core
  cluster:
    cluster_env: stress_tests/stress_tests_single_node_oom_app_config.yaml
    cluster_compute: stress_tests/stress_tests_single_node_oom_compute.yaml

  run:
    timeout: 500
    script: python stress_tests/test_parallel_tasks_memory_pressure.py --num-tasks 20


- name: dask_on_ray_1tb_sort
  group: core-daily-test
  working_dir: nightly_tests
  legacy:
    test_name: dask_on_ray_1tb_sort
    test_suite: nightly_tests

  frequency: nightly-3x
  team: core
  cluster:
    cluster_env: dask_on_ray/dask_on_ray_app_config.yaml
    cluster_compute: dask_on_ray/1tb_sort_compute.yaml

  run:
    timeout: 7200
    script: python dask_on_ray/dask_on_ray_sort.py --nbytes 1_000_000_000_000 --npartitions
      1000 --num-nodes 31 --ray --data-dir /tmp/ray --s3-bucket core-nightly-test

    wait_for_nodes:
      num_nodes: 32


- name: many_nodes_actor_test
  group: core-daily-test
  working_dir: nightly_tests
  legacy:
    test_name: many_nodes_actor_test
    test_suite: nightly_tests

  frequency: nightly-3x
  team: core
  cluster:
    cluster_env: many_nodes_tests/app_config.yaml
    cluster_compute: many_nodes_tests/compute_config.yaml

  run:
    timeout: 7200
    script: python many_nodes_tests/actor_test.py
    wait_for_nodes:
      num_nodes: 251



- name: pg_autoscaling_regression_test
  group: core-daily-test
  working_dir: nightly_tests
  legacy:
    test_name: pg_autoscaling_regression_test
    test_suite: nightly_tests

  frequency: nightly
  team: core
  cluster:
    cluster_env: placement_group_tests/app_config.yaml
    cluster_compute: placement_group_tests/compute.yaml

  run:
    timeout: 1200
    script: python placement_group_tests/pg_run.py

- name: placement_group_performance_test
  group: core-daily-test
  working_dir: nightly_tests
  legacy:
    test_name: placement_group_performance_test
    test_suite: nightly_tests

  frequency: nightly
  team: core
  cluster:
    cluster_env: placement_group_tests/app_config.yaml
    cluster_compute: placement_group_tests/pg_perf_test_compute.yaml

  run:
    timeout: 1200
    script: python placement_group_tests/placement_group_performance_test.py
    wait_for_nodes:
      num_nodes: 5



#########################
# Core Scalability Tests
#########################

- name: single_node
  group: core-scalability-test
  working_dir: benchmarks
  env: staging
  legacy:
    test_name: single_node
    test_suite: benchmark_tests

  frequency: nightly
  team: core
  cluster:
    cluster_env: app_config.yaml
    cluster_compute: single_node.yaml

  run:
    timeout: 12000
    prepare: sleep 0
    script: python single_node/test_single_node.py

- name: object_store
  group: core-scalability-test
  working_dir: benchmarks
  legacy:
    test_name: object_store
    test_suite: benchmark_tests

  frequency: nightly
  team: core
  cluster:
    cluster_env: app_config.yaml
    cluster_compute: object_store.yaml

  run:
    timeout: 3600
    script: python object_store/test_object_store.py
    wait_for_nodes:
      num_nodes: 50


- name: many_actors
  group: core-scalability-test
  working_dir: benchmarks
  legacy:
    test_name: many_actors
    test_suite: benchmark_tests

  frequency: nightly-3x
  team: core
  cluster:
    cluster_env: app_config.yaml
    cluster_compute: distributed.yaml

  run:
    timeout: 3600
    script: python distributed/test_many_actors.py
    wait_for_nodes:
      num_nodes: 65


- name: many_actors_smoke_test
  group: core-scalability-test
  working_dir: benchmarks
  legacy:
    test_name: many_actors_smoke_test
    test_suite: benchmark_tests

  frequency: nightly
  team: core
  cluster:
    cluster_env: app_config.yaml
    cluster_compute: distributed_smoke_test.yaml

  run:
    timeout: 3600
    script: SMOKE_TEST=1 python distributed/test_many_actors.py
    wait_for_nodes:
      num_nodes: 2


- name: many_tasks
  group: core-scalability-test
  working_dir: benchmarks
  legacy:
    test_name: many_tasks
    test_suite: benchmark_tests

  frequency: nightly
  team: core
  cluster:
    cluster_env: app_config.yaml
    cluster_compute: distributed.yaml

  run:
    timeout: 3600
    script: python distributed/test_many_tasks.py --num-tasks=10000
    wait_for_nodes:
      num_nodes: 65


  smoke_test:
    frequency: nightly
    cluster:
      cluster_env: app_config.yaml
      cluster_compute: distributed_smoke_test.yaml
    run:
      timeout: 3600
      script: python distributed/test_many_tasks.py --num-tasks=100
      wait_for_nodes:
        num_nodes: 2


- name: many_pgs
  group: core-scalability-test
  working_dir: benchmarks
  legacy:
    test_name: many_pgs
    test_suite: benchmark_tests

  frequency: nightly-3x
  team: core
  cluster:
    cluster_env: app_config.yaml
    cluster_compute: distributed.yaml

  run:
    timeout: 3600
    script: python distributed/test_many_pgs.py
    wait_for_nodes:
      num_nodes: 65


- name: many_pgs_smoke_test
  group: core-scalability-test
  working_dir: benchmarks
  legacy:
    test_name: many_pgs_smoke_test
    test_suite: benchmark_tests

  frequency: nightly
  team: core
  cluster:
    cluster_env: app_config.yaml
    cluster_compute: distributed_smoke_test.yaml

  run:
    timeout: 3600
    script: SMOKE_TEST=1 python distributed/test_many_pgs.py
    wait_for_nodes:
      num_nodes: 2


- name: many_nodes
  group: core-scalability-test
  working_dir: benchmarks
  env: staging

  legacy:
    test_name: many_nodes
    test_suite: benchmark_tests

  frequency: nightly-3x
  team: core
  cluster:
    cluster_env: app_config.yaml
    cluster_compute: many_nodes.yaml

  run:
    timeout: 3600
    script: python distributed/test_many_tasks.py --num-tasks=1000
    wait_for_nodes:
      num_nodes: 250


<<<<<<< HEAD
- name: scheduling_test_many_0s_tasks_single_node
  group: core-scalability-test
  working_dir: benchmarks
  legacy:
    test_name: scheduling_test_many_0s_tasks_single_node
    test_suite: benchmark_tests

  frequency: nightly
  team: core
  cluster:
    cluster_env: app_config.yaml
    cluster_compute: scheduling.yaml

  run:
    timeout: 3600
    script: python distributed/test_scheduling.py --total-num-task=1984000 --num-cpu-per-task=1
      --task-duration-s=0 --total-num-actors=1 --num-actors-per-nodes=1

    wait_for_nodes:
      num_nodes: 32


=======
>>>>>>> fba15f6a
- name: scheduling_test_many_0s_tasks_many_nodes
  group: core-scalability-test
  working_dir: benchmarks
  legacy:
    test_name: scheduling_test_many_0s_tasks_many_nodes
    test_suite: benchmark_tests

  frequency: nightly
  team: core
  cluster:
    cluster_env: app_config.yaml
    cluster_compute: scheduling.yaml

  run:
    timeout: 3600
    script: python distributed/test_scheduling.py --total-num-task=1984000 --num-cpu-per-task=1
      --task-duration-s=0 --total-num-actors=32 --num-actors-per-nodes=1

    wait_for_nodes:
      num_nodes: 32


# - name: scheduling_test_many_5s_tasks_single_node
#   group: core-scalability-test
#   working_dir: benchmarks
#   legacy:
#     test_name: scheduling_test_many_5s_tasks_single_node
#     test_suite: benchmark_tests

#   frequency: nightly
#   team: core
#   cluster:
#     cluster_env: app_config.yaml
#     cluster_compute: scheduling.yaml

#   run:
#     timeout: 3600
#     script: python distributed/test_scheduling.py --total-num-task=1984000 --num-cpu-per-task=1
#       --task-duration-s=5 --total-num-actors=1 --num-actors-per-nodes=1

#     wait_for_nodes:
#       num_nodes: 32
#       timeout: 600

#   stable: false

# - name: scheduling_test_many_5s_tasks_many_nodes
#   group: core-scalability-test
#   working_dir: benchmarks
#   legacy:
#     test_name: scheduling_test_many_5s_tasks_many_nodes
#     test_suite: benchmark_tests

#   frequency: nightly
#   team: core
#   cluster:
#     cluster_env: app_config.yaml
#     cluster_compute: scheduling.yaml

#   run:
#     timeout: 3600
#     script: python distributed/test_scheduling.py --total-num-task=1984000 --num-cpu-per-task=1
#       --task-duration-s=5 --total-num-actors=32 --num-actors-per-nodes=1

#     wait_for_nodes:
#       num_nodes: 32
#       timeout: 600

#   stable: false

###############
# Dataset tests
###############

- name: inference
  group: core-dataset-tests
  working_dir: nightly_tests/dataset
  legacy:
    test_name: inference
    test_suite: dataset_test

  frequency: nightly
  team: data
  cluster:
    cluster_env: app_config.yaml
    cluster_compute: inference.yaml

  run:
    timeout: 600
    script: python inference.py
    wait_for_nodes:
      num_nodes: 2


- name: shuffle_data_loader
  group: core-dataset-tests
  working_dir: nightly_tests/dataset
  legacy:
    test_name: shuffle_data_loader
    test_suite: dataset_test

  frequency: nightly
  team: data
  cluster:
    cluster_env: shuffle_app_config.yaml
    cluster_compute: shuffle_compute.yaml

  run:
    timeout: 1800
    script: python dataset_shuffle_data_loader.py

- name: parquet_metadata_resolution
  group: core-dataset-tests
  working_dir: nightly_tests/dataset
  legacy:
    test_name: parquet_metadata_resolution
    test_suite: dataset_test

  frequency: nightly
  team: data
  cluster:
    cluster_env: pipelined_training_app.yaml
    cluster_compute: pipelined_training_compute.yaml

  run:
    timeout: 1200
    script: python parquet_metadata_resolution.py --num-files 915
    wait_for_nodes:
      num_nodes: 15


- name: dataset_random_access
  group: core-dataset-tests
  working_dir: nightly_tests/dataset
  stable: false

  frequency: nightly
  team: data
  cluster:
    cluster_env: pipelined_training_app.yaml
    cluster_compute: pipelined_training_compute.yaml

  run:
    timeout: 1200
    script: python dataset_random_access.py
    wait_for_nodes:
      num_nodes: 15


- name: pipelined_data_ingest_benchmark
  group: core-dataset-tests
  working_dir: nightly_tests/dataset

  frequency: nightly
  team: data
  cluster:
    cluster_env: app_config.yaml
    cluster_compute: data_ingest_benchmark_compute.yaml

  run:
    timeout: 300
    script: python data_ingest_benchmark.py --dataset-size-gb=200 --num-workers=20 --streaming
    wait_for_nodes:
      num_nodes: 20


- name: aggregate_benchmark
  group: core-dataset-tests
  working_dir: nightly_tests/dataset

  frequency: nightly
  team: data
  cluster:
    cluster_env: app_config.yaml
    cluster_compute: single_node_benchmark_compute.yaml

  run:
    timeout: 1800
    script: python aggregate_benchmark.py


- name: read_images_benchmark_single_node
  group: core-dataset-tests
  working_dir: nightly_tests/dataset

  frequency: nightly
  team: data
  cluster:
    cluster_env: app_config.yaml
    cluster_compute: single_node_benchmark_compute.yaml

  run:
    timeout: 1800
    script: python read_images_benchmark.py


- name: read_tfrecords_benchmark_single_node
  group: core-dataset-tests
  working_dir: nightly_tests/dataset

  frequency: nightly
  team: data
  cluster:
    cluster_env: read_tfrecords_benchmark_app.yaml
    cluster_compute: single_node_benchmark_compute.yaml

  run:
    # Expect the benchmark to finish around 22 minutes.
    timeout: 1800
    script: python read_tfrecords_benchmark.py


- name: map_batches_benchmark_single_node
  group: core-dataset-tests
  working_dir: nightly_tests/dataset

  frequency: nightly
  team: data
  cluster:
    cluster_env: app_config.yaml
    cluster_compute: single_node_benchmark_compute.yaml

  run:
    # Expect the benchmark to finish around 30 minutes.
    timeout: 2400
    script: python map_batches_benchmark.py

    type: sdk_command
    file_manager: sdk

- name: pipelined_training_50_gb
  group: core-dataset-tests
  working_dir: nightly_tests/dataset
  legacy:
    test_name: pipelined_training_50_gb
    test_suite: dataset_test

  frequency: nightly
  team: data
  cluster:
    cluster_env: pipelined_training_app.yaml
    cluster_compute: pipelined_training_compute.yaml

  run:
    timeout: 4800
    script: python pipelined_training.py --epochs 1
    wait_for_nodes:
      num_nodes: 15


- name: pipelined_ingestion_1500_gb
  group: core-dataset-tests
  working_dir: nightly_tests/dataset
  legacy:
    test_name: pipelined_ingestion_1500_gb
    test_suite: dataset_test

  frequency: nightly
  team: data
  cluster:
    cluster_env: pipelined_ingestion_app.yaml
    cluster_compute: pipelined_ingestion_compute.yaml

  run:
    timeout: 9600
    script: python pipelined_training.py --epochs 2 --num-windows 5 --num-files 915
      --debug

    wait_for_nodes:
      num_nodes: 21


- name: datasets_preprocess_ingest
  group: core-dataset-tests
  working_dir: nightly_tests/dataset
  legacy:
    test_name: datasets_preprocess_ingest
    test_suite: dataset_test

  frequency: nightly
  team: data
  cluster:
    cluster_env: ray_sgd_training_app.yaml
    cluster_compute: ray_sgd_training_compute_no_gpu.yaml

  run:
    timeout: 7200
    script: python ray_sgd_training.py --address auto --use-s3 --num-workers 16 --use-gpu
      --large-dataset --debug

    wait_for_nodes:
      num_nodes: 17


- name: datasets_ingest_400G
  group: core-dataset-tests
  working_dir: nightly_tests/dataset
  legacy:
    test_name: datasets_ingest_400G
    test_suite: dataset_test

  frequency: nightly
  team: data
  cluster:
    cluster_env: ray_sgd_training_app.yaml
    cluster_compute: dataset_ingest_400G_compute.yaml

  run:
    timeout: 7200
    script: python ray_sgd_runner.py --address auto --use-gpu --num-epochs 1

- name: dataset_shuffle_random_shuffle_1tb
  group: core-dataset-tests
  working_dir: nightly_tests
  legacy:
    test_name: dataset_shuffle_random_shuffle_1tb
    test_suite: dataset_test

  frequency: nightly
  team: data
  cluster:
    cluster_env: shuffle/shuffle_app_config.yaml
    cluster_compute: shuffle/datasets_large_scale_compute_small_instances.yaml

  run:
    timeout: 7200
    script: python dataset/sort.py --num-partitions=1000 --partition-size=1e9 --shuffle
    wait_for_nodes:
      num_nodes: 20

- name: dataset_shuffle_sort_1tb
  group: core-dataset-tests
  working_dir: nightly_tests
  legacy:
    test_name: dataset_shuffle_sort_1tb
    test_suite: dataset_test

  frequency: nightly
  team: data
  cluster:
    cluster_env: shuffle/shuffle_app_config.yaml
    cluster_compute: shuffle/datasets_large_scale_compute_small_instances.yaml

  run:
    timeout: 7200
    script: python dataset/sort.py --num-partitions=1000 --partition-size=1e9
    wait_for_nodes:
      num_nodes: 20

- name: dataset_shuffle_push_based_random_shuffle_1tb
  group: core-dataset-tests
  working_dir: nightly_tests
  legacy:
    test_name: dataset_shuffle_push_based_random_shuffle_1tb
    test_suite: dataset_test

  frequency: nightly
  team: data
  cluster:
    cluster_env: shuffle/shuffle_app_config.yaml
    cluster_compute: shuffle/datasets_large_scale_compute_small_instances.yaml

  run:
    timeout: 7200
    script: RAY_DATASET_PUSH_BASED_SHUFFLE=1 python dataset/sort.py --num-partitions=1000 --partition-size=1e9 --shuffle
    wait_for_nodes:
      num_nodes: 20

- name: dataset_shuffle_push_based_sort_1tb
  group: core-dataset-tests
  working_dir: nightly_tests
  legacy:
    test_name: dataset_shuffle_push_based_sort_1tb
    test_suite: dataset_test

  frequency: nightly
  team: data
  cluster:
    cluster_env: shuffle/shuffle_app_config.yaml
    cluster_compute: shuffle/datasets_large_scale_compute_small_instances.yaml

  run:
    timeout: 7200
    script: RAY_DATASET_PUSH_BASED_SHUFFLE=1 python dataset/sort.py --num-partitions=1000 --partition-size=1e9
    wait_for_nodes:
      num_nodes: 20

- name: dataset_shuffle_push_based_random_shuffle_100tb
  group: core-dataset-tests
  working_dir: nightly_tests
  legacy:
    test_name: dataset_shuffle_push_based_random_shuffle_100tb
    test_suite: dataset_test

  frequency: weekly
  team: data
  cluster:
    cluster_env: shuffle/100tb_shuffle_app_config.yaml
    cluster_compute: shuffle/100tb_shuffle_compute.yaml

  run:
    timeout: 28800
    script: RAY_DATASET_PUSH_BASED_SHUFFLE=1 python dataset/sort.py --num-partitions=100000 --partition-size=1e9 --shuffle
    wait_for_nodes:
      num_nodes: 100

##################
# Core Chaos tests
##################

- name: chaos_many_tasks_no_object_store
  group: core-nightly-test
  working_dir: nightly_tests
  legacy:
    test_name: chaos_many_tasks_no_object_store
    test_suite: chaos_test

  frequency: nightly
  team: core
  cluster:
    cluster_env: chaos_test/app_config.yaml
    cluster_compute: chaos_test/compute_template.yaml

  run:
    timeout: 3600
    wait_for_nodes:
      num_nodes: 10
    prepare: python setup_chaos.py --no-start
    script: python chaos_test/test_chaos_basic.py --workload=tasks


- name: chaos_many_actors
  group: core-nightly-test
  working_dir: nightly_tests
  legacy:
    test_name: chaos_many_actors
    test_suite: chaos_test

  frequency: nightly
  team: core
  cluster:
    cluster_env: chaos_test/app_config.yaml
    cluster_compute: chaos_test/compute_template.yaml

  run:
    timeout: 3600
    wait_for_nodes:
      num_nodes: 10
    prepare: python setup_chaos.py --no-start
    script: python chaos_test/test_chaos_basic.py --workload=actors


- name: chaos_dask_on_ray_large_scale_test_no_spilling
  group: core-dataset-tests
  working_dir: nightly_tests
  legacy:
    test_name: chaos_dask_on_ray_large_scale_test_no_spilling
    test_suite: chaos_test

  frequency: nightly
  team: core
  cluster:
    cluster_env: chaos_test/dask_on_ray_app_config_reconstruction.yaml
    cluster_compute: dask_on_ray/chaos_dask_on_ray_stress_compute.yaml

  run:
    timeout: 7200
    wait_for_nodes:
      num_nodes: 21
    prepare: python setup_chaos.py --node-kill-interval 100
    script: python dask_on_ray/large_scale_test.py --num_workers 20 --worker_obj_store_size_in_gb
      20 --error_rate 0  --data_save_path /tmp/ray


- name: chaos_dask_on_ray_large_scale_test_spilling
  group: core-dataset-tests
  working_dir: nightly_tests
  legacy:
    test_name: chaos_dask_on_ray_large_scale_test_spilling
    test_suite: chaos_test

  frequency: nightly
  team: core
  cluster:
    cluster_env: chaos_test/dask_on_ray_app_config_reconstruction.yaml
    cluster_compute: dask_on_ray/dask_on_ray_stress_compute.yaml

  run:
    timeout: 7200
    wait_for_nodes:
      num_nodes: 21
    prepare: python setup_chaos.py --node-kill-interval 100
    script: python dask_on_ray/large_scale_test.py --num_workers 150 --worker_obj_store_size_in_gb
      70 --error_rate 0  --data_save_path /tmp/ray


- name: chaos_pipelined_ingestion_1500_gb_15_windows
  group: core-dataset-tests
  working_dir: nightly_tests
  legacy:
    test_name: chaos_pipelined_ingestion_1500_gb_15_windows
    test_suite: chaos_test

  frequency: nightly
  team: core
  cluster:
    cluster_env: dataset/pipelined_ingestion_app.yaml
    cluster_compute: dataset/pipelined_ingestion_compute.yaml

  run:
    timeout: 7200
    wait_for_nodes:
      num_nodes: 21
    prepare: ' python setup_chaos.py --node-kill-interval 300'
    script: python dataset/pipelined_training.py --epochs 1 --num-windows 15  --num-files
      915 --debug


- name: chaos_dataset_shuffle_push_based_sort_1tb
  group: core-dataset-tests
  working_dir: nightly_tests
  legacy:
    test_name: chaos_dataset_shuffle_push_based_sort_1tb
    test_suite: chaos_test

  stable: false

  frequency: nightly
  team: core
  cluster:
    cluster_env: shuffle/shuffle_app_config.yaml
    cluster_compute: shuffle/datasets_large_scale_compute_small_instances.yaml

  run:
    timeout: 7200
    prepare: ' python setup_chaos.py --node-kill-interval 1200 --max-nodes-to-kill 3'
    script: RAY_DATASET_PUSH_BASED_SHUFFLE=1 python dataset/sort.py --num-partitions=1000 --partition-size=1e9
    wait_for_nodes:
      num_nodes: 20

- name: chaos_dataset_shuffle_sort_1tb
  group: core-dataset-tests
  working_dir: nightly_tests
  legacy:
    test_name: chaos_dataset_shuffle_sort_1tb
    test_suite: chaos_test

  frequency: nightly
  team: core
  cluster:
    cluster_env: shuffle/shuffle_app_config_oom_disabled.yaml
    cluster_compute: shuffle/datasets_large_scale_compute_small_instances.yaml

  run:
    timeout: 7200
    prepare: 'python setup_chaos.py --node-kill-interval 900 --max-nodes-to-kill 3'
    script: python dataset/sort.py --num-partitions=1000 --partition-size=1e9
    wait_for_nodes:
      num_nodes: 20

- name: chaos_dataset_shuffle_random_shuffle_1tb
  group: core-dataset-tests
  working_dir: nightly_tests
  legacy:
    test_name: chaos_dataset_shuffle_random_shuffle_1tb
    test_suite: chaos_test

  stable: false

  frequency: nightly
  team: core
  cluster:
    # leave oom disabled as test is marked unstable at the moment.
    cluster_env: shuffle/shuffle_app_config_oom_disabled.yaml
    cluster_compute: shuffle/datasets_large_scale_compute_small_instances.yaml

  run:
    timeout: 7200
    prepare: ' python setup_chaos.py --node-kill-interval 600 --max-nodes-to-kill 2'
    script: python dataset/sort.py --num-partitions=1000 --partition-size=1e9 --shuffle
    wait_for_nodes:
      num_nodes: 20

- name: chaos_dataset_shuffle_push_based_random_shuffle_1tb
  group: core-dataset-tests
  working_dir: nightly_tests
  legacy:
    test_name: chaos_dataset_shuffle_push_based_random_shuffle_1tb
    test_suite: chaos_test

  stable: false

  frequency: nightly
  team: core
  cluster:
    # leave oom disabled as test is marked unstable at the moment.
    cluster_env: shuffle/shuffle_app_config_oom_disabled.yaml
    cluster_compute: shuffle/datasets_large_scale_compute_small_instances.yaml

  run:
    timeout: 7200
    prepare: ' python setup_chaos.py --node-kill-interval 600 --max-nodes-to-kill 2'
    script: RAY_DATASET_PUSH_BASED_SHUFFLE=1 python dataset/sort.py --num-partitions=1000 --partition-size=1e9 --shuffle
    wait_for_nodes:
      num_nodes: 20

#####################
# Observability tests
#####################
- name: agent_stress_test
  group: core-observability-test
  working_dir: dashboard

  stable: true

  frequency: nightly
  team: core
  cluster:
    cluster_env: agent_stress_app_config.yaml
    cluster_compute: agent_stress_compute.yaml

  run:
    timeout: 14400
    script: python mem_check.py

- name: k8s_serve_ha_test
  group: k8s-test
  working_dir: k8s_tests
  legacy:
    test_name: k8s_serve_ha_test
    test_suite: k8s_tests

  stable: false

  frequency: nightly
  team: serve
  cluster:
    cluster_env: app_config.yaml
    cluster_compute: compute_tpl.yaml

  run:
    timeout: 28800 # 8h
    prepare: bash prepare.sh
    script: python run_gcs_ft_on_k8s.py

- name: aws_cluster_launcher
  group: cluster-launcher-test
  working_dir: cluster_tests
  legacy:
    test_name: aws_cluster_launcher
    test_suite: cluster-launcher-test

  stable: false

  frequency: nightly
  team: core
  cluster:
    cluster_env: aws_config.yaml
    cluster_compute: aws_compute.yaml

  run:
    timeout: 1200
    script: bash test_aws_cluster_launcher.sh<|MERGE_RESOLUTION|>--- conflicted
+++ resolved
@@ -2672,13 +2672,8 @@
 
   run:
     timeout: 18000
-<<<<<<< HEAD
-    script: python learning_tests/run.py --yaml-sub-dir=a2c
-=======
     script: python learning_tests/run.py --yaml-sub-dir=a2c --framework=tf
-    type: sdk_command
-    file_manager: job
->>>>>>> fba15f6a
+
 
   alert: default
 
@@ -2701,8 +2696,6 @@
   run:
     timeout: 18000
     script: python learning_tests/run.py --yaml-sub-dir=a2c --framework=torch
-    type: sdk_command
-    file_manager: job
 
   alert: default
 
@@ -2724,13 +2717,8 @@
 
   run:
     timeout: 18000
-<<<<<<< HEAD
-    script: python learning_tests/run.py --yaml-sub-dir=a3c
-=======
     script: python learning_tests/run.py --yaml-sub-dir=a3c --framework=tf
-    type: sdk_command
-    file_manager: job
->>>>>>> fba15f6a
+
 
   alert: default
 
@@ -2778,8 +2766,7 @@
   run:
     timeout: 18000
     script: python learning_tests/run.py --yaml-sub-dir=apex --framework=tf
-    type: sdk_command
-    file_manager: job
+
 
   alert: default
 
@@ -2801,13 +2788,7 @@
 
   run:
     timeout: 18000
-<<<<<<< HEAD
-    script: python learning_tests/run.py --yaml-sub-dir=apex
-=======
     script: python learning_tests/run.py --yaml-sub-dir=apex --framework=torch
-    type: sdk_command
-    file_manager: job
->>>>>>> fba15f6a
 
   alert: default
 
@@ -2829,13 +2810,7 @@
 
   run:
     timeout: 18000
-<<<<<<< HEAD
-    script: python learning_tests/run.py --yaml-sub-dir=appo
-=======
     script: python learning_tests/run.py --yaml-sub-dir=appo --framework=tf
-    type: sdk_command
-    file_manager: job
->>>>>>> fba15f6a
 
   alert: default
 
@@ -2857,13 +2832,7 @@
 
   run:
     timeout: 18000
-<<<<<<< HEAD
-    script: python learning_tests/run.py --yaml-sub-dir=ppo
-=======
     script: python learning_tests/run.py --yaml-sub-dir=appo --framework=torch
-    type: sdk_command
-    file_manager: job
->>>>>>> fba15f6a
 
   alert: default
 
@@ -2885,13 +2854,7 @@
 
   run:
     timeout: 18000
-<<<<<<< HEAD
-    script: python learning_tests/run.py --yaml-sub-dir=bc
-=======
     script: python learning_tests/run.py --yaml-sub-dir=bc --framework=tf
-    type: sdk_command
-    file_manager: job
->>>>>>> fba15f6a
 
   alert: default
 
@@ -2913,13 +2876,7 @@
 
   run:
     timeout: 18000
-<<<<<<< HEAD
-    script: python learning_tests/run.py --yaml-sub-dir=cql
-=======
     script: python learning_tests/run.py --yaml-sub-dir=bc --framework=torch
-    type: sdk_command
-    file_manager: job
->>>>>>> fba15f6a
 
   alert: default
 
@@ -2941,13 +2898,7 @@
 
   run:
     timeout: 18000
-<<<<<<< HEAD
-    script: python learning_tests/run.py --yaml-sub-dir=ddpg
-=======
     script: python learning_tests/run.py --yaml-sub-dir=cql --framework=tf
-    type: sdk_command
-    file_manager: job
->>>>>>> fba15f6a
 
   alert: default
 
@@ -2969,13 +2920,7 @@
 
   run:
     timeout: 18000
-<<<<<<< HEAD
-    script: python learning_tests/run.py --yaml-sub-dir=dqn
-=======
     script: python learning_tests/run.py --yaml-sub-dir=cql --framework=torch
-    type: sdk_command
-    file_manager: job
->>>>>>> fba15f6a
 
   alert: default
 
@@ -2997,13 +2942,8 @@
 
   run:
     timeout: 18000
-<<<<<<< HEAD
-    script: python learning_tests/run.py --yaml-sub-dir=es
-=======
     script: python learning_tests/run.py --yaml-sub-dir=ddpg --framework=tf
-    type: sdk_command
-    file_manager: job
->>>>>>> fba15f6a
+
 
   alert: default
 
@@ -3025,13 +2965,8 @@
 
   run:
     timeout: 18000
-<<<<<<< HEAD
-    script: python learning_tests/run.py --yaml-sub-dir=impala
-=======
     script: python learning_tests/run.py --yaml-sub-dir=ddpg --framework=torch
-    type: sdk_command
-    file_manager: job
->>>>>>> fba15f6a
+
 
   alert: default
 
@@ -3053,13 +2988,8 @@
 
   run:
     timeout: 18000
-<<<<<<< HEAD
-    script: python learning_tests/run.py --yaml-sub-dir=marwil
-=======
     script: python learning_tests/run.py --yaml-sub-dir=dqn --framework=tf
-    type: sdk_command
-    file_manager: job
->>>>>>> fba15f6a
+
 
   alert: default
 
@@ -3082,8 +3012,7 @@
   run:
     timeout: 18000
     script: python learning_tests/run.py --yaml-sub-dir=dqn --framework=torch
-    type: sdk_command
-    file_manager: job
+
 
   alert: default
 
@@ -3105,13 +3034,8 @@
 
   run:
     timeout: 18000
-<<<<<<< HEAD
-    script: python learning_tests/run.py --yaml-sub-dir=sac
-=======
     script: python learning_tests/run.py --yaml-sub-dir=es --framework=tf
-    type: sdk_command
-    file_manager: job
->>>>>>> fba15f6a
+
 
   alert: default
 
@@ -3133,13 +3057,8 @@
 
   run:
     timeout: 18000
-<<<<<<< HEAD
-    script: python learning_tests/run.py --yaml-sub-dir=slateq
-=======
     script: python learning_tests/run.py --yaml-sub-dir=es --framework=torch
-    type: sdk_command
-    file_manager: job
->>>>>>> fba15f6a
+
 
   alert: default
 
@@ -3162,8 +3081,7 @@
   run:
     timeout: 18000
     script: python learning_tests/run.py --yaml-sub-dir=impala --framework=tf
-    type: sdk_command
-    file_manager: job
+
 
   alert: default
 
@@ -3185,13 +3103,8 @@
 
   run:
     timeout: 18000
-<<<<<<< HEAD
-    script: python learning_tests/run.py --yaml-sub-dir=td3
-=======
     script: python learning_tests/run.py --yaml-sub-dir=impala --framework=torch
-    type: sdk_command
-    file_manager: job
->>>>>>> fba15f6a
+
 
   alert: default
 
@@ -3214,8 +3127,7 @@
   run:
     timeout: 18000
     script: python learning_tests/run.py --yaml-sub-dir=marwil --framework=tf
-    type: sdk_command
-    file_manager: job
+
 
   alert: default
 
@@ -3236,15 +3148,9 @@
     cluster_compute: 1gpu_16cpus.yaml
 
   run:
-<<<<<<< HEAD
-    timeout: 7200
-    script: python multi_gpu_learning_tests/run.py
-=======
     timeout: 18000
     script: python learning_tests/run.py --yaml-sub-dir=marwil --framework=torch
-    type: sdk_command
-    file_manager: job
->>>>>>> fba15f6a
+
 
   alert: default
 
@@ -3265,15 +3171,9 @@
     cluster_compute: 2gpus_32cpus.yaml
 
   run:
-<<<<<<< HEAD
-    timeout: 7200
-    script: python multi_gpu_with_lstm_learning_tests/run.py
-=======
     timeout: 18000
     script: python learning_tests/run.py --yaml-sub-dir=ppo --framework=tf
-    type: sdk_command
-    file_manager: job
->>>>>>> fba15f6a
+
 
   alert: default
 
@@ -3294,15 +3194,9 @@
     cluster_compute: 2gpus_32cpus.yaml
 
   run:
-<<<<<<< HEAD
-    timeout: 7200
-    script: python multi_gpu_with_attention_learning_tests/run.py
-=======
     timeout: 18000
     script: python learning_tests/run.py --yaml-sub-dir=ppo --framework=torch
-    type: sdk_command
-    file_manager: job
->>>>>>> fba15f6a
+
 
   alert: default
 
@@ -3325,8 +3219,7 @@
   run:
     timeout: 18000
     script: python learning_tests/run.py --yaml-sub-dir=sac --framework=tf
-    type: sdk_command
-    file_manager: job
+
 
   alert: default
 
@@ -3346,14 +3239,9 @@
     cluster_env: app_config.yaml
     cluster_compute: 1gpu_16cpus.yaml
 
-<<<<<<< HEAD
-=======
   run:
     timeout: 18000
     script: python learning_tests/run.py --yaml-sub-dir=sac --framework=torch
-    type: sdk_command
-    file_manager: job
->>>>>>> fba15f6a
 
   alert: default
 
@@ -3376,8 +3264,7 @@
   run:
     timeout: 18000
     script: python learning_tests/run.py --yaml-sub-dir=slateq --framework=tf
-    type: sdk_command
-    file_manager: job
+
 
   alert: default
 
@@ -3400,8 +3287,7 @@
   run:
     timeout: 18000
     script: python learning_tests/run.py --yaml-sub-dir=slateq --framework=torch
-    type: sdk_command
-    file_manager: job
+
 
   alert: default
 
@@ -3424,12 +3310,8 @@
   run:
     timeout: 18000
     script: python learning_tests/run.py --yaml-sub-dir=td3 --framework=tf
-    type: sdk_command
-    file_manager: job
-
-<<<<<<< HEAD
-    type: job
-=======
+
+
   alert: default
 
 - name: rllib_learning_tests_td3_torch
@@ -3451,9 +3333,7 @@
   run:
     timeout: 18000
     script: python learning_tests/run.py --yaml-sub-dir=td3 --framework=torch
-    type: sdk_command
-    file_manager: job
->>>>>>> fba15f6a
+
 
   alert: default
 
@@ -3474,21 +3354,14 @@
     cluster_compute: 8gpus_96cpus.yaml
 
   run:
-<<<<<<< HEAD
-    timeout: 3000
-    script: python shuffle/shuffle_test.py --num-partitions=50 --partition-size=1e9
-=======
     timeout: 7200
     script: python multi_gpu_learning_tests/run.py
-    type: sdk_command
-    file_manager: job
 
   alert: default
 
 - name: rllib_multi_gpu_with_lstm_learning_tests
   group: RLlib tests
   working_dir: rllib_tests
->>>>>>> fba15f6a
 
   legacy:
     test_name: multi_gpu_with_lstm_learning_tests
@@ -3503,21 +3376,15 @@
     cluster_compute: 8gpus_96cpus.yaml
 
   run:
-<<<<<<< HEAD
-    timeout: 3000
-    script: python shuffle/shuffle_test.py --num-partitions=500 --partition-size=100e6
-=======
     timeout: 7200
     script: python multi_gpu_with_lstm_learning_tests/run.py
-    type: sdk_command
-    file_manager: job
+
 
   alert: default
 
 - name: rllib_multi_gpu_with_attention_learning_tests
   group: RLlib tests
   working_dir: rllib_tests
->>>>>>> fba15f6a
 
   legacy:
     test_name: multi_gpu_with_attention_learning_tests
@@ -3532,24 +3399,15 @@
     cluster_compute: 8gpus_96cpus.yaml
 
   run:
-<<<<<<< HEAD
-    timeout: 3000
-    script: python shuffle/shuffle_test.py --num-partitions=200 --partition-size=500e6
-    wait_for_nodes:
-      num_nodes: 4
-
-=======
     timeout: 7200
     script: python multi_gpu_with_attention_learning_tests/run.py
-    type: sdk_command
-    file_manager: job
+
 
   alert: default
 
 - name: rllib_stress_tests
   group: RLlib tests
   working_dir: rllib_tests
->>>>>>> fba15f6a
 
   legacy:
     test_name: stress_tests
@@ -3570,11 +3428,7 @@
     wait_for_nodes:
       num_nodes: 6
 
-<<<<<<< HEAD
-=======
-    type: sdk_command
-    file_manager: job
->>>>>>> fba15f6a
+
 
   smoke_test:
     frequency: nightly
@@ -3584,12 +3438,9 @@
 
   alert: default
 
-<<<<<<< HEAD
-=======
 ########################
 # Core Nightly Tests
 ########################
->>>>>>> fba15f6a
 
 - name: shuffle_100gb
   group: core-multi-test
@@ -3629,31 +3480,9 @@
   run:
     timeout: 7200
     script: python stress_tests/test_placement_group.py
-
-<<<<<<< HEAD
-- name: shuffle_1tb_1000_partition
-  group: core-multi-test
-  working_dir: nightly_tests
-  legacy:
-    test_name: shuffle_1tb_1000_partition
-    test_suite: nightly_tests
-
-  frequency: nightly
-  team: core
-  env: staging
-  cluster:
-    cluster_env: shuffle/shuffle_app_config.yaml
-    cluster_compute: shuffle/shuffle_compute_large_scale.yaml
-
-  run:
-    timeout: 3000
-    script: python shuffle/shuffle_test.py --num-partitions=1000 --partition-size=1e9
-    wait_for_nodes:
-      num_nodes: 20
-
-
-=======
->>>>>>> fba15f6a
+    type: sdk_command
+    file_manager: sdk
+
 - name: shuffle_1tb_5000_partitions
   group: core-multi-test
   working_dir: nightly_tests
@@ -3675,26 +3504,6 @@
       num_nodes: 20
 
 
-<<<<<<< HEAD
-- name: decision_tree_autoscaling
-  group: core-multi-test
-  working_dir: nightly_tests
-  legacy:
-    test_name: decision_tree_autoscaling
-    test_suite: nightly_tests
-
-  frequency: nightly
-  team: core
-  cluster:
-    cluster_env: decision_tree/decision_tree_app_config.yaml
-    cluster_compute: decision_tree/autoscaling_compute.yaml
-
-  run:
-    timeout: 3000
-    script: python decision_tree/cart_with_tree.py
-
-=======
->>>>>>> fba15f6a
 - name: decision_tree_autoscaling_20_runs
   group: core-multi-test
   working_dir: nightly_tests
@@ -3733,31 +3542,6 @@
       --no-streaming
 
 
-<<<<<<< HEAD
-- name: pg_long_running_performance_test
-  group: core-multi-test
-  working_dir: nightly_tests
-  legacy:
-    test_name: pg_long_running_performance_test
-    test_suite: nightly_tests
-
-  frequency: nightly
-  team: core
-  cluster:
-    cluster_env: placement_group_tests/app_config.yaml
-    cluster_compute: placement_group_tests/long_running_test_compute.yaml
-
-  run:
-    timeout: 3600
-    script: python placement_group_tests/long_running_performance_test.py --num-stages
-      2000
-
-    wait_for_nodes:
-      num_nodes: 2
-
-
-=======
->>>>>>> fba15f6a
 - name: microbenchmark
   group: core-daily-test
   team: core
@@ -3814,28 +3598,6 @@
     timeout: 1800
     script: OMP_NUM_THREADS=64 RAY_ADDRESS=local python run_microbenchmark.py
 
-<<<<<<< HEAD
-- name: dask_on_ray_10gb_sort
-  group: core-daily-test
-  working_dir: nightly_tests
-  legacy:
-    test_name: dask_on_ray_10gb_sort
-    test_suite: nightly_tests
-
-  frequency: nightly
-  team: core
-  cluster:
-    cluster_env: dask_on_ray/dask_on_ray_app_config.yaml
-    cluster_compute: dask_on_ray/dask_on_ray_sort_compute_template.yaml
-
-  run:
-    timeout: 7200
-    script: python dask_on_ray/dask_on_ray_sort.py --nbytes 10_000_000_000 --npartitions
-      50 --num-nodes 1 --ray --data-dir /tmp/ray --file-path /tmp/ray
-
-
-=======
->>>>>>> fba15f6a
 - name: dask_on_ray_100gb_sort
   group: core-daily-test
   working_dir: nightly_tests
@@ -3855,45 +3617,6 @@
       200 --num-nodes 1 --ray --data-dir /tmp/ray --file-path /tmp/ray
 
 
-<<<<<<< HEAD
-- name: dask_on_ray_large_scale_test_no_spilling
-  group: core-daily-test
-  working_dir: nightly_tests
-  legacy:
-    test_name: dask_on_ray_large_scale_test_no_spilling
-    test_suite: nightly_tests
-
-  frequency: nightly
-  team: core
-  cluster:
-    cluster_env: dask_on_ray/large_scale_dask_on_ray_app_config.yaml
-    cluster_compute: dask_on_ray/dask_on_ray_stress_compute.yaml
-
-  run:
-    timeout: 7200
-    script: python dask_on_ray/large_scale_test.py --num_workers 20 --worker_obj_store_size_in_gb
-      20 --error_rate 0  --data_save_path /tmp/ray
-
-    wait_for_nodes:
-      num_nodes: 21
-
-
-  smoke_test:
-    frequency: nightly
-    cluster:
-      app_config: dask_on_ray/large_scale_dask_on_ray_app_config.yaml
-      cluster_compute: dask_on_ray/large_scale_dask_on_ray_compute_template.yaml
-
-    run:
-      timeout: 7200
-      script: python dask_on_ray/large_scale_test.py --num_workers 4 --worker_obj_store_size_in_gb
-        20 --error_rate 0  --data_save_path /tmp/ray
-
-      wait_for_nodes:
-        num_nodes: 5
-
-=======
->>>>>>> fba15f6a
 - name: dask_on_ray_large_scale_test_spilling
   group: core-daily-test
   working_dir: nightly_tests
@@ -4384,31 +4107,6 @@
       num_nodes: 250
 
 
-<<<<<<< HEAD
-- name: scheduling_test_many_0s_tasks_single_node
-  group: core-scalability-test
-  working_dir: benchmarks
-  legacy:
-    test_name: scheduling_test_many_0s_tasks_single_node
-    test_suite: benchmark_tests
-
-  frequency: nightly
-  team: core
-  cluster:
-    cluster_env: app_config.yaml
-    cluster_compute: scheduling.yaml
-
-  run:
-    timeout: 3600
-    script: python distributed/test_scheduling.py --total-num-task=1984000 --num-cpu-per-task=1
-      --task-duration-s=0 --total-num-actors=1 --num-actors-per-nodes=1
-
-    wait_for_nodes:
-      num_nodes: 32
-
-
-=======
->>>>>>> fba15f6a
 - name: scheduling_test_many_0s_tasks_many_nodes
   group: core-scalability-test
   working_dir: benchmarks
@@ -4620,6 +4318,8 @@
     timeout: 1800
     script: python read_tfrecords_benchmark.py
 
+    type: sdk_command
+    file_manager: sdk
 
 - name: map_batches_benchmark_single_node
   group: core-dataset-tests
