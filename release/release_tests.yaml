# Global release test configuration file.
# All your release test configuration should go here. Adding release tests here
# will automatically enable them in the Buildkite release testing schedules
# (unless they have frequency: manual).
# Here is an example configuration for reference:
#- name: example_test
#  # Tests with the same group will be grouped in the Buildkite UI
#  group: Example group
#  # Provide the working directory which will be uploaded to the cluster
#  working_dir: example_dir
#
#  # How often to run the tests.
#  # One of [manual, any, multi, nightly, nightly-3x, weekly].
#  # Descriptions of each frequency (that's not immediately obvious):
#  # - manual: Not run on a schedule, but can be manually run through the buildkite UI.
#  # - nightly-3x: Run 3 times a week (Monday, Wednesday, Friday).
#  frequency: weekly
#  # Owning team. This field will be persisted to the database
#  team: ml
#
#  # Python version. This optional field determines which Python version to run tests
#  # on. This must be a string!
#  python: "3.7"
#
#  # Cluster information
#  cluster:
#    # Location of cluster compute, relative to working_dir
#    cluster_compute: cluster_compute.yaml
#    # Autosuspend parameter passed to the cluster.
#    # The cluster will automatically terminate if inactive for this
#    # many minutes. Defaults to 10 if not set.
#    autosuspend_mins: 10
#    # Optional cloud_id to use instead of the default cloud
#    cloud_id: cld_12345678
#    # Alternatively, you can specify a cloud name
#    cloud_name: anyscale_default_cloud
#
#  # Run configuration for the test
#  run:
#    # If you want to wait for nodes to be ready, you can specify this here:
#    wait_for_nodes:
#      # Number of nodes
#      num_nodes: 16
#      # Timeout for waiting for nodes. If nodes are not up by then, the
#      # test will fail.
#      timeout: 600
#
#    # Optional prepare script to be run on the cluster before the test script
#    prepare: python prepare.py
#    # The prepare command can have a separate timeout
#    prepare_timeout: 300
#
#    # Main script to run as the test script
#    script: python workloads/train_small.py
#    # Timeout in seconds. After this time the test is considered as failed.
#    timeout: 600
#
#  # You can specify smoke test definitions here. If a smoke test is triggered,
#  # it will deep update the main test configuration with the values provided
#  # here. Smoke tests will automatically run with IS_SMOKE_TEST=1 as en
#  # environment variable and receive the --smoke-test flag as a parameter in the
#  # run script.
#  smoke_test:
#    # Smoke tests can have different frequencies. A smoke test is only triggered
#    # when the regular test is not matched.
#    frequency: nightly
#    # Here we adjust the run timeout down and run on less nodes. The test script
#    # remains the same.
#    run:
#      timeout: 300
#      wait_for_nodes:
#        num_nodes: 4
#        timeout: 600
#
#  # After the test finished, this handler (in alerts/) will process the results.
#  # It can then let the test fail, e.g. if a metric regression is observed.
#  alert: default

#######################
# Cluster scaling tests
#######################
- name: cluster_tune_scale_up_down
  group: Cluster tests
  working_dir: cluster_tests

  frequency: nightly
  team: ml

  cluster:
    byod: {}
    cluster_compute: cpt_autoscaling_1-3_aws.yaml

  run:
    timeout: 3600
    script: python workloads/tune_scale_up_down.py
    wait_for_nodes:
      num_nodes: 0

  variations:
    - __suffix__: aws
    - __suffix__: gce
      env: gce
      frequency: manual
      cluster:
        cluster_compute: cpt_autoscaling_1-3_gce.yaml

  alert: default


#########################
# AIR release tests
#########################
- name: tune_with_frequent_pausing
  group: AIR tests
  working_dir: air_tests

  frequency: nightly-3x
  team: ml

  cluster:
    byod:
      runtime_env:
        - RAY_memory_usage_threshold=0.5
        - automatic_object_spilling_enabled=0
    cluster_compute: frequent_pausing/compute_config_aws.yaml

  run:
    timeout: 600  # 10min
    long_running: true
    script: python frequent_pausing/script.py

  variations:
    - __suffix__: aws
    - __suffix__: gce
      env: gce
      frequency: manual
      cluster:
        cluster_compute: frequent_pausing/compute_config_gce.yaml

  alert: default


- name: long_running_horovod_tune_test
  group: AIR tests
  working_dir: air_tests

  frequency: weekly
  team: ml

  cluster:
    byod:
      type: gpu
      post_build_script: byod_horovod_master_test.sh
    cluster_compute: horovod/compute_tpl_aws.yaml

  variations:
    - __suffix__: aws
    - __suffix__: gce
      env: gce
      frequency: manual
      cluster:
        cluster_compute: horovod/compute_tpl_gce.yaml

  run:
    timeout: 36000
    script: python horovod/workloads/horovod_tune_test.py
    long_running: true
    wait_for_nodes:
      num_nodes: 2

  smoke_test:
    frequency: manual

    run:
      timeout: 3600

  alert: default


# Ray AIR distributed Torch benchmarks
- name: air_benchmark_torch_mnist_cpu_4x1
  group: AIR tests
  working_dir: air_tests/air_benchmarks

  frequency: nightly
  team: ml

  cluster:
    byod:
      type: gpu
    cluster_compute: compute_cpu_4_aws.yaml

  run:
    timeout: 3600
    script: python workloads/torch_benchmark.py run --num-runs 3 --num-epochs 20 --num-workers 4 --cpus-per-worker 8

    wait_for_nodes:
      num_nodes: 4

  variations:
    - __suffix__: aws
    - __suffix__: gce
      env: gce
      frequency: manual
      cluster:
        cluster_compute: compute_cpu_4_gce.yaml

  alert: default

- name: air_benchmark_torch_mnist_gpu_4x4
  group: AIR tests
  working_dir: air_tests/air_benchmarks

  frequency: weekly
  team: ml

  cluster:
    byod:
      type: gpu
    cluster_compute: compute_gpu_4x4_aws.yaml

  run:
    timeout: 4800
    script: python workloads/torch_benchmark.py run --num-runs 3 --num-epochs 120 --num-workers 16 --cpus-per-worker 4 --batch-size 1024 --use-gpu

    wait_for_nodes:
      num_nodes: 4

  smoke_test:
    frequency: nightly

    cluster:
      cluster_compute: compute_gpu_2x2_aws.yaml

    run:
      timeout: 3600
      script: python workloads/torch_benchmark.py run --num-runs 3 --num-epochs 60 --num-workers 4 --cpus-per-worker 4 --batch-size 512 --use-gpu

      wait_for_nodes:
        num_nodes: 2

  variations:
    - __suffix__: aws
    - __suffix__: gce
      env: gce
      frequency: manual
      cluster:
        cluster_compute: compute_gpu_4x4_gce.yaml
      smoke_test:
        frequency: manual

  alert: default


- name: air_benchmark_torch_mnist_cpu_1x4
  group: AIR tests
  working_dir: air_tests/air_benchmarks

  frequency: nightly
  team: ml

  cluster:
    byod:
      type: gpu
    cluster_compute: compute_cpu_1_aws.yaml

  run:
    timeout: 3600
    script: python workloads/torch_benchmark.py run --num-runs 3 --num-epochs 20 --num-workers 4 --cpus-per-worker 2

  variations:
    - __suffix__: aws
    - __suffix__: gce
      env: gce
      frequency: manual
      cluster:
        cluster_compute: compute_cpu_1_gce.yaml

  alert: default


- name: air_benchmark_torch_mnist_cpu_4x4
  group: AIR tests
  working_dir: air_tests/air_benchmarks

  frequency: nightly
  team: ml

  cluster:
    byod:
      type: gpu
    cluster_compute: compute_cpu_4_aws.yaml

  run:
    timeout: 5400
    script: python workloads/torch_benchmark.py run --num-runs 3 --num-epochs 20 --num-workers 16 --cpus-per-worker 2

    wait_for_nodes:
      num_nodes: 4

  variations:
    - __suffix__: aws
    - __suffix__: gce
      env: gce
      frequency: manual
      cluster:
        cluster_compute: compute_cpu_4_gce.yaml

  alert: default

- name: air_benchmark_tune_torch_mnist
  group: AIR tests
  working_dir: air_tests/air_benchmarks

  frequency: nightly
  team: ml

  cluster:
    byod:
      type: gpu
    cluster_compute: compute_cpu_8_aws.yaml

  run:
    timeout: 3600
    script: python workloads/tune_torch_benchmark.py --num-runs 3 --num-trials 8 --num-workers 4

    wait_for_nodes:
      num_nodes: 8

  variations:
    - __suffix__: aws
    - __suffix__: gce
      env: gce
      frequency: manual
      cluster:
        cluster_compute: compute_cpu_8_gce.yaml

  alert: default

- name: air_benchmark_tune_torch_mnist_gpu
  group: AIR tests
  working_dir: air_tests/air_benchmarks

  frequency: nightly
  team: ml

  cluster:
    byod:
      type: gpu
    cluster_compute: compute_gpu_4x4_aws.yaml

  run:
    timeout: 3600
    script: python workloads/tune_torch_benchmark.py --num-runs 2 --num-trials 4 --num-workers 4 --use-gpu

    wait_for_nodes:
      num_nodes: 4

  variations:
    - __suffix__: aws
    - __suffix__: gce
      env: gce
      frequency: manual
      cluster:
        cluster_compute: compute_gpu_4x4_gce.yaml

  alert: default

# Ray AIR distributed Tensorflow benchmarks
- name: air_benchmark_tensorflow_mnist_cpu_4x1
  group: AIR tests
  working_dir: air_tests/air_benchmarks

  frequency: nightly
  team: ml

  cluster:
    byod:
      type: gpu
    cluster_compute: compute_cpu_4_aws.yaml

  run:
    timeout: 5400
    script: python workloads/tensorflow_benchmark.py run --num-runs 3 --num-epochs 20 --num-workers 4 --cpus-per-worker 8

    wait_for_nodes:
      num_nodes: 4

  variations:
    - __suffix__: aws
    - __suffix__: gce
      env: gce
      frequency: manual
      cluster:
        cluster_compute: compute_cpu_4_gce.yaml

  alert: default


- name: air_benchmark_tensorflow_mnist_cpu_1x4
  group: AIR tests
  working_dir: air_tests/air_benchmarks

  frequency: nightly
  team: ml

  cluster:
    byod:
      type: gpu
    cluster_compute: compute_cpu_1_aws.yaml

  run:
    timeout: 5400
    script: python workloads/tensorflow_benchmark.py run --num-runs 3 --num-epochs 20 --num-workers 4 --cpus-per-worker 2

  variations:
    - __suffix__: aws
    - __suffix__: gce
      env: gce
      frequency: manual
      cluster:
        cluster_compute: compute_cpu_1_gce.yaml

  alert: default


- name: air_benchmark_tensorflow_mnist_cpu_4x4
  group: AIR tests
  working_dir: air_tests/air_benchmarks

  frequency: nightly
  team: ml

  stable: false

  cluster:
    byod:
      type: gpu
    cluster_compute: compute_cpu_4_aws.yaml

  run:
    timeout: 5400
    script: python workloads/tensorflow_benchmark.py run --num-runs 3 --num-epochs 20 --num-workers 16 --cpus-per-worker 2

    wait_for_nodes:
      num_nodes: 4

  variations:
    - __suffix__: aws
    - __suffix__: gce
      env: gce
      frequency: manual
      cluster:
        cluster_compute: compute_cpu_4_gce.yaml

  alert: default


- name: air_benchmark_tensorflow_mnist_gpu_4x4
  group: AIR tests
  working_dir: air_tests/air_benchmarks

  frequency: weekly
  team: ml

  stable: false

  cluster:
    byod:
      type: gpu
    cluster_compute: compute_gpu_4x4_aws.yaml

  run:
    timeout: 5400
    script: python workloads/tensorflow_benchmark.py run --num-runs 3 --num-epochs 200 --num-workers 16 --cpus-per-worker 4 --batch-size 1024 --use-gpu

    wait_for_nodes:
      num_nodes: 4

  smoke_test:
    frequency: nightly

    cluster:
      cluster_compute: compute_gpu_2x2_aws.yaml

    run:
      script: python workloads/tensorflow_benchmark.py run --num-runs 3 --num-epochs 60 --num-workers 4 --cpus-per-worker 4 --batch-size 512 --use-gpu

      wait_for_nodes:
        num_nodes: 2

  variations:
    - __suffix__: aws
    - __suffix__: gce
      env: gce
      frequency: manual
      cluster:
        cluster_compute: compute_gpu_4x4_gce.yaml
      smoke_test:
        frequency: manual

  alert: default

- name: air_benchmark_pytorch_training_e2e_gpu_1x1_20gb
  group: AIR tests
  working_dir: air_tests/air_benchmarks

  frequency: nightly
  team: ml

  cluster:
    byod:
      type: gpu
    cluster_compute: compute_gpu_1_aws.yaml

  run:
    timeout: 3600
    script: python workloads/pytorch_training_e2e.py --data-size-gb 20

  alert: default

  variations:
    - __suffix__: aws
    - __suffix__: gce
      env: gce
      frequency: manual
      cluster:
        cluster_compute: compute_gpu_1_gce.yaml


- name: air_benchmark_pytorch_training_e2e_gpu_4x4_100gb
  group: AIR tests
  working_dir: air_tests/air_benchmarks

  frequency: nightly
  team: ml

  stable: false

  cluster:
    byod:
      type: gpu
    cluster_compute: compute_gpu_4x4_aws.yaml

  run:
    timeout: 10800
    script: python workloads/pytorch_training_e2e.py --data-size-gb=100 --num-workers=16

    wait_for_nodes:
      num_nodes: 4

  alert: default

  variations:
    - __suffix__: aws
    - __suffix__: gce
      env: gce
      frequency: manual
      cluster:
        cluster_compute: compute_gpu_4x4_gce.yaml

# Test tiny, and medium input files to check that performance stays about
# constant.
- name: ray-data-resnet50-ingest-file-size-benchmark
  group: AIR tests
  working_dir: air_tests/air_benchmarks/mlperf-train

  frequency: nightly

  team: data
  cluster:
    byod:
      type: gpu
      runtime_env:
        - RAY_task_oom_retries=50
        - RAY_min_memory_free_bytes=1000000000
    cluster_compute: compute_cpu_16.yaml

  run:
    timeout: 3600
    script: bash file_size_benchmark.sh

  variations:
    - __suffix__: aws
    - __suffix__: gce
      env: gce
      frequency: manual
      cluster:
        cluster_compute: compute_gce_cpu_16.yaml

# Test huge files to check that we do not OOM.
- name: ray-data-resnet50-ingest-out-of-memory-benchmark
  group: AIR tests
  working_dir: air_tests/air_benchmarks/mlperf-train

  stable: false

  frequency: nightly

  team: data
  cluster:
    byod:
      type: gpu
      runtime_env:
        - RAY_task_oom_retries=50
        - RAY_min_memory_free_bytes=1000000000
    cluster_compute: compute_cpu_16.yaml

  run:
    timeout: 3600
    script: bash oom_benchmark.sh

  variations:
    - __suffix__: aws
    - __suffix__: gce
      env: gce
      frequency: manual
      cluster:
        cluster_compute: compute_gce_cpu_16.yaml

#######################
# AIR examples
#######################


# Test additional CPU nodes for preprocessing.
- name: air_example_dreambooth_finetuning
  group: AIR examples
  working_dir: air_examples/dreambooth

  stable: false

  frequency: weekly
  team: ml

  cluster:
    byod:
      type: gpu
    cluster_compute: dreambooth_compute_aws.yaml

  run:
    timeout: 1800
    script: pip install -Ur dreambooth/requirements.txt && bash dreambooth_run.sh
    artifact_path: /tmp/artifacts/example_out.jpg

  # variations: A10G not available on GCE, yet.

- name: air_example_dreambooth_finetuning_lora
  group: AIR examples
  working_dir: air_examples/dreambooth

  stable: false

  frequency: weekly
  team: ml

  cluster:
    byod:
      type: gpu
    cluster_compute: dreambooth_compute_aws.yaml

  run:
    timeout: 1800
    script: pip install -Ur dreambooth/requirements.txt && bash dreambooth_run.sh --lora
    artifact_path: /tmp/artifacts/example_out.jpg

- name: air_example_gptj_deepspeed_fine_tuning
  group: AIR examples
  working_dir: air_examples/gptj_deepspeed_finetuning
  frequency: weekly
  team: ml
  cluster:
    byod:
      type: gpu
      post_build_script: byod_gptj_test.sh
    cluster_compute: gptj_deepspeed_compute_aws.yaml

  run:
    timeout: 4500
    script: python test_myst_doc.py --path gptj_deepspeed_fine_tuning.ipynb

- name: air_example_dolly_v2_lightning_fsdp_finetuning
  group: AIR examples
  working_dir: air_examples/dolly_v2_lightning_fsdp_finetuning
  frequency: weekly
  team: ml
  cluster:
    byod:
      type: gpu
      post_build_script: byod_dolly_test.sh
    cluster_compute: dolly_v2_fsdp_compute_aws.yaml

  run:
    timeout: 4700
    script: python test_myst_doc.py --path lightning-llm-finetuning-7b.ipynb

  # variations: TODO(jungong): add GCP variation.

- name: air_example_vicuna_13b_lightning_deepspeed_finetuning
  group: AIR examples
  working_dir: air_examples/vicuna_13b_lightning_deepspeed_finetuning
  frequency: weekly
  team: ml
  cluster:
    byod:
      type: gpu
      post_build_script: byod_vicuna_test.sh
    cluster_compute: vicuna_13b_deepspeed_compute_aws.yaml

  run:
    timeout: 4700
    script: python test_myst_doc.py --path vicuna_13b_lightning_deepspeed_finetune.ipynb

#######################
# ML user tests
#######################
- name: ml_user_horovod_user_test_latest
  group: ML user tests
  working_dir: ml_user_tests

  frequency: nightly-3x
  team: ml

  cluster:
    byod:
      type: gpu
      post_build_script: byod_horovod_test.sh
    cluster_compute: horovod/compute_tpl_aws.yaml

  run:
    timeout: 1200
    script: python horovod/horovod_user_test.py
    wait_for_nodes:
      num_nodes: 4

  variations:
    - __suffix__: aws
    - __suffix__: gce
      env: gce
      frequency: manual
      cluster:
        cluster_compute: horovod/compute_tpl_gce.yaml

  alert: default

- name: ml_user_horovod_user_test_master
  group: ML user tests
  working_dir: ml_user_tests

  frequency: nightly-3x
  team: ml

  cluster:
    byod:
      type: gpu
      post_build_script: byod_horovod_master_test.sh
    cluster_compute: horovod/compute_tpl_aws.yaml

  run:
    timeout: 1200
    script: python horovod/horovod_user_test.py
    wait_for_nodes:
      num_nodes: 4

  variations:
    - __suffix__: aws
    - __suffix__: gce
      env: gce
      frequency: manual
      cluster:
        cluster_compute: horovod/compute_tpl_gce.yaml

  alert: default

- name: ml_user_train_tensorflow_mnist_test
  group: ML user tests
  working_dir: ml_user_tests

  frequency: nightly-3x
  team: ml

  cluster:
    byod:
      runtime_env:
        - TRAIN_PLACEMENT_GROUP_TIMEOUT_S=2000
      type: cu123
    cluster_compute: train/compute_tpl_aws.yaml

  run:
    timeout: 36000
    script: RAY_TRAIN_V2_ENABLED=1 python train/train_tensorflow_mnist_test.py
    wait_for_nodes:
      num_nodes: 3

  variations:
    - __suffix__: aws
    - __suffix__: gce
      env: gce
      frequency: manual
      cluster:
        cluster_compute: train/compute_tpl_gce.yaml

  alert: default

- name: ml_user_train_torch_linear_test
  group: ML user tests
  working_dir: ml_user_tests

  frequency: nightly-3x
  team: ml

  cluster:
    byod:
      runtime_env:
        - TRAIN_PLACEMENT_GROUP_TIMEOUT_S=2000
      type: gpu
    cluster_compute: train/compute_tpl_aws.yaml

  run:
    timeout: 36000
    script: python train/train_torch_linear_test.py
    wait_for_nodes:
      num_nodes: 3

  variations:
    - __suffix__: aws
    - __suffix__: gce
      env: gce
      frequency: manual
      cluster:
        cluster_compute: train/compute_tpl_gce.yaml

  alert: default

- name: ml_user_tune_rllib_connect_test
  group: ML user tests
  working_dir: ml_user_tests

  frequency: nightly-3x
  team: ml

  cluster:
    byod:
      type: gpu
      post_build_script: byod_rllib_test.sh
      runtime_env:
        - RLLIB_TEST_NO_JAX_IMPORT=1
        - LD_LIBRARY_PATH=$LD_LIBRARY_PATH:/home/ray/.mujoco/mujoco210/bin
    cluster_compute: tune_rllib/compute_tpl_aws.yaml

  run:
    timeout: 2000
    script: python tune_rllib/run_connect_tests.py
    wait_for_nodes:
      num_nodes: 9

  variations:
    - __suffix__: aws
    - __suffix__: gce
      env: gce
      frequency: manual
      cluster:
        cluster_compute: tune_rllib/compute_tpl_gce.yaml

  alert: default

#######################
# Tune cloud  tests
#######################
- name: tune_cloud_long_running_cloud_storage
  group: Tune cloud tests
  working_dir: tune_tests/cloud_tests
  frequency: weekly
  team: ml

  cluster:
    byod: {}
    cluster_compute: tpl_aws_1x4.yaml

  run:
    # 14 hours
    timeout: 50400
    long_running: true
    script: python workloads/long_running_cloud_storage.py s3://tune-cloud-tests/long_running_cloud_storage

  # NOTE: This smoke test is not useful to run because the point of the test
  # is to be long running. This is just for debugging updates to the test quickly.
  smoke_test:
    frequency: manual
    run:
      timeout: 600

  variations:
    - __suffix__: aws
    - __suffix__: gce
      env: gce
      frequency: manual
      cluster:
        cluster_compute: tpl_gce_1x4.yaml
      run:
        # 14 hours
        timeout: 50400
        long_running: true
        script: python workloads/long_running_cloud_storage.py gs://tune-cloud-tests/long_running_cloud_storage
        wait_for_nodes:
          num_nodes: 1

  alert: long_running_tests

########################
# Tune scalability tests
########################

- name: tune_scalability_bookkeeping_overhead
  group: Tune scalability tests
  working_dir: tune_tests/scalability_tests

  frequency: nightly
  team: ml

  cluster:
    byod: {}
    cluster_compute: tpl_1x16.yaml

  run:
    timeout: 1200
    script: python workloads/test_bookkeeping_overhead.py

  alert: tune_tests

  variations:
    - __suffix__: aws
    - __suffix__: gce
      env: gce
      frequency: manual
      cluster:
        cluster_compute: tpl_gce_1x16.yaml

- name: tune_scalability_durable_trainable
  group: Tune scalability tests
  working_dir: tune_tests/scalability_tests

  frequency: nightly
  team: ml

  cluster:
    byod: {}
    cluster_compute: tpl_16x2.yaml

  run:
    timeout: 900
    script: python workloads/test_durable_trainable.py --bucket s3://tune-cloud-tests/scalability_durable_trainable
    wait_for_nodes:
      num_nodes: 16

  variations:
    - __suffix__: aws
    - __suffix__: gce
      env: gce
      frequency: manual
      run:
        timeout: 900
        script: python workloads/test_durable_trainable.py --bucket gs://tune-cloud-tests/scalability_durable_trainable
        wait_for_nodes:
          num_nodes: 16
      cluster:
        cluster_compute: tpl_gce_16x2.yaml

  alert: tune_tests


- name: tune_scalability_durable_multifile_checkpoints
  group: Tune scalability tests
  working_dir: tune_tests/scalability_tests

  frequency: nightly
  team: ml

  cluster:
    byod: {}
    cluster_compute: tpl_16x2.yaml

  run:
    timeout: 900
    script: python workloads/test_durable_multifile_checkpoints.py --bucket s3://tune-cloud-tests/scalability_durable_multifile_checkpoints
    wait_for_nodes:
      num_nodes: 16

  variations:
    - __suffix__: aws
    - __suffix__: gce
      env: gce
      frequency: manual
      run:
        timeout: 900
        script: python workloads/test_durable_multifile_checkpoints.py --bucket gs://tune-cloud-tests/scalability_durable_multifile_checkpoints
        wait_for_nodes:
          num_nodes: 16
      cluster:
        cluster_compute: tpl_gce_16x2.yaml

  alert: tune_tests

- name: tune_scalability_long_running_large_checkpoints
  group: Tune scalability tests
  working_dir: tune_tests/scalability_tests

  frequency: weekly
  team: ml

  cluster:
    byod: {}
    cluster_compute: tpl_1x32_hd.yaml

  run:
    timeout: 86400
    script: python workloads/test_long_running_large_checkpoints.py
    long_running: true

  smoke_test:
    frequency: nightly

    run:
      timeout: 3600

  alert: tune_tests

  variations:
    - __suffix__: aws
    - __suffix__: gce
      env: gce
      frequency: manual
      smoke_test:
        frequency: manual
      cluster:
        cluster_compute: tpl_gce_1x32_hd.yaml

- name: tune_scalability_network_overhead
  group: Tune scalability tests
  working_dir: tune_tests/scalability_tests

  frequency: weekly
  team: ml

  cluster:
    byod: {}
    cluster_compute: tpl_100x2.yaml

  run:
    timeout: 750
    prepare_timeout: 1200
    script: python workloads/test_network_overhead.py
    wait_for_nodes:
      num_nodes: 100

  alert: tune_tests

  variations:
    - __suffix__: aws
    - __suffix__: smoke-test
      frequency: nightly
      cluster:
        cluster_compute: tpl_20x2.yaml
      run:
        timeout: 750
        prepare_timeout: 600
        script: python workloads/test_network_overhead.py --smoke-test
        wait_for_nodes:
          num_nodes: 20
    - __suffix__: gce
      env: gce
      frequency: manual
      cluster:
        cluster_compute: tpl_gce_100x2.yaml

- name: tune_scalability_result_throughput_cluster
  group: Tune scalability tests
  working_dir: tune_tests/scalability_tests

  frequency: nightly-3x
  team: ml

  cluster:
    byod: {}
    cluster_compute: tpl_16x64.yaml

  run:
    timeout: 600
    script: python workloads/test_result_throughput_cluster.py

    wait_for_nodes:
      num_nodes: 16

  alert: tune_tests

  variations:
    - __suffix__: aws
    - __suffix__: gce
      env: gce
      frequency: manual
      cluster:
        cluster_compute: tpl_gce_16x64.yaml

- name: tune_scalability_result_throughput_single_node
  group: Tune scalability tests
  working_dir: tune_tests/scalability_tests

  frequency: nightly
  team: ml

  cluster:
    byod: {}
    cluster_compute: tpl_1x96.yaml

  run:
    timeout: 600
    script: python workloads/test_result_throughput_single_node.py

  alert: tune_tests

  variations:
    - __suffix__: aws
    - __suffix__: gce
      env: gce
      frequency: manual
      cluster:
        cluster_compute: tpl_gce_1x96.yaml


############################
# Tune fault tolerance tests
############################
- name: tune_worker_fault_tolerance
  group: Tune fault tolerance tests
  working_dir: tune_tests/fault_tolerance_tests

  stable: true

  frequency: nightly-3x
  team: ml

  cluster:
    byod: {}
    cluster_compute: tpl_aws_16x1.yaml

  run:
    timeout: 5400
    script: python workloads/test_tune_worker_fault_tolerance.py --bucket s3://tune-cloud-tests/worker_fault_tolerance

    wait_for_nodes:
      num_nodes: 16

# Disabled until we can kill nodes in GCE
#  variations:
#    - __suffix__: aws
#    - __suffix__: gce
#      env: gce
#      frequency: manual
#      run:
#        timeout: 5400
#        script: python workloads/test_tune_worker_fault_tolerance.py --bucket gs://tune-cloud-tests/worker_fault_tolerance
#
#        wait_for_nodes:
#          num_nodes: 16
#      cluster:
#        cluster_compute: tpl_gce_16x1.yaml

########################
# Golden Notebook tests
########################
- name: golden_notebook_torch_tune_serve_test
  group: Golden Notebook tests
  working_dir: golden_notebook_tests

  frequency: manual
  team: ml

  cluster:
    byod:
      type: gpu
    cluster_compute: gpu_tpl_aws.yaml

  run:
    timeout: 600
    script: python workloads/torch_tune_serve_test.py
    wait_for_nodes:
      num_nodes: 2

  variations:
    - __suffix__: aws
    - __suffix__: gce
      env: gce
      frequency: manual
      cluster:
        cluster_compute: gpu_tpl_gce.yaml

  alert: default


#######################
# Long running tests
#######################

- name: long_running_actor_deaths
  group: Long running tests
  working_dir: long_running_tests

  frequency: weekly

  team: core
  cluster:
    byod:
      pip:
        # TODO: https://github.com/Farama-Foundation/AutoROM/issues/48
        - https://ray-ci-deps-wheels.s3.us-west-2.amazonaws.com/AutoROM.accept_rom_license-0.5.4-py3-none-any.whl
      runtime_env:
        - RLLIB_TEST_NO_JAX_IMPORT=1
        - LD_LIBRARY_PATH=$LD_LIBRARY_PATH:/home/ray/.mujoco/mujoco210/bin
    cluster_compute: tpl_cpu_1.yaml

  run:
    timeout: 86400
    script: python workloads/actor_deaths.py
    long_running: true

  smoke_test:
    frequency: nightly

    run:
      timeout: 3600

  alert: long_running_tests

  variations:
    - __suffix__: aws
    - __suffix__: gce
      env: gce
      frequency: manual
      smoke_test:
        frequency: manual
      cluster:
        cluster_compute: tpl_cpu_1_gce.yaml

- name: long_running_apex
  group: Long running tests
  working_dir: long_running_tests
  stable: false

  frequency: weekly
  team: rllib

  cluster:
    byod:
      type: gpu
      post_build_script: byod_rllib_test.sh
      runtime_env:
        - RLLIB_TEST_NO_JAX_IMPORT=1
        - LD_LIBRARY_PATH=$LD_LIBRARY_PATH:/home/ray/.mujoco/mujoco210/bin
    cluster_compute: tpl_cpu_3.yaml

  run:
    timeout: 86400
    script: python workloads/apex.py
    long_running: true
    wait_for_nodes:
      num_nodes: 3

  smoke_test:
    frequency: nightly

    run:
      timeout: 3600


  alert: long_running_tests

  variations:
    - __suffix__: aws
    - __suffix__: gce
      env: gce
      frequency: manual
      smoke_test:
        frequency: manual
        run:
          timeout: 3600
      cluster:
        cluster_compute: tpl_cpu_3_gce.yaml

- name: long_running_impala
  group: Long running tests
  working_dir: long_running_tests

  frequency: weekly
  team: rllib

  cluster:
    byod:
      type: gpu
      post_build_script: byod_rllib_test.sh
      runtime_env:
        - RLLIB_TEST_NO_JAX_IMPORT=1
        - LD_LIBRARY_PATH=$LD_LIBRARY_PATH:/home/ray/.mujoco/mujoco210/bin
    cluster_compute: tpl_cpu_1_large.yaml

  run:
    timeout: 86400
    script: python workloads/impala.py
    long_running: true

  smoke_test:
    frequency: nightly

    run:
      timeout: 3600

  alert: long_running_tests

  variations:
    - __suffix__: aws
    - __suffix__: gce
      env: gce
      frequency: manual
      smoke_test:
        frequency: manual
        run:
          timeout: 3600
      cluster:
        cluster_compute: tpl_cpu_1_large_gce.yaml

- name: long_running_many_actor_tasks
  group: Long running tests
  working_dir: long_running_tests

  frequency: weekly

  team: core
  cluster:
    byod:
      pip:
        # TODO: https://github.com/Farama-Foundation/AutoROM/issues/48
        - https://ray-ci-deps-wheels.s3.us-west-2.amazonaws.com/AutoROM.accept_rom_license-0.5.4-py3-none-any.whl
      runtime_env:
        - RLLIB_TEST_NO_JAX_IMPORT=1
    cluster_compute: tpl_cpu_1.yaml

  run:
    timeout: 86400
    script: python workloads/many_actor_tasks.py
    long_running: true

  smoke_test:
    frequency: nightly

    run:
      timeout: 3600

  alert: long_running_tests

  variations:
    - __suffix__: aws
    - __suffix__: gce
      env: gce
      frequency: manual
      smoke_test:
        frequency: manual
        run:
          timeout: 3600
      cluster:
        cluster_compute: tpl_cpu_1_gce.yaml

- name: long_running_many_drivers
  group: Long running tests
  working_dir: long_running_tests

  frequency: weekly

  team: core
  cluster:
    byod:
      pip:
        # TODO: https://github.com/Farama-Foundation/AutoROM/issues/48
        - https://ray-ci-deps-wheels.s3.us-west-2.amazonaws.com/AutoROM.accept_rom_license-0.5.4-py3-none-any.whl
      runtime_env:
        - RLLIB_TEST_NO_JAX_IMPORT=1
    cluster_compute: tpl_cpu_4.yaml

  run:
    timeout: 86400
    script: python workloads/many_drivers.py --iteration-num=4000
    long_running: true
    wait_for_nodes:
      num_nodes: 4

  smoke_test:
    frequency: nightly

    run:
      timeout: 3600

  alert: long_running_tests

  variations:
    - __suffix__: aws
    - __suffix__: gce
      env: gce
      frequency: manual
      smoke_test:
        frequency: manual
        run:
          timeout: 3600
      cluster:
        cluster_compute: tpl_cpu_4_gce.yaml

- name: long_running_many_ppo
  group: Long running tests
  working_dir: long_running_tests

  stable: false

  frequency: weekly
  team: ml

  cluster:
    byod:
      type: gpu
      post_build_script: byod_rllib_test.sh
      runtime_env:
        - RLLIB_TEST_NO_JAX_IMPORT=1
        - LD_LIBRARY_PATH=$LD_LIBRARY_PATH:/home/ray/.mujoco/mujoco210/bin
    cluster_compute: many_ppo.yaml

  run:
    timeout: 86400
    script: python workloads/many_ppo.py
    long_running: true
    wait_for_nodes:
      num_nodes: 1


  smoke_test:
    frequency: nightly

    run:
      timeout: 3600

  alert: long_running_tests

  variations:
    - __suffix__: aws
    - __suffix__: gce
      env: gce
      frequency: manual
      smoke_test:
        frequency: manual
        run:
          timeout: 3600
      cluster:
        cluster_compute: many_ppo_gce.yaml

- name: long_running_many_tasks
  group: Long running tests
  working_dir: long_running_tests

  frequency: weekly

  team: core
  cluster:
    byod:
      pip:
        # TODO: https://github.com/Farama-Foundation/AutoROM/issues/48
        - https://ray-ci-deps-wheels.s3.us-west-2.amazonaws.com/AutoROM.accept_rom_license-0.5.4-py3-none-any.whl
      runtime_env:
        - RLLIB_TEST_NO_JAX_IMPORT=1
    cluster_compute: tpl_cpu_1.yaml

  run:
    timeout: 86400
    script: python workloads/many_tasks.py
    long_running: true

  smoke_test:
    frequency: nightly

    run:
      timeout: 3600

  alert: long_running_tests

  variations:
    - __suffix__: aws
    - __suffix__: gce
      env: gce
      frequency: manual
      smoke_test:
        frequency: manual
        run:
          timeout: 3600
      cluster:
        cluster_compute: tpl_cpu_1_gce.yaml

- name: long_running_many_tasks_serialized_ids
  group: Long running tests
  working_dir: long_running_tests

  frequency: weekly

  team: core
  cluster:
    byod:
      pip:
        # TODO: https://github.com/Farama-Foundation/AutoROM/issues/48
        - https://ray-ci-deps-wheels.s3.us-west-2.amazonaws.com/AutoROM.accept_rom_license-0.5.4-py3-none-any.whl
      runtime_env:
        - RLLIB_TEST_NO_JAX_IMPORT=1
    cluster_compute: tpl_cpu_1.yaml

  run:
    timeout: 86400
    script: python workloads/many_tasks_serialized_ids.py
    long_running: true

  smoke_test:
    frequency: nightly

    run:
      timeout: 3600

  alert: long_running_tests

  variations:
    - __suffix__: aws
    - __suffix__: gce
      env: gce
      frequency: manual
      smoke_test:
        frequency: manual
        run:
          timeout: 3600
      cluster:
        cluster_compute: tpl_cpu_1_gce.yaml

- name: long_running_node_failures
  group: Long running tests
  working_dir: long_running_tests

  frequency: weekly

  team: core
  cluster:
    byod:
      pip:
        # TODO: https://github.com/Farama-Foundation/AutoROM/issues/48
        - https://ray-ci-deps-wheels.s3.us-west-2.amazonaws.com/AutoROM.accept_rom_license-0.5.4-py3-none-any.whl
      runtime_env:
        - RLLIB_TEST_NO_JAX_IMPORT=1
    cluster_compute: tpl_cpu_1.yaml

  run:
    timeout: 86400
    script: python workloads/node_failures.py
    long_running: true

  smoke_test:
    frequency: nightly

    run:
      timeout: 3600

  alert: long_running_tests

  variations:
    - __suffix__: aws
    - __suffix__: gce
      env: gce
      frequency: manual
      smoke_test:
        frequency: manual
        run:
          timeout: 3600
      cluster:
        cluster_compute: tpl_cpu_1_gce.yaml

- name: long_running_serve
  group: Long running tests
  working_dir: long_running_tests

  frequency: weekly
  team: serve

  cluster:
    byod:
      pip:
        # TODO: https://github.com/Farama-Foundation/AutoROM/issues/48
        - https://ray-ci-deps-wheels.s3.us-west-2.amazonaws.com/AutoROM.accept_rom_license-0.5.4-py3-none-any.whl
      runtime_env:
        - RLLIB_TEST_NO_JAX_IMPORT=1
    cluster_compute: tpl_cpu_1_large.yaml

  run:
    timeout: 86400
    script: python workloads/serve.py
    long_running: true

  smoke_test:
    frequency: nightly

    run:
      timeout: 3600

  alert: long_running_tests

  variations:
    - __suffix__: aws
    - __suffix__: gce
      env: gce
      frequency: manual
      smoke_test:
        frequency: manual
        run:
          timeout: 3600
      cluster:
        cluster_compute: tpl_cpu_1_gce.yaml

- name: long_running_serve_failure
  group: Long running tests
  working_dir: long_running_tests

  stable: true

  frequency: weekly
  team: serve

  cluster:
    byod:
      pip:
        # TODO: https://github.com/Farama-Foundation/AutoROM/issues/48
        - https://ray-ci-deps-wheels.s3.us-west-2.amazonaws.com/AutoROM.accept_rom_license-0.5.4-py3-none-any.whl
      runtime_env:
        - RLLIB_TEST_NO_JAX_IMPORT=1
    cluster_compute: tpl_cpu_1_c5.yaml

  run:
    timeout: 86400
    script: python workloads/serve_failure.py
    long_running: true

  smoke_test:
    frequency: nightly

    run:
      timeout: 600

  alert: long_running_tests

  variations:
    - __suffix__: aws
    - __suffix__: gce
      env: gce
      frequency: manual
      smoke_test:
        frequency: manual
        run:
          timeout: 86400
      cluster:
        cluster_compute: tpl_cpu_1_c5_gce.yaml

- name: long_running_many_jobs
  group: Long running tests
  working_dir: long_running_tests

  stable: true

  frequency: weekly
  team: serve

  cluster:
    byod:
      pip:
        # TODO: https://github.com/Farama-Foundation/AutoROM/issues/48
        - https://ray-ci-deps-wheels.s3.us-west-2.amazonaws.com/AutoROM.accept_rom_license-0.5.4-py3-none-any.whl
      runtime_env:
        - RLLIB_TEST_NO_JAX_IMPORT=1
    cluster_compute: tpl_cpu_1.yaml

  run:
    timeout: 86400
    script: python workloads/long_running_many_jobs.py --num-clients=1
    long_running: true

  smoke_test:
    frequency: nightly

    run:
      timeout: 1800

  alert: long_running_tests

  variations:
    - __suffix__: aws
    - __suffix__: gce
      env: gce
      frequency: manual
      smoke_test:
        frequency: manual
        run:
          timeout: 3600
      cluster:
        cluster_compute: tpl_cpu_1_gce.yaml

- name: long_running_distributed_pytorch_pbt_failure
  group: Long running tests
  working_dir: long_running_distributed_tests

  frequency: weekly
  team: ml

  cluster:
    byod:
      type: gpu
    cluster_compute: compute_tpl.yaml

  run:
    timeout: 86400
    script: python workloads/pytorch_pbt_failure.py
    long_running: true

  smoke_test:
    frequency: manual
    run:
      timeout: 3600

  alert: long_running_tests

  variations:
    - __suffix__: aws
    - __suffix__: gce
      env: gce
      frequency: manual
      smoke_test:
        frequency: manual
        run:
          timeout: 3600
      cluster:
        cluster_compute: compute_tpl_gce.yaml

########################
# Jobs tests
########################

- name: jobs_basic_local_working_dir
  group: Jobs tests
  working_dir: jobs_tests

  frequency: nightly
  team: serve

  cluster:
    byod:
      type: gpu
    cluster_compute: compute_tpl_4_xlarge.yaml

  run:
    timeout: 600
    script: python workloads/jobs_basic.py --working-dir "workloads"
    wait_for_nodes:
      num_nodes: 4


  alert: default

  variations:
    - __suffix__: aws
    - __suffix__: gce
      env: gce
      frequency: manual
      cluster:
        cluster_compute: compute_tpl_gce_4_xlarge.yaml

- name: jobs_basic_remote_working_dir
  group: Jobs tests
  working_dir: jobs_tests

  frequency: nightly
  team: serve

  cluster:
    byod:
      type: gpu
    cluster_compute: compute_tpl_4_xlarge.yaml

  run:
    timeout: 600
    script: python workloads/jobs_basic.py --working-dir "https://github.com/anyscale/job-services-cuj-examples/archive/refs/heads/main.zip"
    wait_for_nodes:
      num_nodes: 4


  alert: default

  variations:
    - __suffix__: aws
    - __suffix__: gce
      env: gce
      frequency: manual
      cluster:
        cluster_compute: compute_tpl_gce_4_xlarge.yaml

- name: jobs_remote_multi_node
  group: Jobs tests
  team: serve
  frequency: nightly
  working_dir: jobs_tests

  cluster:
    byod:
      type: gpu
    cluster_compute: compute_tpl_4_xlarge.yaml
  run:
    timeout: 600
    script: python workloads/jobs_remote_multi_node.py
    wait_for_nodes:
      num_nodes: 4

  variations:
    - __suffix__: aws
    - __suffix__: gce
      env: gce
      frequency: manual
      cluster:
        cluster_compute: compute_tpl_gce_4_xlarge.yaml

- name: jobs_check_cuda_available
  group: Jobs tests
  team: serve

  frequency: nightly
  working_dir: jobs_tests
  cluster:
    byod:
      type: gpu
    cluster_compute: compute_tpl_gpu_node.yaml
  run:
    timeout: 600
    script: python workloads/jobs_check_cuda_available.py
    wait_for_nodes:
      num_nodes: 2

  variations:
    - __suffix__: aws
    - __suffix__: gce
      env: gce
      frequency: manual
      cluster:
        cluster_compute: compute_tpl_gce_gpu_node.yaml

- name: jobs_specify_num_gpus
  group: Jobs tests
  team: serve

  frequency: nightly
  working_dir: jobs_tests
  cluster:
    byod:
      type: gpu
    cluster_compute: compute_tpl_gpu_worker.yaml
  run:
    timeout: 600
    script: python workloads/jobs_specify_num_gpus.py --working-dir "workloads"
    wait_for_nodes:
      num_nodes: 2

  variations:
    - __suffix__: aws
    - __suffix__: gce
      env: gce
      frequency: manual
      cluster:
        cluster_compute: compute_tpl_gce_gpu_worker.yaml

########################
# Runtime env tests
########################
- name: runtime_env_rte_many_tasks_actors
  group: Runtime env tests
  working_dir: runtime_env_tests

  frequency: nightly
  team: core

  cluster:
    byod: {}
    cluster_compute: rte_small.yaml

  run:
    timeout: 600
    script: python workloads/rte_many_tasks_actors.py
    wait_for_nodes:
      num_nodes: 4


  alert: default

  variations:
    - __suffix__: aws
    - __suffix__: gce
      env: gce
      frequency: manual
      cluster:
        cluster_compute: rte_gce_small.yaml


- name: runtime_env_wheel_urls
  group: Runtime env tests
  working_dir: runtime_env_tests

  frequency: nightly
  team: core

  cluster:
    byod: {}
    cluster_compute: rte_minimal.yaml

  run:
    timeout: 9000
    script: python workloads/wheel_urls.py
    wait_for_nodes:
      num_nodes: 1


  alert: default

  variations:
    - __suffix__: aws
    - __suffix__: gce
      env: gce
      frequency: manual
      cluster:
        cluster_compute: rte_gce_minimal.yaml

# It seems like the consensus is that this should be tested in CI, and not in a nightly test.

# - name: runtime_env_rte_ray_client
#   group: Runtime env tests
#   working_dir: runtime_env_tests

#   frequency: nightly
#   team: core

#   cluster:
#     cluster_compute: rte_minimal.yaml

#   run:
#     timeout: 600
#     script: python workloads/rte_ray_client.py
#     wait_for_nodes:
#       num_nodes: 1

#   alert: default


########################
# Serve tests
########################

- name: serve_scale_replicas
  group: Serve tests
  working_dir: serve_tests

  frequency: nightly
  team: serve

  cluster:
    byod: {}
    cluster_compute: compute_tpl_single_node_32_cpu.yaml
    cloud_id: cld_wy5a6nhazplvu32526ams61d98
    project_id: prj_lhlrf1u5yv8qz9qg3xzw8fkiiq

  run:
    timeout: 7200
    long_running: false
    script: python workloads/replica_scalability.py

  alert: default

  variations:
    - __suffix__: aws

- name: serve_multi_deployment_1k_noop_replica
  group: Serve tests
  working_dir: serve_tests

  frequency: nightly
  team: serve

  cluster:
    byod: {}
    cluster_compute: compute_tpl_32_cpu.yaml
    cloud_id: cld_wy5a6nhazplvu32526ams61d98
    project_id: prj_lhlrf1u5yv8qz9qg3xzw8fkiiq

  run:
    timeout: 7200
    long_running: false
    script: python workloads/multi_deployment_1k_noop_replica.py

  alert: default

  variations:
    - __suffix__: aws
    - __suffix__: aws.py312
      python: "3.12"
    - __suffix__: gce
      env: gce
      frequency: manual
      cluster:
        cluster_compute: compute_tpl_32_cpu_gce.yaml

- name: serve_autoscaling_load_test
  group: Serve tests
  working_dir: serve_tests

  frequency: nightly
  team: serve

  cluster:
    byod:
      type: gpu
    cluster_compute: compute_tpl_single_node_32_cpu.yaml
    cloud_id: cld_wy5a6nhazplvu32526ams61d98
    project_id: prj_lhlrf1u5yv8qz9qg3xzw8fkiiq

  run:
    timeout: 7200
    long_running: false
    script: python workloads/autoscaling_load_test.py

  alert: default

  variations:
    - __suffix__: aws

- name: serve_microbenchmarks
  group: Serve tests
  working_dir: serve_tests

  frequency: nightly
  team: serve

  cluster:
    byod: {}
    cluster_compute: compute_tpl_single_node_32_cpu.yaml
    cloud_id: cld_wy5a6nhazplvu32526ams61d98
    project_id: prj_lhlrf1u5yv8qz9qg3xzw8fkiiq

  run:
    timeout: 7200
    long_running: false
    script: python workloads/microbenchmarks.py --run-all

  alert: default

  variations:
    - __suffix__: aws
    - __suffix__: gce
      env: gce
      frequency: manual
      cluster:
        cluster_compute: compute_tpl_single_node_gce.yaml

- name: serve_resnet_benchmark
  group: Serve tests
  working_dir: serve_tests

  frequency: nightly
  team: serve

  cluster:
    byod:
      type: gpu
    cluster_compute: compute_tpl_gpu_node.yaml
    cloud_id: cld_wy5a6nhazplvu32526ams61d98
    project_id: prj_lhlrf1u5yv8qz9qg3xzw8fkiiq

  run:
    timeout: 7200
    long_running: false
    script: python workloads/serve_resnet_benchmark.py --gpu-env

  alert: default

  variations:
    - __suffix__: aws
    - __suffix__: gce
      env: gce
      frequency: manual
      cluster:
        cluster_compute: compute_tpl_gpu_node_gce.yaml

########################
# Train tests
########################

- name: training_ingest_benchmark-task=image_classification
  group: Train tests
  working_dir: train_tests/benchmark

  frequency: nightly
  team: ml

  cluster:
    byod:
      type: gpu
    cluster_compute: compute_configs/compute_gpu_4x4_aws.yaml

  variations:
    - __suffix__: full_training.parquet
      run:
        timeout: 2000
        script: RAY_TRAIN_V2_ENABLED=1 python train_benchmark.py --task=image_classification_parquet --dataloader_type=ray_data --num_workers=16

    - __suffix__: full_training.parquet.torch_dataloader
      run:
        timeout: 2000
        script: RAY_TRAIN_V2_ENABLED=1 python train_benchmark.py --task=image_classification_parquet --dataloader_type=torch --num_workers=16

    - __suffix__: skip_training.parquet
      run:
        timeout: 1200
        script: RAY_TRAIN_V2_ENABLED=1 python train_benchmark.py --task=image_classification_parquet --dataloader_type=ray_data --num_workers=16 --skip_train_step --skip_validation_at_epoch_end

    - __suffix__: skip_training.parquet.torch_dataloader
      run:
        timeout: 1200
        script: RAY_TRAIN_V2_ENABLED=1 python train_benchmark.py --task=image_classification_parquet --dataloader_type=torch --num_workers=16 --skip_train_step --skip_validation_at_epoch_end

    - __suffix__: skip_training.parquet.fault_tolerance
      run:
        timeout: 2700
        script: RAY_TRAIN_V2_ENABLED=1 python train_benchmark.py --task=image_classification_parquet --dataloader_type=ray_data --num_workers=16 --mock_gpu --skip_train_step --skip_validation_step --num_epochs=5 --max_failures=4
        prepare: python setup_chaos.py --kill-interval 480 --max-to-kill 2 --kill-delay 360
      cluster:
        cluster_compute: compute_configs/compute_mock_gpu_4x4_aws.yaml

    - __suffix__: full_training.jpeg
      run:
        timeout: 2000
        script: RAY_TRAIN_V2_ENABLED=1 python train_benchmark.py --task=image_classification_jpeg --dataloader_type=ray_data --num_workers=16

    - __suffix__: full_training.jpeg.torch_dataloader
      run:
        timeout: 2000
        script: RAY_TRAIN_V2_ENABLED=1 python train_benchmark.py --task=image_classification_jpeg --dataloader_type=torch --num_workers=16 --num_torch_workers=16

    - __suffix__: skip_training.jpeg
      run:
        timeout: 1200
        script: RAY_TRAIN_V2_ENABLED=1 python train_benchmark.py --task=image_classification_jpeg --dataloader_type=ray_data --num_workers=16 --skip_train_step --skip_validation_at_epoch_end

    - __suffix__: skip_training.jpeg.torch_dataloader
      run:
        timeout: 1200
        script: RAY_TRAIN_V2_ENABLED=1 python train_benchmark.py --task=image_classification_jpeg --dataloader_type=torch --num_workers=16 --num_torch_workers=16 --skip_train_step --skip_validation_at_epoch_end

    - __suffix__: skip_training.jpeg.local_fs
      run:
        timeout: 1200
        script: bash image_classification/localfs_image_classification_jpeg/download_input_data_from_s3.sh && RAY_TRAIN_V2_ENABLED=1 python train_benchmark.py --task=localfs_image_classification_jpeg --dataloader_type=ray_data --num_workers=1 --skip_train_step --skip_validation_at_epoch_end
      cluster:
        cluster_compute: compute_configs/compute_gpu_1x1_aws.yaml

    - __suffix__: skip_training.jpeg.local_fs.torch_dataloader
      run:
        timeout: 1200
        script: bash image_classification/localfs_image_classification_jpeg/download_input_data_from_s3.sh && RAY_TRAIN_V2_ENABLED=1 python train_benchmark.py --task=localfs_image_classification_jpeg --dataloader_type=torch --num_workers=1 --num_torch_workers=32 --skip_train_step --skip_validation_at_epoch_end
      cluster:
        cluster_compute: compute_configs/compute_gpu_1x1_aws.yaml

    - __suffix__: skip_training.jpeg.local_fs_multi_gpus
      run:
        timeout: 1200
        script: bash image_classification/localfs_image_classification_jpeg/download_input_data_from_s3.sh && RAY_TRAIN_V2_ENABLED=1 python train_benchmark.py --task=localfs_image_classification_jpeg --dataloader_type=ray_data --num_workers=4 --skip_train_step --skip_validation_at_epoch_end
      cluster:
        cluster_compute: compute_configs/compute_gpu_1x1_multi_gpus_aws.yaml

    - __suffix__: skip_training.jpeg.local_fs_multi_gpus.torch_dataloader
      run:
        timeout: 1200
        script: bash image_classification/localfs_image_classification_jpeg/download_input_data_from_s3.sh && RAY_TRAIN_V2_ENABLED=1 python train_benchmark.py --task=localfs_image_classification_jpeg --dataloader_type=torch --num_workers=4 --num_torch_workers=9 --skip_train_step --skip_validation_at_epoch_end
      cluster:
        cluster_compute: compute_configs/compute_gpu_1x1_multi_gpus_aws.yaml

- name: training_ingest_benchmark-task=recsys
  group: Train tests
  working_dir: train_tests/benchmark

  # TODO: Keep these manual for now -- there are a still a few issues to resolve.
  frequency: manual
  team: ml

  cluster:
    byod:
      type: gpu
      post_build_script: byod_install_torchrec.sh
    cluster_compute: compute_configs/compute_gpu_8xA100_aws.yaml

  variations:
    - __suffix__: skip_training.mock_dataloader
      run:
        timeout: 600
        script: RAY_TRAIN_V2_ENABLED=1 python train_benchmark.py --task=recsys --dataloader_type=mock --num_workers=8 --train_batch_size=8192 --num_epochs=1 --skip_train_step --skip_validation_at_epoch_end

    - __suffix__: skip_training.ray_data
      run:
        timeout: 600
        script: RAY_TRAIN_V2_ENABLED=1 python train_benchmark.py --task=recsys --dataloader_type=ray_data --num_workers=8 --train_batch_size=8192 --num_epochs=1 --skip_train_step --skip_validation_at_epoch_end

    - __suffix__: full_training.mock_dataloader
      run:
        timeout: 600
        script: RAY_TRAIN_V2_ENABLED=1 python train_benchmark.py --task=recsys --dataloader_type=mock --num_workers=8 --train_batch_size=8192 --validation_batch_size=16384 --num_epochs=1

    - __suffix__: full_training.ray_data
      run:
        timeout: 1200
        script: RAY_TRAIN_V2_ENABLED=1 python train_benchmark.py --task=recsys --dataloader_type=ray_data --num_workers=8 --train_batch_size=8192 --validation_batch_size=16384 --num_epochs=1


- name: train_horovod_multi_node_test
  group: Train tests
  working_dir: train_tests/horovod

  frequency: nightly
  team: ml

  cluster:
    byod:
      type: gpu
      post_build_script: byod_horovod_test.sh
    cluster_compute: compute_tpl_aws.yaml

  run:
    timeout: 3000
    script: python train_horovod_multi_node_test.py

    wait_for_nodes:
      num_nodes: 2

  variations:
    - __suffix__: aws
    - __suffix__: gce
      env: gce
      frequency: manual
      cluster:
        cluster_compute: compute_tpl_gce.yaml

  alert: default


- name: train_multinode_persistence
  group: Train tests
  working_dir: train_tests/multinode_persistence

  frequency: nightly
  team: ml

  cluster:
    byod:
      post_build_script: byod_train_persistence_test.sh
    cluster_compute: compute_aws.yaml

  run:
    timeout: 3000
    script: pytest -v test_persistence.py -s

    wait_for_nodes:
      num_nodes: 4

  variations:
    - __suffix__: aws
    - __suffix__: gce
      env: gce
      frequency: manual
      cluster:
        cluster_compute: compute_gce.yaml

  alert: default

- name: train_colocate_trainer
  group: Train tests
  working_dir: train_tests/colocate_trainer

  frequency: nightly
  team: ml

  cluster:
    byod: {}
    cluster_compute: compute_aws.yaml

  run:
    timeout: 3000
    script: pytest -v test_colocate_trainer.py -s

    wait_for_nodes:
      num_nodes: 4

  alert: default


- name: xgboost_train_batch_inference_benchmark_10G
  group: Train tests
  working_dir: train_tests/xgboost_lightgbm

  frequency: nightly
  team: ml
  cluster:
    byod:
      type: gpu
    cluster_compute: compute_aws_1worker.yaml

  run:
    timeout: 36000
    script: python train_batch_inference_benchmark.py "xgboost" --size=10G

    wait_for_nodes:
      num_nodes: 2

  variations:
    - __suffix__: aws
    - __suffix__: gce
      env: gce
      frequency: manual
      cluster:
        cluster_compute: compute_gce_1worker.yaml

  smoke_test:
    frequency: manual

    run:
      timeout: 1800

  alert: default

- name: xgboost_train_batch_inference_benchmark_100G
  group: Train tests
  working_dir: train_tests/xgboost_lightgbm

  frequency: nightly-3x
  team: ml
  cluster:
    byod:
      type: gpu
    cluster_compute: compute_aws_10workers.yaml

  run:
    timeout: 36000
    script: python train_batch_inference_benchmark.py "xgboost" --size=100G

    wait_for_nodes:
      num_nodes: 11

  variations:
    - __suffix__: aws
    - __suffix__: gce
      env: gce
      frequency: manual
      cluster:
        cluster_compute: compute_gce_10workers.yaml

  smoke_test:
    frequency: manual

    run:
      timeout: 1800

  alert: default


- name: lightgbm_train_batch_inference_benchmark_10G
  group: Train tests
  working_dir: train_tests/xgboost_lightgbm

  frequency: nightly
  team: ml
  cluster:
    byod:
      type: gpu
    cluster_compute: compute_aws_1worker.yaml

  run:
    timeout: 36000
    script: python train_batch_inference_benchmark.py "lightgbm" --size=10G

    wait_for_nodes:
      num_nodes: 2

  variations:
    - __suffix__: aws
    - __suffix__: gce
      env: gce
      frequency: manual
      cluster:
        cluster_compute: compute_gce_1worker.yaml

  smoke_test:
    frequency: manual

    run:
      timeout: 1800

  alert: default


- name: lightgbm_train_batch_inference_benchmark_100G
  group: Train tests
  working_dir: train_tests/xgboost_lightgbm

  frequency: nightly-3x
  team: ml
  cluster:
    byod:
      type: gpu
    cluster_compute: compute_aws_10workers.yaml

  run:
    timeout: 36000
    script: python train_batch_inference_benchmark.py "lightgbm" --size=100G

    wait_for_nodes:
      num_nodes: 11

  variations:
    - __suffix__: aws
    - __suffix__: gce
      env: gce
      frequency: manual
      cluster:
        cluster_compute: compute_gce_10workers.yaml

  smoke_test:
    frequency: manual

    run:
      timeout: 1800

  alert: default


########################
# RLlib tests
########################

# ----------------------------------------------------------
# Checkpointing with RLModule and Learner APIs
# ----------------------------------------------------------

- name: rllib_learner_group_checkpointing_multinode
  group: RLlib tests
  working_dir: rllib_tests

  # https://github.com/ray-project/ray/issues/41984
  frequency: manual
  team: rllib
  stable: False

  cluster:
    byod:
      type: gpu
      post_build_script: byod_rllib_test.sh
      runtime_env:
        - RLLIB_TEST_NO_JAX_IMPORT=1
        - LD_LIBRARY_PATH=$LD_LIBRARY_PATH:/home/ray/.mujoco/mujoco210/bin
    cluster_compute: multi_node_checkpointing_compute_config.yaml

  run:
    timeout: 3600
    script: pytest checkpointing_tests/test_learner_group_checkpointing.py

    wait_for_nodes:
      num_nodes: 2

  alert: default

  variations:
    - __suffix__: aws
    - __suffix__: gce
      env: gce
      frequency: manual
      cluster:
        cluster_compute: multi_node_checkpointing_compute_config_gce.yaml

- name: rllib_learner_e2e_module_loading
  group: RLlib tests
  working_dir: rllib_tests
  stable: false

  frequency: nightly
  team: rllib

  cluster:
    byod:
      type: gpu
      post_build_script: byod_rllib_test.sh
      runtime_env:
        - RLLIB_TEST_NO_JAX_IMPORT=1
        - LD_LIBRARY_PATH=$LD_LIBRARY_PATH:/home/ray/.mujoco/mujoco210/bin
    cluster_compute: multi_node_checkpointing_compute_config.yaml

  run:
    timeout: 3600
    script: pytest checkpointing_tests/test_e2e_rl_module_restore.py

    wait_for_nodes:
      num_nodes: 2

  alert: default

  variations:
    - __suffix__: aws
    - __suffix__: gce
      env: gce
      frequency: manual
      cluster:
        cluster_compute: multi_node_checkpointing_compute_config_gce.yaml


# ----------------------------------------------------------
# Learning and benchmarking tests
# ----------------------------------------------------------

# --------------------------
# APPO
# --------------------------
- name: rllib_learning_tests_pong_appo_torch
  group: RLlib tests
  working_dir: rllib_tests

  stable: true

  # frequency was nightly.
  # TODO(#50217): re-enable after fixing the flakiness.
  frequency: manual
  team: rllib
  cluster:
    byod:
      type: gpu
      post_build_script: byod_rllib_test.sh
      runtime_env:
        - RLLIB_TEST_NO_JAX_IMPORT=1
        - LD_LIBRARY_PATH=$LD_LIBRARY_PATH:/home/ray/.mujoco/mujoco210/bin
    cluster_compute: 2gpus_64cpus.yaml

  run:
    timeout: 1800
    script: python learning_tests/tuned_examples/appo/pong_appo.py --enable-new-api-stack --num-learners=0 --num-env-runners=46 --stop-reward=19.5 --as-release-test

  alert: default

  variations:
    - __suffix__: aws
    - __suffix__: gce
      env: gce
      frequency: manual
      cluster:
        cluster_compute: 2gpus_64cpus_gce.yaml

- name: rllib_learning_tests_halfcheetah_appo_torch
  group: RLlib tests
  working_dir: rllib_tests

  stable: true

  frequency: nightly
  team: rllib
  cluster:
    byod:
      type: gpu
      post_build_script: byod_rllib_test.sh
      runtime_env:
        - RLLIB_TEST_NO_JAX_IMPORT=1
        - LD_LIBRARY_PATH=$LD_LIBRARY_PATH:/home/ray/.mujoco/mujoco210/bin
    cluster_compute: 1gpu_32cpus.yaml

  run:
    timeout: 5400
    script: python learning_tests/tuned_examples/appo/halfcheetah_appo.py --enable-new-api-stack --num-learners=0 --num-env-runners=31 --stop-reward=1000.0 --as-release-test

  alert: default

  variations:
    - __suffix__: aws
    - __suffix__: gce
      env: gce
      frequency: manual
      cluster:
        cluster_compute: 2gpus_32cpus_gce.yaml

# --------------------------
# DreamerV3
# --------------------------
# TODO (sven): Move algo and this test to pytorch
- name: rllib_learning_tests_pong_dreamerv3_tf2
  group: RLlib tests
  working_dir: rllib_tests

  stable: false

  # https://github.com/ray-project/ray/issues/46612
  frequency: weekly
  team: rllib
  cluster:
    byod:
      type: gpu
      post_build_script: byod_rllib_dreamerv3_test.sh
      runtime_env:
        - RLLIB_TEST_NO_JAX_IMPORT=1
        - LD_LIBRARY_PATH=$LD_LIBRARY_PATH:/home/ray/.mujoco/mujoco210/bin
    cluster_compute: 1gpu_4cpus.yaml

  run:
    timeout: 43200  # 12h
    script: python learning_tests/tuned_examples/dreamerv3/atari_100k.py --framework=tf2 --env=ale_py:ALE/Pong-v5 --num-learners=1 --stop-reward=15.0 --as-release-test

  alert: default

  variations:
    - __suffix__: aws
    - __suffix__: gce
      env: gce
      frequency: manual
      cluster:
        cluster_compute: 1gpu_4cpus_gce.yaml

# --------------------------
# IMPALA
# --------------------------
- name: rllib_learning_tests_pong_impala_torch
  group: RLlib tests
  working_dir: rllib_tests

  stable: true

  frequency: nightly
  team: rllib
  cluster:
    byod:
      type: gpu
      post_build_script: byod_rllib_test.sh
      runtime_env:
        - RLLIB_TEST_NO_JAX_IMPORT=1
        - LD_LIBRARY_PATH=$LD_LIBRARY_PATH:/home/ray/.mujoco/mujoco210/bin
    cluster_compute: 2gpus_64cpus.yaml

  run:
    timeout: 1800
    script: python learning_tests/tuned_examples/impala/pong_impala.py --enable-new-api-stack --num-learners=0 --num-env-runners=46 --stop-reward=19.5 --as-release-test

  alert: default

  variations:
    - __suffix__: aws
    - __suffix__: gce
      env: gce
      frequency: manual
      cluster:
        cluster_compute: 2gpus_64cpus_gce.yaml

# --------------------------
# PPO
# --------------------------
- name: rllib_learning_tests_pong_ppo_torch
  group: RLlib tests
  working_dir: rllib_tests

  stable: true

  frequency: nightly
  team: rllib
  cluster:
    byod:
      type: gpu
      post_build_script: byod_rllib_test.sh
      runtime_env:
        - RLLIB_TEST_NO_JAX_IMPORT=1
        - LD_LIBRARY_PATH=$LD_LIBRARY_PATH:/home/ray/.mujoco/mujoco210/bin
    cluster_compute: 4gpus_96cpus.yaml

  run:
    timeout: 1200
    script: python learning_tests/tuned_examples/ppo/atari_ppo.py --enable-new-api-stack --env=ale_py:ALE/Pong-v5 --num-learners=4 --num-env-runners=95 --stop-reward=20.0 --as-release-test

  alert: default

  variations:
    - __suffix__: aws
    - __suffix__: gce
      env: gce
      frequency: manual
      cluster:
        cluster_compute: 4gpus_96cpus_gce.yaml


# --------------------------
# SAC
# --------------------------
- name: rllib_learning_tests_halfcheetah_sac_torch
  group: RLlib tests
  working_dir: rllib_tests

  stable: true

  frequency: nightly
  team: rllib
  cluster:
    byod:
      type: gpu
      post_build_script: byod_rllib_test.sh
      runtime_env:
        - RLLIB_TEST_NO_JAX_IMPORT=1
        - LD_LIBRARY_PATH=$LD_LIBRARY_PATH:/home/ray/.mujoco/mujoco210/bin
    cluster_compute: 4gpus_64cpus.yaml

  run:
    timeout: 7200
    script: python learning_tests/tuned_examples/sac/halfcheetah_sac.py --enable-new-api-stack --num-learners=4 --num-env-runners=8 --stop-reward=1000.0 --as-release-test

  alert: default

  variations:
    - __suffix__: aws
    - __suffix__: gce
      env: gce
      frequency: manual
      cluster:
        cluster_compute: 4gpus_64cpus_gce.yaml


########################
# Core Nightly Tests
########################

- name: shuffle_100gb
  group: core-multi-test
  working_dir: nightly_tests

  frequency: nightly

  team: core
  cluster:
    byod:
      runtime_env:
        - RAY_worker_killing_policy=retriable_lifo
    cluster_compute: shuffle/shuffle_compute_multi.yaml

  run:
    timeout: 3000
    script: python shuffle/shuffle_test.py --num-partitions=200 --partition-size=500e6
    wait_for_nodes:
      num_nodes: 4

  variations:
    - __suffix__: aws
    - __suffix__: gce
      env: gce
      frequency: manual
      cluster:
        cluster_compute: shuffle/shuffle_compute_multi_gce.yaml


- name: stress_test_placement_group
  group: core-multi-test
  working_dir: nightly_tests
  env: aws_perf

  frequency: nightly

  team: core
  cluster:
    byod: {}
    cluster_compute: stress_tests/placement_group_tests_compute.yaml

  run:
    timeout: 7200
    script: python stress_tests/test_placement_group.py

  variations:
    - __suffix__: aws
    - __suffix__: gce
      env: gce
      frequency: manual
      cluster:
        cluster_compute: stress_tests/placement_group_tests_compute_gce.yaml

- name: decision_tree_autoscaling_20_runs
  group: core-multi-test
  working_dir: nightly_tests

  frequency: nightly

  team: core
  cluster:
    byod: {}
    cluster_compute: decision_tree/autoscaling_compute.yaml

  run:
    timeout: 9600
    script: python decision_tree/cart_with_tree.py --concurrency=20

  variations:
    - __suffix__: aws
    - __suffix__: gce
      env: gce
      frequency: manual
      cluster:
        cluster_compute: decision_tree/autoscaling_compute_gce.yaml

- name: autoscaling_shuffle_1tb_1000_partitions
  group: core-multi-test
  working_dir: nightly_tests

  frequency: nightly

  team: core
  cluster:
    byod:
      runtime_env:
        - RAY_worker_killing_policy=retriable_lifo
    cluster_compute: shuffle/shuffle_compute_autoscaling.yaml

  run:
    timeout: 4000
    script: python shuffle/shuffle_test.py --num-partitions=1000 --partition-size=1e9
      --no-streaming

  variations:
    - __suffix__: aws
    - __suffix__: gce
      env: gce
      frequency: manual
      cluster:
        cluster_compute: shuffle/shuffle_compute_autoscaling_gce.yaml

- name: microbenchmark
  group: core-daily-test
  team: core
  frequency: nightly
  env: aws_perf
  working_dir: microbenchmark

  cluster:
    byod: {}
    cluster_compute: tpl_64.yaml

  run:
    timeout: 1800
    script: OMP_NUM_THREADS=64 RAY_ADDRESS=local python run_microbenchmark.py

  variations:
    - __suffix__: aws
      repeated_run: 5
    - __suffix__: gce
      env: gce
      frequency: manual
      cluster:
        cluster_compute: tpl_64_gce.yaml
    - __suffix__: aws.py312
      frequency: weekly
      python: "3.12"

- name: compiled_graphs
  group: core-daily-test
  team: core
  frequency: nightly
  working_dir: microbenchmark

  stable: false

  cluster:
    byod: {}
    cluster_compute: tpl_64.yaml

  run:
    timeout: 1800
    script: OMP_NUM_THREADS=64 RAY_ADDRESS=local python run_microbenchmark.py --experimental

- name: compiled_graphs_GPU
  group: core-daily-test
  team: core
  frequency: nightly
  working_dir: microbenchmark

  stable: false

  cluster:
    byod:
      type: gpu
    cluster_compute: experimental/compute_gpu_2_aws.yaml

  run:
    timeout: 1800
    script: python experimental/accelerated_dag_gpu_microbenchmark.py

- name: compiled_graphs_GPU_multinode
  group: core-daily-test
  team: core
  frequency: nightly
  working_dir: microbenchmark

  stable: false

  cluster:
    byod:
      type: gpu
    cluster_compute: experimental/compute_gpu_2x1_aws.yaml

  run:
    timeout: 1800
    script: python experimental/accelerated_dag_gpu_microbenchmark.py --distributed

- name: benchmark_worker_startup
  group: core-daily-test
  team: core
  frequency: nightly
  working_dir: benchmark-worker-startup
  stable: false


  cluster:
    byod:
      type: gpu
    cluster_compute: only_head_node_1gpu_64cpu.yaml

  run:
    timeout: 7200
    script: python benchmark_worker_startup.py
        --num_cpus_in_cluster 64
        --num_gpus_in_cluster 64
        --num_tasks_or_actors_per_run 64
        --num_measurements_per_configuration 5

  variations:
    - __suffix__: aws
    - __suffix__: gce
      env: gce
      frequency: manual
      cluster:
        cluster_compute: only_head_node_1gpu_64cpu_gce.yaml

- name: dask_on_ray_100gb_sort
  group: core-daily-test
  working_dir: nightly_tests

  frequency: nightly
  team: core
  # https://github.com/ray-project/ray/issues/39165
  stable: false

  cluster:
    byod:
      runtime_env:
        - RAY_worker_killing_policy=retriable_lifo
    cluster_compute: dask_on_ray/dask_on_ray_sort_compute_template.yaml

  run:
    timeout: 7200
    script: python dask_on_ray/dask_on_ray_sort.py --nbytes 100_000_000_000 --npartitions
      200 --num-nodes 1 --ray --data-dir /tmp/ray --file-path /tmp/ray

  variations:
    - __suffix__: aws
    - __suffix__: gce
      env: gce
      frequency: manual
      cluster:
        cluster_compute: dask_on_ray/dask_on_ray_sort_compute_template_gce.yaml


- name: dask_on_ray_large_scale_test_spilling
  group: core-daily-test
  working_dir: nightly_tests

  frequency: nightly
  team: data

  cluster:
    byod:
      runtime_env:
        - RAY_worker_killing_policy=retriable_lifo
    cluster_compute: dask_on_ray/dask_on_ray_stress_compute.yaml

  run:
    timeout: 7200
    script: python dask_on_ray/large_scale_test.py --num_workers 150 --worker_obj_store_size_in_gb
      70 --error_rate 0  --data_save_path /tmp/ray

    wait_for_nodes:
      num_nodes: 21


  smoke_test:
    frequency: nightly
    cluster:
      cluster_compute: dask_on_ray/large_scale_dask_on_ray_compute_template.yaml

    run:
      timeout: 7200
      script: python dask_on_ray/large_scale_test.py --num_workers 32 --worker_obj_store_size_in_gb
        70 --error_rate 0  --data_save_path /tmp/ray

      wait_for_nodes:
        num_nodes: 5

- name: stress_test_state_api_scale
  group: core-daily-test
  working_dir: nightly_tests

  stable: false

  frequency: nightly
  team: core
  cluster:
    byod:
      runtime_env:
        - RAY_MAX_LIMIT_FROM_API_SERVER=1000000000
        - RAY_MAX_LIMIT_FROM_DATA_SOURCE=1000000000
    cluster_compute: stress_tests/stress_tests_compute_large.yaml

  run:
    timeout: 4200
    script: python stress_tests/test_state_api_scale.py
    wait_for_nodes:
      num_nodes: 7

  smoke_test:
    frequency: nightly
    cluster:
      app_config: stress_tests/state_api_app_config.yaml
      cluster_compute: stress_tests/smoke_test_compute.yaml

    run:
      timeout: 3600
      wait_for_nodes:
        num_nodes: 5
      script: python stress_tests/test_state_api_scale.py --smoke-test

  variations:
    - __suffix__: aws
    - __suffix__: aws.py312
      frequency: manual
      python: "3.12"
      smoke_test:
        frequency: nightly-3x
    - __suffix__: gce
      env: gce
      frequency: manual
      cluster:
        cluster_compute: stress_tests/stress_tests_compute_large_gce.yaml
      smoke_test:
        frequency: manual


- name: shuffle_20gb_with_state_api
  group: core-daily-test
  working_dir: nightly_tests

  frequency: nightly
  team: core
  cluster:
    byod:
      runtime_env:
        - RAY_MAX_LIMIT_FROM_API_SERVER=1000000000
        - RAY_MAX_LIMIT_FROM_DATA_SOURCE=1000000000
    cluster_compute: shuffle/shuffle_compute_single.yaml

  run:
    timeout: 1000
    script: python stress_tests/test_state_api_with_other_tests.py
      nightly_tests/shuffle/shuffle_test.py --test-args="--num-partitions=100 --partition-size=200e6"

  variations:
    - __suffix__: aws
    - __suffix__: gce
      env: gce
      frequency: manual
      cluster:
        cluster_compute: shuffle/shuffle_compute_single_gce.yaml

- name: stress_test_many_tasks
  group: core-daily-test
  working_dir: nightly_tests
  env: aws_perf

  frequency: nightly
  team: core
  cluster:
    byod: {}
    cluster_compute: stress_tests/stress_tests_compute.yaml

  run:
    timeout: 14400
    wait_for_nodes:
      num_nodes: 101

    script: python stress_tests/test_many_tasks.py

  smoke_test:
    frequency: nightly
    cluster:
      app_config: stress_tests/stress_tests_app_config.yaml
      cluster_compute: stress_tests/smoke_test_compute.yaml

    run:
      timeout: 3600
      wait_for_nodes:
        num_nodes: 5
      script: python stress_tests/test_many_tasks.py --num-nodes=4 --smoke-test

  variations:
    - __suffix__: aws
    - __suffix__: gce
      env: gce
      frequency: manual
      cluster:
        cluster_compute: stress_tests/stress_tests_compute_gce.yaml
      smoke_test:
        frequency: manual

- name: stress_test_dead_actors
  group: core-daily-test
  working_dir: nightly_tests
  env: aws_perf

  frequency: nightly
  team: core
  cluster:
    byod: {}
    cluster_compute: stress_tests/stress_tests_compute.yaml

  run:
    timeout: 7200
    wait_for_nodes:
      num_nodes: 101

    script: python stress_tests/test_dead_actors.py

  smoke_test:
    frequency: nightly
    cluster:
      app_config: stress_tests/stress_tests_app_config.yaml
      cluster_compute: stress_tests/smoke_test_compute.yaml

    run:
      timeout: 3600
      wait_for_nodes:
        num_nodes: 5
      script: python stress_tests/test_dead_actors.py --num-nodes=4 --num-parents=3
        --num-children=3

  variations:
    - __suffix__: aws
    - __suffix__: gce
      env: gce
      frequency: manual
      cluster:
        cluster_compute: stress_tests/stress_tests_compute_gce.yaml
      smoke_test:
        frequency: manual

# The full test is not stable, so run the smoke test only.
# See https://github.com/ray-project/ray/issues/23244.
- name: threaded_actors_stress_test
  group: core-daily-test
  working_dir: nightly_tests

  frequency: nightly
  team: core
  cluster:
    byod: {}
    cluster_compute: stress_tests/smoke_test_compute.yaml

  run:
    timeout: 3600
    script: python stress_tests/test_threaded_actors.py --test-runtime 1800 --kill-interval_s
      30

    wait_for_nodes:
      num_nodes: 5

  variations:
    - __suffix__: aws
    - __suffix__: gce
      env: gce
      frequency: manual
      cluster:
        cluster_compute: stress_tests/smoke_test_compute_gce.yaml

# - name: threaded_actors_stress_test
#   group: core-daily-test
#   working_dir: nightly_tests
#
#   frequency: nightly
#   team: core
#   cluster:
#     cluster_compute: stress_tests/stress_test_threaded_actor_compute.yaml
#
#   run:
#     timeout: 7200
#     script: python stress_tests/test_threaded_actors.py --test-runtime 3600 --kill-interval_s
#       60
#
#     wait_for_nodes:
#       num_nodes: 201
#       timeout: 600
#
#   smoke_test:
#     frequency: nightly
#     cluster:
#       app_config: stress_tests/stress_tests_app_config.yaml
#       cluster_compute: stress_tests/smoke_test_compute.yaml
#
#     run:
#       timeout: 3600
#       script: python stress_tests/test_threaded_actors.py --test-runtime 1800 --kill-interval_s
#         30
#
#       wait_for_nodes:
#         num_nodes: 5
#         timeout: 600

- name: stress_test_many_runtime_envs
  group: core-daily-test
  working_dir: nightly_tests

  frequency: nightly
  team: core

  cluster:
    byod: {}
    cluster_compute: stress_tests/smoke_test_compute.yaml

  run:
    timeout: 14400
    wait_for_nodes:
      num_nodes: 5
    script: python stress_tests/test_many_runtime_envs.py --num_runtime_envs=100 --num_tasks=10000

  variations:
    - __suffix__: aws
    - __suffix__: gce
      env: gce
      frequency: manual
      cluster:
        cluster_compute: stress_tests/smoke_test_compute_gce.yaml
      smoke_test:
        frequency: manual

- name: single_node_oom
  group: core-daily-test
  working_dir: nightly_tests

  # TODO: https://github.com/ray-project/ray/issues/47596
  stable: false

  frequency: nightly
  team: core
  env: aws_perf
  cluster:
    byod: {}
    cluster_compute: stress_tests/stress_tests_single_node_oom_compute.yaml

  run:
    timeout: 1000
    script: python stress_tests/test_parallel_tasks_memory_pressure.py --num-tasks 20

  variations:
    - __suffix__: aws
    - __suffix__: gce
      env: gce
      frequency: manual
      cluster:
        cluster_compute: stress_tests/stress_tests_single_node_oom_compute_gce.yaml


- name: tune_air_oom
  group: core-daily-test
  working_dir: air_tests

  stable: false

  frequency: nightly
  team: core

  cluster:
    byod:
      runtime_env:
        - RAY_memory_usage_threshold=0.7
        - RAY_task_oom_retries=-1
    cluster_compute: oom/stress_tests_tune_air_oom_compute.yaml

  run:
    timeout: 3600
    script: bash oom/tune_air_oom.sh


- name: dask_on_ray_1tb_sort
  group: core-daily-test
  working_dir: nightly_tests

  frequency: nightly-3x
  team: core

  cluster:
    byod:
      runtime_env:
        - RAY_worker_killing_policy=retriable_lifo
    cluster_compute: dask_on_ray/1tb_sort_compute.yaml

  run:
    timeout: 7200
    script: python dask_on_ray/dask_on_ray_sort.py --nbytes 1_000_000_000_000 --npartitions
      1000 --num-nodes 31 --ray --data-dir /tmp/ray --s3-bucket core-nightly-test

    wait_for_nodes:
      num_nodes: 32


- name: many_nodes_actor_test_on_v2
  group: core-daily-test
  working_dir: benchmarks

  frequency: nightly-3x
  team: core
  cluster:
    byod: {}
    cluster_compute: distributed/many_nodes_tests/compute_config.yaml

  run:
    timeout: 3600
    # 2cpus per node x 1000 nodes / 0.2 cpus per actor = 10k
    # 2cpus per node x 2000 nodes / 0.2 cpus per actor = 20k
    script: python distributed/many_nodes_tests/actor_test.py --no-wait --cpus-per-actor=0.2 --total-actors 10000 20000
    wait_for_nodes:
      num_nodes: 500

  variations:
    - __suffix__: aws
    - __suffix__: gce
      env: gce
      frequency: manual
      cluster:
        cluster_compute: distributed/many_nodes_tests/compute_config_gce.yaml

#- name: many_nodes_multi_master_test
#  group: core-daily-test
#  working_dir: nightly_tests
#
#  frequency: nightly-3x
#  team: core
#  cluster:
#    cluster_compute: many_nodes_tests/compute_config.yaml
#
#  run:
#    timeout: 7200
#    script: python many_nodes_tests/multi_master_test.py
#    wait_for_nodes:
#      num_nodes: 251
#

- name: pg_autoscaling_regression_test
  group: core-daily-test
  working_dir: nightly_tests

  frequency: nightly
  team: core
  cluster:
    byod: {}
    cluster_compute: placement_group_tests/compute.yaml

  run:
    timeout: 1200
    script: python placement_group_tests/pg_run.py

  variations:
    - __suffix__: aws
    - __suffix__: gce
      env: gce
      frequency: manual
      cluster:
        cluster_compute: placement_group_tests/compute_gce.yaml

- name: placement_group_performance_test
  group: core-daily-test
  working_dir: nightly_tests

  frequency: nightly
  team: core
  cluster:
    byod: {}
    cluster_compute: placement_group_tests/pg_perf_test_compute.yaml

  run:
    timeout: 1200
    script: python placement_group_tests/placement_group_performance_test.py
    wait_for_nodes:
      num_nodes: 5

  variations:
    - __suffix__: aws
    - __suffix__: gce
      env: gce
      frequency: manual
      cluster:
        cluster_compute: placement_group_tests/pg_perf_test_compute_gce.yaml


#########################
# Core Scalability Tests
#########################

- name: single_node
  group: core-scalability-test
  working_dir: benchmarks

  frequency: nightly
  team: core
  env: aws_perf
  cluster:
    byod:
      type: gpu
      runtime_env:
        - LD_PRELOAD=/usr/lib/x86_64-linux-gnu/libjemalloc.so
    cluster_compute: single_node.yaml

  run:
    timeout: 12000
    prepare: sleep 0
    script: python single_node/test_single_node.py

  variations:
    - __suffix__: aws
    - __suffix__: gce
      env: gce
      frequency: manual
      cluster:
        cluster_compute: single_node_gce.yaml

- name: object_store
  group: core-scalability-test
  working_dir: benchmarks

  frequency: nightly
  team: core
  env: aws_perf
  cluster:
    byod:
      type: gpu
      runtime_env:
        - LD_PRELOAD=/usr/lib/x86_64-linux-gnu/libjemalloc.so
    cluster_compute: object_store.yaml

  run:
    timeout: 3600
    script: python object_store/test_object_store.py
    wait_for_nodes:
      num_nodes: 50

  variations:
    - __suffix__: aws
    - __suffix__: gce
      env: gce
      frequency: manual
      cluster:
        cluster_compute: object_store_gce.yaml

<<<<<<< HEAD
- name: large_objects
=======
- name: small_objects
>>>>>>> 18c96017
  group: core-scalability-test
  working_dir: benchmarks

  frequency: nightly
  team: core
  env: aws_perf
  cluster:
    byod:
      type: gpu
      runtime_env:
        - LD_PRELOAD=/usr/lib/x86_64-linux-gnu/libjemalloc.so
<<<<<<< HEAD
    cluster_compute: object_store/large_objects.yaml

  run:
    timeout: 3600
    script: python object_store/test_large_objects.py
    wait_for_nodes:
      num_nodes: 10
=======
    cluster_compute: object_store/small_objects.yaml

  run:
    timeout: 3600
    script: python object_store/test_small_objects.py
    wait_for_nodes:
      num_nodes: 5
>>>>>>> 18c96017

  variations:
    - __suffix__: aws

- name: many_actors
  group: core-scalability-test
  working_dir: benchmarks

  frequency: nightly-3x
  team: core
  env: aws_perf
  cluster:
    byod:
      type: gpu
      runtime_env:
        - LD_PRELOAD=/usr/lib/x86_64-linux-gnu/libjemalloc.so
    cluster_compute: distributed.yaml

  run:
    timeout: 3600
    script: python distributed/test_many_actors.py
    wait_for_nodes:
      num_nodes: 65

  variations:
    - __suffix__: aws
    - __suffix__: gce
      env: gce
      frequency: manual
      cluster:
        cluster_compute: distributed_gce.yaml

- name: many_actors_smoke_test
  group: core-scalability-test
  working_dir: benchmarks

  frequency: nightly
  team: core
  cluster:
    byod:
      type: gpu
      runtime_env:
        - LD_PRELOAD=/usr/lib/x86_64-linux-gnu/libjemalloc.so
    cluster_compute: distributed_smoke_test.yaml

  run:
    timeout: 3600
    script: SMOKE_TEST=1 python distributed/test_many_actors.py
    wait_for_nodes:
      num_nodes: 2


- name: many_tasks
  group: core-scalability-test
  working_dir: benchmarks

  frequency: nightly
  team: core
  env: aws_perf
  cluster:
    byod:
      type: gpu
      runtime_env:
        - LD_PRELOAD=/usr/lib/x86_64-linux-gnu/libjemalloc.so
    cluster_compute: distributed.yaml

  run:
    timeout: 3600
    script: python distributed/test_many_tasks.py --num-tasks=10000
    wait_for_nodes:
      num_nodes: 65

  variations:
    - __suffix__: aws
    - __suffix__: gce
      env: gce
      frequency: manual
      cluster:
        cluster_compute: distributed_gce.yaml

- name: many_pgs
  group: core-scalability-test
  working_dir: benchmarks

  frequency: nightly-3x
  team: core
  env: aws_perf
  cluster:
    byod:
      type: gpu
      runtime_env:
        - LD_PRELOAD=/usr/lib/x86_64-linux-gnu/libjemalloc.so
    cluster_compute: distributed.yaml

  run:
    timeout: 3600
    script: python distributed/test_many_pgs.py
    wait_for_nodes:
      num_nodes: 65

  variations:
    - __suffix__: aws
    - __suffix__: gce
      env: gce
      frequency: manual
      cluster:
        cluster_compute: distributed_gce.yaml


- name: many_pgs_smoke_test
  group: core-scalability-test
  working_dir: benchmarks

  frequency: nightly
  team: core
  cluster:
    byod:
      type: gpu
      runtime_env:
        - LD_PRELOAD=/usr/lib/x86_64-linux-gnu/libjemalloc.so
    cluster_compute: distributed_smoke_test.yaml

  run:
    timeout: 3600
    script: SMOKE_TEST=1 python distributed/test_many_pgs.py
    wait_for_nodes:
      num_nodes: 2


- name: many_nodes
  group: core-scalability-test
  working_dir: benchmarks

  frequency: nightly-3x
  team: core
  env: aws_perf
  cluster:
    byod:
      type: gpu
      runtime_env:
        - LD_PRELOAD=/usr/lib/x86_64-linux-gnu/libjemalloc.so
    cluster_compute: many_nodes.yaml

  run:
    timeout: 3600
    script: python distributed/test_many_tasks.py --num-tasks=1000
    wait_for_nodes:
      num_nodes: 250

  variations:
    - __suffix__: aws
    - __suffix__: gce
      env: gce
      frequency: manual
      cluster:
        cluster_compute: many_nodes_gce.yaml

- name: scheduling_test_many_0s_tasks_many_nodes
  group: core-scalability-test
  working_dir: benchmarks

  frequency: nightly
  team: core
  cluster:
    byod:
      type: gpu
      runtime_env:
        - LD_PRELOAD=/usr/lib/x86_64-linux-gnu/libjemalloc.so
    cluster_compute: scheduling.yaml

  run:
    timeout: 3600
    script: python distributed/test_scheduling.py --total-num-task=1984000 --num-cpu-per-task=1
      --task-duration-s=0 --total-num-actors=32 --num-actors-per-nodes=1

    wait_for_nodes:
      num_nodes: 32

  variations:
    - __suffix__: aws
    - __suffix__: gce
      env: gce
      frequency: manual
      cluster:
        cluster_compute: scheduling_gce.yaml


# - name: scheduling_test_many_5s_tasks_single_node
#   group: core-scalability-test
#   working_dir: benchmarks

#   frequency: nightly
#   team: core
#   cluster:
#     cluster_compute: scheduling.yaml

#   run:
#     timeout: 3600
#     script: python distributed/test_scheduling.py --total-num-task=1984000 --num-cpu-per-task=1
#       --task-duration-s=5 --total-num-actors=1 --num-actors-per-nodes=1

#     wait_for_nodes:
#       num_nodes: 32
#       timeout: 600

#   stable: false

# - name: scheduling_test_many_5s_tasks_many_nodes
#   group: core-scalability-test
#   working_dir: benchmarks

#   frequency: nightly
#   team: core
#   cluster:
#     cluster_compute: scheduling.yaml

#   run:
#     timeout: 3600
#     script: python distributed/test_scheduling.py --total-num-task=1984000 --num-cpu-per-task=1
#       --task-duration-s=5 --total-num-actors=32 --num-actors-per-nodes=1

#     wait_for_nodes:
#       num_nodes: 32
#       timeout: 600

#   stable: false


##################
# Core Chaos tests
##################

- name: chaos_many_tasks_kill_raylet
  group: core-nightly-test
  working_dir: nightly_tests

  frequency: nightly
  team: core
  cluster:
    byod: {}
    cluster_compute: chaos_test/compute_template.yaml

  run:
    timeout: 3600
    wait_for_nodes:
      num_nodes: 10
    prepare: python setup_chaos.py --no-start
    script: python chaos_test/test_chaos_basic.py --workload=tasks

  variations:
    - __suffix__: aws
    - __suffix__: gce
      env: gce
      frequency: manual
      cluster:
        cluster_compute: chaos_test/compute_template_gce.yaml

- name: chaos_many_tasks_terminate_instance
  group: core-nightly-test
  working_dir: nightly_tests

  frequency: nightly
  team: core
  cluster:
    byod: {}
    cluster_compute: chaos_test/compute_template.yaml

  run:
    timeout: 3600
    wait_for_nodes:
      num_nodes: 10
    prepare: python setup_chaos.py --no-start --chaos TerminateEC2Instance
    script: python chaos_test/test_chaos_basic.py --workload=tasks

  variations:
    - __suffix__: aws

- name: chaos_many_actors_kill_raylet
  group: core-nightly-test
  working_dir: nightly_tests

  frequency: nightly
  team: core
  cluster:
    byod: {}
    cluster_compute: chaos_test/compute_template.yaml

  run:
    timeout: 4200
    wait_for_nodes:
      num_nodes: 10
    prepare: python setup_chaos.py --no-start
    script: python chaos_test/test_chaos_basic.py --workload=actors

  variations:
    - __suffix__: aws
    - __suffix__: gce
      env: gce
      frequency: manual
      cluster:
        cluster_compute: chaos_test/compute_template_gce.yaml

- name: chaos_many_actors_terminate_instance
  group: core-nightly-test
  working_dir: nightly_tests

  frequency: nightly
  team: core
  cluster:
    byod: {}
    cluster_compute: chaos_test/compute_template.yaml

  run:
    timeout: 4200
    wait_for_nodes:
      num_nodes: 10
    prepare: python setup_chaos.py --no-start --chaos TerminateEC2Instance
    script: python chaos_test/test_chaos_basic.py --workload=actors

  variations:
    - __suffix__: aws

- name: chaos_dask_on_ray_large_scale_test_no_spilling
  group: data-tests
  working_dir: nightly_tests

  frequency: nightly
  team: data

  cluster:
    byod:
      runtime_env:
        - RAY_lineage_pinning_enabled=1
    cluster_compute: dask_on_ray/chaos_dask_on_ray_stress_compute.yaml

  run:
    timeout: 7200
    wait_for_nodes:
      num_nodes: 21
    prepare: python setup_chaos.py --kill-interval 100
    script: python dask_on_ray/large_scale_test.py --num_workers 20 --worker_obj_store_size_in_gb
      20 --error_rate 0  --data_save_path /tmp/ray

  variations:
    - __suffix__: aws
    - __suffix__: gce
      env: gce
      frequency: manual
      cluster:
        cluster_compute: dask_on_ray/dask_on_ray_stress_compute_gce.yaml

- name: chaos_dask_on_ray_large_scale_test_spilling
  group: data-tests
  working_dir: nightly_tests

  frequency: nightly
  team: data

  cluster:
    byod:
      runtime_env:
        - RAY_lineage_pinning_enabled=1
    cluster_compute: dask_on_ray/dask_on_ray_stress_compute.yaml

  run:
    timeout: 7200
    wait_for_nodes:
      num_nodes: 21
    prepare: python setup_chaos.py --kill-interval 100
    script: python dask_on_ray/large_scale_test.py --num_workers 150 --worker_obj_store_size_in_gb
      70 --error_rate 0  --data_save_path /tmp/ray

  variations:
    - __suffix__: aws
    - __suffix__: gce
      env: gce
      frequency: manual
      cluster:
        cluster_compute: dask_on_ray/dask_on_ray_stress_compute_gce.yaml

#####################
# Observability tests
#####################
- name: agent_stress_test
  group: core-observability-test
  working_dir: dashboard

  frequency: nightly
  team: core
  cluster:
    byod:
      type: gpu
      runtime_env:
        - RAY_INTERNAL_MEM_PROFILE_COMPONENTS=dashboard_agent
      post_build_script: byod_agent_stress_test.sh
    cluster_compute: agent_stress_compute.yaml

  run:
    timeout: 14400
    script: python mem_check.py --working-dir .

  variations:
    - __suffix__: aws
    - __suffix__: gce
      env: gce
      frequency: manual
      cluster:
        cluster_compute: agent_stress_compute_gce.yaml

- name: k8s_serve_ha_test
  group: k8s-test
  working_dir: k8s_tests

  stable: false

  frequency: nightly
  team: serve
  cluster:
    byod: {}
    cluster_compute: compute_tpl.yaml

  run:
    timeout: 28800 # 8h
    prepare: bash prepare.sh
    script: python run_gcs_ft_on_k8s.py

- name: aws_cluster_launcher
  group: cluster-launcher-test
  working_dir: ../python/ray/autoscaler/

  frequency: nightly
  team: clusters

  cluster:
    byod: {}
    cluster_compute: aws/tests/aws_compute.yaml

  run:
    timeout: 2400
    script: python launch_and_verify_cluster.py aws/tests/aws_cluster.yaml --num-expected-nodes 2 --retries 10


- name: aws_cluster_launcher_nightly_image
  group: cluster-launcher-test
  working_dir: ../python/ray/autoscaler/

  frequency: manual
  team: clusters
  cluster:
    byod: {}
    cluster_compute: aws/tests/aws_compute.yaml

  run:
    timeout: 2400
    script: python launch_and_verify_cluster.py aws/tests/aws_cluster.yaml --num-expected-nodes 2 --retries 10 --docker-override nightly


- name: aws_cluster_launcher_latest_image
  group: cluster-launcher-test
  working_dir: ../python/ray/autoscaler/

  frequency: manual
  team: clusters
  cluster:
    byod: {}
    cluster_compute: aws/tests/aws_compute.yaml

  run:
    timeout: 2400
    script: python launch_and_verify_cluster.py aws/tests/aws_cluster.yaml --num-expected-nodes 2 --retries 10 --docker-override latest


- name: aws_cluster_launcher_release_image
  group: cluster-launcher-test
  working_dir: ../python/ray/autoscaler/

  frequency: manual
  team: clusters
  cluster:
    byod: {}
    cluster_compute: aws/tests/aws_compute.yaml

  run:
    timeout: 2400
    script: python launch_and_verify_cluster.py aws/tests/aws_cluster.yaml --num-expected-nodes 2 --retries 10 --docker-override commit



- name: aws_cluster_launcher_minimal
  group: cluster-launcher-test
  working_dir: ../python/ray/autoscaler/

  frequency: nightly
  team: clusters
  cluster:
    byod: {}
    cluster_compute: aws/tests/aws_compute.yaml

  run:
    timeout: 1200
    script: python launch_and_verify_cluster.py aws/example-minimal.yaml

- name: aws_cluster_launcher_full
  group: cluster-launcher-test
  working_dir: ../python/ray/autoscaler/

  frequency: nightly
  team: clusters
  cluster:
    byod: {}
    cluster_compute: aws/tests/aws_compute.yaml

  run:
    timeout: 3000
    script: python launch_and_verify_cluster.py aws/example-full.yaml --num-expected-nodes 2 --retries 20 --docker-override latest

- name: gcp_cluster_launcher_minimal
  group: cluster-launcher-test
  working_dir: ../python/ray/autoscaler/

  stable: true

  env: gce
  frequency: nightly
  team: clusters
  cluster:
    byod: {}
    cluster_compute: gcp/tests/single_node_32_cpu_gce.yaml

  run:
    timeout: 1200
    script: python launch_and_verify_cluster.py gcp/example-minimal-pinned.yaml

- name: gcp_cluster_launcher_full
  group: cluster-launcher-test
  working_dir: ../python/ray/autoscaler/

  stable: true

  env: gce
  frequency: nightly
  team: clusters
  cluster:
    byod: {}
    cluster_compute: gcp/tests/single_node_32_cpu_gce.yaml

  run:
    timeout: 4800
    script: python launch_and_verify_cluster.py gcp/example-full.yaml --num-expected-nodes 2 --retries 30

- name: gcp_cluster_launcher_latest_image
  group: cluster-launcher-test
  working_dir: ../python/ray/autoscaler/

  stable: true

  env: gce
  frequency: manual
  team: clusters
  cluster:
    byod: {}
    cluster_compute: gcp/tests/single_node_32_cpu_gce.yaml

  run:
    timeout: 3600
    script: python launch_and_verify_cluster.py gcp/example-full.yaml --num-expected-nodes 2 --retries 20  --docker-override latest

- name: gcp_cluster_launcher_nightly_image
  group: cluster-launcher-test
  working_dir: ../python/ray/autoscaler/

  stable: true

  env: gce
  frequency: manual
  team: clusters
  cluster:
    byod: {}
    cluster_compute: gcp/tests/single_node_32_cpu_gce.yaml

  run:
    timeout: 3600
    script: python launch_and_verify_cluster.py gcp/example-full.yaml --num-expected-nodes 2 --retries 20  --docker-override nightly


- name: gcp_cluster_launcher_release_image
  group: cluster-launcher-test
  working_dir: ../python/ray/autoscaler/

  stable: true

  env: gce
  frequency: manual
  team: clusters
  cluster:
    byod: {}
    cluster_compute: gcp/tests/single_node_32_cpu_gce.yaml

  run:
    timeout: 3600
    script: python launch_and_verify_cluster.py gcp/example-full.yaml --num-expected-nodes 2 --retries 20  --docker-override commit

- name: gcp_cluster_launcher_gpu_docker
  group: cluster-launcher-test
  working_dir: ../python/ray/autoscaler/

  stable: true

  env: gce
  frequency: weekly
  team: clusters
  cluster:
    byod: {}
    cluster_compute: gcp/tests/single_node_32_cpu_gce.yaml

  run:
    timeout: 1200
    script: python launch_and_verify_cluster.py gcp/example-gpu-docker.yaml

- name: autoscaler_aws
  group: autoscaler-test
  working_dir: autoscaling_tests

  stable: False

  frequency: nightly
  team: core

  cluster:
    # leave oom disabled as test is marked unstable at the moment.
    byod:
      runtime_env:
        - RAY_memory_monitor_refresh_ms=0
      pip:
        - ray[default]
    cluster_compute: aws.yaml

  run:
    timeout: 1800
    script: python run.py


##############
# LLM Serve
##############

# Runs performance benchmark tests against vLLM service
- name: llm_serve_llama_3dot1_8B_quantized_tp_1
  frequency: nightly
  python: "3.11"
  group: llm-serve
  team: llm
  working_dir: llm_tests/serve

  cluster:
    byod:
      type: llm-cu124
    cluster_compute: llm_auto_select_worker.yaml
    # NOTE: Important for getting the correct secrets
    cloud_id: cld_wy5a6nhazplvu32526ams61d98
    project_id: prj_lhlrf1u5yv8qz9qg3xzw8fkiiq

  run:
    timeout: 3600
    long_running: false
    script: python run_llm_serve_test_and_bms.py --serve-config-file configs/serve_llama_3dot1_8b_quantized_tp1.yaml --run-vllm-profiler --run-serve-llm-profiler

# Runs performance benchmark tests against vLLM service
- name: llm_serve_llama_3dot1_8B_tp_2
  frequency: nightly
  python: "3.11"
  group: llm-serve
  team: llm
  working_dir: llm_tests/serve

  cluster:
    byod:
      type: llm-cu124
    cluster_compute: llm_auto_select_worker.yaml
    # NOTE: Important for getting the correct secrets
    cloud_id: cld_wy5a6nhazplvu32526ams61d98
    project_id: prj_lhlrf1u5yv8qz9qg3xzw8fkiiq

  run:
    timeout: 3600
    long_running: false
    script: python run_llm_serve_test_and_bms.py --serve-config-file configs/serve_llama_3dot1_8b_tp2.yaml --run-vllm-profiler --run-serve-llm-profiler

- name: llm_serve_llama_3dot2_1B_no_accelerator
  frequency: nightly
  python: "3.11"
  group: llm-serve
  team: llm
  working_dir: llm_tests/serve

  cluster:
    byod:
      type: llm-cu124
    cluster_compute: llm_g5-4xlarge.yaml
    # NOTE: Important for getting the correct secrets
    cloud_id: cld_wy5a6nhazplvu32526ams61d98
    project_id: prj_lhlrf1u5yv8qz9qg3xzw8fkiiq

  run:
    timeout: 3600
    long_running: false
    script: python run_llm_serve_test_and_bms.py --serve-config-file configs/serve_llama_3dot2_1b_no_accelerator.yaml --run-serve-llm-profiler


- name: llm_serve_llama_3dot1_8B_lora
  frequency: nightly
  python: "3.11"
  group: llm-serve
  team: llm
  working_dir: llm_tests/serve

  cluster:
    byod:
      type: llm-cu124
    cluster_compute: llm_auto_select_worker.yaml
    # NOTE: Important for getting the correct secrets
    cloud_id: cld_wy5a6nhazplvu32526ams61d98
    project_id: prj_lhlrf1u5yv8qz9qg3xzw8fkiiq

  run:
    timeout: 3600
    long_running: false
    script: python run_llm_serve_test_and_bms.py --serve-config-file configs/serve_llama_3dot1_8b_lora.yaml

- name: llm_serve_llama_3dot2_1B_s3
  frequency: nightly
  python: "3.11"
  group: llm-serve
  team: llm
  working_dir: llm_tests/serve

  cluster:
    byod:
      type: llm-cu124
    cluster_compute: llm_auto_select_worker.yaml
    # NOTE: Important for getting the correct secrets
    cloud_id: cld_wy5a6nhazplvu32526ams61d98
    project_id: prj_lhlrf1u5yv8qz9qg3xzw8fkiiq

  run:
    timeout: 3600
    long_running: false
    script: python run_llm_serve_test_and_bms.py --serve-config-file configs/serve_llama_3dot2_1b_s3.yaml --skip-hf-token true

- name: llm_serve_correctness
  frequency: nightly
  python: "3.11"
  group: llm-serve
  team: llm
  working_dir: llm_tests/serve

  cluster:
    byod:
      type: llm-cu124
      runtime_env:
        - VLLM_USE_V1=1
    cluster_compute: llm_four_L4_gpu_head_node.yaml
    # NOTE: Important for getting the correct secrets
    cloud_id: cld_wy5a6nhazplvu32526ams61d98
    project_id: prj_lhlrf1u5yv8qz9qg3xzw8fkiiq
  run:
    timeout: 3600
    long_running: false
    script: pytest -vs test_llm_serve_correctness.py


##############
# LLM Batch
##############

- name: llm_batch_vllm
  frequency: nightly
  python: "3.11"
  group: llm-batch
  team: llm
  working_dir: llm_tests/batch

  cluster:
    byod:
      type: llm-cu124
    cluster_compute: llm_4xl4.yaml

  run:
    timeout: 3600
    script: >
      pytest -sv test_batch_vllm.py

- name: llm_batch_sglang_llama
  frequency: nightly
  python: "3.11"
  group: llm-batch
  team: llm
  working_dir: llm_tests/batch

  cluster:
    byod:
      type: llm-cu124
      post_build_script: byod_llm_sglang_test.sh
    cluster_compute: llm_4xl4.yaml

  run:
    timeout: 3600
    script: >
      pytest -sv test_batch_sglang.py


#######################
# Ray examples tests
#######################


- name: e2e_xgboost  # do not use dashes (regex sensitive)
  frequency: weekly
  python: "3.11"
  group: ray-examples
  team: ml
  working_dir: //doc/source/ray-overview/examples/e2e-xgboost # use // to access from repo's root

  cluster:
    byod:
      type: cu123  # anyscale/ray:<PR_RAY_VERSION>-py311-cu123
      post_build_script: byod_e2e_xgboost.sh  # release/ray_release/byod/
    cluster_compute: config/aws.yaml  # <working_dir>/

  run:
    timeout: 3600
    script: PYTHONPATH=. python dist_xgboost/train.py  # <working_dir>/

  variations:
    - __suffix__: aws  # uses default specs above


- name: entity_recognition_with_llms  # do not use dashes (regex sensitive)
  frequency: weekly
  python: "3.11"
  group: ray-examples
  team: ml
  working_dir: //doc/source/ray-overview/examples/entity-recognition-with-llms  # use // to access from repo's root

  cluster:
    byod:
      type: llm-cu124  # anyscale/ray-llm:<PR_RAY_VERSION>-py311-cu124
      post_build_script: byod_llm_ner.sh  # release/ray_release/byod/
    cluster_compute: ci/aws.yaml  # relative to working_dir

  run:
    timeout: 3600
    script: bash ci/tests.sh  # relative to working_dir


  variations:
    - __suffix__: aws  # uses default specs above
    - __suffix__: gce
      env: gce
      frequency: manual
      cluster:
        cluster_compute: ci/gce.yaml  # relative to working_dir<|MERGE_RESOLUTION|>--- conflicted
+++ resolved
@@ -3471,11 +3471,7 @@
       cluster:
         cluster_compute: object_store_gce.yaml
 
-<<<<<<< HEAD
-- name: large_objects
-=======
 - name: small_objects
->>>>>>> 18c96017
   group: core-scalability-test
   working_dir: benchmarks
 
@@ -3487,7 +3483,29 @@
       type: gpu
       runtime_env:
         - LD_PRELOAD=/usr/lib/x86_64-linux-gnu/libjemalloc.so
-<<<<<<< HEAD
+    cluster_compute: object_store/small_objects.yaml
+
+  run:
+    timeout: 3600
+    script: python object_store/test_small_objects.py
+    wait_for_nodes:
+      num_nodes: 5
+
+  variations:
+    - __suffix__: aws
+
+- name: large_objects
+  group: core-scalability-test
+  working_dir: benchmarks
+
+  frequency: nightly
+  team: core
+  env: aws_perf
+  cluster:
+    byod:
+      type: gpu
+      runtime_env:
+        - LD_PRELOAD=/usr/lib/x86_64-linux-gnu/libjemalloc.so
     cluster_compute: object_store/large_objects.yaml
 
   run:
@@ -3495,15 +3513,6 @@
     script: python object_store/test_large_objects.py
     wait_for_nodes:
       num_nodes: 10
-=======
-    cluster_compute: object_store/small_objects.yaml
-
-  run:
-    timeout: 3600
-    script: python object_store/test_small_objects.py
-    wait_for_nodes:
-      num_nodes: 5
->>>>>>> 18c96017
 
   variations:
     - __suffix__: aws
