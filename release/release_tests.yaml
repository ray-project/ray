# Global release test configuration file.
# All your release test configuration should go here. Adding release tests here
# will automatically enable them in the Buildkite release testing schedules
# (except they have frequency: disabled).
# Here is an example configuration for reference:
#- name: example_test
#  # Tests with the same group will be grouped in the Buildkite UI
#  group: Example group
#  # Provide the working directory which will be uploaded to the cluster
#  working_dir: example_dir
#
#  # For release test infra migration, we provide these fields that are populated
#  # in the database
#  legacy:
#    test_name: example_test
#    test_suite: examples
#
#  # How often to run the tests.
#  # One of [disabled, any, multi, nightly, weekly].
#  frequency: weekly
#  # Owning team. This field will be persisted to the database
#  team: ml
#
#  # Optional location of a bash setup script to run on the driver
#  # when setting up the local environment. Relative to working_dir
#  driver_setup: setup_driver.sh
#
#  # Cluster information
#  cluster:
#    # Location of cluster env, relative to working_dir
#    cluster_env: cluster_env.yaml
#    # Location of cluster compute, relative to working_dir
#    cluster_compute: cluster_compute.yaml
#    # Autosuspend parameter passed to the cluster.
#    # The cluster will automatically terminate if inactive for this
#    # many minutes. Defaults to 10 if not set.
#    autosuspend_mins: 10
#    # Optional cloud_id to use instead of the default cloud
#    cloud_id: cld_12345678
#    # Alternatively, you can specify a cloud name
#    cloud_name: anyscale_default_cloud
#
#  # Run configuration for the test
#  run:
#    # Type of test. Can be sdk_command or client (job to be implemented soon).
#    # Uses either Anyscale SDK commands or the Ray client to run the actual
#    # release test.
#    type: sdk_command
#
#    # File manager to use to transfer files to and from the cluster.
#    # Can be any of [sdk, client, job].
#    file_manager: sdk
#
#    # If you want to wait for nodes to be ready, you can specify this here:
#    wait_for_nodes:
#      # Number of nodes
#      num_nodes: 16
#      # Timeout for waiting for nodes. If nodes are not up by then, the
#      # test will fail.
#      timeout: 600
#
#    # Optional prepare script to be run on the cluster before the test script
#    prepare: python prepare.py
#    # The prepare command can have a separate timeout
#    prepare_timeout: 300
#
#    # Main script to run as the test script
#    script: python workloads/train_small.py
#    # Timeout in seconds. After this time the test is considered as failed.
#    timeout: 600
#
#  # You can specify smoke test definitions here. If a smoke test is triggered,
#  # it will deep update the main test configuration with the values provided
#  # here. Smoke tests will automatically run with IS_SMOKE_TEST=1 as en
#  # environment variable and receive the --smoke-test flag as a parameter in the
#  # run script.
#  smoke_test:
#    # Smoke tests can have different frequencies. A smoke test is only triggered
#    # when the regular test is not matched.
#    frequency: nightly
#    # Here we adjust the run timeout down and run on less nodes. The test script
#    # remains the same.
#    run:
#      timeout: 300
#      wait_for_nodes:
#        num_nodes: 4
#        timeout: 600
#
#  # After the test finished, this handler (in alerts/) will process the results.
#  # It can then let the test fail, e.g. if a metric regression is observed.
#  alert: default


#######################
# XGBoost release tests
#######################
- name: xgboost_train_small
  group: XGBoost
  working_dir: xgboost_tests

  legacy:
    test_name: train_small
    test_suite: xgboost_tests

  frequency: nightly
  team: ml

  cluster:
    cluster_env: app_config.yaml
    cluster_compute: tpl_cpu_small.yaml
    autosuspend_mins: 10

  run:
    timeout: 600
    script: python workloads/train_small.py

    wait_for_nodes:
      num_nodes: 4
      timeout: 600

    type: client

  alert: xgboost_tests

- name: xgboost_train_moderate
  group: XGBoost
  working_dir: xgboost_tests

  legacy:
    test_name: train_moderate
    test_suite: xgboost_tests

  frequency: nightly
  team: ml

  cluster:
    cluster_env: app_config.yaml
    cluster_compute: tpl_cpu_moderate.yaml

  run:
    timeout: 600
    script: python workloads/train_moderate.py

    wait_for_nodes:
      num_nodes: 32
      timeout: 600

    type: sdk_command
    file_manager: sdk

  alert: xgboost_tests

- name: xgboost_train_gpu
  group: XGBoost
  working_dir: xgboost_tests

  legacy:
    test_name: train_gpu
    test_suite: xgboost_tests

  frequency: nightly
  team: ml

  cluster:
    cluster_env: app_config_gpu.yaml
    cluster_compute: tpl_gpu_small.yaml

  run:
    timeout: 600
    script: python workloads/train_gpu.py

    wait_for_nodes:
      num_nodes: 5
      timeout: 600

    type: sdk_command
    file_manager: sdk

  alert: xgboost_tests

- name: xgboost_distributed_api_test
  group: XGBoost
  working_dir: xgboost_tests

  legacy:
    test_name: distributed_api_test
    test_suite: xgboost_tests

  frequency: nightly
  team: ml

  cluster:
    cluster_env: app_config.yaml
    cluster_compute: tpl_cpu_small.yaml

  run:
    timeout: 600
    script: python workloads/distributed_api_test.py
    wait_for_nodes:
      num_nodes: 4
      timeout: 600

    type: sdk_command
    file_manager: sdk

  alert: xgboost_tests

- name: xgboost_ft_small_elastic
  group: XGBoost
  working_dir: xgboost_tests

  legacy:
    test_name: ft_small_elastic
    test_suite: xgboost_tests

  frequency: nightly
  team: ml

  cluster:
    cluster_env: app_config.yaml
    cluster_compute: tpl_cpu_small.yaml

  run:
    timeout: 900
    script: python workloads/ft_small_elastic.py

    wait_for_nodes:
      num_nodes: 4
      timeout: 600

    type: sdk_command
    file_manager: sdk

  alert: xgboost_tests

- name: xgboost_ft_small_non_elastic
  group: XGBoost
  working_dir: xgboost_tests

  legacy:
    test_name: ft_small_non_elastic
    test_suite: xgboost_tests

  frequency: nightly
  team: ml

  cluster:
    cluster_env: app_config.yaml
    cluster_compute: tpl_cpu_small.yaml

  run:
    timeout: 900
    script: python workloads/ft_small_non_elastic.py

    wait_for_nodes:
      num_nodes: 4
      timeout: 600

    type: sdk_command
    file_manager: sdk

  alert: xgboost_tests

- name: xgboost_tune_small
  group: XGBoost
  working_dir: xgboost_tests

  legacy:
    test_name: tune_small
    test_suite: xgboost_tests

  frequency: nightly
  team: ml

  cluster:
    cluster_env: app_config.yaml
    cluster_compute: tpl_cpu_small.yaml

  run:
    timeout: 600
    script: python workloads/tune_small.py

    wait_for_nodes:
      num_nodes: 4
      timeout: 600

    type: sdk_command
    file_manager: sdk

  alert: xgboost_tests

- name: xgboost_tune_32x4
  group: XGBoost
  working_dir: xgboost_tests

  legacy:
    test_name: tune_32x4
    test_suite: xgboost_tests

  frequency: nightly
  team: ml

  cluster:
    cluster_env: app_config.yaml
    cluster_compute: tpl_cpu_moderate.yaml

  run:
    timeout: 900
    script: python workloads/tune_32x4.py

    wait_for_nodes:
      num_nodes: 32
      timeout: 600

    type: sdk_command
    file_manager: sdk

  alert: xgboost_tests

- name: xgboost_tune_4x32
  group: XGBoost
  working_dir: xgboost_tests

  legacy:
    test_name: tune_4x32
    test_suite: xgboost_tests

  frequency: nightly
  team: ml

  cluster:
    cluster_env: app_config.yaml
    cluster_compute: tpl_cpu_moderate.yaml

  run:
    timeout: 900
    script: python workloads/tune_4x32.py

    wait_for_nodes:
      num_nodes: 32
      timeout: 600

    type: sdk_command
    file_manager: sdk

  alert: xgboost_tests

#######################
# LightGBM tests
#######################
- name: lightgbm_train_small
  group: LightGBM tests
  working_dir: lightgbm_tests

  legacy:
    test_name: train_small
    test_suite: lightgbm_tests

  frequency: nightly
  team: ml

  cluster:
    cluster_env: app_config.yaml
    cluster_compute: tpl_cpu_small.yaml
    autosuspend_mins: 10

  run:
    timeout: 600
    script: python workloads/train_small.py
    wait_for_nodes:
      num_nodes: 4
      timeout: 600

    type: client

  alert: default

- name: lightgbm_train_moderate
  group: LightGBM tests
  working_dir: lightgbm_tests

  legacy:
    test_name: train_moderate
    test_suite: lightgbm_tests

  frequency: nightly
  team: ml

  cluster:
    cluster_env: app_config.yaml
    cluster_compute: tpl_cpu_moderate.yaml

  run:
    timeout: 600
    script: python workloads/train_moderate.py
    wait_for_nodes:
      num_nodes: 32
      timeout: 600

    type: sdk_command
    file_manager: job

  alert: default

- name: lightgbm_distributed_api_test
  group: LightGBM tests
  working_dir: lightgbm_tests

  legacy:
    test_name: distributed_api_test
    test_suite: lightgbm_tests

  frequency: nightly
  team: ml

  cluster:
    cluster_env: app_config.yaml
    cluster_compute: tpl_cpu_small.yaml

  run:
    timeout: 600
    script: python workloads/distributed_api_test.py

    wait_for_nodes:
      num_nodes: 4
      timeout: 600

    type: sdk_command
    file_manager: job

  alert: default

- name: lightgbm_ft_small_non_elastic
  group: LightGBM tests
  working_dir: lightgbm_tests

  legacy:
    test_name: ft_small_non_elastic
    test_suite: lightgbm_tests

  frequency: nightly
  team: ml

  cluster:
    cluster_env: app_config.yaml
    cluster_compute: tpl_cpu_small.yaml

  run:
    timeout: 900
    script: python workloads/ft_small_non_elastic.py

    wait_for_nodes:
      num_nodes: 4
      timeout: 600

    type: sdk_command
    file_manager: job

  alert: default

- name: lightgbm_tune_small
  group: LightGBM tests
  working_dir: lightgbm_tests

  legacy:
    test_name: tune_small
    test_suite: lightgbm_tests

  frequency: nightly
  team: ml

  cluster:
    cluster_env: app_config.yaml
    cluster_compute: tpl_cpu_small.yaml

  run:
    timeout: 600
    script: python workloads/tune_small.py
    wait_for_nodes:
      num_nodes: 4
      timeout: 600

    type: sdk_command
    file_manager: job

  alert: default

- name: lightgbm_tune_16x4
  group: LightGBM tests
  working_dir: lightgbm_tests

  legacy:
    test_name: tune_16x4
    test_suite: lightgbm_tests

  frequency: nightly
  team: ml

  cluster:
    cluster_env: app_config.yaml
    cluster_compute: tpl_cpu_moderate.yaml

  run:
    timeout: 900
    script: python workloads/tune_16x4.py
    wait_for_nodes:
      num_nodes: 32
      timeout: 600

    type: sdk_command
    file_manager: job

  alert: default

- name: lightgbm_tune_4x16
  group: LightGBM tests
  working_dir: lightgbm_tests

  legacy:
    test_name: tune_4x16
    test_suite: lightgbm_tests

  frequency: nightly
  team: ml

  cluster:
    cluster_env: app_config.yaml
    cluster_compute: tpl_cpu_moderate.yaml

  run:
    timeout: 900
    script: python workloads/tune_4x16.py
    wait_for_nodes:
      num_nodes: 32
      timeout: 600

    type: sdk_command
    file_manager: job

  alert: default


#######################
# ML user tests
#######################
- name: ml_user_horovod_user_test_latest
  group: ML user tests
  working_dir: ml_user_tests

  legacy:
    test_name: horovod_user_test_latest
    test_suite: ml_user_tests

  frequency: nightly
  team: ml

  cluster:
    cluster_env: horovod/app_config.yaml
    cluster_compute: horovod/compute_tpl.yaml
    autosuspend_mins: 10

  driver_setup: horovod/driver_setup_latest.sh
  run:
    timeout: 1200
    script: python horovod/horovod_user_test.py
    type: client

  alert: default

- name: ml_user_horovod_user_test_master
  group: ML user tests
  working_dir: ml_user_tests

  legacy:
    test_name: horovod_user_test_master
    test_suite: ml_user_tests

  frequency: nightly
  team: ml

  cluster:
    cluster_env: ../horovod_tests/app_config_master.yaml
    cluster_compute: horovod/compute_tpl.yaml
    autosuspend_mins: 10

  driver_setup: horovod/driver_setup_master.sh
  run:
    timeout: 1200
    script: python horovod/horovod_user_test.py
    type: client

  alert: default

- name: ml_user_train_tensorflow_mnist_test
  group: ML user tests
  working_dir: ml_user_tests

  legacy:
    test_name: train_tensorflow_mnist_test
    test_suite: ml_user_tests

  frequency: nightly
  team: ml

  cluster:
    cluster_env: train/app_config.yaml
    cluster_compute: train/compute_tpl.yaml

  driver_setup: train/driver_setup.sh
  run:
    timeout: 36000
    script: python train/train_tensorflow_mnist_test.py
    type: client

  alert: default

- name: ml_user_train_torch_linear_test
  group: ML user tests
  working_dir: ml_user_tests

  legacy:
    test_name: train_torch_linear_test
    test_suite: ml_user_tests

  frequency: nightly
  team: ml

  cluster:
    cluster_env: train/app_config.yaml
    cluster_compute: train/compute_tpl.yaml

  driver_setup: train/driver_setup.sh
  run:
    timeout: 36000
    script: python train/train_torch_linear_test.py
    type: client

  alert: default

- name: ml_user_xgboost_gpu_connect_latest
  group: ML user tests
  working_dir: ml_user_tests

  legacy:
    test_name: xgboost_gpu_connect_latest
    test_suite: ml_user_tests

  frequency: nightly
  team: ml

  cluster:
    cluster_env: xgboost/app_config_gpu.yaml
    cluster_compute: xgboost/tpl_gpu_small_scaling.yaml

  run:
    timeout: 1200
    script: python xgboost/train_gpu_connect.py
    type: client

  alert: default

- name: ml_user_xgboost_gpu_connect_master
  group: ML user tests
  working_dir: ml_user_tests

  legacy:
    test_name: xgboost_gpu_connect_master
    test_suite: ml_user_tests

  frequency: nightly
  team: ml

  cluster:
    cluster_env: xgboost/app_config_gpu_master.yaml
    cluster_compute: xgboost/tpl_gpu_small_scaling.yaml

  run:
    timeout: 1200
    script: python xgboost/train_gpu_connect.py
    type: client

  alert: default

- name: ml_user_ray_lightning_user_test_latest
  group: ML user tests
  working_dir: ml_user_tests

  legacy:
    test_name: ray_lightning_user_test_latest
    test_suite: ml_user_tests

  frequency: nightly
  team: ml

  cluster:
    cluster_env: ray-lightning/app_config.yaml
    cluster_compute: ray-lightning/compute_tpl.yaml
    autosuspend_mins: 10

  driver_setup: ray-lightning/driver_setup.sh
  run:
    timeout: 1200
    script: python ray-lightning/ray_lightning_user_test.py
    type: client

  alert: default

- name: ml_user_ray_lightning_user_test_master
  group: ML user tests
  working_dir: ml_user_tests

  legacy:
    test_name: ray_lightning_user_test_master
    test_suite: ml_user_tests

  frequency: nightly
  team: ml

  cluster:
    cluster_env: ray-lightning/app_config_master.yaml
    cluster_compute: ray-lightning/compute_tpl.yaml
    autosuspend_mins: 10

  driver_setup: ray-lightning/driver_setup.sh
  run:
    timeout: 1200
    script: python ray-lightning/ray_lightning_user_test.py
    type: client

  alert: default

- name: ml_user_tune_rllib_connect_test
  group: ML user tests
  working_dir: ml_user_tests

  legacy:
    test_name: tune_rllib_connect_test
    test_suite: ml_user_tests

  frequency: nightly
  team: ml

  cluster:
    cluster_env: ../rllib_tests/app_config.yaml
    cluster_compute: tune_rllib/compute_tpl.yaml
    autosuspend_mins: 10

  driver_setup: tune_rllib/driver_setup.sh
  run:
    timeout: 2000
    script: python tune_rllib/run_connect_tests.py
    type: client

  alert: default

#######################
# Tune cloud  tests
#######################
- name: tune_cloud_aws_no_sync_down
  group: Tune cloud tests
  working_dir: tune_tests/cloud_tests

  legacy:
    test_name: aws_no_sync_down
    test_suite: tune_cloud_tests

  frequency: nightly
  team: ml

  cluster:
    cluster_env: app_config.yaml
    cluster_compute: tpl_aws_4x2.yaml

  run:
    timeout: 600
    script: python workloads/run_cloud_test.py no_sync_down

    wait_for_nodes:
      num_nodes: 4
      timeout: 600

    type: sdk_command
    file_manager: sdk

  alert: tune_tests

- name: tune_cloud_aws_ssh_sync
  group: Tune cloud tests
  working_dir: tune_tests/cloud_tests

  legacy:
    test_name: aws_ssh_sync
    test_suite: tune_cloud_tests

  frequency: nightly
  team: ml

  cluster:
    cluster_env: app_config.yaml
    cluster_compute: tpl_aws_4x2.yaml

  run:
    timeout: 600
    script: python workloads/run_cloud_test.py ssh_sync

    wait_for_nodes:
      num_nodes: 4
      timeout: 600

    type: sdk_command
    file_manager: sdk

  alert: tune_tests

- name: tune_cloud_aws_durable_upload
  group: Tune cloud tests
  working_dir: tune_tests/cloud_tests

  legacy:
    test_name: aws_durable_upload
    test_suite: tune_cloud_tests

  frequency: nightly
  team: ml

  cluster:
    cluster_env: app_config.yaml
    cluster_compute: tpl_aws_4x2.yaml

  run:
    timeout: 600
    script: python workloads/run_cloud_test.py durable_upload --bucket s3://data-test-ilr/durable_upload

    wait_for_nodes:
      num_nodes: 4
      timeout: 600

    type: sdk_command
    file_manager: sdk

  alert: tune_tests

- name: tune_cloud_aws_durable_upload_rllib_str
  group: Tune cloud tests
  working_dir: tune_tests/cloud_tests

  legacy:
    test_name: aws_durable_upload_rllib_str
    test_suite: tune_cloud_tests

  frequency: nightly
  team: ml

  cluster:
    cluster_env: app_config_ml.yaml
    cluster_compute: tpl_aws_4x2.yaml

  run:
    timeout: 600

    script: python workloads/run_cloud_test.py durable_upload --trainable rllib_str
      --bucket s3://data-test-ilr/durable_upload_rllib_str

    wait_for_nodes:
      num_nodes: 4
      timeout: 600

    type: sdk_command
    file_manager: sdk

  alert: tune_tests

- name: tune_cloud_aws_durable_upload_rllib_trainer
  group: Tune cloud tests
  working_dir: tune_tests/cloud_tests

  legacy:
    test_name: aws_durable_upload_rllib_trainer
    test_suite: tune_cloud_tests

  frequency: nightly
  team: ml

  cluster:
    cluster_env: app_config_ml.yaml
    cluster_compute: tpl_aws_4x2.yaml

  run:
    timeout: 600
    script: python workloads/run_cloud_test.py durable_upload --trainable rllib_trainer
      --bucket s3://data-test-ilr/durable_upload_rllib_trainer

    wait_for_nodes:
      num_nodes: 4
      timeout: 600

    type: sdk_command
    file_manager: sdk

  alert: tune_tests

- name: tune_cloud_gcp_k8s_no_sync_down
  group: Tune cloud tests
  working_dir: tune_tests/cloud_tests

  legacy:
    test_name: gcp_k8s_no_sync_down
    test_suite: tune_cloud_tests

  frequency: nightly
  team: ml

  cluster:
    cluster_env: app_config.yaml
    cluster_compute: tpl_gcp_k8s_4x8.yaml
    cloud_id: cld_k8WcxPgjUtSE8RVmfZpTLuKM  # anyscale_k8s_gcp_cloud

  run:
    timeout: 600
    script: python workloads/run_cloud_test.py no_sync_down --cpus-per-trial 8
    type: client

  alert: tune_tests

- name: tune_cloud_gcp_k8s_ssh_sync
  group: Tune cloud tests
  working_dir: tune_tests/cloud_tests

  legacy:
    test_name: gcp_k8s_ssh_sync
    test_suite: tune_cloud_tests

  frequency: nightly
  team: ml

  cluster:
    cluster_env: app_config.yaml
    cluster_compute: tpl_gcp_k8s_4x8.yaml
    cloud_id: cld_k8WcxPgjUtSE8RVmfZpTLuKM  # anyscale_k8s_gcp_cloud

  run:
    timeout: 600
    script: python workloads/run_cloud_test.py ssh_sync --cpus-per-trial 8
    type: client

  alert: tune_tests

- name: tune_cloud_gcp_k8s_durable_upload
  group: Tune cloud tests
  working_dir: tune_tests/cloud_tests

  legacy:
    test_name: gcp_k8s_durable_upload
    test_suite: tune_cloud_tests

  frequency: nightly
  team: ml

  cluster:
    cluster_env: app_config.yaml
    cluster_compute: tpl_gcp_k8s_4x8.yaml
    cloud_id: cld_k8WcxPgjUtSE8RVmfZpTLuKM  # anyscale_k8s_gcp_cloud

  run:
    timeout: 600
    script: python workloads/run_cloud_test.py durable_upload --cpus-per-trial 8 --bucket gs://jun-riot-test/durable_upload
    type: client

  alert: tune_tests


########################
# Tune scalability tests
########################

- name: tune_scalability_bookkeeping_overhead
  group: Tune scalability tests
  working_dir: tune_tests/scalability_tests

  legacy:
    test_name: bookkeeping_overhead
    test_suite: tune_tests

  frequency: nightly
  team: ml

  cluster:
    cluster_env: app_config.yaml
    cluster_compute: tpl_1x16.yaml

  run:
    timeout: 1200
    script: python workloads/test_bookkeeping_overhead.py
    type: sdk_command
    file_manager: sdk

  alert: tune_tests

- name: tune_scalability_durable_trainable
  group: Tune scalability tests
  working_dir: tune_tests/scalability_tests

  legacy:
    test_name: durable_trainable
    test_suite: tune_tests

  frequency: nightly
  team: ml

  cluster:
    cluster_env: app_config.yaml
    cluster_compute: tpl_16x2.yaml

  run:
    timeout: 900
    script: python workloads/test_durable_trainable.py --bucket data-test-ilr
    wait_for_nodes:
      num_nodes: 16
      timeout: 600

    type: sdk_command
    file_manager: sdk

  alert: tune_tests

- name: tune_scalability_long_running_large_checkpoints
  group: Tune scalability tests
  working_dir: tune_tests/scalability_tests

  legacy:
    test_name: long_running_large_checkpoints
    test_suite: tune_tests

  frequency: weekly
  team: ml

  cluster:
    cluster_env: app_config.yaml
    cluster_compute: tpl_1x32_hd.yaml

  run:
    timeout: 86400
    script: python workloads/test_long_running_large_checkpoints.py
    long_running: true
    type: sdk_command
    file_manager: sdk

  smoke_test:
    frequency: nightly

    run:
      timeout: 3600

  alert: tune_tests

- name: tune_scalability_network_overhead
  group: Tune scalability tests
  working_dir: tune_tests/scalability_tests
  legacy:
    test_name: network_overhead
    test_suite: tune_tests

  frequency: weekly
  team: ml

  cluster:
    cluster_env: app_config.yaml
    cluster_compute: tpl_100x2.yaml

  run:
    timeout: 900
    prepare_timeout: 1200
    script: python workloads/test_network_overhead.py
    wait_for_nodes:
      num_nodes: 100
      timeout: 1200

    type: sdk_command
    file_manager: sdk

  smoke_test:
    frequency: nightly

    cluster:
      compute_template: tpl_20x2.yaml

    run:
      timeout: 400
      prepare_timeout: 600
      wait_for_nodes:
        num_nodes: 20
        timeout: 600

  alert: tune_tests

- name: tune_scalability_result_throughput_cluster
  group: Tune scalability tests
  working_dir: tune_tests/scalability_tests

  legacy:
    test_name: result_throughput_cluster
    test_suite: tune_tests

  frequency: nightly
  team: ml

  cluster:
    cluster_env: app_config.yaml
    cluster_compute: tpl_16x64.yaml

  run:
    timeout: 600
    script: python workloads/test_result_throughput_cluster.py

    wait_for_nodes:
      num_nodes: 16
      timeout: 600

    type: sdk_command
    file_manager: sdk

  alert: tune_tests

- name: tune_scalability_result_throughput_single_node
  group: Tune scalability tests
  working_dir: tune_tests/scalability_tests

  legacy:
    test_name: result_throughput_single_node
    test_suite: tune_tests

  frequency: nightly
  team: ml

  cluster:
    cluster_env: app_config.yaml
    cluster_compute: tpl_1x96.yaml

  run:
    timeout: 600
    script: python workloads/test_result_throughput_single_node.py
    type: sdk_command
    file_manager: sdk

  alert: tune_tests

- name: tune_scalability_xgboost_sweep
  group: Tune scalability tests
  working_dir: tune_tests/scalability_tests

  legacy:
    test_name: xgboost_sweep
    test_suite: tune_tests

  frequency: weekly
  team: ml

  cluster:
    cluster_env: app_config_data.yaml
    cluster_compute: tpl_16x64.yaml

  run:
    timeout: 3600
    script: python workloads/test_xgboost_sweep.py

    wait_for_nodes:
      num_nodes: 16
      timeout: 600

    type: sdk_command
    file_manager: sdk

  alert: tune_tests


#######################
# Long running tests
#######################

- name: long_running_actor_deaths
  group: Long running tests
  working_dir: long_running_tests
  legacy:
    test_name: actor_deaths
    test_suite: long_running_tests

  frequency: nightly
  team: core
  cluster:
    cluster_env: app_config.yaml
    cluster_compute: tpl_cpu_1.yaml

  run:
    timeout: 86400
    prepare: ray stop
    script: python workloads/actor_deaths.py
    long_running: true
    type: sdk_command
    file_manager: job

  smoke_test:
    frequency: disabled

    run:
      timeout: 3600

  alert: long_running_tests

- name: long_running_apex
  group: Long running tests
  working_dir: long_running_tests
  legacy:
    test_name: apex
    test_suite: long_running_tests

  frequency: nightly
  team: ml
  cluster:
    cluster_env: ../rllib_tests/app_config.yaml
    cluster_compute: tpl_cpu_3.yaml

  run:
    timeout: 86400
    script: python workloads/apex.py
    long_running: true
    wait_for_nodes:
      num_nodes: 3
      timeout: 600

    type: sdk_command
    file_manager: job

  smoke_test:
    frequency: disabled

    run:
      timeout: 3600

  alert: long_running_tests

- name: long_running_impala
  group: Long running tests
  working_dir: long_running_tests
  legacy:
    test_name: impala
    test_suite: long_running_tests

  frequency: nightly
  team: ml
  cluster:
    cluster_env: app_config_np.yaml
    cluster_compute: tpl_cpu_1_large.yaml

  run:
    timeout: 86400
    script: python workloads/impala.py
    long_running: true
    type: sdk_command
    file_manager: job

  smoke_test:
    frequency: disabled

    run:
      timeout: 3600

  alert: long_running_tests

- name: long_running_many_actor_tasks
  group: Long running tests
  working_dir: long_running_tests
  legacy:
    test_name: many_actor_tasks
    test_suite: long_running_tests

  frequency: nightly
  team: core
  cluster:
    cluster_env: app_config.yaml
    cluster_compute: tpl_cpu_1.yaml

  run:
    timeout: 86400
    prepare: ray stop
    script: python workloads/many_actor_tasks.py
    long_running: true
    type: sdk_command
    file_manager: job

  smoke_test:
    frequency: disabled

    run:
      timeout: 3600

  alert: long_running_tests

- name: long_running_many_drivers
  group: Long running tests
  working_dir: long_running_tests
  legacy:
    test_name: many_drivers
    test_suite: long_running_tests

  frequency: nightly
  team: core
  cluster:
    cluster_env: app_config.yaml
    cluster_compute: tpl_cpu_1.yaml

  run:
    timeout: 86400
    prepare: ray stop
    script: python workloads/many_drivers.py --iteration-num=4000
    long_running: true
    type: sdk_command
    file_manager: job

  smoke_test:
    frequency: disabled

    run:
      timeout: 3600

  alert: long_running_tests

- name: long_running_many_ppo
  group: Long running tests
  working_dir: long_running_tests
  legacy:
    test_name: many_ppo
    test_suite: long_running_tests

  frequency: nightly
  team: ml
  cluster:
    cluster_env: ../rllib_tests/app_config.yaml
    cluster_compute: many_ppo.yaml

  run:
    timeout: 86400
    script: python workloads/many_ppo.py
    long_running: true
    wait_for_nodes:
      num_nodes: 1
      timeout: 600

    type: sdk_command
    file_manager: job

  smoke_test:
    frequency: disabled

    run:
      timeout: 3600

  alert: long_running_tests

- name: long_running_many_tasks
  group: Long running tests
  working_dir: long_running_tests
  legacy:
    test_name: many_tasks
    test_suite: long_running_tests

  frequency: nightly
  team: core
  cluster:
    cluster_env: app_config.yaml
    cluster_compute: tpl_cpu_1.yaml

  run:
    timeout: 86400
    prepare: ray stop
    script: python workloads/many_tasks.py
    long_running: true
    type: sdk_command
    file_manager: job

  smoke_test:
    frequency: disabled

    run:
      timeout: 3600

  alert: long_running_tests

- name: long_running_many_tasks_serialized_ids
  group: Long running tests
  working_dir: long_running_tests
  legacy:
    test_name: many_tasks_serialized_ids
    test_suite: long_running_tests

  frequency: nightly
  team: core
  cluster:
    cluster_env: app_config.yaml
    cluster_compute: tpl_cpu_1.yaml

  run:
    timeout: 86400
    prepare: ray stop
    script: python workloads/many_tasks_serialized_ids.py
    long_running: true
    type: sdk_command
    file_manager: job

  smoke_test:
    frequency: disabled

    run:
      timeout: 3600

  alert: long_running_tests

- name: long_running_node_failures
  group: Long running tests
  working_dir: long_running_tests
  legacy:
    test_name: node_failures
    test_suite: long_running_tests

  frequency: nightly
  team: core
  cluster:
    cluster_env: app_config.yaml
    cluster_compute: tpl_cpu_1.yaml

  run:
    timeout: 86400
    prepare: ray stop
    script: python workloads/node_failures.py
    long_running: true
    type: sdk_command
    file_manager: job

  smoke_test:
    frequency: disabled

    run:
      timeout: 3600

  alert: long_running_tests

- name: long_running_pbt
  group: Long running tests
  working_dir: long_running_tests
  legacy:
    test_name: pbt
    test_suite: long_running_tests

  frequency: nightly
  team: ml
  cluster:
    cluster_env: ../rllib_tests/app_config.yaml
    cluster_compute: tpl_cpu_1.yaml

  run:
    timeout: 86400
    prepare: ray stop
    script: python workloads/pbt.py
    long_running: true
    type: sdk_command
    file_manager: job

  smoke_test:
    frequency: disabled

    run:
      timeout: 3600

  alert: long_running_tests

- name: long_running_serve
  group: Long running tests
  working_dir: long_running_tests
  legacy:
    test_name: serve
    test_suite: long_running_tests

  frequency: nightly
  team: serve
  cluster:
    cluster_env: app_config.yaml
    cluster_compute: tpl_cpu_1.yaml

  run:
    timeout: 86400
    prepare: ray stop
    script: python workloads/serve.py
    long_running: true
    type: sdk_command
    file_manager: job

  smoke_test:
    frequency: disabled

    run:
      timeout: 3600

  alert: long_running_tests

- name: long_running_serve_failure
  group: Long running tests
  working_dir: long_running_tests

  stable: false

  legacy:
    test_name: serve_failure
    test_suite: long_running_tests

  frequency: nightly
  team: serve
  cluster:
    cluster_env: app_config.yaml
    cluster_compute: tpl_cpu_1.yaml

  run:
    timeout: 86400
    prepare: ray stop
    script: python workloads/serve_failure.py
    long_running: true
    type: sdk_command
    file_manager: job

  smoke_test:
    run:
      timeout: 600

  alert: long_running_tests

- name: long_running_distributed_pytorch_pbt_failure
  group: Long running tests
  working_dir: long_running_distributed_tests

  legacy:
    test_name: pytorch_pbt_failure
    test_suite: long_running_distributed

  frequency: weekly
  team: ml
  cluster:
    cluster_env: app_config.yaml
    cluster_compute: compute_tpl.yaml

  run:
    timeout: 86400
    script: python workloads/pytorch_pbt_failure.py
    long_running: true
    type: sdk_command
    file_manager: job

  smoke_test:
    frequency: disabled
    run:
      timeout: 3600

  alert: long_running_tests


########################
# Runtime env tests
########################
- name: runtime_env_rte_many_tasks_actors
  group: Runtime env tests
  working_dir: runtime_env_tests

  legacy:
    test_name: rte_many_tasks_actors
    test_suite: runtime_env_tests

  frequency: nightly
  team: serve

  cluster:
    cluster_env: app_config.yaml
    cluster_compute: rte_small.yaml

  run:
    timeout: 600
    script: python workloads/rte_many_tasks_actors.py
    wait_for_nodes:
      num_nodes: 4
      timeout: 600

    type: sdk_command
    file_manager: job

  alert: default

- name: runtime_env_wheel_urls
  group: Runtime env tests
  working_dir: runtime_env_tests

  legacy:
    test_name: wheel_urls
    test_suite: runtime_env_tests

  frequency: nightly
  team: serve

  cluster:
    cluster_env: app_config.yaml
    cluster_compute: rte_minimal.yaml

  run:
    timeout: 9000
    script: python workloads/wheel_urls.py
    wait_for_nodes:
      num_nodes: 1
      timeout: 600

    type: sdk_command
    file_manager: job

  alert: default

- name: runtime_env_rte_ray_client
  group: Runtime env tests
  working_dir: runtime_env_tests

  legacy:
    test_name: rte_ray_client
    test_suite: runtime_env_tests

  frequency: nightly
  team: serve

  cluster:
    cluster_env: app_config.yaml
    cluster_compute: rte_minimal.yaml
    autosuspend_mins: 10

  run:
    timeout: 600
    script: python workloads/rte_ray_client.py
    wait_for_nodes:
      num_nodes: 1
      timeout: 600

    type: client

  alert: default


########################
# Serve tests
########################

- name: serve_single_deployment_1k_noop_replica
  group: Serve tests
  working_dir: serve_tests

  legacy:
    test_name: single_deployment_1k_noop_replica
    test_suite: serve_tests

  frequency: nightly
  team: serve

  cluster:
    cluster_env: app_config.yaml
    cluster_compute: compute_tpl_32_cpu.yaml

  run:
    timeout: 7200
    long_running: false
    script: python workloads/single_deployment_1k_noop_replica.py
    type: sdk_command
    file_manager: job

  alert: default

- name: serve_multi_deployment_1k_noop_replica
  group: Serve tests
  working_dir: serve_tests

  legacy:
    test_name: multi_deployment_1k_noop_replica
    test_suite: serve_tests

  frequency: nightly
  team: serve

  cluster:
    cluster_env: app_config.yaml
    cluster_compute: compute_tpl_32_cpu.yaml

  run:
    timeout: 7200
    long_running: false
    script: python workloads/multi_deployment_1k_noop_replica.py
    type: sdk_command
    file_manager: job

  alert: default

- name: serve_autoscaling_single_deployment
  group: Serve tests
  working_dir: serve_tests

  legacy:
    test_name: autoscaling_single_deployment
    test_suite: serve_tests

  frequency: nightly
  team: serve

  cluster:
    cluster_env: app_config.yaml
    cluster_compute: compute_tpl_8_cpu_autoscaling.yaml

  run:
    timeout: 7200
    long_running: false
    script: python workloads/autoscaling_single_deployment.py
    type: sdk_command
    file_manager: job

  alert: default

- name: serve_autoscaling_multi_deployment
  group: Serve tests
  working_dir: serve_tests

  legacy:
    test_name: autoscaling_multi_deployment
    test_suite: serve_tests

  frequency: nightly
  team: serve

  cluster:
    cluster_env: app_config.yaml
    cluster_compute: compute_tpl_8_cpu_autoscaling.yaml

  run:
    timeout: 7200
    long_running: false
    script: python workloads/autoscaling_multi_deployment.py
    type: sdk_command
    file_manager: job

  alert: default

- name: serve_serve_micro_benchmark
  group: Serve tests
  working_dir: serve_tests

  legacy:
    test_name: serve_micro_benchmark
    test_suite: serve_tests

  frequency: nightly
  team: serve

  cluster:
    cluster_env: app_config.yaml
    cluster_compute: compute_tpl_single_node.yaml

  run:
    timeout: 7200
    long_running: false
    script: python workloads/serve_micro_benchmark.py
    type: sdk_command
    file_manager: job

  alert: default

- name: serve_serve_micro_benchmark_k8s
  group: Serve tests
  working_dir: serve_tests

  legacy:
    test_name: serve_micro_benchmark_k8s
    test_suite: serve_tests

  # TODO(architkulkarni) Reenable after K8s migration.  Currently failing
  frequency: disabled
  team: serve

  cluster:
    cluster_env: app_config.yaml
    cluster_compute: compute_tpl_single_node_k8s.yaml

  run:
    timeout: 7200
    long_running: false
    script: python workloads/serve_micro_benchmark.py
    type: sdk_command
    file_manager: job

  alert: default

- name: serve_serve_cluster_fault_tolerance
  group: Serve tests
  working_dir: serve_tests

  legacy:
    test_name: serve_cluster_fault_tolerance
    test_suite: serve_tests

  frequency: nightly
  team: serve
  cluster:
    cluster_env: app_config.yaml
    cluster_compute: compute_tpl_single_node.yaml

  run:
    timeout: 7200
    long_running: false
    script: python workloads/serve_cluster_fault_tolerance.py
    type: sdk_command
    file_manager: job

  alert: default

########################
# SGD tests
########################

- name: sgd_gpu
  group: SGD tests
  working_dir: sgd_tests

  legacy:
    test_name: sgd_gpu
    test_suite: sgd_tests

  frequency: nightly
  team: ml

  cluster:
    cluster_env: sgd_gpu/sgd_gpu_app_config.yaml
    cluster_compute: sgd_gpu/sgd_gpu_compute.yaml

  run:
    timeout: 3000
    script: python sgd_gpu/sgd_gpu_test.py --num-workers=2 --use-gpu --address=auto

    wait_for_nodes:
      num_nodes: 2
      timeout: 600

    type: sdk_command
    file_manager: job

  alert: default

########################
# RLLib tests
########################

- name: rllib_learning_tests
  group: RLLib tests
  working_dir: rllib_tests

  legacy:
    test_name: learning_tests
    test_suite: rllib_tests

  frequency: weekly
  team: ml

  cluster:
    cluster_env: app_config.yaml
    cluster_compute: 8gpus_64cpus.yaml

  run:
    timeout: 14400
    script: python learning_tests/run.py
    type: sdk_command
    file_manager: job

  smoke_test:
    frequency: nightly

    run:
      timeout: 1200

  alert: default

- name: rllib_multi_gpu_learning_tests
  group: RLLib tests
  working_dir: rllib_tests

  legacy:
    test_name: multi_gpu_learning_tests
    test_suite: rllib_tests

  frequency: nightly
  team: ml

  cluster:
    cluster_env: app_config.yaml
    cluster_compute: 8gpus_96cpus.yaml

  run:
    timeout: 7200
    script: python multi_gpu_learning_tests/run.py
    type: sdk_command
    file_manager: job

  alert: default

- name: rllib_multi_gpu_with_lstm_learning_tests
  group: RLLib tests
  working_dir: rllib_tests

  legacy:
    test_name: multi_gpu_with_lstm_learning_tests
    test_suite: rllib_tests

  frequency: nightly
  team: ml

  cluster:
    cluster_env: app_config.yaml
    cluster_compute: 8gpus_96cpus.yaml

  run:
    timeout: 7200
    script: python multi_gpu_with_lstm_learning_tests/run.py
    type: sdk_command
    file_manager: job

  alert: default

- name: rllib_multi_gpu_with_attention_learning_tests
  group: RLLib tests
  working_dir: rllib_tests

  legacy:
    test_name: multi_gpu_with_attention_learning_tests
    test_suite: rllib_tests

  frequency: nightly
  team: ml

  cluster:
    cluster_env: app_config.yaml
    cluster_compute: 8gpus_96cpus.yaml

  run:
    timeout: 7200
    script: python multi_gpu_with_attention_learning_tests/run.py
    type: sdk_command
    file_manager: job

  alert: default

- name: rllib_stress_tests
  group: RLLib tests
  working_dir: rllib_tests

  legacy:
    test_name: stress_tests
    test_suite: rllib_tests

  frequency: weekly
  team: ml

  cluster:
    cluster_env: app_config.yaml
    cluster_compute: 4gpus_544_cpus.yaml

  run:
    timeout: 5400
    script: python stress_tests/run_stress_tests.py

    wait_for_nodes:
      num_nodes: 6
      timeout: 600

    type: sdk_command
    file_manager: job

  smoke_test:
    frequency: nightly

    run:
      timeout: 2000

  alert: default

########################
# Core Nightly Tests
########################

- name: shuffle_10gb
  group: core-multi-test

  team: core
  frequency: multi
  working_dir: nightly_tests

  legacy:
    test_name: shuffle_10gb
    test_suite: nightly_tests

  cluster:
    cluster_env: shuffle/shuffle_app_config.yaml
    cluster_compute: shuffle/shuffle_compute_single.yaml

  run:
    timeout: 3000
    script: python shuffle/shuffle_test.py --num-partitions=50 --partition-size=200e6
    
    type: sdk_command
    file_manager: sdk

- name: shuffle_50gb
  group: core-multi-test
  working_dir: nightly_tests
  legacy:
    test_name: shuffle_50gb
    test_suite: nightly_tests

  frequency: multi
  team: core
  cluster:
    cluster_env: shuffle/shuffle_app_config.yaml
    cluster_compute: shuffle/shuffle_compute_single.yaml

  run:
    timeout: 3000
    script: python shuffle/shuffle_test.py --num-partitions=50 --partition-size=1e9
    type: sdk_command
    file_manager: sdk

- name: shuffle_50gb_large_partition
  group: core-multi-test
  working_dir: nightly_tests
  legacy:
    test_name: shuffle_50gb_large_partition
    test_suite: nightly_tests

  frequency: multi
  team: core
  cluster:
    cluster_env: shuffle/shuffle_app_config.yaml
    cluster_compute: shuffle/shuffle_compute_single.yaml

  run:
    timeout: 3000
    script: python shuffle/shuffle_test.py --num-partitions=500 --partition-size=100e6
    type: sdk_command
    file_manager: sdk

- name: shuffle_100gb
  group: core-multi-test
  working_dir: nightly_tests
  legacy:
    test_name: shuffle_100gb
    test_suite: nightly_tests

  frequency: multi
  team: core
  cluster:
    cluster_env: shuffle/shuffle_app_config.yaml
    cluster_compute: shuffle/shuffle_compute_multi.yaml

  run:
    timeout: 3000
    script: python shuffle/shuffle_test.py --num-partitions=200 --partition-size=500e6
    wait_for_nodes:
      num_nodes: 4
      timeout: 600

    type: sdk_command
    file_manager: sdk

- name: non_streaming_shuffle_100gb
  group: core-multi-test
  working_dir: nightly_tests
  legacy:
    test_name: non_streaming_shuffle_100gb
    test_suite: nightly_tests

  frequency: multi
  team: core
  cluster:
    cluster_env: shuffle/shuffle_app_config.yaml
    cluster_compute: shuffle/shuffle_compute_multi.yaml

  run:
    timeout: 3000
    script: python shuffle/shuffle_test.py --num-partitions=200 --partition-size=500e6
      --no-streaming

    wait_for_nodes:
      num_nodes: 4
      timeout: 600

    type: sdk_command
    file_manager: sdk

- name: non_streaming_shuffle_50gb_large_partition
  group: core-multi-test
  working_dir: nightly_tests
  legacy:
    test_name: non_streaming_shuffle_50gb_large_partition
    test_suite: nightly_tests

  frequency: multi
  team: core
  cluster:
    cluster_env: shuffle/shuffle_app_config.yaml
    cluster_compute: shuffle/shuffle_compute_single.yaml

  run:
    timeout: 3000
    script: python shuffle/shuffle_test.py --num-partitions=500 --partition-size=100e6
      --no-streaming

    type: sdk_command
    file_manager: sdk

- name: non_streaming_shuffle_50gb
  group: core-multi-test
  working_dir: nightly_tests
  legacy:
    test_name: non_streaming_shuffle_50gb
    test_suite: nightly_tests

  frequency: multi
  team: core
  cluster:
    cluster_env: shuffle/shuffle_app_config.yaml
    cluster_compute: shuffle/shuffle_compute_single.yaml

  run:
    timeout: 3000
    script: python shuffle/shuffle_test.py --num-partitions=50 --partition-size=1e9
      --no-streaming

    type: sdk_command
    file_manager: sdk

- name: stress_test_placement_group
  group: core-multi-test
  working_dir: nightly_tests
  legacy:
    test_name: stress_test_placement_group
    test_suite: nightly_tests

  frequency: multi
  team: core
  cluster:
    cluster_env: stress_tests/stress_tests_app_config.yaml
    cluster_compute: stress_tests/placement_group_tests_compute.yaml

  run:
    timeout: 7200
    script: python stress_tests/test_placement_group.py
    type: sdk_command
    file_manager: sdk

- name: shuffle_1tb_1000_partition
  group: core-multi-test
  working_dir: nightly_tests
  legacy:
    test_name: shuffle_1tb_1000_partition
    test_suite: nightly_tests

  frequency: multi
  team: core
  cluster:
    cluster_env: shuffle/shuffle_app_config.yaml
    cluster_compute: shuffle/shuffle_compute_large_scale.yaml

  run:
    timeout: 3000
    script: python shuffle/shuffle_test.py --num-partitions=1000 --partition-size=1e9
    wait_for_nodes:
      num_nodes: 20
      timeout: 900

    type: sdk_command
    file_manager: sdk

- name: non_streaming_shuffle_1tb_1000_partition
  group: core-multi-test
  working_dir: nightly_tests
  legacy:
    test_name: non_streaming_shuffle_1tb_1000_partition
    test_suite: nightly_tests

  frequency: multi
  team: core
  cluster:
    cluster_env: shuffle/shuffle_app_config.yaml
    cluster_compute: shuffle/shuffle_compute_large_scale.yaml

  run:
    timeout: 3000
    script: python shuffle/shuffle_test.py --num-partitions=1000 --partition-size=1e9
      --no-streaming

    wait_for_nodes:
      num_nodes: 20
      timeout: 900

    type: sdk_command
    file_manager: sdk

- name: shuffle_1tb_5000_partitions
  group: core-multi-test
  working_dir: nightly_tests
  legacy:
    test_name: shuffle_1tb_5000_partitions
    test_suite: nightly_tests

  frequency: multi
  team: core
  cluster:
    cluster_env: shuffle/shuffle_app_config.yaml
    cluster_compute: shuffle/shuffle_compute_large_scale.yaml

  run:
    timeout: 9000
    script: python shuffle/shuffle_test.py --num-partitions=5000 --partition-size=200e6
    wait_for_nodes:
      num_nodes: 20
      timeout: 900

    type: sdk_command
    file_manager: sdk

- name: decision_tree_autoscaling
  group: core-multi-test
  working_dir: nightly_tests
  legacy:
    test_name: decision_tree_autoscaling
    test_suite: nightly_tests

  frequency: multi
  team: core
  cluster:
    cluster_env: decision_tree/decision_tree_app_config.yaml
    cluster_compute: decision_tree/autoscaling_compute.yaml

  run:
    timeout: 3000
    script: python decision_tree/cart_with_tree.py
    type: sdk_command
    file_manager: sdk

- name: decision_tree_autoscaling_20_runs
  group: core-multi-test
  working_dir: nightly_tests
  legacy:
    test_name: decision_tree_autoscaling_20_runs
    test_suite: nightly_tests

  frequency: multi
  team: core
  cluster:
    cluster_env: decision_tree/decision_tree_app_config.yaml
    cluster_compute: decision_tree/autoscaling_compute.yaml

  run:
    timeout: 9600
    script: python decision_tree/cart_with_tree.py --concurrency=20
    type: sdk_command
    file_manager: sdk

- name: autoscaling_shuffle_1tb_1000_partitions
  group: core-multi-test
  working_dir: nightly_tests
  legacy:
    test_name: autoscaling_shuffle_1tb_1000_partitions
    test_suite: nightly_tests

  frequency: multi
  team: core
  cluster:
    cluster_env: shuffle/shuffle_app_config.yaml
    cluster_compute: shuffle/shuffle_compute_autoscaling.yaml

  run:
    timeout: 4000
    script: python shuffle/shuffle_test.py --num-partitions=1000 --partition-size=1e9
      --no-streaming

    type: sdk_command
    file_manager: sdk

- name: pg_long_running_performance_test
  group: core-multi-test
  working_dir: nightly_tests
  legacy:
    test_name: pg_long_running_performance_test
    test_suite: nightly_tests

  frequency: multi
  team: core
  cluster:
    cluster_env: placement_group_tests/app_config.yaml
    cluster_compute: placement_group_tests/long_running_test_compute.yaml

  run:
    timeout: 3600
    script: python placement_group_tests/long_running_performance_test.py --num-stages
      2000

    wait_for_nodes:
      num_nodes: 2
      timeout: 600

    type: sdk_command
    file_manager: sdk

- name: microbenchmark
  group: core-daily-test
  team: core
  frequency: nightly
  working_dir: microbenchmark

  legacy:
    test_name: microbenchmark
    test_suite: microbenchmark

  cluster:
    cluster_env: app_config.yaml
    cluster_compute: tpl_64.yaml

  run:
    timeout: 1800
    script: OMP_NUM_THREADS=64 RAY_ADDRESS= python run_microbenchmark.py

- name: dask_on_ray_10gb_sort
  group: core-daily-test
  working_dir: nightly_tests
  legacy:
    test_name: dask_on_ray_10gb_sort
    test_suite: nightly_tests

  frequency: nightly
  team: core
  cluster:
    cluster_env: dask_on_ray/dask_on_ray_app_config.yaml
    cluster_compute: dask_on_ray/dask_on_ray_sort_compute_template.yaml

  run:
    timeout: 7200
    script: python dask_on_ray/dask_on_ray_sort.py --nbytes 10_000_000_000 --npartitions
      50 --num-nodes 1 --ray --data-dir /tmp/ray --file-path /tmp/ray

    type: sdk_command
    file_manager: sdk

- name: dask_on_ray_100gb_sort
  group: core-daily-test
  working_dir: nightly_tests
  legacy:
    test_name: dask_on_ray_100gb_sort
    test_suite: nightly_tests

  frequency: nightly
  team: core
  cluster:
    cluster_env: dask_on_ray/dask_on_ray_app_config.yaml
    cluster_compute: dask_on_ray/dask_on_ray_sort_compute_template.yaml

  run:
    timeout: 7200
    script: python dask_on_ray/dask_on_ray_sort.py --nbytes 100_000_000_000 --npartitions
      200 --num-nodes 1 --ray --data-dir /tmp/ray --file-path /tmp/ray

    type: sdk_command
    file_manager: sdk

- name: dask_on_ray_large_scale_test_no_spilling
  group: core-daily-test
  working_dir: nightly_tests
  legacy:
    test_name: dask_on_ray_large_scale_test_no_spilling
    test_suite: nightly_tests

  frequency: nightly
  team: core
  cluster:
    cluster_env: dask_on_ray/large_scale_dask_on_ray_app_config.yaml
    cluster_compute: dask_on_ray/dask_on_ray_stress_compute.yaml

  run:
    timeout: 7200
    script: python dask_on_ray/large_scale_test.py --num_workers 20 --worker_obj_store_size_in_gb
      20 --error_rate 0  --data_save_path /tmp/ray

    wait_for_nodes:
      num_nodes: 21
      timeout: 600

    type: sdk_command
    file_manager: sdk

  smoke_test:
    frequency: multi
    cluster:
      app_config: dask_on_ray/large_scale_dask_on_ray_app_config.yaml
      compute_template: dask_on_ray/large_scale_dask_on_ray_compute_template.yaml

    run:
      timeout: 7200
      script: python dask_on_ray/large_scale_test.py --num_workers 4 --worker_obj_store_size_in_gb
        20 --error_rate 0  --data_save_path /tmp/ray

      wait_for_nodes:
        num_nodes: 5
        timeout: 600

- name: dask_on_ray_large_scale_test_spilling
  group: core-daily-test
  working_dir: nightly_tests
  legacy:
    test_name: dask_on_ray_large_scale_test_spilling
    test_suite: nightly_tests

  frequency: nightly
  team: core
  cluster:
    cluster_env: dask_on_ray/large_scale_dask_on_ray_app_config.yaml
    cluster_compute: dask_on_ray/dask_on_ray_stress_compute.yaml

  run:
    timeout: 7200
    script: python dask_on_ray/large_scale_test.py --num_workers 150 --worker_obj_store_size_in_gb
      70 --error_rate 0  --data_save_path /tmp/ray

    wait_for_nodes:
      num_nodes: 21
      timeout: 600

    type: sdk_command
    file_manager: sdk

  smoke_test:
    frequency: multi
    cluster:
      app_config: dask_on_ray/large_scale_dask_on_ray_app_config.yaml
      compute_template: dask_on_ray/large_scale_dask_on_ray_compute_template.yaml

    run:
      timeout: 7200
      script: python dask_on_ray/large_scale_test.py --num_workers 32 --worker_obj_store_size_in_gb
        70 --error_rate 0  --data_save_path /tmp/ray

      wait_for_nodes:
        num_nodes: 5
        timeout: 600

- name: stress_test_many_tasks
  group: core-daily-test
  working_dir: nightly_tests
  legacy:
    test_name: stress_test_many_tasks
    test_suite: nightly_tests

  frequency: nightly
  team: core
  cluster:
    cluster_env: stress_tests/stress_tests_app_config.yaml
    cluster_compute: stress_tests/stress_tests_compute.yaml

  run:
    timeout: 7200
    script: python stress_tests/test_many_tasks.py
    type: sdk_command
    file_manager: sdk

  smoke_test:
    frequency: multi
    cluster:
      app_config: stress_tests/stress_tests_app_config.yaml
      compute_template: stress_tests/smoke_test_compute.yaml

    run:
      timeout: 3600
      script: python stress_tests/test_many_tasks.py --num-nodes=4 --smoke-test

- name: stress_test_dead_actors
  group: core-daily-test
  working_dir: nightly_tests
  legacy:
    test_name: stress_test_dead_actors
    test_suite: nightly_tests

  frequency: nightly
  team: core
  cluster:
    cluster_env: stress_tests/stress_tests_app_config.yaml
    cluster_compute: stress_tests/stress_tests_compute.yaml

  run:
    timeout: 7200
    script: python stress_tests/test_dead_actors.py
    type: sdk_command
    file_manager: sdk

  smoke_test:
    frequency: multi
    cluster:
      app_config: stress_tests/stress_tests_app_config.yaml
      compute_template: stress_tests/smoke_test_compute.yaml

    run:
      timeout: 3600
      script: python stress_tests/test_dead_actors.py --num-nodes=4 --num-parents=3
        --num-children=3

- name: threaded_actors_stress_test
  group: core-daily-test
  working_dir: nightly_tests
  legacy:
    test_name: threaded_actors_stress_test
    test_suite: nightly_tests

  frequency: nightly
  team: core
  cluster:
    cluster_env: stress_tests/stress_tests_app_config.yaml
    cluster_compute: stress_tests/stress_test_threaded_actor_compute.yaml

  run:
    timeout: 7200
    script: python stress_tests/test_threaded_actors.py --test-runtime 3600 --kill-interval_s
      60

    wait_for_nodes:
      num_nodes: 201
      timeout: 600

    type: sdk_command
    file_manager: sdk

  smoke_test:
    frequency: nightly
    cluster:
      app_config: stress_tests/stress_tests_app_config.yaml
      compute_template: stress_tests/smoke_test_compute.yaml

    run:
      timeout: 3600
      script: python stress_tests/test_threaded_actors.py --test-runtime 1800 --kill-interval_s
        30

      wait_for_nodes:
        num_nodes: 5
        timeout: 600

- name: dask_on_ray_1tb_sort
  group: core-daily-test
  working_dir: nightly_tests
  legacy:
    test_name: dask_on_ray_1tb_sort
    test_suite: nightly_tests

  frequency: nightly
  team: core
  cluster:
    cluster_env: dask_on_ray/dask_on_ray_app_config.yaml
    cluster_compute: dask_on_ray/1tb_sort_compute.yaml

  run:
    timeout: 7200
    script: python dask_on_ray/dask_on_ray_sort.py --nbytes 1_000_000_000_000 --npartitions
      1000 --num-nodes 31 --ray --data-dir /tmp/ray --s3-bucket core-nightly-test

    wait_for_nodes:
      num_nodes: 32
      timeout: 1000

    type: sdk_command
    file_manager: sdk

- name: many_nodes_actor_test
  group: core-daily-test
  working_dir: nightly_tests
  legacy:
    test_name: many_nodes_actor_test
    test_suite: nightly_tests

  frequency: nightly
  team: core
  cluster:
    cluster_env: many_nodes_tests/app_config.yaml
    cluster_compute: many_nodes_tests/compute_config.yaml

  run:
    timeout: 7200
    script: python many_nodes_tests/actor_test.py
    wait_for_nodes:
      num_nodes: 251
      timeout: 5400

    type: sdk_command
    file_manager: sdk


- name: pg_autoscaling_regression_test
  group: core-daily-test
  working_dir: nightly_tests
  legacy:
    test_name: pg_autoscaling_regression_test
    test_suite: nightly_tests

  frequency: nightly
  team: core
  cluster:
    cluster_env: placement_group_tests/app_config.yaml
    cluster_compute: placement_group_tests/compute.yaml

  run:
    timeout: 1200
    script: python placement_group_tests/pg_run.py
    type: sdk_command
    file_manager: sdk

- name: placement_group_performance_test
  group: core-daily-test
  working_dir: nightly_tests
  legacy:
    test_name: placement_group_performance_test
    test_suite: nightly_tests

  frequency: nightly
  team: core
  cluster:
    cluster_env: placement_group_tests/app_config.yaml
    cluster_compute: placement_group_tests/pg_perf_test_compute.yaml

  run:
    timeout: 1200
    script: python placement_group_tests/placement_group_performance_test.py
    wait_for_nodes:
      num_nodes: 5
      timeout: 600

    type: sdk_command
    file_manager: sdk


#########################
# Horovod tests
#########################
- name: horovod_tune_test
  group: Horovod tests
  working_dir: horovod_tests

  legacy:
    test_name: horovod_test
    test_suite: horovod_tests

  frequency: weekly
  team: ml

  cluster:
    cluster_env: app_config_master.yaml
    cluster_compute: compute_tpl.yaml

  run:
    timeout: 36000
    script: python workloads/horovod_tune_test.py
    long_running: true
    wait_for_nodes:
      num_nodes: 3
      timeout: 600

    type: sdk_command
    file_manager: job

  smoke_test:
    frequency: disabled

    run:
      timeout: 1800

  alert: default


#########################
# Core Scalability Tests
#########################

- name: single_node
  group: core-scalability-test
  working_dir: benchmarks
  legacy:
    test_name: single_node
    test_suite: benchmark_tests

  frequency: multi
  team: core
  cluster:
    cluster_env: app_config.yaml
    cluster_compute: single_node.yaml

  run:
    timeout: 12000
    prepare: sleep 0
    script: python single_node/test_single_node.py
    type: sdk_command
    file_manager: sdk

- name: object_store
  group: core-scalability-test
  working_dir: benchmarks
  legacy:
    test_name: object_store
    test_suite: benchmark_tests

  frequency: multi
  team: core
  cluster:
    cluster_env: app_config.yaml
    cluster_compute: object_store.yaml

  run:
    timeout: 3600
    script: python object_store/test_object_store.py
    wait_for_nodes:
      num_nodes: 50
      timeout: 600

    type: sdk_command
    file_manager: sdk

- name: many_actors
  group: core-scalability-test
  working_dir: benchmarks
  legacy:
    test_name: many_actors
    test_suite: benchmark_tests

  frequency: nightly
  team: core
  cluster:
    cluster_env: app_config.yaml
    cluster_compute: distributed.yaml

  run:
    timeout: 3600
    script: python distributed/test_many_actors.py
    wait_for_nodes:
      num_nodes: 65
      timeout: 600

    type: sdk_command
    file_manager: sdk

- name: many_actors_smoke_test
  group: core-scalability-test
  working_dir: benchmarks
  legacy:
    test_name: many_actors_smoke_test
    test_suite: benchmark_tests

  frequency: multi
  team: core
  cluster:
    cluster_env: app_config.yaml
    cluster_compute: distributed_smoke_test.yaml

  run:
    timeout: 3600
    script: SMOKE_TEST=1 python distributed/test_many_actors.py
    wait_for_nodes:
      num_nodes: 2
      timeout: 600

    type: sdk_command
    file_manager: sdk

- name: many_tasks
  group: core-scalability-test
  working_dir: benchmarks
  legacy:
    test_name: many_tasks
    test_suite: benchmark_tests

  frequency: nightly
  team: core
  cluster:
    cluster_env: app_config.yaml
    cluster_compute: distributed.yaml

  run:
    timeout: 3600
    script: python distributed/test_many_tasks.py --num-tasks=10000
    wait_for_nodes:
      num_nodes: 65
      timeout: 600

    type: sdk_command
    file_manager: sdk

- name: many_tasks_smoke_test
  group: core-scalability-test
  working_dir: benchmarks
  legacy:
    test_name: many_tasks_smoke_test
    test_suite: benchmark_tests

  frequency: multi
  team: core
  cluster:
    cluster_env: app_config.yaml
    cluster_compute: distributed_smoke_test.yaml

  run:
    timeout: 3600
    script: python distributed/test_many_tasks.py --num-tasks=100
    wait_for_nodes:
      num_nodes: 2
      timeout: 600

    type: sdk_command
    file_manager: sdk

- name: many_pgs
  group: core-scalability-test
  working_dir: benchmarks
  legacy:
    test_name: many_pgs
    test_suite: benchmark_tests

  frequency: nightly
  team: core
  cluster:
    cluster_env: app_config.yaml
    cluster_compute: distributed.yaml

  run:
    timeout: 3600
    script: python distributed/test_many_pgs.py
    wait_for_nodes:
      num_nodes: 65
      timeout: 600

    type: sdk_command
    file_manager: sdk

- name: many_pgs_smoke_test
  group: core-scalability-test
  working_dir: benchmarks
  legacy:
    test_name: many_pgs_smoke_test
    test_suite: benchmark_tests

  frequency: multi
  team: core
  cluster:
    cluster_env: app_config.yaml
    cluster_compute: distributed_smoke_test.yaml

  run:
    timeout: 3600
    script: SMOKE_TEST=1 python distributed/test_many_pgs.py
    wait_for_nodes:
      num_nodes: 2
      timeout: 600

    type: sdk_command
    file_manager: sdk

- name: many_nodes
  group: core-scalability-test
  working_dir: benchmarks
  legacy:
    test_name: many_nodes
    test_suite: benchmark_tests

  frequency: nightly
  team: core
  cluster:
    cluster_env: app_config.yaml
    cluster_compute: many_nodes.yaml

  run:
    timeout: 3600
    script: python distributed/test_many_tasks.py --num-tasks=1000
    wait_for_nodes:
      num_nodes: 250
      timeout: 600

    type: sdk_command
    file_manager: sdk

- name: scheduling_test_many_0s_tasks_single_node
  group: core-scalability-test
  working_dir: benchmarks
  legacy:
    test_name: scheduling_test_many_0s_tasks_single_node
    test_suite: benchmark_tests

  frequency: nightly
  team: core
  cluster:
    cluster_env: app_config.yaml
    cluster_compute: scheduling.yaml

  run:
    timeout: 3600
    script: python distributed/test_scheduling.py --total-num-task=1984000 --num-cpu-per-task=1
      --task-duration-s=0 --total-num-actors=1 --num-actors-per-nodes=1

    wait_for_nodes:
      num_nodes: 32
      timeout: 600

    type: sdk_command
    file_manager: sdk

- name: scheduling_test_many_0s_tasks_many_nodes
  group: core-scalability-test
  working_dir: benchmarks
  legacy:
    test_name: scheduling_test_many_0s_tasks_many_nodes
    test_suite: benchmark_tests

  frequency: nightly
  team: core
  cluster:
    cluster_env: app_config.yaml
    cluster_compute: scheduling.yaml

  run:
    timeout: 3600
    script: python distributed/test_scheduling.py --total-num-task=1984000 --num-cpu-per-task=1
      --task-duration-s=0 --total-num-actors=32 --num-actors-per-nodes=1

    wait_for_nodes:
      num_nodes: 32
      timeout: 600

    type: sdk_command
    file_manager: sdk

# - name: scheduling_test_many_5s_tasks_single_node
#   group: core-scalability-test
#   working_dir: benchmarks
#   legacy:
#     test_name: scheduling_test_many_5s_tasks_single_node
#     test_suite: benchmark_tests

#   frequency: nightly
#   team: core
#   cluster:
#     cluster_env: app_config.yaml
#     cluster_compute: scheduling.yaml

#   run:
#     timeout: 3600
#     script: python distributed/test_scheduling.py --total-num-task=1984000 --num-cpu-per-task=1
#       --task-duration-s=5 --total-num-actors=1 --num-actors-per-nodes=1

#     wait_for_nodes:
#       num_nodes: 32
#       timeout: 600

#     type: sdk_command
#     file_manager: sdk
#   stable: false

# - name: scheduling_test_many_5s_tasks_many_nodes
#   group: core-scalability-test
#   working_dir: benchmarks
#   legacy:
#     test_name: scheduling_test_many_5s_tasks_many_nodes
#     test_suite: benchmark_tests

#   frequency: nightly
#   team: core
#   cluster:
#     cluster_env: app_config.yaml
#     cluster_compute: scheduling.yaml

#   run:
#     timeout: 3600
#     script: python distributed/test_scheduling.py --total-num-task=1984000 --num-cpu-per-task=1
#       --task-duration-s=5 --total-num-actors=32 --num-actors-per-nodes=1

#     wait_for_nodes:
#       num_nodes: 32
#       timeout: 600

#     type: sdk_command
#     file_manager: sdk
#   stable: false

###############
# Dataset tests
###############

- name: inference
  group: core-dataset-tests
  working_dir: nightly_tests/dataset
  legacy:
    test_name: inference
    test_suite: dataset_test

  frequency: multi
  team: core
  cluster:
    cluster_env: app_config.yaml
    cluster_compute: inference.yaml

  run:
    timeout: 600
    script: python inference.py
    wait_for_nodes:
      num_nodes: 2
      timeout: 600

    type: sdk_command
    file_manager: sdk

- name: shuffle_data_loader
  group: core-dataset-tests
  working_dir: nightly_tests/dataset
  legacy:
    test_name: shuffle_data_loader
    test_suite: dataset_test

  frequency: multi
  team: core
  cluster:
    cluster_env: shuffle_app_config.yaml
    cluster_compute: shuffle_compute.yaml

  run:
    timeout: 1800
    script: python dataset_shuffle_data_loader.py
    type: sdk_command
    file_manager: sdk

- name: parquet_metadata_resolution
  group: core-dataset-tests
  working_dir: nightly_tests/dataset
  legacy:
    test_name: parquet_metadata_resolution
    test_suite: dataset_test

  frequency: multi
  team: core
  cluster:
    cluster_env: pipelined_training_app.yaml
    cluster_compute: pipelined_training_compute.yaml

  run:
    timeout: 1200
    script: python parquet_metadata_resolution.py --num-files 915
    wait_for_nodes:
      num_nodes: 15
      timeout: 1200

    type: sdk_command
    file_manager: sdk

- name: pipelined_training_50_gb
  group: core-dataset-tests
  working_dir: nightly_tests/dataset
  legacy:
    test_name: pipelined_training_50_gb
    test_suite: dataset_test

  frequency: multi
  team: core
  cluster:
    cluster_env: pipelined_training_app.yaml
    cluster_compute: pipelined_training_compute.yaml

  run:
    timeout: 4800
    script: python pipelined_training.py --epochs 1
    wait_for_nodes:
      num_nodes: 15
      timeout: 1200

    type: sdk_command
    file_manager: sdk

- name: pipelined_ingestion_1500_gb
  group: core-dataset-tests
  working_dir: nightly_tests/dataset
  legacy:
    test_name: pipelined_ingestion_1500_gb
    test_suite: dataset_test

  frequency: multi
  team: core
  cluster:
    cluster_env: pipelined_ingestion_app.yaml
    cluster_compute: pipelined_ingestion_compute.yaml

  run:
    timeout: 9600
    script: python pipelined_training.py --epochs 2 --num-windows 2 --num-files 915
      --debug

    wait_for_nodes:
      num_nodes: 21
      timeout: 2400

    type: sdk_command
    file_manager: sdk

- name: datasets_ingest_train_infer
  group: core-dataset-tests
  working_dir: nightly_tests/dataset
  legacy:
    test_name: datasets_ingest_train_infer
    test_suite: dataset_test

  frequency: multi
  team: core
  cluster:
    cluster_env: ray_sgd_training_app.yaml
    cluster_compute: ray_sgd_training_compute.yaml

  run:
    timeout: 14400
    script: python ray_sgd_training.py --address auto --use-s3 --num-workers 16 --use-gpu
      --large-dataset

    wait_for_nodes:
      num_nodes: 66
      timeout: 2400

    type: sdk_command
    file_manager: sdk

  smoke_test:
    frequency: multi
    cluster:
      app_config: ray_sgd_training_app.yaml
      compute_template: ray_sgd_training_smoke_compute.yaml

    run:
      timeout: 3600
      script: python ray_sgd_training.py --address auto --use-s3 --num-workers 8 --use-gpu
      wait_for_nodes:
        num_nodes: 8
        timeout: 2400

- name: datasets_preprocess_ingest
  group: core-dataset-tests
  working_dir: nightly_tests/dataset
  legacy:
    test_name: datasets_preprocess_ingest
    test_suite: dataset_test

  frequency: multi
  team: core
  cluster:
    cluster_env: ray_sgd_training_app.yaml
    cluster_compute: ray_sgd_training_compute_no_gpu.yaml

  run:
    timeout: 7200
    script: python ray_sgd_training.py --address auto --use-s3 --num-workers 16 --use-gpu
      --large-dataset --debug

    wait_for_nodes:
      num_nodes: 21
      timeout: 2400

    type: sdk_command
    file_manager: sdk

- name: datasets_ingest_400G
  group: core-dataset-tests
  working_dir: nightly_tests/dataset
  legacy:
    test_name: datasets_ingest_400G
    test_suite: dataset_test

  frequency: multi
  team: core
  cluster:
    cluster_env: ray_sgd_training_app.yaml
    cluster_compute: dataset_ingest_400G_compute.yaml

  run:
    timeout: 7200
    script: python ray_sgd_runner.py --address auto --use-gpu --num-epochs 1
    type: sdk_command
    file_manager: sdk

<<<<<<< HEAD
  frequency: multi
=======
################
# Core K8s tests
################
- name: k8s_dask_on_ray_large_scale_test_no_spilling
  group: k8s-core-nightly-test
>>>>>>> c7303f53
  team: core
  working_dir: nightly_tests
  frequency: nightly

  legacy:
    test_name: k8s_dask_on_ray_large_scale_test_no_spilling
    test_suite: nightly_tests

  cluster:
    cluster_env: dask_on_ray/large_scale_dask_on_ray_app_config.yaml
    cluster_compute: dask_on_ray/dask_on_ray_stress_compute.yaml
    autosuspend_mins: 120
    cloud_id: cld_HSrCZdMCYDe1NmMCJhYRgQ4p

  run:
    timeout: 7200
    wait_for_nodes:
      # Number of nodes
      num_nodes: 21
      # Timeout for waiting for nodes. If nodes are not up by then, the
      # test will fail.
      timeout: 600
    script: python dask_on_ray/large_scale_test.py --num_workers 20 --worker_obj_store_size_in_gb 20 --error_rate 0  --data_save_path /tmp/ray
    type: job
    file_manager: job

  smoke_test:
    frequency: multi

    cluster:
      cluster_env: dask_on_ray/large_scale_dask_on_ray_app_config.yaml
      cluster_compute: dask_on_ray/large_scale_dask_on_ray_compute_template.yaml
      autosuspend_mins: 120
      cloud_id: cld_HSrCZdMCYDe1NmMCJhYRgQ4p

    run:
      timeout: 7200
      wait_for_nodes:
        # Number of nodes
        num_nodes: 5
        # Timeout for waiting for nodes. If nodes are not up by then, the
        # test will fail.
        timeout: 600
      script: python dask_on_ray/large_scale_test.py --num_workers 4 --worker_obj_store_size_in_gb 20 --error_rate 0  --data_save_path /tmp/ray
      type: job
      file_manager: job
  stable: false

- name: k8s_threaded_actors_stress_test
  group: k8s-core-nightly-test
  team: core
  working_dir: nightly_tests
  frequency: nightly

  legacy:
    test_name: k8s_threaded_actors_stress_test
    test_suite: nightly_tests

  cluster:
    cluster_env: stress_tests/stress_tests_app_config.yaml
    cluster_compute: stress_tests/k8s_stress_test_threaded_actor_compute.yaml
    autosuspend_mins: 120
    cloud_id: cld_HSrCZdMCYDe1NmMCJhYRgQ4p

  run:
    timeout: 3600
    wait_for_nodes:
      # Number of nodes
      num_nodes: 201
      # Timeout for waiting for nodes. If nodes are not up by then, the
      # test will fail.
      timeout: 1200
    script: python stress_tests/test_threaded_actors.py --test-runtime 3600 --kill-interval_s 60
    type: job
    file_manager: job

  stable: false

- name: k8s_single_node
  group: core-scalability-test
  working_dir: benchmarks
  legacy:
    test_name: single_node
    test_suite: benchmark_tests

  frequency: multi
  team: core
  cluster:
    cluster_env: app_config.yaml
    cluster_compute: single_node.yaml
    cloud_id: cld_HSrCZdMCYDe1NmMCJhYRgQ4p

  run:
    timeout: 12000
    prepare: sleep 0
    script: python single_node/test_single_node.py
    type: job
    file_manager: job
  stable: false

- name: k8s_object_store
  group: core-scalability-test
  working_dir: benchmarks
  legacy:
    test_name: object_store
    test_suite: benchmark_tests

  frequency: multi
  team: core
  cluster:
    cluster_env: app_config.yaml
    cluster_compute: object_store.yaml
    cloud_id: cld_HSrCZdMCYDe1NmMCJhYRgQ4p

  run:
    timeout: 3600
    script: python object_store/test_object_store.py
    wait_for_nodes:
      num_nodes: 50
      timeout: 600

    type: job
    file_manager: job
  stable: false

- name: k8s_many_actors
  group: core-scalability-test
  working_dir: benchmarks
  legacy:
    test_name: many_actors
    test_suite: benchmark_tests

  frequency: nightly
  team: core
  cluster:
    cluster_env: app_config.yaml
    cluster_compute: distributed.yaml
    cloud_id: cld_HSrCZdMCYDe1NmMCJhYRgQ4p

  run:
    timeout: 3600
    script: python distributed/test_many_actors.py
    wait_for_nodes:
      num_nodes: 65
      timeout: 600

    type: job
    file_manager: job
  stable: false

- name: k8s_many_actors_smoke_test
  group: core-scalability-test
  working_dir: benchmarks
  legacy:
    test_name: many_actors_smoke_test
    test_suite: benchmark_tests

  frequency: multi
  team: core
  cluster:
    cluster_env: app_config.yaml
    cluster_compute: distributed_smoke_test.yaml
    cloud_id: cld_HSrCZdMCYDe1NmMCJhYRgQ4p

  run:
    timeout: 3600
    script: SMOKE_TEST=1 python distributed/test_many_actors.py
    wait_for_nodes:
      num_nodes: 2
      timeout: 600

    type: job
    file_manager: job
  stable: false

- name: k8s_many_tasks
  group: core-scalability-test
  working_dir: benchmarks
  legacy:
    test_name: many_tasks
    test_suite: benchmark_tests

  frequency: nightly
  team: core
  cluster:
    cluster_env: app_config.yaml
    cluster_compute: distributed.yaml
    cloud_id: cld_HSrCZdMCYDe1NmMCJhYRgQ4p

  run:
    timeout: 3600
    script: python distributed/test_many_tasks.py --num-tasks=10000
    wait_for_nodes:
      num_nodes: 65
      timeout: 600

    type: job
    file_manager: job
  stable: false

- name: k8s_many_tasks_smoke_test
  group: core-scalability-test
  working_dir: benchmarks
  legacy:
    test_name: many_tasks_smoke_test
    test_suite: benchmark_tests

  frequency: multi
  team: core
  cluster:
    cluster_env: app_config.yaml
    cluster_compute: distributed_smoke_test.yaml
    cloud_id: cld_HSrCZdMCYDe1NmMCJhYRgQ4p

  run:
    timeout: 3600
    script: python distributed/test_many_tasks.py --num-tasks=100
    wait_for_nodes:
      num_nodes: 2
      timeout: 600

    type: job
    file_manager: job
  stable: false

- name: k8s_many_pgs
  group: core-scalability-test
  working_dir: benchmarks
  legacy:
    test_name: many_pgs
    test_suite: benchmark_tests

  frequency: nightly
  team: core
  cluster:
    cluster_env: app_config.yaml
    cluster_compute: distributed.yaml
    cloud_id: cld_HSrCZdMCYDe1NmMCJhYRgQ4p

  run:
    timeout: 3600
    script: python distributed/test_many_pgs.py
    wait_for_nodes:
      num_nodes: 65
      timeout: 600

    type: job
    file_manager: job
  stable: false

- name: k8s_many_pgs_smoke_test
  group: core-scalability-test
  working_dir: benchmarks
  legacy:
    test_name: many_pgs_smoke_test
    test_suite: benchmark_tests

  frequency: multi
  team: core
  cluster:
    cluster_env: app_config.yaml
    cluster_compute: distributed_smoke_test.yaml
    cloud_id: cld_HSrCZdMCYDe1NmMCJhYRgQ4p

  run:
    timeout: 3600
    script: SMOKE_TEST=1 python distributed/test_many_pgs.py
    wait_for_nodes:
      num_nodes: 2
      timeout: 600

    type: job
    file_manager: job
  stable: false

- name: k8s_many_nodes
  group: core-scalability-test
  working_dir: benchmarks
  legacy:
    test_name: many_nodes
    test_suite: benchmark_tests

  frequency: nightly
  team: core
  cluster:
    cluster_env: app_config.yaml
    cluster_compute: many_nodes.yaml
    cloud_id: cld_HSrCZdMCYDe1NmMCJhYRgQ4p

  run:
    timeout: 3600
    script: python distributed/test_many_tasks.py --num-tasks=1000
    wait_for_nodes:
      num_nodes: 250
      timeout: 600

    type: job
    file_manager: job
  stable: false

- name: k8s_scheduling_test_many_0s_tasks_single_node
  group: core-scalability-test
  working_dir: benchmarks
  legacy:
    test_name: scheduling_test_many_0s_tasks_single_node
    test_suite: benchmark_tests

  frequency: nightly
  team: core
  cluster:
    cluster_env: app_config.yaml
    cluster_compute: scheduling.yaml
    cloud_id: cld_HSrCZdMCYDe1NmMCJhYRgQ4p

  run:
    timeout: 3600
    script: python distributed/test_scheduling.py --total-num-task=1984000 --num-cpu-per-task=1
      --task-duration-s=0 --total-num-actors=1 --num-actors-per-nodes=1

    wait_for_nodes:
      num_nodes: 32
      timeout: 600

    type: job
    file_manager: job
  stable: false

- name: k8s_scheduling_test_many_0s_tasks_many_nodes
  group: core-scalability-test
  working_dir: benchmarks
  legacy:
    test_name: scheduling_test_many_0s_tasks_many_nodes
    test_suite: benchmark_tests

  frequency: nightly
  team: core
  cluster:
    cluster_env: app_config.yaml
    cluster_compute: scheduling.yaml
    cloud_id: cld_HSrCZdMCYDe1NmMCJhYRgQ4p

  run:
    timeout: 3600
    script: python distributed/test_scheduling.py --total-num-task=1984000 --num-cpu-per-task=1
      --task-duration-s=0 --total-num-actors=32 --num-actors-per-nodes=1

    wait_for_nodes:
      num_nodes: 32
      timeout: 600

    type: job
    file_manager: job
  stable: false

##################
# Core Chaos tests
##################

- name: chaos_many_tasks_no_object_store
  group: core-dataset-tests
  working_dir: nightly_tests
  legacy:
    test_name: chaos_many_tasks_no_object_store
    test_suite: chaos_test

  frequency: multi
  team: core
  cluster:
    cluster_env: chaos_test/app_config.yaml
    cluster_compute: chaos_test/compute_template.yaml

  run:
    timeout: 3600
    wait_for_nodes:
      num_nodes: 10
      timeout: 600
    prepare: python setup_chaos.py --no-start
    script: python chaos_test/test_chaos_basic.py --workload=tasks

    type: sdk_command
    file_manager: sdk

- name: chaos_many_actors
  group: core-dataset-tests
  working_dir: nightly_tests
  legacy:
    test_name: chaos_many_actors
    test_suite: chaos_test

  frequency: multi
  team: core
  cluster:
    cluster_env: chaos_test/app_config.yaml
    cluster_compute: chaos_test/compute_template.yaml

  run:
    timeout: 3600
    wait_for_nodes:
      num_nodes: 10
      timeout: 600
    prepare: python setup_chaos.py --no-start
    script: python chaos_test/test_chaos_basic.py --workload=actors

    type: sdk_command
    file_manager: sdk

- name: chaos_dask_on_ray_large_scale_test_no_spilling
  group: core-dataset-tests
  working_dir: nightly_tests
  legacy:
    test_name: chaos_dask_on_ray_large_scale_test_no_spilling
    test_suite: chaos_test

  frequency: nightly
  team: core
  cluster:
    cluster_env: chaos_test/dask_on_ray_app_config_reconstruction.yaml
    cluster_compute: dask_on_ray/dask_on_ray_stress_compute.yaml

  run:
    timeout: 7200
    wait_for_nodes:
      num_nodes: 21
      timeout: 600
    prepare: python setup_chaos.py --node-kill-interval 100
    script: python dask_on_ray/large_scale_test.py --num_workers 20 --worker_obj_store_size_in_gb
      20 --error_rate 0  --data_save_path /tmp/ray

    type: sdk_command
    file_manager: sdk

- name: chaos_dask_on_ray_large_scale_test_spilling
  group: core-dataset-tests
  working_dir: nightly_tests
  legacy:
    test_name: chaos_dask_on_ray_large_scale_test_spilling
    test_suite: chaos_test

  frequency: nightly
  team: core
  cluster:
    cluster_env: chaos_test/dask_on_ray_app_config_reconstruction.yaml
    cluster_compute: dask_on_ray/dask_on_ray_stress_compute.yaml

  run:
    timeout: 7200
    wait_for_nodes:
      num_nodes: 21
      timeout: 600
    prepare: python setup_chaos.py --node-kill-interval 100
    script: python dask_on_ray/large_scale_test.py --num_workers 150 --worker_obj_store_size_in_gb
      70 --error_rate 0  --data_save_path /tmp/ray

    type: sdk_command
    file_manager: sdk

- name: chaos_pipelined_ingestion_1500_gb_15_windows
  group: core-dataset-tests
  working_dir: nightly_tests
  legacy:
    test_name: chaos_pipelined_ingestion_1500_gb_15_windows
    test_suite: chaos_test

  frequency: multi
  team: core
  cluster:
    cluster_env: dataset/pipelined_ingestion_app.yaml
    cluster_compute: dataset/pipelined_ingestion_compute.yaml

  run:
    timeout: 7200
    wait_for_nodes:
      num_nodes: 21
      timeout: 2400
    prepare: ' python setup_chaos.py --node-kill-interval 300'
    script: python dataset/pipelined_training.py --epochs 1 --num-windows 15  --num-files
      915 --debug

    type: sdk_command
    file_manager: sdk
<|MERGE_RESOLUTION|>--- conflicted
+++ resolved
@@ -3191,15 +3191,11 @@
     type: sdk_command
     file_manager: sdk
 
-<<<<<<< HEAD
-  frequency: multi
-=======
 ################
 # Core K8s tests
 ################
 - name: k8s_dask_on_ray_large_scale_test_no_spilling
   group: k8s-core-nightly-test
->>>>>>> c7303f53
   team: core
   working_dir: nightly_tests
   frequency: nightly
