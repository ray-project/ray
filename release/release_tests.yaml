# Global release test configuration file.
# All your release test configuration should go here. Adding release tests here
# will automatically enable them in the Buildkite release testing schedules
# (except they have frequency: disabled).
# Here is an example configuration for reference:
#- name: example_test
#  # Tests with the same group will be grouped in the Buildkite UI
#  group: Example group
#  # Provide the working directory which will be uploaded to the cluster
#  working_dir: example_dir
#
#  # For release test infra migration, we provide these fields that are populated
#  # in the database
#  legacy:
#    test_name: example_test
#    test_suite: examples
#
#  # How often to run the tests.
#  # One of [disabled, any, multi, nightly, weekly].
#  frequency: weekly
#  # Owning team. This field will be persisted to the database
#  team: ml
#
#  # Python version. This optional field determines which Python version to run tests
#  # on. This must be a string!
#  python: "3.7"
#
#  # Optional location of a bash setup script to run on the driver
#  # when setting up the local environment. Relative to working_dir
#  driver_setup: setup_driver.sh
#
#  # Cluster information
#  cluster:
#    # Location of cluster env, relative to working_dir
#    cluster_env: cluster_env.yaml
#    # Location of cluster compute, relative to working_dir
#    cluster_compute: cluster_compute.yaml
#    # Autosuspend parameter passed to the cluster.
#    # The cluster will automatically terminate if inactive for this
#    # many minutes. Defaults to 10 if not set.
#    autosuspend_mins: 10
#    # Optional cloud_id to use instead of the default cloud
#    cloud_id: cld_12345678
#    # Alternatively, you can specify a cloud name
#    cloud_name: anyscale_default_cloud
#
#  # Run configuration for the test
#  run:
#    # Type of test. Can be sdk_command or client (job to be implemented soon).
#    # Uses either Anyscale SDK commands or the Ray client to run the actual
#    # release test.
#    type: sdk_command
#
#    # File manager to use to transfer files to and from the cluster.
#    # Can be any of [sdk, client, job].
#    file_manager: sdk
#
#    # If you want to wait for nodes to be ready, you can specify this here:
#    wait_for_nodes:
#      # Number of nodes
#      num_nodes: 16
#      # Timeout for waiting for nodes. If nodes are not up by then, the
#      # test will fail.
#      timeout: 600
#
#    # Optional prepare script to be run on the cluster before the test script
#    prepare: python prepare.py
#    # The prepare command can have a separate timeout
#    prepare_timeout: 300
#
#    # Main script to run as the test script
#    script: python workloads/train_small.py
#    # Timeout in seconds. After this time the test is considered as failed.
#    timeout: 600
#
#  # You can specify smoke test definitions here. If a smoke test is triggered,
#  # it will deep update the main test configuration with the values provided
#  # here. Smoke tests will automatically run with IS_SMOKE_TEST=1 as en
#  # environment variable and receive the --smoke-test flag as a parameter in the
#  # run script.
#  smoke_test:
#    # Smoke tests can have different frequencies. A smoke test is only triggered
#    # when the regular test is not matched.
#    frequency: nightly
#    # Here we adjust the run timeout down and run on less nodes. The test script
#    # remains the same.
#    run:
#      timeout: 300
#      wait_for_nodes:
#        num_nodes: 4
#        timeout: 600
#
#  # After the test finished, this handler (in alerts/) will process the results.
#  # It can then let the test fail, e.g. if a metric regression is observed.
#  alert: default

#######################
# Cluster scaling tests
#######################
- name: cluster_tune_scale_up_down
  group: Cluster tests
  working_dir: cluster_tests

  frequency: nightly
  team: ml
  env: staging

  cluster:
    cluster_env: app_config.yaml
    cluster_compute: cpt_autoscaling_1-3.yaml

  run:
    timeout: 3600
    script: python workloads/tune_scale_up_down.py
    wait_for_nodes:
      num_nodes: 0

    type: sdk_command

  alert: default


#########################
# AIR release tests
#########################
- name: long_running_horovod_tune_test
  group: AIR tests
  working_dir: air_tests

  frequency: weekly
  team: ml
  env: staging

  cluster:
    cluster_env: horovod/app_config_master.yaml
    cluster_compute: horovod/compute_tpl.yaml

  run:
    timeout: 36000
    script: python horovod/workloads/horovod_tune_test.py
    long_running: true
    wait_for_nodes:
      num_nodes: 3

    type: sdk_command
    file_manager: job

  smoke_test:
    frequency: disabled

    run:
      timeout: 1800

  alert: default

# AIR benchmarks for XGBoost CUJ
- name: air_benchmark_xgboost_cpu_10
  group: AIR tests
  working_dir: air_tests/air_benchmarks

  frequency: nightly
  team: ml
  env: staging

  cluster:
    cluster_env: xgboost_app_config.yaml
    cluster_compute: xgboost_compute_tpl.yaml

  run:
    timeout: 36000
    script: python workloads/xgboost_benchmark.py

    wait_for_nodes:
      num_nodes: 10

    type: sdk_command
    file_manager: job

  smoke_test:
    frequency: disabled

    run:
      timeout: 1800

  alert: default

# Ray AIR distributed Torch benchmarks
- name: air_benchmark_torch_mnist_cpu_4x1
  group: AIR tests
  working_dir: air_tests/air_benchmarks

  frequency: nightly
  team: ml
  env: staging

  cluster:
    cluster_env: app_config.yaml
    cluster_compute: compute_cpu_4.yaml

  run:
    timeout: 3600
    script: python workloads/torch_benchmark.py run --num-runs 3 --num-epochs 20 --num-workers 4 --cpus-per-worker 8

    wait_for_nodes:
      num_nodes: 4

    type: sdk_command
    file_manager: job

  alert: default


- name: air_benchmark_torch_mnist_cpu_1x4
  group: AIR tests
  working_dir: air_tests/air_benchmarks

  frequency: nightly
  team: ml
  env: staging

  cluster:
    cluster_env: app_config.yaml
    cluster_compute: compute_cpu_1.yaml

  run:
    timeout: 3600
    script: python workloads/torch_benchmark.py run --num-runs 3 --num-epochs 20 --num-workers 4 --cpus-per-worker 2

    type: sdk_command
    file_manager: job

  alert: default


- name: air_benchmark_torch_mnist_cpu_4x4
  group: AIR tests
  working_dir: air_tests/air_benchmarks

  frequency: nightly
  team: ml
  env: staging

  cluster:
    cluster_env: app_config.yaml
    cluster_compute: compute_cpu_4.yaml

  run:
    timeout: 5400
    script: python workloads/torch_benchmark.py run --num-runs 3 --num-epochs 20 --num-workers 16 --cpus-per-worker 2

    wait_for_nodes:
      num_nodes: 4

    type: sdk_command
    file_manager: job

  alert: default


<<<<<<< HEAD
- name: air_benchmark_pytorch_training_e2e_gpu_1x1
=======
# Ray AIR distributed Tensorflow benchmarks
- name: air_benchmark_tensorflow_mnist_cpu_4x1
>>>>>>> 9256668b
  group: AIR tests
  working_dir: air_tests/air_benchmarks

  frequency: nightly
  team: ml
  env: staging

  cluster:
    cluster_env: app_config.yaml
<<<<<<< HEAD
    cluster_compute: compute_gpu_1.yaml

  run:
    timeout: 3600
    script: python workloads/pytorch_training_e2e.py --data-size-gb 20
=======
    cluster_compute: compute_cpu_4.yaml

  run:
    timeout: 3600
    script: python workloads/tensorflow_benchmark.py run --num-runs 3 --num-epochs 20 --num-workers 4 --cpus-per-worker 8

    wait_for_nodes:
      num_nodes: 4

    type: sdk_command
    file_manager: job

  alert: default


- name: air_benchmark_tensorflow_mnist_cpu_1x4
  group: AIR tests
  working_dir: air_tests/air_benchmarks

  frequency: nightly
  team: ml
  env: staging

  cluster:
    cluster_env: app_config.yaml
    cluster_compute: compute_cpu_1.yaml

  run:
    timeout: 3600
    script: python workloads/tensorflow_benchmark.py run --num-runs 3 --num-epochs 20 --num-workers 4 --cpus-per-worker 2

    type: sdk_command
    file_manager: job

  alert: default


- name: air_benchmark_tensorflow_mnist_cpu_4x4
  group: AIR tests
  working_dir: air_tests/air_benchmarks

  frequency: nightly
  team: ml
  env: staging

  stable: false

  cluster:
    cluster_env: app_config.yaml
    cluster_compute: compute_cpu_4.yaml

  run:
    timeout: 5400
    script: python workloads/tensorflow_benchmark.py run --num-runs 3 --num-epochs 20 --num-workers 16 --cpus-per-worker 2

    wait_for_nodes:
      num_nodes: 4
>>>>>>> 9256668b

    type: sdk_command
    file_manager: job

  alert: default

#######################
# XGBoost release tests
#######################
- name: xgboost_train_small
  group: XGBoost
  working_dir: xgboost_tests

  legacy:
    test_name: train_small
    test_suite: xgboost_tests

  frequency: nightly
  team: ml
  env: staging

  cluster:
    cluster_env: app_config.yaml
    cluster_compute: tpl_cpu_small.yaml

  run:
    timeout: 600
    script: python workloads/train_small.py

    wait_for_nodes:
      num_nodes: 4

    type: client

  alert: xgboost_tests

- name: xgboost_train_moderate
  group: XGBoost
  working_dir: xgboost_tests

  legacy:
    test_name: train_moderate
    test_suite: xgboost_tests

  frequency: nightly
  team: ml
  env: staging

  cluster:
    cluster_env: app_config.yaml
    cluster_compute: tpl_cpu_moderate.yaml

  run:
    timeout: 600
    script: python workloads/train_moderate.py

    wait_for_nodes:
      num_nodes: 32

    type: sdk_command
    file_manager: sdk

  alert: xgboost_tests

- name: xgboost_train_gpu
  group: XGBoost
  working_dir: xgboost_tests

  legacy:
    test_name: train_gpu
    test_suite: xgboost_tests

  frequency: nightly
  team: ml
  env: staging

  cluster:
    cluster_env: app_config_gpu.yaml
    cluster_compute: tpl_gpu_small.yaml

  run:
    timeout: 600
    script: python workloads/train_gpu.py

    wait_for_nodes:
      num_nodes: 5

    type: sdk_command
    file_manager: sdk

  alert: xgboost_tests

- name: xgboost_distributed_api_test
  group: XGBoost
  working_dir: xgboost_tests

  legacy:
    test_name: distributed_api_test
    test_suite: xgboost_tests

  frequency: nightly
  team: ml
  env: staging

  cluster:
    cluster_env: app_config.yaml
    cluster_compute: tpl_cpu_small.yaml

  run:
    timeout: 600
    script: python workloads/distributed_api_test.py
    wait_for_nodes:
      num_nodes: 4

    type: sdk_command
    file_manager: sdk

  alert: xgboost_tests

- name: xgboost_ft_small_elastic
  group: XGBoost
  working_dir: xgboost_tests

  legacy:
    test_name: ft_small_elastic
    test_suite: xgboost_tests

  frequency: nightly
  team: ml
  env: staging

  cluster:
    cluster_env: app_config.yaml
    cluster_compute: tpl_cpu_small.yaml

  run:
    timeout: 900
    script: python workloads/ft_small_elastic.py

    wait_for_nodes:
      num_nodes: 4

    type: sdk_command
    file_manager: sdk

  alert: xgboost_tests

- name: xgboost_ft_small_non_elastic
  group: XGBoost
  working_dir: xgboost_tests

  legacy:
    test_name: ft_small_non_elastic
    test_suite: xgboost_tests

  frequency: nightly
  team: ml
  env: staging

  cluster:
    cluster_env: app_config.yaml
    cluster_compute: tpl_cpu_small.yaml

  run:
    timeout: 900
    script: python workloads/ft_small_non_elastic.py

    wait_for_nodes:
      num_nodes: 4

    type: sdk_command
    file_manager: sdk

  alert: xgboost_tests

- name: xgboost_tune_small
  group: XGBoost
  working_dir: xgboost_tests

  legacy:
    test_name: tune_small
    test_suite: xgboost_tests

  frequency: nightly
  team: ml
  env: staging

  cluster:
    cluster_env: app_config.yaml
    cluster_compute: tpl_cpu_small.yaml

  run:
    timeout: 600
    script: python workloads/tune_small.py

    wait_for_nodes:
      num_nodes: 4

    type: sdk_command
    file_manager: sdk

  alert: xgboost_tests

- name: xgboost_tune_32x4
  group: XGBoost
  working_dir: xgboost_tests

  legacy:
    test_name: tune_32x4
    test_suite: xgboost_tests

  frequency: nightly
  team: ml
  env: staging

  cluster:
    cluster_env: app_config.yaml
    cluster_compute: tpl_cpu_moderate.yaml

  run:
    timeout: 900
    script: python workloads/tune_32x4.py

    wait_for_nodes:
      num_nodes: 32

    type: sdk_command
    file_manager: sdk

  alert: xgboost_tests

- name: xgboost_tune_4x32
  group: XGBoost
  working_dir: xgboost_tests

  legacy:
    test_name: tune_4x32
    test_suite: xgboost_tests

  frequency: nightly
  team: ml
  env: staging

  cluster:
    cluster_env: app_config.yaml
    cluster_compute: tpl_cpu_moderate.yaml

  run:
    timeout: 900
    script: python workloads/tune_4x32.py

    wait_for_nodes:
      num_nodes: 32

    type: sdk_command
    file_manager: sdk

  alert: xgboost_tests

#######################
# LightGBM tests
#######################
- name: lightgbm_train_small
  group: LightGBM tests
  working_dir: lightgbm_tests

  legacy:
    test_name: train_small
    test_suite: lightgbm_tests

  frequency: nightly
  team: ml
  env: staging

  cluster:
    cluster_env: app_config.yaml
    cluster_compute: tpl_cpu_small.yaml

  run:
    timeout: 600
    script: python workloads/train_small.py
    wait_for_nodes:
      num_nodes: 4

    type: client

  alert: default

- name: lightgbm_train_moderate
  group: LightGBM tests
  working_dir: lightgbm_tests

  legacy:
    test_name: train_moderate
    test_suite: lightgbm_tests

  frequency: nightly
  team: ml
  env: staging

  cluster:
    cluster_env: app_config.yaml
    cluster_compute: tpl_cpu_moderate.yaml

  run:
    timeout: 600
    script: python workloads/train_moderate.py
    wait_for_nodes:
      num_nodes: 32

    type: sdk_command
    file_manager: job

  alert: default

- name: lightgbm_distributed_api_test
  group: LightGBM tests
  working_dir: lightgbm_tests

  legacy:
    test_name: distributed_api_test
    test_suite: lightgbm_tests

  frequency: nightly
  team: ml
  env: staging

  cluster:
    cluster_env: app_config.yaml
    cluster_compute: tpl_cpu_small.yaml

  run:
    timeout: 600
    script: python workloads/distributed_api_test.py

    wait_for_nodes:
      num_nodes: 4

    type: sdk_command
    file_manager: job

  alert: default

- name: lightgbm_ft_small_non_elastic
  group: LightGBM tests
  working_dir: lightgbm_tests

  legacy:
    test_name: ft_small_non_elastic
    test_suite: lightgbm_tests

  frequency: nightly
  team: ml
  env: staging

  cluster:
    cluster_env: app_config.yaml
    cluster_compute: tpl_cpu_small.yaml

  run:
    timeout: 900
    script: python workloads/ft_small_non_elastic.py

    wait_for_nodes:
      num_nodes: 4

    type: sdk_command
    file_manager: job

  alert: default

- name: lightgbm_tune_small
  group: LightGBM tests
  working_dir: lightgbm_tests

  legacy:
    test_name: tune_small
    test_suite: lightgbm_tests

  frequency: nightly
  team: ml
  env: staging

  cluster:
    cluster_env: app_config.yaml
    cluster_compute: tpl_cpu_small.yaml

  run:
    timeout: 600
    script: python workloads/tune_small.py
    wait_for_nodes:
      num_nodes: 4

    type: sdk_command
    file_manager: job

  alert: default

- name: lightgbm_tune_16x4
  group: LightGBM tests
  working_dir: lightgbm_tests

  legacy:
    test_name: tune_16x4
    test_suite: lightgbm_tests

  frequency: nightly
  team: ml
  env: staging

  cluster:
    cluster_env: app_config.yaml
    cluster_compute: tpl_cpu_moderate.yaml

  run:
    timeout: 900
    script: python workloads/tune_16x4.py
    wait_for_nodes:
      num_nodes: 32

    type: sdk_command
    file_manager: job

  alert: default

- name: lightgbm_tune_4x16
  group: LightGBM tests
  working_dir: lightgbm_tests

  legacy:
    test_name: tune_4x16
    test_suite: lightgbm_tests

  frequency: nightly
  team: ml
  env: staging

  cluster:
    cluster_env: app_config.yaml
    cluster_compute: tpl_cpu_moderate.yaml

  run:
    timeout: 900
    script: python workloads/tune_4x16.py
    wait_for_nodes:
      num_nodes: 32

    type: sdk_command
    file_manager: job

  alert: default


#######################
# ML user tests
#######################
- name: ml_user_horovod_user_test_latest
  group: ML user tests
  working_dir: ml_user_tests

  legacy:
    test_name: horovod_user_test_latest
    test_suite: ml_user_tests

  frequency: nightly
  team: ml
  env: staging

  cluster:
    cluster_env: horovod/app_config.yaml
    cluster_compute: horovod/compute_tpl.yaml

  driver_setup: horovod/driver_setup_latest.sh
  run:
    timeout: 1200
    script: python horovod/horovod_user_test.py
    type: client

  alert: default

- name: ml_user_horovod_user_test_master
  group: ML user tests
  working_dir: ml_user_tests

  legacy:
    test_name: horovod_user_test_master
    test_suite: ml_user_tests

  frequency: nightly
  team: ml
  env: staging

  cluster:
    cluster_env: horovod/app_config_master.yaml
    cluster_compute: horovod/compute_tpl.yaml

  driver_setup: horovod/driver_setup_master.sh
  run:
    timeout: 1200
    script: python horovod/horovod_user_test.py
    type: client

  alert: default

- name: ml_user_train_tensorflow_mnist_test
  group: ML user tests
  working_dir: ml_user_tests

  legacy:
    test_name: train_tensorflow_mnist_test
    test_suite: ml_user_tests

  frequency: nightly
  team: ml
  env: staging

  cluster:
    cluster_env: train/app_config.yaml
    cluster_compute: train/compute_tpl.yaml

  driver_setup: train/driver_setup.sh
  run:
    timeout: 36000
    script: python train/train_tensorflow_mnist_test.py
    type: client

  alert: default

- name: ml_user_train_torch_linear_test
  group: ML user tests
  working_dir: ml_user_tests

  legacy:
    test_name: train_torch_linear_test
    test_suite: ml_user_tests

  frequency: nightly
  team: ml
  env: staging

  cluster:
    cluster_env: train/app_config.yaml
    cluster_compute: train/compute_tpl.yaml

  driver_setup: train/driver_setup.sh
  run:
    timeout: 36000
    script: python train/train_torch_linear_test.py
    type: client

  alert: default

- name: ml_user_xgboost_gpu_connect_latest
  group: ML user tests
  working_dir: ml_user_tests

  legacy:
    test_name: xgboost_gpu_connect_latest
    test_suite: ml_user_tests

  frequency: nightly
  team: ml
  env: staging

  cluster:
    cluster_env: xgboost/app_config_gpu.yaml
    cluster_compute: xgboost/tpl_gpu_small_scaling.yaml

  run:
    timeout: 1200
    script: python xgboost/train_gpu_connect.py
    type: client

  alert: default

- name: ml_user_xgboost_gpu_connect_master
  group: ML user tests
  working_dir: ml_user_tests

  legacy:
    test_name: xgboost_gpu_connect_master
    test_suite: ml_user_tests

  frequency: nightly
  team: ml
  env: staging

  cluster:
    cluster_env: xgboost/app_config_gpu_master.yaml
    cluster_compute: xgboost/tpl_gpu_small_scaling.yaml

  run:
    timeout: 1200
    script: python xgboost/train_gpu_connect.py
    type: client

  alert: default

- name: ml_user_ray_lightning_user_test_latest
  group: ML user tests
  working_dir: ml_user_tests

  legacy:
    test_name: ray_lightning_user_test_latest
    test_suite: ml_user_tests

  frequency: nightly
  team: ml
  env: staging

  cluster:
    cluster_env: ray-lightning/app_config.yaml
    cluster_compute: ray-lightning/compute_tpl.yaml

  driver_setup: ray-lightning/driver_setup.sh
  run:
    timeout: 1200
    script: python ray-lightning/ray_lightning_user_test.py
    type: client

  alert: default

- name: ml_user_ray_lightning_user_test_master
  group: ML user tests
  working_dir: ml_user_tests

  legacy:
    test_name: ray_lightning_user_test_master
    test_suite: ml_user_tests

  frequency: nightly
  team: ml
  env: staging

  cluster:
    cluster_env: ray-lightning/app_config_master.yaml
    cluster_compute: ray-lightning/compute_tpl.yaml

  driver_setup: ray-lightning/driver_setup.sh
  run:
    timeout: 1200
    script: python ray-lightning/ray_lightning_user_test.py
    type: client

  alert: default

- name: ml_user_tune_rllib_connect_test
  group: ML user tests
  working_dir: ml_user_tests

  legacy:
    test_name: tune_rllib_connect_test
    test_suite: ml_user_tests

  frequency: nightly
  team: ml
  env: staging

  cluster:
    cluster_env: ../rllib_tests/app_config.yaml
    cluster_compute: tune_rllib/compute_tpl.yaml

  driver_setup: tune_rllib/driver_setup.sh
  run:
    timeout: 2000
    script: python tune_rllib/run_connect_tests.py
    type: client

  alert: default

#######################
# Tune cloud  tests
#######################
- name: tune_cloud_aws_no_sync_down
  group: Tune cloud tests
  working_dir: tune_tests/cloud_tests

  stable: true

  legacy:
    test_name: aws_no_sync_down
    test_suite: tune_cloud_tests

  frequency: nightly
  team: ml
  env: staging

  cluster:
    cluster_env: app_config.yaml
    cluster_compute: tpl_aws_4x2.yaml

  run:
    timeout: 600
    script: python workloads/run_cloud_test.py no_sync_down

    wait_for_nodes:
      num_nodes: 4

    type: sdk_command
    file_manager: sdk

  alert: tune_tests

- name: tune_cloud_aws_ssh_sync
  group: Tune cloud tests
  working_dir: tune_tests/cloud_tests

  stable: true

  legacy:
    test_name: aws_ssh_sync
    test_suite: tune_cloud_tests

  frequency: nightly
  team: ml
  env: staging

  cluster:
    cluster_env: app_config.yaml
    cluster_compute: tpl_aws_4x2.yaml

  run:
    timeout: 600
    script: python workloads/run_cloud_test.py ssh_sync

    wait_for_nodes:
      num_nodes: 4

    type: sdk_command
    file_manager: sdk

  alert: tune_tests

- name: tune_cloud_aws_durable_upload
  group: Tune cloud tests
  working_dir: tune_tests/cloud_tests

  stable: true

  legacy:
    test_name: aws_durable_upload
    test_suite: tune_cloud_tests

  frequency: nightly
  team: ml
  env: staging

  cluster:
    cluster_env: app_config.yaml
    cluster_compute: tpl_aws_4x2.yaml

  run:
    timeout: 600
    script: python workloads/run_cloud_test.py durable_upload --bucket s3://tune-cloud-tests/durable_upload

    wait_for_nodes:
      num_nodes: 4

    type: sdk_command
    file_manager: sdk

  alert: tune_tests

- name: tune_cloud_aws_durable_upload_rllib_str
  group: Tune cloud tests
  working_dir: tune_tests/cloud_tests

  stable: false

  legacy:
    test_name: aws_durable_upload_rllib_str
    test_suite: tune_cloud_tests

  frequency: nightly
  team: ml
  env: staging

  cluster:
    cluster_env: app_config_ml.yaml
    cluster_compute: tpl_aws_4x2.yaml

  run:
    timeout: 600

    script: python workloads/run_cloud_test.py durable_upload --trainable rllib_str
      --bucket s3://tune-cloud-tests/durable_upload_rllib_str

    wait_for_nodes:
      num_nodes: 4

    type: sdk_command
    file_manager: sdk

  alert: tune_tests

- name: tune_cloud_aws_durable_upload_rllib_trainer
  group: Tune cloud tests
  working_dir: tune_tests/cloud_tests

  stable: false

  legacy:
    test_name: aws_durable_upload_rllib_trainer
    test_suite: tune_cloud_tests

  frequency: nightly
  team: ml
  env: staging

  cluster:
    cluster_env: app_config_ml.yaml
    cluster_compute: tpl_aws_4x2.yaml

  run:
    timeout: 600
    script: python workloads/run_cloud_test.py durable_upload --trainable rllib_trainer
      --bucket s3://tune-cloud-tests/durable_upload_rllib_trainer

    wait_for_nodes:
      num_nodes: 4

    type: sdk_command
    file_manager: sdk

  alert: tune_tests

- name: tune_cloud_gcp_k8s_no_sync_down
  group: Tune cloud tests
  working_dir: tune_tests/cloud_tests

  stable: true

  legacy:
    test_name: gcp_k8s_no_sync_down
    test_suite: tune_cloud_tests

  frequency: nightly
  team: ml
  env: staging

  cluster:
    cluster_env: app_config.yaml
    cluster_compute: tpl_gcp_k8s_4x8.yaml
    cloud_id: cld_k8WcxPgjUtSE8RVmfZpTLuKM  # anyscale_k8s_gcp_cloud
    autosuspend_mins: 60

  run:
    timeout: 600
    script: python workloads/run_cloud_test.py no_sync_down --cpus-per-trial 8
    type: client

    wait_for_nodes:
      num_nodes: 4

  alert: tune_tests

- name: tune_cloud_gcp_k8s_ssh_sync
  group: Tune cloud tests
  working_dir: tune_tests/cloud_tests

  stable: true

  legacy:
    test_name: gcp_k8s_ssh_sync
    test_suite: tune_cloud_tests

  frequency: nightly
  team: ml
  env: staging

  cluster:
    cluster_env: app_config.yaml
    cluster_compute: tpl_gcp_k8s_4x8.yaml
    cloud_id: cld_k8WcxPgjUtSE8RVmfZpTLuKM  # anyscale_k8s_gcp_cloud
    autosuspend_mins: 60

  run:
    timeout: 600
    script: python workloads/run_cloud_test.py ssh_sync --cpus-per-trial 8
    type: client

    wait_for_nodes:
      num_nodes: 4

  alert: tune_tests

- name: tune_cloud_gcp_k8s_durable_upload
  group: Tune cloud tests
  working_dir: tune_tests/cloud_tests

  stable: true

  legacy:
    test_name: gcp_k8s_durable_upload
    test_suite: tune_cloud_tests

  frequency: nightly
  team: ml
  env: staging

  cluster:
    cluster_env: app_config.yaml
    cluster_compute: tpl_gcp_k8s_4x8.yaml
    cloud_id: cld_k8WcxPgjUtSE8RVmfZpTLuKM  # anyscale_k8s_gcp_cloud
    autosuspend_mins: 60

  run:
    timeout: 600
    script: python workloads/run_cloud_test.py durable_upload --cpus-per-trial 8 --bucket gs://tune-cloud-tests/durable_upload
    type: client

    wait_for_nodes:
      num_nodes: 4

  alert: tune_tests


########################
# Tune scalability tests
########################

- name: tune_scalability_bookkeeping_overhead
  group: Tune scalability tests
  working_dir: tune_tests/scalability_tests

  legacy:
    test_name: bookkeeping_overhead
    test_suite: tune_tests

  frequency: nightly
  team: ml
  env: staging

  cluster:
    cluster_env: app_config.yaml
    cluster_compute: tpl_1x16.yaml

  run:
    timeout: 1200
    script: python workloads/test_bookkeeping_overhead.py
    type: sdk_command
    file_manager: sdk

  alert: tune_tests

- name: tune_scalability_durable_trainable
  group: Tune scalability tests
  working_dir: tune_tests/scalability_tests

  legacy:
    test_name: durable_trainable
    test_suite: tune_tests

  frequency: nightly
  team: ml
  env: staging

  cluster:
    cluster_env: app_config.yaml
    cluster_compute: tpl_16x2.yaml

  run:
    timeout: 900
    script: python workloads/test_durable_trainable.py --bucket tune-cloud-tests
    wait_for_nodes:
      num_nodes: 16

    type: sdk_command
    file_manager: sdk

  alert: tune_tests

- name: tune_scalability_long_running_large_checkpoints
  group: Tune scalability tests
  working_dir: tune_tests/scalability_tests

  legacy:
    test_name: long_running_large_checkpoints
    test_suite: tune_tests

  frequency: weekly
  team: ml
  env: staging

  cluster:
    cluster_env: app_config.yaml
    cluster_compute: tpl_1x32_hd.yaml

  run:
    timeout: 86400
    script: python workloads/test_long_running_large_checkpoints.py
    long_running: true
    type: sdk_command
    file_manager: sdk

  smoke_test:
    frequency: nightly

    run:
      timeout: 3600

  alert: tune_tests

- name: tune_scalability_network_overhead
  group: Tune scalability tests
  working_dir: tune_tests/scalability_tests
  legacy:
    test_name: network_overhead
    test_suite: tune_tests

  frequency: weekly
  team: ml
  env: staging

  cluster:
    cluster_env: app_config.yaml
    cluster_compute: tpl_100x2.yaml

  run:
    timeout: 900
    prepare_timeout: 1200
    script: python workloads/test_network_overhead.py
    wait_for_nodes:
      num_nodes: 100

    type: sdk_command
    file_manager: sdk

  smoke_test:
    frequency: nightly

    cluster:
      cluster_compute: tpl_20x2.yaml

    run:
      timeout: 400
      prepare_timeout: 600
      wait_for_nodes:
        num_nodes: 20

  alert: tune_tests

- name: tune_scalability_result_throughput_cluster
  group: Tune scalability tests
  working_dir: tune_tests/scalability_tests

  legacy:
    test_name: result_throughput_cluster
    test_suite: tune_tests

  frequency: nightly
  team: ml
  env: staging

  cluster:
    cluster_env: app_config.yaml
    cluster_compute: tpl_16x64.yaml

  run:
    timeout: 600
    script: python workloads/test_result_throughput_cluster.py

    wait_for_nodes:
      num_nodes: 16

    type: sdk_command
    file_manager: sdk

  alert: tune_tests

- name: tune_scalability_result_throughput_single_node
  group: Tune scalability tests
  working_dir: tune_tests/scalability_tests

  legacy:
    test_name: result_throughput_single_node
    test_suite: tune_tests

  frequency: nightly
  team: ml
  env: staging

  cluster:
    cluster_env: app_config.yaml
    cluster_compute: tpl_1x96.yaml

  run:
    timeout: 600
    script: python workloads/test_result_throughput_single_node.py
    type: sdk_command
    file_manager: sdk

  alert: tune_tests

- name: tune_scalability_xgboost_sweep
  group: Tune scalability tests
  working_dir: tune_tests/scalability_tests

  legacy:
    test_name: xgboost_sweep
    test_suite: tune_tests

  frequency: weekly
  team: ml
  env: staging

  cluster:
    cluster_env: app_config_data.yaml
    cluster_compute: tpl_16x64.yaml

  run:
    timeout: 3600
    script: python workloads/test_xgboost_sweep.py

    wait_for_nodes:
      num_nodes: 16

    type: sdk_command
    file_manager: sdk

  alert: tune_tests


########################
# Golden Notebook tests
########################
- name: golden_notebook_dask_xgboost_test
  group: Golden Notebook tests
  working_dir: golden_notebook_tests

  legacy:
    test_name: dask_xgboost_test
    test_suite: golden_notebook_tests

  frequency: nightly
  team: ml
  env: staging

  cluster:
    cluster_env: dask_xgboost_app_config.yaml
    cluster_compute: compute_tpl.yaml

  run:
    timeout: 1800
    script: python workloads/dask_xgboost_test.py --num-actors 4 --cpus-per-actor 4 --num-actors-inference 16 --cpus-per-actor-inference 1
    type: client

    wait_for_nodes:
      num_nodes: 4

  alert: default

- name: golden_notebook_modin_xgboost_test
  group: Golden Notebook tests
  working_dir: golden_notebook_tests

  legacy:
    test_name: modin_xgboost_test
    test_suite: golden_notebook_tests

  frequency: nightly
  team: ml
  env: staging

  cluster:
    cluster_env: modin_xgboost_app_config.yaml
    cluster_compute: compute_tpl.yaml

  run:
    timeout: 1800
    script: python workloads/modin_xgboost_test.py --num-actors 4 --cpus-per-actor 4 --num-actors-inference 16 --cpus-per-actor-inference 1
    type: client

    wait_for_nodes:
      num_nodes: 4

  alert: default

- name: golden_notebook_torch_tune_serve_test
  group: Golden Notebook tests
  working_dir: golden_notebook_tests

  legacy:
    test_name: torch_tune_serve_test
    test_suite: golden_notebook_tests

  frequency: nightly
  team: ml
  env: staging

  cluster:
    cluster_env: torch_tune_serve_app_config.yaml
    cluster_compute: gpu_tpl.yaml

  run:
    timeout: 1800
    script: python workloads/torch_tune_serve_test.py
    type: client

  alert: default


#######################
# Long running tests
#######################

- name: long_running_actor_deaths
  group: Long running tests
  working_dir: long_running_tests
  legacy:
    test_name: actor_deaths
    test_suite: long_running_tests

  frequency: nightly
  team: core
  cluster:
    cluster_env: app_config.yaml
    cluster_compute: tpl_cpu_1.yaml

  run:
    timeout: 86400
    prepare: ray stop
    script: python workloads/actor_deaths.py
    long_running: true
    type: sdk_command
    file_manager: sdk

  smoke_test:
    frequency: disabled

    run:
      timeout: 3600

  alert: long_running_tests

- name: long_running_apex
  group: Long running tests
  working_dir: long_running_tests
  legacy:
    test_name: apex
    test_suite: long_running_tests

  frequency: nightly
  team: ml
  env: staging
  cluster:
    cluster_env: ../rllib_tests/app_config.yaml
    cluster_compute: tpl_cpu_3.yaml

  run:
    timeout: 86400
    script: python workloads/apex.py
    long_running: true
    wait_for_nodes:
      num_nodes: 3

    type: sdk_command
    file_manager: sdk

  smoke_test:
    frequency: disabled

    run:
      timeout: 3600

  alert: long_running_tests

- name: long_running_impala
  group: Long running tests
  working_dir: long_running_tests
  legacy:
    test_name: impala
    test_suite: long_running_tests

  frequency: nightly
  team: ml
  env: staging
  cluster:
    cluster_env: app_config_np.yaml
    cluster_compute: tpl_cpu_1_large.yaml

  run:
    timeout: 86400
    script: python workloads/impala.py
    long_running: true
    type: sdk_command
    file_manager: sdk

  smoke_test:
    frequency: disabled

    run:
      timeout: 3600

  alert: long_running_tests

- name: long_running_many_actor_tasks
  group: Long running tests
  working_dir: long_running_tests
  legacy:
    test_name: many_actor_tasks
    test_suite: long_running_tests

  frequency: nightly
  team: core
  cluster:
    cluster_env: app_config.yaml
    cluster_compute: tpl_cpu_1.yaml

  run:
    timeout: 86400
    prepare: ray stop
    script: python workloads/many_actor_tasks.py
    long_running: true
    type: sdk_command
    file_manager: sdk

  smoke_test:
    frequency: disabled

    run:
      timeout: 3600

  alert: long_running_tests

- name: long_running_many_drivers
  group: Long running tests
  working_dir: long_running_tests
  legacy:
    test_name: many_drivers
    test_suite: long_running_tests

  frequency: nightly
  team: core
  cluster:
    cluster_env: app_config.yaml
    cluster_compute: tpl_cpu_1.yaml

  run:
    timeout: 86400
    prepare: ray stop
    script: python workloads/many_drivers.py --iteration-num=4000
    long_running: true
    type: sdk_command
    file_manager: sdk

  smoke_test:
    frequency: disabled

    run:
      timeout: 3600

  alert: long_running_tests

- name: long_running_many_ppo
  group: Long running tests
  working_dir: long_running_tests
  legacy:
    test_name: many_ppo
    test_suite: long_running_tests

  frequency: nightly
  team: ml
  env: staging
  cluster:
    cluster_env: ../rllib_tests/app_config.yaml
    cluster_compute: many_ppo.yaml

  run:
    timeout: 86400
    script: python workloads/many_ppo.py
    long_running: true
    wait_for_nodes:
      num_nodes: 1

    type: sdk_command
    file_manager: sdk

  smoke_test:
    frequency: disabled

    run:
      timeout: 3600

  alert: long_running_tests

- name: long_running_many_tasks
  group: Long running tests
  working_dir: long_running_tests
  legacy:
    test_name: many_tasks
    test_suite: long_running_tests

  frequency: nightly
  team: core
  cluster:
    cluster_env: app_config.yaml
    cluster_compute: tpl_cpu_1.yaml

  run:
    timeout: 86400
    prepare: ray stop
    script: python workloads/many_tasks.py
    long_running: true
    type: sdk_command
    file_manager: sdk

  smoke_test:
    frequency: disabled

    run:
      timeout: 3600

  alert: long_running_tests

- name: long_running_many_tasks_serialized_ids
  group: Long running tests
  working_dir: long_running_tests
  legacy:
    test_name: many_tasks_serialized_ids
    test_suite: long_running_tests

  frequency: nightly
  team: core
  cluster:
    cluster_env: app_config.yaml
    cluster_compute: tpl_cpu_1.yaml

  run:
    timeout: 86400
    prepare: ray stop
    script: python workloads/many_tasks_serialized_ids.py
    long_running: true
    type: sdk_command
    file_manager: sdk

  smoke_test:
    frequency: disabled

    run:
      timeout: 3600

  alert: long_running_tests

- name: long_running_node_failures
  group: Long running tests
  working_dir: long_running_tests
  legacy:
    test_name: node_failures
    test_suite: long_running_tests

  frequency: nightly
  team: core
  cluster:
    cluster_env: app_config.yaml
    cluster_compute: tpl_cpu_1.yaml

  run:
    timeout: 86400
    prepare: ray stop
    script: python workloads/node_failures.py
    long_running: true
    type: sdk_command
    file_manager: sdk

  smoke_test:
    frequency: disabled

    run:
      timeout: 3600

  alert: long_running_tests

- name: long_running_pbt
  group: Long running tests
  working_dir: long_running_tests
  legacy:
    test_name: pbt
    test_suite: long_running_tests

  frequency: nightly
  team: ml
  env: staging
  cluster:
    cluster_env: ../rllib_tests/app_config.yaml
    cluster_compute: tpl_cpu_1.yaml

  run:
    timeout: 86400
    prepare: ray stop
    script: python workloads/pbt.py
    long_running: true
    type: sdk_command
    file_manager: sdk

  smoke_test:
    frequency: disabled

    run:
      timeout: 3600

  alert: long_running_tests

- name: long_running_serve
  group: Long running tests
  working_dir: long_running_tests
  legacy:
    test_name: serve
    test_suite: long_running_tests

  frequency: nightly
  team: serve
  cluster:
    cluster_env: app_config.yaml
    cluster_compute: tpl_cpu_1.yaml

  run:
    timeout: 86400
    prepare: ray stop
    script: python workloads/serve.py
    long_running: true
    type: sdk_command
    file_manager: job

  smoke_test:
    frequency: disabled

    run:
      timeout: 3600

  alert: long_running_tests

- name: long_running_serve_failure
  group: Long running tests
  working_dir: long_running_tests

  stable: false

  legacy:
    test_name: serve_failure
    test_suite: long_running_tests

  frequency: nightly
  team: serve
  cluster:
    cluster_env: app_config.yaml
    cluster_compute: tpl_cpu_1.yaml

  run:
    timeout: 86400
    prepare: ray stop
    script: python workloads/serve_failure.py
    long_running: true
    type: sdk_command
    file_manager: job

  smoke_test:
    frequency: disabled

    run:
      timeout: 600

  alert: long_running_tests

- name: long_running_distributed_pytorch_pbt_failure
  group: Long running tests
  working_dir: long_running_distributed_tests

  legacy:
    test_name: pytorch_pbt_failure
    test_suite: long_running_distributed

  frequency: weekly
  team: ml
  env: staging
  cluster:
    cluster_env: app_config.yaml
    cluster_compute: compute_tpl.yaml

  run:
    timeout: 86400
    script: python workloads/pytorch_pbt_failure.py
    long_running: true
    type: sdk_command
    file_manager: job

  smoke_test:
    frequency: disabled
    run:
      timeout: 3600

  alert: long_running_tests

########################
# Jobs tests
########################

- name: jobs_basic_local_working_dir
  group: Jobs tests
  working_dir: jobs_tests

  legacy:
    test_name: jobs_basic_local_working_dir
    test_suite: jobs_tests

  frequency: nightly
  team: serve

  cluster:
    cluster_env: app_config.yaml
    cluster_compute: compute_tpl_4_xlarge.yaml

  run:
    timeout: 600
    script: python workloads/jobs_basic.py --working-dir "workloads"
    wait_for_nodes:
      num_nodes: 4

    type: sdk_command
    file_manager: job

  alert: default

- name: jobs_basic_remote_working_dir
  group: Jobs tests
  working_dir: jobs_tests

  legacy:
    test_name: jobs_basic_remote_working_dir
    test_suite: jobs_tests

  frequency: nightly
  team: serve

  cluster:
    cluster_env: app_config.yaml
    cluster_compute: compute_tpl_4_xlarge.yaml

  run:
    timeout: 600
    script: python workloads/jobs_basic.py --working-dir "https://github.com/anyscale/job-services-cuj-examples/archive/refs/heads/main.zip"
    wait_for_nodes:
      num_nodes: 4

    type: sdk_command
    file_manager: job

  alert: default

########################
# Runtime env tests
########################
- name: runtime_env_rte_many_tasks_actors
  group: Runtime env tests
  working_dir: runtime_env_tests

  legacy:
    test_name: rte_many_tasks_actors
    test_suite: runtime_env_tests

  frequency: nightly
  team: serve

  cluster:
    cluster_env: app_config.yaml
    cluster_compute: rte_small.yaml

  run:
    timeout: 600
    script: python workloads/rte_many_tasks_actors.py
    wait_for_nodes:
      num_nodes: 4

    type: sdk_command
    file_manager: job

  alert: default

- name: runtime_env_wheel_urls
  group: Runtime env tests
  working_dir: runtime_env_tests

  legacy:
    test_name: wheel_urls
    test_suite: runtime_env_tests

  frequency: nightly
  team: serve

  cluster:
    cluster_env: app_config.yaml
    cluster_compute: rte_minimal.yaml

  run:
    timeout: 9000
    script: python workloads/wheel_urls.py
    wait_for_nodes:
      num_nodes: 1

    type: sdk_command
    file_manager: job

  alert: default

- name: runtime_env_rte_ray_client
  group: Runtime env tests
  working_dir: runtime_env_tests

  legacy:
    test_name: rte_ray_client
    test_suite: runtime_env_tests

  frequency: nightly
  team: serve

  cluster:
    cluster_env: app_config.yaml
    cluster_compute: rte_minimal.yaml

  run:
    timeout: 600
    script: python workloads/rte_ray_client.py
    wait_for_nodes:
      num_nodes: 1

    type: client

  alert: default


########################
# Serve tests
########################

- name: serve_single_deployment_1k_noop_replica
  group: Serve tests
  working_dir: serve_tests

  legacy:
    test_name: single_deployment_1k_noop_replica
    test_suite: serve_tests

  frequency: nightly
  team: serve

  cluster:
    cluster_env: app_config.yaml
    cluster_compute: compute_tpl_32_cpu.yaml

  run:
    timeout: 7200
    long_running: false
    script: python workloads/single_deployment_1k_noop_replica.py
    type: sdk_command
    file_manager: job

  alert: default

- name: serve_multi_deployment_1k_noop_replica
  group: Serve tests
  working_dir: serve_tests

  legacy:
    test_name: multi_deployment_1k_noop_replica
    test_suite: serve_tests

  frequency: nightly
  team: serve

  cluster:
    cluster_env: app_config.yaml
    cluster_compute: compute_tpl_32_cpu.yaml

  run:
    timeout: 7200
    long_running: false
    script: python workloads/multi_deployment_1k_noop_replica.py
    type: sdk_command
    file_manager: job

  alert: default

- name: serve_autoscaling_single_deployment
  group: Serve tests
  working_dir: serve_tests

  legacy:
    test_name: autoscaling_single_deployment
    test_suite: serve_tests

  frequency: nightly
  team: serve

  cluster:
    cluster_env: app_config.yaml
    cluster_compute: compute_tpl_8_cpu_autoscaling.yaml

  run:
    timeout: 7200
    long_running: false
    script: python workloads/autoscaling_single_deployment.py
    type: sdk_command
    file_manager: job

  alert: default

- name: serve_autoscaling_multi_deployment
  group: Serve tests
  working_dir: serve_tests

  legacy:
    test_name: autoscaling_multi_deployment
    test_suite: serve_tests

  frequency: nightly
  team: serve

  cluster:
    cluster_env: app_config.yaml
    cluster_compute: compute_tpl_8_cpu_autoscaling.yaml

  run:
    timeout: 7200
    long_running: false
    script: python workloads/autoscaling_multi_deployment.py
    type: sdk_command
    file_manager: job

  alert: default

- name: serve_serve_micro_benchmark
  group: Serve tests
  working_dir: serve_tests

  legacy:
    test_name: serve_micro_benchmark
    test_suite: serve_tests

  frequency: nightly
  team: serve

  cluster:
    cluster_env: app_config.yaml
    cluster_compute: compute_tpl_single_node.yaml

  run:
    timeout: 7200
    long_running: false
    script: python workloads/serve_micro_benchmark.py
    type: sdk_command
    file_manager: job

  alert: default

- name: serve_serve_micro_benchmark_k8s
  group: Serve tests
  working_dir: serve_tests

  legacy:
    test_name: serve_micro_benchmark_k8s
    test_suite: serve_tests

  # TODO(architkulkarni) Reenable after K8s migration.  Currently failing
  frequency: disabled
  team: serve

  cluster:
    cluster_env: app_config.yaml
    cluster_compute: compute_tpl_single_node_k8s.yaml

  run:
    timeout: 7200
    long_running: false
    script: python workloads/serve_micro_benchmark.py
    type: sdk_command
    file_manager: job

  alert: default

- name: serve_serve_cluster_fault_tolerance
  group: Serve tests
  working_dir: serve_tests

  legacy:
    test_name: serve_cluster_fault_tolerance
    test_suite: serve_tests

  frequency: nightly
  team: serve
  cluster:
    cluster_env: app_config.yaml
    cluster_compute: compute_tpl_single_node.yaml

  run:
    timeout: 7200
    long_running: false
    script: python workloads/serve_cluster_fault_tolerance.py
    type: sdk_command
    file_manager: job

  alert: default

- name: deployment_graph_long_chain
  group: Serve tests
  working_dir: serve_tests

  legacy:
    test_name: deployment_graph_long_chain
    test_suite: serve_tests

  frequency: nightly
  team: serve

  cluster:
    cluster_env: app_config.yaml
    cluster_compute: compute_tpl_single_node_32_cpu.yaml

  run:
    timeout: 3600
    long_running: false
    script: python workloads/deployment_graph_long_chain.py --chain-length=10 --num-clients=4 --local-test=False
    type: sdk_command
    file_manager: job

  alert: default
  stable: False

- name: deployment_graph_wide_ensemble
  group: Serve tests
  working_dir: serve_tests

  legacy:
    test_name: deployment_graph_wide_ensemble
    test_suite: serve_tests

  frequency: nightly
  team: serve

  cluster:
    cluster_env: app_config.yaml
    cluster_compute: compute_tpl_single_node_32_cpu.yaml

  run:
    timeout: 3600
    long_running: false
    script: python workloads/deployment_graph_wide_ensemble.py --fanout-degree=10 --num-clients=4 --local-test=False
    type: sdk_command
    file_manager: job

  alert: default
  stable: False

- name: serve_handle_long_chain
  group: Serve tests
  working_dir: serve_tests

  legacy:
    test_name: serve_handle_long_chain
    test_suite: serve_tests

  frequency: nightly
  team: serve

  cluster:
    cluster_env: app_config.yaml
    cluster_compute: compute_tpl_single_node_32_cpu.yaml

  run:
    timeout: 3600
    long_running: false
    script: python workloads/serve_handle_long_chain.py --chain-length=10 --num-clients=4 --local-test=False
    type: sdk_command
    file_manager: job

  alert: default
  stable: False

- name: serve_handle_wide_ensemble
  group: Serve tests
  working_dir: serve_tests

  legacy:
    test_name: serve_handle_wide_ensemble
    test_suite: serve_tests

  frequency: nightly
  team: serve

  cluster:
    cluster_env: app_config.yaml
    cluster_compute: compute_tpl_single_node_32_cpu.yaml

  run:
    timeout: 3600
    long_running: false
    script: python workloads/serve_handle_wide_ensemble.py --fanout-degree=10 --num-clients=4 --local-test=False
    type: sdk_command
    file_manager: job

  alert: default
  stable: False

########################
# Train tests
########################

- name: train_horovod_multi_node_test
  group: Train tests
  working_dir: train_tests/horovod

  frequency: nightly
  team: ml
  env: staging

  cluster:
    cluster_env: app_config.yaml
    cluster_compute: compute_tpl.yaml

  run:
    timeout: 3000
    script: python train_horovod_multi_node_test.py

    wait_for_nodes:
      num_nodes: 2

    type: sdk_command
    file_manager: job

  alert: default

########################
# RLlib tests
########################

- name: rllib_learning_tests_a_to_e
  group: RLlib tests
  working_dir: rllib_tests

  legacy:
    test_name: learning_tests
    test_suite: rllib_tests

  frequency: nightly
  team: ml
  env: staging

  cluster:
    cluster_env: app_config.yaml
    cluster_compute: 12gpus_192cpus.yaml

  run:
    timeout: 18000
    script: python learning_tests/run.py --yaml-sub-dir=a-e
    type: sdk_command
    file_manager: job

  alert: default

- name: rllib_learning_tests_f_to_z
  group: RLlib tests
  working_dir: rllib_tests

  legacy:
    test_name: learning_tests
    test_suite: rllib_tests

  frequency: nightly
  team: ml
  env: staging

  cluster:
    cluster_env: app_config.yaml
    cluster_compute: 8gpus_96cpus.yaml

  run:
    timeout: 18000
    script: python learning_tests/run.py --yaml-sub-dir=f-z
    type: sdk_command
    file_manager: job

  alert: default

- name: rllib_multi_gpu_learning_tests
  group: RLlib tests
  working_dir: rllib_tests

  legacy:
    test_name: multi_gpu_learning_tests
    test_suite: rllib_tests

  frequency: nightly
  team: ml
  env: staging

  cluster:
    cluster_env: app_config.yaml
    cluster_compute: 8gpus_96cpus.yaml

  run:
    timeout: 7200
    script: python multi_gpu_learning_tests/run.py
    type: sdk_command
    file_manager: job

  alert: default

- name: rllib_multi_gpu_with_lstm_learning_tests
  group: RLlib tests
  working_dir: rllib_tests

  legacy:
    test_name: multi_gpu_with_lstm_learning_tests
    test_suite: rllib_tests

  frequency: nightly
  team: ml
  env: staging

  cluster:
    cluster_env: app_config.yaml
    cluster_compute: 8gpus_96cpus.yaml

  run:
    timeout: 7200
    script: python multi_gpu_with_lstm_learning_tests/run.py
    type: sdk_command
    file_manager: job

  alert: default

- name: rllib_multi_gpu_with_attention_learning_tests
  group: RLlib tests
  working_dir: rllib_tests

  legacy:
    test_name: multi_gpu_with_attention_learning_tests
    test_suite: rllib_tests

  frequency: nightly
  team: ml
  env: staging

  cluster:
    cluster_env: app_config.yaml
    cluster_compute: 8gpus_96cpus.yaml

  run:
    timeout: 7200
    script: python multi_gpu_with_attention_learning_tests/run.py
    type: sdk_command
    file_manager: job

  alert: default

- name: rllib_stress_tests
  group: RLlib tests
  working_dir: rllib_tests

  legacy:
    test_name: stress_tests
    test_suite: rllib_tests

  frequency: weekly
  team: ml
  env: staging

  cluster:
    cluster_env: app_config.yaml
    cluster_compute: 4gpus_544_cpus.yaml

  run:
    timeout: 5400
    script: python stress_tests/run_stress_tests.py

    wait_for_nodes:
      num_nodes: 6

    type: sdk_command
    file_manager: job

  smoke_test:
    frequency: nightly

    run:
      timeout: 2000

  alert: default

########################
# Core Nightly Tests
########################

- name: shuffle_10gb
  group: core-multi-test

  team: core
  frequency: multi
  working_dir: nightly_tests

  legacy:
    test_name: shuffle_10gb
    test_suite: nightly_tests

  cluster:
    cluster_env: shuffle/shuffle_app_config.yaml
    cluster_compute: shuffle/shuffle_compute_single.yaml

  run:
    timeout: 3000
    script: python shuffle/shuffle_test.py --num-partitions=50 --partition-size=200e6

    type: sdk_command
    file_manager: sdk

- name: shuffle_50gb
  group: core-multi-test
  working_dir: nightly_tests
  legacy:
    test_name: shuffle_50gb
    test_suite: nightly_tests

  frequency: multi
  team: core
  cluster:
    cluster_env: shuffle/shuffle_app_config.yaml
    cluster_compute: shuffle/shuffle_compute_single.yaml

  run:
    timeout: 3000
    script: python shuffle/shuffle_test.py --num-partitions=50 --partition-size=1e9
    type: sdk_command
    file_manager: sdk

- name: shuffle_50gb_large_partition
  group: core-multi-test
  working_dir: nightly_tests
  legacy:
    test_name: shuffle_50gb_large_partition
    test_suite: nightly_tests

  frequency: multi
  team: core
  cluster:
    cluster_env: shuffle/shuffle_app_config.yaml
    cluster_compute: shuffle/shuffle_compute_single.yaml

  run:
    timeout: 3000
    script: python shuffle/shuffle_test.py --num-partitions=500 --partition-size=100e6
    type: sdk_command
    file_manager: sdk

- name: shuffle_100gb
  group: core-multi-test
  working_dir: nightly_tests
  legacy:
    test_name: shuffle_100gb
    test_suite: nightly_tests

  frequency: multi
  team: core
  cluster:
    cluster_env: shuffle/shuffle_app_config.yaml
    cluster_compute: shuffle/shuffle_compute_multi.yaml

  run:
    timeout: 3000
    script: python shuffle/shuffle_test.py --num-partitions=200 --partition-size=500e6
    wait_for_nodes:
      num_nodes: 4

    type: sdk_command
    file_manager: sdk

- name: non_streaming_shuffle_100gb
  group: core-multi-test
  working_dir: nightly_tests
  legacy:
    test_name: non_streaming_shuffle_100gb
    test_suite: nightly_tests

  frequency: multi
  team: core
  cluster:
    cluster_env: shuffle/shuffle_app_config.yaml
    cluster_compute: shuffle/shuffle_compute_multi.yaml

  run:
    timeout: 3000
    script: python shuffle/shuffle_test.py --num-partitions=200 --partition-size=500e6
      --no-streaming

    wait_for_nodes:
      num_nodes: 4

    type: sdk_command
    file_manager: sdk

- name: non_streaming_shuffle_50gb_large_partition
  group: core-multi-test
  working_dir: nightly_tests
  legacy:
    test_name: non_streaming_shuffle_50gb_large_partition
    test_suite: nightly_tests

  frequency: multi
  team: core
  cluster:
    cluster_env: shuffle/shuffle_app_config.yaml
    cluster_compute: shuffle/shuffle_compute_single.yaml

  run:
    timeout: 3000
    script: python shuffle/shuffle_test.py --num-partitions=500 --partition-size=100e6
      --no-streaming

    type: sdk_command
    file_manager: sdk

- name: non_streaming_shuffle_50gb
  group: core-multi-test
  working_dir: nightly_tests
  legacy:
    test_name: non_streaming_shuffle_50gb
    test_suite: nightly_tests

  frequency: multi
  team: core
  cluster:
    cluster_env: shuffle/shuffle_app_config.yaml
    cluster_compute: shuffle/shuffle_compute_single.yaml

  run:
    timeout: 3000
    script: python shuffle/shuffle_test.py --num-partitions=50 --partition-size=1e9
      --no-streaming

    type: sdk_command
    file_manager: sdk

- name: stress_test_placement_group
  group: core-multi-test
  working_dir: nightly_tests
  legacy:
    test_name: stress_test_placement_group
    test_suite: nightly_tests

  frequency: multi
  team: core
  cluster:
    cluster_env: stress_tests/stress_tests_app_config.yaml
    cluster_compute: stress_tests/placement_group_tests_compute.yaml

  run:
    timeout: 7200
    script: python stress_tests/test_placement_group.py
    type: sdk_command
    file_manager: sdk

- name: shuffle_1tb_1000_partition
  group: core-multi-test
  working_dir: nightly_tests
  legacy:
    test_name: shuffle_1tb_1000_partition
    test_suite: nightly_tests

  frequency: nightly
  team: core
  cluster:
    cluster_env: shuffle/shuffle_app_config.yaml
    cluster_compute: shuffle/shuffle_compute_large_scale.yaml

  run:
    timeout: 3000
    script: python shuffle/shuffle_test.py --num-partitions=1000 --partition-size=1e9
    wait_for_nodes:
      num_nodes: 20

    type: sdk_command
    file_manager: sdk

- name: non_streaming_shuffle_1tb_1000_partition
  group: core-multi-test
  working_dir: nightly_tests
  legacy:
    test_name: non_streaming_shuffle_1tb_1000_partition
    test_suite: nightly_tests

  frequency: nightly
  team: core
  cluster:
    cluster_env: shuffle/shuffle_app_config.yaml
    cluster_compute: shuffle/shuffle_compute_large_scale.yaml

  run:
    timeout: 3000
    script: python shuffle/shuffle_test.py --num-partitions=1000 --partition-size=1e9
      --no-streaming

    wait_for_nodes:
      num_nodes: 20

    type: sdk_command
    file_manager: sdk

- name: shuffle_1tb_5000_partitions
  group: core-multi-test
  working_dir: nightly_tests
  legacy:
    test_name: shuffle_1tb_5000_partitions
    test_suite: nightly_tests

  frequency: nightly
  team: core
  cluster:
    cluster_env: shuffle/shuffle_app_config.yaml
    cluster_compute: shuffle/shuffle_compute_large_scale.yaml

  run:
    timeout: 9000
    script: python shuffle/shuffle_test.py --num-partitions=5000 --partition-size=200e6
    wait_for_nodes:
      num_nodes: 20

    type: sdk_command
    file_manager: sdk

- name: decision_tree_autoscaling
  group: core-multi-test
  working_dir: nightly_tests
  legacy:
    test_name: decision_tree_autoscaling
    test_suite: nightly_tests

  frequency: multi
  team: core
  cluster:
    cluster_env: decision_tree/decision_tree_app_config.yaml
    cluster_compute: decision_tree/autoscaling_compute.yaml

  run:
    timeout: 3000
    script: python decision_tree/cart_with_tree.py
    type: sdk_command
    file_manager: sdk

- name: decision_tree_autoscaling_20_runs
  group: core-multi-test
  working_dir: nightly_tests
  legacy:
    test_name: decision_tree_autoscaling_20_runs
    test_suite: nightly_tests

  frequency: multi
  team: core
  cluster:
    cluster_env: decision_tree/decision_tree_app_config.yaml
    cluster_compute: decision_tree/autoscaling_compute.yaml

  run:
    timeout: 9600
    script: python decision_tree/cart_with_tree.py --concurrency=20
    type: sdk_command
    file_manager: sdk

- name: autoscaling_shuffle_1tb_1000_partitions
  group: core-multi-test
  working_dir: nightly_tests
  legacy:
    test_name: autoscaling_shuffle_1tb_1000_partitions
    test_suite: nightly_tests

  frequency: multi
  team: core
  cluster:
    cluster_env: shuffle/shuffle_app_config.yaml
    cluster_compute: shuffle/shuffle_compute_autoscaling.yaml

  run:
    timeout: 4000
    script: python shuffle/shuffle_test.py --num-partitions=1000 --partition-size=1e9
      --no-streaming

    type: sdk_command
    file_manager: sdk

- name: pg_long_running_performance_test
  group: core-multi-test
  working_dir: nightly_tests
  legacy:
    test_name: pg_long_running_performance_test
    test_suite: nightly_tests

  frequency: multi
  team: core
  cluster:
    cluster_env: placement_group_tests/app_config.yaml
    cluster_compute: placement_group_tests/long_running_test_compute.yaml

  run:
    timeout: 3600
    script: python placement_group_tests/long_running_performance_test.py --num-stages
      2000

    wait_for_nodes:
      num_nodes: 2

    type: sdk_command
    file_manager: sdk

- name: microbenchmark
  group: core-daily-test
  team: core
  frequency: nightly
  working_dir: microbenchmark
  env: prod

  python: "3.7"

  legacy:
    test_name: microbenchmark
    test_suite: microbenchmark

  cluster:
    cluster_env: app_config.yaml
    cluster_compute: tpl_64.yaml

  run:
    timeout: 1800
    script: OMP_NUM_THREADS=64 RAY_ADDRESS= python run_microbenchmark.py


- name: microbenchmark_staging
  group: core-daily-test
  team: core
  frequency: nightly
  working_dir: microbenchmark
  env: staging

  python: "3.7"

  cluster:
    cluster_env: app_config.yaml
    cluster_compute: tpl_64.yaml

  run:
    timeout: 1800
    script: OMP_NUM_THREADS=64 RAY_ADDRESS= python run_microbenchmark.py


- name: microbenchmark_38
  group: core-daily-test
  team: core
  frequency: nightly
  working_dir: microbenchmark

  python: "3.8"

  cluster:
    cluster_env: app_config.yaml
    cluster_compute: tpl_64.yaml

  run:
    timeout: 1800
    script: OMP_NUM_THREADS=64 RAY_ADDRESS= python run_microbenchmark.py

- name: dask_on_ray_10gb_sort
  group: core-daily-test
  working_dir: nightly_tests
  legacy:
    test_name: dask_on_ray_10gb_sort
    test_suite: nightly_tests

  frequency: nightly
  team: core
  cluster:
    cluster_env: dask_on_ray/dask_on_ray_app_config.yaml
    cluster_compute: dask_on_ray/dask_on_ray_sort_compute_template.yaml

  run:
    timeout: 7200
    script: python dask_on_ray/dask_on_ray_sort.py --nbytes 10_000_000_000 --npartitions
      50 --num-nodes 1 --ray --data-dir /tmp/ray --file-path /tmp/ray

    type: sdk_command
    file_manager: sdk

- name: dask_on_ray_100gb_sort
  group: core-daily-test
  working_dir: nightly_tests
  legacy:
    test_name: dask_on_ray_100gb_sort
    test_suite: nightly_tests

  frequency: nightly
  team: core
  cluster:
    cluster_env: dask_on_ray/dask_on_ray_app_config.yaml
    cluster_compute: dask_on_ray/dask_on_ray_sort_compute_template.yaml

  run:
    timeout: 7200
    script: python dask_on_ray/dask_on_ray_sort.py --nbytes 100_000_000_000 --npartitions
      200 --num-nodes 1 --ray --data-dir /tmp/ray --file-path /tmp/ray

    type: sdk_command
    file_manager: sdk

- name: dask_on_ray_large_scale_test_no_spilling
  group: core-daily-test
  working_dir: nightly_tests
  legacy:
    test_name: dask_on_ray_large_scale_test_no_spilling
    test_suite: nightly_tests

  frequency: nightly
  team: core
  cluster:
    cluster_env: dask_on_ray/large_scale_dask_on_ray_app_config.yaml
    cluster_compute: dask_on_ray/dask_on_ray_stress_compute.yaml

  run:
    timeout: 7200
    script: python dask_on_ray/large_scale_test.py --num_workers 20 --worker_obj_store_size_in_gb
      20 --error_rate 0  --data_save_path /tmp/ray

    wait_for_nodes:
      num_nodes: 21

    type: sdk_command
    file_manager: sdk

  smoke_test:
    frequency: multi
    cluster:
      app_config: dask_on_ray/large_scale_dask_on_ray_app_config.yaml
      cluster_compute: dask_on_ray/large_scale_dask_on_ray_compute_template.yaml

    run:
      timeout: 7200
      script: python dask_on_ray/large_scale_test.py --num_workers 4 --worker_obj_store_size_in_gb
        20 --error_rate 0  --data_save_path /tmp/ray

      wait_for_nodes:
        num_nodes: 5

- name: dask_on_ray_large_scale_test_spilling
  group: core-daily-test
  working_dir: nightly_tests
  legacy:
    test_name: dask_on_ray_large_scale_test_spilling
    test_suite: nightly_tests

  frequency: nightly
  team: core
  cluster:
    cluster_env: dask_on_ray/large_scale_dask_on_ray_app_config.yaml
    cluster_compute: dask_on_ray/dask_on_ray_stress_compute.yaml

  run:
    timeout: 7200
    script: python dask_on_ray/large_scale_test.py --num_workers 150 --worker_obj_store_size_in_gb
      70 --error_rate 0  --data_save_path /tmp/ray

    wait_for_nodes:
      num_nodes: 21

    type: sdk_command
    file_manager: sdk

  smoke_test:
    frequency: multi
    cluster:
      app_config: dask_on_ray/large_scale_dask_on_ray_app_config.yaml
      cluster_compute: dask_on_ray/large_scale_dask_on_ray_compute_template.yaml

    run:
      timeout: 7200
      script: python dask_on_ray/large_scale_test.py --num_workers 32 --worker_obj_store_size_in_gb
        70 --error_rate 0  --data_save_path /tmp/ray

      wait_for_nodes:
        num_nodes: 5

- name: stress_test_many_tasks
  group: core-daily-test
  working_dir: nightly_tests
  legacy:
    test_name: stress_test_many_tasks
    test_suite: nightly_tests

  frequency: nightly
  team: core
  cluster:
    cluster_env: stress_tests/stress_tests_app_config.yaml
    cluster_compute: stress_tests/stress_tests_compute.yaml

  run:
    timeout: 7200
    script: python stress_tests/test_many_tasks.py
    type: sdk_command
    file_manager: sdk

  smoke_test:
    frequency: multi
    cluster:
      app_config: stress_tests/stress_tests_app_config.yaml
      cluster_compute: stress_tests/smoke_test_compute.yaml

    run:
      timeout: 3600
      script: python stress_tests/test_many_tasks.py --num-nodes=4 --smoke-test

- name: stress_test_dead_actors
  group: core-daily-test
  working_dir: nightly_tests
  legacy:
    test_name: stress_test_dead_actors
    test_suite: nightly_tests

  frequency: nightly
  team: core
  cluster:
    cluster_env: stress_tests/stress_tests_app_config.yaml
    cluster_compute: stress_tests/stress_tests_compute.yaml

  run:
    timeout: 7200
    script: python stress_tests/test_dead_actors.py
    type: sdk_command
    file_manager: sdk

  smoke_test:
    frequency: multi
    cluster:
      app_config: stress_tests/stress_tests_app_config.yaml
      cluster_compute: stress_tests/smoke_test_compute.yaml

    run:
      timeout: 3600
      script: python stress_tests/test_dead_actors.py --num-nodes=4 --num-parents=3
        --num-children=3

# The full test is not stable, so run the smoke test only.
# See https://github.com/ray-project/ray/issues/23244.
- name: threaded_actors_stress_test
  group: core-daily-test
  working_dir: nightly_tests
  legacy:
    test_name: threaded_actors_stress_test
    test_suite: nightly_tests

  frequency: nightly
  team: core
  cluster:
    cluster_env: stress_tests/stress_tests_app_config.yaml
    cluster_compute: stress_tests/smoke_test_compute.yaml

  run:
    timeout: 3600
    script: python stress_tests/test_threaded_actors.py --test-runtime 1800 --kill-interval_s
      30

    wait_for_nodes:
      num_nodes: 5

# - name: threaded_actors_stress_test
#   group: core-daily-test
#   working_dir: nightly_tests
#   legacy:
#     test_name: threaded_actors_stress_test
#     test_suite: nightly_tests
#
#   frequency: nightly
#   team: core
#   cluster:
#     cluster_env: stress_tests/stress_tests_app_config.yaml
#     cluster_compute: stress_tests/stress_test_threaded_actor_compute.yaml
#
#   run:
#     timeout: 7200
#     script: python stress_tests/test_threaded_actors.py --test-runtime 3600 --kill-interval_s
#       60
#
#     wait_for_nodes:
#       num_nodes: 201
#       timeout: 600
#
#     type: sdk_command
#     file_manager: sdk
#
#   smoke_test:
#     frequency: nightly
#     cluster:
#       app_config: stress_tests/stress_tests_app_config.yaml
#       cluster_compute: stress_tests/smoke_test_compute.yaml
#
#     run:
#       timeout: 3600
#       script: python stress_tests/test_threaded_actors.py --test-runtime 1800 --kill-interval_s
#         30
#
#       wait_for_nodes:
#         num_nodes: 5
#         timeout: 600

- name: dask_on_ray_1tb_sort
  group: core-daily-test
  working_dir: nightly_tests
  legacy:
    test_name: dask_on_ray_1tb_sort
    test_suite: nightly_tests

  frequency: nightly
  team: core
  cluster:
    cluster_env: dask_on_ray/dask_on_ray_app_config.yaml
    cluster_compute: dask_on_ray/1tb_sort_compute.yaml

  run:
    timeout: 7200
    script: python dask_on_ray/dask_on_ray_sort.py --nbytes 1_000_000_000_000 --npartitions
      1000 --num-nodes 31 --ray --data-dir /tmp/ray --s3-bucket core-nightly-test

    wait_for_nodes:
      num_nodes: 32

    type: sdk_command
    file_manager: sdk

- name: many_nodes_actor_test
  group: core-daily-test
  working_dir: nightly_tests
  legacy:
    test_name: many_nodes_actor_test
    test_suite: nightly_tests

  frequency: nightly
  team: core
  cluster:
    cluster_env: many_nodes_tests/app_config.yaml
    cluster_compute: many_nodes_tests/compute_config.yaml

  run:
    timeout: 7200
    script: python many_nodes_tests/actor_test.py
    wait_for_nodes:
      num_nodes: 251

    type: sdk_command
    file_manager: sdk


- name: pg_autoscaling_regression_test
  group: core-daily-test
  working_dir: nightly_tests
  legacy:
    test_name: pg_autoscaling_regression_test
    test_suite: nightly_tests

  frequency: nightly
  team: core
  cluster:
    cluster_env: placement_group_tests/app_config.yaml
    cluster_compute: placement_group_tests/compute.yaml

  run:
    timeout: 1200
    script: python placement_group_tests/pg_run.py
    type: sdk_command
    file_manager: sdk

- name: placement_group_performance_test
  group: core-daily-test
  working_dir: nightly_tests
  legacy:
    test_name: placement_group_performance_test
    test_suite: nightly_tests

  frequency: nightly
  team: core
  cluster:
    cluster_env: placement_group_tests/app_config.yaml
    cluster_compute: placement_group_tests/pg_perf_test_compute.yaml

  run:
    timeout: 1200
    script: python placement_group_tests/placement_group_performance_test.py
    wait_for_nodes:
      num_nodes: 5

    type: sdk_command
    file_manager: sdk


#########################
# Core Scalability Tests
#########################

- name: single_node
  group: core-scalability-test
  working_dir: benchmarks
  legacy:
    test_name: single_node
    test_suite: benchmark_tests

  frequency: multi
  team: core
  cluster:
    cluster_env: app_config.yaml
    cluster_compute: single_node.yaml

  run:
    timeout: 12000
    prepare: sleep 0
    script: python single_node/test_single_node.py
    type: sdk_command
    file_manager: sdk

- name: object_store
  group: core-scalability-test
  working_dir: benchmarks
  legacy:
    test_name: object_store
    test_suite: benchmark_tests

  frequency: multi
  team: core
  cluster:
    cluster_env: app_config.yaml
    cluster_compute: object_store.yaml

  run:
    timeout: 3600
    script: python object_store/test_object_store.py
    wait_for_nodes:
      num_nodes: 50

    type: sdk_command
    file_manager: sdk

- name: many_actors
  group: core-scalability-test
  working_dir: benchmarks
  legacy:
    test_name: many_actors
    test_suite: benchmark_tests

  frequency: nightly
  team: core
  cluster:
    cluster_env: app_config.yaml
    cluster_compute: distributed.yaml

  run:
    timeout: 3600
    script: python distributed/test_many_actors.py
    wait_for_nodes:
      num_nodes: 65

    type: sdk_command
    file_manager: sdk

- name: many_actors_smoke_test
  group: core-scalability-test
  working_dir: benchmarks
  legacy:
    test_name: many_actors_smoke_test
    test_suite: benchmark_tests

  frequency: multi
  team: core
  cluster:
    cluster_env: app_config.yaml
    cluster_compute: distributed_smoke_test.yaml

  run:
    timeout: 3600
    script: SMOKE_TEST=1 python distributed/test_many_actors.py
    wait_for_nodes:
      num_nodes: 2

    type: sdk_command
    file_manager: sdk

- name: many_tasks
  group: core-scalability-test
  working_dir: benchmarks
  legacy:
    test_name: many_tasks
    test_suite: benchmark_tests

  frequency: nightly
  team: core
  cluster:
    cluster_env: app_config.yaml
    cluster_compute: distributed.yaml

  run:
    timeout: 3600
    script: python distributed/test_many_tasks.py --num-tasks=10000
    wait_for_nodes:
      num_nodes: 65

    type: sdk_command
    file_manager: sdk

  smoke_test:
    frequency: multi
    cluster:
      cluster_env: app_config.yaml
      cluster_compute: distributed_smoke_test.yaml
    run:
      timeout: 3600
      script: python distributed/test_many_tasks.py --num-tasks=100
      wait_for_nodes:
        num_nodes: 2


- name: many_pgs
  group: core-scalability-test
  working_dir: benchmarks
  legacy:
    test_name: many_pgs
    test_suite: benchmark_tests

  frequency: nightly
  team: core
  cluster:
    cluster_env: app_config.yaml
    cluster_compute: distributed.yaml

  run:
    timeout: 3600
    script: python distributed/test_many_pgs.py
    wait_for_nodes:
      num_nodes: 65

    type: sdk_command
    file_manager: sdk

- name: many_pgs_smoke_test
  group: core-scalability-test
  working_dir: benchmarks
  legacy:
    test_name: many_pgs_smoke_test
    test_suite: benchmark_tests

  frequency: multi
  team: core
  cluster:
    cluster_env: app_config.yaml
    cluster_compute: distributed_smoke_test.yaml

  run:
    timeout: 3600
    script: SMOKE_TEST=1 python distributed/test_many_pgs.py
    wait_for_nodes:
      num_nodes: 2

    type: sdk_command
    file_manager: sdk

- name: many_nodes
  group: core-scalability-test
  working_dir: benchmarks
  env: staging

  legacy:
    test_name: many_nodes
    test_suite: benchmark_tests

  frequency: nightly
  team: core
  cluster:
    cluster_env: app_config.yaml
    cluster_compute: many_nodes.yaml

  run:
    timeout: 3600
    script: python distributed/test_many_tasks.py --num-tasks=1000
    wait_for_nodes:
      num_nodes: 250

    type: sdk_command
    file_manager: sdk

- name: scheduling_test_many_0s_tasks_single_node
  group: core-scalability-test
  working_dir: benchmarks
  legacy:
    test_name: scheduling_test_many_0s_tasks_single_node
    test_suite: benchmark_tests

  frequency: nightly
  team: core
  cluster:
    cluster_env: app_config.yaml
    cluster_compute: scheduling.yaml

  run:
    timeout: 3600
    script: python distributed/test_scheduling.py --total-num-task=1984000 --num-cpu-per-task=1
      --task-duration-s=0 --total-num-actors=1 --num-actors-per-nodes=1

    wait_for_nodes:
      num_nodes: 32

    type: sdk_command
    file_manager: sdk

- name: scheduling_test_many_0s_tasks_many_nodes
  group: core-scalability-test
  working_dir: benchmarks
  legacy:
    test_name: scheduling_test_many_0s_tasks_many_nodes
    test_suite: benchmark_tests

  frequency: nightly
  team: core
  cluster:
    cluster_env: app_config.yaml
    cluster_compute: scheduling.yaml

  run:
    timeout: 3600
    script: python distributed/test_scheduling.py --total-num-task=1984000 --num-cpu-per-task=1
      --task-duration-s=0 --total-num-actors=32 --num-actors-per-nodes=1

    wait_for_nodes:
      num_nodes: 32

    type: sdk_command
    file_manager: sdk

# - name: scheduling_test_many_5s_tasks_single_node
#   group: core-scalability-test
#   working_dir: benchmarks
#   legacy:
#     test_name: scheduling_test_many_5s_tasks_single_node
#     test_suite: benchmark_tests

#   frequency: nightly
#   team: core
#   cluster:
#     cluster_env: app_config.yaml
#     cluster_compute: scheduling.yaml

#   run:
#     timeout: 3600
#     script: python distributed/test_scheduling.py --total-num-task=1984000 --num-cpu-per-task=1
#       --task-duration-s=5 --total-num-actors=1 --num-actors-per-nodes=1

#     wait_for_nodes:
#       num_nodes: 32
#       timeout: 600

#     type: sdk_command
#     file_manager: sdk
#   stable: false

# - name: scheduling_test_many_5s_tasks_many_nodes
#   group: core-scalability-test
#   working_dir: benchmarks
#   legacy:
#     test_name: scheduling_test_many_5s_tasks_many_nodes
#     test_suite: benchmark_tests

#   frequency: nightly
#   team: core
#   cluster:
#     cluster_env: app_config.yaml
#     cluster_compute: scheduling.yaml

#   run:
#     timeout: 3600
#     script: python distributed/test_scheduling.py --total-num-task=1984000 --num-cpu-per-task=1
#       --task-duration-s=5 --total-num-actors=32 --num-actors-per-nodes=1

#     wait_for_nodes:
#       num_nodes: 32
#       timeout: 600

#     type: sdk_command
#     file_manager: sdk
#   stable: false

###############
# Dataset tests
###############

- name: inference
  group: core-dataset-tests
  working_dir: nightly_tests/dataset
  legacy:
    test_name: inference
    test_suite: dataset_test

  frequency: multi
  team: core
  cluster:
    cluster_env: app_config.yaml
    cluster_compute: inference.yaml

  run:
    timeout: 600
    script: python inference.py
    wait_for_nodes:
      num_nodes: 2

    type: sdk_command
    file_manager: sdk

- name: shuffle_data_loader
  group: core-dataset-tests
  working_dir: nightly_tests/dataset
  legacy:
    test_name: shuffle_data_loader
    test_suite: dataset_test

  frequency: multi
  team: core
  cluster:
    cluster_env: shuffle_app_config.yaml
    cluster_compute: shuffle_compute.yaml

  run:
    timeout: 1800
    script: python dataset_shuffle_data_loader.py
    type: sdk_command
    file_manager: sdk

- name: parquet_metadata_resolution
  group: core-dataset-tests
  working_dir: nightly_tests/dataset
  legacy:
    test_name: parquet_metadata_resolution
    test_suite: dataset_test

  frequency: multi
  team: core
  cluster:
    cluster_env: pipelined_training_app.yaml
    cluster_compute: pipelined_training_compute.yaml

  run:
    timeout: 1200
    script: python parquet_metadata_resolution.py --num-files 915
    wait_for_nodes:
      num_nodes: 15

    type: sdk_command
    file_manager: sdk

- name: dataset_random_access
  group: core-dataset-tests
  working_dir: nightly_tests/dataset
  stable: false

  frequency: multi
  team: core
  cluster:
    cluster_env: pipelined_training_app.yaml
    cluster_compute: pipelined_training_compute.yaml

  run:
    timeout: 1200
    script: python dataset_random_access.py
    wait_for_nodes:
      num_nodes: 15

    type: sdk_command
    file_manager: sdk

- name: pipelined_training_50_gb
  group: core-dataset-tests
  working_dir: nightly_tests/dataset
  legacy:
    test_name: pipelined_training_50_gb
    test_suite: dataset_test

  frequency: multi
  team: core
  cluster:
    cluster_env: pipelined_training_app.yaml
    cluster_compute: pipelined_training_compute.yaml

  run:
    timeout: 4800
    script: python pipelined_training.py --epochs 1
    wait_for_nodes:
      num_nodes: 15

    type: sdk_command
    file_manager: sdk

- name: pipelined_ingestion_1500_gb
  group: core-dataset-tests
  working_dir: nightly_tests/dataset
  legacy:
    test_name: pipelined_ingestion_1500_gb
    test_suite: dataset_test

  frequency: nightly
  team: core
  cluster:
    cluster_env: pipelined_ingestion_app.yaml
    cluster_compute: pipelined_ingestion_compute.yaml

  run:
    timeout: 9600
    script: python pipelined_training.py --epochs 2 --num-windows 5 --num-files 915
      --debug

    wait_for_nodes:
      num_nodes: 21

    type: sdk_command
    file_manager: sdk

- name: datasets_ingest_train_infer
  group: core-dataset-tests
  working_dir: nightly_tests/dataset
  legacy:
    test_name: datasets_ingest_train_infer
    test_suite: dataset_test

  frequency: multi
  team: core
  cluster:
    cluster_env: ray_sgd_training_app.yaml
    cluster_compute: ray_sgd_training_compute.yaml

  run:
    timeout: 14400
    script: python ray_sgd_training.py --address auto --use-s3 --num-workers 16 --use-gpu
      --large-dataset

    wait_for_nodes:
      num_nodes: 66

    type: sdk_command
    file_manager: sdk

  smoke_test:
    frequency: multi
    cluster:
      app_config: ray_sgd_training_app.yaml
      cluster_compute: ray_sgd_training_smoke_compute.yaml

    run:
      timeout: 3600
      script: python ray_sgd_training.py --address auto --use-s3 --num-workers 8 --use-gpu
      wait_for_nodes:
        num_nodes: 8

- name: datasets_preprocess_ingest
  group: core-dataset-tests
  working_dir: nightly_tests/dataset
  legacy:
    test_name: datasets_preprocess_ingest
    test_suite: dataset_test

  frequency: nightly
  team: core
  cluster:
    cluster_env: ray_sgd_training_app.yaml
    cluster_compute: ray_sgd_training_compute_no_gpu.yaml

  run:
    timeout: 7200
    script: python ray_sgd_training.py --address auto --use-s3 --num-workers 16 --use-gpu
      --large-dataset --debug

    wait_for_nodes:
      num_nodes: 21

    type: sdk_command
    file_manager: sdk

- name: datasets_ingest_400G
  group: core-dataset-tests
  working_dir: nightly_tests/dataset
  legacy:
    test_name: datasets_ingest_400G
    test_suite: dataset_test

  frequency: multi
  team: core
  cluster:
    cluster_env: ray_sgd_training_app.yaml
    cluster_compute: dataset_ingest_400G_compute.yaml

  run:
    timeout: 7200
    script: python ray_sgd_runner.py --address auto --use-gpu --num-epochs 1
    type: sdk_command
    file_manager: sdk

- name: dataset_shuffle_random_shuffle_1tb
  group: core-dataset-tests
  working_dir: nightly_tests
  legacy:
    test_name: dataset_shuffle_random_shuffle_1tb
    test_suite: dataset_test

  frequency: nightly
  team: core
  cluster:
    cluster_env: shuffle/shuffle_app_config.yaml
    cluster_compute: shuffle/datasets_large_scale_compute_small_instances.yaml

  run:
    timeout: 7200
    script: python dataset/sort.py --num-partitions=1000 --partition-size=1e9 --shuffle
    wait_for_nodes:
      num_nodes: 20
    type: sdk_command
    file_manager: sdk

- name: dataset_shuffle_sort_1tb
  group: core-dataset-tests
  working_dir: nightly_tests
  legacy:
    test_name: dataset_shuffle_sort_1tb
    test_suite: dataset_test

  frequency: nightly
  team: core
  cluster:
    cluster_env: shuffle/shuffle_app_config.yaml
    cluster_compute: shuffle/datasets_large_scale_compute_small_instances.yaml

  run:
    timeout: 7200
    script: python dataset/sort.py --num-partitions=1000 --partition-size=1e9
    wait_for_nodes:
      num_nodes: 20
    type: sdk_command
    file_manager: sdk

- name: dataset_shuffle_push_based_random_shuffle_1tb
  group: core-dataset-tests
  working_dir: nightly_tests
  legacy:
    test_name: dataset_shuffle_push_based_random_shuffle_1tb
    test_suite: dataset_test

  stable: false

  frequency: nightly
  team: core
  cluster:
    cluster_env: shuffle/shuffle_app_config.yaml
    cluster_compute: shuffle/datasets_large_scale_compute_small_instances.yaml

  run:
    timeout: 7200
    script: RAY_DATASET_PUSH_BASED_SHUFFLE=1 python dataset/sort.py --num-partitions=1000 --partition-size=1e9 --shuffle
    wait_for_nodes:
      num_nodes: 20
    type: sdk_command
    file_manager: sdk

- name: dataset_shuffle_push_based_sort_1tb
  group: core-dataset-tests
  working_dir: nightly_tests
  legacy:
    test_name: dataset_shuffle_push_based_sort_1tb
    test_suite: dataset_test

  frequency: nightly
  team: core
  cluster:
    cluster_env: shuffle/shuffle_app_config.yaml
    cluster_compute: shuffle/datasets_large_scale_compute_small_instances.yaml

  run:
    timeout: 7200
    script: RAY_DATASET_PUSH_BASED_SHUFFLE=1 python dataset/sort.py --num-partitions=1000 --partition-size=1e9
    wait_for_nodes:
      num_nodes: 20
    type: sdk_command
    file_manager: sdk

- name: dataset_shuffle_push_based_random_shuffle_100tb
  group: core-dataset-tests
  working_dir: nightly_tests
  legacy:
    test_name: dataset_shuffle_push_based_random_shuffle_100tb
    test_suite: dataset_test

  stable: false

  frequency: nightly
  team: core
  cluster:
    cluster_env: shuffle/100tb_shuffle_app_config.yaml
    cluster_compute: shuffle/100tb_shuffle_compute.yaml

  run:
    timeout: 28800
    script: RAY_DATASET_PUSH_BASED_SHUFFLE=1 python dataset/sort.py --num-partitions=100000 --partition-size=1e9 --shuffle
    wait_for_nodes:
      num_nodes: 100
    type: sdk_command
    file_manager: sdk

##################
# Core Chaos tests
##################

- name: chaos_many_tasks_no_object_store
  group: core-dataset-tests
  working_dir: nightly_tests
  legacy:
    test_name: chaos_many_tasks_no_object_store
    test_suite: chaos_test

  frequency: multi
  team: core
  cluster:
    cluster_env: chaos_test/app_config.yaml
    cluster_compute: chaos_test/compute_template.yaml

  run:
    timeout: 3600
    wait_for_nodes:
      num_nodes: 10
    prepare: python setup_chaos.py --no-start
    script: python chaos_test/test_chaos_basic.py --workload=tasks

    type: sdk_command
    file_manager: sdk

- name: chaos_many_actors
  group: core-dataset-tests
  working_dir: nightly_tests
  legacy:
    test_name: chaos_many_actors
    test_suite: chaos_test

  frequency: multi
  team: core
  cluster:
    cluster_env: chaos_test/app_config.yaml
    cluster_compute: chaos_test/compute_template.yaml

  run:
    timeout: 3600
    wait_for_nodes:
      num_nodes: 10
    prepare: python setup_chaos.py --no-start
    script: python chaos_test/test_chaos_basic.py --workload=actors

    type: sdk_command
    file_manager: sdk

- name: chaos_dask_on_ray_large_scale_test_no_spilling
  group: core-dataset-tests
  working_dir: nightly_tests
  legacy:
    test_name: chaos_dask_on_ray_large_scale_test_no_spilling
    test_suite: chaos_test

  frequency: nightly
  team: core
  cluster:
    cluster_env: chaos_test/dask_on_ray_app_config_reconstruction.yaml
    cluster_compute: dask_on_ray/chaos_dask_on_ray_stress_compute.yaml

  run:
    timeout: 7200
    wait_for_nodes:
      num_nodes: 21
    prepare: python setup_chaos.py --node-kill-interval 100
    script: python dask_on_ray/large_scale_test.py --num_workers 20 --worker_obj_store_size_in_gb
      20 --error_rate 0  --data_save_path /tmp/ray

    type: sdk_command
    file_manager: sdk

- name: chaos_dask_on_ray_large_scale_test_spilling
  group: core-dataset-tests
  working_dir: nightly_tests
  legacy:
    test_name: chaos_dask_on_ray_large_scale_test_spilling
    test_suite: chaos_test

  frequency: nightly
  team: core
  cluster:
    cluster_env: chaos_test/dask_on_ray_app_config_reconstruction.yaml
    cluster_compute: dask_on_ray/dask_on_ray_stress_compute.yaml

  run:
    timeout: 7200
    wait_for_nodes:
      num_nodes: 21
    prepare: python setup_chaos.py --node-kill-interval 100
    script: python dask_on_ray/large_scale_test.py --num_workers 150 --worker_obj_store_size_in_gb
      70 --error_rate 0  --data_save_path /tmp/ray

    type: sdk_command
    file_manager: sdk

- name: chaos_pipelined_ingestion_1500_gb_15_windows
  group: core-dataset-tests
  working_dir: nightly_tests
  legacy:
    test_name: chaos_pipelined_ingestion_1500_gb_15_windows
    test_suite: chaos_test

  frequency: nightly
  team: core
  cluster:
    cluster_env: dataset/pipelined_ingestion_app.yaml
    cluster_compute: dataset/pipelined_ingestion_compute.yaml

  run:
    timeout: 7200
    wait_for_nodes:
      num_nodes: 21
    prepare: ' python setup_chaos.py --node-kill-interval 300'
    script: python dataset/pipelined_training.py --epochs 1 --num-windows 15  --num-files
      915 --debug

    type: sdk_command
    file_manager: sdk

- name: chaos_dataset_shuffle_push_based_sort_1tb
  group: core-dataset-tests
  working_dir: nightly_tests
  legacy:
    test_name: chaos_dataset_shuffle_push_based_sort_1tb
    test_suite: chaos_test

  stable: false

  frequency: nightly
  team: core
  cluster:
    cluster_env: shuffle/shuffle_app_config.yaml
    cluster_compute: shuffle/datasets_large_scale_compute_small_instances.yaml

  run:
    timeout: 7200
    prepare: ' python setup_chaos.py --node-kill-interval 1200 --max-nodes-to-kill 3'
    script: RAY_DATASET_PUSH_BASED_SHUFFLE=1 python dataset/sort.py --num-partitions=1000 --partition-size=1e9
    wait_for_nodes:
      num_nodes: 20
    type: sdk_command
    file_manager: sdk

- name: chaos_dataset_shuffle_sort_1tb
  group: core-dataset-tests
  working_dir: nightly_tests
  legacy:
    test_name: chaos_dataset_shuffle_sort_1tb
    test_suite: chaos_test

  stable: false

  frequency: nightly
  team: core
  cluster:
    cluster_env: shuffle/shuffle_app_config.yaml
    cluster_compute: shuffle/datasets_large_scale_compute_small_instances.yaml

  run:
    timeout: 7200
    prepare: ' python setup_chaos.py --node-kill-interval 900 --max-nodes-to-kill 3'
    script: python dataset/sort.py --num-partitions=1000 --partition-size=1e9
    wait_for_nodes:
      num_nodes: 20
    type: sdk_command
    file_manager: sdk<|MERGE_RESOLUTION|>--- conflicted
+++ resolved
@@ -257,12 +257,8 @@
   alert: default
 
 
-<<<<<<< HEAD
-- name: air_benchmark_pytorch_training_e2e_gpu_1x1
-=======
 # Ray AIR distributed Tensorflow benchmarks
 - name: air_benchmark_tensorflow_mnist_cpu_4x1
->>>>>>> 9256668b
   group: AIR tests
   working_dir: air_tests/air_benchmarks
 
@@ -272,13 +268,6 @@
 
   cluster:
     cluster_env: app_config.yaml
-<<<<<<< HEAD
-    cluster_compute: compute_gpu_1.yaml
-
-  run:
-    timeout: 3600
-    script: python workloads/pytorch_training_e2e.py --data-size-gb 20
-=======
     cluster_compute: compute_cpu_4.yaml
 
   run:
@@ -336,7 +325,28 @@
 
     wait_for_nodes:
       num_nodes: 4
->>>>>>> 9256668b
+
+    type: sdk_command
+    file_manager: job
+
+  alert: default
+
+
+- name: air_benchmark_pytorch_training_e2e_gpu_1x1
+  group: AIR tests
+  working_dir: air_tests/air_benchmarks
+
+  frequency: nightly
+  team: ml
+  env: staging
+
+  cluster:
+    cluster_env: app_config.yaml
+    cluster_compute: compute_gpu_1.yaml
+
+  run:
+    timeout: 3600
+    script: python workloads/pytorch_training_e2e.py --data-size-gb 20
 
     type: sdk_command
     file_manager: job
