--- conflicted
+++ resolved
@@ -1067,8 +1067,6 @@
 - name: ml_user_horovod_user_test_latest
   group: ML user tests
   working_dir: ml_user_tests
-<<<<<<< HEAD
-=======
 
   frequency: nightly-3x
   team: ml
@@ -1519,7 +1517,6 @@
   working_dir: tune_tests/fault_tolerance_tests
 
   stable: true
->>>>>>> 2a127766
 
   frequency: nightly-3x
   team: ml
@@ -1650,8 +1647,6 @@
     wait_for_nodes:
       num_nodes: 3
 
-<<<<<<< HEAD
-=======
   smoke_test:
     frequency: nightly
 
@@ -1661,22 +1656,11 @@
 
   alert: long_running_tests
 
->>>>>>> 2a127766
-  variations:
-    - __suffix__: aws
-    - __suffix__: gce
-      env: gce
-      frequency: manual
-<<<<<<< HEAD
-      cluster:
-        cluster_compute: train/compute_tpl_gce.yaml
-
-  alert: default
-
-- name: ml_user_tune_rllib_connect_test
-  group: ML user tests
-  working_dir: ml_user_tests
-=======
+  variations:
+    - __suffix__: aws
+    - __suffix__: gce
+      env: gce
+      frequency: manual
       smoke_test:
         frequency: manual
         run:
@@ -1687,7 +1671,6 @@
 - name: long_running_impala
   group: Long running tests
   working_dir: long_running_tests
->>>>>>> 2a127766
 
   frequency: weekly
   team: rllib
@@ -1936,173 +1919,7 @@
       cluster:
         cluster_compute: tpl_cpu_1_gce.yaml
 
-<<<<<<< HEAD
-  frequency: weekly
-  team: ml
-
-  cluster:
-    byod: {}
-    cluster_compute: tpl_100x2.yaml
-
-  run:
-    timeout: 750
-    prepare_timeout: 1200
-    script: python workloads/test_network_overhead.py
-    wait_for_nodes:
-      num_nodes: 100
-
-  alert: tune_tests
-
-  variations:
-    - __suffix__: aws
-    - __suffix__: smoke-test
-      frequency: nightly
-      cluster:
-        cluster_compute: tpl_20x2.yaml
-      run:
-        timeout: 750
-        prepare_timeout: 600
-        script: python workloads/test_network_overhead.py --smoke-test
-        wait_for_nodes:
-          num_nodes: 20
-    - __suffix__: gce
-      env: gce
-      frequency: manual
-      cluster:
-        cluster_compute: tpl_gce_100x2.yaml
-
-- name: tune_scalability_result_throughput_cluster
-  group: Tune scalability tests
-  working_dir: tune_tests/scalability_tests
-
-  frequency: nightly-3x
-  team: ml
-
-  cluster:
-    byod: {}
-    cluster_compute: tpl_16x64.yaml
-
-  run:
-    timeout: 600
-    script: python workloads/test_result_throughput_cluster.py
-
-    wait_for_nodes:
-      num_nodes: 16
-
-  alert: tune_tests
-
-  variations:
-    - __suffix__: aws
-    - __suffix__: gce
-      env: gce
-      frequency: manual
-      cluster:
-        cluster_compute: tpl_gce_16x64.yaml
-
-- name: tune_scalability_result_throughput_single_node
-  group: Tune scalability tests
-  working_dir: tune_tests/scalability_tests
-
-  frequency: nightly
-  team: ml
-
-  cluster:
-    byod: {}
-    cluster_compute: tpl_1x96.yaml
-
-  run:
-    timeout: 600
-    script: python workloads/test_result_throughput_single_node.py
-
-  alert: tune_tests
-
-  variations:
-    - __suffix__: aws
-    - __suffix__: gce
-      env: gce
-      frequency: manual
-      cluster:
-        cluster_compute: tpl_gce_1x96.yaml
-
-
-############################
-# Tune fault tolerance tests
-############################
-- name: tune_worker_fault_tolerance
-  group: Tune fault tolerance tests
-  working_dir: tune_tests/fault_tolerance_tests
-
-  stable: true
-
-  frequency: nightly-3x
-  team: ml
-
-  cluster:
-    byod: {}
-    cluster_compute: tpl_aws_16x1.yaml
-
-  run:
-    timeout: 5400
-    script: python workloads/test_tune_worker_fault_tolerance.py --bucket s3://tune-cloud-tests/worker_fault_tolerance
-
-    wait_for_nodes:
-      num_nodes: 16
-
-# Disabled until we can kill nodes in GCE
-#  variations:
-#    - __suffix__: aws
-#    - __suffix__: gce
-#      env: gce
-#      frequency: manual
-#      run:
-#        timeout: 5400
-#        script: python workloads/test_tune_worker_fault_tolerance.py --bucket gs://tune-cloud-tests/worker_fault_tolerance
-#
-#        wait_for_nodes:
-#          num_nodes: 16
-#      cluster:
-#        cluster_compute: tpl_gce_16x1.yaml
-
-########################
-# Golden Notebook tests
-########################
-- name: golden_notebook_torch_tune_serve_test
-  group: Golden Notebook tests
-  working_dir: golden_notebook_tests
-
-  frequency: nightly-3x
-  team: ml
-
-  cluster:
-    byod:
-      type: gpu
-    cluster_compute: gpu_tpl_aws.yaml
-
-  run:
-    timeout: 600
-    script: python workloads/torch_tune_serve_test.py
-    wait_for_nodes:
-      num_nodes: 2
-
-  variations:
-    - __suffix__: aws
-    - __suffix__: gce
-      env: gce
-      frequency: manual
-      cluster:
-        cluster_compute: gpu_tpl_gce.yaml
-
-  alert: default
-
-
-#######################
-# Long running tests
-#######################
-
-- name: long_running_actor_deaths
-=======
 - name: long_running_node_failures
->>>>>>> 2a127766
   group: Long running tests
   working_dir: long_running_tests
 
@@ -2431,38 +2248,7 @@
       env: gce
       frequency: manual
       cluster:
-<<<<<<< HEAD
-        cluster_compute: compute_gce.yaml
-
-  alert: default
-
-- name: train_colocate_trainer
-  group: Train tests
-  working_dir: train_tests/colocate_trainer
-
-  frequency: nightly
-  team: ml
-
-  cluster:
-    byod: {}
-    cluster_compute: compute_aws.yaml
-
-  run:
-    timeout: 3000
-    script: pytest -v test_colocate_trainer.py -s
-
-    wait_for_nodes:
-      num_nodes: 4
-
-  alert: default
-
-
-########################
-# RLlib tests
-########################
-=======
         cluster_compute: compute_tpl_gce_4_xlarge.yaml
->>>>>>> 2a127766
 
 - name: jobs_check_cuda_available
   group: Jobs tests
