--- conflicted
+++ resolved
@@ -904,7 +904,8 @@
     timeout: 4700
     script: python test_myst_doc.py --path lightning-llm-finetuning-7b.ipynb
 
-<<<<<<< HEAD
+  # variations: TODO(jungong): add GCP variation.
+
 - name: air_example_vicuna_13b_lightning_deepspeed_finetuning
   group: AIR examples
   working_dir: air_examples/vicuna_13b_lightning_deepspeed_finetuning
@@ -926,33 +927,6 @@
   run:
     timeout: 4700
     script: python test_myst_doc.py --path vicuna_13b_lightning_deepspeed_finetune.ipynb
-
-- name: air_example_opt_deepspeed_batch_inference
-  group: AIR examples
-  working_dir: air_examples/opt_deepspeed_batch_inference
-
-  python: "3.9"
-
-  frequency: weekly
-  team: ml
-  cluster:
-    byod:
-      type: gpu
-      pip:
-        - myst-parser==0.15.2
-        - myst-nb==0.13.1
-        - jupytext==1.13.6
-    cluster_env: 30b_deepspeed_env.yaml
-    cluster_compute: 30b_deepspeed_compute.yaml
-
-  run:
-    timeout: 3600
-    script: python test_myst_doc.py --path opt_deepspeed_batch_inference.ipynb
-
-=======
->>>>>>> 30ce66c5
-  # variations: TODO(jungong): add GCP variation.
-
 
 #####################################
 # Workspace templates release tests #
