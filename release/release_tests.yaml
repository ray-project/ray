--- conflicted
+++ resolved
@@ -1037,7 +1037,6 @@
   team: ml
   cluster:
     byod:
-<<<<<<< HEAD
       type: cu121
       pip:
         - torch==2.0.0
@@ -1058,9 +1057,6 @@
         - sentencepiece==0.1.99
         - urllib3<1.27
         - transformers @ git+https://github.com/huggingface/transformers@d0c1aebea467af499331234e7b285a6bf91ea073
-=======
-      type: gpu
->>>>>>> c35c5f59
     cluster_compute: ../testing/compute_configs/04_finetuning_llms_with_deepspeed/aws_7b.yaml
 
   run:
