--- conflicted
+++ resolved
@@ -2664,11 +2664,7 @@
       runtime_env:
         - RLLIB_TEST_NO_JAX_IMPORT=1
         - LD_LIBRARY_PATH=$LD_LIBRARY_PATH:/home/ray/.mujoco/mujoco210/bin
-<<<<<<< HEAD
-    cluster_compute: 4gpu_64cpus.yaml
-=======
     cluster_compute: 4gpus_64cpus.yaml
->>>>>>> 4044a130
 
   run:
     timeout: 36000  # 10h
@@ -2682,11 +2678,7 @@
       env: gce
       frequency: manual
       cluster:
-<<<<<<< HEAD
-        cluster_compute: 4gpu_64cpus_gce.yaml
-=======
         cluster_compute: 4gpus_64cpus_gce.yaml
->>>>>>> 4044a130
 
 # --------------------------
 # IMPALA
