--- conflicted
+++ resolved
@@ -104,11 +104,7 @@
 
   cluster:
     byod:
-<<<<<<< HEAD
-      type: llm-cu128
-=======
-      type: gpu
->>>>>>> 41b04220
+      type: gpu
       post_build_script: byod_hello_world.sh
       python_depset: emoji.lock
     cluster_compute: hello_world_compute_config.yaml
@@ -120,10 +116,6 @@
   variations:
     - __suffix__: aws
 
-<<<<<<< HEAD
-=======
-
->>>>>>> 41b04220
 #######################
 # Cluster scaling tests
 #######################
