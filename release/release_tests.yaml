--- conflicted
+++ resolved
@@ -958,7 +958,7 @@
 
   alert: tune_tests
 
-<<<<<<< HEAD
+
 #######################
 # Long running tests
 #######################
@@ -1344,8 +1344,7 @@
       timeout: 3600
 
   alert: long_running
-=======
->>>>>>> 5b2d5867
+
 
 ########################
 # Runtime env tests
@@ -2856,11 +2855,4 @@
     type: job
     file_manager: job
 
-<<<<<<< HEAD
-    type: sdk_command
-    file_manager: sdk
-  stable: false
-    
-=======
-  stable: false
->>>>>>> 5b2d5867
+  stable: false