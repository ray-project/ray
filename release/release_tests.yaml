# Global release test configuration file.
# All your release test configuration should go here. Adding release tests here
# will automatically enable them in the Buildkite release testing schedules
# (unless they have frequency: manual).
# Here is an example configuration for reference:
#- name: example_test
#  # Tests with the same group will be grouped in the Buildkite UI
#  group: Example group
#  # Provide the working directory which will be uploaded to the cluster
#  working_dir: example_dir
#
#  # How often to run the tests.
#  # One of [manual, any, multi, nightly, nightly-3x, weekly].
#  # Descriptions of each frequency (that's not immediately obvious):
#  # - manual: Not run on a schedule, but can be manually run through the buildkite UI.
#  # - nightly-3x: Run 3 times a week (Monday, Wednesday, Friday).
#  frequency: weekly
#  # Owning team. This field will be persisted to the database
#  team: ml
#
#  # Python version. This optional field determines which Python version to run tests
#  # on. This must be a string!
#  python: "3.7"
#
#  # Cluster information
#  cluster:
#    # Location of cluster compute, relative to working_dir
#    cluster_compute: cluster_compute.yaml
#    # Autosuspend parameter passed to the cluster.
#    # The cluster will automatically terminate if inactive for this
#    # many minutes. Defaults to 10 if not set.
#    autosuspend_mins: 10
#    # Optional cloud_id to use instead of the default cloud
#    cloud_id: cld_12345678
#    # Alternatively, you can specify a cloud name
#    cloud_name: anyscale_default_cloud
#
#  # Run configuration for the test
#  run:
#    # If you want to wait for nodes to be ready, you can specify this here:
#    wait_for_nodes:
#      # Number of nodes
#      num_nodes: 16
#      # Timeout for waiting for nodes. If nodes are not up by then, the
#      # test will fail.
#      timeout: 600
#
#    # Optional prepare script to be run on the cluster before the test script
#    prepare: python prepare.py
#    # The prepare command can have a separate timeout
#    prepare_timeout: 300
#
#    # Main script to run as the test script
#    script: python workloads/train_small.py
#    # Timeout in seconds. After this time the test is considered as failed.
#    timeout: 600
#
#  # You can specify smoke test definitions here. If a smoke test is triggered,
#  # it will deep update the main test configuration with the values provided
#  # here. Smoke tests will automatically run with IS_SMOKE_TEST=1 as en
#  # environment variable and receive the --smoke-test flag as a parameter in the
#  # run script.
#  smoke_test:
#    # Smoke tests can have different frequencies. A smoke test is only triggered
#    # when the regular test is not matched.
#    frequency: nightly
#    # Here we adjust the run timeout down and run on less nodes. The test script
#    # remains the same.
#    run:
#      timeout: 300
#      wait_for_nodes:
#        num_nodes: 4
#        timeout: 600
#
#  # After the test finished, this handler (in alerts/) will process the results.
#  # It can then let the test fail, e.g. if a metric regression is observed.
#  alert: default

#######################
# Baseline test
#######################
- name: hello_world
  python: "3.10"
  team: reef
  group: hello_world
  frequency: nightly
  working_dir: hello_world_tests

  cluster:
    byod: {}
    cluster_compute: hello_world_compute_config.yaml

  run:
    timeout: 1800
    num_retries: 3
    script: python hello_world.py

  variations:
    - __suffix__: aws
    - __suffix__: gce
      env: gce
      cluster:
        cluster_compute: hello_world_compute_config_gce.yaml
    - __suffix__: azure
      env: azure
      cluster:
        cluster_compute: hello_world_compute_config_azure.yaml
    - __suffix__: released
      cluster:
        ray_version: 2.50.0

- name: hello_world_custom_byod
  python: "3.10"
  team: reef
  group: hello_world
  frequency: nightly
  working_dir: hello_world_tests

  cluster:
    byod:
      post_build_script: byod_hello_world.sh
      python_depset: emoji.lock
    cluster_compute: hello_world_compute_config.yaml

  run:
    timeout: 1800
    script: python hello_world_emoji.py

  variations:
    - __suffix__: aws
    - __suffix__: gce
      env: gce
      cluster:
        cluster_compute: hello_world_compute_config_gce.yaml
    - __suffix__: released
      cluster:
        ray_version: 2.50.0

- name: hello_world_custom_byod_depset_only
  python: "3.10"
  team: reef
  group: hello_world
  frequency: nightly
  working_dir: hello_world_tests

  cluster:
    byod:
      type: gpu
      python_depset: emoji.lock
    cluster_compute: hello_world_compute_config.yaml

  run:
    timeout: 1800
    script: bash test.sh

  variations:
    - __suffix__: aws


#######################
# Cluster scaling tests
#######################
- name: cluster_tune_scale_up_down
  python: "3.10"
  group: Cluster tests
  working_dir: cluster_tests

  frequency: nightly
  team: ml

  cluster:
    byod: {}
    cluster_compute: cpt_autoscaling_1-3_aws.yaml

  run:
    timeout: 3600
    script: python workloads/tune_scale_up_down.py
    wait_for_nodes:
      num_nodes: 0

  variations:
    - __suffix__: aws
    - __suffix__: gce
      env: gce
      frequency: manual
      cluster:
        cluster_compute: cpt_autoscaling_1-3_gce.yaml
    - __suffix__: kuberay
      env: kuberay
      frequency: nightly
      cluster:
        cluster_compute: cpt_autoscaling_1-3_kuberay.yaml

  alert: default


#########################
# AIR release tests
#########################

# Ray Train distributed Torch benchmarks
- name: air_benchmark_torch_mnist_gpu_4x4
  python: "3.10"
  group: AIR tests
  working_dir: air_tests/air_benchmarks

  frequency: weekly
  team: ml

  cluster:
    byod:
      type: gpu
    cluster_compute: compute_gpu_4x4_aws.yaml

  run:
    timeout: 4800
    script: RAY_TRAIN_V2_ENABLED=1 python workloads/torch_benchmark.py run --num-runs 3 --num-epochs 120 --num-workers 16 --cpus-per-worker 4 --batch-size 1024 --use-gpu

    wait_for_nodes:
      num_nodes: 4

  smoke_test:
    frequency: weekly

    cluster:
      cluster_compute: compute_gpu_2x2_aws.yaml

    run:
      timeout: 3600
      script: python workloads/torch_benchmark.py run --num-runs 3 --num-epochs 60 --num-workers 4 --cpus-per-worker 4 --batch-size 512 --use-gpu

      wait_for_nodes:
        num_nodes: 2

  variations:
    - __suffix__: aws
    - __suffix__: gce
      env: gce
      frequency: manual
      cluster:
        cluster_compute: compute_gpu_4x4_gce.yaml
      smoke_test:
        frequency: manual

  alert: default

- name: air_benchmark_tune_torch_mnist
  python: "3.10"
  group: AIR tests
  working_dir: air_tests/air_benchmarks

  frequency: nightly
  team: ml

  cluster:
    byod:
      type: gpu
    cluster_compute: compute_cpu_4_aws.yaml

  run:
    timeout: 3600
    script: RAY_TRAIN_V2_ENABLED=1 python workloads/tune_torch_benchmark.py --num-runs 1 --num-trials 2 --num-workers 2

    wait_for_nodes:
      num_nodes: 4

  variations:
    - __suffix__: aws
    - __suffix__: gce
      env: gce
      frequency: manual
      cluster:
        cluster_compute: compute_cpu_4_gce.yaml

  alert: default

# Ray Train distributed Tensorflow benchmarks
- name: air_benchmark_tensorflow_mnist_gpu_4x4
  python: "3.10"
  group: AIR tests
  working_dir: air_tests/air_benchmarks

  # https://github.com/ray-project/ray/issues/46687
  frequency: manual
  team: ml

  stable: false

  cluster:
    byod:
      type: gpu
    cluster_compute: compute_gpu_4x4_aws.yaml

  run:
    timeout: 5400
    script: RAY_TRAIN_V2_ENABLED=1 python workloads/tensorflow_benchmark.py run --num-runs 3 --num-epochs 200 --num-workers 16 --cpus-per-worker 4 --batch-size 1024 --use-gpu

    wait_for_nodes:
      num_nodes: 4

  smoke_test:
    frequency: manual

    cluster:
      cluster_compute: compute_gpu_2x2_aws.yaml

    run:
      script: python workloads/tensorflow_benchmark.py run --num-runs 3 --num-epochs 60 --num-workers 4 --cpus-per-worker 4 --batch-size 512 --use-gpu

      wait_for_nodes:
        num_nodes: 2

  variations:
    - __suffix__: aws
    - __suffix__: gce
      env: gce
      frequency: manual
      cluster:
        cluster_compute: compute_gpu_4x4_gce.yaml
      smoke_test:
        frequency: manual

  alert: default


#######################
# AIR examples
#######################


# Test additional CPU nodes for preprocessing.
- name: air_example_dreambooth_finetuning
  python: "3.10"
  group: AIR examples
  working_dir: air_examples/dreambooth

  stable: false

  # https://github.com/ray-project/ray/issues/49847
  frequency: manual
  team: ml

  cluster:
    byod:
      type: gpu
    cluster_compute: dreambooth_compute_aws.yaml

  run:
    timeout: 1800
    script: pip install -Ur dreambooth/requirements.txt && bash dreambooth_run.sh
    artifact_path: /tmp/artifacts/example_out.jpg

  # variations: A10G not available on GCE, yet.

- name: air_example_dreambooth_finetuning_lora
  python: "3.10"
  group: AIR examples
  working_dir: air_examples/dreambooth

  stable: false

  # https://github.com/ray-project/ray/issues/49846
  frequency: manual
  team: ml

  cluster:
    byod:
      type: gpu
    cluster_compute: dreambooth_compute_aws.yaml

  run:
    timeout: 1800
    script: pip install -Ur dreambooth/requirements.txt && bash dreambooth_run.sh --lora
    artifact_path: /tmp/artifacts/example_out.jpg

- name: air_example_gptj_deepspeed_fine_tuning
  python: "3.10"
  group: AIR examples
  working_dir: air_examples/gptj_deepspeed_finetuning
  frequency: manual
  team: ml
  cluster:
    byod:
      type: gpu
      post_build_script: byod_gptj_test.sh
    cluster_compute: gptj_deepspeed_compute_aws.yaml

  run:
    timeout: 4500
    script: RAY_TRAIN_V2_ENABLED=1 python test_myst_doc.py --path gptj_deepspeed_fine_tuning.ipynb

- name: air_example_dolly_v2_lightning_fsdp_finetuning
  python: "3.10"
  group: AIR examples
  working_dir: air_examples/dolly_v2_lightning_fsdp_finetuning
  frequency: manual
  team: ml
  cluster:
    byod:
      type: gpu
      post_build_script: byod_dolly_test.sh
    cluster_compute: dolly_v2_fsdp_compute_aws.yaml

  run:
    timeout: 4700
    script: RAY_TRAIN_V2_ENABLED=1 python test_myst_doc.py --path lightning-llm-finetuning-7b.ipynb

  # variations: TODO(jungong): add GCP variation.

- name: air_example_vicuna_13b_lightning_deepspeed_finetuning
  python: "3.10"
  group: AIR examples
  working_dir: air_examples/vicuna_13b_lightning_deepspeed_finetuning
  frequency: manual
  team: ml
  cluster:
    byod:
      type: gpu
      post_build_script: byod_vicuna_test.sh
    cluster_compute: vicuna_13b_deepspeed_compute_aws.yaml

  run:
    timeout: 4700
    script: python test_myst_doc.py --path vicuna_13b_lightning_deepspeed_finetune.ipynb

#######################
# Tune tests
#######################
- name: tune_with_frequent_pausing
  python: "3.10"
  group: Tune tests
  working_dir: tune_tests

  frequency: nightly-3x
  team: ml

  cluster:
    byod:
      runtime_env:
        - RAY_memory_usage_threshold=0.5
        - automatic_object_spilling_enabled=0
    cluster_compute: frequent_pausing/compute_config_aws.yaml

  run:
    timeout: 600  # 10min
    long_running: true
    script: RAY_TRAIN_V2_ENABLED=1 python frequent_pausing/script.py

  variations:
    - __suffix__: aws
    - __suffix__: gce
      env: gce
      frequency: manual
      cluster:
        cluster_compute: frequent_pausing/compute_config_gce.yaml

  alert: default


- name: tune_rllib_connect_test
  python: "3.10"
  group: Tune tests
  working_dir: ml_user_tests

  frequency: nightly-3x
  team: ml

  cluster:
    byod:
      runtime_env:
        - RLLIB_TEST_NO_JAX_IMPORT=1
    cluster_compute: tune_rllib/compute_tpl_aws.yaml

  run:
    timeout: 2000
    script: RAY_TRAIN_V2_ENABLED=1 python tune_rllib/run_connect_tests.py
    wait_for_nodes:
      num_nodes: 9

  variations:
    - __suffix__: aws
    - __suffix__: gce
      env: gce
      frequency: manual
      cluster:
        cluster_compute: tune_rllib/compute_tpl_gce.yaml

  alert: default

- name: tune_cloud_long_running_cloud_storage
  python: "3.10"
  group: Tune cloud tests
  working_dir: tune_tests/cloud_tests
  frequency: weekly
  team: ml

  cluster:
    byod: {}
    cluster_compute: tpl_aws_1x4.yaml

  run:
    # 14 hours
    timeout: 50400
    long_running: true
    script: RAY_TRAIN_V2_ENABLED=1 python workloads/long_running_cloud_storage.py s3://tune-cloud-tests/long_running_cloud_storage

  # NOTE: This smoke test is not useful to run because the point of the test
  # is to be long running. This is just for debugging updates to the test quickly.
  smoke_test:
    frequency: manual
    run:
      timeout: 600

  variations:
    - __suffix__: aws
    - __suffix__: gce
      env: gce
      frequency: manual
      cluster:
        cluster_compute: tpl_gce_1x4.yaml
      run:
        # 14 hours
        timeout: 50400
        long_running: true
        script: RAY_TRAIN_V2_ENABLED=1 python workloads/long_running_cloud_storage.py gs://tune-cloud-tests/long_running_cloud_storage
        wait_for_nodes:
          num_nodes: 1

  alert: long_running_tests

########################
# Tune scalability tests
########################

- name: tune_scalability_bookkeeping_overhead
  python: "3.10"
  group: Tune scalability tests
  working_dir: tune_tests/scalability_tests

  frequency: nightly
  team: ml

  cluster:
    byod: {}
    cluster_compute: tpl_1x16.yaml

  run:
    timeout: 1200
    script: python workloads/test_bookkeeping_overhead.py

  alert: tune_tests

  variations:
    - __suffix__: aws
    - __suffix__: gce
      env: gce
      frequency: manual
      cluster:
        cluster_compute: tpl_gce_1x16.yaml
    - __suffix__: kuberay
      env: kuberay
      frequency: nightly
      cluster:
        cluster_compute: kuberay.yaml

- name: tune_scalability_durable_trainable
  python: "3.10"
  group: Tune scalability tests
  working_dir: tune_tests/scalability_tests

  frequency: nightly
  team: ml

  cluster:
    byod: {}
    cluster_compute: tpl_16x2.yaml

  run:
    timeout: 900
    script: python workloads/test_durable_trainable.py --bucket s3://tune-cloud-tests/scalability_durable_trainable
    wait_for_nodes:
      num_nodes: 16

  variations:
    - __suffix__: aws
    - __suffix__: gce
      env: gce
      frequency: manual
      run:
        timeout: 900
        script: python workloads/test_durable_trainable.py --bucket gs://tune-cloud-tests/scalability_durable_trainable
        wait_for_nodes:
          num_nodes: 16
      cluster:
        cluster_compute: tpl_gce_16x2.yaml

  alert: tune_tests


- name: tune_scalability_durable_multifile_checkpoints
  python: "3.10"
  group: Tune scalability tests
  working_dir: tune_tests/scalability_tests

  frequency: nightly
  team: ml

  cluster:
    byod: {}
    cluster_compute: tpl_16x2.yaml

  run:
    timeout: 900
    script: python workloads/test_durable_multifile_checkpoints.py --bucket s3://tune-cloud-tests/scalability_durable_multifile_checkpoints
    wait_for_nodes:
      num_nodes: 16

  variations:
    - __suffix__: aws
    - __suffix__: gce
      env: gce
      frequency: manual
      run:
        timeout: 900
        script: python workloads/test_durable_multifile_checkpoints.py --bucket gs://tune-cloud-tests/scalability_durable_multifile_checkpoints
        wait_for_nodes:
          num_nodes: 16
      cluster:
        cluster_compute: tpl_gce_16x2.yaml

  alert: tune_tests

- name: tune_scalability_long_running_large_checkpoints
  python: "3.10"
  group: Tune scalability tests
  working_dir: tune_tests/scalability_tests

  frequency: weekly
  team: ml

  cluster:
    byod: {}
    cluster_compute: tpl_1x32_hd.yaml

  run:
    timeout: 86400
    script: python workloads/test_long_running_large_checkpoints.py
    long_running: true

  smoke_test:
    frequency: nightly

    run:
      timeout: 3600

  alert: tune_tests

  variations:
    - __suffix__: aws
    - __suffix__: gce
      env: gce
      frequency: manual
      smoke_test:
        frequency: manual
      cluster:
        cluster_compute: tpl_gce_1x32_hd.yaml

- name: tune_scalability_network_overhead
  python: "3.10"
  group: Tune scalability tests
  working_dir: tune_tests/scalability_tests

  frequency: weekly
  team: ml

  cluster:
    byod: {}
    cluster_compute: tpl_100x2.yaml

  run:
    timeout: 750
    prepare_timeout: 1200
    script: python workloads/test_network_overhead.py
    wait_for_nodes:
      num_nodes: 100

  alert: tune_tests

  variations:
    - __suffix__: aws
    - __suffix__: smoke-test
      frequency: nightly
      cluster:
        cluster_compute: tpl_20x2.yaml
      run:
        timeout: 750
        prepare_timeout: 600
        script: python workloads/test_network_overhead.py --smoke-test
        wait_for_nodes:
          num_nodes: 20
    - __suffix__: gce
      env: gce
      frequency: manual
      cluster:
        cluster_compute: tpl_gce_100x2.yaml

- name: tune_scalability_result_throughput_cluster
  python: "3.10"
  group: Tune scalability tests
  working_dir: tune_tests/scalability_tests

  frequency: nightly-3x
  team: ml

  cluster:
    byod: {}
    cluster_compute: tpl_16x64.yaml

  run:
    timeout: 600
    script: python workloads/test_result_throughput_cluster.py

    wait_for_nodes:
      num_nodes: 16

  alert: tune_tests

  variations:
    - __suffix__: aws
    - __suffix__: gce
      env: gce
      frequency: manual
      cluster:
        cluster_compute: tpl_gce_16x64.yaml

- name: tune_scalability_result_throughput_single_node
  python: "3.10"
  group: Tune scalability tests
  working_dir: tune_tests/scalability_tests

  frequency: nightly
  team: ml

  cluster:
    byod: {}
    cluster_compute: tpl_1x96.yaml

  run:
    timeout: 600
    script: python workloads/test_result_throughput_single_node.py

  alert: tune_tests

  variations:
    - __suffix__: aws
    - __suffix__: gce
      env: gce
      frequency: manual
      cluster:
        cluster_compute: tpl_gce_1x96.yaml


############################
# Tune fault tolerance tests
############################
- name: tune_worker_fault_tolerance
  python: "3.10"
  group: Tune fault tolerance tests
  working_dir: tune_tests/fault_tolerance_tests

  stable: true

  frequency: nightly-3x
  team: ml

  cluster:
    byod: {}
    cluster_compute: tpl_aws_16x1.yaml

  run:
    timeout: 5400
    script: python workloads/test_tune_worker_fault_tolerance.py --bucket s3://tune-cloud-tests/worker_fault_tolerance

    wait_for_nodes:
      num_nodes: 16

# Disabled until we can kill nodes in GCE
#  variations:
#    - __suffix__: aws
#    - __suffix__: gce
#      env: gce
#      frequency: manual
#      run:
#        timeout: 5400
#        script: python workloads/test_tune_worker_fault_tolerance.py --bucket gs://tune-cloud-tests/worker_fault_tolerance
#
#        wait_for_nodes:
#          num_nodes: 16
#      cluster:
#        cluster_compute: tpl_gce_16x1.yaml

#######################
# Long running tests
#######################

- name: long_running_actor_deaths
  python: "3.10"
  group: Long running tests
  working_dir: long_running_tests

  frequency: weekly

  team: core
  cluster:
    byod:
      runtime_env:
        - RLLIB_TEST_NO_JAX_IMPORT=1
    cluster_compute: tpl_cpu_1.yaml

  run:
    timeout: 86400
    script: python workloads/actor_deaths.py
    long_running: true

  smoke_test:
    frequency: nightly

    run:
      timeout: 3600

  alert: long_running_tests

  variations:
    - __suffix__: aws
    - __suffix__: gce
      env: gce
      frequency: manual
      smoke_test:
        frequency: manual
      cluster:
        cluster_compute: tpl_cpu_1_gce.yaml

- name: long_running_impala
  python: "3.10"
  group: Long running tests
  working_dir: long_running_tests

  frequency: weekly
  team: rllib

  cluster:
    byod: {}
    cluster_compute: tpl_cpu_1_large.yaml

  run:
    timeout: 86400
    script: python workloads/impala.py
    long_running: true

  smoke_test:
    frequency: nightly

    run:
      timeout: 3600

  alert: long_running_tests

  variations:
    - __suffix__: aws
    - __suffix__: gce
      env: gce
      frequency: manual
      smoke_test:
        frequency: manual
        run:
          timeout: 3600
      cluster:
        cluster_compute: tpl_cpu_1_large_gce.yaml

- name: long_running_many_actor_tasks
  python: "3.10"
  group: Long running tests
  working_dir: long_running_tests

  frequency: weekly

  team: core
  cluster:
    byod:
      runtime_env:
        - RLLIB_TEST_NO_JAX_IMPORT=1
    cluster_compute: tpl_cpu_1.yaml

  run:
    timeout: 86400
    script: python workloads/many_actor_tasks.py
    long_running: true

  smoke_test:
    frequency: nightly

    run:
      timeout: 3600

  alert: long_running_tests

  variations:
    - __suffix__: aws
    - __suffix__: gce
      env: gce
      frequency: manual
      smoke_test:
        frequency: manual
        run:
          timeout: 3600
      cluster:
        cluster_compute: tpl_cpu_1_gce.yaml

- name: long_running_many_drivers
  python: "3.10"
  group: Long running tests
  working_dir: long_running_tests

  frequency: weekly

  team: core
  cluster:
    byod:
      runtime_env:
        - RLLIB_TEST_NO_JAX_IMPORT=1
    cluster_compute: tpl_cpu_4.yaml

  run:
    timeout: 86400
    script: python workloads/many_drivers.py --iteration-num=4000
    long_running: true
    wait_for_nodes:
      num_nodes: 4

  smoke_test:
    frequency: nightly

    run:
      timeout: 3600

  alert: long_running_tests

  variations:
    - __suffix__: aws
    - __suffix__: gce
      env: gce
      frequency: manual
      smoke_test:
        frequency: manual
        run:
          timeout: 3600
      cluster:
        cluster_compute: tpl_cpu_4_gce.yaml

- name: long_running_many_ppo
  python: "3.10"
  group: Long running tests
  working_dir: long_running_tests

  stable: false

  frequency: weekly
  team: ml

  cluster:
    byod:
      runtime_env:
        - RLLIB_TEST_NO_JAX_IMPORT=1
    cluster_compute: many_ppo.yaml

  run:
    timeout: 86400
    script: python workloads/many_ppo.py
    long_running: true
    wait_for_nodes:
      num_nodes: 1


  smoke_test:
    frequency: nightly

    run:
      timeout: 3600

  alert: long_running_tests

  variations:
    - __suffix__: aws
    - __suffix__: gce
      env: gce
      frequency: manual
      smoke_test:
        frequency: manual
        run:
          timeout: 3600
      cluster:
        cluster_compute: many_ppo_gce.yaml

- name: long_running_many_tasks
  python: "3.10"
  group: Long running tests
  working_dir: long_running_tests

  frequency: weekly

  team: core
  cluster:
    byod:
      runtime_env:
        - RLLIB_TEST_NO_JAX_IMPORT=1
    cluster_compute: tpl_cpu_1.yaml

  run:
    timeout: 86400
    script: python workloads/many_tasks.py
    long_running: true

  smoke_test:
    frequency: nightly

    run:
      timeout: 3600

  alert: long_running_tests

  variations:
    - __suffix__: aws
    - __suffix__: gce
      env: gce
      frequency: manual
      smoke_test:
        frequency: manual
        run:
          timeout: 3600
      cluster:
        cluster_compute: tpl_cpu_1_gce.yaml

- name: long_running_many_tasks_serialized_ids
  python: "3.10"
  group: Long running tests
  working_dir: long_running_tests

  frequency: weekly

  team: core
  cluster:
    byod:
      runtime_env:
        - RLLIB_TEST_NO_JAX_IMPORT=1
    cluster_compute: tpl_cpu_1.yaml

  run:
    timeout: 86400
    script: python workloads/many_tasks_serialized_ids.py
    long_running: true

  smoke_test:
    frequency: nightly

    run:
      timeout: 3600

  alert: long_running_tests

  variations:
    - __suffix__: aws
    - __suffix__: gce
      env: gce
      frequency: manual
      smoke_test:
        frequency: manual
        run:
          timeout: 3600
      cluster:
        cluster_compute: tpl_cpu_1_gce.yaml

- name: long_running_node_failures
  python: "3.10"
  group: Long running tests
  working_dir: long_running_tests

  frequency: weekly

  team: core
  cluster:
    byod:
      runtime_env:
        - RLLIB_TEST_NO_JAX_IMPORT=1
    cluster_compute: tpl_cpu_1.yaml

  run:
    timeout: 86400
    script: python workloads/node_failures.py
    long_running: true

  smoke_test:
    frequency: nightly

    run:
      timeout: 3600

  alert: long_running_tests

  variations:
    - __suffix__: aws
    - __suffix__: gce
      env: gce
      frequency: manual
      smoke_test:
        frequency: manual
        run:
          timeout: 3600
      cluster:
        cluster_compute: tpl_cpu_1_gce.yaml

- name: long_running_serve
  python: "3.10"
  group: Long running tests
  working_dir: long_running_tests

  frequency: weekly
  team: serve

  cluster:
    byod:
      runtime_env:
        - RLLIB_TEST_NO_JAX_IMPORT=1
    cluster_compute: tpl_cpu_1_large.yaml

  run:
    timeout: 86400
    script: python workloads/serve.py
    long_running: true

  smoke_test:
    frequency: nightly

    run:
      timeout: 3600

  alert: long_running_tests

  variations:
    - __suffix__: aws
    - __suffix__: gce
      env: gce
      frequency: manual
      smoke_test:
        frequency: manual
        run:
          timeout: 3600
      cluster:
        cluster_compute: tpl_cpu_1_gce.yaml

- name: long_running_serve_failure
  python: "3.10"
  group: Long running tests
  working_dir: long_running_tests

  stable: true

  frequency: weekly
  team: serve

  cluster:
    byod:
      runtime_env:
        - RLLIB_TEST_NO_JAX_IMPORT=1
    cluster_compute: tpl_cpu_1_c5.yaml

  run:
    timeout: 86400
    script: python workloads/serve_failure.py
    long_running: true

  smoke_test:
    frequency: nightly

    run:
      timeout: 600

  alert: long_running_tests

  variations:
    - __suffix__: aws
    - __suffix__: gce
      env: gce
      frequency: manual
      smoke_test:
        frequency: manual
        run:
          timeout: 86400
      cluster:
        cluster_compute: tpl_cpu_1_c5_gce.yaml

- name: long_running_many_jobs
  python: "3.10"
  group: Long running tests
  working_dir: long_running_tests

  stable: true

  frequency: weekly
  team: serve

  cluster:
    byod:
      runtime_env:
        - RLLIB_TEST_NO_JAX_IMPORT=1
    cluster_compute: tpl_cpu_1.yaml

  run:
    timeout: 86400
    script: python workloads/long_running_many_jobs.py --num-clients=1
    long_running: true

  smoke_test:
    frequency: nightly

    run:
      timeout: 1800

  alert: long_running_tests

  variations:
    - __suffix__: aws
    - __suffix__: gce
      env: gce
      frequency: manual
      smoke_test:
        frequency: manual
        run:
          timeout: 3600
      cluster:
        cluster_compute: tpl_cpu_1_gce.yaml

########################
# Jobs tests
########################

- name: jobs_basic_local_working_dir
  python: "3.10"
  group: Jobs tests
  working_dir: jobs_tests

  frequency: nightly
  team: serve

  cluster:
    byod:
      type: gpu
    cluster_compute: compute_tpl_4_xlarge.yaml

  run:
    timeout: 600
    script: python workloads/jobs_basic.py --working-dir "workloads"
    wait_for_nodes:
      num_nodes: 4


  alert: default

  variations:
    - __suffix__: aws
    - __suffix__: gce
      env: gce
      frequency: manual
      cluster:
        cluster_compute: compute_tpl_gce_4_xlarge.yaml

- name: jobs_basic_remote_working_dir
  python: "3.10"
  group: Jobs tests
  working_dir: jobs_tests

  frequency: nightly
  team: serve

  cluster:
    byod:
      type: gpu
    cluster_compute: compute_tpl_4_xlarge.yaml

  run:
    timeout: 600
    script: python workloads/jobs_basic.py --working-dir "https://github.com/anyscale/job-services-cuj-examples/archive/refs/heads/main.zip"
    wait_for_nodes:
      num_nodes: 4


  alert: default

  variations:
    - __suffix__: aws
    - __suffix__: gce
      env: gce
      frequency: manual
      cluster:
        cluster_compute: compute_tpl_gce_4_xlarge.yaml

- name: jobs_remote_multi_node
  python: "3.10"
  group: Jobs tests
  team: serve
  frequency: nightly
  working_dir: jobs_tests

  cluster:
    byod:
      type: gpu
    cluster_compute: compute_tpl_4_xlarge.yaml
  run:
    timeout: 600
    script: python workloads/jobs_remote_multi_node.py
    wait_for_nodes:
      num_nodes: 4

  variations:
    - __suffix__: aws
    - __suffix__: gce
      env: gce
      frequency: manual
      cluster:
        cluster_compute: compute_tpl_gce_4_xlarge.yaml

- name: jobs_check_cuda_available
  python: "3.10"
  group: Jobs tests
  team: serve

  frequency: nightly
  working_dir: jobs_tests
  cluster:
    byod:
      type: gpu
    cluster_compute: compute_tpl_gpu_node.yaml
  run:
    timeout: 600
    script: python workloads/jobs_check_cuda_available.py
    wait_for_nodes:
      num_nodes: 2

  variations:
    - __suffix__: aws
    - __suffix__: gce
      env: gce
      frequency: manual
      cluster:
        cluster_compute: compute_tpl_gce_gpu_node.yaml

- name: jobs_specify_num_gpus
  python: "3.10"
  group: Jobs tests
  team: serve

  frequency: nightly
  working_dir: jobs_tests
  cluster:
    byod:
      type: gpu
    cluster_compute: compute_tpl_gpu_worker.yaml
  run:
    timeout: 600
    script: python workloads/jobs_specify_num_gpus.py --working-dir "workloads"
    wait_for_nodes:
      num_nodes: 2

  variations:
    - __suffix__: aws
    - __suffix__: gce
      env: gce
      frequency: manual
      cluster:
        cluster_compute: compute_tpl_gce_gpu_worker.yaml

########################
# Runtime env tests
########################
- name: runtime_env_rte_many_tasks_actors
  python: "3.10"
  group: Runtime env tests
  working_dir: runtime_env_tests

  frequency: nightly
  team: core

  cluster:
    byod: {}
    cluster_compute: rte_small.yaml

  run:
    timeout: 600
    script: python workloads/rte_many_tasks_actors.py
    wait_for_nodes:
      num_nodes: 4


  alert: default

  variations:
    - __suffix__: aws
    - __suffix__: gce
      env: gce
      frequency: manual
      cluster:
        cluster_compute: rte_gce_small.yaml


- name: runtime_env_wheel_urls
  python: "3.10"
  group: Runtime env tests
  working_dir: runtime_env_tests

  frequency: nightly
  team: core

  cluster:
    byod: {}
    cluster_compute: rte_minimal.yaml

  run:
    timeout: 9000
    script: python workloads/wheel_urls.py
    wait_for_nodes:
      num_nodes: 1


  alert: default

  variations:
    - __suffix__: aws
    - __suffix__: gce
      env: gce
      frequency: manual
      cluster:
        cluster_compute: rte_gce_minimal.yaml

# It seems like the consensus is that this should be tested in CI, and not in a nightly test.

# - name: runtime_env_rte_ray_client
#   group: Runtime env tests
#   working_dir: runtime_env_tests

#   frequency: nightly
#   team: core

#   cluster:
#     cluster_compute: rte_minimal.yaml

#   run:
#     timeout: 600
#     script: python workloads/rte_ray_client.py
#     wait_for_nodes:
#       num_nodes: 1

#   alert: default


########################
# Serve tests
########################

- name: pytest_serve_scale_replicas
  python: "3.10"
  group: Serve tests
  working_dir: serve_tests

  frequency: nightly
  team: serve

  cluster:
    byod: {}
    cluster_compute: compute_tpl_single_node_32_cpu.yaml
    cloud_id: cld_wy5a6nhazplvu32526ams61d98
    project_id: prj_lhlrf1u5yv8qz9qg3xzw8fkiiq

  run:
    timeout: 7200
    long_running: false
    script: python workloads/replica_scalability.py

  alert: default

  variations:
    - __suffix__: aws

- name: pytest_serve_multi_deployment_1k_noop_replica
  python: "3.10"
  group: Serve tests
  working_dir: serve_tests

  frequency: nightly
  team: serve

  cluster:
    byod: {}
    cluster_compute: compute_tpl_32_cpu.yaml
    cloud_id: cld_wy5a6nhazplvu32526ams61d98
    project_id: prj_lhlrf1u5yv8qz9qg3xzw8fkiiq

  run:
    timeout: 7200
    long_running: false
    script: python workloads/multi_deployment_1k_noop_replica.py

  alert: default

  variations:
    - __suffix__: aws
    - __suffix__: aws.py312
      python: "3.12"
    - __suffix__: gce
      env: gce
      frequency: manual
      cluster:
        cluster_compute: compute_tpl_32_cpu_gce.yaml

- name: pytest_serve_autoscaling_load_test
  python: "3.10"
  group: Serve tests
  working_dir: serve_tests

  frequency: nightly
  team: serve

  cluster:
    byod:
      type: gpu
    cluster_compute: compute_tpl_single_node_32_cpu.yaml
    cloud_id: cld_wy5a6nhazplvu32526ams61d98
    project_id: prj_lhlrf1u5yv8qz9qg3xzw8fkiiq

  run:
    timeout: 7200
    long_running: false
    script: python workloads/autoscaling_load_test.py

  alert: default

  variations:
    - __suffix__: aws

- name: pytest_serve_microbenchmarks
  python: "3.10"
  group: Serve tests
  working_dir: serve_tests

  frequency: nightly
  team: serve

  cluster:
    byod: {}
    cluster_compute: compute_tpl_single_node_16_cpu.yaml
    cloud_id: cld_wy5a6nhazplvu32526ams61d98
    project_id: prj_lhlrf1u5yv8qz9qg3xzw8fkiiq

  run:
    timeout: 7200
    long_running: false
    script: python workloads/microbenchmarks.py --run-all

  alert: default

  variations:
    - __suffix__: aws
    - __suffix__: gce
      env: gce
      frequency: manual
      cluster:
        cluster_compute: compute_tpl_single_node_gce.yaml

- name: pytest_serve_throughput_optimized_microbenchmarks
  python: "3.10"
  group: Serve tests
  working_dir: serve_tests

  frequency: nightly
  team: serve

  cluster:
    byod:
      runtime_env:
        - RAY_SERVE_THROUGHPUT_OPTIMIZED=1
        - RAY_SERVE_DISABLE_SHUTTING_DOWN_INGRESS_REPLICAS_FORCEFULLY=0
    cluster_compute: compute_tpl_single_node_16_cpu.yaml
    cloud_id: cld_wy5a6nhazplvu32526ams61d98
    project_id: prj_lhlrf1u5yv8qz9qg3xzw8fkiiq

  run:
    timeout: 7200
    long_running: false
    script: python workloads/microbenchmarks.py --run-all

  alert: default

  variations:
    - __suffix__: aws
    - __suffix__: gce
      env: gce
      frequency: manual
      cluster:
        cluster_compute: compute_tpl_single_node_gce.yaml

- name: pytest_serve_resnet_benchmark
  python: "3.10"
  group: Serve tests
  working_dir: serve_tests

  frequency: nightly
  team: serve

  cluster:
    byod:
      type: gpu
    cluster_compute: compute_tpl_gpu_node.yaml
    cloud_id: cld_wy5a6nhazplvu32526ams61d98
    project_id: prj_lhlrf1u5yv8qz9qg3xzw8fkiiq

  run:
    timeout: 7200
    long_running: false
    script: python workloads/serve_resnet_benchmark.py --gpu-env

  alert: default

  variations:
    - __suffix__: aws
    - __suffix__: gce
      env: gce
      frequency: manual
      cluster:
        cluster_compute: compute_tpl_gpu_node_gce.yaml

########################
# Train tests
########################

- name: training_ingest_benchmark-task=image_classification
  python: "3.10"
  group: Train tests
  working_dir: train_tests/benchmark

  frequency: nightly
  team: ml

  cluster:
    byod:
      runtime_env:
        # Enable verbose stats for resource manager
        - RAY_DATA_DEBUG_RESOURCE_MANAGER=1
        - RAY_DATA_ENABLE_DYNAMIC_OUTPUT_QUEUE_SIZE_BACKPRESSURE=1

      # 'type: gpu' means: use the 'ray-ml' image.
      type: gpu
    cluster_compute: compute_configs/compute_gpu_4x4_aws.yaml

  variations:
    - __suffix__: full_training.parquet
      run:
        timeout: 2000
        script: RAY_TRAIN_V2_ENABLED=1 python train_benchmark.py --task=image_classification --dataloader_type=ray_data --num_workers=16 --image_classification_data_format=parquet

    - __suffix__: full_training.parquet.preserve_order
      run:
        timeout: 2000
        script: RAY_TRAIN_V2_ENABLED=1 python train_benchmark.py --task=image_classification --dataloader_type=ray_data --num_workers=16 --image_classification_data_format=parquet --preserve_order

    - __suffix__: full_training.parquet.torch_dataloader
      run:
        timeout: 2000
        script: RAY_TRAIN_V2_ENABLED=1 python train_benchmark.py --task=image_classification --dataloader_type=torch --num_workers=16 --image_classification_data_format=parquet

    - __suffix__: skip_training.parquet
      run:
        timeout: 1200
        script: RAY_TRAIN_V2_ENABLED=1 python train_benchmark.py --task=image_classification --dataloader_type=ray_data --num_workers=16 --skip_train_step --skip_validation_at_epoch_end --image_classification_data_format=parquet

    - __suffix__: skip_training.parquet.preserve_order
      run:
        timeout: 1200
        script: RAY_TRAIN_V2_ENABLED=1 python train_benchmark.py --task=image_classification --dataloader_type=ray_data --num_workers=16 --skip_train_step --skip_validation_at_epoch_end --image_classification_data_format=parquet --preserve_order

    - __suffix__: skip_training.parquet.torch_dataloader
      run:
        timeout: 1200
        script: RAY_TRAIN_V2_ENABLED=1 python train_benchmark.py --task=image_classification --dataloader_type=torch --num_workers=16 --skip_train_step --skip_validation_at_epoch_end --image_classification_data_format=parquet

    - __suffix__: skip_training.parquet.fault_tolerance
      run:
        timeout: 2700
        script: RAY_TRAIN_V2_ENABLED=1 python train_benchmark.py --task=image_classification --dataloader_type=ray_data --num_workers=16 --mock_gpu --skip_train_step --skip_validation_step --num_epochs=5 --max_failures=4 --image_classification_data_format=parquet
        prepare: python setup_chaos.py --kill-interval 480 --max-to-kill 2 --kill-delay 360
      cluster:
        cluster_compute: compute_configs/compute_mock_gpu_4x4_aws.yaml

    - __suffix__: skip_training.parquet.fault_tolerance.preserve_order
      run:
        timeout: 2700
        script: RAY_TRAIN_V2_ENABLED=1 python train_benchmark.py --task=image_classification --dataloader_type=ray_data --num_workers=16 --mock_gpu --skip_train_step --skip_validation_step --num_epochs=5 --max_failures=4 --image_classification_data_format=parquet --preserve_order
        prepare: python setup_chaos.py --kill-interval 480 --max-to-kill 2 --kill-delay 360
      cluster:
        cluster_compute: compute_configs/compute_mock_gpu_4x4_aws.yaml

    - __suffix__: full_training.jpeg
      run:
        timeout: 2000
        script: RAY_TRAIN_V2_ENABLED=1 python train_benchmark.py --task=image_classification --image_classification_data_format=jpeg --dataloader_type=ray_data --num_workers=16

    - __suffix__: full_training.jpeg.preserve_order
      run:
        timeout: 2000
        script: RAY_TRAIN_V2_ENABLED=1 python train_benchmark.py --task=image_classification --image_classification_data_format=jpeg --dataloader_type=ray_data --num_workers=16 --preserve_order

    - __suffix__: full_training.jpeg.torch_dataloader
      run:
        timeout: 2000
        script: RAY_TRAIN_V2_ENABLED=1 python train_benchmark.py --task=image_classification --image_classification_data_format=jpeg --dataloader_type=torch --num_workers=16 --num_torch_workers=16

    - __suffix__: skip_training.jpeg
      run:
        timeout: 1200
        script: RAY_TRAIN_V2_ENABLED=1 python train_benchmark.py --task=image_classification --image_classification_data_format=jpeg --dataloader_type=ray_data --num_workers=16 --skip_train_step --skip_validation_at_epoch_end

    - __suffix__: skip_training.jpeg.preserve_order
      run:
        timeout: 2400
        script: RAY_TRAIN_V2_ENABLED=1 python train_benchmark.py --task=image_classification --image_classification_data_format=jpeg --dataloader_type=ray_data --num_workers=16 --skip_train_step --skip_validation_at_epoch_end --preserve_order

    - __suffix__: skip_training.jpeg.torch_dataloader
      run:
        timeout: 1200
        script: RAY_TRAIN_V2_ENABLED=1 python train_benchmark.py --task=image_classification --image_classification_data_format=jpeg --dataloader_type=torch --num_workers=16 --num_torch_workers=16 --skip_train_step --skip_validation_at_epoch_end

    - __suffix__: skip_training.jpeg.local_fs
      run:
        timeout: 1200
        script: bash image_classification/jpeg/download_input_data_from_s3.sh && RAY_TRAIN_V2_ENABLED=1 python train_benchmark.py --task=image_classification --image_classification_data_format=jpeg --image_classification_local_dataset --dataloader_type=ray_data --num_workers=1 --skip_train_step --skip_validation_at_epoch_end
      cluster:
        cluster_compute: compute_configs/compute_gpu_1x1_aws.yaml

    - __suffix__: skip_training.jpeg.local_fs.preserve_order
      run:
        timeout: 1200
        script: bash image_classification/jpeg/download_input_data_from_s3.sh && RAY_TRAIN_V2_ENABLED=1 python train_benchmark.py --task=image_classification --image_classification_data_format=jpeg --image_classification_local_dataset --dataloader_type=ray_data --num_workers=1 --skip_train_step --skip_validation_at_epoch_end --preserve_order
      cluster:
        cluster_compute: compute_configs/compute_gpu_1x1_aws.yaml

    - __suffix__: skip_training.jpeg.local_fs.torch_dataloader
      run:
        timeout: 1200
        script: bash image_classification/jpeg/download_input_data_from_s3.sh && RAY_TRAIN_V2_ENABLED=1 python train_benchmark.py --task=image_classification --image_classification_data_format=jpeg --image_classification_local_dataset --dataloader_type=torch --num_workers=1 --num_torch_workers=32 --skip_train_step --skip_validation_at_epoch_end
      cluster:
        cluster_compute: compute_configs/compute_gpu_1x1_aws.yaml

    - __suffix__: skip_training.jpeg.local_fs_multi_gpus
      run:
        timeout: 1200
        script: bash image_classification/jpeg/download_input_data_from_s3.sh && RAY_TRAIN_V2_ENABLED=1 python train_benchmark.py --task=image_classification --image_classification_data_format=jpeg --image_classification_local_dataset --dataloader_type=ray_data --num_workers=4 --skip_train_step --skip_validation_at_epoch_end
      cluster:
        cluster_compute: compute_configs/compute_gpu_1x1_multi_gpus_aws.yaml

    - __suffix__: skip_training.jpeg.local_fs_multi_gpus.preserve_order
      run:
        timeout: 1200
        script: bash image_classification/jpeg/download_input_data_from_s3.sh && RAY_TRAIN_V2_ENABLED=1 python train_benchmark.py --task=image_classification --image_classification_data_format=jpeg --image_classification_local_dataset --dataloader_type=ray_data --num_workers=4 --skip_train_step --skip_validation_at_epoch_end --preserve_order
      cluster:
        cluster_compute: compute_configs/compute_gpu_1x1_multi_gpus_aws.yaml

    - __suffix__: skip_training.jpeg.local_fs_multi_gpus.torch_dataloader
      run:
        timeout: 1200
        script: bash image_classification/jpeg/download_input_data_from_s3.sh && RAY_TRAIN_V2_ENABLED=1 python train_benchmark.py --task=image_classification --image_classification_data_format=jpeg --image_classification_local_dataset --dataloader_type=torch --num_workers=4 --num_torch_workers=9 --skip_train_step --skip_validation_at_epoch_end
      cluster:
        cluster_compute: compute_configs/compute_gpu_1x1_multi_gpus_aws.yaml

- name: training_ingest_benchmark-task=recsys
  python: "3.10"
  group: Train tests
  working_dir: train_tests/benchmark

  # TODO: Keep these manual for now -- there are a still a few issues to resolve.
  frequency: manual
  team: ml

  cluster:
    byod:
      type: gpu
      post_build_script: byod_install_torchrec.sh
    cluster_compute: compute_configs/compute_gpu_8xA100_aws.yaml

  variations:
    - __suffix__: skip_training.mock_dataloader
      run:
        timeout: 600
        script: RAY_TRAIN_V2_ENABLED=1 python train_benchmark.py --task=recsys --dataloader_type=mock --num_workers=8 --train_batch_size=8192 --num_epochs=1 --skip_train_step --skip_validation_at_epoch_end

    - __suffix__: skip_training.ray_data
      run:
        timeout: 600
        script: RAY_TRAIN_V2_ENABLED=1 python train_benchmark.py --task=recsys --dataloader_type=ray_data --num_workers=8 --train_batch_size=8192 --num_epochs=1 --skip_train_step --skip_validation_at_epoch_end

    - __suffix__: full_training.mock_dataloader
      run:
        timeout: 600
        script: RAY_TRAIN_V2_ENABLED=1 python train_benchmark.py --task=recsys --dataloader_type=mock --num_workers=8 --train_batch_size=8192 --validation_batch_size=16384 --num_epochs=1

    - __suffix__: full_training.ray_data
      run:
        timeout: 1200
        script: RAY_TRAIN_V2_ENABLED=1 python train_benchmark.py --task=recsys --dataloader_type=ray_data --num_workers=8 --train_batch_size=8192 --validation_batch_size=16384 --num_epochs=1

- name: training_ingest_benchmark-soak_test
  python: "3.10"
  group: Train tests
  working_dir: train_tests/benchmark

  frequency: weekly
  team: ml

  cluster:
    byod:
      type: gpu
    cluster_compute: compute_configs/compute_gpu_4x4_cpu_4_aws.yaml

  run:
    timeout: 43200
    long_running: true
    script: RAY_TRAIN_V2_ENABLED=1 python train_benchmark.py --task=image_classification --dataloader_type=ray_data --num_workers=16 --image_classification_data_format=parquet --num_epochs=50

- name: train_multinode_persistence
  python: "3.10"
  group: Train tests
  working_dir: train_tests/multinode_persistence

  frequency: nightly
  team: ml

  cluster:
    byod:
      post_build_script: byod_train_persistence_test.sh
    cluster_compute: compute_aws.yaml

  run:
    timeout: 3000
    script: pytest -v test_persistence.py -s

    wait_for_nodes:
      num_nodes: 4

  variations:
    - __suffix__: aws_v1
    - __suffix__: aws_v2
      run:
        script: RAY_TRAIN_V2_ENABLED=1 pytest -v test_persistence.py -s
    - __suffix__: gce_v1
      env: gce
      frequency: manual
      cluster:
        cluster_compute: compute_gce.yaml
    - __suffix__: gce_v2
      env: gce
      frequency: manual
      cluster:
        cluster_compute: compute_gce.yaml
      run:
        script: RAY_TRAIN_V2_ENABLED=1 pytest -v test_persistence.py -s

  alert: default

- name: train_async_checkpointing_validation_benchmark
  python: "3.10"
  group: Train tests
  working_dir: train_tests/async_checkpointing_validation_benchmark
  frequency: nightly
  team: ml
  cluster:
    byod:
      type: gpu
    cluster_compute: compute_aws.yaml
  run:
    timeout: 10800
    script: RAY_TRAIN_V2_ENABLED=1 python test_async_checkpointing_validation_benchmark.py
    wait_for_nodes:
      num_nodes: 2
  alert: default

- name: train_colocate_trainer
  python: "3.10"
  group: Train tests
  working_dir: train_tests/colocate_trainer

  # Ray Train V2 doesn't support colocation.
  # TODO: Decide whether to remove this test or re-enable it if we add support again.
  frequency: manual
  team: ml

  cluster:
    byod: {}
    cluster_compute: compute_aws.yaml

  run:
    timeout: 3000
    script: pytest -v test_colocate_trainer.py -s

    wait_for_nodes:
      num_nodes: 4

  alert: default


- name: torch_local_mode
  python: "3.10"
  group: Train tests
  working_dir: train_tests/local_mode

  frequency: nightly
  team: ml

  cluster:
    byod:
      type: gpu
    cluster_compute: compute_gpu_2x4_aws.yaml

  run:
    timeout: 1800
    script: python torch_local_mode_launcher.py

- name: torch_lightning
<<<<<<< HEAD
  python: "3.9"
=======
  python: "3.10"
>>>>>>> 3f046120
  group: Train tests
  working_dir: train_tests/pytorch_lightning

  frequency: nightly
  team: ml

  cluster:
    byod:
      type: gpu
      post_build_script: byod_pytorch_lightning_test.sh
    cluster_compute: compute_aws.yaml

  run:
    timeout: 1800
    script: RAY_TRAIN_V2_ENABLED=1 python test_lightning.py

- name: huggingface_transformers
  python: "3.10"
  group: Train tests
  working_dir: train_tests/huggingface_transformers

  frequency: nightly
  team: ml

  cluster:
    byod:
      type: gpu
      post_build_script: byod_huggingface_transformers_test.sh
    cluster_compute: compute_aws.yaml

  run:
    timeout: 1800
    script: RAY_TRAIN_V2_ENABLED=1 python test_huggingface_transformers.py

- name: huggingface_accelerate
  python: "3.10"
  group: Train tests
  working_dir: train_tests/huggingface_accelerate

  frequency: nightly
  team: ml

  cluster:
    byod:
      type: gpu
    cluster_compute: compute_aws.yaml

  run:
    timeout: 1800
    script: RAY_TRAIN_V2_ENABLED=1 python test_huggingface_accelerate.py

- name: "{{framework}}_train_batch_inference_benchmark_{{size}}"
  python: "3.10"
  group: Train tests
  working_dir: train_tests/xgboost_lightgbm

  matrix:
    setup:
      framework: [xgboost, lightgbm]
      size: [10G, 100G]

  frequency: nightly-3x
  team: ml
  cluster:
    byod:
      type: gpu
    cluster_compute: compute_aws_{{size}}.yaml

  run:
    timeout: 1800
    script: RAY_TRAIN_V2_ENABLED=1 python train_batch_inference_benchmark.py "{{framework}}" --size={{size}}

  smoke_test:
    frequency: manual

    run:
      timeout: 1800

  alert: default


########################
# RLlib tests
########################

# --------------------------
# APPO
# --------------------------
- name: rllib_learning_tests_pong_appo_torch
  python: "3.10"
  group: RLlib tests
  working_dir: rllib_tests

  frequency: nightly
  team: rllib

  cluster:
    byod:
      type: gpu
      post_build_script: byod_rllib.sh
      runtime_env:
        - RLLIB_TEST_NO_JAX_IMPORT=1
    cluster_compute: 1gpu_16cpus.yaml

  run:
    timeout: 1500  # expected 1000 seconds
    script: python example_algorithms/appo/pong_appo.py --num-learners=1 --num-env-runners=12 --as-release-test

- name: rllib_learning_tests_halfcheetah_appo_torch
  python: "3.10"
  group: RLlib tests
  working_dir: rllib_tests

  frequency: nightly
  team: rllib

  cluster:
    byod:
      type: gpu
      post_build_script: byod_rllib.sh
      runtime_env:
        - RLLIB_TEST_NO_JAX_IMPORT=1
    cluster_compute: 1gpu_16cpus.yaml

  run:
    timeout: 3000  # expected 2000 seconds
    script: python example_algorithms/appo/halfcheetah_appo.py --num-learners=1 --num-env-runners=12 --as-release-test

########################
# Core Nightly Tests
########################

- name: shuffle_100gb
  python: "3.10"
  group: core-multi-test
  working_dir: nightly_tests

  frequency: nightly

  team: core
  cluster:
    byod: {}
    cluster_compute: shuffle/shuffle_compute_multi.yaml

  run:
    timeout: 3000
    script: python shuffle/shuffle_test.py --num-partitions=200 --partition-size=500e6
    wait_for_nodes:
      num_nodes: 4

  variations:
    - __suffix__: aws
    - __suffix__: gce
      env: gce
      frequency: manual
      cluster:
        cluster_compute: shuffle/shuffle_compute_multi_gce.yaml


- name: stress_test_placement_group
  python: "3.10"
  group: core-multi-test
  working_dir: nightly_tests
  env: aws_perf

  frequency: nightly

  team: core
  cluster:
    byod: {}
    cluster_compute: stress_tests/placement_group_tests_compute.yaml

  run:
    timeout: 7200
    script: python stress_tests/test_placement_group.py

  variations:
    - __suffix__: aws
    - __suffix__: gce
      env: gce
      frequency: manual
      cluster:
        cluster_compute: stress_tests/placement_group_tests_compute_gce.yaml

- name: decision_tree_autoscaling_20_runs
  python: "3.10"
  group: core-multi-test
  working_dir: nightly_tests

  frequency: nightly

  team: core
  cluster:
    byod: {}
    cluster_compute: decision_tree/autoscaling_compute.yaml

  run:
    timeout: 9600
    script: python decision_tree/cart_with_tree.py --concurrency=20

  variations:
    - __suffix__: aws
    - __suffix__: gce
      env: gce
      frequency: manual
      cluster:
        cluster_compute: decision_tree/autoscaling_compute_gce.yaml

- name: autoscaling_shuffle_1tb_1000_partitions
  python: "3.10"
  group: core-multi-test
  working_dir: nightly_tests

  frequency: nightly

  team: core
  cluster:
    byod: {}
    cluster_compute: shuffle/shuffle_compute_autoscaling.yaml

  run:
    timeout: 4000
    script: python shuffle/shuffle_test.py --num-partitions=1000 --partition-size=1e9
      --no-streaming

  variations:
    - __suffix__: aws
    - __suffix__: gce
      env: gce
      frequency: manual
      cluster:
        cluster_compute: shuffle/shuffle_compute_autoscaling_gce.yaml

- name: microbenchmark
  python: "3.10"
  group: core-daily-test
  team: core
  frequency: nightly
  env: aws_perf
  working_dir: microbenchmark

  cluster:
    byod: {}
    cluster_compute: tpl_64.yaml

  run:
    timeout: 1800
    script: OMP_NUM_THREADS=64 RAY_ADDRESS=local python run_microbenchmark.py

  variations:
    - __suffix__: aws
      repeated_run: 5
    - __suffix__: gce
      env: gce
      frequency: manual
      cluster:
        cluster_compute: tpl_64_gce.yaml
    - __suffix__: aws.py312
      frequency: weekly
      python: "3.12"

- name: compiled_graphs
  python: "3.10"
  group: core-daily-test
  team: core
  frequency: nightly
  working_dir: microbenchmark

  cluster:
    byod: {}
    cluster_compute: tpl_64.yaml

  run:
    timeout: 1800
    script: OMP_NUM_THREADS=64 RAY_ADDRESS=local python run_microbenchmark.py --experimental

- name: compiled_graphs_GPU
  python: "3.10"
  group: core-daily-test
  team: core
  frequency: nightly
  working_dir: microbenchmark

  cluster:
    byod:
      type: gpu
    cluster_compute: experimental/compute_t4_gpu.yaml

  run:
    timeout: 1800
    script: python experimental/compiled_graph_gpu_microbenchmark.py

- name: compiled_graphs_GPU_multinode
  python: "3.10"
  group: core-daily-test
  team: core
  frequency: nightly
  working_dir: microbenchmark

  cluster:
    byod:
      type: gpu
    cluster_compute: experimental/compute_gpu_2x1_aws.yaml

  run:
    timeout: 1800
    script: python experimental/compiled_graph_gpu_microbenchmark.py --distributed

- name: rdt_single_node_T4_microbenchmark
  python: "3.10"
  group: core-daily-test
  team: core
  frequency: nightly
  working_dir: microbenchmark

  cluster:
    byod:
      type: gpu
    cluster_compute: experimental/compute_t4_gpu.yaml

  run:
    timeout: 1800
    script: python experimental/rdt_single_node_microbenchmark.py

- name: rdt_single_node_B200_microbenchmark
  python: "3.10"
  group: core-daily-test
  team: core
  frequency: weekly
  working_dir: microbenchmark

  cluster:
    byod:
      type: gpu
    cluster_compute: experimental/compute_a100_gpu.yaml

  run:
    timeout: 1800
    script: python experimental/rdt_single_node_microbenchmark.py --enable_10gb

# TODO(dayshah): Add multi-node benchmarks with actual hardware RDMA support
# - name: gpu_object_GPU_multinode
#   python: "3.10"
#   group: core-daily-test
#   team: core
#   frequency: nightly
#   working_dir: microbenchmark

#   cluster:
#     byod:
#       type: gpu
#     cluster_compute: experimental/compute_gpu_2x1_aws.yaml

#   run:
#     timeout: 1800
#     script: python experimental/gpu_object_microbenchmark.py --distributed

- name: benchmark_worker_startup
  python: "3.10"
  group: core-daily-test
  team: core
  frequency: nightly
  working_dir: benchmark-worker-startup

  cluster:
    byod:
      type: gpu
    cluster_compute: only_head_node_1gpu_64cpu.yaml

  run:
    timeout: 7200
    script: python benchmark_worker_startup.py
        --num_cpus_in_cluster 64
        --num_gpus_in_cluster 64
        --num_tasks_or_actors_per_run 64
        --num_measurements_per_configuration 5

  variations:
    - __suffix__: aws
    - __suffix__: gce
      env: gce
      frequency: manual
      cluster:
        cluster_compute: only_head_node_1gpu_64cpu_gce.yaml

- name: dask_on_ray_100gb_sort
  group: core-daily-test
  working_dir: nightly_tests

  frequency: manual # was nightly
  team: core

  cluster:
    byod: {}
    cluster_compute: dask_on_ray/dask_on_ray_sort_compute_template.yaml

  run:
    timeout: 7200
    script: python dask_on_ray/dask_on_ray_sort.py --nbytes 100_000_000_000 --npartitions
      200 --num-nodes 1 --ray --data-dir /tmp/ray --file-path /tmp/ray

  variations:
    - __suffix__: aws
    - __suffix__: gce
      env: gce
      frequency: manual
      cluster:
        cluster_compute: dask_on_ray/dask_on_ray_sort_compute_template_gce.yaml


- name: dask_on_ray_large_scale_test_spilling
  group: core-daily-test
  working_dir: nightly_tests

  frequency: manual # was nightly
  team: data

  cluster:
    byod: {}
    cluster_compute: dask_on_ray/dask_on_ray_stress_compute.yaml

  run:
    timeout: 7200
    script: python dask_on_ray/large_scale_test.py --num_workers 150 --worker_obj_store_size_in_gb
      70 --error_rate 0  --data_save_path /tmp/ray

    wait_for_nodes:
      num_nodes: 21


  smoke_test:
    frequency: manual # was nightly
    cluster:
      cluster_compute: dask_on_ray/large_scale_dask_on_ray_compute_template.yaml

    run:
      timeout: 7200
      script: python dask_on_ray/large_scale_test.py --num_workers 32 --worker_obj_store_size_in_gb
        70 --error_rate 0  --data_save_path /tmp/ray

      wait_for_nodes:
        num_nodes: 5

- name: stress_test_state_api_scale
  python: "3.10"
  group: core-daily-test
  working_dir: nightly_tests

  frequency: nightly
  team: core
  cluster:
    byod:
      runtime_env:
        - RAY_MAX_LIMIT_FROM_API_SERVER=1000000000
        - RAY_MAX_LIMIT_FROM_DATA_SOURCE=1000000000
    cluster_compute: stress_tests/stress_tests_compute_large.yaml

  run:
    timeout: 4200
    script: python stress_tests/test_state_api_scale.py
    wait_for_nodes:
      num_nodes: 7

  smoke_test:
    frequency: nightly
    cluster:
      app_config: stress_tests/state_api_app_config.yaml
      cluster_compute: stress_tests/smoke_test_compute.yaml

    run:
      timeout: 3600
      wait_for_nodes:
        num_nodes: 5
      script: python stress_tests/test_state_api_scale.py --smoke-test

  variations:
    - __suffix__: aws
    - __suffix__: aws.py312
      frequency: manual
      python: "3.12"
      smoke_test:
        frequency: nightly-3x
    - __suffix__: gce
      env: gce
      frequency: manual
      cluster:
        cluster_compute: stress_tests/stress_tests_compute_large_gce.yaml
      smoke_test:
        frequency: manual


- name: shuffle_20gb_with_state_api
  python: "3.10"
  group: core-daily-test
  working_dir: nightly_tests

  frequency: nightly
  team: core
  cluster:
    byod:
      runtime_env:
        - RAY_MAX_LIMIT_FROM_API_SERVER=1000000000
        - RAY_MAX_LIMIT_FROM_DATA_SOURCE=1000000000
    cluster_compute: shuffle/shuffle_compute_single.yaml

  run:
    timeout: 1000
    script: python stress_tests/test_state_api_with_other_tests.py
      nightly_tests/shuffle/shuffle_test.py --test-args="--num-partitions=100 --partition-size=200e6"

  variations:
    - __suffix__: aws
    - __suffix__: gce
      env: gce
      frequency: manual
      cluster:
        cluster_compute: shuffle/shuffle_compute_single_gce.yaml

- name: stress_test_many_tasks
  python: "3.10"
  group: core-daily-test
  working_dir: nightly_tests
  env: aws_perf

  frequency: nightly
  team: core
  cluster:
    byod: {}
    cluster_compute: stress_tests/stress_tests_compute.yaml

  run:
    timeout: 14400
    wait_for_nodes:
      num_nodes: 101

    script: python stress_tests/test_many_tasks.py

  smoke_test:
    frequency: nightly
    cluster:
      app_config: stress_tests/stress_tests_app_config.yaml
      cluster_compute: stress_tests/smoke_test_compute.yaml

    run:
      timeout: 3600
      wait_for_nodes:
        num_nodes: 5
      script: python stress_tests/test_many_tasks.py --num-nodes=4 --smoke-test

  variations:
    - __suffix__: aws
    - __suffix__: gce
      env: gce
      frequency: manual
      cluster:
        cluster_compute: stress_tests/stress_tests_compute_gce.yaml
      smoke_test:
        frequency: manual

- name: stress_test_dead_actors
  python: "3.10"
  group: core-daily-test
  working_dir: nightly_tests
  env: aws_perf

  frequency: nightly
  team: core
  cluster:
    byod: {}
    cluster_compute: stress_tests/stress_tests_compute.yaml

  run:
    timeout: 7200
    wait_for_nodes:
      num_nodes: 101

    script: python stress_tests/test_dead_actors.py

  smoke_test:
    frequency: nightly
    cluster:
      app_config: stress_tests/stress_tests_app_config.yaml
      cluster_compute: stress_tests/smoke_test_compute.yaml

    run:
      timeout: 3600
      wait_for_nodes:
        num_nodes: 5
      script: python stress_tests/test_dead_actors.py --num-nodes=4 --num-parents=3
        --num-children=3

  variations:
    - __suffix__: aws
    - __suffix__: gce
      env: gce
      frequency: manual
      cluster:
        cluster_compute: stress_tests/stress_tests_compute_gce.yaml
      smoke_test:
        frequency: manual

# The full test is not stable, so run the smoke test only.
# See https://github.com/ray-project/ray/issues/23244.
- name: threaded_actors_stress_test
  python: "3.10"
  group: core-daily-test
  working_dir: nightly_tests

  frequency: nightly
  team: core
  cluster:
    byod: {}
    cluster_compute: stress_tests/smoke_test_compute.yaml

  run:
    timeout: 3600
    script: python stress_tests/test_threaded_actors.py --test-runtime 1800 --kill-interval_s
      30

    wait_for_nodes:
      num_nodes: 5

  variations:
    - __suffix__: aws
    - __suffix__: gce
      env: gce
      frequency: manual
      cluster:
        cluster_compute: stress_tests/smoke_test_compute_gce.yaml

# - name: threaded_actors_stress_test
#   group: core-daily-test
#   working_dir: nightly_tests
#
#   frequency: nightly
#   team: core
#   cluster:
#     cluster_compute: stress_tests/stress_test_threaded_actor_compute.yaml
#
#   run:
#     timeout: 7200
#     script: python stress_tests/test_threaded_actors.py --test-runtime 3600 --kill-interval_s
#       60
#
#     wait_for_nodes:
#       num_nodes: 201
#       timeout: 600
#
#   smoke_test:
#     frequency: nightly
#     cluster:
#       app_config: stress_tests/stress_tests_app_config.yaml
#       cluster_compute: stress_tests/smoke_test_compute.yaml
#
#     run:
#       timeout: 3600
#       script: python stress_tests/test_threaded_actors.py --test-runtime 1800 --kill-interval_s
#         30
#
#       wait_for_nodes:
#         num_nodes: 5
#         timeout: 600

- name: stress_test_many_runtime_envs
  python: "3.10"
  group: core-daily-test
  working_dir: nightly_tests

  frequency: nightly
  team: core

  cluster:
    byod: {}
    cluster_compute: stress_tests/smoke_test_compute.yaml

  run:
    timeout: 14400
    wait_for_nodes:
      num_nodes: 5
    script: python stress_tests/test_many_runtime_envs.py --num_runtime_envs=100 --num_tasks=10000

  variations:
    - __suffix__: aws
    - __suffix__: gce
      env: gce
      frequency: manual
      cluster:
        cluster_compute: stress_tests/smoke_test_compute_gce.yaml
      smoke_test:
        frequency: manual

- name: single_node_oom
  python: "3.10"
  group: core-daily-test
  working_dir: nightly_tests

  frequency: nightly
  team: core
  env: aws_perf
  cluster:
    byod:
      runtime_env:
        # Lower the memory usage threshold at which the Ray memory monitor will kill
        # running tasks so that it does not compete with the system OOM killer.
        - RAY_memory_usage_threshold=0.7
    cluster_compute: stress_tests/stress_tests_single_node_oom_compute.yaml

  run:
    # The script parameters are tuned to run for ~30min.
    timeout: 3600
    # The memory allocated per task is tuned along with the `RAY_memory_usage_threshold` setting above
    # to trigger the Ray memory monitor to kick in before the Ray worker cgroup OOMs.
    script: python stress_tests/test_parallel_tasks_memory_pressure.py --num-tasks 64 --mem-pct-per-task .5

  variations:
    - __suffix__: aws
    - __suffix__: gce
      env: gce
      frequency: manual
      cluster:
        cluster_compute: stress_tests/stress_tests_single_node_oom_compute_gce.yaml


- name: dask_on_ray_1tb_sort
  group: core-daily-test
  working_dir: nightly_tests

  frequency: manual # was nightly-3x
  team: core

  cluster:
    byod: {}
    cluster_compute: dask_on_ray/1tb_sort_compute.yaml

  run:
    timeout: 7200
    script: python dask_on_ray/dask_on_ray_sort.py --nbytes 1_000_000_000_000 --npartitions
      1000 --num-nodes 31 --ray --data-dir /tmp/ray --s3-bucket core-nightly-test

    wait_for_nodes:
      num_nodes: 32


- name: many_nodes_actor_test_on_v2
  python: "3.10"
  group: core-daily-test
  working_dir: benchmarks

  frequency: nightly-3x
  team: core
  cluster:
    byod: {}
    cluster_compute: distributed/many_nodes_tests/compute_config.yaml

  run:
    timeout: 3600
    # 2cpus per node x 1000 nodes / 0.2 cpus per actor = 10k
    # 2cpus per node x 2000 nodes / 0.2 cpus per actor = 20k
    script: python distributed/many_nodes_tests/actor_test.py --no-wait --cpus-per-actor=0.2 --total-actors 10000 20000
    wait_for_nodes:
      num_nodes: 500

  variations:
    - __suffix__: aws
    - __suffix__: gce
      env: gce
      frequency: manual
      cluster:
        cluster_compute: distributed/many_nodes_tests/compute_config_gce.yaml

#- name: many_nodes_multi_master_test
#  group: core-daily-test
#  working_dir: nightly_tests
#
#  frequency: nightly-3x
#  team: core
#  cluster:
#    cluster_compute: many_nodes_tests/compute_config.yaml
#
#  run:
#    timeout: 7200
#    script: python many_nodes_tests/multi_master_test.py
#    wait_for_nodes:
#      num_nodes: 251
#

- name: pg_autoscaling_regression_test
  python: "3.10"
  group: core-daily-test
  working_dir: nightly_tests

  frequency: nightly
  team: core
  cluster:
    byod: {}
    cluster_compute: placement_group_tests/compute.yaml

  run:
    timeout: 1200
    script: python placement_group_tests/pg_run.py

  variations:
    - __suffix__: aws
    - __suffix__: gce
      env: gce
      frequency: manual
      cluster:
        cluster_compute: placement_group_tests/compute_gce.yaml

- name: placement_group_performance_test
  python: "3.10"
  group: core-daily-test
  working_dir: nightly_tests

  frequency: nightly
  team: core
  cluster:
    byod: {}
    cluster_compute: placement_group_tests/pg_perf_test_compute.yaml

  run:
    timeout: 1200
    script: python placement_group_tests/placement_group_performance_test.py
    wait_for_nodes:
      num_nodes: 5

  variations:
    - __suffix__: aws
    - __suffix__: gce
      env: gce
      frequency: manual
      cluster:
        cluster_compute: placement_group_tests/pg_perf_test_compute_gce.yaml


#########################
# Core Scalability Tests
#########################

- name: single_node
  python: "3.10"
  group: core-scalability-test
  working_dir: benchmarks

  frequency: nightly
  team: core
  env: aws_perf
  cluster:
    byod:
      runtime_env:
        - LD_PRELOAD=/usr/lib/x86_64-linux-gnu/libjemalloc.so
    cluster_compute: single_node.yaml

  run:
    timeout: 12000
    prepare: sleep 0
    script: python single_node/test_single_node.py

  variations:
    - __suffix__: aws
    - __suffix__: gce
      env: gce
      frequency: manual
      cluster:
        cluster_compute: single_node_gce.yaml

- name: object_store
  python: "3.10"
  group: core-scalability-test
  working_dir: benchmarks

  frequency: nightly
  team: core
  env: aws_perf
  cluster:
    byod:
      runtime_env:
        - LD_PRELOAD=/usr/lib/x86_64-linux-gnu/libjemalloc.so
    cluster_compute: object_store.yaml

  run:
    timeout: 3600
    script: python object_store/test_object_store.py
    wait_for_nodes:
      num_nodes: 50

  variations:
    - __suffix__: aws
    - __suffix__: gce
      env: gce
      frequency: manual
      cluster:
        cluster_compute: object_store_gce.yaml

- name: small_objects
  python: "3.10"
  group: core-scalability-test
  working_dir: benchmarks

  frequency: nightly
  team: core
  env: aws_perf
  cluster:
    byod:
      runtime_env:
        - LD_PRELOAD=/usr/lib/x86_64-linux-gnu/libjemalloc.so
    cluster_compute: object_store/small_objects.yaml

  run:
    timeout: 3600
    script: python object_store/test_small_objects.py
    wait_for_nodes:
      num_nodes: 5

  variations:
    - __suffix__: aws

- name: large_objects
  python: "3.10"
  group: core-scalability-test
  working_dir: benchmarks

  frequency: nightly
  team: core
  env: aws_perf
  cluster:
    byod:
      runtime_env:
        - LD_PRELOAD=/usr/lib/x86_64-linux-gnu/libjemalloc.so
    cluster_compute: object_store/large_objects.yaml

  run:
    timeout: 3600
    script: python object_store/test_large_objects.py
    wait_for_nodes:
      num_nodes: 10

  variations:
    - __suffix__: aws

- name: many_actors
  python: "3.10"
  group: core-scalability-test
  working_dir: benchmarks

  frequency: nightly-3x
  team: core
  env: aws_perf
  cluster:
    byod:
      runtime_env:
        - LD_PRELOAD=/usr/lib/x86_64-linux-gnu/libjemalloc.so
    cluster_compute: distributed.yaml

  run:
    timeout: 3600
    script: python distributed/test_many_actors.py
    wait_for_nodes:
      num_nodes: 65

  variations:
    - __suffix__: aws
    - __suffix__: gce
      env: gce
      frequency: manual
      cluster:
        cluster_compute: distributed_gce.yaml

- name: many_actors_smoke_test
  python: "3.10"
  group: core-scalability-test
  working_dir: benchmarks

  frequency: nightly
  team: core
  cluster:
    byod:
      runtime_env:
        - LD_PRELOAD=/usr/lib/x86_64-linux-gnu/libjemalloc.so
    cluster_compute: distributed_smoke_test.yaml

  run:
    timeout: 3600
    script: SMOKE_TEST=1 python distributed/test_many_actors.py
    wait_for_nodes:
      num_nodes: 2


- name: many_tasks
  python: "3.10"
  group: core-scalability-test
  working_dir: benchmarks

  frequency: nightly
  team: core
  env: aws_perf
  cluster:
    byod:
      runtime_env:
        - LD_PRELOAD=/usr/lib/x86_64-linux-gnu/libjemalloc.so
    cluster_compute: distributed.yaml

  run:
    timeout: 3600
    script: python distributed/test_many_tasks.py --num-tasks=10000
    wait_for_nodes:
      num_nodes: 65

  variations:
    - __suffix__: aws
    - __suffix__: gce
      env: gce
      frequency: manual
      cluster:
        cluster_compute: distributed_gce.yaml

- name: many_pgs
  python: "3.10"
  group: core-scalability-test
  working_dir: benchmarks

  frequency: nightly-3x
  team: core
  env: aws_perf
  cluster:
    byod:
      runtime_env:
        - LD_PRELOAD=/usr/lib/x86_64-linux-gnu/libjemalloc.so
    cluster_compute: distributed.yaml

  run:
    timeout: 3600
    script: python distributed/test_many_pgs.py
    wait_for_nodes:
      num_nodes: 65

  variations:
    - __suffix__: aws
    - __suffix__: gce
      env: gce
      frequency: manual
      cluster:
        cluster_compute: distributed_gce.yaml


- name: many_pgs_smoke_test
  python: "3.10"
  group: core-scalability-test
  working_dir: benchmarks

  frequency: nightly
  team: core
  cluster:
    byod:
      runtime_env:
        - LD_PRELOAD=/usr/lib/x86_64-linux-gnu/libjemalloc.so
    cluster_compute: distributed_smoke_test.yaml

  run:
    timeout: 3600
    script: SMOKE_TEST=1 python distributed/test_many_pgs.py
    wait_for_nodes:
      num_nodes: 2


- name: many_nodes
  python: "3.10"
  group: core-scalability-test
  working_dir: benchmarks

  frequency: nightly-3x
  team: core
  env: aws_perf
  cluster:
    byod:
      runtime_env:
        - LD_PRELOAD=/usr/lib/x86_64-linux-gnu/libjemalloc.so
    cluster_compute: many_nodes.yaml

  run:
    timeout: 3600
    script: python distributed/test_many_tasks.py --num-tasks=1000
    wait_for_nodes:
      num_nodes: 250

  variations:
    - __suffix__: aws
    - __suffix__: gce
      env: gce
      frequency: manual
      cluster:
        cluster_compute: many_nodes_gce.yaml

- name: scheduling_test_many_0s_tasks_many_nodes
  python: "3.10"
  group: core-scalability-test
  working_dir: benchmarks

  frequency: nightly
  team: core
  cluster:
    byod:
      runtime_env:
        - LD_PRELOAD=/usr/lib/x86_64-linux-gnu/libjemalloc.so
    cluster_compute: scheduling.yaml

  run:
    timeout: 3600
    script: python distributed/test_scheduling.py --total-num-task=1984000 --num-cpu-per-task=1
      --task-duration-s=0 --total-num-actors=32 --num-actors-per-nodes=1

    wait_for_nodes:
      num_nodes: 32

  variations:
    - __suffix__: aws
    - __suffix__: gce
      env: gce
      frequency: manual
      cluster:
        cluster_compute: scheduling_gce.yaml


# - name: scheduling_test_many_5s_tasks_single_node
#   group: core-scalability-test
#   working_dir: benchmarks

#   frequency: nightly
#   team: core
#   cluster:
#     cluster_compute: scheduling.yaml

#   run:
#     timeout: 3600
#     script: python distributed/test_scheduling.py --total-num-task=1984000 --num-cpu-per-task=1
#       --task-duration-s=5 --total-num-actors=1 --num-actors-per-nodes=1

#     wait_for_nodes:
#       num_nodes: 32
#       timeout: 600

#   stable: false

# - name: scheduling_test_many_5s_tasks_many_nodes
#   group: core-scalability-test
#   working_dir: benchmarks

#   frequency: nightly
#   team: core
#   cluster:
#     cluster_compute: scheduling.yaml

#   run:
#     timeout: 3600
#     script: python distributed/test_scheduling.py --total-num-task=1984000 --num-cpu-per-task=1
#       --task-duration-s=5 --total-num-actors=32 --num-actors-per-nodes=1

#     wait_for_nodes:
#       num_nodes: 32
#       timeout: 600

#   stable: false


##################
# Core Chaos tests
##################

- name: chaos_many_tasks_baseline
  python: "3.10"
  group: core-nightly-test
  working_dir: nightly_tests

  frequency: nightly
  team: core
  cluster:
    byod: {}
    cluster_compute: chaos_test/compute_template.yaml

  run:
    timeout: 3600
    wait_for_nodes:
      num_nodes: 10
    script: python chaos_test/test_chaos.py --workload=tasks --disable-resource-killer

  variations:
    - __suffix__: aws
    - __suffix__: gce
      env: gce
      frequency: manual
      cluster:
        cluster_compute: chaos_test/compute_template_gce.yaml

- name: chaos_many_tasks_kill_raylet
  python: "3.10"
  group: core-nightly-test
  working_dir: nightly_tests

  frequency: nightly
  team: core
  cluster:
    byod: {}
    cluster_compute: chaos_test/compute_template.yaml

  run:
    timeout: 3600
    wait_for_nodes:
      num_nodes: 10
    prepare: python setup_chaos.py --no-start
    script: python chaos_test/test_chaos.py --workload=tasks

  variations:
    - __suffix__: aws
    - __suffix__: gce
      env: gce
      frequency: manual
      cluster:
        cluster_compute: chaos_test/compute_template_gce.yaml

- name: chaos_many_tasks_terminate_instance
  python: "3.10"
  group: core-nightly-test
  working_dir: nightly_tests

  frequency: nightly
  team: core
  cluster:
    byod: {}
    cluster_compute: chaos_test/compute_template.yaml

  run:
    timeout: 3600
    wait_for_nodes:
      num_nodes: 10
    prepare: python setup_chaos.py --no-start --chaos TerminateEC2Instance
    script: python chaos_test/test_chaos.py --workload=tasks

  variations:
    - __suffix__: aws

- name: chaos_many_tasks_iptable_failure_injection
  python: "3.10"
  group: core-nightly-test
  working_dir: nightly_tests

  frequency: nightly
  team: core
  cluster:
    byod:
      runtime_env:
        - RAY_health_check_period_ms=10000
        - RAY_health_check_timeout_ms=100000
        - RAY_health_check_failure_threshold=10
        - RAY_gcs_rpc_server_connect_timeout_s=60
    cluster_compute: chaos_test/compute_template.yaml

  run:
    timeout: 3600
    wait_for_nodes:
      num_nodes: 10
    script: >
      python simulate_cross_az_network_failure.py --network-failure-interval 60 --network-failure-duration 5 --command python chaos_test/test_chaos.py --workload=tasks --disable-resource-killer

  variations:
    - __suffix__: aws
    - __suffix__: gce
      env: gce
      frequency: manual
      cluster:
        cluster_compute: chaos_test/compute_template_gce.yaml

- name: chaos_many_actors_baseline
  python: "3.10"
  group: core-nightly-test
  working_dir: nightly_tests

  frequency: nightly
  team: core
  cluster:
    byod: {}
    cluster_compute: chaos_test/compute_template.yaml

  run:
    timeout: 4200
    wait_for_nodes:
      num_nodes: 10
    script: python chaos_test/test_chaos.py --workload=actors --disable-resource-killer

  variations:
    - __suffix__: aws
    - __suffix__: gce
      env: gce
      frequency: manual
      cluster:
        cluster_compute: chaos_test/compute_template_gce.yaml

- name: chaos_many_actors_kill_raylet
  python: "3.10"
  group: core-nightly-test
  working_dir: nightly_tests

  frequency: nightly
  team: core
  cluster:
    byod: {}
    cluster_compute: chaos_test/compute_template.yaml

  run:
    timeout: 4200
    wait_for_nodes:
      num_nodes: 10
    prepare: python setup_chaos.py --no-start
    script: python chaos_test/test_chaos.py --workload=actors

  variations:
    - __suffix__: aws
    - __suffix__: gce
      env: gce
      frequency: manual
      cluster:
        cluster_compute: chaos_test/compute_template_gce.yaml

- name: chaos_many_actors_terminate_instance
  python: "3.10"
  group: core-nightly-test
  working_dir: nightly_tests

  frequency: nightly
  team: core
  cluster:
    byod: {}
    cluster_compute: chaos_test/compute_template.yaml

  run:
    timeout: 4200
    wait_for_nodes:
      num_nodes: 10
    prepare: python setup_chaos.py --no-start --chaos TerminateEC2Instance
    script: python chaos_test/test_chaos.py --workload=actors

  variations:
    - __suffix__: aws

- name: chaos_many_actors_iptable_failure_injection
  python: "3.10"
  group: core-nightly-test
  working_dir: nightly_tests

  frequency: nightly
  team: core
  cluster:
    byod:
      runtime_env:
        - RAY_health_check_period_ms=10000
        - RAY_health_check_timeout_ms=100000
        - RAY_health_check_failure_threshold=10
        - RAY_gcs_rpc_server_connect_timeout_s=60
    cluster_compute: chaos_test/compute_template.yaml

  run:
    timeout: 4200
    wait_for_nodes:
      num_nodes: 10
    script: >
      python simulate_cross_az_network_failure.py --network-failure-interval 60 --network-failure-duration 5 --command python chaos_test/test_chaos.py --workload=actors --disable-resource-killer

  variations:
    - __suffix__: aws
    - __suffix__: gce
      env: gce
      frequency: manual
      cluster:
        cluster_compute: chaos_test/compute_template_gce.yaml

- name: chaos_streaming_generator_baseline
  python: "3.10"
  group: core-nightly-test
  working_dir: nightly_tests

  frequency: nightly
  team: core
  cluster:
    byod: {}
    cluster_compute: chaos_test/compute_template.yaml

  run:
    timeout: 3600
    wait_for_nodes:
      num_nodes: 10
    script: python chaos_test/test_chaos.py --workload=streaming --disable-resource-killer

  variations:
    - __suffix__: aws
    - __suffix__: gce
      env: gce
      frequency: manual
      cluster:
        cluster_compute: chaos_test/compute_template_gce.yaml

- name: chaos_streaming_generator_kill_raylet
  python: "3.10"
  group: core-nightly-test
  working_dir: nightly_tests

  frequency: nightly
  team: core
  cluster:
    byod: {}
    cluster_compute: chaos_test/compute_template.yaml

  run:
    timeout: 3600
    wait_for_nodes:
      num_nodes: 10
    prepare: python setup_chaos.py --no-start --max-to-kill 10
    script: python chaos_test/test_chaos.py --workload=streaming

  variations:
    - __suffix__: aws
    - __suffix__: gce
      env: gce
      frequency: manual
      cluster:
        cluster_compute: chaos_test/compute_template_gce.yaml

- name: chaos_streaming_generator_terminate_instance
  python: "3.10"
  group: core-nightly-test
  working_dir: nightly_tests

  frequency: nightly
  team: core
  cluster:
    byod: {}
    cluster_compute: chaos_test/compute_template.yaml

  run:
    timeout: 3600
    wait_for_nodes:
      num_nodes: 10
    prepare: python setup_chaos.py --no-start --chaos TerminateEC2Instance --max-to-kill 10
    script: python chaos_test/test_chaos.py --workload=streaming

  variations:
    - __suffix__: aws

- name: chaos_streaming_generator_iptable_failure_injection
  python: "3.10"
  group: core-nightly-test
  working_dir: nightly_tests

  frequency: nightly
  team: core
  cluster:
    byod:
      runtime_env:
        - RAY_health_check_period_ms=10000
        - RAY_health_check_timeout_ms=100000
        - RAY_health_check_failure_threshold=10
        - RAY_gcs_rpc_server_connect_timeout_s=60
    cluster_compute: chaos_test/compute_template.yaml

  run:
    timeout: 3600
    wait_for_nodes:
      num_nodes: 10
    script: >
      python simulate_cross_az_network_failure.py --network-failure-interval 60 --network-failure-duration 5 --command python chaos_test/test_chaos.py --workload=streaming --disable-resource-killer

  variations:
    - __suffix__: aws
    - __suffix__: gce
      env: gce
      frequency: manual
      cluster:
        cluster_compute: chaos_test/compute_template_gce.yaml

- name: chaos_object_ref_borrowing_baseline
  python: "3.10"
  group: core-nightly-test
  working_dir: nightly_tests

  frequency: nightly
  team: core
  cluster:
    byod: {}
    cluster_compute: chaos_test/compute_template.yaml

  run:
    timeout: 3600
    wait_for_nodes:
      num_nodes: 10
    script: python chaos_test/test_chaos.py --workload=borrowing --disable-resource-killer

  variations:
    - __suffix__: aws
    - __suffix__: gce
      env: gce
      frequency: manual
      cluster:
        cluster_compute: chaos_test/compute_template_gce.yaml

- name: chaos_object_ref_borrowing_kill_raylet
  python: "3.10"
  group: core-nightly-test
  working_dir: nightly_tests

  frequency: nightly
  team: core
  cluster:
    byod: {}
    cluster_compute: chaos_test/compute_template.yaml

  run:
    timeout: 3600
    wait_for_nodes:
      num_nodes: 10
    prepare: python setup_chaos.py --no-start
    script: python chaos_test/test_chaos.py --workload=borrowing

  variations:
    - __suffix__: aws
    - __suffix__: gce
      env: gce
      frequency: manual
      cluster:
        cluster_compute: chaos_test/compute_template_gce.yaml

- name: chaos_object_ref_borrowing_terminate_instance
  python: "3.10"
  group: core-nightly-test
  working_dir: nightly_tests

  frequency: nightly
  team: core
  cluster:
    byod: {}
    cluster_compute: chaos_test/compute_template.yaml

  run:
    timeout: 3600
    wait_for_nodes:
      num_nodes: 10
    prepare: python setup_chaos.py --no-start --chaos TerminateEC2Instance
    script: python chaos_test/test_chaos.py --workload=borrowing

  variations:
    - __suffix__: aws

- name: chaos_object_ref_borrowing_iptable_failure_injection
  python: "3.10"
  group: core-nightly-test
  working_dir: nightly_tests

  frequency: nightly
  team: core
  cluster:
    byod:
      runtime_env:
        - RAY_health_check_period_ms=10000
        - RAY_health_check_timeout_ms=100000
        - RAY_health_check_failure_threshold=10
        - RAY_gcs_rpc_server_connect_timeout_s=60
    cluster_compute: chaos_test/compute_template.yaml

  run:
    timeout: 3600
    wait_for_nodes:
      num_nodes: 10
    script: >
      python simulate_cross_az_network_failure.py --network-failure-interval 60 --network-failure-duration 5 --command python chaos_test/test_chaos.py --workload=borrowing --disable-resource-killer

  variations:
    - __suffix__: aws
    - __suffix__: gce
      env: gce
      frequency: manual
      cluster:
        cluster_compute: chaos_test/compute_template_gce.yaml

- name: chaos_dask_on_ray_large_scale_test_no_spilling
  python: "3.10"
  group: data-tests
  working_dir: nightly_tests

  frequency: manual # was nightly
  team: data


  cluster:
    byod:
      runtime_env:
        - RAY_lineage_pinning_enabled=1
    cluster_compute: dask_on_ray/chaos_dask_on_ray_stress_compute.yaml

  run:
    timeout: 7200
    wait_for_nodes:
      num_nodes: 21
    prepare: python setup_chaos.py --kill-interval 100
    script: python dask_on_ray/large_scale_test.py --num_workers 20 --worker_obj_store_size_in_gb
      20 --error_rate 0  --data_save_path /tmp/ray

  variations:
    - __suffix__: aws
    - __suffix__: gce
      env: gce
      frequency: manual
      cluster:
        cluster_compute: dask_on_ray/dask_on_ray_stress_compute_gce.yaml

- name: chaos_dask_on_ray_large_scale_test_spilling
  python: "3.10"
  group: data-tests
  working_dir: nightly_tests

  frequency: manual # was nightly
  team: data

  cluster:
    byod:
      runtime_env:
        - RAY_lineage_pinning_enabled=1
    cluster_compute: dask_on_ray/dask_on_ray_stress_compute.yaml

  run:
    timeout: 7200
    wait_for_nodes:
      num_nodes: 21
    prepare: python setup_chaos.py --kill-interval 100
    script: python dask_on_ray/large_scale_test.py --num_workers 150 --worker_obj_store_size_in_gb
      70 --error_rate 0  --data_save_path /tmp/ray

  variations:
    - __suffix__: aws
    - __suffix__: gce
      env: gce
      frequency: manual
      cluster:
        cluster_compute: dask_on_ray/dask_on_ray_stress_compute_gce.yaml

#####################
# Observability tests
#####################
- name: agent_stress_test
  python: "3.10"
  group: core-observability-test
  working_dir: dashboard

  frequency: nightly
  team: core
  cluster:
    byod:
      type: gpu
      runtime_env:
        - RAY_INTERNAL_MEM_PROFILE_COMPONENTS=dashboard_agent
      post_build_script: byod_agent_stress_test.sh
    cluster_compute: agent_stress_compute.yaml

  run:
    timeout: 14400
    script: python mem_check.py --working-dir .

  variations:
    - __suffix__: aws
    - __suffix__: gce
      env: gce
      frequency: manual
      cluster:
        cluster_compute: agent_stress_compute_gce.yaml

- name: k8s_serve_ha_test
  group: k8s-test
  working_dir: k8s_tests

  stable: false

  # Failing since Oct 2024.
  # https://github.com/ray-project/ray/issues/36190
  frequency: manual
  team: serve
  cluster:
    byod: {}
    cluster_compute: compute_tpl.yaml

  run:
    timeout: 28800 # 8h
    prepare: bash prepare.sh
    script: python run_gcs_ft_on_k8s.py

- name: azure_cluster_launcher
  python: "3.10"
  group: cluster-launcher-test
  working_dir: ../python/ray/autoscaler/
  frequency: nightly
  team: clusters
  cluster:
    byod:
      post_build_script: byod_azure_cluster_launcher.sh
    cluster_compute: azure/tests/azure_compute.yaml
  run:
    timeout: 2400
    script: bash release/azure_docker_login.sh && python -I launch_and_verify_cluster.py azure/tests/azure-cluster.yaml --num-expected-nodes 3 --retries 10

  variations:
    - __suffix__: v1
      run:
        script: RAY_UP_enable_autoscaler_v2=0 python -I launch_and_verify_cluster.py azure/tests/azure-cluster.yaml --num-expected-nodes 3 --retries 10
    - __suffix__: v2
      run:
        script: RAY_UP_enable_autoscaler_v2=1 python -I launch_and_verify_cluster.py azure/tests/azure-cluster.yaml --num-expected-nodes 3 --retries 10

- name: aws_cluster_launcher
  python: "3.10"
  group: cluster-launcher-test
  working_dir: ../python/ray/autoscaler/

  frequency: nightly
  team: clusters

  cluster:
    byod: {}
    cluster_compute: aws/tests/aws_compute.yaml

  run:
    timeout: 2400
    script: python launch_and_verify_cluster.py aws/tests/aws_cluster.yaml --num-expected-nodes 2 --retries 10

  variations:
    - __suffix__: v1
      run:
        script: RAY_UP_enable_autoscaler_v2=0 python launch_and_verify_cluster.py aws/tests/aws_cluster.yaml --num-expected-nodes 2 --retries 10
    - __suffix__: v2
      run:
        script: RAY_UP_enable_autoscaler_v2=1 python launch_and_verify_cluster.py aws/tests/aws_cluster.yaml --num-expected-nodes 2 --retries 10

- name: aws_cluster_launcher_nightly_image
  python: "3.10"
  group: cluster-launcher-test
  working_dir: ../python/ray/autoscaler/

  frequency: manual
  team: clusters
  cluster:
    byod: {}
    cluster_compute: aws/tests/aws_compute.yaml

  run:
    timeout: 2400
    script: python launch_and_verify_cluster.py aws/tests/aws_cluster.yaml --num-expected-nodes 2 --retries 10 --docker-override nightly

  variations:
    - __suffix__: v1
      run:
        script: RAY_UP_enable_autoscaler_v2=0 python launch_and_verify_cluster.py aws/tests/aws_cluster.yaml --num-expected-nodes 2 --retries 10 --docker-override nightly
    - __suffix__: v2
      run:
        script: RAY_UP_enable_autoscaler_v2=1 python launch_and_verify_cluster.py aws/tests/aws_cluster.yaml --num-expected-nodes 2 --retries 10 --docker-override nightly

- name: aws_cluster_launcher_latest_image
  python: "3.10"
  group: cluster-launcher-test
  working_dir: ../python/ray/autoscaler/

  frequency: manual
  team: clusters
  cluster:
    byod: {}
    cluster_compute: aws/tests/aws_compute.yaml

  run:
    timeout: 2400
    script: python launch_and_verify_cluster.py aws/tests/aws_cluster.yaml --num-expected-nodes 2 --retries 10 --docker-override latest

  variations:
    - __suffix__: v1
      run:
        script: RAY_UP_enable_autoscaler_v2=0 python launch_and_verify_cluster.py aws/tests/aws_cluster.yaml --num-expected-nodes 2 --retries 10 --docker-override latest
    - __suffix__: v2
      run:
        script: RAY_UP_enable_autoscaler_v2=1 python launch_and_verify_cluster.py aws/tests/aws_cluster.yaml --num-expected-nodes 2 --retries 10 --docker-override latest

- name: aws_cluster_launcher_release_image
  python: "3.10"
  group: cluster-launcher-test
  working_dir: ../python/ray/autoscaler/

  frequency: manual
  team: clusters
  cluster:
    byod: {}
    cluster_compute: aws/tests/aws_compute.yaml

  run:
    timeout: 2400
    script: python launch_and_verify_cluster.py aws/tests/aws_cluster.yaml --num-expected-nodes 2 --retries 10 --docker-override commit

  variations:
    - __suffix__: v1
      run:
        script: RAY_UP_enable_autoscaler_v2=0 python launch_and_verify_cluster.py aws/tests/aws_cluster.yaml --num-expected-nodes 2 --retries 10 --docker-override commit
    - __suffix__: v2
      run:
        script: RAY_UP_enable_autoscaler_v2=1 python launch_and_verify_cluster.py aws/tests/aws_cluster.yaml --num-expected-nodes 2 --retries 10 --docker-override commit


- name: aws_cluster_launcher_minimal
  python: "3.10"
  group: cluster-launcher-test
  working_dir: ../python/ray/autoscaler/

  frequency: nightly
  team: clusters
  cluster:
    byod: {}
    cluster_compute: aws/tests/aws_compute.yaml

  run:
    timeout: 1200
    script: python launch_and_verify_cluster.py aws/example-minimal.yaml

  variations:
    - __suffix__: v1
      run:
        script: RAY_UP_enable_autoscaler_v2=0 python launch_and_verify_cluster.py aws/example-minimal.yaml
    - __suffix__: v2
      run:
        script: RAY_UP_enable_autoscaler_v2=1 python launch_and_verify_cluster.py aws/example-minimal.yaml

- name: aws_cluster_launcher_full
  python: "3.10"
  group: cluster-launcher-test
  working_dir: ../python/ray/autoscaler/

  frequency: nightly
  team: clusters
  cluster:
    byod: {}
    cluster_compute: aws/tests/aws_compute.yaml

  run:
    timeout: 3000
    script: python launch_and_verify_cluster.py aws/example-full.yaml --num-expected-nodes 2 --retries 20 --docker-override latest

  variations:
    - __suffix__: v1
      run:
        script: RAY_UP_enable_autoscaler_v2=0 python launch_and_verify_cluster.py aws/example-full.yaml --num-expected-nodes 2 --retries 20 --docker-override latest
    - __suffix__: v2
      run:
        script: RAY_UP_enable_autoscaler_v2=1 python launch_and_verify_cluster.py aws/example-full.yaml --num-expected-nodes 2 --retries 20 --docker-override latest

- name: gcp_cluster_launcher_minimal
  python: "3.10"
  group: cluster-launcher-test
  working_dir: ../python/ray/autoscaler/

  stable: true

  env: gce
  frequency: nightly
  team: clusters
  cluster:
    byod: {}
    cluster_compute: gcp/tests/single_node_32_cpu_gce.yaml

  run:
    timeout: 1200
    script: python launch_and_verify_cluster.py gcp/example-minimal-pinned.yaml

  variations:
    - __suffix__: v1
      run:
        script: RAY_UP_enable_autoscaler_v2=0 python launch_and_verify_cluster.py gcp/example-minimal-pinned.yaml
    - __suffix__: v2
      run:
        script: RAY_UP_enable_autoscaler_v2=1 python launch_and_verify_cluster.py gcp/example-minimal-pinned.yaml

- name: gcp_cluster_launcher_full
  python: "3.10"
  group: cluster-launcher-test
  working_dir: ../python/ray/autoscaler/

  stable: true

  env: gce
  frequency: nightly
  team: clusters
  cluster:
    byod: {}
    cluster_compute: gcp/tests/single_node_32_cpu_gce.yaml

  run:
    timeout: 4800
    script: python launch_and_verify_cluster.py gcp/example-full.yaml --num-expected-nodes 2 --retries 30

  variations:
    - __suffix__: v1
      run:
        script: RAY_UP_enable_autoscaler_v2=0 python launch_and_verify_cluster.py gcp/example-full.yaml --num-expected-nodes 2 --retries 30 --docker-override latest
    - __suffix__: v2
      run:
        script: RAY_UP_enable_autoscaler_v2=1 python launch_and_verify_cluster.py gcp/example-full.yaml --num-expected-nodes 2 --retries 30 --docker-override latest

- name: gcp_cluster_launcher_latest_image
  group: cluster-launcher-test
  working_dir: ../python/ray/autoscaler/

  stable: true

  env: gce
  frequency: manual
  team: clusters
  cluster:
    byod: {}
    cluster_compute: gcp/tests/single_node_32_cpu_gce.yaml

  run:
    timeout: 3600
    script: python launch_and_verify_cluster.py gcp/example-full.yaml --num-expected-nodes 2 --retries 20  --docker-override latest

  variations:
    - __suffix__: v1
      run:
        script: RAY_UP_enable_autoscaler_v2=0 python launch_and_verify_cluster.py gcp/example-full.yaml --num-expected-nodes 2 --retries 20  --docker-override latest
    - __suffix__: v2
      run:
        script: RAY_UP_enable_autoscaler_v2=1 python launch_and_verify_cluster.py gcp/example-full.yaml --num-expected-nodes 2 --retries 20  --docker-override latest

- name: gcp_cluster_launcher_nightly_image
  python: "3.10"
  group: cluster-launcher-test
  working_dir: ../python/ray/autoscaler/

  stable: true

  env: gce
  frequency: manual
  team: clusters
  cluster:
    byod: {}
    cluster_compute: gcp/tests/single_node_32_cpu_gce.yaml

  run:
    timeout: 3600
    script: python launch_and_verify_cluster.py gcp/example-full.yaml --num-expected-nodes 2 --retries 20  --docker-override nightly

  variations:
    - __suffix__: v1
      run:
        script: RAY_UP_enable_autoscaler_v2=0 python launch_and_verify_cluster.py gcp/example-full.yaml --num-expected-nodes 2 --retries 20  --docker-override nightly
    - __suffix__: v2
      run:
        script: RAY_UP_enable_autoscaler_v2=1 python launch_and_verify_cluster.py gcp/example-full.yaml --num-expected-nodes 2 --retries 20  --docker-override nightly

- name: gcp_cluster_launcher_release_image
  python: "3.10"
  group: cluster-launcher-test
  working_dir: ../python/ray/autoscaler/

  stable: true

  env: gce
  frequency: manual
  team: clusters
  cluster:
    byod: {}
    cluster_compute: gcp/tests/single_node_32_cpu_gce.yaml

  run:
    timeout: 3600
    script: python launch_and_verify_cluster.py gcp/example-full.yaml --num-expected-nodes 2 --retries 20  --docker-override commit

  variations:
    - __suffix__: v1
      run:
        script: RAY_UP_enable_autoscaler_v2=0 python launch_and_verify_cluster.py gcp/example-full.yaml --num-expected-nodes 2 --retries 20  --docker-override commit
    - __suffix__: v2
      run:
        script: RAY_UP_enable_autoscaler_v2=1 python launch_and_verify_cluster.py gcp/example-full.yaml --num-expected-nodes 2 --retries 20  --docker-override commit

- name: gcp_cluster_launcher_gpu_docker
  python: "3.10"
  group: cluster-launcher-test
  working_dir: ../python/ray/autoscaler/

  stable: true

  env: gce
  frequency: weekly
  team: clusters
  cluster:
    byod: {}
    cluster_compute: gcp/tests/single_node_32_cpu_gce.yaml

  run:
    timeout: 1200
    script: python launch_and_verify_cluster.py gcp/example-gpu-docker.yaml

  variations:
    - __suffix__: v1
      run:
        script: RAY_UP_enable_autoscaler_v2=0 python launch_and_verify_cluster.py gcp/example-gpu-docker.yaml
    - __suffix__: v2
      run:
        script: RAY_UP_enable_autoscaler_v2=1 python launch_and_verify_cluster.py gcp/example-gpu-docker.yaml

- name: autoscaler_aws
  python: "3.10"
  group: autoscaler-test
  working_dir: autoscaling_tests

  frequency: nightly
  team: core

  cluster:
    byod:
      pip:
        - ray[default]
    cluster_compute: aws.yaml

  run:
    timeout: 1800
    script: python run.py


##############
# LLM Serve
##############

# Runs performance benchmark tests against vLLM service
- name: llm_serve_llama_3dot1_8B_quantized_tp_1
  frequency: nightly
  python: "3.11"
  group: llm-serve
  team: llm
  working_dir: llm_tests/serve

  cluster:
    byod:
      type: llm-cu128
    cluster_compute: llm_auto_select_worker.yaml
    # NOTE: Important for getting the correct secrets
    cloud_id: cld_wy5a6nhazplvu32526ams61d98
    project_id: prj_lhlrf1u5yv8qz9qg3xzw8fkiiq

  run:
    timeout: 3600
    long_running: false
    script: python run_llm_serve_test_and_bms.py --serve-config-file configs/serve_llama_3dot1_8b_quantized_tp1.yaml --run-vllm-profiler --run-serve-llm-profiler

# Runs performance benchmark tests against vLLM service
- name: llm_serve_llama_3dot1_8B_tp_2
  frequency: nightly
  python: "3.11"
  group: llm-serve
  team: llm
  working_dir: llm_tests/serve

  cluster:
    byod:
      type: llm-cu128
    cluster_compute: llm_auto_select_worker.yaml
    # NOTE: Important for getting the correct secrets
    cloud_id: cld_wy5a6nhazplvu32526ams61d98
    project_id: prj_lhlrf1u5yv8qz9qg3xzw8fkiiq

  run:
    timeout: 3600
    long_running: false
    script: python run_llm_serve_test_and_bms.py --serve-config-file configs/serve_llama_3dot1_8b_tp2.yaml --run-vllm-profiler --run-serve-llm-profiler

- name: llm_serve_multi_node
  frequency: nightly
  python: "3.11"
  group: llm-serve
  team: llm
  working_dir: llm_tests/serve

  cluster:
    byod:
      type: llm-cu128
    cluster_compute: llm_2x_4xl4.yaml

  run:
    timeout: 3600
    script: >
      pytest -sv test_llm_serve_multi_node_integration.py

- name: llm_serve_disaggregated_wide_ep
  frequency: nightly
  python: "3.11"
  group: llm-serve
  team: llm
  working_dir: llm_tests/serve

  cluster:
    byod:
      type: llm-cu128
    cluster_compute: llm_2x_4xl4_custom_resource.yaml

  run:
    timeout: 3600
    script: >
      pytest -sv test_llm_serve_disaggregated_wide_ep.py

- name: llm_serve_llama_3dot2_1B_no_accelerator
  frequency: nightly
  python: "3.11"
  group: llm-serve
  team: llm
  working_dir: llm_tests/serve

  cluster:
    byod:
      type: llm-cu128
    cluster_compute: llm_g5-4xlarge.yaml
    # NOTE: Important for getting the correct secrets
    cloud_id: cld_wy5a6nhazplvu32526ams61d98
    project_id: prj_lhlrf1u5yv8qz9qg3xzw8fkiiq

  run:
    timeout: 3600
    long_running: false
    script: python run_llm_serve_test_and_bms.py --serve-config-file configs/serve_llama_3dot2_1b_no_accelerator.yaml --run-serve-llm-profiler


- name: llm_serve_llama_3dot1_8B_lora
  frequency: nightly
  python: "3.11"
  group: llm-serve
  team: llm
  working_dir: llm_tests/serve

  cluster:
    byod:
      type: llm-cu128
    cluster_compute: llm_auto_select_worker.yaml
    # NOTE: Important for getting the correct secrets
    cloud_id: cld_wy5a6nhazplvu32526ams61d98
    project_id: prj_lhlrf1u5yv8qz9qg3xzw8fkiiq

  run:
    timeout: 3600
    long_running: false
    script: python run_llm_serve_test_and_bms.py --serve-config-file configs/serve_llama_3dot1_8b_lora.yaml --timeout 900

- name: llm_serve_llama_3dot2_1B_s3
  frequency: nightly
  python: "3.11"
  group: llm-serve
  team: llm
  working_dir: llm_tests/serve

  cluster:
    byod:
      type: llm-cu128
    cluster_compute: llm_auto_select_worker.yaml
    # NOTE: Important for getting the correct secrets
    cloud_id: cld_wy5a6nhazplvu32526ams61d98
    project_id: prj_lhlrf1u5yv8qz9qg3xzw8fkiiq

  run:
    timeout: 3600
    long_running: false
    script: python run_llm_serve_test_and_bms.py --serve-config-file configs/serve_llama_3dot2_1b_s3.yaml --skip-hf-token true

- name: llm_serve_correctness
  frequency: nightly
  python: "3.11"
  group: llm-serve
  team: llm
  working_dir: llm_tests/serve

  cluster:
    byod:
      type: llm-cu128
    cluster_compute: llm_four_L4_gpu_head_node.yaml
    # NOTE: Important for getting the correct secrets
    cloud_id: cld_wy5a6nhazplvu32526ams61d98
    project_id: prj_lhlrf1u5yv8qz9qg3xzw8fkiiq
  run:
    timeout: 3600
    long_running: false
    script: pytest -vs test_llm_serve_correctness.py

- name: llm_serve_vllm_integration_tests
  frequency: nightly
  python: "3.11"
  group: llm-serve
  team: llm
  working_dir: llm_tests/serve

  cluster:
    byod:
      type: llm-cu128
    cluster_compute: llm_four_L4_gpu_head_node.yaml
    # NOTE: Important for getting the correct secrets
    cloud_id: cld_wy5a6nhazplvu32526ams61d98
    project_id: prj_lhlrf1u5yv8qz9qg3xzw8fkiiq
  run:
    timeout: 3600
    long_running: false
    script: pytest -vs test_llm_serve_integration.py test_llm_serve_fault_tolerance.py

- name: llm_serve_llama_3dot1_8B_quantized_tp1_1p1d
  frequency: nightly
  python: "3.11"
  group: llm-serve
  team: llm
  working_dir: llm_tests/serve

  cluster:
    byod:
      type: llm-cu128
    cluster_compute: llm_auto_select_worker.yaml
    # NOTE: Important for getting the correct secrets
    cloud_id: cld_wy5a6nhazplvu32526ams61d98
    project_id: prj_lhlrf1u5yv8qz9qg3xzw8fkiiq

  run:
    timeout: 3600
    long_running: false
    script: python run_llm_serve_test_and_bms.py --serve-config-file configs/serve_llama_3dot1_8b_quantized_tp1_1p1d.yaml --skip-hf-token true

- name: llm_serve_llama_3dot1_8B_quantized_tp1_2p6d
  frequency: nightly
  python: "3.11"
  group: llm-serve
  team: llm
  working_dir: llm_tests/serve

  cluster:
    byod:
      type: llm-cu128
    cluster_compute: llm_auto_select_worker.yaml
    # NOTE: Important for getting the correct secrets
    cloud_id: cld_wy5a6nhazplvu32526ams61d98
    project_id: prj_lhlrf1u5yv8qz9qg3xzw8fkiiq

  run:
    timeout: 3600
    long_running: false
    script: python run_llm_serve_test_and_bms.py --serve-config-file configs/serve_llama_3dot1_8b_quantized_tp1_2p6d.yaml --skip-hf-token true

- name: llm_serve_llama_3dot1_8B_quantized_tp1_2p6d_lmcache
  frequency: manual # todo(ray-llm): fix this test with new/old lmcache version and new vllm version and re-enable it.
  python: "3.11"
  group: llm-serve
  team: llm
  working_dir: llm_tests/serve

  cluster:
    byod:
      type: llm-cu128
      post_build_script: byod_llm_lmcache_test.sh
    cluster_compute: llm_auto_select_worker.yaml
    # NOTE: Important for getting the correct secrets
    cloud_id: cld_wy5a6nhazplvu32526ams61d98
    project_id: prj_lhlrf1u5yv8qz9qg3xzw8fkiiq

  run:
    timeout: 3600
    long_running: false
    script: python run_llm_serve_test_and_bms.py --serve-config-file configs/serve_llama_3dot1_8b_quantized_tp1_2p6d_lmcache.yaml --skip-hf-token true

##############
# LLM Batch
##############

- name: llm_batch_vllm
  frequency: nightly
  python: "3.11"
  group: llm-batch
  team: llm
  working_dir: llm_tests/batch

  cluster:
    byod:
      type: llm-cu128
    cluster_compute: llm_4xl4.yaml
    # NOTE: Important for getting the correct secrets
    cloud_id: cld_wy5a6nhazplvu32526ams61d98
    project_id: prj_lhlrf1u5yv8qz9qg3xzw8fkiiq

  run:
    timeout: 3600
    script: >
      pytest -sv test_batch_vllm.py

- name: llm_batch_sglang_llama
  frequency: nightly
  python: "3.11"
  group: llm-batch
  team: llm
  working_dir: llm_tests/batch

  cluster:
    byod:
      type: llm-cu128
      post_build_script: byod_llm_sglang_test.sh
    cluster_compute: llm_4xl4.yaml

  run:
    timeout: 3600
    script: >
      pytest -sv test_batch_sglang.py

- name: llm_batch_vllm_multi_node
  # TODO(ray-llm): https://github.com/anyscale/ray/issues/572
  frequency: manual
  python: "3.11"
  group: llm-batch
  team: llm
  working_dir: llm_tests/batch

  cluster:
    byod:
      type: llm-cu128
    cluster_compute: llm_2x_4xl4.yaml

  run:
    timeout: 3600
    script: >
      pytest -sv test_batch_multi_node_vllm.py

- name: llm_batch_single_node_baseline_benchmark
  python: "3.11"
  group: llm-batch
  working_dir: llm_tests/batch
  frequency: weekly
  team: llm

  cluster:
    byod:
      runtime_env:
        - VLLM_DISABLE_COMPILE_CACHE=1
      type: llm-cu128
      post_build_script: byod_llm_single_node_baseline_benchmark.sh
      python_depset: llm_batch/llm_batch_single_node_benchmark_py311_cu128.lock
    cluster_compute: llm_single_node_benchmark_l4.yaml

  run:
    timeout: 3600
    script: pytest -v test_batch_single_node_vllm.py::test_single_node_baseline_benchmark


- name: text_embeddings_benchmark_{{scaling}}
  frequency: nightly
  python: "3.11"  # necessary for the llm-cu128 image
  working_dir: nightly_tests
  team: data
  group: data-tests

  cluster:
    byod:
      type: llm-cu128
    cluster_compute: dataset/{{scaling}}_gpu_g6e_2xl_aws.yaml

  matrix:
    setup:
      scaling: [fixed_size, autoscaling]

  run:
    timeout: 3600
    script: >
      python dataset/text_embeddings_benchmark.py --embed-concurrency 15

# Note: release tests do not support specifying both 'matrix' and 'variations'
# in a test definition, so split off preemptible tests here.
- name: text_embeddings_benchmark_{{scaling}}_preemptible
  frequency: nightly
  python: "3.11"
  working_dir: nightly_tests
  team: data
  group: data-tests

  cluster:
    byod:
      type: llm-cu128
    cluster_compute: dataset/{{scaling}}_gpu_g6e_2xl_aws.yaml

  matrix:
    setup:
      scaling: [fixed_size, autoscaling]

  run:
    timeout: 3600
    # Notes:
    # - Not using true spot instances. We simulate spot preemption using TerminateEC2InstanceWithGracePeriod to soft-kill the workers. This is so that we can
    # control the kill schedule.
    # - Batch size is always fixed, so kill schedule is deterministic.
    prepare: >
      python setup_chaos.py --chaos TerminateEC2InstanceWithGracePeriod
      --batch-size-to-kill 5 --max-to-kill 15 --kill-delay 30 --kill-interval 100
    script: >
      python dataset/text_embeddings_benchmark.py --chaos-test --embed-concurrency 15

#######################
# Ray examples tests
#######################


- name: e2e_xgboost  # do not use dashes (regex sensitive)
  # TODO: https://github.com/anyscale/ray/issues/573
  frequency: manual
  python: "3.11"
  group: ray-examples
  team: ml
  working_dir: //doc/source/ray-overview/examples/e2e-xgboost # use // to access from repo's root

  cluster:
    byod:
      type: cu123  # anyscale/ray:<PR_RAY_VERSION>-py311-cu123
      post_build_script: byod_e2e_xgboost.sh  # release/ray_release/byod/
    cluster_compute: ci/aws.yaml  # relative to working_dir

  run:
    timeout: 3600
    script: PYTHONPATH=. python dist_xgboost/train.py  # relative to working_dir

  variations:
    - __suffix__: aws  # uses default specs above
    - __suffix__: gce
      env: gce
      frequency: manual
      cluster:
        cluster_compute: ci/gce.yaml  # relative to working_dir


- name: entity_recognition_with_llms  # do not use dashes (regex sensitive)
  # https://github.com/ray-project/ray/issues/57222
  frequency: manual
  python: "3.11"
  group: ray-examples
  team: ml
  working_dir: //doc/source/ray-overview/examples/entity-recognition-with-llms  # use // to access from repo's root

  cluster:
    byod:
      type: llm-cu128  # anyscale/ray-llm:<PR_RAY_VERSION>-py311-cu128
      post_build_script: byod_llm_ner.sh  # release/ray_release/byod/
    cluster_compute: ci/aws.yaml  # relative to working_dir

  run:
    timeout: 3600
    script: bash ci/tests.sh  # relative to working_dir

  variations:
    - __suffix__: aws  # uses default specs above
    - __suffix__: gce
      env: gce
      frequency: manual
      cluster:
        cluster_compute: ci/gce.yaml  # relative to working_dir

- name: mcp_ray_serve  # do not use dashes (regex sensitive)
  frequency: weekly
  python: "3.11"
  group: ray-examples
  team: ml
  working_dir: //doc/source/ray-overview/examples/mcp-ray-serve  # use // to access from repo's root

  cluster:
    byod:
      type: llm-cu128  # anyscale/ray-llm:<PR_RAY_VERSION>-py311-cu128
      post_build_script: byod_mcp-ray-serve.sh  # release/ray_release/byod/
    cluster_compute: ci/aws.yaml  # relative to working_dir

  run:
    timeout: 3600
    script: bash ci/tests.sh  # relative to working_dir

  variations:
    - __suffix__: aws  # uses default specs above
    - __suffix__: gce
      env: gce
      frequency: manual
      cluster:
        cluster_compute: ci/gce.yaml  # relative to working_dir


- name: deployment_serve_llm  # do not use dashes (regex sensitive)
  frequency: weekly
  python: "3.11"
  group: ray-examples
  team: ml
  working_dir: //doc/source/serve/tutorials/deployment-serve-llm  # use // to access from repo's root

  cluster:
    byod:
      type: llm-cu128  # anyscale/ray-llm:<PR_RAY_VERSION>-py311-cu128
      post_build_script: byod_deployment_serve_llm.sh  # release/ray_release/byod/
    cluster_compute: ci/aws.yaml  # relative to working_dir

  run:
    timeout: 3600
    script: bash ci/tests.sh  # relative to working_dir

  variations:
    - __suffix__: aws  # uses default specs above
    - __suffix__: gce
      env: gce
      frequency: manual
      cluster:
        cluster_compute: ci/gce.yaml  # relative to working_dir


- name: distributing_pytorch  # do not use dashes (regex sensitive)
  python: "3.10"
  frequency: weekly
  group: ray-examples
  team: ml
  working_dir: //doc/source/train/examples/pytorch/distributing-pytorch

  cluster:
    byod:
      type: gpu
    cluster_compute: ci/aws.yaml  # relative to working_dir

  run:
    timeout: 3600
    script: bash ci/tests.sh  # relative to working_dir

  variations:
    - __suffix__: aws
    - __suffix__: gce
      env: gce
      frequency: manual
      cluster:
        cluster_compute: ci/gce.yaml  # relative to working_dir


- name: pytorch_fsdp  # do not use dashes (regex sensitive)
  python: "3.10"
  frequency: weekly
  group: ray-examples
  team: ml
  working_dir: //doc/source/train/examples/pytorch/pytorch-fsdp

  cluster:
    byod:
      type: gpu
    cluster_compute: ci/aws.yaml  # relative to working_dir

  run:
    timeout: 3600
    script: bash ci/tests.sh  # relative to working_dir

  variations:
    - __suffix__: aws
    - __suffix__: gce
      env: gce
      frequency: manual
      cluster:
        cluster_compute: ci/gce.yaml  # relative to working_dir


- name: deepspeed_finetune  # do not use dashes (regex sensitive)
  python: "3.10"
  frequency: weekly
  group: ray-examples
  team: ml
  working_dir: //doc/source/train/examples/pytorch/deepspeed_finetune

  cluster:
    byod:
      type: gpu
    cluster_compute: ci/aws.yaml  # relative to working_dir

  run:
    timeout: 3600
    script: bash ci/tests.sh  # relative to working_dir

  variations:
    - __suffix__: aws
    - __suffix__: gce
      env: gce
      frequency: manual
      cluster:
        cluster_compute: ci/gce.yaml  # relative to working_dir


- name: pytorch_profiling  # do not use dashes (regex sensitive)
  python: "3.10"
  frequency: weekly
  group: ray-examples
  team: ml
  working_dir: //doc/source/train/examples/pytorch/pytorch-profiling

  cluster:
    byod:
      type: gpu
    cluster_compute: ci/aws.yaml  # relative to working_dir

  run:
    timeout: 3600
    script: bash ci/tests.sh  # relative to working_dir

  variations:
    - __suffix__: aws
    - __suffix__: gce
      env: gce
      frequency: manual
      cluster:
        cluster_compute: ci/gce.yaml  # relative to working_dir

- name: e2e_audio
  # https://github.com/ray-project/ray/issues/57220
  frequency: manual
  python: "3.11"
  group: ray-examples
  team: ml
  working_dir: //doc/source/ray-overview/examples/e2e-audio  # use // to access from repo's root

  cluster:
    byod:
      type: llm-cu128
      post_build_script: byod_e2e_audio.sh
    cluster_compute: ci/aws.yaml

  run:
    timeout: 3600
    script: bash ci/tests.sh

  variations:
    - __suffix__: aws
    - __suffix__: gce
      env: gce
      frequency: manual
      cluster:
        cluster_compute: ci/gce.yaml  # Relative to working_dir.

- name: e2e_timeseries
  frequency: weekly
  python: "3.11"
  group: ray-examples
  team: ml
  working_dir: //doc/source/ray-overview/examples/e2e-timeseries  # Use // to access from repo's root.

  cluster:
    byod:
      type: cu123
      post_build_script: byod_e2e_timeseries.sh
    cluster_compute: ci/aws.yaml

  run:
    prepare: pip install -e .
    prepare_timeout: 300
    script: bash ci/run_tests.sh
    timeout: 3600

  variations:
    - __suffix__: aws

- name: e2e_multimodal_ai_workloads  # do not use dashes (regex sensitive)
  # https://github.com/ray-project/ray/issues/57219
  frequency: manual
  python: "3.12"
  group: ray-examples
  team: ml
  working_dir: //doc/source/ray-overview/examples/e2e-multimodal-ai-workloads  # use // to access from repo's root

  cluster:
    byod:
      type: cu123  # anyscale/ray-llm:<PR_RAY_VERSION>-py311-cu124
      post_build_script: byod_e2e_multimodal_ai_workloads.sh  # release/ray_release/byod/
    cluster_compute: ci/aws.yaml  # relative to working_dir

  run:
    timeout: 3600
    script: bash ci/tests.sh  # relative to working_dir

  variations:
    - __suffix__: aws  # uses default specs above
    - __suffix__: gce
      env: gce
      frequency: manual
      cluster:
        cluster_compute: ci/gce.yaml  # relative to working_dir

- name: object_detection  # do not use dashes (regex sensitive)
  # https://github.com/ray-project/ray/issues/57228
  frequency: manual
  python: "3.11"
  group: ray-examples
  team: ml
  working_dir: //doc/source/ray-overview/examples/object-detection

  cluster:
    byod:
      type: llm-cu128  # anyscale/ray-llm:<PR_RAY_VERSION>-py311-cu128
      post_build_script: byod_object_detection.sh # release/ray_release/byod/
    cluster_compute: ci/aws.yaml  # relative to working_dir

  run:
    timeout: 3600
    script: bash ci/tests.sh  # relative to working_dir

  variations:
    - __suffix__: aws
    - __suffix__: gce
      env: gce
      frequency: manual
      cluster:
        cluster_compute: ci/gce.yaml  # relative to working_dir

- name: e2e_rag  # do not use dashes (regex sensitive)
  # https://github.com/ray-project/ray/issues/57224
  frequency: manual
  python: "3.11"
  group: ray-examples
  team: ml
  working_dir: //doc/source/ray-overview/examples/e2e-rag  # use // to access from repo's root

  cluster:
    byod:
      type: llm-cu128  # anyscale/ray-llm:<PR_RAY_VERSION>-py311-cu128
      post_build_script: byod_e2e_rag.sh  # release/ray_release/byod/
    cluster_compute: ci/aws.yaml  # relative to working_dir

  run:
    timeout: 3600
    script: bash ci/tests.sh  # relative to working_dir

  variations:
    - __suffix__: aws  # uses default specs above
    - __suffix__: gce
      env: gce
      frequency: manual
      cluster:
        cluster_compute: ci/gce.yaml  # relative to working_dir

- name: unstructured_data_ingestion  # do not use dashes (regex sensitive)
  frequency: weekly
  python: "3.11"
  group: ray-examples
  team: data
  working_dir: //doc/source/data/examples/unstructured-data-ingestion  # use // to access from repo's root

  cluster:
    byod:
      type: cpu  # ["gpu", "cpu", "cu123", "llm-cu128"]
      post_build_script: byod_unstructured_data_ingestion.sh  # release/ray_release/byod/
    cluster_compute: ci/aws.yaml  # relative to working_dir

  run:
    timeout: 3600
    script: bash ci/tests.sh  # relative to working_dir

  variations:
    - __suffix__: aws  # uses default specs above
    - __suffix__: gce
      env: gce
      frequency: manual
      cluster:
        cluster_compute: ci/gce.yaml  # relative to working_dir

- name: llamafactory_llm_fine_tune  # do not use dashes (regex sensitive)
  frequency: weekly
  python: "3.11"
  group: ray-examples
  team: ml
  working_dir: //doc/source/ray-overview/examples/llamafactory-llm-fine-tune  # use // to access from repo's root

  cluster:
    byod:
      type: llm-cu128  # anyscale/ray-llm:<PR_RAY_VERSION>-py311-cu128
      post_build_script: byod_llamafactory_llm_fine_tune.sh  # release/ray_release/byod/
    cluster_compute: ci/aws.yaml  # relative to working_dir

  run:
    timeout: 3600
    script: bash ci/tests.sh  # relative to working_dir

  variations:
    - __suffix__: aws  # uses default specs above
    - __suffix__: gce
      env: gce
      frequency: manual
      cluster:
        cluster_compute: ci/gce.yaml  # relative to working_dir<|MERGE_RESOLUTION|>--- conflicted
+++ resolved
@@ -1931,11 +1931,7 @@
     script: python torch_local_mode_launcher.py
 
 - name: torch_lightning
-<<<<<<< HEAD
-  python: "3.9"
-=======
-  python: "3.10"
->>>>>>> 3f046120
+  python: "3.10"
   group: Train tests
   working_dir: train_tests/pytorch_lightning
 
