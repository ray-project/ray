--- conflicted
+++ resolved
@@ -95,12 +95,10 @@
 
   variations:
     - __suffix__: aws
-<<<<<<< HEAD
     - __suffix__: gce
       env: gce
       cluster:
         cluster_compute: hello_world_compute_config_gce.yaml
-=======
     - __suffix__: azure
       env: azure
       frequency: manual
@@ -109,7 +107,6 @@
     - __suffix__: released
       cluster:
         ray_version: 2.50.0
->>>>>>> 1e38c940
 
 - name: hello_world_custom_byod
   team: reef
@@ -129,16 +126,13 @@
 
   variations:
     - __suffix__: aws
-<<<<<<< HEAD
     - __suffix__: gce
       env: gce
       cluster:
         cluster_compute: hello_world_compute_config_gce.yaml
-=======
     - __suffix__: released
       cluster:
         ray_version: 2.50.0
->>>>>>> 1e38c940
 
 - name: hello_world_custom_byod_depset_only
   team: reef
