--- conflicted
+++ resolved
@@ -786,7 +786,6 @@
     type: sdk_command
     file_manager: sdk
 
-<<<<<<< HEAD
 - name: dask_on_ray_large_scale_test_no_spilling
   group: Core nightly tests
   team: core
@@ -829,7 +828,7 @@
       script: python dask_on_ray/large_scale_test.py --num_workers 4 --worker_obj_store_size_in_gb 20 --error_rate 0  --data_save_path /tmp/ray
       type: job
       file_manager: job
-=======
+
 - name: microbenchmark
   group: Core nightly tests
   team: core
@@ -846,5 +845,4 @@
 
   run:
     timeout: 1800
-    script: OMP_NUM_THREADS=64 RAY_ADDRESS= python run_microbenchmark.py
->>>>>>> 0137fc8e
+    script: OMP_NUM_THREADS=64 RAY_ADDRESS= python run_microbenchmark.py