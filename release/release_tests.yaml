# Global release test configuration file.
# All your release test configuration should go here. Adding release tests here
# will automatically enable them in the Buildkite release testing schedules
# (except they have frequency: disabled).
# Here is an example configuration for reference:
#- name: example_test
#  # Tests with the same group will be grouped in the Buildkite UI
#  group: Example group
#  # Provide the working directory which will be uploaded to the cluster
#  working_dir: example_dir
#
#  # For release test infra migration, we provide these fields that are populated
#  # in the database
#  legacy:
#    test_name: example_test
#    test_suite: examples
#
#  # How often to run the tests.
#  # One of [disabled, any, multi, nightly, weekly].
#  frequency: weekly
#  # Owning team. This field will be persisted to the database
#  team: ml
#
#  # Optional location of a bash setup script to run on the driver
#  # when setting up the local environment. Relative to working_dir
#  driver_setup: setup_driver.sh
#
#  # Cluster information
#  cluster:
#    # Location of cluster env, relative to working_dir
#    cluster_env: cluster_env.yaml
#    # Location of cluster compute, relative to working_dir
#    cluster_compute: cluster_compute.yaml
#    # Autosuspend parameter passed to the cluster.
#    # The cluster will automatically terminate if inactive for this
#    # many minutes. Defaults to 10 if not set.
#    autosuspend_mins: 10
#    # Optional cloud_id to use instead of the default cloud
#    cloud_id: cld_12345678
#    # Alternatively, you can specify a cloud name
#    cloud_name: anyscale_default_cloud
#
#  # Run configuration for the test
#  run:
#    # Type of test. Can be sdk_command or client (job to be implemented soon).
#    # Uses either Anyscale SDK commands or the Ray client to run the actual
#    # release test.
#    type: sdk_command
#
#    # File manager to use to transfer files to and from the cluster.
#    # Can be any of [sdk, client, job].
#    file_manager: sdk
#
#    # If you want to wait for nodes to be ready, you can specify this here:
#    wait_for_nodes:
#      # Number of nodes
#      num_nodes: 16
#      # Timeout for waiting for nodes. If nodes are not up by then, the
#      # test will fail.
#      timeout: 600
#
#    # Optional prepare script to be run on the cluster before the test script
#    prepare: python prepare.py
#    # The prepare command can have a separate timeout
#    prepare_timeout: 300
#
#    # Main script to run as the test script
#    script: python workloads/train_small.py
#    # Timeout in seconds. After this time the test is considered as failed.
#    timeout: 600
#
#  # You can specify smoke test definitions here. If a smoke test is triggered,
#  # it will deep update the main test configuration with the values provided
#  # here. Smoke tests will automatically run with IS_SMOKE_TEST=1 as en
#  # environment variable and receive the --smoke-test flag as a parameter in the
#  # run script.
#  smoke_test:
#    # Smoke tests can have different frequencies. A smoke test is only triggered
#    # when the regular test is not matched.
#    frequency: nightly
#    # Here we adjust the run timeout down and run on less nodes. The test script
#    # remains the same.
#    run:
#      timeout: 300
#      wait_for_nodes:
#        num_nodes: 4
#        timeout: 600
#
#  # After the test finished, this handler (in alerts/) will process the results.
#  # It can then let the test fail, e.g. if a metric regression is observed.
#  alert: default


#######################
# XGBoost release tests
#######################
- name: xgboost_train_small
  group: XGBoost
  working_dir: xgboost_tests

  legacy:
    test_name: train_small
    test_suite: xgboost_tests

  frequency: nightly
  team: ml

  cluster:
    cluster_env: app_config.yaml
    cluster_compute: tpl_cpu_small.yaml

  run:
    timeout: 600
    script: python workloads/train_small.py

    wait_for_nodes:
      num_nodes: 4
      timeout: 600

    type: client

  alert: xgboost_tests

- name: xgboost_train_moderate
  group: XGBoost
  working_dir: xgboost_tests

  legacy:
    test_name: train_moderate
    test_suite: xgboost_tests

  frequency: nightly
  team: ml

  cluster:
    cluster_env: app_config.yaml
    cluster_compute: tpl_cpu_moderate.yaml

  run:
    timeout: 600
    script: python workloads/train_moderate.py

    wait_for_nodes:
      num_nodes: 32
      timeout: 600

    type: sdk_command
    file_manager: sdk

  alert: xgboost_tests

- name: xgboost_train_gpu
  group: XGBoost
  working_dir: xgboost_tests

  legacy:
    test_name: train_gpu
    test_suite: xgboost_tests

  frequency: nightly
  team: ml

  cluster:
    cluster_env: app_config_gpu.yaml
    cluster_compute: tpl_gpu_small.yaml

  run:
    timeout: 600
    script: python workloads/train_gpu.py

    wait_for_nodes:
      num_nodes: 5
      timeout: 600

    type: sdk_command
    file_manager: sdk

  alert: xgboost_tests

- name: xgboost_distributed_api_test
  group: XGBoost
  working_dir: xgboost_tests

  legacy:
    test_name: distributed_api_test
    test_suite: xgboost_tests

  frequency: nightly
  team: ml

  cluster:
    cluster_env: app_config.yaml
    cluster_compute: tpl_cpu_small.yaml

  run:
    timeout: 600
    script: python workloads/distributed_api_test.py
    wait_for_nodes:
      num_nodes: 4
      timeout: 600

    type: sdk_command
    file_manager: sdk

  alert: xgboost_tests

- name: xgboost_ft_small_elastic
  group: XGBoost
  working_dir: xgboost_tests

  legacy:
    test_name: ft_small_elastic
    test_suite: xgboost_tests

  frequency: nightly
  team: ml

  cluster:
    cluster_env: app_config.yaml
    cluster_compute: tpl_cpu_small.yaml

  run:
    timeout: 900
    script: python workloads/ft_small_elastic.py

    wait_for_nodes:
      num_nodes: 4
      timeout: 600

    type: sdk_command
    file_manager: sdk

  alert: xgboost_tests

- name: xgboost_ft_small_non_elastic
  group: XGBoost
  working_dir: xgboost_tests

  legacy:
    test_name: ft_small_non_elastic
    test_suite: xgboost_tests

  frequency: nightly
  team: ml

  cluster:
    cluster_env: app_config.yaml
    cluster_compute: tpl_cpu_small.yaml

  run:
    timeout: 900
    script: python workloads/ft_small_non_elastic.py

    wait_for_nodes:
      num_nodes: 4
      timeout: 600

    type: sdk_command
    file_manager: sdk

  alert: xgboost_tests

- name: xgboost_tune_small
  group: XGBoost
  working_dir: xgboost_tests

  legacy:
    test_name: tune_small
    test_suite: xgboost_tests

  frequency: nightly
  team: ml

  cluster:
    cluster_env: app_config.yaml
    cluster_compute: tpl_cpu_small.yaml

  run:
    timeout: 600
    script: python workloads/tune_small.py

    wait_for_nodes:
      num_nodes: 4
      timeout: 600

    type: sdk_command
    file_manager: sdk

  alert: xgboost_tests

- name: xgboost_tune_32x4
  group: XGBoost
  working_dir: xgboost_tests

  legacy:
    test_name: tune_32x4
    test_suite: xgboost_tests

  frequency: nightly
  team: ml

  cluster:
    cluster_env: app_config.yaml
    cluster_compute: tpl_cpu_moderate.yaml

  run:
    timeout: 900
    script: python workloads/tune_32x4.py

    wait_for_nodes:
      num_nodes: 32
      timeout: 600

    type: sdk_command
    file_manager: sdk

  alert: xgboost_tests

- name: xgboost_tune_4x32
  group: XGBoost
  working_dir: xgboost_tests

  legacy:
    test_name: tune_4x32
    test_suite: xgboost_tests

  frequency: nightly
  team: ml

  cluster:
    cluster_env: app_config.yaml
    cluster_compute: tpl_cpu_moderate.yaml

  run:
    timeout: 900
    script: python workloads/tune_4x32.py

    wait_for_nodes:
      num_nodes: 32
      timeout: 600

    type: sdk_command
    file_manager: sdk

  alert: xgboost_tests

#######################
# LightGBM tests
#######################
- name: lightgbm_train_small
  group: LightGBM tests
  working_dir: lightgbm_tests

  legacy:
    test_name: train_small
    test_suite: lightgbm_tests

  frequency: nightly
  team: ml

  cluster:
    cluster_env: app_config.yaml
    cluster_compute: tpl_cpu_small.yaml

  run:
    timeout: 600
    script: python workloads/train_small.py
    wait_for_nodes:
      num_nodes: 4
      timeout: 600

    type: client

  alert: default

- name: lightgbm_train_moderate
  group: LightGBM tests
  working_dir: lightgbm_tests

  legacy:
    test_name: train_moderate
    test_suite: lightgbm_tests

  frequency: nightly
  team: ml

  cluster:
    cluster_env: app_config.yaml
    cluster_compute: tpl_cpu_moderate.yaml

  run:
    timeout: 600
    script: python workloads/train_moderate.py
    wait_for_nodes:
      num_nodes: 32
      timeout: 600

    type: sdk_command
    file_manager: job

  alert: default

- name: lightgbm_distributed_api_test
  group: LightGBM tests
  working_dir: lightgbm_tests

  legacy:
    test_name: distributed_api_test
    test_suite: lightgbm_tests

  frequency: nightly
  team: ml

  cluster:
    cluster_env: app_config.yaml
    cluster_compute: tpl_cpu_small.yaml

  run:
    timeout: 600
    script: python workloads/distributed_api_test.py

    wait_for_nodes:
      num_nodes: 4
      timeout: 600

    type: sdk_command
    file_manager: job

  alert: default

- name: lightgbm_ft_small_non_elastic
  group: LightGBM tests
  working_dir: lightgbm_tests

  legacy:
    test_name: ft_small_non_elastic
    test_suite: lightgbm_tests

  frequency: nightly
  team: ml

  cluster:
    cluster_env: app_config.yaml
    cluster_compute: tpl_cpu_small.yaml

  run:
    timeout: 900
    script: python workloads/ft_small_non_elastic.py

    wait_for_nodes:
      num_nodes: 4
      timeout: 600

    type: sdk_command
    file_manager: job

  alert: default

- name: lightgbm_tune_small
  group: LightGBM tests
  working_dir: lightgbm_tests

  legacy:
    test_name: tune_small
    test_suite: lightgbm_tests

  frequency: nightly
  team: ml

  cluster:
    cluster_env: app_config.yaml
    cluster_compute: tpl_cpu_small.yaml

  run:
    timeout: 600
    script: python workloads/tune_small.py
    wait_for_nodes:
      num_nodes: 4
      timeout: 600

    type: sdk_command
    file_manager: job

  alert: default

- name: lightgbm_tune_16x4
  group: LightGBM tests
  working_dir: lightgbm_tests

  legacy:
    test_name: tune_16x4
    test_suite: lightgbm_tests

  frequency: nightly
  team: ml

  cluster:
    cluster_env: app_config.yaml
    cluster_compute: tpl_cpu_moderate.yaml

  run:
    timeout: 900
    script: python workloads/tune_16x4.py
    wait_for_nodes:
      num_nodes: 32
      timeout: 600

    type: sdk_command
    file_manager: job

  alert: default

- name: lightgbm_tune_4x16
  group: LightGBM tests
  working_dir: lightgbm_tests

  legacy:
    test_name: tune_4x16
    test_suite: lightgbm_tests

  frequency: nightly
  team: ml

  cluster:
    cluster_env: app_config.yaml
    cluster_compute: tpl_cpu_moderate.yaml

  run:
    timeout: 900
    script: python workloads/tune_4x16.py
    wait_for_nodes:
      num_nodes: 32
      timeout: 600

    type: sdk_command
    file_manager: job

  alert: default


#######################
# ML user tests
#######################
- name: ml_user_horovod_user_test_latest
  group: ML user tests
  working_dir: ml_user_tests

  legacy:
    test_name: horovod_user_test_latest
    test_suite: ml_user_tests

  frequency: nightly
  team: ml

  cluster:
    cluster_env: horovod/app_config.yaml
    cluster_compute: horovod/compute_tpl.yaml

  driver_setup: horovod/driver_setup_latest.sh
  run:
    timeout: 1200
    script: python horovod/horovod_user_test.py
    type: client

  alert: default

- name: ml_user_horovod_user_test_master
  group: ML user tests
  working_dir: ml_user_tests

  legacy:
    test_name: horovod_user_test_master
    test_suite: ml_user_tests

  frequency: nightly
  team: ml

  cluster:
    cluster_env: ../horovod_tests/app_config_master.yaml
    cluster_compute: horovod/compute_tpl.yaml

  driver_setup: horovod/driver_setup_master.sh
  run:
    timeout: 1200
    script: python horovod/horovod_user_test.py
    type: client

  alert: default

- name: ml_user_train_tensorflow_mnist_test
  group: ML user tests
  working_dir: ml_user_tests

  legacy:
    test_name: train_tensorflow_mnist_test
    test_suite: ml_user_tests

  frequency: nightly
  team: ml

  cluster:
    cluster_env: train/app_config.yaml
    cluster_compute: train/compute_tpl.yaml

  driver_setup: train/driver_setup.sh
  run:
    timeout: 36000
    script: python train/train_tensorflow_mnist_test.py
    type: client

  alert: default

- name: ml_user_train_torch_linear_test
  group: ML user tests
  working_dir: ml_user_tests

  legacy:
    test_name: train_torch_linear_test
    test_suite: ml_user_tests

  frequency: nightly
  team: ml

  cluster:
    cluster_env: train/app_config.yaml
    cluster_compute: train/compute_tpl.yaml

  driver_setup: train/driver_setup.sh
  run:
    timeout: 36000
    script: python train/train_torch_linear_test.py
    type: client

  alert: default

- name: ml_user_xgboost_gpu_connect_latest
  group: ML user tests
  working_dir: ml_user_tests

  legacy:
    test_name: xgboost_gpu_connect_latest
    test_suite: ml_user_tests

  frequency: nightly
  team: ml

  cluster:
    cluster_env: xgboost/app_config_gpu.yaml
    cluster_compute: xgboost/tpl_gpu_small_scaling.yaml

  run:
    timeout: 1200
    script: python xgboost/train_gpu_connect.py
    type: client

  alert: default

- name: ml_user_xgboost_gpu_connect_master
  group: ML user tests
  working_dir: ml_user_tests

  legacy:
    test_name: xgboost_gpu_connect_master
    test_suite: ml_user_tests

  frequency: nightly
  team: ml

  cluster:
    cluster_env: xgboost/app_config_gpu_master.yaml
    cluster_compute: xgboost/tpl_gpu_small_scaling.yaml

  run:
    timeout: 1200
    script: python xgboost/train_gpu_connect.py
    type: client

  alert: default

- name: ml_user_ray_lightning_user_test_latest
  group: ML user tests
  working_dir: ml_user_tests

  legacy:
    test_name: ray_lightning_user_test_latest
    test_suite: ml_user_tests

  frequency: nightly
  team: ml

  cluster:
    cluster_env: ray-lightning/app_config.yaml
    cluster_compute: ray-lightning/compute_tpl.yaml

  driver_setup: ray-lightning/driver_setup.sh
  run:
    timeout: 1200
    script: python ray-lightning/ray_lightning_user_test.py
    type: client

  alert: default

- name: ml_user_ray_lightning_user_test_master
  group: ML user tests
  working_dir: ml_user_tests

  legacy:
    test_name: ray_lightning_user_test_master
    test_suite: ml_user_tests

  frequency: nightly
  team: ml

  cluster:
    cluster_env: ray-lightning/app_config_master.yaml
    cluster_compute: ray-lightning/compute_tpl.yaml

  driver_setup: ray-lightning/driver_setup.sh
  run:
    timeout: 1200
    script: python ray-lightning/ray_lightning_user_test.py
    type: client

  alert: default

- name: ml_user_tune_rllib_connect_test
  group: ML user tests
  working_dir: ml_user_tests

  legacy:
    test_name: tune_rllib_connect_test
    test_suite: ml_user_tests

  frequency: nightly
  team: ml

  cluster:
    cluster_env: ../rllib_tests/app_config.yaml
    cluster_compute: tune_rllib/compute_tpl.yaml

  driver_setup: tune_rllib/driver_setup.sh
  run:
    timeout: 2000
    script: python tune_rllib/run_connect_tests.py
    type: client

  alert: default

#######################
# Tune cloud  tests
#######################
- name: tune_cloud_aws_no_sync_down
  group: Tune cloud tests
  working_dir: tune_tests/cloud_tests

  stable: false

  legacy:
    test_name: aws_no_sync_down
    test_suite: tune_cloud_tests

  frequency: nightly
  team: ml

  cluster:
    cluster_env: app_config.yaml
    cluster_compute: tpl_aws_4x2.yaml

  run:
    timeout: 600
    script: python workloads/run_cloud_test.py no_sync_down

    wait_for_nodes:
      num_nodes: 4
      timeout: 600

    type: sdk_command
    file_manager: sdk

  alert: tune_tests

- name: tune_cloud_aws_ssh_sync
  group: Tune cloud tests
  working_dir: tune_tests/cloud_tests

  stable: false

  legacy:
    test_name: aws_ssh_sync
    test_suite: tune_cloud_tests

  frequency: nightly
  team: ml

  cluster:
    cluster_env: app_config.yaml
    cluster_compute: tpl_aws_4x2.yaml

  run:
    timeout: 600
    script: python workloads/run_cloud_test.py ssh_sync

    wait_for_nodes:
      num_nodes: 4
      timeout: 600

    type: sdk_command
    file_manager: sdk

  alert: tune_tests

- name: tune_cloud_aws_durable_upload
  group: Tune cloud tests
  working_dir: tune_tests/cloud_tests

  stable: false

  legacy:
    test_name: aws_durable_upload
    test_suite: tune_cloud_tests

  frequency: nightly
  team: ml

  cluster:
    cluster_env: app_config.yaml
    cluster_compute: tpl_aws_4x2.yaml

  run:
    timeout: 600
    script: python workloads/run_cloud_test.py durable_upload --bucket s3://data-test-ilr/durable_upload

    wait_for_nodes:
      num_nodes: 4
      timeout: 600

    type: sdk_command
    file_manager: sdk

  alert: tune_tests

- name: tune_cloud_aws_durable_upload_rllib_str
  group: Tune cloud tests
  working_dir: tune_tests/cloud_tests

  stable: false

  legacy:
    test_name: aws_durable_upload_rllib_str
    test_suite: tune_cloud_tests

  frequency: nightly
  team: ml

  cluster:
    cluster_env: app_config_ml.yaml
    cluster_compute: tpl_aws_4x2.yaml

  run:
    timeout: 600

    script: python workloads/run_cloud_test.py durable_upload --trainable rllib_str
      --bucket s3://data-test-ilr/durable_upload_rllib_str

    wait_for_nodes:
      num_nodes: 4
      timeout: 600

    type: sdk_command
    file_manager: sdk

  alert: tune_tests

- name: tune_cloud_aws_durable_upload_rllib_trainer
  group: Tune cloud tests
  working_dir: tune_tests/cloud_tests

  stable: false

  legacy:
    test_name: aws_durable_upload_rllib_trainer
    test_suite: tune_cloud_tests

  frequency: nightly
  team: ml

  cluster:
    cluster_env: app_config_ml.yaml
    cluster_compute: tpl_aws_4x2.yaml

  run:
    timeout: 600
    script: python workloads/run_cloud_test.py durable_upload --trainable rllib_trainer
      --bucket s3://data-test-ilr/durable_upload_rllib_trainer

    wait_for_nodes:
      num_nodes: 4
      timeout: 600

    type: sdk_command
    file_manager: sdk

  alert: tune_tests

- name: tune_cloud_gcp_k8s_no_sync_down
  group: Tune cloud tests
  working_dir: tune_tests/cloud_tests

  stable: false

  legacy:
    test_name: gcp_k8s_no_sync_down
    test_suite: tune_cloud_tests

  frequency: nightly
  team: ml

  cluster:
    cluster_env: app_config.yaml
    cluster_compute: tpl_gcp_k8s_4x8.yaml
    cloud_id: cld_k8WcxPgjUtSE8RVmfZpTLuKM  # anyscale_k8s_gcp_cloud

  run:
    timeout: 600
    script: python workloads/run_cloud_test.py no_sync_down --cpus-per-trial 8
    type: client

  alert: tune_tests

- name: tune_cloud_gcp_k8s_ssh_sync
  group: Tune cloud tests
  working_dir: tune_tests/cloud_tests

  stable: false

  legacy:
    test_name: gcp_k8s_ssh_sync
    test_suite: tune_cloud_tests

  frequency: nightly
  team: ml

  cluster:
    cluster_env: app_config.yaml
    cluster_compute: tpl_gcp_k8s_4x8.yaml
    cloud_id: cld_k8WcxPgjUtSE8RVmfZpTLuKM  # anyscale_k8s_gcp_cloud

  run:
    timeout: 600
    script: python workloads/run_cloud_test.py ssh_sync --cpus-per-trial 8
    type: client

  alert: tune_tests

- name: tune_cloud_gcp_k8s_durable_upload
  group: Tune cloud tests
  working_dir: tune_tests/cloud_tests

  stable: false

  legacy:
    test_name: gcp_k8s_durable_upload
    test_suite: tune_cloud_tests

  frequency: nightly
  team: ml

  cluster:
    cluster_env: app_config.yaml
    cluster_compute: tpl_gcp_k8s_4x8.yaml
    cloud_id: cld_k8WcxPgjUtSE8RVmfZpTLuKM  # anyscale_k8s_gcp_cloud

  run:
    timeout: 600
    script: python workloads/run_cloud_test.py durable_upload --cpus-per-trial 8 --bucket gs://jun-riot-test/durable_upload
    type: client

  alert: tune_tests


########################
# Tune scalability tests
########################

- name: tune_scalability_bookkeeping_overhead
  group: Tune scalability tests
  working_dir: tune_tests/scalability_tests

  legacy:
    test_name: bookkeeping_overhead
    test_suite: tune_tests

  frequency: nightly
  team: ml

  cluster:
    cluster_env: app_config.yaml
    cluster_compute: tpl_1x16.yaml

  run:
    timeout: 1200
    script: python workloads/test_bookkeeping_overhead.py
    type: sdk_command
    file_manager: sdk

  alert: tune_tests

- name: tune_scalability_durable_trainable
  group: Tune scalability tests
  working_dir: tune_tests/scalability_tests

  legacy:
    test_name: durable_trainable
    test_suite: tune_tests

  frequency: nightly
  team: ml

  cluster:
    cluster_env: app_config.yaml
    cluster_compute: tpl_16x2.yaml

  run:
    timeout: 900
    script: python workloads/test_durable_trainable.py --bucket data-test-ilr
    wait_for_nodes:
      num_nodes: 16
      timeout: 600

    type: sdk_command
    file_manager: sdk

  alert: tune_tests

- name: tune_scalability_long_running_large_checkpoints
  group: Tune scalability tests
  working_dir: tune_tests/scalability_tests

  legacy:
    test_name: long_running_large_checkpoints
    test_suite: tune_tests

  frequency: weekly
  team: ml

  cluster:
    cluster_env: app_config.yaml
    cluster_compute: tpl_1x32_hd.yaml

  run:
    timeout: 86400
    script: python workloads/test_long_running_large_checkpoints.py
    long_running: true
    type: sdk_command
    file_manager: sdk

  smoke_test:
    frequency: nightly

    run:
      timeout: 3600

  alert: tune_tests

- name: tune_scalability_network_overhead
  group: Tune scalability tests
  working_dir: tune_tests/scalability_tests
  legacy:
    test_name: network_overhead
    test_suite: tune_tests

  frequency: weekly
  team: ml

  cluster:
    cluster_env: app_config.yaml
    cluster_compute: tpl_100x2.yaml

  run:
    timeout: 900
    prepare_timeout: 1200
    script: python workloads/test_network_overhead.py
    wait_for_nodes:
      num_nodes: 100
      timeout: 1200

    type: sdk_command
    file_manager: sdk

  smoke_test:
    frequency: nightly

    cluster:
      compute_template: tpl_20x2.yaml

    run:
      timeout: 400
      prepare_timeout: 600
      wait_for_nodes:
        num_nodes: 20
        timeout: 600

  alert: tune_tests

- name: tune_scalability_result_throughput_cluster
  group: Tune scalability tests
  working_dir: tune_tests/scalability_tests

  legacy:
    test_name: result_throughput_cluster
    test_suite: tune_tests

  frequency: nightly
  team: ml

  cluster:
    cluster_env: app_config.yaml
    cluster_compute: tpl_16x64.yaml

  run:
    timeout: 600
    script: python workloads/test_result_throughput_cluster.py

    wait_for_nodes:
      num_nodes: 16
      timeout: 600

    type: sdk_command
    file_manager: sdk

  alert: tune_tests

- name: tune_scalability_result_throughput_single_node
  group: Tune scalability tests
  working_dir: tune_tests/scalability_tests

  legacy:
    test_name: result_throughput_single_node
    test_suite: tune_tests

  frequency: nightly
  team: ml

  cluster:
    cluster_env: app_config.yaml
    cluster_compute: tpl_1x96.yaml

  run:
    timeout: 600
    script: python workloads/test_result_throughput_single_node.py
    type: sdk_command
    file_manager: sdk

  alert: tune_tests

- name: tune_scalability_xgboost_sweep
  group: Tune scalability tests
  working_dir: tune_tests/scalability_tests

  legacy:
    test_name: xgboost_sweep
    test_suite: tune_tests

  frequency: weekly
  team: ml

  cluster:
    cluster_env: app_config_data.yaml
    cluster_compute: tpl_16x64.yaml

  run:
    timeout: 3600
    script: python workloads/test_xgboost_sweep.py

    wait_for_nodes:
      num_nodes: 16
      timeout: 600

    type: sdk_command
    file_manager: sdk

  alert: tune_tests


########################
# Golden Notebook tests
########################
- name: golden_notebook_dask_xgboost_test
  group: Golden Notebook tests
  working_dir: golden_notebook_tests

  legacy:
    test_name: dask_xgboost_test
    test_suite: golden_notebook_tests

  frequency: nightly
  team: ml

  cluster:
    cluster_env: dask_xgboost_app_config.yaml
    cluster_compute: compute_tpl.yaml

  run:
    timeout: 1800
    script: python workloads/dask_xgboost_test.py --num-actors 4 --cpus-per-actor 4 --num-actors-inference 16 --cpus-per-actor-inference 1
    type: client

    wait_for_nodes:
      num_nodes: 4
      timeout: 600

  alert: default

- name: golden_notebook_modin_xgboost_test
  group: Golden Notebook tests
  working_dir: golden_notebook_tests

  legacy:
    test_name: modin_xgboost_test
    test_suite: golden_notebook_tests

  frequency: nightly
  team: ml

  cluster:
    cluster_env: modin_xgboost_app_config.yaml
    cluster_compute: compute_tpl.yaml

  run:
    timeout: 1800
    script: python workloads/modin_xgboost_test.py --num-actors 4 --cpus-per-actor 4 --num-actors-inference 16 --cpus-per-actor-inference 1
    type: client

    wait_for_nodes:
      num_nodes: 4
      timeout: 600

  alert: default

- name: golden_notebook_torch_tune_serve_test
  group: Golden Notebook tests
  working_dir: golden_notebook_tests

  legacy:
    test_name: torch_tune_serve_test
    test_suite: golden_notebook_tests

  frequency: nightly
  team: ml

  cluster:
    cluster_env: torch_tune_serve_app_config.yaml
    cluster_compute: gpu_tpl.yaml

  run:
    timeout: 1800
    script: python workloads/torch_tune_serve_test.py
    type: client

  alert: default


#######################
# Long running tests
#######################

- name: long_running_actor_deaths
  group: Long running tests
  working_dir: long_running_tests
  legacy:
    test_name: actor_deaths
    test_suite: long_running_tests

  frequency: nightly
  team: core
  cluster:
    cluster_env: app_config.yaml
    cluster_compute: tpl_cpu_1.yaml

  run:
    timeout: 86400
    prepare: ray stop
    script: python workloads/actor_deaths.py
    long_running: true
    type: sdk_command
    file_manager: job

  smoke_test:
    frequency: disabled

    run:
      timeout: 3600

  alert: long_running_tests

- name: long_running_apex
  group: Long running tests
  working_dir: long_running_tests
  legacy:
    test_name: apex
    test_suite: long_running_tests

  frequency: nightly
  team: ml
  cluster:
    cluster_env: ../rllib_tests/app_config.yaml
    cluster_compute: tpl_cpu_3.yaml

  run:
    timeout: 86400
    script: python workloads/apex.py
    long_running: true
    wait_for_nodes:
      num_nodes: 3
      timeout: 600

    type: sdk_command
    file_manager: job

  smoke_test:
    frequency: disabled

    run:
      timeout: 3600

  alert: long_running_tests

- name: long_running_impala
  group: Long running tests
  working_dir: long_running_tests
  legacy:
    test_name: impala
    test_suite: long_running_tests

  frequency: nightly
  team: ml
  cluster:
    cluster_env: app_config_np.yaml
    cluster_compute: tpl_cpu_1_large.yaml

  run:
    timeout: 86400
    script: python workloads/impala.py
    long_running: true
    type: sdk_command
    file_manager: job

  smoke_test:
    frequency: disabled

    run:
      timeout: 3600

  alert: long_running_tests

- name: long_running_many_actor_tasks
  group: Long running tests
  working_dir: long_running_tests
  legacy:
    test_name: many_actor_tasks
    test_suite: long_running_tests

  frequency: nightly
  team: core
  cluster:
    cluster_env: app_config.yaml
    cluster_compute: tpl_cpu_1.yaml

  run:
    timeout: 86400
    prepare: ray stop
    script: python workloads/many_actor_tasks.py
    long_running: true
    type: sdk_command
    file_manager: job

  smoke_test:
    frequency: disabled

    run:
      timeout: 3600

  alert: long_running_tests

- name: long_running_many_drivers
  group: Long running tests
  working_dir: long_running_tests
  legacy:
    test_name: many_drivers
    test_suite: long_running_tests

  frequency: nightly
  team: core
  cluster:
    cluster_env: app_config.yaml
    cluster_compute: tpl_cpu_1.yaml

  run:
    timeout: 86400
    prepare: ray stop
    script: python workloads/many_drivers.py --iteration-num=4000
    long_running: true
    type: sdk_command
    file_manager: job

  smoke_test:
    frequency: disabled

    run:
      timeout: 3600

  alert: long_running_tests

- name: long_running_many_ppo
  group: Long running tests
  working_dir: long_running_tests
  legacy:
    test_name: many_ppo
    test_suite: long_running_tests

  frequency: nightly
  team: ml
  cluster:
    cluster_env: ../rllib_tests/app_config.yaml
    cluster_compute: many_ppo.yaml

  run:
    timeout: 86400
    script: python workloads/many_ppo.py
    long_running: true
    wait_for_nodes:
      num_nodes: 1
      timeout: 600

    type: sdk_command
    file_manager: job

  smoke_test:
    frequency: disabled

    run:
      timeout: 3600

  alert: long_running_tests

- name: long_running_many_tasks
  group: Long running tests
  working_dir: long_running_tests
  legacy:
    test_name: many_tasks
    test_suite: long_running_tests

  frequency: nightly
  team: core
  cluster:
    cluster_env: app_config.yaml
    cluster_compute: tpl_cpu_1.yaml

  run:
    timeout: 86400
    prepare: ray stop
    script: python workloads/many_tasks.py
    long_running: true
    type: sdk_command
    file_manager: job

  smoke_test:
    frequency: disabled

    run:
      timeout: 3600

  alert: long_running_tests

- name: long_running_many_tasks_serialized_ids
  group: Long running tests
  working_dir: long_running_tests
  legacy:
    test_name: many_tasks_serialized_ids
    test_suite: long_running_tests

  frequency: nightly
  team: core
  cluster:
    cluster_env: app_config.yaml
    cluster_compute: tpl_cpu_1.yaml

  run:
    timeout: 86400
    prepare: ray stop
    script: python workloads/many_tasks_serialized_ids.py
    long_running: true
    type: sdk_command
    file_manager: job

  smoke_test:
    frequency: disabled

    run:
      timeout: 3600

  alert: long_running_tests

- name: long_running_node_failures
  group: Long running tests
  working_dir: long_running_tests
  legacy:
    test_name: node_failures
    test_suite: long_running_tests

  frequency: nightly
  team: core
  cluster:
    cluster_env: app_config.yaml
    cluster_compute: tpl_cpu_1.yaml

  run:
    timeout: 86400
    prepare: ray stop
    script: python workloads/node_failures.py
    long_running: true
    type: sdk_command
    file_manager: job

  smoke_test:
    frequency: disabled

    run:
      timeout: 3600

  alert: long_running_tests

- name: long_running_pbt
  group: Long running tests
  working_dir: long_running_tests
  legacy:
    test_name: pbt
    test_suite: long_running_tests

  frequency: nightly
  team: ml
  cluster:
    cluster_env: ../rllib_tests/app_config.yaml
    cluster_compute: tpl_cpu_1.yaml

  run:
    timeout: 86400
    prepare: ray stop
    script: python workloads/pbt.py
    long_running: true
    type: sdk_command
    file_manager: job

  smoke_test:
    frequency: disabled

    run:
      timeout: 3600

  alert: long_running_tests

- name: long_running_serve
  group: Long running tests
  working_dir: long_running_tests
  legacy:
    test_name: serve
    test_suite: long_running_tests

  frequency: nightly
  team: serve
  cluster:
    cluster_env: app_config.yaml
    cluster_compute: tpl_cpu_1.yaml

  run:
    timeout: 86400
    prepare: ray stop
    script: python workloads/serve.py
    long_running: true
    type: sdk_command
    file_manager: job

  smoke_test:
    frequency: disabled

    run:
      timeout: 3600

  alert: long_running_tests

- name: long_running_serve_failure
  group: Long running tests
  working_dir: long_running_tests

  stable: false

  legacy:
    test_name: serve_failure
    test_suite: long_running_tests

  frequency: nightly
  team: serve
  cluster:
    cluster_env: app_config.yaml
    cluster_compute: tpl_cpu_1.yaml

  run:
    timeout: 86400
    prepare: ray stop
    script: python workloads/serve_failure.py
    long_running: true
    type: sdk_command
    file_manager: job

  smoke_test:
    frequency: disabled

    run:
      timeout: 600

  alert: long_running_tests

- name: long_running_distributed_pytorch_pbt_failure
  group: Long running tests
  working_dir: long_running_distributed_tests

  legacy:
    test_name: pytorch_pbt_failure
    test_suite: long_running_distributed

  frequency: weekly
  team: ml
  cluster:
    cluster_env: app_config.yaml
    cluster_compute: compute_tpl.yaml

  run:
    timeout: 86400
    script: python workloads/pytorch_pbt_failure.py
    long_running: true
    type: sdk_command
    file_manager: job

  smoke_test:
    frequency: disabled
    run:
      timeout: 3600

  alert: long_running_tests

########################
# Runtime env tests
########################
- name: runtime_env_rte_many_tasks_actors
  group: Runtime env tests
  working_dir: runtime_env_tests

  legacy:
    test_name: rte_many_tasks_actors
    test_suite: runtime_env_tests

  frequency: nightly
  team: serve

  cluster:
    cluster_env: app_config.yaml
    cluster_compute: rte_small.yaml

  run:
    timeout: 600
    script: python workloads/rte_many_tasks_actors.py
    wait_for_nodes:
      num_nodes: 4
      timeout: 600

    type: sdk_command
    file_manager: job

  alert: default

- name: runtime_env_wheel_urls
  group: Runtime env tests
  working_dir: runtime_env_tests

  legacy:
    test_name: wheel_urls
    test_suite: runtime_env_tests

  frequency: nightly
  team: serve

  cluster:
    cluster_env: app_config.yaml
    cluster_compute: rte_minimal.yaml

  run:
    timeout: 9000
    script: python workloads/wheel_urls.py
    wait_for_nodes:
      num_nodes: 1
      timeout: 600

    type: sdk_command
    file_manager: job

  alert: default

- name: runtime_env_rte_ray_client
  group: Runtime env tests
  working_dir: runtime_env_tests

  legacy:
    test_name: rte_ray_client
    test_suite: runtime_env_tests

  frequency: nightly
  team: serve

  cluster:
    cluster_env: app_config.yaml
    cluster_compute: rte_minimal.yaml

  run:
    timeout: 600
    script: python workloads/rte_ray_client.py
    wait_for_nodes:
      num_nodes: 1
      timeout: 600

    type: client

  alert: default


########################
# Serve tests
########################

- name: serve_single_deployment_1k_noop_replica
  group: Serve tests
  working_dir: serve_tests

  legacy:
    test_name: single_deployment_1k_noop_replica
    test_suite: serve_tests

  frequency: nightly
  team: serve

  cluster:
    cluster_env: app_config.yaml
    cluster_compute: compute_tpl_32_cpu.yaml

  run:
    timeout: 7200
    long_running: false
    script: python workloads/single_deployment_1k_noop_replica.py
    type: sdk_command
    file_manager: job

  alert: default

- name: serve_multi_deployment_1k_noop_replica
  group: Serve tests
  working_dir: serve_tests

  legacy:
    test_name: multi_deployment_1k_noop_replica
    test_suite: serve_tests

  frequency: nightly
  team: serve

  cluster:
    cluster_env: app_config.yaml
    cluster_compute: compute_tpl_32_cpu.yaml

  run:
    timeout: 7200
    long_running: false
    script: python workloads/multi_deployment_1k_noop_replica.py
    type: sdk_command
    file_manager: job

  alert: default

- name: serve_autoscaling_single_deployment
  group: Serve tests
  working_dir: serve_tests

  legacy:
    test_name: autoscaling_single_deployment
    test_suite: serve_tests

  frequency: nightly
  team: serve

  cluster:
    cluster_env: app_config.yaml
    cluster_compute: compute_tpl_8_cpu_autoscaling.yaml

  run:
    timeout: 7200
    long_running: false
    script: python workloads/autoscaling_single_deployment.py
    type: sdk_command
    file_manager: job

  alert: default

- name: serve_autoscaling_multi_deployment
  group: Serve tests
  working_dir: serve_tests

  legacy:
    test_name: autoscaling_multi_deployment
    test_suite: serve_tests

  frequency: nightly
  team: serve

  cluster:
    cluster_env: app_config.yaml
    cluster_compute: compute_tpl_8_cpu_autoscaling.yaml

  run:
    timeout: 7200
    long_running: false
    script: python workloads/autoscaling_multi_deployment.py
    type: sdk_command
    file_manager: job

  alert: default

- name: serve_serve_micro_benchmark
  group: Serve tests
  working_dir: serve_tests

  legacy:
    test_name: serve_micro_benchmark
    test_suite: serve_tests

  frequency: nightly
  team: serve

  cluster:
    cluster_env: app_config.yaml
    cluster_compute: compute_tpl_single_node.yaml

  run:
    timeout: 7200
    long_running: false
    script: python workloads/serve_micro_benchmark.py
    type: sdk_command
    file_manager: job

  alert: default

- name: serve_serve_micro_benchmark_k8s
  group: Serve tests
  working_dir: serve_tests

  legacy:
    test_name: serve_micro_benchmark_k8s
    test_suite: serve_tests

  # TODO(architkulkarni) Reenable after K8s migration.  Currently failing
  frequency: disabled
  team: serve

  cluster:
    cluster_env: app_config.yaml
    cluster_compute: compute_tpl_single_node_k8s.yaml

  run:
    timeout: 7200
    long_running: false
    script: python workloads/serve_micro_benchmark.py
    type: sdk_command
    file_manager: job

  alert: default

- name: serve_serve_cluster_fault_tolerance
  group: Serve tests
  working_dir: serve_tests

  legacy:
    test_name: serve_cluster_fault_tolerance
    test_suite: serve_tests

  frequency: nightly
  team: serve
  cluster:
    cluster_env: app_config.yaml
    cluster_compute: compute_tpl_single_node.yaml

  run:
    timeout: 7200
    long_running: false
    script: python workloads/serve_cluster_fault_tolerance.py
    type: sdk_command
    file_manager: job

  alert: default

########################
# SGD tests
########################

- name: sgd_gpu
  group: SGD tests
  working_dir: sgd_tests

  legacy:
    test_name: sgd_gpu
    test_suite: sgd_tests

  frequency: nightly
  team: ml

  cluster:
    cluster_env: sgd_gpu/sgd_gpu_app_config.yaml
    cluster_compute: sgd_gpu/sgd_gpu_compute.yaml

  run:
    timeout: 3000
    script: python sgd_gpu/sgd_gpu_test.py --num-workers=2 --use-gpu --address=auto

    wait_for_nodes:
      num_nodes: 2
      timeout: 600

    type: sdk_command
    file_manager: job

  alert: default

########################
# RLLib tests
########################

- name: rllib_learning_tests
  group: RLLib tests
  working_dir: rllib_tests

  legacy:
    test_name: learning_tests
    test_suite: rllib_tests

  frequency: weekly
  team: ml

  cluster:
    cluster_env: app_config.yaml
    cluster_compute: 8gpus_64cpus.yaml

  run:
    timeout: 14400
    script: python learning_tests/run.py
    type: sdk_command
    file_manager: job

  smoke_test:
    frequency: nightly

    run:
      timeout: 1200

  alert: default

- name: rllib_multi_gpu_learning_tests
  group: RLLib tests
  working_dir: rllib_tests

  legacy:
    test_name: multi_gpu_learning_tests
    test_suite: rllib_tests

  frequency: nightly
  team: ml

  cluster:
    cluster_env: app_config.yaml
    cluster_compute: 8gpus_96cpus.yaml

  run:
    timeout: 7200
    script: python multi_gpu_learning_tests/run.py
    type: sdk_command
    file_manager: job

  alert: default

- name: rllib_multi_gpu_with_lstm_learning_tests
  group: RLLib tests
  working_dir: rllib_tests

  legacy:
    test_name: multi_gpu_with_lstm_learning_tests
    test_suite: rllib_tests

  frequency: nightly
  team: ml

  cluster:
    cluster_env: app_config.yaml
    cluster_compute: 8gpus_96cpus.yaml

  run:
    timeout: 7200
    script: python multi_gpu_with_lstm_learning_tests/run.py
    type: sdk_command
    file_manager: job

  alert: default

- name: rllib_multi_gpu_with_attention_learning_tests
  group: RLLib tests
  working_dir: rllib_tests

  legacy:
    test_name: multi_gpu_with_attention_learning_tests
    test_suite: rllib_tests

  frequency: nightly
  team: ml

  cluster:
    cluster_env: app_config.yaml
    cluster_compute: 8gpus_96cpus.yaml

  run:
    timeout: 7200
    script: python multi_gpu_with_attention_learning_tests/run.py
    type: sdk_command
    file_manager: job

  alert: default

- name: rllib_stress_tests
  group: RLLib tests
  working_dir: rllib_tests

  legacy:
    test_name: stress_tests
    test_suite: rllib_tests

  frequency: weekly
  team: ml

  cluster:
    cluster_env: app_config.yaml
    cluster_compute: 4gpus_544_cpus.yaml

  run:
    timeout: 5400
    script: python stress_tests/run_stress_tests.py

    wait_for_nodes:
      num_nodes: 6
      timeout: 600

    type: sdk_command
    file_manager: job

  smoke_test:
    frequency: nightly

    run:
      timeout: 2000

  alert: default

########################
# Core Nightly Tests
########################

- name: shuffle_10gb
  group: core-multi-test

  team: core
  frequency: multi
  working_dir: nightly_tests

  legacy:
    test_name: shuffle_10gb
    test_suite: nightly_tests

  cluster:
    cluster_env: shuffle/shuffle_app_config.yaml
    cluster_compute: shuffle/shuffle_compute_single.yaml

  run:
    timeout: 3000
    script: python shuffle/shuffle_test.py --num-partitions=50 --partition-size=200e6
    
    type: sdk_command
    file_manager: sdk

- name: shuffle_50gb
  group: core-multi-test
  working_dir: nightly_tests
  legacy:
    test_name: shuffle_50gb
    test_suite: nightly_tests

  frequency: multi
  team: core
  cluster:
    cluster_env: shuffle/shuffle_app_config.yaml
    cluster_compute: shuffle/shuffle_compute_single.yaml

  run:
    timeout: 3000
    script: python shuffle/shuffle_test.py --num-partitions=50 --partition-size=1e9
    type: sdk_command
    file_manager: sdk

- name: shuffle_50gb_large_partition
  group: core-multi-test
  working_dir: nightly_tests
  legacy:
    test_name: shuffle_50gb_large_partition
    test_suite: nightly_tests

  frequency: multi
  team: core
  cluster:
    cluster_env: shuffle/shuffle_app_config.yaml
    cluster_compute: shuffle/shuffle_compute_single.yaml

  run:
    timeout: 3000
    script: python shuffle/shuffle_test.py --num-partitions=500 --partition-size=100e6
    type: sdk_command
    file_manager: sdk

- name: shuffle_100gb
  group: core-multi-test
  working_dir: nightly_tests
  legacy:
    test_name: shuffle_100gb
    test_suite: nightly_tests

  frequency: multi
  team: core
  cluster:
    cluster_env: shuffle/shuffle_app_config.yaml
    cluster_compute: shuffle/shuffle_compute_multi.yaml

  run:
    timeout: 3000
    script: python shuffle/shuffle_test.py --num-partitions=200 --partition-size=500e6
    wait_for_nodes:
      num_nodes: 4
      timeout: 600

    type: sdk_command
    file_manager: sdk

- name: non_streaming_shuffle_100gb
  group: core-multi-test
  working_dir: nightly_tests
  legacy:
    test_name: non_streaming_shuffle_100gb
    test_suite: nightly_tests

  frequency: multi
  team: core
  cluster:
    cluster_env: shuffle/shuffle_app_config.yaml
    cluster_compute: shuffle/shuffle_compute_multi.yaml

  run:
    timeout: 3000
    script: python shuffle/shuffle_test.py --num-partitions=200 --partition-size=500e6
      --no-streaming

    wait_for_nodes:
      num_nodes: 4
      timeout: 600

    type: sdk_command
    file_manager: sdk

- name: non_streaming_shuffle_50gb_large_partition
  group: core-multi-test
  working_dir: nightly_tests
  legacy:
    test_name: non_streaming_shuffle_50gb_large_partition
    test_suite: nightly_tests

  frequency: multi
  team: core
  cluster:
    cluster_env: shuffle/shuffle_app_config.yaml
    cluster_compute: shuffle/shuffle_compute_single.yaml

  run:
    timeout: 3000
    script: python shuffle/shuffle_test.py --num-partitions=500 --partition-size=100e6
      --no-streaming

    type: sdk_command
    file_manager: sdk

- name: non_streaming_shuffle_50gb
  group: core-multi-test
  working_dir: nightly_tests
  legacy:
    test_name: non_streaming_shuffle_50gb
    test_suite: nightly_tests

  frequency: multi
  team: core
  cluster:
    cluster_env: shuffle/shuffle_app_config.yaml
    cluster_compute: shuffle/shuffle_compute_single.yaml

  run:
    timeout: 3000
    script: python shuffle/shuffle_test.py --num-partitions=50 --partition-size=1e9
      --no-streaming

    type: sdk_command
    file_manager: sdk

- name: stress_test_placement_group
  group: core-multi-test
  working_dir: nightly_tests
  legacy:
    test_name: stress_test_placement_group
    test_suite: nightly_tests

  frequency: multi
  team: core
  cluster:
    cluster_env: stress_tests/stress_tests_app_config.yaml
    cluster_compute: stress_tests/placement_group_tests_compute.yaml

  run:
    timeout: 7200
    script: python stress_tests/test_placement_group.py
    type: sdk_command
    file_manager: sdk

- name: shuffle_1tb_1000_partition
  group: core-multi-test
  working_dir: nightly_tests
  legacy:
    test_name: shuffle_1tb_1000_partition
    test_suite: nightly_tests

  frequency: multi
  team: core
  cluster:
    cluster_env: shuffle/shuffle_app_config.yaml
    cluster_compute: shuffle/shuffle_compute_large_scale.yaml

  run:
    timeout: 3000
    script: python shuffle/shuffle_test.py --num-partitions=1000 --partition-size=1e9
    wait_for_nodes:
      num_nodes: 20
      timeout: 900

    type: sdk_command
    file_manager: sdk

- name: non_streaming_shuffle_1tb_1000_partition
  group: core-multi-test
  working_dir: nightly_tests
  legacy:
    test_name: non_streaming_shuffle_1tb_1000_partition
    test_suite: nightly_tests

  frequency: multi
  team: core
  cluster:
    cluster_env: shuffle/shuffle_app_config.yaml
    cluster_compute: shuffle/shuffle_compute_large_scale.yaml

  run:
    timeout: 3000
    script: python shuffle/shuffle_test.py --num-partitions=1000 --partition-size=1e9
      --no-streaming

    wait_for_nodes:
      num_nodes: 20
      timeout: 900

    type: sdk_command
    file_manager: sdk

- name: shuffle_1tb_5000_partitions
  group: core-multi-test
  working_dir: nightly_tests
  legacy:
    test_name: shuffle_1tb_5000_partitions
    test_suite: nightly_tests

  frequency: multi
  team: core
  cluster:
    cluster_env: shuffle/shuffle_app_config.yaml
    cluster_compute: shuffle/shuffle_compute_large_scale.yaml

  run:
    timeout: 9000
    script: python shuffle/shuffle_test.py --num-partitions=5000 --partition-size=200e6
    wait_for_nodes:
      num_nodes: 20
      timeout: 900

    type: sdk_command
    file_manager: sdk

- name: decision_tree_autoscaling
  group: core-multi-test
  working_dir: nightly_tests
  legacy:
    test_name: decision_tree_autoscaling
    test_suite: nightly_tests

  frequency: multi
  team: core
  cluster:
    cluster_env: decision_tree/decision_tree_app_config.yaml
    cluster_compute: decision_tree/autoscaling_compute.yaml

  run:
    timeout: 3000
    script: python decision_tree/cart_with_tree.py
    type: sdk_command
    file_manager: sdk

- name: decision_tree_autoscaling_20_runs
  group: core-multi-test
  working_dir: nightly_tests
  legacy:
    test_name: decision_tree_autoscaling_20_runs
    test_suite: nightly_tests

  frequency: multi
  team: core
  cluster:
    cluster_env: decision_tree/decision_tree_app_config.yaml
    cluster_compute: decision_tree/autoscaling_compute.yaml

  run:
    timeout: 9600
    script: python decision_tree/cart_with_tree.py --concurrency=20
    type: sdk_command
    file_manager: sdk

- name: autoscaling_shuffle_1tb_1000_partitions
  group: core-multi-test
  working_dir: nightly_tests
  legacy:
    test_name: autoscaling_shuffle_1tb_1000_partitions
    test_suite: nightly_tests

  frequency: multi
  team: core
  cluster:
    cluster_env: shuffle/shuffle_app_config.yaml
    cluster_compute: shuffle/shuffle_compute_autoscaling.yaml

  run:
    timeout: 4000
    script: python shuffle/shuffle_test.py --num-partitions=1000 --partition-size=1e9
      --no-streaming

    type: sdk_command
    file_manager: sdk

- name: pg_long_running_performance_test
  group: core-multi-test
  working_dir: nightly_tests
  legacy:
    test_name: pg_long_running_performance_test
    test_suite: nightly_tests

  frequency: multi
  team: core
  cluster:
    cluster_env: placement_group_tests/app_config.yaml
    cluster_compute: placement_group_tests/long_running_test_compute.yaml

  run:
    timeout: 3600
    script: python placement_group_tests/long_running_performance_test.py --num-stages
      2000

    wait_for_nodes:
      num_nodes: 2
      timeout: 600

    type: sdk_command
    file_manager: sdk

- name: microbenchmark
  group: core-daily-test
  team: core
  frequency: nightly
  working_dir: microbenchmark

  legacy:
    test_name: microbenchmark
    test_suite: microbenchmark

  cluster:
    cluster_env: app_config.yaml
    cluster_compute: tpl_64.yaml

  run:
    timeout: 1800
    script: OMP_NUM_THREADS=64 RAY_ADDRESS= python run_microbenchmark.py

- name: dask_on_ray_10gb_sort
  group: core-daily-test
  working_dir: nightly_tests
  legacy:
    test_name: dask_on_ray_10gb_sort
    test_suite: nightly_tests

  frequency: nightly
  team: core
  cluster:
    cluster_env: dask_on_ray/dask_on_ray_app_config.yaml
    cluster_compute: dask_on_ray/dask_on_ray_sort_compute_template.yaml

  run:
    timeout: 7200
    script: python dask_on_ray/dask_on_ray_sort.py --nbytes 10_000_000_000 --npartitions
      50 --num-nodes 1 --ray --data-dir /tmp/ray --file-path /tmp/ray

    type: sdk_command
    file_manager: sdk

- name: dask_on_ray_100gb_sort
  group: core-daily-test
  working_dir: nightly_tests
  legacy:
    test_name: dask_on_ray_100gb_sort
    test_suite: nightly_tests

  frequency: nightly
  team: core
  cluster:
    cluster_env: dask_on_ray/dask_on_ray_app_config.yaml
    cluster_compute: dask_on_ray/dask_on_ray_sort_compute_template.yaml

  run:
    timeout: 7200
    script: python dask_on_ray/dask_on_ray_sort.py --nbytes 100_000_000_000 --npartitions
      200 --num-nodes 1 --ray --data-dir /tmp/ray --file-path /tmp/ray

    type: sdk_command
    file_manager: sdk

- name: dask_on_ray_large_scale_test_no_spilling
  group: core-daily-test
  working_dir: nightly_tests
  legacy:
    test_name: dask_on_ray_large_scale_test_no_spilling
    test_suite: nightly_tests

  frequency: nightly
  team: core
  cluster:
    cluster_env: dask_on_ray/large_scale_dask_on_ray_app_config.yaml
    cluster_compute: dask_on_ray/dask_on_ray_stress_compute.yaml

  run:
    timeout: 7200
    script: python dask_on_ray/large_scale_test.py --num_workers 20 --worker_obj_store_size_in_gb
      20 --error_rate 0  --data_save_path /tmp/ray

    wait_for_nodes:
      num_nodes: 21
      timeout: 600

    type: sdk_command
    file_manager: sdk

  smoke_test:
    frequency: multi
    cluster:
      app_config: dask_on_ray/large_scale_dask_on_ray_app_config.yaml
      compute_template: dask_on_ray/large_scale_dask_on_ray_compute_template.yaml

    run:
      timeout: 7200
      script: python dask_on_ray/large_scale_test.py --num_workers 4 --worker_obj_store_size_in_gb
        20 --error_rate 0  --data_save_path /tmp/ray

      wait_for_nodes:
        num_nodes: 5
        timeout: 600

- name: dask_on_ray_large_scale_test_spilling
  group: core-daily-test
  working_dir: nightly_tests
  legacy:
    test_name: dask_on_ray_large_scale_test_spilling
    test_suite: nightly_tests

  frequency: nightly
  team: core
  cluster:
    cluster_env: dask_on_ray/large_scale_dask_on_ray_app_config.yaml
    cluster_compute: dask_on_ray/dask_on_ray_stress_compute.yaml

  run:
    timeout: 7200
    script: python dask_on_ray/large_scale_test.py --num_workers 150 --worker_obj_store_size_in_gb
      70 --error_rate 0  --data_save_path /tmp/ray

    wait_for_nodes:
      num_nodes: 21
      timeout: 600

    type: sdk_command
    file_manager: sdk

  smoke_test:
    frequency: multi
    cluster:
      app_config: dask_on_ray/large_scale_dask_on_ray_app_config.yaml
      compute_template: dask_on_ray/large_scale_dask_on_ray_compute_template.yaml

    run:
      timeout: 7200
      script: python dask_on_ray/large_scale_test.py --num_workers 32 --worker_obj_store_size_in_gb
        70 --error_rate 0  --data_save_path /tmp/ray

      wait_for_nodes:
        num_nodes: 5
        timeout: 600

- name: stress_test_many_tasks
  group: core-daily-test
  working_dir: nightly_tests
  legacy:
    test_name: stress_test_many_tasks
    test_suite: nightly_tests

  frequency: nightly
  team: core
  cluster:
    cluster_env: stress_tests/stress_tests_app_config.yaml
    cluster_compute: stress_tests/stress_tests_compute.yaml

  run:
    timeout: 7200
    script: python stress_tests/test_many_tasks.py
    type: sdk_command
    file_manager: sdk

  smoke_test:
    frequency: multi
    cluster:
      app_config: stress_tests/stress_tests_app_config.yaml
      compute_template: stress_tests/smoke_test_compute.yaml

    run:
      timeout: 3600
      script: python stress_tests/test_many_tasks.py --num-nodes=4 --smoke-test

- name: stress_test_dead_actors
  group: core-daily-test
  working_dir: nightly_tests
  legacy:
    test_name: stress_test_dead_actors
    test_suite: nightly_tests

  frequency: nightly
  team: core
  cluster:
    cluster_env: stress_tests/stress_tests_app_config.yaml
    cluster_compute: stress_tests/stress_tests_compute.yaml

  run:
    timeout: 7200
    script: python stress_tests/test_dead_actors.py
    type: sdk_command
    file_manager: sdk

  smoke_test:
    frequency: multi
    cluster:
      app_config: stress_tests/stress_tests_app_config.yaml
      compute_template: stress_tests/smoke_test_compute.yaml

    run:
      timeout: 3600
      script: python stress_tests/test_dead_actors.py --num-nodes=4 --num-parents=3
        --num-children=3

# The full test is not stable, so run the smoke test only.
# See https://github.com/ray-project/ray/issues/23244.
- name: threaded_actors_stress_test
  group: core-daily-test
  working_dir: nightly_tests
  legacy:
    test_name: threaded_actors_stress_test
    test_suite: nightly_tests

  frequency: nightly
  team: core
  cluster:
    cluster_env: stress_tests/stress_tests_app_config.yaml
    cluster_compute: stress_tests/smoke_test_compute.yaml

  run:
    timeout: 3600
    script: python stress_tests/test_threaded_actors.py --test-runtime 1800 --kill-interval_s
      30

    wait_for_nodes:
      num_nodes: 5
      timeout: 600

<<<<<<< HEAD
# - name: threaded_actors_stress_test
#   group: core-daily-test
#   working_dir: nightly_tests
#   legacy:
#     test_name: threaded_actors_stress_test
#     test_suite: nightly_tests
#
#   frequency: nightly
#   team: core
#   cluster:
#     cluster_env: stress_tests/stress_tests_app_config.yaml
#     cluster_compute: stress_tests/stress_test_threaded_actor_compute.yaml
#
#   run:
#     timeout: 7200
#     script: python stress_tests/test_threaded_actors.py --test-runtime 3600 --kill-interval_s
#       60
#
#     wait_for_nodes:
#       num_nodes: 201
#       timeout: 600
#
#     type: sdk_command
#     file_manager: sdk
#
#   smoke_test:
#     frequency: nightly
#     cluster:
#       app_config: stress_tests/stress_tests_app_config.yaml
#       compute_template: stress_tests/smoke_test_compute.yaml
#
#     run:
#       timeout: 3600
#       script: python stress_tests/test_threaded_actors.py --test-runtime 1800 --kill-interval_s
#         30
#
#       wait_for_nodes:
#         num_nodes: 5
#         timeout: 600
=======
    type: sdk_command
    file_manager: sdk

  smoke_test:
    frequency: nightly
    cluster:
      app_config: stress_tests/stress_tests_app_config.yaml
      compute_template: stress_tests/smoke_test_compute.yaml

    run:
      timeout: 3600
      script: python stress_tests/test_threaded_actors.py --test-runtime 1800 --kill-interval_s
        30

      wait_for_nodes:
        num_nodes: 5
        timeout: 600
  stable: false
>>>>>>> 49e0ab2f

- name: dask_on_ray_1tb_sort
  group: core-daily-test
  working_dir: nightly_tests
  legacy:
    test_name: dask_on_ray_1tb_sort
    test_suite: nightly_tests

  frequency: nightly
  team: core
  cluster:
    cluster_env: dask_on_ray/dask_on_ray_app_config.yaml
    cluster_compute: dask_on_ray/1tb_sort_compute.yaml

  run:
    timeout: 7200
    script: python dask_on_ray/dask_on_ray_sort.py --nbytes 1_000_000_000_000 --npartitions
      1000 --num-nodes 31 --ray --data-dir /tmp/ray --s3-bucket core-nightly-test

    wait_for_nodes:
      num_nodes: 32
      timeout: 1000

    type: sdk_command
    file_manager: sdk

- name: many_nodes_actor_test
  group: core-daily-test
  working_dir: nightly_tests
  legacy:
    test_name: many_nodes_actor_test
    test_suite: nightly_tests

  frequency: nightly
  team: core
  cluster:
    cluster_env: many_nodes_tests/app_config.yaml
    cluster_compute: many_nodes_tests/compute_config.yaml

  run:
    timeout: 7200
    script: python many_nodes_tests/actor_test.py
    wait_for_nodes:
      num_nodes: 251
      timeout: 5400

    type: sdk_command
    file_manager: sdk


- name: pg_autoscaling_regression_test
  group: core-daily-test
  working_dir: nightly_tests
  legacy:
    test_name: pg_autoscaling_regression_test
    test_suite: nightly_tests

  frequency: nightly
  team: core
  cluster:
    cluster_env: placement_group_tests/app_config.yaml
    cluster_compute: placement_group_tests/compute.yaml

  run:
    timeout: 1200
    script: python placement_group_tests/pg_run.py
    type: sdk_command
    file_manager: sdk

- name: placement_group_performance_test
  group: core-daily-test
  working_dir: nightly_tests
  legacy:
    test_name: placement_group_performance_test
    test_suite: nightly_tests

  frequency: nightly
  team: core
  cluster:
    cluster_env: placement_group_tests/app_config.yaml
    cluster_compute: placement_group_tests/pg_perf_test_compute.yaml

  run:
    timeout: 1200
    script: python placement_group_tests/placement_group_performance_test.py
    wait_for_nodes:
      num_nodes: 5
      timeout: 600

    type: sdk_command
    file_manager: sdk


#########################
# Horovod tests
#########################
- name: horovod_tune_test
  group: Horovod tests
  working_dir: horovod_tests

  legacy:
    test_name: horovod_test
    test_suite: horovod_tests

  frequency: weekly
  team: ml

  cluster:
    cluster_env: app_config_master.yaml
    cluster_compute: compute_tpl.yaml

  run:
    timeout: 36000
    script: python workloads/horovod_tune_test.py
    long_running: true
    wait_for_nodes:
      num_nodes: 3
      timeout: 600

    type: sdk_command
    file_manager: job

  smoke_test:
    frequency: disabled

    run:
      timeout: 1800

  alert: default


#########################
# Core Scalability Tests
#########################

- name: single_node
  group: core-scalability-test
  working_dir: benchmarks
  legacy:
    test_name: single_node
    test_suite: benchmark_tests

  frequency: multi
  team: core
  cluster:
    cluster_env: app_config.yaml
    cluster_compute: single_node.yaml

  run:
    timeout: 12000
    prepare: sleep 0
    script: python single_node/test_single_node.py
    type: sdk_command
    file_manager: sdk

- name: object_store
  group: core-scalability-test
  working_dir: benchmarks
  legacy:
    test_name: object_store
    test_suite: benchmark_tests

  frequency: multi
  team: core
  cluster:
    cluster_env: app_config.yaml
    cluster_compute: object_store.yaml

  run:
    timeout: 3600
    script: python object_store/test_object_store.py
    wait_for_nodes:
      num_nodes: 50
      timeout: 600

    type: sdk_command
    file_manager: sdk

- name: many_actors
  group: core-scalability-test
  working_dir: benchmarks
  legacy:
    test_name: many_actors
    test_suite: benchmark_tests

  frequency: nightly
  team: core
  cluster:
    cluster_env: app_config.yaml
    cluster_compute: distributed.yaml

  run:
    timeout: 3600
    script: python distributed/test_many_actors.py
    wait_for_nodes:
      num_nodes: 65
      timeout: 600

    type: sdk_command
    file_manager: sdk

- name: many_actors_smoke_test
  group: core-scalability-test
  working_dir: benchmarks
  legacy:
    test_name: many_actors_smoke_test
    test_suite: benchmark_tests

  frequency: multi
  team: core
  cluster:
    cluster_env: app_config.yaml
    cluster_compute: distributed_smoke_test.yaml

  run:
    timeout: 3600
    script: SMOKE_TEST=1 python distributed/test_many_actors.py
    wait_for_nodes:
      num_nodes: 2
      timeout: 600

    type: sdk_command
    file_manager: sdk

- name: many_tasks
  group: core-scalability-test
  working_dir: benchmarks
  legacy:
    test_name: many_tasks
    test_suite: benchmark_tests

  frequency: nightly
  team: core
  cluster:
    cluster_env: app_config.yaml
    cluster_compute: distributed.yaml

  run:
    timeout: 3600
    script: python distributed/test_many_tasks.py --num-tasks=10000
    wait_for_nodes:
      num_nodes: 65
      timeout: 600

    type: sdk_command
    file_manager: sdk

- name: many_tasks_smoke_test
  group: core-scalability-test
  working_dir: benchmarks
  legacy:
    test_name: many_tasks_smoke_test
    test_suite: benchmark_tests

  frequency: multi
  team: core
  cluster:
    cluster_env: app_config.yaml
    cluster_compute: distributed_smoke_test.yaml

  run:
    timeout: 3600
    script: python distributed/test_many_tasks.py --num-tasks=100
    wait_for_nodes:
      num_nodes: 2
      timeout: 600

    type: sdk_command
    file_manager: sdk

- name: many_pgs
  group: core-scalability-test
  working_dir: benchmarks
  legacy:
    test_name: many_pgs
    test_suite: benchmark_tests

  frequency: nightly
  team: core
  cluster:
    cluster_env: app_config.yaml
    cluster_compute: distributed.yaml

  run:
    timeout: 3600
    script: python distributed/test_many_pgs.py
    wait_for_nodes:
      num_nodes: 65
      timeout: 600

    type: sdk_command
    file_manager: sdk

- name: many_pgs_smoke_test
  group: core-scalability-test
  working_dir: benchmarks
  legacy:
    test_name: many_pgs_smoke_test
    test_suite: benchmark_tests

  frequency: multi
  team: core
  cluster:
    cluster_env: app_config.yaml
    cluster_compute: distributed_smoke_test.yaml

  run:
    timeout: 3600
    script: SMOKE_TEST=1 python distributed/test_many_pgs.py
    wait_for_nodes:
      num_nodes: 2
      timeout: 600

    type: sdk_command
    file_manager: sdk

- name: many_nodes
  group: core-scalability-test
  working_dir: benchmarks
  legacy:
    test_name: many_nodes
    test_suite: benchmark_tests

  frequency: nightly
  team: core
  cluster:
    cluster_env: app_config.yaml
    cluster_compute: many_nodes.yaml

  run:
    timeout: 3600
    script: python distributed/test_many_tasks.py --num-tasks=1000
    wait_for_nodes:
      num_nodes: 250
      timeout: 600

    type: sdk_command
    file_manager: sdk

- name: scheduling_test_many_0s_tasks_single_node
  group: core-scalability-test
  working_dir: benchmarks
  legacy:
    test_name: scheduling_test_many_0s_tasks_single_node
    test_suite: benchmark_tests

  frequency: nightly
  team: core
  cluster:
    cluster_env: app_config.yaml
    cluster_compute: scheduling.yaml

  run:
    timeout: 3600
    script: python distributed/test_scheduling.py --total-num-task=1984000 --num-cpu-per-task=1
      --task-duration-s=0 --total-num-actors=1 --num-actors-per-nodes=1

    wait_for_nodes:
      num_nodes: 32
      timeout: 600

    type: sdk_command
    file_manager: sdk

- name: scheduling_test_many_0s_tasks_many_nodes
  group: core-scalability-test
  working_dir: benchmarks
  legacy:
    test_name: scheduling_test_many_0s_tasks_many_nodes
    test_suite: benchmark_tests

  frequency: nightly
  team: core
  cluster:
    cluster_env: app_config.yaml
    cluster_compute: scheduling.yaml

  run:
    timeout: 3600
    script: python distributed/test_scheduling.py --total-num-task=1984000 --num-cpu-per-task=1
      --task-duration-s=0 --total-num-actors=32 --num-actors-per-nodes=1

    wait_for_nodes:
      num_nodes: 32
      timeout: 600

    type: sdk_command
    file_manager: sdk

# - name: scheduling_test_many_5s_tasks_single_node
#   group: core-scalability-test
#   working_dir: benchmarks
#   legacy:
#     test_name: scheduling_test_many_5s_tasks_single_node
#     test_suite: benchmark_tests

#   frequency: nightly
#   team: core
#   cluster:
#     cluster_env: app_config.yaml
#     cluster_compute: scheduling.yaml

#   run:
#     timeout: 3600
#     script: python distributed/test_scheduling.py --total-num-task=1984000 --num-cpu-per-task=1
#       --task-duration-s=5 --total-num-actors=1 --num-actors-per-nodes=1

#     wait_for_nodes:
#       num_nodes: 32
#       timeout: 600

#     type: sdk_command
#     file_manager: sdk
#   stable: false

# - name: scheduling_test_many_5s_tasks_many_nodes
#   group: core-scalability-test
#   working_dir: benchmarks
#   legacy:
#     test_name: scheduling_test_many_5s_tasks_many_nodes
#     test_suite: benchmark_tests

#   frequency: nightly
#   team: core
#   cluster:
#     cluster_env: app_config.yaml
#     cluster_compute: scheduling.yaml

#   run:
#     timeout: 3600
#     script: python distributed/test_scheduling.py --total-num-task=1984000 --num-cpu-per-task=1
#       --task-duration-s=5 --total-num-actors=32 --num-actors-per-nodes=1

#     wait_for_nodes:
#       num_nodes: 32
#       timeout: 600

#     type: sdk_command
#     file_manager: sdk
#   stable: false

###############
# Dataset tests
###############

- name: inference
  group: core-dataset-tests
  working_dir: nightly_tests/dataset
  legacy:
    test_name: inference
    test_suite: dataset_test

  frequency: multi
  team: core
  cluster:
    cluster_env: app_config.yaml
    cluster_compute: inference.yaml

  run:
    timeout: 600
    script: python inference.py
    wait_for_nodes:
      num_nodes: 2
      timeout: 600

    type: sdk_command
    file_manager: sdk

- name: shuffle_data_loader
  group: core-dataset-tests
  working_dir: nightly_tests/dataset
  legacy:
    test_name: shuffle_data_loader
    test_suite: dataset_test

  frequency: multi
  team: core
  cluster:
    cluster_env: shuffle_app_config.yaml
    cluster_compute: shuffle_compute.yaml

  run:
    timeout: 1800
    script: python dataset_shuffle_data_loader.py
    type: sdk_command
    file_manager: sdk

- name: parquet_metadata_resolution
  group: core-dataset-tests
  working_dir: nightly_tests/dataset
  legacy:
    test_name: parquet_metadata_resolution
    test_suite: dataset_test

  frequency: multi
  team: core
  cluster:
    cluster_env: pipelined_training_app.yaml
    cluster_compute: pipelined_training_compute.yaml

  run:
    timeout: 1200
    script: python parquet_metadata_resolution.py --num-files 915
    wait_for_nodes:
      num_nodes: 15
      timeout: 1200

    type: sdk_command
    file_manager: sdk

- name: dataset_random_access
  group: core-dataset-tests
  working_dir: nightly_tests/dataset
  stable: false

  frequency: multi
  team: core
  cluster:
    cluster_env: pipelined_training_app.yaml
    cluster_compute: pipelined_training_compute.yaml

  run:
    timeout: 1200
    script: python dataset_random_access.py
    wait_for_nodes:
      num_nodes: 15
      timeout: 1200

    type: sdk_command
    file_manager: sdk

- name: pipelined_training_50_gb
  group: core-dataset-tests
  working_dir: nightly_tests/dataset
  legacy:
    test_name: pipelined_training_50_gb
    test_suite: dataset_test

  frequency: multi
  team: core
  cluster:
    cluster_env: pipelined_training_app.yaml
    cluster_compute: pipelined_training_compute.yaml

  run:
    timeout: 4800
    script: python pipelined_training.py --epochs 1
    wait_for_nodes:
      num_nodes: 15
      timeout: 1200

    type: sdk_command
    file_manager: sdk

- name: pipelined_ingestion_1500_gb
  group: core-dataset-tests
  working_dir: nightly_tests/dataset
  legacy:
    test_name: pipelined_ingestion_1500_gb
    test_suite: dataset_test

  frequency: multi
  team: core
  cluster:
    cluster_env: pipelined_ingestion_app.yaml
    cluster_compute: pipelined_ingestion_compute.yaml

  run:
    timeout: 9600
    script: python pipelined_training.py --epochs 2 --num-windows 2 --num-files 915
      --debug

    wait_for_nodes:
      num_nodes: 21
      timeout: 2400

    type: sdk_command
    file_manager: sdk

- name: datasets_ingest_train_infer
  group: core-dataset-tests
  working_dir: nightly_tests/dataset
  legacy:
    test_name: datasets_ingest_train_infer
    test_suite: dataset_test

  frequency: multi
  team: core
  cluster:
    cluster_env: ray_sgd_training_app.yaml
    cluster_compute: ray_sgd_training_compute.yaml

  run:
    timeout: 14400
    script: python ray_sgd_training.py --address auto --use-s3 --num-workers 16 --use-gpu
      --large-dataset

    wait_for_nodes:
      num_nodes: 66
      timeout: 2400

    type: sdk_command
    file_manager: sdk

  smoke_test:
    frequency: multi
    cluster:
      app_config: ray_sgd_training_app.yaml
      compute_template: ray_sgd_training_smoke_compute.yaml

    run:
      timeout: 3600
      script: python ray_sgd_training.py --address auto --use-s3 --num-workers 8 --use-gpu
      wait_for_nodes:
        num_nodes: 8
        timeout: 2400

- name: datasets_preprocess_ingest
  group: core-dataset-tests
  working_dir: nightly_tests/dataset
  legacy:
    test_name: datasets_preprocess_ingest
    test_suite: dataset_test

  frequency: multi
  team: core
  cluster:
    cluster_env: ray_sgd_training_app.yaml
    cluster_compute: ray_sgd_training_compute_no_gpu.yaml

  run:
    timeout: 7200
    script: python ray_sgd_training.py --address auto --use-s3 --num-workers 16 --use-gpu
      --large-dataset --debug

    wait_for_nodes:
      num_nodes: 21
      timeout: 2400

    type: sdk_command
    file_manager: sdk

- name: datasets_ingest_400G
  group: core-dataset-tests
  working_dir: nightly_tests/dataset
  legacy:
    test_name: datasets_ingest_400G
    test_suite: dataset_test

  frequency: multi
  team: core
  cluster:
    cluster_env: ray_sgd_training_app.yaml
    cluster_compute: dataset_ingest_400G_compute.yaml

  run:
    timeout: 7200
    script: python ray_sgd_runner.py --address auto --use-gpu --num-epochs 1
    type: sdk_command
    file_manager: sdk

################
# Core K8s tests
################
- name: k8s_dask_on_ray_large_scale_test_no_spilling
  group: k8s-core-nightly-test
  team: core
  working_dir: nightly_tests
  frequency: nightly

  legacy:
    test_name: k8s_dask_on_ray_large_scale_test_no_spilling
    test_suite: nightly_tests

  cluster:
    cluster_env: dask_on_ray/large_scale_dask_on_ray_app_config.yaml
    cluster_compute: dask_on_ray/dask_on_ray_stress_compute.yaml
    autosuspend_mins: 120
    cloud_id: cld_HSrCZdMCYDe1NmMCJhYRgQ4p

  run:
    timeout: 7200
    wait_for_nodes:
      # Number of nodes
      num_nodes: 21
      # Timeout for waiting for nodes. If nodes are not up by then, the
      # test will fail.
      timeout: 600
    script: python dask_on_ray/large_scale_test.py --num_workers 20 --worker_obj_store_size_in_gb 20 --error_rate 0  --data_save_path /tmp/ray
    type: job
    file_manager: job

  smoke_test:
    frequency: multi

    cluster:
      cluster_env: dask_on_ray/large_scale_dask_on_ray_app_config.yaml
      cluster_compute: dask_on_ray/large_scale_dask_on_ray_compute_template.yaml
      autosuspend_mins: 120
      cloud_id: cld_HSrCZdMCYDe1NmMCJhYRgQ4p

    run:
      timeout: 7200
      wait_for_nodes:
        # Number of nodes
        num_nodes: 5
        # Timeout for waiting for nodes. If nodes are not up by then, the
        # test will fail.
        timeout: 600
      script: python dask_on_ray/large_scale_test.py --num_workers 4 --worker_obj_store_size_in_gb 20 --error_rate 0  --data_save_path /tmp/ray
      type: job
      file_manager: job
  stable: false

- name: k8s_threaded_actors_stress_test
  group: k8s-core-nightly-test
  team: core
  working_dir: nightly_tests
  frequency: nightly

  legacy:
    test_name: k8s_threaded_actors_stress_test
    test_suite: nightly_tests

  cluster:
    cluster_env: stress_tests/stress_tests_app_config.yaml
    cluster_compute: stress_tests/k8s_stress_test_threaded_actor_compute.yaml
    autosuspend_mins: 120
    cloud_id: cld_HSrCZdMCYDe1NmMCJhYRgQ4p

  run:
    timeout: 3600
    wait_for_nodes:
      # Number of nodes
      num_nodes: 201
      # Timeout for waiting for nodes. If nodes are not up by then, the
      # test will fail.
      timeout: 1200
    script: python stress_tests/test_threaded_actors.py --test-runtime 3600 --kill-interval_s 60
    type: job
    file_manager: job

  stable: false

- name: k8s_single_node
  group: core-scalability-test
  working_dir: benchmarks
  legacy:
    test_name: single_node
    test_suite: benchmark_tests

  frequency: multi
  team: core
  cluster:
    cluster_env: app_config.yaml
    cluster_compute: single_node.yaml
    cloud_id: cld_HSrCZdMCYDe1NmMCJhYRgQ4p

  run:
    timeout: 12000
    prepare: sleep 0
    script: python single_node/test_single_node.py
    type: job
    file_manager: job
  stable: false

- name: k8s_object_store
  group: core-scalability-test
  working_dir: benchmarks
  legacy:
    test_name: object_store
    test_suite: benchmark_tests

  frequency: multi
  team: core
  cluster:
    cluster_env: app_config.yaml
    cluster_compute: object_store.yaml
    cloud_id: cld_HSrCZdMCYDe1NmMCJhYRgQ4p

  run:
    timeout: 3600
    script: python object_store/test_object_store.py
    wait_for_nodes:
      num_nodes: 50
      timeout: 600

    type: job
    file_manager: job
  stable: false

- name: k8s_many_actors
  group: core-scalability-test
  working_dir: benchmarks
  legacy:
    test_name: many_actors
    test_suite: benchmark_tests

  frequency: nightly
  team: core
  cluster:
    cluster_env: app_config.yaml
    cluster_compute: distributed.yaml
    cloud_id: cld_HSrCZdMCYDe1NmMCJhYRgQ4p

  run:
    timeout: 3600
    script: python distributed/test_many_actors.py
    wait_for_nodes:
      num_nodes: 65
      timeout: 600

    type: job
    file_manager: job
  stable: false

- name: k8s_many_actors_smoke_test
  group: core-scalability-test
  working_dir: benchmarks
  legacy:
    test_name: many_actors_smoke_test
    test_suite: benchmark_tests

  frequency: multi
  team: core
  cluster:
    cluster_env: app_config.yaml
    cluster_compute: distributed_smoke_test.yaml
    cloud_id: cld_HSrCZdMCYDe1NmMCJhYRgQ4p

  run:
    timeout: 3600
    script: SMOKE_TEST=1 python distributed/test_many_actors.py
    wait_for_nodes:
      num_nodes: 2
      timeout: 600

    type: job
    file_manager: job
  stable: false

- name: k8s_many_tasks
  group: core-scalability-test
  working_dir: benchmarks
  legacy:
    test_name: many_tasks
    test_suite: benchmark_tests

  frequency: nightly
  team: core
  cluster:
    cluster_env: app_config.yaml
    cluster_compute: distributed.yaml
    cloud_id: cld_HSrCZdMCYDe1NmMCJhYRgQ4p

  run:
    timeout: 3600
    script: python distributed/test_many_tasks.py --num-tasks=10000
    wait_for_nodes:
      num_nodes: 65
      timeout: 600

    type: job
    file_manager: job
  stable: false

- name: k8s_many_tasks_smoke_test
  group: core-scalability-test
  working_dir: benchmarks
  legacy:
    test_name: many_tasks_smoke_test
    test_suite: benchmark_tests

  frequency: multi
  team: core
  cluster:
    cluster_env: app_config.yaml
    cluster_compute: distributed_smoke_test.yaml
    cloud_id: cld_HSrCZdMCYDe1NmMCJhYRgQ4p

  run:
    timeout: 3600
    script: python distributed/test_many_tasks.py --num-tasks=100
    wait_for_nodes:
      num_nodes: 2
      timeout: 600

    type: job
    file_manager: job
  stable: false

- name: k8s_many_pgs
  group: core-scalability-test
  working_dir: benchmarks
  legacy:
    test_name: many_pgs
    test_suite: benchmark_tests

  frequency: nightly
  team: core
  cluster:
    cluster_env: app_config.yaml
    cluster_compute: distributed.yaml
    cloud_id: cld_HSrCZdMCYDe1NmMCJhYRgQ4p

  run:
    timeout: 3600
    script: python distributed/test_many_pgs.py
    wait_for_nodes:
      num_nodes: 65
      timeout: 600

    type: job
    file_manager: job
  stable: false

- name: k8s_many_pgs_smoke_test
  group: core-scalability-test
  working_dir: benchmarks
  legacy:
    test_name: many_pgs_smoke_test
    test_suite: benchmark_tests

  frequency: multi
  team: core
  cluster:
    cluster_env: app_config.yaml
    cluster_compute: distributed_smoke_test.yaml
    cloud_id: cld_HSrCZdMCYDe1NmMCJhYRgQ4p

  run:
    timeout: 3600
    script: SMOKE_TEST=1 python distributed/test_many_pgs.py
    wait_for_nodes:
      num_nodes: 2
      timeout: 600

    type: job
    file_manager: job
  stable: false

- name: k8s_many_nodes
  group: core-scalability-test
  working_dir: benchmarks
  legacy:
    test_name: many_nodes
    test_suite: benchmark_tests

  frequency: nightly
  team: core
  cluster:
    cluster_env: app_config.yaml
    cluster_compute: many_nodes.yaml
    cloud_id: cld_HSrCZdMCYDe1NmMCJhYRgQ4p

  run:
    timeout: 3600
    script: python distributed/test_many_tasks.py --num-tasks=1000
    wait_for_nodes:
      num_nodes: 250
      timeout: 600

    type: job
    file_manager: job
  stable: false

- name: k8s_scheduling_test_many_0s_tasks_single_node
  group: core-scalability-test
  working_dir: benchmarks
  legacy:
    test_name: scheduling_test_many_0s_tasks_single_node
    test_suite: benchmark_tests

  frequency: nightly
  team: core
  cluster:
    cluster_env: app_config.yaml
    cluster_compute: scheduling.yaml
    cloud_id: cld_HSrCZdMCYDe1NmMCJhYRgQ4p

  run:
    timeout: 3600
    script: python distributed/test_scheduling.py --total-num-task=1984000 --num-cpu-per-task=1
      --task-duration-s=0 --total-num-actors=1 --num-actors-per-nodes=1

    wait_for_nodes:
      num_nodes: 32
      timeout: 600

    type: job
    file_manager: job
  stable: false

- name: k8s_scheduling_test_many_0s_tasks_many_nodes
  group: core-scalability-test
  working_dir: benchmarks
  legacy:
    test_name: scheduling_test_many_0s_tasks_many_nodes
    test_suite: benchmark_tests

  frequency: nightly
  team: core
  cluster:
    cluster_env: app_config.yaml
    cluster_compute: scheduling.yaml
    cloud_id: cld_HSrCZdMCYDe1NmMCJhYRgQ4p

  run:
    timeout: 3600
    script: python distributed/test_scheduling.py --total-num-task=1984000 --num-cpu-per-task=1
      --task-duration-s=0 --total-num-actors=32 --num-actors-per-nodes=1

    wait_for_nodes:
      num_nodes: 32
      timeout: 600

    type: job
    file_manager: job
  stable: false


- name: k8s_pg_autoscaling_regression_test
  group: core-daily-test
  working_dir: nightly_tests
  legacy:
    test_name: pg_autoscaling_regression_test
    test_suite: nightly_tests

  frequency: nightly
  team: core
  cluster:
    cluster_env: placement_group_tests/app_config.yaml
    cluster_compute: placement_group_tests/compute.yaml
    cloud_id: cld_HSrCZdMCYDe1NmMCJhYRgQ4p

  run:
    timeout: 1200
    script: python placement_group_tests/pg_run.py
    type: job
    file_manager: job
  stable: false

- name: k8s_placement_group_performance_test
  group: core-daily-test
  working_dir: nightly_tests
  legacy:
    test_name: placement_group_performance_test
    test_suite: nightly_tests

  frequency: nightly
  team: core
  cluster:
    cluster_env: placement_group_tests/app_config.yaml
    cluster_compute: placement_group_tests/pg_perf_test_compute.yaml
    cloud_id: cld_HSrCZdMCYDe1NmMCJhYRgQ4p

  run:
    timeout: 1200
    script: python placement_group_tests/placement_group_performance_test.py
    wait_for_nodes:
      num_nodes: 5
      timeout: 600

    type: job
    file_manager: job
  stable: false

##################
# Core Chaos tests
##################

- name: chaos_many_tasks_no_object_store
  group: core-dataset-tests
  working_dir: nightly_tests
  legacy:
    test_name: chaos_many_tasks_no_object_store
    test_suite: chaos_test

  frequency: multi
  team: core
  cluster:
    cluster_env: chaos_test/app_config.yaml
    cluster_compute: chaos_test/compute_template.yaml

  run:
    timeout: 3600
    wait_for_nodes:
      num_nodes: 10
      timeout: 600
    prepare: python setup_chaos.py --no-start
    script: python chaos_test/test_chaos_basic.py --workload=tasks

    type: sdk_command
    file_manager: sdk

- name: chaos_many_actors
  group: core-dataset-tests
  working_dir: nightly_tests
  legacy:
    test_name: chaos_many_actors
    test_suite: chaos_test

  frequency: multi
  team: core
  cluster:
    cluster_env: chaos_test/app_config.yaml
    cluster_compute: chaos_test/compute_template.yaml

  run:
    timeout: 3600
    wait_for_nodes:
      num_nodes: 10
      timeout: 600
    prepare: python setup_chaos.py --no-start
    script: python chaos_test/test_chaos_basic.py --workload=actors

    type: sdk_command
    file_manager: sdk

- name: chaos_dask_on_ray_large_scale_test_no_spilling
  group: core-dataset-tests
  working_dir: nightly_tests
  legacy:
    test_name: chaos_dask_on_ray_large_scale_test_no_spilling
    test_suite: chaos_test

  frequency: nightly
  team: core
  cluster:
    cluster_env: chaos_test/dask_on_ray_app_config_reconstruction.yaml
    cluster_compute: dask_on_ray/dask_on_ray_stress_compute.yaml

  run:
    timeout: 7200
    wait_for_nodes:
      num_nodes: 21
      timeout: 600
    prepare: python setup_chaos.py --node-kill-interval 100
    script: python dask_on_ray/large_scale_test.py --num_workers 20 --worker_obj_store_size_in_gb
      20 --error_rate 0  --data_save_path /tmp/ray

    type: sdk_command
    file_manager: sdk

- name: chaos_dask_on_ray_large_scale_test_spilling
  group: core-dataset-tests
  working_dir: nightly_tests
  legacy:
    test_name: chaos_dask_on_ray_large_scale_test_spilling
    test_suite: chaos_test

  frequency: nightly
  team: core
  cluster:
    cluster_env: chaos_test/dask_on_ray_app_config_reconstruction.yaml
    cluster_compute: dask_on_ray/dask_on_ray_stress_compute.yaml

  run:
    timeout: 7200
    wait_for_nodes:
      num_nodes: 21
      timeout: 600
    prepare: python setup_chaos.py --node-kill-interval 100
    script: python dask_on_ray/large_scale_test.py --num_workers 150 --worker_obj_store_size_in_gb
      70 --error_rate 0  --data_save_path /tmp/ray

    type: sdk_command
    file_manager: sdk

- name: chaos_pipelined_ingestion_1500_gb_15_windows
  group: core-dataset-tests
  working_dir: nightly_tests
  legacy:
    test_name: chaos_pipelined_ingestion_1500_gb_15_windows
    test_suite: chaos_test

  frequency: multi
  team: core
  cluster:
    cluster_env: dataset/pipelined_ingestion_app.yaml
    cluster_compute: dataset/pipelined_ingestion_compute.yaml

  run:
    timeout: 7200
    wait_for_nodes:
      num_nodes: 21
      timeout: 2400
    prepare: ' python setup_chaos.py --node-kill-interval 300'
    script: python dataset/pipelined_training.py --epochs 1 --num-windows 15  --num-files
      915 --debug

    type: sdk_command
    file_manager: sdk
<|MERGE_RESOLUTION|>--- conflicted
+++ resolved
@@ -2623,7 +2623,6 @@
       num_nodes: 5
       timeout: 600
 
-<<<<<<< HEAD
 # - name: threaded_actors_stress_test
 #   group: core-daily-test
 #   working_dir: nightly_tests
@@ -2663,26 +2662,6 @@
 #       wait_for_nodes:
 #         num_nodes: 5
 #         timeout: 600
-=======
-    type: sdk_command
-    file_manager: sdk
-
-  smoke_test:
-    frequency: nightly
-    cluster:
-      app_config: stress_tests/stress_tests_app_config.yaml
-      compute_template: stress_tests/smoke_test_compute.yaml
-
-    run:
-      timeout: 3600
-      script: python stress_tests/test_threaded_actors.py --test-runtime 1800 --kill-interval_s
-        30
-
-      wait_for_nodes:
-        num_nodes: 5
-        timeout: 600
-  stable: false
->>>>>>> 49e0ab2f
 
 - name: dask_on_ray_1tb_sort
   group: core-daily-test
