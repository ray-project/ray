--- conflicted
+++ resolved
@@ -214,16 +214,6 @@
   cluster:
     byod:
       type: gpu
-<<<<<<< HEAD
-    cluster_compute: compute_cpu_8_aws.yaml
-
-  run:
-    timeout: 3600
-    script: python workloads/tune_torch_benchmark.py --num-runs 3 --num-trials 8 --num-workers 4
-
-    wait_for_nodes:
-      num_nodes: 8
-=======
     cluster_compute: compute_cpu_4_aws.yaml
 
   run:
@@ -232,19 +222,14 @@
 
     wait_for_nodes:
       num_nodes: 4
->>>>>>> 8da8fdb1
-
-  variations:
-    - __suffix__: aws
-    - __suffix__: gce
-      env: gce
-      frequency: manual
-      cluster:
-<<<<<<< HEAD
-        cluster_compute: compute_cpu_8_gce.yaml
-=======
+
+  variations:
+    - __suffix__: aws
+    - __suffix__: gce
+      env: gce
+      frequency: manual
+      cluster:
         cluster_compute: compute_cpu_4_gce.yaml
->>>>>>> 8da8fdb1
 
   alert: default
 
