--- conflicted
+++ resolved
@@ -153,12 +153,8 @@
 
   alert: default
 
-<<<<<<< HEAD
-- name: air_benchmark_xgboost_cpu_10
-=======
 # Ray AIR distributed Torch benchmarks
 - name: air_benchmark_torch_mnist_cpu_4x1
->>>>>>> 5a95e11e
   group: AIR tests
   working_dir: air_tests/air_benchmarks
 
@@ -167,17 +163,6 @@
   env: staging
 
   cluster:
-<<<<<<< HEAD
-    cluster_env: xgboost_app_config.yaml
-    cluster_compute: xgboost_compute_tpl.yaml
-
-  run:
-    timeout: 36000
-    script: python workloads/xgboost_benchmark.py
-
-    wait_for_nodes:
-      num_nodes: 10
-=======
     cluster_env: app_config.yaml
     cluster_compute: compute_cpu_4.yaml
 
@@ -187,21 +172,10 @@
 
     wait_for_nodes:
       num_nodes: 4
->>>>>>> 5a95e11e
 
     type: sdk_command
     file_manager: job
 
-<<<<<<< HEAD
-  smoke_test:
-    frequency: disabled
-
-    run:
-      timeout: 1800
-
-  alert: default
-
-=======
   alert: default
 
 
@@ -325,7 +299,6 @@
     file_manager: job
 
   alert: default
->>>>>>> 5a95e11e
 
 #######################
 # XGBoost release tests
