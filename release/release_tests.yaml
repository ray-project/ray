# Global release test configuration file.
# All your release test configuration should go here. Adding release tests here
# will automatically enable them in the Buildkite release testing schedules
# (unless they have frequency: manual).
# Here is an example configuration for reference:
#- name: example_test
#  # Tests with the same group will be grouped in the Buildkite UI
#  group: Example group
#  # Provide the working directory which will be uploaded to the cluster
#  working_dir: example_dir
#
#  # How often to run the tests.
#  # One of [manual, any, multi, nightly, nightly-3x, weekly].
#  # Descriptions of each frequency (that's not immediately obvious):
#  # - manual: Not run on a schedule, but can be manually run through the buildkite UI.
#  # - nightly-3x: Run 3 times a week (Monday, Wednesday, Friday).
#  frequency: weekly
#  # Owning team. This field will be persisted to the database
#  team: ml
#
#  # Python version. This optional field determines which Python version to run tests
#  # on. This must be a string!
#  python: "3.7"
#
#  # Cluster information
#  cluster:
#    # Location of cluster compute, relative to working_dir
#    cluster_compute: cluster_compute.yaml
#    # Autosuspend parameter passed to the cluster.
#    # The cluster will automatically terminate if inactive for this
#    # many minutes. Defaults to 10 if not set.
#    autosuspend_mins: 10
#    # Optional cloud_id to use instead of the default cloud
#    cloud_id: cld_12345678
#    # Alternatively, you can specify a cloud name
#    cloud_name: anyscale_default_cloud
#
#  # Run configuration for the test
#  run:
#    # If you want to wait for nodes to be ready, you can specify this here:
#    wait_for_nodes:
#      # Number of nodes
#      num_nodes: 16
#      # Timeout for waiting for nodes. If nodes are not up by then, the
#      # test will fail.
#      timeout: 600
#
#    # Optional prepare script to be run on the cluster before the test script
#    prepare: python prepare.py
#    # The prepare command can have a separate timeout
#    prepare_timeout: 300
#
#    # Main script to run as the test script
#    script: python workloads/train_small.py
#    # Timeout in seconds. After this time the test is considered as failed.
#    timeout: 600
#
#  # You can specify smoke test definitions here. If a smoke test is triggered,
#  # it will deep update the main test configuration with the values provided
#  # here. Smoke tests will automatically run with IS_SMOKE_TEST=1 as en
#  # environment variable and receive the --smoke-test flag as a parameter in the
#  # run script.
#  smoke_test:
#    # Smoke tests can have different frequencies. A smoke test is only triggered
#    # when the regular test is not matched.
#    frequency: nightly
#    # Here we adjust the run timeout down and run on less nodes. The test script
#    # remains the same.
#    run:
#      timeout: 300
#      wait_for_nodes:
#        num_nodes: 4
#        timeout: 600
#
#  # After the test finished, this handler (in alerts/) will process the results.
#  # It can then let the test fail, e.g. if a metric regression is observed.
#  alert: default

#######################
# Baseline test
#######################
- name: hello_world
  python: "3.10"
  team: reef
  group: hello_world
  frequency: nightly
  working_dir: hello_world_tests

  cluster:
    byod: {}
    cluster_compute: hello_world_compute_config.yaml

  run:
    timeout: 1800
    num_retries: 3
    script: python hello_world.py

  variations:
    - __suffix__: aws
    - __suffix__: gce
      env: gce
      cluster:
        cluster_compute: hello_world_compute_config_gce.yaml
    - __suffix__: azure
      env: azure
      cluster:
        cluster_compute: hello_world_compute_config_azure.yaml
    - __suffix__: released
      cluster:
        ray_version: 2.50.0

- name: hello_world_custom_byod
  python: "3.10"
  team: reef
  group: hello_world
  frequency: nightly
  working_dir: hello_world_tests

  cluster:
    byod:
      post_build_script: byod_hello_world.sh
      python_depset: emoji.lock
    cluster_compute: hello_world_compute_config.yaml

  run:
    timeout: 1800
    script: python hello_world_emoji.py

  variations:
    - __suffix__: aws
    - __suffix__: gce
      env: gce
      cluster:
        cluster_compute: hello_world_compute_config_gce.yaml
    - __suffix__: released
      cluster:
        ray_version: 2.50.0

- name: hello_world_custom_byod_depset_only
  python: "3.10"
  team: reef
  group: hello_world
  frequency: nightly
  working_dir: hello_world_tests

  cluster:
    byod:
      type: gpu
      python_depset: emoji.lock
    cluster_compute: hello_world_compute_config.yaml

  run:
    timeout: 1800
    script: bash test.sh

  variations:
    - __suffix__: aws


#######################
# Cluster scaling tests
#######################
- name: cluster_tune_scale_up_down
  python: "3.10"
  group: Cluster tests
  working_dir: cluster_tests

  frequency: nightly
  team: ml

  cluster:
    byod: {}
    cluster_compute: cpt_autoscaling_1-3_aws.yaml

  run:
    timeout: 3600
    script: python workloads/tune_scale_up_down.py
    wait_for_nodes:
      num_nodes: 0

  variations:
    - __suffix__: aws
    - __suffix__: gce
      env: gce
      frequency: manual
      cluster:
        cluster_compute: cpt_autoscaling_1-3_gce.yaml
    - __suffix__: kuberay
      env: kuberay
      frequency: nightly
      cluster:
        cluster_compute: cpt_autoscaling_1-3_kuberay.yaml

  alert: default


#########################
# AIR release tests
#########################

# Ray Train distributed Torch benchmarks
- name: air_benchmark_torch_mnist_gpu_4x4
  python: "3.10"
  group: AIR tests
  working_dir: air_tests/air_benchmarks

  frequency: weekly
  team: ml

  cluster:
    byod:
      type: gpu
    cluster_compute: compute_gpu_4x4_aws.yaml

  run:
    timeout: 4800
    script: RAY_TRAIN_V2_ENABLED=1 python workloads/torch_benchmark.py run --num-runs 3 --num-epochs 120 --num-workers 16 --cpus-per-worker 4 --batch-size 1024 --use-gpu

    wait_for_nodes:
      num_nodes: 4

  smoke_test:
    frequency: weekly

    cluster:
      cluster_compute: compute_gpu_2x2_aws.yaml

    run:
      timeout: 3600
      script: python workloads/torch_benchmark.py run --num-runs 3 --num-epochs 60 --num-workers 4 --cpus-per-worker 4 --batch-size 512 --use-gpu

      wait_for_nodes:
        num_nodes: 2

  variations:
    - __suffix__: aws
    - __suffix__: gce
      env: gce
      frequency: manual
      cluster:
        cluster_compute: compute_gpu_4x4_gce.yaml
      smoke_test:
        frequency: manual

  alert: default

- name: air_benchmark_tune_torch_mnist
  python: "3.10"
  group: AIR tests
  working_dir: air_tests/air_benchmarks

  frequency: nightly
  team: ml

  cluster:
    byod:
      type: gpu
    cluster_compute: compute_cpu_4_aws.yaml

  run:
    timeout: 3600
    script: RAY_TRAIN_V2_ENABLED=1 python workloads/tune_torch_benchmark.py --num-runs 1 --num-trials 2 --num-workers 2

    wait_for_nodes:
      num_nodes: 4

  variations:
    - __suffix__: aws
    - __suffix__: gce
      env: gce
      frequency: manual
      cluster:
        cluster_compute: compute_cpu_4_gce.yaml

  alert: default

# Ray Train distributed Tensorflow benchmarks
- name: air_benchmark_tensorflow_mnist_gpu_4x4
  python: "3.10"
  group: AIR tests
  working_dir: air_tests/air_benchmarks

  # https://github.com/ray-project/ray/issues/46687
  frequency: manual
  team: ml

  stable: false

  cluster:
    byod:
      type: gpu
    cluster_compute: compute_gpu_4x4_aws.yaml

  run:
    timeout: 5400
    script: RAY_TRAIN_V2_ENABLED=1 python workloads/tensorflow_benchmark.py run --num-runs 3 --num-epochs 200 --num-workers 16 --cpus-per-worker 4 --batch-size 1024 --use-gpu

    wait_for_nodes:
      num_nodes: 4

  smoke_test:
    frequency: manual

    cluster:
      cluster_compute: compute_gpu_2x2_aws.yaml

    run:
      script: python workloads/tensorflow_benchmark.py run --num-runs 3 --num-epochs 60 --num-workers 4 --cpus-per-worker 4 --batch-size 512 --use-gpu

      wait_for_nodes:
        num_nodes: 2

  variations:
    - __suffix__: aws
    - __suffix__: gce
      env: gce
      frequency: manual
      cluster:
        cluster_compute: compute_gpu_4x4_gce.yaml
      smoke_test:
        frequency: manual

  alert: default


#######################
# AIR examples
#######################


# Test additional CPU nodes for preprocessing.
- name: air_example_dreambooth_finetuning
  python: "3.10"
  group: AIR examples
  working_dir: air_examples/dreambooth

  stable: false

  # https://github.com/ray-project/ray/issues/49847
  frequency: manual
  team: ml

  cluster:
    byod:
      type: gpu
    cluster_compute: dreambooth_compute_aws.yaml

  run:
    timeout: 1800
    script: pip install -Ur dreambooth/requirements.txt && bash dreambooth_run.sh
    artifact_path: /tmp/artifacts/example_out.jpg

  # variations: A10G not available on GCE, yet.

- name: air_example_dreambooth_finetuning_lora
  python: "3.10"
  group: AIR examples
  working_dir: air_examples/dreambooth

  stable: false

  # https://github.com/ray-project/ray/issues/49846
  frequency: manual
  team: ml

  cluster:
    byod:
      type: gpu
    cluster_compute: dreambooth_compute_aws.yaml

  run:
    timeout: 1800
    script: pip install -Ur dreambooth/requirements.txt && bash dreambooth_run.sh --lora
    artifact_path: /tmp/artifacts/example_out.jpg

- name: air_example_gptj_deepspeed_fine_tuning
  python: "3.10"
  group: AIR examples
  working_dir: air_examples/gptj_deepspeed_finetuning
  frequency: manual
  team: ml
  cluster:
    byod:
      type: gpu
      post_build_script: byod_gptj_test.sh
    cluster_compute: gptj_deepspeed_compute_aws.yaml

  run:
    timeout: 4500
    script: RAY_TRAIN_V2_ENABLED=1 python test_myst_doc.py --path gptj_deepspeed_fine_tuning.ipynb

- name: air_example_dolly_v2_lightning_fsdp_finetuning
  python: "3.10"
  group: AIR examples
  working_dir: air_examples/dolly_v2_lightning_fsdp_finetuning
  frequency: manual
  team: ml
  cluster:
    byod:
      type: gpu
      post_build_script: byod_dolly_test.sh
    cluster_compute: dolly_v2_fsdp_compute_aws.yaml

  run:
    timeout: 4700
    script: RAY_TRAIN_V2_ENABLED=1 python test_myst_doc.py --path lightning-llm-finetuning-7b.ipynb

  # variations: TODO(jungong): add GCP variation.

- name: air_example_vicuna_13b_lightning_deepspeed_finetuning
  python: "3.10"
  group: AIR examples
  working_dir: air_examples/vicuna_13b_lightning_deepspeed_finetuning
  frequency: manual
  team: ml
  cluster:
    byod:
      type: gpu
      post_build_script: byod_vicuna_test.sh
    cluster_compute: vicuna_13b_deepspeed_compute_aws.yaml

  run:
    timeout: 4700
    script: python test_myst_doc.py --path vicuna_13b_lightning_deepspeed_finetune.ipynb

#######################
# Tune tests
#######################
- name: tune_with_frequent_pausing
  python: "3.10"
  group: Tune tests
  working_dir: tune_tests

  frequency: nightly-3x
  team: ml

  cluster:
    byod:
      runtime_env:
        - RAY_memory_usage_threshold=0.5
        - automatic_object_spilling_enabled=0
    cluster_compute: frequent_pausing/compute_config_aws.yaml

  run:
    timeout: 600  # 10min
    long_running: true
    script: RAY_TRAIN_V2_ENABLED=1 python frequent_pausing/script.py

  variations:
    - __suffix__: aws
    - __suffix__: gce
      env: gce
      frequency: manual
      cluster:
        cluster_compute: frequent_pausing/compute_config_gce.yaml

  alert: default


- name: tune_rllib_connect_test
  python: "3.10"
  group: Tune tests
  working_dir: ml_user_tests

  frequency: nightly-3x
  team: ml

  cluster:
    byod:
      runtime_env:
        - RLLIB_TEST_NO_JAX_IMPORT=1
    cluster_compute: tune_rllib/compute_tpl_aws.yaml

  run:
    timeout: 2000
    script: RAY_TRAIN_V2_ENABLED=1 python tune_rllib/run_connect_tests.py
    wait_for_nodes:
      num_nodes: 9

  variations:
    - __suffix__: aws
    - __suffix__: gce
      env: gce
      frequency: manual
      cluster:
        cluster_compute: tune_rllib/compute_tpl_gce.yaml

  alert: default

- name: tune_cloud_long_running_cloud_storage
  python: "3.10"
  group: Tune cloud tests
  working_dir: tune_tests/cloud_tests
  frequency: weekly
  team: ml

  cluster:
    byod: {}
    cluster_compute: tpl_aws_1x4.yaml

  run:
    # 14 hours
    timeout: 50400
    long_running: true
    script: RAY_TRAIN_V2_ENABLED=1 python workloads/long_running_cloud_storage.py s3://tune-cloud-tests/long_running_cloud_storage

  # NOTE: This smoke test is not useful to run because the point of the test
  # is to be long running. This is just for debugging updates to the test quickly.
  smoke_test:
    frequency: manual
    run:
      timeout: 600

  variations:
    - __suffix__: aws
    - __suffix__: gce
      env: gce
      frequency: manual
      cluster:
        cluster_compute: tpl_gce_1x4.yaml
      run:
        # 14 hours
        timeout: 50400
        long_running: true
        script: RAY_TRAIN_V2_ENABLED=1 python workloads/long_running_cloud_storage.py gs://tune-cloud-tests/long_running_cloud_storage
        wait_for_nodes:
          num_nodes: 1

  alert: long_running_tests

########################
# Tune scalability tests
########################

- name: tune_scalability_bookkeeping_overhead
  python: "3.10"
  group: Tune scalability tests
  working_dir: tune_tests/scalability_tests

  frequency: nightly
  team: ml

  cluster:
    byod: {}
    cluster_compute: tpl_1x16.yaml

  run:
    timeout: 1200
    script: python workloads/test_bookkeeping_overhead.py

  alert: tune_tests

  variations:
    - __suffix__: aws
    - __suffix__: gce
      env: gce
      frequency: manual
      cluster:
        cluster_compute: tpl_gce_1x16.yaml
    - __suffix__: kuberay
      env: kuberay
      frequency: nightly
      cluster:
        cluster_compute: kuberay.yaml

- name: tune_scalability_durable_trainable
  python: "3.10"
  group: Tune scalability tests
  working_dir: tune_tests/scalability_tests

  frequency: nightly
  team: ml

  cluster:
    byod: {}
    cluster_compute: tpl_16x2.yaml

  run:
    timeout: 900
    script: python workloads/test_durable_trainable.py --bucket s3://tune-cloud-tests/scalability_durable_trainable
    wait_for_nodes:
      num_nodes: 16

  variations:
    - __suffix__: aws
    - __suffix__: gce
      env: gce
      frequency: manual
      run:
        timeout: 900
        script: python workloads/test_durable_trainable.py --bucket gs://tune-cloud-tests/scalability_durable_trainable
        wait_for_nodes:
          num_nodes: 16
      cluster:
        cluster_compute: tpl_gce_16x2.yaml

  alert: tune_tests


- name: tune_scalability_durable_multifile_checkpoints
  python: "3.10"
  group: Tune scalability tests
  working_dir: tune_tests/scalability_tests

  frequency: nightly
  team: ml

  cluster:
    byod: {}
    cluster_compute: tpl_16x2.yaml

  run:
    timeout: 900
    script: python workloads/test_durable_multifile_checkpoints.py --bucket s3://tune-cloud-tests/scalability_durable_multifile_checkpoints
    wait_for_nodes:
      num_nodes: 16

  variations:
    - __suffix__: aws
    - __suffix__: gce
      env: gce
      frequency: manual
      run:
        timeout: 900
        script: python workloads/test_durable_multifile_checkpoints.py --bucket gs://tune-cloud-tests/scalability_durable_multifile_checkpoints
        wait_for_nodes:
          num_nodes: 16
      cluster:
        cluster_compute: tpl_gce_16x2.yaml

  alert: tune_tests

- name: tune_scalability_long_running_large_checkpoints
  python: "3.10"
  group: Tune scalability tests
  working_dir: tune_tests/scalability_tests

  frequency: weekly
  team: ml

  cluster:
    byod: {}
    cluster_compute: tpl_1x32_hd.yaml

  run:
    timeout: 86400
    script: python workloads/test_long_running_large_checkpoints.py
    long_running: true

  smoke_test:
    frequency: nightly

    run:
      timeout: 3600

  alert: tune_tests

  variations:
    - __suffix__: aws
    - __suffix__: gce
      env: gce
      frequency: manual
      smoke_test:
        frequency: manual
      cluster:
        cluster_compute: tpl_gce_1x32_hd.yaml

- name: tune_scalability_network_overhead
  python: "3.10"
  group: Tune scalability tests
  working_dir: tune_tests/scalability_tests

  frequency: weekly
  team: ml

  cluster:
    byod: {}
    cluster_compute: tpl_100x2.yaml

  run:
    timeout: 750
    prepare_timeout: 1200
    script: python workloads/test_network_overhead.py
    wait_for_nodes:
      num_nodes: 100

  alert: tune_tests

  variations:
    - __suffix__: aws
    - __suffix__: smoke-test
      frequency: nightly
      cluster:
        cluster_compute: tpl_20x2.yaml
      run:
        timeout: 750
        prepare_timeout: 600
        script: python workloads/test_network_overhead.py --smoke-test
        wait_for_nodes:
          num_nodes: 20
    - __suffix__: gce
      env: gce
      frequency: manual
      cluster:
        cluster_compute: tpl_gce_100x2.yaml

- name: tune_scalability_result_throughput_cluster
  python: "3.10"
  group: Tune scalability tests
  working_dir: tune_tests/scalability_tests

  frequency: nightly-3x
  team: ml

  cluster:
    byod: {}
    cluster_compute: tpl_16x64.yaml

  run:
    timeout: 600
    script: python workloads/test_result_throughput_cluster.py

    wait_for_nodes:
      num_nodes: 16

  alert: tune_tests

  variations:
    - __suffix__: aws
    - __suffix__: gce
      env: gce
      frequency: manual
      cluster:
        cluster_compute: tpl_gce_16x64.yaml

- name: tune_scalability_result_throughput_single_node
  python: "3.10"
  group: Tune scalability tests
  working_dir: tune_tests/scalability_tests

  frequency: nightly
  team: ml

  cluster:
    byod: {}
    cluster_compute: tpl_1x96.yaml

  run:
    timeout: 600
    script: python workloads/test_result_throughput_single_node.py

  alert: tune_tests

  variations:
    - __suffix__: aws
    - __suffix__: gce
      env: gce
      frequency: manual
      cluster:
        cluster_compute: tpl_gce_1x96.yaml


############################
# Tune fault tolerance tests
############################
- name: tune_worker_fault_tolerance
  python: "3.10"
  group: Tune fault tolerance tests
  working_dir: tune_tests/fault_tolerance_tests

  stable: true

  frequency: nightly-3x
  team: ml

  cluster:
    byod: {}
    cluster_compute: tpl_aws_16x1.yaml

  run:
    timeout: 5400
    script: python workloads/test_tune_worker_fault_tolerance.py --bucket s3://tune-cloud-tests/worker_fault_tolerance

    wait_for_nodes:
      num_nodes: 16

# Disabled until we can kill nodes in GCE
#  variations:
#    - __suffix__: aws
#    - __suffix__: gce
#      env: gce
#      frequency: manual
#      run:
#        timeout: 5400
#        script: python workloads/test_tune_worker_fault_tolerance.py --bucket gs://tune-cloud-tests/worker_fault_tolerance
#
#        wait_for_nodes:
#          num_nodes: 16
#      cluster:
#        cluster_compute: tpl_gce_16x1.yaml

#######################
# Long running tests
#######################

- name: long_running_actor_deaths
  python: "3.10"
  group: Long running tests
  working_dir: long_running_tests

  frequency: weekly

  team: core
  cluster:
    byod:
      runtime_env:
        - RLLIB_TEST_NO_JAX_IMPORT=1
    cluster_compute: tpl_cpu_1.yaml

  run:
    timeout: 86400
    script: python workloads/actor_deaths.py
    long_running: true

  smoke_test:
    frequency: nightly

    run:
      timeout: 3600

  alert: long_running_tests

  variations:
    - __suffix__: aws
    - __suffix__: gce
      env: gce
      frequency: manual
      smoke_test:
        frequency: manual
      cluster:
        cluster_compute: tpl_cpu_1_gce.yaml

- name: long_running_impala
  python: "3.10"
  group: Long running tests
  working_dir: long_running_tests

  frequency: weekly
  team: rllib

  cluster:
    byod: {}
    cluster_compute: tpl_cpu_1_large.yaml

  run:
    timeout: 86400
    script: python workloads/impala.py
    long_running: true

  smoke_test:
    frequency: nightly

    run:
      timeout: 3600

  alert: long_running_tests

  variations:
    - __suffix__: aws
    - __suffix__: gce
      env: gce
      frequency: manual
      smoke_test:
        frequency: manual
        run:
          timeout: 3600
      cluster:
        cluster_compute: tpl_cpu_1_large_gce.yaml

- name: long_running_many_actor_tasks
  python: "3.10"
  group: Long running tests
  working_dir: long_running_tests

  frequency: weekly

  team: core
  cluster:
    byod:
      runtime_env:
        - RLLIB_TEST_NO_JAX_IMPORT=1
    cluster_compute: tpl_cpu_1.yaml

  run:
    timeout: 86400
    script: python workloads/many_actor_tasks.py
    long_running: true

  smoke_test:
    frequency: nightly

    run:
      timeout: 3600

  alert: long_running_tests

  variations:
    - __suffix__: aws
    - __suffix__: gce
      env: gce
      frequency: manual
      smoke_test:
        frequency: manual
        run:
          timeout: 3600
      cluster:
        cluster_compute: tpl_cpu_1_gce.yaml

- name: long_running_many_drivers
  python: "3.10"
  group: Long running tests
  working_dir: long_running_tests

  frequency: weekly

  team: core
  cluster:
    byod:
      runtime_env:
        - RLLIB_TEST_NO_JAX_IMPORT=1
    cluster_compute: tpl_cpu_4.yaml

  run:
    timeout: 86400
    script: python workloads/many_drivers.py --iteration-num=4000
    long_running: true
    wait_for_nodes:
      num_nodes: 4

  smoke_test:
    frequency: nightly

    run:
      timeout: 3600

  alert: long_running_tests

  variations:
    - __suffix__: aws
    - __suffix__: gce
      env: gce
      frequency: manual
      smoke_test:
        frequency: manual
        run:
          timeout: 3600
      cluster:
        cluster_compute: tpl_cpu_4_gce.yaml

- name: long_running_many_ppo
  python: "3.10"
  group: Long running tests
  working_dir: long_running_tests

  stable: false

  frequency: weekly
  team: ml

  cluster:
    byod:
      runtime_env:
        - RLLIB_TEST_NO_JAX_IMPORT=1
    cluster_compute: many_ppo.yaml

  run:
    timeout: 86400
    script: python workloads/many_ppo.py
    long_running: true
    wait_for_nodes:
      num_nodes: 1


  smoke_test:
    frequency: nightly

    run:
      timeout: 3600

  alert: long_running_tests

  variations:
    - __suffix__: aws
    - __suffix__: gce
      env: gce
      frequency: manual
      smoke_test:
        frequency: manual
        run:
          timeout: 3600
      cluster:
        cluster_compute: many_ppo_gce.yaml

- name: long_running_many_tasks
  python: "3.10"
  group: Long running tests
  working_dir: long_running_tests

  frequency: weekly

  team: core
  cluster:
    byod:
      runtime_env:
        - RLLIB_TEST_NO_JAX_IMPORT=1
    cluster_compute: tpl_cpu_1.yaml

  run:
    timeout: 86400
    script: python workloads/many_tasks.py
    long_running: true

  smoke_test:
    frequency: nightly

    run:
      timeout: 3600

  alert: long_running_tests

  variations:
    - __suffix__: aws
    - __suffix__: gce
      env: gce
      frequency: manual
      smoke_test:
        frequency: manual
        run:
          timeout: 3600
      cluster:
        cluster_compute: tpl_cpu_1_gce.yaml

- name: long_running_many_tasks_serialized_ids
  python: "3.10"
  group: Long running tests
  working_dir: long_running_tests

  frequency: weekly

  team: core
  cluster:
    byod:
      runtime_env:
        - RLLIB_TEST_NO_JAX_IMPORT=1
    cluster_compute: tpl_cpu_1.yaml

  run:
    timeout: 86400
    script: python workloads/many_tasks_serialized_ids.py
    long_running: true

  smoke_test:
    frequency: nightly

    run:
      timeout: 3600

  alert: long_running_tests

  variations:
    - __suffix__: aws
    - __suffix__: gce
      env: gce
      frequency: manual
      smoke_test:
        frequency: manual
        run:
          timeout: 3600
      cluster:
        cluster_compute: tpl_cpu_1_gce.yaml

- name: long_running_node_failures
  python: "3.10"
  group: Long running tests
  working_dir: long_running_tests

  frequency: weekly

  team: core
  cluster:
    byod:
      runtime_env:
        - RLLIB_TEST_NO_JAX_IMPORT=1
    cluster_compute: tpl_cpu_1.yaml

  run:
    timeout: 86400
    script: python workloads/node_failures.py
    long_running: true

  smoke_test:
    frequency: nightly

    run:
      timeout: 3600

  alert: long_running_tests

  variations:
    - __suffix__: aws
    - __suffix__: gce
      env: gce
      frequency: manual
      smoke_test:
        frequency: manual
        run:
          timeout: 3600
      cluster:
        cluster_compute: tpl_cpu_1_gce.yaml

- name: long_running_serve
  python: "3.10"
  group: Long running tests
  working_dir: long_running_tests

  frequency: weekly
  team: serve

  cluster:
    byod:
      runtime_env:
        - RLLIB_TEST_NO_JAX_IMPORT=1
    cluster_compute: tpl_cpu_1_large.yaml

  run:
    timeout: 86400
    script: python workloads/serve.py
    long_running: true

  smoke_test:
    frequency: nightly

    run:
      timeout: 3600

  alert: long_running_tests

  variations:
    - __suffix__: aws
    - __suffix__: gce
      env: gce
      frequency: manual
      smoke_test:
        frequency: manual
        run:
          timeout: 3600
      cluster:
        cluster_compute: tpl_cpu_1_gce.yaml

- name: long_running_serve_failure
  python: "3.10"
  group: Long running tests
  working_dir: long_running_tests

  stable: true

  frequency: weekly
  team: serve

  cluster:
    byod:
      runtime_env:
        - RLLIB_TEST_NO_JAX_IMPORT=1
    cluster_compute: tpl_cpu_1_c5.yaml

  run:
    timeout: 86400
    script: python workloads/serve_failure.py
    long_running: true

  smoke_test:
    frequency: nightly

    run:
      timeout: 600

  alert: long_running_tests

  variations:
    - __suffix__: aws
    - __suffix__: gce
      env: gce
      frequency: manual
      smoke_test:
        frequency: manual
        run:
          timeout: 86400
      cluster:
        cluster_compute: tpl_cpu_1_c5_gce.yaml

- name: long_running_many_jobs
  python: "3.10"
  group: Long running tests
  working_dir: long_running_tests

  stable: true

  frequency: weekly
  team: serve

  cluster:
    byod:
      runtime_env:
        - RLLIB_TEST_NO_JAX_IMPORT=1
    cluster_compute: tpl_cpu_1.yaml

  run:
    timeout: 86400
    script: python workloads/long_running_many_jobs.py --num-clients=1
    long_running: true

  smoke_test:
    frequency: nightly

    run:
      timeout: 1800

  alert: long_running_tests

  variations:
    - __suffix__: aws
    - __suffix__: gce
      env: gce
      frequency: manual
      smoke_test:
        frequency: manual
        run:
          timeout: 3600
      cluster:
        cluster_compute: tpl_cpu_1_gce.yaml

########################
# Jobs tests
########################

- name: jobs_basic_local_working_dir
  python: "3.10"
  group: Jobs tests
  working_dir: jobs_tests

  frequency: nightly
  team: serve

  cluster:
    byod:
      type: gpu
    cluster_compute: compute_tpl_4_xlarge.yaml

  run:
    timeout: 600
    script: python workloads/jobs_basic.py --working-dir "workloads"
    wait_for_nodes:
      num_nodes: 4


  alert: default

  variations:
    - __suffix__: aws
    - __suffix__: gce
      env: gce
      frequency: manual
      cluster:
        cluster_compute: compute_tpl_gce_4_xlarge.yaml

- name: jobs_basic_remote_working_dir
  python: "3.10"
  group: Jobs tests
  working_dir: jobs_tests

  frequency: nightly
  team: serve

  cluster:
    byod:
      type: gpu
    cluster_compute: compute_tpl_4_xlarge.yaml

  run:
    timeout: 600
    script: python workloads/jobs_basic.py --working-dir "https://github.com/anyscale/job-services-cuj-examples/archive/refs/heads/main.zip"
    wait_for_nodes:
      num_nodes: 4


  alert: default

  variations:
    - __suffix__: aws
    - __suffix__: gce
      env: gce
      frequency: manual
      cluster:
        cluster_compute: compute_tpl_gce_4_xlarge.yaml

- name: jobs_remote_multi_node
  python: "3.10"
  group: Jobs tests
  team: serve
  frequency: nightly
  working_dir: jobs_tests

  cluster:
    byod:
      type: gpu
    cluster_compute: compute_tpl_4_xlarge.yaml
  run:
    timeout: 600
    script: python workloads/jobs_remote_multi_node.py
    wait_for_nodes:
      num_nodes: 4

  variations:
    - __suffix__: aws
    - __suffix__: gce
      env: gce
      frequency: manual
      cluster:
        cluster_compute: compute_tpl_gce_4_xlarge.yaml

- name: jobs_check_cuda_available
  python: "3.10"
  group: Jobs tests
  team: serve

  frequency: nightly
  working_dir: jobs_tests
  cluster:
    byod:
      type: gpu
    cluster_compute: compute_tpl_gpu_node.yaml
  run:
    timeout: 600
    script: python workloads/jobs_check_cuda_available.py
    wait_for_nodes:
      num_nodes: 2

  variations:
    - __suffix__: aws
    - __suffix__: gce
      env: gce
      frequency: manual
      cluster:
        cluster_compute: compute_tpl_gce_gpu_node.yaml

- name: jobs_specify_num_gpus
  python: "3.10"
  group: Jobs tests
  team: serve

  frequency: nightly
  working_dir: jobs_tests
  cluster:
    byod:
      type: gpu
    cluster_compute: compute_tpl_gpu_worker.yaml
  run:
    timeout: 600
    script: python workloads/jobs_specify_num_gpus.py --working-dir "workloads"
    wait_for_nodes:
      num_nodes: 2

  variations:
    - __suffix__: aws
    - __suffix__: gce
      env: gce
      frequency: manual
      cluster:
        cluster_compute: compute_tpl_gce_gpu_worker.yaml

########################
# Runtime env tests
########################
- name: runtime_env_rte_many_tasks_actors
  group: Runtime env tests
  working_dir: runtime_env_tests

  frequency: nightly
  team: core

  cluster:
    byod: {}
    cluster_compute: rte_small.yaml

  run:
    timeout: 600
    script: python workloads/rte_many_tasks_actors.py
    wait_for_nodes:
      num_nodes: 4


  alert: default

  variations:
    - __suffix__: aws
    - __suffix__: gce
      env: gce
      frequency: manual
      cluster:
        cluster_compute: rte_gce_small.yaml


- name: runtime_env_wheel_urls
  python: "3.10"
  group: Runtime env tests
  working_dir: runtime_env_tests

  frequency: nightly
  team: core

  cluster:
    byod: {}
    cluster_compute: rte_minimal.yaml

  run:
    timeout: 9000
    script: python workloads/wheel_urls.py
    wait_for_nodes:
      num_nodes: 1


  alert: default

  variations:
    - __suffix__: aws
    - __suffix__: gce
      env: gce
      frequency: manual
      cluster:
        cluster_compute: rte_gce_minimal.yaml

# It seems like the consensus is that this should be tested in CI, and not in a nightly test.

# - name: runtime_env_rte_ray_client
#   group: Runtime env tests
#   working_dir: runtime_env_tests

#   frequency: nightly
#   team: core

#   cluster:
#     cluster_compute: rte_minimal.yaml

#   run:
#     timeout: 600
#     script: python workloads/rte_ray_client.py
#     wait_for_nodes:
#       num_nodes: 1

#   alert: default


########################
# Serve tests
########################

- name: pytest_serve_scale_replicas
  python: "3.10"
  group: Serve tests
  working_dir: serve_tests

  frequency: nightly
  team: serve

  cluster:
    byod: {}
    cluster_compute: compute_tpl_single_node_32_cpu.yaml
    cloud_id: cld_wy5a6nhazplvu32526ams61d98
    project_id: prj_lhlrf1u5yv8qz9qg3xzw8fkiiq

  run:
    timeout: 7200
    long_running: false
    script: python workloads/replica_scalability.py

  alert: default

  variations:
    - __suffix__: aws

- name: pytest_serve_multi_deployment_1k_noop_replica
  python: "3.10"
  group: Serve tests
  working_dir: serve_tests

  frequency: nightly
  team: serve

  cluster:
    byod: {}
    cluster_compute: compute_tpl_32_cpu.yaml
    cloud_id: cld_wy5a6nhazplvu32526ams61d98
    project_id: prj_lhlrf1u5yv8qz9qg3xzw8fkiiq

  run:
    timeout: 7200
    long_running: false
    script: python workloads/multi_deployment_1k_noop_replica.py

  alert: default

  variations:
    - __suffix__: aws
    - __suffix__: aws.py312
      python: "3.12"
    - __suffix__: gce
      env: gce
      frequency: manual
      cluster:
        cluster_compute: compute_tpl_32_cpu_gce.yaml

- name: pytest_serve_autoscaling_load_test
  python: "3.10"
  group: Serve tests
  working_dir: serve_tests

  frequency: nightly
  team: serve

  cluster:
    byod:
      type: gpu
    cluster_compute: compute_tpl_single_node_32_cpu.yaml
    cloud_id: cld_wy5a6nhazplvu32526ams61d98
    project_id: prj_lhlrf1u5yv8qz9qg3xzw8fkiiq

  run:
    timeout: 7200
    long_running: false
    script: python workloads/autoscaling_load_test.py

  alert: default

  variations:
    - __suffix__: aws

- name: pytest_serve_microbenchmarks
  python: "3.10"
  group: Serve tests
  working_dir: serve_tests

  frequency: nightly
  team: serve

  cluster:
    byod: {}
    cluster_compute: compute_tpl_single_node_16_cpu.yaml
    cloud_id: cld_wy5a6nhazplvu32526ams61d98
    project_id: prj_lhlrf1u5yv8qz9qg3xzw8fkiiq

  run:
    timeout: 7200
    long_running: false
    script: python workloads/microbenchmarks.py --run-all

  alert: default

  variations:
    - __suffix__: aws
    - __suffix__: gce
      env: gce
      frequency: manual
      cluster:
        cluster_compute: compute_tpl_single_node_gce.yaml

- name: pytest_serve_throughput_optimized_microbenchmarks
  python: "3.10"
  group: Serve tests
  working_dir: serve_tests

  frequency: nightly
  team: serve

  cluster:
    byod:
      runtime_env:
        - RAY_SERVE_THROUGHPUT_OPTIMIZED=1
        - RAY_SERVE_DISABLE_SHUTTING_DOWN_INGRESS_REPLICAS_FORCEFULLY=0
    cluster_compute: compute_tpl_single_node_16_cpu.yaml
    cloud_id: cld_wy5a6nhazplvu32526ams61d98
    project_id: prj_lhlrf1u5yv8qz9qg3xzw8fkiiq

  run:
    timeout: 7200
    long_running: false
    script: python workloads/microbenchmarks.py --run-all

  alert: default

  variations:
    - __suffix__: aws
    - __suffix__: gce
      env: gce
      frequency: manual
      cluster:
        cluster_compute: compute_tpl_single_node_gce.yaml

- name: pytest_serve_resnet_benchmark
  python: "3.10"
  group: Serve tests
  working_dir: serve_tests

  frequency: nightly
  team: serve

  cluster:
    byod:
      type: gpu
    cluster_compute: compute_tpl_gpu_node.yaml
    cloud_id: cld_wy5a6nhazplvu32526ams61d98
    project_id: prj_lhlrf1u5yv8qz9qg3xzw8fkiiq

  run:
    timeout: 7200
    long_running: false
    script: python workloads/serve_resnet_benchmark.py --gpu-env

  alert: default

  variations:
    - __suffix__: aws
    - __suffix__: gce
      env: gce
      frequency: manual
      cluster:
        cluster_compute: compute_tpl_gpu_node_gce.yaml

########################
# Train tests
########################

- name: training_ingest_benchmark-task=image_classification
  python: "3.10"
  group: Train tests
  working_dir: train_tests/benchmark

  frequency: nightly
  team: ml

  cluster:
    byod:
      runtime_env:
        # Enable verbose stats for resource manager
        - RAY_DATA_DEBUG_RESOURCE_MANAGER=1
        - RAY_DATA_ENABLE_DYNAMIC_OUTPUT_QUEUE_SIZE_BACKPRESSURE=1

      # 'type: gpu' means: use the 'ray-ml' image.
      type: gpu
    cluster_compute: compute_configs/compute_gpu_4x4_aws.yaml

  variations:
    - __suffix__: full_training.parquet
      run:
        timeout: 2000
        script: RAY_TRAIN_V2_ENABLED=1 python train_benchmark.py --task=image_classification --dataloader_type=ray_data --num_workers=16 --image_classification_data_format=parquet

    - __suffix__: full_training.parquet.preserve_order
      run:
        timeout: 2000
        script: RAY_TRAIN_V2_ENABLED=1 python train_benchmark.py --task=image_classification --dataloader_type=ray_data --num_workers=16 --image_classification_data_format=parquet --preserve_order

    - __suffix__: full_training.parquet.torch_dataloader
      run:
        timeout: 2000
        script: RAY_TRAIN_V2_ENABLED=1 python train_benchmark.py --task=image_classification --dataloader_type=torch --num_workers=16 --image_classification_data_format=parquet

    - __suffix__: skip_training.parquet
      run:
        timeout: 1200
        script: RAY_TRAIN_V2_ENABLED=1 python train_benchmark.py --task=image_classification --dataloader_type=ray_data --num_workers=16 --skip_train_step --skip_validation_at_epoch_end --image_classification_data_format=parquet

    - __suffix__: skip_training.parquet.preserve_order
      run:
        timeout: 1200
        script: RAY_TRAIN_V2_ENABLED=1 python train_benchmark.py --task=image_classification --dataloader_type=ray_data --num_workers=16 --skip_train_step --skip_validation_at_epoch_end --image_classification_data_format=parquet --preserve_order

    - __suffix__: skip_training.parquet.torch_dataloader
      run:
        timeout: 1200
        script: RAY_TRAIN_V2_ENABLED=1 python train_benchmark.py --task=image_classification --dataloader_type=torch --num_workers=16 --skip_train_step --skip_validation_at_epoch_end --image_classification_data_format=parquet

    - __suffix__: skip_training.parquet.fault_tolerance
      run:
        timeout: 2700
        script: RAY_TRAIN_V2_ENABLED=1 python train_benchmark.py --task=image_classification --dataloader_type=ray_data --num_workers=16 --mock_gpu --skip_train_step --skip_validation_step --num_epochs=5 --max_failures=4 --image_classification_data_format=parquet
        prepare: python setup_chaos.py --kill-interval 480 --max-to-kill 2 --kill-delay 360
      cluster:
        cluster_compute: compute_configs/compute_mock_gpu_4x4_aws.yaml

    - __suffix__: skip_training.parquet.fault_tolerance.preserve_order
      run:
        timeout: 2700
        script: RAY_TRAIN_V2_ENABLED=1 python train_benchmark.py --task=image_classification --dataloader_type=ray_data --num_workers=16 --mock_gpu --skip_train_step --skip_validation_step --num_epochs=5 --max_failures=4 --image_classification_data_format=parquet --preserve_order
        prepare: python setup_chaos.py --kill-interval 480 --max-to-kill 2 --kill-delay 360
      cluster:
        cluster_compute: compute_configs/compute_mock_gpu_4x4_aws.yaml

    - __suffix__: full_training.jpeg
      run:
        timeout: 2000
        script: RAY_TRAIN_V2_ENABLED=1 python train_benchmark.py --task=image_classification --image_classification_data_format=jpeg --dataloader_type=ray_data --num_workers=16

    - __suffix__: full_training.jpeg.preserve_order
      run:
        timeout: 2000
        script: RAY_TRAIN_V2_ENABLED=1 python train_benchmark.py --task=image_classification --image_classification_data_format=jpeg --dataloader_type=ray_data --num_workers=16 --preserve_order

    - __suffix__: full_training.jpeg.torch_dataloader
      run:
        timeout: 2000
        script: RAY_TRAIN_V2_ENABLED=1 python train_benchmark.py --task=image_classification --image_classification_data_format=jpeg --dataloader_type=torch --num_workers=16 --num_torch_workers=16

    - __suffix__: skip_training.jpeg
      run:
        timeout: 1200
        script: RAY_TRAIN_V2_ENABLED=1 python train_benchmark.py --task=image_classification --image_classification_data_format=jpeg --dataloader_type=ray_data --num_workers=16 --skip_train_step --skip_validation_at_epoch_end

    - __suffix__: skip_training.jpeg.preserve_order
      run:
        timeout: 2400
        script: RAY_TRAIN_V2_ENABLED=1 python train_benchmark.py --task=image_classification --image_classification_data_format=jpeg --dataloader_type=ray_data --num_workers=16 --skip_train_step --skip_validation_at_epoch_end --preserve_order

    - __suffix__: skip_training.jpeg.torch_dataloader
      run:
        timeout: 1200
        script: RAY_TRAIN_V2_ENABLED=1 python train_benchmark.py --task=image_classification --image_classification_data_format=jpeg --dataloader_type=torch --num_workers=16 --num_torch_workers=16 --skip_train_step --skip_validation_at_epoch_end

    - __suffix__: skip_training.jpeg.local_fs
      run:
        timeout: 1200
        script: bash image_classification/jpeg/download_input_data_from_s3.sh && RAY_TRAIN_V2_ENABLED=1 python train_benchmark.py --task=image_classification --image_classification_data_format=jpeg --image_classification_local_dataset --dataloader_type=ray_data --num_workers=1 --skip_train_step --skip_validation_at_epoch_end
      cluster:
        cluster_compute: compute_configs/compute_gpu_1x1_aws.yaml

    - __suffix__: skip_training.jpeg.local_fs.preserve_order
      run:
        timeout: 1200
        script: bash image_classification/jpeg/download_input_data_from_s3.sh && RAY_TRAIN_V2_ENABLED=1 python train_benchmark.py --task=image_classification --image_classification_data_format=jpeg --image_classification_local_dataset --dataloader_type=ray_data --num_workers=1 --skip_train_step --skip_validation_at_epoch_end --preserve_order
      cluster:
        cluster_compute: compute_configs/compute_gpu_1x1_aws.yaml

    - __suffix__: skip_training.jpeg.local_fs.torch_dataloader
      run:
        timeout: 1200
        script: bash image_classification/jpeg/download_input_data_from_s3.sh && RAY_TRAIN_V2_ENABLED=1 python train_benchmark.py --task=image_classification --image_classification_data_format=jpeg --image_classification_local_dataset --dataloader_type=torch --num_workers=1 --num_torch_workers=32 --skip_train_step --skip_validation_at_epoch_end
      cluster:
        cluster_compute: compute_configs/compute_gpu_1x1_aws.yaml

    - __suffix__: skip_training.jpeg.local_fs_multi_gpus
      run:
        timeout: 1200
        script: bash image_classification/jpeg/download_input_data_from_s3.sh && RAY_TRAIN_V2_ENABLED=1 python train_benchmark.py --task=image_classification --image_classification_data_format=jpeg --image_classification_local_dataset --dataloader_type=ray_data --num_workers=4 --skip_train_step --skip_validation_at_epoch_end
      cluster:
        cluster_compute: compute_configs/compute_gpu_1x1_multi_gpus_aws.yaml

    - __suffix__: skip_training.jpeg.local_fs_multi_gpus.preserve_order
      run:
        timeout: 1200
        script: bash image_classification/jpeg/download_input_data_from_s3.sh && RAY_TRAIN_V2_ENABLED=1 python train_benchmark.py --task=image_classification --image_classification_data_format=jpeg --image_classification_local_dataset --dataloader_type=ray_data --num_workers=4 --skip_train_step --skip_validation_at_epoch_end --preserve_order
      cluster:
        cluster_compute: compute_configs/compute_gpu_1x1_multi_gpus_aws.yaml

    - __suffix__: skip_training.jpeg.local_fs_multi_gpus.torch_dataloader
      run:
        timeout: 1200
        script: bash image_classification/jpeg/download_input_data_from_s3.sh && RAY_TRAIN_V2_ENABLED=1 python train_benchmark.py --task=image_classification --image_classification_data_format=jpeg --image_classification_local_dataset --dataloader_type=torch --num_workers=4 --num_torch_workers=9 --skip_train_step --skip_validation_at_epoch_end
      cluster:
        cluster_compute: compute_configs/compute_gpu_1x1_multi_gpus_aws.yaml

- name: training_ingest_benchmark-task=recsys
  python: "3.10"
  group: Train tests
  working_dir: train_tests/benchmark

  # TODO: Keep these manual for now -- there are a still a few issues to resolve.
  frequency: manual
  team: ml

  cluster:
    byod:
      type: gpu
      post_build_script: byod_install_torchrec.sh
    cluster_compute: compute_configs/compute_gpu_8xA100_aws.yaml

  variations:
    - __suffix__: skip_training.mock_dataloader
      run:
        timeout: 600
        script: RAY_TRAIN_V2_ENABLED=1 python train_benchmark.py --task=recsys --dataloader_type=mock --num_workers=8 --train_batch_size=8192 --num_epochs=1 --skip_train_step --skip_validation_at_epoch_end

    - __suffix__: skip_training.ray_data
      run:
        timeout: 600
        script: RAY_TRAIN_V2_ENABLED=1 python train_benchmark.py --task=recsys --dataloader_type=ray_data --num_workers=8 --train_batch_size=8192 --num_epochs=1 --skip_train_step --skip_validation_at_epoch_end

    - __suffix__: full_training.mock_dataloader
      run:
        timeout: 600
        script: RAY_TRAIN_V2_ENABLED=1 python train_benchmark.py --task=recsys --dataloader_type=mock --num_workers=8 --train_batch_size=8192 --validation_batch_size=16384 --num_epochs=1

    - __suffix__: full_training.ray_data
      run:
        timeout: 1200
        script: RAY_TRAIN_V2_ENABLED=1 python train_benchmark.py --task=recsys --dataloader_type=ray_data --num_workers=8 --train_batch_size=8192 --validation_batch_size=16384 --num_epochs=1

- name: training_ingest_benchmark-soak_test
  group: Train tests
  working_dir: train_tests/benchmark

  frequency: weekly
  team: ml

  cluster:
    byod:
      type: gpu
    cluster_compute: compute_configs/compute_gpu_4x4_cpu_4_aws.yaml

  run:
    timeout: 43200
    long_running: true
    script: RAY_TRAIN_V2_ENABLED=1 python train_benchmark.py --task=image_classification --dataloader_type=ray_data --num_workers=16 --image_classification_data_format=parquet --num_epochs=50

- name: train_multinode_persistence
  python: "3.10"
  group: Train tests
  working_dir: train_tests/multinode_persistence

  frequency: nightly
  team: ml

  cluster:
    byod:
      post_build_script: byod_train_persistence_test.sh
    cluster_compute: compute_aws.yaml

  run:
    timeout: 3000
    script: pytest -v test_persistence.py -s

    wait_for_nodes:
      num_nodes: 4

  variations:
    - __suffix__: aws_v1
    - __suffix__: aws_v2
      run:
        script: RAY_TRAIN_V2_ENABLED=1 pytest -v test_persistence.py -s
    - __suffix__: gce_v1
      env: gce
      frequency: manual
      cluster:
        cluster_compute: compute_gce.yaml
    - __suffix__: gce_v2
      env: gce
      frequency: manual
      cluster:
        cluster_compute: compute_gce.yaml
      run:
        script: RAY_TRAIN_V2_ENABLED=1 pytest -v test_persistence.py -s

  alert: default

- name: train_async_checkpointing_validation_benchmark
  group: Train tests
  working_dir: train_tests/async_checkpointing_validation_benchmark
  frequency: nightly
  team: ml
  cluster:
    byod:
      type: gpu
    cluster_compute: compute_aws.yaml
  run:
    timeout: 10800
    script: RAY_TRAIN_V2_ENABLED=1 python test_async_checkpointing_validation_benchmark.py
    wait_for_nodes:
      num_nodes: 2
  alert: default

- name: train_colocate_trainer
  python: "3.10"
  group: Train tests
  working_dir: train_tests/colocate_trainer

  # Ray Train V2 doesn't support colocation.
  # TODO: Decide whether to remove this test or re-enable it if we add support again.
  frequency: manual
  team: ml

  cluster:
    byod: {}
    cluster_compute: compute_aws.yaml

  run:
    timeout: 3000
    script: pytest -v test_colocate_trainer.py -s

    wait_for_nodes:
      num_nodes: 4

  alert: default


- name: torch_local_mode
  group: Train tests
  working_dir: train_tests/local_mode

  frequency: nightly
  team: ml

  cluster:
    byod:
      type: gpu
    cluster_compute: compute_gpu_2x4_aws.yaml

  run:
    timeout: 1800
    script: python torch_local_mode_launcher.py

- name: torch_lightning
  group: Train tests
  working_dir: train_tests/pytorch_lightning

  frequency: nightly
  team: ml

  cluster:
    byod:
      type: gpu
      post_build_script: byod_pytorch_lightning_test.sh
    cluster_compute: compute_aws.yaml

  run:
    timeout: 1800
    script: RAY_TRAIN_V2_ENABLED=1 python test_lightning.py

- name: huggingface_transformers
  group: Train tests
  working_dir: train_tests/huggingface_transformers

  frequency: nightly
  team: ml

  cluster:
    byod:
      type: gpu
      post_build_script: byod_huggingface_transformers_test.sh
    cluster_compute: compute_aws.yaml

  run:
    timeout: 1800
    script: RAY_TRAIN_V2_ENABLED=1 python test_huggingface_transformers.py

- name: huggingface_accelerate
  group: Train tests
  working_dir: train_tests/huggingface_accelerate

  frequency: nightly
  team: ml

  cluster:
    byod:
      type: gpu
    cluster_compute: compute_aws.yaml

  run:
    timeout: 1800
    script: RAY_TRAIN_V2_ENABLED=1 python test_huggingface_accelerate.py

- name: "{{framework}}_train_batch_inference_benchmark_{{size}}"
  python: "3.10"
  group: Train tests
  working_dir: train_tests/xgboost_lightgbm

  matrix:
    setup:
      framework: [xgboost, lightgbm]
      size: [10G, 100G]

  frequency: nightly-3x
  team: ml
  cluster:
    byod:
      type: gpu
    cluster_compute: compute_aws_{{size}}.yaml

  run:
    timeout: 1800
    script: RAY_TRAIN_V2_ENABLED=1 python train_batch_inference_benchmark.py "{{framework}}" --size={{size}}

  smoke_test:
    frequency: manual

    run:
      timeout: 1800

  alert: default


########################
# RLlib tests
########################

# --------------------------
# APPO
# --------------------------
- name: rllib_learning_tests_pong_appo_torch
<<<<<<< HEAD
  python: "3.12"
=======
  python: "3.10"
>>>>>>> 510b03b1
  group: RLlib tests
  working_dir: rllib_tests

  frequency: nightly
  team: rllib

  cluster:
    byod:
<<<<<<< HEAD
=======
      type: gpu
      post_build_script: byod_rllib.sh
>>>>>>> 510b03b1
      runtime_env:
        - RLLIB_TEST_NO_JAX_IMPORT=1
    cluster_compute: 1gpu_16cpus.yaml

  run:
    timeout: 1500  # expected 1000 seconds
    script: python example_algorithms/appo/pong_appo.py --num-learners=1 --num-env-runners=12 --as-release-test

- name: rllib_learning_tests_halfcheetah_appo_torch
<<<<<<< HEAD
  python: "3.12"
=======
  python: "3.10"
>>>>>>> 510b03b1
  group: RLlib tests
  working_dir: rllib_tests

  frequency: nightly
  team: rllib

  cluster:
    byod:
<<<<<<< HEAD
=======
      type: gpu
      post_build_script: byod_rllib.sh
>>>>>>> 510b03b1
      runtime_env:
        - RLLIB_TEST_NO_JAX_IMPORT=1
    cluster_compute: 1gpu_16cpus.yaml

  run:
    timeout: 3000  # expected 2000 seconds
    script: python example_algorithms/appo/halfcheetah_appo.py --num-learners=1 --num-env-runners=12 --as-release-test

########################
# Core Nightly Tests
########################

- name: shuffle_100gb
  python: "3.10"
  group: core-multi-test
  working_dir: nightly_tests

  frequency: nightly

  team: core
  cluster:
    byod: {}
    cluster_compute: shuffle/shuffle_compute_multi.yaml

  run:
    timeout: 3000
    script: python shuffle/shuffle_test.py --num-partitions=200 --partition-size=500e6
    wait_for_nodes:
      num_nodes: 4

  variations:
    - __suffix__: aws
    - __suffix__: gce
      env: gce
      frequency: manual
      cluster:
        cluster_compute: shuffle/shuffle_compute_multi_gce.yaml


- name: stress_test_placement_group
  python: "3.10"
  group: core-multi-test
  working_dir: nightly_tests
  env: aws_perf

  frequency: nightly

  team: core
  cluster:
    byod: {}
    cluster_compute: stress_tests/placement_group_tests_compute.yaml

  run:
    timeout: 7200
    script: python stress_tests/test_placement_group.py

  variations:
    - __suffix__: aws
    - __suffix__: gce
      env: gce
      frequency: manual
      cluster:
        cluster_compute: stress_tests/placement_group_tests_compute_gce.yaml

- name: decision_tree_autoscaling_20_runs
  python: "3.10"
  group: core-multi-test
  working_dir: nightly_tests

  frequency: nightly

  team: core
  cluster:
    byod: {}
    cluster_compute: decision_tree/autoscaling_compute.yaml

  run:
    timeout: 9600
    script: python decision_tree/cart_with_tree.py --concurrency=20

  variations:
    - __suffix__: aws
    - __suffix__: gce
      env: gce
      frequency: manual
      cluster:
        cluster_compute: decision_tree/autoscaling_compute_gce.yaml

- name: autoscaling_shuffle_1tb_1000_partitions
  python: "3.10"
  group: core-multi-test
  working_dir: nightly_tests

  frequency: nightly

  team: core
  cluster:
    byod: {}
    cluster_compute: shuffle/shuffle_compute_autoscaling.yaml

  run:
    timeout: 4000
    script: python shuffle/shuffle_test.py --num-partitions=1000 --partition-size=1e9
      --no-streaming

  variations:
    - __suffix__: aws
    - __suffix__: gce
      env: gce
      frequency: manual
      cluster:
        cluster_compute: shuffle/shuffle_compute_autoscaling_gce.yaml

- name: microbenchmark
  python: "3.10"
  group: core-daily-test
  team: core
  frequency: nightly
  env: aws_perf
  working_dir: microbenchmark

  cluster:
    byod: {}
    cluster_compute: tpl_64.yaml

  run:
    timeout: 1800
    script: OMP_NUM_THREADS=64 RAY_ADDRESS=local python run_microbenchmark.py

  variations:
    - __suffix__: aws
      repeated_run: 5
    - __suffix__: gce
      env: gce
      frequency: manual
      cluster:
        cluster_compute: tpl_64_gce.yaml
    - __suffix__: aws.py312
      frequency: weekly
      python: "3.12"

- name: compiled_graphs
  python: "3.10"
  group: core-daily-test
  team: core
  frequency: nightly
  working_dir: microbenchmark

  cluster:
    byod: {}
    cluster_compute: tpl_64.yaml

  run:
    timeout: 1800
    script: OMP_NUM_THREADS=64 RAY_ADDRESS=local python run_microbenchmark.py --experimental

- name: compiled_graphs_GPU
  python: "3.10"
  group: core-daily-test
  team: core
  frequency: nightly
  working_dir: microbenchmark

  cluster:
    byod:
      type: gpu
    cluster_compute: experimental/compute_gpu_2_aws.yaml

  run:
    timeout: 1800
    script: python experimental/compiled_graph_gpu_microbenchmark.py

- name: compiled_graphs_GPU_multinode
  python: "3.10"
  group: core-daily-test
  team: core
  frequency: nightly
  working_dir: microbenchmark

  cluster:
    byod:
      type: gpu
    cluster_compute: experimental/compute_gpu_2x1_aws.yaml

  run:
    timeout: 1800
    script: python experimental/compiled_graph_gpu_microbenchmark.py --distributed

- name: gpu_object_GPU
  python: "3.10"
  group: core-daily-test
  team: core
  frequency: nightly
  working_dir: microbenchmark

  cluster:
    byod:
      type: gpu
    cluster_compute: experimental/compute_gpu_2_aws.yaml

  run:
    timeout: 1800
    script: python experimental/gpu_object_microbenchmark.py

- name: gpu_object_GPU_multinode
  python: "3.10"
  group: core-daily-test
  team: core
  frequency: nightly
  working_dir: microbenchmark

  cluster:
    byod:
      type: gpu
    cluster_compute: experimental/compute_gpu_2x1_aws.yaml

  run:
    timeout: 1800
    script: python experimental/gpu_object_microbenchmark.py --distributed

- name: benchmark_worker_startup
  python: "3.10"
  group: core-daily-test
  team: core
  frequency: nightly
  working_dir: benchmark-worker-startup

  cluster:
    byod:
      type: gpu
    cluster_compute: only_head_node_1gpu_64cpu.yaml

  run:
    timeout: 7200
    script: python benchmark_worker_startup.py
        --num_cpus_in_cluster 64
        --num_gpus_in_cluster 64
        --num_tasks_or_actors_per_run 64
        --num_measurements_per_configuration 5

  variations:
    - __suffix__: aws
    - __suffix__: gce
      env: gce
      frequency: manual
      cluster:
        cluster_compute: only_head_node_1gpu_64cpu_gce.yaml

- name: dask_on_ray_100gb_sort
  group: core-daily-test
  working_dir: nightly_tests

  frequency: manual # was nightly
  team: core

  cluster:
    byod: {}
    cluster_compute: dask_on_ray/dask_on_ray_sort_compute_template.yaml

  run:
    timeout: 7200
    script: python dask_on_ray/dask_on_ray_sort.py --nbytes 100_000_000_000 --npartitions
      200 --num-nodes 1 --ray --data-dir /tmp/ray --file-path /tmp/ray

  variations:
    - __suffix__: aws
    - __suffix__: gce
      env: gce
      frequency: manual
      cluster:
        cluster_compute: dask_on_ray/dask_on_ray_sort_compute_template_gce.yaml


- name: dask_on_ray_large_scale_test_spilling
  group: core-daily-test
  working_dir: nightly_tests

  frequency: manual # was nightly
  team: data

  cluster:
    byod: {}
    cluster_compute: dask_on_ray/dask_on_ray_stress_compute.yaml

  run:
    timeout: 7200
    script: python dask_on_ray/large_scale_test.py --num_workers 150 --worker_obj_store_size_in_gb
      70 --error_rate 0  --data_save_path /tmp/ray

    wait_for_nodes:
      num_nodes: 21


  smoke_test:
    frequency: manual # was nightly
    cluster:
      cluster_compute: dask_on_ray/large_scale_dask_on_ray_compute_template.yaml

    run:
      timeout: 7200
      script: python dask_on_ray/large_scale_test.py --num_workers 32 --worker_obj_store_size_in_gb
        70 --error_rate 0  --data_save_path /tmp/ray

      wait_for_nodes:
        num_nodes: 5

- name: stress_test_state_api_scale
  python: "3.10"
  group: core-daily-test
  working_dir: nightly_tests

  frequency: nightly
  team: core
  cluster:
    byod:
      runtime_env:
        - RAY_MAX_LIMIT_FROM_API_SERVER=1000000000
        - RAY_MAX_LIMIT_FROM_DATA_SOURCE=1000000000
    cluster_compute: stress_tests/stress_tests_compute_large.yaml

  run:
    timeout: 4200
    script: python stress_tests/test_state_api_scale.py
    wait_for_nodes:
      num_nodes: 7

  smoke_test:
    frequency: nightly
    cluster:
      app_config: stress_tests/state_api_app_config.yaml
      cluster_compute: stress_tests/smoke_test_compute.yaml

    run:
      timeout: 3600
      wait_for_nodes:
        num_nodes: 5
      script: python stress_tests/test_state_api_scale.py --smoke-test

  variations:
    - __suffix__: aws
    - __suffix__: aws.py312
      frequency: manual
      python: "3.12"
      smoke_test:
        frequency: nightly-3x
    - __suffix__: gce
      env: gce
      frequency: manual
      cluster:
        cluster_compute: stress_tests/stress_tests_compute_large_gce.yaml
      smoke_test:
        frequency: manual


- name: shuffle_20gb_with_state_api
  python: "3.10"
  group: core-daily-test
  working_dir: nightly_tests

  frequency: nightly
  team: core
  cluster:
    byod:
      runtime_env:
        - RAY_MAX_LIMIT_FROM_API_SERVER=1000000000
        - RAY_MAX_LIMIT_FROM_DATA_SOURCE=1000000000
    cluster_compute: shuffle/shuffle_compute_single.yaml

  run:
    timeout: 1000
    script: python stress_tests/test_state_api_with_other_tests.py
      nightly_tests/shuffle/shuffle_test.py --test-args="--num-partitions=100 --partition-size=200e6"

  variations:
    - __suffix__: aws
    - __suffix__: gce
      env: gce
      frequency: manual
      cluster:
        cluster_compute: shuffle/shuffle_compute_single_gce.yaml

- name: stress_test_many_tasks
  python: "3.10"
  group: core-daily-test
  working_dir: nightly_tests
  env: aws_perf

  frequency: nightly
  team: core
  cluster:
    byod: {}
    cluster_compute: stress_tests/stress_tests_compute.yaml

  run:
    timeout: 14400
    wait_for_nodes:
      num_nodes: 101

    script: python stress_tests/test_many_tasks.py

  smoke_test:
    frequency: nightly
    cluster:
      app_config: stress_tests/stress_tests_app_config.yaml
      cluster_compute: stress_tests/smoke_test_compute.yaml

    run:
      timeout: 3600
      wait_for_nodes:
        num_nodes: 5
      script: python stress_tests/test_many_tasks.py --num-nodes=4 --smoke-test

  variations:
    - __suffix__: aws
    - __suffix__: gce
      env: gce
      frequency: manual
      cluster:
        cluster_compute: stress_tests/stress_tests_compute_gce.yaml
      smoke_test:
        frequency: manual

- name: stress_test_dead_actors
  python: "3.10"
  group: core-daily-test
  working_dir: nightly_tests
  env: aws_perf

  frequency: nightly
  team: core
  cluster:
    byod: {}
    cluster_compute: stress_tests/stress_tests_compute.yaml

  run:
    timeout: 7200
    wait_for_nodes:
      num_nodes: 101

    script: python stress_tests/test_dead_actors.py

  smoke_test:
    frequency: nightly
    cluster:
      app_config: stress_tests/stress_tests_app_config.yaml
      cluster_compute: stress_tests/smoke_test_compute.yaml

    run:
      timeout: 3600
      wait_for_nodes:
        num_nodes: 5
      script: python stress_tests/test_dead_actors.py --num-nodes=4 --num-parents=3
        --num-children=3

  variations:
    - __suffix__: aws
    - __suffix__: gce
      env: gce
      frequency: manual
      cluster:
        cluster_compute: stress_tests/stress_tests_compute_gce.yaml
      smoke_test:
        frequency: manual

# The full test is not stable, so run the smoke test only.
# See https://github.com/ray-project/ray/issues/23244.
- name: threaded_actors_stress_test
  python: "3.10"
  group: core-daily-test
  working_dir: nightly_tests

  frequency: nightly
  team: core
  cluster:
    byod: {}
    cluster_compute: stress_tests/smoke_test_compute.yaml

  run:
    timeout: 3600
    script: python stress_tests/test_threaded_actors.py --test-runtime 1800 --kill-interval_s
      30

    wait_for_nodes:
      num_nodes: 5

  variations:
    - __suffix__: aws
    - __suffix__: gce
      env: gce
      frequency: manual
      cluster:
        cluster_compute: stress_tests/smoke_test_compute_gce.yaml

# - name: threaded_actors_stress_test
#   group: core-daily-test
#   working_dir: nightly_tests
#
#   frequency: nightly
#   team: core
#   cluster:
#     cluster_compute: stress_tests/stress_test_threaded_actor_compute.yaml
#
#   run:
#     timeout: 7200
#     script: python stress_tests/test_threaded_actors.py --test-runtime 3600 --kill-interval_s
#       60
#
#     wait_for_nodes:
#       num_nodes: 201
#       timeout: 600
#
#   smoke_test:
#     frequency: nightly
#     cluster:
#       app_config: stress_tests/stress_tests_app_config.yaml
#       cluster_compute: stress_tests/smoke_test_compute.yaml
#
#     run:
#       timeout: 3600
#       script: python stress_tests/test_threaded_actors.py --test-runtime 1800 --kill-interval_s
#         30
#
#       wait_for_nodes:
#         num_nodes: 5
#         timeout: 600

- name: stress_test_many_runtime_envs
  python: "3.10"
  group: core-daily-test
  working_dir: nightly_tests

  frequency: nightly
  team: core

  cluster:
    byod: {}
    cluster_compute: stress_tests/smoke_test_compute.yaml

  run:
    timeout: 14400
    wait_for_nodes:
      num_nodes: 5
    script: python stress_tests/test_many_runtime_envs.py --num_runtime_envs=100 --num_tasks=10000

  variations:
    - __suffix__: aws
    - __suffix__: gce
      env: gce
      frequency: manual
      cluster:
        cluster_compute: stress_tests/smoke_test_compute_gce.yaml
      smoke_test:
        frequency: manual

- name: single_node_oom
  python: "3.10"
  group: core-daily-test
  working_dir: nightly_tests

  frequency: nightly
  team: core
  env: aws_perf
  cluster:
    byod:
      runtime_env:
        # Lower the memory usage threshold at which the Ray memory monitor will kill
        # running tasks so that it does not compete with the system OOM killer.
        - RAY_memory_usage_threshold=0.7
    cluster_compute: stress_tests/stress_tests_single_node_oom_compute.yaml

  run:
    # The script parameters are tuned to run for ~30min.
    timeout: 3600
    # The memory allocated per task is tuned along with the `RAY_memory_usage_threshold` setting above
    # to trigger the Ray memory monitor to kick in before the Ray worker cgroup OOMs.
    script: python stress_tests/test_parallel_tasks_memory_pressure.py --num-tasks 64 --mem-pct-per-task .5

  variations:
    - __suffix__: aws
    - __suffix__: gce
      env: gce
      frequency: manual
      cluster:
        cluster_compute: stress_tests/stress_tests_single_node_oom_compute_gce.yaml


- name: dask_on_ray_1tb_sort
  group: core-daily-test
  working_dir: nightly_tests

  frequency: manual # was nightly-3x
  team: core

  cluster:
    byod: {}
    cluster_compute: dask_on_ray/1tb_sort_compute.yaml

  run:
    timeout: 7200
    script: python dask_on_ray/dask_on_ray_sort.py --nbytes 1_000_000_000_000 --npartitions
      1000 --num-nodes 31 --ray --data-dir /tmp/ray --s3-bucket core-nightly-test

    wait_for_nodes:
      num_nodes: 32


- name: many_nodes_actor_test_on_v2
  python: "3.10"
  group: core-daily-test
  working_dir: benchmarks

  frequency: nightly-3x
  team: core
  cluster:
    byod: {}
    cluster_compute: distributed/many_nodes_tests/compute_config.yaml

  run:
    timeout: 3600
    # 2cpus per node x 1000 nodes / 0.2 cpus per actor = 10k
    # 2cpus per node x 2000 nodes / 0.2 cpus per actor = 20k
    script: python distributed/many_nodes_tests/actor_test.py --no-wait --cpus-per-actor=0.2 --total-actors 10000 20000
    wait_for_nodes:
      num_nodes: 500

  variations:
    - __suffix__: aws
    - __suffix__: gce
      env: gce
      frequency: manual
      cluster:
        cluster_compute: distributed/many_nodes_tests/compute_config_gce.yaml

#- name: many_nodes_multi_master_test
#  group: core-daily-test
#  working_dir: nightly_tests
#
#  frequency: nightly-3x
#  team: core
#  cluster:
#    cluster_compute: many_nodes_tests/compute_config.yaml
#
#  run:
#    timeout: 7200
#    script: python many_nodes_tests/multi_master_test.py
#    wait_for_nodes:
#      num_nodes: 251
#

- name: pg_autoscaling_regression_test
  python: "3.10"
  group: core-daily-test
  working_dir: nightly_tests

  frequency: nightly
  team: core
  cluster:
    byod: {}
    cluster_compute: placement_group_tests/compute.yaml

  run:
    timeout: 1200
    script: python placement_group_tests/pg_run.py

  variations:
    - __suffix__: aws
    - __suffix__: gce
      env: gce
      frequency: manual
      cluster:
        cluster_compute: placement_group_tests/compute_gce.yaml

- name: placement_group_performance_test
  python: "3.10"
  group: core-daily-test
  working_dir: nightly_tests

  frequency: nightly
  team: core
  cluster:
    byod: {}
    cluster_compute: placement_group_tests/pg_perf_test_compute.yaml

  run:
    timeout: 1200
    script: python placement_group_tests/placement_group_performance_test.py
    wait_for_nodes:
      num_nodes: 5

  variations:
    - __suffix__: aws
    - __suffix__: gce
      env: gce
      frequency: manual
      cluster:
        cluster_compute: placement_group_tests/pg_perf_test_compute_gce.yaml


#########################
# Core Scalability Tests
#########################

- name: single_node
  python: "3.10"
  group: core-scalability-test
  working_dir: benchmarks

  frequency: nightly
  team: core
  env: aws_perf
  cluster:
    byod:
      runtime_env:
        - LD_PRELOAD=/usr/lib/x86_64-linux-gnu/libjemalloc.so
    cluster_compute: single_node.yaml

  run:
    timeout: 12000
    prepare: sleep 0
    script: python single_node/test_single_node.py

  variations:
    - __suffix__: aws
    - __suffix__: gce
      env: gce
      frequency: manual
      cluster:
        cluster_compute: single_node_gce.yaml

- name: object_store
  python: "3.10"
  group: core-scalability-test
  working_dir: benchmarks

  frequency: nightly
  team: core
  env: aws_perf
  cluster:
    byod:
      runtime_env:
        - LD_PRELOAD=/usr/lib/x86_64-linux-gnu/libjemalloc.so
    cluster_compute: object_store.yaml

  run:
    timeout: 3600
    script: python object_store/test_object_store.py
    wait_for_nodes:
      num_nodes: 50

  variations:
    - __suffix__: aws
    - __suffix__: gce
      env: gce
      frequency: manual
      cluster:
        cluster_compute: object_store_gce.yaml

- name: small_objects
  python: "3.10"
  group: core-scalability-test
  working_dir: benchmarks

  frequency: nightly
  team: core
  env: aws_perf
  cluster:
    byod:
      runtime_env:
        - LD_PRELOAD=/usr/lib/x86_64-linux-gnu/libjemalloc.so
    cluster_compute: object_store/small_objects.yaml

  run:
    timeout: 3600
    script: python object_store/test_small_objects.py
    wait_for_nodes:
      num_nodes: 5

  variations:
    - __suffix__: aws

- name: large_objects
  python: "3.10"
  group: core-scalability-test
  working_dir: benchmarks

  frequency: nightly
  team: core
  env: aws_perf
  cluster:
    byod:
      runtime_env:
        - LD_PRELOAD=/usr/lib/x86_64-linux-gnu/libjemalloc.so
    cluster_compute: object_store/large_objects.yaml

  run:
    timeout: 3600
    script: python object_store/test_large_objects.py
    wait_for_nodes:
      num_nodes: 10

  variations:
    - __suffix__: aws

- name: many_actors
  python: "3.10"
  group: core-scalability-test
  working_dir: benchmarks

  frequency: nightly-3x
  team: core
  env: aws_perf
  cluster:
    byod:
      runtime_env:
        - LD_PRELOAD=/usr/lib/x86_64-linux-gnu/libjemalloc.so
    cluster_compute: distributed.yaml

  run:
    timeout: 3600
    script: python distributed/test_many_actors.py
    wait_for_nodes:
      num_nodes: 65

  variations:
    - __suffix__: aws
    - __suffix__: gce
      env: gce
      frequency: manual
      cluster:
        cluster_compute: distributed_gce.yaml

- name: many_actors_smoke_test
  python: "3.10"
  group: core-scalability-test
  working_dir: benchmarks

  frequency: nightly
  team: core
  cluster:
    byod:
      runtime_env:
        - LD_PRELOAD=/usr/lib/x86_64-linux-gnu/libjemalloc.so
    cluster_compute: distributed_smoke_test.yaml

  run:
    timeout: 3600
    script: SMOKE_TEST=1 python distributed/test_many_actors.py
    wait_for_nodes:
      num_nodes: 2


- name: many_tasks
  python: "3.10"
  group: core-scalability-test
  working_dir: benchmarks

  frequency: nightly
  team: core
  env: aws_perf
  cluster:
    byod:
      runtime_env:
        - LD_PRELOAD=/usr/lib/x86_64-linux-gnu/libjemalloc.so
    cluster_compute: distributed.yaml

  run:
    timeout: 3600
    script: python distributed/test_many_tasks.py --num-tasks=10000
    wait_for_nodes:
      num_nodes: 65

  variations:
    - __suffix__: aws
    - __suffix__: gce
      env: gce
      frequency: manual
      cluster:
        cluster_compute: distributed_gce.yaml

- name: many_pgs
  python: "3.10"
  group: core-scalability-test
  working_dir: benchmarks

  frequency: nightly-3x
  team: core
  env: aws_perf
  cluster:
    byod:
      runtime_env:
        - LD_PRELOAD=/usr/lib/x86_64-linux-gnu/libjemalloc.so
    cluster_compute: distributed.yaml

  run:
    timeout: 3600
    script: python distributed/test_many_pgs.py
    wait_for_nodes:
      num_nodes: 65

  variations:
    - __suffix__: aws
    - __suffix__: gce
      env: gce
      frequency: manual
      cluster:
        cluster_compute: distributed_gce.yaml


- name: many_pgs_smoke_test
  python: "3.10"
  group: core-scalability-test
  working_dir: benchmarks

  frequency: nightly
  team: core
  cluster:
    byod:
      runtime_env:
        - LD_PRELOAD=/usr/lib/x86_64-linux-gnu/libjemalloc.so
    cluster_compute: distributed_smoke_test.yaml

  run:
    timeout: 3600
    script: SMOKE_TEST=1 python distributed/test_many_pgs.py
    wait_for_nodes:
      num_nodes: 2


- name: many_nodes
  python: "3.10"
  group: core-scalability-test
  working_dir: benchmarks

  frequency: nightly-3x
  team: core
  env: aws_perf
  cluster:
    byod:
      runtime_env:
        - LD_PRELOAD=/usr/lib/x86_64-linux-gnu/libjemalloc.so
    cluster_compute: many_nodes.yaml

  run:
    timeout: 3600
    script: python distributed/test_many_tasks.py --num-tasks=1000
    wait_for_nodes:
      num_nodes: 250

  variations:
    - __suffix__: aws
    - __suffix__: gce
      env: gce
      frequency: manual
      cluster:
        cluster_compute: many_nodes_gce.yaml

- name: scheduling_test_many_0s_tasks_many_nodes
  python: "3.10"
  group: core-scalability-test
  working_dir: benchmarks

  frequency: nightly
  team: core
  cluster:
    byod:
      runtime_env:
        - LD_PRELOAD=/usr/lib/x86_64-linux-gnu/libjemalloc.so
    cluster_compute: scheduling.yaml

  run:
    timeout: 3600
    script: python distributed/test_scheduling.py --total-num-task=1984000 --num-cpu-per-task=1
      --task-duration-s=0 --total-num-actors=32 --num-actors-per-nodes=1

    wait_for_nodes:
      num_nodes: 32

  variations:
    - __suffix__: aws
    - __suffix__: gce
      env: gce
      frequency: manual
      cluster:
        cluster_compute: scheduling_gce.yaml


# - name: scheduling_test_many_5s_tasks_single_node
#   group: core-scalability-test
#   working_dir: benchmarks

#   frequency: nightly
#   team: core
#   cluster:
#     cluster_compute: scheduling.yaml

#   run:
#     timeout: 3600
#     script: python distributed/test_scheduling.py --total-num-task=1984000 --num-cpu-per-task=1
#       --task-duration-s=5 --total-num-actors=1 --num-actors-per-nodes=1

#     wait_for_nodes:
#       num_nodes: 32
#       timeout: 600

#   stable: false

# - name: scheduling_test_many_5s_tasks_many_nodes
#   group: core-scalability-test
#   working_dir: benchmarks

#   frequency: nightly
#   team: core
#   cluster:
#     cluster_compute: scheduling.yaml

#   run:
#     timeout: 3600
#     script: python distributed/test_scheduling.py --total-num-task=1984000 --num-cpu-per-task=1
#       --task-duration-s=5 --total-num-actors=32 --num-actors-per-nodes=1

#     wait_for_nodes:
#       num_nodes: 32
#       timeout: 600

#   stable: false


##################
# Core Chaos tests
##################

- name: chaos_many_tasks_baseline
  python: "3.10"
  group: core-nightly-test
  working_dir: nightly_tests

  frequency: nightly
  team: core
  cluster:
    byod: {}
    cluster_compute: chaos_test/compute_template.yaml

  run:
    timeout: 3600
    wait_for_nodes:
      num_nodes: 10
    script: python chaos_test/test_chaos.py --workload=tasks --disable-resource-killer

  variations:
    - __suffix__: aws
    - __suffix__: gce
      env: gce
      frequency: manual
      cluster:
        cluster_compute: chaos_test/compute_template_gce.yaml

- name: chaos_many_tasks_kill_raylet
  python: "3.10"
  group: core-nightly-test
  working_dir: nightly_tests

  frequency: nightly
  team: core
  cluster:
    byod: {}
    cluster_compute: chaos_test/compute_template.yaml

  run:
    timeout: 3600
    wait_for_nodes:
      num_nodes: 10
    prepare: python setup_chaos.py --no-start
    script: python chaos_test/test_chaos.py --workload=tasks

  variations:
    - __suffix__: aws
    - __suffix__: gce
      env: gce
      frequency: manual
      cluster:
        cluster_compute: chaos_test/compute_template_gce.yaml

- name: chaos_many_tasks_terminate_instance
  python: "3.10"
  group: core-nightly-test
  working_dir: nightly_tests

  frequency: nightly
  team: core
  cluster:
    byod: {}
    cluster_compute: chaos_test/compute_template.yaml

  run:
    timeout: 3600
    wait_for_nodes:
      num_nodes: 10
    prepare: python setup_chaos.py --no-start --chaos TerminateEC2Instance
    script: python chaos_test/test_chaos.py --workload=tasks

  variations:
    - __suffix__: aws

- name: chaos_many_tasks_iptable_failure_injection
  python: "3.10"
  group: core-nightly-test
  working_dir: nightly_tests

  frequency: nightly
  team: core
  cluster:
    byod:
      runtime_env:
        - RAY_health_check_period_ms=10000
        - RAY_health_check_timeout_ms=100000
        - RAY_health_check_failure_threshold=10
        - RAY_gcs_rpc_server_connect_timeout_s=60
    cluster_compute: chaos_test/compute_template.yaml

  run:
    timeout: 3600
    wait_for_nodes:
      num_nodes: 10
    script: >
      python simulate_cross_az_network_failure.py --network-failure-interval 60 --network-failure-duration 5 --command python chaos_test/test_chaos.py --workload=tasks --disable-resource-killer

  variations:
    - __suffix__: aws
    - __suffix__: gce
      env: gce
      frequency: manual
      cluster:
        cluster_compute: chaos_test/compute_template_gce.yaml

- name: chaos_many_actors_baseline
  python: "3.10"
  group: core-nightly-test
  working_dir: nightly_tests

  frequency: nightly
  team: core
  cluster:
    byod: {}
    cluster_compute: chaos_test/compute_template.yaml

  run:
    timeout: 4200
    wait_for_nodes:
      num_nodes: 10
    script: python chaos_test/test_chaos.py --workload=actors --disable-resource-killer

  variations:
    - __suffix__: aws
    - __suffix__: gce
      env: gce
      frequency: manual
      cluster:
        cluster_compute: chaos_test/compute_template_gce.yaml

- name: chaos_many_actors_kill_raylet
  python: "3.10"
  group: core-nightly-test
  working_dir: nightly_tests

  frequency: nightly
  team: core
  cluster:
    byod: {}
    cluster_compute: chaos_test/compute_template.yaml

  run:
    timeout: 4200
    wait_for_nodes:
      num_nodes: 10
    prepare: python setup_chaos.py --no-start
    script: python chaos_test/test_chaos.py --workload=actors

  variations:
    - __suffix__: aws
    - __suffix__: gce
      env: gce
      frequency: manual
      cluster:
        cluster_compute: chaos_test/compute_template_gce.yaml

- name: chaos_many_actors_terminate_instance
  python: "3.10"
  group: core-nightly-test
  working_dir: nightly_tests

  frequency: nightly
  team: core
  cluster:
    byod: {}
    cluster_compute: chaos_test/compute_template.yaml

  run:
    timeout: 4200
    wait_for_nodes:
      num_nodes: 10
    prepare: python setup_chaos.py --no-start --chaos TerminateEC2Instance
    script: python chaos_test/test_chaos.py --workload=actors

  variations:
    - __suffix__: aws

- name: chaos_many_actors_iptable_failure_injection
  python: "3.10"
  group: core-nightly-test
  working_dir: nightly_tests

  frequency: nightly
  team: core
  cluster:
    byod:
      runtime_env:
        - RAY_health_check_period_ms=10000
        - RAY_health_check_timeout_ms=100000
        - RAY_health_check_failure_threshold=10
        - RAY_gcs_rpc_server_connect_timeout_s=60
    cluster_compute: chaos_test/compute_template.yaml

  run:
    timeout: 4200
    wait_for_nodes:
      num_nodes: 10
    script: >
      python simulate_cross_az_network_failure.py --network-failure-interval 60 --network-failure-duration 5 --command python chaos_test/test_chaos.py --workload=actors --disable-resource-killer

  variations:
    - __suffix__: aws
    - __suffix__: gce
      env: gce
      frequency: manual
      cluster:
        cluster_compute: chaos_test/compute_template_gce.yaml

- name: chaos_streaming_generator_baseline
  python: "3.10"
  group: core-nightly-test
  working_dir: nightly_tests

  frequency: nightly
  team: core
  cluster:
    byod: {}
    cluster_compute: chaos_test/compute_template.yaml

  run:
    timeout: 3600
    wait_for_nodes:
      num_nodes: 10
    script: python chaos_test/test_chaos.py --workload=streaming --disable-resource-killer

  variations:
    - __suffix__: aws
    - __suffix__: gce
      env: gce
      frequency: manual
      cluster:
        cluster_compute: chaos_test/compute_template_gce.yaml

- name: chaos_streaming_generator_kill_raylet
  python: "3.10"
  group: core-nightly-test
  working_dir: nightly_tests

  frequency: nightly
  team: core
  cluster:
    byod: {}
    cluster_compute: chaos_test/compute_template.yaml

  run:
    timeout: 3600
    wait_for_nodes:
      num_nodes: 10
    prepare: python setup_chaos.py --no-start --max-to-kill 10
    script: python chaos_test/test_chaos.py --workload=streaming

  variations:
    - __suffix__: aws
    - __suffix__: gce
      env: gce
      frequency: manual
      cluster:
        cluster_compute: chaos_test/compute_template_gce.yaml

- name: chaos_streaming_generator_terminate_instance
  python: "3.10"
  group: core-nightly-test
  working_dir: nightly_tests

  frequency: nightly
  team: core
  cluster:
    byod: {}
    cluster_compute: chaos_test/compute_template.yaml

  run:
    timeout: 3600
    wait_for_nodes:
      num_nodes: 10
    prepare: python setup_chaos.py --no-start --chaos TerminateEC2Instance --max-to-kill 10
    script: python chaos_test/test_chaos.py --workload=streaming

  variations:
    - __suffix__: aws

- name: chaos_streaming_generator_iptable_failure_injection
  python: "3.10"
  group: core-nightly-test
  working_dir: nightly_tests

  frequency: nightly
  team: core
  cluster:
    byod:
      runtime_env:
        - RAY_health_check_period_ms=10000
        - RAY_health_check_timeout_ms=100000
        - RAY_health_check_failure_threshold=10
        - RAY_gcs_rpc_server_connect_timeout_s=60
    cluster_compute: chaos_test/compute_template.yaml

  run:
    timeout: 3600
    wait_for_nodes:
      num_nodes: 10
    script: >
      python simulate_cross_az_network_failure.py --network-failure-interval 60 --network-failure-duration 5 --command python chaos_test/test_chaos.py --workload=streaming --disable-resource-killer

  variations:
    - __suffix__: aws
    - __suffix__: gce
      env: gce
      frequency: manual
      cluster:
        cluster_compute: chaos_test/compute_template_gce.yaml

- name: chaos_object_ref_borrowing_baseline
  python: "3.10"
  group: core-nightly-test
  working_dir: nightly_tests

  frequency: nightly
  team: core
  cluster:
    byod: {}
    cluster_compute: chaos_test/compute_template.yaml

  run:
    timeout: 3600
    wait_for_nodes:
      num_nodes: 10
    script: python chaos_test/test_chaos.py --workload=borrowing --disable-resource-killer

  variations:
    - __suffix__: aws
    - __suffix__: gce
      env: gce
      frequency: manual
      cluster:
        cluster_compute: chaos_test/compute_template_gce.yaml

- name: chaos_object_ref_borrowing_kill_raylet
  python: "3.10"
  group: core-nightly-test
  working_dir: nightly_tests

  frequency: nightly
  team: core
  cluster:
    byod: {}
    cluster_compute: chaos_test/compute_template.yaml

  run:
    timeout: 3600
    wait_for_nodes:
      num_nodes: 10
    prepare: python setup_chaos.py --no-start
    script: python chaos_test/test_chaos.py --workload=borrowing

  variations:
    - __suffix__: aws
    - __suffix__: gce
      env: gce
      frequency: manual
      cluster:
        cluster_compute: chaos_test/compute_template_gce.yaml

- name: chaos_object_ref_borrowing_terminate_instance
  python: "3.10"
  group: core-nightly-test
  working_dir: nightly_tests

  frequency: nightly
  team: core
  cluster:
    byod: {}
    cluster_compute: chaos_test/compute_template.yaml

  run:
    timeout: 3600
    wait_for_nodes:
      num_nodes: 10
    prepare: python setup_chaos.py --no-start --chaos TerminateEC2Instance
    script: python chaos_test/test_chaos.py --workload=borrowing

  variations:
    - __suffix__: aws

- name: chaos_object_ref_borrowing_iptable_failure_injection
  python: "3.10"
  group: core-nightly-test
  working_dir: nightly_tests

  frequency: nightly
  team: core
  cluster:
    byod:
      runtime_env:
        - RAY_health_check_period_ms=10000
        - RAY_health_check_timeout_ms=100000
        - RAY_health_check_failure_threshold=10
        - RAY_gcs_rpc_server_connect_timeout_s=60
    cluster_compute: chaos_test/compute_template.yaml

  run:
    timeout: 3600
    wait_for_nodes:
      num_nodes: 10
    script: >
      python simulate_cross_az_network_failure.py --network-failure-interval 60 --network-failure-duration 5 --command python chaos_test/test_chaos.py --workload=borrowing --disable-resource-killer

  variations:
    - __suffix__: aws
    - __suffix__: gce
      env: gce
      frequency: manual
      cluster:
        cluster_compute: chaos_test/compute_template_gce.yaml

- name: chaos_dask_on_ray_large_scale_test_no_spilling
  python: "3.10"
  group: data-tests
  working_dir: nightly_tests

  frequency: manual # was nightly
  team: data


  cluster:
    byod:
      runtime_env:
        - RAY_lineage_pinning_enabled=1
    cluster_compute: dask_on_ray/chaos_dask_on_ray_stress_compute.yaml

  run:
    timeout: 7200
    wait_for_nodes:
      num_nodes: 21
    prepare: python setup_chaos.py --kill-interval 100
    script: python dask_on_ray/large_scale_test.py --num_workers 20 --worker_obj_store_size_in_gb
      20 --error_rate 0  --data_save_path /tmp/ray

  variations:
    - __suffix__: aws
    - __suffix__: gce
      env: gce
      frequency: manual
      cluster:
        cluster_compute: dask_on_ray/dask_on_ray_stress_compute_gce.yaml

- name: chaos_dask_on_ray_large_scale_test_spilling
  python: "3.10"
  group: data-tests
  working_dir: nightly_tests

  frequency: manual # was nightly
  team: data

  cluster:
    byod:
      runtime_env:
        - RAY_lineage_pinning_enabled=1
    cluster_compute: dask_on_ray/dask_on_ray_stress_compute.yaml

  run:
    timeout: 7200
    wait_for_nodes:
      num_nodes: 21
    prepare: python setup_chaos.py --kill-interval 100
    script: python dask_on_ray/large_scale_test.py --num_workers 150 --worker_obj_store_size_in_gb
      70 --error_rate 0  --data_save_path /tmp/ray

  variations:
    - __suffix__: aws
    - __suffix__: gce
      env: gce
      frequency: manual
      cluster:
        cluster_compute: dask_on_ray/dask_on_ray_stress_compute_gce.yaml

#####################
# Observability tests
#####################
- name: agent_stress_test
  python: "3.10"
  group: core-observability-test
  working_dir: dashboard

  frequency: nightly
  team: core
  cluster:
    byod:
      type: gpu
      runtime_env:
        - RAY_INTERNAL_MEM_PROFILE_COMPONENTS=dashboard_agent
      post_build_script: byod_agent_stress_test.sh
    cluster_compute: agent_stress_compute.yaml

  run:
    timeout: 14400
    script: python mem_check.py --working-dir .

  variations:
    - __suffix__: aws
    - __suffix__: gce
      env: gce
      frequency: manual
      cluster:
        cluster_compute: agent_stress_compute_gce.yaml

- name: k8s_serve_ha_test
  group: k8s-test
  working_dir: k8s_tests

  stable: false

  # Failing since Oct 2024.
  # https://github.com/ray-project/ray/issues/36190
  frequency: manual
  team: serve
  cluster:
    byod: {}
    cluster_compute: compute_tpl.yaml

  run:
    timeout: 28800 # 8h
    prepare: bash prepare.sh
    script: python run_gcs_ft_on_k8s.py

- name: azure_cluster_launcher
  python: "3.10"
  group: cluster-launcher-test
  working_dir: ../python/ray/autoscaler/
  frequency: nightly
  team: clusters
  cluster:
    byod:
      post_build_script: byod_azure_cluster_launcher.sh
    cluster_compute: azure/tests/azure_compute.yaml
  run:
    timeout: 2400
    script: bash release/azure_docker_login.sh && python -I launch_and_verify_cluster.py azure/tests/azure-cluster.yaml --num-expected-nodes 3 --retries 10

  variations:
    - __suffix__: v1
      run:
        script: RAY_UP_enable_autoscaler_v2=0 python -I launch_and_verify_cluster.py azure/tests/azure-cluster.yaml --num-expected-nodes 3 --retries 10
    - __suffix__: v2
      run:
        script: RAY_UP_enable_autoscaler_v2=1 python -I launch_and_verify_cluster.py azure/tests/azure-cluster.yaml --num-expected-nodes 3 --retries 10

- name: aws_cluster_launcher
  python: "3.10"
  group: cluster-launcher-test
  working_dir: ../python/ray/autoscaler/

  frequency: nightly
  team: clusters

  cluster:
    byod: {}
    cluster_compute: aws/tests/aws_compute.yaml

  run:
    timeout: 2400
    script: python launch_and_verify_cluster.py aws/tests/aws_cluster.yaml --num-expected-nodes 2 --retries 10

  variations:
    - __suffix__: v1
      run:
        script: RAY_UP_enable_autoscaler_v2=0 python launch_and_verify_cluster.py aws/tests/aws_cluster.yaml --num-expected-nodes 2 --retries 10
    - __suffix__: v2
      run:
        script: RAY_UP_enable_autoscaler_v2=1 python launch_and_verify_cluster.py aws/tests/aws_cluster.yaml --num-expected-nodes 2 --retries 10

- name: aws_cluster_launcher_nightly_image
  python: "3.10"
  group: cluster-launcher-test
  working_dir: ../python/ray/autoscaler/

  frequency: manual
  team: clusters
  cluster:
    byod: {}
    cluster_compute: aws/tests/aws_compute.yaml

  run:
    timeout: 2400
    script: python launch_and_verify_cluster.py aws/tests/aws_cluster.yaml --num-expected-nodes 2 --retries 10 --docker-override nightly

  variations:
    - __suffix__: v1
      run:
        script: RAY_UP_enable_autoscaler_v2=0 python launch_and_verify_cluster.py aws/tests/aws_cluster.yaml --num-expected-nodes 2 --retries 10 --docker-override nightly
    - __suffix__: v2
      run:
        script: RAY_UP_enable_autoscaler_v2=1 python launch_and_verify_cluster.py aws/tests/aws_cluster.yaml --num-expected-nodes 2 --retries 10 --docker-override nightly

- name: aws_cluster_launcher_latest_image
  python: "3.10"
  group: cluster-launcher-test
  working_dir: ../python/ray/autoscaler/

  frequency: manual
  team: clusters
  cluster:
    byod: {}
    cluster_compute: aws/tests/aws_compute.yaml

  run:
    timeout: 2400
    script: python launch_and_verify_cluster.py aws/tests/aws_cluster.yaml --num-expected-nodes 2 --retries 10 --docker-override latest

  variations:
    - __suffix__: v1
      run:
        script: RAY_UP_enable_autoscaler_v2=0 python launch_and_verify_cluster.py aws/tests/aws_cluster.yaml --num-expected-nodes 2 --retries 10 --docker-override latest
    - __suffix__: v2
      run:
        script: RAY_UP_enable_autoscaler_v2=1 python launch_and_verify_cluster.py aws/tests/aws_cluster.yaml --num-expected-nodes 2 --retries 10 --docker-override latest

- name: aws_cluster_launcher_release_image
  python: "3.10"
  group: cluster-launcher-test
  working_dir: ../python/ray/autoscaler/

  frequency: manual
  team: clusters
  cluster:
    byod: {}
    cluster_compute: aws/tests/aws_compute.yaml

  run:
    timeout: 2400
    script: python launch_and_verify_cluster.py aws/tests/aws_cluster.yaml --num-expected-nodes 2 --retries 10 --docker-override commit

  variations:
    - __suffix__: v1
      run:
        script: RAY_UP_enable_autoscaler_v2=0 python launch_and_verify_cluster.py aws/tests/aws_cluster.yaml --num-expected-nodes 2 --retries 10 --docker-override commit
    - __suffix__: v2
      run:
        script: RAY_UP_enable_autoscaler_v2=1 python launch_and_verify_cluster.py aws/tests/aws_cluster.yaml --num-expected-nodes 2 --retries 10 --docker-override commit


- name: aws_cluster_launcher_minimal
  python: "3.10"
  group: cluster-launcher-test
  working_dir: ../python/ray/autoscaler/

  frequency: nightly
  team: clusters
  cluster:
    byod: {}
    cluster_compute: aws/tests/aws_compute.yaml

  run:
    timeout: 1200
    script: python launch_and_verify_cluster.py aws/example-minimal.yaml

  variations:
    - __suffix__: v1
      run:
        script: RAY_UP_enable_autoscaler_v2=0 python launch_and_verify_cluster.py aws/example-minimal.yaml
    - __suffix__: v2
      run:
        script: RAY_UP_enable_autoscaler_v2=1 python launch_and_verify_cluster.py aws/example-minimal.yaml

- name: aws_cluster_launcher_full
  python: "3.10"
  group: cluster-launcher-test
  working_dir: ../python/ray/autoscaler/

  frequency: nightly
  team: clusters
  cluster:
    byod: {}
    cluster_compute: aws/tests/aws_compute.yaml

  run:
    timeout: 3000
    script: python launch_and_verify_cluster.py aws/example-full.yaml --num-expected-nodes 2 --retries 20 --docker-override latest

  variations:
    - __suffix__: v1
      run:
        script: RAY_UP_enable_autoscaler_v2=0 python launch_and_verify_cluster.py aws/example-full.yaml --num-expected-nodes 2 --retries 20 --docker-override latest
    - __suffix__: v2
      run:
        script: RAY_UP_enable_autoscaler_v2=1 python launch_and_verify_cluster.py aws/example-full.yaml --num-expected-nodes 2 --retries 20 --docker-override latest

- name: gcp_cluster_launcher_minimal
  python: "3.10"
  group: cluster-launcher-test
  working_dir: ../python/ray/autoscaler/

  stable: true

  env: gce
  frequency: nightly
  team: clusters
  cluster:
    byod: {}
    cluster_compute: gcp/tests/single_node_32_cpu_gce.yaml

  run:
    timeout: 1200
    script: python launch_and_verify_cluster.py gcp/example-minimal-pinned.yaml

  variations:
    - __suffix__: v1
      run:
        script: RAY_UP_enable_autoscaler_v2=0 python launch_and_verify_cluster.py gcp/example-minimal-pinned.yaml
    - __suffix__: v2
      run:
        script: RAY_UP_enable_autoscaler_v2=1 python launch_and_verify_cluster.py gcp/example-minimal-pinned.yaml

- name: gcp_cluster_launcher_full
  python: "3.10"
  group: cluster-launcher-test
  working_dir: ../python/ray/autoscaler/

  stable: true

  env: gce
  frequency: nightly
  team: clusters
  cluster:
    byod: {}
    cluster_compute: gcp/tests/single_node_32_cpu_gce.yaml

  run:
    timeout: 4800
    script: python launch_and_verify_cluster.py gcp/example-full.yaml --num-expected-nodes 2 --retries 30

  variations:
    - __suffix__: v1
      run:
        script: RAY_UP_enable_autoscaler_v2=0 python launch_and_verify_cluster.py gcp/example-full.yaml --num-expected-nodes 2 --retries 30 --docker-override latest
    - __suffix__: v2
      run:
        script: RAY_UP_enable_autoscaler_v2=1 python launch_and_verify_cluster.py gcp/example-full.yaml --num-expected-nodes 2 --retries 30 --docker-override latest

- name: gcp_cluster_launcher_latest_image
  group: cluster-launcher-test
  working_dir: ../python/ray/autoscaler/

  stable: true

  env: gce
  frequency: manual
  team: clusters
  cluster:
    byod: {}
    cluster_compute: gcp/tests/single_node_32_cpu_gce.yaml

  run:
    timeout: 3600
    script: python launch_and_verify_cluster.py gcp/example-full.yaml --num-expected-nodes 2 --retries 20  --docker-override latest

  variations:
    - __suffix__: v1
      run:
        script: RAY_UP_enable_autoscaler_v2=0 python launch_and_verify_cluster.py gcp/example-full.yaml --num-expected-nodes 2 --retries 20  --docker-override latest
    - __suffix__: v2
      run:
        script: RAY_UP_enable_autoscaler_v2=1 python launch_and_verify_cluster.py gcp/example-full.yaml --num-expected-nodes 2 --retries 20  --docker-override latest

- name: gcp_cluster_launcher_nightly_image
  python: "3.10"
  group: cluster-launcher-test
  working_dir: ../python/ray/autoscaler/

  stable: true

  env: gce
  frequency: manual
  team: clusters
  cluster:
    byod: {}
    cluster_compute: gcp/tests/single_node_32_cpu_gce.yaml

  run:
    timeout: 3600
    script: python launch_and_verify_cluster.py gcp/example-full.yaml --num-expected-nodes 2 --retries 20  --docker-override nightly

  variations:
    - __suffix__: v1
      run:
        script: RAY_UP_enable_autoscaler_v2=0 python launch_and_verify_cluster.py gcp/example-full.yaml --num-expected-nodes 2 --retries 20  --docker-override nightly
    - __suffix__: v2
      run:
        script: RAY_UP_enable_autoscaler_v2=1 python launch_and_verify_cluster.py gcp/example-full.yaml --num-expected-nodes 2 --retries 20  --docker-override nightly

- name: gcp_cluster_launcher_release_image
  python: "3.10"
  group: cluster-launcher-test
  working_dir: ../python/ray/autoscaler/

  stable: true

  env: gce
  frequency: manual
  team: clusters
  cluster:
    byod: {}
    cluster_compute: gcp/tests/single_node_32_cpu_gce.yaml

  run:
    timeout: 3600
    script: python launch_and_verify_cluster.py gcp/example-full.yaml --num-expected-nodes 2 --retries 20  --docker-override commit

  variations:
    - __suffix__: v1
      run:
        script: RAY_UP_enable_autoscaler_v2=0 python launch_and_verify_cluster.py gcp/example-full.yaml --num-expected-nodes 2 --retries 20  --docker-override commit
    - __suffix__: v2
      run:
        script: RAY_UP_enable_autoscaler_v2=1 python launch_and_verify_cluster.py gcp/example-full.yaml --num-expected-nodes 2 --retries 20  --docker-override commit

- name: gcp_cluster_launcher_gpu_docker
  python: "3.10"
  group: cluster-launcher-test
  working_dir: ../python/ray/autoscaler/

  stable: true

  env: gce
  frequency: weekly
  team: clusters
  cluster:
    byod: {}
    cluster_compute: gcp/tests/single_node_32_cpu_gce.yaml

  run:
    timeout: 1200
    script: python launch_and_verify_cluster.py gcp/example-gpu-docker.yaml

  variations:
    - __suffix__: v1
      run:
        script: RAY_UP_enable_autoscaler_v2=0 python launch_and_verify_cluster.py gcp/example-gpu-docker.yaml
    - __suffix__: v2
      run:
        script: RAY_UP_enable_autoscaler_v2=1 python launch_and_verify_cluster.py gcp/example-gpu-docker.yaml

- name: autoscaler_aws
  python: "3.10"
  group: autoscaler-test
  working_dir: autoscaling_tests

  frequency: nightly
  team: core

  cluster:
    byod:
      pip:
        - ray[default]
    cluster_compute: aws.yaml

  run:
    timeout: 1800
    script: python run.py


##############
# LLM Serve
##############

# Runs performance benchmark tests against vLLM service
- name: llm_serve_llama_3dot1_8B_quantized_tp_1
  frequency: nightly
  python: "3.11"
  group: llm-serve
  team: llm
  working_dir: llm_tests/serve

  cluster:
    byod:
      type: llm-cu128
    cluster_compute: llm_auto_select_worker.yaml
    # NOTE: Important for getting the correct secrets
    cloud_id: cld_wy5a6nhazplvu32526ams61d98
    project_id: prj_lhlrf1u5yv8qz9qg3xzw8fkiiq

  run:
    timeout: 3600
    long_running: false
    script: python run_llm_serve_test_and_bms.py --serve-config-file configs/serve_llama_3dot1_8b_quantized_tp1.yaml --run-vllm-profiler --run-serve-llm-profiler

# Runs performance benchmark tests against vLLM service
- name: llm_serve_llama_3dot1_8B_tp_2
  frequency: nightly
  python: "3.11"
  group: llm-serve
  team: llm
  working_dir: llm_tests/serve

  cluster:
    byod:
      type: llm-cu128
    cluster_compute: llm_auto_select_worker.yaml
    # NOTE: Important for getting the correct secrets
    cloud_id: cld_wy5a6nhazplvu32526ams61d98
    project_id: prj_lhlrf1u5yv8qz9qg3xzw8fkiiq

  run:
    timeout: 3600
    long_running: false
    script: python run_llm_serve_test_and_bms.py --serve-config-file configs/serve_llama_3dot1_8b_tp2.yaml --run-vllm-profiler --run-serve-llm-profiler

- name: llm_serve_multi_node
  frequency: nightly
  python: "3.11"
  group: llm-serve
  team: llm
  working_dir: llm_tests/serve

  cluster:
    byod:
      type: llm-cu128
    cluster_compute: llm_2x_4xl4.yaml

  run:
    timeout: 3600
    script: >
      pytest -sv test_llm_serve_multi_node_integration.py

- name: llm_serve_llama_3dot2_1B_no_accelerator
  frequency: nightly
  python: "3.11"
  group: llm-serve
  team: llm
  working_dir: llm_tests/serve

  cluster:
    byod:
      type: llm-cu128
    cluster_compute: llm_g5-4xlarge.yaml
    # NOTE: Important for getting the correct secrets
    cloud_id: cld_wy5a6nhazplvu32526ams61d98
    project_id: prj_lhlrf1u5yv8qz9qg3xzw8fkiiq

  run:
    timeout: 3600
    long_running: false
    script: python run_llm_serve_test_and_bms.py --serve-config-file configs/serve_llama_3dot2_1b_no_accelerator.yaml --run-serve-llm-profiler


- name: llm_serve_llama_3dot1_8B_lora
  frequency: nightly
  python: "3.11"
  group: llm-serve
  team: llm
  working_dir: llm_tests/serve

  cluster:
    byod:
      type: llm-cu128
    cluster_compute: llm_auto_select_worker.yaml
    # NOTE: Important for getting the correct secrets
    cloud_id: cld_wy5a6nhazplvu32526ams61d98
    project_id: prj_lhlrf1u5yv8qz9qg3xzw8fkiiq

  run:
    timeout: 3600
    long_running: false
    script: python run_llm_serve_test_and_bms.py --serve-config-file configs/serve_llama_3dot1_8b_lora.yaml --timeout 900

- name: llm_serve_llama_3dot2_1B_s3
  frequency: nightly
  python: "3.11"
  group: llm-serve
  team: llm
  working_dir: llm_tests/serve

  cluster:
    byod:
      type: llm-cu128
    cluster_compute: llm_auto_select_worker.yaml
    # NOTE: Important for getting the correct secrets
    cloud_id: cld_wy5a6nhazplvu32526ams61d98
    project_id: prj_lhlrf1u5yv8qz9qg3xzw8fkiiq

  run:
    timeout: 3600
    long_running: false
    script: python run_llm_serve_test_and_bms.py --serve-config-file configs/serve_llama_3dot2_1b_s3.yaml --skip-hf-token true

- name: llm_serve_correctness
  frequency: nightly
  python: "3.11"
  group: llm-serve
  team: llm
  working_dir: llm_tests/serve

  cluster:
    byod:
      type: llm-cu128
    cluster_compute: llm_four_L4_gpu_head_node.yaml
    # NOTE: Important for getting the correct secrets
    cloud_id: cld_wy5a6nhazplvu32526ams61d98
    project_id: prj_lhlrf1u5yv8qz9qg3xzw8fkiiq
  run:
    timeout: 3600
    long_running: false
    script: pytest -vs test_llm_serve_correctness.py

- name: llm_serve_vllm_integration_tests
  frequency: nightly
  python: "3.11"
  group: llm-serve
  team: llm
  working_dir: llm_tests/serve

  cluster:
    byod:
      type: llm-cu128
    cluster_compute: llm_four_L4_gpu_head_node.yaml
    # NOTE: Important for getting the correct secrets
    cloud_id: cld_wy5a6nhazplvu32526ams61d98
    project_id: prj_lhlrf1u5yv8qz9qg3xzw8fkiiq
  run:
    timeout: 3600
    long_running: false
    script: pytest -vs test_llm_serve_integration.py test_llm_serve_fault_tolerance.py

- name: llm_serve_llama_3dot1_8B_quantized_tp1_1p1d
  frequency: nightly
  python: "3.11"
  group: llm-serve
  team: llm
  working_dir: llm_tests/serve

  cluster:
    byod:
      type: llm-cu128
    cluster_compute: llm_auto_select_worker.yaml
    # NOTE: Important for getting the correct secrets
    cloud_id: cld_wy5a6nhazplvu32526ams61d98
    project_id: prj_lhlrf1u5yv8qz9qg3xzw8fkiiq

  run:
    timeout: 3600
    long_running: false
    script: python run_llm_serve_test_and_bms.py --serve-config-file configs/serve_llama_3dot1_8b_quantized_tp1_1p1d.yaml --skip-hf-token true

- name: llm_serve_llama_3dot1_8B_quantized_tp1_2p6d
  frequency: nightly
  python: "3.11"
  group: llm-serve
  team: llm
  working_dir: llm_tests/serve

  cluster:
    byod:
      type: llm-cu128
    cluster_compute: llm_auto_select_worker.yaml
    # NOTE: Important for getting the correct secrets
    cloud_id: cld_wy5a6nhazplvu32526ams61d98
    project_id: prj_lhlrf1u5yv8qz9qg3xzw8fkiiq

  run:
    timeout: 3600
    long_running: false
    script: python run_llm_serve_test_and_bms.py --serve-config-file configs/serve_llama_3dot1_8b_quantized_tp1_2p6d.yaml --skip-hf-token true

- name: llm_serve_llama_3dot1_8B_quantized_tp1_2p6d_lmcache
  frequency: manual # todo(ray-llm): fix this test with new/old lmcache version and new vllm version and re-enable it.
  python: "3.11"
  group: llm-serve
  team: llm
  working_dir: llm_tests/serve

  cluster:
    byod:
      type: llm-cu128
      post_build_script: byod_llm_lmcache_test.sh
    cluster_compute: llm_auto_select_worker.yaml
    # NOTE: Important for getting the correct secrets
    cloud_id: cld_wy5a6nhazplvu32526ams61d98
    project_id: prj_lhlrf1u5yv8qz9qg3xzw8fkiiq

  run:
    timeout: 3600
    long_running: false
    script: python run_llm_serve_test_and_bms.py --serve-config-file configs/serve_llama_3dot1_8b_quantized_tp1_2p6d_lmcache.yaml --skip-hf-token true

##############
# LLM Batch
##############

- name: llm_batch_vllm
  frequency: nightly
  python: "3.11"
  group: llm-batch
  team: llm
  working_dir: llm_tests/batch

  cluster:
    byod:
      type: llm-cu128
    cluster_compute: llm_4xl4.yaml
    # NOTE: Important for getting the correct secrets
    cloud_id: cld_wy5a6nhazplvu32526ams61d98
    project_id: prj_lhlrf1u5yv8qz9qg3xzw8fkiiq

  run:
    timeout: 3600
    script: >
      pytest -sv test_batch_vllm.py

- name: llm_batch_sglang_llama
  frequency: nightly
  python: "3.11"
  group: llm-batch
  team: llm
  working_dir: llm_tests/batch

  cluster:
    byod:
      type: llm-cu128
      post_build_script: byod_llm_sglang_test.sh
    cluster_compute: llm_4xl4.yaml

  run:
    timeout: 3600
    script: >
      pytest -sv test_batch_sglang.py

- name: llm_batch_vllm_multi_node
  frequency: nightly
  python: "3.11"
  group: llm-batch
  team: llm
  working_dir: llm_tests/batch

  cluster:
    byod:
      type: llm-cu128
    cluster_compute: llm_2x_4xl4.yaml

  run:
    timeout: 3600
    script: >
      pytest -sv test_batch_multi_node_vllm.py

- name: llm_batch_single_node_baseline_benchmark
  python: "3.11"
  group: llm-batch
  working_dir: llm_tests/batch
  frequency: weekly
  team: llm

  cluster:
    byod:
      runtime_env:
        - VLLM_DISABLE_COMPILE_CACHE=1
      type: llm-cu128
      post_build_script: byod_llm_single_node_baseline_benchmark.sh
      python_depset: llm_batch/llm_batch_single_node_benchmark_py311_cu128.lock
    cluster_compute: llm_single_node_benchmark_l4.yaml

  run:
    timeout: 3600
    script: pytest -v test_batch_single_node_vllm.py::test_single_node_baseline_benchmark


- name: text_embeddings_benchmark_{{scaling}}
  frequency: nightly
  python: "3.11"  # necessary for the llm-cu128 image
  working_dir: nightly_tests
  team: data
  group: data-tests

  cluster:
    byod:
      type: llm-cu128
    cluster_compute: dataset/{{scaling}}_gpu_g6e_2xl_aws.yaml

  matrix:
    setup:
      scaling: [fixed_size, autoscaling]

  run:
    timeout: 3600
    script: >
      python dataset/text_embeddings_benchmark.py --embed-concurrency 15

# Note: release tests do not support specifying both 'matrix' and 'variations'
# in a test definition, so split off preemptible tests here.
- name: text_embeddings_benchmark_{{scaling}}_preemptible
  frequency: nightly
  python: "3.11"
  working_dir: nightly_tests
  team: data
  group: data-tests

  cluster:
    byod:
      type: llm-cu128
    cluster_compute: dataset/{{scaling}}_gpu_g6e_2xl_aws.yaml

  matrix:
    setup:
      scaling: [fixed_size, autoscaling]

  run:
    timeout: 3600
    # Notes:
    # - Not using true spot instances. We simulate spot preemption using TerminateEC2InstanceWithGracePeriod to soft-kill the workers. This is so that we can
    # control the kill schedule.
    # - Batch size is always fixed, so kill schedule is deterministic.
    prepare: >
      python setup_chaos.py --chaos TerminateEC2InstanceWithGracePeriod
      --batch-size-to-kill 5 --max-to-kill 15 --kill-delay 30 --kill-interval 100
    script: >
      python dataset/text_embeddings_benchmark.py --chaos-test --embed-concurrency 15

#######################
# Ray examples tests
#######################


- name: e2e_xgboost  # do not use dashes (regex sensitive)
  frequency: weekly
  python: "3.11"
  group: ray-examples
  team: ml
  working_dir: //doc/source/ray-overview/examples/e2e-xgboost # use // to access from repo's root

  cluster:
    byod:
      type: cu123  # anyscale/ray:<PR_RAY_VERSION>-py311-cu123
      post_build_script: byod_e2e_xgboost.sh  # release/ray_release/byod/
    cluster_compute: ci/aws.yaml  # relative to working_dir

  run:
    timeout: 3600
    script: PYTHONPATH=. python dist_xgboost/train.py  # relative to working_dir

  variations:
    - __suffix__: aws  # uses default specs above
    - __suffix__: gce
      env: gce
      frequency: manual
      cluster:
        cluster_compute: ci/gce.yaml  # relative to working_dir


- name: entity_recognition_with_llms  # do not use dashes (regex sensitive)
  # https://github.com/ray-project/ray/issues/57222
  frequency: manual
  python: "3.11"
  group: ray-examples
  team: ml
  working_dir: //doc/source/ray-overview/examples/entity-recognition-with-llms  # use // to access from repo's root

  cluster:
    byod:
      type: llm-cu128  # anyscale/ray-llm:<PR_RAY_VERSION>-py311-cu128
      post_build_script: byod_llm_ner.sh  # release/ray_release/byod/
    cluster_compute: ci/aws.yaml  # relative to working_dir

  run:
    timeout: 3600
    script: bash ci/tests.sh  # relative to working_dir

  variations:
    - __suffix__: aws  # uses default specs above
    - __suffix__: gce
      env: gce
      frequency: manual
      cluster:
        cluster_compute: ci/gce.yaml  # relative to working_dir

- name: mcp_ray_serve  # do not use dashes (regex sensitive)
  frequency: weekly
  python: "3.11"
  group: ray-examples
  team: ml
  working_dir: //doc/source/ray-overview/examples/mcp-ray-serve  # use // to access from repo's root

  cluster:
    byod:
      type: llm-cu128  # anyscale/ray-llm:<PR_RAY_VERSION>-py311-cu128
      post_build_script: byod_mcp-ray-serve.sh  # release/ray_release/byod/
    cluster_compute: ci/aws.yaml  # relative to working_dir

  run:
    timeout: 3600
    script: bash ci/tests.sh  # relative to working_dir

  variations:
    - __suffix__: aws  # uses default specs above
    - __suffix__: gce
      env: gce
      frequency: manual
      cluster:
        cluster_compute: ci/gce.yaml  # relative to working_dir


- name: deployment_serve_llm  # do not use dashes (regex sensitive)
  frequency: weekly
  python: "3.11"
  group: ray-examples
  team: ml
  working_dir: //doc/source/serve/tutorials/deployment-serve-llm  # use // to access from repo's root

  cluster:
    byod:
      type: llm-cu128  # anyscale/ray-llm:<PR_RAY_VERSION>-py311-cu128
      post_build_script: byod_deployment_serve_llm.sh  # release/ray_release/byod/
    cluster_compute: ci/aws.yaml  # relative to working_dir

  run:
    timeout: 3600
    script: bash ci/tests.sh  # relative to working_dir

  variations:
    - __suffix__: aws  # uses default specs above
    - __suffix__: gce
      env: gce
      frequency: manual
      cluster:
        cluster_compute: ci/gce.yaml  # relative to working_dir


- name: distributing_pytorch  # do not use dashes (regex sensitive)
  python: "3.10"
  frequency: weekly
  group: ray-examples
  team: ml
  working_dir: //doc/source/train/examples/pytorch/distributing-pytorch

  cluster:
    byod:
      type: gpu
    cluster_compute: ci/aws.yaml  # relative to working_dir

  run:
    timeout: 3600
    script: bash ci/tests.sh  # relative to working_dir

  variations:
    - __suffix__: aws
    - __suffix__: gce
      env: gce
      frequency: manual
      cluster:
        cluster_compute: ci/gce.yaml  # relative to working_dir


- name: pytorch_fsdp  # do not use dashes (regex sensitive)
  python: "3.10"
  frequency: weekly
  group: ray-examples
  team: ml
  working_dir: //doc/source/train/examples/pytorch/pytorch-fsdp

  cluster:
    byod:
      type: gpu
    cluster_compute: ci/aws.yaml  # relative to working_dir

  run:
    timeout: 3600
    script: bash ci/tests.sh  # relative to working_dir

  variations:
    - __suffix__: aws
    - __suffix__: gce
      env: gce
      frequency: manual
      cluster:
        cluster_compute: ci/gce.yaml  # relative to working_dir


- name: deepspeed_finetune  # do not use dashes (regex sensitive)
  python: "3.10"
  frequency: weekly
  group: ray-examples
  team: ml
  working_dir: //doc/source/train/examples/pytorch/deepspeed_finetune

  cluster:
    byod:
      type: gpu
    cluster_compute: ci/aws.yaml  # relative to working_dir

  run:
    timeout: 3600
    script: bash ci/tests.sh  # relative to working_dir

  variations:
    - __suffix__: aws
    - __suffix__: gce
      env: gce
      frequency: manual
      cluster:
        cluster_compute: ci/gce.yaml  # relative to working_dir


- name: pytorch_profiling  # do not use dashes (regex sensitive)
  python: "3.10"
  frequency: weekly
  group: ray-examples
  team: ml
  working_dir: //doc/source/train/examples/pytorch/pytorch-profiling

  cluster:
    byod:
      type: gpu
    cluster_compute: ci/aws.yaml  # relative to working_dir

  run:
    timeout: 3600
    script: bash ci/tests.sh  # relative to working_dir

  variations:
    - __suffix__: aws
    - __suffix__: gce
      env: gce
      frequency: manual
      cluster:
        cluster_compute: ci/gce.yaml  # relative to working_dir

- name: e2e_audio
  # https://github.com/ray-project/ray/issues/57220
  frequency: manual
  python: "3.11"
  group: ray-examples
  team: ml
  working_dir: //doc/source/ray-overview/examples/e2e-audio  # use // to access from repo's root

  cluster:
    byod:
      type: llm-cu128
      post_build_script: byod_e2e_audio.sh
    cluster_compute: ci/aws.yaml

  run:
    timeout: 3600
    script: bash ci/tests.sh

  variations:
    - __suffix__: aws
    - __suffix__: gce
      env: gce
      frequency: manual
      cluster:
        cluster_compute: ci/gce.yaml  # Relative to working_dir.

- name: e2e_timeseries
  frequency: weekly
  python: "3.11"
  group: ray-examples
  team: ml
  working_dir: //doc/source/ray-overview/examples/e2e-timeseries  # Use // to access from repo's root.

  cluster:
    byod:
      type: cu123
      post_build_script: byod_e2e_timeseries.sh
    cluster_compute: ci/aws.yaml

  run:
    prepare: pip install -e .
    prepare_timeout: 300
    script: bash ci/run_tests.sh
    timeout: 3600

  variations:
    - __suffix__: aws

- name: e2e_multimodal_ai_workloads  # do not use dashes (regex sensitive)
  # https://github.com/ray-project/ray/issues/57219
  frequency: manual
  python: "3.12"
  group: ray-examples
  team: ml
  working_dir: //doc/source/ray-overview/examples/e2e-multimodal-ai-workloads  # use // to access from repo's root

  cluster:
    byod:
      type: cu123  # anyscale/ray-llm:<PR_RAY_VERSION>-py311-cu124
      post_build_script: byod_e2e_multimodal_ai_workloads.sh  # release/ray_release/byod/
    cluster_compute: ci/aws.yaml  # relative to working_dir

  run:
    timeout: 3600
    script: bash ci/tests.sh  # relative to working_dir

  variations:
    - __suffix__: aws  # uses default specs above
    - __suffix__: gce
      env: gce
      frequency: manual
      cluster:
        cluster_compute: ci/gce.yaml  # relative to working_dir

- name: object_detection  # do not use dashes (regex sensitive)
  # https://github.com/ray-project/ray/issues/57228
  frequency: manual
  python: "3.11"
  group: ray-examples
  team: ml
  working_dir: //doc/source/ray-overview/examples/object-detection

  cluster:
    byod:
      type: llm-cu128  # anyscale/ray-llm:<PR_RAY_VERSION>-py311-cu128
      post_build_script: byod_object_detection.sh # release/ray_release/byod/
    cluster_compute: ci/aws.yaml  # relative to working_dir

  run:
    timeout: 3600
    script: bash ci/tests.sh  # relative to working_dir

  variations:
    - __suffix__: aws
    - __suffix__: gce
      env: gce
      frequency: manual
      cluster:
        cluster_compute: ci/gce.yaml  # relative to working_dir

- name: e2e_rag  # do not use dashes (regex sensitive)
  # https://github.com/ray-project/ray/issues/57224
  frequency: manual
  python: "3.11"
  group: ray-examples
  team: ml
  working_dir: //doc/source/ray-overview/examples/e2e-rag  # use // to access from repo's root

  cluster:
    byod:
      type: llm-cu128  # anyscale/ray-llm:<PR_RAY_VERSION>-py311-cu128
      post_build_script: byod_e2e_rag.sh  # release/ray_release/byod/
    cluster_compute: ci/aws.yaml  # relative to working_dir

  run:
    timeout: 3600
    script: bash ci/tests.sh  # relative to working_dir

  variations:
    - __suffix__: aws  # uses default specs above
    - __suffix__: gce
      env: gce
      frequency: manual
      cluster:
        cluster_compute: ci/gce.yaml  # relative to working_dir

- name: unstructured_data_ingestion  # do not use dashes (regex sensitive)
  frequency: weekly
  python: "3.11"
  group: ray-examples
  team: data
  working_dir: //doc/source/data/examples/unstructured-data-ingestion  # use // to access from repo's root

  cluster:
    byod:
      type: cpu  # ["gpu", "cpu", "cu123", "llm-cu128"]
      post_build_script: byod_unstructured_data_ingestion.sh  # release/ray_release/byod/
    cluster_compute: ci/aws.yaml  # relative to working_dir

  run:
    timeout: 3600
    script: bash ci/tests.sh  # relative to working_dir

  variations:
    - __suffix__: aws  # uses default specs above
    - __suffix__: gce
      env: gce
      frequency: manual
      cluster:
        cluster_compute: ci/gce.yaml  # relative to working_dir

- name: llamafactory_llm_fine_tune  # do not use dashes (regex sensitive)
  frequency: weekly
  python: "3.11"
  group: ray-examples
  team: ml
  working_dir: //doc/source/ray-overview/examples/llamafactory-llm-fine-tune  # use // to access from repo's root

  cluster:
    byod:
      type: llm-cu128  # anyscale/ray-llm:<PR_RAY_VERSION>-py311-cu128
      post_build_script: byod_llamafactory_llm_fine_tune.sh  # release/ray_release/byod/
    cluster_compute: ci/aws.yaml  # relative to working_dir

  run:
    timeout: 3600
    script: bash ci/tests.sh  # relative to working_dir

  variations:
    - __suffix__: aws  # uses default specs above
    - __suffix__: gce
      env: gce
      frequency: manual
      cluster:
        cluster_compute: ci/gce.yaml  # relative to working_dir<|MERGE_RESOLUTION|>--- conflicted
+++ resolved
@@ -2014,11 +2014,7 @@
 # APPO
 # --------------------------
 - name: rllib_learning_tests_pong_appo_torch
-<<<<<<< HEAD
-  python: "3.12"
-=======
-  python: "3.10"
->>>>>>> 510b03b1
+  python: "3.10"
   group: RLlib tests
   working_dir: rllib_tests
 
@@ -2027,11 +2023,8 @@
 
   cluster:
     byod:
-<<<<<<< HEAD
-=======
       type: gpu
       post_build_script: byod_rllib.sh
->>>>>>> 510b03b1
       runtime_env:
         - RLLIB_TEST_NO_JAX_IMPORT=1
     cluster_compute: 1gpu_16cpus.yaml
@@ -2041,11 +2034,7 @@
     script: python example_algorithms/appo/pong_appo.py --num-learners=1 --num-env-runners=12 --as-release-test
 
 - name: rllib_learning_tests_halfcheetah_appo_torch
-<<<<<<< HEAD
-  python: "3.12"
-=======
-  python: "3.10"
->>>>>>> 510b03b1
+  python: "3.10"
   group: RLlib tests
   working_dir: rllib_tests
 
@@ -2054,11 +2043,8 @@
 
   cluster:
     byod:
-<<<<<<< HEAD
-=======
       type: gpu
       post_build_script: byod_rllib.sh
->>>>>>> 510b03b1
       runtime_env:
         - RLLIB_TEST_NO_JAX_IMPORT=1
     cluster_compute: 1gpu_16cpus.yaml
