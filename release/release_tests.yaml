# Global release test configuration file.
# All your release test configuration should go here. Adding release tests here
# will automatically enable them in the Buildkite release testing schedules
# (except they have frequency: manual).
# Here is an example configuration for reference:
#- name: example_test
#  # Tests with the same group will be grouped in the Buildkite UI
#  group: Example group
#  # Provide the working directory which will be uploaded to the cluster
#  working_dir: example_dir
#
#  # How often to run the tests.
#  # One of [manual, any, multi, nightly, nightly-3x, weekly].
#  # Descriptions of each frequency (that's not immediately obvious):
#  # - manual: Not run on a schedule, but can be manually run through the buildkite UI.
#  # - nightly-3x: Run 3 times a week (Monday, Wednesday, Friday).
#  frequency: weekly
#  # Owning team. This field will be persisted to the database
#  team: ml
#
#  # Python version. This optional field determines which Python version to run tests
#  # on. This must be a string!
#  python: "3.7"
#
#  # Optional location of a bash setup script to run on the driver
#  # when setting up the local environment. Relative to working_dir
#  driver_setup: setup_driver.sh
#
#  # Cluster information
#  cluster:
#    # Location of cluster env, relative to working_dir
#    cluster_env: cluster_env.yaml
#    # Location of cluster compute, relative to working_dir
#    cluster_compute: cluster_compute.yaml
#    # Autosuspend parameter passed to the cluster.
#    # The cluster will automatically terminate if inactive for this
#    # many minutes. Defaults to 10 if not set.
#    autosuspend_mins: 10
#    # Optional cloud_id to use instead of the default cloud
#    cloud_id: cld_12345678
#    # Alternatively, you can specify a cloud name
#    cloud_name: anyscale_default_cloud
#
#  # Run configuration for the test
#  run:
#    # Type of test. Can be [anyscale_job, sdk_command].
#    # Uses either Ray jobs, anyscale jobs or anyscale SDK commands
#    # run the actual release test.
#    type: anyscale_job
#
#    # File manager to use to transfer files to and from the cluster.
#    # Can be any of [sdk, job].
#    file_manager: job
#
#    # If you want to wait for nodes to be ready, you can specify this here:
#    wait_for_nodes:
#      # Number of nodes
#      num_nodes: 16
#      # Timeout for waiting for nodes. If nodes are not up by then, the
#      # test will fail.
#      timeout: 600
#
#    # Optional prepare script to be run on the cluster before the test script
#    prepare: python prepare.py
#    # The prepare command can have a separate timeout
#    prepare_timeout: 300
#
#    # Main script to run as the test script
#    script: python workloads/train_small.py
#    # Timeout in seconds. After this time the test is considered as failed.
#    timeout: 600
#
#  # You can specify smoke test definitions here. If a smoke test is triggered,
#  # it will deep update the main test configuration with the values provided
#  # here. Smoke tests will automatically run with IS_SMOKE_TEST=1 as en
#  # environment variable and receive the --smoke-test flag as a parameter in the
#  # run script.
#  smoke_test:
#    # Smoke tests can have different frequencies. A smoke test is only triggered
#    # when the regular test is not matched.
#    frequency: nightly
#    # Here we adjust the run timeout down and run on less nodes. The test script
#    # remains the same.
#    run:
#      timeout: 300
#      wait_for_nodes:
#        num_nodes: 4
#        timeout: 600
#
#  # After the test finished, this handler (in alerts/) will process the results.
#  # It can then let the test fail, e.g. if a metric regression is observed.
#  alert: default

#######################
# Cluster scaling tests
#######################
- name: cluster_tune_scale_up_down
  group: Cluster tests
  working_dir: cluster_tests

  frequency: nightly
  team: ml

  cluster:
    cluster_env: app_config.yaml
    cluster_compute: cpt_autoscaling_1-3_aws.yaml

  run:
    timeout: 3600
    script: python workloads/tune_scale_up_down.py
    wait_for_nodes:
      num_nodes: 0


  variations:
    - __suffix__: aws
    - __suffix__: gce
      env: gce
      frequency: manual
      cluster:
        cluster_env: app_config.yaml
        cluster_compute: cpt_autoscaling_1-3_gce.yaml


  alert: default


#########################
# AIR release tests
#########################
- name: tune_with_frequent_pausing
  group: AIR tests
  working_dir: air_tests

  frequency: nightly-3x
  team: ml

  cluster:
    cluster_env: frequent_pausing/app_config.yaml
    cluster_compute: frequent_pausing/compute_config_aws.yaml

  run:
    timeout: 600  # 10min
    long_running: true
    script: python frequent_pausing/script.py

  variations:
    - __suffix__: aws
    - __suffix__: gce
      env: gce
      frequency: manual
      cluster:
        cluster_env: frequent_pausing/app_config.yaml
        cluster_compute: frequent_pausing/compute_config_gce.yaml

  alert: default


- name: long_running_horovod_tune_test
  group: AIR tests
  working_dir: air_tests

  frequency: weekly
  team: ml

  cluster:
    cluster_env: horovod/app_config_master.yaml
    cluster_compute: horovod/compute_tpl_aws.yaml

  variations:
    - __suffix__: aws
    - __suffix__: gce
      env: gce
      frequency: manual
      cluster:
        cluster_env: horovod/app_config_master.yaml
        cluster_compute: horovod/compute_tpl_gce.yaml

  run:
    timeout: 36000
    script: python horovod/workloads/horovod_tune_test.py
    long_running: true
    wait_for_nodes:
      num_nodes: 2


  smoke_test:
    frequency: manual

    run:
      timeout: 3600

  alert: default


- name: air_benchmark_data_bulk_ingest
  group: AIR tests
  working_dir: air_tests/air_benchmarks

  frequency: nightly
  team: ml

  cluster:
    cluster_env: app_config.yaml
    cluster_compute: compute_data_20_nodes_aws.yaml

  run:
    timeout: 3600
    script: python workloads/data_benchmark.py --dataset-size-gb=200 --num-workers=20

    wait_for_nodes:
      num_nodes: 20

  variations:
    - __suffix__: aws
    - __suffix__: gce
      env: gce
      frequency: manual
      cluster:
        cluster_env: app_config.yaml
        cluster_compute: compute_data_20_nodes_gce.yaml

  alert: default

# AIR benchmarks for XGBoost CUJ
- name: air_benchmark_xgboost_cpu_10
  group: AIR tests
  working_dir: air_tests/air_benchmarks

  frequency: nightly
  team: ml

  cluster:
    cluster_env: xgboost_app_config.yaml
    cluster_compute: compute_xgboost_aws.yaml

  run:
    timeout: 36000
    script: python workloads/xgboost_benchmark.py

    wait_for_nodes:
      num_nodes: 11

  variations:
    - __suffix__: aws
    - __suffix__: gce
      env: gce
      frequency: manual
      cluster:
        cluster_env: xgboost_app_config.yaml
        cluster_compute: compute_xgboost_gce.yaml

  smoke_test:
    frequency: manual

    run:
      timeout: 1800

  alert: default

# Ray AIR distributed Torch benchmarks
- name: air_benchmark_torch_mnist_cpu_4x1
  group: AIR tests
  working_dir: air_tests/air_benchmarks

  frequency: nightly
  team: ml

  cluster:
    cluster_env: app_config.yaml
    cluster_compute: compute_cpu_4_aws.yaml

  run:
    timeout: 3600
    script: python workloads/torch_benchmark.py run --num-runs 3 --num-epochs 20 --num-workers 4 --cpus-per-worker 8

    wait_for_nodes:
      num_nodes: 4

  variations:
    - __suffix__: aws
    - __suffix__: gce
      env: gce
      frequency: manual
      cluster:
        cluster_env: app_config.yaml
        cluster_compute: compute_cpu_4_gce.yaml

  alert: default

- name: air_benchmark_torch_mnist_gpu_4x4
  group: AIR tests
  working_dir: air_tests/air_benchmarks

  frequency: weekly
  team: ml

  cluster:
    cluster_env: app_config.yaml
    cluster_compute: compute_gpu_4x4_aws.yaml

  run:
    timeout: 4800
    script: python workloads/torch_benchmark.py run --num-runs 3 --num-epochs 120 --num-workers 16 --cpus-per-worker 4 --batch-size 1024 --use-gpu

    wait_for_nodes:
      num_nodes: 4

  smoke_test:
    frequency: nightly

    cluster:
      cluster_compute: compute_gpu_2x2_aws.yaml

    run:
      timeout: 3600
      script: python workloads/torch_benchmark.py run --num-runs 3 --num-epochs 60 --num-workers 4 --cpus-per-worker 4 --batch-size 512 --use-gpu

      wait_for_nodes:
        num_nodes: 2

  variations:
    - __suffix__: aws
    - __suffix__: gce
      env: gce
      frequency: manual
      cluster:
        cluster_env: app_config.yaml
        cluster_compute: compute_gpu_4x4_gce.yaml
      smoke_test:
        frequency: manual

  alert: default


- name: air_benchmark_torch_mnist_cpu_1x4
  group: AIR tests
  working_dir: air_tests/air_benchmarks

  frequency: nightly
  team: ml

  cluster:
    cluster_env: app_config.yaml
    cluster_compute: compute_cpu_1_aws.yaml

  run:
    timeout: 3600
    script: python workloads/torch_benchmark.py run --num-runs 3 --num-epochs 20 --num-workers 4 --cpus-per-worker 2

  variations:
    - __suffix__: aws
    - __suffix__: gce
      env: gce
      frequency: manual
      cluster:
        cluster_env: app_config.yaml
        cluster_compute: compute_cpu_1_gce.yaml

  alert: default


- name: air_benchmark_torch_batch_prediction_gpu_1x1_20gb
  group: AIR tests
  working_dir: air_tests/air_benchmarks

  frequency: nightly
  team: ml

  cluster:
    cluster_env: app_config.yaml
    cluster_compute: compute_gpu_1_cpu_16_aws.yaml

  run:
    timeout: 3600
    script: python workloads/gpu_batch_prediction.py --data-size-gb 20

  alert: default

  variations:
    - __suffix__: aws
    - __suffix__: gce
      env: gce
      frequency: manual
      cluster:
        cluster_env: app_config.yaml
        cluster_compute: compute_gpu_1_cpu_16_gce.yaml


- name: air_benchmark_torch_batch_prediction_gpu_4x4_100gb
  group: AIR tests
  working_dir: air_tests/air_benchmarks

  frequency: nightly
  team: ml

  stable: false

  cluster:
    cluster_env: app_config.yaml
    cluster_compute: compute_gpu_4x4_aws.yaml

  run:
    timeout: 10800
    script: python workloads/gpu_batch_prediction.py --data-size-gb 100

    wait_for_nodes:
        num_nodes: 4

  alert: default

  variations:
    - __suffix__: aws
    - __suffix__: gce
      env: gce
      frequency: manual
      cluster:
        cluster_env: app_config.yaml
        cluster_compute: compute_gpu_4x4_gce.yaml

- name: air_benchmark_torch_mnist_cpu_4x4
  group: AIR tests
  working_dir: air_tests/air_benchmarks

  frequency: nightly
  team: ml

  cluster:
    cluster_env: app_config.yaml
    cluster_compute: compute_cpu_4_aws.yaml

  run:
    timeout: 5400
    script: python workloads/torch_benchmark.py run --num-runs 3 --num-epochs 20 --num-workers 16 --cpus-per-worker 2

    wait_for_nodes:
      num_nodes: 4

  variations:
    - __suffix__: aws
    - __suffix__: gce
      env: gce
      frequency: manual
      cluster:
        cluster_env: app_config.yaml
        cluster_compute: compute_cpu_4_gce.yaml

  alert: default

- name: air_benchmark_tune_torch_mnist
  group: AIR tests
  working_dir: air_tests/air_benchmarks

  frequency: nightly
  team: ml

  cluster:
    cluster_env: app_config.yaml
    cluster_compute: compute_cpu_8_aws.yaml

  run:
    timeout: 3600
    script: python workloads/tune_torch_benchmark.py --num-runs 3 --num-trials 8 --num-workers 4

    wait_for_nodes:
      num_nodes: 8

  variations:
    - __suffix__: aws
    - __suffix__: gce
      env: gce
      frequency: manual
      cluster:
        cluster_env: app_config.yaml
        cluster_compute: compute_cpu_8_gce.yaml

  alert: default

- name: air_benchmark_tune_torch_mnist_gpu
  group: AIR tests
  working_dir: air_tests/air_benchmarks

  frequency: nightly
  team: ml

  cluster:
    cluster_env: app_config.yaml
    cluster_compute: compute_gpu_4x4_aws.yaml

  run:
    timeout: 3600
    script: python workloads/tune_torch_benchmark.py --num-runs 2 --num-trials 4 --num-workers 4 --use-gpu

    wait_for_nodes:
      num_nodes: 4

  variations:
    - __suffix__: aws
    - __suffix__: gce
      env: gce
      frequency: manual
      cluster:
        cluster_env: app_config.yaml
        cluster_compute: compute_gpu_4x4_gce.yaml

  alert: default

# Ray AIR distributed Tensorflow benchmarks
- name: air_benchmark_tensorflow_mnist_cpu_4x1
  group: AIR tests
  working_dir: air_tests/air_benchmarks

  frequency: nightly
  team: ml

  cluster:
    cluster_env: app_config.yaml
    cluster_compute: compute_cpu_4_aws.yaml

  run:
    timeout: 5400
    script: python workloads/tensorflow_benchmark.py run --num-runs 3 --num-epochs 20 --num-workers 4 --cpus-per-worker 8

    wait_for_nodes:
      num_nodes: 4

  variations:
    - __suffix__: aws
    - __suffix__: gce
      env: gce
      frequency: manual
      cluster:
        cluster_env: app_config.yaml
        cluster_compute: compute_cpu_4_gce.yaml

  alert: default


- name: air_benchmark_tensorflow_mnist_cpu_1x4
  group: AIR tests
  working_dir: air_tests/air_benchmarks

  frequency: nightly
  team: ml

  cluster:
    cluster_env: app_config.yaml
    cluster_compute: compute_cpu_1_aws.yaml

  run:
    timeout: 5400
    script: python workloads/tensorflow_benchmark.py run --num-runs 3 --num-epochs 20 --num-workers 4 --cpus-per-worker 2

  variations:
    - __suffix__: aws
    - __suffix__: gce
      env: gce
      frequency: manual
      cluster:
        cluster_env: app_config.yaml
        cluster_compute: compute_cpu_1_gce.yaml

  alert: default


- name: air_benchmark_tensorflow_mnist_cpu_4x4
  group: AIR tests
  working_dir: air_tests/air_benchmarks

  frequency: nightly
  team: ml

  stable: false

  cluster:
    cluster_env: app_config.yaml
    cluster_compute: compute_cpu_4_aws.yaml

  run:
    timeout: 5400
    script: python workloads/tensorflow_benchmark.py run --num-runs 3 --num-epochs 20 --num-workers 16 --cpus-per-worker 2

    wait_for_nodes:
      num_nodes: 4

  variations:
    - __suffix__: aws
    - __suffix__: gce
      env: gce
      frequency: manual
      cluster:
        cluster_env: app_config.yaml
        cluster_compute: compute_cpu_4_gce.yaml

  alert: default


- name: air_benchmark_tensorflow_mnist_gpu_4x4
  group: AIR tests
  working_dir: air_tests/air_benchmarks

  frequency: weekly
  team: ml

  stable: false

  cluster:
    cluster_env: app_config.yaml
    cluster_compute: compute_gpu_4x4_aws.yaml

  run:
    timeout: 5400
    script: python workloads/tensorflow_benchmark.py run --num-runs 3 --num-epochs 200 --num-workers 16 --cpus-per-worker 4 --batch-size 1024 --use-gpu

    wait_for_nodes:
      num_nodes: 4


  smoke_test:
    frequency: nightly

    cluster:
      cluster_compute: compute_gpu_2x2_aws.yaml

    run:
      script: python workloads/tensorflow_benchmark.py run --num-runs 3 --num-epochs 60 --num-workers 4 --cpus-per-worker 4 --batch-size 512 --use-gpu

      wait_for_nodes:
        num_nodes: 2

  variations:
    - __suffix__: aws
    - __suffix__: gce
      env: gce
      frequency: manual
      cluster:
        cluster_env: app_config.yaml
        cluster_compute: compute_gpu_4x4_gce.yaml
      smoke_test:
        frequency: manual

  alert: default

- name: air_benchmark_pytorch_training_e2e_gpu_1x1_20gb
  group: AIR tests
  working_dir: air_tests/air_benchmarks

  frequency: nightly
  team: ml

  cluster:
    cluster_env: app_config.yaml
    cluster_compute: compute_gpu_1_aws.yaml

  run:
    timeout: 3600
    script: python workloads/pytorch_training_e2e.py --data-size-gb 20

  alert: default

  variations:
    - __suffix__: aws
    - __suffix__: gce
      env: gce
      frequency: manual
      cluster:
        cluster_env: app_config.yaml
        cluster_compute: compute_gpu_1_gce.yaml


- name: air_benchmark_pytorch_training_e2e_gpu_4x4_100gb
  group: AIR tests
  working_dir: air_tests/air_benchmarks

  frequency: nightly
  team: ml

  stable: false

  cluster:
    cluster_env: app_config.yaml
    cluster_compute: compute_gpu_4x4_aws.yaml

  run:
    timeout: 10800
    script: python workloads/pytorch_training_e2e.py --data-size-gb=100 --num-workers=16

    wait_for_nodes:
      num_nodes: 4

  alert: default

  variations:
    - __suffix__: aws
    - __suffix__: gce
      env: gce
      frequency: manual
      cluster:
        cluster_env: app_config.yaml
        cluster_compute: compute_gpu_4x4_gce.yaml

# Test tiny, medium, and huge input files.
- name: ray-data-bulk-ingest-file-size-benchmark
  group: AIR tests
  working_dir: air_tests/air_benchmarks/mlperf-train

  stable: false

  frequency: nightly
  team: core
  cluster:
    cluster_env: app_config_oom.yaml
    cluster_compute: compute_cpu_16.yaml

  run:
    timeout: 3600
    script: bash file_size_benchmark.sh

  variations:
    - __suffix__: aws
    - __suffix__: gce
      env: gce
      frequency: manual
      cluster:
        cluster_env: app_config_oom.yaml
        cluster_compute: compute_gce_cpu_16.yaml

# Test dataset larger than object store memory.
- name: ray-data-bulk-ingest-out-of-core-benchmark
  group: AIR tests
  working_dir: air_tests/air_benchmarks/mlperf-train

  stable: false

  frequency: nightly
  team: core
  cluster:
    cluster_env: app_config_oom.yaml
    cluster_compute: compute_cpu_16.yaml

  run:
    timeout: 3600
    script: bash out_of_core_benchmark.sh

  variations:
    - __suffix__: aws
    - __suffix__: gce
      env: gce
      frequency: manual
      cluster:
        cluster_env: app_config_oom.yaml
        cluster_compute: compute_gce_cpu_16.yaml

# Test additional CPU nodes for preprocessing.
- name: ray-data-bulk-ingest-heterogeneity-benchmark
  group: AIR tests
  working_dir: air_tests/air_benchmarks/mlperf-train

  stable: false

  frequency: nightly
  team: core
  cluster:
    cluster_env: app_config_oom.yaml
    cluster_compute: compute_cpu_16_worker_nodes_2.yaml

  run:
    wait_for_nodes:
      num_nodes: 3

    timeout: 1800
    script: bash heterogeneity_benchmark.sh 2

  variations:
    - __suffix__: aws
    - __suffix__: gce
      env: gce
      frequency: manual
      cluster:
        cluster_env: app_config_oom.yaml
        cluster_compute: compute_gce_cpu_16_worker_nodes_2.yaml


#######################
# AIR examples
#######################


# Test additional CPU nodes for preprocessing.
- name: air_example_dreambooth_finetuning
  group: AIR examples
  working_dir: air_examples/dreambooth

  stable: false

  frequency: weekly
  team: ml
  cluster:
    cluster_env: dreambooth_env.yaml
    cluster_compute: dreambooth_compute_aws.yaml

  run:
    timeout: 1800
    script: bash dreambooth_run.sh
    artifact_path: /tmp/artifacts/example_out.jpg

  # variations: A10G not available on GCE, yet.


- name: air_example_gptj_deepspeed_fine_tuning
  group: AIR examples
  working_dir: air_examples/gptj_deepspeed_finetuning

  python: "3.9"

  frequency: weekly
  team: ml
  cluster:
    cluster_env: gptj_deepspeed_env.yaml
    cluster_compute: gptj_deepspeed_compute_aws.yaml

  run:
    timeout: 3600
    script: python test_myst_doc.py --path gptj_deepspeed_fine_tuning.ipynb

  variations:
    - __suffix__: aws
    - __suffix__: gce
      env: gce
      frequency: manual
      cluster:
        cluster_env: gptj_deepspeed_env.yaml
        cluster_compute: gptj_deepspeed_compute_gce.yaml


#####################################
# Workspace templates release tests #
#####################################

- name: workspace_template_batch_inference
  group: Workspace templates
  working_dir: workspace_templates/tests
  python: "3.9"
  frequency: nightly-3x
  team: ml
  cluster:
    cluster_env: ../configs/release_test_cluster_env.yaml
    cluster_compute: ../configs/compute/gpu/aws_release_test.yaml

  run:
    timeout: 600
    script: jupyter nbconvert --to script --output _test batch_inference.ipynb && ipython _test.py

  variations:
      - __suffix__: aws
      - __suffix__: gce
        env: gce
        frequency: manual
        cluster:
          cluster_env: ../configs/release_test_cluster_env.yaml
          cluster_compute: ../configs/compute/gpu/gce_release_test.yaml

  variations:
    - __suffix__: aws
    - __suffix__: gce
      env: gce
      frequency: manual
      cluster:
        cluster_env: ../configs/release_test_cluster_env.yaml
        cluster_compute: ../configs/compute/gpu/gcp_small.yaml


- name: workspace_template_many_model_training
  group: Workspace templates
  working_dir: workspace_templates/tests
  python: "3.9"
  frequency: nightly-3x
  team: ml
  cluster:
    cluster_env: ../configs/release_test_cluster_env.yaml
    cluster_compute: ../configs/compute/cpu/aws_release_test.yaml

  run:
    timeout: 600
    script: jupyter nbconvert --to script --output _test many_model_training.ipynb && ipython _test.py

  variations:
<<<<<<< HEAD
      - __suffix__: aws
      - __suffix__: gce
        env: gce
        frequency: manual
        cluster:
          cluster_env: ../configs/release_test_cluster_env.yaml
          cluster_compute: ../configs/compute/cpu/gce_release_test.yaml
=======
    - __suffix__: aws
    - __suffix__: gce
      env: gce
      frequency: manual
      cluster:
        cluster_env: ../configs/release_test_cluster_env.yaml
        cluster_compute: ../configs/compute/cpu/gcp_small.yaml
>>>>>>> 6bf8c591


- name: workspace_template_serving_stable_diffusion
  group: Workspace templates
  working_dir: workspace_templates/tests
  python: "3.9"
  frequency: nightly-3x
  team: ml
  cluster:
    cluster_env: ../configs/release_test_cluster_env.yaml
    cluster_compute: ../configs/compute/gpu/aws_release_test.yaml

  run:
    timeout: 900
    script: jupyter nbconvert --to script --output _test serving_stable_diffusion.ipynb && ipython _test.py

  variations:
      - __suffix__: aws
      - __suffix__: gce
        env: gce
        frequency: manual
        cluster:
          cluster_env: ../configs/release_test_cluster_env.yaml
          cluster_compute: ../configs/compute/gpu/gce_release_test.yaml

  variations:
    - __suffix__: aws
    - __suffix__: gce
      env: gce
      frequency: manual
      cluster:
        cluster_env: ../configs/release_test_cluster_env.yaml
        cluster_compute: ../configs/compute/gpu/gcp_small.yaml

#######################
# XGBoost release tests
#######################

# It seems like the consensus is that we can deprecate this test.

# - name: xgboost_train_small
#   group: XGBoost
#   working_dir: xgboost_tests

#   frequency: nightly
#   team: ml
#   env: staging_v2

#   cluster:
#     cluster_env: app_config.yaml
#     cluster_compute: tpl_cpu_small.yaml

#   run:
#     timeout: 600
#     script: python workloads/train_small.py

#     wait_for_nodes:
#       num_nodes: 4

#     type: anyscale_job

#   alert: xgboost_tests

- name: xgboost_train_moderate
  group: XGBoost
  working_dir: xgboost_tests

  frequency: nightly
  team: ml

  cluster:
    cluster_env: app_config.yaml
    cluster_compute: tpl_cpu_moderate_aws.yaml

  run:
    timeout: 600
    script: python workloads/train_moderate.py

    wait_for_nodes:
      num_nodes: 32

  variations:
    - __suffix__: aws
    - __suffix__: gce
      env: gce
      frequency: manual
      cluster:
        cluster_env: app_config.yaml
        cluster_compute: tpl_cpu_moderate_gce.yaml

  alert: xgboost_tests

- name: xgboost_train_gpu
  group: XGBoost
  working_dir: xgboost_tests

  frequency: nightly
  team: ml

  cluster:
    cluster_env: app_config_gpu.yaml
    cluster_compute: tpl_gpu_small_aws.yaml

  run:
    timeout: 600
    script: python workloads/train_gpu.py

    wait_for_nodes:
      num_nodes: 5

  variations:
    - __suffix__: aws
    - __suffix__: gce
      env: gce
      frequency: manual
      cluster:
        cluster_env: app_config_gpu.yaml
        cluster_compute: tpl_gpu_small_gce.yaml

  alert: xgboost_tests

- name: xgboost_distributed_api_test
  group: XGBoost
  working_dir: xgboost_tests

  frequency: nightly
  team: ml

  cluster:
    cluster_env: app_config.yaml
    cluster_compute: tpl_cpu_small_aws.yaml

  run:
    timeout: 600
    script: python workloads/distributed_api_test.py
    wait_for_nodes:
      num_nodes: 4

  variations:
    - __suffix__: aws
    - __suffix__: gce
      env: gce
      frequency: manual
      cluster:
        cluster_env: app_config.yaml
        cluster_compute: tpl_cpu_small_gce.yaml


  alert: default

- name: xgboost_ft_small_elastic
  group: XGBoost
  working_dir: xgboost_tests

  frequency: nightly
  team: ml

  cluster:
    cluster_env: app_config.yaml
    cluster_compute: tpl_cpu_small_aws.yaml

  run:
    timeout: 900
    script: python workloads/ft_small_elastic.py

    wait_for_nodes:
      num_nodes: 4

  variations:
    - __suffix__: aws
    - __suffix__: gce
      env: gce
      frequency: manual
      cluster:
        cluster_env: app_config.yaml
        cluster_compute: tpl_cpu_small_gce.yaml


  alert: default

- name: xgboost_ft_small_non_elastic
  group: XGBoost
  working_dir: xgboost_tests

  frequency: nightly
  team: ml

  cluster:
    cluster_env: app_config.yaml
    cluster_compute: tpl_cpu_small_aws.yaml

  run:
    timeout: 900
    script: python workloads/ft_small_non_elastic.py

    wait_for_nodes:
      num_nodes: 4

  variations:
    - __suffix__: aws
    - __suffix__: gce
      env: gce
      frequency: manual
      cluster:
        cluster_env: app_config.yaml
        cluster_compute: tpl_cpu_small_gce.yaml

  alert: default

- name: xgboost_tune_small
  group: XGBoost
  working_dir: xgboost_tests

  frequency: nightly
  team: ml

  cluster:
    cluster_env: app_config.yaml
    cluster_compute: tpl_cpu_small_aws.yaml

  run:
    timeout: 600
    script: python workloads/tune_small.py

    wait_for_nodes:
      num_nodes: 4

  variations:
    - __suffix__: aws
    - __suffix__: gce
      env: gce
      frequency: manual
      cluster:
        cluster_env: app_config.yaml
        cluster_compute: tpl_cpu_small_gce.yaml


  alert: xgboost_tests

- name: xgboost_tune_32x4
  group: XGBoost
  working_dir: xgboost_tests

  frequency: nightly
  team: ml

  cluster:
    cluster_env: app_config.yaml
    cluster_compute: tpl_cpu_moderate_aws.yaml

  run:
    timeout: 900
    script: python workloads/tune_32x4.py

    wait_for_nodes:
      num_nodes: 32

  variations:
    - __suffix__: aws
    - __suffix__: gce
      env: gce
      frequency: manual
      cluster:
        cluster_env: app_config.yaml
        cluster_compute: tpl_cpu_moderate_gce.yaml


  alert: xgboost_tests

- name: xgboost_tune_4x32
  group: XGBoost
  working_dir: xgboost_tests

  frequency: nightly
  team: ml

  cluster:
    cluster_env: app_config.yaml
    cluster_compute: tpl_cpu_moderate_aws.yaml

  run:
    timeout: 900
    script: python workloads/tune_4x32.py

    wait_for_nodes:
      num_nodes: 32

  variations:
    - __suffix__: aws
    - __suffix__: gce
      env: gce
      frequency: manual
      cluster:
        cluster_env: app_config.yaml
        cluster_compute: tpl_cpu_moderate_gce.yaml

  alert: xgboost_tests

#######################
# LightGBM tests
#######################

# It seems like the consensus is that we can deprecate this test.

# - name: lightgbm_train_small
#   group: LightGBM tests
#   working_dir: lightgbm_tests

#   frequency: nightly
#   team: ml
#   env: staging_v2

#   cluster:
#     cluster_env: app_config.yaml
#     cluster_compute: tpl_cpu_small.yaml

#   run:
#     timeout: 600
#     script: python workloads/train_small.py
#     wait_for_nodes:
#       num_nodes: 4

#     type: anyscale_job

#   alert: default

- name: lightgbm_train_moderate
  group: LightGBM tests
  working_dir: lightgbm_tests

  frequency: nightly
  team: ml

  cluster:
    cluster_env: app_config.yaml
    cluster_compute: tpl_cpu_moderate_aws.yaml

  run:
    timeout: 600
    script: python workloads/train_moderate.py
    wait_for_nodes:
      num_nodes: 32

  variations:
    - __suffix__: aws
    - __suffix__: gce
      env: gce
      frequency: manual
      cluster:
        cluster_env: app_config.yaml
        cluster_compute: tpl_cpu_moderate_gce.yaml


  alert: default

- name: lightgbm_distributed_api_test
  group: LightGBM tests
  working_dir: lightgbm_tests

  frequency: nightly
  team: ml

  cluster:
    cluster_env: app_config.yaml
    cluster_compute: tpl_cpu_small_aws.yaml

  run:
    timeout: 600
    script: python workloads/distributed_api_test.py

    wait_for_nodes:
      num_nodes: 4

  variations:
    - __suffix__: aws
    - __suffix__: gce
      env: gce
      frequency: manual
      cluster:
        cluster_env: app_config.yaml
        cluster_compute: tpl_cpu_small_gce.yaml

  alert: default

- name: lightgbm_ft_small_non_elastic
  group: LightGBM tests
  working_dir: lightgbm_tests

  frequency: nightly
  team: ml

  cluster:
    cluster_env: app_config.yaml
    cluster_compute: tpl_cpu_small_aws.yaml

  run:
    timeout: 900
    script: python workloads/ft_small_non_elastic.py

    wait_for_nodes:
      num_nodes: 4

  variations:
    - __suffix__: aws
    - __suffix__: gce
      env: gce
      frequency: manual
      cluster:
        cluster_env: app_config.yaml
        cluster_compute: tpl_cpu_small_gce.yaml

  alert: default

- name: lightgbm_tune_small
  group: LightGBM tests
  working_dir: lightgbm_tests

  frequency: nightly
  team: ml

  cluster:
    cluster_env: app_config.yaml
    cluster_compute: tpl_cpu_small_aws.yaml

  run:
    timeout: 600
    script: python workloads/tune_small.py
    wait_for_nodes:
      num_nodes: 4

  variations:
    - __suffix__: aws
    - __suffix__: gce
      env: gce
      frequency: manual
      cluster:
        cluster_env: app_config.yaml
        cluster_compute: tpl_cpu_small_gce.yaml

  alert: default

- name: lightgbm_tune_16x4
  group: LightGBM tests
  working_dir: lightgbm_tests

  frequency: nightly
  team: ml

  cluster:
    cluster_env: app_config.yaml
    cluster_compute: tpl_cpu_moderate_aws.yaml

  run:
    timeout: 900
    script: python workloads/tune_16x4.py
    wait_for_nodes:
      num_nodes: 32

  variations:
    - __suffix__: aws
    - __suffix__: gce
      env: gce
      frequency: manual
      cluster:
        cluster_env: app_config.yaml
        cluster_compute: tpl_cpu_moderate_gce.yaml

  alert: default

- name: lightgbm_tune_4x16
  group: LightGBM tests
  working_dir: lightgbm_tests

  frequency: nightly
  team: ml

  cluster:
    cluster_env: app_config.yaml
    cluster_compute: tpl_cpu_moderate_aws.yaml

  run:
    timeout: 900
    script: python workloads/tune_4x16.py
    wait_for_nodes:
      num_nodes: 32

  variations:
    - __suffix__: aws
    - __suffix__: gce
      env: gce
      frequency: manual
      cluster:
        cluster_env: app_config.yaml
        cluster_compute: tpl_cpu_moderate_gce.yaml

  alert: default

#######################
# Lightning tests
#######################

# Naming convention: lightning_{accelerator}_{mode}_{#cpu}_{#gpu}

- name: lightning_gpu_train_3x16_3x1
  group: Lightning tests
  working_dir: lightning_tests

  frequency: nightly-3x
  team: ml

  cluster:
    cluster_env: app_config.yaml
    cluster_compute: compute_tpl_aws.yaml

  run:
    timeout: 1200
    script: python workloads/test_trainer.py
    wait_for_nodes:
      num_nodes: 3

  variations:
    - __suffix__: aws
    - __suffix__: gce
      env: gce
      frequency: manual
      cluster:
        cluster_env: app_config.yaml
        cluster_compute: compute_tpl_gce.yaml

  alert: default

- name: lightning_gpu_tune_3x16_3x1
  group: Lightning tests
  working_dir: lightning_tests

  frequency: nightly-3x
  team: ml

  cluster:
    cluster_env: app_config.yaml
    cluster_compute: compute_tpl_aws.yaml

  run:
    timeout: 1200
    script: python workloads/test_tuner.py
    wait_for_nodes:
      num_nodes: 3

  variations:
    - __suffix__: aws
    - __suffix__: gce
      env: gce
      frequency: manual
      cluster:
        cluster_env: app_config.yaml
        cluster_compute: compute_tpl_gce.yaml

  alert: default

#######################
# ML user tests
#######################
- name: ml_user_horovod_user_test_latest
  group: ML user tests
  working_dir: ml_user_tests

  frequency: nightly-3x
  team: ml

  cluster:
    cluster_env: horovod/app_config.yaml
    cluster_compute: horovod/compute_tpl_aws.yaml

  driver_setup: horovod/driver_setup_latest.sh
  run:
    timeout: 1200
    script: python horovod/horovod_user_test.py
    wait_for_nodes:
      num_nodes: 4

  variations:
    - __suffix__: aws
    - __suffix__: gce
      env: gce
      frequency: manual
      cluster:
        cluster_env: horovod/app_config.yaml
        cluster_compute: horovod/compute_tpl_gce.yaml

  alert: default

- name: ml_user_horovod_user_test_master
  group: ML user tests
  working_dir: ml_user_tests

  frequency: nightly-3x
  team: ml

  cluster:
    cluster_env: horovod/app_config_master.yaml
    cluster_compute: horovod/compute_tpl_aws.yaml

  driver_setup: horovod/driver_setup_master.sh
  run:
    timeout: 1200
    script: python horovod/horovod_user_test.py
    wait_for_nodes:
      num_nodes: 4

  variations:
    - __suffix__: aws
    - __suffix__: gce
      env: gce
      frequency: manual
      cluster:
        cluster_env: horovod/app_config_master.yaml
        cluster_compute: horovod/compute_tpl_gce.yaml

  alert: default

- name: ml_user_train_tensorflow_mnist_test
  group: ML user tests
  working_dir: ml_user_tests

  frequency: nightly-3x
  team: ml

  cluster:
    cluster_env: train/app_config.yaml
    cluster_compute: train/compute_tpl_aws.yaml

  driver_setup: train/driver_setup.sh
  run:
    timeout: 36000
    script: python train/train_tensorflow_mnist_test.py
    wait_for_nodes:
      num_nodes: 3

  variations:
    - __suffix__: aws
    - __suffix__: gce
      env: gce
      frequency: manual
      cluster:
        cluster_env: train/app_config.yaml
        cluster_compute: train/compute_tpl_gce.yaml

  alert: default

- name: ml_user_train_torch_linear_test
  group: ML user tests
  working_dir: ml_user_tests

  frequency: nightly-3x
  team: ml

  cluster:
    cluster_env: train/app_config.yaml
    cluster_compute: train/compute_tpl_aws.yaml

  driver_setup: train/driver_setup.sh
  run:
    timeout: 36000
    script: python train/train_torch_linear_test.py
    wait_for_nodes:
      num_nodes: 3

  variations:
    - __suffix__: aws
    - __suffix__: gce
      env: gce
      frequency: manual
      cluster:
        cluster_env: train/app_config.yaml
        cluster_compute: train/compute_tpl_gce.yaml

  alert: default

- name: ml_user_xgboost_gpu_connect_latest
  group: ML user tests
  working_dir: ml_user_tests

  frequency: nightly-3x
  team: ml

  cluster:
    cluster_env: xgboost/app_config_gpu.yaml
    cluster_compute: xgboost/tpl_gpu_small_scaling_aws.yaml

  run:
    timeout: 1200
    script: python xgboost/train_gpu_connect.py
    wait_for_nodes:
      num_nodes: 5

  variations:
    - __suffix__: aws
    - __suffix__: gce
      env: gce
      frequency: manual
      cluster:
        cluster_env: xgboost/app_config_gpu.yaml
        cluster_compute: xgboost/tpl_gpu_small_scaling_gce.yaml

  alert: default

- name: ml_user_xgboost_gpu_connect_master
  group: ML user tests
  working_dir: ml_user_tests

  frequency: nightly-3x
  team: ml

  cluster:
    cluster_env: xgboost/app_config_gpu_master.yaml
    cluster_compute: xgboost/tpl_gpu_small_scaling_aws.yaml

  run:
    timeout: 1200
    script: python xgboost/train_gpu_connect.py
    wait_for_nodes:
      num_nodes: 5

  variations:
    - __suffix__: aws
    - __suffix__: gce
      env: gce
      frequency: manual
      cluster:
        cluster_env: xgboost/app_config_gpu_master.yaml
        cluster_compute: xgboost/tpl_gpu_small_scaling_gce.yaml

  alert: default

- name: ml_user_ray_lightning_user_test_latest
  group: ML user tests
  working_dir: ml_user_tests

  frequency: nightly-3x
  team: ml

  cluster:
    cluster_env: ray-lightning/app_config.yaml
    cluster_compute: ray-lightning/compute_tpl_aws.yaml

  driver_setup: ray-lightning/driver_setup.sh
  run:
    timeout: 1200
    script: python ray-lightning/ray_lightning_user_test.py
    wait_for_nodes:
      num_nodes: 3

  variations:
    - __suffix__: aws
    - __suffix__: gce
      env: gce
      frequency: manual
      cluster:
        cluster_env: ray-lightning/app_config.yaml
        cluster_compute: ray-lightning/compute_tpl_gce.yaml

  alert: default

- name: ml_user_ray_lightning_user_test_master
  group: ML user tests
  working_dir: ml_user_tests

  frequency: nightly-3x
  team: ml

  cluster:
    cluster_env: ray-lightning/app_config_master.yaml
    cluster_compute: ray-lightning/compute_tpl_aws.yaml

  driver_setup: ray-lightning/driver_setup.sh
  run:
    timeout: 1200
    script: python ray-lightning/ray_lightning_user_test.py
    wait_for_nodes:
      num_nodes: 3

  variations:
    - __suffix__: aws
    - __suffix__: gce
      env: gce
      frequency: manual
      cluster:
        cluster_env: ray-lightning/app_config_master.yaml
        cluster_compute: ray-lightning/compute_tpl_gce.yaml

  alert: default

- name: ml_user_tune_rllib_connect_test
  group: ML user tests
  working_dir: ml_user_tests

  frequency: nightly-3x
  team: ml

  cluster:
    cluster_env: ../rllib_tests/app_config.yaml
    cluster_compute: tune_rllib/compute_tpl_aws.yaml

  driver_setup: tune_rllib/driver_setup.sh
  run:
    timeout: 2000
    script: python tune_rllib/run_connect_tests.py
    wait_for_nodes:
      num_nodes: 9

  variations:
    - __suffix__: aws
    - __suffix__: gce
      env: gce
      frequency: manual
      cluster:
        cluster_env: ../rllib_tests/app_config.yaml
        cluster_compute: tune_rllib/compute_tpl_gce.yaml

  alert: default

#######################
# Tune cloud  tests
#######################
- name: tune_cloud_no_sync_down
  group: Tune cloud tests
  working_dir: tune_tests/cloud_tests
  frequency: nightly
  team: ml

  cluster:
    cluster_env: app_config.yaml
    cluster_compute: tpl_aws_4x2.yaml

  run:
    timeout: 600
    script: python workloads/run_cloud_test.py no_sync_down

    wait_for_nodes:
      num_nodes: 4

  variations:
    - __suffix__: aws
    - __suffix__: gce
      env: gce
      frequency: manual
      cluster:
        cluster_compute: tpl_gce_4x8.yaml

  alert: tune_tests

- name: tune_cloud_ssh_sync
  group: Tune cloud tests
  working_dir: tune_tests/cloud_tests
  frequency: nightly
  team: ml

  cluster:
    cluster_env: app_config.yaml
    cluster_compute: tpl_aws_4x2.yaml

  run:
    timeout: 600
    script: python workloads/run_cloud_test.py ssh_sync
    wait_for_nodes:
      num_nodes: 4

  variations:
    - __suffix__: aws
    - __suffix__: gce
      env: gce
      frequency: manual
      cluster:
        cluster_env: app_config.yaml
        cluster_compute: tpl_gce_4x8.yaml

  alert: tune_tests

- name: tune_cloud_durable_upload
  group: Tune cloud tests
  working_dir: tune_tests/cloud_tests
  frequency: nightly
  team: ml

  cluster:
    cluster_env: app_config.yaml
    cluster_compute: tpl_aws_4x2.yaml

  run:
    timeout: 600
    script: python workloads/run_cloud_test.py durable_upload --bucket s3://tune-cloud-tests/durable_upload

    wait_for_nodes:
      num_nodes: 4

  variations:
    - __suffix__: aws
    - __suffix__: gce
      env: gce
      frequency: manual
      cluster:
        cluster_env: app_config.yaml
        cluster_compute: tpl_gce_4x8.yaml
      run:
        timeout: 600
        script: python workloads/run_cloud_test.py durable_upload --bucket gs://tune-cloud-tests/durable_upload
        wait_for_nodes:
          num_nodes: 4

  alert: tune_tests

- name: tune_cloud_durable_upload_rllib_str
  group: Tune cloud tests
  working_dir: tune_tests/cloud_tests

  stable: false

  frequency: nightly
  team: ml

  cluster:
    cluster_env: app_config_ml.yaml
    cluster_compute: tpl_aws_4x2.yaml

  run:
    timeout: 600

    script: python workloads/run_cloud_test.py durable_upload --trainable rllib_str
      --bucket s3://tune-cloud-tests/durable_upload_rllib_str

    wait_for_nodes:
      num_nodes: 4

  variations:
    - __suffix__: aws
    - __suffix__: gce
      env: gce
      frequency: manual
      cluster:
        cluster_env: app_config_ml.yaml
        cluster_compute: tpl_gce_4x2.yaml
      run:
        timeout: 600
        script: python workloads/run_cloud_test.py durable_upload --trainable rllib_str
          --bucket gs://tune-cloud-tests/durable_upload_rllib_str
        wait_for_nodes:
          num_nodes: 4


  alert: tune_tests

- name: tune_cloud_durable_upload_rllib_trainer
  group: Tune cloud tests
  working_dir: tune_tests/cloud_tests

  stable: false

  frequency: nightly
  team: ml

  cluster:
    cluster_env: app_config_ml.yaml
    cluster_compute: tpl_aws_4x2.yaml

  run:
    timeout: 600
    script: python workloads/run_cloud_test.py durable_upload --trainable rllib_trainer
      --bucket s3://tune-cloud-tests/durable_upload_rllib_trainer

    wait_for_nodes:
      num_nodes: 4

  variations:
    - __suffix__: aws
    - __suffix__: gce
      env: gce
      frequency: manual
      cluster:
        cluster_env: app_config_ml.yaml
        cluster_compute: tpl_gce_4x2.yaml
      run:
        timeout: 600
        script: python workloads/run_cloud_test.py durable_upload --trainable rllib_str
          --bucket gs://tune-cloud-tests/durable_upload_rllib_trainer
        wait_for_nodes:
          num_nodes: 4

  alert: tune_tests

########################
# Tune scalability tests
########################

- name: tune_scalability_bookkeeping_overhead
  group: Tune scalability tests
  working_dir: tune_tests/scalability_tests

  frequency: nightly
  team: ml

  cluster:
    cluster_env: app_config.yaml
    cluster_compute: tpl_1x16.yaml

  run:
    timeout: 1200
    script: python workloads/test_bookkeeping_overhead.py

  alert: tune_tests

  variations:
    - __suffix__: aws
    - __suffix__: gce
      env: gce
      frequency: manual
      cluster:
        cluster_env: app_config.yaml
        cluster_compute: tpl_gce_1x16.yaml

- name: tune_scalability_durable_trainable
  group: Tune scalability tests
  working_dir: tune_tests/scalability_tests

  frequency: nightly
  team: ml

  cluster:
    cluster_env: app_config.yaml
    cluster_compute: tpl_16x2.yaml

  run:
    timeout: 900
    script: python workloads/test_durable_trainable.py --bucket s3://tune-cloud-tests/scalability_durable_trainable
    wait_for_nodes:
      num_nodes: 16

  variations:
    - __suffix__: aws
    - __suffix__: gce
      env: gce
      frequency: manual
      run:
        timeout: 900
        script: python workloads/test_durable_trainable.py --bucket gs://tune-cloud-tests/scalability_durable_trainable
        wait_for_nodes:
          num_nodes: 16
      cluster:
        cluster_env: app_config.yaml
        cluster_compute: tpl_gce_16x2.yaml

  alert: tune_tests

- name: tune_scalability_long_running_large_checkpoints
  group: Tune scalability tests
  working_dir: tune_tests/scalability_tests

  frequency: weekly
  team: ml

  cluster:
    cluster_env: app_config.yaml
    cluster_compute: tpl_1x32_hd.yaml

  run:
    timeout: 86400
    script: python workloads/test_long_running_large_checkpoints.py
    long_running: true

  smoke_test:
    frequency: nightly

    run:
      timeout: 3600

  alert: tune_tests

  variations:
    - __suffix__: aws
    - __suffix__: gce
      env: gce
      frequency: manual
      smoke_test:
        frequency: manual
      cluster:
        cluster_env: app_config.yaml
        cluster_compute: tpl_gce_1x32_hd.yaml

- name: tune_scalability_network_overhead
  group: Tune scalability tests
  working_dir: tune_tests/scalability_tests

  frequency: weekly
  team: ml

  cluster:
    cluster_env: app_config.yaml
    cluster_compute: tpl_100x2.yaml

  run:
    timeout: 900
    prepare_timeout: 1200
    script: python workloads/test_network_overhead.py
    wait_for_nodes:
      num_nodes: 100

  alert: tune_tests

  variations:
    - __suffix__: aws
    - __suffix__: smoke-test
      frequency: nightly
      cluster:
        cluster_env: app_config.yaml
        cluster_compute: tpl_20x2.yaml
      run:
        timeout: 500
        prepare_timeout: 600
        script: python workloads/test_network_overhead.py --smoke-test
        wait_for_nodes:
          num_nodes: 20
    - __suffix__: gce
      env: gce
      frequency: manual
      cluster:
        cluster_env: app_config.yaml
        cluster_compute: tpl_gce_100x2.yaml

- name: tune_scalability_result_throughput_cluster
  group: Tune scalability tests
  working_dir: tune_tests/scalability_tests

  frequency: nightly-3x
  team: ml

  cluster:
    cluster_env: app_config.yaml
    cluster_compute: tpl_16x64.yaml

  run:
    timeout: 600
    script: python workloads/test_result_throughput_cluster.py

    wait_for_nodes:
      num_nodes: 16

  alert: tune_tests

  variations:
    - __suffix__: aws
    - __suffix__: gce
      env: gce
      frequency: manual
      cluster:
        cluster_env: app_config.yaml
        cluster_compute: tpl_gce_16x64.yaml

- name: tune_scalability_result_throughput_single_node
  group: Tune scalability tests
  working_dir: tune_tests/scalability_tests

  frequency: nightly
  team: ml

  cluster:
    cluster_env: app_config.yaml
    cluster_compute: tpl_1x96.yaml

  run:
    timeout: 600
    script: python workloads/test_result_throughput_single_node.py

  alert: tune_tests

  variations:
    - __suffix__: aws
    - __suffix__: gce
      env: gce
      frequency: manual
      cluster:
        cluster_env: app_config.yaml
        cluster_compute: tpl_gce_1x96.yaml
      run:
        timeout: 600
        script: python workloads/test_result_throughput_single_node.py
        type: anyscale_job

- name: tune_scalability_xgboost_sweep
  group: Tune scalability tests
  working_dir: tune_tests/scalability_tests

  frequency: weekly
  team: ml

  cluster:
    cluster_env: app_config_data.yaml
    cluster_compute: tpl_16x64.yaml

  run:
    timeout: 3600
    script: python workloads/test_xgboost_sweep.py

    wait_for_nodes:
      num_nodes: 16


  alert: tune_tests

  variations:
    - __suffix__: aws
    - __suffix__: gce
      env: gce
      frequency: manual
      cluster:
        cluster_env: app_config_data.yaml
        cluster_compute: tpl_gce_16x64.yaml


############################
# Tune fault tolerance tests
############################
- name: tune_worker_fault_tolerance
  group: Tune fault tolerance tests
  working_dir: tune_tests/fault_tolerance_tests

  stable: true

  frequency: nightly-3x
  team: ml

  cluster:
    cluster_env: app_config.yaml
    cluster_compute: tpl_aws_16x1.yaml

  run:
    timeout: 5400
    script: python workloads/test_tune_worker_fault_tolerance.py --bucket s3://tune-cloud-tests/worker_fault_tolerance

    wait_for_nodes:
      num_nodes: 16

# Disabled until we can kill nodes in GCE
#  variations:
#    - __suffix__: aws
#    - __suffix__: gce
#      env: gce
#      frequency: manual
#      run:
#        timeout: 5400
#        script: python workloads/test_tune_worker_fault_tolerance.py --bucket gs://tune-cloud-tests/worker_fault_tolerance
#
#        wait_for_nodes:
#          num_nodes: 16
#      cluster:
#        cluster_env: app_config.yaml
#        cluster_compute: tpl_gce_16x1.yaml

########################
# Golden Notebook tests
########################
- name: golden_notebook_torch_tune_serve_test
  group: Golden Notebook tests
  working_dir: golden_notebook_tests

  frequency: nightly-3x
  team: ml

  cluster:
    cluster_env: torch_tune_serve_app_config.yaml
    cluster_compute: gpu_tpl_aws.yaml

  run:
    timeout: 600
    script: python workloads/torch_tune_serve_test.py
    wait_for_nodes:
      num_nodes: 2

  variations:
    - __suffix__: aws
    - __suffix__: gce
      env: gce
      frequency: manual
      cluster:
        cluster_env: torch_tune_serve_app_config.yaml
        cluster_compute: gpu_tpl_gce.yaml

  alert: default


#######################
# Long running tests
#######################

- name: long_running_actor_deaths
  group: Long running tests
  working_dir: long_running_tests

  frequency: weekly
  team: core
  cluster:
    cluster_env: app_config.yaml
    cluster_compute: tpl_cpu_1.yaml

  run:
    timeout: 86400
    script: python workloads/actor_deaths.py
    long_running: true

  smoke_test:
    frequency: nightly

    run:
      timeout: 3600

  alert: long_running_tests

  variations:
    - __suffix__: aws
    - __suffix__: gce
      env: gce
      frequency: manual
      smoke_test:
        frequency: manual
      cluster:
        cluster_env: app_config.yaml
        cluster_compute: tpl_cpu_1_gce.yaml

- name: long_running_apex
  group: Long running tests
  working_dir: long_running_tests

  frequency: weekly
  team: rllib
  cluster:
    cluster_env: ../rllib_tests/app_config.yaml
    cluster_compute: tpl_cpu_3.yaml

  run:
    timeout: 86400
    script: python workloads/apex.py
    long_running: true
    wait_for_nodes:
      num_nodes: 3

  smoke_test:
    frequency: nightly

    run:
      timeout: 3600


  alert: long_running_tests

  variations:
    - __suffix__: aws
    - __suffix__: gce
      env: gce
      frequency: manual
      smoke_test:
        frequency: manual
        run:
          timeout: 3600
      cluster:
        cluster_env: ../rllib_tests/app_config.yaml
        cluster_compute: tpl_cpu_3_gce.yaml

- name: long_running_impala
  group: Long running tests
  working_dir: long_running_tests

  frequency: weekly
  team: rllib
  cluster:
    cluster_env: ../rllib_tests/app_config.yaml
    cluster_compute: tpl_cpu_1_large.yaml

  run:
    timeout: 86400
    script: python workloads/impala.py
    long_running: true

  smoke_test:
    frequency: nightly

    run:
      timeout: 3600

  alert: long_running_tests

  variations:
    - __suffix__: aws
    - __suffix__: gce
      env: gce
      frequency: manual
      smoke_test:
        frequency: manual
        run:
          timeout: 3600
      cluster:
        cluster_env: ../rllib_tests/app_config.yaml
        cluster_compute: tpl_cpu_1_large_gce.yaml

- name: long_running_many_actor_tasks
  group: Long running tests
  working_dir: long_running_tests

  frequency: weekly
  team: core
  cluster:
    cluster_env: app_config.yaml
    cluster_compute: tpl_cpu_1.yaml

  run:
    timeout: 86400
    script: python workloads/many_actor_tasks.py
    long_running: true

  smoke_test:
    frequency: nightly

    run:
      timeout: 3600

  alert: long_running_tests

  variations:
    - __suffix__: aws
    - __suffix__: gce
      env: gce
      frequency: manual
      smoke_test:
        frequency: manual
        run:
          timeout: 3600
      cluster:
        cluster_env: app_config.yaml
        cluster_compute: tpl_cpu_1_gce.yaml

- name: long_running_many_drivers
  group: Long running tests
  working_dir: long_running_tests

  frequency: weekly
  team: core
  cluster:
    cluster_env: app_config.yaml
    cluster_compute: tpl_cpu_1.yaml

  run:
    timeout: 86400
    script: python workloads/many_drivers.py --iteration-num=4000
    long_running: true

  smoke_test:
    frequency: nightly

    run:
      timeout: 3600

  alert: long_running_tests

  variations:
    - __suffix__: aws
    - __suffix__: gce
      env: gce
      frequency: manual
      smoke_test:
        frequency: manual
        run:
          timeout: 3600
      cluster:
        cluster_env: app_config.yaml
        cluster_compute: tpl_cpu_1_gce.yaml

- name: long_running_many_ppo
  group: Long running tests
  working_dir: long_running_tests

  stable: false

  frequency: weekly
  team: ml
  cluster:
    cluster_env: ../rllib_tests/app_config.yaml
    cluster_compute: many_ppo.yaml

  run:
    timeout: 86400
    script: python workloads/many_ppo.py
    long_running: true
    wait_for_nodes:
      num_nodes: 1


  smoke_test:
    frequency: nightly

    run:
      timeout: 3600

  alert: long_running_tests

  variations:
    - __suffix__: aws
    - __suffix__: gce
      env: gce
      frequency: manual
      smoke_test:
        frequency: manual
        run:
          timeout: 3600
      cluster:
        cluster_env: ../rllib_tests/app_config.yaml
        cluster_compute: many_ppo_gce.yaml

- name: long_running_many_tasks
  group: Long running tests
  working_dir: long_running_tests

  frequency: weekly
  team: core
  cluster:
    cluster_env: app_config.yaml
    cluster_compute: tpl_cpu_1.yaml

  run:
    timeout: 86400
    script: python workloads/many_tasks.py
    long_running: true

  smoke_test:
    frequency: nightly

    run:
      timeout: 3600

  alert: long_running_tests

  variations:
    - __suffix__: aws
    - __suffix__: gce
      env: gce
      frequency: manual
      smoke_test:
        frequency: manual
        run:
          timeout: 3600
      cluster:
        cluster_env: app_config.yaml
        cluster_compute: tpl_cpu_1_gce.yaml

- name: long_running_many_tasks_serialized_ids
  group: Long running tests
  working_dir: long_running_tests

  frequency: weekly
  team: core
  cluster:
    cluster_env: app_config.yaml
    cluster_compute: tpl_cpu_1.yaml

  run:
    timeout: 86400
    script: python workloads/many_tasks_serialized_ids.py
    long_running: true

  smoke_test:
    frequency: nightly

    run:
      timeout: 3600

  alert: long_running_tests

  variations:
    - __suffix__: aws
    - __suffix__: gce
      env: gce
      frequency: manual
      smoke_test:
        frequency: manual
        run:
          timeout: 3600
      cluster:
        cluster_env: app_config.yaml
        cluster_compute: tpl_cpu_1_gce.yaml

- name: long_running_node_failures
  group: Long running tests
  working_dir: long_running_tests

  frequency: weekly
  team: core
  cluster:
    cluster_env: app_config.yaml
    cluster_compute: tpl_cpu_1.yaml

  run:
    timeout: 86400
    script: python workloads/node_failures.py
    long_running: true

  smoke_test:
    frequency: nightly

    run:
      timeout: 3600

  alert: long_running_tests

  variations:
    - __suffix__: aws
    - __suffix__: gce
      env: gce
      frequency: manual
      smoke_test:
        frequency: manual
        run:
          timeout: 3600
      cluster:
        cluster_env: app_config.yaml
        cluster_compute: tpl_cpu_1_gce.yaml

- name: long_running_pbt
  group: Long running tests
  working_dir: long_running_tests

  frequency: weekly
  team: ml
  cluster:
    cluster_env: ../rllib_tests/app_config.yaml
    cluster_compute: tpl_cpu_1.yaml

  run:
    timeout: 86400
    script: python workloads/pbt.py
    long_running: true

  smoke_test:
    frequency: nightly

    run:
      timeout: 3600

  alert: long_running_tests

  variations:
    - __suffix__: aws
    - __suffix__: gce
      env: gce
      frequency: manual
      smoke_test:
        frequency: manual
        run:
          timeout: 3600
      cluster:
        cluster_env: ../rllib_tests/app_config.yaml
        cluster_compute: tpl_cpu_1_gce.yaml

- name: long_running_serve
  group: Long running tests
  working_dir: long_running_tests

  frequency: weekly
  team: serve
  cluster:
    cluster_env: app_config.yaml
    cluster_compute: tpl_cpu_1.yaml

  run:
    timeout: 86400
    script: python workloads/serve.py
    long_running: true

  smoke_test:
    frequency: nightly

    run:
      timeout: 3600

  alert: long_running_tests

  variations:
    - __suffix__: aws
    - __suffix__: gce
      env: gce
      frequency: manual
      smoke_test:
        frequency: manual
        run:
          timeout: 3600
      cluster:
        cluster_env: app_config.yaml
        cluster_compute: tpl_cpu_1_gce.yaml

- name: long_running_serve_failure
  group: Long running tests
  working_dir: long_running_tests

  stable: true

  frequency: weekly
  team: serve
  cluster:
    cluster_env: app_config.yaml
    cluster_compute: tpl_cpu_1_c5.yaml

  run:
    timeout: 86400
    script: python workloads/serve_failure.py
    long_running: true

  smoke_test:
    frequency: nightly

    run:
      timeout: 600

  alert: long_running_tests

  variations:
    - __suffix__: aws
    - __suffix__: gce
      env: gce
      frequency: manual
      smoke_test:
        frequency: manual
        run:
          timeout: 86400
      cluster:
        cluster_env: app_config.yaml
        cluster_compute: tpl_cpu_1_c5_gce.yaml

- name: long_running_many_jobs
  group: Long running tests
  working_dir: long_running_tests

  stable: true

  frequency: weekly
  team: serve
  cluster:
    cluster_env: app_config.yaml
    cluster_compute: tpl_cpu_1.yaml

  run:
    timeout: 86400
    script: python workloads/long_running_many_jobs.py --num-clients=1
    long_running: true

  smoke_test:
    frequency: nightly

    run:
      timeout: 1800

  alert: long_running_tests

  variations:
    - __suffix__: aws
    - __suffix__: gce
      env: gce
      frequency: manual
      smoke_test:
        frequency: manual
        run:
          timeout: 3600
      cluster:
        cluster_env: app_config.yaml
        cluster_compute: tpl_cpu_1_gce.yaml

- name: long_running_distributed_pytorch_pbt_failure
  group: Long running tests
  working_dir: long_running_distributed_tests

  frequency: weekly
  team: ml
  cluster:
    cluster_env: app_config.yaml
    cluster_compute: compute_tpl.yaml

  run:
    timeout: 86400
    script: python workloads/pytorch_pbt_failure.py
    long_running: true

  smoke_test:
    frequency: manual
    run:
      timeout: 3600

  alert: long_running_tests

  variations:
    - __suffix__: aws
    - __suffix__: gce
      env: gce
      frequency: manual
      smoke_test:
        frequency: manual
        run:
          timeout: 3600
      cluster:
        cluster_env: app_config.yaml
        cluster_compute: compute_tpl_gce.yaml

########################
# Jobs tests
########################

- name: jobs_basic_local_working_dir
  group: Jobs tests
  working_dir: jobs_tests

  frequency: nightly
  team: serve

  cluster:
    cluster_env: app_config.yaml
    cluster_compute: compute_tpl_4_xlarge.yaml

  run:
    timeout: 600
    script: python workloads/jobs_basic.py --working-dir "workloads"
    wait_for_nodes:
      num_nodes: 4


  alert: default

  variations:
    - __suffix__: aws
    - __suffix__: gce
      env: gce
      frequency: manual
      cluster:
        cluster_env: app_config.yaml
        cluster_compute: compute_tpl_gce_4_xlarge.yaml

- name: jobs_basic_remote_working_dir
  group: Jobs tests
  working_dir: jobs_tests

  frequency: nightly
  team: serve

  cluster:
    cluster_env: app_config.yaml
    cluster_compute: compute_tpl_4_xlarge.yaml

  run:
    timeout: 600
    script: python workloads/jobs_basic.py --working-dir "https://github.com/anyscale/job-services-cuj-examples/archive/refs/heads/main.zip"
    wait_for_nodes:
      num_nodes: 4


  alert: default

  variations:
    - __suffix__: aws
    - __suffix__: gce
      env: gce
      frequency: manual
      cluster:
        cluster_env: app_config.yaml
        cluster_compute: compute_tpl_gce_4_xlarge.yaml

- name: jobs_remote_multi_node
  group: Jobs tests
  team: serve
  frequency: nightly
  working_dir: jobs_tests
  cluster:
    cluster_env: app_config.yaml
    cluster_compute: compute_tpl_4_xlarge.yaml
  run:
    timeout: 600
    script: python workloads/jobs_remote_multi_node.py
    wait_for_nodes:
      num_nodes: 4

  variations:
    - __suffix__: aws
    - __suffix__: gce
      env: gce
      frequency: manual
      cluster:
        cluster_env: app_config.yaml
        cluster_compute: compute_tpl_gce_4_xlarge.yaml

- name: jobs_check_cuda_available
  group: Jobs tests
  team: serve
  frequency: nightly
  working_dir: jobs_tests
  cluster:
    cluster_env: app_config.yaml
    cluster_compute: compute_tpl_gpu_node.yaml
  run:
    timeout: 600
    script: python workloads/jobs_check_cuda_available.py
    wait_for_nodes:
      num_nodes: 2

  variations:
    - __suffix__: aws
    - __suffix__: gce
      env: gce
      frequency: manual
      cluster:
        cluster_env: app_config.yaml
        cluster_compute: compute_tpl_gce_gpu_node.yaml

- name: jobs_specify_num_gpus
  group: Jobs tests
  team: serve
  frequency: nightly
  working_dir: jobs_tests
  cluster:
    cluster_env: app_config.yaml
    cluster_compute: compute_tpl_gpu_worker.yaml
  run:
    timeout: 600
    script: python workloads/jobs_specify_num_gpus.py --working-dir "workloads"
    wait_for_nodes:
      num_nodes: 2

  variations:
    - __suffix__: aws
    - __suffix__: gce
      env: gce
      frequency: manual
      cluster:
        cluster_env: app_config.yaml
        cluster_compute: compute_tpl_gce_gpu_worker.yaml

########################
# Runtime env tests
########################
- name: runtime_env_rte_many_tasks_actors
  group: Runtime env tests
  working_dir: runtime_env_tests

  frequency: nightly
  team: serve

  cluster:
    cluster_env: app_config.yaml
    cluster_compute: rte_small.yaml

  run:
    timeout: 600
    script: python workloads/rte_many_tasks_actors.py
    wait_for_nodes:
      num_nodes: 4


  alert: default

  variations:
    - __suffix__: aws
    - __suffix__: gce
      env: gce
      frequency: manual
      cluster:
        cluster_env: app_config.yaml
        cluster_compute: rte_gce_small.yaml

- name: runtime_env_wheel_urls
  group: Runtime env tests
  working_dir: runtime_env_tests

  frequency: nightly
  team: serve

  cluster:
    cluster_env: app_config.yaml
    cluster_compute: rte_minimal.yaml

  run:
    timeout: 9000
    script: python workloads/wheel_urls.py
    wait_for_nodes:
      num_nodes: 1


  alert: default

  variations:
    - __suffix__: aws
    - __suffix__: gce
      env: gce
      frequency: manual
      cluster:
        cluster_env: app_config.yaml
        cluster_compute: rte_gce_minimal.yaml

# It seems like the consensus is that this should be tested in CI, and not in a nightly test.

# - name: runtime_env_rte_ray_client
#   group: Runtime env tests
#   working_dir: runtime_env_tests

#   frequency: nightly
#   team: serve

#   cluster:
#     cluster_env: app_config.yaml
#     cluster_compute: rte_minimal.yaml

#   run:
#     timeout: 600
#     script: python workloads/rte_ray_client.py
#     wait_for_nodes:
#       num_nodes: 1

#     type: anyscale_job

#   alert: default


########################
# Serve tests
########################

- name: serve_single_deployment_1k_noop_replica
  group: Serve tests
  working_dir: serve_tests

  frequency: nightly
  team: serve

  cluster:
    cluster_env: app_config.yaml
    cluster_compute: compute_tpl_32_cpu.yaml

  run:
    timeout: 7200
    long_running: false
    script: python workloads/single_deployment_1k_noop_replica.py

  alert: default

  variations:
    - __suffix__: aws
    - __suffix__: gce
      env: gce
      frequency: manual
      cluster:
        cluster_env: app_config.yaml
        cluster_compute: compute_tpl_32_cpu_gce.yaml

- name: serve_multi_deployment_1k_noop_replica
  group: Serve tests
  working_dir: serve_tests

  frequency: nightly
  team: serve

  cluster:
    cluster_env: app_config.yaml
    cluster_compute: compute_tpl_32_cpu.yaml

  run:
    timeout: 7200
    long_running: false
    script: python workloads/multi_deployment_1k_noop_replica.py

  alert: default

  variations:
    - __suffix__: aws
    - __suffix__: gce
      env: gce
      frequency: manual
      cluster:
        cluster_env: app_config.yaml
        cluster_compute: compute_tpl_32_cpu_gce.yaml

- name: serve_autoscaling_single_deployment
  group: Serve tests
  working_dir: serve_tests

  frequency: nightly
  team: serve

  cluster:
    cluster_env: app_config.yaml
    cluster_compute: compute_tpl_8_cpu_autoscaling.yaml

  run:
    timeout: 7200
    long_running: false
    script: python workloads/autoscaling_single_deployment.py

  alert: default

  variations:
    - __suffix__: aws
    - __suffix__: gce
      env: gce
      frequency: manual
      cluster:
        cluster_env: app_config.yaml
        cluster_compute: compute_tpl_8_cpu_autoscaling_gce.yaml

- name: serve_autoscaling_multi_deployment
  group: Serve tests
  working_dir: serve_tests

  frequency: nightly
  team: serve

  cluster:
    cluster_env: app_config.yaml
    cluster_compute: compute_tpl_32_cpu_autoscaling.yaml

  run:
    timeout: 7200
    long_running: false
    script: python workloads/autoscaling_multi_deployment.py

  alert: default

  variations:
    - __suffix__: aws
    - __suffix__: gce
      env: gce
      frequency: manual
      cluster:
        cluster_env: app_config.yaml
        cluster_compute: compute_tpl_32_cpu_autoscaling_gce.yaml

- name: serve_serve_micro_benchmark
  group: Serve tests
  working_dir: serve_tests

  frequency: nightly
  team: serve

  cluster:
    cluster_env: app_config.yaml
    cluster_compute: compute_tpl_single_node.yaml

  run:
    timeout: 7200
    long_running: false
    script: python workloads/serve_micro_benchmark.py

  alert: default

  variations:
    - __suffix__: aws
    - __suffix__: gce
      env: gce
      frequency: manual
      cluster:
        cluster_env: app_config.yaml
        cluster_compute: compute_tpl_single_node_gce.yaml

# - name: serve_serve_micro_benchmark_k8s
#   group: Serve tests
#   working_dir: serve_tests

#   # TODO(architkulkarni) Reenable after K8s migration.  Currently failing
#   frequency: manual
#   team: serve

#   cluster:
#     cluster_env: app_config.yaml
#     cluster_compute: compute_tpl_single_node_k8s.yaml

#   run:
#     timeout: 7200
#     long_running: false
#     script: python workloads/serve_micro_benchmark.py

#   alert: default


- name: deployment_graph_long_chain
  group: Serve tests
  working_dir: serve_tests

  frequency: nightly
  team: serve

  cluster:
    cluster_env: app_config.yaml
    cluster_compute: compute_tpl_single_node_32_cpu.yaml

  run:
    timeout: 3600
    long_running: false
    script: python workloads/deployment_graph_long_chain.py --chain-length=10 --num-clients=4 --local-test=False

  alert: default
  stable: False

  variations:
    - __suffix__: aws
    - __suffix__: gce
      env: gce
      frequency: manual
      cluster:
        cluster_env: app_config.yaml
        cluster_compute: compute_tpl_single_node_32_cpu_gce.yaml

- name: deployment_graph_wide_ensemble
  group: Serve tests
  working_dir: serve_tests

  frequency: nightly
  team: serve

  cluster:
    cluster_env: app_config.yaml
    cluster_compute: compute_tpl_single_node_32_cpu.yaml

  run:
    timeout: 3600
    long_running: false
    script: python workloads/deployment_graph_wide_ensemble.py --fanout-degree=10 --num-clients=4 --local-test=False

  alert: default
  stable: False

  variations:
    - __suffix__: aws
    - __suffix__: gce
      env: gce
      frequency: manual
      cluster:
        cluster_env: app_config.yaml
        cluster_compute: compute_tpl_single_node_32_cpu_gce.yaml

- name: serve_handle_long_chain
  group: Serve tests
  working_dir: serve_tests

  frequency: nightly
  team: serve

  cluster:
    cluster_env: app_config.yaml
    cluster_compute: compute_tpl_single_node_32_cpu.yaml

  run:
    timeout: 3600
    long_running: false
    script: python workloads/serve_handle_long_chain.py --chain-length=10 --num-clients=4 --local-test=False

  alert: default
  stable: False

  variations:
    - __suffix__: aws
    - __suffix__: gce
      env: gce
      frequency: manual
      cluster:
        cluster_env: app_config.yaml
        cluster_compute: compute_tpl_single_node_32_cpu_gce.yaml

- name: serve_handle_wide_ensemble
  group: Serve tests
  working_dir: serve_tests

  frequency: nightly
  team: serve

  cluster:
    cluster_env: app_config.yaml
    cluster_compute: compute_tpl_single_node_32_cpu.yaml

  run:
    timeout: 3600
    long_running: false
    script: python workloads/serve_handle_wide_ensemble.py --fanout-degree=10 --num-clients=4 --local-test=False

  alert: default
  stable: False

  variations:
    - __suffix__: aws
    - __suffix__: gce
      env: gce
      frequency: manual
      cluster:
        cluster_env: app_config.yaml
        cluster_compute: compute_tpl_single_node_32_cpu_gce.yaml


- name: serve_micro_protocol_grpc_benchmark
  group: Serve tests
  working_dir: serve_tests

  frequency: nightly
  team: serve

  cluster:
    cluster_env: app_config.yaml
    cluster_compute: compute_tpl_single_node.yaml

  run:
    timeout: 7200
    long_running: false
    script: python workloads/serve_protocol_benchmark.py --data-size=1048576

  alert: default

  variations:
    - __suffix__: aws
    - __suffix__: gce
      env: gce
      frequency: manual
      cluster:
        cluster_env: app_config.yaml
        cluster_compute: compute_tpl_single_node_gce.yaml

- name: serve_micro_protocol_http_benchmark
  group: Serve tests
  working_dir: serve_tests

  frequency: nightly
  team: serve

  cluster:
    cluster_env: app_config.yaml
    cluster_compute: compute_tpl_single_node.yaml

  run:
    timeout: 7200
    long_running: false
    script: python workloads/serve_protocol_benchmark.py --data-size=1048576 --http-test

  alert: default

  variations:
    - __suffix__: aws
    - __suffix__: gce
      env: gce
      frequency: manual
      cluster:
        cluster_env: app_config.yaml
        cluster_compute: compute_tpl_single_node_gce.yaml


- name: serve_resnet_benchmark
  group: Serve tests
  working_dir: serve_tests

  frequency: nightly
  team: serve

  cluster:
    cluster_env: gpu_app_config.yaml
    cluster_compute: compute_tpl_gpu_node.yaml

  run:
    timeout: 7200
    long_running: false
    script: python workloads/serve_resnet_benchmark.py --gpu-env

  alert: default

  variations:
    - __suffix__: aws
    - __suffix__: gce
      env: gce
      frequency: manual
      cluster:
        cluster_env: gpu_app_config.yaml
        cluster_compute: compute_tpl_gpu_node_gce.yaml

########################
# Train tests
########################

- name: train_horovod_multi_node_test
  group: Train tests
  working_dir: train_tests/horovod

  frequency: nightly
  team: ml

  cluster:
    cluster_env: app_config.yaml
    cluster_compute: compute_tpl_aws.yaml

  run:
    timeout: 3000
    script: python train_horovod_multi_node_test.py

    wait_for_nodes:
      num_nodes: 2

  variations:
    - __suffix__: aws
    - __suffix__: gce
      env: gce
      frequency: manual
      cluster:
        cluster_env: app_config.yaml
        cluster_compute: compute_tpl_gce.yaml

  alert: default

########################
# Alpa tests
########################

- name: alpa_opt_2_7b_sanity_check
  group: Alpa tests
  working_dir: alpa_tests

  frequency: nightly
  team: ml

  cluster:
    cluster_env: app_config.yaml
    cluster_compute: gpu_2x4_t4_aws.yaml

  run:
    timeout: 3600
    script: bash run_train_opt_2_7b.sh --storage aws

    wait_for_nodes:
      num_nodes: 2

  variations:
    - __suffix__: aws
    - __suffix__: gce
      env: gce
      frequency: manual
      cluster:
        cluster_env: app_config.yaml
        cluster_compute: gpu_2x4_t4_gce.yaml
      run:
        timeout: 3600
        script: bash run_train_opt_2_7b.sh --storage gcs

        wait_for_nodes:
          num_nodes: 2

  alert: default

- name: alpa_opt_30b_inference
  group: Alpa tests
  working_dir: alpa_tests

  frequency: nightly
  team: ml

  cluster:
    cluster_env: app_config.yaml
    cluster_compute: gpu_1x8_v100_aws.yaml

  run:
    timeout: 3600
    script: bash run_inference_opt_30b.sh --storage aws

    wait_for_nodes:
      num_nodes: 1

  variations:
    - __suffix__: aws
    - __suffix__: gce
      env: gce
      frequency: manual
      cluster:
        cluster_env: app_config.yaml
        cluster_compute: gpu_1x8_v100_gce.yaml
      run:
        timeout: 3600
        script: bash run_inference_opt_30b.sh --storage gcs

        wait_for_nodes:
          num_nodes: 1

  alert: default

########################
# RLlib tests
########################

- name: rllib_learner_group_checkpointing_multinode
  group: RLlib tests
  working_dir: rllib_tests

  frequency: nightly
  team: rllib

  cluster:
    cluster_env: app_config.yaml
    cluster_compute: multi_node_checkpointing_compute_config.yaml
  
  run:
    timeout: 3600
    script: pytest checkpointing_tests/test_learner_group_checkpointing.py

    wait_for_nodes:
      num_nodes: 3
  
  alert: default


- name: rllib_learning_tests_a2c_tf
  group: RLlib tests
  working_dir: rllib_tests

  frequency: nightly
  team: rllib

  cluster:
    cluster_env: app_config.yaml
    cluster_compute: 1gpu_16cpus.yaml

  run:
    timeout: 18000
    script: python learning_tests/run.py --yaml-sub-dir=a2c --framework=tf


  alert: default

- name: rllib_learning_tests_a2c_torch
  group: RLlib tests
  working_dir: rllib_tests

  frequency: nightly
  team: rllib

  cluster:
    cluster_env: app_config.yaml
    cluster_compute: 1gpu_16cpus.yaml

  run:
    timeout: 18000
    script: python learning_tests/run.py --yaml-sub-dir=a2c --framework=torch

  alert: default

- name: rllib_learning_tests_a3c_tf
  group: RLlib tests
  working_dir: rllib_tests

  frequency: nightly
  team: rllib

  cluster:
    cluster_env: app_config.yaml
    cluster_compute: 32cpus.yaml

  run:
    timeout: 18000
    script: python learning_tests/run.py --yaml-sub-dir=a3c --framework=tf


  alert: default

# TODO(sven, jungong, Kourosh): fix A3C on torch and tf2 and re-enable.
#- name: rllib_learning_tests_a3c_torch
#  group: RLlib tests
#  working_dir: rllib_tests

#  frequency: nightly
#  team: rllib
#  env: staging_v2

#  cluster:
#    cluster_env: app_config.yaml
#    cluster_compute: 32cpus.yaml

#  run:
#    timeout: 18000
#    script: python learning_tests/run.py --yaml-sub-dir=a3c --framework=torch
#    type: anyscale_job
#    file_manager: job

#  alert: default

- name: rllib_learning_tests_apex_tf
  group: RLlib tests
  working_dir: rllib_tests

  # Marking as unstable since it's currently expected to fail.
  stable: false

  frequency: nightly
  team: rllib

  cluster:
    cluster_env: app_config.yaml
    cluster_compute: 1gpu_24cpus.yaml

  run:
    timeout: 18000
    script: python learning_tests/run.py --yaml-sub-dir=apex --framework=tf


  alert: default

- name: rllib_learning_tests_apex_torch
  group: RLlib tests
  working_dir: rllib_tests

  frequency: nightly
  team: rllib

  cluster:
    cluster_env: app_config.yaml
    cluster_compute: 1gpu_24cpus.yaml

  run:
    timeout: 18000
    script: python learning_tests/run.py --yaml-sub-dir=apex --framework=torch

  alert: default

- name: rllib_learning_tests_appo_tf
  group: RLlib tests
  working_dir: rllib_tests

  frequency: nightly
  team: rllib

  cluster:
    cluster_env: app_config.yaml
    cluster_compute: 2gpus_32cpus.yaml

  run:
    timeout: 18000
    script: python learning_tests/run.py --yaml-sub-dir=appo --framework=tf

  alert: default

  variations:
    - __suffix__: aws
    - __suffix__: gce
      env: gce
      frequency: manual
      cluster:
        cluster_env: app_config.yaml
        cluster_compute: 2gpus_32cpus_gce.yaml

- name: rllib_learning_tests_appo_torch
  group: RLlib tests
  working_dir: rllib_tests

  # Marking as unstable since it's currently expected to fail.
  stable: false

  frequency: nightly
  team: rllib

  cluster:
    cluster_env: app_config.yaml
    cluster_compute: 2gpus_32cpus.yaml

  run:
    timeout: 18000
    script: python learning_tests/run.py --yaml-sub-dir=appo --framework=torch

  alert: default

- name: rllib_learning_tests_bc_tf
  group: RLlib tests
  working_dir: rllib_tests

  frequency: nightly
  team: rllib

  cluster:
    cluster_env: app_config.yaml
    cluster_compute: 1gpu_16cpus.yaml

  run:
    timeout: 18000
    script: python learning_tests/run.py --yaml-sub-dir=bc --framework=tf

  alert: default

- name: rllib_learning_tests_bc_torch
  group: RLlib tests
  working_dir: rllib_tests

  frequency: nightly
  team: rllib

  cluster:
    cluster_env: app_config.yaml
    cluster_compute: 1gpu_16cpus.yaml

  run:
    timeout: 18000
    script: python learning_tests/run.py --yaml-sub-dir=bc --framework=torch

  alert: default

- name: rllib_learning_tests_cql_tf
  group: RLlib tests
  working_dir: rllib_tests

  frequency: nightly
  team: rllib

  # Marking as unstable since it's currently expected to fail.
  stable: false

  cluster:
    cluster_env: app_config.yaml
    cluster_compute: 1gpu_16cpus.yaml

  run:
    timeout: 18000
    script: python learning_tests/run.py --yaml-sub-dir=cql --framework=tf

  alert: default

- name: rllib_learning_tests_cql_torch
  group: RLlib tests
  working_dir: rllib_tests

  # Marking as unstable since it's currently expected to fail.
  stable: false

  frequency: nightly
  team: rllib

  cluster:
    cluster_env: app_config.yaml
    cluster_compute: 1gpu_16cpus.yaml

  run:
    timeout: 18000
    script: python learning_tests/run.py --yaml-sub-dir=cql --framework=torch

  alert: default

- name: rllib_learning_tests_ddpg_tf
  group: RLlib tests
  working_dir: rllib_tests

  frequency: nightly
  team: rllib

  cluster:
    cluster_env: app_config.yaml
    cluster_compute: 1gpu_16cpus.yaml

  run:
    timeout: 18000
    script: python learning_tests/run.py --yaml-sub-dir=ddpg --framework=tf


  alert: default

- name: rllib_learning_tests_ddpg_torch
  group: RLlib tests
  working_dir: rllib_tests

  frequency: nightly
  team: rllib

  cluster:
    cluster_env: app_config.yaml
    cluster_compute: 1gpu_16cpus.yaml

  run:
    timeout: 18000
    script: python learning_tests/run.py --yaml-sub-dir=ddpg --framework=torch


  alert: default

- name: rllib_learning_tests_dqn_tf
  group: RLlib tests
  working_dir: rllib_tests

  frequency: nightly
  team: rllib

  cluster:
    cluster_env: app_config.yaml
    cluster_compute: 1gpu_16cpus.yaml

  run:
    timeout: 18000
    script: python learning_tests/run.py --yaml-sub-dir=dqn --framework=tf


  alert: default

- name: rllib_learning_tests_dqn_torch
  group: RLlib tests
  working_dir: rllib_tests

  # Marking as unstable since it's currently expected to fail.
  stable: false

  frequency: nightly
  team: rllib

  cluster:
    cluster_env: app_config.yaml
    cluster_compute: 1gpu_16cpus.yaml

  run:
    timeout: 18000
    script: python learning_tests/run.py --yaml-sub-dir=dqn --framework=torch


  alert: default

- name: rllib_learning_tests_es_tf
  group: RLlib tests
  working_dir: rllib_tests

  frequency: nightly
  team: rllib

  cluster:
    cluster_env: app_config.yaml
    cluster_compute: 2gpus_64cpus.yaml

  run:
    timeout: 18000
    script: python learning_tests/run.py --yaml-sub-dir=es --framework=tf


  alert: default

- name: rllib_learning_tests_es_torch
  group: RLlib tests
  working_dir: rllib_tests

  frequency: nightly
  team: rllib

  cluster:
    cluster_env: app_config.yaml
    cluster_compute: 2gpus_64cpus.yaml

  run:
    timeout: 18000
    script: python learning_tests/run.py --yaml-sub-dir=es --framework=torch


  alert: default

- name: rllib_learning_tests_impala_tf
  group: RLlib tests
  working_dir: rllib_tests

  frequency: nightly
  team: rllib

  cluster:
    cluster_env: app_config.yaml
    cluster_compute: 1gpu_16cpus.yaml

  run:
    timeout: 18000
    script: python learning_tests/run.py --yaml-sub-dir=impala --framework=tf


  alert: default

- name: rllib_learning_tests_impala_torch
  group: RLlib tests
  working_dir: rllib_tests

  frequency: nightly
  team: rllib

  cluster:
    cluster_env: app_config.yaml
    cluster_compute: 1gpu_16cpus.yaml

  run:
    timeout: 18000
    script: python learning_tests/run.py --yaml-sub-dir=impala --framework=torch


  alert: default

- name: rllib_learning_tests_marwil_tf
  group: RLlib tests
  working_dir: rllib_tests

  # Marking as unstable since it's currently expected to fail.
  stable: false

  frequency: nightly
  team: rllib

  cluster:
    cluster_env: app_config.yaml
    cluster_compute: 1gpu_16cpus.yaml

  run:
    timeout: 18000
    script: python learning_tests/run.py --yaml-sub-dir=marwil --framework=tf


  alert: default

- name: rllib_learning_tests_marwil_torch
  group: RLlib tests
  working_dir: rllib_tests

  # Marking as unstable since it's currently expected to fail.
  stable: false

  frequency: nightly
  team: rllib

  cluster:
    cluster_env: app_config.yaml
    cluster_compute: 1gpu_16cpus.yaml

  run:
    timeout: 18000
    script: python learning_tests/run.py --yaml-sub-dir=marwil --framework=torch


  alert: default

- name: rllib_learning_tests_ppo_tf
  group: RLlib tests
  working_dir: rllib_tests

  frequency: nightly
  team: rllib

  cluster:
    cluster_env: app_config.yaml
    cluster_compute: 2gpus_32cpus.yaml

  run:
    timeout: 18000
    script: python learning_tests/run.py --yaml-sub-dir=ppo/tf --framework=tf


  alert: default

- name: rllib_learning_tests_ppo_torch
  group: RLlib tests
  working_dir: rllib_tests

  # Marking as unstable since it's currently expected to fail.
  stable: false

  frequency: nightly
  team: rllib

  cluster:
    cluster_env: app_config.yaml
    cluster_compute: 2gpus_32cpus.yaml

  run:
    timeout: 18000
    script: python learning_tests/run.py --yaml-sub-dir=ppo/torch --framework=torch

  alert: default

  variations:
    - __suffix__: aws
    - __suffix__: gce
      env: gce
      frequency: manual
      cluster:
        cluster_env: app_config.yaml
        cluster_compute: 2gpus_32cpus_gce.yaml

- name: rllib_learning_tests_sac_tf
  group: RLlib tests
  working_dir: rllib_tests

  frequency: nightly
  team: rllib

  cluster:
    cluster_env: app_config.yaml
    cluster_compute: 1gpu_16cpus.yaml

  run:
    timeout: 18000
    script: python learning_tests/run.py --yaml-sub-dir=sac --framework=tf


  alert: default

- name: rllib_learning_tests_sac_torch
  group: RLlib tests
  working_dir: rllib_tests

  frequency: nightly
  team: rllib

  cluster:
    cluster_env: app_config.yaml
    cluster_compute: 1gpu_16cpus.yaml

  run:
    timeout: 18000
    script: python learning_tests/run.py --yaml-sub-dir=sac --framework=torch

  alert: default

- name: rllib_learning_tests_slateq_tf
  group: RLlib tests
  working_dir: rllib_tests

  frequency: nightly
  team: rllib

  cluster:
    cluster_env: app_config.yaml
    cluster_compute: 1gpu_16cpus.yaml

  run:
    timeout: 18000
    script: python learning_tests/run.py --yaml-sub-dir=slateq --framework=tf


  alert: default

- name: rllib_learning_tests_slateq_torch
  group: RLlib tests
  working_dir: rllib_tests

  # Marking as unstable since it's currently expected to fail.
  stable: false

  frequency: nightly
  team: rllib

  cluster:
    cluster_env: app_config.yaml
    cluster_compute: 1gpu_16cpus.yaml

  run:
    timeout: 18000
    script: python learning_tests/run.py --yaml-sub-dir=slateq --framework=torch


  alert: default

- name: rllib_learning_tests_td3_tf
  group: RLlib tests
  working_dir: rllib_tests

  frequency: nightly
  team: rllib

  cluster:
    cluster_env: app_config.yaml
    cluster_compute: 1gpu_16cpus.yaml

  run:
    timeout: 18000
    script: python learning_tests/run.py --yaml-sub-dir=td3 --framework=tf


  alert: default

- name: rllib_learning_tests_td3_torch
  group: RLlib tests
  working_dir: rllib_tests

  frequency: nightly
  team: rllib

  cluster:
    cluster_env: app_config.yaml
    cluster_compute: 1gpu_16cpus.yaml

  run:
    timeout: 18000
    script: python learning_tests/run.py --yaml-sub-dir=td3 --framework=torch


  alert: default

- name: rllib_multi_gpu_learning_tests
  group: RLlib tests
  working_dir: rllib_tests

  frequency: nightly
  team: rllib

  cluster:
    cluster_env: app_config.yaml
    cluster_compute: 8gpus_96cpus.yaml

  run:
    timeout: 7200
    script: python multi_gpu_learning_tests/run.py

  alert: default

  variations:
    - __suffix__: aws
    - __suffix__: gce
      env: gce
      frequency: manual
      cluster:
        cluster_env: app_config.yaml
        cluster_compute: 8gpus_96cpus_gce.yaml

- name: rllib_multi_gpu_with_lstm_learning_tests
  group: RLlib tests
  working_dir: rllib_tests

  frequency: nightly
  team: rllib

  cluster:
    cluster_env: app_config.yaml
    cluster_compute: 8gpus_96cpus.yaml

  run:
    timeout: 7200
    script: python multi_gpu_with_lstm_learning_tests/run.py


  alert: default

  variations:
    - __suffix__: aws
    - __suffix__: gce
      env: gce
      frequency: manual
      cluster:
        cluster_env: app_config.yaml
        cluster_compute: 8gpus_96cpus_gce.yaml

- name: rllib_multi_gpu_with_attention_learning_tests
  group: RLlib tests
  working_dir: rllib_tests

  frequency: nightly
  team: rllib

  cluster:
    cluster_env: app_config.yaml
    cluster_compute: 8gpus_96cpus.yaml

  run:
    timeout: 7200
    script: python multi_gpu_with_attention_learning_tests/run.py


  alert: default

  variations:
    - __suffix__: aws
    - __suffix__: gce
      env: gce
      frequency: manual
      cluster:
        cluster_env: app_config.yaml
        cluster_compute: 8gpus_96cpus_gce.yaml

- name: rllib_stress_tests
  group: RLlib tests
  working_dir: rllib_tests

  frequency: weekly
  team: rllib

  cluster:
    cluster_env: app_config.yaml
    cluster_compute: 4gpus_544_cpus.yaml

  run:
    timeout: 5400
    script: python stress_tests/run_stress_tests.py

    wait_for_nodes:
      num_nodes: 6

  smoke_test:
    frequency: nightly

    run:
      timeout: 2000

  alert: default

  variations:
    - __suffix__: aws
    - __suffix__: gce
      env: gce
      frequency: manual
      smoke_test:
        frequency: manual
        run:
          timeout: 2000
      cluster:
        cluster_env: app_config.yaml
        cluster_compute: 4gpus_512_cpus_gce.yaml


########################
# Core Nightly Tests
########################

- name: shuffle_100gb
  group: core-multi-test
  working_dir: nightly_tests

  frequency: nightly
  team: core
  cluster:
    cluster_env: shuffle/shuffle_app_config.yaml
    cluster_compute: shuffle/shuffle_compute_multi.yaml

  run:
    timeout: 3000
    script: python shuffle/shuffle_test.py --num-partitions=200 --partition-size=500e6
    wait_for_nodes:
      num_nodes: 4

  variations:
    - __suffix__: aws
    - __suffix__: gce
      env: gce
      frequency: manual
      cluster:
        cluster_env: shuffle/shuffle_app_config.yaml
        cluster_compute: shuffle/shuffle_compute_multi_gce.yaml


- name: stress_test_placement_group
  group: core-multi-test
  working_dir: nightly_tests

  frequency: nightly
  team: core
  cluster:
    cluster_env: stress_tests/stress_tests_app_config.yaml
    cluster_compute: stress_tests/placement_group_tests_compute.yaml

  run:
    timeout: 7200
    script: python stress_tests/test_placement_group.py

  variations:
    - __suffix__: aws
    - __suffix__: gce
      env: gce
      frequency: manual
      cluster:
        cluster_env: stress_tests/stress_tests_app_config.yaml
        cluster_compute: stress_tests/placement_group_tests_compute_gce.yaml

- name: decision_tree_autoscaling_20_runs
  group: core-multi-test
  working_dir: nightly_tests

  frequency: nightly
  team: core
  cluster:
    cluster_env: decision_tree/decision_tree_app_config.yaml
    cluster_compute: decision_tree/autoscaling_compute.yaml

  run:
    timeout: 9600
    script: python decision_tree/cart_with_tree.py --concurrency=20

  variations:
    - __suffix__: aws
    - __suffix__: gce
      env: gce
      frequency: manual
      cluster:
        cluster_env: decision_tree/decision_tree_app_config.yaml
        cluster_compute: decision_tree/autoscaling_compute_gce.yaml

- name: autoscaling_shuffle_1tb_1000_partitions
  group: core-multi-test
  working_dir: nightly_tests

  frequency: nightly
  team: core
  cluster:
    cluster_env: shuffle/shuffle_app_config.yaml
    cluster_compute: shuffle/shuffle_compute_autoscaling.yaml

  run:
    timeout: 4000
    script: python shuffle/shuffle_test.py --num-partitions=1000 --partition-size=1e9
      --no-streaming

  variations:
    - __suffix__: aws
    - __suffix__: gce
      env: gce
      frequency: manual
      cluster:
        cluster_env: shuffle/shuffle_app_config.yaml
        cluster_compute: shuffle/shuffle_compute_autoscaling_gce.yaml


- name: microbenchmark
  group: core-daily-test
  team: core
  frequency: nightly
  working_dir: microbenchmark

  python: "3.7"

  cluster:
    cluster_env: app_config.yaml
    cluster_compute: tpl_64.yaml

  run:
    timeout: 1800
    script: OMP_NUM_THREADS=64 RAY_ADDRESS=local python run_microbenchmark.py

  variations:
    - __suffix__: aws
    - __suffix__: gce
      env: gce
      frequency: manual
      cluster:
        cluster_env: app_config.yaml
        cluster_compute: tpl_64_gce.yaml


- name: microbenchmark_38
  group: core-daily-test
  team: core
  frequency: nightly
  working_dir: microbenchmark

  python: "3.8"

  cluster:
    cluster_env: app_config.yaml
    cluster_compute: tpl_64.yaml

  run:
    timeout: 1800
    script: OMP_NUM_THREADS=64 RAY_ADDRESS=local python run_microbenchmark.py

  variations:
    - __suffix__: aws
    - __suffix__: gce
      env: gce
      frequency: manual
      cluster:
        cluster_env: app_config.yaml
        cluster_compute: tpl_64_gce.yaml


- name: benchmark_worker_startup
  group: core-daily-test
  team: core
  frequency: nightly
  working_dir: benchmark-worker-startup
  stable: false

  python: "3.9"

  cluster:
    cluster_env: app_config_gpu.yaml
    cluster_compute: only_head_node_1gpu_64cpu.yaml

  run:
    timeout: 7200
    script: python benchmark_worker_startup.py
        --num_cpus_in_cluster 64
        --num_gpus_in_cluster 64
        --num_tasks_or_actors_per_run 64
        --num_measurements_per_configuration 5

  variations:
    - __suffix__: aws
    - __suffix__: gce
      env: gce
      frequency: manual
      cluster:
        cluster_env: app_config_gpu.yaml
        cluster_compute: only_head_node_1gpu_64cpu_gce.yaml

- name: dask_on_ray_100gb_sort
  group: core-daily-test
  working_dir: nightly_tests

  frequency: nightly
  team: core
  cluster:
    cluster_env: dask_on_ray/dask_on_ray_app_config.yaml
    cluster_compute: dask_on_ray/dask_on_ray_sort_compute_template.yaml

  run:
    timeout: 7200
    script: python dask_on_ray/dask_on_ray_sort.py --nbytes 100_000_000_000 --npartitions
      200 --num-nodes 1 --ray --data-dir /tmp/ray --file-path /tmp/ray

  variations:
    - __suffix__: aws
    - __suffix__: gce
      env: gce
      frequency: manual
      cluster:
        cluster_env: dask_on_ray/dask_on_ray_app_config.yaml
        cluster_compute: dask_on_ray/dask_on_ray_sort_compute_template_gce.yaml


- name: dask_on_ray_large_scale_test_spilling
  group: core-daily-test
  working_dir: nightly_tests

  frequency: nightly
  team: data
  cluster:
    cluster_env: dask_on_ray/large_scale_dask_on_ray_app_config.yaml
    cluster_compute: dask_on_ray/dask_on_ray_stress_compute.yaml

  run:
    timeout: 7200
    script: python dask_on_ray/large_scale_test.py --num_workers 150 --worker_obj_store_size_in_gb
      70 --error_rate 0  --data_save_path /tmp/ray

    wait_for_nodes:
      num_nodes: 21


  smoke_test:
    frequency: nightly
    cluster:
      app_config: dask_on_ray/large_scale_dask_on_ray_app_config.yaml
      cluster_compute: dask_on_ray/large_scale_dask_on_ray_compute_template.yaml

    run:
      timeout: 7200
      script: python dask_on_ray/large_scale_test.py --num_workers 32 --worker_obj_store_size_in_gb
        70 --error_rate 0  --data_save_path /tmp/ray

      wait_for_nodes:
        num_nodes: 5

- name: stress_test_state_api_scale
  group: core-daily-test
  working_dir: nightly_tests

  frequency: nightly
  team: core
  cluster:
    cluster_env: stress_tests/state_api_app_config.yaml
    cluster_compute: stress_tests/stress_tests_compute_large.yaml

  run:
    timeout: 3600
    script: python stress_tests/test_state_api_scale.py
    wait_for_nodes:
      num_nodes: 7

  smoke_test:
    frequency: nightly
    cluster:
      app_config: stress_tests/state_api_app_config.yaml
      cluster_compute: stress_tests/smoke_test_compute.yaml

    run:
      timeout: 3600
      wait_for_nodes:
        num_nodes: 5
      script: python stress_tests/test_state_api_scale.py --smoke-test

  variations:
    - __suffix__: aws
    - __suffix__: gce
      env: gce
      frequency: manual
      cluster:
        cluster_env: stress_tests/state_api_app_config.yaml
        cluster_compute: stress_tests/stress_tests_compute_large_gce.yaml
      smoke_test:
        frequency: manual


- name: shuffle_20gb_with_state_api
  group: core-daily-test
  working_dir: nightly_tests

  frequency: nightly
  team: core
  cluster:
    cluster_env: shuffle/shuffle_with_state_api_app_config.yaml
    cluster_compute: shuffle/shuffle_compute_single.yaml

  run:
    timeout: 1000
    script: python stress_tests/test_state_api_with_other_tests.py
      nightly_tests/shuffle/shuffle_test.py --test-args="--num-partitions=100 --partition-size=200e6"

  variations:
    - __suffix__: aws
    - __suffix__: gce
      env: gce
      frequency: manual
      cluster:
        cluster_env: shuffle/shuffle_with_state_api_app_config.yaml
        cluster_compute: shuffle/shuffle_compute_single_gce.yaml

- name: stress_test_many_tasks
  group: core-daily-test
  working_dir: nightly_tests

  frequency: nightly
  team: core
  cluster:
    cluster_env: stress_tests/stress_tests_app_config.yaml
    cluster_compute: stress_tests/stress_tests_compute.yaml

  run:
    timeout: 14400
    wait_for_nodes:
      num_nodes: 101

    script: python stress_tests/test_many_tasks.py

  smoke_test:
    frequency: nightly
    cluster:
      app_config: stress_tests/stress_tests_app_config.yaml
      cluster_compute: stress_tests/smoke_test_compute.yaml

    run:
      timeout: 3600
      wait_for_nodes:
        num_nodes: 5
      script: python stress_tests/test_many_tasks.py --num-nodes=4 --smoke-test

  variations:
    - __suffix__: aws
    - __suffix__: gce
      env: gce
      frequency: manual
      cluster:
        cluster_env: stress_tests/stress_tests_app_config.yaml
        cluster_compute: stress_tests/stress_tests_compute_gce.yaml
      smoke_test:
        frequency: manual

- name: stress_test_dead_actors
  group: core-daily-test
  working_dir: nightly_tests

  frequency: nightly
  team: core
  cluster:
    cluster_env: stress_tests/stress_tests_app_config.yaml
    cluster_compute: stress_tests/stress_tests_compute.yaml

  run:
    timeout: 7200
    wait_for_nodes:
      num_nodes: 101

    script: python stress_tests/test_dead_actors.py

  smoke_test:
    frequency: nightly
    cluster:
      app_config: stress_tests/stress_tests_app_config.yaml
      cluster_compute: stress_tests/smoke_test_compute.yaml

    run:
      timeout: 3600
      wait_for_nodes:
        num_nodes: 5
      script: python stress_tests/test_dead_actors.py --num-nodes=4 --num-parents=3
        --num-children=3

  variations:
    - __suffix__: aws
    - __suffix__: gce
      env: gce
      frequency: manual
      cluster:
        cluster_env: stress_tests/stress_tests_app_config.yaml
        cluster_compute: stress_tests/stress_tests_compute_gce.yaml
      smoke_test:
        frequency: manual

# The full test is not stable, so run the smoke test only.
# See https://github.com/ray-project/ray/issues/23244.
- name: threaded_actors_stress_test
  group: core-daily-test
  working_dir: nightly_tests

  frequency: nightly
  team: core
  cluster:
    cluster_env: stress_tests/stress_tests_app_config.yaml
    cluster_compute: stress_tests/smoke_test_compute.yaml

  run:
    timeout: 3600
    script: python stress_tests/test_threaded_actors.py --test-runtime 1800 --kill-interval_s
      30

    wait_for_nodes:
      num_nodes: 5

  variations:
    - __suffix__: aws
    - __suffix__: gce
      env: gce
      frequency: manual
      cluster:
        cluster_env: stress_tests/stress_tests_app_config.yaml
        cluster_compute: stress_tests/smoke_test_compute_gce.yaml

# - name: threaded_actors_stress_test
#   group: core-daily-test
#   working_dir: nightly_tests
#
#   frequency: nightly
#   team: core
#   cluster:
#     cluster_env: stress_tests/stress_tests_app_config.yaml
#     cluster_compute: stress_tests/stress_test_threaded_actor_compute.yaml
#
#   run:
#     timeout: 7200
#     script: python stress_tests/test_threaded_actors.py --test-runtime 3600 --kill-interval_s
#       60
#
#     wait_for_nodes:
#       num_nodes: 201
#       timeout: 600
#
#   smoke_test:
#     frequency: nightly
#     cluster:
#       app_config: stress_tests/stress_tests_app_config.yaml
#       cluster_compute: stress_tests/smoke_test_compute.yaml
#
#     run:
#       timeout: 3600
#       script: python stress_tests/test_threaded_actors.py --test-runtime 1800 --kill-interval_s
#         30
#
#       wait_for_nodes:
#         num_nodes: 5
#         timeout: 600

- name: single_node_oom
  group: core-daily-test
  working_dir: nightly_tests

  frequency: nightly
  team: core
  cluster:
    cluster_env: stress_tests/stress_tests_single_node_oom_app_config.yaml
    cluster_compute: stress_tests/stress_tests_single_node_oom_compute.yaml

  run:
    timeout: 500
    script: python stress_tests/test_parallel_tasks_memory_pressure.py --num-tasks 20

  variations:
    - __suffix__: aws
    - __suffix__: gce
      env: gce
      frequency: manual
      cluster:
        cluster_env: stress_tests/stress_tests_single_node_oom_app_config.yaml
        cluster_compute: stress_tests/stress_tests_single_node_oom_compute_gce.yaml


- name: tune_air_oom
  group: core-daily-test
  working_dir: air_tests
  stable: false

  frequency: nightly
  team: core
  cluster:
    cluster_env: oom/stress_tests_tune_air_oom_app_config.yaml
    cluster_compute: oom/stress_tests_tune_air_oom_compute.yaml

  run:
    timeout: 3600
    script: bash oom/tune_air_oom.sh


- name: dask_on_ray_1tb_sort
  group: core-daily-test
  working_dir: nightly_tests

  frequency: nightly-3x
  team: core
  cluster:
    cluster_env: dask_on_ray/dask_on_ray_app_config.yaml
    cluster_compute: dask_on_ray/1tb_sort_compute.yaml

  run:
    timeout: 7200
    script: python dask_on_ray/dask_on_ray_sort.py --nbytes 1_000_000_000_000 --npartitions
      1000 --num-nodes 31 --ray --data-dir /tmp/ray --s3-bucket core-nightly-test

    wait_for_nodes:
      num_nodes: 32


- name: many_nodes_actor_test_on_v2
  group: core-daily-test
  working_dir: benchmarks

  frequency: nightly-3x
  team: core
  cluster:
    cluster_env: distributed/many_nodes_tests/app_config.yaml
    cluster_compute: distributed/many_nodes_tests/compute_config.yaml

  run:
    timeout: 3600
    # 2cpus per node x 1000 nodes / 0.2 cpus per actor = 10k
    # 2cpus per node x 2000 nodes / 0.2 cpus per actor = 20k
    script: python distributed/many_nodes_tests/actor_test.py --no-wait --cpus-per-actor=0.2 --total-actors 10000 20000
    wait_for_nodes:
      num_nodes: 500

  variations:
    - __suffix__: aws
    - __suffix__: gce
      env: gce
      frequency: manual
      cluster:
        cluster_env: distributed/many_nodes_tests/app_config.yaml
        cluster_compute: distributed/many_nodes_tests/compute_config_gce.yaml

#- name: many_nodes_multi_master_test
#  group: core-daily-test
#  working_dir: nightly_tests
#
#  frequency: nightly-3x
#  team: core
#  cluster:
#    cluster_env: many_nodes_tests/app_config.yaml
#    cluster_compute: many_nodes_tests/compute_config.yaml
#
#  run:
#    timeout: 7200
#    script: python many_nodes_tests/multi_master_test.py
#    wait_for_nodes:
#      num_nodes: 251
#
#    type: anyscale_job
#    file_manager: sdk

- name: pg_autoscaling_regression_test
  group: core-daily-test
  working_dir: nightly_tests

  frequency: nightly
  team: core
  cluster:
    cluster_env: placement_group_tests/app_config.yaml
    cluster_compute: placement_group_tests/compute.yaml

  run:
    timeout: 1200
    script: python placement_group_tests/pg_run.py

  variations:
    - __suffix__: aws
    - __suffix__: gce
      env: gce
      frequency: manual
      cluster:
        cluster_env: placement_group_tests/app_config.yaml
        cluster_compute: placement_group_tests/compute_gce.yaml

- name: placement_group_performance_test
  group: core-daily-test
  working_dir: nightly_tests

  frequency: nightly
  team: core
  cluster:
    cluster_env: placement_group_tests/app_config.yaml
    cluster_compute: placement_group_tests/pg_perf_test_compute.yaml

  run:
    timeout: 1200
    script: python placement_group_tests/placement_group_performance_test.py
    wait_for_nodes:
      num_nodes: 5

  variations:
    - __suffix__: aws
    - __suffix__: gce
      env: gce
      frequency: manual
      cluster:
        cluster_env: placement_group_tests/app_config.yaml
        cluster_compute: placement_group_tests/pg_perf_test_compute_gce.yaml


#########################
# Core Scalability Tests
#########################

- name: single_node
  group: core-scalability-test
  working_dir: benchmarks

  frequency: nightly
  team: core
  cluster:
    cluster_env: app_config.yaml
    cluster_compute: single_node.yaml

  run:
    timeout: 12000
    prepare: sleep 0
    script: python single_node/test_single_node.py

  variations:
    - __suffix__: aws
    - __suffix__: gce
      env: gce
      frequency: manual
      cluster:
        cluster_env: app_config.yaml
        cluster_compute: single_node_gce.yaml

- name: object_store
  group: core-scalability-test
  working_dir: benchmarks

  frequency: nightly
  team: core
  cluster:
    cluster_env: app_config.yaml
    cluster_compute: object_store.yaml

  run:
    timeout: 3600
    script: python object_store/test_object_store.py
    wait_for_nodes:
      num_nodes: 50

  variations:
    - __suffix__: aws
    - __suffix__: gce
      env: gce
      frequency: manual
      cluster:
        cluster_env: app_config.yaml
        cluster_compute: object_store_gce.yaml

- name: many_actors
  group: core-scalability-test
  working_dir: benchmarks

  frequency: nightly-3x
  team: core
  cluster:
    cluster_env: app_config.yaml
    cluster_compute: distributed.yaml

  run:
    timeout: 3600
    script: python distributed/test_many_actors.py
    wait_for_nodes:
      num_nodes: 65

  variations:
    - __suffix__: aws
    - __suffix__: gce
      env: gce
      frequency: manual
      cluster:
        cluster_env: app_config.yaml
        cluster_compute: distributed_gce.yaml

- name: many_actors_smoke_test
  group: core-scalability-test
  working_dir: benchmarks

  frequency: nightly
  team: core
  cluster:
    cluster_env: app_config.yaml
    cluster_compute: distributed_smoke_test.yaml

  run:
    timeout: 3600
    script: SMOKE_TEST=1 python distributed/test_many_actors.py
    wait_for_nodes:
      num_nodes: 2


- name: many_tasks
  group: core-scalability-test
  working_dir: benchmarks

  frequency: nightly
  team: core
  cluster:
    cluster_env: app_config.yaml
    cluster_compute: distributed.yaml

  run:
    timeout: 3600
    script: python distributed/test_many_tasks.py --num-tasks=10000
    wait_for_nodes:
      num_nodes: 65

  variations:
    - __suffix__: aws
    - __suffix__: gce
      env: gce
      frequency: manual
      cluster:
        cluster_env: app_config.yaml
        cluster_compute: distributed_gce.yaml

- name: many_pgs
  group: core-scalability-test
  working_dir: benchmarks

  frequency: nightly-3x
  team: core
  cluster:
    cluster_env: app_config.yaml
    cluster_compute: distributed.yaml

  run:
    timeout: 3600
    script: python distributed/test_many_pgs.py
    wait_for_nodes:
      num_nodes: 65

  variations:
    - __suffix__: aws
    - __suffix__: gce
      env: gce
      frequency: manual
      cluster:
        cluster_env: app_config.yaml
        cluster_compute: distributed_gce.yaml


- name: many_pgs_smoke_test
  group: core-scalability-test
  working_dir: benchmarks

  frequency: nightly
  team: core
  cluster:
    cluster_env: app_config.yaml
    cluster_compute: distributed_smoke_test.yaml

  run:
    timeout: 3600
    script: SMOKE_TEST=1 python distributed/test_many_pgs.py
    wait_for_nodes:
      num_nodes: 2


- name: many_nodes
  group: core-scalability-test
  working_dir: benchmarks

  frequency: nightly-3x
  team: core
  cluster:
    cluster_env: app_config.yaml
    cluster_compute: many_nodes.yaml

  run:
    timeout: 3600
    script: python distributed/test_many_tasks.py --num-tasks=1000
    wait_for_nodes:
      num_nodes: 250

  variations:
    - __suffix__: aws
    - __suffix__: gce
      env: gce
      frequency: manual
      cluster:
        cluster_env: app_config.yaml
        cluster_compute: many_nodes_gce.yaml

- name: scheduling_test_many_0s_tasks_many_nodes
  group: core-scalability-test
  working_dir: benchmarks

  frequency: nightly
  team: core
  cluster:
    cluster_env: app_config.yaml
    cluster_compute: scheduling.yaml

  run:
    timeout: 3600
    script: python distributed/test_scheduling.py --total-num-task=1984000 --num-cpu-per-task=1
      --task-duration-s=0 --total-num-actors=32 --num-actors-per-nodes=1

    wait_for_nodes:
      num_nodes: 32

  variations:
    - __suffix__: aws
    - __suffix__: gce
      env: gce
      frequency: manual
      cluster:
        cluster_env: app_config.yaml
        cluster_compute: scheduling_gce.yaml


# - name: scheduling_test_many_5s_tasks_single_node
#   group: core-scalability-test
#   working_dir: benchmarks

#   frequency: nightly
#   team: core
#   cluster:
#     cluster_env: app_config.yaml
#     cluster_compute: scheduling.yaml

#   run:
#     timeout: 3600
#     script: python distributed/test_scheduling.py --total-num-task=1984000 --num-cpu-per-task=1
#       --task-duration-s=5 --total-num-actors=1 --num-actors-per-nodes=1

#     wait_for_nodes:
#       num_nodes: 32
#       timeout: 600

#   stable: false

# - name: scheduling_test_many_5s_tasks_many_nodes
#   group: core-scalability-test
#   working_dir: benchmarks

#   frequency: nightly
#   team: core
#   cluster:
#     cluster_env: app_config.yaml
#     cluster_compute: scheduling.yaml

#   run:
#     timeout: 3600
#     script: python distributed/test_scheduling.py --total-num-task=1984000 --num-cpu-per-task=1
#       --task-duration-s=5 --total-num-actors=32 --num-actors-per-nodes=1

#     wait_for_nodes:
#       num_nodes: 32
#       timeout: 600

#   stable: false

###############
# Dataset tests
###############

- name: inference
  group: data-tests
  working_dir: nightly_tests/dataset

  frequency: nightly
  team: data
  cluster:
    cluster_env: app_config.yaml
    cluster_compute: inference.yaml

  run:
    timeout: 600
    script: python inference.py
    wait_for_nodes:
      num_nodes: 2

  variations:
    - __suffix__: aws
    - __suffix__: gce
      env: gce
      frequency: manual
      cluster:
        cluster_env: app_config.yaml
        cluster_compute: inference_gce.yaml

- name: shuffle_data_loader
  group: data-tests
  working_dir: nightly_tests/dataset

  frequency: nightly
  team: data
  cluster:
    cluster_env: shuffle_app_config.yaml
    cluster_compute: shuffle_compute.yaml

  run:
    timeout: 1800
    script: python dataset_shuffle_data_loader.py

  # TODO: Port s3://shuffling-data-loader-benchmarks/ to GCS.
  # variations:
  #   - __suffix__: aws
  #   - __suffix__: gce
  #     env: gce
  #     frequency: manual
  #     cluster:
  #       cluster_env: shuffle_app_config.yaml
  #       cluster_compute: shuffle_compute_gce.yaml

- name: parquet_metadata_resolution
  group: data-tests
  working_dir: nightly_tests/dataset

  frequency: nightly
  team: data
  cluster:
    cluster_env: app_config.yaml
    cluster_compute: single_node_benchmark_compute.yaml

  run:
    # Expect the test to finish around 40 seconds.
    timeout: 100
    script: python parquet_metadata_resolution.py --num-files 915

  # TODO: Port s3://shuffling-data-loader-benchmarks/ to GCS.
  # variations:
  #   - __suffix__: aws
  #   - __suffix__: gce
  #     env: gce
  #     frequency: manual
  #     cluster:
  #       cluster_env: app_config.yaml
  #       cluster_compute: single_node_benchmark_compute_gce.yaml

- name: dataset_random_access
  group: data-tests
  working_dir: nightly_tests/dataset
  stable: false

  frequency: nightly
  team: data
  cluster:
    cluster_env: pipelined_training_app.yaml
    cluster_compute: pipelined_training_compute.yaml

  run:
    timeout: 1200
    script: python dataset_random_access.py
    wait_for_nodes:
      num_nodes: 15

  variations:
    - __suffix__: aws
    - __suffix__: gce
      env: gce
      frequency: manual
      cluster:
        cluster_env: pipelined_training_app.yaml
        cluster_compute: pipelined_training_compute_gce.yaml

- name: pipelined_data_ingest_benchmark_1tb
  group: data-tests
  working_dir: nightly_tests/dataset

  frequency: nightly
  team: data
  cluster:
    cluster_env: app_config.yaml
    cluster_compute: data_ingest_benchmark_compute.yaml

  run:
    timeout: 300
    script: python data_ingest_benchmark.py --dataset-size-gb=1000 --num-workers=20 --streaming
    wait_for_nodes:
      num_nodes: 20

  variations:
    - __suffix__: aws
    - __suffix__: gce
      env: gce
      frequency: manual
      cluster:
        cluster_env: app_config.yaml
        cluster_compute: data_ingest_benchmark_compute_gce.yaml

- name: streaming_data_ingest_benchmark_1tb
  group: data-tests
  working_dir: nightly_tests/dataset

  frequency: nightly
  team: data
  cluster:
    cluster_env: app_config.yaml
    cluster_compute: data_ingest_benchmark_compute.yaml

  run:
    timeout: 300
    script: python data_ingest_benchmark.py --dataset-size-gb=1000 --num-workers=20 --new_streaming
    wait_for_nodes:
      num_nodes: 20

  variations:
    - __suffix__: aws
    - __suffix__: gce
      env: gce
      frequency: manual
      cluster:
        cluster_env: app_config.yaml
        cluster_compute: data_ingest_benchmark_compute_gce.yaml

- name: aggregate_benchmark
  group: data-tests
  working_dir: nightly_tests/dataset

  frequency: nightly
  team: data
  cluster:
    cluster_env: app_config.yaml
    cluster_compute: single_node_benchmark_compute.yaml

  run:
    timeout: 1800
    script: python aggregate_benchmark.py

  variations:
    - __suffix__: aws
    - __suffix__: gce
      env: gce
      frequency: manual
      cluster:
        cluster_env: app_config.yaml
        cluster_compute: single_node_benchmark_compute_gce.yaml

- name: read_parquet_benchmark_single_node
  group: data-tests
  working_dir: nightly_tests/dataset

  frequency: nightly
  team: data
  cluster:
    cluster_env: app_config.yaml
    cluster_compute: single_node_benchmark_compute.yaml

  run:
    # Expect the benchmark to finish in 400 seconds.
    timeout: 400
    script: python read_parquet_benchmark.py

  variations:
    - __suffix__: aws
    - __suffix__: gce
      env: gce
      frequency: manual
      cluster:
        cluster_env: app_config.yaml
        cluster_compute: single_node_benchmark_compute_gce.yaml

- name: read_images_benchmark_single_node
  group: data-tests
  working_dir: nightly_tests/dataset

  frequency: nightly
  team: data
  cluster:
    cluster_env: app_config.yaml
    cluster_compute: single_node_benchmark_compute.yaml

  run:
    timeout: 1800
    script: python read_images_benchmark.py

  variations:
    - __suffix__: aws
    - __suffix__: gce
      env: gce
      frequency: manual
      cluster:
        cluster_env: app_config.yaml
        cluster_compute: single_node_benchmark_compute_gce.yaml

- name: read_tfrecords_benchmark_single_node
  group: data-tests
  working_dir: nightly_tests/dataset

  frequency: nightly
  team: data
  cluster:
    cluster_env: read_tfrecords_benchmark_app.yaml
    cluster_compute: single_node_benchmark_compute.yaml

  run:
    # Expect the benchmark to finish around 22 minutes.
    timeout: 1800
    script: python read_tfrecords_benchmark.py

  variations:
    - __suffix__: aws
    - __suffix__: gce
      env: gce
      frequency: manual
      cluster:
        cluster_env: read_tfrecords_benchmark_app.yaml
        cluster_compute: single_node_benchmark_compute_gce.yaml

- name: map_batches_benchmark_single_node
  group: data-tests
  working_dir: nightly_tests/dataset

  frequency: nightly
  team: data
  cluster:
    cluster_env: app_config.yaml
    cluster_compute: single_node_benchmark_compute.yaml

  run:
    # Expect the benchmark to finish around 30 minutes.
    timeout: 2400
    script: python map_batches_benchmark.py

  variations:
    - __suffix__: aws
    - __suffix__: gce
      env: gce
      frequency: manual
      cluster:
        cluster_env: app_config.yaml
        cluster_compute: single_node_benchmark_compute_gce.yaml

- name: iter_tensor_batches_benchmark_single_node
  group: data-tests
  working_dir: nightly_tests/dataset

  frequency: nightly
  team: data
  cluster:
    cluster_env: app_config.yaml
    cluster_compute: single_node_benchmark_compute.yaml

  run:
    # Expect the benchmark to finish around 30 minutes.
    timeout: 2400
    script: python iter_tensor_batches_benchmark.py

  variations:
    - __suffix__: aws
    - __suffix__: gce
      env: gce
      frequency: manual
      cluster:
        cluster_env: app_config.yaml
        cluster_compute: single_node_benchmark_compute_gce.yaml

- name: iter_tensor_batches_benchmark_multi_node
  group: data-tests
  working_dir: nightly_tests/dataset

  frequency: nightly
  team: data
  cluster:
    cluster_env: app_config.yaml
    cluster_compute: multi_node_benchmark_compute.yaml

  run:
    # Expect the benchmark to finish around 30 minutes.
    timeout: 2400
    script: python iter_tensor_batches_benchmark.py --data-size-gb=10

  variations:
    - __suffix__: aws
    - __suffix__: gce
      env: gce
      frequency: manual
      cluster:
        cluster_env: app_config.yaml
        cluster_compute: multi_node_benchmark_compute_gce.yaml

- name: iter_batches_benchmark_single_node
  group: data-tests
  working_dir: nightly_tests/dataset

  frequency: nightly
  team: data
  cluster:
    cluster_env: app_config.yaml
    cluster_compute: single_node_benchmark_compute.yaml

  run:
    # Expect the benchmark to finish around 12 minutes.
    timeout: 1080
    script: python iter_batches_benchmark.py

  variations:
    - __suffix__: aws
    - __suffix__: gce
      env: gce
      frequency: manual
      cluster:
        cluster_env: app_config.yaml
        cluster_compute: single_node_benchmark_compute_gce.yaml

- name: pipelined_training_50_gb
  group: data-tests
  working_dir: nightly_tests/dataset

  frequency: nightly
  team: data
  cluster:
    cluster_env: pipelined_training_app.yaml
    cluster_compute: pipelined_training_compute.yaml

  run:
    timeout: 4800
    script: python pipelined_training.py --epochs 1
    wait_for_nodes:
      num_nodes: 15

  variations:
    - __suffix__: aws
    - __suffix__: gce
      env: gce
      frequency: manual
      cluster:
        cluster_env: pipelined_training_app.yaml
        cluster_compute: pipelined_training_compute_gce.yaml

- name: pipelined_ingestion_1500_gb
  group: data-tests
  working_dir: nightly_tests/dataset

  frequency: nightly
  team: data
  cluster:
    cluster_env: pipelined_ingestion_app.yaml
    cluster_compute: pipelined_ingestion_compute.yaml

  run:
    timeout: 9600
    script: python pipelined_training.py --epochs 2 --num-windows 5 --num-files 915
      --debug

    wait_for_nodes:
      num_nodes: 21

  variations:
    - __suffix__: aws
    - __suffix__: gce
      env: gce
      frequency: manual
      cluster:
        cluster_env: pipelined_training_app.yaml
        cluster_compute: pipelined_training_compute_gce.yaml

- name: dataset_shuffle_random_shuffle_1tb
  group: data-tests
  working_dir: nightly_tests

  frequency: nightly
  team: data
  cluster:
    cluster_env: shuffle/shuffle_app_config.yaml
    cluster_compute: shuffle/datasets_large_scale_compute_small_instances.yaml

  run:
    timeout: 7200
    script: python dataset/sort.py --num-partitions=1000 --partition-size=1e9 --shuffle
    wait_for_nodes:
      num_nodes: 20

  variations:
    - __suffix__: aws
    - __suffix__: gce
      env: gce
      frequency: manual
      cluster:
        cluster_env: shuffle/shuffle_app_config.yaml
        cluster_compute: shuffle/datasets_large_scale_compute_small_instances_gce.yaml

- name: dataset_shuffle_sort_1tb
  group: data-tests
  working_dir: nightly_tests

  frequency: nightly
  team: data
  cluster:
    cluster_env: shuffle/shuffle_app_config.yaml
    cluster_compute: shuffle/datasets_large_scale_compute_small_instances.yaml

  run:
    timeout: 7200
    script: python dataset/sort.py --num-partitions=1000 --partition-size=1e9
    wait_for_nodes:
      num_nodes: 20

  variations:
    - __suffix__: aws
    - __suffix__: gce
      env: gce
      frequency: manual
      cluster:
        cluster_env: shuffle/shuffle_app_config.yaml
        cluster_compute: shuffle/datasets_large_scale_compute_small_instances_gce.yaml

- name: dataset_shuffle_push_based_random_shuffle_1tb
  group: data-tests
  working_dir: nightly_tests

  frequency: nightly
  team: data
  cluster:
    cluster_env: shuffle/shuffle_app_config.yaml
    cluster_compute: shuffle/datasets_large_scale_compute_small_instances.yaml

  run:
    timeout: 7200
    script: RAY_DATA_PUSH_BASED_SHUFFLE=1 python dataset/sort.py --num-partitions=1000 --partition-size=1e9 --shuffle
    wait_for_nodes:
      num_nodes: 20

  variations:
    - __suffix__: aws
    - __suffix__: gce
      env: gce
      frequency: manual
      cluster:
        cluster_env: shuffle/shuffle_app_config.yaml
        cluster_compute: shuffle/datasets_large_scale_compute_small_instances_gce.yaml

- name: dataset_shuffle_push_based_sort_1tb
  group: data-tests
  working_dir: nightly_tests

  frequency: nightly
  team: data
  cluster:
    cluster_env: shuffle/shuffle_app_config.yaml
    cluster_compute: shuffle/datasets_large_scale_compute_small_instances.yaml

  run:
    timeout: 7200
    script: RAY_DATA_PUSH_BASED_SHUFFLE=1 python dataset/sort.py --num-partitions=1000 --partition-size=1e9
    wait_for_nodes:
      num_nodes: 20

  variations:
    - __suffix__: aws
    - __suffix__: gce
      env: gce
      frequency: manual
      cluster:
        cluster_env: shuffle/shuffle_app_config.yaml
        cluster_compute: shuffle/datasets_large_scale_compute_small_instances_gce.yaml

- name: dataset_shuffle_push_based_random_shuffle_100tb
  group: data-tests
  working_dir: nightly_tests

  frequency: weekly
  team: data
  cluster:
    cluster_env: shuffle/100tb_shuffle_app_config.yaml
    cluster_compute: shuffle/100tb_shuffle_compute.yaml

  run:
    timeout: 28800
    script: RAY_DATA_PUSH_BASED_SHUFFLE=1 python dataset/sort.py --num-partitions=100000 --partition-size=1e9 --shuffle
    wait_for_nodes:
      num_nodes: 100

  variations:
    - __suffix__: aws
    - __suffix__: gce
      env: gce
      frequency: manual
      cluster:
        cluster_env: shuffle/100tb_shuffle_app_config_gce.yaml
        cluster_compute: shuffle/100tb_shuffle_compute_gce.yaml
      run:
        timeout: 28800
        script: RAY_DATA_PUSH_BASED_SHUFFLE=1 python dataset/sort.py --num-partitions=40000 --partition-size=1e9 --shuffle
        wait_for_nodes:
          num_nodes: 100

##################
# Core Chaos tests
##################

- name: chaos_many_tasks_no_object_store
  group: core-nightly-test
  working_dir: nightly_tests

  frequency: nightly
  team: core
  cluster:
    cluster_env: chaos_test/app_config.yaml
    cluster_compute: chaos_test/compute_template.yaml

  run:
    timeout: 3600
    wait_for_nodes:
      num_nodes: 10
    prepare: python setup_chaos.py --no-start
    script: python chaos_test/test_chaos_basic.py --workload=tasks

  variations:
    - __suffix__: aws
    - __suffix__: gce
      env: gce
      frequency: manual
      cluster:
        cluster_env: chaos_test/app_config.yaml
        cluster_compute: chaos_test/compute_template_gce.yaml

- name: chaos_many_actors
  group: core-nightly-test
  working_dir: nightly_tests

  frequency: nightly
  team: core
  cluster:
    cluster_env: chaos_test/app_config.yaml
    cluster_compute: chaos_test/compute_template.yaml

  run:
    timeout: 3600
    wait_for_nodes:
      num_nodes: 10
    prepare: python setup_chaos.py --no-start
    script: python chaos_test/test_chaos_basic.py --workload=actors

  variations:
    - __suffix__: aws
    - __suffix__: gce
      env: gce
      frequency: manual
      cluster:
        cluster_env: chaos_test/app_config.yaml
        cluster_compute: chaos_test/compute_template_gce.yaml


- name: chaos_dask_on_ray_large_scale_test_no_spilling
  group: data-tests
  working_dir: nightly_tests

  frequency: nightly
  team: data
  cluster:
    cluster_env: chaos_test/dask_on_ray_app_config_reconstruction.yaml
    cluster_compute: dask_on_ray/chaos_dask_on_ray_stress_compute.yaml

  run:
    timeout: 7200
    wait_for_nodes:
      num_nodes: 21
    prepare: python setup_chaos.py --node-kill-interval 100
    script: python dask_on_ray/large_scale_test.py --num_workers 20 --worker_obj_store_size_in_gb
      20 --error_rate 0  --data_save_path /tmp/ray

  variations:
    - __suffix__: aws
    - __suffix__: gce
      env: gce
      frequency: manual
      cluster:
        cluster_env: chaos_test/dask_on_ray_app_config_reconstruction.yaml
        cluster_compute: dask_on_ray/dask_on_ray_stress_compute_gce.yaml

- name: chaos_dask_on_ray_large_scale_test_spilling
  group: data-tests
  working_dir: nightly_tests

  frequency: nightly
  team: data
  cluster:
    cluster_env: chaos_test/dask_on_ray_app_config_reconstruction.yaml
    cluster_compute: dask_on_ray/dask_on_ray_stress_compute.yaml

  run:
    timeout: 7200
    wait_for_nodes:
      num_nodes: 21
    prepare: python setup_chaos.py --node-kill-interval 100
    script: python dask_on_ray/large_scale_test.py --num_workers 150 --worker_obj_store_size_in_gb
      70 --error_rate 0  --data_save_path /tmp/ray

  variations:
    - __suffix__: aws
    - __suffix__: gce
      env: gce
      frequency: manual
      cluster:
        cluster_env: chaos_test/dask_on_ray_app_config_reconstruction.yaml
        cluster_compute: dask_on_ray/dask_on_ray_stress_compute_gce.yaml

- name: chaos_pipelined_ingestion_1500_gb_15_windows
  group: data-tests
  working_dir: nightly_tests

  frequency: nightly
  team: data
  cluster:
    cluster_env: dataset/pipelined_ingestion_app.yaml
    cluster_compute: dataset/pipelined_ingestion_compute.yaml

  run:
    timeout: 7200
    wait_for_nodes:
      num_nodes: 21
    prepare: ' python setup_chaos.py --node-kill-interval 300'
    script: python dataset/pipelined_training.py --epochs 1 --num-windows 15  --num-files
      915 --debug

  variations:
    - __suffix__: aws
    - __suffix__: gce
      env: gce
      frequency: manual
      cluster:
        cluster_env: dataset/pipelined_ingestion_app.yaml
        cluster_compute: dataset/pipelined_ingestion_compute_gce.yaml

- name: chaos_dataset_shuffle_push_based_sort_1tb
  group: data-tests
  working_dir: nightly_tests

  stable: false

  frequency: nightly
  team: data
  cluster:
    cluster_env: shuffle/shuffle_app_config.yaml
    cluster_compute: shuffle/datasets_large_scale_compute_small_instances.yaml

  run:
    timeout: 7200
    prepare: ' python setup_chaos.py --node-kill-interval 1200 --max-nodes-to-kill 3'
    script: RAY_DATA_PUSH_BASED_SHUFFLE=1 python dataset/sort.py --num-partitions=1000 --partition-size=1e9
    wait_for_nodes:
      num_nodes: 20

  variations:
    - __suffix__: aws
    - __suffix__: gce
      env: gce
      frequency: manual
      cluster:
        cluster_env: shuffle/shuffle_app_config.yaml
        cluster_compute: shuffle/datasets_large_scale_compute_small_instances_gce.yaml

- name: chaos_dataset_shuffle_sort_1tb
  group: data-tests
  working_dir: nightly_tests

  frequency: nightly
  team: data
  cluster:
    cluster_env: shuffle/shuffle_app_config_oom_disabled.yaml
    cluster_compute: shuffle/datasets_large_scale_compute_small_instances.yaml

  run:
    timeout: 7200
    prepare: 'python setup_chaos.py --node-kill-interval 900 --max-nodes-to-kill 3'
    script: python dataset/sort.py --num-partitions=1000 --partition-size=1e9
    wait_for_nodes:
      num_nodes: 20

  variations:
    - __suffix__: aws
    - __suffix__: gce
      env: gce
      frequency: manual
      cluster:
        cluster_env: shuffle/shuffle_app_config_oom_disabled.yaml
        cluster_compute: shuffle/datasets_large_scale_compute_small_instances_gce.yaml

- name: chaos_dataset_shuffle_random_shuffle_1tb
  group: data-tests
  working_dir: nightly_tests

  stable: false

  frequency: nightly
  team: data
  cluster:
    # leave oom disabled as test is marked unstable at the moment.
    cluster_env: shuffle/shuffle_app_config_oom_disabled.yaml
    cluster_compute: shuffle/datasets_large_scale_compute_small_instances.yaml

  run:
    timeout: 7200
    prepare: ' python setup_chaos.py --node-kill-interval 600 --max-nodes-to-kill 2'
    script: python dataset/sort.py --num-partitions=1000 --partition-size=1e9 --shuffle
    wait_for_nodes:
      num_nodes: 20

  variations:
    - __suffix__: aws
    - __suffix__: gce
      env: gce
      frequency: manual
      cluster:
        cluster_env: shuffle/shuffle_app_config_oom_disabled.yaml
        cluster_compute: shuffle/datasets_large_scale_compute_small_instances_gce.yaml

- name: chaos_dataset_shuffle_push_based_random_shuffle_1tb
  group: data-tests
  working_dir: nightly_tests

  stable: false

  frequency: nightly
  team: data
  cluster:
    # leave oom disabled as test is marked unstable at the moment.
    cluster_env: shuffle/shuffle_app_config_oom_disabled.yaml
    cluster_compute: shuffle/datasets_large_scale_compute_small_instances.yaml

  run:
    timeout: 7200
    prepare: ' python setup_chaos.py --node-kill-interval 600 --max-nodes-to-kill 2'
    script: RAY_DATA_PUSH_BASED_SHUFFLE=1 python dataset/sort.py --num-partitions=1000 --partition-size=1e9 --shuffle
    wait_for_nodes:
      num_nodes: 20

  variations:
    - __suffix__: aws
    - __suffix__: gce
      env: gce
      frequency: manual
      cluster:
        cluster_env: shuffle/shuffle_app_config_oom_disabled.yaml
        cluster_compute: shuffle/datasets_large_scale_compute_small_instances_gce.yaml

#####################
# Observability tests
#####################
- name: agent_stress_test
  group: core-observability-test
  working_dir: dashboard

  stable: true

  frequency: nightly
  team: core
  cluster:
    cluster_env: agent_stress_app_config.yaml
    cluster_compute: agent_stress_compute.yaml

  run:
    timeout: 14400
    script: python mem_check.py --working-dir .

  variations:
    - __suffix__: aws
    - __suffix__: gce
      env: gce
      frequency: manual
      cluster:
        cluster_env: agent_stress_app_config.yaml
        cluster_compute: agent_stress_compute_gce.yaml

- name: k8s_serve_ha_test
  group: k8s-test
  working_dir: k8s_tests

  stable: false
  # TODO: Migrate this test to Anyscale Jobs / staging_v2
  env: prod_v1

  frequency: nightly
  team: serve
  cluster:
    cluster_env: app_config.yaml
    cluster_compute: compute_tpl.yaml

  run:
    timeout: 28800 # 8h
    prepare: bash prepare.sh
    script: python run_gcs_ft_on_k8s.py
    type: sdk_command

- name: aws_cluster_launcher
  group: cluster-launcher-test
  working_dir: ../python/ray/autoscaler/aws/

  stable: true

  # TODO: Migrate this test to Anyscale Jobs / staging_v2
  env: prod_v1

  frequency: nightly
  team: core
  cluster:
    cluster_env: tests/aws_config.yaml
    cluster_compute: tests/aws_compute.yaml

  run:
    timeout: 1200
    script: cd tests && python aws_launch_and_verify_cluster.py aws_cluster.yaml
    type: sdk_command

- name: aws_cluster_launcher_minimal
  group: cluster-launcher-test
  working_dir: ../python/ray/autoscaler/aws/

  stable: true

  # TODO: Migrate this test to Anyscale Jobs / staging_v2
  env: prod_v1

  frequency: nightly
  team: core
  cluster:
    cluster_env: tests/aws_config.yaml
    cluster_compute: tests/aws_compute.yaml

  run:
    timeout: 1200
    script: cd tests && python aws_launch_and_verify_cluster.py ../example-minimal.yaml
    type: sdk_command

- name: aws_cluster_launcher_full
  group: cluster-launcher-test
  working_dir: ../python/ray/autoscaler/aws/

  stable: true

  # TODO: Migrate this test to Anyscale Jobs / staging_v2
  env: prod_v1

  frequency: nightly
  team: core
  cluster:
    cluster_env: tests/aws_config.yaml
    cluster_compute: tests/aws_compute.yaml

  run:
    timeout: 1200
    script: cd tests && python aws_launch_and_verify_cluster.py ../example-full.yaml
    type: sdk_command<|MERGE_RESOLUTION|>--- conflicted
+++ resolved
@@ -860,15 +860,6 @@
           cluster_env: ../configs/release_test_cluster_env.yaml
           cluster_compute: ../configs/compute/gpu/gce_release_test.yaml
 
-  variations:
-    - __suffix__: aws
-    - __suffix__: gce
-      env: gce
-      frequency: manual
-      cluster:
-        cluster_env: ../configs/release_test_cluster_env.yaml
-        cluster_compute: ../configs/compute/gpu/gcp_small.yaml
-
 
 - name: workspace_template_many_model_training
   group: Workspace templates
@@ -885,7 +876,6 @@
     script: jupyter nbconvert --to script --output _test many_model_training.ipynb && ipython _test.py
 
   variations:
-<<<<<<< HEAD
       - __suffix__: aws
       - __suffix__: gce
         env: gce
@@ -893,15 +883,6 @@
         cluster:
           cluster_env: ../configs/release_test_cluster_env.yaml
           cluster_compute: ../configs/compute/cpu/gce_release_test.yaml
-=======
-    - __suffix__: aws
-    - __suffix__: gce
-      env: gce
-      frequency: manual
-      cluster:
-        cluster_env: ../configs/release_test_cluster_env.yaml
-        cluster_compute: ../configs/compute/cpu/gcp_small.yaml
->>>>>>> 6bf8c591
 
 
 - name: workspace_template_serving_stable_diffusion
@@ -927,14 +908,6 @@
           cluster_env: ../configs/release_test_cluster_env.yaml
           cluster_compute: ../configs/compute/gpu/gce_release_test.yaml
 
-  variations:
-    - __suffix__: aws
-    - __suffix__: gce
-      env: gce
-      frequency: manual
-      cluster:
-        cluster_env: ../configs/release_test_cluster_env.yaml
-        cluster_compute: ../configs/compute/gpu/gcp_small.yaml
 
 #######################
 # XGBoost release tests
